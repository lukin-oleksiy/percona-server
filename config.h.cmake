/* Copyright (c) 2009, 2017, Oracle and/or its affiliates. All rights reserved.
 
 This program is free software; you can redistribute it and/or modify
 it under the terms of the GNU General Public License as published by
 the Free Software Foundation; version 2 of the License.
 
 This program is distributed in the hope that it will be useful,
 but WITHOUT ANY WARRANTY; without even the implied warranty of
 MERCHANTABILITY or FITNESS FOR A PARTICULAR PURPOSE.  See the
 GNU General Public License for more details.
 
 You should have received a copy of the GNU General Public License
 along with this program; if not, write to the Free Software
 Foundation, Inc., 51 Franklin St, Fifth Floor, Boston, MA  02110-1301  USA */

#ifndef MY_CONFIG_H
#define MY_CONFIG_H

/*
 * From configure.cmake, in order of appearance 
 */
#cmakedefine HAVE_LLVM_LIBCPP 1
#cmakedefine _LARGEFILE_SOURCE 1

/* Libraries */
#cmakedefine HAVE_LIBM 1
#cmakedefine HAVE_LIBNSL 1
#cmakedefine HAVE_LIBCRYPT 1
#cmakedefine HAVE_LIBSOCKET 1
#cmakedefine HAVE_LIBDL 1
#cmakedefine HAVE_LIBRT 1
#cmakedefine HAVE_LIBWRAP 1
#cmakedefine HAVE_LIBWRAP_PROTOTYPES 1

/* Header files */
#cmakedefine HAVE_ALLOCA_H 1
#cmakedefine HAVE_ARPA_INET_H 1
#cmakedefine HAVE_DLFCN_H 1
#cmakedefine HAVE_EXECINFO_H 1
#cmakedefine HAVE_FPU_CONTROL_H 1
#cmakedefine HAVE_GRP_H 1
#cmakedefine HAVE_IEEEFP_H 1
#cmakedefine HAVE_LANGINFO_H 1
#cmakedefine HAVE_MALLOC_H 1
#cmakedefine HAVE_NETINET_IN_H 1
#cmakedefine HAVE_POLL_H 1
#cmakedefine HAVE_PWD_H 1
#cmakedefine HAVE_STRINGS_H 1
#cmakedefine HAVE_SYS_CDEFS_H 1
#cmakedefine HAVE_SYS_IOCTL_H 1
#cmakedefine HAVE_SYS_MMAN_H 1
#cmakedefine HAVE_SYS_RESOURCE_H 1
#cmakedefine HAVE_SYS_SELECT_H 1
#cmakedefine HAVE_SYS_SOCKET_H 1
#cmakedefine HAVE_TERM_H 1
#cmakedefine HAVE_TERMIOS_H 1
#cmakedefine HAVE_TERMIO_H 1
#cmakedefine HAVE_UNISTD_H 1
#cmakedefine HAVE_SYS_WAIT_H 1
#cmakedefine HAVE_SYS_PARAM_H 1
#cmakedefine HAVE_FNMATCH_H 1
#cmakedefine HAVE_SYS_UN_H 1
#cmakedefine HAVE_VIS_H 1
#cmakedefine HAVE_SASL_SASL_H 1

/* Libevent */
#cmakedefine HAVE_DEVPOLL 1
#cmakedefine HAVE_SYS_DEVPOLL_H 1
#cmakedefine HAVE_SYS_EPOLL_H 1
#cmakedefine HAVE_TAILQFOREACH 1

/* Functions */
#cmakedefine HAVE_ALIGNED_MALLOC 1
#cmakedefine HAVE_BACKTRACE 1
#cmakedefine HAVE_PRINTSTACK 1
#cmakedefine HAVE_INDEX 1
#cmakedefine HAVE_CLOCK_GETTIME 1
#cmakedefine HAVE_CUSERID 1
#cmakedefine HAVE_DIRECTIO 1
#cmakedefine HAVE_FTRUNCATE 1
#cmakedefine HAVE_COMPRESS 1
#cmakedefine HAVE_CRYPT 1
#cmakedefine HAVE_DLOPEN 1
#cmakedefine HAVE_FCHMOD 1
#cmakedefine HAVE_FCNTL 1
#cmakedefine HAVE_FDATASYNC 1
#cmakedefine HAVE_DECL_FDATASYNC 1 
#cmakedefine HAVE_FEDISABLEEXCEPT 1
#cmakedefine HAVE_FSEEKO 1
#cmakedefine HAVE_FSYNC 1
#cmakedefine HAVE_GETHOSTBYADDR_R 1
#cmakedefine HAVE_GETHRTIME 1
#cmakedefine HAVE_GETNAMEINFO 1
#cmakedefine HAVE_GETPASS 1
#cmakedefine HAVE_GETPASSPHRASE 1
#cmakedefine HAVE_GETPWNAM 1
#cmakedefine HAVE_GETPWUID 1
#cmakedefine HAVE_GETRLIMIT 1
#cmakedefine HAVE_GETRUSAGE 1
#cmakedefine HAVE_INITGROUPS 1
#cmakedefine HAVE_ISSETUGID 1
#cmakedefine HAVE_GETUID 1
#cmakedefine HAVE_GETEUID 1
#cmakedefine HAVE_GETGID 1
#cmakedefine HAVE_GETEGID 1
#cmakedefine HAVE_LSTAT 1
#cmakedefine HAVE_MADVISE 1
#cmakedefine HAVE_MALLOC_INFO 1
#cmakedefine HAVE_MEMRCHR 1
#cmakedefine HAVE_MLOCK 1
#cmakedefine HAVE_MLOCKALL 1
#cmakedefine HAVE_MMAP64 1
#cmakedefine HAVE_POLL 1
#cmakedefine HAVE_POSIX_FALLOCATE 1
#cmakedefine HAVE_POSIX_MEMALIGN 1
#cmakedefine HAVE_PREAD 1
#cmakedefine HAVE_PTHREAD_CONDATTR_SETCLOCK 1
#cmakedefine HAVE_PTHREAD_SIGMASK 1
#cmakedefine HAVE_READLINK 1
#cmakedefine HAVE_REALPATH 1
#cmakedefine HAVE_SETFD 1
#cmakedefine HAVE_SIGACTION 1
#cmakedefine HAVE_SLEEP 1
#cmakedefine HAVE_STPCPY 1
#cmakedefine HAVE_STPNCPY 1
#cmakedefine HAVE_STRLCPY 1
#cmakedefine HAVE_STRNLEN 1
#cmakedefine HAVE_STRLCAT 1
#cmakedefine HAVE_STRSIGNAL 1
#cmakedefine HAVE_FGETLN 1
#cmakedefine HAVE_STRSEP 1
#cmakedefine HAVE_TELL 1
#cmakedefine HAVE_VASPRINTF 1
#cmakedefine HAVE_MEMALIGN 1
#cmakedefine HAVE_NL_LANGINFO 1
#cmakedefine HAVE_HTONLL 1
#cmakedefine DNS_USE_CPU_CLOCK_FOR_ID 1
#cmakedefine HAVE_EPOLL 1
/* #cmakedefine HAVE_EVENT_PORTS 1 */
#cmakedefine HAVE_INET_NTOP 1
#cmakedefine HAVE_WORKING_KQUEUE 1
#cmakedefine HAVE_TIMERADD 1
#cmakedefine HAVE_TIMERCLEAR 1
#cmakedefine HAVE_TIMERCMP 1
#cmakedefine HAVE_TIMERISSET 1

/* WL2373 */
#cmakedefine HAVE_SYS_TIME_H 1
#cmakedefine HAVE_SYS_TIMES_H 1
#cmakedefine HAVE_TIMES 1
#cmakedefine HAVE_GETTIMEOFDAY 1

/* Symbols */
#cmakedefine HAVE_LRAND48 1
#cmakedefine GWINSZ_IN_SYS_IOCTL 1
#cmakedefine FIONREAD_IN_SYS_IOCTL 1
#cmakedefine FIONREAD_IN_SYS_FILIO 1
#cmakedefine HAVE_SIGEV_THREAD_ID 1
#cmakedefine HAVE_SIGEV_PORT 1
#cmakedefine HAVE_LOG2 1

#cmakedefine HAVE_ISINF 1

#cmakedefine HAVE_KQUEUE_TIMERS 1
#cmakedefine HAVE_POSIX_TIMERS 1

/* Endianess */
#cmakedefine WORDS_BIGENDIAN 1 

/* Type sizes */
#cmakedefine SIZEOF_VOIDP     @SIZEOF_VOIDP@
#cmakedefine SIZEOF_CHARP     @SIZEOF_CHARP@
#cmakedefine SIZEOF_LONG      @SIZEOF_LONG@
#cmakedefine SIZEOF_SHORT     @SIZEOF_SHORT@
#cmakedefine SIZEOF_INT       @SIZEOF_INT@
#cmakedefine SIZEOF_LONG_LONG @SIZEOF_LONG_LONG@
#cmakedefine SIZEOF_OFF_T     @SIZEOF_OFF_T@
#cmakedefine SIZEOF_TIME_T    @SIZEOF_TIME_T@
#cmakedefine HAVE_UINT 1
#cmakedefine HAVE_ULONG 1
#cmakedefine HAVE_U_INT32_T 1
#cmakedefine HAVE_STRUCT_TIMESPEC

/* Support for tagging symbols with __attribute__((visibility("hidden"))) */
#cmakedefine HAVE_VISIBILITY_HIDDEN 1

/* Code tests*/
#cmakedefine STACK_DIRECTION @STACK_DIRECTION@
#cmakedefine TIME_WITH_SYS_TIME 1
#cmakedefine NO_FCNTL_NONBLOCK 1
#cmakedefine HAVE_PAUSE_INSTRUCTION 1
#cmakedefine HAVE_FAKE_PAUSE_INSTRUCTION 1
#cmakedefine HAVE_HMT_PRIORITY_INSTRUCTION 1
#cmakedefine HAVE_ABI_CXA_DEMANGLE 1
#cmakedefine HAVE_BUILTIN_UNREACHABLE 1
#cmakedefine HAVE_BUILTIN_EXPECT 1
#cmakedefine HAVE_BUILTIN_STPCPY 1
#cmakedefine HAVE_GCC_ATOMIC_BUILTINS 1
#cmakedefine HAVE_GCC_SYNC_BUILTINS 1
#cmakedefine HAVE_VALGRIND

/* IPV6 */
#cmakedefine HAVE_NETINET_IN6_H 1
#cmakedefine HAVE_STRUCT_SOCKADDR_IN6 1
#cmakedefine HAVE_STRUCT_IN6_ADDR 1
#cmakedefine HAVE_IPV6 1

#cmakedefine ss_family @ss_family@
#cmakedefine HAVE_SOCKADDR_IN_SIN_LEN 1
#cmakedefine HAVE_SOCKADDR_IN6_SIN6_LEN 1

/*
 * Platform specific CMake files
 */
#define MACHINE_TYPE "@MYSQL_MACHINE_TYPE@"
#cmakedefine HAVE_LINUX_LARGE_PAGES 1
#cmakedefine HAVE_SOLARIS_LARGE_PAGES 1
#cmakedefine HAVE_SOLARIS_ATOMIC 1
#cmakedefine HAVE_SOLARIS_STYLE_GETHOST 1
#define SYSTEM_TYPE "@SYSTEM_TYPE@"
/* Windows stuff, mostly functions, that have Posix analogs but named differently */
#cmakedefine IPPROTO_IPV6 @IPPROTO_IPV6@
#cmakedefine IPV6_V6ONLY @IPV6_V6ONLY@
/* This should mean case insensitive file system */
#cmakedefine FN_NO_CASE_SENSE 1

/*
 * From main CMakeLists.txt
 */
#cmakedefine MAX_INDEXES @MAX_INDEXES@
#cmakedefine WITH_INNODB_MEMCACHED 1
#cmakedefine ENABLE_MEMCACHED_SASL 1
#cmakedefine ENABLE_MEMCACHED_SASL_PWDB 1
#cmakedefine ENABLED_PROFILING 1
#cmakedefine HAVE_ASAN
#cmakedefine ENABLED_LOCAL_INFILE 1
#cmakedefine OPTIMIZER_TRACE 1
#cmakedefine DEFAULT_MYSQL_HOME "@DEFAULT_MYSQL_HOME@"
#cmakedefine SHAREDIR "@SHAREDIR@"
#cmakedefine DEFAULT_BASEDIR "@DEFAULT_BASEDIR@"
#cmakedefine MYSQL_DATADIR "@MYSQL_DATADIR@"
#cmakedefine MYSQL_KEYRINGDIR "@MYSQL_KEYRINGDIR@"
#cmakedefine DEFAULT_CHARSET_HOME "@DEFAULT_CHARSET_HOME@"
#cmakedefine PLUGINDIR "@PLUGINDIR@"
#cmakedefine DEFAULT_SYSCONFDIR "@DEFAULT_SYSCONFDIR@"
#cmakedefine DEFAULT_TMPDIR @DEFAULT_TMPDIR@
#cmakedefine INSTALL_SBINDIR "@default_prefix@/@INSTALL_SBINDIR@"
#cmakedefine INSTALL_BINDIR "@default_prefix@/@INSTALL_BINDIR@"
#cmakedefine INSTALL_MYSQLSHAREDIR "@default_prefix@/@INSTALL_MYSQLSHAREDIR@"
#cmakedefine INSTALL_SHAREDIR "@default_prefix@/@INSTALL_SHAREDIR@"
#cmakedefine INSTALL_PLUGINDIR "@default_prefix@/@INSTALL_PLUGINDIR@"
#cmakedefine INSTALL_INCLUDEDIR "@default_prefix@/@INSTALL_INCLUDEDIR@"
#cmakedefine INSTALL_SCRIPTDIR "@default_prefix@/@INSTALL_SCRIPTDIR@"
#cmakedefine INSTALL_MYSQLDATADIR "@default_prefix@/@INSTALL_MYSQLDATADIR@"
#cmakedefine INSTALL_MYSQLKEYRINGDIR "@default_prefix@/@INSTALL_MYSQLKEYRINGDIR@"
#cmakedefine INSTALL_PLUGINTESTDIR "@INSTALL_PLUGINTESTDIR@"
#cmakedefine INSTALL_INFODIR "@default_prefix@/@INSTALL_INFODIR@"
#cmakedefine INSTALL_MYSQLTESTDIR "@default_prefix@/@INSTALL_MYSQLTESTDIR@"
#cmakedefine INSTALL_DOCREADMEDIR "@default_prefix@/@INSTALL_DOCREADMEDIR@"
#cmakedefine INSTALL_DOCDIR "@default_prefix@/@INSTALL_DOCDIR@"
#cmakedefine INSTALL_MANDIR "@default_prefix@/@INSTALL_MANDIR@"
#cmakedefine INSTALL_SUPPORTFILESDIR "@default_prefix@/@INSTALL_SUPPORTFILESDIR@"
#cmakedefine INSTALL_LIBDIR "@default_prefix@/@INSTALL_LIBDIR@"

/*
 * Readline
 */
#cmakedefine HAVE_MBSTATE_T
#cmakedefine HAVE_LANGINFO_CODESET 
#cmakedefine HAVE_WCSDUP
#cmakedefine HAVE_WCHAR_T 1
#cmakedefine HAVE_WINT_T 1
#cmakedefine HAVE_CURSES_H 1
#cmakedefine HAVE_NCURSES_H 1
#cmakedefine USE_LIBEDIT_INTERFACE 1
#cmakedefine HAVE_HIST_ENTRY 1
#cmakedefine USE_NEW_EDITLINE_INTERFACE 1
#cmakedefine USE_NEW_READLINE_INTERFACE 1
#cmakedefine HAVE_READLINE_HISTORY_H 1

/*
 * Libedit
 */
#cmakedefine HAVE_DECL_TGOTO 1

/*
 * DTrace
 */
#cmakedefine HAVE_DTRACE 1

/*
 * Character sets
 */
#cmakedefine MYSQL_DEFAULT_CHARSET_NAME "@MYSQL_DEFAULT_CHARSET_NAME@"
#cmakedefine MYSQL_DEFAULT_COLLATION_NAME "@MYSQL_DEFAULT_COLLATION_NAME@"
#cmakedefine HAVE_CHARSET_armscii8 1
#cmakedefine HAVE_CHARSET_ascii 1
#cmakedefine HAVE_CHARSET_big5 1
#cmakedefine HAVE_CHARSET_cp1250 1
#cmakedefine HAVE_CHARSET_cp1251 1
#cmakedefine HAVE_CHARSET_cp1256 1
#cmakedefine HAVE_CHARSET_cp1257 1
#cmakedefine HAVE_CHARSET_cp850 1
#cmakedefine HAVE_CHARSET_cp852 1 
#cmakedefine HAVE_CHARSET_cp866 1
#cmakedefine HAVE_CHARSET_cp932 1
#cmakedefine HAVE_CHARSET_dec8 1
#cmakedefine HAVE_CHARSET_eucjpms 1
#cmakedefine HAVE_CHARSET_euckr 1
#cmakedefine HAVE_CHARSET_gb2312 1
#cmakedefine HAVE_CHARSET_gbk 1
#cmakedefine HAVE_CHARSET_gb18030 1
#cmakedefine HAVE_CHARSET_geostd8 1
#cmakedefine HAVE_CHARSET_greek 1
#cmakedefine HAVE_CHARSET_hebrew 1
#cmakedefine HAVE_CHARSET_hp8 1
#cmakedefine HAVE_CHARSET_keybcs2 1
#cmakedefine HAVE_CHARSET_koi8r 1
#cmakedefine HAVE_CHARSET_koi8u 1
#cmakedefine HAVE_CHARSET_latin1 1
#cmakedefine HAVE_CHARSET_latin2 1
#cmakedefine HAVE_CHARSET_latin5 1
#cmakedefine HAVE_CHARSET_latin7 1
#cmakedefine HAVE_CHARSET_macce 1
#cmakedefine HAVE_CHARSET_macroman 1
#cmakedefine HAVE_CHARSET_sjis 1
#cmakedefine HAVE_CHARSET_swe7 1
#cmakedefine HAVE_CHARSET_tis620 1
#cmakedefine HAVE_CHARSET_ucs2 1
#cmakedefine HAVE_CHARSET_ujis 1
#cmakedefine HAVE_CHARSET_utf8mb4 1
#cmakedefine HAVE_CHARSET_utf8mb3 1
#cmakedefine HAVE_CHARSET_utf8 1
#cmakedefine HAVE_CHARSET_utf16 1
#cmakedefine HAVE_CHARSET_utf32 1
#cmakedefine HAVE_UCA_COLLATIONS 1
<<<<<<< HEAD
=======
#cmakedefine HAVE_COMPRESS 1
#cmakedefine HAVE_X509_CHECK_HOST 1
#cmakedefine HAVE_X509_CHECK_IP 1

#cmakedefine COMPILE_FLAG_WERROR 1
>>>>>>> 910f29e5

/*
 * Feature set
 */
#cmakedefine WITH_PARTITION_STORAGE_ENGINE 1

/*
 * Performance schema
 */
#cmakedefine WITH_PERFSCHEMA_STORAGE_ENGINE 1
#cmakedefine DISABLE_PSI_THREAD 1
#cmakedefine DISABLE_PSI_MUTEX 1
#cmakedefine DISABLE_PSI_RWLOCK 1
#cmakedefine DISABLE_PSI_COND 1
#cmakedefine DISABLE_PSI_FILE 1
#cmakedefine DISABLE_PSI_TABLE 1
#cmakedefine DISABLE_PSI_SOCKET 1
#cmakedefine DISABLE_PSI_STAGE 1
#cmakedefine DISABLE_PSI_STATEMENT 1
#cmakedefine DISABLE_PSI_SP 1
#cmakedefine DISABLE_PSI_PS 1
#cmakedefine DISABLE_PSI_IDLE 1
#cmakedefine DISABLE_PSI_STATEMENT_DIGEST 1
#cmakedefine DISABLE_PSI_METADATA 1
#cmakedefine DISABLE_PSI_MEMORY 1
#cmakedefine DISABLE_PSI_TRANSACTION 1

/*
 * syscall
*/
#cmakedefine HAVE_SYS_THREAD_SELFID 1
#cmakedefine HAVE_SYS_GETTID 1
#cmakedefine HAVE_PTHREAD_GETTHREADID_NP 1
#cmakedefine HAVE_PTHREAD_SETNAME_NP 1
#cmakedefine HAVE_INTEGER_PTHREAD_SELF 1

/* Platform-specific C++ compiler behaviors we rely upon */

/*
  This macro defines whether the compiler in use needs a 'typename' keyword
  to access the types defined inside a class template, such types are called
  dependent types. Some compilers require it, some others forbid it, and some
  others may work with or without it. For example, GCC requires the 'typename'
  keyword whenever needing to access a type inside a template, but msvc
  forbids it.
 */
#cmakedefine HAVE_IMPLICIT_DEPENDENT_NAME_TYPING 1


/*
 * MySQL version
 */
#cmakedefine DOT_FRM_VERSION @DOT_FRM_VERSION@
#define MYSQL_VERSION_MAJOR @MAJOR_VERSION@
#define MYSQL_VERSION_MINOR @MINOR_VERSION@
#define MYSQL_VERSION_PATCH @PATCH_VERSION@
#define MYSQL_VERSION_EXTRA "@EXTRA_VERSION@"
#define PACKAGE "mysql"
#define PACKAGE_BUGREPORT ""
#define PACKAGE_NAME "MySQL Server"
#define PACKAGE_STRING "MySQL Server @VERSION@"
#define PACKAGE_TARNAME "mysql"
#define PACKAGE_VERSION "@VERSION@"
#define VERSION "@VERSION@"
#define PROTOCOL_VERSION 10

/*
 * CPU info
 */
#cmakedefine CPU_LEVEL1_DCACHE_LINESIZE @CPU_LEVEL1_DCACHE_LINESIZE@

/*
 * NDB
 */
#cmakedefine WITH_NDBCLUSTER_STORAGE_ENGINE 1
#cmakedefine HAVE_PTHREAD_SETSCHEDPARAM 1

/*
 * Other
 */
#cmakedefine EXTRA_DEBUG 1
#cmakedefine HAVE_CHOWN 1

/*
 * Hardcoded values needed by libevent/NDB/memcached
 */
#define HAVE_FCNTL_H 1
#define HAVE_GETADDRINFO 1
#define HAVE_INTTYPES_H 1
/* libevent's select.c is not Windows compatible */
#ifndef _WIN32
#define HAVE_SELECT 1
#endif
#define HAVE_SIGNAL_H 1
#define HAVE_STDARG_H 1
#define HAVE_STDINT_H 1
#define HAVE_STDLIB_H 1
#define HAVE_STRDUP 1
#define HAVE_STRTOK_R 1
#define HAVE_STRTOLL 1
#define HAVE_SYS_STAT_H 1
#define HAVE_SYS_TYPES_H 1
#define SIZEOF_CHAR 1

/*
 * Needed by libevent
 */
#cmakedefine HAVE_SOCKLEN_T 1

/* For --secure-file-priv */
#cmakedefine DEFAULT_SECURE_FILE_PRIV_DIR @DEFAULT_SECURE_FILE_PRIV_DIR@
#cmakedefine DEFAULT_SECURE_FILE_PRIV_EMBEDDED_DIR @DEFAULT_SECURE_FILE_PRIV_EMBEDDED_DIR@
#cmakedefine HAVE_LIBNUMA 1

/* For default value of --early_plugin_load */
#cmakedefine DEFAULT_EARLY_PLUGIN_LOAD @DEFAULT_EARLY_PLUGIN_LOAD@

#endif<|MERGE_RESOLUTION|>--- conflicted
+++ resolved
@@ -334,14 +334,8 @@
 #cmakedefine HAVE_CHARSET_utf16 1
 #cmakedefine HAVE_CHARSET_utf32 1
 #cmakedefine HAVE_UCA_COLLATIONS 1
-<<<<<<< HEAD
-=======
-#cmakedefine HAVE_COMPRESS 1
 #cmakedefine HAVE_X509_CHECK_HOST 1
 #cmakedefine HAVE_X509_CHECK_IP 1
-
-#cmakedefine COMPILE_FLAG_WERROR 1
->>>>>>> 910f29e5
 
 /*
  * Feature set
