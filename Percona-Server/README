--- conflicted
+++ resolved
@@ -1,4 +1,3 @@
-<<<<<<< HEAD
 MySQL Server 5.1
 
 This is a release of MySQL, a dual-license SQL database server.
@@ -54,62 +53,4 @@
 You can browse the MySQL Reference Manual online or download it 
 in any of several formats at the URL given earlier in this file.
 Source distributions include a local copy of the manual in the
-Docs directory.
-=======
-MySQL Server 5.1
-
-This is a release of MySQL, a dual-license SQL database server.
-For the avoidance of doubt, this particular copy of the software 
-is released under the version 2 of the GNU General Public License. 
-MySQL is brought to you by Oracle.
-
-Copyright (c) 2000, 2013, Oracle and/or its affiliates. All rights reserved.
-
-License information can be found in the COPYING file.
-
-MySQL FOSS License Exception
-We want free and open source software applications under certain
-licenses to be able to use specified GPL-licensed MySQL client
-libraries despite the fact that not all such FOSS licenses are
-compatible with version 2 of the GNU General Public License.  
-Therefore there are special exceptions to the terms and conditions 
-of the GPLv2 as applied to these client libraries, which are 
-identified and described in more detail in the FOSS License 
-Exception at 
-<http://www.mysql.com/about/legal/licensing/foss-exception.html>.
-
-This distribution may include materials developed by third
-parties. For license and attribution notices for these
-materials, please refer to the documentation that accompanies
-this distribution (see the "Licenses for Third-Party Components"
-appendix) or view the online documentation at 
-<http://dev.mysql.com/doc/>.
-
-GPLv2 Disclaimer
-For the avoidance of doubt, except that if any license choice
-other than GPL or LGPL is available it will apply instead, 
-Oracle elects to use only the General Public License version 2 
-(GPLv2) at this time for any software where a choice of GPL 
-license versions is made available with the language indicating 
-that GPLv2 or any later version may be used, or where a choice 
-of which version of the GPL is applied is otherwise unspecified.
-
-For further information about MySQL or additional documentation, 
-see:
-- The latest information about MySQL: http://www.mysql.com
-- The current MySQL documentation: http://dev.mysql.com/doc
-
-Some Reference Manual sections of special interest:
-- If you are migrating from an older version of MySQL, please 
-  read the "Upgrading from..." section.
-- To see what MySQL can do, take a look at the features section.
-- For installation instructions, see the Installing and Upgrading
-  chapter.
-- For the new features/bugfix history, see the MySQL Change History 
-  appendix.
-
-You can browse the MySQL Reference Manual online or download it 
-in any of several formats at the URL given earlier in this file.
-Source distributions include a local copy of the manual in the
-Docs directory.
->>>>>>> 40c671ed
+Docs directory.