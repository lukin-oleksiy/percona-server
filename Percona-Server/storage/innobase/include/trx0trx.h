/*****************************************************************************

Copyright (c) 1996, 2012, Oracle and/or its affiliates. All Rights Reserved.

This program is free software; you can redistribute it and/or modify it under
the terms of the GNU General Public License as published by the Free Software
Foundation; version 2 of the License.

This program is distributed in the hope that it will be useful, but WITHOUT
ANY WARRANTY; without even the implied warranty of MERCHANTABILITY or FITNESS
FOR A PARTICULAR PURPOSE. See the GNU General Public License for more details.

You should have received a copy of the GNU General Public License along with
this program; if not, write to the Free Software Foundation, Inc.,
51 Franklin Street, Suite 500, Boston, MA 02110-1335 USA

*****************************************************************************/

/**************************************************//**
@file include/trx0trx.h
The transaction

Created 3/26/1996 Heikki Tuuri
*******************************************************/

#ifndef trx0trx_h
#define trx0trx_h

#include "univ.i"
#include "trx0types.h"
#include "dict0types.h"
#ifndef UNIV_HOTBACKUP
#include "lock0types.h"
#include "log0log.h"
#include "usr0types.h"
#include "que0types.h"
#include "mem0mem.h"
#include "read0types.h"
#include "trx0xa.h"
#include "ut0vec.h"
#include "fts0fts.h"

/** Dummy session used currently in MySQL interface */
extern sess_t*	trx_dummy_sess;

/********************************************************************//**
Releases the search latch if trx has reserved it. */
UNIV_INLINE
void
trx_search_latch_release_if_reserved(
/*=================================*/
	trx_t*		trx); /*!< in: transaction */
/******************************************************************//**
Set detailed error message for the transaction. */
UNIV_INTERN
void
trx_set_detailed_error(
/*===================*/
	trx_t*		trx,	/*!< in: transaction struct */
	const char*	msg);	/*!< in: detailed error message */
/*************************************************************//**
Set detailed error message for the transaction from a file. Note that the
file is rewinded before reading from it. */
UNIV_INTERN
void
trx_set_detailed_error_from_file(
/*=============================*/
	trx_t*	trx,	/*!< in: transaction struct */
	FILE*	file);	/*!< in: file to read message from */
/****************************************************************//**
Retrieves the error_info field from a trx.
@return	the error info */
UNIV_INLINE
const dict_index_t*
trx_get_error_info(
/*===============*/
	const trx_t*	trx);	/*!< in: trx object */
/********************************************************************//**
Creates a transaction object for MySQL.
@return	own: transaction object */
UNIV_INTERN
trx_t*
trx_allocate_for_mysql(void);
/*========================*/
/********************************************************************//**
Creates a transaction object for background operations by the master thread.
@return	own: transaction object */
UNIV_INTERN
trx_t*
trx_allocate_for_background(void);
/*=============================*/
/********************************************************************//**
Frees a transaction object of a background operation of the master thread. */
UNIV_INTERN
void
trx_free_for_background(
/*====================*/
	trx_t*	trx);	/*!< in, own: trx object */
/********************************************************************//**
At shutdown, frees a transaction object that is in the PREPARED state. */
UNIV_INTERN
void
trx_free_prepared(
/*==============*/
	trx_t*	trx)	/*!< in, own: trx object */
	UNIV_COLD __attribute__((nonnull));
/********************************************************************//**
Frees a transaction object for MySQL. */
UNIV_INTERN
void
trx_free_for_mysql(
/*===============*/
	trx_t*	trx);	/*!< in, own: trx object */
/****************************************************************//**
Creates trx objects for transactions and initializes the trx list of
trx_sys at database start. Rollback segment and undo log lists must
already exist when this function is called, because the lists of
transactions to be rolled back or cleaned up are built based on the
undo log lists. */
UNIV_INTERN
void
trx_lists_init_at_db_start(void);
/*============================*/

#ifdef UNIV_DEBUG
#define trx_start_if_not_started_xa(t)				\
	{							\
	(t)->start_line = __LINE__;				\
	(t)->start_file = __FILE__;				\
	trx_start_if_not_started_xa_low((t));			\
	}
#else
#define trx_start_if_not_started_xa(t)				\
	trx_start_if_not_started_xa_low((t))
#endif /* UNIV_DEBUG */

/*************************************************************//**
Starts the transaction if it is not yet started. */
UNIV_INTERN
void
trx_start_if_not_started_xa_low(
/*============================*/
	trx_t*	trx);	/*!< in: transaction */
/*************************************************************//**
Starts the transaction if it is not yet started. */
UNIV_INTERN
void
trx_start_if_not_started_low(
/*=========================*/
	trx_t*	trx);	/*!< in: transaction */

#ifdef UNIV_DEBUG
#define trx_start_if_not_started(t)				\
	{							\
	(t)->start_line = __LINE__;				\
	(t)->start_file = __FILE__;				\
	trx_start_if_not_started_low((t));			\
	}
#else
#define trx_start_if_not_started(t)				\
	trx_start_if_not_started_low((t))
#endif /* UNIV_DEBUG */

/*************************************************************//**
Starts the transaction for a DDL operation. */
UNIV_INTERN
void
trx_start_for_ddl_low(
/*==================*/
	trx_t*		trx,	/*!< in/out: transaction */
	trx_dict_op_t	op)	/*!< in: dictionary operation type */
	__attribute__((nonnull));

#ifdef UNIV_DEBUG
#define trx_start_for_ddl(t, o)					\
	{							\
	ut_ad((t)->start_file == 0);				\
	(t)->start_line = __LINE__;				\
	(t)->start_file = __FILE__;				\
	trx_start_for_ddl_low((t), (o));			\
	}
#else
#define trx_start_for_ddl(t, o)					\
	trx_start_for_ddl_low((t), (o))
#endif /* UNIV_DEBUG */

/****************************************************************//**
Commits a transaction. */
UNIV_INTERN
void
trx_commit(
/*=======*/
	trx_t*	trx)	/*!< in/out: transaction */
	__attribute__((nonnull));
/****************************************************************//**
Commits a transaction and a mini-transaction. */
UNIV_INTERN
void
trx_commit_low(
/*===========*/
	trx_t*	trx,	/*!< in/out: transaction */
	mtr_t*	mtr)	/*!< in/out: mini-transaction (will be committed),
			or NULL if trx made no modifications */
	__attribute__((nonnull(1)));
/****************************************************************//**
Cleans up a transaction at database startup. The cleanup is needed if
the transaction already got to the middle of a commit when the database
crashed, and we cannot roll it back. */
UNIV_INTERN
void
trx_cleanup_at_db_startup(
/*======================*/
	trx_t*	trx);	/*!< in: transaction */
/**********************************************************************//**
Does the transaction commit for MySQL.
@return	DB_SUCCESS or error number */
UNIV_INTERN
dberr_t
trx_commit_for_mysql(
/*=================*/
	trx_t*	trx);	/*!< in/out: transaction */
/**********************************************************************//**
Does the transaction prepare for MySQL. */
UNIV_INTERN
void
trx_prepare_for_mysql(
/*==================*/
	trx_t*	trx);	/*!< in/out: trx handle */
/**********************************************************************//**
This function is used to find number of prepared transactions and
their transaction objects for a recovery.
@return	number of prepared transactions */
UNIV_INTERN
int
trx_recover_for_mysql(
/*==================*/
	XID*	xid_list,	/*!< in/out: prepared transactions */
	ulint	len);		/*!< in: number of slots in xid_list */
/*******************************************************************//**
This function is used to find one X/Open XA distributed transaction
which is in the prepared state
@return	trx or NULL; on match, the trx->xid will be invalidated;
note that the trx may have been committed, unless the caller is
holding lock_sys->mutex */
UNIV_INTERN
trx_t *
trx_get_trx_by_xid(
/*===============*/
	const XID*	xid);	/*!< in: X/Open XA transaction identifier */
/**********************************************************************//**
If required, flushes the log to disk if we called trx_commit_for_mysql()
with trx->flush_log_later == TRUE. */
UNIV_INTERN
void
trx_commit_complete_for_mysql(
/*==========================*/
	trx_t*	trx)	/*!< in/out: transaction */
	__attribute__((nonnull));
/**********************************************************************//**
Marks the latest SQL statement ended. */
UNIV_INTERN
void
trx_mark_sql_stat_end(
/*==================*/
	trx_t*	trx);	/*!< in: trx handle */
/********************************************************************//**
Assigns a read view for a consistent read query. All the consistent reads
within the same transaction will get the same read view, which is created
when this function is first called for a new started transaction.
@return	consistent read view */
UNIV_INTERN
read_view_t*
trx_assign_read_view(
/*=================*/
	trx_t*	trx);	/*!< in: active transaction */
/****************************************************************//**
Prepares a transaction for commit/rollback. */
UNIV_INTERN
void
trx_commit_or_rollback_prepare(
/*===========================*/
	trx_t*	trx);	/*!< in/out: transaction */
/*********************************************************************//**
Creates a commit command node struct.
@return	own: commit node struct */
UNIV_INTERN
commit_node_t*
trx_commit_node_create(
/*===================*/
	mem_heap_t*	heap);	/*!< in: mem heap where created */
/***********************************************************//**
Performs an execution step for a commit type node in a query graph.
@return	query thread to run next, or NULL */
UNIV_INTERN
que_thr_t*
trx_commit_step(
/*============*/
	que_thr_t*	thr);	/*!< in: query thread */

/**********************************************************************//**
Prints info about a transaction.
Caller must hold trx_sys->mutex. */
UNIV_INTERN
void
trx_print_low(
/*==========*/
	FILE*		f,
			/*!< in: output stream */
	const trx_t*	trx,
			/*!< in: transaction */
	ulint		max_query_len,
			/*!< in: max query length to print,
			or 0 to use the default max length */
	ulint		n_rec_locks,
			/*!< in: lock_number_of_rows_locked(&trx->lock) */
	ulint		n_trx_locks,
			/*!< in: length of trx->lock.trx_locks */
	ulint		heap_size)
			/*!< in: mem_heap_get_size(trx->lock.lock_heap) */
	__attribute__((nonnull));

/**********************************************************************//**
Prints info about a transaction.
The caller must hold lock_sys->mutex and trx_sys->mutex.
When possible, use trx_print() instead. */
UNIV_INTERN
void
trx_print_latched(
/*==============*/
	FILE*		f,		/*!< in: output stream */
	const trx_t*	trx,		/*!< in: transaction */
	ulint		max_query_len)	/*!< in: max query length to print,
					or 0 to use the default max length */
	__attribute__((nonnull));

/**********************************************************************//**
Prints info about a transaction.
Acquires and releases lock_sys->mutex and trx_sys->mutex. */
UNIV_INTERN
void
trx_print(
/*======*/
	FILE*		f,		/*!< in: output stream */
	const trx_t*	trx,		/*!< in: transaction */
	ulint		max_query_len)	/*!< in: max query length to print,
					or 0 to use the default max length */
	__attribute__((nonnull));

/**********************************************************************//**
Determine if a transaction is a dictionary operation.
@return	dictionary operation mode */
UNIV_INLINE
enum trx_dict_op_t
trx_get_dict_operation(
/*===================*/
	const trx_t*	trx)	/*!< in: transaction */
	__attribute__((pure));
/**********************************************************************//**
Flag a transaction a dictionary operation. */
UNIV_INLINE
void
trx_set_dict_operation(
/*===================*/
	trx_t*			trx,	/*!< in/out: transaction */
	enum trx_dict_op_t	op);	/*!< in: operation, not
					TRX_DICT_OP_NONE */

#ifndef UNIV_HOTBACKUP
/**********************************************************************//**
Determines if a transaction is in the given state.
The caller must hold trx_sys->mutex, or it must be the thread
that is serving a running transaction.
A running transaction must be in trx_sys->ro_trx_list or trx_sys->rw_trx_list
unless it is a non-locking autocommit read only transaction, which is only
in trx_sys->mysql_trx_list.
@return	TRUE if trx->state == state */
UNIV_INLINE
ibool
trx_state_eq(
/*=========*/
	const trx_t*	trx,	/*!< in: transaction */
	trx_state_t	state)	/*!< in: state;
				if state != TRX_STATE_NOT_STARTED
				asserts that
				trx->state != TRX_STATE_NOT_STARTED */
	__attribute__((nonnull, warn_unused_result));
# ifdef UNIV_DEBUG
/**********************************************************************//**
Asserts that a transaction has been started.
The caller must hold trx_sys->mutex.
@return TRUE if started */
UNIV_INTERN
ibool
trx_assert_started(
/*===============*/
	const trx_t*	trx)	/*!< in: transaction */
	__attribute__((nonnull, warn_unused_result));
# endif /* UNIV_DEBUG */

/**********************************************************************//**
Determines if the currently running transaction has been interrupted.
@return	TRUE if interrupted */
UNIV_INTERN
ibool
trx_is_interrupted(
/*===============*/
	const trx_t*	trx);	/*!< in: transaction */
/**********************************************************************//**
Determines if the currently running transaction is in strict mode.
@return	TRUE if strict */
UNIV_INTERN
ibool
trx_is_strict(
/*==========*/
	trx_t*	trx);	/*!< in: transaction */
#else /* !UNIV_HOTBACKUP */
#define trx_is_interrupted(trx) FALSE
#endif /* !UNIV_HOTBACKUP */

/*******************************************************************//**
Calculates the "weight" of a transaction. The weight of one transaction
is estimated as the number of altered rows + the number of locked rows.
@param t	transaction
@return		transaction weight */
#define TRX_WEIGHT(t)	((t)->undo_no + UT_LIST_GET_LEN((t)->lock.trx_locks))

/*******************************************************************//**
Compares the "weight" (or size) of two transactions. Transactions that
have edited non-transactional tables are considered heavier than ones
that have not.
@return	TRUE if weight(a) >= weight(b) */
UNIV_INTERN
ibool
trx_weight_ge(
/*==========*/
	const trx_t*	a,	/*!< in: the first transaction to be compared */
	const trx_t*	b);	/*!< in: the second transaction to be compared */

/* Maximum length of a string that can be returned by
trx_get_que_state_str(). */
#define TRX_QUE_STATE_STR_MAX_LEN	12 /* "ROLLING BACK" */

/*******************************************************************//**
Retrieves transaction's que state in a human readable string. The string
should not be free()'d or modified.
@return	string in the data segment */
UNIV_INLINE
const char*
trx_get_que_state_str(
/*==================*/
	const trx_t*	trx);	/*!< in: transaction */

/****************************************************************//**
Assign a read-only transaction a rollback-segment, if it is attempting
to write to a TEMPORARY table. */
UNIV_INTERN
void
trx_assign_rseg(
/*============*/
	trx_t*		trx);		/*!< A read-only transaction that
					needs to be assigned a RBS. */
/*******************************************************************//**
Transactions that aren't started by the MySQL server don't set
the trx_t::mysql_thd field. For such transactions we set the lock
wait timeout to 0 instead of the user configured value that comes
from innodb_lock_wait_timeout via trx_t::mysql_thd.
@param trx	transaction
@return		lock wait timeout in seconds */
#define trx_lock_wait_timeout_get(trx)					\
	((trx)->mysql_thd != NULL					\
	 ? thd_lock_wait_timeout((trx)->mysql_thd)			\
	 : 0)

/*******************************************************************//**
Determine if the transaction is a non-locking autocommit select
(implied read-only).
@param t	transaction
@return true	if non-locking autocommit select transaction. */
#define trx_is_autocommit_non_locking(t)				\
((t)->auto_commit && (t)->will_lock == 0)

/*******************************************************************//**
Determine if the transaction is a non-locking autocommit select
with an explicit check for the read-only status.
@param t	transaction
@return true	if non-locking autocommit read-only transaction. */
#define trx_is_ac_nl_ro(t)						\
((t)->read_only && trx_is_autocommit_non_locking((t)))

/*******************************************************************//**
Assert that the transaction is in the trx_sys_t::rw_trx_list */
#define assert_trx_in_rw_list(t) do {					\
	ut_ad(!(t)->read_only);						\
	assert_trx_in_list(t);						\
} while (0)

/*******************************************************************//**
Assert that the transaction is either in trx_sys->ro_trx_list or
trx_sys->rw_trx_list but not both and it cannot be an autocommit
non-locking select */
#define assert_trx_in_list(t) do {					\
	ut_ad((t)->in_ro_trx_list == (t)->read_only);			\
	ut_ad((t)->in_rw_trx_list == !(t)->read_only);			\
	ut_ad(!trx_is_autocommit_non_locking((t)));			\
	switch ((t)->state) {						\
	case TRX_STATE_PREPARED:					\
		/* fall through */					\
	case TRX_STATE_ACTIVE:						\
	case TRX_STATE_COMMITTED_IN_MEMORY:				\
		continue;						\
	case TRX_STATE_NOT_STARTED:					\
		break;							\
	}								\
	ut_error;							\
} while (0)

#ifdef UNIV_DEBUG
/*******************************************************************//**
Assert that an autocommit non-locking select cannot be in the
ro_trx_list nor the rw_trx_list and that it is a read-only transaction.
The tranasction must be in the mysql_trx_list. */
# define assert_trx_nonlocking_or_in_list(t)				\
	do {								\
		if (trx_is_autocommit_non_locking(t)) {			\
			trx_state_t	t_state = (t)->state;		\
			ut_ad((t)->read_only);				\
			ut_ad(!(t)->is_recovered);			\
			ut_ad(!(t)->in_ro_trx_list);			\
			ut_ad(!(t)->in_rw_trx_list);			\
			ut_ad((t)->in_mysql_trx_list);			\
			ut_ad(t_state == TRX_STATE_NOT_STARTED		\
			      || t_state == TRX_STATE_ACTIVE);		\
		} else {						\
			assert_trx_in_list(t);				\
		}							\
	} while (0)
#else /* UNIV_DEBUG */
/*******************************************************************//**
Assert that an autocommit non-locking slect cannot be in the
ro_trx_list nor the rw_trx_list and that it is a read-only transaction.
The tranasction must be in the mysql_trx_list. */
# define assert_trx_nonlocking_or_in_list(trx) ((void)0)
#endif /* UNIV_DEBUG */

/*******************************************************************//**
Latching protocol for trx_lock_t::que_state.  trx_lock_t::que_state
captures the state of the query thread during the execution of a query.
This is different from a transaction state. The query state of a transaction
can be updated asynchronously by other threads.  The other threads can be
system threads, like the timeout monitor thread or user threads executing
other queries. Another thing to be mindful of is that there is a delay between
when a query thread is put into LOCK_WAIT state and before it actually starts
waiting.  Between these two events it is possible that the query thread is
granted the lock it was waiting for, which implies that the state can be changed
asynchronously.

All these operations take place within the context of locking. Therefore state
changes within the locking code must acquire both the lock mutex and the
trx->mutex when changing trx->lock.que_state to TRX_QUE_LOCK_WAIT or
trx->lock.wait_lock to non-NULL but when the lock wait ends it is sufficient
to only acquire the trx->mutex.
To query the state either of the mutexes is sufficient within the locking
code and no mutex is required when the query thread is no longer waiting. */

/** The locks and state of an active transaction. Protected by
lock_sys->mutex, trx->mutex or both. */
struct trx_lock_t {
	ulint		n_active_thrs;	/*!< number of active query threads */

	trx_que_t	que_state;	/*!< valid when trx->state
					== TRX_STATE_ACTIVE: TRX_QUE_RUNNING,
					TRX_QUE_LOCK_WAIT, ... */

	lock_t*		wait_lock;	/*!< if trx execution state is
					TRX_QUE_LOCK_WAIT, this points to
					the lock request, otherwise this is
					NULL; set to non-NULL when holding
					both trx->mutex and lock_sys->mutex;
					set to NULL when holding
					lock_sys->mutex; readers should
					hold lock_sys->mutex, except when
					they are holding trx->mutex and
					wait_lock==NULL */
	ib_uint64_t	deadlock_mark;	/*!< A mark field that is initialized
					to and checked against lock_mark_counter
					by lock_deadlock_recursive(). */
	ibool		was_chosen_as_deadlock_victim;
					/*!< when the transaction decides to
					wait for a lock, it sets this to FALSE;
					if another transaction chooses this
					transaction as a victim in deadlock
					resolution, it sets this to TRUE.
					Protected by trx->mutex. */
	time_t		wait_started;	/*!< lock wait started at this time,
					protected only by lock_sys->mutex */

	que_thr_t*	wait_thr;	/*!< query thread belonging to this
					trx that is in QUE_THR_LOCK_WAIT
					state. For threads suspended in a
					lock wait, this is protected by
					lock_sys->mutex. Otherwise, this may
					only be modified by the thread that is
					serving the running transaction. */

	mem_heap_t*	lock_heap;	/*!< memory heap for trx_locks;
					protected by lock_sys->mutex */

	UT_LIST_BASE_NODE_T(lock_t)
			trx_locks;	/*!< locks requested
					by the transaction;
					insertions are protected by trx->mutex
					and lock_sys->mutex; removals are
					protected by lock_sys->mutex */

	ib_vector_t*	table_locks;	/*!< All table locks requested by this
					transaction, including AUTOINC locks */

	ibool		cancel;		/*!< TRUE if the transaction is being
					rolled back either via deadlock
					detection or due to lock timeout. The
					caller has to acquire the trx_t::mutex
					in order to cancel the locks. In
					lock_trx_table_locks_remove() we
					check for this cancel of a transaction's
					locks and avoid reacquiring the trx
					mutex to prevent recursive deadlocks.
					Protected by both the lock sys mutex
					and the trx_t::mutex. */
};

#define TRX_MAGIC_N	91118598

/** The transaction handle

Normally, there is a 1:1 relationship between a transaction handle
(trx) and a session (client connection). One session is associated
with exactly one user transaction. There are some exceptions to this:

* For DDL operations, a subtransaction is allocated that modifies the
data dictionary tables. Lock waits and deadlocks are prevented by
acquiring the dict_operation_lock before starting the subtransaction
and releasing it after committing the subtransaction.

* The purge system uses a special transaction that is not associated
with any session.

* If the system crashed or it was quickly shut down while there were
transactions in the ACTIVE or PREPARED state, these transactions would
no longer be associated with a session when the server is restarted.

A session may be served by at most one thread at a time. The serving
thread of a session might change in some MySQL implementations.
Therefore we do not have os_thread_get_curr_id() assertions in the code.

Normally, only the thread that is currently associated with a running
transaction may access (read and modify) the trx object, and it may do
so without holding any mutex. The following are exceptions to this:

* trx_rollback_resurrected() may access resurrected (connectionless)
transactions while the system is already processing new user
transactions. The trx_sys->mutex prevents a race condition between it
and lock_trx_release_locks() [invoked by trx_commit()].

* trx_print_low() may access transactions not associated with the current
thread. The caller must be holding trx_sys->mutex and lock_sys->mutex.

* When a transaction handle is in the trx_sys->mysql_trx_list or
trx_sys->trx_list, some of its fields must not be modified without
holding trx_sys->mutex exclusively.

* The locking code (in particular, lock_deadlock_recursive() and
lock_rec_convert_impl_to_expl()) will access transactions associated
to other connections. The locks of transactions are protected by
lock_sys->mutex and sometimes by trx->mutex. */

struct trx_t{
	ulint		magic_n;

	ib_mutex_t	mutex;		/*!< Mutex protecting the fields
					state and lock
					(except some fields of lock, which
					are protected by lock_sys->mutex) */

	/** State of the trx from the point of view of concurrency control
	and the valid state transitions.

	Possible states:

	TRX_STATE_NOT_STARTED
	TRX_STATE_ACTIVE
	TRX_STATE_PREPARED
	TRX_STATE_COMMITTED_IN_MEMORY (alias below COMMITTED)

	Valid state transitions are:

	Regular transactions:
	* NOT_STARTED -> ACTIVE -> COMMITTED -> NOT_STARTED

	Auto-commit non-locking read-only:
	* NOT_STARTED -> ACTIVE -> NOT_STARTED

	XA (2PC):
	* NOT_STARTED -> ACTIVE -> PREPARED -> COMMITTED -> NOT_STARTED

	Recovered XA:
	* NOT_STARTED -> PREPARED -> COMMITTED -> (freed)

	XA (2PC) (shutdown before ROLLBACK or COMMIT):
	* NOT_STARTED -> PREPARED -> (freed)

	Latching and various transaction lists membership rules:

	XA (2PC) transactions are always treated as non-autocommit.

	Transitions to ACTIVE or NOT_STARTED occur when
	!in_rw_trx_list and !in_ro_trx_list (no trx_sys->mutex needed).

	Autocommit non-locking read-only transactions move between states
	without holding any mutex. They are !in_rw_trx_list, !in_ro_trx_list.

	When a transaction is NOT_STARTED, it can be in_mysql_trx_list if
	it is a user transaction. It cannot be in ro_trx_list or rw_trx_list.

	ACTIVE->PREPARED->COMMITTED is only possible when trx->in_rw_trx_list.
	The transition ACTIVE->PREPARED is protected by trx_sys->mutex.

	ACTIVE->COMMITTED is possible when the transaction is in
	ro_trx_list or rw_trx_list.

	Transitions to COMMITTED are protected by both lock_sys->mutex
	and trx->mutex.

	NOTE: Some of these state change constraints are an overkill,
	currently only required for a consistent view for printing stats.
	This unnecessarily adds a huge cost for the general case.

	NOTE: In the future we should add read only transactions to the
	ro_trx_list the first time they try to acquire a lock ie. by default
	we treat all read-only transactions as non-locking.  */
	trx_state_t	state;

	trx_lock_t	lock;		/*!< Information about the transaction
					locks and state. Protected by
					trx->mutex or lock_sys->mutex
					or both */
	ulint		is_recovered;	/*!< 0=normal transaction,
					1=recovered, must be rolled back,
					protected by trx_sys->mutex when
					trx->in_rw_trx_list holds */

	/* These fields are not protected by any mutex. */
	const char*	op_info;	/*!< English text describing the
					current operation, or an empty
					string */
	ulint		isolation_level;/*!< TRX_ISO_REPEATABLE_READ, ... */
	ulint		check_foreigns;	/*!< normally TRUE, but if the user
					wants to suppress foreign key checks,
					(in table imports, for example) we
					set this FALSE */
	/*------------------------------*/
	/* MySQL has a transaction coordinator to coordinate two phase
	commit between multiple storage engines and the binary log. When
	an engine participates in a transaction, it's responsible for
	registering itself using the trans_register_ha() API. */
	unsigned	is_registered:1;/* This flag is set to 1 after the
					transaction has been registered with
					the coordinator using the XA API, and
					is set to 0 after commit or rollback. */
	unsigned	owns_prepare_mutex:1;/* 1 if owns prepare mutex, if
					this is set to 1 then registered should
					also be set to 1. This is used in the
					XA code */
	/*------------------------------*/
	ulint		check_unique_secondary;
					/*!< normally TRUE, but if the user
					wants to speed up inserts by
					suppressing unique key checks
					for secondary indexes when we decide
					if we can use the insert buffer for
					them, we set this FALSE */
	ulint		support_xa;	/*!< normally we do the XA two-phase
					commit steps, but by setting this to
					FALSE, one can save CPU time and about
					150 bytes in the undo log size as then
					we skip XA steps */
	ulint		fake_changes;
	ulint		flush_log_later;/* In 2PC, we hold the
					prepare_commit mutex across
					both phases. In that case, we
					defer flush of the logs to disk
					until after we release the
					mutex. */
	ulint		must_flush_log_later;/*!< this flag is set to TRUE in
					trx_commit() if flush_log_later was
					TRUE, and there were modifications by
					the transaction; in that case we must
					flush the log in
					trx_commit_complete_for_mysql() */
	ulint		duplicates;	/*!< TRX_DUP_IGNORE | TRX_DUP_REPLACE */
	ulint		has_search_latch;
					/*!< TRUE if this trx has latched the
					search system latch in S-mode */
	ulint		search_latch_timeout;
					/*!< If we notice that someone is
					waiting for our S-lock on the search
					latch to be released, we wait in
					row0sel.cc for BTR_SEA_TIMEOUT new
					searches until we try to keep
					the search latch again over
					calls from MySQL; this is intended
					to reduce contention on the search
					latch */
	trx_dict_op_t	dict_operation;	/**< @see enum trx_dict_op */

	/* Fields protected by the srv_conc_mutex. */
	ulint		declared_to_be_inside_innodb;
					/*!< this is TRUE if we have declared
					this transaction in
					srv_conc_enter_innodb to be inside the
					InnoDB engine */
	ulint		n_tickets_to_enter_innodb;
					/*!< this can be > 0 only when
					declared_to_... is TRUE; when we come
					to srv_conc_innodb_enter, if the value
					here is > 0, we decrement this by 1 */
	ulint		dict_operation_lock_mode;
					/*!< 0, RW_S_LATCH, or RW_X_LATCH:
					the latch mode trx currently holds
					on dict_operation_lock. Protected
					by dict_operation_lock. */

	trx_id_t	no;		/*!< transaction serialization number:
					max trx id shortly before the
					transaction is moved to
					COMMITTED_IN_MEMORY state.
					Protected by trx_sys_t::mutex
					when trx->in_rw_trx_list. Initially
					set to IB_ULONGLONG_MAX. */

	time_t		start_time;	/*!< time the trx object was created
					or the state last time became
					TRX_STATE_ACTIVE */
	trx_id_t	id;		/*!< transaction id */
	XID		xid;		/*!< X/Open XA transaction
					identification to identify a
					transaction branch */
	lsn_t		commit_lsn;	/*!< lsn at the time of the commit */
	table_id_t	table_id;	/*!< Table to drop iff dict_operation
					== TRX_DICT_OP_TABLE, or 0. */
	/*------------------------------*/
	THD*		mysql_thd;	/*!< MySQL thread handle corresponding
					to this trx, or NULL */
	const char*	mysql_log_file_name;
					/*!< if MySQL binlog is used, this field
					contains a pointer to the latest file
					name; this is NULL if binlog is not
					used */
	ib_int64_t	mysql_log_offset;
					/*!< if MySQL binlog is used, this
					field contains the end offset of the
					binlog entry */
	time_t		idle_start;
	ib_int64_t	last_stmt_start;
	/*------------------------------*/
	ulint		n_mysql_tables_in_use; /*!< number of Innobase tables
					used in the processing of the current
					SQL statement in MySQL */
	ulint		mysql_n_tables_locked;
					/*!< how many tables the current SQL
					statement uses, except those
					in consistent read */
	/*------------------------------*/
	UT_LIST_NODE_T(trx_t)
			trx_list;	/*!< list of transactions;
					protected by trx_sys->mutex.
					The same node is used for both
					trx_sys_t::ro_trx_list and
					trx_sys_t::rw_trx_list */
#ifdef UNIV_DEBUG
	/** The following two fields are mutually exclusive. */
	/* @{ */

	ibool		in_ro_trx_list;	/*!< TRUE if in trx_sys->ro_trx_list */
	ibool		in_rw_trx_list;	/*!< TRUE if in trx_sys->rw_trx_list */
	/* @} */
#endif /* UNIV_DEBUG */
	UT_LIST_NODE_T(trx_t)
			mysql_trx_list;	/*!< list of transactions created for
					MySQL; protected by trx_sys->mutex */
#ifdef UNIV_DEBUG
	ibool		in_mysql_trx_list;
					/*!< TRUE if in
					trx_sys->mysql_trx_list */
#endif /* UNIV_DEBUG */
	/*------------------------------*/
	dberr_t		error_state;	/*!< 0 if no error, otherwise error
					number; NOTE That ONLY the thread
					doing the transaction is allowed to
					set this field: this is NOT protected
					by any mutex */
	const dict_index_t*error_info;	/*!< if the error number indicates a
					duplicate key error, a pointer to
					the problematic index is stored here */
	ulint		error_key_num;	/*!< if the index creation fails to a
					duplicate key error, a mysql key
					number of that index is stored here */
	sess_t*		sess;		/*!< session of the trx, NULL if none */
	que_t*		graph;		/*!< query currently run in the session,
					or NULL if none; NOTE that the query
					belongs to the session, and it can
					survive over a transaction commit, if
					it is a stored procedure with a COMMIT
					WORK statement, for instance */
<<<<<<< HEAD
	mem_heap_t*	global_read_view_heap;
					/*!< memory heap for the global read
					view */
=======
	ulint		n_active_thrs;	/*!< number of active query threads */
	que_t*		graph_before_signal_handling;
					/* value of graph when signal handling
					for this trx started: this is used to
					return control to the original query
					graph for error processing */
	trx_sig_t	sig;		/*!< one signal object can be allocated
					in this space, avoiding mem_alloc */
	UT_LIST_BASE_NODE_T(trx_sig_t)
			signals;	/*!< queue of processed or pending
					signals to the trx */
	UT_LIST_BASE_NODE_T(trx_sig_t)
			reply_signals;	/*!< list of signals sent by the query
					threads of this trx for which a thread
					is waiting for a reply; if this trx is
					killed, the reply requests in the list
					must be canceled */
	/*------------------------------*/
	lock_t*		wait_lock;	/*!< if trx execution state is
					TRX_QUE_LOCK_WAIT, this points to
					the lock request, otherwise this is
					NULL */
	ibool		was_chosen_as_deadlock_victim;
					/* when the transaction decides to wait
					for a lock, it sets this to FALSE;
					if another transaction chooses this
					transaction as a victim in deadlock
					resolution, it sets this to TRUE */
	time_t		wait_started;	/*!< lock wait started at this time */
	UT_LIST_BASE_NODE_T(que_thr_t)
			wait_thrs;	/*!< query threads belonging to this
					trx that are in the QUE_THR_LOCK_WAIT
					state */
	/*------------------------------*/
	mem_heap_t*	lock_heap;	/*!< memory heap for the locks of the
					transaction */
	UT_LIST_BASE_NODE_T(lock_t)
			trx_locks;	/*!< locks reserved by the transaction */
	/*------------------------------*/
>>>>>>> 61b5c6dd
	read_view_t*	global_read_view;
					/*!< consistent read view associated
					to a transaction or NULL */
	read_view_t*	read_view;	/*!< consistent read view used in the
					transaction or NULL, this read view
					if defined can be normal read view
					associated to a transaction (i.e.
					same as global_read_view) or read view
					associated to a cursor */
	read_view_t*	prebuilt_view;	/* pre-built view array */
	/*------------------------------*/
	UT_LIST_BASE_NODE_T(trx_named_savept_t)
			trx_savepoints;	/*!< savepoints set with SAVEPOINT ...,
					oldest first */
	/*------------------------------*/
	ib_mutex_t	undo_mutex;	/*!< mutex protecting the fields in this
					section (down to undo_no_arr), EXCEPT
					last_sql_stat_start, which can be
					accessed only when we know that there
					cannot be any activity in the undo
					logs! */
	undo_no_t	undo_no;	/*!< next undo log record number to
					assign; since the undo log is
					private for a transaction, this
					is a simple ascending sequence
					with no gaps; thus it represents
					the number of modified/inserted
					rows in a transaction */
	trx_savept_t	last_sql_stat_start;
					/*!< undo_no when the last sql statement
					was started: in case of an error, trx
					is rolled back down to this undo
					number; see note at undo_mutex! */
	trx_rseg_t*	rseg;		/*!< rollback segment assigned to the
					transaction, or NULL if not assigned
					yet */
	trx_undo_t*	insert_undo;	/*!< pointer to the insert undo log, or
					NULL if no inserts performed yet */
	trx_undo_t*	update_undo;	/*!< pointer to the update undo log, or
					NULL if no update performed yet */
	undo_no_t	roll_limit;	/*!< least undo number to undo during
					a rollback */
	ulint		pages_undone;	/*!< number of undo log pages undone
					since the last undo log truncation */
	trx_undo_arr_t*	undo_no_arr;	/*!< array of undo numbers of undo log
					records which are currently processed
					by a rollback operation */
	/*------------------------------*/
	ulint		n_autoinc_rows;	/*!< no. of AUTO-INC rows required for
					an SQL statement. This is useful for
					multi-row INSERTs */
	ib_vector_t*    autoinc_locks;  /* AUTOINC locks held by this
					transaction. Note that these are
					also in the lock list trx_locks. This
					vector needs to be freed explicitly
					when the trx instance is destroyed.
					Protected by lock_sys->mutex. */
	/*------------------------------*/
	ibool		read_only;	/*!< TRUE if transaction is flagged
					as a READ-ONLY transaction.
					if !auto_commit || will_lock > 0
					then it will added to the list
					trx_sys_t::ro_trx_list. A read only
					transaction will not be assigned an
					UNDO log. Non-locking auto-commit
					read-only transaction will not be on
					either list. */
	ibool		auto_commit;	/*!< TRUE if it is an autocommit */
	ulint		will_lock;	/*!< Will acquire some locks. Increment
					each time we determine that a lock will
					be acquired by the MySQL layer. */
	bool		ddl;		/*!< true if it is a transaction that
					is being started for a DDL operation */
	/*------------------------------*/
	fts_trx_t*	fts_trx;	/*!< FTS information, or NULL if
					transaction hasn't modified tables
					with FTS indexes (yet). */
	doc_id_t	fts_next_doc_id;/* The document id used for updates */
	/*------------------------------*/
	ulint		flush_tables;	/*!< if "covering" the FLUSH TABLES",
					count of tables being flushed. */

	/*------------------------------*/
#ifdef UNIV_DEBUG
	ulint		start_line;	/*!< Track where it was started from */
	const char*	start_file;	/*!< Filename where it was started */
#endif /* UNIV_DEBUG */

	/*------------------------------*/
	char detailed_error[256];	/*!< detailed error message for last
					error, or empty. */
	/*------------------------------*/
	ulint		io_reads;
	ib_uint64_t	io_read;
	ulint		io_reads_wait_timer;
	ib_uint64_t	lock_que_wait_ustarted;
	ulint           lock_que_wait_timer;
	ulint           innodb_que_wait_timer;
	ulint           distinct_page_access;
#define	DPAH_SIZE	8192
	byte*		distinct_page_access_hash;
	ibool		take_stats;
};

/* Transaction isolation levels (trx->isolation_level) */
#define TRX_ISO_READ_UNCOMMITTED	0	/* dirty read: non-locking
						SELECTs are performed so that
						we do not look at a possible
						earlier version of a record;
						thus they are not 'consistent'
						reads under this isolation
						level; otherwise like level
						2 */

#define TRX_ISO_READ_COMMITTED		1	/* somewhat Oracle-like
						isolation, except that in
						range UPDATE and DELETE we
						must block phantom rows
						with next-key locks;
						SELECT ... FOR UPDATE and ...
						LOCK IN SHARE MODE only lock
						the index records, NOT the
						gaps before them, and thus
						allow free inserting;
						each consistent read reads its
						own snapshot */

#define TRX_ISO_REPEATABLE_READ		2	/* this is the default;
						all consistent reads in the
						same trx read the same
						snapshot;
						full next-key locking used
						in locking reads to block
						insertions into gaps */

#define TRX_ISO_SERIALIZABLE		3	/* all plain SELECTs are
						converted to LOCK IN SHARE
						MODE reads */

/* Treatment of duplicate values (trx->duplicates; for example, in inserts).
Multiple flags can be combined with bitwise OR. */
#define TRX_DUP_IGNORE	1	/* duplicate rows are to be updated */
#define TRX_DUP_REPLACE	2	/* duplicate rows are to be replaced */


/* Types of a trx signal */
#define TRX_SIG_NO_SIGNAL		0
#define TRX_SIG_TOTAL_ROLLBACK		1
#define TRX_SIG_ROLLBACK_TO_SAVEPT	2
#define TRX_SIG_COMMIT			3
#define TRX_SIG_BREAK_EXECUTION		5

/* Sender types of a signal */
#define TRX_SIG_SELF		0	/* sent by the session itself, or
					by an error occurring within this
					session */
#define TRX_SIG_OTHER_SESS	1	/* sent by another session (which
					must hold rights to this) */

/** Commit node states */
enum commit_node_state {
	COMMIT_NODE_SEND = 1,	/*!< about to send a commit signal to
				the transaction */
	COMMIT_NODE_WAIT	/*!< commit signal sent to the transaction,
				waiting for completion */
};

/** Commit command node in a query graph */
struct commit_node_t{
	que_common_t	common;	/*!< node type: QUE_NODE_COMMIT */
	enum commit_node_state
			state;	/*!< node execution state */
};


/** Test if trx->mutex is owned. */
#define trx_mutex_own(t) mutex_own(&t->mutex)

/** Acquire the trx->mutex. */
#define trx_mutex_enter(t) do {			\
	mutex_enter(&t->mutex);			\
} while (0)

/** Release the trx->mutex. */
#define trx_mutex_exit(t) do {			\
	mutex_exit(&t->mutex);			\
} while (0)

/** @brief The latch protecting the adaptive search system

This latch protects the
(1) hash index;
(2) columns of a record to which we have a pointer in the hash index;

but does NOT protect:

(3) next record offset field in a record;
(4) next or previous records on the same page.

Bear in mind (3) and (4) when using the hash index.
*/
extern rw_lock_t*	btr_search_latch_temp;

/** The latch protecting the adaptive search system */
#define btr_search_latch	(*btr_search_latch_temp)

#ifndef UNIV_NONINL
#include "trx0trx.ic"
#endif
#endif /* !UNIV_HOTBACKUP */

#endif<|MERGE_RESOLUTION|>--- conflicted
+++ resolved
@@ -911,51 +911,6 @@
 					survive over a transaction commit, if
 					it is a stored procedure with a COMMIT
 					WORK statement, for instance */
-<<<<<<< HEAD
-	mem_heap_t*	global_read_view_heap;
-					/*!< memory heap for the global read
-					view */
-=======
-	ulint		n_active_thrs;	/*!< number of active query threads */
-	que_t*		graph_before_signal_handling;
-					/* value of graph when signal handling
-					for this trx started: this is used to
-					return control to the original query
-					graph for error processing */
-	trx_sig_t	sig;		/*!< one signal object can be allocated
-					in this space, avoiding mem_alloc */
-	UT_LIST_BASE_NODE_T(trx_sig_t)
-			signals;	/*!< queue of processed or pending
-					signals to the trx */
-	UT_LIST_BASE_NODE_T(trx_sig_t)
-			reply_signals;	/*!< list of signals sent by the query
-					threads of this trx for which a thread
-					is waiting for a reply; if this trx is
-					killed, the reply requests in the list
-					must be canceled */
-	/*------------------------------*/
-	lock_t*		wait_lock;	/*!< if trx execution state is
-					TRX_QUE_LOCK_WAIT, this points to
-					the lock request, otherwise this is
-					NULL */
-	ibool		was_chosen_as_deadlock_victim;
-					/* when the transaction decides to wait
-					for a lock, it sets this to FALSE;
-					if another transaction chooses this
-					transaction as a victim in deadlock
-					resolution, it sets this to TRUE */
-	time_t		wait_started;	/*!< lock wait started at this time */
-	UT_LIST_BASE_NODE_T(que_thr_t)
-			wait_thrs;	/*!< query threads belonging to this
-					trx that are in the QUE_THR_LOCK_WAIT
-					state */
-	/*------------------------------*/
-	mem_heap_t*	lock_heap;	/*!< memory heap for the locks of the
-					transaction */
-	UT_LIST_BASE_NODE_T(lock_t)
-			trx_locks;	/*!< locks reserved by the transaction */
-	/*------------------------------*/
->>>>>>> 61b5c6dd
 	read_view_t*	global_read_view;
 					/*!< consistent read view associated
 					to a transaction or NULL */
