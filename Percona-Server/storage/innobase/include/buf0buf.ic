/*****************************************************************************

Copyright (c) 1995, 2011, Oracle and/or its affiliates. All Rights Reserved.
Copyright (c) 2008, Google Inc.

Portions of this file contain modifications contributed and copyrighted by
Google, Inc. Those modifications are gratefully acknowledged and are described
briefly in the InnoDB documentation. The contributions by Google are
incorporated with their permission, and subject to the conditions contained in
the file COPYING.Google.

This program is free software; you can redistribute it and/or modify it under
the terms of the GNU General Public License as published by the Free Software
Foundation; version 2 of the License.

This program is distributed in the hope that it will be useful, but WITHOUT
ANY WARRANTY; without even the implied warranty of MERCHANTABILITY or FITNESS
FOR A PARTICULAR PURPOSE. See the GNU General Public License for more details.

You should have received a copy of the GNU General Public License along with
this program; if not, write to the Free Software Foundation, Inc.,
51 Franklin Street, Suite 500, Boston, MA 02110-1335 USA

*****************************************************************************/

/**************************************************//**
@file include/buf0buf.ic
The database buffer buf_pool

Created 11/5/1995 Heikki Tuuri
*******************************************************/

#include "mtr0mtr.h"
#ifndef UNIV_HOTBACKUP
#include "buf0flu.h"
#include "buf0lru.h"
#include "buf0rea.h"
<<<<<<< HEAD

/** A chunk of buffers. The buffer pool is allocated in chunks. */
struct buf_chunk_t{
	ulint		mem_size;	/*!< allocated size of the chunk */
	ulint		size;		/*!< size of frames[] and blocks[] */
	void*		mem;		/*!< pointer to the memory area which
					was allocated for the frames */
	buf_block_t*	blocks;		/*!< array of buffer control blocks */
};

=======
#include "srv0srv.h"
>>>>>>> 776bd6f3
/*********************************************************************//**
Gets the current size of buffer buf_pool in bytes.
@return size in bytes */
UNIV_INLINE
ulint
buf_pool_get_curr_size(void)
/*========================*/
{
	return(srv_buf_pool_curr_size);
}

/********************************************************************//**
Calculates the index of a buffer pool to the buf_pool[] array.
@return	the position of the buffer pool in buf_pool[] */
UNIV_INLINE
ulint
buf_pool_index(
/*===========*/
	const buf_pool_t*	buf_pool)	/*!< in: buffer pool */
{
	ulint	i = buf_pool - buf_pool_ptr;
	ut_ad(i < MAX_BUFFER_POOLS);
	ut_ad(i < srv_buf_pool_instances);
	return(i);
}

/******************************************************************//**
Returns the buffer pool instance given a page instance
@return buf_pool */
UNIV_INLINE
buf_pool_t*
buf_pool_from_bpage(
/*================*/
	const buf_page_t*	bpage) /*!< in: buffer pool page */
{
	ulint	i;
	i = bpage->buf_pool_index;
	ut_ad(i < srv_buf_pool_instances);
	return(&buf_pool_ptr[i]);
}

/******************************************************************//**
Returns the buffer pool instance given a block instance
@return buf_pool */
UNIV_INLINE
buf_pool_t*
buf_pool_from_block(
/*================*/
	const buf_block_t*	block) /*!< in: block */
{
	return(buf_pool_from_bpage(&block->page));
}

/*********************************************************************//**
Gets the current size of buffer buf_pool in pages.
@return size in pages*/
UNIV_INLINE
ulint
buf_pool_get_n_pages(void)
/*======================*/
{
	return(buf_pool_get_curr_size() / UNIV_PAGE_SIZE);
}

/********************************************************************//**
Reads the freed_page_clock of a buffer block.
@return	freed_page_clock */
UNIV_INLINE
ulint
buf_page_get_freed_page_clock(
/*==========================*/
	const buf_page_t*	bpage)	/*!< in: block */
{
	/* This is sometimes read without holding buf_pool->mutex. */
	return(bpage->freed_page_clock);
}

/********************************************************************//**
Reads the freed_page_clock of a buffer block.
@return	freed_page_clock */
UNIV_INLINE
ulint
buf_block_get_freed_page_clock(
/*===========================*/
	const buf_block_t*	block)	/*!< in: block */
{
	return(buf_page_get_freed_page_clock(&block->page));
}

/********************************************************************//**
Tells if a block is still close enough to the MRU end of the LRU list
meaning that it is not in danger of getting evicted and also implying
that it has been accessed recently.
Note that this is for heuristics only and does not reserve buffer pool
mutex.
@return	TRUE if block is close to MRU end of LRU */
UNIV_INLINE
ibool
buf_page_peek_if_young(
/*===================*/
	const buf_page_t*	bpage)	/*!< in: block */
{
	buf_pool_t*	buf_pool = buf_pool_from_bpage(bpage);

	/* FIXME: bpage->freed_page_clock is 31 bits */
	return((buf_pool->freed_page_clock & ((1UL << 31) - 1))
	       < ((ulint) bpage->freed_page_clock
		  + (buf_pool->curr_size
		     * (BUF_LRU_OLD_RATIO_DIV - buf_pool->LRU_old_ratio)
		     / (BUF_LRU_OLD_RATIO_DIV * 4))));
}

/********************************************************************//**
Recommends a move of a block to the start of the LRU list if there is danger
of dropping from the buffer pool. NOTE: does not reserve the buffer pool
mutex.
@return	TRUE if should be made younger */
UNIV_INLINE
ibool
buf_page_peek_if_too_old(
/*=====================*/
	const buf_page_t*	bpage)	/*!< in: block to make younger */
{
	buf_pool_t*		buf_pool = buf_pool_from_bpage(bpage);

	if (buf_pool->freed_page_clock == 0) {
		/* If eviction has not started yet, do not update the
		statistics or move blocks in the LRU list.  This is
		either the warm-up phase or an in-memory workload. */
		return(FALSE);
	} else if (buf_LRU_old_threshold_ms && bpage->old) {
		unsigned	access_time = buf_page_is_accessed(bpage);

		if (access_time > 0
		    && ((ib_uint32_t) (ut_time_ms() - access_time))
		    >= buf_LRU_old_threshold_ms) {
			return(TRUE);
		}

		buf_pool->stat.n_pages_not_made_young++;
		return(FALSE);
	} else {
		return(!buf_page_peek_if_young(bpage));
	}
}
#endif /* !UNIV_HOTBACKUP */

/*********************************************************************//**
Gets the state of a block.
@return	state */
UNIV_INLINE
enum buf_page_state
buf_page_get_state(
/*===============*/
	const buf_page_t*	bpage)	/*!< in: pointer to the control block */
{
	enum buf_page_state	state = (enum buf_page_state) bpage->state;

#ifdef UNIV_DEBUG
	switch (state) {
	case BUF_BLOCK_ZIP_FREE:
	case BUF_BLOCK_ZIP_PAGE:
	case BUF_BLOCK_ZIP_DIRTY:
	case BUF_BLOCK_NOT_USED:
	case BUF_BLOCK_READY_FOR_USE:
	case BUF_BLOCK_FILE_PAGE:
	case BUF_BLOCK_MEMORY:
	case BUF_BLOCK_REMOVE_HASH:
		break;
	default:
		ut_error;
	}
#endif /* UNIV_DEBUG */

	return(state);
}
/*********************************************************************//**
Gets the state of a block.
@return	state */
UNIV_INLINE
enum buf_page_state
buf_block_get_state(
/*================*/
	const buf_block_t*	block)	/*!< in: pointer to the control block */
{
	return(buf_page_get_state(&block->page));
}
/*********************************************************************//**
Sets the state of a block. */
UNIV_INLINE
void
buf_page_set_state(
/*===============*/
	buf_page_t*		bpage,	/*!< in/out: pointer to control block */
	enum buf_page_state	state)	/*!< in: state */
{
#ifdef UNIV_DEBUG
	enum buf_page_state	old_state	= buf_page_get_state(bpage);

	switch (old_state) {
	case BUF_BLOCK_ZIP_FREE:
		ut_error;
		break;
	case BUF_BLOCK_ZIP_PAGE:
		ut_a(state == BUF_BLOCK_ZIP_DIRTY);
		break;
	case BUF_BLOCK_ZIP_DIRTY:
		ut_a(state == BUF_BLOCK_ZIP_PAGE);
		break;
	case BUF_BLOCK_NOT_USED:
		ut_a(state == BUF_BLOCK_READY_FOR_USE);
		break;
	case BUF_BLOCK_READY_FOR_USE:
		ut_a(state == BUF_BLOCK_MEMORY
		     || state == BUF_BLOCK_FILE_PAGE
		     || state == BUF_BLOCK_NOT_USED);
		break;
	case BUF_BLOCK_MEMORY:
		ut_a(state == BUF_BLOCK_NOT_USED);
		break;
	case BUF_BLOCK_FILE_PAGE:
		ut_a(state == BUF_BLOCK_NOT_USED
		     || state == BUF_BLOCK_REMOVE_HASH);
		break;
	case BUF_BLOCK_REMOVE_HASH:
		ut_a(state == BUF_BLOCK_MEMORY);
		break;
	}
#endif /* UNIV_DEBUG */
	bpage->state = state;
	ut_ad(buf_page_get_state(bpage) == state);
}

/*********************************************************************//**
Sets the state of a block. */
UNIV_INLINE
void
buf_block_set_state(
/*================*/
	buf_block_t*		block,	/*!< in/out: pointer to control block */
	enum buf_page_state	state)	/*!< in: state */
{
	buf_page_set_state(&block->page, state);
}

/*********************************************************************//**
Determines if a block is mapped to a tablespace.
@return	TRUE if mapped */
UNIV_INLINE
ibool
buf_page_in_file(
/*=============*/
	const buf_page_t*	bpage)	/*!< in: pointer to control block */
{
	switch (buf_page_get_state(bpage)) {
	case BUF_BLOCK_ZIP_FREE:
		/* This is a free page in buf_pool->zip_free[].
		Such pages should only be accessed by the buddy allocator. */
		ut_error;
		break;
	case BUF_BLOCK_ZIP_PAGE:
	case BUF_BLOCK_ZIP_DIRTY:
	case BUF_BLOCK_FILE_PAGE:
		return(TRUE);
	case BUF_BLOCK_NOT_USED:
	case BUF_BLOCK_READY_FOR_USE:
	case BUF_BLOCK_MEMORY:
	case BUF_BLOCK_REMOVE_HASH:
		break;
	}

	return(FALSE);
}

#ifndef UNIV_HOTBACKUP
/*********************************************************************//**
Determines if a block should be on unzip_LRU list.
@return	TRUE if block belongs to unzip_LRU */
UNIV_INLINE
ibool
buf_page_belongs_to_unzip_LRU(
/*==========================*/
	const buf_page_t*	bpage)	/*!< in: pointer to control block */
{
	ut_ad(buf_page_in_file(bpage));

	return(bpage->zip.data
	       && buf_page_get_state(bpage) == BUF_BLOCK_FILE_PAGE);
}

/*********************************************************************//**
Gets the mutex of a block.
@return	pointer to mutex protecting bpage */
UNIV_INLINE
ib_mutex_t*
buf_page_get_mutex(
/*===============*/
	const buf_page_t*	bpage)	/*!< in: pointer to control block */
{
	buf_pool_t*	buf_pool = buf_pool_from_bpage(bpage);

	switch (buf_page_get_state(bpage)) {
	case BUF_BLOCK_ZIP_FREE:
		ut_error;
		return(NULL);
	case BUF_BLOCK_ZIP_PAGE:
	case BUF_BLOCK_ZIP_DIRTY:
		return(&buf_pool->zip_mutex);
	default:
		return(&((buf_block_t*) bpage)->mutex);
	}
}

/*********************************************************************//**
Get the flush type of a page.
@return	flush type */
UNIV_INLINE
enum buf_flush
buf_page_get_flush_type(
/*====================*/
	const buf_page_t*	bpage)	/*!< in: buffer page */
{
	enum buf_flush	flush_type = (enum buf_flush) bpage->flush_type;

#ifdef UNIV_DEBUG
	switch (flush_type) {
	case BUF_FLUSH_LRU:
	case BUF_FLUSH_LIST:
	case BUF_FLUSH_SINGLE_PAGE:
		return(flush_type);
	case BUF_FLUSH_N_TYPES:
		ut_error;
	}
	ut_error;
#endif /* UNIV_DEBUG */
	return(flush_type);
}
/*********************************************************************//**
Set the flush type of a page. */
UNIV_INLINE
void
buf_page_set_flush_type(
/*====================*/
	buf_page_t*	bpage,		/*!< in: buffer page */
	enum buf_flush	flush_type)	/*!< in: flush type */
{
	bpage->flush_type = flush_type;
	ut_ad(buf_page_get_flush_type(bpage) == flush_type);
}

/*********************************************************************//**
Map a block to a file page. */
UNIV_INLINE
void
buf_block_set_file_page(
/*====================*/
	buf_block_t*		block,	/*!< in/out: pointer to control block */
	ulint			space,	/*!< in: tablespace id */
	ulint			page_no)/*!< in: page number */
{
	buf_block_set_state(block, BUF_BLOCK_FILE_PAGE);
	block->page.space = space;
	block->page.offset = page_no;
}

/*********************************************************************//**
Gets the io_fix state of a block.
@return	io_fix state */
UNIV_INLINE
enum buf_io_fix
buf_page_get_io_fix(
/*================*/
	const buf_page_t*	bpage)	/*!< in: pointer to the control block */
{
	ut_ad(bpage != NULL);

	enum buf_io_fix	io_fix = (enum buf_io_fix) bpage->io_fix;
#ifdef UNIV_DEBUG
	switch (io_fix) {
	case BUF_IO_NONE:
	case BUF_IO_READ:
	case BUF_IO_WRITE:
	case BUF_IO_PIN:
		return(io_fix);
	}
	ut_error;
#endif /* UNIV_DEBUG */
	return(io_fix);
}

/*********************************************************************//**
Gets the io_fix state of a block.
@return	io_fix state */
UNIV_INLINE
enum buf_io_fix
buf_block_get_io_fix(
/*=================*/
	const buf_block_t*	block)	/*!< in: pointer to the control block */
{
	return(buf_page_get_io_fix(&block->page));
}

/*********************************************************************//**
Sets the io_fix state of a block. */
UNIV_INLINE
void
buf_page_set_io_fix(
/*================*/
	buf_page_t*	bpage,	/*!< in/out: control block */
	enum buf_io_fix	io_fix)	/*!< in: io_fix state */
{
#ifdef UNIV_DEBUG
	buf_pool_t*	buf_pool = buf_pool_from_bpage(bpage);
	ut_ad(buf_pool_mutex_own(buf_pool));
#endif
	ut_ad(mutex_own(buf_page_get_mutex(bpage)));

	bpage->io_fix = io_fix;
	ut_ad(buf_page_get_io_fix(bpage) == io_fix);
}

/*********************************************************************//**
Sets the io_fix state of a block. */
UNIV_INLINE
void
buf_block_set_io_fix(
/*=================*/
	buf_block_t*	block,	/*!< in/out: control block */
	enum buf_io_fix	io_fix)	/*!< in: io_fix state */
{
	buf_page_set_io_fix(&block->page, io_fix);
}

/*********************************************************************//**
Makes a block sticky. A sticky block implies that even after we release
the buf_pool->mutex and the block->mutex:
* it cannot be removed from the flush_list
* the block descriptor cannot be relocated
* it cannot be removed from the LRU list
Note that:
* the block can still change its position in the LRU list
* the next and previous pointers can change. */
UNIV_INLINE
void
buf_page_set_sticky(
/*================*/
	buf_page_t*	bpage)	/*!< in/out: control block */
{
#ifdef UNIV_DEBUG
	buf_pool_t*	buf_pool = buf_pool_from_bpage(bpage);
	ut_ad(buf_pool_mutex_own(buf_pool));
#endif
	ut_ad(mutex_own(buf_page_get_mutex(bpage)));
	ut_ad(buf_page_get_io_fix(bpage) == BUF_IO_NONE);

	bpage->io_fix = BUF_IO_PIN;
}

/*********************************************************************//**
Removes stickiness of a block. */
UNIV_INLINE
void
buf_page_unset_sticky(
/*==================*/
	buf_page_t*	bpage)	/*!< in/out: control block */
{
#ifdef UNIV_DEBUG
	buf_pool_t*	buf_pool = buf_pool_from_bpage(bpage);
	ut_ad(buf_pool_mutex_own(buf_pool));
#endif
	ut_ad(mutex_own(buf_page_get_mutex(bpage)));
	ut_ad(buf_page_get_io_fix(bpage) == BUF_IO_PIN);

	bpage->io_fix = BUF_IO_NONE;
}

/********************************************************************//**
Determine if a buffer block can be relocated in memory.  The block
can be dirty, but it must not be I/O-fixed or bufferfixed. */
UNIV_INLINE
ibool
buf_page_can_relocate(
/*==================*/
	const buf_page_t*	bpage)	/*!< control block being relocated */
{
#ifdef UNIV_DEBUG
	buf_pool_t*	buf_pool = buf_pool_from_bpage(bpage);
	ut_ad(buf_pool_mutex_own(buf_pool));
#endif
	ut_ad(mutex_own(buf_page_get_mutex(bpage)));
	ut_ad(buf_page_in_file(bpage));
	ut_ad(bpage->in_LRU_list);

	return(buf_page_get_io_fix(bpage) == BUF_IO_NONE
	       && bpage->buf_fix_count == 0);
}

/*********************************************************************//**
Determine if a block has been flagged old.
@return	TRUE if old */
UNIV_INLINE
ibool
buf_page_is_old(
/*============*/
	const buf_page_t*	bpage)	/*!< in: control block */
{
#ifdef UNIV_DEBUG
	buf_pool_t*	buf_pool = buf_pool_from_bpage(bpage);
	ut_ad(buf_pool_mutex_own(buf_pool));
#endif
	ut_ad(buf_page_in_file(bpage));

	return(bpage->old);
}

/*********************************************************************//**
Flag a block old. */
UNIV_INLINE
void
buf_page_set_old(
/*=============*/
	buf_page_t*	bpage,	/*!< in/out: control block */
	ibool		old)	/*!< in: old */
{
#ifdef UNIV_DEBUG
	buf_pool_t*	buf_pool = buf_pool_from_bpage(bpage);
#endif /* UNIV_DEBUG */
	ut_a(buf_page_in_file(bpage));
	ut_ad(buf_pool_mutex_own(buf_pool));
	ut_ad(bpage->in_LRU_list);

#ifdef UNIV_LRU_DEBUG
	ut_a((buf_pool->LRU_old_len == 0) == (buf_pool->LRU_old == NULL));
	/* If a block is flagged "old", the LRU_old list must exist. */
	ut_a(!old || buf_pool->LRU_old);

	if (UT_LIST_GET_PREV(LRU, bpage) && UT_LIST_GET_NEXT(LRU, bpage)) {
		const buf_page_t*	prev = UT_LIST_GET_PREV(LRU, bpage);
		const buf_page_t*	next = UT_LIST_GET_NEXT(LRU, bpage);
		if (prev->old == next->old) {
			ut_a(prev->old == old);
		} else {
			ut_a(!prev->old);
			ut_a(buf_pool->LRU_old == (old ? bpage : next));
		}
	}
#endif /* UNIV_LRU_DEBUG */

	bpage->old = old;
}

/*********************************************************************//**
Determine the time of first access of a block in the buffer pool.
@return	ut_time_ms() at the time of first access, 0 if not accessed */
UNIV_INLINE
unsigned
buf_page_is_accessed(
/*=================*/
	const buf_page_t*	bpage)	/*!< in: control block */
{
	ut_ad(buf_page_in_file(bpage));

	return(bpage->access_time);
}

/*********************************************************************//**
Flag a block accessed. */
UNIV_INLINE
void
buf_page_set_accessed(
/*==================*/
	buf_page_t*	bpage,		/*!< in/out: control block */
	ulint		time_ms)	/*!< in: ut_time_ms() */
{
#ifdef UNIV_DEBUG
	buf_pool_t*	buf_pool = buf_pool_from_bpage(bpage);
	ut_ad(buf_pool_mutex_own(buf_pool));
#endif
	ut_a(buf_page_in_file(bpage));

	if (!bpage->access_time) {
		/* Make this the time of the first access. */
		bpage->access_time = time_ms;
	}
}

/*********************************************************************//**
Gets the buf_block_t handle of a buffered file block if an uncompressed
page frame exists, or NULL.
@return	control block, or NULL */
UNIV_INLINE
buf_block_t*
buf_page_get_block(
/*===============*/
	buf_page_t*	bpage)	/*!< in: control block, or NULL */
{
	if (bpage != NULL) {
		ut_ad(buf_page_in_file(bpage));

		if (buf_page_get_state(bpage) == BUF_BLOCK_FILE_PAGE) {
			return((buf_block_t*) bpage);
		}
	}

	return(NULL);
}
#endif /* !UNIV_HOTBACKUP */

#ifdef UNIV_DEBUG
/*********************************************************************//**
Gets a pointer to the memory frame of a block.
@return	pointer to the frame */
UNIV_INLINE
buf_frame_t*
buf_block_get_frame(
/*================*/
	const buf_block_t*	block)	/*!< in: pointer to the control block */
{
	ut_a(srv_pass_corrupt_table || block);

	if (srv_pass_corrupt_table && !block) {
		return(0);
	}

	ut_ad(block);

	switch (buf_block_get_state(block)) {
	case BUF_BLOCK_ZIP_FREE:
	case BUF_BLOCK_ZIP_PAGE:
	case BUF_BLOCK_ZIP_DIRTY:
	case BUF_BLOCK_NOT_USED:
		ut_error;
		break;
	case BUF_BLOCK_FILE_PAGE:
# ifndef UNIV_HOTBACKUP
		ut_a(block->page.buf_fix_count > 0);
# endif /* !UNIV_HOTBACKUP */
		/* fall through */
	case BUF_BLOCK_READY_FOR_USE:
	case BUF_BLOCK_MEMORY:
	case BUF_BLOCK_REMOVE_HASH:
		goto ok;
	}
	ut_error;
ok:
	return((buf_frame_t*) block->frame);
}
#endif /* UNIV_DEBUG */

/*********************************************************************//**
Gets the space id of a block.
@return	space id */
UNIV_INLINE
ulint
buf_page_get_space(
/*===============*/
	const buf_page_t*	bpage)	/*!< in: pointer to the control block */
{
	ut_ad(bpage);
	ut_a(buf_page_in_file(bpage));

	return(bpage->space);
}

/*********************************************************************//**
Gets the space id of a block.
@return	space id */
UNIV_INLINE
ulint
buf_block_get_space(
/*================*/
	const buf_block_t*	block)	/*!< in: pointer to the control block */
{
	ut_ad(block);
	ut_a(buf_block_get_state(block) == BUF_BLOCK_FILE_PAGE);

	return(block->page.space);
}

/*********************************************************************//**
Gets the page number of a block.
@return	page number */
UNIV_INLINE
ulint
buf_page_get_page_no(
/*=================*/
	const buf_page_t*	bpage)	/*!< in: pointer to the control block */
{
	ut_ad(bpage);
	ut_a(buf_page_in_file(bpage));

	return(bpage->offset);
}
/***********************************************************************
FIXME_FTS Gets the frame the pointer is pointing to. */
UNIV_INLINE
buf_frame_t*
buf_frame_align(
/*============*/
                        /* out: pointer to frame */
        byte*   ptr)    /* in: pointer to a frame */
{
        buf_frame_t*    frame;

        ut_ad(ptr);

        frame = (buf_frame_t*) ut_align_down(ptr, UNIV_PAGE_SIZE);

        return(frame);
}

/*********************************************************************//**
Gets the page number of a block.
@return	page number */
UNIV_INLINE
ulint
buf_block_get_page_no(
/*==================*/
	const buf_block_t*	block)	/*!< in: pointer to the control block */
{
	ut_ad(block);
	ut_a(buf_block_get_state(block) == BUF_BLOCK_FILE_PAGE);

	return(block->page.offset);
}

/*********************************************************************//**
Gets the compressed page size of a block.
@return	compressed page size, or 0 */
UNIV_INLINE
ulint
buf_page_get_zip_size(
/*==================*/
	const buf_page_t*	bpage)	/*!< in: pointer to the control block */
{
	return(bpage->zip.ssize
	       ? (UNIV_ZIP_SIZE_MIN >> 1) << bpage->zip.ssize : 0);
}

/*********************************************************************//**
Gets the compressed page size of a block.
@return	compressed page size, or 0 */
UNIV_INLINE
ulint
buf_block_get_zip_size(
/*===================*/
	const buf_block_t*	block)	/*!< in: pointer to the control block */
{
	return(block->page.zip.ssize
	       ? (UNIV_ZIP_SIZE_MIN >> 1) << block->page.zip.ssize : 0);
}

#ifndef UNIV_HOTBACKUP
#if defined UNIV_DEBUG || defined UNIV_ZIP_DEBUG
/*********************************************************************//**
Gets the compressed page descriptor corresponding to an uncompressed page
if applicable.
@return	compressed page descriptor, or NULL */
UNIV_INLINE
const page_zip_des_t*
buf_frame_get_page_zip(
/*===================*/
	const byte*	ptr)	/*!< in: pointer to the page */
{
	return(buf_block_get_page_zip(buf_block_align(ptr)));
}
#endif /* UNIV_DEBUG || UNIV_ZIP_DEBUG */
#endif /* !UNIV_HOTBACKUP */

/**********************************************************************//**
Gets the space id, page offset, and byte offset within page of a
pointer pointing to a buffer frame containing a file page. */
UNIV_INLINE
void
buf_ptr_get_fsp_addr(
/*=================*/
	const void*	ptr,	/*!< in: pointer to a buffer frame */
	ulint*		space,	/*!< out: space id */
	fil_addr_t*	addr)	/*!< out: page offset and byte offset */
{
	const page_t*	page = (const page_t*) ut_align_down(ptr,
							     UNIV_PAGE_SIZE);

	*space = mach_read_from_4(page + FIL_PAGE_ARCH_LOG_NO_OR_SPACE_ID);
	addr->page = mach_read_from_4(page + FIL_PAGE_OFFSET);
	addr->boffset = ut_align_offset(ptr, UNIV_PAGE_SIZE);
}

#ifndef UNIV_HOTBACKUP
/**********************************************************************//**
Gets the hash value of the page the pointer is pointing to. This can be used
in searches in the lock hash table.
@return	lock hash value */
UNIV_INLINE
ulint
buf_block_get_lock_hash_val(
/*========================*/
	const buf_block_t*	block)	/*!< in: block */
{
	ut_ad(block);
	ut_ad(buf_page_in_file(&block->page));
#ifdef UNIV_SYNC_DEBUG
	ut_ad(rw_lock_own(&(((buf_block_t*) block)->lock), RW_LOCK_EXCLUSIVE)
	      || rw_lock_own(&(((buf_block_t*) block)->lock), RW_LOCK_SHARED));
#endif /* UNIV_SYNC_DEBUG */
	return(block->lock_hash_val);
}

/********************************************************************//**
Allocates a buf_page_t descriptor. This function must succeed. In case
of failure we assert in this function.
@return: the allocated descriptor. */
UNIV_INLINE
buf_page_t*
buf_page_alloc_descriptor(void)
/*===========================*/
{
	buf_page_t*	bpage;

	bpage = (buf_page_t*) ut_malloc(sizeof *bpage);
	ut_d(memset(bpage, 0, sizeof *bpage));
	UNIV_MEM_ALLOC(bpage, sizeof *bpage);

	return(bpage);
}

/********************************************************************//**
Free a buf_page_t descriptor. */
UNIV_INLINE
void
buf_page_free_descriptor(
/*=====================*/
	buf_page_t*	bpage)	/*!< in: bpage descriptor to free. */
{
	ut_free(bpage);
}

/********************************************************************//**
Frees a buffer block which does not contain a file page. */
UNIV_INLINE
void
buf_block_free(
/*===========*/
	buf_block_t*	block)	/*!< in, own: block to be freed */
{
	buf_pool_t*	buf_pool = buf_pool_from_bpage((buf_page_t*) block);

	buf_pool_mutex_enter(buf_pool);

	mutex_enter(&block->mutex);

	ut_a(buf_block_get_state(block) != BUF_BLOCK_FILE_PAGE);

	buf_LRU_block_free_non_file_page(block);

	mutex_exit(&block->mutex);

	buf_pool_mutex_exit(buf_pool);
}
#endif /* !UNIV_HOTBACKUP */

/*********************************************************************//**
Copies contents of a buffer frame to a given buffer.
@return	buf */
UNIV_INLINE
byte*
buf_frame_copy(
/*===========*/
	byte*			buf,	/*!< in: buffer to copy to */
	const buf_frame_t*	frame)	/*!< in: buffer frame */
{
	ut_ad(buf && frame);

	ut_memcpy(buf, frame, UNIV_PAGE_SIZE);

	return(buf);
}

#ifndef UNIV_HOTBACKUP
/********************************************************************//**
Calculates a folded value of a file page address to use in the page hash
table.
@return	the folded value */
UNIV_INLINE
ulint
buf_page_address_fold(
/*==================*/
	ulint	space,	/*!< in: space id */
	ulint	offset)	/*!< in: offset of the page within space */
{
	return((space << 20) + space + offset);
}

/********************************************************************//**
Gets the youngest modification log sequence number for a frame.
Returns zero if not file page or no modification occurred yet.
@return	newest modification to page */
UNIV_INLINE
lsn_t
buf_page_get_newest_modification(
/*=============================*/
	const buf_page_t*	bpage)	/*!< in: block containing the
					page frame */
{
	lsn_t		lsn;
	ib_mutex_t*	block_mutex = buf_page_get_mutex(bpage);

	mutex_enter(block_mutex);

	if (buf_page_in_file(bpage)) {
		lsn = bpage->newest_modification;
	} else {
		lsn = 0;
	}

	mutex_exit(block_mutex);

	return(lsn);
}

/********************************************************************//**
Increments the modify clock of a frame by 1. The caller must (1) own the
buf_pool mutex and block bufferfix count has to be zero, (2) or own an x-lock
on the block. */
UNIV_INLINE
void
buf_block_modify_clock_inc(
/*=======================*/
	buf_block_t*	block)	/*!< in: block */
{
#ifdef UNIV_SYNC_DEBUG
	buf_pool_t*	buf_pool = buf_pool_from_bpage((buf_page_t*) block);

	ut_ad((buf_pool_mutex_own(buf_pool)
	       && (block->page.buf_fix_count == 0))
	      || rw_lock_own(&(block->lock), RW_LOCK_EXCLUSIVE));
#endif /* UNIV_SYNC_DEBUG */

	block->modify_clock++;
}

/********************************************************************//**
Returns the value of the modify clock. The caller must have an s-lock
or x-lock on the block.
@return	value */
UNIV_INLINE
ib_uint64_t
buf_block_get_modify_clock(
/*=======================*/
	buf_block_t*	block)	/*!< in: block */
{
#ifdef UNIV_SYNC_DEBUG
	ut_ad(rw_lock_own(&(block->lock), RW_LOCK_SHARED)
	      || rw_lock_own(&(block->lock), RW_LOCK_EXCLUSIVE));
#endif /* UNIV_SYNC_DEBUG */

	return(block->modify_clock);
}

/*******************************************************************//**
Increments the bufferfix count. */
UNIV_INLINE
void
buf_block_buf_fix_inc_func(
/*=======================*/
#ifdef UNIV_SYNC_DEBUG
	const char*	file,	/*!< in: file name */
	ulint		line,	/*!< in: line */
#endif /* UNIV_SYNC_DEBUG */
	buf_block_t*	block)	/*!< in/out: block to bufferfix */
{
#ifdef UNIV_SYNC_DEBUG
	ibool	ret;

	ret = rw_lock_s_lock_nowait(&(block->debug_latch), file, line);
	ut_a(ret);
#endif /* UNIV_SYNC_DEBUG */
	ut_ad(mutex_own(&block->mutex));

	block->page.buf_fix_count++;
}

/*******************************************************************//**
Decrements the bufferfix count. */
UNIV_INLINE
void
buf_block_buf_fix_dec(
/*==================*/
	buf_block_t*	block)	/*!< in/out: block to bufferunfix */
{
	ut_ad(mutex_own(&block->mutex));

	block->page.buf_fix_count--;
#ifdef UNIV_SYNC_DEBUG
	rw_lock_s_unlock(&block->debug_latch);
#endif
}

/******************************************************************//**
Returns the buffer pool instance given space and offset of page
@return buffer pool */
UNIV_INLINE
buf_pool_t*
buf_pool_get(
/*==========*/
	ulint	space,	/*!< in: space id */
	ulint	offset)	/*!< in: offset of the page within space */
{
	ulint	fold;
	ulint	index;
	ulint	ignored_offset;

	ignored_offset = offset >> 6; /* 2log of BUF_READ_AHEAD_AREA (64)*/
	fold = buf_page_address_fold(space, ignored_offset);
	index = fold % srv_buf_pool_instances;
	return(&buf_pool_ptr[index]);
}

/******************************************************************//**
Returns the buffer pool instance given its array index
@return buffer pool */
UNIV_INLINE
buf_pool_t*
buf_pool_from_array(
/*================*/
	ulint	index)		/*!< in: array index to get
				buffer pool instance from */
{
	ut_ad(index < MAX_BUFFER_POOLS);
	ut_ad(index < srv_buf_pool_instances);
	return(&buf_pool_ptr[index]);
}

/******************************************************************//**
Returns the control block of a file page, NULL if not found.
@return	block, NULL if not found */
UNIV_INLINE
buf_page_t*
buf_page_hash_get_low(
/*==================*/
	buf_pool_t*	buf_pool,/*!< buffer pool instance */
	ulint		space,	/*!< in: space id */
	ulint		offset,	/*!< in: offset of the page within space */
	ulint		fold)	/*!< in: buf_page_address_fold(space, offset) */
{
	buf_page_t*	bpage;

#ifdef UNIV_SYNC_DEBUG
	ulint		hash_fold;
	rw_lock_t*	hash_lock;

	hash_fold = buf_page_address_fold(space, offset);
	ut_ad(hash_fold == fold);

	hash_lock = hash_get_lock(buf_pool->page_hash, fold);
	ut_ad(rw_lock_own(hash_lock, RW_LOCK_EX)
	      || rw_lock_own(hash_lock, RW_LOCK_SHARED));
#endif /* UNIV_SYNC_DEBUG */

	/* Look for the page in the hash table */

	HASH_SEARCH(hash, buf_pool->page_hash, fold, buf_page_t*, bpage,
		    ut_ad(bpage->in_page_hash && !bpage->in_zip_hash
			  && buf_page_in_file(bpage)),
		    bpage->space == space && bpage->offset == offset);
	if (bpage) {
		ut_a(buf_page_in_file(bpage));
		ut_ad(bpage->in_page_hash);
		ut_ad(!bpage->in_zip_hash);
#if UNIV_WORD_SIZE == 4
		/* On 32-bit systems, there is no padding in
		buf_page_t.  On other systems, Valgrind could complain
		about uninitialized pad bytes. */
		UNIV_MEM_ASSERT_RW(bpage, sizeof *bpage);
#endif
	}

	return(bpage);
}

/******************************************************************//**
Returns the control block of a file page, NULL if not found.
If the block is found and lock is not NULL then the appropriate
page_hash lock is acquired in the specified lock mode. Otherwise,
mode value is ignored. It is up to the caller to release the
lock. If the block is found and the lock is NULL then the page_hash
lock is released by this function.
@return	block, NULL if not found */
UNIV_INLINE
buf_page_t*
buf_page_hash_get_locked(
/*=====================*/
					/*!< out: pointer to the bpage,
					or NULL; if NULL, hash_lock
					is also NULL. */
	buf_pool_t*	buf_pool,	/*!< buffer pool instance */
	ulint		space,		/*!< in: space id */
	ulint		offset,		/*!< in: page number */
	rw_lock_t**	lock,		/*!< in/out: lock of the page
					hash acquired if bpage is
					found. NULL otherwise. If NULL
					is passed then the hash_lock
					is released by this function */
	ulint		lock_mode)	/*!< in: RW_LOCK_EX or
					RW_LOCK_SHARED. Ignored if
					lock == NULL */
{
	buf_page_t*	bpage = NULL;
	ulint		fold;
	rw_lock_t*	hash_lock;
	ulint		mode = RW_LOCK_SHARED;

	if (lock != NULL) {
		*lock = NULL;
		ut_ad(lock_mode == RW_LOCK_EX
		      || lock_mode == RW_LOCK_SHARED);
		mode = lock_mode;
	}

	fold = buf_page_address_fold(space, offset);
	hash_lock = hash_get_lock(buf_pool->page_hash, fold);

#ifdef UNIV_SYNC_DEBUG
	ut_ad(!rw_lock_own(hash_lock, RW_LOCK_EX)
	      && !rw_lock_own(hash_lock, RW_LOCK_SHARED));
#endif /* UNIV_SYNC_DEBUG */

	if (mode == RW_LOCK_SHARED) {
		rw_lock_s_lock(hash_lock);
	} else {
		rw_lock_x_lock(hash_lock);
	}

	bpage = buf_page_hash_get_low(buf_pool, space, offset, fold);

	if (!bpage || buf_pool_watch_is_sentinel(buf_pool, bpage)) {
		bpage = NULL;
		goto unlock_and_exit;
	}

	ut_ad(buf_page_in_file(bpage));
	ut_ad(offset == bpage->offset);
	ut_ad(space == bpage->space);

	if (lock == NULL) {
		/* The caller wants us to release the page_hash lock */
		goto unlock_and_exit;
	} else {
		/* To be released by the caller */
		*lock = hash_lock;
		goto exit;
	}

unlock_and_exit:
	if (mode == RW_LOCK_SHARED) {
		rw_lock_s_unlock(hash_lock);
	} else {
		rw_lock_x_unlock(hash_lock);
	}
exit:
	return(bpage);
}

/******************************************************************//**
Returns the control block of a file page, NULL if not found.
If the block is found and lock is not NULL then the appropriate
page_hash lock is acquired in the specified lock mode. Otherwise,
mode value is ignored. It is up to the caller to release the
lock. If the block is found and the lock is NULL then the page_hash
lock is released by this function.
@return	block, NULL if not found */
UNIV_INLINE
buf_block_t*
buf_block_hash_get_locked(
/*=====================*/
					/*!< out: pointer to the bpage,
					or NULL; if NULL, hash_lock
					is also NULL. */
	buf_pool_t*	buf_pool,	/*!< buffer pool instance */
	ulint		space,		/*!< in: space id */
	ulint		offset,		/*!< in: page number */
	rw_lock_t**	lock,		/*!< in/out: lock of the page
					hash acquired if bpage is
					found. NULL otherwise. If NULL
					is passed then the hash_lock
					is released by this function */
	ulint		lock_mode)	/*!< in: RW_LOCK_EX or
					RW_LOCK_SHARED. Ignored if
					lock == NULL */
{
	buf_page_t*	bpage = buf_page_hash_get_locked(buf_pool,
							 space,
							 offset,
							 lock,
							 lock_mode);
	buf_block_t*	block = buf_page_get_block(bpage);

	if (block) {
		ut_ad(buf_block_get_state(block) == BUF_BLOCK_FILE_PAGE);
#ifdef UNIV_SYNC_DEBUG
		ut_ad(!lock || rw_lock_own(*lock, lock_mode));
#endif /* UNIV_SYNC_DEBUG */
		return(block);
	} else if (bpage) {
		/* It is not a block. Just a bpage */
		ut_ad(buf_page_in_file(bpage));

		if (lock) {
			if (lock_mode == RW_LOCK_SHARED) {
				rw_lock_s_unlock(*lock);
			} else {
				rw_lock_x_unlock(*lock);
			}
		}
		*lock = NULL;
		return(NULL);
	}

	ut_ad(!bpage);
	ut_ad(lock == NULL ||*lock == NULL);
	return(NULL);
}

/********************************************************************//**
Returns TRUE if the page can be found in the buffer pool hash table.

NOTE that it is possible that the page is not yet read from disk,
though.

@return	TRUE if found in the page hash table */
UNIV_INLINE
ibool
buf_page_peek(
/*==========*/
	ulint	space,	/*!< in: space id */
	ulint	offset)	/*!< in: page number */
{
	buf_pool_t*		buf_pool = buf_pool_get(space, offset);

	return(buf_page_hash_get(buf_pool, space, offset) != NULL);
}

/********************************************************************//**
Releases a compressed-only page acquired with buf_page_get_zip(). */
UNIV_INLINE
void
buf_page_release_zip(
/*=================*/
	buf_page_t*	bpage)		/*!< in: buffer block */
{
	buf_block_t*	block;
	buf_pool_t*	buf_pool = buf_pool_from_bpage(bpage);

	ut_ad(bpage);
	ut_a(bpage->buf_fix_count > 0);

	switch (buf_page_get_state(bpage)) {
	case BUF_BLOCK_ZIP_PAGE:
	case BUF_BLOCK_ZIP_DIRTY:
		mutex_enter(&buf_pool->zip_mutex);
		bpage->buf_fix_count--;
		mutex_exit(&buf_pool->zip_mutex);
		return;
	case BUF_BLOCK_FILE_PAGE:
		block = (buf_block_t*) bpage;
		mutex_enter(&block->mutex);
#ifdef UNIV_SYNC_DEBUG
		rw_lock_s_unlock(&block->debug_latch);
#endif
		bpage->buf_fix_count--;
		mutex_exit(&block->mutex);
		return;
	case BUF_BLOCK_ZIP_FREE:
	case BUF_BLOCK_NOT_USED:
	case BUF_BLOCK_READY_FOR_USE:
	case BUF_BLOCK_MEMORY:
	case BUF_BLOCK_REMOVE_HASH:
		break;
	}

	ut_error;
}

/********************************************************************//**
Decrements the bufferfix count of a buffer control block and releases
a latch, if specified. */
UNIV_INLINE
void
buf_page_release(
/*=============*/
	buf_block_t*	block,		/*!< in: buffer block */
	ulint		rw_latch)	/*!< in: RW_S_LATCH, RW_X_LATCH,
					RW_NO_LATCH */
{
	ut_ad(block);

	ut_a(buf_block_get_state(block) == BUF_BLOCK_FILE_PAGE);
	ut_a(block->page.buf_fix_count > 0);

	mutex_enter(&block->mutex);

#ifdef UNIV_SYNC_DEBUG
	rw_lock_s_unlock(&(block->debug_latch));
#endif
	block->page.buf_fix_count--;

	mutex_exit(&block->mutex);

	if (rw_latch == RW_S_LATCH) {
		rw_lock_s_unlock(&(block->lock));
	} else if (rw_latch == RW_X_LATCH) {
		rw_lock_x_unlock(&(block->lock));
	}
}

#ifdef UNIV_SYNC_DEBUG
/*********************************************************************//**
Adds latch level info for the rw-lock protecting the buffer frame. This
should be called in the debug version after a successful latching of a
page if we know the latching order level of the acquired latch. */
UNIV_INLINE
void
buf_block_dbg_add_level(
/*====================*/
	buf_block_t*	block,	/*!< in: buffer page
				where we have acquired latch */
	ulint		level)	/*!< in: latching order level */
{
	sync_thread_add_level(&block->lock, level, FALSE);
}
#endif /* UNIV_SYNC_DEBUG */
/********************************************************************//**
Acquire mutex on all buffer pool instances. */
UNIV_INLINE
void
buf_pool_mutex_enter_all(void)
/*==========================*/
{
	ulint   i;

	for (i = 0; i < srv_buf_pool_instances; i++) {
		buf_pool_t*	buf_pool;

		buf_pool = buf_pool_from_array(i);
		buf_pool_mutex_enter(buf_pool);
	}
}

/********************************************************************//**
Release mutex on all buffer pool instances. */
UNIV_INLINE
void
buf_pool_mutex_exit_all(void)
/*=========================*/
{
	ulint   i;

	for (i = 0; i < srv_buf_pool_instances; i++) {
		buf_pool_t*	buf_pool;

		buf_pool = buf_pool_from_array(i);
		buf_pool_mutex_exit(buf_pool);
	}
}
/*********************************************************************//**
Get the nth chunk's buffer block in the specified buffer pool.
@return the nth chunk's buffer block. */
UNIV_INLINE
buf_block_t*
buf_get_nth_chunk_block(
/*====================*/
	const buf_pool_t* buf_pool,	/*!< in: buffer pool instance */
	ulint		n,		/*!< in: nth chunk in the buffer pool */
	ulint*		chunk_size)	/*!< in: chunk size */
{
	const buf_chunk_t*	chunk;

	chunk = buf_pool->chunks + n;
	*chunk_size = chunk->size;
	return(chunk->blocks);
}
#endif /* !UNIV_HOTBACKUP */<|MERGE_RESOLUTION|>--- conflicted
+++ resolved
@@ -35,7 +35,6 @@
 #include "buf0flu.h"
 #include "buf0lru.h"
 #include "buf0rea.h"
-<<<<<<< HEAD
 
 /** A chunk of buffers. The buffer pool is allocated in chunks. */
 struct buf_chunk_t{
@@ -46,9 +45,9 @@
 	buf_block_t*	blocks;		/*!< array of buffer control blocks */
 };
 
-=======
+
 #include "srv0srv.h"
->>>>>>> 776bd6f3
+
 /*********************************************************************//**
 Gets the current size of buffer buf_pool in bytes.
 @return size in bytes */
