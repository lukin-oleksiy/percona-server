--- conflicted
+++ resolved
@@ -390,12 +390,8 @@
 
 /* Helper macro to support srv_pass_corrupt_table checks. If 'cond' is FALSE,
 execute 'code' if srv_pass_corrupt_table is non-zero, or trigger a fatal error
-<<<<<<< HEAD
 otherwise. The break statement in 'code' will obviously not work as
 expected. */
-=======
-otherwise. The break statement in 'code' will obviously not work as expected. */
->>>>>>> 532c5c76
 
 #define SRV_CORRUPT_TABLE_CHECK(cond,code)		\
 	do {						\
@@ -408,22 +404,11 @@
 		}					\
 	} while(0)
 
-<<<<<<< HEAD
 /*-------------------------------------------*/
-
-=======
-extern ulint	srv_dict_size_limit;
-/*-------------------------------------------*/
-
-extern ulint	srv_n_rows_inserted;
-extern ulint	srv_n_rows_updated;
-extern ulint	srv_n_rows_deleted;
-extern ulint	srv_n_rows_read;
 
 extern ulint	srv_read_views_memory;
 extern ulint	srv_descriptors_memory;
 
->>>>>>> 532c5c76
 extern ibool	srv_print_innodb_monitor;
 extern ibool	srv_print_innodb_lock_monitor;
 extern ibool	srv_print_innodb_tablespace_monitor;
@@ -482,22 +467,10 @@
 extern ulint	srv_dml_needed_delay;
 extern lint	srv_kill_idle_transaction;
 
-<<<<<<< HEAD
 #ifndef HAVE_ATOMIC_BUILTINS
 /** Mutex protecting some server global variables. */
 extern ib_mutex_t	server_mutex;
 #endif /* !HAVE_ATOMIC_BUILTINS */
-=======
-#ifdef UNIV_DEBUG
-extern my_bool	srv_purge_view_update_only_debug;
-#endif /* UNIV_DEBUG */
-
-extern mutex_t*	kernel_mutex_temp;/* mutex protecting the server, trx structs,
-				query threads, and lock table: we allocate
-				it from dynamic memory to get it to the
-				same DRAM page as other hotspot semaphores */
-#define kernel_mutex (*kernel_mutex_temp)
->>>>>>> 532c5c76
 
 #define SRV_MAX_N_IO_THREADS	130
 
@@ -530,23 +503,6 @@
 When FALSE, row locks are not taken at all. */
 extern my_bool srv_fake_changes_locks;
 
-<<<<<<< HEAD
-=======
-/** print all user-level transactions deadlocks to mysqld stderr */
-extern my_bool srv_print_all_deadlocks;
-
-/** Status variables to be passed to MySQL */
-typedef struct export_var_struct export_struc;
-
-/** Status variables to be passed to MySQL */
-extern export_struc export_vars;
-
-/** The server system */
-typedef struct srv_sys_struct	srv_sys_t;
-
-/** The server system */
-extern srv_sys_t*	srv_sys;
->>>>>>> 532c5c76
 
 # ifdef UNIV_PFS_THREAD
 /* Keys to register InnoDB threads with performance schema */
@@ -1006,12 +962,9 @@
 	ulint innodb_rows_deleted;		/*!< srv_n_rows_deleted */
 	ulint innodb_num_open_files;		/*!< fil_n_file_opened */
 	ulint innodb_truncated_status_writes;	/*!< srv_truncated_status_writes */
-<<<<<<< HEAD
 	ulint innodb_available_undo_logs;       /*!< srv_available_undo_logs */
-=======
 	ulint innodb_read_views_memory;		/*!< srv_read_views_memory */
 	ulint innodb_descriptors_memory;	/*!< srv_descriptors_memory */
->>>>>>> 532c5c76
 	ib_int64_t innodb_s_lock_os_waits;
 	ib_int64_t innodb_s_lock_spin_rounds;
 	ib_int64_t innodb_s_lock_spin_waits;
@@ -1019,11 +972,7 @@
 	ib_int64_t innodb_x_lock_spin_rounds;
 	ib_int64_t innodb_x_lock_spin_waits;
 #ifdef UNIV_DEBUG
-<<<<<<< HEAD
 	ulint innodb_purge_trx_id_age;		/*!< rw_max_trx_id - purged trx_id */
-=======
-	ulint innodb_purge_trx_id_age;		/*!< max_trx_id - purged trx_id */
->>>>>>> 532c5c76
 	ulint innodb_purge_view_trx_id_age;	/*!< rw_max_trx_id
 						- purged view's min trx_id */
 #endif /* UNIV_DEBUG */
