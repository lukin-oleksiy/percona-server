--- conflicted
+++ resolved
@@ -203,10 +203,6 @@
 static my_bool	innobase_buffer_pool_shm_checksum	= TRUE;
 static uint	innobase_buffer_pool_shm_key		= 0;
 static ulong	srv_lazy_drop_table			= 0;
-<<<<<<< HEAD
-
-=======
->>>>>>> 59161f0e
 
 
 static char*	internal_innobase_data_file_path	= NULL;
