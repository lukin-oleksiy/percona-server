--- conflicted
+++ resolved
@@ -15901,12 +15901,9 @@
   NULL, /* reserved */
   0,    /* flags */
 },
-<<<<<<< HEAD
 i_s_xtradb_read_view,
 i_s_xtradb_internal_hash_tables,
-=======
-i_s_innodb_rseg,
->>>>>>> a072cd13
+i_s_xtradb_rseg,
 i_s_innodb_trx,
 i_s_innodb_locks,
 i_s_innodb_lock_waits,
