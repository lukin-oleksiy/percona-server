#
# Test the --innodb-optimize-keys option.
#
CREATE TABLE t1 (a INT NOT NULL PRIMARY KEY, b INT, KEY(b)) ENGINE=MyISAM;
######################################

/*!40101 SET @OLD_CHARACTER_SET_CLIENT=@@CHARACTER_SET_CLIENT */;
/*!40101 SET @OLD_CHARACTER_SET_RESULTS=@@CHARACTER_SET_RESULTS */;
/*!40101 SET @OLD_COLLATION_CONNECTION=@@COLLATION_CONNECTION */;
/*!40101 SET NAMES utf8 */;
/*!40103 SET @OLD_TIME_ZONE=@@TIME_ZONE */;
/*!40103 SET TIME_ZONE='+00:00' */;
/*!40014 SET @OLD_UNIQUE_CHECKS=@@UNIQUE_CHECKS, UNIQUE_CHECKS=0 */;
/*!40014 SET @OLD_FOREIGN_KEY_CHECKS=@@FOREIGN_KEY_CHECKS, FOREIGN_KEY_CHECKS=0 */;
/*!40101 SET @OLD_SQL_MODE=@@SQL_MODE, SQL_MODE='NO_AUTO_VALUE_ON_ZERO' */;
/*!40111 SET @OLD_SQL_NOTES=@@SQL_NOTES, SQL_NOTES=0 */;
DROP TABLE IF EXISTS `t1`;
/*!40101 SET @saved_cs_client     = @@character_set_client */;
/*!40101 SET character_set_client = utf8 */;
CREATE TABLE `t1` (
  `a` int(11) NOT NULL,
  `b` int(11) DEFAULT NULL,
  PRIMARY KEY (`a`),
  KEY `b` (`b`)
) ENGINE=MyISAM DEFAULT CHARSET=latin1;
/*!40101 SET character_set_client = @saved_cs_client */;

LOCK TABLES `t1` WRITE;
/*!40000 ALTER TABLE `t1` DISABLE KEYS */;
/*!40000 ALTER TABLE `t1` ENABLE KEYS */;
UNLOCK TABLES;
/*!40103 SET TIME_ZONE=@OLD_TIME_ZONE */;

/*!40101 SET SQL_MODE=@OLD_SQL_MODE */;
/*!40014 SET FOREIGN_KEY_CHECKS=@OLD_FOREIGN_KEY_CHECKS */;
/*!40014 SET UNIQUE_CHECKS=@OLD_UNIQUE_CHECKS */;
/*!40101 SET CHARACTER_SET_CLIENT=@OLD_CHARACTER_SET_CLIENT */;
/*!40101 SET CHARACTER_SET_RESULTS=@OLD_CHARACTER_SET_RESULTS */;
/*!40101 SET COLLATION_CONNECTION=@OLD_COLLATION_CONNECTION */;
/*!40111 SET SQL_NOTES=@OLD_SQL_NOTES */;

######################################
DROP TABLE t1;
CREATE TABLE t2 (a INT PRIMARY KEY) ENGINE=InnoDB;
INSERT INTO t2 VALUES (0), (1), (2);
CREATE TABLE t1 (
id INT NOT NULL AUTO_INCREMENT PRIMARY KEY,
a INT, b VARCHAR(255), c DECIMAL(10,3),
KEY (b),
UNIQUE KEY uniq(c,a),
FOREIGN KEY (a) REFERENCES t2(a) ON DELETE CASCADE
) ENGINE=InnoDB;
INSERT INTO t1(a,b,c) VALUES (0, "0", 0.0), (1, "1", 1.1), (2, "2", 2.2);
######################################

/*!40101 SET @OLD_CHARACTER_SET_CLIENT=@@CHARACTER_SET_CLIENT */;
/*!40101 SET @OLD_CHARACTER_SET_RESULTS=@@CHARACTER_SET_RESULTS */;
/*!40101 SET @OLD_COLLATION_CONNECTION=@@COLLATION_CONNECTION */;
/*!40101 SET NAMES utf8 */;
/*!40103 SET @OLD_TIME_ZONE=@@TIME_ZONE */;
/*!40103 SET TIME_ZONE='+00:00' */;
/*!40014 SET @OLD_UNIQUE_CHECKS=@@UNIQUE_CHECKS, UNIQUE_CHECKS=0 */;
/*!40014 SET @OLD_FOREIGN_KEY_CHECKS=@@FOREIGN_KEY_CHECKS, FOREIGN_KEY_CHECKS=0 */;
/*!40101 SET @OLD_SQL_MODE=@@SQL_MODE, SQL_MODE='NO_AUTO_VALUE_ON_ZERO' */;
/*!40111 SET @OLD_SQL_NOTES=@@SQL_NOTES, SQL_NOTES=0 */;
DROP TABLE IF EXISTS `t1`;
/*!40101 SET @saved_cs_client     = @@character_set_client */;
/*!40101 SET character_set_client = utf8 */;
CREATE TABLE `t1` (
  `id` int(11) NOT NULL AUTO_INCREMENT,
  `a` int(11) DEFAULT NULL,
  `b` varchar(255) DEFAULT NULL,
  `c` decimal(10,3) DEFAULT NULL,
  PRIMARY KEY (`id`),
  CONSTRAINT `t1_ibfk_1` FOREIGN KEY (`a`) REFERENCES `t2` (`a`) ON DELETE CASCADE
) ENGINE=InnoDB AUTO_INCREMENT=4 DEFAULT CHARSET=latin1;
/*!40101 SET character_set_client = @saved_cs_client */;

LOCK TABLES `t1` WRITE;
/*!40000 ALTER TABLE `t1` DISABLE KEYS */;
INSERT INTO `t1` VALUES (1,0,'0',0.000),(2,1,'1',1.100),(3,2,'2',2.200);
ALTER TABLE `t1` ADD UNIQUE KEY `uniq` (`c`,`a`), ADD KEY `b` (`b`), ADD KEY `a` (`a`);
/*!40000 ALTER TABLE `t1` ENABLE KEYS */;
UNLOCK TABLES;
DROP TABLE IF EXISTS `t2`;
/*!40101 SET @saved_cs_client     = @@character_set_client */;
/*!40101 SET character_set_client = utf8 */;
CREATE TABLE `t2` (
  `a` int(11) NOT NULL,
  PRIMARY KEY (`a`)
) ENGINE=InnoDB DEFAULT CHARSET=latin1;
/*!40101 SET character_set_client = @saved_cs_client */;

LOCK TABLES `t2` WRITE;
/*!40000 ALTER TABLE `t2` DISABLE KEYS */;
INSERT INTO `t2` VALUES (0),(1),(2);
/*!40000 ALTER TABLE `t2` ENABLE KEYS */;
UNLOCK TABLES;
/*!40103 SET TIME_ZONE=@OLD_TIME_ZONE */;

/*!40101 SET SQL_MODE=@OLD_SQL_MODE */;
/*!40014 SET FOREIGN_KEY_CHECKS=@OLD_FOREIGN_KEY_CHECKS */;
/*!40014 SET UNIQUE_CHECKS=@OLD_UNIQUE_CHECKS */;
/*!40101 SET CHARACTER_SET_CLIENT=@OLD_CHARACTER_SET_CLIENT */;
/*!40101 SET CHARACTER_SET_RESULTS=@OLD_CHARACTER_SET_RESULTS */;
/*!40101 SET COLLATION_CONNECTION=@OLD_COLLATION_CONNECTION */;
/*!40111 SET SQL_NOTES=@OLD_SQL_NOTES */;

######################################
DROP TABLE t1, t2;
CREATE TABLE t1 (
id INT NOT NULL AUTO_INCREMENT,
KEY (id)
) ENGINE=InnoDB;
CREATE TABLE t2 (
id INT NOT NULL AUTO_INCREMENT,
UNIQUE KEY (id)
) ENGINE=InnoDB;
INSERT INTO t1 VALUES (), (), ();
INSERT INTO t2 VALUES (), (), ();
######################################

/*!40101 SET @OLD_CHARACTER_SET_CLIENT=@@CHARACTER_SET_CLIENT */;
/*!40101 SET @OLD_CHARACTER_SET_RESULTS=@@CHARACTER_SET_RESULTS */;
/*!40101 SET @OLD_COLLATION_CONNECTION=@@COLLATION_CONNECTION */;
/*!40101 SET NAMES utf8 */;
/*!40103 SET @OLD_TIME_ZONE=@@TIME_ZONE */;
/*!40103 SET TIME_ZONE='+00:00' */;
/*!40014 SET @OLD_UNIQUE_CHECKS=@@UNIQUE_CHECKS, UNIQUE_CHECKS=0 */;
/*!40014 SET @OLD_FOREIGN_KEY_CHECKS=@@FOREIGN_KEY_CHECKS, FOREIGN_KEY_CHECKS=0 */;
/*!40101 SET @OLD_SQL_MODE=@@SQL_MODE, SQL_MODE='NO_AUTO_VALUE_ON_ZERO' */;
/*!40111 SET @OLD_SQL_NOTES=@@SQL_NOTES, SQL_NOTES=0 */;
DROP TABLE IF EXISTS `t1`;
/*!40101 SET @saved_cs_client     = @@character_set_client */;
/*!40101 SET character_set_client = utf8 */;
CREATE TABLE `t1` (
  `id` int(11) NOT NULL AUTO_INCREMENT,
  KEY `id` (`id`)
) ENGINE=InnoDB AUTO_INCREMENT=4 DEFAULT CHARSET=latin1;
/*!40101 SET character_set_client = @saved_cs_client */;

LOCK TABLES `t1` WRITE;
/*!40000 ALTER TABLE `t1` DISABLE KEYS */;
INSERT INTO `t1` VALUES (1),(2),(3);
/*!40000 ALTER TABLE `t1` ENABLE KEYS */;
UNLOCK TABLES;
DROP TABLE IF EXISTS `t2`;
/*!40101 SET @saved_cs_client     = @@character_set_client */;
/*!40101 SET character_set_client = utf8 */;
CREATE TABLE `t2` (
  `id` int(11) NOT NULL AUTO_INCREMENT,
  UNIQUE KEY `id` (`id`)
) ENGINE=InnoDB AUTO_INCREMENT=4 DEFAULT CHARSET=latin1;
/*!40101 SET character_set_client = @saved_cs_client */;

LOCK TABLES `t2` WRITE;
/*!40000 ALTER TABLE `t2` DISABLE KEYS */;
INSERT INTO `t2` VALUES (1),(2),(3);
/*!40000 ALTER TABLE `t2` ENABLE KEYS */;
UNLOCK TABLES;
/*!40103 SET TIME_ZONE=@OLD_TIME_ZONE */;

/*!40101 SET SQL_MODE=@OLD_SQL_MODE */;
/*!40014 SET FOREIGN_KEY_CHECKS=@OLD_FOREIGN_KEY_CHECKS */;
/*!40014 SET UNIQUE_CHECKS=@OLD_UNIQUE_CHECKS */;
/*!40101 SET CHARACTER_SET_CLIENT=@OLD_CHARACTER_SET_CLIENT */;
/*!40101 SET CHARACTER_SET_RESULTS=@OLD_CHARACTER_SET_RESULTS */;
/*!40101 SET COLLATION_CONNECTION=@OLD_COLLATION_CONNECTION */;
/*!40111 SET SQL_NOTES=@OLD_SQL_NOTES */;

######################################
DROP TABLE t1, t2;
CREATE TABLE t1 (
a INT NOT NULL,
UNIQUE KEY (a)) ENGINE=InnoDB;
CREATE TABLE t2 (
a INT NOT NULL,
b INT NOT NULL,
UNIQUE KEY (a,b)) ENGINE=InnoDB;
CREATE TABLE t3 (
a INT,
b INT,
UNIQUE KEY (a,b)) ENGINE=InnoDB;
CREATE TABLE t4 (
a INT NOT NULL,
b INT NOT NULL,
PRIMARY KEY (a,b),
UNIQUE KEY(b)) ENGINE=InnoDB;
SELECT COUNT(*) FROM INFORMATION_SCHEMA.COLUMNS WHERE
TABLE_SCHEMA=DATABASE() AND
TABLE_NAME='t1' AND
COLUMN_KEY='PRI';
COUNT(*)
1
SELECT COUNT(*) FROM INFORMATION_SCHEMA.COLUMNS WHERE
TABLE_SCHEMA=DATABASE() AND
TABLE_NAME='t2' AND
COLUMN_KEY='PRI';
COUNT(*)
2
SELECT COUNT(*) FROM INFORMATION_SCHEMA.COLUMNS WHERE
TABLE_SCHEMA=DATABASE() AND
TABLE_NAME='t3' AND
COLUMN_KEY='PRI';
COUNT(*)
0
SELECT COUNT(*) FROM INFORMATION_SCHEMA.COLUMNS WHERE
TABLE_SCHEMA=DATABASE() AND
TABLE_NAME='t4' AND
COLUMN_KEY='PRI';
COUNT(*)
2
INSERT INTO t1 VALUES (1), (2), (3);
INSERT INTO t2 VALUES (1,1), (2,2), (3,3);
INSERT INTO t3 SELECT * FROM t2;
INSERT INTO t4 SELECT * FROM t2;
######################################

/*!40101 SET @OLD_CHARACTER_SET_CLIENT=@@CHARACTER_SET_CLIENT */;
/*!40101 SET @OLD_CHARACTER_SET_RESULTS=@@CHARACTER_SET_RESULTS */;
/*!40101 SET @OLD_COLLATION_CONNECTION=@@COLLATION_CONNECTION */;
/*!40101 SET NAMES utf8 */;
/*!40103 SET @OLD_TIME_ZONE=@@TIME_ZONE */;
/*!40103 SET TIME_ZONE='+00:00' */;
/*!40014 SET @OLD_UNIQUE_CHECKS=@@UNIQUE_CHECKS, UNIQUE_CHECKS=0 */;
/*!40014 SET @OLD_FOREIGN_KEY_CHECKS=@@FOREIGN_KEY_CHECKS, FOREIGN_KEY_CHECKS=0 */;
/*!40101 SET @OLD_SQL_MODE=@@SQL_MODE, SQL_MODE='NO_AUTO_VALUE_ON_ZERO' */;
/*!40111 SET @OLD_SQL_NOTES=@@SQL_NOTES, SQL_NOTES=0 */;
DROP TABLE IF EXISTS `t1`;
/*!40101 SET @saved_cs_client     = @@character_set_client */;
/*!40101 SET character_set_client = utf8 */;
CREATE TABLE `t1` (
  `a` int(11) NOT NULL,
  UNIQUE KEY `a` (`a`)
) ENGINE=InnoDB DEFAULT CHARSET=latin1;
/*!40101 SET character_set_client = @saved_cs_client */;

LOCK TABLES `t1` WRITE;
/*!40000 ALTER TABLE `t1` DISABLE KEYS */;
INSERT INTO `t1` VALUES (1),(2),(3);
/*!40000 ALTER TABLE `t1` ENABLE KEYS */;
UNLOCK TABLES;
DROP TABLE IF EXISTS `t2`;
/*!40101 SET @saved_cs_client     = @@character_set_client */;
/*!40101 SET character_set_client = utf8 */;
CREATE TABLE `t2` (
  `a` int(11) NOT NULL,
  `b` int(11) NOT NULL,
  UNIQUE KEY `a` (`a`,`b`)
) ENGINE=InnoDB DEFAULT CHARSET=latin1;
/*!40101 SET character_set_client = @saved_cs_client */;

LOCK TABLES `t2` WRITE;
/*!40000 ALTER TABLE `t2` DISABLE KEYS */;
INSERT INTO `t2` VALUES (1,1),(2,2),(3,3);
/*!40000 ALTER TABLE `t2` ENABLE KEYS */;
UNLOCK TABLES;
DROP TABLE IF EXISTS `t3`;
/*!40101 SET @saved_cs_client     = @@character_set_client */;
/*!40101 SET character_set_client = utf8 */;
CREATE TABLE `t3` (
  `a` int(11) DEFAULT NULL,
  `b` int(11) DEFAULT NULL 
) ENGINE=InnoDB DEFAULT CHARSET=latin1;
/*!40101 SET character_set_client = @saved_cs_client */;

LOCK TABLES `t3` WRITE;
/*!40000 ALTER TABLE `t3` DISABLE KEYS */;
INSERT INTO `t3` VALUES (1,1),(2,2),(3,3);
ALTER TABLE `t3` ADD UNIQUE KEY `a` (`a`,`b`);
/*!40000 ALTER TABLE `t3` ENABLE KEYS */;
UNLOCK TABLES;
DROP TABLE IF EXISTS `t4`;
/*!40101 SET @saved_cs_client     = @@character_set_client */;
/*!40101 SET character_set_client = utf8 */;
CREATE TABLE `t4` (
  `a` int(11) NOT NULL,
  `b` int(11) NOT NULL,
  PRIMARY KEY (`a`,`b`) 
) ENGINE=InnoDB DEFAULT CHARSET=latin1;
/*!40101 SET character_set_client = @saved_cs_client */;

LOCK TABLES `t4` WRITE;
/*!40000 ALTER TABLE `t4` DISABLE KEYS */;
INSERT INTO `t4` VALUES (1,1),(2,2),(3,3);
ALTER TABLE `t4` ADD UNIQUE KEY `b` (`b`);
/*!40000 ALTER TABLE `t4` ENABLE KEYS */;
UNLOCK TABLES;
/*!40103 SET TIME_ZONE=@OLD_TIME_ZONE */;

/*!40101 SET SQL_MODE=@OLD_SQL_MODE */;
/*!40014 SET FOREIGN_KEY_CHECKS=@OLD_FOREIGN_KEY_CHECKS */;
/*!40014 SET UNIQUE_CHECKS=@OLD_UNIQUE_CHECKS */;
/*!40101 SET CHARACTER_SET_CLIENT=@OLD_CHARACTER_SET_CLIENT */;
/*!40101 SET CHARACTER_SET_RESULTS=@OLD_CHARACTER_SET_RESULTS */;
/*!40101 SET COLLATION_CONNECTION=@OLD_COLLATION_CONNECTION */;
/*!40111 SET SQL_NOTES=@OLD_SQL_NOTES */;

######################################
DROP TABLE t1, t2, t3, t4;
CREATE TABLE t1 (
id INT NOT NULL PRIMARY KEY
) ENGINE=InnoDB;
CREATE TABLE t2 (
id INT NOT NULL AUTO_INCREMENT,
a INT NOT NULL,
PRIMARY KEY (id),
KEY (a),
FOREIGN KEY (a) REFERENCES t2 (id)
) ENGINE=InnoDB;
INSERT INTO t1 VALUES (1), (2), (3);
INSERT INTO t2 VALUES (1, 1), (2, 2), (3, 3);
######################################

/*!40101 SET @OLD_CHARACTER_SET_CLIENT=@@CHARACTER_SET_CLIENT */;
/*!40101 SET @OLD_CHARACTER_SET_RESULTS=@@CHARACTER_SET_RESULTS */;
/*!40101 SET @OLD_COLLATION_CONNECTION=@@COLLATION_CONNECTION */;
/*!40101 SET NAMES utf8 */;
/*!40103 SET @OLD_TIME_ZONE=@@TIME_ZONE */;
/*!40103 SET TIME_ZONE='+00:00' */;
/*!40014 SET @OLD_UNIQUE_CHECKS=@@UNIQUE_CHECKS, UNIQUE_CHECKS=0 */;
/*!40014 SET @OLD_FOREIGN_KEY_CHECKS=@@FOREIGN_KEY_CHECKS, FOREIGN_KEY_CHECKS=0 */;
/*!40101 SET @OLD_SQL_MODE=@@SQL_MODE, SQL_MODE='NO_AUTO_VALUE_ON_ZERO' */;
/*!40111 SET @OLD_SQL_NOTES=@@SQL_NOTES, SQL_NOTES=0 */;
DROP TABLE IF EXISTS `t1`;
/*!40101 SET @saved_cs_client     = @@character_set_client */;
/*!40101 SET character_set_client = utf8 */;
CREATE TABLE `t1` (
  `id` int(11) NOT NULL,
  PRIMARY KEY (`id`)
) ENGINE=InnoDB DEFAULT CHARSET=latin1;
/*!40101 SET character_set_client = @saved_cs_client */;

LOCK TABLES `t1` WRITE;
/*!40000 ALTER TABLE `t1` DISABLE KEYS */;
INSERT INTO `t1` VALUES (1),(2),(3);
/*!40000 ALTER TABLE `t1` ENABLE KEYS */;
UNLOCK TABLES;
DROP TABLE IF EXISTS `t2`;
/*!40101 SET @saved_cs_client     = @@character_set_client */;
/*!40101 SET character_set_client = utf8 */;
CREATE TABLE `t2` (
  `id` int(11) NOT NULL AUTO_INCREMENT,
  `a` int(11) NOT NULL,
  PRIMARY KEY (`id`),
  CONSTRAINT `t2_ibfk_1` FOREIGN KEY (`a`) REFERENCES `t2` (`id`)
) ENGINE=InnoDB AUTO_INCREMENT=4 DEFAULT CHARSET=latin1;
/*!40101 SET character_set_client = @saved_cs_client */;

LOCK TABLES `t2` WRITE;
/*!40000 ALTER TABLE `t2` DISABLE KEYS */;
INSERT INTO `t2` VALUES (1,1),(2,2),(3,3);
ALTER TABLE `t2` ADD KEY `a` (`a`);
/*!40000 ALTER TABLE `t2` ENABLE KEYS */;
UNLOCK TABLES;
/*!40103 SET TIME_ZONE=@OLD_TIME_ZONE */;

/*!40101 SET SQL_MODE=@OLD_SQL_MODE */;
/*!40014 SET FOREIGN_KEY_CHECKS=@OLD_FOREIGN_KEY_CHECKS */;
/*!40014 SET UNIQUE_CHECKS=@OLD_UNIQUE_CHECKS */;
/*!40101 SET CHARACTER_SET_CLIENT=@OLD_CHARACTER_SET_CLIENT */;
/*!40101 SET CHARACTER_SET_RESULTS=@OLD_CHARACTER_SET_RESULTS */;
/*!40101 SET COLLATION_CONNECTION=@OLD_COLLATION_CONNECTION */;
/*!40111 SET SQL_NOTES=@OLD_SQL_NOTES */;

######################################
DROP TABLE t1, t2;
CREATE TABLE t1 (
id INT NOT NULL AUTO_INCREMENT,
uid INT NOT NULL,
`id``` INT NOT NULL,
```id` INT NOT NULL,
# The following ones may be skipped and used in ALTER TABLE later
KEY k1 (```id`, id),
KEY k2 (```id`, `id```),
# The following one should be kept in CREATE TABLE
KEY k3 (id, uid),
# The following one may be skipped again
KEY k4 (id, `id```)
) ENGINE=InnoDB;
CREATE TABLE t2 (
id INT NOT NULL AUTO_INCREMENT,
PRIMARY KEY (id),
KEY k1 (id),
KEY k2 (id)
) ENGINE=InnoDB;
Warnings:
Note	1831	Duplicate index 'k2' defined on the table 'test.t2'. This is deprecated and will be disallowed in a future release.
######################################

/*!40101 SET @OLD_CHARACTER_SET_CLIENT=@@CHARACTER_SET_CLIENT */;
/*!40101 SET @OLD_CHARACTER_SET_RESULTS=@@CHARACTER_SET_RESULTS */;
/*!40101 SET @OLD_COLLATION_CONNECTION=@@COLLATION_CONNECTION */;
/*!40101 SET NAMES utf8 */;
/*!40103 SET @OLD_TIME_ZONE=@@TIME_ZONE */;
/*!40103 SET TIME_ZONE='+00:00' */;
/*!40014 SET @OLD_UNIQUE_CHECKS=@@UNIQUE_CHECKS, UNIQUE_CHECKS=0 */;
/*!40014 SET @OLD_FOREIGN_KEY_CHECKS=@@FOREIGN_KEY_CHECKS, FOREIGN_KEY_CHECKS=0 */;
/*!40101 SET @OLD_SQL_MODE=@@SQL_MODE, SQL_MODE='NO_AUTO_VALUE_ON_ZERO' */;
/*!40111 SET @OLD_SQL_NOTES=@@SQL_NOTES, SQL_NOTES=0 */;
DROP TABLE IF EXISTS `t1`;
/*!40101 SET @saved_cs_client     = @@character_set_client */;
/*!40101 SET character_set_client = utf8 */;
CREATE TABLE `t1` (
  `id` int(11) NOT NULL AUTO_INCREMENT,
  `uid` int(11) NOT NULL,
  `id``` int(11) NOT NULL,
  ```id` int(11) NOT NULL,
  KEY `k3` (`id`,`uid`) 
) ENGINE=InnoDB DEFAULT CHARSET=latin1;
/*!40101 SET character_set_client = @saved_cs_client */;

LOCK TABLES `t1` WRITE;
/*!40000 ALTER TABLE `t1` DISABLE KEYS */;
ALTER TABLE `t1` ADD KEY `k1` (```id`,`id`), ADD KEY `k2` (```id`,`id```), ADD KEY `k4` (`id`,`id```);
/*!40000 ALTER TABLE `t1` ENABLE KEYS */;
UNLOCK TABLES;
DROP TABLE IF EXISTS `t2`;
/*!40101 SET @saved_cs_client     = @@character_set_client */;
/*!40101 SET character_set_client = utf8 */;
CREATE TABLE `t2` (
  `id` int(11) NOT NULL AUTO_INCREMENT,
  PRIMARY KEY (`id`) 
) ENGINE=InnoDB DEFAULT CHARSET=latin1;
/*!40101 SET character_set_client = @saved_cs_client */;

LOCK TABLES `t2` WRITE;
/*!40000 ALTER TABLE `t2` DISABLE KEYS */;
ALTER TABLE `t2` ADD KEY `k1` (`id`), ADD KEY `k2` (`id`);
/*!40000 ALTER TABLE `t2` ENABLE KEYS */;
UNLOCK TABLES;
/*!40103 SET TIME_ZONE=@OLD_TIME_ZONE */;

/*!40101 SET SQL_MODE=@OLD_SQL_MODE */;
/*!40014 SET FOREIGN_KEY_CHECKS=@OLD_FOREIGN_KEY_CHECKS */;
/*!40014 SET UNIQUE_CHECKS=@OLD_UNIQUE_CHECKS */;
/*!40101 SET CHARACTER_SET_CLIENT=@OLD_CHARACTER_SET_CLIENT */;
/*!40101 SET CHARACTER_SET_RESULTS=@OLD_CHARACTER_SET_RESULTS */;
/*!40101 SET COLLATION_CONNECTION=@OLD_COLLATION_CONNECTION */;
/*!40111 SET SQL_NOTES=@OLD_SQL_NOTES */;

######################################
DROP TABLE t1, t2;
CREATE TABLE t1 (id INT PRIMARY KEY, c INT, KEY(c)) ENGINE=InnoDB;
INSERT INTO t1 VALUES (1, 1234);
######################################

/*!40101 SET @OLD_CHARACTER_SET_CLIENT=@@CHARACTER_SET_CLIENT */;
/*!40101 SET @OLD_CHARACTER_SET_RESULTS=@@CHARACTER_SET_RESULTS */;
/*!40101 SET @OLD_COLLATION_CONNECTION=@@COLLATION_CONNECTION */;
/*!40101 SET NAMES utf8 */;
/*!40103 SET @OLD_TIME_ZONE=@@TIME_ZONE */;
/*!40103 SET TIME_ZONE='+00:00' */;
/*!40014 SET @OLD_UNIQUE_CHECKS=@@UNIQUE_CHECKS, UNIQUE_CHECKS=0 */;
/*!40014 SET @OLD_FOREIGN_KEY_CHECKS=@@FOREIGN_KEY_CHECKS, FOREIGN_KEY_CHECKS=0 */;
/*!40101 SET @OLD_SQL_MODE=@@SQL_MODE, SQL_MODE='NO_AUTO_VALUE_ON_ZERO' */;
/*!40111 SET @OLD_SQL_NOTES=@@SQL_NOTES, SQL_NOTES=0 */;
DROP TABLE IF EXISTS `t1`;
/*!40101 SET @saved_cs_client     = @@character_set_client */;
/*!40101 SET character_set_client = utf8 */;
CREATE TABLE `t1` (
  `id` int(11) NOT NULL,
  `c` int(11) DEFAULT NULL,
  PRIMARY KEY (`id`) 
) ENGINE=InnoDB DEFAULT CHARSET=latin1;
/*!40101 SET character_set_client = @saved_cs_client */;
ALTER TABLE `t1` ADD KEY `c` (`c`);
/*!40103 SET TIME_ZONE=@OLD_TIME_ZONE */;

/*!40101 SET SQL_MODE=@OLD_SQL_MODE */;
/*!40014 SET FOREIGN_KEY_CHECKS=@OLD_FOREIGN_KEY_CHECKS */;
/*!40014 SET UNIQUE_CHECKS=@OLD_UNIQUE_CHECKS */;
/*!40101 SET CHARACTER_SET_CLIENT=@OLD_CHARACTER_SET_CLIENT */;
/*!40101 SET CHARACTER_SET_RESULTS=@OLD_CHARACTER_SET_RESULTS */;
/*!40101 SET COLLATION_CONNECTION=@OLD_COLLATION_CONNECTION */;
/*!40111 SET SQL_NOTES=@OLD_SQL_NOTES */;

######################################
<<<<<<< HEAD
=======
DROP TABLE t1;
CREATE TABLE `t1` (
`id` int(11) NOT NULL AUTO_INCREMENT,
`a` int(11) NOT NULL,
PRIMARY KEY (`id`),
KEY `a` (`a`),
CONSTRAINT `a` FOREIGN KEY (`a`) REFERENCES `t1` (`id`)
) ENGINE=InnoDB DEFAULT CHARSET=latin1;
######################################

/*!40101 SET @OLD_CHARACTER_SET_CLIENT=@@CHARACTER_SET_CLIENT */;
/*!40101 SET @OLD_CHARACTER_SET_RESULTS=@@CHARACTER_SET_RESULTS */;
/*!40101 SET @OLD_COLLATION_CONNECTION=@@COLLATION_CONNECTION */;
/*!40101 SET NAMES utf8 */;
/*!40103 SET @OLD_TIME_ZONE=@@TIME_ZONE */;
/*!40103 SET TIME_ZONE='+00:00' */;
/*!40014 SET @OLD_UNIQUE_CHECKS=@@UNIQUE_CHECKS, UNIQUE_CHECKS=0 */;
/*!40014 SET @OLD_FOREIGN_KEY_CHECKS=@@FOREIGN_KEY_CHECKS, FOREIGN_KEY_CHECKS=0 */;
/*!40101 SET @OLD_SQL_MODE=@@SQL_MODE, SQL_MODE='NO_AUTO_VALUE_ON_ZERO' */;
/*!40111 SET @OLD_SQL_NOTES=@@SQL_NOTES, SQL_NOTES=0 */;
DROP TABLE IF EXISTS `t1`;
/*!40101 SET @saved_cs_client     = @@character_set_client */;
/*!40101 SET character_set_client = utf8 */;
CREATE TABLE `t1` (
  `id` int(11) NOT NULL AUTO_INCREMENT,
  `a` int(11) NOT NULL,
  PRIMARY KEY (`id`),
  KEY `a` (`a`), 
  CONSTRAINT `a` FOREIGN KEY (`a`) REFERENCES `t1` (`id`)
) ENGINE=InnoDB DEFAULT CHARSET=latin1;
/*!40101 SET character_set_client = @saved_cs_client */;

LOCK TABLES `t1` WRITE;
/*!40000 ALTER TABLE `t1` DISABLE KEYS */;
/*!40000 ALTER TABLE `t1` ENABLE KEYS */;
UNLOCK TABLES;
/*!40103 SET TIME_ZONE=@OLD_TIME_ZONE */;

/*!40101 SET SQL_MODE=@OLD_SQL_MODE */;
/*!40014 SET FOREIGN_KEY_CHECKS=@OLD_FOREIGN_KEY_CHECKS */;
/*!40014 SET UNIQUE_CHECKS=@OLD_UNIQUE_CHECKS */;
/*!40101 SET CHARACTER_SET_CLIENT=@OLD_CHARACTER_SET_CLIENT */;
/*!40101 SET CHARACTER_SET_RESULTS=@OLD_CHARACTER_SET_RESULTS */;
/*!40101 SET COLLATION_CONNECTION=@OLD_COLLATION_CONNECTION */;
/*!40111 SET SQL_NOTES=@OLD_SQL_NOTES */;

######################################
>>>>>>> 532c5c76
DROP TABLE t1;<|MERGE_RESOLUTION|>--- conflicted
+++ resolved
@@ -476,8 +476,6 @@
 /*!40111 SET SQL_NOTES=@OLD_SQL_NOTES */;
 
 ######################################
-<<<<<<< HEAD
-=======
 DROP TABLE t1;
 CREATE TABLE `t1` (
 `id` int(11) NOT NULL AUTO_INCREMENT,
@@ -525,5 +523,4 @@
 /*!40111 SET SQL_NOTES=@OLD_SQL_NOTES */;
 
 ######################################
->>>>>>> 532c5c76
 DROP TABLE t1;