--- conflicted
+++ resolved
@@ -55,22 +55,18 @@
 RESET CHANGED_PAGE_BITMAPS;
 call mtr.add_suppression("InnoDB: Error: page [0-9]* log sequence number [0-9]*");
 9th restart
-<<<<<<< HEAD
-DROP TABLE t1, t2;
+CREATE TABLE t3 (a MEDIUMBLOB) ENGINE=InnoDB;
+call mtr.add_suppression("InnoDB: Error: the age of the oldest untracked record exceeds the log group capacity!");
+call mtr.add_suppression("InnoDB: Error: stopping the log tracking thread at LSN");
+INSERT INTO t3 VALUES (REPEAT('a', 12582912));
+10th restart
+DROP TABLE t1, t2, t3;
 SET GLOBAL innodb_fast_shutdown=0;
-10th restart
+11th restart
 SELECT @@innodb_read_only;
 @@innodb_read_only
 1
 SELECT @@innodb_track_changed_pages;
 @@innodb_track_changed_pages
 0
-11th restart
-=======
-CREATE TABLE t3 (a MEDIUMBLOB) ENGINE=InnoDB;
-call mtr.add_suppression("InnoDB: Error: the age of the oldest untracked record exceeds the log group capacity!");
-call mtr.add_suppression("InnoDB: Error: stopping the log tracking thread at LSN");
-INSERT INTO t3 VALUES (REPEAT('a', 12582912));
-10th restart
-DROP TABLE t1, t2, t3;
->>>>>>> a9446829
+12th restart