/*
   Copyright (c) 2007, 2011, Oracle and/or its affiliates. All rights reserved.

   This program is free software; you can redistribute it and/or modify
   it under the terms of the GNU General Public License as published by
   the Free Software Foundation; version 2 of the License.

   This program is distributed in the hope that it will be useful,
   but WITHOUT ANY WARRANTY; without even the implied warranty of
   MERCHANTABILITY or FITNESS FOR A PARTICULAR PURPOSE.  See the
   GNU General Public License for more details.

   You should have received a copy of the GNU General Public License
   along with this program; if not, write to the Free Software
   Foundation, Inc., 51 Franklin St, Fifth Floor, Boston, MA 02110-1301  USA
*/

/*
  Functions to authenticate and handle requests for a connection
*/

#include "my_global.h"
#include "sql_priv.h"
#include "sql_audit.h"
#include "sql_connect.h"
#include "my_global.h"
#include "probes_mysql.h"
#include "unireg.h"                    // REQUIRED: for other includes
#include "sql_parse.h"                          // sql_command_flags,
                                                // execute_init_command,
                                                // do_command
#include "sql_db.h"                             // mysql_change_db
#include "hostname.h" // inc_host_errors, ip_to_hostname,
                      // reset_host_errors
#include "sql_acl.h"  // acl_getroot, NO_ACCESS, SUPER_ACL
#include "sql_callback.h"

#include <algorithm>

using std::min;
using std::max;

#if defined(HAVE_OPENSSL) && !defined(EMBEDDED_LIBRARY)
/*
  Without SSL the handshake consists of one packet. This packet
  has both client capabilites and scrambled password.
  With SSL the handshake might consist of two packets. If the first
  packet (client capabilities) has CLIENT_SSL flag set, we have to
  switch to SSL and read the second packet. The scrambled password
  is in the second packet and client_capabilites field will be ignored.
  Maybe it is better to accept flags other than CLIENT_SSL from the
  second packet?
*/
#define SSL_HANDSHAKE_SIZE      2
#define NORMAL_HANDSHAKE_SIZE   6
#define MIN_HANDSHAKE_SIZE      2
#else
#define MIN_HANDSHAKE_SIZE      6
#endif /* HAVE_OPENSSL && !EMBEDDED_LIBRARY */

#ifndef EMBEDDED_LIBRARY
// Increments connection count for user.
static int increment_connection_count(THD* thd, bool use_lock);
#endif

// Uses the THD to update the global stats by user name and client IP
void update_global_user_stats(THD* thd, bool create_user, time_t now);

HASH global_user_stats;
HASH global_client_stats;
HASH global_thread_stats;
// Protects global_user_stats and global_client_stats
extern mysql_mutex_t LOCK_global_user_client_stats;

HASH global_table_stats;
extern mysql_mutex_t LOCK_global_table_stats;

HASH global_index_stats;
extern mysql_mutex_t LOCK_global_index_stats;

/*
  Get structure for logging connection data for the current user
*/

#ifndef NO_EMBEDDED_ACCESS_CHECKS
static HASH hash_user_connections;

int get_or_create_user_conn(THD *thd, const char *user,
                            const char *host,
                            const USER_RESOURCES *mqh)
{
  int return_val= 0;
  size_t temp_len, user_len;
  char temp_user[USER_HOST_BUFF_SIZE];
  struct  user_conn *uc;

  DBUG_ASSERT(user != 0);
  DBUG_ASSERT(host != 0);

  user_len= strlen(user);
  temp_len= (strmov(strmov(temp_user, user)+1, host) - temp_user)+1;
  mysql_mutex_lock(&LOCK_user_conn);
  if (!(uc = (struct  user_conn *) my_hash_search(&hash_user_connections,
                 (uchar*) temp_user, temp_len)))
  {
    /* First connection for user; Create a user connection object */
    if (!(uc= ((struct user_conn*)
         my_malloc(sizeof(struct user_conn) + temp_len+1,
       MYF(MY_WME)))))
    {
      /* MY_WME ensures an error is set in THD. */
      return_val= 1;
      goto end;
    }
    uc->user=(char*) (uc+1);
    memcpy(uc->user,temp_user,temp_len+1);
    uc->host= uc->user + user_len +  1;
    uc->len= temp_len;
    uc->connections= uc->questions= uc->updates= uc->conn_per_hour= 0;
    uc->user_resources= *mqh;
    uc->reset_utime= thd->thr_create_utime;
    if (my_hash_insert(&hash_user_connections, (uchar*) uc))
    {
      /* The only possible error is out of memory, MY_WME sets an error. */
      my_free(uc);
      return_val= 1;
      goto end;
    }
  }
  thd->set_user_connect(uc);
  thd->increment_user_connections_counter();
end:
  mysql_mutex_unlock(&LOCK_user_conn);
  return return_val;

}

extern "C" uchar *get_key_user_stats(USER_STATS *user_stats, size_t *length,
                         my_bool not_used __attribute__((unused)))
{
  *length= user_stats->user_len;
  return (uchar*) user_stats->user;
}

extern "C" uchar *get_key_thread_stats(THREAD_STATS *thread_stats, size_t *length,
                         my_bool not_used __attribute__((unused)))
{
  *length= sizeof(my_thread_id);
  return (uchar *) &(thread_stats->id);
}

void free_user_stats(USER_STATS* user_stats)
{
  my_free((char *) user_stats);
}

void free_thread_stats(THREAD_STATS* thread_stats)
{
  my_free((char *) thread_stats);
}

void init_user_stats(USER_STATS *user_stats,
                     const char *user,
                     const char *priv_user,
                     uint total_connections,
                     uint total_ssl_connections,
                     uint concurrent_connections,
                     time_t connected_time,
                     double busy_time,
                     double cpu_time,
                     ulonglong bytes_received,
                     ulonglong bytes_sent,
                     ulonglong binlog_bytes_written,
                     ha_rows rows_fetched,
                     ha_rows rows_updated,
                     ha_rows rows_read,
                     ulonglong select_commands,
                     ulonglong update_commands,
                     ulonglong other_commands,
                     ulonglong commit_trans,
                     ulonglong rollback_trans,
                     ulonglong denied_connections,
                     ulonglong lost_connections,
                     ulonglong access_denied_errors,
                     ulonglong empty_queries)
{
  DBUG_ENTER("init_user_stats");
  DBUG_PRINT("info",
             ("Add user_stats entry for user %s - priv_user %s",
              user, priv_user));
  strncpy(user_stats->user, user, sizeof(user_stats->user));
  strncpy(user_stats->priv_user, priv_user, sizeof(user_stats->priv_user));

  user_stats->user_len=               strlen(user_stats->user);
  user_stats->priv_user_len=          strlen(user_stats->priv_user);

  user_stats->total_connections=      total_connections;
  user_stats->total_ssl_connections=  total_ssl_connections;
  user_stats->concurrent_connections= concurrent_connections;
  user_stats->connected_time=         connected_time;
  user_stats->busy_time=              busy_time;
  user_stats->cpu_time=               cpu_time;
  user_stats->bytes_received=         bytes_received;
  user_stats->bytes_sent=             bytes_sent;
  user_stats->binlog_bytes_written=   binlog_bytes_written;
  user_stats->rows_fetched=           rows_fetched;
  user_stats->rows_updated=           rows_updated;
  user_stats->rows_read=              rows_read;
  user_stats->select_commands=        select_commands;
  user_stats->update_commands=        update_commands;
  user_stats->other_commands=         other_commands;
  user_stats->commit_trans=           commit_trans;
  user_stats->rollback_trans=         rollback_trans;
  user_stats->denied_connections=     denied_connections;
  user_stats->lost_connections=       lost_connections;
  user_stats->access_denied_errors=   access_denied_errors;
  user_stats->empty_queries=          empty_queries;
  DBUG_VOID_RETURN;
}

void init_thread_stats(THREAD_STATS *thread_stats,
                     my_thread_id id,
                     uint total_connections,
                     uint total_ssl_connections,
                     uint concurrent_connections,
                     time_t connected_time,
                     double busy_time,
                     double cpu_time,
                     ulonglong bytes_received,
                     ulonglong bytes_sent,
                     ulonglong binlog_bytes_written,
                     ha_rows rows_fetched,
                     ha_rows rows_updated,
                     ha_rows rows_read,
                     ulonglong select_commands,
                     ulonglong update_commands,
                     ulonglong other_commands,
                     ulonglong commit_trans,
                     ulonglong rollback_trans,
                     ulonglong denied_connections,
                     ulonglong lost_connections,
                     ulonglong access_denied_errors,
                     ulonglong empty_queries)
{
  DBUG_ENTER("init_thread_stats");
  DBUG_PRINT("info",
             ("Add thread_stats entry for thread %lu",
              id));
  thread_stats->id= id;

  thread_stats->total_connections=      total_connections;
  thread_stats->total_ssl_connections=  total_ssl_connections;
  thread_stats->concurrent_connections= concurrent_connections;
  thread_stats->connected_time=         connected_time;
  thread_stats->busy_time=              busy_time;
  thread_stats->cpu_time=               cpu_time;
  thread_stats->bytes_received=         bytes_received;
  thread_stats->bytes_sent=             bytes_sent;
  thread_stats->binlog_bytes_written=   binlog_bytes_written;
  thread_stats->rows_fetched=           rows_fetched;
  thread_stats->rows_updated=           rows_updated;
  thread_stats->rows_read=              rows_read;
  thread_stats->select_commands=        select_commands;
  thread_stats->update_commands=        update_commands;
  thread_stats->other_commands=         other_commands;
  thread_stats->commit_trans=           commit_trans;
  thread_stats->rollback_trans=         rollback_trans;
  thread_stats->denied_connections=     denied_connections;
  thread_stats->lost_connections=       lost_connections;
  thread_stats->access_denied_errors=   access_denied_errors;
  thread_stats->empty_queries=          empty_queries;
  DBUG_VOID_RETURN;
}

void init_global_user_stats(void)
{
  if (my_hash_init(&global_user_stats, system_charset_info, max_connections,
                0, 0, (my_hash_get_key)get_key_user_stats,
                (my_hash_free_key)free_user_stats, 0)) {
    sql_print_error("Initializing global_user_stats failed.");
    exit(1);
  }
}

void init_global_client_stats(void)
{
  if (my_hash_init(&global_client_stats, system_charset_info, max_connections,
                0, 0, (my_hash_get_key)get_key_user_stats,
                (my_hash_free_key)free_user_stats, 0)) {
    sql_print_error("Initializing global_client_stats failed.");
    exit(1);
  }
}

void init_global_thread_stats(void)
{
  if (my_hash_init(&global_thread_stats, &my_charset_bin, max_connections,
                0, 0, (my_hash_get_key) get_key_thread_stats,
                (my_hash_free_key) free_thread_stats, 0))
  {
    sql_print_error("Initializing global_client_stats failed.");
    exit(1);
  }
}

extern "C" uchar *get_key_table_stats(TABLE_STATS *table_stats, size_t *length,
                                     my_bool not_used __attribute__((unused)))
{
  *length= table_stats->table_len;
  return (uchar*) table_stats->table;
}

extern "C" void free_table_stats(TABLE_STATS* table_stats)
{
  my_free((char*) table_stats);
}

void init_global_table_stats(void)
{
  if (my_hash_init(&global_table_stats, system_charset_info, max_connections,
                0, 0, (my_hash_get_key)get_key_table_stats,
                (my_hash_free_key)free_table_stats, 0)) {
    sql_print_error("Initializing global_table_stats failed.");
    exit(1);
  }
}

extern "C" uchar *get_key_index_stats(INDEX_STATS *index_stats, size_t *length,
                                     my_bool not_used __attribute__((unused)))
{
  *length= index_stats->index_len;
  return (uchar*) index_stats->index;
}

extern "C" void free_index_stats(INDEX_STATS* index_stats)
{
  my_free((char*) index_stats);
}

void init_global_index_stats(void)
{
  if (my_hash_init(&global_index_stats, system_charset_info, max_connections,
                0, 0, (my_hash_get_key)get_key_index_stats,
                (my_hash_free_key)free_index_stats, 0)) {
    sql_print_error("Initializing global_index_stats failed.");
    exit(1);
  }
}

void free_global_user_stats(void)
{
  my_hash_free(&global_user_stats);
}

void free_global_thread_stats(void)
{
  my_hash_free(&global_thread_stats);
}

void free_global_table_stats(void)
{
  my_hash_free(&global_table_stats);
}

void free_global_index_stats(void)
{
  my_hash_free(&global_index_stats);
}

void free_global_client_stats(void)
{
  my_hash_free(&global_client_stats);
}

// 'mysql_system_user' is used for when the user is not defined for a THD.
static char mysql_system_user[] = "#mysql_system#";

// Returns 'user' if it's not NULL.  Returns 'mysql_system_user' otherwise.
static char* get_valid_user_string(char* user) {
  return user ? user : mysql_system_user;
}

// Increments the global stats connection count for an entry from
// global_client_stats or global_user_stats. Returns 0 on success
// and 1 on error.
static int increment_count_by_name(const char *name, const char *role_name,
                                   HASH *users_or_clients, THD *thd)
{
  USER_STATS* user_stats;

  if (!(user_stats = (USER_STATS *) my_hash_search(users_or_clients,
                                                   (uchar*) name,
                                                   strlen(name))))
  {
    if (acl_is_utility_user(thd->security_ctx->user,
                            thd->security_ctx->get_host()->ptr(),
                            thd->security_ctx->get_ip()->ptr()))
      return 0;

    // First connection for this user or client
    if (!(user_stats = ((USER_STATS *)
                        my_malloc(sizeof(USER_STATS), MYF(MY_WME | MY_ZEROFILL)))))
    {
      return 1; // Out of memory
    }

    init_user_stats(user_stats, name, role_name,
                    0, 0, 0,   // connections
                    0, 0, 0,   // time
                    0, 0, 0,   // bytes sent, received and written
                    0, 0, 0,   // rows fetched, updated and read
                    0, 0, 0,   // select, update and other commands
                    0, 0,      // commit and rollback trans
                    thd->diff_denied_connections,
                    0,         // lost connections
                    0,         // access denied errors
                    0);        // empty queries

    if (my_hash_insert(users_or_clients, (uchar *) user_stats))
    {
      my_free((char *) user_stats);
      return 1; // Out of memory
    }
  }
  user_stats->total_connections++;
  if (thd->net.vio &&  thd->net.vio->type == VIO_TYPE_SSL)
    user_stats->total_ssl_connections++;
  return 0;
}

static int increment_count_by_id(my_thread_id id,
                                 HASH *users_or_clients, THD *thd)
{
  THREAD_STATS* thread_stats;

  if (!(thread_stats = (THREAD_STATS *) my_hash_search(users_or_clients,
                                                       (uchar*) &id,
                                                       sizeof(my_thread_id))))
  {
    if (acl_is_utility_user(thd->security_ctx->user,
                            thd->security_ctx->get_host()->ptr(),
                            thd->security_ctx->get_ip()->ptr()))
      return 0;

    // First connection for this user or client
    if (!(thread_stats = ((THREAD_STATS *)
                        my_malloc(sizeof(THREAD_STATS), MYF(MY_WME | MY_ZEROFILL)))))
    {
      return 1; // Out of memory
    }

    init_thread_stats(thread_stats, id,
                    0, 0, 0,      // connections
                    0, 0, 0,   // time
                    0, 0, 0,   // bytes sent, received and written
                    0, 0, 0,   // rows fetched, updated and read
                    0, 0, 0,   // select, update and other commands
                    0, 0,      // commit and rollback trans
                    thd->diff_denied_connections,
                    0,         // lost connections
                    0,         // access denied errors
                    0);        // empty queries

    if (my_hash_insert(users_or_clients, (uchar *) thread_stats))
    {
      my_free((char *) thread_stats);
      return 1; // Out of memory
    }
  }
  thread_stats->total_connections++;
  if (thd->net.vio && thd->net.vio->type == VIO_TYPE_SSL)
    thread_stats->total_ssl_connections++;
  return 0;
}

/* Increments the global user and client stats connection count.  If 'use_lock'
   is true, LOCK_global_user_client_stats will be locked/unlocked.  Returns
   0 on success, 1 on error.
*/
static int increment_connection_count(THD* thd, bool use_lock)
{
  char* user_string=         get_valid_user_string(thd->main_security_ctx.user);
  const char* client_string= get_client_host(thd);
  int return_value=          0;

  if (acl_is_utility_user(thd->security_ctx->user,
                          thd->security_ctx->get_host()->ptr(),
                          thd->security_ctx->get_ip()->ptr()))
    return return_value;

  if (use_lock)
    mysql_mutex_lock(&LOCK_global_user_client_stats);

  if (increment_count_by_name(user_string, user_string,
                              &global_user_stats, thd))
  {
    return_value= 1;
    goto end;
  }
  if (increment_count_by_name(client_string,
                              user_string,
                              &global_client_stats, thd))
  {
    return_value= 1;
    goto end;
  }
  if (opt_thread_statistics)
  {
    if (increment_count_by_id(thd->thread_id, &global_thread_stats, thd))
    {
      return_value= 1;
      goto end;
    }
 }

end:
  if (use_lock)
    mysql_mutex_unlock(&LOCK_global_user_client_stats);
  return return_value;
}

// Used to update the global user and client stats.
static void update_global_user_stats_with_user(THD* thd,
                                               USER_STATS* user_stats,
                                               time_t now)
{
  user_stats->connected_time+=       now - thd->last_global_update_time;
//thd->last_global_update_time=      now;
  user_stats->busy_time+=            thd->diff_total_busy_time;
  user_stats->cpu_time+=             thd->diff_total_cpu_time;
  user_stats->bytes_received+=       thd->diff_total_bytes_received;
  user_stats->bytes_sent+=           thd->diff_total_bytes_sent;
  user_stats->binlog_bytes_written+= thd->diff_total_binlog_bytes_written;
  user_stats->rows_fetched+=         thd->diff_total_sent_rows;
  user_stats->rows_updated+=         thd->diff_total_updated_rows;
  user_stats->rows_read+=            thd->diff_total_read_rows;
  user_stats->select_commands+=      thd->diff_select_commands;
  user_stats->update_commands+=      thd->diff_update_commands;
  user_stats->other_commands+=       thd->diff_other_commands;
  user_stats->commit_trans+=         thd->diff_commit_trans;
  user_stats->rollback_trans+=       thd->diff_rollback_trans;
  user_stats->denied_connections+=   thd->diff_denied_connections;
  user_stats->lost_connections+=     thd->diff_lost_connections;
  user_stats->access_denied_errors+= thd->diff_access_denied_errors;
  user_stats->empty_queries+=        thd->diff_empty_queries;
}

static void update_global_thread_stats_with_thread(THD* thd,
                                               THREAD_STATS* thread_stats,
                                               time_t now)
{
  thread_stats->connected_time+=       now - thd->last_global_update_time;
//thd->last_global_update_time=        now;
  thread_stats->busy_time+=            thd->diff_total_busy_time;
  thread_stats->cpu_time+=             thd->diff_total_cpu_time;
  thread_stats->bytes_received+=       thd->diff_total_bytes_received;
  thread_stats->bytes_sent+=           thd->diff_total_bytes_sent;
  thread_stats->binlog_bytes_written+= thd->diff_total_binlog_bytes_written;
  thread_stats->rows_fetched+=         thd->diff_total_sent_rows;
  thread_stats->rows_updated+=         thd->diff_total_updated_rows;
  thread_stats->rows_read+=            thd->diff_total_read_rows;
  thread_stats->select_commands+=      thd->diff_select_commands;
  thread_stats->update_commands+=      thd->diff_update_commands;
  thread_stats->other_commands+=       thd->diff_other_commands;
  thread_stats->commit_trans+=         thd->diff_commit_trans;
  thread_stats->rollback_trans+=       thd->diff_rollback_trans;
  thread_stats->denied_connections+=   thd->diff_denied_connections;
  thread_stats->lost_connections+=     thd->diff_lost_connections;
  thread_stats->access_denied_errors+= thd->diff_access_denied_errors;
  thread_stats->empty_queries+=        thd->diff_empty_queries;
}

// Updates the global stats of a user or client
void update_global_user_stats(THD* thd, bool create_user, time_t now)
{
  char* user_string=         get_valid_user_string(thd->main_security_ctx.user);
  const char* client_string= get_client_host(thd);

  USER_STATS* user_stats;
  THREAD_STATS* thread_stats;

<<<<<<< HEAD
    if (acl_is_utility_user(thd->security_ctx->user,
                            thd->security_ctx->get_host()->ptr(),
                            thd->security_ctx->get_ip()->ptr()))
      return;
=======
  if (acl_is_utility_user(thd->security_ctx->user, thd->security_ctx->host,
      thd->security_ctx->ip))
    return;
>>>>>>> bb28fb69

  mysql_mutex_lock(&LOCK_global_user_client_stats);

  // Update by user name
  if ((user_stats = (USER_STATS *) my_hash_search(&global_user_stats,
                                                  (uchar *) user_string,
                                                  strlen(user_string))))
  {
    // Found user.
    update_global_user_stats_with_user(thd, user_stats, now);
  }
  else
  {
    // Create the entry
    if (create_user)
    {
      increment_count_by_name(user_string, user_string,
                              &global_user_stats, thd);
    }
  }

  // Update by client IP
  if ((user_stats = (USER_STATS *) my_hash_search(&global_client_stats,
                                                  (uchar *) client_string,
                                                  strlen(client_string))))
  {
    // Found by client IP
    update_global_user_stats_with_user(thd, user_stats, now);
  }
  else
  {
    // Create the entry
    if (create_user)
    {
      increment_count_by_name(client_string,
                              user_string,
                              &global_client_stats, thd);
    }
  }

  if (opt_thread_statistics)
  {
    // Update by thread ID
    if ((thread_stats = (THREAD_STATS *) my_hash_search(&global_thread_stats,
                                                        (uchar *) &(thd->thread_id),
                                                        sizeof(my_thread_id))))
    {
      // Found by thread ID
      update_global_thread_stats_with_thread(thd, thread_stats, now);
    }
    else
    {
      // Create the entry
      if (create_user)
      {
        increment_count_by_id(thd->thread_id,
                              &global_thread_stats, thd);
      }
    }
  }

  thd->last_global_update_time = now;
  thd->reset_diff_stats();

  mysql_mutex_unlock(&LOCK_global_user_client_stats);
}

/*
  check if user has already too many connections

  SYNOPSIS
  check_for_max_user_connections()
  thd     Thread handle
  uc      User connect object

  NOTES
    If check fails, we decrease user connection count, which means one
    shouldn't call decrease_user_connections() after this function.

  RETURN
    0 ok
    1 error
*/

int check_for_max_user_connections(THD *thd, const USER_CONN *uc)
{
  int error=0;
  Host_errors errors;
  DBUG_ENTER("check_for_max_user_connections");

  mysql_mutex_lock(&LOCK_user_conn);
  if (global_system_variables.max_user_connections &&
      !uc->user_resources.user_conn &&
      global_system_variables.max_user_connections < (uint) uc->connections)
  {
    my_error(ER_TOO_MANY_USER_CONNECTIONS, MYF(0), uc->user);
    error=1;
    errors.m_max_user_connection= 1;
    goto end;
  }
  thd->time_out_user_resource_limits();
  if (uc->user_resources.user_conn &&
      uc->user_resources.user_conn < uc->connections)
  {
    my_error(ER_USER_LIMIT_REACHED, MYF(0), uc->user,
             "max_user_connections",
             (long) uc->user_resources.user_conn);
    error= 1;
    errors.m_max_user_connection= 1;
    goto end;
  }
  if (uc->user_resources.conn_per_hour &&
      uc->user_resources.conn_per_hour <= uc->conn_per_hour)
  {
    my_error(ER_USER_LIMIT_REACHED, MYF(0), uc->user,
             "max_connections_per_hour",
             (long) uc->user_resources.conn_per_hour);
    error=1;
    errors.m_max_user_connection_per_hour= 1;
    goto end;
  }
  thd->increment_con_per_hour_counter();

end:
  if (error)
  {
    statistic_increment(denied_connections, &LOCK_status);
    thd->decrement_user_connections_counter();
    /*
      The thread may returned back to the pool and assigned to a user
      that doesn't have a limit. Ensure the user is not using resources
      of someone else.
    */
    thd->set_user_connect(NULL);
  }
  mysql_mutex_unlock(&LOCK_user_conn);
  if (error)
  {
    inc_host_errors(thd->main_security_ctx.get_ip()->ptr(), &errors);
  }
  DBUG_RETURN(error);
}


/*
  Decrease user connection count

  SYNOPSIS
    decrease_user_connections()
    uc      User connection object

  NOTES
    If there is a n user connection object for a connection
    (which only happens if 'max_user_connections' is defined or
    if someone has created a resource grant for a user), then
    the connection count is always incremented on connect.

    The user connect object is not freed if some users has
    'max connections per hour' defined as we need to be able to hold
    count over the lifetime of the connection.
*/

void decrease_user_connections(USER_CONN *uc)
{
  DBUG_ENTER("decrease_user_connections");
  mysql_mutex_lock(&LOCK_user_conn);
  DBUG_ASSERT(uc->connections);
  if (!--uc->connections && !mqh_used)
  {
    /* Last connection for user; Delete it */
    (void) my_hash_delete(&hash_user_connections,(uchar*) uc);
  }
  mysql_mutex_unlock(&LOCK_user_conn);
  DBUG_VOID_RETURN;
}

/*
   Decrements user connections count from the USER_CONN held by THD
   And removes USER_CONN from the hash if no body else is using it.

   SYNOPSIS
     release_user_connection()
     THD  Thread context object.
 */
void release_user_connection(THD *thd)
{
  const USER_CONN *uc= thd->get_user_connect();
  DBUG_ENTER("release_user_connection");

  if (uc)
  {
    mysql_mutex_lock(&LOCK_user_conn);
    DBUG_ASSERT(uc->connections > 0);
    thd->decrement_user_connections_counter();
    if (!uc->connections && !mqh_used)
    {
      /* Last connection for user; Delete it */
      (void) my_hash_delete(&hash_user_connections,(uchar*) uc);
    }
    mysql_mutex_unlock(&LOCK_user_conn);
    thd->set_user_connect(NULL);
  }

  DBUG_VOID_RETURN;
}



/*
  Check if maximum queries per hour limit has been reached
  returns 0 if OK.
*/

bool check_mqh(THD *thd, uint check_command)
{
  bool error= 0;
  const USER_CONN *uc=thd->get_user_connect();
  DBUG_ENTER("check_mqh");
  DBUG_ASSERT(uc != 0);

  mysql_mutex_lock(&LOCK_user_conn);

  thd->time_out_user_resource_limits();

  /* Check that we have not done too many questions / hour */
  if (uc->user_resources.questions)
  {
    thd->increment_questions_counter();
    if ((uc->questions - 1) >= uc->user_resources.questions)
    {
      my_error(ER_USER_LIMIT_REACHED, MYF(0), uc->user, "max_questions",
               (long) uc->user_resources.questions);
      error=1;
      goto end;
    }
  }
  if (check_command < (uint) SQLCOM_END)
  {
    /* Check that we have not done too many updates / hour */
    if (uc->user_resources.updates &&
        (sql_command_flags[check_command] & CF_CHANGES_DATA))
    {
      thd->increment_updates_counter();
      if ((uc->updates - 1) >= uc->user_resources.updates)
      {
        my_error(ER_USER_LIMIT_REACHED, MYF(0), uc->user, "max_updates",
                 (long) uc->user_resources.updates);
        error=1;
        goto end;
      }
    }
  }
end:
  mysql_mutex_unlock(&LOCK_user_conn);
  DBUG_RETURN(error);
}
#else

int check_for_max_user_connections(THD *thd, const USER_CONN *uc)
{
  return 0;
}

void decrease_user_connections(USER_CONN *uc)
{
  return;
}

void release_user_connection(THD *thd)
{
  const USER_CONN *uc= thd->get_user_connect();
  DBUG_ENTER("release_user_connection");

  if (uc)
  {
    thd->set_user_connect(NULL);
  }

  DBUG_VOID_RETURN;
}

#endif /* NO_EMBEDDED_ACCESS_CHECKS */

/*
  Check for maximum allowable user connections, if the mysqld server is
  started with corresponding variable that is greater then 0.
*/

extern "C" uchar *get_key_conn(user_conn *buff, size_t *length,
            my_bool not_used __attribute__((unused)))
{
  *length= buff->len;
  return (uchar*) buff->user;
}


extern "C" void free_user(struct user_conn *uc)
{
  my_free(uc);
}


void init_max_user_conn(void)
{
#ifndef NO_EMBEDDED_ACCESS_CHECKS
  (void)
    my_hash_init(&hash_user_connections,system_charset_info,max_connections,
                 0,0, (my_hash_get_key) get_key_conn,
                 (my_hash_free_key) free_user, 0);
#endif
}


void free_max_user_conn(void)
{
#ifndef NO_EMBEDDED_ACCESS_CHECKS
  my_hash_free(&hash_user_connections);
#endif /* NO_EMBEDDED_ACCESS_CHECKS */
}


void reset_mqh(LEX_USER *lu, bool get_them= 0)
{
#ifndef NO_EMBEDDED_ACCESS_CHECKS
  mysql_mutex_lock(&LOCK_user_conn);
  if (lu)  // for GRANT
  {
    USER_CONN *uc;
    uint temp_len=lu->user.length+lu->host.length+2;
    char temp_user[USER_HOST_BUFF_SIZE];

    memcpy(temp_user,lu->user.str,lu->user.length);
    memcpy(temp_user+lu->user.length+1,lu->host.str,lu->host.length);
    temp_user[lu->user.length]='\0'; temp_user[temp_len-1]=0;
    if ((uc = (struct  user_conn *) my_hash_search(&hash_user_connections,
                                                   (uchar*) temp_user,
                                                   temp_len)))
    {
      uc->questions=0;
      get_mqh(temp_user,&temp_user[lu->user.length+1],uc);
      uc->updates=0;
      uc->conn_per_hour=0;
    }
  }
  else
  {
    /* for FLUSH PRIVILEGES and FLUSH USER_RESOURCES */
    for (uint idx=0;idx < hash_user_connections.records; idx++)
    {
      USER_CONN *uc=(struct user_conn *)
        my_hash_element(&hash_user_connections, idx);
      if (get_them)
  get_mqh(uc->user,uc->host,uc);
      uc->questions=0;
      uc->updates=0;
      uc->conn_per_hour=0;
    }
  }
  mysql_mutex_unlock(&LOCK_user_conn);
#endif /* NO_EMBEDDED_ACCESS_CHECKS */
}


/**
  Set thread character set variables from the given ID

  @param  thd         thread handle
  @param  cs_number   character set and collation ID

  @retval  0  OK; character_set_client, collation_connection and
              character_set_results are set to the new value,
              or to the default global values.

  @retval  1  error, e.g. the given ID is not supported by parser.
              Corresponding SQL error is sent.
*/

bool thd_init_client_charset(THD *thd, uint cs_number)
{
  CHARSET_INFO *cs;
  /*
   Use server character set and collation if
   - opt_character_set_client_handshake is not set
   - client has not specified a character set
   - client character set is the same as the servers
   - client character set doesn't exists in server
  */
  if (!opt_character_set_client_handshake ||
      !(cs= get_charset(cs_number, MYF(0))) ||
      !my_strcasecmp(&my_charset_latin1,
                     global_system_variables.character_set_client->name,
                     cs->name))
  {
    if (!is_supported_parser_charset(
      global_system_variables.character_set_client))
    {
      /* Disallow non-supported parser character sets: UCS2, UTF16, UTF32 */
      my_error(ER_WRONG_VALUE_FOR_VAR, MYF(0), "character_set_client",
               global_system_variables.character_set_client->csname);
      return true;
    }    
    thd->variables.character_set_client=
      global_system_variables.character_set_client;
    thd->variables.collation_connection=
      global_system_variables.collation_connection;
    thd->variables.character_set_results=
      global_system_variables.character_set_results;
  }
  else
  {
    if (!is_supported_parser_charset(cs))
    {
      /* Disallow non-supported parser character sets: UCS2, UTF16, UTF32 */
      my_error(ER_WRONG_VALUE_FOR_VAR, MYF(0), "character_set_client",
               cs->csname);
      return true;
    }
    thd->variables.character_set_results=
      thd->variables.collation_connection=
      thd->variables.character_set_client= cs;
  }
  return false;
}


/*
  Initialize connection threads
*/

bool init_new_connection_handler_thread()
{
  pthread_detach_this_thread();
  if (my_thread_init())
  {
    statistic_increment(connection_errors_internal, &LOCK_status);
    return 1;
  }
  return 0;
}

#ifndef EMBEDDED_LIBRARY
/*
  Perform handshake, authorize client and update thd ACL variables.

  SYNOPSIS
    check_connection()
    thd  thread handle

  RETURN
     0  success, thd is updated.
     1  error
*/

static int check_connection(THD *thd)
{
  uint connect_errors= 0;
  int auth_rc;
  NET *net= &thd->net;

  DBUG_PRINT("info",
             ("New connection received on %s", vio_description(net->vio)));
#ifdef SIGNAL_WITH_VIO_SHUTDOWN
  thd->set_active_vio(net->vio);
#endif

  if (!thd->main_security_ctx.get_host()->length())     // If TCP/IP connection
  {
    my_bool peer_rc;
    char ip[NI_MAXHOST];

    peer_rc= vio_peer_addr(net->vio, ip, &thd->peer_port, NI_MAXHOST);

    /*
    ===========================================================================
    DEBUG code only (begin)
    Simulate various output from vio_peer_addr().
    ===========================================================================
    */

    DBUG_EXECUTE_IF("vio_peer_addr_error",
                    {
                      peer_rc= 1;
                    }
                    );
    DBUG_EXECUTE_IF("vio_peer_addr_fake_ipv4",
                    {
                      struct sockaddr *sa= (sockaddr *) &net->vio->remote;
                      sa->sa_family= AF_INET;
                      struct in_addr *ip4= &((struct sockaddr_in *) sa)->sin_addr;
                      /* See RFC 5737, 192.0.2.0/24 is reserved. */
                      const char* fake= "192.0.2.4";
                      ip4->s_addr= inet_addr(fake);
                      strcpy(ip, fake);
                      peer_rc= 0;
                    }
                    );

#ifdef HAVE_IPV6
    DBUG_EXECUTE_IF("vio_peer_addr_fake_ipv6",
                    {
                      struct sockaddr_in6 *sa= (sockaddr_in6 *) &net->vio->remote;
                      sa->sin6_family= AF_INET6;
                      struct in6_addr *ip6= & sa->sin6_addr;
                      /* See RFC 3849, ipv6 2001:DB8::/32 is reserved. */
                      const char* fake= "2001:db8::6:6";
                      /* inet_pton(AF_INET6, fake, ip6); not available on Windows XP. */
                      ip6->s6_addr[ 0] = 0x20;
                      ip6->s6_addr[ 1] = 0x01;
                      ip6->s6_addr[ 2] = 0x0d;
                      ip6->s6_addr[ 3] = 0xb8;
                      ip6->s6_addr[ 4] = 0x00;
                      ip6->s6_addr[ 5] = 0x00;
                      ip6->s6_addr[ 6] = 0x00;
                      ip6->s6_addr[ 7] = 0x00;
                      ip6->s6_addr[ 8] = 0x00;
                      ip6->s6_addr[ 9] = 0x00;
                      ip6->s6_addr[10] = 0x00;
                      ip6->s6_addr[11] = 0x00;
                      ip6->s6_addr[12] = 0x00;
                      ip6->s6_addr[13] = 0x06;
                      ip6->s6_addr[14] = 0x00;
                      ip6->s6_addr[15] = 0x06;
                      strcpy(ip, fake);
                      peer_rc= 0;
                    }
                    );
#endif /* HAVE_IPV6 */

    /*
    ===========================================================================
    DEBUG code only (end)
    ===========================================================================
    */

    if (peer_rc)
    {
      /*
        Since we can not even get the peer IP address,
        there is nothing to show in the host_cache,
        so increment the global status variable for peer address errors.
      */
      statistic_increment(connection_errors_peer_addr, &LOCK_status);
      my_error(ER_BAD_HOST_ERROR, MYF(0));
      return 1;
    }
    thd->main_security_ctx.set_ip(my_strdup(ip, MYF(MY_WME)));
    if (!(thd->main_security_ctx.get_ip()->length()))
    {
      /*
        No error accounting per IP in host_cache,
        this is treated as a global server OOM error.
        TODO: remove the need for my_strdup.
      */
      statistic_increment(connection_errors_internal, &LOCK_status);
      return 1; /* The error is set by my_strdup(). */
    }
    thd->main_security_ctx.host_or_ip= thd->main_security_ctx.get_ip()->ptr();
    if (!(specialflag & SPECIAL_NO_RESOLVE))
    {
      int rc;
      char *host= (char *) thd->main_security_ctx.get_host()->ptr();

      rc= ip_to_hostname(&net->vio->remote,
                         thd->main_security_ctx.get_ip()->ptr(),
                         &host, &connect_errors);

      thd->main_security_ctx.set_host(host);
      /* Cut very long hostnames to avoid possible overflows */
      if (thd->main_security_ctx.get_host()->length())
      {
        if (thd->main_security_ctx.get_host()->ptr() != my_localhost)
          thd->main_security_ctx.set_host(thd->main_security_ctx.get_host()->ptr(),
                               min<size_t>(thd->main_security_ctx.get_host()->length(),
                               HOSTNAME_LENGTH));
        thd->main_security_ctx.host_or_ip=
                        thd->main_security_ctx.get_host()->ptr();
      }

      if (rc == RC_BLOCKED_HOST)
      {
        /* HOST_CACHE stats updated by ip_to_hostname(). */
        my_error(ER_HOST_IS_BLOCKED, MYF(0), thd->main_security_ctx.host_or_ip);
        return 1;
      }
    }
    DBUG_PRINT("info",("Host: %s  ip: %s",
           (thd->main_security_ctx.get_host()->length() ?
                 thd->main_security_ctx.get_host()->ptr() : "unknown host"),
           (thd->main_security_ctx.get_ip()->length() ?
                 thd->main_security_ctx.get_ip()->ptr() : "unknown ip")));
    if (acl_check_host(thd->main_security_ctx.get_host()->ptr(),
                       thd->main_security_ctx.get_ip()->ptr()))
    {
      /* HOST_CACHE stats updated by acl_check_host(). */
      my_error(ER_HOST_NOT_PRIVILEGED, MYF(0),
               thd->main_security_ctx.host_or_ip);
      return 1;
    }
  }
  else /* Hostname given means that the connection was on a socket */
  {
    DBUG_PRINT("info",("Host: %s", thd->main_security_ctx.get_host()->ptr()));
    thd->main_security_ctx.host_or_ip= thd->main_security_ctx.get_host()->ptr();
    thd->main_security_ctx.set_ip("");
    /* Reset sin_addr */
    memset(&net->vio->remote, 0, sizeof(net->vio->remote));
  }
  vio_keepalive(net->vio, TRUE);

  if (thd->packet.alloc(thd->variables.net_buffer_length))
  {
    /*
      Important note:
      net_buffer_length is a SESSION variable,
      so it may be tempting to account OOM conditions per IP in the HOST_CACHE,
      in case some clients are more demanding than others ...
      However, this session variable is *not* initialized with a per client
      value during the initial connection, it is initialized from the
      GLOBAL net_buffer_length variable from the server.
      Hence, there is no reason to account on OOM conditions per client IP,
      we count failures in the global server status instead.
    */
    statistic_increment(connection_errors_internal, &LOCK_status);
    return 1; /* The error is set by alloc(). */
  }

  auth_rc= acl_authenticate(thd, 0);
  if (auth_rc == 0 && connect_errors != 0)
  {
    /*
      A client connection from this IP was successful,
      after some previous failures.
      Reset the connection error counter.
    */
    reset_host_connect_errors(thd->main_security_ctx.get_ip()->ptr());
  }

  return auth_rc;
}


/*
  Setup thread to be used with the current thread

  SYNOPSIS
    bool setup_connection_thread_globals()
    thd    Thread/connection handler

  RETURN
    0   ok
    1   Error (out of memory)
        In this case we will close the connection and increment status
*/

bool setup_connection_thread_globals(THD *thd)
{
  if (thd->store_globals())
  {
    close_connection(thd, ER_OUT_OF_RESOURCES);
    statistic_increment(aborted_connects,&LOCK_status);
    MYSQL_CALLBACK(thd->scheduler, end_thread, (thd, 0));
    return 1;                                   // Error
  }

  return 0;
}


/*
  Autenticate user, with error reporting

  SYNOPSIS
   login_connection()
   thd        Thread handler

  NOTES
    Connection is not closed in case of errors

  RETURN
    0    ok
    1    error
*/


bool login_connection(THD *thd)
{
  NET *net= &thd->net;
  int error;
  DBUG_ENTER("login_connection");
  DBUG_PRINT("info", ("login_connection called by thread %lu",
                      thd->thread_id));

  /* Use "connect_timeout" value during connection phase */
  my_net_set_read_timeout(net, connect_timeout);
  my_net_set_write_timeout(net, connect_timeout);

  error= check_connection(thd);
  thd->protocol->end_statement();

  if (error)
  {           // Wrong permissions
#ifdef _WIN32
    if (vio_type(net->vio) == VIO_TYPE_NAMEDPIPE)
      my_sleep(1000);       /* must wait after eof() */
#endif
    statistic_increment(aborted_connects,&LOCK_status);
    thd->diff_denied_connections++;
    DBUG_RETURN(1);
  }
  /* Connect completed, set read/write timeouts back to default */
  my_net_set_read_timeout(net, thd->variables.net_read_timeout);
  my_net_set_write_timeout(net, thd->variables.net_write_timeout);

  thd->reset_stats();

  // Updates global user connection stats.
  if (opt_userstat && increment_connection_count(thd, true))
    DBUG_RETURN(1);

  DBUG_RETURN(0);
}


/*
  Close an established connection

  NOTES
    This mainly updates status variables
*/

void end_connection(THD *thd)
{
  NET *net= &thd->net;
  plugin_thdvar_cleanup(thd);

  /*
    The thread may returned back to the pool and assigned to a user
    that doesn't have a limit. Ensure the user is not using resources
    of someone else.
  */
  release_user_connection(thd);

  if (thd->killed || (net->error && net->vio != 0))
  {
    statistic_increment(aborted_threads,&LOCK_status);
    thd->diff_lost_connections++;
  }

  if (net->error && net->vio != 0)
  {
    if (!thd->killed && log_warnings > 1)
    {
      Security_context *sctx= thd->security_ctx;

      sql_print_warning(ER(ER_NEW_ABORTING_CONNECTION),
                        thd->thread_id,(thd->db ? thd->db : "unconnected"),
                        sctx->user ? sctx->user : "unauthenticated",
                        sctx->host_or_ip,
                        (thd->get_stmt_da()->is_error() ?
                         thd->get_stmt_da()->message() :
                         ER(ER_UNKNOWN_ERROR)));
    }
  }
}


/*
  Initialize THD to handle queries
*/

void prepare_new_connection_state(THD* thd)
{
  Security_context *sctx= thd->security_ctx;

  if (thd->client_capabilities & CLIENT_COMPRESS)
    thd->net.compress=1;        // Use compression

  /*
    Much of this is duplicated in create_embedded_thd() for the
    embedded server library.
    TODO: refactor this to avoid code duplication there
  */
  thd->proc_info= 0;
  thd->set_command(COM_SLEEP);
  thd->set_time();
  thd->init_for_queries();

  if (opt_init_connect.length && !(sctx->master_access & SUPER_ACL))
  {
    execute_init_command(thd, &opt_init_connect, &LOCK_sys_init_connect);
    if (thd->is_error())
    {
      Host_errors errors;
      ulong packet_length;
      NET *net= &thd->net;

      sql_print_warning(ER(ER_NEW_ABORTING_CONNECTION),
                        thd->thread_id,
                        thd->db ? thd->db : "unconnected",
                        sctx->user ? sctx->user : "unauthenticated",
                        sctx->host_or_ip, "init_connect command failed");
      sql_print_warning("%s", thd->get_stmt_da()->message());

      thd->lex->current_select= 0;
      my_net_set_read_timeout(net, thd->variables.net_wait_timeout);
      thd->clear_error();
      net_new_transaction(net);
      packet_length= my_net_read(net);
      /*
        If my_net_read() failed, my_error() has been already called,
        and the main Diagnostics Area contains an error condition.
      */
      if (packet_length != packet_error)
        my_error(ER_NEW_ABORTING_CONNECTION, MYF(0),
                 thd->thread_id,
                 thd->db ? thd->db : "unconnected",
                 sctx->user ? sctx->user : "unauthenticated",
                 sctx->host_or_ip, "init_connect command failed");

      thd->server_status&= ~SERVER_STATUS_CLEAR_SET;
      thd->protocol->end_statement();
      thd->killed = THD::KILL_CONNECTION;
      errors.m_init_connect= 1;
      inc_host_errors(thd->main_security_ctx.get_ip()->ptr(), &errors);
      return;
    }

    thd->proc_info=0;
    thd->set_time();
    thd->init_for_queries();
  }
}


/*
  Thread handler for a connection

  SYNOPSIS
    handle_one_connection()
    arg   Connection object (THD)

  IMPLEMENTATION
    This function (normally) does the following:
    - Initialize thread
    - Initialize THD to be used with this thread
    - Authenticate user
    - Execute all queries sent on the connection
    - Take connection down
    - End thread  / Handle next connection using thread from thread cache
*/

pthread_handler_t handle_one_connection(void *arg)
{
  THD *thd= (THD*) arg;

  mysql_thread_set_psi_id(thd->thread_id);

  do_handle_one_connection(thd);
  return 0;
}

bool thd_prepare_connection(THD *thd)
{
  bool rc;
  lex_start(thd);
  rc= login_connection(thd);
  MYSQL_AUDIT_NOTIFY_CONNECTION_CONNECT(thd);
  if (rc)
    return rc;

  MYSQL_CONNECTION_START(thd->thread_id, &thd->security_ctx->priv_user[0],
                         (char *) thd->security_ctx->host_or_ip);

  prepare_new_connection_state(thd);
  return FALSE;
}

bool thd_is_connection_alive(THD *thd)
{
  NET *net= &thd->net;
  if (!net->error &&
      net->vio != 0 &&
      !(thd->killed == THD::KILL_CONNECTION))
    return TRUE;
  return FALSE;
}

void do_handle_one_connection(THD *thd_arg)
{
  THD *thd= thd_arg;

  thd->thr_create_utime= my_micro_time();

  if (MYSQL_CALLBACK_ELSE(thd->scheduler, init_new_connection_thread, (), 0))
  {
    close_connection(thd, ER_OUT_OF_RESOURCES);
    statistic_increment(aborted_connects,&LOCK_status);
    MYSQL_CALLBACK(thd->scheduler, end_thread, (thd, 0));
    return;
  }

  /*
    If a thread was created to handle this connection:
    increment slow_launch_threads counter if it took more than
    slow_launch_time seconds to create the thread.
  */
  if (thd->prior_thr_create_utime)
  {
    ulong launch_time= (ulong) (thd->thr_create_utime -
                                thd->prior_thr_create_utime);
    if (launch_time >= slow_launch_time*1000000L)
      statistic_increment(slow_launch_threads, &LOCK_status);
    thd->prior_thr_create_utime= 0;
  }

  /*
    handle_one_connection() is normally the only way a thread would
    start and would always be on the very high end of the stack ,
    therefore, the thread stack always starts at the address of the
    first local variable of handle_one_connection, which is thd. We
    need to know the start of the stack so that we could check for
    stack overruns.
  */
  thd->thread_stack= (char*) &thd;
  if (setup_connection_thread_globals(thd))
    return;

  for (;;)
  {
	bool rc;

    bool create_user= TRUE;

    NET *net= &thd->net;
    mysql_socket_set_thread_owner(net->vio->mysql_socket);

    rc= thd_prepare_connection(thd);
    if (rc)
    {
      create_user= FALSE;
      goto end_thread;
    }

    while (thd_is_connection_alive(thd))
    {
      mysql_audit_release(thd);
      if (do_command(thd))
  break;
    }
    end_connection(thd);

end_thread:
    close_connection(thd);

    if (unlikely(opt_userstat))
    {
      thd->update_stats(false);
      update_global_user_stats(thd, create_user, time(NULL));
    }

    if (MYSQL_CALLBACK_ELSE(thd->scheduler, end_thread, (thd, 1), 0))
      return;                                 // Probably no-threads

    /*
      If end_thread() returns, we are either running with
      thread-handler=no-threads or this thread has been schedule to
      handle the next connection.
    */
    thd= current_thd;
    thd->thread_stack= (char*) &thd;
  }
}
#endif /* EMBEDDED_LIBRARY */<|MERGE_RESOLUTION|>--- conflicted
+++ resolved
@@ -579,16 +579,10 @@
   USER_STATS* user_stats;
   THREAD_STATS* thread_stats;
 
-<<<<<<< HEAD
-    if (acl_is_utility_user(thd->security_ctx->user,
-                            thd->security_ctx->get_host()->ptr(),
-                            thd->security_ctx->get_ip()->ptr()))
-      return;
-=======
-  if (acl_is_utility_user(thd->security_ctx->user, thd->security_ctx->host,
-      thd->security_ctx->ip))
+  if (acl_is_utility_user(thd->security_ctx->user,
+                          thd->security_ctx->get_host()->ptr(),
+                          thd->security_ctx->get_ip()->ptr()))
     return;
->>>>>>> bb28fb69
 
   mysql_mutex_lock(&LOCK_global_user_client_stats);
 
