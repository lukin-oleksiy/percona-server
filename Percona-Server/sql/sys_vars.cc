--- conflicted
+++ resolved
@@ -67,13 +67,8 @@
 
 TYPELIB bool_typelib={ array_elements(bool_values)-1, "", bool_values, 0 };
 
-<<<<<<< HEAD
-=======
-#include "query_response_time.h" 
-
 #define MAX_CONNECTIONS 100000
 
->>>>>>> 49ee91b7
 /*
   This forward declaration is needed because including sql_base.h
   causes further includes.  [TODO] Eliminate this forward declaration
@@ -1792,8 +1787,7 @@
 static Sys_var_ulong Sys_max_connections(
        "max_connections", "The number of simultaneous clients allowed",
        GLOBAL_VAR(max_connections), CMD_LINE(REQUIRED_ARG),
-<<<<<<< HEAD
-       VALID_RANGE(1, 100000),
+       VALID_RANGE(1, MAX_CONNECTIONS),
        DEFAULT(MAX_CONNECTIONS_DEFAULT),
        BLOCK_SIZE(1),
        NO_MUTEX_GUARD,
@@ -1803,10 +1797,6 @@
        NULL,
        /* max_connections is used as a sizing hint by the performance schema. */
        sys_var::PARSE_EARLY);
-=======
-       VALID_RANGE(1, MAX_CONNECTIONS), DEFAULT(151), BLOCK_SIZE(1), NO_MUTEX_GUARD,
-       NOT_IN_BINLOG, ON_CHECK(0), ON_UPDATE(fix_max_connections));
->>>>>>> 49ee91b7
 
 static Sys_var_ulong Sys_max_connect_errors(
        "max_connect_errors",
