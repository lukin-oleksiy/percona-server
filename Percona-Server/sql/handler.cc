/* Copyright (c) 2000, 2013, Oracle and/or its affiliates. All rights reserved.

   This program is free software; you can redistribute it and/or modify
   it under the terms of the GNU General Public License as published by
   the Free Software Foundation; version 2 of the License.

   This program is distributed in the hope that it will be useful,
   but WITHOUT ANY WARRANTY; without even the implied warranty of
   MERCHANTABILITY or FITNESS FOR A PARTICULAR PURPOSE.  See the
   GNU General Public License for more details.

   You should have received a copy of the GNU General Public License
   along with this program; if not, write to the Free Software Foundation,
   Inc., 51 Franklin Street, Suite 500, Boston, MA 02110-1335 USA */

/** @file handler.cc

    @brief
  Handler-calling-functions
*/

#include "binlog.h"
#include "sql_priv.h"
#include "unireg.h"
#include "rpl_handler.h"
#include "sql_cache.h"                   // query_cache, query_cache_*
#include "key.h"     // key_copy, key_unpack, key_cmp_if_same, key_cmp
#include "sql_table.h"                   // build_table_filename
#include "sql_parse.h"                          // check_stack_overrun
#include "sql_acl.h"            // SUPER_ACL
#include "sql_base.h"           // free_io_cache
#include "discover.h"           // writefrm
#include "log_event.h"          // *_rows_log_event
#include "rpl_filter.h"
#include <myisampack.h>
#include "transaction.h"
#include <errno.h>
#include "probes_mysql.h"
#include <mysql/psi/mysql_table.h>
#include "debug_sync.h"         // DEBUG_SYNC
#include <my_bit.h>
#include <list>

#ifdef WITH_PARTITION_STORAGE_ENGINE
#include "ha_partition.h"
#endif

using std::min;
using std::max;
using std::list;

// This is a temporary backporting fix.
#ifndef HAVE_LOG2
/*
  This will be slightly slower and perhaps a tiny bit less accurate than
  doing it the IEEE754 way but log2() should be available on C99 systems.
*/
inline double log2(double x)
{
  return (log(x) / M_LN2);
}
#endif

/*
  While we have legacy_db_type, we have this array to
  check for dups and to find handlerton from legacy_db_type.
  Remove when legacy_db_type is finally gone
*/
st_plugin_int *hton2plugin[MAX_HA];

static handlerton *installed_htons[128];

#define BITMAP_STACKBUF_SIZE (128/8)

KEY_CREATE_INFO default_key_create_info=
  { HA_KEY_ALG_UNDEF, 0, {NullS, 0}, {NullS, 0}, true };

/* number of entries in handlertons[] */
ulong total_ha= 0;
/* number of storage engines (from handlertons[]) that support 2pc */
ulong total_ha_2pc= 0;
/* size of savepoint storage area (see ha_init) */
ulong savepoint_alloc_size= 0;

static const LEX_STRING sys_table_aliases[]=
{
  { C_STRING_WITH_LEN("INNOBASE") },  { C_STRING_WITH_LEN("INNODB") },
  { C_STRING_WITH_LEN("NDB") },       { C_STRING_WITH_LEN("NDBCLUSTER") },
  { C_STRING_WITH_LEN("HEAP") },      { C_STRING_WITH_LEN("MEMORY") },
  { C_STRING_WITH_LEN("MERGE") },     { C_STRING_WITH_LEN("MRG_MYISAM") },
  {NullS, 0}
};

const char *ha_row_type[] = {
  "", "FIXED", "DYNAMIC", "COMPRESSED", "REDUNDANT", "COMPACT",
  /* Reserved to be "PAGE" in future versions */ "?",
  "?","?","?"
};

const char *tx_isolation_names[] =
{ "READ-UNCOMMITTED", "READ-COMMITTED", "REPEATABLE-READ", "SERIALIZABLE",
  NullS};
TYPELIB tx_isolation_typelib= {array_elements(tx_isolation_names)-1,"",
			       tx_isolation_names, NULL};

#ifndef DBUG_OFF

const char *ha_legacy_type_name(legacy_db_type legacy_type)
{
  switch (legacy_type)
  {
  case DB_TYPE_UNKNOWN:
    return "DB_TYPE_UNKNOWN";
  case DB_TYPE_DIAB_ISAM:
    return "DB_TYPE_DIAB_ISAM";
  case DB_TYPE_HASH:
    return "DB_TYPE_HASH";
  case DB_TYPE_MISAM:
    return "DB_TYPE_MISAM";
  case DB_TYPE_PISAM:
    return "DB_TYPE_PISAM";
  case DB_TYPE_RMS_ISAM:
    return "DB_TYPE_RMS_ISAM";
  case DB_TYPE_HEAP:
    return "DB_TYPE_HEAP";
  case DB_TYPE_ISAM:
    return "DB_TYPE_ISAM";
  case DB_TYPE_MRG_ISAM:
    return "DB_TYPE_MRG_ISAM";
  case DB_TYPE_MYISAM:
    return "DB_TYPE_MYISAM";
  case DB_TYPE_MRG_MYISAM:
    return "DB_TYPE_MRG_MYISAM";
  case DB_TYPE_BERKELEY_DB:
    return "DB_TYPE_BERKELEY_DB";
  case DB_TYPE_INNODB:
    return "DB_TYPE_INNODB";
  case DB_TYPE_GEMINI:
    return "DB_TYPE_GEMINI";
  case DB_TYPE_NDBCLUSTER:
    return "DB_TYPE_NDBCLUSTER";
  case DB_TYPE_EXAMPLE_DB:
    return "DB_TYPE_EXAMPLE_DB";
  case DB_TYPE_ARCHIVE_DB:
    return "DB_TYPE_ARCHIVE_DB";
  case DB_TYPE_CSV_DB:
    return "DB_TYPE_CSV_DB";
  case DB_TYPE_FEDERATED_DB:
    return "DB_TYPE_FEDERATED_DB";
  case DB_TYPE_BLACKHOLE_DB:
    return "DB_TYPE_BLACKHOLE_DB";
  case DB_TYPE_PARTITION_DB:
    return "DB_TYPE_PARTITION_DB";
  case DB_TYPE_BINLOG:
    return "DB_TYPE_BINLOG";
  case DB_TYPE_SOLID:
    return "DB_TYPE_SOLID";
  case DB_TYPE_PBXT:
    return "DB_TYPE_PBXT";
  case DB_TYPE_TABLE_FUNCTION:
    return "DB_TYPE_TABLE_FUNCTION";
  case DB_TYPE_MEMCACHE:
    return "DB_TYPE_MEMCACHE";
  case DB_TYPE_FALCON:
    return "DB_TYPE_FALCON";
  case DB_TYPE_MARIA:
    return "DB_TYPE_MARIA";
  case DB_TYPE_PERFORMANCE_SCHEMA:
    return "DB_TYPE_PERFORMANCE_SCHEMA";
  default:
    return "DB_TYPE_DYNAMIC";
  }
}
#endif

/**
  Database name that hold most of mysqld system tables.
  Current code assumes that, there exists only some
  specific "database name" designated as system database.
*/
const char* mysqld_system_database= "mysql";

// System tables that belong to mysqld_system_database.
st_system_tablename mysqld_system_tables[]= {
  {mysqld_system_database, "db"},
  {mysqld_system_database, "user"},
  {mysqld_system_database, "host"},
  {mysqld_system_database, "func"},
  {mysqld_system_database, "proc"},
  {mysqld_system_database, "event"},
  {mysqld_system_database, "plugin"},
  {mysqld_system_database, "servers"},
  {mysqld_system_database, "procs_priv"},
  {mysqld_system_database, "tables_priv"},
  {mysqld_system_database, "proxies_priv"},
  {mysqld_system_database, "columns_priv"},
  {mysqld_system_database, "time_zone"},
  {mysqld_system_database, "time_zone_name"},
  {mysqld_system_database, "time_zone_leap_second"},
  {mysqld_system_database, "time_zone_transition"},
  {mysqld_system_database, "time_zone_transition_type"},
  {mysqld_system_database, "help_category"},
  {mysqld_system_database, "help_keyword"},
  {mysqld_system_database, "help_relation"},
  {mysqld_system_database, "help_topic"},
  {(const char *)NULL, (const char *)NULL} /* This must be at the end */
};

/**
  This static pointer holds list of system databases from SQL layer and
  various SE's. The required memory is allocated once, and never freed.
*/
static const char **known_system_databases= NULL;
static const char **ha_known_system_databases();

// Called for each SE to get SE specific system database.
static my_bool system_databases_handlerton(THD *unused, plugin_ref plugin,
                                           void *arg);

// Called for each SE to check if given db.table_name is a system table.
static my_bool check_engine_system_table_handlerton(THD *unused,
                                                    plugin_ref plugin,
                                                    void *arg);
/**
  Structure used by SE during check for system table.
  This structure is passed to each SE handlerton and the status (OUT param)
  is collected.
*/
struct st_sys_tbl_chk_params
{
  const char *db;                             // IN param
  const char *table_name;                     // IN param
  bool is_sql_layer_system_table;             // IN param
  legacy_db_type db_type;                     // IN param

  enum enum_sys_tbl_chk_status
  {
    // db.table_name is not a supported system table.
    NOT_KNOWN_SYSTEM_TABLE,
    /*
      db.table_name is a system table,
      but may not be supported by SE.
    */
    KNOWN_SYSTEM_TABLE,
    /*
      db.table_name is a system table,
      and is supported by SE.
    */
    SUPPORTED_SYSTEM_TABLE
  } status;                                    // OUT param
};


static plugin_ref ha_default_plugin(THD *thd)
{
  if (thd->variables.table_plugin)
    return thd->variables.table_plugin;
  return my_plugin_lock(thd, &global_system_variables.table_plugin);
}


/** @brief
  Return the default storage engine handlerton used for non-temp tables 
  for thread

  SYNOPSIS
    ha_default_handlerton(thd)
    thd         current thread

  RETURN
    pointer to handlerton
*/
handlerton *ha_default_handlerton(THD *thd)
{
  plugin_ref plugin= ha_default_plugin(thd);
  DBUG_ASSERT(plugin);
  handlerton *hton= plugin_data(plugin, handlerton*);
  DBUG_ASSERT(hton);
  return hton;
}

/** @brief
  Return the enforced storage engine handlerton for thread

  SYNOPSIS
    ha_enforce_handlerton(thd)
    thd         current thread
    
  RETURN
    pointer to handlerton
*/
handlerton *ha_enforce_handlerton(THD* thd)
{
  if (enforce_storage_engine)
  {
    LEX_STRING name= { enforce_storage_engine,
      strlen(enforce_storage_engine) };
    plugin_ref plugin= ha_resolve_by_name(thd, &name, FALSE);
    if (plugin)
    {
      handlerton *hton= plugin_data(plugin, handlerton*);
      DBUG_ASSERT(hton);
      return hton;
    }
    else
    {
      my_error(ER_UNKNOWN_STORAGE_ENGINE, MYF(0), enforce_storage_engine,
        enforce_storage_engine);
    }
  }
  return NULL;
}

static plugin_ref ha_default_temp_plugin(THD *thd)
{
  if (thd->variables.temp_table_plugin)
    return thd->variables.temp_table_plugin;
  return my_plugin_lock(thd, &global_system_variables.temp_table_plugin);
}


/** @brief
  Return the default storage engine handlerton used for explicitly 
  created temp tables for a thread

  SYNOPSIS
    ha_default_temp_handlerton(thd)
    thd         current thread

  RETURN
    pointer to handlerton
*/
handlerton *ha_default_temp_handlerton(THD *thd)
{
  plugin_ref plugin= ha_default_temp_plugin(thd);
  DBUG_ASSERT(plugin);
  handlerton *hton= plugin_data(plugin, handlerton*);
  DBUG_ASSERT(hton);
  return hton;
}


/** @brief
  Return the storage engine handlerton for the supplied name
  
  SYNOPSIS
    ha_resolve_by_name(thd, name)
    thd         current thread
    name        name of storage engine
  
  RETURN
    pointer to storage engine plugin handle
*/
plugin_ref ha_resolve_by_name(THD *thd, const LEX_STRING *name, 
                              bool is_temp_table)
{
  const LEX_STRING *table_alias;
  plugin_ref plugin;

redo:
  /* my_strnncoll is a macro and gcc doesn't do early expansion of macro */
  if (thd && !my_charset_latin1.coll->strnncoll(&my_charset_latin1,
                           (const uchar *)name->str, name->length,
                           (const uchar *)STRING_WITH_LEN("DEFAULT"), 0))
    return is_temp_table ? 
      ha_default_plugin(thd) : ha_default_temp_plugin(thd);

  if ((plugin= my_plugin_lock_by_name(thd, name, MYSQL_STORAGE_ENGINE_PLUGIN)))
  {
    handlerton *hton= plugin_data(plugin, handlerton *);
    if (!(hton->flags & HTON_NOT_USER_SELECTABLE))
      return plugin;
      
    /*
      unlocking plugin immediately after locking is relatively low cost.
    */
    plugin_unlock(thd, plugin);
  }

  /*
    We check for the historical aliases.
  */
  for (table_alias= sys_table_aliases; table_alias->str; table_alias+= 2)
  {
    if (!my_strnncoll(&my_charset_latin1,
                      (const uchar *)name->str, name->length,
                      (const uchar *)table_alias->str, table_alias->length))
    {
      name= table_alias + 1;
      goto redo;
    }
  }

  return NULL;
}


plugin_ref ha_lock_engine(THD *thd, const handlerton *hton)
{
  if (hton)
  {
    st_plugin_int **plugin= hton2plugin + hton->slot;
    
#ifdef DBUG_OFF
    return my_plugin_lock(thd, plugin);
#else
    return my_plugin_lock(thd, &plugin);
#endif
  }
  return NULL;
}


handlerton *ha_resolve_by_legacy_type(THD *thd, enum legacy_db_type db_type)
{
  plugin_ref plugin;
  switch (db_type) {
  case DB_TYPE_DEFAULT:
    return ha_default_handlerton(thd);
  default:
    if (db_type > DB_TYPE_UNKNOWN && db_type < DB_TYPE_DEFAULT &&
        (plugin= ha_lock_engine(thd, installed_htons[db_type])))
      return plugin_data(plugin, handlerton*);
    /* fall through */
  case DB_TYPE_UNKNOWN:
    return NULL;
  }
}


/**
  Use other database handler if databasehandler is not compiled in.
*/
handlerton *ha_checktype(THD *thd, enum legacy_db_type database_type,
                          bool no_substitute, bool report_error)
{
  handlerton *hton= ha_resolve_by_legacy_type(thd, database_type);
  if (ha_storage_engine_is_enabled(hton))
    return hton;

  if (no_substitute)
  {
    if (report_error)
    {
      const char *engine_name= ha_resolve_storage_engine_name(hton);
      my_error(ER_FEATURE_DISABLED,MYF(0),engine_name,engine_name);
    }
    return NULL;
  }

  (void) RUN_HOOK(transaction, after_rollback, (thd, FALSE));

  switch (database_type) {
  case DB_TYPE_MRG_ISAM:
    return ha_resolve_by_legacy_type(thd, DB_TYPE_MRG_MYISAM);
  default:
    break;
  }

  return ha_default_handlerton(thd);
} /* ha_checktype */


handler *get_new_handler(TABLE_SHARE *share, MEM_ROOT *alloc,
                         handlerton *db_type)
{
  handler *file;
  DBUG_ENTER("get_new_handler");
  DBUG_PRINT("enter", ("alloc: 0x%lx", (long) alloc));

  if (db_type && db_type->state == SHOW_OPTION_YES && db_type->create)
  {
    if ((file= db_type->create(db_type, share, alloc)))
      file->init();
    DBUG_RETURN(file);
  }
  /*
    Try the default table type
    Here the call to current_thd() is ok as we call this function a lot of
    times but we enter this branch very seldom.
  */
  DBUG_RETURN(get_new_handler(share, alloc, ha_default_handlerton(current_thd)));
}


#ifdef WITH_PARTITION_STORAGE_ENGINE
handler *get_ha_partition(partition_info *part_info)
{
  ha_partition *partition;
  DBUG_ENTER("get_ha_partition");
  if ((partition= new ha_partition(partition_hton, part_info)))
  {
    if (partition->initialize_partition(current_thd->mem_root))
    {
      delete partition;
      partition= 0;
    }
    else
      partition->init();
  }
  else
  {
    my_error(ER_OUTOFMEMORY, MYF(ME_FATALERROR), 
             static_cast<int>(sizeof(ha_partition)));
  }
  DBUG_RETURN(((handler*) partition));
}
#endif


static const char **handler_errmsgs;

C_MODE_START
static const char **get_handler_errmsgs()
{
  return handler_errmsgs;
}
C_MODE_END


/**
  Register handler error messages for use with my_error().

  @retval
    0           OK
  @retval
    !=0         Error
*/

int ha_init_errors(void)
{
#define SETMSG(nr, msg) handler_errmsgs[(nr) - HA_ERR_FIRST]= (msg)

  /* Allocate a pointer array for the error message strings. */
  /* Zerofill it to avoid uninitialized gaps. */
  if (! (handler_errmsgs= (const char**) my_malloc(HA_ERR_ERRORS * sizeof(char*),
                                                   MYF(MY_WME | MY_ZEROFILL))))
    return 1;

  /* Set the dedicated error messages. */
  SETMSG(HA_ERR_KEY_NOT_FOUND,          ER_DEFAULT(ER_KEY_NOT_FOUND));
  SETMSG(HA_ERR_FOUND_DUPP_KEY,         ER_DEFAULT(ER_DUP_KEY));
  SETMSG(HA_ERR_RECORD_CHANGED,         "Update wich is recoverable");
  SETMSG(HA_ERR_WRONG_INDEX,            "Wrong index given to function");
  SETMSG(HA_ERR_CRASHED,                ER_DEFAULT(ER_NOT_KEYFILE));
  SETMSG(HA_ERR_WRONG_IN_RECORD,        ER_DEFAULT(ER_CRASHED_ON_USAGE));
  SETMSG(HA_ERR_OUT_OF_MEM,             "Table handler out of memory");
  SETMSG(HA_ERR_NOT_A_TABLE,            "Incorrect file format '%.64s'");
  SETMSG(HA_ERR_WRONG_COMMAND,          "Command not supported");
  SETMSG(HA_ERR_OLD_FILE,               ER_DEFAULT(ER_OLD_KEYFILE));
  SETMSG(HA_ERR_NO_ACTIVE_RECORD,       "No record read in update");
  SETMSG(HA_ERR_RECORD_DELETED,         "Intern record deleted");
  SETMSG(HA_ERR_RECORD_FILE_FULL,       ER_DEFAULT(ER_RECORD_FILE_FULL));
  SETMSG(HA_ERR_INDEX_FILE_FULL,        "No more room in index file '%.64s'");
  SETMSG(HA_ERR_END_OF_FILE,            "End in next/prev/first/last");
  SETMSG(HA_ERR_UNSUPPORTED,            ER_DEFAULT(ER_ILLEGAL_HA));
  SETMSG(HA_ERR_TO_BIG_ROW,             "Too big row");
  SETMSG(HA_WRONG_CREATE_OPTION,        "Wrong create option");
  SETMSG(HA_ERR_FOUND_DUPP_UNIQUE,      ER_DEFAULT(ER_DUP_UNIQUE));
  SETMSG(HA_ERR_UNKNOWN_CHARSET,        "Can't open charset");
  SETMSG(HA_ERR_WRONG_MRG_TABLE_DEF,    ER_DEFAULT(ER_WRONG_MRG_TABLE));
  SETMSG(HA_ERR_CRASHED_ON_REPAIR,      ER_DEFAULT(ER_CRASHED_ON_REPAIR));
  SETMSG(HA_ERR_CRASHED_ON_USAGE,       ER_DEFAULT(ER_CRASHED_ON_USAGE));
  SETMSG(HA_ERR_LOCK_WAIT_TIMEOUT,      ER_DEFAULT(ER_LOCK_WAIT_TIMEOUT));
  SETMSG(HA_ERR_LOCK_TABLE_FULL,        ER_DEFAULT(ER_LOCK_TABLE_FULL));
  SETMSG(HA_ERR_READ_ONLY_TRANSACTION,  ER_DEFAULT(ER_READ_ONLY_TRANSACTION));
  SETMSG(HA_ERR_LOCK_DEADLOCK,          ER_DEFAULT(ER_LOCK_DEADLOCK));
  SETMSG(HA_ERR_CANNOT_ADD_FOREIGN,     ER_DEFAULT(ER_CANNOT_ADD_FOREIGN));
  SETMSG(HA_ERR_NO_REFERENCED_ROW,      ER_DEFAULT(ER_NO_REFERENCED_ROW_2));
  SETMSG(HA_ERR_ROW_IS_REFERENCED,      ER_DEFAULT(ER_ROW_IS_REFERENCED_2));
  SETMSG(HA_ERR_NO_SAVEPOINT,           "No savepoint with that name");
  SETMSG(HA_ERR_NON_UNIQUE_BLOCK_SIZE,  "Non unique key block size");
  SETMSG(HA_ERR_NO_SUCH_TABLE,          "No such table: '%.64s'");
  SETMSG(HA_ERR_TABLE_EXIST,            ER_DEFAULT(ER_TABLE_EXISTS_ERROR));
  SETMSG(HA_ERR_NO_CONNECTION,          "Could not connect to storage engine");
  SETMSG(HA_ERR_TABLE_DEF_CHANGED,      ER_DEFAULT(ER_TABLE_DEF_CHANGED));
  SETMSG(HA_ERR_FOREIGN_DUPLICATE_KEY,  "FK constraint would lead to duplicate key");
  SETMSG(HA_ERR_TABLE_NEEDS_UPGRADE,    ER_DEFAULT(ER_TABLE_NEEDS_UPGRADE));
  SETMSG(HA_ERR_TABLE_READONLY,         ER_DEFAULT(ER_OPEN_AS_READONLY));
  SETMSG(HA_ERR_AUTOINC_READ_FAILED,    ER_DEFAULT(ER_AUTOINC_READ_FAILED));
  SETMSG(HA_ERR_AUTOINC_ERANGE,         ER_DEFAULT(ER_WARN_DATA_OUT_OF_RANGE));
  SETMSG(HA_ERR_TOO_MANY_CONCURRENT_TRXS, ER_DEFAULT(ER_TOO_MANY_CONCURRENT_TRXS));
  SETMSG(HA_ERR_INDEX_COL_TOO_LONG,     ER_DEFAULT(ER_INDEX_COLUMN_TOO_LONG));
  SETMSG(HA_ERR_INDEX_CORRUPT,          ER_DEFAULT(ER_INDEX_CORRUPT));
  SETMSG(HA_FTS_INVALID_DOCID,          "Invalid InnoDB FTS Doc ID");
  SETMSG(HA_ERR_TABLE_IN_FK_CHECK,	ER_DEFAULT(ER_TABLE_IN_FK_CHECK));
  SETMSG(HA_ERR_TABLESPACE_EXISTS,      "Tablespace already exists");
  SETMSG(HA_ERR_FTS_EXCEED_RESULT_CACHE_LIMIT,  "FTS query exceeds result cache limit");

  /* Register the error messages for use with my_error(). */
  return my_error_register(get_handler_errmsgs, HA_ERR_FIRST, HA_ERR_LAST);
}


/**
  Unregister handler error messages.

  @retval
    0           OK
  @retval
    !=0         Error
*/
static int ha_finish_errors(void)
{
  const char    **errmsgs;

  /* Allocate a pointer array for the error message strings. */
  if (! (errmsgs= my_error_unregister(HA_ERR_FIRST, HA_ERR_LAST)))
    return 1;
  my_free(errmsgs);
  return 0;
}


int ha_finalize_handlerton(st_plugin_int *plugin)
{
  handlerton *hton= (handlerton *)plugin->data;
  DBUG_ENTER("ha_finalize_handlerton");

  /* hton can be NULL here, if ha_initialize_handlerton() failed. */
  if (!hton)
    goto end;

  switch (hton->state)
  {
  case SHOW_OPTION_NO:
  case SHOW_OPTION_DISABLED:
    break;
  case SHOW_OPTION_YES:
    if (installed_htons[hton->db_type] == hton)
      installed_htons[hton->db_type]= NULL;
    break;
  };

  if (hton->panic)
    hton->panic(hton, HA_PANIC_CLOSE);

  if (plugin->plugin->deinit)
  {
    /*
      Today we have no defined/special behavior for uninstalling
      engine plugins.
    */
    DBUG_PRINT("info", ("Deinitializing plugin: '%s'", plugin->name.str));
    if (plugin->plugin->deinit(NULL))
    {
      DBUG_PRINT("warning", ("Plugin '%s' deinit function returned error.",
                             plugin->name.str));
    }
  }

  /*
    In case a plugin is uninstalled and re-installed later, it should
    reuse an array slot. Otherwise the number of uninstall/install
    cycles would be limited.
  */
  if (hton->slot != HA_SLOT_UNDEF)
  {
    /* Make sure we are not unpluging another plugin */
    DBUG_ASSERT(hton2plugin[hton->slot] == plugin);
    DBUG_ASSERT(hton->slot < MAX_HA);
    hton2plugin[hton->slot]= NULL;
  }

  my_free(hton);

 end:
  DBUG_RETURN(0);
}


int ha_initialize_handlerton(st_plugin_int *plugin)
{
  handlerton *hton;
  DBUG_ENTER("ha_initialize_handlerton");
  DBUG_PRINT("plugin", ("initialize plugin: '%s'", plugin->name.str));

  hton= (handlerton *)my_malloc(sizeof(handlerton),
                                MYF(MY_WME | MY_ZEROFILL));

  if (hton == NULL)
  {
    sql_print_error("Unable to allocate memory for plugin '%s' handlerton.",
                    plugin->name.str);
    goto err_no_hton_memory;
  }

  hton->slot= HA_SLOT_UNDEF;
  /* Historical Requirement */
  plugin->data= hton; // shortcut for the future
  if (plugin->plugin->init && plugin->plugin->init(hton))
  {
    sql_print_error("Plugin '%s' init function returned error.",
                    plugin->name.str);
    goto err;  
  }

  /*
    the switch below and hton->state should be removed when
    command-line options for plugins will be implemented
  */
  DBUG_PRINT("info", ("hton->state=%d", hton->state));
  switch (hton->state) {
  case SHOW_OPTION_NO:
    break;
  case SHOW_OPTION_YES:
    {
      uint tmp;
      ulong fslot;
      /* now check the db_type for conflict */
      if (hton->db_type <= DB_TYPE_UNKNOWN ||
          hton->db_type >= DB_TYPE_DEFAULT ||
          installed_htons[hton->db_type])
      {
        int idx= (int) DB_TYPE_FIRST_DYNAMIC;

        while (idx < (int) DB_TYPE_DEFAULT && installed_htons[idx])
          idx++;

        if (idx == (int) DB_TYPE_DEFAULT)
        {
          sql_print_warning("Too many storage engines!");
          goto err_deinit;
        }
        if (hton->db_type != DB_TYPE_UNKNOWN)
          sql_print_warning("Storage engine '%s' has conflicting typecode. "
                            "Assigning value %d.", plugin->plugin->name, idx);
        hton->db_type= (enum legacy_db_type) idx;
      }

      /*
        In case a plugin is uninstalled and re-installed later, it should
        reuse an array slot. Otherwise the number of uninstall/install
        cycles would be limited. So look for a free slot.
      */
      DBUG_PRINT("plugin", ("total_ha: %lu", total_ha));
      for (fslot= 0; fslot < total_ha; fslot++)
      {
        if (!hton2plugin[fslot])
          break;
      }
      if (fslot < total_ha)
        hton->slot= fslot;
      else
      {
        if (total_ha >= MAX_HA)
        {
          sql_print_error("Too many plugins loaded. Limit is %lu. "
                          "Failed on '%s'", (ulong) MAX_HA, plugin->name.str);
          goto err_deinit;
        }
        hton->slot= total_ha++;
      }
      installed_htons[hton->db_type]= hton;
      tmp= hton->savepoint_offset;
      hton->savepoint_offset= savepoint_alloc_size;
      savepoint_alloc_size+= tmp;
      hton2plugin[hton->slot]=plugin;
      if (hton->prepare)
        total_ha_2pc++;
      break;
    }
    /* fall through */
  default:
    hton->state= SHOW_OPTION_DISABLED;
    break;
  }
  
  /* 
    This is entirely for legacy. We will create a new "disk based" hton and a 
    "memory" hton which will be configurable longterm. We should be able to 
    remove partition and myisammrg.
  */
  switch (hton->db_type) {
  case DB_TYPE_HEAP:
    heap_hton= hton;
    break;
  case DB_TYPE_MYISAM:
    myisam_hton= hton;
    break;
  case DB_TYPE_PARTITION_DB:
    partition_hton= hton;
    break;
  default:
    break;
  };

  DBUG_RETURN(0);

err_deinit:
  /* 
    Let plugin do its inner deinitialization as plugin->init() 
    was successfully called before.
  */
  if (plugin->plugin->deinit)
    (void) plugin->plugin->deinit(NULL);
          
err:
  my_free(hton);
err_no_hton_memory:
  plugin->data= NULL;
  DBUG_RETURN(1);
}

int ha_init()
{
  int error= 0;
  DBUG_ENTER("ha_init");

  DBUG_ASSERT(total_ha < MAX_HA);
  /*
    Check if there is a transaction-capable storage engine besides the
    binary log (which is considered a transaction-capable storage engine in
    counting total_ha)
  */
  opt_using_transactions= total_ha>(ulong)opt_bin_log;
  savepoint_alloc_size+= sizeof(SAVEPOINT);

  /*
    Initialize system database name cache.
    This cache is used to do a quick check if a given
    db.tablename is a system table.
  */
  known_system_databases= ha_known_system_databases();

  DBUG_RETURN(error);
}

int ha_end()
{
  int error= 0;
  DBUG_ENTER("ha_end");


  /* 
    This should be eventualy based  on the graceful shutdown flag.
    So if flag is equal to HA_PANIC_CLOSE, the deallocate
    the errors.
  */
  if (ha_finish_errors())
    error= 1;

  DBUG_RETURN(error);
}

static my_bool dropdb_handlerton(THD *unused1, plugin_ref plugin,
                                 void *path)
{
  handlerton *hton= plugin_data(plugin, handlerton *);
  if (hton->state == SHOW_OPTION_YES && hton->drop_database)
    hton->drop_database(hton, (char *)path);
  return FALSE;
}


void ha_drop_database(char* path)
{
  plugin_foreach(NULL, dropdb_handlerton, MYSQL_STORAGE_ENGINE_PLUGIN, path);
}


static my_bool closecon_handlerton(THD *thd, plugin_ref plugin,
                                   void *unused)
{
  handlerton *hton= plugin_data(plugin, handlerton *);
  /*
    there's no need to rollback here as all transactions must
    be rolled back already
  */
  if (hton->state == SHOW_OPTION_YES && thd_get_ha_data(thd, hton))
  {
    if (hton->close_connection)
      hton->close_connection(hton, thd);
    /* make sure ha_data is reset and ha_data_lock is released */
    thd_set_ha_data(thd, hton, NULL);
  }
  return FALSE;
}


/**
  @note
    don't bother to rollback here, it's done already
*/
void ha_close_connection(THD* thd)
{
  plugin_foreach(thd, closecon_handlerton, MYSQL_STORAGE_ENGINE_PLUGIN, 0);
}

/* ========================================================================
 ======================= TRANSACTIONS ===================================*/

/**
  Transaction handling in the server
  ==================================

  In each client connection, MySQL maintains two transactional
  states:
  - a statement transaction,
  - a standard, also called normal transaction.

  Historical note
  ---------------
  "Statement transaction" is a non-standard term that comes
  from the times when MySQL supported BerkeleyDB storage engine.

  First of all, it should be said that in BerkeleyDB auto-commit
  mode auto-commits operations that are atomic to the storage
  engine itself, such as a write of a record, and are too
  high-granular to be atomic from the application perspective
  (MySQL). One SQL statement could involve many BerkeleyDB
  auto-committed operations and thus BerkeleyDB auto-commit was of
  little use to MySQL.

  Secondly, instead of SQL standard savepoints, BerkeleyDB
  provided the concept of "nested transactions". In a nutshell,
  transactions could be arbitrarily nested, but when the parent
  transaction was committed or aborted, all its child (nested)
  transactions were handled committed or aborted as well.
  Commit of a nested transaction, in turn, made its changes
  visible, but not durable: it destroyed the nested transaction,
  all its changes would become available to the parent and
  currently active nested transactions of this parent.

  So the mechanism of nested transactions was employed to
  provide "all or nothing" guarantee of SQL statements
  required by the standard.
  A nested transaction would be created at start of each SQL
  statement, and destroyed (committed or aborted) at statement
  end. Such nested transaction was internally referred to as
  a "statement transaction" and gave birth to the term.

  (Historical note ends)

  Since then a statement transaction is started for each statement
  that accesses transactional tables or uses the binary log.  If
  the statement succeeds, the statement transaction is committed.
  If the statement fails, the transaction is rolled back. Commits
  of statement transactions are not durable -- each such
  transaction is nested in the normal transaction, and if the
  normal transaction is rolled back, the effects of all enclosed
  statement transactions are undone as well.  Technically,
  a statement transaction can be viewed as a savepoint which is
  maintained automatically in order to make effects of one
  statement atomic.

  The normal transaction is started by the user and is ended
  usually upon a user request as well. The normal transaction
  encloses transactions of all statements issued between
  its beginning and its end.
  In autocommit mode, the normal transaction is equivalent
  to the statement transaction.

  Since MySQL supports PSEA (pluggable storage engine
  architecture), more than one transactional engine can be
  active at a time. Hence transactions, from the server
  point of view, are always distributed. In particular,
  transactional state is maintained independently for each
  engine. In order to commit a transaction the two phase
  commit protocol is employed.

  Not all statements are executed in context of a transaction.
  Administrative and status information statements do not modify
  engine data, and thus do not start a statement transaction and
  also have no effect on the normal transaction. Examples of such
  statements are SHOW STATUS and RESET SLAVE.

  Similarly DDL statements are not transactional,
  and therefore a transaction is [almost] never started for a DDL
  statement. The difference between a DDL statement and a purely
  administrative statement though is that a DDL statement always
  commits the current transaction before proceeding, if there is
  any.

  At last, SQL statements that work with non-transactional
  engines also have no effect on the transaction state of the
  connection. Even though they are written to the binary log,
  and the binary log is, overall, transactional, the writes
  are done in "write-through" mode, directly to the binlog
  file, followed with a OS cache sync, in other words,
  bypassing the binlog undo log (translog).
  They do not commit the current normal transaction.
  A failure of a statement that uses non-transactional tables
  would cause a rollback of the statement transaction, but
  in case there no non-transactional tables are used,
  no statement transaction is started.

  Data layout
  -----------

  The server stores its transaction-related data in
  thd->transaction. This structure has two members of type
  THD_TRANS. These members correspond to the statement and
  normal transactions respectively:

  - thd->transaction.stmt contains a list of engines
  that are participating in the given statement
  - thd->transaction.all contains a list of engines that
  have participated in any of the statement transactions started
  within the context of the normal transaction.
  Each element of the list contains a pointer to the storage
  engine, engine-specific transactional data, and engine-specific
  transaction flags.

  In autocommit mode thd->transaction.all is empty.
  Instead, data of thd->transaction.stmt is
  used to commit/rollback the normal transaction.

  The list of registered engines has a few important properties:
  - no engine is registered in the list twice
  - engines are present in the list a reverse temporal order --
  new participants are always added to the beginning of the list.

  Transaction life cycle
  ----------------------

  When a new connection is established, thd->transaction
  members are initialized to an empty state.
  If a statement uses any tables, all affected engines
  are registered in the statement engine list. In
  non-autocommit mode, the same engines are registered in
  the normal transaction list.
  At the end of the statement, the server issues a commit
  or a roll back for all engines in the statement list.
  At this point transaction flags of an engine, if any, are
  propagated from the statement list to the list of the normal
  transaction.
  When commit/rollback is finished, the statement list is
  cleared. It will be filled in again by the next statement,
  and emptied again at the next statement's end.

  The normal transaction is committed in a similar way
  (by going over all engines in thd->transaction.all list)
  but at different times:
  - upon COMMIT SQL statement is issued by the user
  - implicitly, by the server, at the beginning of a DDL statement
  or SET AUTOCOMMIT={0|1} statement.

  The normal transaction can be rolled back as well:
  - if the user has requested so, by issuing ROLLBACK SQL
  statement
  - if one of the storage engines requested a rollback
  by setting thd->transaction_rollback_request. This may
  happen in case, e.g., when the transaction in the engine was
  chosen a victim of the internal deadlock resolution algorithm
  and rolled back internally. When such a situation happens, there
  is little the server can do and the only option is to rollback
  transactions in all other participating engines.  In this case
  the rollback is accompanied by an error sent to the user.

  As follows from the use cases above, the normal transaction
  is never committed when there is an outstanding statement
  transaction. In most cases there is no conflict, since
  commits of the normal transaction are issued by a stand-alone
  administrative or DDL statement, thus no outstanding statement
  transaction of the previous statement exists. Besides,
  all statements that manipulate with the normal transaction
  are prohibited in stored functions and triggers, therefore
  no conflicting situation can occur in a sub-statement either.
  The remaining rare cases when the server explicitly has
  to commit the statement transaction prior to committing the normal
  one cover error-handling scenarios (see for example
  SQLCOM_LOCK_TABLES).

  When committing a statement or a normal transaction, the server
  either uses the two-phase commit protocol, or issues a commit
  in each engine independently. The two-phase commit protocol
  is used only if:
  - all participating engines support two-phase commit (provide
    handlerton::prepare PSEA API call) and
  - transactions in at least two engines modify data (i.e. are
  not read-only).

  Note that the two phase commit is used for
  statement transactions, even though they are not durable anyway.
  This is done to ensure logical consistency of data in a multiple-
  engine transaction.
  For example, imagine that some day MySQL supports unique
  constraint checks deferred till the end of statement. In such
  case a commit in one of the engines may yield ER_DUP_KEY,
  and MySQL should be able to gracefully abort statement
  transactions of other participants.

  After the normal transaction has been committed,
  thd->transaction.all list is cleared.

  When a connection is closed, the current normal transaction, if
  any, is rolled back.

  Roles and responsibilities
  --------------------------

  The server has no way to know that an engine participates in
  the statement and a transaction has been started
  in it unless the engine says so. Thus, in order to be
  a part of a transaction, the engine must "register" itself.
  This is done by invoking trans_register_ha() server call.
  Normally the engine registers itself whenever handler::external_lock()
  is called. trans_register_ha() can be invoked many times: if
  an engine is already registered, the call does nothing.
  In case autocommit is not set, the engine must register itself
  twice -- both in the statement list and in the normal transaction
  list.
  In which list to register is a parameter of trans_register_ha().

  Note, that although the registration interface in itself is
  fairly clear, the current usage practice often leads to undesired
  effects. E.g. since a call to trans_register_ha() in most engines
  is embedded into implementation of handler::external_lock(), some
  DDL statements start a transaction (at least from the server
  point of view) even though they are not expected to. E.g.
  CREATE TABLE does not start a transaction, since
  handler::external_lock() is never called during CREATE TABLE. But
  CREATE TABLE ... SELECT does, since handler::external_lock() is
  called for the table that is being selected from. This has no
  practical effects currently, but must be kept in mind
  nevertheless.

  Once an engine is registered, the server will do the rest
  of the work.

  During statement execution, whenever any of data-modifying
  PSEA API methods is used, e.g. handler::write_row() or
  handler::update_row(), the read-write flag is raised in the
  statement transaction for the involved engine.
  Currently All PSEA calls are "traced", and the data can not be
  changed in a way other than issuing a PSEA call. Important:
  unless this invariant is preserved the server will not know that
  a transaction in a given engine is read-write and will not
  involve the two-phase commit protocol!

  At the end of a statement, server call trans_commit_stmt is
  invoked. This call in turn invokes handlerton::prepare()
  for every involved engine. Prepare is followed by a call
  to handlerton::commit_one_phase() If a one-phase commit
  will suffice, handlerton::prepare() is not invoked and
  the server only calls handlerton::commit_one_phase().
  At statement commit, the statement-related read-write
  engine flag is propagated to the corresponding flag in the
  normal transaction.  When the commit is complete, the list
  of registered engines is cleared.

  Rollback is handled in a similar fashion.

  Additional notes on DDL and the normal transaction.
  ---------------------------------------------------

  DDLs and operations with non-transactional engines
  do not "register" in thd->transaction lists, and thus do not
  modify the transaction state. Besides, each DDL in
  MySQL is prefixed with an implicit normal transaction commit
  (a call to trans_commit_implicit()), and thus leaves nothing
  to modify.
  However, as it has been pointed out with CREATE TABLE .. SELECT,
  some DDL statements can start a *new* transaction.

  Behaviour of the server in this case is currently badly
  defined.
  DDL statements use a form of "semantic" logging
  to maintain atomicity: if CREATE TABLE .. SELECT failed,
  the newly created table is deleted.
  In addition, some DDL statements issue interim transaction
  commits: e.g. ALTER TABLE issues a commit after data is copied
  from the original table to the internal temporary table. Other
  statements, e.g. CREATE TABLE ... SELECT do not always commit
  after itself.
  And finally there is a group of DDL statements such as
  RENAME/DROP TABLE that doesn't start a new transaction
  and doesn't commit.

  This diversity makes it hard to say what will happen if
  by chance a stored function is invoked during a DDL --
  whether any modifications it makes will be committed or not
  is not clear. Fortunately, SQL grammar of few DDLs allows
  invocation of a stored function.

  A consistent behaviour is perhaps to always commit the normal
  transaction after all DDLs, just like the statement transaction
  is always committed at the end of all statements.
*/

/**
  Register a storage engine for a transaction.

  Every storage engine MUST call this function when it starts
  a transaction or a statement (that is it must be called both for the
  "beginning of transaction" and "beginning of statement").
  Only storage engines registered for the transaction/statement
  will know when to commit/rollback it.

  @note
    trans_register_ha is idempotent - storage engine may register many
    times per transaction.

*/
void trans_register_ha(THD *thd, bool all, handlerton *ht_arg)
{
  THD_TRANS *trans;
  Ha_trx_info *ha_info;
  DBUG_ENTER("trans_register_ha");
  DBUG_PRINT("enter",("%s", all ? "all" : "stmt"));

  if (all)
  {
    trans= &thd->transaction.all;
    thd->server_status|= SERVER_STATUS_IN_TRANS;
    if (thd->tx_read_only)
      thd->server_status|= SERVER_STATUS_IN_TRANS_READONLY;
    DBUG_PRINT("info", ("setting SERVER_STATUS_IN_TRANS"));
  }
  else
    trans= &thd->transaction.stmt;

  ha_info= thd->ha_data[ht_arg->slot].ha_info + (all ? 1 : 0);

  if (ha_info->is_started())
    DBUG_VOID_RETURN; /* already registered, return */

  ha_info->register_ha(trans, ht_arg);

  trans->no_2pc|=(ht_arg->prepare==0);
  if (thd->transaction.xid_state.xid.is_null())
    thd->transaction.xid_state.xid.set(thd->query_id);
  DBUG_VOID_RETURN;
}

/**
  @retval
    0   ok
  @retval
    1   error, transaction was rolled back
*/
int ha_prepare(THD *thd)
{
  int error=0, all=1;
  THD_TRANS *trans=all ? &thd->transaction.all : &thd->transaction.stmt;
  Ha_trx_info *ha_info= trans->ha_list;
  DBUG_ENTER("ha_prepare");

  if (ha_info)
  {
    for (; ha_info; ha_info= ha_info->next())
    {
      int err;
      handlerton *ht= ha_info->ht();
      status_var_increment(thd->status_var.ha_prepare_count);
      if (ht->prepare)
      {
        if ((err= ht->prepare(ht, thd, all)))
        {
          my_error(ER_ERROR_DURING_COMMIT, MYF(0), err);
          ha_rollback_trans(thd, all);
          error=1;
          break;
        }
      }
      else
      {
        push_warning_printf(thd, Sql_condition::WARN_LEVEL_WARN,
                            ER_ILLEGAL_HA, ER(ER_ILLEGAL_HA),
                            ha_resolve_storage_engine_name(ht));
      }
    }
  }

  DBUG_RETURN(error);
}

/**
  Check if we can skip the two-phase commit.

  A helper function to evaluate if two-phase commit is mandatory.
  As a side effect, propagates the read-only/read-write flags
  of the statement transaction to its enclosing normal transaction.
  
  If we have at least two engines with read-write changes we must
  run a two-phase commit. Otherwise we can run several independent
  commits as the only transactional engine has read-write changes
  and others are read-only.

  @retval   0   All engines are read-only.
  @retval   1   We have the only engine with read-write changes.
  @retval   >1  More than one engine have read-write changes.
                Note: return value might NOT be the exact number of
                engines with read-write changes.
*/

static
uint
ha_check_and_coalesce_trx_read_only(THD *thd, Ha_trx_info *ha_list,
                                    bool all)
{
  /* The number of storage engines that have actual changes. */
  unsigned rw_ha_count= 0;
  Ha_trx_info *ha_info;

  for (ha_info= ha_list; ha_info; ha_info= ha_info->next())
  {
    if (ha_info->is_trx_read_write())
      ++rw_ha_count;
    else
    {
      /*
        If we have any fake changes handlertons, they will not be marked as
        read-write, potentially skipping 2PC and causing the fake transaction
        to be binlogged.  Force using 2PC in this case by bumping rw_ha_count
        for each fake changes handlerton.
       */
      handlerton *ht= ha_info->ht();
      if (unlikely(ht->is_fake_change && ht->is_fake_change(ht, thd)))
        ++rw_ha_count;
    }

    if (! all)
    {
      Ha_trx_info *ha_info_all= &thd->ha_data[ha_info->ht()->slot].ha_info[1];
      DBUG_ASSERT(ha_info != ha_info_all);
      /*
        Merge read-only/read-write information about statement
        transaction to its enclosing normal transaction. Do this
        only if in a real transaction -- that is, if we know
        that ha_info_all is registered in thd->transaction.all.
        Since otherwise we only clutter the normal transaction flags.
      */
      if (ha_info_all->is_started()) /* FALSE if autocommit. */
        ha_info_all->coalesce_trx_with(ha_info);
    }
    else if (rw_ha_count > 1)
    {
      /*
        It is a normal transaction, so we don't need to merge read/write
        information up, and the need for two-phase commit has been
        already established. Break the loop prematurely.
      */
      break;
    }
  }
  return rw_ha_count;
}


/**
  @param[in] ignore_global_read_lock   Allow commit to complete even if a
                                       global read lock is active. This can be
                                       used to allow changes to internal tables
                                       (e.g. slave status tables).

  @retval
    0   ok
  @retval
    1   transaction was rolled back
  @retval
    2   error during commit, data may be inconsistent

  @todo
    Since we don't support nested statement transactions in 5.0,
    we can't commit or rollback stmt transactions while we are inside
    stored functions or triggers. So we simply do nothing now.
    TODO: This should be fixed in later ( >= 5.1) releases.
*/

int ha_commit_trans(THD *thd, bool all, bool ignore_global_read_lock)
{
  int error= 0;
  /*
    'all' means that this is either an explicit commit issued by
    user, or an implicit commit issued by a DDL.
  */
  THD_TRANS *trans= all ? &thd->transaction.all : &thd->transaction.stmt;
  /*
    "real" is a nick name for a transaction for which a commit will
    make persistent changes. E.g. a 'stmt' transaction inside a 'all'
    transation is not 'real': even though it's possible to commit it,
    the changes are not durable as they might be rolled back if the
    enclosing 'all' transaction is rolled back.
  */
  bool is_real_trans= all || thd->transaction.all.ha_list == 0;
  Ha_trx_info *ha_info= trans->ha_list;
  DBUG_ENTER("ha_commit_trans");

  DBUG_PRINT("info", ("all=%d thd->in_sub_stmt=%d ha_info=%p is_real_trans=%d",
                      all, thd->in_sub_stmt, ha_info, is_real_trans));
  /*
    We must not commit the normal transaction if a statement
    transaction is pending. Otherwise statement transaction
    flags will not get propagated to its normal transaction's
    counterpart.
  */
  DBUG_ASSERT(thd->transaction.stmt.ha_list == NULL ||
              trans == &thd->transaction.stmt);

  if (thd->in_sub_stmt)
  {
    DBUG_ASSERT(0);
    /*
      Since we don't support nested statement transactions in 5.0,
      we can't commit or rollback stmt transactions while we are inside
      stored functions or triggers. So we simply do nothing now.
      TODO: This should be fixed in later ( >= 5.1) releases.
    */
    if (!all)
      DBUG_RETURN(0);
    /*
      We assume that all statements which commit or rollback main transaction
      are prohibited inside of stored functions or triggers. So they should
      bail out with error even before ha_commit_trans() call. To be 100% safe
      let us throw error in non-debug builds.
    */
    my_error(ER_COMMIT_NOT_ALLOWED_IN_SF_OR_TRG, MYF(0));
    DBUG_RETURN(2);
  }

  MDL_request mdl_request;
  bool release_mdl= false;

  if (ha_info)
  {
    uint rw_ha_count;
    bool rw_trans;

    DBUG_EXECUTE_IF("crash_commit_before", DBUG_SUICIDE(););

    /* Close all cursors that can not survive COMMIT */
    if (is_real_trans)                          /* not a statement commit */
      thd->stmt_map.close_transient_cursors();

    rw_ha_count= ha_check_and_coalesce_trx_read_only(thd, ha_info, all);
    trans->rw_ha_count= rw_ha_count;
    /* rw_trans is TRUE when we in a transaction changing data */
    rw_trans= is_real_trans && (rw_ha_count > 0);

    if (rw_trans && !ignore_global_read_lock)
    {
      /*
        Acquire a metadata lock which will ensure that COMMIT is blocked
        by an active FLUSH TABLES WITH READ LOCK (and vice versa:
        COMMIT in progress blocks FTWRL).

        We allow the owner of FTWRL to COMMIT; we assume that it knows
        what it does.
      */
      mdl_request.init(MDL_key::COMMIT, "", "", MDL_INTENTION_EXCLUSIVE,
                       MDL_EXPLICIT);

      DBUG_PRINT("debug", ("Acquire MDL commit lock"));
      if (thd->mdl_context.acquire_lock(&mdl_request,
                                        thd->variables.lock_wait_timeout))
      {
        ha_rollback_trans(thd, all);
        DBUG_RETURN(1);
      }
      release_mdl= true;

      DEBUG_SYNC(thd, "ha_commit_trans_after_acquire_commit_lock");
    }

    if (rw_trans &&
        opt_readonly &&
        !(thd->security_ctx->master_access & SUPER_ACL) &&
        !thd->slave_thread)
    {
      my_error(ER_OPTION_PREVENTS_STATEMENT, MYF(0), "--read-only");
      ha_rollback_trans(thd, all);
      error= 1;
      goto end;
    }

<<<<<<< HEAD
    if (!trans->no_2pc && (rw_ha_count > 1))
      error= tc_log->prepare(thd, all);
  }
  if (error || (error= tc_log->commit(thd, all)))
  {
=======
    need_commit_ordered= FALSE;
    xid= thd->transaction.xid_state.xid.get_my_xid();

      for (Ha_trx_info *hi= ha_info; hi; hi= hi->next())
      {
        int err;
        handlerton *ht= hi->ht();
        /*
          Do not call two-phase commit if this particular
          transaction is read-only. This allows for simpler
          implementation in engines that are always read-only.
        */
        /*
          But do call two-phase commit if the handlerton has fake changes
          enabled even if it's not marked as read-write.  This will ensure that
          the fake changes handlerton prepare will fail, preventing binlogging
          and committing the transaction in other engines.
        */
        if (! hi->is_trx_read_write()
            && !(ht->is_fake_change && ht->is_fake_change(ht, thd)))
          continue;
        /*
          Sic: we know that prepare() is not NULL since otherwise
          trans->no_2pc would have been set.
        */
        err= ht->prepare(ht, thd, all);
        status_var_increment(thd->status_var.ha_prepare_count);
        if (err)
          my_error(ER_ERROR_DURING_COMMIT, MYF(0), err);

        if (err)
          goto err;

        need_commit_ordered|= (ht->commit_ordered != NULL);
      }
      DBUG_EXECUTE_IF("crash_commit_after_prepare", DBUG_SUICIDE(););

      if (!is_real_trans)
      {
        error= commit_one_phase_low(thd, all, trans, is_real_trans);
        DBUG_EXECUTE_IF("crash_commit_after", DBUG_SUICIDE(););
        goto end;
      }

    cookie= tc_log->log_and_order(thd, xid, all, need_commit_ordered);
    if (!cookie)
      goto err;

    DBUG_EXECUTE_IF("crash_commit_after_log", DBUG_SUICIDE(););

    error= commit_one_phase_low(thd, all, trans, is_real_trans) ? 2 : 0;
    DBUG_EXECUTE_IF("crash_commit_after", DBUG_SUICIDE(););
    if (is_real_trans)          /* userstat.patch */
      thd->diff_commit_trans++; /* userstat.patch */
    RUN_HOOK(transaction, after_commit, (thd, FALSE));

    DBUG_EXECUTE_IF("crash_commit_before_unlog", DBUG_SUICIDE(););
      if(tc_log->unlog(cookie, xid))
      {
        error= 2;
        goto end;
      }

    DBUG_EXECUTE_IF("crash_commit_after", DBUG_SUICIDE(););
    goto end;

    /* Come here if error and we need to rollback. */
err:
    error= 1;                                  /* Transaction was rolled back */
>>>>>>> 62b28830
    ha_rollback_trans(thd, all);
    error= 1;
    goto end;
  }
  DBUG_EXECUTE_IF("crash_commit_after", DBUG_SUICIDE(););
end:
  if (release_mdl && mdl_request.ticket)
  {
    /*
      We do not always immediately release transactional locks
      after ha_commit_trans() (see uses of ha_enable_transaction()),
      thus we release the commit blocker lock as soon as it's
      not needed.
    */
    DBUG_PRINT("debug", ("Releasing MDL commit lock"));
    thd->mdl_context.release_lock(mdl_request.ticket);
  }
  /* Free resources and perform other cleanup even for 'empty' transactions. */
  if (is_real_trans)
    thd->transaction.cleanup();
  DBUG_RETURN(error);
}

/**
  Commit the sessions outstanding transaction.

  @pre thd->transaction.flags.commit_low == true
  @post thd->transaction.flags.commit_low == false

  @note This function does not care about global read lock; the caller
  should.

  @param[in]  all  Is set in case of explicit commit
                   (COMMIT statement), or implicit commit
                   issued by DDL. Is not set when called
                   at the end of statement, even if
                   autocommit=1.
  @param[in]  run_after_commit
                   True by default, otherwise, does not execute
                   the after_commit hook in the function.
*/

int ha_commit_low(THD *thd, bool all, bool run_after_commit)
{
  int error=0;
  THD_TRANS *trans=all ? &thd->transaction.all : &thd->transaction.stmt;
  Ha_trx_info *ha_info= trans->ha_list, *ha_info_next;
  DBUG_ENTER("ha_commit_low");

  if (ha_info)
  {
    for (; ha_info; ha_info= ha_info_next)
    {
      int err;
      handlerton *ht= ha_info->ht();
      if ((err= ht->commit(ht, thd, all)))
      {
        my_error(ER_ERROR_DURING_COMMIT, MYF(0), err);
        error=1;
      }
      status_var_increment(thd->status_var.ha_commit_count);
      ha_info_next= ha_info->next();
      ha_info->reset(); /* keep it conveniently zero-filled */
    }
    trans->ha_list= 0;
    trans->no_2pc=0;
    trans->rw_ha_count= 0;
    if (all)
    {
#ifdef HAVE_QUERY_CACHE
      if (thd->transaction.changed_tables)
        query_cache.invalidate(thd->transaction.changed_tables);
#endif
    }
  }
  /* Free resources and perform other cleanup even for 'empty' transactions. */
  if (all)
    thd->transaction.cleanup();
  /*
    When the transaction has been committed, we clear the commit_low
    flag. This allow other parts of the system to check if commit_low
    was called.
  */
  thd->transaction.flags.commit_low= false;
  if (run_after_commit)
  {
    /* If commit succeeded, we call the after_commit hook */
    if (!error)
      (void) RUN_HOOK(transaction, after_commit, (thd, all));
    thd->transaction.flags.run_hooks= false;
  }
  DBUG_RETURN(error);
}


int ha_rollback_low(THD *thd, bool all)
{
  THD_TRANS *trans=all ? &thd->transaction.all : &thd->transaction.stmt;
  Ha_trx_info *ha_info= trans->ha_list, *ha_info_next;
  int error= 0;

  if (ha_info)
  {
    /* Close all cursors that can not survive ROLLBACK */
    if (all)                          /* not a statement commit */
      thd->stmt_map.close_transient_cursors();

    for (; ha_info; ha_info= ha_info_next)
    {
      int err;
      handlerton *ht= ha_info->ht();
      if ((err= ht->rollback(ht, thd, all)))
      { // cannot happen
        my_error(ER_ERROR_DURING_ROLLBACK, MYF(0), err);
        error= 1;
      }
      status_var_increment(thd->status_var.ha_rollback_count);
      ha_info_next= ha_info->next();
      ha_info->reset(); /* keep it conveniently zero-filled */
    }
    trans->ha_list= 0;
    trans->no_2pc=0;
    trans->rw_ha_count= 0;
    if (all && thd->transaction_rollback_request &&
        thd->transaction.xid_state.xa_state != XA_NOTR)
      thd->transaction.xid_state.rm_error= thd->get_stmt_da()->sql_errno();
  }

  (void) RUN_HOOK(transaction, after_rollback, (thd, all));
  return error;
}


int ha_rollback_trans(THD *thd, bool all)
{
  int error=0;
#ifndef DBUG_OFF
  THD_TRANS *trans=all ? &thd->transaction.all : &thd->transaction.stmt;
#endif
  /*
    "real" is a nick name for a transaction for which a commit will
    make persistent changes. E.g. a 'stmt' transaction inside a 'all'
    transaction is not 'real': even though it's possible to commit it,
    the changes are not durable as they might be rolled back if the
    enclosing 'all' transaction is rolled back.
    We establish the value of 'is_real_trans' by checking
    if it's an explicit COMMIT or BEGIN statement, or implicit
    commit issued by DDL (in these cases all == TRUE),
    or if we're running in autocommit mode (it's only in the autocommit mode
    ha_commit_one_phase() is called with an empty
    transaction.all.ha_list, see why in trans_register_ha()).
  */
  bool is_real_trans= all || thd->transaction.all.ha_list == NULL;
  DBUG_ENTER("ha_rollback_trans");

  /*
    We must not rollback the normal transaction if a statement
    transaction is pending.
  */
  DBUG_ASSERT(thd->transaction.stmt.ha_list == NULL ||
              trans == &thd->transaction.stmt);

  if (thd->in_sub_stmt)
  {
    DBUG_ASSERT(0);
    /*
      If we are inside stored function or trigger we should not commit or
      rollback current statement transaction. See comment in ha_commit_trans()
      call for more information.
    */
    if (!all)
      DBUG_RETURN(0);
    my_error(ER_COMMIT_NOT_ALLOWED_IN_SF_OR_TRG, MYF(0));
    DBUG_RETURN(1);
  }

  if (tc_log)
    tc_log->rollback(thd, all);

  /* Always cleanup. Even if nht==0. There may be savepoints. */
  if (is_real_trans)
    thd->transaction.cleanup();

  thd->diff_rollback_trans++;
  if (all)
    thd->transaction_rollback_request= FALSE;

  /*
    Only call gtid_rollback(THD*), which will purge thd->owned_gtid, if
    complete transaction is being rollback or autocommit=1.
  */
  if (is_real_trans)
    gtid_rollback(thd);

  /*
    If the transaction cannot be rolled back safely, warn; don't warn if this
    is a slave thread (because when a slave thread executes a ROLLBACK, it has
    been read from the binary log, so it's 100% sure and normal to produce
    error ER_WARNING_NOT_COMPLETE_ROLLBACK. If we sent the warning to the
    slave SQL thread, it would not stop the thread but just be printed in
    the error log; but we don't want users to wonder why they have this
    message in the error log, so we don't send it.
  */
#ifndef DBUG_OFF
  thd->transaction.stmt.dbug_unsafe_rollback_flags("stmt");
  thd->transaction.all.dbug_unsafe_rollback_flags("all");
#endif
  if (is_real_trans && thd->transaction.all.cannot_safely_rollback() &&
      !thd->slave_thread && thd->killed != THD::KILL_CONNECTION)
    thd->transaction.push_unsafe_rollback_warnings(thd);
  DBUG_RETURN(error);
}


struct xahton_st {
  XID *xid;
  int result;
};

static my_bool xacommit_handlerton(THD *unused1, plugin_ref plugin,
                                   void *arg)
{
  handlerton *hton= plugin_data(plugin, handlerton *);
  if (hton->state == SHOW_OPTION_YES && hton->recover)
  {
    hton->commit_by_xid(hton, ((struct xahton_st *)arg)->xid);
    ((struct xahton_st *)arg)->result= 0;
  }
  return FALSE;
}

static my_bool xarollback_handlerton(THD *unused1, plugin_ref plugin,
                                     void *arg)
{
  handlerton *hton= plugin_data(plugin, handlerton *);
  if (hton->state == SHOW_OPTION_YES && hton->recover)
  {
    hton->rollback_by_xid(hton, ((struct xahton_st *)arg)->xid);
    ((struct xahton_st *)arg)->result= 0;
  }
  return FALSE;
}


int ha_commit_or_rollback_by_xid(THD *thd, XID *xid, bool commit)
{
  struct xahton_st xaop;
  xaop.xid= xid;
  xaop.result= 1;

  plugin_foreach(NULL, commit ? xacommit_handlerton : xarollback_handlerton,
                 MYSQL_STORAGE_ENGINE_PLUGIN, &xaop);

  gtid_rollback(thd);

  return xaop.result;
}


#ifndef DBUG_OFF
/**
  @note
    This does not need to be multi-byte safe or anything
*/
static char* xid_to_str(char *buf, XID *xid)
{
  int i;
  char *s=buf;
  *s++='\'';
  for (i=0; i < xid->gtrid_length+xid->bqual_length; i++)
  {
    uchar c=(uchar)xid->data[i];
    /* is_next_dig is set if next character is a number */
    bool is_next_dig= FALSE;
    if (i < XIDDATASIZE)
    {
      char ch= xid->data[i+1];
      is_next_dig= (ch >= '0' && ch <='9');
    }
    if (i == xid->gtrid_length)
    {
      *s++='\'';
      if (xid->bqual_length)
      {
        *s++='.';
        *s++='\'';
      }
    }
    if (c < 32 || c > 126)
    {
      *s++='\\';
      /*
        If next character is a number, write current character with
        3 octal numbers to ensure that the next number is not seen
        as part of the octal number
      */
      if (c > 077 || is_next_dig)
        *s++=_dig_vec_lower[c >> 6];
      if (c > 007 || is_next_dig)
        *s++=_dig_vec_lower[(c >> 3) & 7];
      *s++=_dig_vec_lower[c & 7];
    }
    else
    {
      if (c == '\'' || c == '\\')
        *s++='\\';
      *s++=c;
    }
  }
  *s++='\'';
  *s=0;
  return buf;
}
#endif

/**
  recover() step of xa.

  @note
    there are three modes of operation:
    - automatic recover after a crash
    in this case commit_list != 0, tc_heuristic_recover==0
    all xids from commit_list are committed, others are rolled back
    - manual (heuristic) recover
    in this case commit_list==0, tc_heuristic_recover != 0
    DBA has explicitly specified that all prepared transactions should
    be committed (or rolled back).
    - no recovery (MySQL did not detect a crash)
    in this case commit_list==0, tc_heuristic_recover == 0
    there should be no prepared transactions in this case.
*/
struct xarecover_st
{
  int len, found_foreign_xids, found_my_xids;
  XID *list;
  HASH *commit_list;
  bool dry_run;
};

static my_bool xarecover_handlerton(THD *unused, plugin_ref plugin,
                                    void *arg)
{
  handlerton *hton= plugin_data(plugin, handlerton *);
  struct xarecover_st *info= (struct xarecover_st *) arg;
  int got;

  if (hton->state == SHOW_OPTION_YES && hton->recover)
  {
    while ((got= hton->recover(hton, info->list, info->len)) > 0 )
    {
      sql_print_information("Found %d prepared transaction(s) in %s",
                            got, ha_resolve_storage_engine_name(hton));
      for (int i=0; i < got; i ++)
      {
        my_xid x=info->list[i].get_my_xid();
        if (!x) // not "mine" - that is generated by external TM
        {
#ifndef DBUG_OFF
          char buf[XIDDATASIZE*4+6]; // see xid_to_str
          sql_print_information("ignore xid %s", xid_to_str(buf, info->list+i));
#endif
          xid_cache_insert(info->list+i, XA_PREPARED);
          info->found_foreign_xids++;
          continue;
        }
        if (info->dry_run)
        {
          info->found_my_xids++;
          continue;
        }
        // recovery mode
        if (info->commit_list ?
            my_hash_search(info->commit_list, (uchar *)&x, sizeof(x)) != 0 :
            tc_heuristic_recover == TC_HEURISTIC_RECOVER_COMMIT)
        {
#ifndef DBUG_OFF
          char buf[XIDDATASIZE*4+6]; // see xid_to_str
          sql_print_information("commit xid %s", xid_to_str(buf, info->list+i));
#endif
          hton->commit_by_xid(hton, info->list+i);
        }
        else
        {
#ifndef DBUG_OFF
          char buf[XIDDATASIZE*4+6]; // see xid_to_str
          sql_print_information("rollback xid %s",
                                xid_to_str(buf, info->list+i));
#endif
          hton->rollback_by_xid(hton, info->list+i);
        }
      }
      if (got < info->len)
        break;
    }
  }
  return FALSE;
}

int ha_recover(HASH *commit_list)
{
  struct xarecover_st info;
  DBUG_ENTER("ha_recover");
  info.found_foreign_xids= info.found_my_xids= 0;
  info.commit_list= commit_list;
  info.dry_run= (info.commit_list==0 && tc_heuristic_recover==0);
  info.list= NULL;

  /* commit_list and tc_heuristic_recover cannot be set both */
  DBUG_ASSERT(info.commit_list==0 || tc_heuristic_recover==0);
  /* if either is set, total_ha_2pc must be set too */
  DBUG_ASSERT(info.dry_run || total_ha_2pc>(ulong)opt_bin_log);

  if (total_ha_2pc <= (ulong)opt_bin_log)
    DBUG_RETURN(0);

  if (info.commit_list)
    sql_print_information("Starting crash recovery...");

#ifndef WILL_BE_DELETED_LATER
  /*
    for now, only InnoDB supports 2pc. It means we can always safely
    rollback all pending transactions, without risking inconsistent data
  */
  DBUG_ASSERT(total_ha_2pc == (ulong) opt_bin_log+1); // only InnoDB and binlog
  tc_heuristic_recover= TC_HEURISTIC_RECOVER_ROLLBACK; // forcing ROLLBACK
  info.dry_run=FALSE;
#endif

  for (info.len= MAX_XID_LIST_SIZE ; 
       info.list==0 && info.len > MIN_XID_LIST_SIZE; info.len/=2)
  {
    info.list=(XID *)my_malloc(info.len*sizeof(XID), MYF(0));
  }
  if (!info.list)
  {
    sql_print_error(ER(ER_OUTOFMEMORY),
                    static_cast<int>(info.len*sizeof(XID)));
    DBUG_RETURN(1);
  }

  plugin_foreach(NULL, xarecover_handlerton, 
                 MYSQL_STORAGE_ENGINE_PLUGIN, &info);

  my_free(info.list);
  if (info.found_foreign_xids)
    sql_print_warning("Found %d prepared XA transactions", 
                      info.found_foreign_xids);
  if (info.dry_run && info.found_my_xids)
  {
    sql_print_error("Found %d prepared transactions! It means that mysqld was "
                    "not shut down properly last time and critical recovery "
                    "information (last binlog or %s file) was manually deleted "
                    "after a crash. You have to start mysqld with "
                    "--tc-heuristic-recover switch to commit or rollback "
                    "pending transactions.",
                    info.found_my_xids, opt_tc_log_file);
    DBUG_RETURN(1);
  }
  if (info.commit_list)
    sql_print_information("Crash recovery finished.");
  DBUG_RETURN(0);
}

/**
  return the list of XID's to a client, the same way SHOW commands do.

  @note
    I didn't find in XA specs that an RM cannot return the same XID twice,
    so mysql_xa_recover does not filter XID's to ensure uniqueness.
    It can be easily fixed later, if necessary.
*/
bool mysql_xa_recover(THD *thd)
{
  List<Item> field_list;
  Protocol *protocol= thd->protocol;
  int i=0;
  XID_STATE *xs;
  DBUG_ENTER("mysql_xa_recover");

  field_list.push_back(new Item_int(NAME_STRING("formatID"), 0, MY_INT32_NUM_DECIMAL_DIGITS));
  field_list.push_back(new Item_int(NAME_STRING("gtrid_length"), 0, MY_INT32_NUM_DECIMAL_DIGITS));
  field_list.push_back(new Item_int(NAME_STRING("bqual_length"), 0, MY_INT32_NUM_DECIMAL_DIGITS));
  field_list.push_back(new Item_empty_string("data",XIDDATASIZE));

  if (protocol->send_result_set_metadata(&field_list,
                            Protocol::SEND_NUM_ROWS | Protocol::SEND_EOF))
    DBUG_RETURN(1);

  mysql_mutex_lock(&LOCK_xid_cache);
  while ((xs= (XID_STATE*) my_hash_element(&xid_cache, i++)))
  {
    if (xs->xa_state==XA_PREPARED)
    {
      protocol->prepare_for_resend();
      protocol->store_longlong((longlong)xs->xid.formatID, FALSE);
      protocol->store_longlong((longlong)xs->xid.gtrid_length, FALSE);
      protocol->store_longlong((longlong)xs->xid.bqual_length, FALSE);
      protocol->store(xs->xid.data, xs->xid.gtrid_length+xs->xid.bqual_length,
                      &my_charset_bin);
      if (protocol->write())
      {
        mysql_mutex_unlock(&LOCK_xid_cache);
        DBUG_RETURN(1);
      }
    }
  }

  mysql_mutex_unlock(&LOCK_xid_cache);
  my_eof(thd);
  DBUG_RETURN(0);
}

/**
  @details
  This function should be called when MySQL sends rows of a SELECT result set
  or the EOF mark to the client. It releases a possible adaptive hash index
  S-latch held by thd in InnoDB and also releases a possible InnoDB query
  FIFO ticket to enter InnoDB. To save CPU time, InnoDB allows a thd to
  keep them over several calls of the InnoDB handler interface when a join
  is executed. But when we let the control to pass to the client they have
  to be released because if the application program uses mysql_use_result(),
  it may deadlock on the S-latch if the application on another connection
  performs another SQL query. In MySQL-4.1 this is even more important because
  there a connection can have several SELECT queries open at the same time.

  @param thd           the thread handle of the current connection

  @return
    always 0
*/

int ha_release_temporary_latches(THD *thd)
{
  Ha_trx_info *info;

  /*
    Note that below we assume that only transactional storage engines
    may need release_temporary_latches(). If this will ever become false,
    we could iterate on thd->open_tables instead (and remove duplicates
    as if (!seen[hton->slot]) { seen[hton->slot]=1; ... }).
  */
  for (info= thd->transaction.stmt.ha_list; info; info= info->next())
  {
    handlerton *hton= info->ht();
    if (hton && hton->release_temporary_latches)
        hton->release_temporary_latches(hton, thd);
  }
  return 0;
}

int ha_rollback_to_savepoint(THD *thd, SAVEPOINT *sv)
{
  int error=0;
  THD_TRANS *trans= (thd->in_sub_stmt ? &thd->transaction.stmt :
                                        &thd->transaction.all);
  Ha_trx_info *ha_info, *ha_info_next;

  DBUG_ENTER("ha_rollback_to_savepoint");

  trans->no_2pc=0;
  trans->rw_ha_count= 0;
  /*
    rolling back to savepoint in all storage engines that were part of the
    transaction when the savepoint was set
  */
  for (ha_info= sv->ha_list; ha_info; ha_info= ha_info->next())
  {
    int err;
    handlerton *ht= ha_info->ht();
    DBUG_ASSERT(ht);
    DBUG_ASSERT(ht->savepoint_set != 0);
    if ((err= ht->savepoint_rollback(ht, thd,
                                     (uchar *)(sv+1)+ht->savepoint_offset)))
    { // cannot happen
      my_error(ER_ERROR_DURING_ROLLBACK, MYF(0), err);
      error=1;
    }
    status_var_increment(thd->status_var.ha_savepoint_rollback_count);
    trans->no_2pc|= ht->prepare == 0;
  }
  /*
    rolling back the transaction in all storage engines that were not part of
    the transaction when the savepoint was set
  */
  for (ha_info= trans->ha_list; ha_info != sv->ha_list;
       ha_info= ha_info_next)
  {
    int err;
    handlerton *ht= ha_info->ht();
    if ((err= ht->rollback(ht, thd, !thd->in_sub_stmt)))
    { // cannot happen
      my_error(ER_ERROR_DURING_ROLLBACK, MYF(0), err);
      error=1;
    }
    status_var_increment(thd->status_var.ha_rollback_count);
    ha_info_next= ha_info->next();
    ha_info->reset(); /* keep it conveniently zero-filled */
  }
  trans->ha_list= sv->ha_list;
  thd->diff_rollback_trans++;
  DBUG_RETURN(error);
}

int ha_prepare_low(THD *thd, bool all)
{
  int error= 0;
  THD_TRANS *trans=all ? &thd->transaction.all : &thd->transaction.stmt;
  Ha_trx_info *ha_info= trans->ha_list;
  DBUG_ENTER("ha_prepare_low");

  if (ha_info)
  {
    for (; ha_info && !error; ha_info= ha_info->next())
    {
      int err= 0;
      handlerton *ht= ha_info->ht();
      /*
        Do not call two-phase commit if this particular
        transaction is read-only. This allows for simpler
        implementation in engines that are always read-only.
      */
      if (!ha_info->is_trx_read_write())
        continue;
      if ((err= ht->prepare(ht, thd, all)))
      {
        my_error(ER_ERROR_DURING_COMMIT, MYF(0), err);
        error= 1;
      }
      status_var_increment(thd->status_var.ha_prepare_count);
    }
    DBUG_EXECUTE_IF("crash_commit_after_prepare", DBUG_SUICIDE(););
  }

  DBUG_RETURN(error);
}

/**
  @note
  according to the sql standard (ISO/IEC 9075-2:2003)
  section "4.33.4 SQL-statements and transaction states",
  SAVEPOINT is *not* transaction-initiating SQL-statement
*/
int ha_savepoint(THD *thd, SAVEPOINT *sv)
{
  int error=0;
  THD_TRANS *trans= (thd->in_sub_stmt ? &thd->transaction.stmt :
                                        &thd->transaction.all);
  Ha_trx_info *ha_info= trans->ha_list;
  DBUG_ENTER("ha_savepoint");

  for (; ha_info; ha_info= ha_info->next())
  {
    int err;
    handlerton *ht= ha_info->ht();
    DBUG_ASSERT(ht);
    if (! ht->savepoint_set)
    {
      my_error(ER_CHECK_NOT_IMPLEMENTED, MYF(0), "SAVEPOINT");
      error=1;
      break;
    }
    if ((err= ht->savepoint_set(ht, thd, (uchar *)(sv+1)+ht->savepoint_offset)))
    { // cannot happen
      my_error(ER_GET_ERRNO, MYF(0), err);
      error=1;
    }
    status_var_increment(thd->status_var.ha_savepoint_count);
  }
  /*
    Remember the list of registered storage engines. All new
    engines are prepended to the beginning of the list.
  */
  sv->ha_list= trans->ha_list;

  DBUG_RETURN(error);
}

int ha_release_savepoint(THD *thd, SAVEPOINT *sv)
{
  int error=0;
  Ha_trx_info *ha_info= sv->ha_list;
  DBUG_ENTER("ha_release_savepoint");

  for (; ha_info; ha_info= ha_info->next())
  {
    int err;
    handlerton *ht= ha_info->ht();
    /* Savepoint life time is enclosed into transaction life time. */
    DBUG_ASSERT(ht);
    if (!ht->savepoint_release)
      continue;
    if ((err= ht->savepoint_release(ht, thd,
                                    (uchar *)(sv+1) + ht->savepoint_offset)))
    { // cannot happen
      my_error(ER_GET_ERRNO, MYF(0), err);
      error=1;
    }
  }
  DBUG_RETURN(error);
}


static my_bool snapshot_handlerton(THD *thd, plugin_ref plugin,
                                   void *arg)
{
  handlerton *hton= plugin_data(plugin, handlerton *);
  if (hton->state == SHOW_OPTION_YES &&
      hton->start_consistent_snapshot)
  {
    hton->start_consistent_snapshot(hton, thd);
    *((bool *)arg)= false;
  }
  return FALSE;
}

int ha_start_consistent_snapshot(THD *thd)
{
  bool warn= true;

  plugin_foreach(thd, snapshot_handlerton, MYSQL_STORAGE_ENGINE_PLUGIN, &warn);

  /*
    Same idea as when one wants to CREATE TABLE in one engine which does not
    exist:
  */
  if (warn)
    push_warning(thd, Sql_condition::WARN_LEVEL_WARN, ER_UNKNOWN_ERROR,
                 "This MySQL server does not support any "
                 "consistent-read capable storage engine");
  return 0;
}


static my_bool flush_handlerton(THD *thd, plugin_ref plugin,
                                void *arg)
{
  handlerton *hton= plugin_data(plugin, handlerton *);
  if (hton->state == SHOW_OPTION_YES && hton->flush_logs && 
      hton->flush_logs(hton))
    return TRUE;
  return FALSE;
}


bool ha_flush_logs(handlerton *db_type)
{
  if (db_type == NULL)
  {
    if (plugin_foreach(NULL, flush_handlerton,
                          MYSQL_STORAGE_ENGINE_PLUGIN, 0))
      return TRUE;
  }
  else
  {
    if (db_type->state != SHOW_OPTION_YES ||
        (db_type->flush_logs && db_type->flush_logs(db_type)))
      return TRUE;
  }
  return FALSE;
}


/**
  @brief make canonical filename

  @param[in]  file     table handler
  @param[in]  path     original path
  @param[out] tmp_path buffer for canonized path

  @details Lower case db name and table name path parts for
           non file based tables when lower_case_table_names
           is 2 (store as is, compare in lower case).
           Filesystem path prefix (mysql_data_home or tmpdir)
           is left intact.

  @note tmp_path may be left intact if no conversion was
        performed.

  @retval canonized path

  @todo This may be done more efficiently when table path
        gets built. Convert this function to something like
        ASSERT_CANONICAL_FILENAME.
*/
const char *get_canonical_filename(handler *file, const char *path,
                                   char *tmp_path)
{
  uint i;
  if (lower_case_table_names != 2 || (file->ha_table_flags() & HA_FILE_BASED))
    return path;

  for (i= 0; i <= mysql_tmpdir_list.max; i++)
  {
    if (is_prefix(path, mysql_tmpdir_list.list[i]))
      return path;
  }

  /* Ensure that table handler get path in lower case */
  if (tmp_path != path)
    strmov(tmp_path, path);

  /*
    we only should turn into lowercase database/table part
    so start the process after homedirectory
  */
  my_casedn_str(files_charset_info, tmp_path + mysql_data_home_len);
  return tmp_path;
}


/**
  An interceptor to hijack the text of the error message without
  setting an error in the thread. We need the text to present it
  in the form of a warning to the user.
*/

struct Ha_delete_table_error_handler: public Internal_error_handler
{
public:
  virtual bool handle_condition(THD *thd,
                                uint sql_errno,
                                const char* sqlstate,
                                Sql_condition::enum_warning_level level,
                                const char* msg,
                                Sql_condition ** cond_hdl);
  char buff[MYSQL_ERRMSG_SIZE];
};


bool
Ha_delete_table_error_handler::
handle_condition(THD *,
                 uint,
                 const char*,
                 Sql_condition::enum_warning_level,
                 const char* msg,
                 Sql_condition ** cond_hdl)
{
  *cond_hdl= NULL;
  /* Grab the error message */
  strmake(buff, msg, sizeof(buff)-1);
  return TRUE;
}


/** @brief
  This should return ENOENT if the file doesn't exists.
  The .frm file will be deleted only if we return 0 or ENOENT
*/
int ha_delete_table(THD *thd, handlerton *table_type, const char *path,
                    const char *db, const char *alias, bool generate_warning)
{
  handler *file;
  char tmp_path[FN_REFLEN];
  int error;
  TABLE dummy_table;
  TABLE_SHARE dummy_share;
  DBUG_ENTER("ha_delete_table");

  memset(&dummy_table, 0, sizeof(dummy_table));
  memset(&dummy_share, 0, sizeof(dummy_share));
  dummy_table.s= &dummy_share;

  /* DB_TYPE_UNKNOWN is used in ALTER TABLE when renaming only .frm files */
  if (table_type == NULL ||
      ! (file=get_new_handler((TABLE_SHARE*)0, thd->mem_root, table_type)))
    DBUG_RETURN(ENOENT);

  path= get_canonical_filename(file, path, tmp_path);
  if ((error= file->ha_delete_table(path)) && generate_warning)
  {
    /*
      Because file->print_error() use my_error() to generate the error message
      we use an internal error handler to intercept it and store the text
      in a temporary buffer. Later the message will be presented to user
      as a warning.
    */
    Ha_delete_table_error_handler ha_delete_table_error_handler;

    /* Fill up strucutures that print_error may need */
    dummy_share.path.str= (char*) path;
    dummy_share.path.length= strlen(path);
    dummy_share.db.str= (char*) db;
    dummy_share.db.length= strlen(db);
    dummy_share.table_name.str= (char*) alias;
    dummy_share.table_name.length= strlen(alias);
    dummy_table.alias= alias;

    file->change_table_ptr(&dummy_table, &dummy_share);

    thd->push_internal_handler(&ha_delete_table_error_handler);
    file->print_error(error, 0);

    thd->pop_internal_handler();

    /*
      XXX: should we convert *all* errors to warnings here?
      What if the error is fatal?
    */
    push_warning(thd, Sql_condition::WARN_LEVEL_WARN, error,
                ha_delete_table_error_handler.buff);
  }
  delete file;

#ifdef HAVE_PSI_TABLE_INTERFACE
  if (likely(error == 0))
  {
    my_bool temp_table= (my_bool)is_prefix(alias, tmp_file_prefix);
    PSI_TABLE_CALL(drop_table_share)
      (temp_table, db, strlen(db), alias, strlen(alias));
  }
#endif

  DBUG_RETURN(error);
}

/****************************************************************************
** General handler functions
****************************************************************************/
handler *handler::clone(const char *name, MEM_ROOT *mem_root)
{
  handler *new_handler= get_new_handler(table->s, mem_root, ht);

  if (!new_handler)
    return NULL;
  if (new_handler->set_ha_share_ref(ha_share))
    goto err;

  /*
    Allocate handler->ref here because otherwise ha_open will allocate it
    on this->table->mem_root and we will not be able to reclaim that memory 
    when the clone handler object is destroyed.
  */
  if (!(new_handler->ref= (uchar*) alloc_root(mem_root,
                                              ALIGN_SIZE(ref_length)*2)))
    goto err;
  /*
    TODO: Implement a more efficient way to have more than one index open for
    the same table instance. The ha_open call is not cachable for clone.
  */
  if (new_handler->ha_open(table, name, table->db_stat,
                           HA_OPEN_IGNORE_IF_LOCKED))
    goto err;

  return new_handler;

err:
  delete new_handler;
  return NULL;
}



void handler::ha_statistic_increment(ulonglong SSV::*offset) const
{
  status_var_increment(table->in_use->status_var.*offset);
}

void **handler::ha_data(THD *thd) const
{
  return thd_ha_data(thd, ht);
}

THD *handler::ha_thd(void) const
{
  DBUG_ASSERT(!table || !table->in_use || table->in_use == current_thd);
  return (table && table->in_use) ? table->in_use : current_thd;
}

void handler::unbind_psi()
{
#ifdef HAVE_PSI_TABLE_INTERFACE
  DBUG_ASSERT(m_lock_type == F_UNLCK);
  DBUG_ASSERT(inited == NONE);
  /*
    Notify the instrumentation that this table is not owned
    by this thread any more.
  */
  PSI_TABLE_CALL(unbind_table)(m_psi);
#endif
}

void handler::rebind_psi()
{
#ifdef HAVE_PSI_TABLE_INTERFACE
  DBUG_ASSERT(m_lock_type == F_UNLCK);
  DBUG_ASSERT(inited == NONE);
  /*
    Notify the instrumentation that this table is now owned
    by this thread.
  */
  PSI_table_share *share_psi= ha_table_share_psi(table_share);
  m_psi= PSI_TABLE_CALL(rebind_table)(share_psi, this, m_psi);
#endif
}

PSI_table_share *handler::ha_table_share_psi(const TABLE_SHARE *share) const
{
  return share->m_psi;
}

/** @brief
  Open database-handler.

  IMPLEMENTATION
    Try O_RDONLY if cannot open as O_RDWR
    Don't wait for locks if not HA_OPEN_WAIT_IF_LOCKED is set
*/
int handler::ha_open(TABLE *table_arg, const char *name, int mode,
                     int test_if_locked)
{
  int error;
  DBUG_ENTER("handler::ha_open");
  DBUG_PRINT("enter",
             ("name: %s  db_type: %d  db_stat: %d  mode: %d  lock_test: %d",
              name, ht->db_type, table_arg->db_stat, mode,
              test_if_locked));

  table= table_arg;
  DBUG_ASSERT(table->s == table_share);
  DBUG_ASSERT(m_lock_type == F_UNLCK);
  DBUG_PRINT("info", ("old m_lock_type: %d F_UNLCK %d", m_lock_type, F_UNLCK));
  DBUG_ASSERT(alloc_root_inited(&table->mem_root));

  if ((error=open(name,mode,test_if_locked)))
  {
    if ((error == EACCES || error == EROFS) && mode == O_RDWR &&
	(table->db_stat & HA_TRY_READ_ONLY))
    {
      table->db_stat|=HA_READ_ONLY;
      error=open(name,O_RDONLY,test_if_locked);
    }
  }
  if (error)
  {
    my_errno= error;                            /* Safeguard */
    DBUG_PRINT("error",("error: %d  errno: %d",error,errno));
  }
  else
  {
    DBUG_ASSERT(m_psi == NULL);
    DBUG_ASSERT(table_share != NULL);
#ifdef HAVE_PSI_TABLE_INTERFACE
    /*
      Do not call this for partitions handlers, since it may take too much
      resources.
      So only use the m_psi on table level, not for individual partitions.
    */
    if (!(test_if_locked & HA_OPEN_NO_PSI_CALL))
    {
      PSI_table_share *share_psi= ha_table_share_psi(table_share);
      m_psi= PSI_TABLE_CALL(open_table)(share_psi, this);
    }
#endif

    if (table->s->db_options_in_use & HA_OPTION_READ_ONLY_DATA)
      table->db_stat|=HA_READ_ONLY;
    (void) extra(HA_EXTRA_NO_READCHECK);	// Not needed in SQL

    /* ref is already allocated for us if we're called from handler::clone() */
    if (!ref && !(ref= (uchar*) alloc_root(&table->mem_root, 
                                          ALIGN_SIZE(ref_length)*2)))
    {
      ha_close();
      error=HA_ERR_OUT_OF_MEM;
    }
    else
      dup_ref=ref+ALIGN_SIZE(ref_length);
    cached_table_flags= table_flags();
  }

  if (unlikely(opt_userstat))
  {
    rows_read= rows_changed= 0;
    memset(index_rows_read, 0, sizeof(index_rows_read));
  }

  DBUG_RETURN(error);
}


/**
  Close handler.
*/

int handler::ha_close(void)
{
  DBUG_ENTER("handler::ha_close");
#ifdef HAVE_PSI_TABLE_INTERFACE
  PSI_TABLE_CALL(close_table)(m_psi);
  m_psi= NULL; /* instrumentation handle, invalid after close_table() */
#endif
  // TODO: set table= NULL to mark the handler as closed?
  DBUG_ASSERT(m_psi == NULL);
  DBUG_ASSERT(m_lock_type == F_UNLCK);
  DBUG_ASSERT(inited == NONE);
  DBUG_RETURN(close());
}


/**
  Initialize use of index.

  @param idx     Index to use
  @param sorted  Use sorted order

  @return Operation status
    @retval 0     Success
    @retval != 0  Error (error code returned)
*/

int handler::ha_index_init(uint idx, bool sorted)
{
  DBUG_EXECUTE_IF("ha_index_init_fail", return HA_ERR_TABLE_DEF_CHANGED;);
  int result;
  DBUG_ENTER("ha_index_init");
  DBUG_ASSERT(table_share->tmp_table != NO_TMP_TABLE ||
              m_lock_type != F_UNLCK);
  DBUG_ASSERT(inited == NONE);
  if (!(result= index_init(idx, sorted)))
    inited= INDEX;
  end_range= NULL;
  DBUG_RETURN(result);
}


/**
  End use of index.

  @return Operation status
    @retval 0     Success
    @retval != 0  Error (error code returned)
*/

int handler::ha_index_end()
{
  DBUG_ENTER("ha_index_end");
  /* SQL HANDLER function can call this without having it locked. */
  DBUG_ASSERT(table->open_by_handler ||
              table_share->tmp_table != NO_TMP_TABLE ||
              m_lock_type != F_UNLCK);
  DBUG_ASSERT(inited == INDEX);
  inited= NONE;
  end_range= NULL;
  DBUG_RETURN(index_end());
}


/**
  Initialize table for random read or scan.

  @param scan  if true: Initialize for random scans through rnd_next()
               if false: Initialize for random reads through rnd_pos()

  @return Operation status
    @retval 0     Success
    @retval != 0  Error (error code returned)
*/

int handler::ha_rnd_init(bool scan)
{
  DBUG_EXECUTE_IF("ha_rnd_init_fail", return HA_ERR_TABLE_DEF_CHANGED;);
  int result;
  DBUG_ENTER("ha_rnd_init");
  DBUG_ASSERT(table_share->tmp_table != NO_TMP_TABLE ||
              m_lock_type != F_UNLCK);
  DBUG_ASSERT(inited == NONE || (inited == RND && scan));
  inited= (result= rnd_init(scan)) ? NONE : RND;
  end_range= NULL;
  DBUG_RETURN(result);
}


/**
  End use of random access.

  @return Operation status
    @retval 0     Success
    @retval != 0  Error (error code returned)
*/

int handler::ha_rnd_end()
{
  DBUG_ENTER("ha_rnd_end");
  /* SQL HANDLER function can call this without having it locked. */
  DBUG_ASSERT(table->open_by_handler ||
              table_share->tmp_table != NO_TMP_TABLE ||
              m_lock_type != F_UNLCK);
  DBUG_ASSERT(inited == RND);
  inited= NONE;
  end_range= NULL;
  DBUG_RETURN(rnd_end());
}


/**
  Read next row via random scan.

  @param buf  Buffer to read the row into

  @return Operation status
    @retval 0     Success
    @retval != 0  Error (error code returned)
*/

int handler::ha_rnd_next(uchar *buf)
{
  int result;
  DBUG_ENTER("handler::ha_rnd_next");
  DBUG_ASSERT(table_share->tmp_table != NO_TMP_TABLE ||
              m_lock_type != F_UNLCK);
  DBUG_ASSERT(inited == RND);

  MYSQL_TABLE_IO_WAIT(m_psi, PSI_TABLE_FETCH_ROW, MAX_KEY, 0,
    { result= rnd_next(buf); })
  DBUG_RETURN(result);
}


/**
  Read row via random scan from position.

  @param[out] buf  Buffer to read the row into
  @param      pos  Position from position() call

  @return Operation status
    @retval 0     Success
    @retval != 0  Error (error code returned)
*/

int handler::ha_rnd_pos(uchar *buf, uchar *pos)
{
  int result;
  DBUG_ENTER("handler::ha_rnd_pos");
  DBUG_ASSERT(table_share->tmp_table != NO_TMP_TABLE ||
              m_lock_type != F_UNLCK);
  /* TODO: Find out how to solve ha_rnd_pos when finding duplicate update. */
  /* DBUG_ASSERT(inited == RND); */

  MYSQL_TABLE_IO_WAIT(m_psi, PSI_TABLE_FETCH_ROW, MAX_KEY, 0,
    { result= rnd_pos(buf, pos); })
  DBUG_RETURN(result);
}


/**
  Read [part of] row via [part of] index.
  @param[out] buf          buffer where store the data
  @param      key          Key to search for
  @param      keypart_map  Which part of key to use
  @param      find_flag    Direction/condition on key usage

  @returns Operation status
    @retval  0                   Success (found a record, and function has
                                 set table->status to 0)
    @retval  HA_ERR_END_OF_FILE  Row not found (function has set table->status
                                 to STATUS_NOT_FOUND)
    @retval  != 0                Error

  @note Positions an index cursor to the index specified in the handle.
  Fetches the row if available. If the key value is null,
  begin at the first key of the index.
  ha_index_read_map can be restarted without calling index_end on the previous
  index scan and without calling ha_index_init. In this case the
  ha_index_read_map is on the same index as the previous ha_index_scan.
  This is particularly used in conjunction with multi read ranges.
*/

int handler::ha_index_read_map(uchar *buf, const uchar *key,
                               key_part_map keypart_map,
                               enum ha_rkey_function find_flag)
{
  int result;
  DBUG_ENTER("handler::ha_index_read_map");
  DBUG_ASSERT(table_share->tmp_table != NO_TMP_TABLE ||
              m_lock_type != F_UNLCK);
  DBUG_ASSERT(inited == INDEX);

  MYSQL_TABLE_IO_WAIT(m_psi, PSI_TABLE_FETCH_ROW, active_index, 0,
    { result= index_read_map(buf, key, keypart_map, find_flag); })
  DBUG_RETURN(result);
}

int handler::ha_index_read_last_map(uchar *buf, const uchar *key,
                                    key_part_map keypart_map)
{
  int result;
  DBUG_ENTER("handler::ha_index_read_last_map");
  DBUG_ASSERT(table_share->tmp_table != NO_TMP_TABLE ||
              m_lock_type != F_UNLCK);
  DBUG_ASSERT(inited == INDEX);

  MYSQL_TABLE_IO_WAIT(m_psi, PSI_TABLE_FETCH_ROW, active_index, 0,
    { result= index_read_last_map(buf, key, keypart_map); })
  DBUG_RETURN(result);
}


/**
  Initializes an index and read it.

  @see handler::ha_index_read_map.
*/

int handler::ha_index_read_idx_map(uchar *buf, uint index, const uchar *key,
                                   key_part_map keypart_map,
                                   enum ha_rkey_function find_flag)
{
  int result;
  DBUG_ASSERT(table_share->tmp_table != NO_TMP_TABLE ||
              m_lock_type != F_UNLCK);
  DBUG_ASSERT(end_range == NULL);

  MYSQL_TABLE_IO_WAIT(m_psi, PSI_TABLE_FETCH_ROW, index, 0,
    { result= index_read_idx_map(buf, index, key, keypart_map, find_flag); })
  return result;
}


/**
  Reads the next row via index.

  @param[out] buf  Row data

  @return Operation status.
    @retval  0                   Success
    @retval  HA_ERR_END_OF_FILE  Row not found
    @retval  != 0                Error
*/

int handler::ha_index_next(uchar * buf)
{
  int result;
  DBUG_ENTER("handler::ha_index_next");
  DBUG_ASSERT(table_share->tmp_table != NO_TMP_TABLE ||
              m_lock_type != F_UNLCK);
  DBUG_ASSERT(inited == INDEX);

  MYSQL_TABLE_IO_WAIT(m_psi, PSI_TABLE_FETCH_ROW, active_index, 0,
    { result= index_next(buf); })
  DBUG_RETURN(result);
}


/**
  Reads the previous row via index.

  @param[out] buf  Row data

  @return Operation status.
    @retval  0                   Success
    @retval  HA_ERR_END_OF_FILE  Row not found
    @retval  != 0                Error
*/

int handler::ha_index_prev(uchar * buf)
{
  int result;
  DBUG_ENTER("handler::ha_index_prev");
  DBUG_ASSERT(table_share->tmp_table != NO_TMP_TABLE ||
              m_lock_type != F_UNLCK);
  DBUG_ASSERT(inited == INDEX);

  MYSQL_TABLE_IO_WAIT(m_psi, PSI_TABLE_FETCH_ROW, active_index, 0,
    { result= index_prev(buf); })
  DBUG_RETURN(result);
}


/**
  Reads the first row via index.

  @param[out] buf  Row data

  @return Operation status.
    @retval  0                   Success
    @retval  HA_ERR_END_OF_FILE  Row not found
    @retval  != 0                Error
*/

int handler::ha_index_first(uchar * buf)
{
  int result;
  DBUG_ASSERT(table_share->tmp_table != NO_TMP_TABLE ||
              m_lock_type != F_UNLCK);
  DBUG_ASSERT(inited == INDEX);

  MYSQL_TABLE_IO_WAIT(m_psi, PSI_TABLE_FETCH_ROW, active_index, 0,
    { result= index_first(buf); })
  return result;
}


/**
  Reads the last row via index.

  @param[out] buf  Row data

  @return Operation status.
    @retval  0                   Success
    @retval  HA_ERR_END_OF_FILE  Row not found
    @retval  != 0                Error
*/

int handler::ha_index_last(uchar * buf)
{
  int result;
  DBUG_ASSERT(table_share->tmp_table != NO_TMP_TABLE ||
              m_lock_type != F_UNLCK);
  DBUG_ASSERT(inited == INDEX);

  MYSQL_TABLE_IO_WAIT(m_psi, PSI_TABLE_FETCH_ROW, active_index, 0,
    { result= index_last(buf); })
  return result;
}


/**
  Reads the next same row via index.

  @param[out] buf     Row data
  @param      key     Key to search for
  @param      keylen  Length of key

  @return Operation status.
    @retval  0                   Success
    @retval  HA_ERR_END_OF_FILE  Row not found
    @retval  != 0                Error
*/

int handler::ha_index_next_same(uchar *buf, const uchar *key, uint keylen)
{
  int result;
  DBUG_ASSERT(table_share->tmp_table != NO_TMP_TABLE ||
              m_lock_type != F_UNLCK);
  DBUG_ASSERT(inited == INDEX);

  MYSQL_TABLE_IO_WAIT(m_psi, PSI_TABLE_FETCH_ROW, active_index, 0,
    { result= index_next_same(buf, key, keylen); })
  return result;
}


/**
  Read one row via index.

  @param[out] buf        Row data
  @param      key        Key to search for
  @param      keylen     Length of key
  @param      find_flag  Direction/condition on key usage

  @return Operation status.
    @retval  0                   Success
    @retval  HA_ERR_END_OF_FILE  Row not found
    @retval  != 0                Error
*/

int handler::ha_index_read(uchar *buf, const uchar *key, uint key_len,
                           enum ha_rkey_function find_flag)
{
  int result;
  DBUG_ASSERT(table_share->tmp_table != NO_TMP_TABLE ||
              m_lock_type != F_UNLCK);
  DBUG_ASSERT(inited == INDEX);

  MYSQL_TABLE_IO_WAIT(m_psi, PSI_TABLE_FETCH_ROW, active_index, 0,
    { result= index_read(buf, key, key_len, find_flag); })
  return result;
}


/**
  Reads the last row via index.

  @param[out] buf        Row data
  @param      key        Key to search for
  @param      keylen     Length of key

  @return Operation status.
    @retval  0                   Success
    @retval  HA_ERR_END_OF_FILE  Row not found
    @retval  != 0                Error
*/

int handler::ha_index_read_last(uchar *buf, const uchar *key, uint key_len)
{
  int result;
  DBUG_ASSERT(table_share->tmp_table != NO_TMP_TABLE ||
              m_lock_type != F_UNLCK);
  DBUG_ASSERT(inited == INDEX);

  MYSQL_TABLE_IO_WAIT(m_psi, PSI_TABLE_FETCH_ROW, active_index, 0,
    { result= index_read_last(buf, key, key_len); })
  return result;
}


/**
  Read first row (only) from a table.

  This is never called for InnoDB tables, as these table types
  has the HA_STATS_RECORDS_IS_EXACT set.
*/
int handler::read_first_row(uchar * buf, uint primary_key)
{
  register int error;
  DBUG_ENTER("handler::read_first_row");

  ha_statistic_increment(&SSV::ha_read_first_count);

  /*
    If there is very few deleted rows in the table, find the first row by
    scanning the table.
    TODO remove the test for HA_READ_ORDER
  */
  if (stats.deleted < 10 || primary_key >= MAX_KEY ||
      !(index_flags(primary_key, 0, 0) & HA_READ_ORDER))
  {
    if (!(error= ha_rnd_init(1)))
    {
      while ((error= rnd_next(buf)) == HA_ERR_RECORD_DELETED)
        /* skip deleted row */;
      const int end_error= ha_rnd_end();
      if (!error)
        error= end_error;
    }
  }
  else
  {
    /* Find the first row through the primary key */
    if (!(error= ha_index_init(primary_key, 0)))
    {
      error= ha_index_first(buf);
      const int end_error= ha_index_end();
      if (!error)
        error= end_error;
    }
  }
  DBUG_RETURN(error);
}

/**
  Generate the next auto-increment number based on increment and offset.
  computes the lowest number
  - strictly greater than "nr"
  - of the form: auto_increment_offset + N * auto_increment_increment
  If overflow happened then return MAX_ULONGLONG value as an
  indication of overflow.
  In most cases increment= offset= 1, in which case we get:
  @verbatim 1,2,3,4,5,... @endverbatim
    If increment=10 and offset=5 and previous number is 1, we get:
  @verbatim 1,5,15,25,35,... @endverbatim
*/
inline ulonglong
compute_next_insert_id(ulonglong nr,struct system_variables *variables)
{
  const ulonglong save_nr= nr;

  if (variables->auto_increment_increment == 1)
    nr= nr + 1; // optimization of the formula below
  else
  {
    nr= (((nr+ variables->auto_increment_increment -
           variables->auto_increment_offset)) /
         (ulonglong) variables->auto_increment_increment);
    nr= (nr* (ulonglong) variables->auto_increment_increment +
         variables->auto_increment_offset);
  }

  if (unlikely(nr <= save_nr))
    return ULONGLONG_MAX;

  return nr;
}


void handler::adjust_next_insert_id_after_explicit_value(ulonglong nr)
{
  /*
    If we have set THD::next_insert_id previously and plan to insert an
    explicitely-specified value larger than this, we need to increase
    THD::next_insert_id to be greater than the explicit value.
  */
  if ((next_insert_id > 0) && (nr >= next_insert_id))
    set_next_insert_id(compute_next_insert_id(nr, &table->in_use->variables));
}


/** @brief
  Computes the largest number X:
  - smaller than or equal to "nr"
  - of the form: auto_increment_offset + N * auto_increment_increment
  where N>=0.

  SYNOPSIS
    prev_insert_id
      nr            Number to "round down"
      variables     variables struct containing auto_increment_increment and
                    auto_increment_offset

  RETURN
    The number X if it exists, "nr" otherwise.
*/
inline ulonglong
prev_insert_id(ulonglong nr, struct system_variables *variables)
{
  if (unlikely(nr < variables->auto_increment_offset))
  {
    /*
      There's nothing good we can do here. That is a pathological case, where
      the offset is larger than the column's max possible value, i.e. not even
      the first sequence value may be inserted. User will receive warning.
    */
    DBUG_PRINT("info",("auto_increment: nr: %lu cannot honour "
                       "auto_increment_offset: %lu",
                       (ulong) nr, variables->auto_increment_offset));
    return nr;
  }
  if (variables->auto_increment_increment == 1)
    return nr; // optimization of the formula below
  nr= (((nr - variables->auto_increment_offset)) /
       (ulonglong) variables->auto_increment_increment);
  return (nr * (ulonglong) variables->auto_increment_increment +
          variables->auto_increment_offset);
}


/**
  Update the auto_increment field if necessary.

  Updates columns with type NEXT_NUMBER if:

  - If column value is set to NULL (in which case
    auto_increment_field_not_null is 0)
  - If column is set to 0 and (sql_mode & MODE_NO_AUTO_VALUE_ON_ZERO) is not
    set. In the future we will only set NEXT_NUMBER fields if one sets them
    to NULL (or they are not included in the insert list).

    In those cases, we check if the currently reserved interval still has
    values we have not used. If yes, we pick the smallest one and use it.
    Otherwise:

  - If a list of intervals has been provided to the statement via SET
    INSERT_ID or via an Intvar_log_event (in a replication slave), we pick the
    first unused interval from this list, consider it as reserved.

  - Otherwise we set the column for the first row to the value
    next_insert_id(get_auto_increment(column))) which is usually
    max-used-column-value+1.
    We call get_auto_increment() for the first row in a multi-row
    statement. get_auto_increment() will tell us the interval of values it
    reserved for us.

  - In both cases, for the following rows we use those reserved values without
    calling the handler again (we just progress in the interval, computing
    each new value from the previous one). Until we have exhausted them, then
    we either take the next provided interval or call get_auto_increment()
    again to reserve a new interval.

  - In both cases, the reserved intervals are remembered in
    thd->auto_inc_intervals_in_cur_stmt_for_binlog if statement-based
    binlogging; the last reserved interval is remembered in
    auto_inc_interval_for_cur_row. The number of reserved intervals is
    remembered in auto_inc_intervals_count. It differs from the number of
    elements in thd->auto_inc_intervals_in_cur_stmt_for_binlog() because the
    latter list is cumulative over all statements forming one binlog event
    (when stored functions and triggers are used), and collapses two
    contiguous intervals in one (see its append() method).

    The idea is that generated auto_increment values are predictable and
    independent of the column values in the table.  This is needed to be
    able to replicate into a table that already has rows with a higher
    auto-increment value than the one that is inserted.

    After we have already generated an auto-increment number and the user
    inserts a column with a higher value than the last used one, we will
    start counting from the inserted value.

    This function's "outputs" are: the table's auto_increment field is filled
    with a value, thd->next_insert_id is filled with the value to use for the
    next row, if a value was autogenerated for the current row it is stored in
    thd->insert_id_for_cur_row, if get_auto_increment() was called
    thd->auto_inc_interval_for_cur_row is modified, if that interval is not
    present in thd->auto_inc_intervals_in_cur_stmt_for_binlog it is added to
    this list.

  @todo
    Replace all references to "next number" or NEXT_NUMBER to
    "auto_increment", everywhere (see below: there is
    table->auto_increment_field_not_null, and there also exists
    table->next_number_field, it's not consistent).

  @retval
    0	ok
  @retval
    HA_ERR_AUTOINC_READ_FAILED  get_auto_increment() was called and
    returned ~(ulonglong) 0
  @retval
    HA_ERR_AUTOINC_ERANGE storing value in field caused strict mode
    failure.
*/

#define AUTO_INC_DEFAULT_NB_ROWS 1 // Some prefer 1024 here
#define AUTO_INC_DEFAULT_NB_MAX_BITS 16
#define AUTO_INC_DEFAULT_NB_MAX ((1 << AUTO_INC_DEFAULT_NB_MAX_BITS) - 1)

int handler::update_auto_increment()
{
  ulonglong nr, nb_reserved_values;
  bool append= FALSE;
  THD *thd= table->in_use;
  struct system_variables *variables= &thd->variables;
  DBUG_ASSERT(table_share->tmp_table != NO_TMP_TABLE ||
              m_lock_type != F_UNLCK);
  DBUG_ENTER("handler::update_auto_increment");

  /*
    next_insert_id is a "cursor" into the reserved interval, it may go greater
    than the interval, but not smaller.
  */
  DBUG_ASSERT(next_insert_id >= auto_inc_interval_for_cur_row.minimum());

  if ((nr= table->next_number_field->val_int()) != 0 ||
      (table->auto_increment_field_not_null &&
      thd->variables.sql_mode & MODE_NO_AUTO_VALUE_ON_ZERO))
  {
    /*
      Update next_insert_id if we had already generated a value in this
      statement (case of INSERT VALUES(null),(3763),(null):
      the last NULL needs to insert 3764, not the value of the first NULL plus
      1).
    */
    adjust_next_insert_id_after_explicit_value(nr);
    insert_id_for_cur_row= 0; // didn't generate anything
    DBUG_RETURN(0);
  }

  if ((nr= next_insert_id) >= auto_inc_interval_for_cur_row.maximum())
  {
    /* next_insert_id is beyond what is reserved, so we reserve more. */
    const Discrete_interval *forced=
      thd->auto_inc_intervals_forced.get_next();
    if (forced != NULL)
    {
      nr= forced->minimum();
      nb_reserved_values= forced->values();
    }
    else
    {
      /*
        handler::estimation_rows_to_insert was set by
        handler::ha_start_bulk_insert(); if 0 it means "unknown".
      */
      ulonglong nb_desired_values;
      /*
        If an estimation was given to the engine:
        - use it.
        - if we already reserved numbers, it means the estimation was
        not accurate, then we'll reserve 2*AUTO_INC_DEFAULT_NB_ROWS the 2nd
        time, twice that the 3rd time etc.
        If no estimation was given, use those increasing defaults from the
        start, starting from AUTO_INC_DEFAULT_NB_ROWS.
        Don't go beyond a max to not reserve "way too much" (because
        reservation means potentially losing unused values).
        Note that in prelocked mode no estimation is given.
      */

      if ((auto_inc_intervals_count == 0) && (estimation_rows_to_insert > 0))
        nb_desired_values= estimation_rows_to_insert;
      else if ((auto_inc_intervals_count == 0) &&
               (thd->lex->many_values.elements > 0))
      {
        /*
          For multi-row inserts, if the bulk inserts cannot be started, the
          handler::estimation_rows_to_insert will not be set. But we still
          want to reserve the autoinc values.
        */
        nb_desired_values= thd->lex->many_values.elements;
      }
      else /* go with the increasing defaults */
      {
        /* avoid overflow in formula, with this if() */
        if (auto_inc_intervals_count <= AUTO_INC_DEFAULT_NB_MAX_BITS)
        {
          nb_desired_values= AUTO_INC_DEFAULT_NB_ROWS *
            (1 << auto_inc_intervals_count);
          set_if_smaller(nb_desired_values, AUTO_INC_DEFAULT_NB_MAX);
        }
        else
          nb_desired_values= AUTO_INC_DEFAULT_NB_MAX;
      }
      /* This call ignores all its parameters but nr, currently */
      get_auto_increment(variables->auto_increment_offset,
                         variables->auto_increment_increment,
                         nb_desired_values, &nr,
                         &nb_reserved_values);
      if (nr == ULONGLONG_MAX)
        DBUG_RETURN(HA_ERR_AUTOINC_READ_FAILED);  // Mark failure

      /*
        That rounding below should not be needed when all engines actually
        respect offset and increment in get_auto_increment(). But they don't
        so we still do it. Wonder if for the not-first-in-index we should do
        it. Hope that this rounding didn't push us out of the interval; even
        if it did we cannot do anything about it (calling the engine again
        will not help as we inserted no row).
      */
      nr= compute_next_insert_id(nr-1, variables);
    }

    if (table->s->next_number_keypart == 0)
    {
      /* We must defer the appending until "nr" has been possibly truncated */
      append= TRUE;
    }
    else
    {
      /*
        For such auto_increment there is no notion of interval, just a
        singleton. The interval is not even stored in
        thd->auto_inc_interval_for_cur_row, so we are sure to call the engine
        for next row.
      */
      DBUG_PRINT("info",("auto_increment: special not-first-in-index"));
    }
  }

  if (unlikely(nr == ULONGLONG_MAX))
      DBUG_RETURN(HA_ERR_AUTOINC_ERANGE); 

  DBUG_PRINT("info",("auto_increment: %lu", (ulong) nr));

  if (unlikely(table->next_number_field->store((longlong) nr, TRUE)))
  {
    /*
      first test if the query was aborted due to strict mode constraints
    */
    if (thd->killed == THD::KILL_BAD_DATA)
      DBUG_RETURN(HA_ERR_AUTOINC_ERANGE);

    /*
      field refused this value (overflow) and truncated it, use the result of
      the truncation (which is going to be inserted); however we try to
      decrease it to honour auto_increment_* variables.
      That will shift the left bound of the reserved interval, we don't
      bother shifting the right bound (anyway any other value from this
      interval will cause a duplicate key).
    */
    nr= prev_insert_id(table->next_number_field->val_int(), variables);
    if (unlikely(table->next_number_field->store((longlong) nr, TRUE)))
      nr= table->next_number_field->val_int();
  }
  if (append)
  {
    auto_inc_interval_for_cur_row.replace(nr, nb_reserved_values,
                                          variables->auto_increment_increment);
    auto_inc_intervals_count++;
    /* Row-based replication does not need to store intervals in binlog */
    if (mysql_bin_log.is_open() && !thd->is_current_stmt_binlog_format_row())
        thd->auto_inc_intervals_in_cur_stmt_for_binlog.append(auto_inc_interval_for_cur_row.minimum(),
                                                              auto_inc_interval_for_cur_row.values(),
                                                              variables->auto_increment_increment);
  }

  /*
    Record this autogenerated value. If the caller then
    succeeds to insert this value, it will call
    record_first_successful_insert_id_in_cur_stmt()
    which will set first_successful_insert_id_in_cur_stmt if it's not
    already set.
  */
  insert_id_for_cur_row= nr;
  /*
    Set next insert id to point to next auto-increment value to be able to
    handle multi-row statements.
  */
  set_next_insert_id(compute_next_insert_id(nr, variables));

  DBUG_RETURN(0);
}


/** @brief
  MySQL signal that it changed the column bitmap

  USAGE
    This is for handlers that needs to setup their own column bitmaps.
    Normally the handler should set up their own column bitmaps in
    index_init() or rnd_init() and in any column_bitmaps_signal() call after
    this.

    The handler is allowd to do changes to the bitmap after a index_init or
    rnd_init() call is made as after this, MySQL will not use the bitmap
    for any program logic checking.
*/
void handler::column_bitmaps_signal()
{
  DBUG_ENTER("column_bitmaps_signal");
  DBUG_PRINT("info", ("read_set: 0x%lx  write_set: 0x%lx", (long) table->read_set,
                      (long)table->write_set));
  DBUG_VOID_RETURN;
}


/**
  Reserves an interval of auto_increment values from the handler.

  @param       offset              offset (modulus increment)
  @param       increment           increment between calls
  @param       nb_desired_values   how many values we want
  @param[out]  first_value         the first value reserved by the handler
  @param[out]  nb_reserved_values  how many values the handler reserved

  offset and increment means that we want values to be of the form
  offset + N * increment, where N>=0 is integer.
  If the function sets *first_value to ULONGLONG_MAX it means an error.
  If the function sets *nb_reserved_values to ULONGLONG_MAX it means it has
  reserved to "positive infinite".
*/

void handler::get_auto_increment(ulonglong offset, ulonglong increment,
                                 ulonglong nb_desired_values,
                                 ulonglong *first_value,
                                 ulonglong *nb_reserved_values)
{
  ulonglong nr;
  int error;
  DBUG_ENTER("handler::get_auto_increment");

  (void) extra(HA_EXTRA_KEYREAD);
  table->mark_columns_used_by_index_no_reset(table->s->next_number_index,
                                        table->read_set);
  column_bitmaps_signal();

  if (ha_index_init(table->s->next_number_index, 1))
  {
    /* This should never happen, assert in debug, and fail in release build */
    DBUG_ASSERT(0);
    *first_value= ULONGLONG_MAX;
    DBUG_VOID_RETURN;
  }

  if (table->s->next_number_keypart == 0)
  {						// Autoincrement at key-start
    error= ha_index_last(table->record[1]);
    /*
      MySQL implicitely assumes such method does locking (as MySQL decides to
      use nr+increment without checking again with the handler, in
      handler::update_auto_increment()), so reserves to infinite.
    */
    *nb_reserved_values= ULONGLONG_MAX;
  }
  else
  {
    uchar key[MAX_KEY_LENGTH];
    key_copy(key, table->record[0],
             table->key_info + table->s->next_number_index,
             table->s->next_number_key_offset);
    error= ha_index_read_map(table->record[1], key,
                             make_prev_keypart_map(table->s->next_number_keypart),
                             HA_READ_PREFIX_LAST);
    /*
      MySQL needs to call us for next row: assume we are inserting ("a",null)
      here, we return 3, and next this statement will want to insert
      ("b",null): there is no reason why ("b",3+1) would be the good row to
      insert: maybe it already exists, maybe 3+1 is too large...
    */
    *nb_reserved_values= 1;
  }

  if (error)
  {
    if (error == HA_ERR_END_OF_FILE || error == HA_ERR_KEY_NOT_FOUND)
    {
      /* No entry found, start with 1. */
      nr= 1;
    }
    else
    {
      DBUG_ASSERT(0);
      nr= ULONGLONG_MAX;
    }
  }
  else
    nr= ((ulonglong) table->next_number_field->
         val_int_offset(table->s->rec_buff_length)+1);
  ha_index_end();
  (void) extra(HA_EXTRA_NO_KEYREAD);
  *first_value= nr;
  DBUG_VOID_RETURN;
}


void handler::ha_release_auto_increment()
{
  DBUG_ASSERT(table_share->tmp_table != NO_TMP_TABLE ||
              m_lock_type != F_UNLCK ||
              (!next_insert_id && !insert_id_for_cur_row));
  release_auto_increment();
  insert_id_for_cur_row= 0;
  auto_inc_interval_for_cur_row.replace(0, 0, 0);
  auto_inc_intervals_count= 0;
  if (next_insert_id > 0)
  {
    next_insert_id= 0;
    /*
      this statement used forced auto_increment values if there were some,
      wipe them away for other statements.
    */
    table->in_use->auto_inc_intervals_forced.empty();
  }
}


/**
  Construct and emit duplicate key error message using information
  from table's record buffer.

  @param table    TABLE object which record buffer should be used as
                  source for column values.
  @param key      Key description.
  @param msg      Error message template to which key value should be
                  added.
  @param errflag  Flags for my_error() call.
*/

void print_keydup_error(TABLE *table, KEY *key, const char *msg, myf errflag)
{
  /* Write the duplicated key in the error message */
  char key_buff[MAX_KEY_LENGTH];
  String str(key_buff,sizeof(key_buff),system_charset_info);

  if (key == NULL)
  {
    /* Key is unknown */
    str.copy("", 0, system_charset_info);
    my_printf_error(ER_DUP_ENTRY, msg, errflag, str.c_ptr(), "*UNKNOWN*");
  }
  else
  {
    /* Table is opened and defined at this point */
    key_unpack(&str,table, key);
    uint max_length=MYSQL_ERRMSG_SIZE-(uint) strlen(msg);
    if (str.length() >= max_length)
    {
      str.length(max_length-4);
      str.append(STRING_WITH_LEN("..."));
    }
    my_printf_error(ER_DUP_ENTRY, msg, errflag, str.c_ptr_safe(), key->name);
  }
}


/**
  Construct and emit duplicate key error message using information
  from table's record buffer.

  @sa print_keydup_error(table, key, msg, errflag).
*/

void print_keydup_error(TABLE *table, KEY *key, myf errflag)
{
  print_keydup_error(table, key, ER(ER_DUP_ENTRY_WITH_KEY_NAME), errflag);
}


/**
  Print error that we got from handler function.

  @note
    In case of delete table it's only safe to use the following parts of
    the 'table' structure:
    - table->s->path
    - table->alias
*/
void handler::print_error(int error, myf errflag)
{
  DBUG_ENTER("handler::print_error");
  DBUG_PRINT("enter",("error: %d",error));

  int textno=ER_GET_ERRNO;
  switch (error) {
  case EACCES:
    textno=ER_OPEN_AS_READONLY;
    break;
  case EAGAIN:
    textno=ER_FILE_USED;
    break;
  case ENOENT:
    {
      char errbuf[MYSYS_STRERROR_SIZE];
      textno=ER_FILE_NOT_FOUND;
      my_error(textno, errflag, table_share->table_name.str,
               error, my_strerror(errbuf, sizeof(errbuf), error));
    }
    break;
  case HA_ERR_KEY_NOT_FOUND:
  case HA_ERR_NO_ACTIVE_RECORD:
  case HA_ERR_RECORD_DELETED:
  case HA_ERR_END_OF_FILE:
    textno=ER_KEY_NOT_FOUND;
    break;
  case HA_ERR_WRONG_MRG_TABLE_DEF:
    textno=ER_WRONG_MRG_TABLE;
    break;
  case HA_ERR_FOUND_DUPP_KEY:
  {
    uint key_nr= table ? get_dup_key(error) : -1;
    if ((int) key_nr >= 0)
    {
      print_keydup_error(table,
                         key_nr == MAX_KEY ? NULL : &table->key_info[key_nr],
                         errflag);
      DBUG_VOID_RETURN;
    }
    textno=ER_DUP_KEY;
    break;
  }
  case HA_ERR_FOREIGN_DUPLICATE_KEY:
  {
    DBUG_ASSERT(table_share->tmp_table != NO_TMP_TABLE ||
                m_lock_type != F_UNLCK);

    char rec_buf[MAX_KEY_LENGTH];
    String rec(rec_buf, sizeof(rec_buf), system_charset_info);
    /* Table is opened and defined at this point */

    /*
      Just print the subset of fields that are part of the first index,
      printing the whole row from there is not easy.
    */
    key_unpack(&rec, table, &table->key_info[0]);

    char child_table_name[NAME_LEN + 1];
    char child_key_name[NAME_LEN + 1];
    if (get_foreign_dup_key(child_table_name, sizeof(child_table_name),
                            child_key_name, sizeof(child_key_name)))
    {
      my_error(ER_FOREIGN_DUPLICATE_KEY_WITH_CHILD_INFO, errflag,
               table_share->table_name.str, rec.c_ptr_safe(),
               child_table_name, child_key_name);
    }
    else
    {
      my_error(ER_FOREIGN_DUPLICATE_KEY_WITHOUT_CHILD_INFO, errflag,
               table_share->table_name.str, rec.c_ptr_safe());
    }
    DBUG_VOID_RETURN;
  }
  case HA_ERR_NULL_IN_SPATIAL:
    my_error(ER_CANT_CREATE_GEOMETRY_OBJECT, errflag);
    DBUG_VOID_RETURN;
  case HA_ERR_FOUND_DUPP_UNIQUE:
    textno=ER_DUP_UNIQUE;
    break;
  case HA_ERR_RECORD_CHANGED:
    textno=ER_CHECKREAD;
    break;
  case HA_ERR_CRASHED:
    textno=ER_NOT_KEYFILE;
    break;
  case HA_ERR_WRONG_IN_RECORD:
    textno= ER_CRASHED_ON_USAGE;
    break;
  case HA_ERR_CRASHED_ON_USAGE:
    textno=ER_CRASHED_ON_USAGE;
    break;
  case HA_ERR_NOT_A_TABLE:
    textno= error;
    break;
  case HA_ERR_CRASHED_ON_REPAIR:
    textno=ER_CRASHED_ON_REPAIR;
    break;
  case HA_ERR_OUT_OF_MEM:
    textno=ER_OUT_OF_RESOURCES;
    break;
  case HA_ERR_WRONG_COMMAND:
    textno=ER_ILLEGAL_HA;
    break;
  case HA_ERR_OLD_FILE:
    textno=ER_OLD_KEYFILE;
    break;
  case HA_ERR_UNSUPPORTED:
    textno=ER_UNSUPPORTED_EXTENSION;
    break;
  case HA_ERR_RECORD_FILE_FULL:
  case HA_ERR_INDEX_FILE_FULL:
  {
    textno=ER_RECORD_FILE_FULL;
    /* Write the error message to error log */
    errflag|= ME_NOREFRESH;
    break;
  }
  case HA_ERR_LOCK_WAIT_TIMEOUT:
    textno=ER_LOCK_WAIT_TIMEOUT;
    break;
  case HA_ERR_LOCK_TABLE_FULL:
    textno=ER_LOCK_TABLE_FULL;
    break;
  case HA_ERR_LOCK_DEADLOCK:
    textno=ER_LOCK_DEADLOCK;
    break;
  case HA_ERR_READ_ONLY_TRANSACTION:
    textno=ER_READ_ONLY_TRANSACTION;
    break;
  case HA_ERR_CANNOT_ADD_FOREIGN:
    textno=ER_CANNOT_ADD_FOREIGN;
    break;
  case HA_ERR_ROW_IS_REFERENCED:
  {
    String str;
    get_error_message(error, &str);
    my_error(ER_ROW_IS_REFERENCED_2, errflag, str.c_ptr_safe());
    DBUG_VOID_RETURN;
  }
  case HA_ERR_NO_REFERENCED_ROW:
  {
    String str;
    get_error_message(error, &str);
    my_error(ER_NO_REFERENCED_ROW_2, errflag, str.c_ptr_safe());
    DBUG_VOID_RETURN;
  }
  case HA_ERR_TABLE_DEF_CHANGED:
    textno=ER_TABLE_DEF_CHANGED;
    break;
  case HA_ERR_NO_SUCH_TABLE:
    my_error(ER_NO_SUCH_TABLE, errflag, table_share->db.str,
             table_share->table_name.str);
    DBUG_VOID_RETURN;
  case HA_ERR_RBR_LOGGING_FAILED:
    textno= ER_BINLOG_ROW_LOGGING_FAILED;
    break;
  case HA_ERR_DROP_INDEX_FK:
  {
    const char *ptr= "???";
    uint key_nr= table ? get_dup_key(error) : -1;
    if ((int) key_nr >= 0)
      ptr= table->key_info[key_nr].name;
    my_error(ER_DROP_INDEX_FK, errflag, ptr);
    DBUG_VOID_RETURN;
  }
  case HA_ERR_TABLE_NEEDS_UPGRADE:
    textno=ER_TABLE_NEEDS_UPGRADE;
    break;
  case HA_ERR_NO_PARTITION_FOUND:
    textno=ER_WRONG_PARTITION_NAME;
    break;
  case HA_ERR_TABLE_READONLY:
    textno= ER_OPEN_AS_READONLY;
    break;
  case HA_ERR_AUTOINC_READ_FAILED:
    textno= ER_AUTOINC_READ_FAILED;
    break;
  case HA_ERR_AUTOINC_ERANGE:
    textno= ER_WARN_DATA_OUT_OF_RANGE;
    break;
  case HA_ERR_TOO_MANY_CONCURRENT_TRXS:
    textno= ER_TOO_MANY_CONCURRENT_TRXS;
    break;
  case HA_ERR_INDEX_COL_TOO_LONG:
    textno= ER_INDEX_COLUMN_TOO_LONG;
    break;
  case HA_ERR_NOT_IN_LOCK_PARTITIONS:
    textno=ER_ROW_DOES_NOT_MATCH_GIVEN_PARTITION_SET;
    break;
  case HA_ERR_INDEX_CORRUPT:
    textno= ER_INDEX_CORRUPT;
    break;
  case HA_ERR_UNDO_REC_TOO_BIG:
    textno= ER_UNDO_RECORD_TOO_BIG;
    break;
  case HA_ERR_TABLE_IN_FK_CHECK:
    textno= ER_TABLE_IN_FK_CHECK;
    break;
  case HA_WRONG_CREATE_OPTION:
    textno= ER_ILLEGAL_HA;
    break;
  case HA_ERR_TOO_MANY_FIELDS:
    textno= ER_TOO_MANY_FIELDS;
    break;
  case HA_ERR_INNODB_READ_ONLY:
    textno= ER_INNODB_READ_ONLY;
    break;
  default:
    {
      /* The error was "unknown" to this function.
	 Ask handler if it has got a message for this error */
      bool temporary= FALSE;
      String str;
      temporary= get_error_message(error, &str);
      if (!str.is_empty())
      {
	const char* engine= table_type();
	if (temporary)
	  my_error(ER_GET_TEMPORARY_ERRMSG, errflag, error, str.ptr(), engine);
	else
	  my_error(ER_GET_ERRMSG, errflag, error, str.ptr(), engine);
      }
      else
	my_error(ER_GET_ERRNO,errflag,error);
      DBUG_VOID_RETURN;
    }
  }
  if (textno != ER_FILE_NOT_FOUND)
    my_error(textno, errflag, table_share->table_name.str, error);
  DBUG_VOID_RETURN;
}


/**
  Return an error message specific to this handler.

  @param error  error code previously returned by handler
  @param buf    pointer to String where to add error message

  @return
    Returns true if this is a temporary error
*/
bool handler::get_error_message(int error, String* buf)
{
  return FALSE;
}


/**
  Check for incompatible collation changes.
   
  @retval
    HA_ADMIN_NEEDS_UPGRADE   Table may have data requiring upgrade.
  @retval
    0                        No upgrade required.
*/

int handler::check_collation_compatibility()
{
  ulong mysql_version= table->s->mysql_version;

  if (mysql_version < 50124)
  {
    KEY *key= table->key_info;
    KEY *key_end= key + table->s->keys;
    for (; key < key_end; key++)
    {
      KEY_PART_INFO *key_part= key->key_part;
      KEY_PART_INFO *key_part_end= key_part + key->user_defined_key_parts;
      for (; key_part < key_part_end; key_part++)
      {
        if (!key_part->fieldnr)
          continue;
        Field *field= table->field[key_part->fieldnr - 1];
        uint cs_number= field->charset()->number;
        if ((mysql_version < 50048 &&
             (cs_number == 11 || /* ascii_general_ci - bug #29499, bug #27562 */
              cs_number == 41 || /* latin7_general_ci - bug #29461 */
              cs_number == 42 || /* latin7_general_cs - bug #29461 */
              cs_number == 20 || /* latin7_estonian_cs - bug #29461 */
              cs_number == 21 || /* latin2_hungarian_ci - bug #29461 */
              cs_number == 22 || /* koi8u_general_ci - bug #29461 */
              cs_number == 23 || /* cp1251_ukrainian_ci - bug #29461 */
              cs_number == 26)) || /* cp1250_general_ci - bug #29461 */
             (mysql_version < 50124 &&
             (cs_number == 33 || /* utf8_general_ci - bug #27877 */
              cs_number == 35))) /* ucs2_general_ci - bug #27877 */
          return HA_ADMIN_NEEDS_UPGRADE;
      }  
    }  
  }  
  return 0;
}


int handler::ha_check_for_upgrade(HA_CHECK_OPT *check_opt)
{
  int error;
  KEY *keyinfo, *keyend;
  KEY_PART_INFO *keypart, *keypartend;

  if (!table->s->mysql_version)
  {
    /* check for blob-in-key error */
    keyinfo= table->key_info;
    keyend= table->key_info + table->s->keys;
    for (; keyinfo < keyend; keyinfo++)
    {
      keypart= keyinfo->key_part;
      keypartend= keypart + keyinfo->user_defined_key_parts;
      for (; keypart < keypartend; keypart++)
      {
        if (!keypart->fieldnr)
          continue;
        Field *field= table->field[keypart->fieldnr-1];
        if (field->type() == MYSQL_TYPE_BLOB)
        {
          if (check_opt->sql_flags & TT_FOR_UPGRADE)
            check_opt->flags= T_MEDIUM;
          return HA_ADMIN_NEEDS_CHECK;
        }
      }
    }
  }
  if (table->s->frm_version != FRM_VER_TRUE_VARCHAR)
    return HA_ADMIN_NEEDS_ALTER;

  if ((error= check_collation_compatibility()))
    return error;
    
  return check_for_upgrade(check_opt);
}


int handler::check_old_types()
{
  Field** field;

  for (field= table->field; (*field); field++)
  {
    if (table->s->mysql_version == 0) // prior to MySQL 5.0
    {
      /* check for bad DECIMAL field */
      if ((*field)->type() == MYSQL_TYPE_NEWDECIMAL) // TODO: error? MYSQL_TYPE_DECIMAL?
      {
        return HA_ADMIN_NEEDS_ALTER;
      }
      if ((*field)->type() == MYSQL_TYPE_VAR_STRING)
      {
        return HA_ADMIN_NEEDS_ALTER;
      }
    }
    if ((*field)->type() == MYSQL_TYPE_YEAR && (*field)->field_length == 2)
      return HA_ADMIN_NEEDS_ALTER; // obsolete YEAR(2) type
  }
  return 0;
}


static bool update_frm_version(TABLE *table)
{
  char path[FN_REFLEN];
  File file;
  int result= 1;
  DBUG_ENTER("update_frm_version");

  /*
    No need to update frm version in case table was created or checked
    by server with the same version. This also ensures that we do not
    update frm version for temporary tables as this code doesn't support
    temporary tables.
  */
  if (table->s->mysql_version == MYSQL_VERSION_ID)
    DBUG_RETURN(0);

  strxmov(path, table->s->normalized_path.str, reg_ext, NullS);

  if ((file= mysql_file_open(key_file_frm,
                             path, O_RDWR|O_BINARY, MYF(MY_WME))) >= 0)
  {
    uchar version[4];

    int4store(version, MYSQL_VERSION_ID);

    if ((result= mysql_file_pwrite(file, (uchar*) version, 4, 51L, MYF_RW)))
      goto err;

    table->s->mysql_version= MYSQL_VERSION_ID;
  }
err:
  if (file >= 0)
    (void) mysql_file_close(file, MYF(MY_WME));
  DBUG_RETURN(result);
}



/**
  @return
    key if error because of duplicated keys
*/
uint handler::get_dup_key(int error)
{
  DBUG_ASSERT(table_share->tmp_table != NO_TMP_TABLE ||
              m_lock_type != F_UNLCK);
  DBUG_ENTER("handler::get_dup_key");
  table->file->errkey  = (uint) -1;
  if (error == HA_ERR_FOUND_DUPP_KEY ||
      error == HA_ERR_FOUND_DUPP_UNIQUE || error == HA_ERR_NULL_IN_SPATIAL ||
      error == HA_ERR_DROP_INDEX_FK)
    table->file->info(HA_STATUS_ERRKEY | HA_STATUS_NO_LOCK);
  DBUG_RETURN(table->file->errkey);
}


/**
  Delete all files with extension from bas_ext().

  @param name		Base name of table

  @note
    We assume that the handler may return more extensions than
    was actually used for the file.

  @retval
    0   If we successfully deleted at least one file from base_ext and
    didn't get any other errors than ENOENT
  @retval
    !0  Error
*/
int handler::delete_table(const char *name)
{
  int saved_error= 0;
  int error= 0;
  int enoent_or_zero= ENOENT;                   // Error if no file was deleted
  char buff[FN_REFLEN];
  DBUG_ASSERT(m_lock_type == F_UNLCK);

  for (const char **ext=bas_ext(); *ext ; ext++)
  {
    fn_format(buff, name, "", *ext, MY_UNPACK_FILENAME|MY_APPEND_EXT);
    if (mysql_file_delete_with_symlink(key_file_misc, buff, MYF(0)))
    {
      if (my_errno != ENOENT)
      {
        /*
          If error on the first existing file, return the error.
          Otherwise delete as much as possible.
        */
        if (enoent_or_zero)
          return my_errno;
	saved_error= my_errno;
      }
    }
    else
      enoent_or_zero= 0;                        // No error for ENOENT
    error= enoent_or_zero;
  }
  return saved_error ? saved_error : error;
}


int handler::rename_table(const char * from, const char * to)
{
  int error= 0;
  const char **ext, **start_ext;
  start_ext= bas_ext();
  for (ext= start_ext; *ext ; ext++)
  {
    if (rename_file_ext(from, to, *ext))
    {
      if ((error=my_errno) != ENOENT)
	break;
      error= 0;
    }
  }
  if (error)
  {
    /* Try to revert the rename. Ignore errors. */
    for (; ext >= start_ext; ext--)
      rename_file_ext(to, from, *ext);
  }
  return error;
}


void handler::drop_table(const char *name)
{
  close();
  delete_table(name);
}


/**
  Performs checks upon the table.

  @param thd                thread doing CHECK TABLE operation
  @param check_opt          options from the parser

  @retval
    HA_ADMIN_OK               Successful upgrade
  @retval
    HA_ADMIN_NEEDS_UPGRADE    Table has structures requiring upgrade
  @retval
    HA_ADMIN_NEEDS_ALTER      Table has structures requiring ALTER TABLE
  @retval
    HA_ADMIN_NOT_IMPLEMENTED
*/
int handler::ha_check(THD *thd, HA_CHECK_OPT *check_opt)
{
  int error;
  DBUG_ASSERT(table_share->tmp_table != NO_TMP_TABLE ||
              m_lock_type != F_UNLCK);

  if ((table->s->mysql_version >= MYSQL_VERSION_ID) &&
      (check_opt->sql_flags & TT_FOR_UPGRADE))
    return 0;

  if (table->s->mysql_version < MYSQL_VERSION_ID)
  {
    if ((error= check_old_types()))
      return error;
    error= ha_check_for_upgrade(check_opt);
    if (error && (error != HA_ADMIN_NEEDS_CHECK))
      return error;
    if (!error && (check_opt->sql_flags & TT_FOR_UPGRADE))
      return 0;
  }
  if ((error= check(thd, check_opt)))
    return error;
  /* Skip updating frm version if not main handler. */
  if (table->file != this)
    return error;
  return update_frm_version(table);
}

/**
  A helper function to mark a transaction read-write,
  if it is started.
*/

inline
void
handler::mark_trx_read_write()
{
  Ha_trx_info *ha_info= &ha_thd()->ha_data[ht->slot].ha_info[0];
  /*
    When a storage engine method is called, the transaction must
    have been started, unless it's a DDL call, for which the
    storage engine starts the transaction internally, and commits
    it internally, without registering in the ha_list.
    Unfortunately here we can't know know for sure if the engine
    has registered the transaction or not, so we must check.
  */
  if (ha_info->is_started())
  {
    DBUG_ASSERT(has_transactions());
    /*
      table_share can be NULL in ha_delete_table(). See implementation
      of standalone function ha_delete_table() in sql_base.cc.
    */
    if (table_share == NULL || table_share->tmp_table == NO_TMP_TABLE)
      ha_info->set_trx_read_write();
  }
}


/**
  Repair table: public interface.

  @sa handler::repair()
*/

int handler::ha_repair(THD* thd, HA_CHECK_OPT* check_opt)
{
  int result;
  mark_trx_read_write();

  result= repair(thd, check_opt);
  DBUG_ASSERT(result == HA_ADMIN_NOT_IMPLEMENTED ||
              ha_table_flags() & HA_CAN_REPAIR);

  if (result == HA_ADMIN_OK)
    result= update_frm_version(table);
  return result;
}


/**
  Start bulk insert.

  Allow the handler to optimize for multiple row insert.

  @param rows  Estimated rows to insert
*/

void handler::ha_start_bulk_insert(ha_rows rows)
{
  DBUG_ENTER("handler::ha_start_bulk_insert");
  DBUG_ASSERT(table_share->tmp_table != NO_TMP_TABLE ||
              m_lock_type == F_WRLCK);
  estimation_rows_to_insert= rows;
  start_bulk_insert(rows);
  DBUG_VOID_RETURN;
}


/**
  End bulk insert.

  @return Operation status
    @retval 0     Success
    @retval != 0  Failure (error code returned)
*/

int handler::ha_end_bulk_insert()
{
  DBUG_ENTER("handler::ha_end_bulk_insert");
  DBUG_ASSERT(table_share->tmp_table != NO_TMP_TABLE ||
              m_lock_type == F_WRLCK);
  estimation_rows_to_insert= 0;
  DBUG_RETURN(end_bulk_insert());
}


/**
  Bulk update row: public interface.

  @sa handler::bulk_update_row()
*/

int
handler::ha_bulk_update_row(const uchar *old_data, uchar *new_data,
                            uint *dup_key_found)
{
  DBUG_ASSERT(table_share->tmp_table != NO_TMP_TABLE ||
              m_lock_type == F_WRLCK);
  mark_trx_read_write();

  return bulk_update_row(old_data, new_data, dup_key_found);
}


/**
  Delete all rows: public interface.

  @sa handler::delete_all_rows()
*/

int
handler::ha_delete_all_rows()
{
  DBUG_ASSERT(table_share->tmp_table != NO_TMP_TABLE ||
              m_lock_type == F_WRLCK);
  mark_trx_read_write();

  return delete_all_rows();
}


/**
  Truncate table: public interface.

  @sa handler::truncate()
*/

int
handler::ha_truncate()
{
  DBUG_ASSERT(table_share->tmp_table != NO_TMP_TABLE ||
              m_lock_type == F_WRLCK);
  mark_trx_read_write();

  return truncate();
}


/**
  Reset auto increment: public interface.

  @sa handler::reset_auto_increment()
*/

int
handler::ha_reset_auto_increment(ulonglong value)
{
  DBUG_ASSERT(table_share->tmp_table != NO_TMP_TABLE ||
              m_lock_type == F_WRLCK);
  mark_trx_read_write();

  return reset_auto_increment(value);
}


/**
  Optimize table: public interface.

  @sa handler::optimize()
*/

int
handler::ha_optimize(THD* thd, HA_CHECK_OPT* check_opt)
{
  DBUG_ASSERT(table_share->tmp_table != NO_TMP_TABLE ||
              m_lock_type == F_WRLCK);
  mark_trx_read_write();

  return optimize(thd, check_opt);
}


/**
  Analyze table: public interface.

  @sa handler::analyze()
*/

int
handler::ha_analyze(THD* thd, HA_CHECK_OPT* check_opt)
{
  DBUG_ASSERT(table_share->tmp_table != NO_TMP_TABLE ||
              m_lock_type != F_UNLCK);
  mark_trx_read_write();

  return analyze(thd, check_opt);
}


/**
  Check and repair table: public interface.

  @sa handler::check_and_repair()
*/

bool
handler::ha_check_and_repair(THD *thd)
{
  DBUG_ASSERT(table_share->tmp_table != NO_TMP_TABLE ||
              m_lock_type == F_UNLCK);
  mark_trx_read_write();

  return check_and_repair(thd);
}


/**
  Disable indexes: public interface.

  @sa handler::disable_indexes()
*/

int
handler::ha_disable_indexes(uint mode)
{
  DBUG_ASSERT(table_share->tmp_table != NO_TMP_TABLE ||
              m_lock_type != F_UNLCK);
  mark_trx_read_write();

  return disable_indexes(mode);
}


/**
  Enable indexes: public interface.

  @sa handler::enable_indexes()
*/

int
handler::ha_enable_indexes(uint mode)
{
  DBUG_ASSERT(table_share->tmp_table != NO_TMP_TABLE ||
              m_lock_type != F_UNLCK);
  mark_trx_read_write();

  return enable_indexes(mode);
}


/**
  Discard or import tablespace: public interface.

  @sa handler::discard_or_import_tablespace()
*/

int
handler::ha_discard_or_import_tablespace(my_bool discard)
{
  DBUG_ASSERT(table_share->tmp_table != NO_TMP_TABLE ||
              m_lock_type == F_WRLCK);
  mark_trx_read_write();

  return discard_or_import_tablespace(discard);
}


bool handler::ha_prepare_inplace_alter_table(TABLE *altered_table,
                                             Alter_inplace_info *ha_alter_info)
{
  DBUG_ASSERT(table_share->tmp_table != NO_TMP_TABLE ||
              m_lock_type != F_UNLCK);
  mark_trx_read_write();

  return prepare_inplace_alter_table(altered_table, ha_alter_info);
}


bool handler::ha_commit_inplace_alter_table(TABLE *altered_table,
                                            Alter_inplace_info *ha_alter_info,
                                            bool commit)
{
   /*
     At this point we should have an exclusive metadata lock on the table.
     The exception is if we're about to roll back changes (commit= false).
     In this case, we might be rolling back after a failed lock upgrade,
     so we could be holding the same lock level as for inplace_alter_table().
     TABLE::mdl_ticket is 0 for temporary tables.
   */
   DBUG_ASSERT((table->s->tmp_table != NO_TMP_TABLE && !table->mdl_ticket) ||
               (ha_thd()->mdl_context.is_lock_owner(MDL_key::TABLE,
                                                   table->s->db.str,
                                                   table->s->table_name.str,
                                                   MDL_EXCLUSIVE) ||
               !commit));

   return commit_inplace_alter_table(altered_table, ha_alter_info, commit);
}


/*
   Default implementation to support in-place alter table
   and old online add/drop index API
*/

enum_alter_inplace_result
handler::check_if_supported_inplace_alter(TABLE *altered_table,
                                          Alter_inplace_info *ha_alter_info)
{
  DBUG_ENTER("check_if_supported_alter");

  HA_CREATE_INFO *create_info= ha_alter_info->create_info;

  Alter_inplace_info::HA_ALTER_FLAGS inplace_offline_operations=
    Alter_inplace_info::ALTER_COLUMN_EQUAL_PACK_LENGTH |
    Alter_inplace_info::ALTER_COLUMN_NAME |
    Alter_inplace_info::ALTER_COLUMN_DEFAULT |
    Alter_inplace_info::CHANGE_CREATE_OPTION |
    Alter_inplace_info::ALTER_RENAME;

  /* Is there at least one operation that requires copy algorithm? */
  if (ha_alter_info->handler_flags & ~inplace_offline_operations)
    DBUG_RETURN(HA_ALTER_INPLACE_NOT_SUPPORTED);

  /*
    ALTER TABLE tbl_name CONVERT TO CHARACTER SET .. and
    ALTER TABLE table_name DEFAULT CHARSET = .. most likely
    change column charsets and so not supported in-place through
    old API.

    Changing of PACK_KEYS, MAX_ROWS and ROW_FORMAT options were
    not supported as in-place operations in old API either.
  */
  if (create_info->used_fields & (HA_CREATE_USED_CHARSET |
                                  HA_CREATE_USED_DEFAULT_CHARSET |
                                  HA_CREATE_USED_PACK_KEYS |
                                  HA_CREATE_USED_MAX_ROWS) ||
      (table->s->row_type != create_info->row_type))
    DBUG_RETURN(HA_ALTER_INPLACE_NOT_SUPPORTED);

  uint table_changes= (ha_alter_info->handler_flags &
                       Alter_inplace_info::ALTER_COLUMN_EQUAL_PACK_LENGTH) ?
    IS_EQUAL_PACK_LENGTH : IS_EQUAL_YES;
  if (table->file->check_if_incompatible_data(create_info, table_changes)
      == COMPATIBLE_DATA_YES)
    DBUG_RETURN(HA_ALTER_INPLACE_EXCLUSIVE_LOCK);

  DBUG_RETURN(HA_ALTER_INPLACE_NOT_SUPPORTED);
}


/*
   Default implementation to support in-place alter table
   and old online add/drop index API
*/

void handler::notify_table_changed()
{
  ha_create_handler_files(table->s->path.str, NULL, CHF_INDEX_FLAG, NULL);
}


void Alter_inplace_info::report_unsupported_error(const char *not_supported,
                                                  const char *try_instead)
{
  if (unsupported_reason == NULL)
    my_error(ER_ALTER_OPERATION_NOT_SUPPORTED, MYF(0),
             not_supported, try_instead);
  else
    my_error(ER_ALTER_OPERATION_NOT_SUPPORTED_REASON, MYF(0),
             not_supported, unsupported_reason, try_instead);
}


/**
  Rename table: public interface.

  @sa handler::rename_table()
*/

int
handler::ha_rename_table(const char *from, const char *to)
{
  DBUG_ASSERT(m_lock_type == F_UNLCK);
  mark_trx_read_write();

  return rename_table(from, to);
}


/**
  Delete table: public interface.

  @sa handler::delete_table()
*/

int
handler::ha_delete_table(const char *name)
{
  DBUG_ASSERT(m_lock_type == F_UNLCK);
  mark_trx_read_write();

  return delete_table(name);
}


/**
  Drop table in the engine: public interface.

  @sa handler::drop_table()
*/

void
handler::ha_drop_table(const char *name)
{
  DBUG_ASSERT(m_lock_type == F_UNLCK);
  mark_trx_read_write();

  return drop_table(name);
}


/**
  Create a table in the engine: public interface.

  @sa handler::create()
*/

int
handler::ha_create(const char *name, TABLE *form, HA_CREATE_INFO *info)
{
  DBUG_ASSERT(m_lock_type == F_UNLCK);
  mark_trx_read_write();

  return create(name, form, info);
}


/**
  Create handler files for CREATE TABLE: public interface.

  @sa handler::create_handler_files()
*/

int
handler::ha_create_handler_files(const char *name, const char *old_name,
                        int action_flag, HA_CREATE_INFO *info)
{
  /*
    Normally this is done when unlocked, but in fast_alter_partition_table,
    it is done on an already locked handler when preparing to alter/rename
    partitions.
  */
  DBUG_ASSERT(m_lock_type == F_UNLCK ||
              (!old_name && strcmp(name, table_share->path.str)));
  mark_trx_read_write();

  return create_handler_files(name, old_name, action_flag, info);
}


/**
  Change partitions: public interface.

  @sa handler::change_partitions()
*/

int
handler::ha_change_partitions(HA_CREATE_INFO *create_info,
                     const char *path,
                     ulonglong * const copied,
                     ulonglong * const deleted,
                     const uchar *pack_frm_data,
                     size_t pack_frm_len)
{
  /*
    Must have at least RDLCK or be a TMP table. Read lock is needed to read
    from current partitions and write lock will be taken on new partitions.
  */
  DBUG_ASSERT(table_share->tmp_table != NO_TMP_TABLE ||
              m_lock_type != F_UNLCK);
  mark_trx_read_write();

  return change_partitions(create_info, path, copied, deleted,
                           pack_frm_data, pack_frm_len);
}


/**
  Drop partitions: public interface.

  @sa handler::drop_partitions()
*/

int
handler::ha_drop_partitions(const char *path)
{
  DBUG_ASSERT(!table->db_stat);

  mark_trx_read_write();

  return drop_partitions(path);
}


/**
  Rename partitions: public interface.

  @sa handler::rename_partitions()
*/

int
handler::ha_rename_partitions(const char *path)
{
  DBUG_ASSERT(!table->db_stat);
  mark_trx_read_write();

  return rename_partitions(path);
}


/**
  Tell the storage engine that it is allowed to "disable transaction" in the
  handler. It is a hint that ACID is not required - it is used in NDB for
  ALTER TABLE, for example, when data are copied to temporary table.
  A storage engine may treat this hint any way it likes. NDB for example
  starts to commit every now and then automatically.
  This hint can be safely ignored.
*/
int ha_enable_transaction(THD *thd, bool on)
{
  int error=0;
  DBUG_ENTER("ha_enable_transaction");
  DBUG_PRINT("enter", ("on: %d", (int) on));

  if ((thd->transaction.flags.enabled= on))
  {
    /*
      Now all storage engines should have transaction handling enabled.
      But some may have it enabled all the time - "disabling" transactions
      is an optimization hint that storage engine is free to ignore.
      So, let's commit an open transaction (if any) now.
    */
    if (!(error= ha_commit_trans(thd, 0)))
      error= trans_commit_implicit(thd);
  }
  DBUG_RETURN(error);
}

int handler::index_next_same(uchar *buf, const uchar *key, uint keylen)
{
  int error;
  DBUG_ENTER("index_next_same");
  if (!(error=index_next(buf)))
  {
    my_ptrdiff_t ptrdiff= buf - table->record[0];
    uchar *UNINIT_VAR(save_record_0);
    KEY *UNINIT_VAR(key_info);
    KEY_PART_INFO *UNINIT_VAR(key_part);
    KEY_PART_INFO *UNINIT_VAR(key_part_end);

    /*
      key_cmp_if_same() compares table->record[0] against 'key'.
      In parts it uses table->record[0] directly, in parts it uses
      field objects with their local pointers into table->record[0].
      If 'buf' is distinct from table->record[0], we need to move
      all record references. This is table->record[0] itself and
      the field pointers of the fields used in this key.
    */
    if (ptrdiff)
    {
      save_record_0= table->record[0];
      table->record[0]= buf;
      key_info= table->key_info + active_index;
      key_part= key_info->key_part;
      key_part_end= key_part + key_info->user_defined_key_parts;
      for (; key_part < key_part_end; key_part++)
      {
        DBUG_ASSERT(key_part->field);
        key_part->field->move_field_offset(ptrdiff);
      }
    }

    if (key_cmp_if_same(table, key, active_index, keylen))
    {
      table->status=STATUS_NOT_FOUND;
      error=HA_ERR_END_OF_FILE;
    }

    /* Move back if necessary. */
    if (ptrdiff)
    {
      table->record[0]= save_record_0;
      for (key_part= key_info->key_part; key_part < key_part_end; key_part++)
        key_part->field->move_field_offset(-ptrdiff);
    }
  }
  DBUG_RETURN(error);
}


void handler::get_dynamic_partition_info(PARTITION_STATS *stat_info,
                                         uint part_id)
{
  info(HA_STATUS_CONST | HA_STATUS_TIME | HA_STATUS_VARIABLE |
       HA_STATUS_NO_LOCK);
  stat_info->records=              stats.records;
  stat_info->mean_rec_length=      stats.mean_rec_length;
  stat_info->data_file_length=     stats.data_file_length;
  stat_info->max_data_file_length= stats.max_data_file_length;
  stat_info->index_file_length=    stats.index_file_length;
  stat_info->delete_length=        stats.delete_length;
  stat_info->create_time=          stats.create_time;
  stat_info->update_time=          stats.update_time;
  stat_info->check_time=           stats.check_time;
  stat_info->check_sum=            0;
  if (table_flags() & (ulong) HA_HAS_CHECKSUM)
    stat_info->check_sum= checksum();
  return;
}

// Updates the global table stats with the TABLE this handler represents.
void handler::update_global_table_stats()
{
  if (!rows_read && !rows_changed)
    return;  // Nothing to update.
  // table_cache_key is db_name + '\0' + table_name + '\0'.
  if (!table->s || !table->s->table_cache_key.str || !table->s->table_name.str)
    return;

  TABLE_STATS* table_stats;
  char key[NAME_LEN * 2 + 2];
  // [db] + '.' + [table]
  sprintf(key, "%s.%s", table->s->table_cache_key.str, table->s->table_name.str);

  mysql_mutex_lock(&LOCK_global_table_stats);
  // Gets the global table stats, creating one if necessary.
  if (!(table_stats = (TABLE_STATS *) my_hash_search(&global_table_stats,
                                                     (uchar*)key,
                                                     strlen(key))))
  {
    if (!(table_stats = ((TABLE_STATS *)
                         my_malloc(sizeof(TABLE_STATS), MYF(MY_WME | MY_ZEROFILL)))))
    {
      // Out of memory.
      sql_print_error("Allocating table stats failed.");
      goto end;
    }
    strncpy(table_stats->table, key, sizeof(table_stats->table));
    table_stats->rows_read=              0;
    table_stats->rows_changed=           0;
    table_stats->rows_changed_x_indexes= 0;
    table_stats->engine_type=            (int) ht->db_type;

    if (my_hash_insert(&global_table_stats, (uchar *) table_stats))
    {
      // Out of memory.
      sql_print_error("Inserting table stats failed.");
      my_free((char *) table_stats);
      goto end;
    }
  }
  // Updates the global table stats.
  table_stats->rows_read+=              rows_read;
  table_stats->rows_changed+=           rows_changed;
  table_stats->rows_changed_x_indexes+=
    rows_changed * (table->s->keys ? table->s->keys : 1);
  ha_thd()->diff_total_read_rows+=   rows_read;
  rows_read= rows_changed=              0;
end:
  mysql_mutex_unlock(&LOCK_global_table_stats);
}

// Updates the global index stats with this handler's accumulated index reads.
void handler::update_global_index_stats()
{
  // table_cache_key is db_name + '\0' + table_name + '\0'.
  if (!table || !table->s || !table->s->table_cache_key.str ||
      !table->s->table_name.str)
    return;

  for (uint x = 0; x < table->s->keys; ++x)
  {
    if (index_rows_read[x])
    {
      // Rows were read using this index.
      KEY* key_info = &table->key_info[x];

      if (!key_info->name) continue;

      INDEX_STATS* index_stats;
      char key[NAME_LEN * 3 + 3];
      // [db] + '.' + [table] + '.' + [index]
      sprintf(key, "%s.%s.%s",  table->s->table_cache_key.str,
              table->s->table_name.str, key_info->name);

      mysql_mutex_lock(&LOCK_global_index_stats);
      // Gets the global index stats, creating one if necessary.
      if (!(index_stats = (INDEX_STATS *) my_hash_search(&global_index_stats,
                                                         (uchar *) key,
                                                         strlen(key))))
      {
        if (!(index_stats = ((INDEX_STATS *)
                             my_malloc(sizeof(INDEX_STATS), MYF(MY_WME | MY_ZEROFILL)))))
        {
          // Out of memory.
          sql_print_error("Allocating index stats failed.");
          goto end;
        }
        strncpy(index_stats->index, key, sizeof(index_stats->index));
        index_stats->rows_read= 0;

        if (my_hash_insert(&global_index_stats, (uchar *) index_stats))
        {
          // Out of memory.
          sql_print_error("Inserting index stats failed.");
          my_free((char *) index_stats);
          goto end;
        }
      }
      // Updates the global index stats.
      index_stats->rows_read+= index_rows_read[x];
      index_rows_read[x]=      0;
  end:
      mysql_mutex_unlock(&LOCK_global_index_stats);
    }
  }
}

/****************************************************************************
** Some general functions that isn't in the handler class
****************************************************************************/

/**
  Initiates table-file and calls appropriate database-creator.

  @retval
   0  ok
  @retval
   1  error
*/
int ha_create_table(THD *thd, const char *path,
                    const char *db, const char *table_name,
                    HA_CREATE_INFO *create_info,
                    bool update_create_info,
                    bool is_temp_table)
{
  int error= 1;
  TABLE table;
  char name_buff[FN_REFLEN];
  const char *name;
  TABLE_SHARE share;
  bool saved_abort_on_warning;
  DBUG_ENTER("ha_create_table");
#ifdef HAVE_PSI_TABLE_INTERFACE
  my_bool temp_table= (my_bool)is_temp_table ||
               (my_bool)is_prefix(table_name, tmp_file_prefix) ||
               (create_info->options & HA_LEX_CREATE_TMP_TABLE ? TRUE : FALSE);
#endif
  
  init_tmp_table_share(thd, &share, db, 0, table_name, path);
  if (open_table_def(thd, &share, 0))
    goto err;

#ifdef HAVE_PSI_TABLE_INTERFACE
  share.m_psi= PSI_TABLE_CALL(get_table_share)(temp_table, &share);
#endif

  if (open_table_from_share(thd, &share, "", 0, (uint) READ_ALL, 0, &table,
                            TRUE))
    goto err;

  if (update_create_info)
    update_create_info_from_table(create_info, &table);

  name= get_canonical_filename(table.file, share.path.str, name_buff);

  saved_abort_on_warning = thd->abort_on_warning; 
  thd->abort_on_warning = false;
  error= table.file->ha_create(name, &table, create_info);
  thd->abort_on_warning = saved_abort_on_warning;
  if (error)
  {
    table.file->print_error(error, MYF(0));
#ifdef HAVE_PSI_TABLE_INTERFACE
    PSI_TABLE_CALL(drop_table_share)
      (temp_table, db, strlen(db), table_name, strlen(table_name));
#endif
  }
  (void) closefrm(&table, 0);
err:
  free_table_share(&share);
  DBUG_RETURN(error != 0);
}

/**
  Try to discover table from engine.

  @note
    If found, write the frm file to disk.

  @retval
  -1    Table did not exists
  @retval
   0    Table created ok
  @retval
   > 0  Error, table existed but could not be created
*/
int ha_create_table_from_engine(THD* thd, const char *db, const char *name)
{
  int error;
  uchar *frmblob;
  size_t frmlen;
  char path[FN_REFLEN + 1];
  HA_CREATE_INFO create_info;
  TABLE table;
  TABLE_SHARE share;
  DBUG_ENTER("ha_create_table_from_engine");
  DBUG_PRINT("enter", ("name '%s'.'%s'", db, name));

  memset(&create_info, 0, sizeof(create_info));
  if ((error= ha_discover(thd, db, name, &frmblob, &frmlen)))
  {
    /* Table could not be discovered and thus not created */
    DBUG_RETURN(error);
  }

  /*
    Table exists in handler and could be discovered
    frmblob and frmlen are set, write the frm to disk
  */

  build_table_filename(path, sizeof(path) - 1, db, name, "", 0);
  // Save the frm file
  error= writefrm(path, frmblob, frmlen);
  my_free(frmblob);
  if (error)
    DBUG_RETURN(2);

  init_tmp_table_share(thd, &share, db, 0, name, path);
  if (open_table_def(thd, &share, 0))
  {
    DBUG_RETURN(3);
  }

#ifdef HAVE_PSI_TABLE_INTERFACE
  /*
    Table discovery is not instrumented.
    Once discovered, the table will be opened normally,
    and instrumented normally.
  */
#endif

  if (open_table_from_share(thd, &share, "" ,0, 0, 0, &table, FALSE))
  {
    free_table_share(&share);
    DBUG_RETURN(3);
  }

  update_create_info_from_table(&create_info, &table);
  create_info.table_options|= HA_OPTION_CREATE_FROM_ENGINE;

  get_canonical_filename(table.file, path, path);
  error=table.file->ha_create(path, &table, &create_info);
  (void) closefrm(&table, 1);

  DBUG_RETURN(error != 0);
}


/**
  Try to find a table in a storage engine. 

  @param db   Normalized table schema name
  @param name Normalized table name.
  @param[out] exists Only valid if the function succeeded.

  @retval TRUE   An error is found
  @retval FALSE  Success, check *exists
*/

bool
ha_check_if_table_exists(THD* thd, const char *db, const char *name,
                         bool *exists)
{
  uchar *frmblob= NULL;
  size_t frmlen;
  DBUG_ENTER("ha_check_if_table_exists");

  *exists= ! ha_discover(thd, db, name, &frmblob, &frmlen);
  if (*exists)
    my_free(frmblob);

  DBUG_RETURN(FALSE);
}

/**
  @brief Check if a given table is a system table.

  @details The primary purpose of introducing this function is to stop system
  tables to be created or being moved to undesired storage engines.

  @todo There is another function called is_system_table_name() used by
        get_table_category(), which is used to set TABLE_SHARE table_category.
        It checks only a subset of table name like proc, event and time*.
        We cannot use below function in get_table_category(),
        as that affects locking mechanism. If we need to
        unify these functions, we need to fix locking issues generated.

  @param   hton                  Handlerton of new engine.
  @param   db                    Database name.
  @param   table_name            Table name to be checked.

  @return Operation status
    @retval  true                If the table name is a valid system table
                                 or if its a valid user table.

    @retval  false               If the table name is a system table name
                                 and does not belong to engine specified
                                 in the command.
*/
bool ha_check_if_supported_system_table(handlerton *hton, const char *db,
                                        const char *table_name)
{
  DBUG_ENTER("ha_check_if_supported_system_table");
  st_sys_tbl_chk_params check_params;
  bool is_system_database= false;
  const char **names;
  st_system_tablename *systab;

  // Check if we have a system database name in the command.
  DBUG_ASSERT(known_system_databases != NULL);
  names= known_system_databases;
  while (names && *names)
  {
    if (strcmp(*names, db) == 0)
    {
      /* Used to compare later, will be faster */
      check_params.db= *names;
      is_system_database= true;
      break;
    }
    names++;
  }
  if (!is_system_database)
    DBUG_RETURN(true); // It's a user table name.

  // Check if this is SQL layer system tables.
  systab= mysqld_system_tables;
  check_params.is_sql_layer_system_table= false;
  while (systab && systab->db)
  {
    if (systab->db == check_params.db &&
        strcmp(systab->tablename, table_name) == 0)
    {
      check_params.is_sql_layer_system_table= true;
      break;
    }
    systab++;
  }

  // Check if this is a system table and if some engine supports it.
  check_params.status= check_params.is_sql_layer_system_table ?
    st_sys_tbl_chk_params::KNOWN_SYSTEM_TABLE :
    st_sys_tbl_chk_params::NOT_KNOWN_SYSTEM_TABLE;
  check_params.db_type= hton->db_type;
  check_params.table_name= table_name;
  plugin_foreach(NULL, check_engine_system_table_handlerton,
                 MYSQL_STORAGE_ENGINE_PLUGIN, &check_params);

  // SE does not support this system table.
  if (check_params.status == st_sys_tbl_chk_params::KNOWN_SYSTEM_TABLE)
    DBUG_RETURN(false);

  // It's a system table or a valid user table.
  DBUG_RETURN(true);
}

/**
  @brief Called for each SE to check if given db, tablename is a system table.

  @details The primary purpose of introducing this function is to stop system
  tables to be created or being moved to undesired storage engines.

  @param   unused  unused THD*
  @param   plugin  Points to specific SE.
  @param   arg     Is of type struct st_sys_tbl_chk_params.

  @note
    args->status   Indicates OUT param,
                   see struct st_sys_tbl_chk_params definition for more info.

  @return Operation status
    @retval  true  There was a match found.
                   This will stop doing checks with other SE's.

    @retval  false There was no match found.
                   Other SE's will be checked to find a match.
*/
static my_bool check_engine_system_table_handlerton(THD *unused,
                                                    plugin_ref plugin,
                                                    void *arg)
{
  st_sys_tbl_chk_params *check_params= (st_sys_tbl_chk_params*) arg;
  handlerton *hton= plugin_data(plugin, handlerton *);

  // Do we already know that the table is a system table?
  if (check_params->status == st_sys_tbl_chk_params::KNOWN_SYSTEM_TABLE)
  {
    /*
      If this is the same SE specified in the command, we can
      simply ask the SE if it supports it stop the search regardless.
    */
    if (hton->db_type == check_params->db_type)
    {
      if (hton->is_supported_system_table &&
          hton->is_supported_system_table(check_params->db,
                                       check_params->table_name,
                                       check_params->is_sql_layer_system_table))
        check_params->status= st_sys_tbl_chk_params::SUPPORTED_SYSTEM_TABLE;
      return TRUE;
    }
    /*
      If this is a different SE, there is no point in asking the SE
      since we already know it's a system table and we don't care
      if it is supported or not.
    */
    return FALSE;
  }

  /*
    We don't yet know if the table is a system table or not.
    We therefore must always ask the SE.
  */
  if (hton->is_supported_system_table &&
      hton->is_supported_system_table(check_params->db,
                                      check_params->table_name,
                                      check_params->is_sql_layer_system_table))
  {
    /*
      If this is the same SE specified in the command, we know it's a
      supported system table and can stop the search.
    */
    if (hton->db_type == check_params->db_type)
    {
      check_params->status= st_sys_tbl_chk_params::SUPPORTED_SYSTEM_TABLE;
      return TRUE;
    }
    else
      check_params->status= st_sys_tbl_chk_params::KNOWN_SYSTEM_TABLE;
  }

  return FALSE;
}

/*
  Prepare list of all known system database names
  current we just have 'mysql' as system database name.

  Later ndbcluster, innodb SE's can define some new database
  name which can store system tables specific to SE.
*/
const char** ha_known_system_databases(void)
{
  list<const char*> found_databases;
  const char **databases, **database;

  // Get mysqld system database name.
  found_databases.push_back((char*) mysqld_system_database);

  // Get system database names from every specific storage engine.
  plugin_foreach(NULL, system_databases_handlerton,
                 MYSQL_STORAGE_ENGINE_PLUGIN, &found_databases);

  databases= (const char **) my_once_alloc(sizeof(char *)*
                                     (found_databases.size()+1),
                                     MYF(MY_WME | MY_FAE));
  DBUG_ASSERT(databases != NULL);

  list<const char*>::iterator it;
  database= databases;
  for (it= found_databases.begin(); it != found_databases.end(); it++)
    *database++= *it;
  *database= 0; // Last element.

  return databases;
}

/**
  @brief Fetch system database name specific to SE.

  @details This function is invoked by plugin_foreach() from
           ha_known_system_databases(), for each storage engine.
*/
static my_bool system_databases_handlerton(THD *unused, plugin_ref plugin,
                                           void *arg)
{
  list<const char*> *found_databases= (list<const char*> *) arg;
  const char *db;

  handlerton *hton= plugin_data(plugin, handlerton *);
  if (hton->system_database)
  {
    db= hton->system_database();
    if (db)
      found_databases->push_back(db);
  }

  return FALSE;
}

void st_ha_check_opt::init()
{
  flags= sql_flags= 0;
}


/*****************************************************************************
  Key cache handling.

  This code is only relevant for ISAM/MyISAM tables

  key_cache->cache may be 0 only in the case where a key cache is not
  initialized or when we where not able to init the key cache in a previous
  call to ha_init_key_cache() (probably out of memory)
*****************************************************************************/

/**
  Init a key cache if it has not been initied before.
*/
int ha_init_key_cache(const char *name, KEY_CACHE *key_cache)
{
  DBUG_ENTER("ha_init_key_cache");

  if (!key_cache->key_cache_inited)
  {
    mysql_mutex_lock(&LOCK_global_system_variables);
    size_t tmp_buff_size= (size_t) key_cache->param_buff_size;
    uint tmp_block_size= (uint) key_cache->param_block_size;
    uint division_limit= key_cache->param_division_limit;
    uint age_threshold=  key_cache->param_age_threshold;
    mysql_mutex_unlock(&LOCK_global_system_variables);
    DBUG_RETURN(!init_key_cache(key_cache,
				tmp_block_size,
				tmp_buff_size,
				division_limit, age_threshold));
  }
  DBUG_RETURN(0);
}


/**
  Resize key cache.
*/
int ha_resize_key_cache(KEY_CACHE *key_cache)
{
  DBUG_ENTER("ha_resize_key_cache");

  if (key_cache->key_cache_inited)
  {
    mysql_mutex_lock(&LOCK_global_system_variables);
    size_t tmp_buff_size= (size_t) key_cache->param_buff_size;
    long tmp_block_size= (long) key_cache->param_block_size;
    uint division_limit= key_cache->param_division_limit;
    uint age_threshold=  key_cache->param_age_threshold;
    mysql_mutex_unlock(&LOCK_global_system_variables);
    DBUG_RETURN(!resize_key_cache(key_cache, tmp_block_size,
				  tmp_buff_size,
				  division_limit, age_threshold));
  }
  DBUG_RETURN(0);
}


/**
  Change parameters for key cache (like size)
*/
int ha_change_key_cache_param(KEY_CACHE *key_cache)
{
  if (key_cache->key_cache_inited)
  {
    mysql_mutex_lock(&LOCK_global_system_variables);
    uint division_limit= key_cache->param_division_limit;
    uint age_threshold=  key_cache->param_age_threshold;
    mysql_mutex_unlock(&LOCK_global_system_variables);
    change_key_cache_param(key_cache, division_limit, age_threshold);
  }
  return 0;
}

/**
  Move all tables from one key cache to another one.
*/
int ha_change_key_cache(KEY_CACHE *old_key_cache,
			KEY_CACHE *new_key_cache)
{
  mi_change_key_cache(old_key_cache, new_key_cache);
  return 0;
}


/**
  Try to discover one table from handler(s).

  @retval
    -1   Table did not exists
  @retval
    0   OK. In this case *frmblob and *frmlen are set
  @retval
    >0   error.  frmblob and frmlen may not be set
*/
struct st_discover_args
{
  const char *db;
  const char *name;
  uchar **frmblob; 
  size_t *frmlen;
};

static my_bool discover_handlerton(THD *thd, plugin_ref plugin,
                                   void *arg)
{
  st_discover_args *vargs= (st_discover_args *)arg;
  handlerton *hton= plugin_data(plugin, handlerton *);
  if (hton->state == SHOW_OPTION_YES && hton->discover &&
      (!(hton->discover(hton, thd, vargs->db, vargs->name, 
                        vargs->frmblob, 
                        vargs->frmlen))))
    return TRUE;

  return FALSE;
}

int ha_discover(THD *thd, const char *db, const char *name,
		uchar **frmblob, size_t *frmlen)
{
  int error= -1; // Table does not exist in any handler
  DBUG_ENTER("ha_discover");
  DBUG_PRINT("enter", ("db: %s, name: %s", db, name));
  st_discover_args args= {db, name, frmblob, frmlen};

  if (is_prefix(name,tmp_file_prefix)) /* skip temporary tables */
    DBUG_RETURN(error);

  if (plugin_foreach(thd, discover_handlerton,
                 MYSQL_STORAGE_ENGINE_PLUGIN, &args))
    error= 0;

  if (!error)
    status_var_increment(thd->status_var.ha_discover_count);
  DBUG_RETURN(error);
}


/**
  Call this function in order to give the handler the possiblity
  to ask engine if there are any new tables that should be written to disk
  or any dropped tables that need to be removed from disk
*/
struct st_find_files_args
{
  const char *db;
  const char *path;
  const char *wild;
  bool dir;
  List<LEX_STRING> *files;
};

static my_bool find_files_handlerton(THD *thd, plugin_ref plugin,
                                   void *arg)
{
  st_find_files_args *vargs= (st_find_files_args *)arg;
  handlerton *hton= plugin_data(plugin, handlerton *);


  if (hton->state == SHOW_OPTION_YES && hton->find_files)
      if (hton->find_files(hton, thd, vargs->db, vargs->path, vargs->wild, 
                          vargs->dir, vargs->files))
        return TRUE;

  return FALSE;
}

int
ha_find_files(THD *thd,const char *db,const char *path,
	      const char *wild, bool dir, List<LEX_STRING> *files)
{
  int error= 0;
  DBUG_ENTER("ha_find_files");
  DBUG_PRINT("enter", ("db: '%s'  path: '%s'  wild: '%s'  dir: %d", 
		       db, path, wild ? wild : "NULL", dir));
  st_find_files_args args= {db, path, wild, dir, files};

  plugin_foreach(thd, find_files_handlerton,
                 MYSQL_STORAGE_ENGINE_PLUGIN, &args);
  /* The return value is not currently used */
  DBUG_RETURN(error);
}

/**
  Ask handler if the table exists in engine.
  @retval
    HA_ERR_NO_SUCH_TABLE     Table does not exist
  @retval
    HA_ERR_TABLE_EXIST       Table exists
  @retval
    \#                  Error code
*/
struct st_table_exists_in_engine_args
{
  const char *db;
  const char *name;
  int err;
};

static my_bool table_exists_in_engine_handlerton(THD *thd, plugin_ref plugin,
                                   void *arg)
{
  st_table_exists_in_engine_args *vargs= (st_table_exists_in_engine_args *)arg;
  handlerton *hton= plugin_data(plugin, handlerton *);

  int err= HA_ERR_NO_SUCH_TABLE;

  if (hton->state == SHOW_OPTION_YES && hton->table_exists_in_engine)
    err = hton->table_exists_in_engine(hton, thd, vargs->db, vargs->name);

  vargs->err = err;
  if (vargs->err == HA_ERR_TABLE_EXIST)
    return TRUE;

  return FALSE;
}

int ha_table_exists_in_engine(THD* thd, const char* db, const char* name)
{
  DBUG_ENTER("ha_table_exists_in_engine");
  DBUG_PRINT("enter", ("db: %s, name: %s", db, name));
  st_table_exists_in_engine_args args= {db, name, HA_ERR_NO_SUCH_TABLE};
  plugin_foreach(thd, table_exists_in_engine_handlerton,
                 MYSQL_STORAGE_ENGINE_PLUGIN, &args);
  DBUG_PRINT("exit", ("error: %d", args.err));
  DBUG_RETURN(args.err);
}

/**
  Prepare (sub-) sequences of joins in this statement 
  which may be pushed to each storage engine for execution.
*/
struct st_make_pushed_join_args
{
  const AQP::Join_plan* plan; // Query plan provided by optimizer
  int err;                    // Error code to return.
};

static my_bool make_pushed_join_handlerton(THD *thd, plugin_ref plugin,
                                   void *arg)
{
  st_make_pushed_join_args *vargs= (st_make_pushed_join_args *)arg;
  handlerton *hton= plugin_data(plugin, handlerton *);

  if (hton && hton->make_pushed_join)
  {
    const int error= hton->make_pushed_join(hton, thd, vargs->plan);
    if (unlikely(error))
    {
      vargs->err = error;
      return TRUE;
    }
  }
  return FALSE;
}

int ha_make_pushed_joins(THD *thd, const AQP::Join_plan* plan)
{
  DBUG_ENTER("ha_make_pushed_joins");
  st_make_pushed_join_args args= {plan, 0};
  plugin_foreach(thd, make_pushed_join_handlerton,
                 MYSQL_STORAGE_ENGINE_PLUGIN, &args);
  DBUG_PRINT("exit", ("error: %d", args.err));
  DBUG_RETURN(args.err);
}

/*
  TODO: change this into a dynamic struct
  List<handlerton> does not work as
  1. binlog_end is called when MEM_ROOT is gone
  2. cannot work with thd MEM_ROOT as memory should be freed
*/
#define MAX_HTON_LIST_ST 63
struct hton_list_st
{
  handlerton *hton[MAX_HTON_LIST_ST];
  uint sz;
};

struct binlog_func_st
{
  enum_binlog_func fn;
  void *arg;
};

/** @brief
  Listing handlertons first to avoid recursive calls and deadlock
*/
static my_bool binlog_func_list(THD *thd, plugin_ref plugin, void *arg)
{
  hton_list_st *hton_list= (hton_list_st *)arg;
  handlerton *hton= plugin_data(plugin, handlerton *);
  if (hton->state == SHOW_OPTION_YES && hton->binlog_func)
  {
    uint sz= hton_list->sz;
    if (sz == MAX_HTON_LIST_ST-1)
    {
      /* list full */
      return FALSE;
    }
    hton_list->hton[sz]= hton;
    hton_list->sz= sz+1;
  }
  return FALSE;
}

static my_bool binlog_func_foreach(THD *thd, binlog_func_st *bfn)
{
  hton_list_st hton_list;
  uint i, sz;

  hton_list.sz= 0;
  plugin_foreach(thd, binlog_func_list,
                 MYSQL_STORAGE_ENGINE_PLUGIN, &hton_list);

  for (i= 0, sz= hton_list.sz; i < sz ; i++)
    hton_list.hton[i]->binlog_func(hton_list.hton[i], thd, bfn->fn, bfn->arg);
  return FALSE;
}

#ifdef HAVE_NDB_BINLOG

int ha_reset_logs(THD *thd)
{
  binlog_func_st bfn= {BFN_RESET_LOGS, 0};
  binlog_func_foreach(thd, &bfn);
  return 0;
}

void ha_reset_slave(THD* thd)
{
  binlog_func_st bfn= {BFN_RESET_SLAVE, 0};
  binlog_func_foreach(thd, &bfn);
}

void ha_binlog_wait(THD* thd)
{
  binlog_func_st bfn= {BFN_BINLOG_WAIT, 0};
  binlog_func_foreach(thd, &bfn);
}

int ha_binlog_index_purge_file(THD *thd, const char *file)
{
  binlog_func_st bfn= {BFN_BINLOG_PURGE_FILE, (void *)file};
  binlog_func_foreach(thd, &bfn);
  return 0;
}

struct binlog_log_query_st
{
  enum_binlog_command binlog_command;
  const char *query;
  uint query_length;
  const char *db;
  const char *table_name;
};

static my_bool binlog_log_query_handlerton2(THD *thd,
                                            handlerton *hton,
                                            void *args)
{
  struct binlog_log_query_st *b= (struct binlog_log_query_st*)args;
  if (hton->state == SHOW_OPTION_YES && hton->binlog_log_query)
    hton->binlog_log_query(hton, thd,
                           b->binlog_command,
                           b->query,
                           b->query_length,
                           b->db,
                           b->table_name);
  return FALSE;
}

static my_bool binlog_log_query_handlerton(THD *thd,
                                           plugin_ref plugin,
                                           void *args)
{
  return binlog_log_query_handlerton2(thd, plugin_data(plugin, handlerton *), args);
}

void ha_binlog_log_query(THD *thd, handlerton *hton,
                         enum_binlog_command binlog_command,
                         const char *query, uint query_length,
                         const char *db, const char *table_name)
{
  struct binlog_log_query_st b;
  b.binlog_command= binlog_command;
  b.query= query;
  b.query_length= query_length;
  b.db= db;
  b.table_name= table_name;
  if (hton == 0)
    plugin_foreach(thd, binlog_log_query_handlerton,
                   MYSQL_STORAGE_ENGINE_PLUGIN, &b);
  else
    binlog_log_query_handlerton2(thd, hton, &b);
}
#endif

int ha_binlog_end(THD* thd)
{
  binlog_func_st bfn= {BFN_BINLOG_END, 0};
  binlog_func_foreach(thd, &bfn);
  return 0;
}

/**
  Calculate cost of 'index only' scan for given index and number of records

  @param keynr    Index number
  @param records  Estimated number of records to be retrieved

  @note
    It is assumed that we will read trough the whole key range and that all
    key blocks are half full (normally things are much better). It is also
    assumed that each time we read the next key from the index, the handler
    performs a random seek, thus the cost is proportional to the number of
    blocks read.

  @todo
    Consider joining this function and handler::read_time() into one
    handler::read_time(keynr, records, ranges, bool index_only) function.

  @return
    Estimated cost of 'index only' scan
*/

double handler::index_only_read_time(uint keynr, double records)
{
  double read_time;
  uint keys_per_block= (stats.block_size/2/
                        (table_share->key_info[keynr].key_length + ref_length) +
                        1);
  read_time=((double) (records + keys_per_block-1) /
             (double) keys_per_block);
  return read_time;
}


/**
  Check if key has partially-covered columns

  We can't use DS-MRR to perform range scans when the ranges are over
  partially-covered keys, because we'll not have full key part values
  (we'll have their prefixes from the index) and will not be able to check
  if we've reached the end the range.

  @param keyno  Key to check

  @todo
    Allow use of DS-MRR in cases where the index has partially-covered
    components but they are not used for scanning.

  @retval TRUE   Yes
  @retval FALSE  No
*/

bool key_uses_partial_cols(TABLE *table, uint keyno)
{
  KEY_PART_INFO *kp= table->key_info[keyno].key_part;
  KEY_PART_INFO *kp_end= kp + table->key_info[keyno].user_defined_key_parts;
  for (; kp != kp_end; kp++)
  {
    if (!kp->field->part_of_key.is_set(keyno))
      return TRUE;
  }
  return FALSE;
}

/****************************************************************************
 * Default MRR implementation (MRR to non-MRR converter)
 ***************************************************************************/

/**
  Get cost and other information about MRR scan over a known list of ranges

  Calculate estimated cost and other information about an MRR scan for given
  sequence of ranges.

  @param keyno           Index number
  @param seq             Range sequence to be traversed
  @param seq_init_param  First parameter for seq->init()
  @param n_ranges_arg    Number of ranges in the sequence, or 0 if the caller
                         can't efficiently determine it
  @param bufsz    INOUT  IN:  Size of the buffer available for use
                         OUT: Size of the buffer that is expected to be actually
                              used, or 0 if buffer is not needed.
  @param flags    INOUT  A combination of HA_MRR_* flags
  @param cost     OUT    Estimated cost of MRR access

  @note
    This method (or an overriding one in a derived class) must check for
    thd->killed and return HA_POS_ERROR if it is not zero. This is required
    for a user to be able to interrupt the calculation by killing the
    connection/query.

  @retval
    HA_POS_ERROR  Error or the engine is unable to perform the requested
                  scan. Values of OUT parameters are undefined.
  @retval
    other         OK, *cost contains cost of the scan, *bufsz and *flags
                  contain scan parameters.
*/

ha_rows 
handler::multi_range_read_info_const(uint keyno, RANGE_SEQ_IF *seq,
                                     void *seq_init_param, uint n_ranges_arg,
                                     uint *bufsz, uint *flags, 
                                     Cost_estimate *cost)
{
  KEY_MULTI_RANGE range;
  range_seq_t seq_it;
  ha_rows rows, total_rows= 0;
  uint n_ranges=0;
  THD *thd= current_thd;
  
  /* Default MRR implementation doesn't need buffer */
  *bufsz= 0;

  DBUG_EXECUTE_IF("bug13822652_2", thd->killed= THD::KILL_QUERY;);

  seq_it= seq->init(seq_init_param, n_ranges, *flags);
  while (!seq->next(seq_it, &range))
  {
    if (unlikely(thd->killed != 0))
      return HA_POS_ERROR;
    
    n_ranges++;
    key_range *min_endp, *max_endp;
    if (range.range_flag & GEOM_FLAG)
    {
      /* In this case tmp_min_flag contains the handler-read-function */
      range.start_key.flag= (ha_rkey_function) (range.range_flag ^ GEOM_FLAG);
      min_endp= &range.start_key;
      max_endp= NULL;
    }
    else
    {
      min_endp= range.start_key.length? &range.start_key : NULL;
      max_endp= range.end_key.length? &range.end_key : NULL;
    }
    /*
      Get the number of rows in the range. This is done by calling
      records_in_range() unless:

        1) The range is an equality range and the index is unique.
           There cannot be more than one matching row, so 1 is
           assumed. Note that it is possible that the correct number
           is actually 0, so the row estimate may be too high in this
           case. Also note: ranges of the form "x IS NULL" may have more
           than 1 mathing row so records_in_range() is called for these.
        2) a) The range is an equality range but the index is either 
              not unique or all of the keyparts are not used. 
           b) The user has requested that index statistics should be used
              for equality ranges to avoid the incurred overhead of 
              index dives in records_in_range().
           c) Index statistics is available.
           Ranges of the form "x IS NULL" will not use index statistics 
           because the number of rows with this value are likely to be 
           very different than the values in the index statistics.
    */
    int keyparts_used= 0;
    if ((range.range_flag & UNIQUE_RANGE) &&                        // 1)
        !(range.range_flag & NULL_RANGE))
      rows= 1; /* there can be at most one row */
    else if ((range.range_flag & EQ_RANGE) &&                       // 2a)
             (range.range_flag & USE_INDEX_STATISTICS) &&           // 2b)
             (keyparts_used= my_count_bits(range.start_key.keypart_map)) &&
             table->key_info[keyno].rec_per_key[keyparts_used-1] && // 2c)
             !(range.range_flag & NULL_RANGE))
      rows= table->key_info[keyno].rec_per_key[keyparts_used-1];
    else
    {
      DBUG_EXECUTE_IF("crash_records_in_range", DBUG_SUICIDE(););
      DBUG_ASSERT(min_endp || max_endp);
      if (HA_POS_ERROR == (rows= this->records_in_range(keyno, min_endp, 
                                                        max_endp)))
      {
        /* Can't scan one range => can't do MRR scan at all */
        total_rows= HA_POS_ERROR;
        break;
      }
    }
    total_rows += rows;
  }
  
  if (total_rows != HA_POS_ERROR)
  {
    /* The following calculation is the same as in multi_range_read_info(): */
    *flags|= HA_MRR_USE_DEFAULT_IMPL;
    *flags|= HA_MRR_SUPPORT_SORTED;

    DBUG_ASSERT(cost->is_zero());
    if ((*flags & HA_MRR_INDEX_ONLY) && total_rows > 2)
      cost->add_io(index_only_read_time(keyno, total_rows) *
                   Cost_estimate::IO_BLOCK_READ_COST());
    else
      cost->add_io(read_time(keyno, n_ranges, total_rows) *
                   Cost_estimate::IO_BLOCK_READ_COST());
    cost->add_cpu(total_rows * ROW_EVALUATE_COST + 0.01);
  }
  return total_rows;
}


/**
  Get cost and other information about MRR scan over some sequence of ranges

  Calculate estimated cost and other information about an MRR scan for some
  sequence of ranges.

  The ranges themselves will be known only at execution phase. When this
  function is called we only know number of ranges and a (rough) E(#records)
  within those ranges.

  Currently this function is only called for "n-keypart singlepoint" ranges,
  i.e. each range is "keypart1=someconst1 AND ... AND keypartN=someconstN"

  The flags parameter is a combination of those flags: HA_MRR_SORTED,
  HA_MRR_INDEX_ONLY, HA_MRR_NO_ASSOCIATION, HA_MRR_LIMITS.

  @param keyno           Index number
  @param n_ranges        Estimated number of ranges (i.e. intervals) in the
                         range sequence.
  @param n_rows          Estimated total number of records contained within all
                         of the ranges
  @param bufsz    INOUT  IN:  Size of the buffer available for use
                         OUT: Size of the buffer that will be actually used, or
                              0 if buffer is not needed.
  @param flags    INOUT  A combination of HA_MRR_* flags
  @param cost     OUT    Estimated cost of MRR access

  @retval
    0     OK, *cost contains cost of the scan, *bufsz and *flags contain scan
          parameters.
  @retval
    other Error or can't perform the requested scan
*/

ha_rows handler::multi_range_read_info(uint keyno, uint n_ranges, uint n_rows,
                                       uint *bufsz, uint *flags, 
                                       Cost_estimate *cost)
{
  *bufsz= 0; /* Default implementation doesn't need a buffer */

  *flags|= HA_MRR_USE_DEFAULT_IMPL;
  *flags|= HA_MRR_SUPPORT_SORTED;

  DBUG_ASSERT(cost->is_zero());

  /* Produce the same cost as non-MRR code does */
  if (*flags & HA_MRR_INDEX_ONLY)
    cost->add_io(index_only_read_time(keyno, n_rows) * 
                 Cost_estimate::IO_BLOCK_READ_COST());
  else
    cost->add_io(read_time(keyno, n_ranges, n_rows) *
                 Cost_estimate::IO_BLOCK_READ_COST());
  return 0;
}


/**
  Initialize the MRR scan

  Initialize the MRR scan. This function may do heavyweight scan 
  initialization like row prefetching/sorting/etc (NOTE: but better not do
  it here as we may not need it, e.g. if we never satisfy WHERE clause on
  previous tables. For many implementations it would be natural to do such
  initializations in the first multi_read_range_next() call)

  mode is a combination of the following flags: HA_MRR_SORTED,
  HA_MRR_INDEX_ONLY, HA_MRR_NO_ASSOCIATION 

  @param seq             Range sequence to be traversed
  @param seq_init_param  First parameter for seq->init()
  @param n_ranges        Number of ranges in the sequence
  @param mode            Flags, see the description section for the details
  @param buf             INOUT: memory buffer to be used

  @note
    One must have called index_init() before calling this function. Several
    multi_range_read_init() calls may be made in course of one query.

    Until WL#2623 is done (see its text, section 3.2), the following will 
    also hold:
    The caller will guarantee that if "seq->init == mrr_ranges_array_init"
    then seq_init_param is an array of n_ranges KEY_MULTI_RANGE structures.
    This property will only be used by NDB handler until WL#2623 is done.
     
    Buffer memory management is done according to the following scenario:
    The caller allocates the buffer and provides it to the callee by filling
    the members of HANDLER_BUFFER structure.
    The callee consumes all or some fraction of the provided buffer space, and
    sets the HANDLER_BUFFER members accordingly.
    The callee may use the buffer memory until the next multi_range_read_init()
    call is made, all records have been read, or until index_end() call is
    made, whichever comes first.

  @retval 0  OK
  @retval 1  Error
*/

int
handler::multi_range_read_init(RANGE_SEQ_IF *seq_funcs, void *seq_init_param,
                               uint n_ranges, uint mode, HANDLER_BUFFER *buf)
{
  DBUG_ENTER("handler::multi_range_read_init");
  mrr_iter= seq_funcs->init(seq_init_param, n_ranges, mode);
  mrr_funcs= *seq_funcs;
  mrr_is_output_sorted= test(mode & HA_MRR_SORTED);
  mrr_have_range= FALSE;
  DBUG_RETURN(0);
}


/**
  Get next record in MRR scan

  Default MRR implementation: read the next record

  @param range_info  OUT  Undefined if HA_MRR_NO_ASSOCIATION flag is in effect
                          Otherwise, the opaque value associated with the range
                          that contains the returned record.

  @retval 0      OK
  @retval other  Error code
*/

int handler::multi_range_read_next(char **range_info)
{
  int result= HA_ERR_END_OF_FILE;
  int range_res;
  DBUG_ENTER("handler::multi_range_read_next");

  if (!mrr_have_range)
  {
    mrr_have_range= TRUE;
    goto start;
  }

  do
  {
    /* Save a call if there can be only one row in range. */
    if (mrr_cur_range.range_flag != (UNIQUE_RANGE | EQ_RANGE))
    {
      result= read_range_next();
      /* On success or non-EOF errors jump to the end. */
      if (result != HA_ERR_END_OF_FILE)
        break;
    }
    else
    {
      if (was_semi_consistent_read())
        goto scan_it_again;
    }

start:
    /* Try the next range(s) until one matches a record. */
    while (!(range_res= mrr_funcs.next(mrr_iter, &mrr_cur_range)))
    {
scan_it_again:
      result= read_range_first(mrr_cur_range.start_key.keypart_map ?
                                 &mrr_cur_range.start_key : 0,
                               mrr_cur_range.end_key.keypart_map ?
                                 &mrr_cur_range.end_key : 0,
                               test(mrr_cur_range.range_flag & EQ_RANGE),
                               mrr_is_output_sorted);
      if (result != HA_ERR_END_OF_FILE)
        break;
    }
  }
  while ((result == HA_ERR_END_OF_FILE) && !range_res);

  *range_info= mrr_cur_range.ptr;
  DBUG_PRINT("exit",("handler::multi_range_read_next result %d", result));
  DBUG_RETURN(result);
}


/****************************************************************************
 * DS-MRR implementation 
 ***************************************************************************/

/**
  DS-MRR: Initialize and start MRR scan

  Initialize and start the MRR scan. Depending on the mode parameter, this
  may use default or DS-MRR implementation.

  The DS-MRR implementation will use a second handler object (h2) for
  doing scan on the index:
  - on the first call to this function the h2 handler will be created
    and h2 will be opened using the same index as the main handler
    is set to use. The index scan on the main index will be closed
    and it will be re-opened to read records from the table using either 
    no key or the primary key. The h2 handler will be deleted when
    reset() is called (which should happen on the end of the statement).
  - when dsmrr_close() is called the index scan on h2 is closed.
  - on following calls to this function one of the following must be valid:
    a. if dsmrr_close has been called:
       the main handler (h) must be open on an index, h2 will be opened
       using this index, and the index on h will be closed and 
       h will be re-opened to read reads from the table using either
       no key or the primary key.
    b. dsmrr_close has not been called:
       h2 will already be open, the main handler h must be set up
       to read records from the table (handler->inited is RND) either
       using the primary index or using no index at all.

  @param h_arg           Table handler to be used
  @param seq_funcs       Interval sequence enumeration functions
  @param seq_init_param  Interval sequence enumeration parameter
  @param n_ranges        Number of ranges in the sequence.
  @param mode            HA_MRR_* modes to use
  @param buf             INOUT Buffer to use

  @retval 0     Ok, Scan started.
  @retval other Error
*/

int DsMrr_impl::dsmrr_init(handler *h_arg, RANGE_SEQ_IF *seq_funcs, 
                           void *seq_init_param, uint n_ranges, uint mode,
                           HANDLER_BUFFER *buf)
{
  uint elem_size;
  int retval= 0;
  DBUG_ENTER("DsMrr_impl::dsmrr_init");
  THD *thd= h_arg->table->in_use;     // current THD

  /*
    index_merge may invoke a scan on an object for which dsmrr_info[_const]
    has not been called, so set the owner handler here as well.
  */
  h= h_arg;
  if (!thd->optimizer_switch_flag(OPTIMIZER_SWITCH_MRR) ||
      mode & (HA_MRR_USE_DEFAULT_IMPL | HA_MRR_SORTED)) // DS-MRR doesn't sort
  {
    use_default_impl= TRUE;
    retval= h->handler::multi_range_read_init(seq_funcs, seq_init_param,
                                              n_ranges, mode, buf);
    DBUG_RETURN(retval);
  }

  /* 
    This assert will hit if we have pushed an index condition to the
    primary key index and then "change our mind" and use a different
    index for retrieving data with MRR. One of the following criteria
    must be true:
      1. We have not pushed an index conditon on this handler.
      2. We have pushed an index condition and this is on the currently used
         index.
      3. We have pushed an index condition but this is not for the primary key.
      4. We have pushed an index condition and this has been transferred to 
         the clone (h2) of the handler object.
  */
  DBUG_ASSERT(!h->pushed_idx_cond ||
              h->pushed_idx_cond_keyno == h->active_index ||
              h->pushed_idx_cond_keyno != table->s->primary_key ||
              (h2 && h->pushed_idx_cond_keyno == h2->active_index));

  rowids_buf= buf->buffer;

  is_mrr_assoc= !test(mode & HA_MRR_NO_ASSOCIATION);

  if (is_mrr_assoc)
    status_var_increment(table->in_use->status_var.ha_multi_range_read_init_count);
 
  rowids_buf_end= buf->buffer_end;
  elem_size= h->ref_length + (int)is_mrr_assoc * sizeof(void*);
  rowids_buf_last= rowids_buf + 
                      ((rowids_buf_end - rowids_buf)/ elem_size)*
                      elem_size;
  rowids_buf_end= rowids_buf_last;

  /*
    The DS-MRR scan uses a second handler object (h2) for doing the
    index scan. Create this by cloning the primary handler
    object. The h2 handler object is deleted when DsMrr_impl::reset()
    is called.
  */
  if (!h2)
  {
    handler *new_h2;
    /*
      ::clone() takes up a lot of stack, especially on 64 bit platforms.
      The constant 5 is an empiric result.
      @todo Is this still the case? Leave it as it is for now but could
            likely be removed?
    */
    if (check_stack_overrun(thd, 5*STACK_MIN_SIZE, (uchar*) &new_h2))
      DBUG_RETURN(1);

    if (!(new_h2= h->clone(h->table->s->normalized_path.str, thd->mem_root)))
      DBUG_RETURN(1);
    h2= new_h2; /* Ok, now can put it into h2 */
    table->prepare_for_position();
  }

  /*
    Open the index scan on h2 using the key from the primary handler.
  */
  if (h2->active_index == MAX_KEY)
  {
    DBUG_ASSERT(h->active_index != MAX_KEY);
    const uint mrr_keyno= h->active_index;

    if ((retval= h2->ha_external_lock(thd, h->m_lock_type)))
      goto error;

    if ((retval= h2->extra(HA_EXTRA_KEYREAD)))
      goto error;

    if ((retval= h2->ha_index_init(mrr_keyno, false)))
      goto error;

    // Transfer ICP from h to h2
    if (mrr_keyno == h->pushed_idx_cond_keyno)
    {
      if (h2->idx_cond_push(mrr_keyno, h->pushed_idx_cond))
      {
        retval= 1;
        goto error;
      }
    }
    else
    {
      // Cancel any potentially previously pushed index conditions
      h2->cancel_pushed_idx_cond();
    }
  }
  else
  {
    /*
      h2 has already an open index. This happens when the DS-MRR scan
      is re-started without closing it first. In this case the primary
      handler must be used for reading records from the table, ie. it
      must not be opened for doing a new range scan. In this case
      the active_index must either not be set or be the primary key.
    */
    DBUG_ASSERT(h->inited == handler::RND);
    DBUG_ASSERT(h->active_index == MAX_KEY || 
                h->active_index == table->s->primary_key);
  }

  /*
    The index scan is now transferred to h2 and we can close the open
    index scan on the primary handler.
  */
  if (h->inited == handler::INDEX)
  {
    /*
      Calling h->ha_index_end() will invoke dsmrr_close() for this object,
      which will close the index scan on h2. We need to keep it open, so 
      temporarily move h2 out of the DsMrr object.
    */
    handler *save_h2= h2;
    h2= NULL;
    retval= h->ha_index_end();
    h2= save_h2;
    if (retval)
      goto error;
  }

  /*
    Verify consistency between h and h2.
  */
  DBUG_ASSERT(h->inited != handler::INDEX);
  DBUG_ASSERT(h->active_index == MAX_KEY || 
              h->active_index == table->s->primary_key);
  DBUG_ASSERT(h2->inited == handler::INDEX);
  DBUG_ASSERT(h2->active_index != MAX_KEY);
  DBUG_ASSERT(h->m_lock_type == h2->m_lock_type);

  if ((retval= h2->handler::multi_range_read_init(seq_funcs, seq_init_param, 
                                                  n_ranges, mode, buf)))
    goto error;

  if ((retval= dsmrr_fill_buffer()))
    goto error;

  /*
    If the above call has scanned through all intervals in *seq, then
    adjust *buf to indicate that the remaining buffer space will not be used.
  */
  if (dsmrr_eof) 
    buf->end_of_used_area= rowids_buf_last;

  /*
     h->inited == INDEX may occur when 'range checked for each record' is
     used.
  */
  if ((h->inited != handler::RND) && 
      ((h->inited==handler::INDEX? h->ha_index_end(): FALSE) || 
       (h->ha_rnd_init(FALSE))))
  {
    retval= 1;
    goto error;
  }

  use_default_impl= FALSE;
  h->mrr_funcs= *seq_funcs;
  
  DBUG_RETURN(0);
error:
  h2->ha_index_or_rnd_end();
  h2->ha_external_lock(thd, F_UNLCK);
  h2->close();
  delete h2;
  h2= NULL;
  DBUG_ASSERT(retval != 0);
  DBUG_RETURN(retval);
}


void DsMrr_impl::dsmrr_close()
{
  DBUG_ENTER("DsMrr_impl::dsmrr_close");

  // If there is an open index on h2, then close it
  if (h2 && h2->active_index != MAX_KEY)
  {
    h2->ha_index_or_rnd_end();
    h2->ha_external_lock(current_thd, F_UNLCK);
  }
  use_default_impl= true;
  DBUG_VOID_RETURN;
}


void DsMrr_impl::reset()
{
  DBUG_ENTER("DsMrr_impl::reset");

  if (h2)
  {
    // Close any ongoing DS-MRR scan 
    dsmrr_close();

    // Close and delete the h2 handler
    h2->close();
    delete h2;
    h2= NULL;
  }
  DBUG_VOID_RETURN;
}


static int rowid_cmp(void *h, uchar *a, uchar *b)
{
  return ((handler*)h)->cmp_ref(a, b);
}


/**
  DS-MRR: Fill the buffer with rowids and sort it by rowid

  {This is an internal function of DiskSweep MRR implementation}
  Scan the MRR ranges and collect ROWIDs (or {ROWID, range_id} pairs) into 
  buffer. When the buffer is full or scan is completed, sort the buffer by 
  rowid and return.
  
  The function assumes that rowids buffer is empty when it is invoked. 
  
  @param h  Table handler

  @retval 0      OK, the next portion of rowids is in the buffer,
                 properly ordered
  @retval other  Error
*/

int DsMrr_impl::dsmrr_fill_buffer()
{
  char *range_info;
  int res= 0;
  DBUG_ENTER("DsMrr_impl::dsmrr_fill_buffer");
  DBUG_ASSERT(rowids_buf < rowids_buf_end);

  rowids_buf_cur= rowids_buf;
  while ((rowids_buf_cur < rowids_buf_end) && 
         !(res= h2->handler::multi_range_read_next(&range_info)))
  {
    KEY_MULTI_RANGE *curr_range= &h2->handler::mrr_cur_range;
    if (h2->mrr_funcs.skip_index_tuple &&
        h2->mrr_funcs.skip_index_tuple(h2->mrr_iter, curr_range->ptr))
      continue;
    
    /* Put rowid, or {rowid, range_id} pair into the buffer */
    h2->position(table->record[0]);
    memcpy(rowids_buf_cur, h2->ref, h2->ref_length);
    rowids_buf_cur += h2->ref_length;

    if (is_mrr_assoc)
    {
      memcpy(rowids_buf_cur, &range_info, sizeof(void*));
      rowids_buf_cur += sizeof(void*);
    }
  }

  if (res && res != HA_ERR_END_OF_FILE)
    DBUG_RETURN(res); 
  dsmrr_eof= test(res == HA_ERR_END_OF_FILE);

  /* Sort the buffer contents by rowid */
  uint elem_size= h->ref_length + (int)is_mrr_assoc * sizeof(void*);
  uint n_rowids= (rowids_buf_cur - rowids_buf) / elem_size;
  
  my_qsort2(rowids_buf, n_rowids, elem_size, (qsort2_cmp)rowid_cmp,
            (void*)h);
  rowids_buf_last= rowids_buf_cur;
  rowids_buf_cur=  rowids_buf;
  DBUG_RETURN(0);
}


/*
  DS-MRR implementation: multi_range_read_next() function
*/

int DsMrr_impl::dsmrr_next(char **range_info)
{
  int res;
  uchar *cur_range_info= 0;
  uchar *rowid;

  if (use_default_impl)
    return h->handler::multi_range_read_next(range_info);
  
  do
  {
    if (rowids_buf_cur == rowids_buf_last)
    {
      if (dsmrr_eof)
      {
        res= HA_ERR_END_OF_FILE;
        goto end;
      }

      res= dsmrr_fill_buffer();
      if (res)
        goto end;
    }
   
    /* return eof if there are no rowids in the buffer after re-fill attempt */
    if (rowids_buf_cur == rowids_buf_last)
    {
      res= HA_ERR_END_OF_FILE;
      goto end;
    }
    rowid= rowids_buf_cur;

    if (is_mrr_assoc)
      memcpy(&cur_range_info, rowids_buf_cur + h->ref_length, sizeof(uchar*));

    rowids_buf_cur += h->ref_length + sizeof(void*) * test(is_mrr_assoc);
    if (h2->mrr_funcs.skip_record &&
	h2->mrr_funcs.skip_record(h2->mrr_iter, (char *) cur_range_info, rowid))
      continue;
    res= h->rnd_pos(table->record[0], rowid);
    break;
  } while (true);
 
  if (is_mrr_assoc)
  {
    memcpy(range_info, rowid + h->ref_length, sizeof(void*));
  }
end:
  return res;
}


/*
  DS-MRR implementation: multi_range_read_info() function
*/
ha_rows DsMrr_impl::dsmrr_info(uint keyno, uint n_ranges, uint rows,
                               uint *bufsz, uint *flags, Cost_estimate *cost)
{  
  ha_rows res;
  uint def_flags= *flags;
  uint def_bufsz= *bufsz;

  /* Get cost/flags/mem_usage of default MRR implementation */
  res= h->handler::multi_range_read_info(keyno, n_ranges, rows, &def_bufsz,
                                         &def_flags, cost);
  DBUG_ASSERT(!res);

  if ((*flags & HA_MRR_USE_DEFAULT_IMPL) || 
      choose_mrr_impl(keyno, rows, flags, bufsz, cost))
  {
    /* Default implementation is choosen */
    DBUG_PRINT("info", ("Default MRR implementation choosen"));
    *flags= def_flags;
    *bufsz= def_bufsz;
    DBUG_ASSERT(*flags & HA_MRR_USE_DEFAULT_IMPL);
  }
  else
  {
    /* *flags and *bufsz were set by choose_mrr_impl */
    DBUG_PRINT("info", ("DS-MRR implementation choosen"));
  }
  return 0;
}


/*
  DS-MRR Implementation: multi_range_read_info_const() function
*/

ha_rows DsMrr_impl::dsmrr_info_const(uint keyno, RANGE_SEQ_IF *seq,
                                 void *seq_init_param, uint n_ranges, 
                                 uint *bufsz, uint *flags, Cost_estimate *cost)
{
  ha_rows rows;
  uint def_flags= *flags;
  uint def_bufsz= *bufsz;
  /* Get cost/flags/mem_usage of default MRR implementation */
  rows= h->handler::multi_range_read_info_const(keyno, seq, seq_init_param,
                                                n_ranges, &def_bufsz, 
                                                &def_flags, cost);
  if (rows == HA_POS_ERROR)
  {
    /* Default implementation can't perform MRR scan => we can't either */
    return rows;
  }

  /*
    If HA_MRR_USE_DEFAULT_IMPL has been passed to us, that is an order to
    use the default MRR implementation (we need it for UPDATE/DELETE).
    Otherwise, make a choice based on cost and mrr* flags of
    @@optimizer_switch.
  */
  if ((*flags & HA_MRR_USE_DEFAULT_IMPL) ||
      choose_mrr_impl(keyno, rows, flags, bufsz, cost))
  {
    DBUG_PRINT("info", ("Default MRR implementation choosen"));
    *flags= def_flags;
    *bufsz= def_bufsz;
    DBUG_ASSERT(*flags & HA_MRR_USE_DEFAULT_IMPL);
  }
  else
  {
    /* *flags and *bufsz were set by choose_mrr_impl */
    DBUG_PRINT("info", ("DS-MRR implementation choosen"));
  }
  return rows;
}


/**
  DS-MRR Internals: Choose between Default MRR implementation and DS-MRR

  Make the choice between using Default MRR implementation and DS-MRR.
  This function contains common functionality factored out of dsmrr_info()
  and dsmrr_info_const(). The function assumes that the default MRR
  implementation's applicability requirements are satisfied.

  @param keyno       Index number
  @param rows        E(full rows to be retrieved)
  @param flags  IN   MRR flags provided by the MRR user
                OUT  If DS-MRR is choosen, flags of DS-MRR implementation
                     else the value is not modified
  @param bufsz  IN   If DS-MRR is choosen, buffer use of DS-MRR implementation
                     else the value is not modified
  @param cost   IN   Cost of default MRR implementation
                OUT  If DS-MRR is choosen, cost of DS-MRR scan
                     else the value is not modified

  @retval TRUE   Default MRR implementation should be used
  @retval FALSE  DS-MRR implementation should be used
*/

bool DsMrr_impl::choose_mrr_impl(uint keyno, ha_rows rows, uint *flags,
                                 uint *bufsz, Cost_estimate *cost)
{
  bool res;
  THD *thd= current_thd;
  if (!thd->optimizer_switch_flag(OPTIMIZER_SWITCH_MRR) ||
      *flags & (HA_MRR_INDEX_ONLY | HA_MRR_SORTED) || // Unsupported by DS-MRR
      (keyno == table->s->primary_key && h->primary_key_is_clustered()) ||
       key_uses_partial_cols(table, keyno))
  {
    /* Use the default implementation, don't modify args: See comments  */
    return TRUE;
  }

  /*
    If @@optimizer_switch has "mrr_cost_based" on, we should avoid
    using DS-MRR for queries where it is likely that the records are
    stored in memory. Since there is currently no way to determine
    this, we use a heuristic:
    a) if the storage engine has a memory buffer, DS-MRR is only
       considered if the table size is bigger than the buffer.
    b) if the storage engine does not have a memory buffer, DS-MRR is
       only considered if the table size is bigger than 100MB.
    c) Since there is an initial setup cost of DS-MRR, so it is only
       considered if at least 50 records will be read.
  */
  if (thd->optimizer_switch_flag(OPTIMIZER_SWITCH_MRR_COST_BASED))
  {
    /*
      If the storage engine has a database buffer we use this as the
      minimum size the table should have before considering DS-MRR.
    */ 
    longlong min_file_size= table->file->get_memory_buffer_size();
    if (min_file_size == -1)
    {
      // No estimate for database buffer
      min_file_size= 100 * 1024 * 1024;    // 100 MB
    }

    if (table->file->stats.data_file_length < 
        static_cast<ulonglong>(min_file_size) ||
        rows <= 50)
      return true;                 // Use the default implementation 
  }

  Cost_estimate dsmrr_cost;
  if (get_disk_sweep_mrr_cost(keyno, rows, *flags, bufsz, &dsmrr_cost))
    return TRUE;
  
  bool force_dsmrr;
  /* 
    If @@optimizer_switch has "mrr" on and "mrr_cost_based" off, then set cost
    of DS-MRR to be minimum of DS-MRR and Default implementations cost. This
    allows one to force use of DS-MRR whenever it is applicable without
    affecting other cost-based choices.
  */
  if ((force_dsmrr=
       (thd->optimizer_switch_flag(OPTIMIZER_SWITCH_MRR) &&
        !thd->optimizer_switch_flag(OPTIMIZER_SWITCH_MRR_COST_BASED))) &&
      dsmrr_cost.total_cost() > cost->total_cost())
    dsmrr_cost= *cost;

  if (force_dsmrr || (dsmrr_cost.total_cost() <= cost->total_cost()))
  {
    *flags &= ~HA_MRR_USE_DEFAULT_IMPL;  /* Use the DS-MRR implementation */
    *flags &= ~HA_MRR_SUPPORT_SORTED;    /* We can't provide ordered output */
    *cost= dsmrr_cost;
    res= FALSE;
  }
  else
  {
    /* Use the default MRR implementation */
    res= TRUE;
  }
  return res;
}


static void get_sort_and_sweep_cost(TABLE *table, ha_rows nrows, 
                                    Cost_estimate *cost);


/**
  Get cost of DS-MRR scan

  @param keynr              Index to be used
  @param rows               E(Number of rows to be scanned)
  @param flags              Scan parameters (HA_MRR_* flags)
  @param buffer_size INOUT  Buffer size
  @param cost        OUT    The cost

  @retval FALSE  OK
  @retval TRUE   Error, DS-MRR cannot be used (the buffer is too small
                 for even 1 rowid)
*/

bool DsMrr_impl::get_disk_sweep_mrr_cost(uint keynr, ha_rows rows, uint flags,
                                         uint *buffer_size, 
                                         Cost_estimate *cost)
{
  ha_rows rows_in_last_step;
  uint n_full_steps;
  double index_read_cost;

  const uint elem_size= h->ref_length + 
                        sizeof(void*) * (!test(flags & HA_MRR_NO_ASSOCIATION));
  const ha_rows max_buff_entries= *buffer_size / elem_size;

  if (!max_buff_entries)
    return TRUE; /* Buffer has not enough space for even 1 rowid */

  /* Number of iterations we'll make with full buffer */
  n_full_steps= (uint)floor(rows2double(rows) / max_buff_entries);

  /*
    Get numbers of rows we'll be processing in last iteration, with
    non-full buffer
  */
  rows_in_last_step= rows % max_buff_entries;
  
  DBUG_ASSERT(cost->is_zero());

  if (n_full_steps)
  {
    get_sort_and_sweep_cost(table, max_buff_entries, cost);
    cost->multiply(n_full_steps);
  }
  else
  {
    /* 
      Adjust buffer size since only parts of the buffer will be used:
      1. Adjust record estimate for the last scan to reduce likelyhood
         of needing more than one scan by adding 20 percent to the
         record estimate and by ensuring this is at least 100 records.
      2. If the estimated needed buffer size is lower than suggested by 
         the caller then set it to the estimated buffer size.
    */
    const ha_rows keys_in_buffer=
      max<ha_rows>(static_cast<ha_rows>(1.2 * rows_in_last_step), 100);
    *buffer_size= min<ulong>(*buffer_size,
                             static_cast<ulong>(keys_in_buffer) * elem_size);
  }

  Cost_estimate last_step_cost;
  get_sort_and_sweep_cost(table, rows_in_last_step, &last_step_cost);
  (*cost)+= last_step_cost;

  /*
    Cost of memory is not included in the total_cost() function and
    thus will not be considered when comparing costs. Still, we
    record it in the cost estimate object for future use.
  */
  cost->add_mem(*buffer_size);

  /* Total cost of all index accesses */
  index_read_cost= h->index_only_read_time(keynr, rows);
  cost->add_io(index_read_cost * Cost_estimate::IO_BLOCK_READ_COST());

  /*
    Add CPU cost for processing records (see
    @handler::multi_range_read_info_const()).
  */
  cost->add_cpu(rows * ROW_EVALUATE_COST);
  return FALSE;
}


/* 
  Get cost of one sort-and-sweep step

  SYNOPSIS
    get_sort_and_sweep_cost()
      table       Table being accessed
      nrows       Number of rows to be sorted and retrieved
      cost   OUT  The cost

  DESCRIPTION
    Get cost of these operations:
     - sort an array of #nrows ROWIDs using qsort
     - read #nrows records from table in a sweep.
*/

static 
void get_sort_and_sweep_cost(TABLE *table, ha_rows nrows, Cost_estimate *cost)
{
  DBUG_ASSERT(cost->is_zero());
  if (nrows)
  {
    get_sweep_read_cost(table, nrows, FALSE, cost);

    /* 
      Constant for the cost of doing one key compare operation in the
      sort operation. We should have used the existing
      ROWID_COMPARE_COST constant here but this would make the cost
      estimate of sorting very high for queries accessing many
      records. Until this constant is adjusted we introduce a constant
      that is more realistic. @todo: Replace this with
      ROWID_COMPARE_COST when this have been given a realistic value.
    */
    const double ROWID_COMPARE_SORT_COST = 0.01;

    /* Add cost of qsort call: n * log2(n) * cost(rowid_comparison) */
    const double cpu_sort= nrows * log2(nrows) * ROWID_COMPARE_SORT_COST;
    cost->add_cpu(cpu_sort);
  }
}


/**
  Get cost of reading nrows table records in a "disk sweep"

  A disk sweep read is a sequence of handler->rnd_pos(rowid) calls that made
  for an ordered sequence of rowids.

  We assume hard disk IO. The read is performed as follows:

   1. The disk head is moved to the needed cylinder
   2. The controller waits for the plate to rotate
   3. The data is transferred

  Time to do #3 is insignificant compared to #2+#1.

  Time to move the disk head is proportional to head travel distance.

  Time to wait for the plate to rotate depends on whether the disk head
  was moved or not. 

  If disk head wasn't moved, the wait time is proportional to distance
  between the previous block and the block we're reading.

  If the head was moved, we don't know how much we'll need to wait for the
  plate to rotate. We assume the wait time to be a variate with a mean of
  0.5 of full rotation time.

  Our cost units are "random disk seeks". The cost of random disk seek is
  actually not a constant, it depends one range of cylinders we're going
  to access. We make it constant by introducing a fuzzy concept of "typical 
  datafile length" (it's fuzzy as it's hard to tell whether it should
  include index file, temp.tables etc). Then random seek cost is:

    1 = half_rotation_cost + move_cost * 1/3 * typical_data_file_length

  We define half_rotation_cost as DISK_SEEK_BASE_COST=0.9.

  @param table             Table to be accessed
  @param nrows             Number of rows to retrieve
  @param interrupted       TRUE <=> Assume that the disk sweep will be
                           interrupted by other disk IO. FALSE - otherwise.
  @param cost         OUT  The cost.
*/

void get_sweep_read_cost(TABLE *table, ha_rows nrows, bool interrupted, 
                         Cost_estimate *cost)
{
  DBUG_ENTER("get_sweep_read_cost");

  DBUG_ASSERT(cost->is_zero());
  if(nrows > 0)
  {
    double n_blocks=
      ceil(ulonglong2double(table->file->stats.data_file_length) / IO_SIZE);
    if (n_blocks < 1.0)                         // When data_file_length is 0
      n_blocks= 1.0;
    double busy_blocks=
      n_blocks * (1.0 - pow(1.0 - 1.0/n_blocks, rows2double(nrows)));
    if (busy_blocks < 1.0)
      busy_blocks= 1.0;

    DBUG_PRINT("info",("sweep: nblocks=%g, busy_blocks=%g", n_blocks,
                       busy_blocks));
    if (interrupted)
      cost->add_io(busy_blocks * Cost_estimate::IO_BLOCK_READ_COST());
    else
      /* Assume reading is done in one 'sweep' */
      cost->add_io(busy_blocks * 
                   (DISK_SEEK_BASE_COST +
                    DISK_SEEK_PROP_COST * n_blocks / busy_blocks));
  }
  DBUG_PRINT("info",("returning cost=%g", cost->total_cost()));
  DBUG_VOID_RETURN;
}


/****************************************************************************
 * DS-MRR implementation ends
 ***************************************************************************/

/** @brief
  Read first row between two ranges.
  Store ranges for future calls to read_range_next.

  @param start_key		Start key. Is 0 if no min range
  @param end_key		End key.  Is 0 if no max range
  @param eq_range_arg	        Set to 1 if start_key == end_key
  @param sorted		Set to 1 if result should be sorted per key

  @note
    Record is read into table->record[0]

  @retval
    0			Found row
  @retval
    HA_ERR_END_OF_FILE	No rows in range
  @retval
    \#			Error code
*/
int handler::read_range_first(const key_range *start_key,
			      const key_range *end_key,
			      bool eq_range_arg,
                              bool sorted /* ignored */)
{
  int result;
  DBUG_ENTER("handler::read_range_first");

  eq_range= eq_range_arg;
  set_end_range(end_key, RANGE_SCAN_ASC);

  range_key_part= table->key_info[active_index].key_part;

  if (!start_key)			// Read first record
    result= ha_index_first(table->record[0]);
  else
    result= ha_index_read_map(table->record[0],
                              start_key->key,
                              start_key->keypart_map,
                              start_key->flag);
  if (result)
    DBUG_RETURN((result == HA_ERR_KEY_NOT_FOUND) 
		? HA_ERR_END_OF_FILE
		: result);

  if (compare_key(end_range) <= 0)
  {
    DBUG_RETURN(0);
  }
  else
  {
    /*
      The last read row does not fall in the range. So request
      storage engine to release row lock if possible.
    */
    unlock_row();
    DBUG_RETURN(HA_ERR_END_OF_FILE);
  }
}


/** @brief
  Read next row between two endpoints.

  @note
    Record is read into table->record[0]

  @retval
    0			Found row
  @retval
    HA_ERR_END_OF_FILE	No rows in range
  @retval
    \#			Error code
*/
int handler::read_range_next()
{
  int result;
  DBUG_ENTER("handler::read_range_next");

  if (eq_range)
  {
    /* We trust that index_next_same always gives a row in range */
    DBUG_RETURN(ha_index_next_same(table->record[0],
                                   end_range->key,
                                   end_range->length));
  }
  result= ha_index_next(table->record[0]);
  if (result)
    DBUG_RETURN(result);

  if (compare_key(end_range) <= 0)
  {
    DBUG_RETURN(0);
  }
  else
  {
    /*
      The last read row does not fall in the range. So request
      storage engine to release row lock if possible.
    */
    unlock_row();
    DBUG_RETURN(HA_ERR_END_OF_FILE);
  }
}


void handler::set_end_range(const key_range* range,
                            enum_range_scan_direction direction)
{
  if (range)
  {
    save_end_range= *range;
    end_range= &save_end_range;
    range_key_part= table->key_info[active_index].key_part;
    key_compare_result_on_equal= ((range->flag == HA_READ_BEFORE_KEY) ? 1 :
                                  (range->flag == HA_READ_AFTER_KEY) ? -1 : 0);
  }
  else
    end_range= NULL;

  range_scan_direction= direction;
}


/**
  Compare if found key (in row) is over max-value.

  @param range		range to compare to row. May be 0 for no range

  @seealso
    key.cc::key_cmp()

  @return
    The return value is SIGN(key_in_row - range_key):

    - 0   : Key is equal to range or 'range' == 0 (no range)
    - -1  : Key is less than range
    - 1   : Key is larger than range
*/
int handler::compare_key(key_range *range)
{
  int cmp;
  if (!range || in_range_check_pushed_down)
    return 0;					// No max range
  cmp= key_cmp(range_key_part, range->key, range->length);
  if (!cmp)
    cmp= key_compare_result_on_equal;
  return cmp;
}


/*
  Compare if a found key (in row) is within the range.

  This function is similar to compare_key() but checks the range scan
  direction to determine if this is a descending scan. This function
  is used by the index condition pushdown implementation to determine
  if the read record is within the range scan.

  @param range Range to compare to row. May be NULL for no range.

  @seealso
    handler::compare_key()

  @return Returns whether the key is within the range

    - 0   : Key is equal to range or 'range' == 0 (no range)
    - -1  : Key is within the current range
    - 1   : Key is outside the current range
*/

int handler::compare_key_icp(const key_range *range) const
{
  int cmp;
  if (!range)
    return 0;					// no max range
  cmp= key_cmp(range_key_part, range->key, range->length);
  if (!cmp)
    cmp= key_compare_result_on_equal;
  if (range_scan_direction == RANGE_SCAN_DESC)
    cmp= -cmp;
  return cmp;
}

int handler::index_read_idx_map(uchar * buf, uint index, const uchar * key,
                                key_part_map keypart_map,
                                enum ha_rkey_function find_flag)
{
  int error, error1;
  error= index_init(index, 0);
  if (!error)
  {
    error= index_read_map(buf, key, keypart_map, find_flag);
    error1= index_end();
  }
  return error ?  error : error1;
}


/**
  Returns a list of all known extensions.

    No mutexes, worst case race is a minor surplus memory allocation
    We have to recreate the extension map if mysqld is restarted (for example
    within libmysqld)

  @retval
    pointer		pointer to TYPELIB structure
*/
static my_bool exts_handlerton(THD *unused, plugin_ref plugin,
                               void *arg)
{
  List<char> *found_exts= (List<char> *) arg;
  handlerton *hton= plugin_data(plugin, handlerton *);
  handler *file;
  if (hton->state == SHOW_OPTION_YES && hton->create &&
      (file= hton->create(hton, (TABLE_SHARE*) 0, current_thd->mem_root)))
  {
    List_iterator_fast<char> it(*found_exts);
    const char **ext, *old_ext;

    for (ext= file->bas_ext(); *ext; ext++)
    {
      while ((old_ext= it++))
      {
        if (!strcmp(old_ext, *ext))
	  break;
      }
      if (!old_ext)
        found_exts->push_back((char *) *ext);

      it.rewind();
    }
    delete file;
  }
  return FALSE;
}

TYPELIB* ha_known_exts()
{
  TYPELIB *known_extensions = (TYPELIB*) sql_alloc(sizeof(TYPELIB));
  known_extensions->name= "known_exts";
  known_extensions->type_lengths= NULL;
  
  List<char> found_exts;
  const char **ext, *old_ext;

  found_exts.push_back((char*) TRG_EXT);
  found_exts.push_back((char*) TRN_EXT);

  plugin_foreach(NULL, exts_handlerton,
                 MYSQL_STORAGE_ENGINE_PLUGIN, &found_exts);

  size_t arr_length= sizeof(char *)* (found_exts.elements+1);
  ext= (const char **) sql_alloc(arr_length);

  DBUG_ASSERT(NULL != ext);
  known_extensions->count= found_exts.elements;
  known_extensions->type_names= ext;

  List_iterator_fast<char> it(found_exts);
  while ((old_ext= it++))
    *ext++= old_ext;
  *ext= NULL;
  return known_extensions;
}


static bool stat_print(THD *thd, const char *type, uint type_len,
                       const char *file, uint file_len,
                       const char *status, uint status_len)
{
  Protocol *protocol= thd->protocol;
  protocol->prepare_for_resend();
  protocol->store(type, type_len, system_charset_info);
  protocol->store(file, file_len, system_charset_info);
  protocol->store(status, status_len, system_charset_info);
  if (protocol->write())
    return TRUE;
  return FALSE;
}


static my_bool showstat_handlerton(THD *thd, plugin_ref plugin,
                                   void *arg)
{
  enum ha_stat_type stat= *(enum ha_stat_type *) arg;
  handlerton *hton= plugin_data(plugin, handlerton *);
  if (hton->state == SHOW_OPTION_YES && hton->show_status &&
      hton->show_status(hton, thd, stat_print, stat))
    return TRUE;
  return FALSE;
}

bool ha_show_status(THD *thd, handlerton *db_type, enum ha_stat_type stat)
{
  List<Item> field_list;
  Protocol *protocol= thd->protocol;
  bool result;

  field_list.push_back(new Item_empty_string("Type",10));
  field_list.push_back(new Item_empty_string("Name",FN_REFLEN));
  field_list.push_back(new Item_empty_string("Status",10));

  if (protocol->send_result_set_metadata(&field_list,
                            Protocol::SEND_NUM_ROWS | Protocol::SEND_EOF))
    return TRUE;

  if (db_type == NULL)
  {
    result= plugin_foreach(thd, showstat_handlerton,
                           MYSQL_STORAGE_ENGINE_PLUGIN, &stat);
  }
  else
  {
    if (db_type->state != SHOW_OPTION_YES)
    {
      const LEX_STRING *name=&hton2plugin[db_type->slot]->name;
      result= stat_print(thd, name->str, name->length,
                         "", 0, "DISABLED", 8) ? 1 : 0;
    }
    else
      result= db_type->show_status &&
              db_type->show_status(db_type, thd, stat_print, stat) ? 1 : 0;
  }

  if (!result)
    my_eof(thd);
  return result;
}

static my_bool flush_changed_page_bitmaps_handlerton(THD *unused1,
                                                     plugin_ref plugin,
                                                     void *unused2)
{
  handlerton *hton= plugin_data(plugin, handlerton *);

  if (hton->flush_changed_page_bitmaps == NULL)
    return FALSE;

  return hton->flush_changed_page_bitmaps();
}

bool ha_flush_changed_page_bitmaps()
{
  return plugin_foreach(NULL, flush_changed_page_bitmaps_handlerton,
                        MYSQL_STORAGE_ENGINE_PLUGIN, NULL);
}

static my_bool purge_changed_page_bitmaps_handlerton(THD *unused1,
                                                     plugin_ref plugin,
                                                     void *lsn)
{
  handlerton *hton= plugin_data(plugin, handlerton *);

  if (hton->purge_changed_page_bitmaps == NULL)
    return FALSE;

  return hton->purge_changed_page_bitmaps(*(ulonglong *)lsn);
}

bool ha_purge_changed_page_bitmaps(ulonglong lsn)
{
  return plugin_foreach(NULL, purge_changed_page_bitmaps_handlerton,
                        MYSQL_STORAGE_ENGINE_PLUGIN, &lsn);
}

static my_bool purge_archive_logs_handlerton(THD *thd, plugin_ref plugin,
                                             void *arg)
{
  ulong before_timestamp= *(ulong*) arg;
  handlerton *hton= plugin_data(plugin, handlerton *);

  if (hton->purge_archive_logs == NULL)
    return FALSE;

  return hton->purge_archive_logs(hton, before_timestamp, NULL);
}

bool ha_purge_archive_logs(THD *thd, handlerton *db_type, void* args)
{
  if (db_type == NULL)
    return plugin_foreach(thd, purge_archive_logs_handlerton,
                           MYSQL_STORAGE_ENGINE_PLUGIN, args);

  return false;
}

static my_bool purge_archive_logs_to_handlerton(THD *thd, plugin_ref plugin,
                                                void *arg)
{
  const char* to_filename= (const char*) arg;
  handlerton *hton= plugin_data(plugin, handlerton *);

  if (hton->purge_archive_logs == NULL)
    return FALSE;

  return hton->purge_archive_logs(hton, 0, to_filename);
}

bool ha_purge_archive_logs_to(THD *thd, handlerton *db_type, void* args)
{
  if (db_type == NULL)
    return plugin_foreach(thd, purge_archive_logs_to_handlerton,
                           MYSQL_STORAGE_ENGINE_PLUGIN, args);

  return false;
}

/*
  Function to check if the conditions for row-based binlogging is
  correct for the table.

  A row in the given table should be replicated if:
  - Row-based replication is enabled in the current thread
  - The binlog is enabled
  - It is not a temporary table
  - The binary log is open
  - The database the table resides in shall be binlogged (binlog_*_db rules)
  - table is not mysql.event
*/

static bool check_table_binlog_row_based(THD *thd, TABLE *table)
{
  if (table->s->cached_row_logging_check == -1)
  {
    int const check(table->s->tmp_table == NO_TMP_TABLE &&
                    ! table->no_replicate &&
                    binlog_filter->db_ok(table->s->db.str));
    table->s->cached_row_logging_check= check;
  }

  DBUG_ASSERT(table->s->cached_row_logging_check == 0 ||
              table->s->cached_row_logging_check == 1);

  return (thd->is_current_stmt_binlog_format_row() &&
          table->s->cached_row_logging_check &&
          (thd->variables.option_bits & OPTION_BIN_LOG) &&
          mysql_bin_log.is_open());
}


/** @brief
   Write table maps for all (manually or automatically) locked tables
   to the binary log.

   SYNOPSIS
     write_locked_table_maps()
       thd     Pointer to THD structure

   DESCRIPTION
       This function will generate and write table maps for all tables
       that are locked by the thread 'thd'.

   RETURN VALUE
       0   All OK
       1   Failed to write all table maps

   SEE ALSO
       THD::lock
*/

static int write_locked_table_maps(THD *thd)
{
  DBUG_ENTER("write_locked_table_maps");
  DBUG_PRINT("enter", ("thd: 0x%lx  thd->lock: 0x%lx "
                       "thd->extra_lock: 0x%lx",
                       (long) thd, (long) thd->lock, (long) thd->extra_lock));

  DBUG_PRINT("debug", ("get_binlog_table_maps(): %d", thd->get_binlog_table_maps()));

  if (thd->get_binlog_table_maps() == 0)
  {
    MYSQL_LOCK *locks[2];
    locks[0]= thd->extra_lock;
    locks[1]= thd->lock;
    for (uint i= 0 ; i < sizeof(locks)/sizeof(*locks) ; ++i )
    {
      MYSQL_LOCK const *const lock= locks[i];
      if (lock == NULL)
        continue;

      bool need_binlog_rows_query= thd->variables.binlog_rows_query_log_events;
      TABLE **const end_ptr= lock->table + lock->table_count;
      for (TABLE **table_ptr= lock->table ; 
           table_ptr != end_ptr ;
           ++table_ptr)
      {
        TABLE *const table= *table_ptr;
        DBUG_PRINT("info", ("Checking table %s", table->s->table_name.str));
        if (table->current_lock == F_WRLCK &&
            check_table_binlog_row_based(thd, table))
        {
          /*
            We need to have a transactional behavior for SQLCOM_CREATE_TABLE
            (e.g. CREATE TABLE... SELECT * FROM TABLE) in order to keep a
            compatible behavior with the STMT based replication even when
            the table is not transactional. In other words, if the operation
            fails while executing the insert phase nothing is written to the
            binlog.

            Note that at this point, we check the type of a set of tables to
            create the table map events. In the function binlog_log_row(),
            which calls the current function, we check the type of the table
            of the current row.
          */
          bool const has_trans= thd->lex->sql_command == SQLCOM_CREATE_TABLE ||
                                table->file->has_transactions();
          int const error= thd->binlog_write_table_map(table, has_trans,
                                                       need_binlog_rows_query);
          /* Binlog Rows_query log event once for one statement which updates
             two or more tables.*/
          if (need_binlog_rows_query)
            need_binlog_rows_query= FALSE;
          /*
            If an error occurs, it is the responsibility of the caller to
            roll back the transaction.
          */
          if (unlikely(error))
            DBUG_RETURN(1);
        }
      }
    }
  }
  DBUG_RETURN(0);
}


typedef bool Log_func(THD*, TABLE*, bool,
                      const uchar*, const uchar*);

int binlog_log_row(TABLE* table,
                          const uchar *before_record,
                          const uchar *after_record,
                          Log_func *log_func)
{
  bool error= 0;
  THD *const thd= table->in_use;

  if (check_table_binlog_row_based(thd, table))
  {
    DBUG_DUMP("read_set 10", (uchar*) table->read_set->bitmap,
              (table->s->fields + 7) / 8);

    /*
      If there are no table maps written to the binary log, this is
      the first row handled in this statement. In that case, we need
      to write table maps for all locked tables to the binary log.
    */
    if (likely(!(error= write_locked_table_maps(thd))))
    {
      /*
        We need to have a transactional behavior for SQLCOM_CREATE_TABLE
        (i.e. CREATE TABLE... SELECT * FROM TABLE) in order to keep a
        compatible behavior with the STMT based replication even when
        the table is not transactional. In other words, if the operation
        fails while executing the insert phase nothing is written to the
        binlog.
      */
      bool const has_trans= thd->lex->sql_command == SQLCOM_CREATE_TABLE ||
                           table->file->has_transactions();
      error=
        (*log_func)(thd, table, has_trans, before_record, after_record);
    }
  }
  return error ? HA_ERR_RBR_LOGGING_FAILED : 0;
}

int handler::ha_external_lock(THD *thd, int lock_type)
{
  int error;
  DBUG_ENTER("handler::ha_external_lock");
  /*
    Whether this is lock or unlock, this should be true, and is to verify that
    if get_auto_increment() was called (thus may have reserved intervals or
    taken a table lock), ha_release_auto_increment() was too.
  */
  DBUG_ASSERT(next_insert_id == 0);
  /* Consecutive calls for lock without unlocking in between is not allowed */
  DBUG_ASSERT(table_share->tmp_table != NO_TMP_TABLE ||
              ((lock_type != F_UNLCK && m_lock_type == F_UNLCK) ||
               lock_type == F_UNLCK));
  /* SQL HANDLER call locks/unlock while scanning (RND/INDEX). */
  DBUG_ASSERT(inited == NONE || table->open_by_handler);

  if (MYSQL_HANDLER_RDLOCK_START_ENABLED() ||
      MYSQL_HANDLER_WRLOCK_START_ENABLED() ||
      MYSQL_HANDLER_UNLOCK_START_ENABLED())
  {
    if (lock_type == F_RDLCK)
    {
      MYSQL_HANDLER_RDLOCK_START(table_share->db.str,
                                 table_share->table_name.str);
    }
    else if (lock_type == F_WRLCK)
    {
      MYSQL_HANDLER_WRLOCK_START(table_share->db.str,
                                 table_share->table_name.str);
    }
    else if (lock_type == F_UNLCK)
    {
      MYSQL_HANDLER_UNLOCK_START(table_share->db.str,
                                 table_share->table_name.str);
    }
  }

  ha_statistic_increment(&SSV::ha_external_lock_count);

  MYSQL_TABLE_LOCK_WAIT(m_psi, PSI_TABLE_EXTERNAL_LOCK, lock_type,
    { error= external_lock(thd, lock_type); })

  /*
    We cache the table flags if the locking succeeded. Otherwise, we
    keep them as they were when they were fetched in ha_open().
  */

  if (error == 0)
  {
    /*
      The lock type is needed by MRR when creating a clone of this handler
      object.
    */
    m_lock_type= lock_type;
    cached_table_flags= table_flags();
  }

  if (MYSQL_HANDLER_RDLOCK_DONE_ENABLED() ||
      MYSQL_HANDLER_WRLOCK_DONE_ENABLED() ||
      MYSQL_HANDLER_UNLOCK_DONE_ENABLED())
  {
    if (lock_type == F_RDLCK)
    {
      MYSQL_HANDLER_RDLOCK_DONE(error);
    }
    else if (lock_type == F_WRLCK)
    {
      MYSQL_HANDLER_WRLOCK_DONE(error);
    }
    else if (lock_type == F_UNLCK)
    {
      MYSQL_HANDLER_UNLOCK_DONE(error);
    }
  }
  DBUG_RETURN(error);
}


/** @brief
  Check handler usage and reset state of file to after 'open'

  @note can be called regardless of it is locked or not.
*/
int handler::ha_reset()
{
  DBUG_ENTER("handler::ha_reset");
  /* Check that we have called all proper deallocation functions */
  DBUG_ASSERT((uchar*) table->def_read_set.bitmap +
              table->s->column_bitmap_size ==
              (uchar*) table->def_write_set.bitmap);
  DBUG_ASSERT(bitmap_is_set_all(&table->s->all_set));
  DBUG_ASSERT(table->key_read == 0);
  /* ensure that ha_index_end / ha_rnd_end has been called */
  DBUG_ASSERT(inited == NONE);
  /* Free cache used by filesort */
  free_io_cache(table);
  /* reset the bitmaps to point to defaults */
  table->default_column_bitmaps();
  /* Reset information about pushed engine conditions */
  pushed_cond= NULL;
  /* Reset information about pushed index conditions */
  cancel_pushed_idx_cond();

  const int retval= reset();
  DBUG_RETURN(retval);
}


int handler::ha_write_row(uchar *buf)
{
  int error;
  Log_func *log_func= Write_rows_log_event::binlog_row_logging_function;
  DBUG_ASSERT(table_share->tmp_table != NO_TMP_TABLE ||
              m_lock_type == F_WRLCK);

  DBUG_ENTER("handler::ha_write_row");
  DEBUG_SYNC(ha_thd(), "start_ha_write_row");
  DBUG_EXECUTE_IF("inject_error_ha_write_row",
                  DBUG_RETURN(HA_ERR_INTERNAL_ERROR); );

  MYSQL_INSERT_ROW_START(table_share->db.str, table_share->table_name.str);
  mark_trx_read_write();

  MYSQL_TABLE_IO_WAIT(m_psi, PSI_TABLE_WRITE_ROW, MAX_KEY, 0,
    { error= write_row(buf); })

  MYSQL_INSERT_ROW_DONE(error);
  if (unlikely(error))
    DBUG_RETURN(error);

  if (unlikely(error= binlog_log_row(table, 0, buf, log_func)))
    DBUG_RETURN(error); /* purecov: inspected */

  DEBUG_SYNC_C("ha_write_row_end");
  DBUG_RETURN(0);
}


int handler::ha_update_row(const uchar *old_data, uchar *new_data)
{
  int error;
  DBUG_ASSERT(table_share->tmp_table != NO_TMP_TABLE ||
              m_lock_type == F_WRLCK);
  Log_func *log_func= Update_rows_log_event::binlog_row_logging_function;

  /*
    Some storage engines require that the new record is in record[0]
    (and the old record is in record[1]).
   */
  DBUG_ASSERT(new_data == table->record[0]);
  DBUG_ASSERT(old_data == table->record[1]);

  MYSQL_UPDATE_ROW_START(table_share->db.str, table_share->table_name.str);
  mark_trx_read_write();

  MYSQL_TABLE_IO_WAIT(m_psi, PSI_TABLE_UPDATE_ROW, active_index, 0,
    { error= update_row(old_data, new_data);})

  MYSQL_UPDATE_ROW_DONE(error);
  if (unlikely(error))
    return error;
  if (unlikely(error= binlog_log_row(table, old_data, new_data, log_func)))
    return error;
  return 0;
}

int handler::ha_delete_row(const uchar *buf)
{
  int error;
  DBUG_ASSERT(table_share->tmp_table != NO_TMP_TABLE ||
              m_lock_type == F_WRLCK);
  Log_func *log_func= Delete_rows_log_event::binlog_row_logging_function;
  /*
    Normally table->record[0] is used, but sometimes table->record[1] is used.
  */
  DBUG_ASSERT(buf == table->record[0] ||
              buf == table->record[1]);
  DBUG_EXECUTE_IF("inject_error_ha_delete_row",
                  return HA_ERR_INTERNAL_ERROR; );

  MYSQL_DELETE_ROW_START(table_share->db.str, table_share->table_name.str);
  mark_trx_read_write();

  MYSQL_TABLE_IO_WAIT(m_psi, PSI_TABLE_DELETE_ROW, active_index, 0,
    { error= delete_row(buf);})

  MYSQL_DELETE_ROW_DONE(error);
  if (unlikely(error))
    return error;
  if (unlikely(error= binlog_log_row(table, buf, 0, log_func)))
    return error;
  return 0;
}



/** @brief
  use_hidden_primary_key() is called in case of an update/delete when
  (table_flags() and HA_PRIMARY_KEY_REQUIRED_FOR_DELETE) is defined
  but we don't have a primary key
*/
void handler::use_hidden_primary_key()
{
  /* fallback to use all columns in the table to identify row */
  table->use_all_columns();
}


/**
  Get an initialized ha_share.

  @return Initialized ha_share
    @retval NULL    ha_share is not yet initialized.
    @retval != NULL previous initialized ha_share.

  @note
  If not a temp table, then LOCK_ha_data must be held.
*/

Handler_share *handler::get_ha_share_ptr()
{
  DBUG_ENTER("handler::get_ha_share_ptr");
  DBUG_ASSERT(ha_share && table_share);

#ifndef DBUG_OFF
  if (table_share->tmp_table == NO_TMP_TABLE)
    mysql_mutex_assert_owner(&table_share->LOCK_ha_data);
#endif

  DBUG_RETURN(*ha_share);
}


/**
  Set ha_share to be used by all instances of the same table/partition.

  @param ha_share    Handler_share to be shared.

  @note
  If not a temp table, then LOCK_ha_data must be held.
*/

void handler::set_ha_share_ptr(Handler_share *arg_ha_share)
{
  DBUG_ENTER("handler::set_ha_share_ptr");
  DBUG_ASSERT(ha_share);
#ifndef DBUG_OFF
  if (table_share->tmp_table == NO_TMP_TABLE)
    mysql_mutex_assert_owner(&table_share->LOCK_ha_data);
#endif

  *ha_share= arg_ha_share;
  DBUG_VOID_RETURN;
}


/**
  Take a lock for protecting shared handler data.
*/

void handler::lock_shared_ha_data()
{
  DBUG_ASSERT(table_share);
  if (table_share->tmp_table == NO_TMP_TABLE)
    mysql_mutex_lock(&table_share->LOCK_ha_data);
}


/**
  Release lock for protecting ha_share.
*/

void handler::unlock_shared_ha_data()
{
  DBUG_ASSERT(table_share);
  if (table_share->tmp_table == NO_TMP_TABLE)
    mysql_mutex_unlock(&table_share->LOCK_ha_data);
}


/** @brief
  Dummy function which accept information about log files which is not need
  by handlers
*/
void signal_log_not_needed(struct handlerton, char *log_file)
{
  DBUG_ENTER("signal_log_not_needed");
  DBUG_PRINT("enter", ("logfile '%s'", log_file));
  DBUG_VOID_RETURN;
}

#ifdef TRANS_LOG_MGM_EXAMPLE_CODE
/*
  Example of transaction log management functions based on assumption that logs
  placed into a directory
*/
#include <my_dir.h>
#include <my_sys.h>
int example_of_iterator_using_for_logs_cleanup(handlerton *hton)
{
  void *buffer;
  int res= 1;
  struct handler_iterator iterator;
  struct handler_log_file_data data;

  if (!hton->create_iterator)
    return 1; /* iterator creator is not supported */

  if ((*hton->create_iterator)(hton, HA_TRANSACTLOG_ITERATOR, &iterator) !=
      HA_ITERATOR_OK)
  {
    /* error during creation of log iterator or iterator is not supported */
    return 1;
  }
  while((*iterator.next)(&iterator, (void*)&data) == 0)
  {
    printf("%s\n", data.filename.str);
    if (data.status == HA_LOG_STATUS_FREE &&
        mysql_file_delete(INSTRUMENT_ME,
                          data.filename.str, MYF(MY_WME)))
      goto err;
  }
  res= 0;
err:
  (*iterator.destroy)(&iterator);
  return res;
}


/*
  Here we should get info from handler where it save logs but here is
  just example, so we use constant.
  IMHO FN_ROOTDIR ("/") is safe enough for example, because nobody has
  rights on it except root and it consist of directories only at lest for
  *nix (sorry, can't find windows-safe solution here, but it is only example).
*/
#define fl_dir FN_ROOTDIR


/** @brief
  Dummy function to return log status should be replaced by function which
  really detect the log status and check that the file is a log of this
  handler.
*/
enum log_status fl_get_log_status(char *log)
{
  MY_STAT stat_buff;
  if (mysql_file_stat(INSTRUMENT_ME, log, &stat_buff, MYF(0)))
    return HA_LOG_STATUS_INUSE;
  return HA_LOG_STATUS_NOSUCHLOG;
}


struct fl_buff
{
  LEX_STRING *names;
  enum log_status *statuses;
  uint32 entries;
  uint32 current;
};


int fl_log_iterator_next(struct handler_iterator *iterator,
                          void *iterator_object)
{
  struct fl_buff *buff= (struct fl_buff *)iterator->buffer;
  struct handler_log_file_data *data=
    (struct handler_log_file_data *) iterator_object;
  if (buff->current >= buff->entries)
    return 1;
  data->filename= buff->names[buff->current];
  data->status= buff->statuses[buff->current];
  buff->current++;
  return 0;
}


void fl_log_iterator_destroy(struct handler_iterator *iterator)
{
  my_free(iterator->buffer);
}


/** @brief
  returns buffer, to be assigned in handler_iterator struct
*/
enum handler_create_iterator_result
fl_log_iterator_buffer_init(struct handler_iterator *iterator)
{
  MY_DIR *dirp;
  struct fl_buff *buff;
  char *name_ptr;
  uchar *ptr;
  FILEINFO *file;
  uint32 i;

  /* to be able to make my_free without crash in case of error */
  iterator->buffer= 0;

  if (!(dirp = my_dir(fl_dir, MYF(0))))
  {
    return HA_ITERATOR_ERROR;
  }
  if ((ptr= (uchar*)my_malloc(ALIGN_SIZE(sizeof(fl_buff)) +
                             ((ALIGN_SIZE(sizeof(LEX_STRING)) +
                               sizeof(enum log_status) +
                               + FN_REFLEN + 1) *
                              (uint) dirp->number_off_files),
                             MYF(0))) == 0)
  {
    return HA_ITERATOR_ERROR;
  }
  buff= (struct fl_buff *)ptr;
  buff->entries= buff->current= 0;
  ptr= ptr + (ALIGN_SIZE(sizeof(fl_buff)));
  buff->names= (LEX_STRING*) (ptr);
  ptr= ptr + ((ALIGN_SIZE(sizeof(LEX_STRING)) *
               (uint) dirp->number_off_files));
  buff->statuses= (enum log_status *)(ptr);
  name_ptr= (char *)(ptr + (sizeof(enum log_status) *
                            (uint) dirp->number_off_files));
  for (i=0 ; i < (uint) dirp->number_off_files  ; i++)
  {
    enum log_status st;
    file= dirp->dir_entry + i;
    if ((file->name[0] == '.' &&
         ((file->name[1] == '.' && file->name[2] == '\0') ||
            file->name[1] == '\0')))
      continue;
    if ((st= fl_get_log_status(file->name)) == HA_LOG_STATUS_NOSUCHLOG)
      continue;
    name_ptr= strxnmov(buff->names[buff->entries].str= name_ptr,
                       FN_REFLEN, fl_dir, file->name, NullS);
    buff->names[buff->entries].length= (name_ptr -
                                        buff->names[buff->entries].str);
    buff->statuses[buff->entries]= st;
    buff->entries++;
  }

  iterator->buffer= buff;
  iterator->next= &fl_log_iterator_next;
  iterator->destroy= &fl_log_iterator_destroy;
  return HA_ITERATOR_OK;
}


/* An example of a iterator creator */
enum handler_create_iterator_result
fl_create_iterator(enum handler_iterator_type type,
                   struct handler_iterator *iterator)
{
  switch(type) {
  case HA_TRANSACTLOG_ITERATOR:
    return fl_log_iterator_buffer_init(iterator);
  default:
    return HA_ITERATOR_UNSUPPORTED;
  }
}
#endif /*TRANS_LOG_MGM_EXAMPLE_CODE*/<|MERGE_RESOLUTION|>--- conflicted
+++ resolved
@@ -1465,83 +1465,11 @@
       goto end;
     }
 
-<<<<<<< HEAD
     if (!trans->no_2pc && (rw_ha_count > 1))
       error= tc_log->prepare(thd, all);
   }
   if (error || (error= tc_log->commit(thd, all)))
   {
-=======
-    need_commit_ordered= FALSE;
-    xid= thd->transaction.xid_state.xid.get_my_xid();
-
-      for (Ha_trx_info *hi= ha_info; hi; hi= hi->next())
-      {
-        int err;
-        handlerton *ht= hi->ht();
-        /*
-          Do not call two-phase commit if this particular
-          transaction is read-only. This allows for simpler
-          implementation in engines that are always read-only.
-        */
-        /*
-          But do call two-phase commit if the handlerton has fake changes
-          enabled even if it's not marked as read-write.  This will ensure that
-          the fake changes handlerton prepare will fail, preventing binlogging
-          and committing the transaction in other engines.
-        */
-        if (! hi->is_trx_read_write()
-            && !(ht->is_fake_change && ht->is_fake_change(ht, thd)))
-          continue;
-        /*
-          Sic: we know that prepare() is not NULL since otherwise
-          trans->no_2pc would have been set.
-        */
-        err= ht->prepare(ht, thd, all);
-        status_var_increment(thd->status_var.ha_prepare_count);
-        if (err)
-          my_error(ER_ERROR_DURING_COMMIT, MYF(0), err);
-
-        if (err)
-          goto err;
-
-        need_commit_ordered|= (ht->commit_ordered != NULL);
-      }
-      DBUG_EXECUTE_IF("crash_commit_after_prepare", DBUG_SUICIDE(););
-
-      if (!is_real_trans)
-      {
-        error= commit_one_phase_low(thd, all, trans, is_real_trans);
-        DBUG_EXECUTE_IF("crash_commit_after", DBUG_SUICIDE(););
-        goto end;
-      }
-
-    cookie= tc_log->log_and_order(thd, xid, all, need_commit_ordered);
-    if (!cookie)
-      goto err;
-
-    DBUG_EXECUTE_IF("crash_commit_after_log", DBUG_SUICIDE(););
-
-    error= commit_one_phase_low(thd, all, trans, is_real_trans) ? 2 : 0;
-    DBUG_EXECUTE_IF("crash_commit_after", DBUG_SUICIDE(););
-    if (is_real_trans)          /* userstat.patch */
-      thd->diff_commit_trans++; /* userstat.patch */
-    RUN_HOOK(transaction, after_commit, (thd, FALSE));
-
-    DBUG_EXECUTE_IF("crash_commit_before_unlog", DBUG_SUICIDE(););
-      if(tc_log->unlog(cookie, xid))
-      {
-        error= 2;
-        goto end;
-      }
-
-    DBUG_EXECUTE_IF("crash_commit_after", DBUG_SUICIDE(););
-    goto end;
-
-    /* Come here if error and we need to rollback. */
-err:
-    error= 1;                                  /* Transaction was rolled back */
->>>>>>> 62b28830
     ha_rollback_trans(thd, all);
     error= 1;
     goto end;
@@ -2163,7 +2091,14 @@
         transaction is read-only. This allows for simpler
         implementation in engines that are always read-only.
       */
-      if (!ha_info->is_trx_read_write())
+      /*
+        But do call two-phase commit if the handlerton has fake changes
+        enabled even if it's not marked as read-write.  This will ensure that
+        the fake changes handlerton prepare will fail, preventing binlogging
+        and committing the transaction in other engines.
+      */
+      if (!ha_info->is_trx_read_write()
+          && !(ht->is_fake_change && ht->is_fake_change(ht, thd)))
         continue;
       if ((err= ht->prepare(ht, thd, all)))
       {
