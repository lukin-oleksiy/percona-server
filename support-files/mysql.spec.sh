--- conflicted
+++ resolved
@@ -295,17 +295,10 @@
 %else
 Obsoletes:      MySQL-Cluster-server-advanced
 %endif
-<<<<<<< HEAD
-Obsoletes:      mysql-server < %{version}-%{release}
-Obsoletes:      mysql-server-advanced
-Obsoletes:      MySQL-server-classic MySQL-server-community MySQL-server-enterprise
-Obsoletes:      MySQL-server-advanced-gpl MySQL-server-enterprise-gpl
-=======
 Obsoletes:      MySQL-Cluster-management MySQL-Cluster-storage
 Obsoletes:      MySQL-Cluster-extra MySQL-Cluster-tools
 Obsoletes:      mysql-server mysql-server-advanced MySQL-server
 Provides:       mysql-server
->>>>>>> a4d18db9
 
 %description -n MySQL-Cluster-server%{product_suffix}
 The MySQL(TM) software delivers a very fast, multi-threaded, multi-user,
@@ -342,14 +335,8 @@
 %endif
 Obsoletes:      mysql mysql-advanced 
 Obsoletes:      MySQL-client-classic MySQL-client-community MySQL-client-enterprise
-<<<<<<< HEAD
-Obsoletes:      MySQL-client-advanced-gpl MySQL-client-enterprise-gpl
-Provides:       mysql = %{version}-%{release} 
-Provides:       mysql%{?_isa} = %{version}-%{release}
-=======
 Obsoletes:      MySQL-client-advanced-gpl MySQL-client-enterprise-gpl MySQL-client
 Provides:       mysql
->>>>>>> a4d18db9
 
 %description -n MySQL-Cluster-client%{product_suffix}
 This package contains the standard MySQL clients and administration tools.
@@ -367,19 +354,10 @@
 Requires:       MySQL-Cluster-client-gpl perl
 Obsoletes:      MySQL-Cluster-test-advanced
 %endif
-<<<<<<< HEAD
-Obsoletes:      mysql-test < %{version}-%{release}
-Obsoletes:      mysql-test-advanced
-Obsoletes:      MySQL-test-classic MySQL-test-community MySQL-test-enterprise
-Obsoletes:      MySQL-test-advanced-gpl MySQL-test-enterprise-gpl
-Provides:       mysql-test = %{version}-%{release}
-Provides:       mysql-test%{?_isa} = %{version}-%{release}
-=======
 Obsoletes:      mysql-test mysql-test-advanced 
 Obsoletes:      MySQL-test-classic MySQL-test-community MySQL-test-enterprise
 Obsoletes:      MySQL-test-advanced-gpl MySQL-test-enterprise-gpl
 Provides:       mysql-test 
->>>>>>> a4d18db9
 AutoReqProv:    no
 
 %description -n MySQL-Cluster-test%{product_suffix}
@@ -398,20 +376,11 @@
 %else
 Obsoletes:      MySQL-Cluster-devel-advanced
 %endif
-<<<<<<< HEAD
-Obsoletes:      mysql-devel < %{version}-%{release}
-Obsoletes:      mysql-embedded-devel mysql-devel-advanced mysql-embedded-devel-advanced
-Obsoletes:      MySQL-devel-classic MySQL-devel-community MySQL-devel-enterprise
-Obsoletes:      MySQL-devel-advanced-gpl MySQL-devel-enterprise-gpl
-Provides:       mysql-devel = %{version}-%{release}
-Provides:       mysql-devel%{?_isa} = %{version}-%{release}
-=======
 Obsoletes:      mysql-devel mysql-devel-advanced
 Obsoletes:      mysql-embedded-devel mysql-embedded-devel-advanced
 Obsoletes:      MySQL-devel-classic MySQL-devel-community MySQL-devel-enterprise
 Obsoletes:      MySQL-devel-advanced-gpl MySQL-devel-enterprise-gpl
 Provides:       mysql-devel 
->>>>>>> a4d18db9
 
 %description -n MySQL-Cluster-devel%{product_suffix}
 This package contains the development header files and libraries necessary
@@ -454,12 +423,7 @@
 Requires:       MySQL-Cluster-devel-gpl
 Obsoletes:      MySQL-Cluster-embedded-advanced
 %endif
-<<<<<<< HEAD
-Obsoletes:      mysql-embedded < %{version}-%{release}
-Obsoletes:      mysql-embedded-advanced
-=======
 Obsoletes:      mysql-embedded mysql-embedded-advanced 
->>>>>>> a4d18db9
 Obsoletes:      MySQL-embedded-pro
 Obsoletes:      MySQL-embedded-classic MySQL-embedded-community MySQL-embedded-enterprise
 Obsoletes:      MySQL-embedded-advanced-gpl MySQL-embedded-enterprise-gpl
@@ -1350,10 +1314,12 @@
 # merging BK trees)
 ##############################################################################
 %changelog
-<<<<<<< HEAD
 * Wed Oct 30 2013 Balasubramanian Kandasamy <balasubramanian.kandasamy@oracle.com>
 - Removed non gpl file docs/mysql.info from community packages
 
+* Mon Oct 21 2013 Balasubramanian Kandasamy <balasubramanian.kandasamy@oracle.com>
+- Updated spec file for Cluster release
+
 * Thu Sep 12 2013 Balasubramanian Kandasamy <balasubramanian.kandasamy@oracle.com>
 - Added logic to ignore mysqld_safe.pid file created by mysqld_safe script
 
@@ -1362,10 +1328,6 @@
 
 * Fri Aug 16 2013 Balasubramanian Kandasamy <balasubramanian.kandasamy@oracle.com>
 - Added provides lowercase mysql tags  
-=======
-* Mon Oct 21 2013 Balasubramanian Kandasamy <balasubramanian.kandasamy@oracle.com>
-- Updated spec file for Cluster release
->>>>>>> a4d18db9
 
 * Wed Jun 26 2013 Balasubramanian Kandasamy <balasubramanian.kandasamy@oracle.com>
 - Cleaned up spec file to resolve rpm dependencies.
