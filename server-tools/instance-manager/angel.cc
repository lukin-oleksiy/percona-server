<<<<<<< HEAD
/*
   Copyright (C) 2003-2006 MySQL AB
    All rights reserved. Use is subject to license terms.
=======
/* Copyright (c) 2003-2007 MySQL AB
>>>>>>> c066c308

   This program is free software; you can redistribute it and/or modify
   it under the terms of the GNU General Public License as published by
   the Free Software Foundation; version 2 of the License.

   This program is distributed in the hope that it will be useful,
   but WITHOUT ANY WARRANTY; without even the implied warranty of
   MERCHANTABILITY or FITNESS FOR A PARTICULAR PURPOSE.  See the
   GNU General Public License for more details.

   You should have received a copy of the GNU General Public License
   along with this program; if not, write to the Free Software
<<<<<<< HEAD
   Foundation, Inc., 51 Franklin St, Fifth Floor, Boston, MA 02110-1301  USA
*/
=======
   Foundation, Inc., 51 Franklin Street, Fifth Floor, Boston, MA  02110-1301, USA */
>>>>>>> c066c308

#ifndef __WIN__

#include "angel.h"

#include <sys/wait.h>
/*
  sys/wait.h is needed for waitpid(). Unfortunately, there is no MySQL
  include file, that can serve for this. Include it before MySQL system
  headers so that we can change system defines if needed.
*/

#include "my_global.h"
#include "my_alarm.h"
#include "my_dir.h"
#include "my_sys.h"

/* Include other IM files. */

#include "log.h"
#include "manager.h"
#include "options.h"
#include "priv.h"

/************************************************************************/

enum { CHILD_OK= 0, CHILD_NEED_RESPAWN, CHILD_EXIT_ANGEL };

static int log_fd;

static volatile sig_atomic_t child_status= CHILD_OK;
static volatile sig_atomic_t child_exit_code= 0;
static volatile sig_atomic_t shutdown_request_signo= 0;


/************************************************************************/
/**
  Open log file.

  @return
    TRUE  on error;
    FALSE on success.
*************************************************************************/

static bool open_log_file()
{
  log_info("Angel: opening log file '%s'...",
           (const char *) Options::Daemon::log_file_name);

  log_fd= open(Options::Daemon::log_file_name,
               O_WRONLY | O_CREAT | O_APPEND | O_NOCTTY,
               S_IRUSR | S_IWUSR | S_IRGRP | S_IWGRP);

  if (log_fd < 0)
  {
    log_error("Can not open log file '%s': %s.",
              (const char *) Options::Daemon::log_file_name,
              (const char *) strerror(errno));

    return TRUE;
  }

  return FALSE;
}


/************************************************************************/
/**
  Detach the process from controlling tty.

  @return
    TRUE on error;
    FALSE on success.
*************************************************************************/

static bool detach_process()
{
  /*
    Become a session leader (the goal is not to have a controlling tty).

    setsid() must succeed because child is guaranteed not to be a process
    group leader (it belongs to the process group of the parent).

    NOTE: if we now don't have a controlling tty we will not receive
    tty-related signals - no need to ignore them.
  */

  if (setsid() < 0)
  {
    log_error("setsid() failed: %s.", (const char *) strerror(errno));
    return -1;
  }

  /* Close STDIN. */

  log_info("Angel: preparing standard streams.");

  if (close(STDIN_FILENO) < 0)
  {
    log_error("Warning: can not close stdin (%s)."
              "Trying to continue...",
              (const char *) strerror(errno));
  }

  /* Dup STDOUT and STDERR to the log file. */

  if (dup2(log_fd, STDOUT_FILENO) < 0 ||
      dup2(log_fd, STDERR_FILENO) < 0)
  {
    log_error("Can not redirect stdout and stderr to the log file: %s.",
              (const char *) strerror(errno));

    return TRUE;
  }

  if (log_fd != STDOUT_FILENO && log_fd != STDERR_FILENO)
  {
    if (close(log_fd) < 0)
    {
      log_error("Can not close original log file handler (%d): %s. "
                "Trying to continue...",
                (int) log_fd,
                (const char *) strerror(errno));
    }
  }

  return FALSE;
}


/************************************************************************/
/**
  Create PID file.

  @return
    TRUE  on error;
    FALSE on success.
*************************************************************************/

static bool create_pid_file()
{
  if (create_pid_file(Options::Daemon::angel_pid_file_name, getpid()))
  {
    log_error("Angel: can not create pid file (%s).",
              (const char *) Options::Daemon::angel_pid_file_name);

    return TRUE;
  }

  log_info("Angel: pid file (%s) created.",
           (const char *) Options::Daemon::angel_pid_file_name);

  return FALSE;
}


/************************************************************************/
/**
  SIGCHLD handler.

  Reap child, analyze child exit code, and set child_status
  appropriately.
*************************************************************************/

extern "C" void reap_child(int);

void reap_child(int __attribute__((unused)) signo)
{
  /* NOTE: As we have only one child, no need to cycle waitpid(). */

  int exit_code;

  if (waitpid(0, &exit_code, WNOHANG) > 0)
  {
    child_exit_code= exit_code;
    child_status= exit_code ? CHILD_NEED_RESPAWN : CHILD_EXIT_ANGEL;
  }
}


/************************************************************************/
/**
  SIGTERM, SIGHUP, SIGINT handler.

  Set termination status and return.
*************************************************************************/

extern "C" void terminate(int signo);
void terminate(int signo)
{
  shutdown_request_signo= signo;
}


/************************************************************************/
/**
  Angel main loop.

  @return
    The function returns exit status for global main():
      0  -- program completed successfully;
      !0 -- error occurred.
*************************************************************************/

static int angel_main_loop()
{
  /*
    Install signal handlers.

    NOTE: Although signal handlers are needed only for parent process
    (IM-angel), we should install them before fork() in order to avoid race
    condition (i.e. to be sure, that IM-angel will receive SIGCHLD in any
    case).
  */

  sigset_t wait_for_signals_mask;

  struct sigaction sa_chld;
  struct sigaction sa_term;
  struct sigaction sa_chld_orig;
  struct sigaction sa_term_orig;
  struct sigaction sa_int_orig;
  struct sigaction sa_hup_orig;

  log_info("Angel: setting necessary signal actions...");

  sigemptyset(&wait_for_signals_mask);

  sigemptyset(&sa_chld.sa_mask);
  sa_chld.sa_handler= reap_child;
  sa_chld.sa_flags= SA_NOCLDSTOP;

  sigemptyset(&sa_term.sa_mask);
  sa_term.sa_handler= terminate;
  sa_term.sa_flags= 0;

  /* NOTE: sigaction() fails only if arguments are wrong. */

  sigaction(SIGCHLD, &sa_chld, &sa_chld_orig);
  sigaction(SIGTERM, &sa_term, &sa_term_orig);
  sigaction(SIGINT, &sa_term, &sa_int_orig);
  sigaction(SIGHUP, &sa_term, &sa_hup_orig);

  /* The main Angel loop. */

  while (true)
  {
    /* Spawn a new Manager. */

    log_info("Angel: forking Manager process...");

    switch (fork()) {
    case -1:
      log_error("Angel: can not fork IM-main: %s.",
                (const char *) strerror(errno));

      return -1;

    case 0:
      /*
        We are in child process, which will be IM-main:
          - Restore default signal actions to let the IM-main work with
            signals as he wishes;
          - Call Manager::main();
      */

      log_info("Angel: Manager process created successfully.");

      /* NOTE: sigaction() fails only if arguments are wrong. */

      sigaction(SIGCHLD, &sa_chld_orig, NULL);
      sigaction(SIGTERM, &sa_term_orig, NULL);
      sigaction(SIGINT, &sa_int_orig, NULL);
      sigaction(SIGHUP, &sa_hup_orig, NULL);

      log_info("Angel: executing Manager...");

      return Manager::main();
    }

    /* Wait for signals. */

    log_info("Angel: waiting for signals...");

    while (child_status == CHILD_OK && shutdown_request_signo == 0)
      sigsuspend(&wait_for_signals_mask);

    /* Exit if one of shutdown signals has been caught. */

    if (shutdown_request_signo)
    {
      log_info("Angel: received shutdown signal (%d). Exiting...",
               (int) shutdown_request_signo);

      return 0;
    }

    /* Manager process died. Respawn it if it was a failure. */

    if (child_status == CHILD_NEED_RESPAWN)
    {
      child_status= CHILD_OK;

      log_error("Angel: Manager exited abnormally (exit code: %d).",
                (int) child_exit_code);

      log_info("Angel: sleeping 1 second...");

      sleep(1); /* don't respawn too fast */

      log_info("Angel: respawning Manager...");

      continue;
    }

    /* Delete IM-angel PID file. */

    my_delete(Options::Daemon::angel_pid_file_name, MYF(0));

    /* IM-angel finished. */

    log_info("Angel: Manager exited normally. Exiting...");

    return 0;
  }
}


/************************************************************************/
/**
  Angel main function.

  @return
    The function returns exit status for global main():
      0  -- program completed successfully;
      !0 -- error occurred.
*************************************************************************/

int Angel::main()
{
  log_info("Angel: started.");

  /* Open log file. */

  if (open_log_file())
    return -1;

  /* Fork a new process. */

  log_info("Angel: daemonizing...");

  switch (fork()) {
  case -1:
    /*
      This is the main Instance Manager process, fork() failed.
      Log an error and bail out with error code.
    */

    log_error("fork() failed: %s.", (const char *) strerror(errno));
    return -1;

  case 0:
    /* We are in child process. Continue Angel::main() execution. */

    break;

  default:
    /*
      We are in the parent process. Return 0 so that parent exits
      successfully.
    */

    log_info("Angel: exiting from the original process...");

    return 0;
  }

  /* Detach child from controlling tty. */

  if (detach_process())
    return -1;

  /* Create PID file. */

  if (create_pid_file())
    return -1;

  /* Start Angel main loop. */

  return angel_main_loop();
}

#endif // __WIN__<|MERGE_RESOLUTION|>--- conflicted
+++ resolved
@@ -1,10 +1,5 @@
-<<<<<<< HEAD
-/*
-   Copyright (C) 2003-2006 MySQL AB
-    All rights reserved. Use is subject to license terms.
-=======
 /* Copyright (c) 2003-2007 MySQL AB
->>>>>>> c066c308
+
 
    This program is free software; you can redistribute it and/or modify
    it under the terms of the GNU General Public License as published by
@@ -17,12 +12,8 @@
 
    You should have received a copy of the GNU General Public License
    along with this program; if not, write to the Free Software
-<<<<<<< HEAD
-   Foundation, Inc., 51 Franklin St, Fifth Floor, Boston, MA 02110-1301  USA
-*/
-=======
    Foundation, Inc., 51 Franklin Street, Fifth Floor, Boston, MA  02110-1301, USA */
->>>>>>> c066c308
+
 
 #ifndef __WIN__
 
