--- conflicted
+++ resolved
@@ -23,16 +23,10 @@
 #include <sys/types.h>
 
 #include "my_inttypes.h"
-<<<<<<< HEAD
 #include "sql/handler.h"   /* handler */
 #include "sql/sql_const.h" /* MAX_KEY */
 #include "sql/table.h"     /* TABLE_SHARE */
 #include "thr_lock.h"      /* THR_LOCK */
-=======
-#include "sql/handler.h" /* handler */
-#include "sql/table.h"   /* TABLE_SHARE */
-#include "thr_lock.h"    /* THR_LOCK */
->>>>>>> 4869291f
 
 /*
   Shared structure for correct LOCK operation
@@ -62,25 +56,6 @@
   }
   virtual bool is_index_algorithm_supported(enum ha_key_alg key_alg) const {
     return key_alg == HA_KEY_ALG_BTREE || key_alg == HA_KEY_ALG_RTREE;
-<<<<<<< HEAD
-  }
-  ulonglong table_flags() const {
-    return (HA_NULL_IN_KEY | HA_CAN_FULLTEXT | HA_CAN_SQL_HANDLER |
-            HA_BINLOG_STMT_CAPABLE | HA_BINLOG_ROW_CAPABLE |
-            HA_CAN_INDEX_BLOBS | HA_AUTO_PART_KEY | HA_READ_OUT_OF_SYNC |
-            HA_FILE_BASED | HA_CAN_GEOMETRY);
-  }
-  ulong index_flags(uint inx, uint, bool) const {
-    return ((table_share->key_info[inx].algorithm == HA_KEY_ALG_FULLTEXT)
-                ? 0
-                : HA_READ_NEXT | HA_READ_PREV | HA_READ_RANGE | HA_READ_ORDER |
-                      HA_KEYREAD_ONLY);
-  }
-    /* The following defines can be increased if necessary */
-#define BLACKHOLE_MAX_KEY MAX_KEY     /* Max allowed keys */
-#define BLACKHOLE_MAX_KEY_SEG 16      /* Max segments for key */
-#define BLACKHOLE_MAX_KEY_LENGTH 3500 /* Like in InnoDB */
-=======
   }
   ulonglong table_flags() const {
     return (HA_NULL_IN_KEY | HA_CAN_FULLTEXT | HA_CAN_SQL_HANDLER |
@@ -95,10 +70,9 @@
                       HA_KEYREAD_ONLY);
   }
   /* The following defines can be increased if necessary */
-#define BLACKHOLE_MAX_KEY 64     /* Max allowed keys */
-#define BLACKHOLE_MAX_KEY_SEG 16 /* Max segments for key */
-#define BLACKHOLE_MAX_KEY_LENGTH 1000
->>>>>>> 4869291f
+#define BLACKHOLE_MAX_KEY MAX_KEY     /* Max allowed keys */
+#define BLACKHOLE_MAX_KEY_SEG 16      /* Max segments for key */
+#define BLACKHOLE_MAX_KEY_LENGTH 3500 /* Like in InnoDB */
   uint max_supported_keys() const { return BLACKHOLE_MAX_KEY; }
   uint max_supported_key_length() const { return BLACKHOLE_MAX_KEY_LENGTH; }
   uint max_supported_key_part_length(
@@ -129,10 +103,7 @@
              dd::Table *table_def);
   THR_LOCK_DATA **store_lock(THD *thd, THR_LOCK_DATA **to,
                              enum thr_lock_type lock_type);
-<<<<<<< HEAD
   bool has_gap_locks() const noexcept { return true; }
-=======
->>>>>>> 4869291f
 
  private:
   virtual int write_row(uchar *buf);
