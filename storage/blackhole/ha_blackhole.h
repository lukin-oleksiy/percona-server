/* Copyright (c) 2005, 2017, Oracle and/or its affiliates. All rights reserved.

  This program is free software; you can redistribute it and/or modify
  it under the terms of the GNU General Public License, version 2.0,
  as published by the Free Software Foundation.

  This program is also distributed with certain software (including
  but not limited to OpenSSL) that is licensed under separate terms,
  as designated in a particular file or component or in included license
  documentation.  The authors of MySQL hereby grant you an additional
  permission to link the program and your derivative works with the
  separately licensed software that they have included with MySQL.

  This program is distributed in the hope that it will be useful,
  but WITHOUT ANY WARRANTY; without even the implied warranty of
  MERCHANTABILITY or FITNESS FOR A PARTICULAR PURPOSE.  See the
  GNU General Public License, version 2.0, for more details.

  You should have received a copy of the GNU General Public License
  along with this program; if not, write to the Free Software
  Foundation, Inc., 51 Franklin St, Fifth Floor, Boston, MA 02110-1301  USA */

<<<<<<< HEAD
#include <sys/types.h>

#include "my_inttypes.h"
#include "sql/handler.h" /* handler */
#include "sql/table.h"   /* TABLE_SHARE */
#include "thr_lock.h"    /* THR_LOCK */
=======
#include "thr_lock.h"                           /* THR_LOCK */
#include "handler.h"                            /* handler */
#include "table.h"                              /* TABLE_SHARE */
#include "sql_const.h"                          /* MAX_KEY */
>>>>>>> 333b4508

/*
  Shared structure for correct LOCK operation
*/
struct st_blackhole_share {
  THR_LOCK lock;
  uint use_count;
  uint table_name_length;
  char table_name[1];
};

/*
  Class definition for the blackhole storage engine
  "Dumbest named feature ever"
*/
class ha_blackhole : public handler {
  THR_LOCK_DATA lock; /* MySQL lock */
  st_blackhole_share *share;

 public:
  ha_blackhole(handlerton *hton, TABLE_SHARE *table_arg);
  ~ha_blackhole() {}
  /* The name that will be used for display purposes */
  const char *table_type() const { return "BLACKHOLE"; }
  virtual enum ha_key_alg get_default_index_algorithm() const {
    return HA_KEY_ALG_BTREE;
  }
  virtual bool is_index_algorithm_supported(enum ha_key_alg key_alg) const {
    return key_alg == HA_KEY_ALG_BTREE || key_alg == HA_KEY_ALG_RTREE;
  }
<<<<<<< HEAD
  ulonglong table_flags() const {
    return (HA_NULL_IN_KEY | HA_CAN_FULLTEXT | HA_CAN_SQL_HANDLER |
            HA_BINLOG_STMT_CAPABLE | HA_BINLOG_ROW_CAPABLE |
            HA_CAN_INDEX_BLOBS | HA_AUTO_PART_KEY | HA_READ_OUT_OF_SYNC |
            HA_FILE_BASED | HA_CAN_GEOMETRY);
  }
  ulong index_flags(uint inx, uint, bool) const {
    return ((table_share->key_info[inx].algorithm == HA_KEY_ALG_FULLTEXT)
                ? 0
                : HA_READ_NEXT | HA_READ_PREV | HA_READ_RANGE | HA_READ_ORDER |
                      HA_KEYREAD_ONLY);
  }
    /* The following defines can be increased if necessary */
#define BLACKHOLE_MAX_KEY 64     /* Max allowed keys */
#define BLACKHOLE_MAX_KEY_SEG 16 /* Max segments for key */
#define BLACKHOLE_MAX_KEY_LENGTH 1000
  uint max_supported_keys() const { return BLACKHOLE_MAX_KEY; }
  uint max_supported_key_length() const { return BLACKHOLE_MAX_KEY_LENGTH; }
  uint max_supported_key_part_length() const {
    return BLACKHOLE_MAX_KEY_LENGTH;
  }
  int open(const char *name, int mode, uint test_if_locked,
           const dd::Table *table_def);
=======
  /* The following defines can be increased if necessary */
#define BLACKHOLE_MAX_KEY	MAX_KEY		/* Max allowed keys */
#define BLACKHOLE_MAX_KEY_SEG	16		/* Max segments for key */
#define BLACKHOLE_MAX_KEY_LENGTH	3500		/* Like in InnoDB */
  uint max_supported_keys()          const { return BLACKHOLE_MAX_KEY; }
  uint max_supported_key_length()    const { return BLACKHOLE_MAX_KEY_LENGTH; }
  uint max_supported_key_part_length() const { return BLACKHOLE_MAX_KEY_LENGTH; }
  int open(const char *name, int mode, uint test_if_locked);
>>>>>>> 333b4508
  int close(void);
  int rnd_init(bool scan);
  int rnd_next(uchar *buf);
  int rnd_pos(uchar *buf, uchar *pos);
  int index_read_map(uchar *buf, const uchar *key, key_part_map keypart_map,
                     enum ha_rkey_function find_flag);
  int index_read_idx_map(uchar *buf, uint idx, const uchar *key,
                         key_part_map keypart_map,
                         enum ha_rkey_function find_flag);
  int index_read_last_map(uchar *buf, const uchar *key,
                          key_part_map keypart_map);
  int index_next(uchar *buf);
  int index_prev(uchar *buf);
  int index_first(uchar *buf);
  int index_last(uchar *buf);
  void position(const uchar *record);
  int info(uint flag);
  int external_lock(THD *thd, int lock_type);
  int create(const char *name, TABLE *table_arg, HA_CREATE_INFO *create_info,
             dd::Table *table_def);
  THR_LOCK_DATA **store_lock(THD *thd, THR_LOCK_DATA **to,
                             enum thr_lock_type lock_type);
<<<<<<< HEAD

 private:
=======
  bool has_gap_locks() const { return true; }
private:
>>>>>>> 333b4508
  virtual int write_row(uchar *buf);
  virtual int update_row(const uchar *old_data, uchar *new_data);
  virtual int delete_row(const uchar *buf);
};<|MERGE_RESOLUTION|>--- conflicted
+++ resolved
@@ -20,19 +20,13 @@
   along with this program; if not, write to the Free Software
   Foundation, Inc., 51 Franklin St, Fifth Floor, Boston, MA 02110-1301  USA */
 
-<<<<<<< HEAD
 #include <sys/types.h>
 
 #include "my_inttypes.h"
-#include "sql/handler.h" /* handler */
-#include "sql/table.h"   /* TABLE_SHARE */
-#include "thr_lock.h"    /* THR_LOCK */
-=======
-#include "thr_lock.h"                           /* THR_LOCK */
-#include "handler.h"                            /* handler */
-#include "table.h"                              /* TABLE_SHARE */
-#include "sql_const.h"                          /* MAX_KEY */
->>>>>>> 333b4508
+#include "sql/handler.h"   /* handler */
+#include "sql/sql_const.h" /* MAX_KEY */
+#include "sql/table.h"     /* TABLE_SHARE */
+#include "thr_lock.h"      /* THR_LOCK */
 
 /*
   Shared structure for correct LOCK operation
@@ -63,7 +57,6 @@
   virtual bool is_index_algorithm_supported(enum ha_key_alg key_alg) const {
     return key_alg == HA_KEY_ALG_BTREE || key_alg == HA_KEY_ALG_RTREE;
   }
-<<<<<<< HEAD
   ulonglong table_flags() const {
     return (HA_NULL_IN_KEY | HA_CAN_FULLTEXT | HA_CAN_SQL_HANDLER |
             HA_BINLOG_STMT_CAPABLE | HA_BINLOG_ROW_CAPABLE |
@@ -77,9 +70,9 @@
                       HA_KEYREAD_ONLY);
   }
     /* The following defines can be increased if necessary */
-#define BLACKHOLE_MAX_KEY 64     /* Max allowed keys */
-#define BLACKHOLE_MAX_KEY_SEG 16 /* Max segments for key */
-#define BLACKHOLE_MAX_KEY_LENGTH 1000
+#define BLACKHOLE_MAX_KEY MAX_KEY     /* Max allowed keys */
+#define BLACKHOLE_MAX_KEY_SEG 16      /* Max segments for key */
+#define BLACKHOLE_MAX_KEY_LENGTH 3500 /* Like in InnoDB */
   uint max_supported_keys() const { return BLACKHOLE_MAX_KEY; }
   uint max_supported_key_length() const { return BLACKHOLE_MAX_KEY_LENGTH; }
   uint max_supported_key_part_length() const {
@@ -87,16 +80,6 @@
   }
   int open(const char *name, int mode, uint test_if_locked,
            const dd::Table *table_def);
-=======
-  /* The following defines can be increased if necessary */
-#define BLACKHOLE_MAX_KEY	MAX_KEY		/* Max allowed keys */
-#define BLACKHOLE_MAX_KEY_SEG	16		/* Max segments for key */
-#define BLACKHOLE_MAX_KEY_LENGTH	3500		/* Like in InnoDB */
-  uint max_supported_keys()          const { return BLACKHOLE_MAX_KEY; }
-  uint max_supported_key_length()    const { return BLACKHOLE_MAX_KEY_LENGTH; }
-  uint max_supported_key_part_length() const { return BLACKHOLE_MAX_KEY_LENGTH; }
-  int open(const char *name, int mode, uint test_if_locked);
->>>>>>> 333b4508
   int close(void);
   int rnd_init(bool scan);
   int rnd_next(uchar *buf);
@@ -119,13 +102,9 @@
              dd::Table *table_def);
   THR_LOCK_DATA **store_lock(THD *thd, THR_LOCK_DATA **to,
                              enum thr_lock_type lock_type);
-<<<<<<< HEAD
+  bool has_gap_locks() const noexcept { return true; }
 
  private:
-=======
-  bool has_gap_locks() const { return true; }
-private:
->>>>>>> 333b4508
   virtual int write_row(uchar *buf);
   virtual int update_row(const uchar *old_data, uchar *new_data);
   virtual int delete_row(const uchar *buf);
