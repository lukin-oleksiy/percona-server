/*
   Copyright (c) 2000, 2018, Oracle and/or its affiliates. All rights reserved.

   This program is free software; you can redistribute it and/or modify
   it under the terms of the GNU General Public License, version 2.0,
   as published by the Free Software Foundation.

   This program is also distributed with certain software (including
   but not limited to OpenSSL) that is licensed under separate terms,
   as designated in a particular file or component or in included license
   documentation.  The authors of MySQL hereby grant you an additional
   permission to link the program and your derivative works with the
   separately licensed software that they have included with MySQL.

   This program is distributed in the hope that it will be useful,
   but WITHOUT ANY WARRANTY; without even the implied warranty of
   MERCHANTABILITY or FITNESS FOR A PARTICULAR PURPOSE.  See the
   GNU General Public License, version 2.0, for more details.

   You should have received a copy of the GNU General Public License
   along with this program; if not, write to the Free Software
   Foundation, Inc., 51 Franklin St, Fifth Floor, Boston, MA 02110-1301  USA */

#define MYSQL_SERVER 1
#include "storage/myisam/ha_myisam.h"

#include <fcntl.h>
#include <limits.h>
#include <stdarg.h>
#include <algorithm>
#include <new>

#include "lex_string.h"
#include "m_ctype.h"
#include "my_bit.h"
#include "my_compiler.h"
#include "my_dbug.h"
#include "my_io.h"
#include "my_psi_config.h"
#include "myisam.h"
#include "myisampack.h"
#include "mysql/plugin.h"
#include "sql/current_thd.h"
#include "sql/derror.h"
#include "sql/key.h"  // key_copy
#include "sql/log.h"
#include "sql/mysqld.h"
#include "sql/sql_class.h"  // THD
#include "sql/sql_lex.h"
#include "sql/sql_plugin.h"
#include "sql/sql_table.h"  // tablename_to_filename
#include "sql/system_variables.h"
#include "storage/myisam/myisamdef.h"
#include "storage/myisam/rt_index.h"

#include "mysql/components/services/log_builtins.h"

using std::max;
using std::min;

ulonglong myisam_recover_options;
static ulong opt_myisam_block_size;

/* Interface to mysqld, to check system tables supported by SE */
static bool myisam_is_supported_system_table(const char *,
                                             const char *table_name,
                                             bool is_sql_layer_system_table);

/* bits in myisam_recover_options */
const char *myisam_recover_names[] = {"DEFAULT", "BACKUP", "FORCE",
                                      "QUICK",   "OFF",    NullS};
TYPELIB myisam_recover_typelib = {array_elements(myisam_recover_names) - 1, "",
                                  myisam_recover_names, NULL};

const char *myisam_stats_method_names[] = {"nulls_unequal", "nulls_equal",
                                           "nulls_ignored", NullS};
TYPELIB myisam_stats_method_typelib = {
    array_elements(myisam_stats_method_names) - 1, "",
    myisam_stats_method_names, NULL};

static MYSQL_SYSVAR_ULONG(block_size, opt_myisam_block_size,
                          PLUGIN_VAR_NOSYSVAR | PLUGIN_VAR_RQCMDARG,
                          "Block size to be used for MyISAM index pages", NULL,
                          NULL, MI_KEY_BLOCK_LENGTH, MI_MIN_KEY_BLOCK_LENGTH,
                          MI_MAX_KEY_BLOCK_LENGTH, MI_MIN_KEY_BLOCK_LENGTH);

static MYSQL_SYSVAR_ULONG(data_pointer_size, myisam_data_pointer_size,
                          PLUGIN_VAR_RQCMDARG,
                          "Default pointer size to be used for MyISAM tables",
                          NULL, NULL, 6, 2, 7, 1);

#define MB (1024 * 1024)
static MYSQL_SYSVAR_ULONGLONG(
    max_sort_file_size, myisam_max_temp_length, PLUGIN_VAR_RQCMDARG,
    "Don't use the fast sort index method to created "
    "index if the temporary file would get bigger than this",
    NULL, NULL, LONG_MAX / MB * MB, 0, MAX_FILE_SIZE, MB);

static MYSQL_SYSVAR_SET(
    recover_options, myisam_recover_options,
    PLUGIN_VAR_OPCMDARG | PLUGIN_VAR_READONLY,
    "Syntax: myisam-recover-options[=option[,option...]], where option can be "
    "DEFAULT, BACKUP, FORCE, QUICK, or OFF",
    NULL, NULL, 0, &myisam_recover_typelib);

static MYSQL_THDVAR_ULONG(
    repair_threads, PLUGIN_VAR_RQCMDARG | PLUGIN_VAR_HINTUPDATEABLE,
    "If larger than 1, when repairing a MyISAM table all indexes will be "
    "created in parallel, with one thread per index. The value of 1 "
    "disables parallel repair",
    NULL, NULL, 1, 1, ULONG_MAX, 1);

static MYSQL_THDVAR_ULONGLONG(
    sort_buffer_size, PLUGIN_VAR_RQCMDARG | PLUGIN_VAR_HINTUPDATEABLE,
    "The buffer that is allocated when sorting the index when doing "
    "a REPAIR or when creating indexes with CREATE INDEX or ALTER TABLE",
    NULL, NULL, 8192 * 1024, (long)(MIN_SORT_BUFFER + MALLOC_OVERHEAD),
    SIZE_T_MAX, 1);

static MYSQL_SYSVAR_BOOL(
    use_mmap, opt_myisam_use_mmap, PLUGIN_VAR_NOCMDARG,
    "Use memory mapping for reading and writing MyISAM tables", NULL, NULL,
    false);

static MYSQL_SYSVAR_ULONGLONG(mmap_size, myisam_mmap_size,
                              PLUGIN_VAR_RQCMDARG | PLUGIN_VAR_READONLY,
                              "Restricts the total memory "
                              "used for memory mapping of MySQL tables",
                              NULL, NULL, SIZE_T_MAX, MEMMAP_EXTRA_MARGIN,
                              SIZE_T_MAX, 1);

static MYSQL_THDVAR_ENUM(
    stats_method, PLUGIN_VAR_RQCMDARG | PLUGIN_VAR_HINTUPDATEABLE,
    "Specifies how MyISAM index statistics collection code should "
    "treat NULLs. Possible values of name are NULLS_UNEQUAL (default "
    "behavior for 4.1 and later), NULLS_EQUAL (emulate 4.0 behavior), "
    "and NULLS_IGNORED",
    NULL, NULL, MI_STATS_METHOD_NULLS_NOT_EQUAL, &myisam_stats_method_typelib);

#ifndef DBUG_OFF
/**
  Causes the thread to wait in a spin lock for a query kill signal.
  This function is used by the test frame work to identify race conditions.

  The signal is caught and ignored and the thread is not killed.
*/

static void debug_wait_for_kill(const char *info) {
  DBUG_ENTER("debug_wait_for_kill");
  const char *prev_info;
  THD *thd;
  thd = current_thd;
  prev_info = thd_proc_info(thd, info);
  while (!thd->killed) my_sleep(1000);
  DBUG_PRINT("info", ("Exit debug_wait_for_kill"));
  thd_proc_info(thd, prev_info);
  DBUG_VOID_RETURN;
}
#endif

/*****************************************************************************
** MyISAM tables
*****************************************************************************/

static handler *myisam_create_handler(handlerton *hton, TABLE_SHARE *table,
                                      bool, MEM_ROOT *mem_root) {
  return new (mem_root) ha_myisam(hton, table);
}

// collect errors printed by mi_check routines

static void mi_check_print_msg(MI_CHECK *param, const char *msg_type,
                               const char *fmt, va_list args)
    MY_ATTRIBUTE((format(printf, 3, 0)));

static void mi_check_print_msg(MI_CHECK *param, const char *msg_type,
                               const char *fmt, va_list args) {
  THD *thd = (THD *)param->thd;
  Protocol *protocol = thd->get_protocol();
  size_t length, msg_length;
  char msgbuf[MI_MAX_MSG_BUF];
  char name[NAME_LEN * 2 + 2];

  msg_length = vsnprintf(msgbuf, sizeof(msgbuf), fmt, args);
  msgbuf[sizeof(msgbuf) - 1] = 0;  // healthy paranoia

  DBUG_PRINT(msg_type, ("message: %s", msgbuf));

  if (!thd->get_protocol()->connection_alive()) {
    LogErr(ERROR_LEVEL, ER_MYISAM_CHECK_METHOD_ERROR, msgbuf);
    return;
  }

  if (param->testflag &
      (T_CREATE_MISSING_KEYS | T_SAFE_REPAIR | T_AUTO_REPAIR)) {
    my_message(ER_NOT_KEYFILE, msgbuf, MYF(MY_WME));
    return;
  }
  length = (uint)(strxmov(name, param->db_name, ".", param->table_name, NullS) -
                  name);
  /*
    TODO: switch from protocol to push_warning here. The main reason we didn't
    it yet is parallel repair. Due to following trace:
    mi_check_print_msg/push_warning/sql_alloc/my_pthread_getspecific_ptr.

    Also we likely need to lock mutex here (in both cases with protocol and
    push_warning).
  */
  if (param->need_print_msg_lock) mysql_mutex_lock(&param->print_msg_mutex);

  protocol->start_row();
  protocol->store(name, length, system_charset_info);
  protocol->store(param->op_name, system_charset_info);
  protocol->store(msg_type, system_charset_info);
  protocol->store(msgbuf, msg_length, system_charset_info);
  if (protocol->end_row())
    LogErr(ERROR_LEVEL, ER_MY_NET_WRITE_FAILED_FALLING_BACK_ON_STDERR, msgbuf);

  if (param->need_print_msg_lock) mysql_mutex_unlock(&param->print_msg_mutex);

  return;
}

/*
  Convert TABLE object to MyISAM key and column definition

  SYNOPSIS
    table2myisam()
      table_arg   in     TABLE object.
      keydef_out  out    MyISAM key definition.
      recinfo_out out    MyISAM column definition.
      records_out out    Number of fields.

  DESCRIPTION
    This function will allocate and initialize MyISAM key and column
    definition for further use in mi_create or for a check for underlying
    table conformance in merge engine.

    The caller needs to free *recinfo_out after use. Since *recinfo_out
    and *keydef_out are allocated with a my_multi_malloc, *keydef_out
    is freed automatically when *recinfo_out is freed.

  RETURN VALUE
    0  OK
    !0 error code
*/

int table2myisam(TABLE *table_arg, MI_KEYDEF **keydef_out,
                 MI_COLUMNDEF **recinfo_out, uint *records_out) {
  uint i, j, recpos, minpos, fieldpos, temp_length, length;
  enum ha_base_keytype type = HA_KEYTYPE_BINARY;
  uchar *record;
  KEY *pos;
  MI_KEYDEF *keydef;
  MI_COLUMNDEF *recinfo, *recinfo_pos;
  HA_KEYSEG *keyseg;
  TABLE_SHARE *share = table_arg->s;
  uint options = share->db_options_in_use;
  DBUG_ENTER("table2myisam");
  if (!(my_multi_malloc(PSI_INSTRUMENT_ME, MYF(MY_WME), recinfo_out,
                        (share->fields * 2 + 2) * sizeof(MI_COLUMNDEF),
                        keydef_out, share->keys * sizeof(MI_KEYDEF), &keyseg,
                        (share->key_parts + share->keys) * sizeof(HA_KEYSEG),
                        NullS)))
    DBUG_RETURN(HA_ERR_OUT_OF_MEM); /* purecov: inspected */
  keydef = *keydef_out;
  recinfo = *recinfo_out;
  pos = table_arg->key_info;
  for (i = 0; i < share->keys; i++, pos++) {
    keydef[i].flag =
        ((uint16)pos->flags & (HA_NOSAME | HA_FULLTEXT | HA_SPATIAL));
    DBUG_ASSERT(pos->algorithm != HA_KEY_ALG_SE_SPECIFIC);
    DBUG_ASSERT(!(pos->flags & HA_SPATIAL) ||
                pos->algorithm == HA_KEY_ALG_RTREE);
    DBUG_ASSERT(!(pos->flags & HA_FULLTEXT) ||
                pos->algorithm == HA_KEY_ALG_FULLTEXT);
    keydef[i].key_alg = pos->algorithm;
    keydef[i].block_length = pos->block_size;
    keydef[i].seg = keyseg;
    keydef[i].keysegs = pos->user_defined_key_parts;
    for (j = 0; j < pos->user_defined_key_parts; j++) {
      Field *field = pos->key_part[j].field;
      type = field->key_type();
      keydef[i].seg[j].flag = pos->key_part[j].key_part_flag;

      if (options & HA_OPTION_PACK_KEYS ||
          (pos->flags &
           (HA_PACK_KEY | HA_BINARY_PACK_KEY | HA_SPACE_PACK_USED))) {
        if (pos->key_part[j].length > 8 &&
            (type == HA_KEYTYPE_TEXT || type == HA_KEYTYPE_NUM ||
             (type == HA_KEYTYPE_BINARY && !field->zero_pack()))) {
          /* No blobs here */
          if (j == 0) keydef[i].flag |= HA_PACK_KEY;
          if (!(field->flags & ZEROFILL_FLAG) &&
              (field->type() == MYSQL_TYPE_STRING ||
               field->type() == MYSQL_TYPE_VAR_STRING ||
               ((int)(pos->key_part[j].length - field->decimals())) >= 4))
            keydef[i].seg[j].flag |= HA_SPACE_PACK;
        } else if (j == 0 &&
                   (!(pos->flags & HA_NOSAME) || pos->key_length > 16))
          keydef[i].flag |= HA_BINARY_PACK_KEY;
      }
      keydef[i].seg[j].type = (int)type;
      keydef[i].seg[j].start = pos->key_part[j].offset;
      keydef[i].seg[j].length = pos->key_part[j].length;
      keydef[i].seg[j].bit_start = keydef[i].seg[j].bit_end =
          keydef[i].seg[j].bit_length = 0;
      keydef[i].seg[j].bit_pos = 0;
      keydef[i].seg[j].language = field->charset_for_protocol()->number;

      if (field->real_maybe_null()) {
        keydef[i].seg[j].null_bit = field->null_bit;
        keydef[i].seg[j].null_pos = field->null_offset();
      } else {
        keydef[i].seg[j].null_bit = 0;
        keydef[i].seg[j].null_pos = 0;
      }
      if (field->type() == MYSQL_TYPE_BLOB ||
          field->type() == MYSQL_TYPE_GEOMETRY) {
        keydef[i].seg[j].flag |= HA_BLOB_PART;
        /* save number of bytes used to pack length */
        keydef[i].seg[j].bit_start =
            (uint)(field->pack_length() - portable_sizeof_char_ptr);
      } else if (field->type() == MYSQL_TYPE_BIT) {
        keydef[i].seg[j].bit_length = ((Field_bit *)field)->bit_len;
        keydef[i].seg[j].bit_start = ((Field_bit *)field)->bit_ofs;
        keydef[i].seg[j].bit_pos = (uint)(((Field_bit *)field)->bit_ptr -
                                          (uchar *)table_arg->record[0]);
      }
    }
    keyseg += pos->user_defined_key_parts;
  }
  if (table_arg->found_next_number_field)
    keydef[share->next_number_index].flag |= HA_AUTO_KEY;
  record = table_arg->record[0];
  recpos = 0;
  recinfo_pos = recinfo;
  while (recpos < (uint)share->stored_rec_length) {
    Field **field, *found = 0;
    minpos = share->reclength;
    length = 0;

    for (field = table_arg->field; *field; field++) {
      if ((fieldpos = (*field)->offset(record)) >= recpos &&
          fieldpos <= minpos) {
        /* skip null fields */
        if (!(temp_length = (*field)->pack_length_in_rec()))
          continue; /* Skip null-fields */
        if (!found || fieldpos < minpos ||
            (fieldpos == minpos && temp_length < length)) {
          minpos = fieldpos;
          found = *field;
          length = temp_length;
        }
      }
    }
    DBUG_PRINT("loop", ("found: %p  recpos: %d  minpos: %d  length: %d", found,
                        recpos, minpos, length));
    if (recpos != minpos) {  // Reserved space (Null bits?)
      memset(recinfo_pos, 0, sizeof(*recinfo_pos));
      recinfo_pos->type = (int)FIELD_NORMAL;
      recinfo_pos++->length = (uint16)(minpos - recpos);
    }
    if (!found) break;

    if (found->flags & BLOB_FLAG)
      recinfo_pos->type = (int)FIELD_BLOB;
    else if (found->type() == MYSQL_TYPE_VARCHAR)
      recinfo_pos->type = FIELD_VARCHAR;
    else if (!(options & HA_OPTION_PACK_RECORD))
      recinfo_pos->type = (int)FIELD_NORMAL;
    else if (found->zero_pack())
      recinfo_pos->type = (int)FIELD_SKIP_ZERO;
    else
      recinfo_pos->type =
          (int)((length <= 3 || (found->flags & ZEROFILL_FLAG))
                    ? FIELD_NORMAL
                    : found->type() == MYSQL_TYPE_STRING ||
                              found->type() == MYSQL_TYPE_VAR_STRING
                          ? FIELD_SKIP_ENDSPACE
                          : FIELD_SKIP_PRESPACE);
    if (found->real_maybe_null()) {
      recinfo_pos->null_bit = found->null_bit;
      recinfo_pos->null_pos = found->null_offset();
    } else {
      recinfo_pos->null_bit = 0;
      recinfo_pos->null_pos = 0;
    }
    (recinfo_pos++)->length = (uint16)length;
    recpos = minpos + length;
    DBUG_PRINT("loop", ("length: %d  type: %d", recinfo_pos[-1].length,
                        recinfo_pos[-1].type));
  }
  *records_out = (uint)(recinfo_pos - recinfo);
  DBUG_RETURN(0);
}

/*
  Check for underlying table conformance

  SYNOPSIS
    check_definition()
      t1_keyinfo       in    First table key definition
      t1_recinfo       in    First table record definition
      t1_keys          in    Number of keys in first table
      t1_recs          in    Number of records in first table
      t2_keyinfo       in    Second table key definition
      t2_recinfo       in    Second table record definition
      t2_keys          in    Number of keys in second table
      t2_recs          in    Number of records in second table
      strict           in    Strict check switch

  DESCRIPTION
    This function compares two MyISAM definitions. By intention it was done
    to compare merge table definition against underlying table definition.
    It may also be used to compare dot-frm and MYI definitions of MyISAM
    table as well to compare different MyISAM table definitions.

    For merge table it is not required that number of keys in merge table
    must exactly match number of keys in underlying table. When calling this
    function for underlying table conformance check, 'strict' flag must be
    set to false, and converted merge definition must be passed as t1_*.

    Otherwise 'strict' flag must be set to 1 and it is not required to pass
    converted dot-frm definition as t1_*.

    For compatibility reasons we relax some checks, specifically:
    - 4.0 (and earlier versions) always set key_alg to 0.
    - 4.0 (and earlier versions) have the same language for all keysegs.

  RETURN VALUE
    0 - Equal definitions.
    1 - Different definitions.

  TODO
    - compare FULLTEXT keys;
    - compare SPATIAL keys;
    - compare FIELD_SKIP_ZERO which is converted to FIELD_NORMAL correctly
      (should be corretly detected in table2myisam).
*/

int check_definition(MI_KEYDEF *t1_keyinfo, MI_COLUMNDEF *t1_recinfo,
                     uint t1_keys, uint t1_recs, MI_KEYDEF *t2_keyinfo,
                     MI_COLUMNDEF *t2_recinfo, uint t2_keys, uint t2_recs,
                     bool strict) {
  uint i, j;
  DBUG_ENTER("check_definition");

  if ((strict ? t1_keys != t2_keys : t1_keys > t2_keys)) {
    DBUG_PRINT("error", ("Number of keys differs: t1_keys=%u, t2_keys=%u",
                         t1_keys, t2_keys));
    DBUG_RETURN(1);
  }
  if (t1_recs != t2_recs) {
    DBUG_PRINT("error", ("Number of recs differs: t1_recs=%u, t2_recs=%u",
                         t1_recs, t2_recs));
    DBUG_RETURN(1);
  }
  for (i = 0; i < t1_keys; i++) {
    HA_KEYSEG *t1_keysegs = t1_keyinfo[i].seg;
    HA_KEYSEG *t2_keysegs = t2_keyinfo[i].seg;
    if (t1_keyinfo[i].flag & HA_FULLTEXT && t2_keyinfo[i].flag & HA_FULLTEXT)
      continue;
    else if (t1_keyinfo[i].flag & HA_FULLTEXT ||
             t2_keyinfo[i].flag & HA_FULLTEXT) {
      DBUG_PRINT("error", ("Key %d has different definition", i));
      DBUG_PRINT("error",
                 ("t1_fulltext= %d, t2_fulltext=%d",
                  static_cast<bool>(t1_keyinfo[i].flag & HA_FULLTEXT),
                  static_cast<bool>(t2_keyinfo[i].flag & HA_FULLTEXT)));
      DBUG_RETURN(1);
    }
    if (t1_keyinfo[i].flag & HA_SPATIAL && t2_keyinfo[i].flag & HA_SPATIAL)
      continue;
    else if (t1_keyinfo[i].flag & HA_SPATIAL ||
             t2_keyinfo[i].flag & HA_SPATIAL) {
      DBUG_PRINT("error", ("Key %d has different definition", i));
      DBUG_PRINT("error", ("t1_spatial= %d, t2_spatial=%d",
                           static_cast<bool>(t1_keyinfo[i].flag & HA_SPATIAL),
                           static_cast<bool>(t2_keyinfo[i].flag & HA_SPATIAL)));
      DBUG_RETURN(1);
    }
    if (!(t1_keyinfo[i].key_alg == t2_keyinfo[i].key_alg ||
          /*
            Pre-8.0 server stored HA_KEY_ALG_HASH value for MyISAM tables
            but treated it as HA_KEY_ALG_BTREE. Starting from 8.0 we store
            correct algorithm value in the data-dictionary. So we have to
            relax our check in order to be able to open old tables in 8.0.
          */
          (t1_keyinfo[i].key_alg == HA_KEY_ALG_BTREE &&
           t2_keyinfo[i].key_alg == HA_KEY_ALG_HASH)) ||
        t1_keyinfo[i].keysegs != t2_keyinfo[i].keysegs) {
      DBUG_PRINT("error", ("Key %d has different definition", i));
      DBUG_PRINT("error", ("t1_keysegs=%d, t1_key_alg=%d",
                           t1_keyinfo[i].keysegs, t1_keyinfo[i].key_alg));
      DBUG_PRINT("error", ("t2_keysegs=%d, t2_key_alg=%d",
                           t2_keyinfo[i].keysegs, t2_keyinfo[i].key_alg));
      DBUG_RETURN(1);
    }
    for (j = t1_keyinfo[i].keysegs; j--;) {
      uint8 t1_keysegs_j__type = t1_keysegs[j].type;

      /*
        Table migration from 4.1 to 5.1. In 5.1 a *TEXT key part is
        always HA_KEYTYPE_VARTEXT2. In 4.1 we had only the equivalent of
        HA_KEYTYPE_VARTEXT1. Since we treat both the same on MyISAM
        level, we can ignore a mismatch between these types.
      */
      if ((t1_keysegs[j].flag & HA_BLOB_PART) &&
          (t2_keysegs[j].flag & HA_BLOB_PART)) {
        if ((t1_keysegs_j__type == HA_KEYTYPE_VARTEXT2) &&
            (t2_keysegs[j].type == HA_KEYTYPE_VARTEXT1))
          t1_keysegs_j__type = HA_KEYTYPE_VARTEXT1; /* purecov: tested */
        else if ((t1_keysegs_j__type == HA_KEYTYPE_VARBINARY2) &&
                 (t2_keysegs[j].type == HA_KEYTYPE_VARBINARY1))
          t1_keysegs_j__type = HA_KEYTYPE_VARBINARY1; /* purecov: inspected */
      }

      if (t1_keysegs[j].language != t2_keysegs[j].language ||
          t1_keysegs_j__type != t2_keysegs[j].type ||
          t1_keysegs[j].null_bit != t2_keysegs[j].null_bit ||
          t1_keysegs[j].length != t2_keysegs[j].length ||
          t1_keysegs[j].start != t2_keysegs[j].start) {
        DBUG_PRINT("error", ("Key segment %d (key %d) has different "
                             "definition",
                             j, i));
        DBUG_PRINT("error", ("t1_type=%d, t1_language=%d, t1_null_bit=%d, "
                             "t1_length=%d",
                             t1_keysegs[j].type, t1_keysegs[j].language,
                             t1_keysegs[j].null_bit, t1_keysegs[j].length));
        DBUG_PRINT("error", ("t2_type=%d, t2_language=%d, t2_null_bit=%d, "
                             "t2_length=%d",
                             t2_keysegs[j].type, t2_keysegs[j].language,
                             t2_keysegs[j].null_bit, t2_keysegs[j].length));

        DBUG_RETURN(1);
      }
    }
  }
  for (i = 0; i < t1_recs; i++) {
    MI_COLUMNDEF *t1_rec = &t1_recinfo[i];
    MI_COLUMNDEF *t2_rec = &t2_recinfo[i];
    /*
      FIELD_SKIP_ZERO can be changed to FIELD_NORMAL in mi_create,
      see NOTE1 in mi_create.c
    */
    if ((t1_rec->type != t2_rec->type &&
         !(t1_rec->type == (int)FIELD_SKIP_ZERO && t1_rec->length == 1 &&
           t2_rec->type == (int)FIELD_NORMAL)) ||
        t1_rec->length != t2_rec->length ||
        t1_rec->null_bit != t2_rec->null_bit) {
      DBUG_PRINT("error", ("Field %d has different definition", i));
      DBUG_PRINT("error", ("t1_type=%d, t1_length=%d, t1_null_bit=%d",
                           t1_rec->type, t1_rec->length, t1_rec->null_bit));
      DBUG_PRINT("error", ("t2_type=%d, t2_length=%d, t2_null_bit=%d",
                           t2_rec->type, t2_rec->length, t2_rec->null_bit));
      DBUG_RETURN(1);
    }
  }
  DBUG_RETURN(0);
}

extern "C" {

volatile int *killed_ptr(MI_CHECK *param) {
  /* In theory Unsafe conversion, but should be ok for now */
  return (int *)&(((THD *)(param->thd))->killed);
}

void mi_check_print_error(MI_CHECK *param, const char *fmt, ...) {
  param->error_printed |= 1;
  param->out_flag |= O_DATA_LOST;
  va_list args;
  va_start(args, fmt);
  mi_check_print_msg(param, "error", fmt, args);
  va_end(args);
}

void mi_check_print_info(MI_CHECK *param, const char *fmt, ...) {
  va_list args;
  va_start(args, fmt);
  mi_check_print_msg(param, "info", fmt, args);
  va_end(args);
}

void mi_check_print_warning(MI_CHECK *param, const char *fmt, ...) {
  param->warning_printed = 1;
  param->out_flag |= O_DATA_LOST;
  va_list args;
  va_start(args, fmt);
  mi_check_print_msg(param, "warning", fmt, args);
  va_end(args);
}

/**
  Report list of threads (and queries) accessing a table, thread_id of a
  thread that detected corruption, ource file name and line number where
  this corruption was detected, optional extra information (string).

  This function is intended to be used when table corruption is detected.

  @param[in] file      MI_INFO object.
  @param[in] message   Optional error message.
  @param[in] sfile     Name of source file.
  @param[in] sline     Line number in source file.
*/

void _mi_report_crashed(MI_INFO *file, const char *message, const char *sfile,
                        uint sline) {
  THD *cur_thd;
  LIST *element;
  char buf[1024];
  mysql_mutex_lock(&file->s->intern_lock);

  if ((cur_thd = (THD *)file->in_use.data))
    LogErr(ERROR_LEVEL, ER_MYISAM_CRASHED_ERROR_IN_THREAD, cur_thd->thread_id(),
           sfile, sline);
  else
    LogErr(ERROR_LEVEL, ER_MYISAM_CRASHED_ERROR_IN, sfile, sline);

  if (message) LogErr(ERROR_LEVEL, ER_MYISAM_CRASHED_ERROR, message);

  for (element = file->s->in_use; element; element = list_rest(element)) {
    THD *thd = (THD *)element->data;
    LogErr(ERROR_LEVEL, ER_MYISAM_CRASHED_ERROR,
           thd ? thd_security_context(thd, buf, sizeof(buf), 0)
               : "Unknown thread accessing table");
  }
  mysql_mutex_unlock(&file->s->intern_lock);
}
}

ha_myisam::ha_myisam(handlerton *hton, TABLE_SHARE *table_arg)
    : handler(hton, table_arg),
      file(0),
      int_table_flags(
          HA_NULL_IN_KEY | HA_CAN_FULLTEXT | HA_CAN_SQL_HANDLER |
          HA_BINLOG_ROW_CAPABLE | HA_BINLOG_STMT_CAPABLE | HA_DUPLICATE_POS |
          HA_CAN_INDEX_BLOBS | HA_AUTO_PART_KEY | HA_FILE_BASED |
          HA_CAN_GEOMETRY | HA_NO_TRANSACTIONS | HA_CAN_BIT_FIELD |
          HA_CAN_RTREEKEYS | HA_COUNT_ROWS_INSTANT | HA_STATS_RECORDS_IS_EXACT |
          HA_CAN_REPAIR | HA_GENERATED_COLUMNS | HA_ATTACHABLE_TRX_COMPATIBLE |
          HA_SUPPORTS_DEFAULT_EXPRESSION),
      can_enable_indexes(1),
      ds_mrr(this) {}

handler *ha_myisam::clone(const char *name, MEM_ROOT *mem_root) {
  ha_myisam *new_handler =
      static_cast<ha_myisam *>(handler::clone(name, mem_root));
  if (new_handler) new_handler->file->state = file->state;
  return new_handler;
}

static const char *ha_myisam_exts[] = {".MYI", ".MYD", NullS};

/**
  @brief Check if the given db.tablename is a system table for this SE.

  @param table_name                 table name to check.
  @param is_sql_layer_system_table  if the supplied db.table_name is a SQL
                                    layer system table.

  @note As for 5.7, mysql doesn't support MyISAM as an engine for the following
        system tables: columns_priv, db, procs_priv, proxies_priv, tables_priv,
        user.

  @note In case there is a need to define MYISAM specific system
        database, then please see reference implementation in
        ha_example.cc.

  @return
    @retval true   Given db.table_name is supported system table.
    @retval false  Given db.table_name is not a supported system table.
*/

static bool myisam_is_supported_system_table(const char *,
                                             const char *table_name,
                                             bool is_sql_layer_system_table) {
  THD *thd = current_thd;

  if (thd->lex->sql_command == SQLCOM_CREATE_TABLE ||
      thd->lex->sql_command == SQLCOM_ALTER_TABLE) {
    /*
      We allow creation of ACL tables in MyISAM to allow upgrade from
      older versions through mysqldump and downgrade.
    */
    // Does MYISAM support "ALL" SQL layer system tables ?
    if (is_sql_layer_system_table) return true;

    /*
      Currently MYISAM does not support any other SE specific
      system tables. If in future it does, please see ha_example.cc
      for reference implementation
    */

    return false;
  } else {
    static const char *unsupported_system_tables[] = {
        "columns_priv", "db",   "procs_priv",      "proxies_priv",
        "tables_priv",  "user", (const char *)NULL};

    if (is_sql_layer_system_table) {
      for (unsigned i = 0; unsupported_system_tables[i] != NULL; ++i) {
        if (!strcmp(table_name, unsupported_system_tables[i]))
          // Doesn't support MYISAM for this table name
          return false;
      }
      // Support MYISAM for other system tables not listed explicitly
      return true;
    }

    /*
      Currently MYISAM does not support any other SE specific
      system tables. If in future it does, please see ha_example.cc
      for reference implementation
    */

    return false;
  }
}

/* Name is here without an extension */
int ha_myisam::open(const char *name, int mode, uint test_if_locked,
                    const dd::Table *) {
  MI_KEYDEF *keyinfo;
  MI_COLUMNDEF *recinfo = 0;
  Myisam_handler_share *my_handler_share;
  MYISAM_SHARE *share = NULL;
  uint recs;
  uint i;

  /*
     We are allocating the handler share only in case of normal MyISAM tables
  */
  if (table->s->tmp_table == NO_TMP_TABLE) {
    lock_shared_ha_data();
    my_handler_share = static_cast<Myisam_handler_share *>(get_ha_share_ptr());
    if (my_handler_share) share = my_handler_share->m_share;

    if (!(file = mi_open_share(name, share, mode,
                               test_if_locked | HA_OPEN_FROM_SQL_LAYER))) {
      unlock_shared_ha_data();
      return (my_errno() ? my_errno() : -1);
    }
    if (!my_handler_share) {
      my_handler_share = new (std::nothrow) Myisam_handler_share;
      if (my_handler_share) {
        my_handler_share->m_share = file->s;
        set_ha_share_ptr(static_cast<Handler_share *>(my_handler_share));
      } else {
        mi_close(file);
        unlock_shared_ha_data();
        return (my_errno() ? my_errno() : HA_ERR_OUT_OF_MEM);
      }
    }
    unlock_shared_ha_data();
  } else if (!(file = mi_open_share(name, share, mode,
                                    test_if_locked | HA_OPEN_FROM_SQL_LAYER)))
    return (my_errno() ? my_errno() : -1);

  if (!table->s->tmp_table) /* No need to perform a check for tmp table */
  {
    /*
      If the data dictionary and SQL-layer have outdated information
      about whether table is compressed or not, ask them to retrieve
      correct row format from the storage engine and store it in DD.
    */
    if ((table->s->real_row_type != ROW_TYPE_COMPRESSED) !=
        !(file->s->options & HA_OPTION_COMPRESS_RECORD)) {
      table->s->db_options_in_use = file->s->options;
      set_my_errno(HA_ERR_ROW_FORMAT_CHANGED);
      goto err;
    }
    set_my_errno(table2myisam(table, &keyinfo, &recinfo, &recs));
    if (my_errno()) {
      /* purecov: begin inspected */
      DBUG_PRINT("error", ("Failed to convert TABLE object to MyISAM "
                           "key and column definition"));
      goto err;
      /* purecov: end */
    }
    if (check_definition(keyinfo, recinfo, table->s->keys, recs,
                         file->s->keyinfo, file->s->rec, file->s->base.keys,
                         file->s->base.fields, true)) {
      /* purecov: begin inspected */
      set_my_errno(HA_ERR_CRASHED);
      goto err;
      /* purecov: end */
    }
  }

  if (test_if_locked & (HA_OPEN_IGNORE_IF_LOCKED | HA_OPEN_TMP_TABLE))
    (void)mi_extra(file, HA_EXTRA_NO_WAIT_LOCK, 0);

  info(HA_STATUS_NO_LOCK | HA_STATUS_VARIABLE | HA_STATUS_CONST);
  if (!(test_if_locked & HA_OPEN_WAIT_IF_LOCKED))
    (void)mi_extra(file, HA_EXTRA_WAIT_LOCK, 0);
  if (file->s->options & (HA_OPTION_CHECKSUM | HA_OPTION_COMPRESS_RECORD))
    int_table_flags |= HA_HAS_CHECKSUM;

  for (i = 0; i < table->s->keys; i++) {
    plugin_ref parser = table->key_info[i].parser;
    if (table->key_info[i].flags & HA_USES_PARSER)
      file->s->keyinfo[i].parser =
          (struct st_mysql_ftparser *)plugin_decl(parser)->info;
    table->key_info[i].block_size = file->s->keyinfo[i].block_length;
  }
  set_my_errno(0);
  goto end;
err:
  this->close();
end:
  /*
    Both recinfo and keydef are allocated by my_multi_malloc(), thus only
    recinfo must be freed.
  */
  if (recinfo) my_free(recinfo);
  return my_errno();
}

int ha_myisam::close(void) {
  bool closed_share = false;
  lock_shared_ha_data();
  int err = mi_close_share(file, &closed_share);
  file = 0;
  /*
    Since tmp tables will also come to the same flow. To distinguesh with them
    we need to check table_share->tmp_table.
  */
  if (closed_share && table_share->tmp_table == NO_TMP_TABLE) {
    Myisam_handler_share *my_handler_share =
        static_cast<Myisam_handler_share *>(get_ha_share_ptr());
    if (my_handler_share && my_handler_share->m_share)
      delete (my_handler_share);
    set_ha_share_ptr(NULL);
  }
  unlock_shared_ha_data();
  return err;
}

int ha_myisam::write_row(uchar *buf) {
  int error;
  ha_statistic_increment(&System_status_var::ha_write_count);

  /*
    If we have an auto_increment column and we are writing a changed row
    or a new row, then update the auto_increment value in the record.
  */
<<<<<<< HEAD
  if (table->next_number_field && buf == table->record[0]) {
=======
  if (table && table->next_number_field && buf == table->record[0]) {
    int error;
>>>>>>> e4924f36
    if ((error = update_auto_increment())) return error;
  }
  error = mi_write(file, buf);
  return error;
}

int ha_myisam::check(THD *thd, HA_CHECK_OPT *check_opt) {
  if (!file) return HA_ADMIN_INTERNAL_ERROR;
  int error;
  MI_CHECK param;
  MYISAM_SHARE *share = file->s;
  const char *old_proc_info = thd->proc_info;

  thd_proc_info(thd, "Checking table");
  myisamchk_init(&param);
  param.thd = thd;
  param.op_name = "check";
  param.db_name = table->s->db.str;
  param.table_name = table->alias;
  param.testflag = check_opt->flags | T_CHECK | T_SILENT;
  param.stats_method = (enum_mi_stats_method)THDVAR(thd, stats_method);

  if (!(table->db_stat & HA_READ_ONLY)) param.testflag |= T_STATISTICS;
  param.using_global_keycache = 1;

  if (!mi_is_crashed(file) &&
      (((param.testflag & T_CHECK_ONLY_CHANGED) &&
        !(share->state.changed &
          (STATE_CHANGED | STATE_CRASHED | STATE_CRASHED_ON_REPAIR)) &&
        share->state.open_count == 0) ||
       ((param.testflag & T_FAST) &&
        (share->state.open_count == (uint)(share->global_changed ? 1 : 0)))))
    return HA_ADMIN_ALREADY_DONE;

  error = chk_status(&param, file);  // Not fatal
  error = chk_size(&param, file);
  if (!error) error |= chk_del(&param, file, param.testflag);
  if (!error) error = chk_key(&param, file);
  if (!error) {
    if ((!(param.testflag & T_QUICK) &&
         ((share->options &
           (HA_OPTION_PACK_RECORD | HA_OPTION_COMPRESS_RECORD)) ||
          (param.testflag & (T_EXTEND | T_MEDIUM)))) ||
        mi_is_crashed(file)) {
      uint old_testflag = param.testflag;
      param.testflag |= T_MEDIUM;
      if (!(error = init_io_cache(&param.read_cache, file->dfile,
                                  my_default_record_cache_size, READ_CACHE,
                                  share->pack.header_length, 1, MYF(MY_WME)))) {
        error = chk_data_link(&param, file, param.testflag & T_EXTEND);
        end_io_cache(&(param.read_cache));
      }
      param.testflag = old_testflag;
    }
  }
  if (!error) {
    if ((share->state.changed & (STATE_CHANGED | STATE_CRASHED_ON_REPAIR |
                                 STATE_CRASHED | STATE_NOT_ANALYZED)) ||
        (param.testflag & T_STATISTICS) || mi_is_crashed(file)) {
      file->update |= HA_STATE_CHANGED | HA_STATE_ROW_CHANGED;
      mysql_mutex_lock(&share->intern_lock);
      share->state.changed &=
          ~(STATE_CHANGED | STATE_CRASHED | STATE_CRASHED_ON_REPAIR);
      if (!(table->db_stat & HA_READ_ONLY))
        error = update_state_info(
            &param, file, UPDATE_TIME | UPDATE_OPEN_COUNT | UPDATE_STAT);
      mysql_mutex_unlock(&share->intern_lock);
      info(HA_STATUS_NO_LOCK | HA_STATUS_TIME | HA_STATUS_VARIABLE |
           HA_STATUS_CONST);
    }
  } else if (!mi_is_crashed(file) && !thd->killed) {
    mi_mark_crashed(file);
    file->update |= HA_STATE_CHANGED | HA_STATE_ROW_CHANGED;
  }

  thd_proc_info(thd, old_proc_info);
  return error ? HA_ADMIN_CORRUPT : HA_ADMIN_OK;
}

/*
  analyze the key distribution in the table
  As the table may be only locked for read, we have to take into account that
  two threads may do an analyze at the same time!
*/

int ha_myisam::analyze(THD *thd, HA_CHECK_OPT *) {
  int error = 0;
  MI_CHECK param;
  MYISAM_SHARE *share = file->s;

  myisamchk_init(&param);
  param.thd = thd;
  param.op_name = "analyze";
  param.db_name = table->s->db.str;
  param.table_name = table->alias;
  param.testflag =
      (T_FAST | T_CHECK | T_SILENT | T_STATISTICS | T_DONT_CHECK_CHECKSUM);
  param.using_global_keycache = 1;
  param.stats_method = (enum_mi_stats_method)THDVAR(thd, stats_method);

  if (!(share->state.changed & STATE_NOT_ANALYZED))
    return HA_ADMIN_ALREADY_DONE;

  error = chk_key(&param, file);
  if (!error) {
    mysql_mutex_lock(&share->intern_lock);
    error = update_state_info(&param, file, UPDATE_STAT);
    mysql_mutex_unlock(&share->intern_lock);
  } else if (!mi_is_crashed(file) && !thd->killed)
    mi_mark_crashed(file);
  return error ? HA_ADMIN_CORRUPT : HA_ADMIN_OK;
}

int ha_myisam::repair(THD *thd, HA_CHECK_OPT *check_opt) {
  int error;
  MI_CHECK param;
  ha_rows start_records;

  if (!file) return HA_ADMIN_INTERNAL_ERROR;

  myisamchk_init(&param);
  param.thd = thd;
  param.op_name = "repair";
  param.testflag =
      ((check_opt->flags & ~(T_EXTEND)) | T_SILENT | T_FORCE_CREATE |
       T_CALC_CHECKSUM | (check_opt->flags & T_EXTEND ? T_REP : T_REP_BY_SORT));
  param.sort_buffer_length = THDVAR(thd, sort_buffer_size);
  start_records = file->state->records;
  while ((error = repair(thd, param, 0)) && param.retry_repair) {
    param.retry_repair = 0;
    if (test_all_bits(param.testflag,
                      (uint)(T_RETRY_WITHOUT_QUICK | T_QUICK))) {
      param.testflag &= ~T_RETRY_WITHOUT_QUICK;
      LogErr(INFORMATION_LEVEL, ER_RETRYING_REPAIR_WITHOUT_QUICK,
             table->s->path.str);
      continue;
    }
    param.testflag &= ~T_QUICK;
    if ((param.testflag & T_REP_BY_SORT)) {
      param.testflag = (param.testflag & ~T_REP_BY_SORT) | T_REP;
      LogErr(INFORMATION_LEVEL, ER_RETRYING_REPAIR_WITH_KEYCACHE,
             table->s->path.str);
      continue;
    }
    break;
  }
  if (!error && start_records != file->state->records &&
      !(check_opt->flags & T_VERY_SILENT)) {
    char llbuff[22], llbuff2[22];
    LogErr(INFORMATION_LEVEL, ER_FOUND_ROWS_WHILE_REPAIRING,
           llstr(file->state->records, llbuff), llstr(start_records, llbuff2),
           table->s->path.str);
  }
  return error;
}

int ha_myisam::optimize(THD *thd, HA_CHECK_OPT *check_opt) {
  int error;
  if (!file) return HA_ADMIN_INTERNAL_ERROR;
  MI_CHECK param;

  myisamchk_init(&param);
  param.thd = thd;
  param.op_name = "optimize";
  param.testflag = (check_opt->flags | T_SILENT | T_FORCE_CREATE |
                    T_REP_BY_SORT | T_STATISTICS | T_SORT_INDEX);
  param.sort_buffer_length = THDVAR(thd, sort_buffer_size);
  if ((error = repair(thd, param, 1)) && param.retry_repair) {
    LogErr(WARNING_LEVEL, ER_ERROR_DURING_OPTIMIZE_TABLE, my_errno(),
           param.db_name, param.table_name);
    param.testflag &= ~T_REP_BY_SORT;
    error = repair(thd, param, 1);
  }
  return error;
}

int ha_myisam::repair(THD *thd, MI_CHECK &param, bool do_optimize) {
  int error = 0;
  uint local_testflag = param.testflag;
  bool optimize_done = !do_optimize, statistics_done = 0;
  bool has_old_locks = thd->locked_tables_mode || file->lock_type != F_UNLCK;
  const char *old_proc_info = thd->proc_info;
  char fixed_name[FN_REFLEN];
  MYISAM_SHARE *share = file->s;
  ha_rows rows = file->state->records;
  DBUG_ENTER("ha_myisam::repair");

  param.db_name = table->s->db.str;
  param.table_name = table->alias;
  param.using_global_keycache = 1;
  param.thd = thd;
  param.tmpdir = &mysql_tmpdir_list;
  param.out_flag = 0;
  my_stpcpy(fixed_name, file->filename);

  // Don't lock tables if we have used LOCK TABLE or already locked.
  if (!has_old_locks &&
      mi_lock_database(file, table->s->tmp_table ? F_EXTRA_LCK : F_WRLCK)) {
    char errbuf[MYSYS_STRERROR_SIZE];
    mi_check_print_error(&param, ER_THD(thd, ER_CANT_LOCK), my_errno(),
                         my_strerror(errbuf, sizeof(errbuf), my_errno()));
    DBUG_RETURN(HA_ADMIN_FAILED);
  }

  if (!do_optimize ||
      ((file->state->del || share->state.split != file->state->records) &&
       (!(param.testflag & T_QUICK) ||
        !(share->state.changed & STATE_NOT_OPTIMIZED_KEYS)))) {
    ulonglong key_map = ((local_testflag & T_CREATE_MISSING_KEYS)
                             ? mi_get_mask_all_keys_active(share->base.keys)
                             : share->state.key_map);
    uint testflag = param.testflag;
    bool remap = (share->file_map);
    /*
      mi_repair*() functions family use file I/O even if memory
      mapping is available.

      Since mixing mmap I/O and file I/O may cause various artifacts,
      memory mapping must be disabled.
    */
    if (remap) mi_munmap_file(file);
    if (mi_test_if_sort_rep(file, file->state->records, key_map, 0) &&
        (local_testflag & T_REP_BY_SORT)) {
      local_testflag |= T_STATISTICS;
      param.testflag |= T_STATISTICS;  // We get this for free
      statistics_done = 1;
      if (THDVAR(thd, repair_threads) > 1) {
        char buf[40];
        /* TODO: respect myisam_repair_threads variable */
        snprintf(buf, 40, "Repair with %d threads", my_count_bits(key_map));
        thd_proc_info(thd, buf);
        /*
          The new file is created with the right stats, so we can skip
          copying file stats from old to new.
        */
        error = mi_repair_parallel(&param, file, fixed_name,
                                   param.testflag & T_QUICK, true);
        thd_proc_info(thd, "Repair done");  // to reset proc_info, as
                                            // it was pointing to local buffer
      } else {
        thd_proc_info(thd, "Repair by sorting");
        /*
          The new file is created with the right stats, so we can skip
          copying file stats from old to new.
        */
        error = mi_repair_by_sort(&param, file, fixed_name,
                                  param.testflag & T_QUICK, true);
      }
    } else {
      thd_proc_info(thd, "Repair with keycache");
      param.testflag &= ~T_REP_BY_SORT;
      /*
        The new file is created with the right stats, so we can skip
        copying file stats from old to new.
      */
      error =
          mi_repair(&param, file, fixed_name, param.testflag & T_QUICK, true);
    }
    if (remap) mi_dynmap_file(file, file->state->data_file_length);
    param.testflag = testflag;
    optimize_done = 1;
  }
  if (!error) {
    if ((local_testflag & T_SORT_INDEX) &&
        (share->state.changed & STATE_NOT_SORTED_PAGES)) {
      optimize_done = 1;
      thd_proc_info(thd, "Sorting index");
      /*
        The new file is created with the right stats, so we can skip
        copying file stats from old to new.
      */
      error = mi_sort_index(&param, file, fixed_name, true);
    }
    if (!statistics_done && (local_testflag & T_STATISTICS)) {
      if (share->state.changed & STATE_NOT_ANALYZED) {
        optimize_done = 1;
        thd_proc_info(thd, "Analyzing");
        error = chk_key(&param, file);
      } else
        local_testflag &= ~T_STATISTICS;  // Don't update statistics
    }
  }
  thd_proc_info(thd, "Saving state");
  if (!error) {
    if ((share->state.changed & STATE_CHANGED) || mi_is_crashed(file)) {
      share->state.changed &=
          ~(STATE_CHANGED | STATE_CRASHED | STATE_CRASHED_ON_REPAIR);
      file->update |= HA_STATE_CHANGED | HA_STATE_ROW_CHANGED;
    }
    /*
      the following 'if', thought conceptually wrong,
      is a useful optimization nevertheless.
    */
    if (file->state != &file->s->state.state)
      file->s->state.state = *file->state;
    if (file->s->base.auto_key) update_auto_increment_key(&param, file, 1);
    if (optimize_done) {
      mysql_mutex_lock(&share->intern_lock);
      error = update_state_info(
          &param, file,
          UPDATE_TIME | UPDATE_OPEN_COUNT |
              (local_testflag & T_STATISTICS ? UPDATE_STAT : 0));
      mysql_mutex_unlock(&share->intern_lock);
    }
    info(HA_STATUS_NO_LOCK | HA_STATUS_TIME | HA_STATUS_VARIABLE |
         HA_STATUS_CONST);
    if (rows != file->state->records && !(param.testflag & T_VERY_SILENT)) {
      char llbuff[22], llbuff2[22];
      mi_check_print_warning(&param, "Number of rows changed from %s to %s",
                             llstr(rows, llbuff),
                             llstr(file->state->records, llbuff2));
    }
  } else {
    mi_mark_crashed_on_repair(file);
    file->update |= HA_STATE_CHANGED | HA_STATE_ROW_CHANGED;
    update_state_info(&param, file, 0);
  }
  thd_proc_info(thd, old_proc_info);
  if (!has_old_locks) mi_lock_database(file, F_UNLCK);
  DBUG_RETURN(error ? HA_ADMIN_FAILED
                    : !optimize_done ? HA_ADMIN_ALREADY_DONE : HA_ADMIN_OK);
}

/*
  Assign table indexes to a specific key cache.
*/

int ha_myisam::assign_to_keycache(THD *thd, HA_CHECK_OPT *check_opt) {
  KEY_CACHE *new_key_cache = check_opt->key_cache;
  const char *errmsg = 0;
  int error = HA_ADMIN_OK;
  ulonglong map;
  TABLE_LIST *table_list = table->pos_in_table_list;
  DBUG_ENTER("ha_myisam::assign_to_keycache");

  table->keys_in_use_for_query.clear_all();

  if (table_list->process_index_hints(thd, table)) DBUG_RETURN(HA_ADMIN_FAILED);
  map = ~(ulonglong)0;
  if (!table->keys_in_use_for_query.is_clear_all())
    /* use all keys if there's no list specified by the user through hints */
    map = table->keys_in_use_for_query.to_ulonglong();

  if ((error = mi_assign_to_key_cache(file, map, new_key_cache))) {
    char buf[STRING_BUFFER_USUAL_SIZE];
    snprintf(buf, sizeof(buf), "Failed to flush to index file (errno: %d)",
             error);
    errmsg = buf;
    error = HA_ADMIN_CORRUPT;
  }

  if (error != HA_ADMIN_OK) {
    /* Send error to user */
    MI_CHECK param;
    myisamchk_init(&param);
    param.thd = thd;
    param.op_name = "assign_to_keycache";
    param.db_name = table->s->db.str;
    param.table_name = table->s->table_name.str;
    param.testflag = 0;
    mi_check_print_error(&param, "%s", errmsg);
  }
  DBUG_RETURN(error);
}

/*
  Preload pages of the index file for a table into the key cache.
*/

int ha_myisam::preload_keys(THD *thd, HA_CHECK_OPT *) {
  int error;
  const char *errmsg;
  ulonglong map;
  TABLE_LIST *table_list = table->pos_in_table_list;
  bool ignore_leaves = table_list->ignore_leaves;
  char buf[MYSQL_ERRMSG_SIZE];

  DBUG_ENTER("ha_myisam::preload_keys");

  table->keys_in_use_for_query.clear_all();

  if (table_list->process_index_hints(thd, table)) DBUG_RETURN(HA_ADMIN_FAILED);

  map = ~(ulonglong)0;
  /* Check validity of the index references */
  if (!table->keys_in_use_for_query.is_clear_all())
    /* use all keys if there's no list specified by the user through hints */
    map = table->keys_in_use_for_query.to_ulonglong();

  mi_extra(file, HA_EXTRA_PRELOAD_BUFFER_SIZE,
           (void *)&thd->variables.preload_buff_size);

  if ((error = mi_preload(file, map, ignore_leaves))) {
    switch (error) {
      case HA_ERR_NON_UNIQUE_BLOCK_SIZE:
        errmsg = "Indexes use different block sizes";
        break;
      case HA_ERR_OUT_OF_MEM:
        errmsg = "Failed to allocate buffer";
        break;
      default:
        snprintf(buf, sizeof(buf), "Failed to read from index file (errno: %d)",
                 my_errno());
        errmsg = buf;
    }
    error = HA_ADMIN_FAILED;
    goto err;
  }

  DBUG_RETURN(HA_ADMIN_OK);

err : {
  MI_CHECK param;
  myisamchk_init(&param);
  param.thd = thd;
  param.op_name = "preload_keys";
  param.db_name = table->s->db.str;
  param.table_name = table->s->table_name.str;
  param.testflag = 0;
  mi_check_print_error(&param, "%s", errmsg);
  DBUG_RETURN(error);
}
}

/*
  Disable indexes, making it persistent if requested.

  SYNOPSIS
    disable_indexes()
    mode        mode of operation:
                HA_KEY_SWITCH_NONUNIQ      disable all non-unique keys
                HA_KEY_SWITCH_ALL          disable all keys
                HA_KEY_SWITCH_NONUNIQ_SAVE dis. non-uni. and make persistent
                HA_KEY_SWITCH_ALL_SAVE     dis. all keys and make persistent

  IMPLEMENTATION
    HA_KEY_SWITCH_NONUNIQ       is not implemented.
    HA_KEY_SWITCH_ALL_SAVE      is not implemented.

  RETURN
    0  ok
    HA_ERR_WRONG_COMMAND  mode not implemented.
*/

int ha_myisam::disable_indexes(uint mode) {
  int error;

  if (mode == HA_KEY_SWITCH_ALL) {
    /* call a storage engine function to switch the key map */
    error = mi_disable_indexes(file);
  } else if (mode == HA_KEY_SWITCH_NONUNIQ_SAVE) {
    mi_extra(file, HA_EXTRA_NO_KEYS, 0);
    info(HA_STATUS_CONST);  // Read new key info
    error = 0;
  } else {
    /* mode not implemented */
    error = HA_ERR_WRONG_COMMAND;
  }
  return error;
}

/*
  Enable indexes, making it persistent if requested.

  SYNOPSIS
    enable_indexes()
    mode        mode of operation:
                HA_KEY_SWITCH_NONUNIQ      enable all non-unique keys
                HA_KEY_SWITCH_ALL          enable all keys
                HA_KEY_SWITCH_NONUNIQ_SAVE en. non-uni. and make persistent
                HA_KEY_SWITCH_ALL_SAVE     en. all keys and make persistent

  DESCRIPTION
    Enable indexes, which might have been disabled by disable_index() before.
    The modes without _SAVE work only if both data and indexes are empty,
    since the MyISAM repair would enable them persistently.
    To be sure in these cases, call handler::delete_all_rows() before.

  IMPLEMENTATION
    HA_KEY_SWITCH_NONUNIQ       is not implemented.
    HA_KEY_SWITCH_ALL_SAVE      is not implemented.

  RETURN
    0  ok
    !=0  Error, among others:
    HA_ERR_CRASHED  data or index is non-empty. Delete all rows and retry.
    HA_ERR_WRONG_COMMAND  mode not implemented.
*/

int ha_myisam::enable_indexes(uint mode) {
  int error;

  DBUG_EXECUTE_IF("wait_in_enable_indexes",
                  debug_wait_for_kill("wait_in_enable_indexes"););

  if (mi_is_all_keys_active(file->s->state.key_map, file->s->base.keys)) {
    /* All indexes are enabled already. */
    return 0;
  }

  if (mode == HA_KEY_SWITCH_ALL) {
    error = mi_enable_indexes(file);
    /*
       Do not try to repair on error,
       as this could make the enabled state persistent,
       but mode==HA_KEY_SWITCH_ALL forbids it.
    */
  } else if (mode == HA_KEY_SWITCH_NONUNIQ_SAVE) {
    THD *thd = current_thd;
    MI_CHECK param;
    const char *save_proc_info = thd->proc_info;
    thd_proc_info(thd, "Creating index");
    myisamchk_init(&param);
    param.op_name = "recreating_index";
    param.testflag =
        (T_SILENT | T_REP_BY_SORT | T_QUICK | T_CREATE_MISSING_KEYS);
    param.myf_rw &= ~MY_WAIT_IF_FULL;
    param.sort_buffer_length = THDVAR(thd, sort_buffer_size);
    param.stats_method = (enum_mi_stats_method)THDVAR(thd, stats_method);
    param.tmpdir = &mysql_tmpdir_list;
    if ((error = (repair(thd, param, 0) != HA_ADMIN_OK)) &&
        param.retry_repair) {
      LogErr(WARNING_LEVEL, ER_ERROR_ENABLING_KEYS, my_errno(), param.db_name,
             param.table_name);
      /*
        Repairing by sort failed. Now try standard repair method.
        Still we want to fix only index file. If data file corruption
        was detected (T_RETRY_WITHOUT_QUICK), we shouldn't do much here.
        Let implicit repair do this job.
      */
      if (!(param.testflag & T_RETRY_WITHOUT_QUICK)) {
        param.testflag &= ~T_REP_BY_SORT;
        error = (repair(thd, param, 0) != HA_ADMIN_OK);
      }
      /*
        If the standard repair succeeded, clear all error messages which
        might have been set by the first repair. They can still be seen
        with SHOW WARNINGS then.
      */
      if (!error) thd->clear_error();
    }
    info(HA_STATUS_CONST);
    thd_proc_info(thd, save_proc_info);
  } else {
    /* mode not implemented */
    error = HA_ERR_WRONG_COMMAND;
  }
  return error;
}

/*
  Test if indexes are disabled.


  SYNOPSIS
    indexes_are_disabled()
      no parameters


  RETURN
    0  indexes are not disabled
    1  all indexes are disabled
   [2  non-unique indexes are disabled - NOT YET IMPLEMENTED]
*/

int ha_myisam::indexes_are_disabled(void) {
  return mi_indexes_are_disabled(file);
}

/*
  prepare for a many-rows insert operation
  e.g. - disable indexes (if they can be recreated fast) or
  activate special bulk-insert optimizations

  SYNOPSIS
    start_bulk_insert(rows)
    rows        Rows to be inserted
                0 if we don't know

  NOTICE
    Do not forget to call end_bulk_insert() later!
*/

void ha_myisam::start_bulk_insert(ha_rows rows) {
  DBUG_ENTER("ha_myisam::start_bulk_insert");
  THD *thd = current_thd;

  can_enable_indexes =
      mi_is_all_keys_active(file->s->state.key_map, file->s->base.keys);

  /*
    Only disable old index if the table was empty and we are inserting
    a lot of rows.
    Note that in end_bulk_insert() we may truncate the table if
    enable_indexes() failed, thus it's essential that indexes are
    disabled ONLY for an empty table.
  */
  if (file->state->records == 0 && can_enable_indexes &&
      (!rows || rows >= MI_MIN_ROWS_TO_DISABLE_INDEXES))
    mi_disable_non_unique_index(file, rows);
  else if (!file->bulk_insert &&
           (!rows || rows >= MI_MIN_ROWS_TO_USE_BULK_INSERT)) {
    mi_init_bulk_insert(file, thd->variables.bulk_insert_buff_size, rows);
  }
  DBUG_VOID_RETURN;
}

/*
  end special bulk-insert optimizations,
  which have been activated by start_bulk_insert().

  SYNOPSIS
    end_bulk_insert()
    no arguments

  RETURN
    0     OK
    != 0  Error
*/

int ha_myisam::end_bulk_insert() {
  mi_end_bulk_insert(file);
  int err = 0;
  if (can_enable_indexes) {
    /*
      Truncate the table when enable index operation is killed.
      After truncating the table we don't need to enable the
      indexes, because the last repair operation is aborted after
      setting the indexes as active and  trying to recreate them.
   */

    if (((err = enable_indexes(HA_KEY_SWITCH_NONUNIQ_SAVE)) != 0) &&
        current_thd->killed) {
      delete_all_rows();
      /* not crashed, despite being killed during repair */
      file->s->state.changed &= ~(STATE_CRASHED | STATE_CRASHED_ON_REPAIR);
    }
  }
  return err;
}

bool ha_myisam::check_and_repair(THD *thd) {
  int error = 0;
  int marked_crashed;
  HA_CHECK_OPT check_opt;
  DBUG_ENTER("ha_myisam::check_and_repair");

  check_opt.init();
  check_opt.flags = T_MEDIUM | T_AUTO_REPAIR;
  // Don't use quick if deleted rows
  if (!file->state->del && (myisam_recover_options & HA_RECOVER_QUICK))
    check_opt.flags |= T_QUICK;
  LogErr(WARNING_LEVEL, ER_CHECKING_TABLE, table->s->path.str);

  if ((marked_crashed = mi_is_crashed(file)) || check(thd, &check_opt)) {
    LogErr(WARNING_LEVEL, ER_RECOVERING_TABLE, table->s->path.str);
    check_opt.flags =
        ((myisam_recover_options & HA_RECOVER_BACKUP ? T_BACKUP_DATA : 0) |
         (marked_crashed ? 0 : T_QUICK) |
         (myisam_recover_options & HA_RECOVER_FORCE ? 0 : T_SAFE_REPAIR) |
         T_AUTO_REPAIR);
    if (repair(thd, &check_opt)) error = 1;
  }
  DBUG_RETURN(error);
}

bool ha_myisam::is_crashed() const {
  return (file->s->state.changed & STATE_CRASHED ||
          (my_disable_locking && file->s->state.open_count));
}

int ha_myisam::update_row(const uchar *old_data, uchar *new_data) {
  ha_statistic_increment(&System_status_var::ha_update_count);
  return mi_update(file, old_data, new_data);
}

int ha_myisam::delete_row(const uchar *buf) {
  ha_statistic_increment(&System_status_var::ha_delete_count);
  return mi_delete(file, buf);
}

C_MODE_START

ICP_RESULT index_cond_func_myisam(void *arg) {
  ha_myisam *h = (ha_myisam *)arg;

  if (h->end_range && h->compare_key_icp(h->end_range) > 0)
    return ICP_OUT_OF_RANGE; /* caller should return HA_ERR_END_OF_FILE already
                              */

  return (ICP_RESULT)MY_TEST(h->pushed_idx_cond->val_int());
}

C_MODE_END

int ha_myisam::index_init(uint idx, bool) {
  active_index = idx;
  if (pushed_idx_cond_keyno == idx)
    mi_set_index_cond_func(file, index_cond_func_myisam, this);
  return 0;
}

int ha_myisam::index_end() {
  active_index = MAX_KEY;
  // pushed_idx_cond_keyno= MAX_KEY;
  mi_set_index_cond_func(file, NULL, 0);
  in_range_check_pushed_down = false;
  ds_mrr.dsmrr_close();
  return 0;
}

int ha_myisam::rnd_end() {
  ds_mrr.dsmrr_close();
  return 0;
}

int ha_myisam::index_read_map(uchar *buf, const uchar *key,
                              key_part_map keypart_map,
                              enum ha_rkey_function find_flag) {
  DBUG_ASSERT(inited == INDEX);
  ha_statistic_increment(&System_status_var::ha_read_key_count);
  int error = mi_rkey(file, buf, active_index, key, keypart_map, find_flag);
  return error;
}

int ha_myisam::index_read_idx_map(uchar *buf, uint index, const uchar *key,
                                  key_part_map keypart_map,
                                  enum ha_rkey_function find_flag) {
  DBUG_ASSERT(pushed_idx_cond == NULL);
  DBUG_ASSERT(pushed_idx_cond_keyno == MAX_KEY);
  ha_statistic_increment(&System_status_var::ha_read_key_count);
  int error = mi_rkey(file, buf, index, key, keypart_map, find_flag);
  return error;
}

int ha_myisam::index_read_last_map(uchar *buf, const uchar *key,
                                   key_part_map keypart_map) {
  DBUG_ENTER("ha_myisam::index_read_last");
  DBUG_ASSERT(inited == INDEX);
  ha_statistic_increment(&System_status_var::ha_read_key_count);
  int error =
      mi_rkey(file, buf, active_index, key, keypart_map, HA_READ_PREFIX_LAST);
  DBUG_RETURN(error);
}

int ha_myisam::index_next(uchar *buf) {
  DBUG_ASSERT(inited == INDEX);
  ha_statistic_increment(&System_status_var::ha_read_next_count);
  int error = mi_rnext(file, buf, active_index);
  return error;
}

int ha_myisam::index_prev(uchar *buf) {
  DBUG_ASSERT(inited == INDEX);
  ha_statistic_increment(&System_status_var::ha_read_prev_count);
  int error = mi_rprev(file, buf, active_index);
  return error;
}

int ha_myisam::index_first(uchar *buf) {
  DBUG_ASSERT(inited == INDEX);
  ha_statistic_increment(&System_status_var::ha_read_first_count);
  int error = mi_rfirst(file, buf, active_index);
  return error;
}

int ha_myisam::index_last(uchar *buf) {
  DBUG_ASSERT(inited == INDEX);
  ha_statistic_increment(&System_status_var::ha_read_last_count);
  int error = mi_rlast(file, buf, active_index);
  return error;
}

int ha_myisam::index_next_same(uchar *buf,
                               const uchar *key MY_ATTRIBUTE((unused)),
                               uint length MY_ATTRIBUTE((unused))) {
  int error;
  DBUG_ASSERT(inited == INDEX);
  ha_statistic_increment(&System_status_var::ha_read_next_count);
  do {
    error = mi_rnext_same(file, buf);
  } while (error == HA_ERR_RECORD_DELETED);
  return error;
}

int ha_myisam::rnd_init(bool scan) {
  if (scan) return mi_scan_init(file);
  return mi_reset(file);  // Free buffers
}

int ha_myisam::rnd_next(uchar *buf) {
  ha_statistic_increment(&System_status_var::ha_read_rnd_next_count);
  int error = mi_scan(file, buf);
  return error;
}

int ha_myisam::rnd_pos(uchar *buf, uchar *pos) {
  ha_statistic_increment(&System_status_var::ha_read_rnd_count);
  int error = mi_rrnd(file, buf, my_get_ptr(pos, ref_length));
  return error;
}

void ha_myisam::position(const uchar *) {
  my_off_t row_position = mi_position(file);
  my_store_ptr(ref, ref_length, row_position);
}

int ha_myisam::info(uint flag) {
  MI_ISAMINFO misam_info;
  char name_buff[FN_REFLEN];

  (void)mi_status(file, &misam_info, flag);
  if (flag & HA_STATUS_VARIABLE) {
    stats.records = misam_info.records;
    stats.deleted = misam_info.deleted;
    stats.data_file_length = misam_info.data_file_length;
    stats.index_file_length = misam_info.index_file_length;
    stats.delete_length = misam_info.delete_length;
    stats.check_time = (ulong)misam_info.check_time;
    stats.mean_rec_length = misam_info.mean_reclength;
  }
  if (flag & HA_STATUS_CONST) {
    TABLE_SHARE *share = table->s;
    stats.max_data_file_length = misam_info.max_data_file_length;
    stats.max_index_file_length = misam_info.max_index_file_length;
    stats.create_time = misam_info.create_time;
    /*
      We want the value of stats.mrr_length_per_rec to be platform independent.
      The size of the chunk at the end of the join buffer used for MRR needs
      is calculated now basing on the values passed in the stats structure.
      The remaining part of the join buffer is used for records. A different
      number of records in the buffer results in a different number of buffer
      refills and in a different order of records in the result set.
    */
    stats.mrr_length_per_rec =
        misam_info.reflength + 8;  // 8=max(sizeof(void *))
    ref_length = misam_info.reflength;
    share->db_options_in_use = misam_info.options;
    stats.block_size = myisam_block_size; /* record block size */

    /*
      Update share.
      lock_shared_ha_data is slighly abused here, since there is no other
      way of locking the TABLE_SHARE.
    */
    lock_shared_ha_data();
    share->keys_in_use.set_prefix(share->keys);
    share->keys_in_use.intersect_extended(misam_info.key_map);
    share->keys_for_keyread.intersect(share->keys_in_use);
    unlock_shared_ha_data();
    if (share->key_parts)
      memcpy((char *)table->key_info[0].rec_per_key,
             (char *)misam_info.rec_per_key,
             sizeof(table->key_info[0].rec_per_key[0]) * share->key_parts);

    /*
      Set data_file_name and index_file_name to point at the symlink value
      if table is symlinked (Ie;  Real name is not same as generated name)
    */
    data_file_name = index_file_name = 0;
    fn_format(name_buff, file->filename, "", MI_NAME_DEXT,
              MY_APPEND_EXT | MY_UNPACK_FILENAME);
    if (strcmp(name_buff, misam_info.data_file_name))
      data_file_name = misam_info.data_file_name;
    fn_format(name_buff, file->filename, "", MI_NAME_IEXT,
              MY_APPEND_EXT | MY_UNPACK_FILENAME);
    if (strcmp(name_buff, misam_info.index_file_name))
      index_file_name = misam_info.index_file_name;
  }
  if (flag & HA_STATUS_ERRKEY) {
    errkey = misam_info.errkey;
    my_store_ptr(dup_ref, ref_length, misam_info.dupp_key_pos);
  }
  if (flag & HA_STATUS_TIME) stats.update_time = (ulong)misam_info.update_time;
  if (flag & HA_STATUS_AUTO)
    stats.auto_increment_value = misam_info.auto_increment;

  return 0;
}

int ha_myisam::extra(enum ha_extra_function operation) {
  return mi_extra(file, operation, 0);
}

int ha_myisam::reset(void) {
  /* Reset MyISAM specific part for index condition pushdown */
  DBUG_ASSERT(pushed_idx_cond == NULL);
  DBUG_ASSERT(pushed_idx_cond_keyno == MAX_KEY);
  mi_set_index_cond_func(file, NULL, 0);
  ds_mrr.reset();
  return mi_reset(file);
}

/* To be used with WRITE_CACHE and EXTRA_CACHE */

int ha_myisam::extra_opt(enum ha_extra_function operation, ulong cache_size) {
  return mi_extra(file, operation, (void *)&cache_size);
}

int ha_myisam::delete_all_rows() { return mi_delete_all_rows(file); }

int ha_myisam::delete_table(const char *name, const dd::Table *) {
  return mi_delete_table(name);
}

int ha_myisam::external_lock(THD *thd, int lock_type) {
  file->in_use.data = thd;
  return mi_lock_database(
      file, !table->s->tmp_table
                ? lock_type
                : ((lock_type == F_UNLCK) ? F_UNLCK : F_EXTRA_LCK));
}

THR_LOCK_DATA **ha_myisam::store_lock(THD *, THR_LOCK_DATA **to,
                                      enum thr_lock_type lock_type) {
  if (lock_type != TL_IGNORE && file->lock.type == TL_UNLOCK)
    file->lock.type = lock_type;
  *to++ = &file->lock;
  return to;
}

void ha_myisam::update_create_info(HA_CREATE_INFO *create_info) {
  ha_myisam::info(HA_STATUS_AUTO | HA_STATUS_CONST);
  if (!(create_info->used_fields & HA_CREATE_USED_AUTO)) {
    create_info->auto_increment_value = stats.auto_increment_value;
  }
  create_info->data_file_name = data_file_name;
  create_info->index_file_name = index_file_name;
}

int ha_myisam::create(const char *name, TABLE *table_arg,
                      HA_CREATE_INFO *ha_create_info, dd::Table *) {
  int error;
  uint create_flags = 0, records, i;
  char buff[FN_REFLEN];
  MI_KEYDEF *keydef;
  MI_COLUMNDEF *recinfo;
  MI_CREATE_INFO create_info;
  TABLE_SHARE *share = table_arg->s;
  uint options = share->db_options_in_use;
  DBUG_ENTER("ha_myisam::create");
  if (ha_create_info->encrypt_type.length > 0) {
    set_my_errno(HA_WRONG_CREATE_OPTION);
    DBUG_RETURN(HA_WRONG_CREATE_OPTION);
  }
  for (i = 0; i < share->keys; i++) {
    if (table_arg->key_info[i].flags & HA_USES_PARSER) {
      create_flags |= HA_CREATE_RELIES_ON_SQL_LAYER;
      break;
    }
  }
  if ((error = table2myisam(table_arg, &keydef, &recinfo, &records)))
    DBUG_RETURN(error); /* purecov: inspected */
  memset(&create_info, 0, sizeof(create_info));
  create_info.max_rows = share->max_rows;
  create_info.reloc_rows = share->min_rows;
  create_info.with_auto_increment = share->next_number_key_offset == 0;
  create_info.auto_increment = (ha_create_info->auto_increment_value
                                    ? ha_create_info->auto_increment_value - 1
                                    : (ulonglong)0);
  create_info.data_file_length =
      ((ulonglong)share->max_rows * share->avg_row_length);
  create_info.language = share->table_charset->number;

#ifndef _WIN32
  if (my_enable_symlinks) {
    create_info.data_file_name = ha_create_info->data_file_name;
    create_info.index_file_name = ha_create_info->index_file_name;
  } else
#endif /* !_WIN32 */
  {
    if (ha_create_info->data_file_name)
      push_warning_printf(
          table_arg->in_use, Sql_condition::SL_WARNING, WARN_OPTION_IGNORED,
          ER_THD(table_arg->in_use, WARN_OPTION_IGNORED), "DATA DIRECTORY");
    if (ha_create_info->index_file_name)
      push_warning_printf(
          table_arg->in_use, Sql_condition::SL_WARNING, WARN_OPTION_IGNORED,
          ER_THD(table_arg->in_use, WARN_OPTION_IGNORED), "INDEX DIRECTORY");
  }

  if (ha_create_info->options & HA_LEX_CREATE_TMP_TABLE)
    create_flags |= HA_CREATE_TMP_TABLE;
  if (ha_create_info->options & HA_CREATE_KEEP_FILES)
    create_flags |= HA_CREATE_KEEP_FILES;
  if (options & HA_OPTION_PACK_RECORD) create_flags |= HA_PACK_RECORD;
  if (options & HA_OPTION_CHECKSUM) create_flags |= HA_CREATE_CHECKSUM;
  if (options & HA_OPTION_DELAY_KEY_WRITE)
    create_flags |= HA_CREATE_DELAY_KEY_WRITE;

  /* TODO: Check that the following fn_format is really needed */
  error = mi_create(
      fn_format(buff, name, "", "", MY_UNPACK_FILENAME | MY_APPEND_EXT),
      share->keys, keydef, records, recinfo, 0, (MI_UNIQUEDEF *)0, &create_info,
      create_flags);
  my_free(recinfo);
  DBUG_RETURN(error);
}

int ha_myisam::rename_table(const char *from, const char *to, const dd::Table *,
                            dd::Table *) {
  return mi_rename(from, to);
}

void ha_myisam::get_auto_increment(ulonglong, ulonglong, ulonglong,
                                   ulonglong *first_value,
                                   ulonglong *nb_reserved_values) {
  ulonglong nr;
  int error;
  uchar key[MI_MAX_KEY_LENGTH];

  if (!table->s->next_number_key_offset) {  // Autoincrement at key-start
    ha_myisam::info(HA_STATUS_AUTO);
    *first_value = stats.auto_increment_value;
    /* MyISAM has only table-level lock, so reserves to +inf */
    *nb_reserved_values = ULLONG_MAX;
    return;
  }

  /* it's safe to call the following if bulk_insert isn't on */
  mi_flush_bulk_insert(file, table->s->next_number_index);

  (void)extra(HA_EXTRA_KEYREAD);
  key_copy(key, table->record[0], table->key_info + table->s->next_number_index,
           table->s->next_number_key_offset);
  error = mi_rkey(file, table->record[1], (int)table->s->next_number_index, key,
                  make_prev_keypart_map(table->s->next_number_keypart),
                  HA_READ_PREFIX_LAST);
  if (error)
    nr = 1;
  else {
    /* Get data from record[1] */
    nr = ((ulonglong)table->next_number_field->val_int_offset(
              table->s->rec_buff_length) +
          1);
  }
  extra(HA_EXTRA_NO_KEYREAD);
  *first_value = nr;
  /*
    MySQL needs to call us for next row: assume we are inserting ("a",null)
    here, we return 3, and next this statement will want to insert ("b",null):
    there is no reason why ("b",3+1) would be the good row to insert: maybe it
    already exists, maybe 3+1 is too large...
  */
  *nb_reserved_values = 1;
}

/*
  Find out how many rows there is in the given range

  SYNOPSIS
    records_in_range()
    inx			Index to use
    min_key		Start of range.  Null pointer if from first key
    max_key		End of range. Null pointer if to last key

  NOTES
    min_key.flag can have one of the following values:
      HA_READ_KEY_EXACT		Include the key in the range
      HA_READ_AFTER_KEY		Don't include key in range

    max_key.flag can have one of the following values:
      HA_READ_BEFORE_KEY	Don't include key in range
      HA_READ_AFTER_KEY		Include all 'end_key' values in the range

  RETURN
   HA_POS_ERROR		Something is wrong with the index tree.
   0			There is no matching keys in the given range
   number > 0		There is approximately 'number' matching rows in
                        the range.
*/

ha_rows ha_myisam::records_in_range(uint inx, key_range *min_key,
                                    key_range *max_key) {
  return (ha_rows)mi_records_in_range(file, (int)inx, min_key, max_key);
}

int ha_myisam::ft_read(uchar *buf) {
  int error;

  if (!ft_handler) return -1;

  ha_statistic_increment(&System_status_var::ha_read_next_count);

  error = ft_handler->please->read_next(ft_handler, (char *)buf);

  return error;
}

uint ha_myisam::checksum() const { return (uint)file->state->checksum; }

bool ha_myisam::check_if_incompatible_data(HA_CREATE_INFO *info,
                                           uint table_changes) {
  uint options = table->s->db_options_in_use;

  if (info->auto_increment_value != stats.auto_increment_value ||
      info->data_file_name != data_file_name ||
      info->index_file_name != index_file_name ||
      table_changes == IS_EQUAL_NO ||
      table_changes & IS_EQUAL_PACK_LENGTH)  // Not implemented yet
    return COMPATIBLE_DATA_NO;

  if ((options & (HA_OPTION_PACK_RECORD | HA_OPTION_CHECKSUM |
                  HA_OPTION_DELAY_KEY_WRITE)) !=
      (info->table_options & (HA_OPTION_PACK_RECORD | HA_OPTION_CHECKSUM |
                              HA_OPTION_DELAY_KEY_WRITE)))
    return COMPATIBLE_DATA_NO;
  return COMPATIBLE_DATA_YES;
}

static int myisam_panic(handlerton *, ha_panic_function flag) {
  return mi_panic(flag);
}

st_keycache_thread_var *keycache_thread_var() {
  THD *thd = current_thd;
  if (thd == NULL) {
    /*
      This is not a thread belonging to a connection.
      It will then be the main thread during startup/shutdown or
      extra threads created for thr_find_all_keys().
    */
    return keycache_tls;
  }

  /*
    For connection threads keycache thread state is stored in Ha_data::ha_ptr.
    This pointer has lifetime for the connection duration and is not used
    for anything else by MyISAM.

    @see Ha_data (sql_class.h)
  */
  st_keycache_thread_var *keycache_thread_var =
      static_cast<st_keycache_thread_var *>(thd_get_ha_data(thd, myisam_hton));
  if (!keycache_thread_var) {
    /* Lazy initialization */
    keycache_thread_var = static_cast<st_keycache_thread_var *>(
        my_malloc(mi_key_memory_keycache_thread_var,
                  sizeof(st_keycache_thread_var), MYF(MY_ZEROFILL)));
    mysql_cond_init(mi_keycache_thread_var_suspend,
                    &keycache_thread_var->suspend);
    thd_set_ha_data(thd, myisam_hton, keycache_thread_var);
  }
  return keycache_thread_var;
}

static int myisam_close_connection(handlerton *hton, THD *thd) {
  st_keycache_thread_var *keycache_thread_var =
      static_cast<st_keycache_thread_var *>(thd_get_ha_data(thd, hton));

  if (keycache_thread_var) {
    thd_set_ha_data(thd, hton, NULL);
    mysql_cond_destroy(&keycache_thread_var->suspend);
    my_free(keycache_thread_var);
  }

  return 0;
}

static int myisam_init(void *p) {
  handlerton *myisam_hton;

#ifdef HAVE_PSI_INTERFACE
  init_myisam_psi_keys();
#endif

  /* Set global variables based on startup options */
  if (myisam_recover_options)
    ha_open_options |= HA_OPEN_ABORT_IF_CRASHED;
  else
    myisam_recover_options = HA_RECOVER_OFF;

  myisam_block_size = (uint)1 << my_bit_log2(opt_myisam_block_size);

  myisam_hton = (handlerton *)p;
  myisam_hton->state = SHOW_OPTION_YES;
  myisam_hton->db_type = DB_TYPE_MYISAM;
  myisam_hton->create = myisam_create_handler;
  myisam_hton->panic = myisam_panic;
  myisam_hton->close_connection = myisam_close_connection;
  myisam_hton->flags =
      HTON_CAN_RECREATE | HTON_SUPPORT_LOG_TABLES | HTON_SUPPORTS_PACKED_KEYS;
  myisam_hton->is_supported_system_table = myisam_is_supported_system_table;
  myisam_hton->file_extensions = ha_myisam_exts;
  myisam_hton->rm_tmp_tables = default_rm_tmp_tables;

  main_thread_keycache_var = st_keycache_thread_var();
  mysql_cond_init(mi_keycache_thread_var_suspend,
                  &main_thread_keycache_var.suspend);
  keycache_tls = &main_thread_keycache_var;
  return 0;
}

static int myisam_deinit(void *) {
  mysql_cond_destroy(&main_thread_keycache_var.suspend);
  keycache_tls = nullptr;
  return 0;
}

/****************************************************************************
 * MyISAM MRR implementation: use DS-MRR
 ***************************************************************************/

int ha_myisam::multi_range_read_init(RANGE_SEQ_IF *seq, void *seq_init_param,
                                     uint n_ranges, uint mode,
                                     HANDLER_BUFFER *buf) {
  ds_mrr.init(table);
  return ds_mrr.dsmrr_init(seq, seq_init_param, n_ranges, mode, buf);
}

int ha_myisam::multi_range_read_next(char **range_info) {
  return ds_mrr.dsmrr_next(range_info);
}

ha_rows ha_myisam::multi_range_read_info_const(uint keyno, RANGE_SEQ_IF *seq,
                                               void *seq_init_param,
                                               uint n_ranges, uint *bufsz,
                                               uint *flags,
                                               Cost_estimate *cost) {
  /*
    This call is here because there is no location where this->table would
    already be known.
    TODO: consider moving it into some per-query initialization call.
  */
  ds_mrr.init(table);
  return ds_mrr.dsmrr_info_const(keyno, seq, seq_init_param, n_ranges, bufsz,
                                 flags, cost);
}

ha_rows ha_myisam::multi_range_read_info(uint keyno, uint n_ranges, uint keys,
                                         uint *bufsz, uint *flags,
                                         Cost_estimate *cost) {
  ds_mrr.init(table);
  return ds_mrr.dsmrr_info(keyno, n_ranges, keys, bufsz, flags, cost);
}

/* MyISAM MRR implementation ends */

/* Index condition pushdown implementation*/

Item *ha_myisam::idx_cond_push(uint keyno_arg, Item *idx_cond_arg) {
  /*
    Check if the key contains a blob field. If it does then MyISAM
    should not accept the pushed index condition since MyISAM will not
    read the blob field from the index entry during evaluation of the
    pushed index condition and the BLOB field might be part of the
    range evaluation done by the ICP code.
  */
  const KEY *key = &table_share->key_info[keyno_arg];

  for (uint k = 0; k < key->user_defined_key_parts; ++k) {
    const KEY_PART_INFO *key_part = &key->key_part[k];
    if (key_part->key_part_flag & HA_BLOB_PART) {
      /* Let the server handle the index condition */
      return idx_cond_arg;
    }
  }

  pushed_idx_cond_keyno = keyno_arg;
  pushed_idx_cond = idx_cond_arg;
  in_range_check_pushed_down = true;
  if (active_index == pushed_idx_cond_keyno)
    mi_set_index_cond_func(file, index_cond_func_myisam, this);
  return NULL;
}

static SYS_VAR *myisam_sysvars[] = {
    MYSQL_SYSVAR(block_size),         MYSQL_SYSVAR(data_pointer_size),
    MYSQL_SYSVAR(max_sort_file_size), MYSQL_SYSVAR(recover_options),
    MYSQL_SYSVAR(repair_threads),     MYSQL_SYSVAR(sort_buffer_size),
    MYSQL_SYSVAR(use_mmap),           MYSQL_SYSVAR(mmap_size),
    MYSQL_SYSVAR(stats_method),       0};

struct st_mysql_storage_engine myisam_storage_engine = {
    MYSQL_HANDLERTON_INTERFACE_VERSION};

mysql_declare_plugin(myisam){
    MYSQL_STORAGE_ENGINE_PLUGIN,
    &myisam_storage_engine,
    "MyISAM",
    "MySQL AB",
    "MyISAM storage engine",
    PLUGIN_LICENSE_GPL,
    myisam_init,    /* Plugin Init */
    NULL,           /* Plugin Check uninstall */
    myisam_deinit,  /* Plugin Deinit */
    0x0100,         /* 1.0 */
    NULL,           /* status variables                */
    myisam_sysvars, /* system variables                */
    NULL,
    0,
} mysql_declare_plugin_end;<|MERGE_RESOLUTION|>--- conflicted
+++ resolved
@@ -846,12 +846,7 @@
     If we have an auto_increment column and we are writing a changed row
     or a new row, then update the auto_increment value in the record.
   */
-<<<<<<< HEAD
-  if (table->next_number_field && buf == table->record[0]) {
-=======
   if (table && table->next_number_field && buf == table->record[0]) {
-    int error;
->>>>>>> e4924f36
     if ((error = update_auto_increment())) return error;
   }
   error = mi_write(file, buf);
