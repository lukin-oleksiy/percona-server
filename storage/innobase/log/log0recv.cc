/*****************************************************************************

Copyright (c) 1997, 2015, Oracle and/or its affiliates. All Rights Reserved.
Copyright (c) 2012, Facebook Inc.

This program is free software; you can redistribute it and/or modify it under
the terms of the GNU General Public License as published by the Free Software
Foundation; version 2 of the License.

This program is distributed in the hope that it will be useful, but WITHOUT
ANY WARRANTY; without even the implied warranty of MERCHANTABILITY or FITNESS
FOR A PARTICULAR PURPOSE. See the GNU General Public License for more details.

You should have received a copy of the GNU General Public License along with
this program; if not, write to the Free Software Foundation, Inc.,
51 Franklin Street, Suite 500, Boston, MA 02110-1335 USA

*****************************************************************************/

/**************************************************//**
@file log/log0recv.cc
Recovery

Created 9/20/1997 Heikki Tuuri
*******************************************************/

#include "ha_prototypes.h"

#include <vector>
#include <map>
#include <string>

#include "log0recv.h"

#ifdef UNIV_NONINL
#include "log0recv.ic"
#endif

#include "mem0mem.h"
#include "buf0buf.h"
#include "buf0flu.h"
#include "mtr0mtr.h"
#include "mtr0log.h"
#include "page0cur.h"
#include "page0zip.h"
#include "btr0btr.h"
#include "btr0cur.h"
#include "ibuf0ibuf.h"
#include "trx0undo.h"
#include "trx0rec.h"
#include "fil0fil.h"
#include "fsp0sysspace.h"
#include "ut0new.h"
#ifndef UNIV_HOTBACKUP
# include "buf0rea.h"
# include "srv0srv.h"
# include "srv0start.h"
# include "trx0roll.h"
# include "row0merge.h"
#include "row0trunc.h"
#else /* !UNIV_HOTBACKUP */
/** This is set to FALSE if the backup was originally taken with the
mysqlbackup --include regexp option: then we do not want to create tables in
directories which were not included */
bool	recv_replay_file_ops	= true;
#endif /* !UNIV_HOTBACKUP */

/** Log records are stored in the hash table in chunks at most of this size;
this must be less than UNIV_PAGE_SIZE as it is stored in the buffer pool */
#define RECV_DATA_BLOCK_SIZE	(MEM_MAX_ALLOC_IN_BUF - sizeof(recv_data_t))

/** Read-ahead area in applying log records to file pages */
#define RECV_READ_AHEAD_AREA	32

/** The recovery system */
recv_sys_t*	recv_sys = NULL;
/** TRUE when applying redo log records during crash recovery; FALSE
otherwise.  Note that this is FALSE while a background thread is
rolling back incomplete transactions. */
volatile bool	recv_recovery_on;

#ifndef UNIV_HOTBACKUP
/** TRUE when recv_init_crash_recovery() has been called. */
bool	recv_needed_recovery;
# ifdef UNIV_DEBUG
/** TRUE if writing to the redo log (mtr_commit) is forbidden.
Protected by log_sys->mutex. */
bool	recv_no_log_write = false;
# endif /* UNIV_DEBUG */

/** TRUE if buf_page_is_corrupted() should check if the log sequence
number (FIL_PAGE_LSN) is in the future.  Initially FALSE, and set by
recv_recovery_from_checkpoint_start(). */
bool	recv_lsn_checks_on;

/** If the following is TRUE, the buffer pool file pages must be invalidated
after recovery and no ibuf operations are allowed; this becomes TRUE if
the log record hash table becomes too full, and log records must be merged
to file pages already before the recovery is finished: in this case no
ibuf operations are allowed, as they could modify the pages read in the
buffer pool before the pages have been recovered to the up-to-date state.

TRUE means that recovery is running and no operations on the log files
are allowed yet: the variable name is misleading. */
bool	recv_no_ibuf_operations;
/** TRUE when the redo log is being backed up */
# define recv_is_making_a_backup		false
/** TRUE when recovering from a backed up redo log file */
# define recv_is_from_backup			false
#else /* !UNIV_HOTBACKUP */
# define recv_needed_recovery			false
/** TRUE when the redo log is being backed up */
bool	recv_is_making_a_backup	= false;
/** TRUE when recovering from a backed up redo log file */
bool	recv_is_from_backup	= false;
# define buf_pool_get_curr_size() (5 * 1024 * 1024)
#endif /* !UNIV_HOTBACKUP */
/** The following counter is used to decide when to print info on
log scan */
static ulint	recv_scan_print_counter;

/** The type of the previous parsed redo log record */
static mlog_id_t	recv_previous_parsed_rec_type;
/** The offset of the previous parsed redo log record */
static ulint	recv_previous_parsed_rec_offset;
/** The 'multi' flag of the previous parsed redo log record */
static ulint	recv_previous_parsed_rec_is_multi;

/** This many frames must be left free in the buffer pool when we scan
the log and store the scanned log records in the buffer pool: we will
use these free frames to read in pages when we start applying the
log records to the database.
This is the default value. If the actual size of the buffer pool is
larger than 10 MB we'll set this value to 512. */
ulint	recv_n_pool_free_frames;

/** The maximum lsn we see for a page during the recovery process. If this
is bigger than the lsn we are able to scan up to, that is an indication that
the recovery failed and the database may be corrupt. */
lsn_t	recv_max_page_lsn;

#ifdef UNIV_PFS_THREAD
mysql_pfs_key_t	trx_rollback_clean_thread_key;
#endif /* UNIV_PFS_THREAD */

#ifndef UNIV_HOTBACKUP
# ifdef UNIV_PFS_THREAD
mysql_pfs_key_t	recv_writer_thread_key;
# endif /* UNIV_PFS_THREAD */

/** Flag indicating if recv_writer thread is active. */
volatile bool	recv_writer_thread_active = false;
#endif /* !UNIV_HOTBACKUP */

#ifndef	DBUG_OFF
/** Return string name of the redo log record type.
@param[in]	type	record log record enum
@return string name of record log record */
const char*
get_mlog_string(mlog_id_t type);
#endif /* !DBUG_OFF */

/* prototypes */

#ifndef UNIV_HOTBACKUP
/*******************************************************//**
Initialize crash recovery environment. Can be called iff
recv_needed_recovery == false. */
static
void
recv_init_crash_recovery(void);
/*===========================*/
#endif /* !UNIV_HOTBACKUP */

/** Tablespace item during recovery */
struct file_name_t {
	/** Tablespace file name (MLOG_FILE_NAME) */
	std::string	name;
	/** Tablespace object (NULL if not valid or not found) */
	fil_space_t*	space;
	/** Whether the tablespace has been deleted */
	bool		deleted;

	/** Constructor */
	file_name_t(std::string name_, bool deleted_) :
		name(name_), space(NULL), deleted (deleted_) {}
};

/** Map of dirty tablespaces during recovery */
typedef std::map<
	ulint,
	file_name_t,
	std::less<ulint>,
	ut_allocator<std::pair<const ulint, file_name_t> > >	recv_spaces_t;

static recv_spaces_t	recv_spaces;

/** Process a file name from a MLOG_FILE_* record.
@param[in,out]	name		file name
@param[in]	len		length of the file name
@param[in]	space_id	the tablespace ID
@param[in]	deleted		whether this is a MLOG_FILE_DELETE record */
static
void
fil_name_process(
	char*	name,
	ulint	len,
	ulint	space_id,
	bool	deleted)
{
	/* We will also insert space=NULL into the map, so that
	further checks can ensure that a MLOG_FILE_NAME record was
	scanned before applying any page records for the space_id. */

	os_normalize_path_for_win(name);
	file_name_t	fname(std::string(name, len - 1), deleted);
	std::pair<recv_spaces_t::iterator,bool> p = recv_spaces.insert(
		std::make_pair(space_id, fname));
	ut_ad(p.first->first == space_id);

	file_name_t&	f = p.first->second;

	if (deleted) {
		/* Got MLOG_FILE_DELETE */

		if (!p.second && !f.deleted) {
			f.deleted = true;
			if (f.space != NULL) {
				fil_space_free(space_id, false);
				f.space = NULL;
			}
		}

		ut_ad(f.space == NULL);
	} else if (p.second // the first MLOG_FILE_NAME or MLOG_FILE_RENAME2
		   || f.name != fname.name) {
		fil_space_t*	space;

		/* Check if the tablespace file exists and contains
		the space_id. If not, ignore the file after displaying
		a note. Abort if there are multiple files with the
		same space_id. */
		switch (fil_ibd_load(space_id, name, space)) {
		case FIL_LOAD_OK:
			ut_ad(space != NULL);

			if (f.space == NULL || f.space == space) {
				f.name = fname.name;
				f.space = space;
				f.deleted = false;
			} else {
				ib::error() << "Tablespace " << space_id
					<< " has been found in two places: '"
					<< f.name << "' and '" << name << "'."
					" You must delete one of them.";
				recv_sys->found_corrupt_fs = true;
			}
			break;

		case FIL_LOAD_ID_CHANGED:
			ut_ad(space == NULL);
			break;

		case FIL_LOAD_NOT_FOUND:
			/* No matching tablespace was found; maybe it
			was renamed, and we will find a subsequent
			MLOG_FILE_* record. */
			ut_ad(space == NULL);

			if (srv_force_recovery) {
				/* Without innodb_force_recovery,
				missing tablespaces will only be
				reported in
				recv_init_crash_recovery_spaces().
				Enable some more diagnostics when
				forcing recovery. */

				ib::info()
					<< "At LSN: " << recv_sys->recovered_lsn
					<< ": unable to open file " << name
					<< " for tablespace " << space_id;
			}
			break;

		case FIL_LOAD_INVALID:
			ut_ad(space == NULL);
			if (srv_force_recovery == 0) {
				ib::warn() << "We do not continue the crash"
					" recovery, because the table may"
					" become corrupt if we cannot apply"
					" the log records in the InnoDB log to"
					" it. To fix the problem and start"
					" mysqld:";
				ib::info() << "1) If there is a permission"
					" problem in the file and mysqld"
					" cannot open the file, you should"
					" modify the permissions.";
				ib::info() << "2) If the tablespace is not"
					" needed, or you can restore an older"
					" version from a backup, then you can"
					" remove the .ibd file, and use"
					" --innodb_force_recovery=1 to force"
					" startup without this file.";
				ib::info() << "3) If the file system or the"
					" disk is broken, and you cannot"
					" remove the .ibd file, you can set"
					" --innodb_force_recovery.";
				recv_sys->found_corrupt_fs = true;
				break;
			}

			ib::info() << "innodb_force_recovery was set to "
				<< srv_force_recovery << ". Continuing crash"
				" recovery even though we cannot access the"
				" files for tablespace " << space_id << ".";
			break;
		}
	}
}

/** Parse or process a MLOG_FILE_* record.
@param[in]	ptr		redo log record
@param[in]	end		end of the redo log buffer
@param[in]	space_id	the tablespace ID
@param[in]	first_page_no	first page number in the file
@param[in]	type		MLOG_FILE_NAME or MLOG_FILE_DELETE
or MLOG_FILE_CREATE2 or MLOG_FILE_RENAME2
@param[in]	apply		whether to apply the record
@return pointer to next redo log record
@retval NULL if this log record was truncated */
static
byte*
fil_name_parse(
	byte*		ptr,
	const byte*	end,
	ulint		space_id,
	ulint		first_page_no,
	mlog_id_t	type,
	bool		apply)
{
#ifdef UNIV_HOTBACKUP
	ulint		flags	= 0;
#endif /* UNIV_HOTBACKUP */

	if (type == MLOG_FILE_CREATE2) {
		if (end < ptr + 4) {
			return(NULL);
		}
#ifdef UNIV_HOTBACKUP
		flags = mach_read_from_4(ptr);
#endif /* UNIV_HOTBACKUP */
		ptr += 4;
	}

	if (end < ptr + 2) {
		return(NULL);
	}

	ulint	len = mach_read_from_2(ptr);
	ptr += 2;
	if (end < ptr + len) {
		return(NULL);
	}

	/* MLOG_FILE_* records should only be written for
	user-created tablespaces. The name must be long enough
	and end in .ibd. */
	bool corrupt = is_predefined_tablespace(space_id)
		|| first_page_no != 0 // TODO: multi-file user tablespaces
		|| len < sizeof "/a.ibd\0"
		|| memcmp(ptr + len - 5, DOT_IBD, 5) != 0
		|| memchr(ptr, OS_PATH_SEPARATOR, len) == NULL;

	byte*	end_ptr	= ptr + len;

	switch (type) {
	default:
		ut_ad(0); // the caller checked this
	case MLOG_FILE_NAME:
		if (corrupt) {
			recv_sys->found_corrupt_log = true;
			break;
		}
		fil_name_process(
			reinterpret_cast<char*>(ptr), len, space_id, false);
		break;
	case MLOG_FILE_DELETE:
		if (corrupt) {
			recv_sys->found_corrupt_log = true;
			break;
		}
		fil_name_process(
			reinterpret_cast<char*>(ptr), len, space_id, true);
#ifdef UNIV_HOTBACKUP
		if (apply && recv_replay_file_ops
		    && fil_space_get(space_id)) {
			dberr_t	err = fil_delete_tablespace(
				space_id, BUF_REMOVE_FLUSH_NO_WRITE);
			ut_a(err == DB_SUCCESS);
		}
#endif /* UNIV_HOTBACKUP */
		break;
	case MLOG_FILE_CREATE2:
#ifdef UNIV_HOTBACKUP
		/* if needed, invoke fil_ibd_create() with flags */
#endif /* UNIV_HOTBACKUP */
		break;
	case MLOG_FILE_RENAME2:
		if (corrupt) {
			recv_sys->found_corrupt_log = true;
		}

		/* The new name follows the old name. */
		byte*	new_name = end_ptr + 2;
		if (end < new_name) {
			return(NULL);
		}

		ulint	new_len = mach_read_from_2(end_ptr);

		if (end < end_ptr + 2 + new_len) {
			return(NULL);
		}

		end_ptr += 2 + new_len;

		corrupt = corrupt
			|| new_len < sizeof "/a.ibd\0"
			|| memcmp(new_name + new_len - 5, DOT_IBD, 5) != 0
			|| !memchr(new_name, OS_PATH_SEPARATOR, new_len);

		if (corrupt) {
			recv_sys->found_corrupt_log = true;
			break;
		}

		fil_name_process(
			reinterpret_cast<char*>(ptr), len,
			space_id, false);
		fil_name_process(
			reinterpret_cast<char*>(new_name), new_len,
			space_id, false);

		if (!apply) {
			break;
		}
#ifdef UNIV_HOTBACKUP
		if (!recv_replay_file_ops) {
			break;
		}
#endif /* UNIV_HOTBACKUP */

		if (!fil_op_replay_rename(
			    space_id, first_page_no,
			    reinterpret_cast<const char*>(ptr),
			    reinterpret_cast<const char*>(new_name))) {
			recv_sys->found_corrupt_fs = true;
		}
	}

	return(end_ptr);
}

/********************************************************//**
Creates the recovery system. */
void
recv_sys_create(void)
/*=================*/
{
	if (recv_sys != NULL) {

		return;
	}

	recv_sys = static_cast<recv_sys_t*>(ut_zalloc_nokey(sizeof(*recv_sys)));

	mutex_create(LATCH_ID_RECV_SYS, &recv_sys->mutex);
	mutex_create(LATCH_ID_RECV_WRITER, &recv_sys->writer_mutex);

	recv_sys->heap = NULL;
	recv_sys->addr_hash = NULL;
}

/********************************************************//**
Release recovery system mutexes. */
void
recv_sys_close(void)
/*================*/
{
	if (recv_sys != NULL) {
		if (recv_sys->addr_hash != NULL) {
			hash_table_free(recv_sys->addr_hash);
		}

		if (recv_sys->heap != NULL) {
			mem_heap_free(recv_sys->heap);
		}

		if (recv_sys->flush_start != NULL) {
			os_event_destroy(recv_sys->flush_start);
		}

		if (recv_sys->flush_end != NULL) {
			os_event_destroy(recv_sys->flush_end);
		}

		ut_free(recv_sys->buf);
		ut_free(recv_sys->last_block_buf_start);

#ifndef UNIV_HOTBACKUP
		ut_ad(!recv_writer_thread_active);
		mutex_free(&recv_sys->writer_mutex);
#endif /* !UNIV_HOTBACKUP */

		mutex_free(&recv_sys->mutex);

		ut_free(recv_sys);
		recv_sys = NULL;
	}

	recv_spaces.clear();
}

/********************************************************//**
Frees the recovery system memory. */
void
recv_sys_mem_free(void)
/*===================*/
{
	if (recv_sys != NULL) {
		if (recv_sys->addr_hash != NULL) {
			hash_table_free(recv_sys->addr_hash);
		}

		if (recv_sys->heap != NULL) {
			mem_heap_free(recv_sys->heap);
		}

		if (recv_sys->flush_start != NULL) {
			os_event_destroy(recv_sys->flush_start);
		}

		if (recv_sys->flush_end != NULL) {
			os_event_destroy(recv_sys->flush_end);
		}

		ut_free(recv_sys->buf);
		ut_free(recv_sys->last_block_buf_start);
		ut_free(recv_sys);
		recv_sys = NULL;
	}
}

#ifndef UNIV_HOTBACKUP
/************************************************************
Reset the state of the recovery system variables. */
void
recv_sys_var_init(void)
/*===================*/
{
	recv_recovery_on = false;
	recv_needed_recovery = false;
	recv_lsn_checks_on = false;
	recv_no_ibuf_operations = false;
	recv_scan_print_counter	= 0;
	recv_previous_parsed_rec_type = MLOG_SINGLE_REC_FLAG;
	recv_previous_parsed_rec_offset	= 0;
	recv_previous_parsed_rec_is_multi = 0;
	recv_n_pool_free_frames	= 256;
	recv_max_page_lsn = 0;
}

/******************************************************************//**
recv_writer thread tasked with flushing dirty pages from the buffer
pools.
@return a dummy parameter */
extern "C"
os_thread_ret_t
DECLARE_THREAD(recv_writer_thread)(
/*===============================*/
	void*	arg __attribute__((unused)))
			/*!< in: a dummy parameter required by
			os_thread_create */
{
	ut_ad(!srv_read_only_mode);

#ifdef UNIV_PFS_THREAD
	pfs_register_thread(recv_writer_thread_key);
#endif /* UNIV_PFS_THREAD */

#ifdef UNIV_DEBUG_THREAD_CREATION
	ib::info() << "recv_writer thread running, id "
		<< os_thread_pf(os_thread_get_curr_id());
#endif /* UNIV_DEBUG_THREAD_CREATION */

	recv_writer_thread_active = true;

	while (srv_shutdown_state == SRV_SHUTDOWN_NONE) {

		os_thread_sleep(100000);

		mutex_enter(&recv_sys->writer_mutex);

		if (!recv_recovery_on) {
			mutex_exit(&recv_sys->writer_mutex);
			break;
		}

		/* Flush pages from end of LRU if required */
		os_event_reset(recv_sys->flush_end);
		recv_sys->flush_type = BUF_FLUSH_LRU;
		os_event_set(recv_sys->flush_start);
		os_event_wait(recv_sys->flush_end);

		mutex_exit(&recv_sys->writer_mutex);
	}

	recv_writer_thread_active = false;

	/* We count the number of threads in os_thread_exit().
	A created thread should always use that to exit and not
	use return() to exit. */
	os_thread_exit(NULL);

	OS_THREAD_DUMMY_RETURN;
}
#endif /* !UNIV_HOTBACKUP */

/************************************************************
Inits the recovery system for a recovery operation. */
void
recv_sys_init(
/*==========*/
	ulint	available_memory)	/*!< in: available memory in bytes */
{
	if (recv_sys->heap != NULL) {

		return;
	}

#ifndef UNIV_HOTBACKUP
	mutex_enter(&(recv_sys->mutex));

	recv_sys->heap = mem_heap_create_typed(256,
					MEM_HEAP_FOR_RECV_SYS);

	if (!srv_read_only_mode) {
		recv_sys->flush_start = os_event_create(0);
		recv_sys->flush_end = os_event_create(0);
	}
#else /* !UNIV_HOTBACKUP */
	recv_sys->heap = mem_heap_create(256);
	recv_is_from_backup = true;
#endif /* !UNIV_HOTBACKUP */

	/* Set appropriate value of recv_n_pool_free_frames. */
	if (buf_pool_get_curr_size() >= (10 * 1024 * 1024)) {
		/* Buffer pool of size greater than 10 MB. */
		recv_n_pool_free_frames = 512;
	}

	recv_sys->buf = static_cast<byte*>(
		ut_malloc_nokey(RECV_PARSING_BUF_SIZE));
	recv_sys->len = 0;
	recv_sys->recovered_offset = 0;

	recv_sys->addr_hash = hash_create(available_memory / 512);
	recv_sys->n_addrs = 0;

	recv_sys->apply_log_recs = FALSE;
	recv_sys->apply_batch_on = FALSE;

	recv_sys->last_block_buf_start = static_cast<byte*>(
		ut_malloc_nokey(2 * OS_FILE_LOG_BLOCK_SIZE));

	recv_sys->last_block = static_cast<byte*>(ut_align(
		recv_sys->last_block_buf_start, OS_FILE_LOG_BLOCK_SIZE));

	recv_sys->found_corrupt_log = false;
	recv_sys->found_corrupt_fs = false;
	recv_sys->mlog_checkpoint_lsn = 0;

	recv_max_page_lsn = 0;

	/* Call the constructor for recv_sys_t::dblwr member */
	new (&recv_sys->dblwr) recv_dblwr_t();

	mutex_exit(&(recv_sys->mutex));
}

/********************************************************//**
Empties the hash table when it has been fully processed. */
static
void
recv_sys_empty_hash(void)
/*=====================*/
{
	ut_ad(mutex_own(&(recv_sys->mutex)));

	if (recv_sys->n_addrs != 0) {
		ib::fatal() << recv_sys->n_addrs << " pages with log records"
			" were left unprocessed!";
	}

	hash_table_free(recv_sys->addr_hash);
	mem_heap_empty(recv_sys->heap);

	recv_sys->addr_hash = hash_create(buf_pool_get_curr_size() / 512);
}

#ifndef UNIV_HOTBACKUP

/********************************************************//**
Frees the recovery system. */
void
recv_sys_debug_free(void)
/*=====================*/
{
	mutex_enter(&(recv_sys->mutex));

	hash_table_free(recv_sys->addr_hash);
	mem_heap_free(recv_sys->heap);
	ut_free(recv_sys->buf);
	ut_free(recv_sys->last_block_buf_start);

	recv_sys->buf = NULL;
	recv_sys->heap = NULL;
	recv_sys->addr_hash = NULL;
	recv_sys->last_block_buf_start = NULL;

	/* wake page cleaner up to progress */
	if (!srv_read_only_mode) {
		ut_ad(!recv_recovery_on);
		ut_ad(!recv_writer_thread_active);
		os_event_reset(buf_flush_event);
		os_event_set(recv_sys->flush_start);
	}

<<<<<<< HEAD
	mutex_exit(&(recv_sys->mutex));
=======
	ut_a(RECV_SCAN_SIZE <= log_sys->buf_size);

	start_lsn = ut_uint64_align_down(group->scanned_lsn,
					 OS_FILE_LOG_BLOCK_SIZE);
	for (;;) {
		ulint	len;

		end_lsn = start_lsn + RECV_SCAN_SIZE;

		if (end_lsn > recovered_lsn) {
			end_lsn = ut_uint64_align_up(recovered_lsn,
						     OS_FILE_LOG_BLOCK_SIZE);
		}

		log_group_read_log_seg(LOG_RECOVER, log_sys->buf,
				       up_to_date_group, start_lsn, end_lsn,
				       FALSE);

		len = (ulint) (end_lsn - start_lsn);

		log_group_write_buf(group, log_sys->buf, len, start_lsn, 0);

		if (end_lsn >= recovered_lsn) {

			return;
		}

		start_lsn = end_lsn;
	}
>>>>>>> 2071aeef
}

/********************************************************//**
Copies a log segment from the most up-to-date log group to the other log
groups, so that they all contain the latest log data. Also writes the info
about the latest checkpoint to the groups, and inits the fields in the group
memory structs to up-to-date values. */
static
void
recv_synchronize_groups(void)
/*=========================*/
{
	lsn_t		start_lsn;
	lsn_t		end_lsn;
	lsn_t		recovered_lsn;

	recovered_lsn = recv_sys->recovered_lsn;

	/* Read the last recovered log block to the recovery system buffer:
	the block is always incomplete */

	start_lsn = ut_uint64_align_down(recovered_lsn,
					 OS_FILE_LOG_BLOCK_SIZE);
	end_lsn = ut_uint64_align_up(recovered_lsn, OS_FILE_LOG_BLOCK_SIZE);

	ut_a(start_lsn != end_lsn);

	log_group_read_log_seg(recv_sys->last_block,
			       UT_LIST_GET_FIRST(log_sys->log_groups),
<<<<<<< HEAD
			       start_lsn, end_lsn);
=======
#endif /* UNIV_LOG_ARCHIVE */
			       start_lsn, end_lsn, FALSE);
>>>>>>> 2071aeef

	for (log_group_t* group = UT_LIST_GET_FIRST(log_sys->log_groups);
	     group;
	     group = UT_LIST_GET_NEXT(log_groups, group)) {
		/* Update the fields in the group struct to correspond to
		recovered_lsn */

		log_group_set_fields(group, recovered_lsn);
	}

	/* Copy the checkpoint info to the log; remember that we have
	incremented checkpoint_no by one, and the info will not be written
	over the max checkpoint info, thus making the preservation of max
	checkpoint info on disk certain */

	log_write_checkpoint_info(true);
	log_mutex_enter();
}
#endif /* !UNIV_HOTBACKUP */

/** Check the consistency of a log header block.
@param[in]	log header block
@return true if ok */
static
bool
recv_check_log_header_checksum(
	const byte*	buf)
{
	return(log_block_get_checksum(buf)
	       == log_block_calc_checksum_crc32(buf));
}

#ifndef UNIV_HOTBACKUP
/** Find the latest checkpoint in the format-0 log header.
@param[out]	max_group	log group, or NULL
@param[out]	max_field	LOG_CHECKPOINT_1 or LOG_CHECKPOINT_2
@return error code or DB_SUCCESS */
static __attribute__((warn_unused_result))
dberr_t
recv_find_max_checkpoint_0(
	log_group_t**	max_group,
	ulint*		max_field)
{
	log_group_t*	group = UT_LIST_GET_FIRST(log_sys->log_groups);
	ib_uint64_t	max_no = 0;
	ib_uint64_t	checkpoint_no;
	byte*		buf	= log_sys->checkpoint_buf;

	ut_ad(group->format == 0);
	ut_ad(UT_LIST_GET_NEXT(log_groups, group) == NULL);

	/** Offset of the first checkpoint checksum */
	static const uint CHECKSUM_1 = 288;
	/** Offset of the second checkpoint checksum */
	static const uint CHECKSUM_2 = CHECKSUM_1 + 4;
	/** Most significant bits of the checkpoint offset */
	static const uint OFFSET_HIGH32 = CHECKSUM_2 + 12;
	/** Least significant bits of the checkpoint offset */
	static const uint OFFSET_LOW32 = 16;

	for (ulint field = LOG_CHECKPOINT_1; field <= LOG_CHECKPOINT_2;
	     field += LOG_CHECKPOINT_2 - LOG_CHECKPOINT_1) {
		log_group_header_read(group, field);

		if (static_cast<uint32_t>(ut_fold_binary(buf, CHECKSUM_1))
		    != mach_read_from_4(buf + CHECKSUM_1)
		    || static_cast<uint32_t>(
			    ut_fold_binary(buf + LOG_CHECKPOINT_LSN,
					   CHECKSUM_2 - LOG_CHECKPOINT_LSN))
		    != mach_read_from_4(buf + CHECKSUM_2)) {
			DBUG_PRINT("ib_log",
				   ("invalid pre-5.7.9 checkpoint " ULINTPF,
				    field));
			continue;
		}

		group->state = LOG_GROUP_OK;

		group->lsn = mach_read_from_8(
			buf + LOG_CHECKPOINT_LSN);
		group->lsn_offset = static_cast<ib_uint64_t>(
			mach_read_from_4(buf + OFFSET_HIGH32)) << 32
			| mach_read_from_4(buf + OFFSET_LOW32);
		checkpoint_no = mach_read_from_8(
			buf + LOG_CHECKPOINT_NO);

		DBUG_PRINT("ib_log",
			   ("checkpoint " UINT64PF " at " LSN_PF
			    " found in group " ULINTPF,
			    checkpoint_no, group->lsn, group->id));

		if (checkpoint_no >= max_no) {
			*max_group = group;
			*max_field = field;
			max_no = checkpoint_no;
		}
	}

	if (*max_group != NULL) {
		return(DB_SUCCESS);
	}

	ib::error() << "Upgrade after a crash is not supported."
		" This redo log was created before MySQL 5.7.9,"
		" and we did not find a valid checkpoint."
		" Please follow the instructions at"
		" " REFMAN "upgrading.html";
	return(DB_ERROR);
}

/** Determine if a pre-5.7.9 redo log is clean.
@param[in]	lsn	checkpoint LSN
@return error code
@retval	DB_SUCCESS	if the redo log is clean
@retval DB_ERROR	if the redo log is corrupted or dirty */
static
dberr_t
recv_log_format_0_recover(lsn_t lsn)
{
	log_mutex_enter();
	log_group_t*	group = UT_LIST_GET_FIRST(log_sys->log_groups);
	const lsn_t	source_offset
		= log_group_calc_lsn_offset(lsn, group);
	log_mutex_exit();
	const ulint	page_no
		= (ulint) (source_offset / univ_page_size.physical());
	byte*		buf = log_sys->buf;

	static const char* NO_UPGRADE_RECOVERY_MSG =
		"Upgrade after a crash is not supported."
		" This redo log was created before MySQL 5.7.9";
	static const char* NO_UPGRADE_RTFM_MSG =
		". Please follow the instructions at "
		REFMAN "upgrading.html";

	fil_io(IORequestLogRead, true,
	       page_id_t(group->space_id, page_no),
	       univ_page_size,
	       (ulint) ((source_offset & ~(OS_FILE_LOG_BLOCK_SIZE - 1))
			% univ_page_size.physical()),
	       OS_FILE_LOG_BLOCK_SIZE, buf, NULL);

	if (log_block_calc_checksum_format_0(buf)
	    != log_block_get_checksum(buf)) {
		ib::error() << NO_UPGRADE_RECOVERY_MSG
			<< ", and it appears corrupted"
			<< NO_UPGRADE_RTFM_MSG;
		return(DB_CORRUPTION);
	}

	if (log_block_get_data_len(buf)
	    != (source_offset & (OS_FILE_LOG_BLOCK_SIZE - 1))) {
		ib::error() << NO_UPGRADE_RECOVERY_MSG
			<< NO_UPGRADE_RTFM_MSG;
		return(DB_ERROR);
	}

	/* Mark the redo log for upgrading. */
	srv_log_file_size = 0;
	recv_sys->parse_start_lsn = recv_sys->recovered_lsn
		= recv_sys->scanned_lsn
		= recv_sys->mlog_checkpoint_lsn = lsn;
	log_sys->last_checkpoint_lsn = log_sys->next_checkpoint_lsn
		= log_sys->lsn = log_sys->write_lsn
		= log_sys->current_flush_lsn = log_sys->flushed_to_disk_lsn
		= lsn;
	log_sys->next_checkpoint_no = 0;
	return(DB_SUCCESS);
}

/** Find the latest checkpoint in the log header.
@param[out]	max_group	log group, or NULL
@param[out]	max_field	LOG_CHECKPOINT_1 or LOG_CHECKPOINT_2
@return error code or DB_SUCCESS */
static __attribute__((warn_unused_result))
dberr_t
recv_find_max_checkpoint(
	log_group_t**	max_group,
	ulint*		max_field)
{
	log_group_t*	group;
	ib_uint64_t	max_no;
	ib_uint64_t	checkpoint_no;
	ulint		field;
	byte*		buf;

	group = UT_LIST_GET_FIRST(log_sys->log_groups);

	max_no = 0;
	*max_group = NULL;
	*max_field = 0;

	buf = log_sys->checkpoint_buf;

	while (group) {
		group->state = LOG_GROUP_CORRUPTED;

		log_group_header_read(group, 0);
		/* Check the header page checksum. There was no
		checksum in the first redo log format (version 0). */
		group->format = mach_read_from_4(buf + LOG_HEADER_FORMAT);
		if (group->format != 0
		    && !recv_check_log_header_checksum(buf)) {
			ib::error() << "Invalid redo log header checksum.";
			return(DB_CORRUPTION);
		}

		switch (group->format) {
		case 0:
			return(recv_find_max_checkpoint_0(
				       max_group, max_field));
		case LOG_HEADER_FORMAT_CURRENT:
			break;
		default:
			/* Ensure that the string is NUL-terminated. */
			buf[LOG_HEADER_CREATOR_END] = 0;
			ib::error() << "Unsupported redo log format."
				" The redo log was created"
				" with " << buf + LOG_HEADER_CREATOR <<
				". Please follow the instructions at "
				REFMAN "upgrading-downgrading.html";
			/* Do not issue a message about a possibility
			to cleanly shut down the newer server version
			and to remove the redo logs, because the
			format of the system data structures may
			radically change after MySQL 5.7. */
			return(DB_ERROR);
		}

		for (field = LOG_CHECKPOINT_1; field <= LOG_CHECKPOINT_2;
		     field += LOG_CHECKPOINT_2 - LOG_CHECKPOINT_1) {

			log_group_header_read(group, field);

			if (!recv_check_log_header_checksum(buf)) {
				DBUG_PRINT("ib_log",
					   ("invalid checkpoint,"
					    " group " ULINTPF " at " ULINTPF
					    ", checksum %x",
					    group->id, field,
					    (unsigned) log_block_get_checksum(
						    buf)));
				continue;
			}

			group->state = LOG_GROUP_OK;

			group->lsn = mach_read_from_8(
				buf + LOG_CHECKPOINT_LSN);
			group->lsn_offset = mach_read_from_8(
				buf + LOG_CHECKPOINT_OFFSET);
			checkpoint_no = mach_read_from_8(
				buf + LOG_CHECKPOINT_NO);

			DBUG_PRINT("ib_log",
				   ("checkpoint " UINT64PF " at " LSN_PF
				    " found in group " ULINTPF,
				    checkpoint_no, group->lsn, group->id));

			if (checkpoint_no >= max_no) {
				*max_group = group;
				*max_field = field;
				max_no = checkpoint_no;
			}
		}

		group = UT_LIST_GET_NEXT(log_groups, group);
	}

	if (*max_group == NULL) {
		/* Before 5.7.9, we could get here during database
		initialization if we created an ib_logfile0 file that
		was filled with zeroes, and were killed. After
		5.7.9, we would reject such a file already earlier,
		when checking the file header. */
		ib::error() << "No valid checkpoint found"
			" (corrupted redo log)."
			" You can try --innodb-force-recovery=6"
			" as a last resort.";
		return(DB_ERROR);
	}

	return(DB_SUCCESS);
}
#else /* !UNIV_HOTBACKUP */
/*******************************************************************//**
Reads the checkpoint info needed in hot backup.
@return TRUE if success */
ibool
recv_read_checkpoint_info_for_backup(
/*=================================*/
	const byte*	hdr,	/*!< in: buffer containing the log group
				header */
	lsn_t*		lsn,	/*!< out: checkpoint lsn */
	lsn_t*		offset,	/*!< out: checkpoint offset in the log group */
	lsn_t*		cp_no,	/*!< out: checkpoint number */
	lsn_t*		first_header_lsn)
				/*!< out: lsn of of the start of the
				first log file */
{
	ulint		max_cp		= 0;
	ib_uint64_t	max_cp_no	= 0;
	const byte*	cp_buf;

	cp_buf = hdr + LOG_CHECKPOINT_1;

	if (recv_check_log_header_checksum(cp_buf)) {
		max_cp_no = mach_read_from_8(cp_buf + LOG_CHECKPOINT_NO);
		max_cp = LOG_CHECKPOINT_1;
	}

	cp_buf = hdr + LOG_CHECKPOINT_2;

	if (recv_check_log_header_checksum(cp_buf)) {
		if (mach_read_from_8(cp_buf + LOG_CHECKPOINT_NO) > max_cp_no) {
			max_cp = LOG_CHECKPOINT_2;
		}
	}

	if (max_cp == 0) {
		return(FALSE);
	}

	cp_buf = hdr + max_cp;

	*lsn = mach_read_from_8(cp_buf + LOG_CHECKPOINT_LSN);
	*offset = mach_read_from_4(
		cp_buf + LOG_CHECKPOINT_OFFSET_LOW32);
	*offset |= ((lsn_t) mach_read_from_4(
			    cp_buf + LOG_CHECKPOINT_OFFSET_HIGH32)) << 32;

	*cp_no = mach_read_from_8(cp_buf + LOG_CHECKPOINT_NO);

	*first_header_lsn = mach_read_from_8(hdr + LOG_FILE_START_LSN);

	return(TRUE);
}
#endif /* !UNIV_HOTBACKUP */

<<<<<<< HEAD
/** Check the 4-byte checksum to the trailer checksum field of a log
block.
@param[in]	log block
@return whether the checksum matches */
static
bool
log_block_checksum_is_ok(
	const byte*	block)	/*!< in: pointer to a log block */
{
	return(!innodb_log_checksums
	       || log_block_get_checksum(block)
	       == log_block_calc_checksum(block));
=======
/******************************************************//**
Checks the 4-byte checksum to the trailer checksum field of a log
block.  We also accept a log block in the old format before
InnoDB-3.23.52 where the checksum field contains the log block number.
@return TRUE if ok, or if the log block may be in the format of InnoDB
version predating 3.23.52 */
UNIV_INTERN
ibool
log_block_checksum_is_ok_or_old_format(
/*===================================*/
	const byte*	block)	/*!< in: pointer to a log block */
{
#ifdef UNIV_LOG_DEBUG
	return(TRUE);
#endif /* UNIV_LOG_DEBUG */

	ulint block_checksum = log_block_get_checksum(block);

	if (UNIV_LIKELY(srv_log_checksum_algorithm ==
			SRV_CHECKSUM_ALGORITHM_NONE ||
			log_block_calc_checksum(block) == block_checksum)) {

		return(TRUE);
	}

	if (srv_log_checksum_algorithm == SRV_CHECKSUM_ALGORITHM_STRICT_CRC32 ||
	    srv_log_checksum_algorithm == SRV_CHECKSUM_ALGORITHM_STRICT_INNODB ||
	    srv_log_checksum_algorithm == SRV_CHECKSUM_ALGORITHM_STRICT_NONE) {

		const char*	algo = NULL;

		ib_logf(IB_LOG_LEVEL_ERROR,
			"log block checksum mismatch: expected " ULINTPF ", "
			"calculated checksum " ULINTPF,
			block_checksum,
			log_block_calc_checksum(block));

		if (block_checksum == LOG_NO_CHECKSUM_MAGIC) {

			algo = "none";
		} else if (block_checksum ==
			   log_block_calc_checksum_crc32(block)) {

			algo = "crc32";
		} else if (block_checksum ==
			   log_block_calc_checksum_innodb(block)) {

			algo = "innodb";
		}

		if (algo) {

			const char*	current_algo;

			current_algo = buf_checksum_algorithm_name(
				(srv_checksum_algorithm_t)
				srv_log_checksum_algorithm);

			ib_logf(IB_LOG_LEVEL_ERROR,
				"current InnoDB log checksum type: %s, "
				"detected log checksum type: %s",
				current_algo,
				algo);
		}

		ib_logf(IB_LOG_LEVEL_FATAL,
			"STRICT method was specified for innodb_log_checksum, "
			"so we intentionally assert here.");
	}

	ut_ad(srv_log_checksum_algorithm == SRV_CHECKSUM_ALGORITHM_CRC32 ||
	      srv_log_checksum_algorithm == SRV_CHECKSUM_ALGORITHM_INNODB);

	if (block_checksum == LOG_NO_CHECKSUM_MAGIC ||
	    block_checksum == log_block_calc_checksum_crc32(block) ||
	    block_checksum == log_block_calc_checksum_innodb(block)) {

		return(TRUE);
	}

	if (log_block_get_hdr_no(block) == block_checksum) {

		/* We assume the log block is in the format of
		InnoDB version < 3.23.52 and the block is ok */
#if 0
		fprintf(stderr,
			"InnoDB: Scanned old format < InnoDB-3.23.52"
			" log block number %lu\n",
			log_block_get_hdr_no(block));
#endif
		return(TRUE);
	}

	return(FALSE);
>>>>>>> 2071aeef
}

#ifdef UNIV_HOTBACKUP
/*******************************************************************//**
Scans the log segment and n_bytes_scanned is set to the length of valid
log scanned. */
void
recv_scan_log_seg_for_backup(
/*=========================*/
	byte*		buf,		/*!< in: buffer containing log data */
	ulint		buf_len,	/*!< in: data length in that buffer */
	lsn_t*		scanned_lsn,	/*!< in/out: lsn of buffer start,
					we return scanned lsn */
	ulint*		scanned_checkpoint_no,
					/*!< in/out: 4 lowest bytes of the
					highest scanned checkpoint number so
					far */
	ulint*		n_bytes_scanned)/*!< out: how much we were able to
					scan, smaller than buf_len if log
					data ended here */
{
	ulint	data_len;
	byte*	log_block;
	ulint	no;

	*n_bytes_scanned = 0;

	for (log_block = buf; log_block < buf + buf_len;
	     log_block += OS_FILE_LOG_BLOCK_SIZE) {

		no = log_block_get_hdr_no(log_block);

#if 0
		fprintf(stderr, "Log block header no %lu\n", no);
#endif

		if (no != log_block_convert_lsn_to_no(*scanned_lsn)
		    || !log_block_checksum_is_ok(log_block)) {
#if 0
			fprintf(stderr,
				"Log block n:o %lu, scanned lsn n:o %lu\n",
				no, log_block_convert_lsn_to_no(*scanned_lsn));
#endif
			/* Garbage or an incompletely written log block */

			log_block += OS_FILE_LOG_BLOCK_SIZE;
#if 0
			fprintf(stderr,
				"Next log block n:o %lu\n",
				log_block_get_hdr_no(log_block));
#endif
			break;
		}

		if (*scanned_checkpoint_no > 0
		    && log_block_get_checkpoint_no(log_block)
		    < *scanned_checkpoint_no
		    && *scanned_checkpoint_no
		    - log_block_get_checkpoint_no(log_block)
		    > 0x80000000UL) {

			/* Garbage from a log buffer flush which was made
			before the most recent database recovery */
#if 0
			fprintf(stderr,
				"Scanned cp n:o %lu, block cp n:o %lu\n",
				*scanned_checkpoint_no,
				log_block_get_checkpoint_no(log_block));
#endif
			break;
		}

		data_len = log_block_get_data_len(log_block);

		*scanned_checkpoint_no
			= log_block_get_checkpoint_no(log_block);
		*scanned_lsn += data_len;

		*n_bytes_scanned += data_len;

		if (data_len < OS_FILE_LOG_BLOCK_SIZE) {
			/* Log data ends here */

#if 0
			fprintf(stderr, "Log block data len %lu\n",
				data_len);
#endif
			break;
		}
	}
}
#endif /* UNIV_HOTBACKUP */

/** Try to parse a single log record body and also applies it if
specified.
@param[in]	type		redo log entry type
@param[in]	ptr		redo log record body
@param[in]	end_ptr		end of buffer
@param[in]	space_id	tablespace identifier
@param[in]	page_no		page number
@param[in]	apply		whether to apply the record
@param[in,out]	block		buffer block, or NULL if
a page log record should not be applied
or if it is a MLOG_FILE_ operation
@param[in,out]	mtr		mini-transaction, or NULL if
a page log record should not be applied
@return log record end, NULL if not a complete record */
static
byte*
recv_parse_or_apply_log_rec_body(
	mlog_id_t	type,
	byte*		ptr,
	byte*		end_ptr,
	ulint		space_id,
	ulint		page_no,
	bool		apply,
	buf_block_t*	block,
	mtr_t*		mtr)
{
	ut_ad(!block == !mtr);
	ut_ad(!apply || recv_sys->mlog_checkpoint_lsn != 0);

	switch (type) {
	case MLOG_FILE_NAME:
	case MLOG_FILE_DELETE:
	case MLOG_FILE_CREATE2:
	case MLOG_FILE_RENAME2:
		ut_ad(block == NULL);
		/* Collect the file names when parsing the log,
		before applying any log records. */
		return(fil_name_parse(ptr, end_ptr, space_id, page_no, type,
				      apply));
	case MLOG_INDEX_LOAD:
		if (end_ptr < ptr + 8) {
			return(NULL);
		}
		return(ptr + 8);
	case MLOG_TRUNCATE:
		return(truncate_t::parse_redo_entry(ptr, end_ptr, space_id));
	default:
		break;
	}

	dict_index_t*	index	= NULL;
	page_t*		page;
	page_zip_des_t*	page_zip;
#ifdef UNIV_DEBUG
	ulint		page_type;
#endif /* UNIV_DEBUG */

	if (block) {
		/* Applying a page log record. */
		ut_ad(apply);
		page = block->frame;
		page_zip = buf_block_get_page_zip(block);
		ut_d(page_type = fil_page_get_type(page));
	} else if (apply
		   && !is_predefined_tablespace(space_id)
		   && recv_spaces.find(space_id) == recv_spaces.end()) {
		ib::fatal() << "Missing MLOG_FILE_NAME or MLOG_FILE_DELETE"
			" for redo log record " << type << " (page "
			<< space_id << ":" << page_no << ") at "
			<< recv_sys->recovered_lsn << ".";
		return(NULL);
	} else {
		/* Parsing a page log record. */
		page = NULL;
		page_zip = NULL;
		ut_d(page_type = FIL_PAGE_TYPE_ALLOCATED);
	}

	const byte*	old_ptr = ptr;

	switch (type) {
#ifdef UNIV_LOG_LSN_DEBUG
	case MLOG_LSN:
		/* The LSN is checked in recv_parse_log_rec(). */
		break;
#endif /* UNIV_LOG_LSN_DEBUG */
	case MLOG_1BYTE: case MLOG_2BYTES: case MLOG_4BYTES: case MLOG_8BYTES:
#ifdef UNIV_DEBUG
		if (page && page_type == FIL_PAGE_TYPE_ALLOCATED
		    && end_ptr >= ptr + 2) {
			/* It is OK to set FIL_PAGE_TYPE and certain
			list node fields on an empty page.  Any other
			write is not OK. */

			/* NOTE: There may be bogus assertion failures for
			dict_hdr_create(), trx_rseg_header_create(),
			trx_sys_create_doublewrite_buf(), and
			trx_sysf_create().
			These are only called during database creation. */
			ulint	offs = mach_read_from_2(ptr);

			switch (type) {
			default:
				ut_error;
			case MLOG_2BYTES:
				/* Note that this can fail when the
				redo log been written with something
				older than InnoDB Plugin 1.0.4. */
				ut_ad(offs == FIL_PAGE_TYPE
				      || offs == IBUF_TREE_SEG_HEADER
				      + IBUF_HEADER + FSEG_HDR_OFFSET
				      || offs == PAGE_BTR_IBUF_FREE_LIST
				      + PAGE_HEADER + FIL_ADDR_BYTE
				      || offs == PAGE_BTR_IBUF_FREE_LIST
				      + PAGE_HEADER + FIL_ADDR_BYTE
				      + FIL_ADDR_SIZE
				      || offs == PAGE_BTR_SEG_LEAF
				      + PAGE_HEADER + FSEG_HDR_OFFSET
				      || offs == PAGE_BTR_SEG_TOP
				      + PAGE_HEADER + FSEG_HDR_OFFSET
				      || offs == PAGE_BTR_IBUF_FREE_LIST_NODE
				      + PAGE_HEADER + FIL_ADDR_BYTE
				      + 0 /*FLST_PREV*/
				      || offs == PAGE_BTR_IBUF_FREE_LIST_NODE
				      + PAGE_HEADER + FIL_ADDR_BYTE
				      + FIL_ADDR_SIZE /*FLST_NEXT*/);
				break;
			case MLOG_4BYTES:
				/* Note that this can fail when the
				redo log been written with something
				older than InnoDB Plugin 1.0.4. */
				ut_ad(0
				      || offs == IBUF_TREE_SEG_HEADER
				      + IBUF_HEADER + FSEG_HDR_SPACE
				      || offs == IBUF_TREE_SEG_HEADER
				      + IBUF_HEADER + FSEG_HDR_PAGE_NO
				      || offs == PAGE_BTR_IBUF_FREE_LIST
				      + PAGE_HEADER/* flst_init */
				      || offs == PAGE_BTR_IBUF_FREE_LIST
				      + PAGE_HEADER + FIL_ADDR_PAGE
				      || offs == PAGE_BTR_IBUF_FREE_LIST
				      + PAGE_HEADER + FIL_ADDR_PAGE
				      + FIL_ADDR_SIZE
				      || offs == PAGE_BTR_SEG_LEAF
				      + PAGE_HEADER + FSEG_HDR_PAGE_NO
				      || offs == PAGE_BTR_SEG_LEAF
				      + PAGE_HEADER + FSEG_HDR_SPACE
				      || offs == PAGE_BTR_SEG_TOP
				      + PAGE_HEADER + FSEG_HDR_PAGE_NO
				      || offs == PAGE_BTR_SEG_TOP
				      + PAGE_HEADER + FSEG_HDR_SPACE
				      || offs == PAGE_BTR_IBUF_FREE_LIST_NODE
				      + PAGE_HEADER + FIL_ADDR_PAGE
				      + 0 /*FLST_PREV*/
				      || offs == PAGE_BTR_IBUF_FREE_LIST_NODE
				      + PAGE_HEADER + FIL_ADDR_PAGE
				      + FIL_ADDR_SIZE /*FLST_NEXT*/);
				break;
			}
		}
#endif /* UNIV_DEBUG */
		ptr = mlog_parse_nbytes(type, ptr, end_ptr, page, page_zip);
		if (ptr != NULL && page != NULL
		    && page_no == 0 && type == MLOG_4BYTES) {
			ulint	offs = mach_read_from_2(old_ptr);
			switch (offs) {
				fil_space_t*	space;
				ulint		val;
			default:
				break;
			case FSP_HEADER_OFFSET + FSP_SPACE_FLAGS:
			case FSP_HEADER_OFFSET + FSP_SIZE:
			case FSP_HEADER_OFFSET + FSP_FREE_LIMIT:
			case FSP_HEADER_OFFSET + FSP_FREE + FLST_LEN:
				space = fil_space_get(space_id);
				ut_a(space != NULL);
				val = mach_read_from_4(page + offs);

				switch (offs) {
				case FSP_HEADER_OFFSET + FSP_SPACE_FLAGS:
					space->flags = val;
					break;
				case FSP_HEADER_OFFSET + FSP_SIZE:
					space->size_in_header = val;
					break;
				case FSP_HEADER_OFFSET + FSP_FREE_LIMIT:
					space->free_limit = val;
					break;
				case FSP_HEADER_OFFSET + FSP_FREE + FLST_LEN:
					space->free_len = val;
					ut_ad(val == flst_get_len(
						      page + offs));
					break;
				}
			}
		}
		break;
	case MLOG_REC_INSERT: case MLOG_COMP_REC_INSERT:
		ut_ad(!page || fil_page_type_is_index(page_type));

		if (NULL != (ptr = mlog_parse_index(
				     ptr, end_ptr,
				     type == MLOG_COMP_REC_INSERT,
				     &index))) {
			ut_a(!page
			     || (ibool)!!page_is_comp(page)
			     == dict_table_is_comp(index->table));
			ptr = page_cur_parse_insert_rec(FALSE, ptr, end_ptr,
							block, index, mtr);
		}
		break;
	case MLOG_REC_CLUST_DELETE_MARK: case MLOG_COMP_REC_CLUST_DELETE_MARK:
		ut_ad(!page || fil_page_type_is_index(page_type));

		if (NULL != (ptr = mlog_parse_index(
				     ptr, end_ptr,
				     type == MLOG_COMP_REC_CLUST_DELETE_MARK,
				     &index))) {
			ut_a(!page
			     || (ibool)!!page_is_comp(page)
			     == dict_table_is_comp(index->table));
			ptr = btr_cur_parse_del_mark_set_clust_rec(
				ptr, end_ptr, page, page_zip, index);
		}
		break;
	case MLOG_COMP_REC_SEC_DELETE_MARK:
		ut_ad(!page || fil_page_type_is_index(page_type));
		/* This log record type is obsolete, but we process it for
		backward compatibility with MySQL 5.0.3 and 5.0.4. */
		ut_a(!page || page_is_comp(page));
		ut_a(!page_zip);
		ptr = mlog_parse_index(ptr, end_ptr, TRUE, &index);
		if (!ptr) {
			break;
		}
		/* Fall through */
	case MLOG_REC_SEC_DELETE_MARK:
		ut_ad(!page || fil_page_type_is_index(page_type));
		ptr = btr_cur_parse_del_mark_set_sec_rec(ptr, end_ptr,
							 page, page_zip);
		break;
	case MLOG_REC_UPDATE_IN_PLACE: case MLOG_COMP_REC_UPDATE_IN_PLACE:
		ut_ad(!page || fil_page_type_is_index(page_type));

		if (NULL != (ptr = mlog_parse_index(
				     ptr, end_ptr,
				     type == MLOG_COMP_REC_UPDATE_IN_PLACE,
				     &index))) {
			ut_a(!page
			     || (ibool)!!page_is_comp(page)
			     == dict_table_is_comp(index->table));
			ptr = btr_cur_parse_update_in_place(ptr, end_ptr, page,
							    page_zip, index);
		}
		break;
	case MLOG_LIST_END_DELETE: case MLOG_COMP_LIST_END_DELETE:
	case MLOG_LIST_START_DELETE: case MLOG_COMP_LIST_START_DELETE:
		ut_ad(!page || fil_page_type_is_index(page_type));

		if (NULL != (ptr = mlog_parse_index(
				     ptr, end_ptr,
				     type == MLOG_COMP_LIST_END_DELETE
				     || type == MLOG_COMP_LIST_START_DELETE,
				     &index))) {
			ut_a(!page
			     || (ibool)!!page_is_comp(page)
			     == dict_table_is_comp(index->table));
			ptr = page_parse_delete_rec_list(type, ptr, end_ptr,
							 block, index, mtr);
		}
		break;
	case MLOG_LIST_END_COPY_CREATED: case MLOG_COMP_LIST_END_COPY_CREATED:
		ut_ad(!page || fil_page_type_is_index(page_type));

		if (NULL != (ptr = mlog_parse_index(
				     ptr, end_ptr,
				     type == MLOG_COMP_LIST_END_COPY_CREATED,
				     &index))) {
			ut_a(!page
			     || (ibool)!!page_is_comp(page)
			     == dict_table_is_comp(index->table));
			ptr = page_parse_copy_rec_list_to_created_page(
				ptr, end_ptr, block, index, mtr);
		}
		break;
	case MLOG_PAGE_REORGANIZE:
	case MLOG_COMP_PAGE_REORGANIZE:
	case MLOG_ZIP_PAGE_REORGANIZE:
		ut_ad(!page || fil_page_type_is_index(page_type));

		if (NULL != (ptr = mlog_parse_index(
				     ptr, end_ptr,
				     type != MLOG_PAGE_REORGANIZE,
				     &index))) {
			ut_a(!page
			     || (ibool)!!page_is_comp(page)
			     == dict_table_is_comp(index->table));
			ptr = btr_parse_page_reorganize(
				ptr, end_ptr, index,
				type == MLOG_ZIP_PAGE_REORGANIZE,
				block, mtr);
		}
		break;
	case MLOG_PAGE_CREATE: case MLOG_COMP_PAGE_CREATE:
		/* Allow anything in page_type when creating a page. */
		ut_a(!page_zip);
		page_parse_create(block, type == MLOG_COMP_PAGE_CREATE, false);
		break;
	case MLOG_PAGE_CREATE_RTREE: case MLOG_COMP_PAGE_CREATE_RTREE:
		page_parse_create(block, type == MLOG_COMP_PAGE_CREATE_RTREE,
				  true);
		break;
	case MLOG_UNDO_INSERT:
		ut_ad(!page || page_type == FIL_PAGE_UNDO_LOG);
		ptr = trx_undo_parse_add_undo_rec(ptr, end_ptr, page);
		break;
	case MLOG_UNDO_ERASE_END:
		ut_ad(!page || page_type == FIL_PAGE_UNDO_LOG);
		ptr = trx_undo_parse_erase_page_end(ptr, end_ptr, page, mtr);
		break;
	case MLOG_UNDO_INIT:
		/* Allow anything in page_type when creating a page. */
		ptr = trx_undo_parse_page_init(ptr, end_ptr, page, mtr);
		break;
	case MLOG_UNDO_HDR_DISCARD:
		ut_ad(!page || page_type == FIL_PAGE_UNDO_LOG);
		ptr = trx_undo_parse_discard_latest(ptr, end_ptr, page, mtr);
		break;
	case MLOG_UNDO_HDR_CREATE:
	case MLOG_UNDO_HDR_REUSE:
		ut_ad(!page || page_type == FIL_PAGE_UNDO_LOG);
		ptr = trx_undo_parse_page_header(type, ptr, end_ptr,
						 page, mtr);
		break;
	case MLOG_REC_MIN_MARK: case MLOG_COMP_REC_MIN_MARK:
		ut_ad(!page || fil_page_type_is_index(page_type));
		/* On a compressed page, MLOG_COMP_REC_MIN_MARK
		will be followed by MLOG_COMP_REC_DELETE
		or MLOG_ZIP_WRITE_HEADER(FIL_PAGE_PREV, FIL_NULL)
		in the same mini-transaction. */
		ut_a(type == MLOG_COMP_REC_MIN_MARK || !page_zip);
		ptr = btr_parse_set_min_rec_mark(
			ptr, end_ptr, type == MLOG_COMP_REC_MIN_MARK,
			page, mtr);
		break;
	case MLOG_REC_DELETE: case MLOG_COMP_REC_DELETE:
		ut_ad(!page || fil_page_type_is_index(page_type));

		if (NULL != (ptr = mlog_parse_index(
				     ptr, end_ptr,
				     type == MLOG_COMP_REC_DELETE,
				     &index))) {
			ut_a(!page
			     || (ibool)!!page_is_comp(page)
			     == dict_table_is_comp(index->table));
			ptr = page_cur_parse_delete_rec(ptr, end_ptr,
							block, index, mtr);
		}
		break;
	case MLOG_IBUF_BITMAP_INIT:
		/* Allow anything in page_type when creating a page. */
		ptr = ibuf_parse_bitmap_init(ptr, end_ptr, block, mtr);
		break;
	case MLOG_INIT_FILE_PAGE:
	case MLOG_INIT_FILE_PAGE2:
		/* Allow anything in page_type when creating a page. */
		ptr = fsp_parse_init_file_page(ptr, end_ptr, block);
		break;
	case MLOG_WRITE_STRING:
		ut_ad(!page || page_type != FIL_PAGE_TYPE_ALLOCATED);
		ptr = mlog_parse_string(ptr, end_ptr, page, page_zip);
		break;
<<<<<<< HEAD
=======
	case MLOG_FILE_RENAME:
		/* Do not rerun file-based log entries if this is
		IO completion from a page read. */
		if (page == NULL) {
			ptr = fil_op_log_parse_or_replay(ptr, end_ptr, type,
							 (recv_recovery_is_on()
							  ? space_id : 0), 0);
		}
		break;
	case MLOG_FILE_CREATE:
	case MLOG_FILE_DELETE:
	case MLOG_FILE_CREATE2:
		/* Do not rerun file-based log entries if this is
		IO completion from a page read. */
		if (page == NULL) {
			ptr = fil_op_log_parse_or_replay(ptr, end_ptr,
							 type, 0, 0);
		}
		break;
>>>>>>> 2071aeef
	case MLOG_ZIP_WRITE_NODE_PTR:
		ut_ad(!page || fil_page_type_is_index(page_type));
		ptr = page_zip_parse_write_node_ptr(ptr, end_ptr,
						    page, page_zip);
		break;
	case MLOG_ZIP_WRITE_BLOB_PTR:
		ut_ad(!page || fil_page_type_is_index(page_type));
		ptr = page_zip_parse_write_blob_ptr(ptr, end_ptr,
						    page, page_zip);
		break;
	case MLOG_ZIP_WRITE_HEADER:
		ut_ad(!page || fil_page_type_is_index(page_type));
		ptr = page_zip_parse_write_header(ptr, end_ptr,
						  page, page_zip);
		break;
	case MLOG_ZIP_PAGE_COMPRESS:
		/* Allow anything in page_type when creating a page. */
		ptr = page_zip_parse_compress(ptr, end_ptr,
					      page, page_zip);
		break;
	case MLOG_ZIP_PAGE_COMPRESS_NO_DATA:
		if (NULL != (ptr = mlog_parse_index(
				ptr, end_ptr, TRUE, &index))) {

			ut_a(!page || ((ibool)!!page_is_comp(page)
				== dict_table_is_comp(index->table)));
			ptr = page_zip_parse_compress_no_data(
				ptr, end_ptr, page, page_zip, index);
		}
		break;
	default:
		ptr = NULL;
		recv_sys->found_corrupt_log = true;
	}

	if (index) {
		dict_table_t*	table = index->table;

		dict_mem_index_free(index);
		dict_mem_table_free(table);
	}

	return(ptr);
}

/*********************************************************************//**
Calculates the fold value of a page file address: used in inserting or
searching for a log record in the hash table.
@return folded value */
UNIV_INLINE
ulint
recv_fold(
/*======*/
	ulint	space,	/*!< in: space */
	ulint	page_no)/*!< in: page number */
{
	return(ut_fold_ulint_pair(space, page_no));
}

/*********************************************************************//**
Calculates the hash value of a page file address: used in inserting or
searching for a log record in the hash table.
@return folded value */
UNIV_INLINE
ulint
recv_hash(
/*======*/
	ulint	space,	/*!< in: space */
	ulint	page_no)/*!< in: page number */
{
	return(hash_calc_hash(recv_fold(space, page_no), recv_sys->addr_hash));
}

/*********************************************************************//**
Gets the hashed file address struct for a page.
@return file address struct, NULL if not found from the hash table */
static
recv_addr_t*
recv_get_fil_addr_struct(
/*=====================*/
	ulint	space,	/*!< in: space id */
	ulint	page_no)/*!< in: page number */
{
	recv_addr_t*	recv_addr;

	for (recv_addr = static_cast<recv_addr_t*>(
			HASH_GET_FIRST(recv_sys->addr_hash,
				       recv_hash(space, page_no)));
	     recv_addr != 0;
	     recv_addr = static_cast<recv_addr_t*>(
		     HASH_GET_NEXT(addr_hash, recv_addr))) {

		if (recv_addr->space == space
		    && recv_addr->page_no == page_no) {

			return(recv_addr);
		}
	}

	return(NULL);
}

/*******************************************************************//**
Adds a new log record to the hash table of log records. */
static
void
recv_add_to_hash_table(
/*===================*/
	mlog_id_t	type,		/*!< in: log record type */
	ulint		space,		/*!< in: space id */
	ulint		page_no,	/*!< in: page number */
	byte*		body,		/*!< in: log record body */
	byte*		rec_end,	/*!< in: log record end */
	lsn_t		start_lsn,	/*!< in: start lsn of the mtr */
	lsn_t		end_lsn)	/*!< in: end lsn of the mtr */
{
	recv_t*		recv;
	ulint		len;
	recv_data_t*	recv_data;
	recv_data_t**	prev_field;
	recv_addr_t*	recv_addr;

	ut_ad(type != MLOG_FILE_DELETE);
	ut_ad(type != MLOG_FILE_CREATE2);
	ut_ad(type != MLOG_FILE_RENAME2);
	ut_ad(type != MLOG_FILE_NAME);
	ut_ad(type != MLOG_DUMMY_RECORD);
	ut_ad(type != MLOG_CHECKPOINT);
	ut_ad(type != MLOG_INDEX_LOAD);
	ut_ad(type != MLOG_TRUNCATE);

	len = rec_end - body;

	recv = static_cast<recv_t*>(
		mem_heap_alloc(recv_sys->heap, sizeof(recv_t)));

	recv->type = type;
	recv->len = rec_end - body;
	recv->start_lsn = start_lsn;
	recv->end_lsn = end_lsn;

	recv_addr = recv_get_fil_addr_struct(space, page_no);

	if (recv_addr == NULL) {
		recv_addr = static_cast<recv_addr_t*>(
			mem_heap_alloc(recv_sys->heap, sizeof(recv_addr_t)));

		recv_addr->space = space;
		recv_addr->page_no = page_no;
		recv_addr->state = RECV_NOT_PROCESSED;

		UT_LIST_INIT(recv_addr->rec_list, &recv_t::rec_list);

		HASH_INSERT(recv_addr_t, addr_hash, recv_sys->addr_hash,
			    recv_fold(space, page_no), recv_addr);
		recv_sys->n_addrs++;
#if 0
		fprintf(stderr, "Inserting log rec for space %lu, page %lu\n",
			space, page_no);
#endif
	}

	UT_LIST_ADD_LAST(recv_addr->rec_list, recv);

	prev_field = &(recv->data);

	/* Store the log record body in chunks of less than UNIV_PAGE_SIZE:
	recv_sys->heap grows into the buffer pool, and bigger chunks could not
	be allocated */

	while (rec_end > body) {

		len = rec_end - body;

		if (len > RECV_DATA_BLOCK_SIZE) {
			len = RECV_DATA_BLOCK_SIZE;
		}

		recv_data = static_cast<recv_data_t*>(
			mem_heap_alloc(recv_sys->heap,
				       sizeof(recv_data_t) + len));

		*prev_field = recv_data;

		memcpy(recv_data + 1, body, len);

		prev_field = &(recv_data->next);

		body += len;
	}

	*prev_field = NULL;
}

/*********************************************************************//**
Copies the log record body from recv to buf. */
static
void
recv_data_copy_to_buf(
/*==================*/
	byte*	buf,	/*!< in: buffer of length at least recv->len */
	recv_t*	recv)	/*!< in: log record */
{
	recv_data_t*	recv_data;
	ulint		part_len;
	ulint		len;

	len = recv->len;
	recv_data = recv->data;

	while (len > 0) {
		if (len > RECV_DATA_BLOCK_SIZE) {
			part_len = RECV_DATA_BLOCK_SIZE;
		} else {
			part_len = len;
		}

		ut_memcpy(buf, ((byte*) recv_data) + sizeof(recv_data_t),
			  part_len);
		buf += part_len;
		len -= part_len;

		recv_data = recv_data->next;
	}
}

/************************************************************************//**
Applies the hashed log records to the page, if the page lsn is less than the
lsn of a log record. This can be called when a buffer page has just been
read in, or also for a page already in the buffer pool. */
void
recv_recover_page_func(
/*===================*/
#ifndef UNIV_HOTBACKUP
	ibool		just_read_in,
				/*!< in: TRUE if the i/o handler calls
				this for a freshly read page */
#endif /* !UNIV_HOTBACKUP */
	buf_block_t*	block)	/*!< in/out: buffer block */
{
	page_t*		page;
	page_zip_des_t*	page_zip;
	recv_addr_t*	recv_addr;
	recv_t*		recv;
	byte*		buf;
	lsn_t		start_lsn;
	lsn_t		end_lsn;
	lsn_t		page_lsn;
	lsn_t		page_newest_lsn;
#ifdef UNIV_DEBUG
	lsn_t		max_lsn;
#endif /* UNIV_DEBUG */
	ibool		modification_to_page;
	mtr_t		mtr;

	mutex_enter(&(recv_sys->mutex));

	if (recv_sys->apply_log_recs == FALSE) {

		/* Log records should not be applied now */

		mutex_exit(&(recv_sys->mutex));

		return;
	}

	recv_addr = recv_get_fil_addr_struct(block->page.id.space(),
					     block->page.id.page_no());

	if ((recv_addr == NULL)
		/* bugfix: http://bugs.mysql.com/bug.php?id=44140 */
	    || (recv_addr->state == RECV_BEING_READ && !just_read_in)
	    || (recv_addr->state == RECV_BEING_PROCESSED)
	    || (recv_addr->state == RECV_PROCESSED)) {
		ut_ad(recv_addr == NULL || recv_needed_recovery);

		mutex_exit(&(recv_sys->mutex));

		return;
	}

	ut_ad(recv_needed_recovery);
	ut_d(max_lsn = UT_LIST_GET_FIRST(log_sys->log_groups)->scanned_lsn);

	DBUG_PRINT("ib_log",
		   ("Applying log to page %u:%u",
		    recv_addr->space, recv_addr->page_no));

	recv_addr->state = RECV_BEING_PROCESSED;

	mutex_exit(&(recv_sys->mutex));

	mtr_start(&mtr);
	mtr_set_log_mode(&mtr, MTR_LOG_NONE);

	page = block->frame;
	page_zip = buf_block_get_page_zip(block);

#ifndef UNIV_HOTBACKUP
	if (just_read_in) {
		/* Move the ownership of the x-latch on the page to
		this OS thread, so that we can acquire a second
		x-latch on it.  This is needed for the operations to
		the page to pass the debug checks. */

		rw_lock_x_lock_move_ownership(&block->lock);
	}

	ibool	success = buf_page_get_known_nowait(
		RW_X_LATCH, block, BUF_KEEP_OLD,
		__FILE__, __LINE__, &mtr);
	ut_a(success);

	buf_block_dbg_add_level(block, SYNC_NO_ORDER_CHECK);
#endif /* !UNIV_HOTBACKUP */

	/* Read the newest modification lsn from the page */
	page_lsn = mach_read_from_8(page + FIL_PAGE_LSN);

#ifndef UNIV_HOTBACKUP
	/* It may be that the page has been modified in the buffer
	pool: read the newest modification lsn there */

	page_newest_lsn = buf_page_get_newest_modification(&block->page);

	if (page_newest_lsn) {

		page_lsn = page_newest_lsn;
	}
#else /* !UNIV_HOTBACKUP */
	/* In recovery from a backup we do not really use the buffer pool */
	page_newest_lsn = 0;
#endif /* !UNIV_HOTBACKUP */

	modification_to_page = FALSE;
	start_lsn = end_lsn = 0;

	recv = UT_LIST_GET_FIRST(recv_addr->rec_list);

	while (recv) {
		end_lsn = recv->end_lsn;

		ut_ad(end_lsn <= max_lsn);

		if (recv->len > RECV_DATA_BLOCK_SIZE) {
			/* We have to copy the record body to a separate
			buffer */

			buf = static_cast<byte*>(ut_malloc_nokey(recv->len));

			recv_data_copy_to_buf(buf, recv);
		} else {
			buf = ((byte*)(recv->data)) + sizeof(recv_data_t);
		}

		if (recv->type == MLOG_INIT_FILE_PAGE) {
			page_lsn = page_newest_lsn;

			memset(FIL_PAGE_LSN + page, 0, 8);
			memset(UNIV_PAGE_SIZE - FIL_PAGE_END_LSN_OLD_CHKSUM
			       + page, 0, 8);

			if (page_zip) {
				memset(FIL_PAGE_LSN + page_zip->data, 0, 8);
			}
		}

		/* If per-table tablespace was truncated and there exist REDO
		records before truncate that are to be applied as part of
		recovery (checkpoint didn't happen since truncate was done)
		skip such records using lsn check as they may not stand valid
		post truncate.
		LSN at start of truncate is recorded and any redo record
		with LSN less than recorded LSN is skipped.
		Note: We can't skip complete recv_addr as same page may have
		valid REDO records post truncate those needs to be applied. */
		bool	skip_recv = false;
		if (srv_was_tablespace_truncated(recv_addr->space)) {
			lsn_t	init_lsn =
				truncate_t::get_truncated_tablespace_init_lsn(
				recv_addr->space);
			skip_recv = (recv->start_lsn < init_lsn);
		}

		/* Ignore applying the redo logs for tablespace that is
		truncated. Post recovery there is fixup action that will
		restore the tablespace back to normal state.
		Applying redo at this stage can result in error given that
		redo will have action recorded on page before tablespace
		was re-inited and that would lead to an error while applying
		such action. */
		if (recv->start_lsn >= page_lsn
		    && !srv_is_tablespace_truncated(recv_addr->space)
		    && !skip_recv) {

			lsn_t	end_lsn;

			if (!modification_to_page) {

				modification_to_page = TRUE;
				start_lsn = recv->start_lsn;
			}

			DBUG_PRINT("ib_log",
				   ("apply " LSN_PF ":"
				    " %s len " ULINTPF " page %u:%u",
				    recv->start_lsn,
				    get_mlog_string(recv->type), recv->len,
				    recv_addr->space,
				    recv_addr->page_no));

			recv_parse_or_apply_log_rec_body(
				recv->type, buf, buf + recv->len,
				recv_addr->space, recv_addr->page_no,
				true, block, &mtr);

			end_lsn = recv->start_lsn + recv->len;
			mach_write_to_8(FIL_PAGE_LSN + page, end_lsn);
			mach_write_to_8(UNIV_PAGE_SIZE
					- FIL_PAGE_END_LSN_OLD_CHKSUM
					+ page, end_lsn);

			if (page_zip) {
				mach_write_to_8(FIL_PAGE_LSN
						+ page_zip->data, end_lsn);
			}
		}

		if (recv->len > RECV_DATA_BLOCK_SIZE) {
			ut_free(buf);
		}

		recv = UT_LIST_GET_NEXT(rec_list, recv);
	}

#ifdef UNIV_ZIP_DEBUG
	if (fil_page_index_page_check(page)) {
		page_zip_des_t*	page_zip = buf_block_get_page_zip(block);

		ut_a(!page_zip
		     || page_zip_validate_low(page_zip, page, NULL, FALSE));
	}
#endif /* UNIV_ZIP_DEBUG */

#ifndef UNIV_HOTBACKUP
	if (modification_to_page) {
		ut_a(block);

		log_flush_order_mutex_enter();
		buf_flush_recv_note_modification(block, start_lsn, end_lsn);
		log_flush_order_mutex_exit();
	}
#endif /* !UNIV_HOTBACKUP */

	/* Make sure that committing mtr does not change the modification
	lsn values of page */

	mtr.discard_modifications();

	mtr_commit(&mtr);

	mutex_enter(&(recv_sys->mutex));

	if (recv_max_page_lsn < page_lsn) {
		recv_max_page_lsn = page_lsn;
	}

	recv_addr->state = RECV_PROCESSED;

	ut_a(recv_sys->n_addrs);
	recv_sys->n_addrs--;

	mutex_exit(&(recv_sys->mutex));

}

#ifndef UNIV_HOTBACKUP
/** Reads in pages which have hashed log records, from an area around a given
page number.
@param[in]	page_id	page id
@return number of pages found */
static
ulint
recv_read_in_area(
	const page_id_t&	page_id)
{
	recv_addr_t* recv_addr;
	ulint	page_nos[RECV_READ_AHEAD_AREA];
	ulint	low_limit;
	ulint	n;

	low_limit = page_id.page_no()
		- (page_id.page_no() % RECV_READ_AHEAD_AREA);

	n = 0;

	for (ulint page_no = low_limit;
	     page_no < low_limit + RECV_READ_AHEAD_AREA;
	     page_no++) {

		recv_addr = recv_get_fil_addr_struct(page_id.space(), page_no);

		const page_id_t	cur_page_id(page_id.space(), page_no);

		if (recv_addr && !buf_page_peek(cur_page_id)) {

			mutex_enter(&(recv_sys->mutex));

			if (recv_addr->state == RECV_NOT_PROCESSED) {
				recv_addr->state = RECV_BEING_READ;

				page_nos[n] = page_no;

				n++;
			}

			mutex_exit(&(recv_sys->mutex));
		}
	}

	buf_read_recv_pages(FALSE, page_id.space(), page_nos, n);
	/*
	fprintf(stderr, "Recv pages at %lu n %lu\n", page_nos[0], n);
	*/
	return(n);
}

/*******************************************************************//**
Empties the hash table of stored log records, applying them to appropriate
pages. */
void
recv_apply_hashed_log_recs(
/*=======================*/
	ibool	allow_ibuf)	/*!< in: if TRUE, also ibuf operations are
				allowed during the application; if FALSE,
				no ibuf operations are allowed, and after
				the application all file pages are flushed to
				disk and invalidated in buffer pool: this
				alternative means that no new log records
				can be generated during the application;
				the caller must in this case own the log
				mutex */
{
	recv_addr_t* recv_addr;
	ulint	i;
	ibool	has_printed	= FALSE;
	mtr_t	mtr;
loop:
	mutex_enter(&(recv_sys->mutex));

	if (recv_sys->apply_batch_on) {

		mutex_exit(&(recv_sys->mutex));

		os_thread_sleep(500000);

		goto loop;
	}

	ut_ad(!allow_ibuf == log_mutex_own());

	if (!allow_ibuf) {
		recv_no_ibuf_operations = true;
	}

	recv_sys->apply_log_recs = TRUE;
	recv_sys->apply_batch_on = TRUE;

	for (i = 0; i < hash_get_n_cells(recv_sys->addr_hash); i++) {

		for (recv_addr = static_cast<recv_addr_t*>(
				HASH_GET_FIRST(recv_sys->addr_hash, i));
		     recv_addr != 0;
		     recv_addr = static_cast<recv_addr_t*>(
				HASH_GET_NEXT(addr_hash, recv_addr))) {

			if (srv_is_tablespace_truncated(recv_addr->space)) {
				/* Avoid applying REDO log for the tablespace
				that is schedule for TRUNCATE. */
				ut_a(recv_sys->n_addrs);
				recv_addr->state = RECV_DISCARDED;
				recv_sys->n_addrs--;
				continue;
			}

			if (recv_addr->state == RECV_DISCARDED) {
				ut_a(recv_sys->n_addrs);
				recv_sys->n_addrs--;
				continue;
			}

			const page_id_t		page_id(recv_addr->space,
							recv_addr->page_no);
			bool			found;
			const page_size_t&	page_size
				= fil_space_get_page_size(recv_addr->space,
							  &found);

			ut_ad(found);

			if (recv_addr->state == RECV_NOT_PROCESSED) {
				if (!has_printed) {
					ib::info() << "Starting an apply batch"
						" of log records"
						" to the database...";
					fputs("InnoDB: Progress in percent: ",
					      stderr);
					has_printed = TRUE;
				}

				mutex_exit(&(recv_sys->mutex));

				if (buf_page_peek(page_id)) {
					buf_block_t*	block;

					mtr_start(&mtr);

					block = buf_page_get(
						page_id, page_size,
						RW_X_LATCH, &mtr);

					buf_block_dbg_add_level(
						block, SYNC_NO_ORDER_CHECK);

					recv_recover_page(FALSE, block);
					mtr_commit(&mtr);
				} else {
					recv_read_in_area(page_id);
				}

				mutex_enter(&(recv_sys->mutex));
			}
		}

		if (has_printed
		    && (i * 100) / hash_get_n_cells(recv_sys->addr_hash)
		    != ((i + 1) * 100)
		    / hash_get_n_cells(recv_sys->addr_hash)) {

			fprintf(stderr, "%lu ", (ulong)
				((i * 100)
				 / hash_get_n_cells(recv_sys->addr_hash)));
		}
	}

	/* Wait until all the pages have been processed */

	while (recv_sys->n_addrs != 0) {

		mutex_exit(&(recv_sys->mutex));

		os_thread_sleep(500000);

		mutex_enter(&(recv_sys->mutex));
	}

	if (has_printed) {

		fprintf(stderr, "\n");
	}

	if (!allow_ibuf) {

		/* Flush all the file pages to disk and invalidate them in
		the buffer pool */

		ut_d(recv_no_log_write = true);
		mutex_exit(&(recv_sys->mutex));
		log_mutex_exit();

		/* Stop the recv_writer thread from issuing any LRU
		flush batches. */
		mutex_enter(&recv_sys->writer_mutex);

		/* Wait for any currently run batch to end. */
		buf_flush_wait_LRU_batch_end();

		os_event_reset(recv_sys->flush_end);
		recv_sys->flush_type = BUF_FLUSH_LIST;
		os_event_set(recv_sys->flush_start);
		os_event_wait(recv_sys->flush_end);

		buf_pool_invalidate();

		/* Allow batches from recv_writer thread. */
		mutex_exit(&recv_sys->writer_mutex);

		log_mutex_enter();
		mutex_enter(&(recv_sys->mutex));
		ut_d(recv_no_log_write = false);

		recv_no_ibuf_operations = false;
	}

	recv_sys->apply_log_recs = FALSE;
	recv_sys->apply_batch_on = FALSE;

	recv_sys_empty_hash();

	if (has_printed) {
		ib::info() << "Apply batch completed";
	}

	mutex_exit(&(recv_sys->mutex));
}
#else /* !UNIV_HOTBACKUP */
/*******************************************************************//**
Applies log records in the hash table to a backup. */
void
recv_apply_log_recs_for_backup(void)
/*================================*/
{
	recv_addr_t*	recv_addr;
	ulint		n_hash_cells;
	buf_block_t*	block;
	bool		success;
	ulint		error;
	ulint		i;

	recv_sys->apply_log_recs = TRUE;
	recv_sys->apply_batch_on = TRUE;

	block = back_block1;

	ib::info() << "Starting an apply batch of log records to the"
		" database...";

	fputs("InnoDB: Progress in percent: ", stderr);

	n_hash_cells = hash_get_n_cells(recv_sys->addr_hash);

	for (i = 0; i < n_hash_cells; i++) {
		/* The address hash table is externally chained */
		recv_addr = hash_get_nth_cell(recv_sys->addr_hash, i)->node;

		while (recv_addr != NULL) {

			bool			found;
			const page_size_t&	page_size
				= fil_space_get_page_size(recv_addr->space,
							  &found);

			if (!found) {
#if 0
				fprintf(stderr,
					"InnoDB: Warning: cannot apply"
					" log record to"
					" tablespace %lu page %lu,\n"
					"InnoDB: because tablespace with"
					" that id does not exist.\n",
					recv_addr->space, recv_addr->page_no);
#endif
				recv_addr->state = RECV_DISCARDED;

				ut_a(recv_sys->n_addrs);
				recv_sys->n_addrs--;

				goto skip_this_recv_addr;
			}

			/* We simulate a page read made by the buffer pool, to
			make sure the recovery apparatus works ok. We must init
			the block. */

			buf_page_init_for_backup_restore(
				page_id_t(recv_addr->space, recv_addr->page_no),
				page_size, block);

			/* Extend the tablespace's last file if the page_no
			does not fall inside its bounds; we assume the last
			file is auto-extending, and mysqlbackup copied the file
			when it still was smaller */
			fil_space_t*	space
				= fil_space_get(recv_addr->space);

			success = fil_space_extend(
				space, recv_addr->page_no + 1);
			if (!success) {
				ib::fatal() << "Cannot extend tablespace "
					<< recv_addr->space << " to hold "
					<< recv_addr->page_no << " pages";
			}

			/* Read the page from the tablespace file using the
			fil0fil.cc routines */

			const page_id_t	page_id(recv_addr->space,
						recv_addr->page_no);

			if (page_size.is_compressed()) {

				error = fil_io(
					IORequestRead, true,
					page_id,
					page_size, 0, page_size.physical(),
					block->page.zip.data, NULL);

				if (error == DB_SUCCESS
				    && !buf_zip_decompress(block, TRUE)) {
					ut_error;
				}
			} else {

				error = fil_io(
					IORequestRead, true,
					page_id, page_size, 0,
					page_size.logical(),
					block->frame, NULL);
			}

			if (error != DB_SUCCESS) {
				ib::fatal() << "Cannot read from tablespace "
					<< recv_addr->space << " page number "
					<< recv_addr->page_no;
			}

			/* Apply the log records to this page */
			recv_recover_page(FALSE, block);

			/* Write the page back to the tablespace file using the
			fil0fil.cc routines */

			buf_flush_init_for_writing(
				block->frame, buf_block_get_page_zip(block),
				mach_read_from_8(block->frame + FIL_PAGE_LSN),
				fsp_is_checksum_disabled(
					block->page.id.space()));

			if (page_size.is_compressed()) {

				error = fil_io(
					IORequestWrite, true, page_id,
					page_size, 0, page_size.physical(),
					block->page.zip.data, NULL);
			} else {
				error = fil_io(
					IORequestWrite, true, page_id,
					page_size, 0, page_size.logical(),
					block->frame, NULL);
			}
skip_this_recv_addr:
			recv_addr = HASH_GET_NEXT(addr_hash, recv_addr);
		}

		if ((100 * i) / n_hash_cells
		    != (100 * (i + 1)) / n_hash_cells) {
			fprintf(stderr, "%lu ",
				(ulong) ((100 * i) / n_hash_cells));
			fflush(stderr);
		}
	}

	recv_sys_empty_hash();
}
#endif /* !UNIV_HOTBACKUP */

<<<<<<< HEAD
/** Tries to parse a single log record.
@param[out]	type		log record type
@param[in]	ptr		pointer to a buffer
@param[in]	end_ptr		end of the buffer
@param[out]	space_id	tablespace identifier
@param[out]	page_no		page number
@param[in]	apply		whether to apply MLOG_FILE_* records
@param[out]	body		start of log record body
@return length of the record, or 0 if the record was not complete */
static
=======
/*******************************************************************//**
Tries to parse a single log record and returns its length.
@return	length of the record, or 0 if the record was not complete */
UNIV_INTERN
>>>>>>> 2071aeef
ulint
recv_parse_log_rec(
	mlog_id_t*	type,
	byte*		ptr,
	byte*		end_ptr,
	ulint*		space,
	ulint*		page_no,
	bool		apply,
	byte**		body)
{
	byte*	new_ptr;

	*body = NULL;

	UNIV_MEM_INVALID(type, sizeof *type);
	UNIV_MEM_INVALID(space, sizeof *space);
	UNIV_MEM_INVALID(page_no, sizeof *page_no);
	UNIV_MEM_INVALID(body, sizeof *body);

	if (ptr == end_ptr) {

		return(0);
	}

	switch (*ptr) {
#ifdef UNIV_LOG_LSN_DEBUG
	case MLOG_LSN | MLOG_SINGLE_REC_FLAG:
	case MLOG_LSN:
		new_ptr = mlog_parse_initial_log_record(
			ptr, end_ptr, type, space, page_no);
		if (new_ptr != NULL) {
			const lsn_t	lsn = static_cast<lsn_t>(
				*space) << 32 | *page_no;
			ut_a(lsn == recv_sys->recovered_lsn);
		}

		*type = MLOG_LSN;
		return(new_ptr - ptr);
#endif /* UNIV_LOG_LSN_DEBUG */
	case MLOG_MULTI_REC_END:
	case MLOG_DUMMY_RECORD:
		*type = static_cast<mlog_id_t>(*ptr);
		return(1);
	case MLOG_CHECKPOINT:
		if (end_ptr < ptr + SIZE_OF_MLOG_CHECKPOINT) {
			return(0);
		}
		*type = static_cast<mlog_id_t>(*ptr);
		return(SIZE_OF_MLOG_CHECKPOINT);
	case MLOG_MULTI_REC_END | MLOG_SINGLE_REC_FLAG:
	case MLOG_DUMMY_RECORD | MLOG_SINGLE_REC_FLAG:
	case MLOG_CHECKPOINT | MLOG_SINGLE_REC_FLAG:
		recv_sys->found_corrupt_log = true;
		return(0);
	}

	new_ptr = mlog_parse_initial_log_record(ptr, end_ptr, type, space,
						page_no);
	*body = new_ptr;

	if (UNIV_UNLIKELY(!new_ptr)) {

		return(0);
	}

	new_ptr = recv_parse_or_apply_log_rec_body(
		*type, new_ptr, end_ptr, *space, *page_no, apply, NULL, NULL);

	if (UNIV_UNLIKELY(new_ptr == NULL)) {

		return(0);
	}

	return(new_ptr - ptr);
}

/*******************************************************//**
Calculates the new value for lsn when more data is added to the log. */
UNIV_INTERN
lsn_t
recv_calc_lsn_on_data_add(
/*======================*/
	lsn_t		lsn,	/*!< in: old lsn */
	ib_uint64_t	len)	/*!< in: this many bytes of data is
				added, log block headers not included */
{
	ulint		frag_len;
	ib_uint64_t	lsn_len;

	frag_len = (lsn % OS_FILE_LOG_BLOCK_SIZE) - LOG_BLOCK_HDR_SIZE;
	ut_ad(frag_len < OS_FILE_LOG_BLOCK_SIZE - LOG_BLOCK_HDR_SIZE
	      - LOG_BLOCK_TRL_SIZE);
	lsn_len = len;
	lsn_len += (lsn_len + frag_len)
		/ (OS_FILE_LOG_BLOCK_SIZE - LOG_BLOCK_HDR_SIZE
		   - LOG_BLOCK_TRL_SIZE)
		* (LOG_BLOCK_HDR_SIZE + LOG_BLOCK_TRL_SIZE);

	return(lsn + lsn_len);
}

/** Prints diagnostic info of corrupt log.
@param[in]	ptr	pointer to corrupt log record
@param[in]	type	type of the log record (could be garbage)
@param[in]	space	tablespace ID (could be garbage)
@param[in]	page_no	page number (could be garbage)
@return whether processing should continue */
static
bool
recv_report_corrupt_log(
	const byte*	ptr,
	int		type,
	ulint		space,
	ulint		page_no)
{
	ib::error() <<
		"############### CORRUPT LOG RECORD FOUND ##################";

	ib::info() << "Log record type " << type << ", page " << space << ":"
		<< page_no << ". Log parsing proceeded successfully up to "
		<< recv_sys->recovered_lsn << ". Previous log record type "
		<< recv_previous_parsed_rec_type << ", is multi "
		<< recv_previous_parsed_rec_is_multi << " Recv offset "
		<< (ptr - recv_sys->buf) << ", prev "
		<< recv_previous_parsed_rec_offset;

	ut_ad(ptr <= recv_sys->buf + recv_sys->len);

	const ulint	limit	= 100;
	const ulint	before
		= std::min(recv_previous_parsed_rec_offset, limit);
	const ulint	after
		= std::min(recv_sys->len - (ptr - recv_sys->buf), limit);

	ib::info() << "Hex dump starting " << before << " bytes before and"
		" ending " << after << " bytes after the corrupted record:";

	ut_print_buf(stderr,
		     recv_sys->buf
		     + recv_previous_parsed_rec_offset - before,
		     ptr - recv_sys->buf + before + after
		     - recv_previous_parsed_rec_offset);
	putc('\n', stderr);

#ifndef UNIV_HOTBACKUP
	if (!srv_force_recovery) {
		ib::info() << "Set innodb_force_recovery to ignore this error.";
		return(false);
	}
#endif /* !UNIV_HOTBACKUP */

	ib::warn() << "The log file may have been corrupt and it is possible"
		" that the log scan did not proceed far enough in recovery!"
		" Please run CHECK TABLE on your InnoDB tables to check"
		" that they are ok! If mysqld crashes after this recovery; "
		<< FORCE_RECOVERY_MSG;
	return(true);
}

/** Whether to store redo log records to the hash table */
enum store_t {
	/** Do not store redo log records. */
	STORE_NO,
	/** Store redo log records. */
	STORE_YES,
	/** Store redo log records if the tablespace exists. */
	STORE_IF_EXISTS
};

/** Parse log records from a buffer and optionally store them to a
hash table to wait merging to file pages.
@param[in]	checkpoint_lsn	the LSN of the latest checkpoint
@param[in]	store		whether to store page operations
@param[in]	apply		whether to apply the records
@return whether MLOG_CHECKPOINT record was seen the first time,
or corruption was noticed */
static __attribute__((warn_unused_result))
bool
recv_parse_log_recs(
	lsn_t		checkpoint_lsn,
	store_t		store,
	bool		apply)
{
	byte*		ptr;
	byte*		end_ptr;
	bool		single_rec;
	ulint		len;
	lsn_t		new_recovered_lsn;
	lsn_t		old_lsn;
	mlog_id_t	type;
	ulint		space;
	ulint		page_no;
	byte*		body;

	ut_ad(log_mutex_own());
	ut_ad(recv_sys->parse_start_lsn != 0);
loop:
	ptr = recv_sys->buf + recv_sys->recovered_offset;

	end_ptr = recv_sys->buf + recv_sys->len;

	if (ptr == end_ptr) {

		return(false);
	}

	switch (*ptr) {
	case MLOG_CHECKPOINT:
#ifdef UNIV_LOG_LSN_DEBUG
	case MLOG_LSN:
#endif /* UNIV_LOG_LSN_DEBUG */
	case MLOG_DUMMY_RECORD:
		single_rec = true;
		break;
	default:
		single_rec = !!(*ptr & MLOG_SINGLE_REC_FLAG);
	}

	if (single_rec) {
		/* The mtr did not modify multiple pages */

		old_lsn = recv_sys->recovered_lsn;

		/* Try to parse a log record, fetching its type, space id,
		page no, and a pointer to the body of the log record */

		len = recv_parse_log_rec(&type, ptr, end_ptr, &space,
					 &page_no, apply, &body);

		if (len == 0) {
			return(false);
		}

		if (recv_sys->found_corrupt_log) {
			recv_report_corrupt_log(
				ptr, type, space, page_no);
			return(true);
		}

		if (recv_sys->found_corrupt_fs) {
			return(true);
		}

		new_recovered_lsn = recv_calc_lsn_on_data_add(old_lsn, len);

		if (new_recovered_lsn > recv_sys->scanned_lsn) {
			/* The log record filled a log block, and we require
			that also the next log block should have been scanned
			in */

			return(false);
		}

		recv_previous_parsed_rec_type = type;
		recv_previous_parsed_rec_offset = recv_sys->recovered_offset;
		recv_previous_parsed_rec_is_multi = 0;

		recv_sys->recovered_offset += len;
		recv_sys->recovered_lsn = new_recovered_lsn;

		switch (type) {
			lsn_t	lsn;
		case MLOG_DUMMY_RECORD:
			/* Do nothing */
			break;
		case MLOG_CHECKPOINT:
#if SIZE_OF_MLOG_CHECKPOINT != 1 + 8
# error SIZE_OF_MLOG_CHECKPOINT != 1 + 8
#endif
			lsn = mach_read_from_8(ptr + 1);

			DBUG_PRINT("ib_log",
				   ("MLOG_CHECKPOINT(" LSN_PF ") %s at "
				    LSN_PF,
				    lsn,
				    lsn != checkpoint_lsn ? "ignored"
				    : recv_sys->mlog_checkpoint_lsn
				    ? "reread" : "read",
				    recv_sys->recovered_lsn));

			if (lsn == checkpoint_lsn) {
				if (recv_sys->mlog_checkpoint_lsn) {
					/* At recv_reset_logs() we may
					write a duplicate MLOG_CHECKPOINT
					for the same checkpoint LSN. Thus
					recv_sys->mlog_checkpoint_lsn
					can differ from the current LSN. */
					ut_ad(recv_sys->mlog_checkpoint_lsn
					      <= recv_sys->recovered_lsn);
					break;
				}
				recv_sys->mlog_checkpoint_lsn
					= recv_sys->recovered_lsn;
				return(true);
			}
			break;
		case MLOG_FILE_NAME:
		case MLOG_FILE_DELETE:
		case MLOG_FILE_CREATE2:
		case MLOG_FILE_RENAME2:
		case MLOG_TRUNCATE:
			/* These were already handled by
			recv_parse_log_rec() and
			recv_parse_or_apply_log_rec_body(). */
			break;
#ifdef UNIV_LOG_LSN_DEBUG
		case MLOG_LSN:
			/* Do not add these records to the hash table.
			The page number and space id fields are misused
			for something else. */
			break;
#endif /* UNIV_LOG_LSN_DEBUG */
		default:
			switch (store) {
			case STORE_NO:
				break;
			case STORE_IF_EXISTS:
				if (fil_space_get_flags(space)
				    == ULINT_UNDEFINED) {
					break;
				}
				/* fall through */
			case STORE_YES:
				recv_add_to_hash_table(
					type, space, page_no, body,
					ptr + len, old_lsn,
					recv_sys->recovered_lsn);
			}
			/* fall through */
		case MLOG_INDEX_LOAD:
			DBUG_PRINT("ib_log",
				   ("scan " LSN_PF ": log rec %s"
				    " len " ULINTPF
				    " page " ULINTPF ":" ULINTPF,
				    old_lsn, get_mlog_string(type),
				    len, space, page_no));
		}
	} else {
		/* Check that all the records associated with the single mtr
		are included within the buffer */

		ulint	total_len	= 0;
		ulint	n_recs		= 0;

		for (;;) {
			len = recv_parse_log_rec(
				&type, ptr, end_ptr, &space, &page_no,
				false, &body);

			if (len == 0) {
				return(false);
			}

			if (recv_sys->found_corrupt_log
			    || type == MLOG_CHECKPOINT
			    || (*ptr & MLOG_SINGLE_REC_FLAG)) {
				recv_sys->found_corrupt_log = true;
				recv_report_corrupt_log(
					ptr, type, space, page_no);
				return(true);
			}

			if (recv_sys->found_corrupt_fs) {
				return(true);
			}

			recv_previous_parsed_rec_type = type;
			recv_previous_parsed_rec_offset
				= recv_sys->recovered_offset + total_len;
			recv_previous_parsed_rec_is_multi = 1;

			total_len += len;
			n_recs++;

			ptr += len;

			if (type == MLOG_MULTI_REC_END) {
				DBUG_PRINT("ib_log",
					   ("scan " LSN_PF
					    ": multi-log end"
					    " total_len " ULINTPF
					    " n=" ULINTPF,
					    recv_sys->recovered_lsn,
					    total_len, n_recs));
				break;
			}

			DBUG_PRINT("ib_log",
				   ("scan " LSN_PF ": multi-log rec %s"
				    " len " ULINTPF
				    " page " ULINTPF ":" ULINTPF,
				    recv_sys->recovered_lsn,
				    get_mlog_string(type), len, space, page_no));
		}

		new_recovered_lsn = recv_calc_lsn_on_data_add(
			recv_sys->recovered_lsn, total_len);

		if (new_recovered_lsn > recv_sys->scanned_lsn) {
			/* The log record filled a log block, and we require
			that also the next log block should have been scanned
			in */

			return(false);
		}

		/* Add all the records to the hash table */

		ptr = recv_sys->buf + recv_sys->recovered_offset;

		for (;;) {
			old_lsn = recv_sys->recovered_lsn;
			/* This will apply MLOG_FILE_ records. We
			had to skip them in the first scan, because we
			did not know if the mini-transaction was
			completely recovered (until MLOG_MULTI_REC_END). */
			len = recv_parse_log_rec(
				&type, ptr, end_ptr, &space, &page_no,
				apply, &body);

			if (recv_sys->found_corrupt_log
			    && !recv_report_corrupt_log(
				    ptr, type, space, page_no)) {
				return(true);
			}

			if (recv_sys->found_corrupt_fs) {
				return(true);
			}

			ut_a(len != 0);
			ut_a(!(*ptr & MLOG_SINGLE_REC_FLAG));

			recv_sys->recovered_offset += len;
			recv_sys->recovered_lsn
				= recv_calc_lsn_on_data_add(old_lsn, len);

			switch (type) {
			case MLOG_MULTI_REC_END:
				/* Found the end mark for the records */
				goto loop;
#ifdef UNIV_LOG_LSN_DEBUG
			case MLOG_LSN:
				/* Do not add these records to the hash table.
				The page number and space id fields are misused
				for something else. */
				break;
#endif /* UNIV_LOG_LSN_DEBUG */
			case MLOG_FILE_NAME:
			case MLOG_FILE_DELETE:
			case MLOG_FILE_CREATE2:
			case MLOG_FILE_RENAME2:
			case MLOG_INDEX_LOAD:
			case MLOG_TRUNCATE:
				/* These were already handled by
				recv_parse_log_rec() and
				recv_parse_or_apply_log_rec_body(). */
				break;
			default:
				switch (store) {
				case STORE_NO:
					break;
				case STORE_IF_EXISTS:
					if (fil_space_get_flags(space)
					    == ULINT_UNDEFINED) {
						break;
					}
					/* fall through */
				case STORE_YES:
					recv_add_to_hash_table(
						type, space, page_no,
						body, ptr + len,
						old_lsn,
						new_recovered_lsn);
				}
			}

			ptr += len;
		}
	}

	goto loop;
}

/*******************************************************//**
Adds data from a new log block to the parsing buffer of recv_sys if
recv_sys->parse_start_lsn is non-zero.
@return true if more data added */
static
bool
recv_sys_add_to_parsing_buf(
/*========================*/
	const byte*	log_block,	/*!< in: log block */
	lsn_t		scanned_lsn)	/*!< in: lsn of how far we were able
					to find data in this log block */
{
	ulint	more_len;
	ulint	data_len;
	ulint	start_offset;
	ulint	end_offset;

	ut_ad(scanned_lsn >= recv_sys->scanned_lsn);

	if (!recv_sys->parse_start_lsn) {
		/* Cannot start parsing yet because no start point for
		it found */

		return(false);
	}

	data_len = log_block_get_data_len(log_block);

	if (recv_sys->parse_start_lsn >= scanned_lsn) {

		return(false);

	} else if (recv_sys->scanned_lsn >= scanned_lsn) {

		return(false);

	} else if (recv_sys->parse_start_lsn > recv_sys->scanned_lsn) {
		more_len = (ulint) (scanned_lsn - recv_sys->parse_start_lsn);
	} else {
		more_len = (ulint) (scanned_lsn - recv_sys->scanned_lsn);
	}

	if (more_len == 0) {

		return(false);
	}

	ut_ad(data_len >= more_len);

	start_offset = data_len - more_len;

	if (start_offset < LOG_BLOCK_HDR_SIZE) {
		start_offset = LOG_BLOCK_HDR_SIZE;
	}

	end_offset = data_len;

	if (end_offset > OS_FILE_LOG_BLOCK_SIZE - LOG_BLOCK_TRL_SIZE) {
		end_offset = OS_FILE_LOG_BLOCK_SIZE - LOG_BLOCK_TRL_SIZE;
	}

	ut_ad(start_offset <= end_offset);

	if (start_offset < end_offset) {
		ut_memcpy(recv_sys->buf + recv_sys->len,
			  log_block + start_offset, end_offset - start_offset);

		recv_sys->len += end_offset - start_offset;

		ut_a(recv_sys->len <= RECV_PARSING_BUF_SIZE);
	}

	return(true);
}

/*******************************************************//**
Moves the parsing buffer data left to the buffer start. */
static
void
recv_sys_justify_left_parsing_buf(void)
/*===================================*/
{
	ut_memmove(recv_sys->buf, recv_sys->buf + recv_sys->recovered_offset,
		   recv_sys->len - recv_sys->recovered_offset);

	recv_sys->len -= recv_sys->recovered_offset;

	recv_sys->recovered_offset = 0;
}

/*******************************************************//**
Scans log from a buffer and stores new log data to the parsing buffer.
Parses and hashes the log records if new data found.  Unless
UNIV_HOTBACKUP is defined, this function will apply log records
automatically when the hash table becomes full.
@return true if not able to scan any more in this log group */
static
bool
recv_scan_log_recs(
/*===============*/
	ulint		available_memory,/*!< in: we let the hash table of recs
					to grow to this size, at the maximum */
	store_t*	store_to_hash,	/*!< in,out: whether the records should be
					stored to the hash table; this is reset
					if just debug checking is needed, or
					when the available_memory runs out */
	const byte*	buf,		/*!< in: buffer containing a log
					segment or garbage */
	ulint		len,		/*!< in: buffer length */
	lsn_t		checkpoint_lsn,	/*!< in: latest checkpoint LSN */
	lsn_t		start_lsn,	/*!< in: buffer start lsn */
	lsn_t*		contiguous_lsn,	/*!< in/out: it is known that all log
					groups contain contiguous log data up
					to this lsn */
	lsn_t*		group_scanned_lsn)/*!< out: scanning succeeded up to
					this lsn */
{
	const byte*	log_block	= buf;
	ulint		no;
	lsn_t		scanned_lsn	= start_lsn;
	bool		finished	= false;
	ulint		data_len;
	bool		more_data	= false;
	bool		apply		= recv_sys->mlog_checkpoint_lsn != 0;

	ut_ad(start_lsn % OS_FILE_LOG_BLOCK_SIZE == 0);
	ut_ad(len % OS_FILE_LOG_BLOCK_SIZE == 0);
	ut_ad(len >= OS_FILE_LOG_BLOCK_SIZE);

	do {
		ut_ad(!finished);
		no = log_block_get_hdr_no(log_block);
		ulint expected_no = log_block_convert_lsn_to_no(scanned_lsn);
		if (no != expected_no) {
			/* Garbage or an incompletely written log block.

			We will not report any error, because this can
			happen when InnoDB was killed while it was
			writing redo log. We simply treat this as an
			abrupt end of the redo log. */
			finished = true;
			break;
		}

		if (!log_block_checksum_is_ok(log_block)) {
			ib::error() << "Log block " << no <<
				" at lsn " << scanned_lsn << " has valid"
				" header, but checksum field contains "
				<< log_block_get_checksum(log_block)
				<< ", should be "
				<< log_block_calc_checksum(log_block);
			/* Garbage or an incompletely written log block.

			This could be the result of killing the server
			while it was writing this log block. We treat
			this as an abrupt end of the redo log. */
			finished = true;
			break;
		}

		if (log_block_get_flush_bit(log_block)) {
			/* This block was a start of a log flush operation:
			we know that the previous flush operation must have
			been completed for all log groups before this block
			can have been flushed to any of the groups. Therefore,
			we know that log data is contiguous up to scanned_lsn
			in all non-corrupt log groups. */

			if (scanned_lsn > *contiguous_lsn) {
				*contiguous_lsn = scanned_lsn;
			}
		}

		data_len = log_block_get_data_len(log_block);

		if (scanned_lsn + data_len > recv_sys->scanned_lsn
		    && log_block_get_checkpoint_no(log_block)
		    < recv_sys->scanned_checkpoint_no
		    && (recv_sys->scanned_checkpoint_no
			- log_block_get_checkpoint_no(log_block)
			> 0x80000000UL)) {

			/* Garbage from a log buffer flush which was made
			before the most recent database recovery */
			finished = true;
			break;
		}

		if (!recv_sys->parse_start_lsn
		    && (log_block_get_first_rec_group(log_block) > 0)) {

			/* We found a point from which to start the parsing
			of log records */

			recv_sys->parse_start_lsn = scanned_lsn
				+ log_block_get_first_rec_group(log_block);
			recv_sys->scanned_lsn = recv_sys->parse_start_lsn;
			recv_sys->recovered_lsn = recv_sys->parse_start_lsn;
		}

		scanned_lsn += data_len;

		if (scanned_lsn > recv_sys->scanned_lsn) {

			/* We have found more entries. If this scan is
			of startup type, we must initiate crash recovery
			environment before parsing these log records. */

#ifndef UNIV_HOTBACKUP
			if (!recv_needed_recovery) {

				if (!srv_read_only_mode) {
					ib::info() << "Log scan progressed"
						" past the checkpoint lsn "
						<< recv_sys->scanned_lsn;

					recv_init_crash_recovery();
				} else {

					ib::warn() << "Recovery skipped,"
						" --innodb-read-only set!";

					return(true);
				}
			}
#endif /* !UNIV_HOTBACKUP */

			/* We were able to find more log data: add it to the
			parsing buffer if parse_start_lsn is already
			non-zero */

			if (recv_sys->len + 4 * OS_FILE_LOG_BLOCK_SIZE
			    >= RECV_PARSING_BUF_SIZE) {
				ib::error() << "Log parsing buffer overflow."
					" Recovery may have failed!";

				recv_sys->found_corrupt_log = true;

#ifndef UNIV_HOTBACKUP
				if (!srv_force_recovery) {
					ib::error()
						<< "Set innodb_force_recovery"
						" to ignore this error.";
					return(true);
				}
#endif /* !UNIV_HOTBACKUP */

			} else if (!recv_sys->found_corrupt_log) {
				more_data = recv_sys_add_to_parsing_buf(
					log_block, scanned_lsn);
			}

			recv_sys->scanned_lsn = scanned_lsn;
			recv_sys->scanned_checkpoint_no
				= log_block_get_checkpoint_no(log_block);
		}

		if (data_len < OS_FILE_LOG_BLOCK_SIZE) {
			/* Log data for this group ends here */
			finished = true;
			break;
		} else {
			log_block += OS_FILE_LOG_BLOCK_SIZE;
		}
	} while (log_block < buf + len);

	*group_scanned_lsn = scanned_lsn;

	if (recv_needed_recovery
	    || (recv_is_from_backup && !recv_is_making_a_backup)) {
		recv_scan_print_counter++;

		if (finished || (recv_scan_print_counter % 80 == 0)) {

			ib::info() << "Doing recovery: scanned up to"
				" log sequence number " << scanned_lsn;
		}
	}

	if (more_data && !recv_sys->found_corrupt_log) {
		/* Try to parse more log records */

		if (recv_parse_log_recs(checkpoint_lsn,
					*store_to_hash, apply)) {
			ut_ad(recv_sys->found_corrupt_log
			      || recv_sys->found_corrupt_fs
			      || recv_sys->mlog_checkpoint_lsn
			      == recv_sys->recovered_lsn);
			return(true);
		}

		if (*store_to_hash != STORE_NO
		    && mem_heap_get_size(recv_sys->heap) > available_memory) {
			*store_to_hash = STORE_NO;
		}

		if (recv_sys->recovered_offset > RECV_PARSING_BUF_SIZE / 4) {
			/* Move parsing buffer data to the buffer start */

			recv_sys_justify_left_parsing_buf();
		}
	}

	return(finished);
}

#ifndef UNIV_HOTBACKUP
/** Scans log from a buffer and stores new log data to the parsing buffer.
Parses and hashes the log records if new data found.
@param[in,out]	group			log group
@param[in,out]	contiguous_lsn		log sequence number
until which all redo log has been scanned
@param[in]	last_phase		whether changes
can be applied to the tablespaces
@return whether rescan is needed (not everything was stored) */
static
bool
recv_group_scan_log_recs(
	log_group_t*	group,
	lsn_t*		contiguous_lsn,
	bool		last_phase)
{
	DBUG_ENTER("recv_group_scan_log_recs");
	DBUG_ASSERT(!last_phase || recv_sys->mlog_checkpoint_lsn > 0);

	mutex_enter(&recv_sys->mutex);
	recv_sys->len = 0;
	recv_sys->recovered_offset = 0;
	recv_sys->n_addrs = 0;
	recv_sys_empty_hash();
	srv_start_lsn = *contiguous_lsn;
	recv_sys->parse_start_lsn = *contiguous_lsn;
	recv_sys->scanned_lsn = *contiguous_lsn;
	recv_sys->recovered_lsn = *contiguous_lsn;
	recv_sys->scanned_checkpoint_no = 0;
	recv_previous_parsed_rec_type = MLOG_SINGLE_REC_FLAG;
	recv_previous_parsed_rec_offset	= 0;
	recv_previous_parsed_rec_is_multi = 0;
	ut_ad(recv_max_page_lsn == 0);
	ut_ad(last_phase || !recv_writer_thread_active);
	mutex_exit(&recv_sys->mutex);

	lsn_t	checkpoint_lsn	= *contiguous_lsn;
	lsn_t	start_lsn;
	lsn_t	end_lsn;
	store_t	store_to_hash	= recv_sys->mlog_checkpoint_lsn == 0
		? STORE_NO : (last_phase ? STORE_IF_EXISTS : STORE_YES);
	ulint	available_mem	= UNIV_PAGE_SIZE
		* (buf_pool_get_n_pages()
		   - (recv_n_pool_free_frames * srv_buf_pool_instances));

	end_lsn = *contiguous_lsn = ut_uint64_align_down(
		*contiguous_lsn, OS_FILE_LOG_BLOCK_SIZE);

<<<<<<< HEAD
	do {
		if (last_phase && store_to_hash == STORE_NO) {
			store_to_hash = STORE_IF_EXISTS;
			/* We must not allow change buffer
			merge here, because it would generate
			redo log records before we have
			finished the redo log scan. */
			recv_apply_hashed_log_recs(FALSE);
		}
=======
		log_group_read_log_seg(LOG_RECOVER, log_sys->buf,
				       group, start_lsn, end_lsn, FALSE);
>>>>>>> 2071aeef

		start_lsn = end_lsn;
		end_lsn += RECV_SCAN_SIZE;

		log_group_read_log_seg(
			log_sys->buf, group, start_lsn, end_lsn);
	} while (!recv_scan_log_recs(
			 available_mem, &store_to_hash, log_sys->buf,
			 RECV_SCAN_SIZE,
			 checkpoint_lsn,
			 start_lsn, contiguous_lsn, &group->scanned_lsn));

	if (recv_sys->found_corrupt_log || recv_sys->found_corrupt_fs) {
		DBUG_RETURN(false);
	}

	DBUG_PRINT("ib_log", ("%s " LSN_PF
			      " completed for log group " ULINTPF,
			      last_phase ? "rescan" : "scan",
			      group->scanned_lsn, group->id));

	DBUG_RETURN(store_to_hash == STORE_NO);
}

/*******************************************************//**
Initialize crash recovery environment. Can be called iff
recv_needed_recovery == false. */
static
void
recv_init_crash_recovery(void)
{
	ut_ad(!srv_read_only_mode);
	ut_a(!recv_needed_recovery);

	recv_needed_recovery = true;
}

/** Report a missing tablespace for which page-redo log exists.
@param[in]	err	previous error code
@param[in]	i	tablespace descriptor
@return new error code */
static
dberr_t
recv_init_missing_space(dberr_t err, const recv_spaces_t::const_iterator& i)
{
	if (srv_force_recovery == 0) {
		ib::error() << "Tablespace " << i->first << " was not"
			" found at " << i->second.name << ".";

		if (err == DB_SUCCESS) {
			ib::error() << "Set innodb_force_recovery=1 to"
				" ignore this and to permanently lose"
				" all changes to the tablespace.";
			err = DB_TABLESPACE_NOT_FOUND;
		}
	} else {
		ib::warn() << "Tablespace " << i->first << " was not"
			" found at " << i->second.name << ", and"
			" innodb_force_recovery was set. All redo log"
			" for this tablespace will be ignored!";
	}

	return(err);
}

/** Check if all tablespaces were found for crash recovery.
@return error code or DB_SUCCESS */
static __attribute__((warn_unused_result))
dberr_t
recv_init_crash_recovery_spaces(void)
{
	typedef std::set<ulint>	space_set_t;
	bool		flag_deleted	= false;
	space_set_t	missing_spaces;

	ut_ad(!srv_read_only_mode);
	ut_ad(recv_needed_recovery);

	ib::info() << "Database was not shutdown normally!";
	ib::info() << "Starting crash recovery.";

	for (recv_spaces_t::iterator i = recv_spaces.begin();
	     i != recv_spaces.end(); i++) {
		ut_ad(!is_predefined_tablespace(i->first));

		if (i->second.deleted) {
			/* The tablespace was deleted,
			so we can ignore any redo log for it. */
			flag_deleted = true;
		} else if (i->second.space != NULL) {
			/* The tablespace was found, and there
			are some redo log records for it. */
			fil_names_dirty(i->second.space);
		} else {
			missing_spaces.insert(i->first);
			flag_deleted = true;
		}
	}

	if (flag_deleted) {
		dberr_t err = DB_SUCCESS;

		for (ulint h = 0;
		     h < hash_get_n_cells(recv_sys->addr_hash);
		     h++) {
			for (recv_addr_t* recv_addr
				     = static_cast<recv_addr_t*>(
					     HASH_GET_FIRST(
						     recv_sys->addr_hash, h));
			     recv_addr != 0;
			     recv_addr = static_cast<recv_addr_t*>(
				     HASH_GET_NEXT(addr_hash, recv_addr))) {
				const ulint space = recv_addr->space;

				if (is_predefined_tablespace(space)) {
					continue;
				}

				recv_spaces_t::iterator i
					= recv_spaces.find(space);
				ut_ad(i != recv_spaces.end());

				if (i->second.deleted) {
					ut_ad(missing_spaces.find(space)
					      == missing_spaces.end());
					recv_addr->state = RECV_DISCARDED;
					continue;
				}

				space_set_t::iterator m = missing_spaces.find(
					space);

				if (m != missing_spaces.end()) {
					missing_spaces.erase(m);
					err = recv_init_missing_space(err, i);
					recv_addr->state = RECV_DISCARDED;
					/* All further redo log for this
					tablespace should be removed. */
					i->second.deleted = true;
				}
			}
		}

		if (err != DB_SUCCESS) {
			return(err);
		}
	}

	for (space_set_t::const_iterator m = missing_spaces.begin();
	     m != missing_spaces.end(); m++) {
		recv_spaces_t::iterator i = recv_spaces.find(*m);
		ut_ad(i != recv_spaces.end());

		ib::info() << "Tablespace " << i->first
			<< " was not found at '" << i->second.name
			<< "', but there were no modifications either.";
	}

	buf_dblwr_process();

	if (srv_force_recovery < SRV_FORCE_NO_LOG_REDO) {
		/* Spawn the background thread to flush dirty pages
		from the buffer pools. */
		os_thread_create(recv_writer_thread, 0, 0);
	}

	return(DB_SUCCESS);
}

/** Start recovering from a redo log checkpoint.
@see recv_recovery_from_checkpoint_finish
@param[in]	flush_lsn	FIL_PAGE_FILE_FLUSH_LSN
of first system tablespace page
@return error code or DB_SUCCESS */
dberr_t
recv_recovery_from_checkpoint_start(
	lsn_t	flush_lsn)
{
	log_group_t*	group;
	log_group_t*	max_cp_group;
	ulint		max_cp_field;
	ulint		log_hdr_log_block_size;
	lsn_t		checkpoint_lsn;
	bool		rescan;
	ib_uint64_t	checkpoint_no;
	lsn_t		contiguous_lsn;
	byte*		buf;
	byte*		log_hdr_buf;
	byte*		log_hdr_buf_base = static_cast<byte *>
		(alloca(LOG_FILE_HDR_SIZE + OS_FILE_LOG_BLOCK_SIZE));
	dberr_t		err;
<<<<<<< HEAD

	/* Initialize red-black tree for fast insertions into the
	flush_list during recovery process. */
	buf_flush_init_flush_rbt();
=======
	ut_when_dtor<recv_dblwr_t> tmp(recv_sys->dblwr);

	log_hdr_buf = static_cast<byte *>
		(ut_align(log_hdr_buf_base, OS_FILE_LOG_BLOCK_SIZE));

#ifdef UNIV_LOG_ARCHIVE
	ut_ad(type != LOG_CHECKPOINT || limit_lsn == LSN_MAX);
/** TRUE when recovering from a checkpoint */
# define TYPE_CHECKPOINT	(type == LOG_CHECKPOINT)
/** Recover up to this log sequence number */
# define LIMIT_LSN		limit_lsn
#else /* UNIV_LOG_ARCHIVE */
/** TRUE when recovering from a checkpoint */
# define TYPE_CHECKPOINT	1
/** Recover up to this log sequence number */
# define LIMIT_LSN		LSN_MAX
#endif /* UNIV_LOG_ARCHIVE */
>>>>>>> 2071aeef

	if (srv_force_recovery >= SRV_FORCE_NO_LOG_REDO) {

		ib::info() << "The user has set SRV_FORCE_NO_LOG_REDO on,"
			" skipping log redo";

		return(DB_SUCCESS);
	}

	recv_recovery_on = true;

	log_mutex_enter();

	/* Look for the latest checkpoint from any of the log groups */

	err = recv_find_max_checkpoint(&max_cp_group, &max_cp_field);

	if (err != DB_SUCCESS) {

		log_mutex_exit();

		return(err);
	}

	log_group_header_read(max_cp_group, max_cp_field);

	buf = log_sys->checkpoint_buf;

	checkpoint_lsn = mach_read_from_8(buf + LOG_CHECKPOINT_LSN);
	checkpoint_no = mach_read_from_8(buf + LOG_CHECKPOINT_NO);

	/* Read the first log file header to print a note if this is
	a recovery from a restored InnoDB Hot Backup */

	const page_id_t	page_id(max_cp_group->space_id, 0);

	fil_io(IORequestLogRead, true, page_id, univ_page_size, 0,
	       LOG_FILE_HDR_SIZE, log_hdr_buf, max_cp_group);

	if (0 == ut_memcmp(log_hdr_buf + LOG_HEADER_CREATOR,
			   (byte*)"ibbackup", (sizeof "ibbackup") - 1)) {

		if (srv_read_only_mode) {
			log_mutex_exit();

			ib::error() << "Cannot restore from mysqlbackup,"
				" InnoDB running in read-only mode!";

			return(DB_ERROR);
		}

		/* This log file was created by mysqlbackup --restore: print
		a note to the user about it */

		ib::info() << "The log file was created by mysqlbackup"
			" --apply-log at "
			<< log_hdr_buf + LOG_HEADER_CREATOR
			<< ". The following crash recovery is part of a"
			" normal restore.";

		/* Replace the label. */
		ut_ad(LOG_HEADER_CREATOR_END - LOG_HEADER_CREATOR
		      >= sizeof LOG_HEADER_CREATOR_CURRENT);
		memset(log_hdr_buf + LOG_HEADER_CREATOR, 0,
		       LOG_HEADER_CREATOR_END - LOG_HEADER_CREATOR);
		strcpy(reinterpret_cast<char*>(log_hdr_buf)
		       + LOG_HEADER_CREATOR, LOG_HEADER_CREATOR_CURRENT);

		/* Write to the log file to wipe over the label */
		fil_io(IORequestLogWrite, true, page_id,
		       univ_page_size, 0, OS_FILE_LOG_BLOCK_SIZE, log_hdr_buf,
		       max_cp_group);
	}

<<<<<<< HEAD
	/* Start reading the log groups from the checkpoint lsn up. The
	variable contiguous_lsn contains an lsn up to which the log is
	known to be contiguously written to all log groups. */
=======
	log_hdr_log_block_size
		= mach_read_from_4(log_hdr_buf + LOG_FILE_OS_FILE_LOG_BLOCK_SIZE);
	if (log_hdr_log_block_size == 0) {
		/* 0 means default value */
		log_hdr_log_block_size = 512;
	}
	if (UNIV_UNLIKELY(log_hdr_log_block_size != srv_log_block_size)) {
		fprintf(stderr,
			"InnoDB: Error: The block size of ib_logfile (" ULINTPF
			") is not equal to innodb_log_block_size.\n"
			"InnoDB: Error: Suggestion - Recreate log files.\n",
			log_hdr_log_block_size);
		return(DB_ERROR);
	}

#ifdef UNIV_LOG_ARCHIVE
	group = UT_LIST_GET_FIRST(log_sys->log_groups);

	while (group) {
		log_checkpoint_get_nth_group_info(buf, group->id,
						  &(group->archived_file_no));

		log_archived_get_offset(group, group->archived_file_no,
			archived_lsn, &(group->archived_offset));
>>>>>>> 2071aeef

	recv_sys->mlog_checkpoint_lsn = 0;

	ut_ad(RECV_SCAN_SIZE <= log_sys->buf_size);

	ut_ad(UT_LIST_GET_LEN(log_sys->log_groups) == 1);
	group = UT_LIST_GET_FIRST(log_sys->log_groups);

	ut_ad(recv_sys->n_addrs == 0);
	contiguous_lsn = checkpoint_lsn;
	switch (group->format) {
	case 0:
		log_mutex_exit();
		return(recv_log_format_0_recover(checkpoint_lsn));
	case LOG_HEADER_FORMAT_CURRENT:
		break;
	default:
		ut_ad(0);
		recv_sys->found_corrupt_log = true;
		log_mutex_exit();
		return(DB_ERROR);
	}

	/* Look for MLOG_CHECKPOINT. */
	recv_group_scan_log_recs(group, &contiguous_lsn, false);
	/* The first scan should not have stored or applied any records. */
	ut_ad(recv_sys->n_addrs == 0);
	ut_ad(!recv_sys->found_corrupt_fs);

	if (recv_sys->found_corrupt_log && !srv_force_recovery) {
		log_mutex_exit();
		return(DB_ERROR);
	}

	if (recv_sys->mlog_checkpoint_lsn == 0) {
		if (!srv_read_only_mode
		    && group->scanned_lsn != checkpoint_lsn) {
			ib::error() << "Ignoring the redo log due to missing"
				" MLOG_CHECKPOINT between the checkpoint "
				<< checkpoint_lsn << " and the end "
				<< group->scanned_lsn << ".";
			if (srv_force_recovery < SRV_FORCE_NO_LOG_REDO) {
				log_mutex_exit();
				return(DB_ERROR);
			}
		}

		group->scanned_lsn = checkpoint_lsn;
		rescan = false;
	} else {
		contiguous_lsn = checkpoint_lsn;
		rescan = recv_group_scan_log_recs(
			group, &contiguous_lsn, false);

		if ((recv_sys->found_corrupt_log && !srv_force_recovery)
		    || recv_sys->found_corrupt_fs) {
			log_mutex_exit();
			return(DB_ERROR);
		}
	}

	/* NOTE: we always do a 'recovery' at startup, but only if
	there is something wrong we will print a message to the
	user about recovery: */

	if (checkpoint_lsn != flush_lsn) {

		if (checkpoint_lsn + SIZE_OF_MLOG_CHECKPOINT < flush_lsn) {
			ib::warn() << " Are you sure you are using the"
				" right ib_logfiles to start up the database?"
				" Log sequence number in the ib_logfiles is "
				<< checkpoint_lsn << ", less than the"
				" log sequence number in the first system"
				" tablespace file header, " << flush_lsn << ".";
		}

		if (!recv_needed_recovery) {

			ib::info() << "The log sequence number " << flush_lsn
				<< " in the system tablespace does not match"
				" the log sequence number " << checkpoint_lsn
				<< " in the ib_logfiles!";

			if (srv_read_only_mode) {
				ib::error() << "Can't initiate database"
					" recovery, running in read-only-mode.";
				log_mutex_exit();
				return(DB_READ_ONLY);
			}

			recv_init_crash_recovery();
		}
	}

	log_sys->lsn = recv_sys->recovered_lsn;

	if (recv_needed_recovery) {
		err = recv_init_crash_recovery_spaces();

		if (err != DB_SUCCESS) {
			log_mutex_exit();
			return(err);
		}

		if (rescan) {
			contiguous_lsn = checkpoint_lsn;
			recv_group_scan_log_recs(group, &contiguous_lsn, true);

			if ((recv_sys->found_corrupt_log
			     && !srv_force_recovery)
			    || recv_sys->found_corrupt_fs) {
				log_mutex_exit();
				return(DB_ERROR);
			}
		}
	} else {
		ut_ad(!rescan || recv_sys->n_addrs == 0);
	}

	/* We currently have only one log group */

	if (group->scanned_lsn < checkpoint_lsn
	    || group->scanned_lsn < recv_max_page_lsn) {

		ib::error() << "We scanned the log up to " << group->scanned_lsn
			<< ". A checkpoint was at " << checkpoint_lsn << " and"
			" the maximum LSN on a database page was "
			<< recv_max_page_lsn << ". It is possible that the"
			" database is now corrupt!";
	}

	if (recv_sys->recovered_lsn < checkpoint_lsn) {
		log_mutex_exit();

		/* No harm in trying to do RO access. */
		if (!srv_read_only_mode) {
			ut_error;
		}

		return(DB_ERROR);
	}

	/* Synchronize the uncorrupted log groups to the most up-to-date log
	group; we also copy checkpoint info to groups */

	log_sys->next_checkpoint_lsn = checkpoint_lsn;
	log_sys->next_checkpoint_no = checkpoint_no + 1;

	recv_synchronize_groups();

	if (!recv_needed_recovery) {
		ut_a(checkpoint_lsn == recv_sys->recovered_lsn);
	} else {
		srv_start_lsn = recv_sys->recovered_lsn;
	}

	ut_memcpy(log_sys->buf, recv_sys->last_block, OS_FILE_LOG_BLOCK_SIZE);

	log_sys->buf_free = (ulint) log_sys->lsn % OS_FILE_LOG_BLOCK_SIZE;
	log_sys->buf_next_to_write = log_sys->buf_free;
	log_sys->write_lsn = log_sys->lsn;

	log_sys->last_checkpoint_lsn = checkpoint_lsn;

	if (!srv_read_only_mode) {
		/* Write a MLOG_CHECKPOINT marker as the first thing,
		before generating any other redo log. */
		fil_names_clear(log_sys->last_checkpoint_lsn, true);
	}

	MONITOR_SET(MONITOR_LSN_CHECKPOINT_AGE,
		    log_sys->lsn - log_sys->last_checkpoint_lsn);

	log_sys->next_checkpoint_no = checkpoint_no + 1;

	mutex_enter(&recv_sys->mutex);

	recv_sys->apply_log_recs = TRUE;

	mutex_exit(&recv_sys->mutex);

	log_mutex_exit();

	recv_lsn_checks_on = true;

	/* The database is now ready to start almost normal processing of user
	transactions: transaction rollbacks and the application of the log
	records in the hash table can be run in background. */

	return(DB_SUCCESS);
}

/** Complete recovery from a checkpoint. */
void
recv_recovery_from_checkpoint_finish(void)
{
	/* Make sure that the recv_writer thread is done. This is
	required because it grabs various mutexes and we want to
	ensure that when we enable sync_order_checks there is no
	mutex currently held by any thread. */
	mutex_enter(&recv_sys->writer_mutex);

	/* Free the resources of the recovery system */
	recv_recovery_on = false;

	/* By acquring the mutex we ensure that the recv_writer thread
	won't trigger any more LRU batches. Now wait for currently
	in progress batches to finish. */
	buf_flush_wait_LRU_batch_end();

	mutex_exit(&recv_sys->writer_mutex);

	ulint count = 0;
	while (recv_writer_thread_active) {
		++count;
		os_thread_sleep(100000);
		if (srv_print_verbose_log && count > 600) {
			ib::info() << "Waiting for recv_writer to"
				" finish flushing of buffer pool";
			count = 0;
		}
	}

	recv_sys_debug_free();

	/* Free up the flush_rbt. */
	buf_flush_free_flush_rbt();

	/* Validate a few system page types that were left uninitialized
	by older versions of MySQL. */
	mtr_t		mtr;
	buf_block_t*	block;
	mtr.start();
	mtr.set_sys_modified();
	/* Bitmap page types will be reset in buf_dblwr_check_block()
	without redo logging. */
	block = buf_page_get(
		page_id_t(IBUF_SPACE_ID, FSP_IBUF_HEADER_PAGE_NO),
		univ_page_size, RW_X_LATCH, &mtr);
	fil_block_check_type(block, FIL_PAGE_TYPE_SYS, &mtr);
	/* Already MySQL 3.23.53 initialized FSP_IBUF_TREE_ROOT_PAGE_NO
	to FIL_PAGE_INDEX. No need to reset that one. */
	block = buf_page_get(
		page_id_t(TRX_SYS_SPACE, TRX_SYS_PAGE_NO),
		univ_page_size, RW_X_LATCH, &mtr);
	fil_block_check_type(block, FIL_PAGE_TYPE_TRX_SYS, &mtr);
	block = buf_page_get(
		page_id_t(TRX_SYS_SPACE, FSP_FIRST_RSEG_PAGE_NO),
		univ_page_size, RW_X_LATCH, &mtr);
	fil_block_check_type(block, FIL_PAGE_TYPE_SYS, &mtr);
	block = buf_page_get(
		page_id_t(TRX_SYS_SPACE, FSP_DICT_HDR_PAGE_NO),
		univ_page_size, RW_X_LATCH, &mtr);
	fil_block_check_type(block, FIL_PAGE_TYPE_SYS, &mtr);
	mtr.commit();

	/* Roll back any recovered data dictionary transactions, so
	that the data dictionary tables will be free of any locks.
	The data dictionary latch should guarantee that there is at
	most one data dictionary transaction active at a time. */
	if (srv_force_recovery < SRV_FORCE_NO_TRX_UNDO) {
		trx_rollback_or_clean_recovered(FALSE);
	}
}

/********************************************************//**
Initiates the rollback of active transactions. */
void
recv_recovery_rollback_active(void)
/*===============================*/
{
	ut_ad(!recv_writer_thread_active);

	/* Switch latching order checks on in sync0debug.cc, if
	--innodb-sync-debug=true (default) */
	ut_d(sync_check_enable());

	/* We can't start any (DDL) transactions if UNDO logging
	has been disabled, additionally disable ROLLBACK of recovered
	user transactions. */
	if (srv_force_recovery < SRV_FORCE_NO_TRX_UNDO
	    && !srv_read_only_mode) {

		/* Drop partially created indexes. */
		row_merge_drop_temp_indexes();
		/* Drop temporary tables. */
		row_mysql_drop_temp_tables();

		/* Drop any auxiliary tables that were not dropped when the
		parent table was dropped. This can happen if the parent table
		was dropped but the server crashed before the auxiliary tables
		were dropped. */
		fts_drop_orphaned_tables();

		/* Rollback the uncommitted transactions which have no user
		session */

		trx_rollback_or_clean_is_active = true;
		os_thread_create(trx_rollback_or_clean_all_recovered, 0, 0);
	}
}

/******************************************************//**
Resets the logs. The contents of log files will be lost! */
void
recv_reset_logs(
/*============*/
	lsn_t		lsn)		/*!< in: reset to this lsn
					rounded up to be divisible by
					OS_FILE_LOG_BLOCK_SIZE, after
					which we add
					LOG_BLOCK_HDR_SIZE */
{
	log_group_t*	group;

	ut_ad(log_mutex_own());

	log_sys->lsn = ut_uint64_align_up(lsn, OS_FILE_LOG_BLOCK_SIZE);

	group = UT_LIST_GET_FIRST(log_sys->log_groups);

	while (group) {
		group->lsn = log_sys->lsn;
		group->lsn_offset = LOG_FILE_HDR_SIZE;
		group = UT_LIST_GET_NEXT(log_groups, group);
	}

	log_sys->buf_next_to_write = 0;
	log_sys->write_lsn = log_sys->lsn;

	log_sys->next_checkpoint_no = 0;
	log_sys->last_checkpoint_lsn = 0;

<<<<<<< HEAD
=======
#ifdef UNIV_LOG_ARCHIVE
	log_sys->archived_lsn = log_sys->lsn;
#endif /* UNIV_LOG_ARCHIVE */

	log_sys->tracked_lsn = log_sys->lsn;

>>>>>>> 2071aeef
	log_block_init(log_sys->buf, log_sys->lsn);
	log_block_set_first_rec_group(log_sys->buf, LOG_BLOCK_HDR_SIZE);

	log_sys->buf_free = LOG_BLOCK_HDR_SIZE;
	log_sys->lsn += LOG_BLOCK_HDR_SIZE;

	MONITOR_SET(MONITOR_LSN_CHECKPOINT_AGE,
		    (log_sys->lsn - log_sys->last_checkpoint_lsn));

	log_mutex_exit();

	/* Reset the checkpoint fields in logs */

	log_make_checkpoint_at(LSN_MAX, TRUE);

	log_mutex_enter();
}
#endif /* !UNIV_HOTBACKUP */

#ifdef UNIV_HOTBACKUP
/******************************************************//**
Creates new log files after a backup has been restored. */
void
recv_reset_log_files_for_backup(
/*============================*/
	const char*	log_dir,	/*!< in: log file directory path */
	ulint		n_log_files,	/*!< in: number of log files */
	lsn_t		log_file_size,	/*!< in: log file size */
	lsn_t		lsn)		/*!< in: new start lsn, must be
					divisible by OS_FILE_LOG_BLOCK_SIZE */
{
	os_file_t	log_file;
	bool		success;
	byte*		buf;
	ulint		i;
	ulint		log_dir_len;
	char		name[5000];
	static const char ib_logfile_basename[] = "ib_logfile";

	log_dir_len = strlen(log_dir);
	/* full path name of ib_logfile consists of log dir path + basename
	+ number. This must fit in the name buffer.
	*/
	ut_a(log_dir_len + strlen(ib_logfile_basename) + 11  < sizeof(name));

	buf = ut_zalloc_nokey(LOG_FILE_HDR_SIZE + OS_FILE_LOG_BLOCK_SIZE);

	for (i = 0; i < n_log_files; i++) {

		sprintf(name, "%s%s%lu", log_dir,
			ib_logfile_basename, (ulong) i);

		log_file = os_file_create_simple(innodb_log_file_key,
						 name, OS_FILE_CREATE,
						 OS_FILE_READ_WRITE,
						 srv_read_only_mode, &success);
		if (!success) {
			ib::fatal() << "Cannot create " << name << ". Check that"
				" the file does not exist yet.";
		}

		ib::info() << "Setting log file size to " << log_file_size;

		success = os_file_set_size(
			name, log_file, log_file_size, srv_read_only_mode);

		if (!success) {
			ib::fatal() << "Cannot set " << name << " size to "
				<< log_file_size;
		}

		os_file_flush(log_file);
		os_file_close(log_file);
	}

	/* We pretend there is a checkpoint at lsn + LOG_BLOCK_HDR_SIZE */

	log_reset_first_header_and_checkpoint(buf, lsn);

	log_block_init_in_old_format(buf + LOG_FILE_HDR_SIZE, lsn);
	log_block_set_first_rec_group(buf + LOG_FILE_HDR_SIZE,
				      LOG_BLOCK_HDR_SIZE);
	sprintf(name, "%s%s%lu", log_dir, ib_logfile_basename, (ulong)0);

	log_file = os_file_create_simple(innodb_log_file_key,
					 name, OS_FILE_OPEN,
					 OS_FILE_READ_WRITE,
					 srv_read_only_mode, &success);
	if (!success) {
		ib::fatal() << "Cannot open " << name << ".";
	}

	IORequest	request(IORequest::WRITE);

	dberr_t	err = os_file_write(
		request, name, log_file, buf, 0,
		LOG_FILE_HDR_SIZE + OS_FILE_LOG_BLOCK_SIZE);

	ut_a(err == DB_SUCCESS);

	os_file_flush(log_file);
	os_file_close(log_file);

	ut_free(buf);
}
#endif /* UNIV_HOTBACKUP */

<<<<<<< HEAD
/** Find a doublewrite copy of a page.
@param[in]	space_id	tablespace identifier
@param[in]	page_no		page number
@return	page frame
@retval NULL if no page was found */
=======
#ifdef UNIV_LOG_ARCHIVE
/******************************************************//**
Reads from the archive of a log group and performs recovery.
@return	TRUE if no more complete consistent archive files */
static
ibool
log_group_recover_from_archive_file(
/*================================*/
	log_group_t*	group)		/*!< in: log group */
{
	os_file_t	file_handle;
	ib_uint64_t	start_lsn;
	ib_uint64_t	file_end_lsn;
	ib_uint64_t	dummy_lsn;
	ib_uint64_t	scanned_lsn;
	ulint		len;
	ibool		ret;
	byte*		buf;
	os_offset_t	read_offset;
	os_offset_t	file_size;
	int		input_char;
	char		name[OS_FILE_MAX_PATH];

	ut_a(0);

try_open_again:
	buf = log_sys->buf;

	/* Add the file to the archive file space; open the file */

	log_archived_file_name_gen(name, sizeof(name),
				   group->id, group->archived_file_no);

	file_handle = os_file_create(innodb_file_log_key,
				     name, OS_FILE_OPEN,
				     OS_FILE_LOG, OS_FILE_AIO, &ret);

	if (ret == FALSE) {
ask_again:
		fprintf(stderr,
			"InnoDB: Do you want to copy additional"
			" archived log files\n"
			"InnoDB: to the directory\n");
		fprintf(stderr,
			"InnoDB: or were these all the files needed"
			" in recovery?\n");
		fprintf(stderr,
			"InnoDB: (Y == copy more files; N == this is all)?");

		input_char = getchar();
>>>>>>> 2071aeef

const byte*
recv_dblwr_t::find_page(ulint space_id, ulint page_no)
{
	typedef std::vector<const byte*, ut_allocator<const byte*> >
		matches_t;

	matches_t	matches;
	const byte*	result = 0;

	for (list::iterator i = pages.begin(); i != pages.end(); ++i) {
		if (page_get_space_id(*i) == space_id
		    && page_get_page_no(*i) == page_no) {
			matches.push_back(*i);
		}
	}

<<<<<<< HEAD
	if (matches.size() == 1) {
		result = matches[0];
	} else if (matches.size() > 1) {
=======
	file_size = os_file_get_size(file_handle);
	ut_a(file_size != (os_offset_t) -1);

	fprintf(stderr, "InnoDB: Opened archived log file %s\n", name);

	ret = os_file_close(file_handle);

	if (file_size < LOG_FILE_HDR_SIZE) {
		fprintf(stderr,
			"InnoDB: Archive file header incomplete %s\n", name);

		return(TRUE);
	}

	ut_a(ret);

	/* Add the archive file as a node to the space */

	ut_a(fil_node_create(name, 1 + file_size / UNIV_PAGE_SIZE,
			     group->archive_space_id, FALSE));
	ut_a(RECV_SCAN_SIZE >= LOG_FILE_HDR_SIZE);

	/* Read the archive file header */
	fil_io(OS_FILE_READ | OS_FILE_LOG, true, group->archive_space_id, 0,
	       0, 0,
	       LOG_FILE_HDR_SIZE, buf, NULL);

	/* Check if the archive file header is consistent */

	if (mach_read_from_4(buf + LOG_GROUP_ID) != group->id
	    || mach_read_from_8(buf + LOG_FILE_START_LSN)
	    != group->archived_file_no) {
		fprintf(stderr,
			"InnoDB: Archive file header inconsistent %s\n", name);

		return(TRUE);
	}

	if (!mach_read_from_4(buf + LOG_FILE_ARCH_COMPLETED)) {
		fprintf(stderr,
			"InnoDB: Archive file not completely written %s\n",
			name);
>>>>>>> 2071aeef

		lsn_t max_lsn	= 0;
		lsn_t page_lsn	= 0;

		for (matches_t::iterator i = matches.begin();
		     i != matches.end();
		     ++i) {

			page_lsn = mach_read_from_8(*i + FIL_PAGE_LSN);

			if (page_lsn > max_lsn) {
				max_lsn = page_lsn;
				result = *i;
			}
		}
	}

	return(result);
}

#ifndef DBUG_OFF
/** Return string name of the redo log record type.
@param[in]	type	record log record enum
@return string name of record log record */
const char*
get_mlog_string(mlog_id_t type)
{
	switch (type) {
	case MLOG_SINGLE_REC_FLAG:
		return("MLOG_SINGLE_REC_FLAG");

<<<<<<< HEAD
	case MLOG_1BYTE:
		return("MLOG_1BYTE");

	case MLOG_2BYTES:
		return("MLOG_2BYTES");
=======
#ifdef UNIV_DEBUG
		if (log_debug_writes) {
			fprintf(stderr,
				"InnoDB: Archive read starting at"
				" lsn " LSN_PF ", len %lu from file %s\n",
				start_lsn,
				(ulong) len, name);
		}
#endif /* UNIV_DEBUG */

		fil_io(OS_FILE_READ | OS_FILE_LOG, true,
		       group->archive_space_id, 0,
		       read_offset / UNIV_PAGE_SIZE,
		       read_offset % UNIV_PAGE_SIZE, len, buf, NULL);
>>>>>>> 2071aeef

	case MLOG_4BYTES:
		return("MLOG_4BYTES");

	case MLOG_8BYTES:
		return("MLOG_8BYTES");

	case MLOG_REC_INSERT:
		return("MLOG_REC_INSERT");

	case MLOG_REC_CLUST_DELETE_MARK:
		return("MLOG_REC_CLUST_DELETE_MARK");

	case MLOG_REC_SEC_DELETE_MARK:
		return("MLOG_REC_SEC_DELETE_MARK");

	case MLOG_REC_UPDATE_IN_PLACE:
		return("MLOG_REC_UPDATE_IN_PLACE");

	case MLOG_REC_DELETE:
		return("MLOG_REC_DELETE");

<<<<<<< HEAD
	case MLOG_LIST_END_DELETE:
		return("MLOG_LIST_END_DELETE");
=======
/********************************************************//**
Recovers from archived log files, and also from log files, if they exist.
@return	error code or DB_SUCCESS */
UNIV_INTERN
dberr_t
recv_recovery_from_archive_start(
/*=============================*/
	ib_uint64_t	min_flushed_lsn,/*!< in: min flushed lsn field from the
					data files */
	ib_uint64_t	limit_lsn,	/*!< in: recover up to this lsn if
					possible */
	lsn_t		first_log_no)	/*!< in: number of the first archived
					log file to use in the recovery; the
					file will be searched from
					INNOBASE_LOG_ARCH_DIR specified in
					server config file */
{
	log_group_t*	group;
	ulint		group_id;
	ulint		trunc_len;
	ibool		ret;
	dberr_t		err;
>>>>>>> 2071aeef

	case MLOG_LIST_START_DELETE:
		return("MLOG_LIST_START_DELETE");

	case MLOG_LIST_END_COPY_CREATED:
		return("MLOG_LIST_END_COPY_CREATED");

	case MLOG_PAGE_REORGANIZE:
		return("MLOG_PAGE_REORGANIZE");

	case MLOG_PAGE_CREATE:
		return("MLOG_PAGE_CREATE");

	case MLOG_UNDO_INSERT:
		return("MLOG_UNDO_INSERT");

	case MLOG_UNDO_ERASE_END:
		return("MLOG_UNDO_ERASE_END");

	case MLOG_UNDO_INIT:
		return("MLOG_UNDO_INIT");

	case MLOG_UNDO_HDR_DISCARD:
		return("MLOG_UNDO_HDR_DISCARD");

	case MLOG_UNDO_HDR_REUSE:
		return("MLOG_UNDO_HDR_REUSE");

	case MLOG_UNDO_HDR_CREATE:
		return("MLOG_UNDO_HDR_CREATE");

	case MLOG_REC_MIN_MARK:
		return("MLOG_REC_MIN_MARK");

	case MLOG_IBUF_BITMAP_INIT:
		return("MLOG_IBUF_BITMAP_INIT");

#ifdef UNIV_LOG_LSN_DEBUG
	case MLOG_LSN:
		return("MLOG_LSN");
#endif /* UNIV_LOG_LSN_DEBUG */

	case MLOG_INIT_FILE_PAGE:
		return("MLOG_INIT_FILE_PAGE");

	case MLOG_WRITE_STRING:
		return("MLOG_WRITE_STRING");

	case MLOG_MULTI_REC_END:
		return("MLOG_MULTI_REC_END");

	case MLOG_DUMMY_RECORD:
		return("MLOG_DUMMY_RECORD");

	case MLOG_FILE_DELETE:
		return("MLOG_FILE_DELETE");

	case MLOG_COMP_REC_MIN_MARK:
		return("MLOG_COMP_REC_MIN_MARK");

<<<<<<< HEAD
	case MLOG_COMP_PAGE_CREATE:
		return("MLOG_COMP_PAGE_CREATE");
=======
		group->archived_file_no += group->file_size - LOG_FILE_HDR_SIZE;
	}
>>>>>>> 2071aeef

	case MLOG_COMP_REC_INSERT:
		return("MLOG_COMP_REC_INSERT");

	case MLOG_COMP_REC_CLUST_DELETE_MARK:
		return("MLOG_COMP_REC_CLUST_DELETE_MARK");

	case MLOG_COMP_REC_SEC_DELETE_MARK:
		return("MLOG_COMP_REC_SEC_DELETE_MARK");

	case MLOG_COMP_REC_UPDATE_IN_PLACE:
		return("MLOG_COMP_REC_UPDATE_IN_PLACE");

	case MLOG_COMP_REC_DELETE:
		return("MLOG_COMP_REC_DELETE");

	case MLOG_COMP_LIST_END_DELETE:
		return("MLOG_COMP_LIST_END_DELETE");

	case MLOG_COMP_LIST_START_DELETE:
		return("MLOG_COMP_LIST_START_DELETE");

	case MLOG_COMP_LIST_END_COPY_CREATED:
		return("MLOG_COMP_LIST_END_COPY_CREATED");

	case MLOG_COMP_PAGE_REORGANIZE:
		return("MLOG_COMP_PAGE_REORGANIZE");

	case MLOG_FILE_CREATE2:
		return("MLOG_FILE_CREATE2");

	case MLOG_ZIP_WRITE_NODE_PTR:
		return("MLOG_ZIP_WRITE_NODE_PTR");

	case MLOG_ZIP_WRITE_BLOB_PTR:
		return("MLOG_ZIP_WRITE_BLOB_PTR");

	case MLOG_ZIP_WRITE_HEADER:
		return("MLOG_ZIP_WRITE_HEADER");

	case MLOG_ZIP_PAGE_COMPRESS:
		return("MLOG_ZIP_PAGE_COMPRESS");

	case MLOG_ZIP_PAGE_COMPRESS_NO_DATA:
		return("MLOG_ZIP_PAGE_COMPRESS_NO_DATA");

	case MLOG_ZIP_PAGE_REORGANIZE:
		return("MLOG_ZIP_PAGE_REORGANIZE");

	case MLOG_FILE_RENAME2:
		return("MLOG_FILE_RENAME2");

	case MLOG_FILE_NAME:
		return("MLOG_FILE_NAME");

	case MLOG_CHECKPOINT:
		return("MLOG_CHECKPOINT");

	case MLOG_PAGE_CREATE_RTREE:
		return("MLOG_PAGE_CREATE_RTREE");

	case MLOG_COMP_PAGE_CREATE_RTREE:
		return("MLOG_COMP_PAGE_CREATE_RTREE");

	case MLOG_INIT_FILE_PAGE2:
		return("MLOG_INIT_FILE_PAGE2");

	case MLOG_INDEX_LOAD:
		return("MLOG_INDEX_LOAD");

	case MLOG_TRUNCATE:
		return("MLOG_TRUNCATE");
	}
	DBUG_ASSERT(0);
	return(NULL);
}
#endif /* !DBUG_OFF */<|MERGE_RESOLUTION|>--- conflicted
+++ resolved
@@ -46,6 +46,7 @@
 #include "btr0btr.h"
 #include "btr0cur.h"
 #include "ibuf0ibuf.h"
+#include "log0archive.h"
 #include "trx0undo.h"
 #include "trx0rec.h"
 #include "fil0fil.h"
@@ -208,6 +209,17 @@
 	ulint	space_id,
 	bool	deleted)
 {
+	/* The first condition is true during normal server operation, the
+	second one during server startup after
+	recv_recovery_from_checkpoint_start has completed. */
+	if (!recv_recovery_is_on() || recv_lsn_checks_on)
+	{
+		/* We are being called from online log tracking, file name
+		processing is a no-op, and specifically do not cause any DD
+		changes. */
+		return;
+	}
+
 	/* We will also insert space=NULL into the map, so that
 	further checks can ensure that a MLOG_FILE_NAME record was
 	scanned before applying any page records for the space_id. */
@@ -736,39 +748,7 @@
 		os_event_set(recv_sys->flush_start);
 	}
 
-<<<<<<< HEAD
 	mutex_exit(&(recv_sys->mutex));
-=======
-	ut_a(RECV_SCAN_SIZE <= log_sys->buf_size);
-
-	start_lsn = ut_uint64_align_down(group->scanned_lsn,
-					 OS_FILE_LOG_BLOCK_SIZE);
-	for (;;) {
-		ulint	len;
-
-		end_lsn = start_lsn + RECV_SCAN_SIZE;
-
-		if (end_lsn > recovered_lsn) {
-			end_lsn = ut_uint64_align_up(recovered_lsn,
-						     OS_FILE_LOG_BLOCK_SIZE);
-		}
-
-		log_group_read_log_seg(LOG_RECOVER, log_sys->buf,
-				       up_to_date_group, start_lsn, end_lsn,
-				       FALSE);
-
-		len = (ulint) (end_lsn - start_lsn);
-
-		log_group_write_buf(group, log_sys->buf, len, start_lsn, 0);
-
-		if (end_lsn >= recovered_lsn) {
-
-			return;
-		}
-
-		start_lsn = end_lsn;
-	}
->>>>>>> 2071aeef
 }
 
 /********************************************************//**
@@ -796,14 +776,9 @@
 
 	ut_a(start_lsn != end_lsn);
 
-	log_group_read_log_seg(recv_sys->last_block,
+	log_group_read_log_seg(LOG_RECOVER, recv_sys->last_block,
 			       UT_LIST_GET_FIRST(log_sys->log_groups),
-<<<<<<< HEAD
-			       start_lsn, end_lsn);
-=======
-#endif /* UNIV_LOG_ARCHIVE */
-			       start_lsn, end_lsn, FALSE);
->>>>>>> 2071aeef
+			       start_lsn, end_lsn, false);
 
 	for (log_group_t* group = UT_LIST_GET_FIRST(log_sys->log_groups);
 	     group;
@@ -1143,12 +1118,10 @@
 }
 #endif /* !UNIV_HOTBACKUP */
 
-<<<<<<< HEAD
 /** Check the 4-byte checksum to the trailer checksum field of a log
 block.
 @param[in]	log block
 @return whether the checksum matches */
-static
 bool
 log_block_checksum_is_ok(
 	const byte*	block)	/*!< in: pointer to a log block */
@@ -1156,102 +1129,6 @@
 	return(!innodb_log_checksums
 	       || log_block_get_checksum(block)
 	       == log_block_calc_checksum(block));
-=======
-/******************************************************//**
-Checks the 4-byte checksum to the trailer checksum field of a log
-block.  We also accept a log block in the old format before
-InnoDB-3.23.52 where the checksum field contains the log block number.
-@return TRUE if ok, or if the log block may be in the format of InnoDB
-version predating 3.23.52 */
-UNIV_INTERN
-ibool
-log_block_checksum_is_ok_or_old_format(
-/*===================================*/
-	const byte*	block)	/*!< in: pointer to a log block */
-{
-#ifdef UNIV_LOG_DEBUG
-	return(TRUE);
-#endif /* UNIV_LOG_DEBUG */
-
-	ulint block_checksum = log_block_get_checksum(block);
-
-	if (UNIV_LIKELY(srv_log_checksum_algorithm ==
-			SRV_CHECKSUM_ALGORITHM_NONE ||
-			log_block_calc_checksum(block) == block_checksum)) {
-
-		return(TRUE);
-	}
-
-	if (srv_log_checksum_algorithm == SRV_CHECKSUM_ALGORITHM_STRICT_CRC32 ||
-	    srv_log_checksum_algorithm == SRV_CHECKSUM_ALGORITHM_STRICT_INNODB ||
-	    srv_log_checksum_algorithm == SRV_CHECKSUM_ALGORITHM_STRICT_NONE) {
-
-		const char*	algo = NULL;
-
-		ib_logf(IB_LOG_LEVEL_ERROR,
-			"log block checksum mismatch: expected " ULINTPF ", "
-			"calculated checksum " ULINTPF,
-			block_checksum,
-			log_block_calc_checksum(block));
-
-		if (block_checksum == LOG_NO_CHECKSUM_MAGIC) {
-
-			algo = "none";
-		} else if (block_checksum ==
-			   log_block_calc_checksum_crc32(block)) {
-
-			algo = "crc32";
-		} else if (block_checksum ==
-			   log_block_calc_checksum_innodb(block)) {
-
-			algo = "innodb";
-		}
-
-		if (algo) {
-
-			const char*	current_algo;
-
-			current_algo = buf_checksum_algorithm_name(
-				(srv_checksum_algorithm_t)
-				srv_log_checksum_algorithm);
-
-			ib_logf(IB_LOG_LEVEL_ERROR,
-				"current InnoDB log checksum type: %s, "
-				"detected log checksum type: %s",
-				current_algo,
-				algo);
-		}
-
-		ib_logf(IB_LOG_LEVEL_FATAL,
-			"STRICT method was specified for innodb_log_checksum, "
-			"so we intentionally assert here.");
-	}
-
-	ut_ad(srv_log_checksum_algorithm == SRV_CHECKSUM_ALGORITHM_CRC32 ||
-	      srv_log_checksum_algorithm == SRV_CHECKSUM_ALGORITHM_INNODB);
-
-	if (block_checksum == LOG_NO_CHECKSUM_MAGIC ||
-	    block_checksum == log_block_calc_checksum_crc32(block) ||
-	    block_checksum == log_block_calc_checksum_innodb(block)) {
-
-		return(TRUE);
-	}
-
-	if (log_block_get_hdr_no(block) == block_checksum) {
-
-		/* We assume the log block is in the format of
-		InnoDB version < 3.23.52 and the block is ok */
-#if 0
-		fprintf(stderr,
-			"InnoDB: Scanned old format < InnoDB-3.23.52"
-			" log block number %lu\n",
-			log_block_get_hdr_no(block));
-#endif
-		return(TRUE);
-	}
-
-	return(FALSE);
->>>>>>> 2071aeef
 }
 
 #ifdef UNIV_HOTBACKUP
@@ -1717,28 +1594,6 @@
 		ut_ad(!page || page_type != FIL_PAGE_TYPE_ALLOCATED);
 		ptr = mlog_parse_string(ptr, end_ptr, page, page_zip);
 		break;
-<<<<<<< HEAD
-=======
-	case MLOG_FILE_RENAME:
-		/* Do not rerun file-based log entries if this is
-		IO completion from a page read. */
-		if (page == NULL) {
-			ptr = fil_op_log_parse_or_replay(ptr, end_ptr, type,
-							 (recv_recovery_is_on()
-							  ? space_id : 0), 0);
-		}
-		break;
-	case MLOG_FILE_CREATE:
-	case MLOG_FILE_DELETE:
-	case MLOG_FILE_CREATE2:
-		/* Do not rerun file-based log entries if this is
-		IO completion from a page read. */
-		if (page == NULL) {
-			ptr = fil_op_log_parse_or_replay(ptr, end_ptr,
-							 type, 0, 0);
-		}
-		break;
->>>>>>> 2071aeef
 	case MLOG_ZIP_WRITE_NODE_PTR:
 		ut_ad(!page || fil_page_type_is_index(page_type));
 		ptr = page_zip_parse_write_node_ptr(ptr, end_ptr,
@@ -1815,7 +1670,7 @@
 /*********************************************************************//**
 Gets the hashed file address struct for a page.
 @return file address struct, NULL if not found from the hash table */
-static
+
 recv_addr_t*
 recv_get_fil_addr_struct(
 /*=====================*/
@@ -2595,7 +2450,6 @@
 }
 #endif /* !UNIV_HOTBACKUP */
 
-<<<<<<< HEAD
 /** Tries to parse a single log record.
 @param[out]	type		log record type
 @param[in]	ptr		pointer to a buffer
@@ -2605,13 +2459,7 @@
 @param[in]	apply		whether to apply MLOG_FILE_* records
 @param[out]	body		start of log record body
 @return length of the record, or 0 if the record was not complete */
-static
-=======
-/*******************************************************************//**
-Tries to parse a single log record and returns its length.
-@return	length of the record, or 0 if the record was not complete */
-UNIV_INTERN
->>>>>>> 2071aeef
+
 ulint
 recv_parse_log_rec(
 	mlog_id_t*	type,
@@ -2690,7 +2538,7 @@
 
 /*******************************************************//**
 Calculates the new value for lsn when more data is added to the log. */
-UNIV_INTERN
+
 lsn_t
 recv_calc_lsn_on_data_add(
 /*======================*/
@@ -3450,7 +3298,6 @@
 	end_lsn = *contiguous_lsn = ut_uint64_align_down(
 		*contiguous_lsn, OS_FILE_LOG_BLOCK_SIZE);
 
-<<<<<<< HEAD
 	do {
 		if (last_phase && store_to_hash == STORE_NO) {
 			store_to_hash = STORE_IF_EXISTS;
@@ -3460,16 +3307,12 @@
 			finished the redo log scan. */
 			recv_apply_hashed_log_recs(FALSE);
 		}
-=======
-		log_group_read_log_seg(LOG_RECOVER, log_sys->buf,
-				       group, start_lsn, end_lsn, FALSE);
->>>>>>> 2071aeef
 
 		start_lsn = end_lsn;
 		end_lsn += RECV_SCAN_SIZE;
 
-		log_group_read_log_seg(
-			log_sys->buf, group, start_lsn, end_lsn);
+		log_group_read_log_seg(LOG_RECOVER,
+			log_sys->buf, group, start_lsn, end_lsn, false);
 	} while (!recv_scan_log_recs(
 			 available_mem, &store_to_hash, log_sys->buf,
 			 RECV_SCAN_SIZE,
@@ -3645,40 +3488,20 @@
 	log_group_t*	group;
 	log_group_t*	max_cp_group;
 	ulint		max_cp_field;
-	ulint		log_hdr_log_block_size;
 	lsn_t		checkpoint_lsn;
 	bool		rescan;
 	ib_uint64_t	checkpoint_no;
 	lsn_t		contiguous_lsn;
+#if 0 // TODO laurynas: log archiving broken by WL#8845
+	lsn_t		archived_lsn;
+#endif
 	byte*		buf;
-	byte*		log_hdr_buf;
-	byte*		log_hdr_buf_base = static_cast<byte *>
-		(alloca(LOG_FILE_HDR_SIZE + OS_FILE_LOG_BLOCK_SIZE));
+	byte		log_hdr_buf[LOG_FILE_HDR_SIZE];
 	dberr_t		err;
-<<<<<<< HEAD
 
 	/* Initialize red-black tree for fast insertions into the
 	flush_list during recovery process. */
 	buf_flush_init_flush_rbt();
-=======
-	ut_when_dtor<recv_dblwr_t> tmp(recv_sys->dblwr);
-
-	log_hdr_buf = static_cast<byte *>
-		(ut_align(log_hdr_buf_base, OS_FILE_LOG_BLOCK_SIZE));
-
-#ifdef UNIV_LOG_ARCHIVE
-	ut_ad(type != LOG_CHECKPOINT || limit_lsn == LSN_MAX);
-/** TRUE when recovering from a checkpoint */
-# define TYPE_CHECKPOINT	(type == LOG_CHECKPOINT)
-/** Recover up to this log sequence number */
-# define LIMIT_LSN		limit_lsn
-#else /* UNIV_LOG_ARCHIVE */
-/** TRUE when recovering from a checkpoint */
-# define TYPE_CHECKPOINT	1
-/** Recover up to this log sequence number */
-# define LIMIT_LSN		LSN_MAX
-#endif /* UNIV_LOG_ARCHIVE */
->>>>>>> 2071aeef
 
 	if (srv_force_recovery >= SRV_FORCE_NO_LOG_REDO) {
 
@@ -3709,6 +3532,9 @@
 
 	checkpoint_lsn = mach_read_from_8(buf + LOG_CHECKPOINT_LSN);
 	checkpoint_no = mach_read_from_8(buf + LOG_CHECKPOINT_NO);
+#if 0 // TODO laurynas: log archiving broken by WL#8845
+	archived_lsn = mach_read_from_8(buf + LOG_CHECKPOINT_ARCHIVED_LSN);
+#endif
 
 	/* Read the first log file header to print a note if this is
 	a recovery from a restored InnoDB Hot Backup */
@@ -3753,27 +3579,13 @@
 		       max_cp_group);
 	}
 
-<<<<<<< HEAD
 	/* Start reading the log groups from the checkpoint lsn up. The
 	variable contiguous_lsn contains an lsn up to which the log is
 	known to be contiguously written to all log groups. */
-=======
-	log_hdr_log_block_size
-		= mach_read_from_4(log_hdr_buf + LOG_FILE_OS_FILE_LOG_BLOCK_SIZE);
-	if (log_hdr_log_block_size == 0) {
-		/* 0 means default value */
-		log_hdr_log_block_size = 512;
-	}
-	if (UNIV_UNLIKELY(log_hdr_log_block_size != srv_log_block_size)) {
-		fprintf(stderr,
-			"InnoDB: Error: The block size of ib_logfile (" ULINTPF
-			") is not equal to innodb_log_block_size.\n"
-			"InnoDB: Error: Suggestion - Recreate log files.\n",
-			log_hdr_log_block_size);
-		return(DB_ERROR);
-	}
-
-#ifdef UNIV_LOG_ARCHIVE
+
+	recv_sys->mlog_checkpoint_lsn = 0;
+
+#if 0 // TODO laurynas: log archiving broken by WL#8845
 	group = UT_LIST_GET_FIRST(log_sys->log_groups);
 
 	while (group) {
@@ -3782,9 +3594,9 @@
 
 		log_archived_get_offset(group, group->archived_file_no,
 			archived_lsn, &(group->archived_offset));
->>>>>>> 2071aeef
-
-	recv_sys->mlog_checkpoint_lsn = 0;
+		group = UT_LIST_GET_NEXT(log_groups, group);
+	}
+#endif
 
 	ut_ad(RECV_SCAN_SIZE <= log_sys->buf_size);
 
@@ -3931,6 +3743,12 @@
 	log_sys->next_checkpoint_lsn = checkpoint_lsn;
 	log_sys->next_checkpoint_no = checkpoint_no + 1;
 
+#if 0 // TODO laurynas: log archiving broken by WL#8845
+	log_sys->archived_lsn = archived_lsn;
+#else
+	log_sys->archived_lsn = 0;
+#endif
+
 	recv_synchronize_groups();
 
 	if (!recv_needed_recovery) {
@@ -3957,6 +3775,15 @@
 		    log_sys->lsn - log_sys->last_checkpoint_lsn);
 
 	log_sys->next_checkpoint_no = checkpoint_no + 1;
+
+#if 0 // TODO laurynas: log archiving broken by WL#8845
+	if (archived_lsn == LSN_MAX) {
+#else
+	{
+#endif
+
+		log_sys->archiving_state = LOG_ARCH_OFF;
+	}
 
 	mutex_enter(&recv_sys->mutex);
 
@@ -4090,6 +3917,8 @@
 void
 recv_reset_logs(
 /*============*/
+	lsn_t		arch_log_no,	/*!< in: next archived log file
+					number */
 	lsn_t		lsn)		/*!< in: reset to this lsn
 					rounded up to be divisible by
 					OS_FILE_LOG_BLOCK_SIZE, after
@@ -4107,6 +3936,8 @@
 	while (group) {
 		group->lsn = log_sys->lsn;
 		group->lsn_offset = LOG_FILE_HDR_SIZE;
+		group->archived_file_no = arch_log_no;
+		group->archived_offset = 0;
 		group = UT_LIST_GET_NEXT(log_groups, group);
 	}
 
@@ -4116,15 +3947,10 @@
 	log_sys->next_checkpoint_no = 0;
 	log_sys->last_checkpoint_lsn = 0;
 
-<<<<<<< HEAD
-=======
-#ifdef UNIV_LOG_ARCHIVE
 	log_sys->archived_lsn = log_sys->lsn;
-#endif /* UNIV_LOG_ARCHIVE */
 
 	log_sys->tracked_lsn = log_sys->lsn;
 
->>>>>>> 2071aeef
 	log_block_init(log_sys->buf, log_sys->lsn);
 	log_block_set_first_rec_group(log_sys->buf, LOG_BLOCK_HDR_SIZE);
 
@@ -4232,64 +4058,11 @@
 }
 #endif /* UNIV_HOTBACKUP */
 
-<<<<<<< HEAD
 /** Find a doublewrite copy of a page.
 @param[in]	space_id	tablespace identifier
 @param[in]	page_no		page number
 @return	page frame
 @retval NULL if no page was found */
-=======
-#ifdef UNIV_LOG_ARCHIVE
-/******************************************************//**
-Reads from the archive of a log group and performs recovery.
-@return	TRUE if no more complete consistent archive files */
-static
-ibool
-log_group_recover_from_archive_file(
-/*================================*/
-	log_group_t*	group)		/*!< in: log group */
-{
-	os_file_t	file_handle;
-	ib_uint64_t	start_lsn;
-	ib_uint64_t	file_end_lsn;
-	ib_uint64_t	dummy_lsn;
-	ib_uint64_t	scanned_lsn;
-	ulint		len;
-	ibool		ret;
-	byte*		buf;
-	os_offset_t	read_offset;
-	os_offset_t	file_size;
-	int		input_char;
-	char		name[OS_FILE_MAX_PATH];
-
-	ut_a(0);
-
-try_open_again:
-	buf = log_sys->buf;
-
-	/* Add the file to the archive file space; open the file */
-
-	log_archived_file_name_gen(name, sizeof(name),
-				   group->id, group->archived_file_no);
-
-	file_handle = os_file_create(innodb_file_log_key,
-				     name, OS_FILE_OPEN,
-				     OS_FILE_LOG, OS_FILE_AIO, &ret);
-
-	if (ret == FALSE) {
-ask_again:
-		fprintf(stderr,
-			"InnoDB: Do you want to copy additional"
-			" archived log files\n"
-			"InnoDB: to the directory\n");
-		fprintf(stderr,
-			"InnoDB: or were these all the files needed"
-			" in recovery?\n");
-		fprintf(stderr,
-			"InnoDB: (Y == copy more files; N == this is all)?");
-
-		input_char = getchar();
->>>>>>> 2071aeef
 
 const byte*
 recv_dblwr_t::find_page(ulint space_id, ulint page_no)
@@ -4307,54 +4080,9 @@
 		}
 	}
 
-<<<<<<< HEAD
 	if (matches.size() == 1) {
 		result = matches[0];
 	} else if (matches.size() > 1) {
-=======
-	file_size = os_file_get_size(file_handle);
-	ut_a(file_size != (os_offset_t) -1);
-
-	fprintf(stderr, "InnoDB: Opened archived log file %s\n", name);
-
-	ret = os_file_close(file_handle);
-
-	if (file_size < LOG_FILE_HDR_SIZE) {
-		fprintf(stderr,
-			"InnoDB: Archive file header incomplete %s\n", name);
-
-		return(TRUE);
-	}
-
-	ut_a(ret);
-
-	/* Add the archive file as a node to the space */
-
-	ut_a(fil_node_create(name, 1 + file_size / UNIV_PAGE_SIZE,
-			     group->archive_space_id, FALSE));
-	ut_a(RECV_SCAN_SIZE >= LOG_FILE_HDR_SIZE);
-
-	/* Read the archive file header */
-	fil_io(OS_FILE_READ | OS_FILE_LOG, true, group->archive_space_id, 0,
-	       0, 0,
-	       LOG_FILE_HDR_SIZE, buf, NULL);
-
-	/* Check if the archive file header is consistent */
-
-	if (mach_read_from_4(buf + LOG_GROUP_ID) != group->id
-	    || mach_read_from_8(buf + LOG_FILE_START_LSN)
-	    != group->archived_file_no) {
-		fprintf(stderr,
-			"InnoDB: Archive file header inconsistent %s\n", name);
-
-		return(TRUE);
-	}
-
-	if (!mach_read_from_4(buf + LOG_FILE_ARCH_COMPLETED)) {
-		fprintf(stderr,
-			"InnoDB: Archive file not completely written %s\n",
-			name);
->>>>>>> 2071aeef
 
 		lsn_t max_lsn	= 0;
 		lsn_t page_lsn	= 0;
@@ -4386,28 +4114,11 @@
 	case MLOG_SINGLE_REC_FLAG:
 		return("MLOG_SINGLE_REC_FLAG");
 
-<<<<<<< HEAD
 	case MLOG_1BYTE:
 		return("MLOG_1BYTE");
 
 	case MLOG_2BYTES:
 		return("MLOG_2BYTES");
-=======
-#ifdef UNIV_DEBUG
-		if (log_debug_writes) {
-			fprintf(stderr,
-				"InnoDB: Archive read starting at"
-				" lsn " LSN_PF ", len %lu from file %s\n",
-				start_lsn,
-				(ulong) len, name);
-		}
-#endif /* UNIV_DEBUG */
-
-		fil_io(OS_FILE_READ | OS_FILE_LOG, true,
-		       group->archive_space_id, 0,
-		       read_offset / UNIV_PAGE_SIZE,
-		       read_offset % UNIV_PAGE_SIZE, len, buf, NULL);
->>>>>>> 2071aeef
 
 	case MLOG_4BYTES:
 		return("MLOG_4BYTES");
@@ -4430,33 +4141,8 @@
 	case MLOG_REC_DELETE:
 		return("MLOG_REC_DELETE");
 
-<<<<<<< HEAD
 	case MLOG_LIST_END_DELETE:
 		return("MLOG_LIST_END_DELETE");
-=======
-/********************************************************//**
-Recovers from archived log files, and also from log files, if they exist.
-@return	error code or DB_SUCCESS */
-UNIV_INTERN
-dberr_t
-recv_recovery_from_archive_start(
-/*=============================*/
-	ib_uint64_t	min_flushed_lsn,/*!< in: min flushed lsn field from the
-					data files */
-	ib_uint64_t	limit_lsn,	/*!< in: recover up to this lsn if
-					possible */
-	lsn_t		first_log_no)	/*!< in: number of the first archived
-					log file to use in the recovery; the
-					file will be searched from
-					INNOBASE_LOG_ARCH_DIR specified in
-					server config file */
-{
-	log_group_t*	group;
-	ulint		group_id;
-	ulint		trunc_len;
-	ibool		ret;
-	dberr_t		err;
->>>>>>> 2071aeef
 
 	case MLOG_LIST_START_DELETE:
 		return("MLOG_LIST_START_DELETE");
@@ -4517,13 +4203,8 @@
 	case MLOG_COMP_REC_MIN_MARK:
 		return("MLOG_COMP_REC_MIN_MARK");
 
-<<<<<<< HEAD
 	case MLOG_COMP_PAGE_CREATE:
 		return("MLOG_COMP_PAGE_CREATE");
-=======
-		group->archived_file_no += group->file_size - LOG_FILE_HDR_SIZE;
-	}
->>>>>>> 2071aeef
 
 	case MLOG_COMP_REC_INSERT:
 		return("MLOG_COMP_REC_INSERT");
