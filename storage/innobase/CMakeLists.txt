# Copyright (c) 2006, 2020, Oracle and/or its affiliates. All rights reserved.
#
# This program is free software; you can redistribute it and/or modify
# it under the terms of the GNU General Public License, version 2.0,
# as published by the Free Software Foundation.
#
# This program is also distributed with certain software (including
# but not limited to OpenSSL) that is licensed under separate terms,
# as designated in a particular file or component or in included license
# documentation.  The authors of MySQL hereby grant you an additional
# permission to link the program and your derivative works with the
# separately licensed software that they have included with MySQL.
#
# This program is distributed in the hope that it will be useful,
# but WITHOUT ANY WARRANTY; without even the implied warranty of
# MERCHANTABILITY or FITNESS FOR A PARTICULAR PURPOSE.  See the
# GNU General Public License, version 2.0, for more details.
#
# You should have received a copy of the GNU General Public License
# along with this program; if not, write to the Free Software
# Foundation, Inc., 51 Franklin St, Fifth Floor, Boston, MA 02110-1301  USA

# This is the CMakeLists for InnoDB

INCLUDE(innodb.cmake)

ADD_DEFINITIONS(-DLOG_SUBSYSTEM_TAG="InnoDB")

# Expand PSI_XXX_CALL into direct calls to the performance_schema.
ADD_DEFINITIONS(-DPFS_DIRECT_CALL)

# TODO: Fix up all non-canonical include paths and remove this.
INCLUDE_DIRECTORIES(
  ${CMAKE_SOURCE_DIR}/sql
  ${CMAKE_SOURCE_DIR}/sql/auth
)

# Conflicting YYSTYPE, because we have multiple Bison grammars.
# WL#11100 Migrate to Bison 3.x should fix this.
#
# STRING(REPLACE "-flto" "" CMAKE_C_FLAGS "${CMAKE_C_FLAGS}")
# STRING(REPLACE "-flto" "" CMAKE_CXX_FLAGS "${CMAKE_CXX_FLAGS}")

SET(INNOBASE_ZIP_DECOMPRESS_SOURCES
  buf/buf.cc
  buf/checksum.cc
  dict/dict.cc
  dict/mem.cc
  mem/memory.cc
  os/file.cc
  os/os0thread.cc
  page/zipdecompress.cc
  rem/rec.cc
  ut/crc32.cc
  ut/ut.cc)

SET(INNOBASE_SOURCES
  api/api0api.cc
  api/api0misc.cc
  arch/arch0arch.cc
  arch/arch0page.cc
  arch/arch0log.cc
  arch/arch0recv.cc
  btr/btr0btr.cc
  btr/btr0cur.cc
  btr/btr0pcur.cc
  btr/btr0sea.cc
  btr/btr0bulk.cc
  btr/btr0scrub.cc
  buf/buf0block_hint.cc
  buf/buf0buddy.cc
  buf/buf0buf.cc
  buf/buf0dblwr.cc
  buf/buf0dump.cc
  buf/buf0flu.cc
  buf/buf0lru.cc
  buf/buf0rea.cc
  clone/clone0api.cc
  clone/clone0clone.cc
  clone/clone0copy.cc
  clone/clone0apply.cc
  clone/clone0desc.cc
  clone/clone0snapshot.cc
  clone/clone0repl.cc
  data/data0data.cc
  data/data0type.cc
  dict/dict0boot.cc
  dict/dict0crea.cc
  dict/dict0dict.cc
  dict/dict0dd.cc
  dict/dict0load.cc
  dict/dict0mem.cc
  dict/dict0sdi.cc
  dict/dict0stats.cc
  dict/dict0stats_bg.cc
  dict/dict0upgrade.cc
  eval/eval0eval.cc
  eval/eval0proc.cc
  fil/fil0fil.cc
  fil/fil0crypt.cc
  fsp/fsp0fsp.cc
  fsp/fsp0file.cc
  fsp/fsp0space.cc
  fsp/fsp0sysspace.cc
  fut/fut0lst.cc
  ha/ha0ha.cc
  ha/ha0storage.cc
  ha/hash0hash.cc
  fts/fts0fts.cc
  fts/fts0ast.cc
  fts/fts0blex.cc
  fts/fts0config.cc
  fts/fts0opt.cc
  fts/fts0pars.cc
  fts/fts0que.cc
  fts/fts0sql.cc
  fts/fts0tlex.cc
  gis/gis0geo.cc
  gis/gis0rtree.cc
  gis/gis0sea.cc
  fts/fts0plugin.cc
  handler/ha_innodb.cc
  handler/ha_innopart.cc
  handler/handler0alter.cc
  handler/i_s.cc
  handler/p_s.cc
  handler/xtradb_i_s.cc
  ibuf/ibuf0ibuf.cc
  lob/lob0first.cc
  lob/lob0index.cc
  lob/lob0ins.cc
  lob/lob0pages.cc
  lob/lob0purge.cc
  lob/lob0update.cc
  lob/lob0impl.cc
  lob/lob0lob.cc
  lob/lob0del.cc
  lob/lob0undo.cc
  lob/lob0util.cc
  lob/zlob0index.cc
  lob/zlob0ins.cc
  lob/zlob0update.cc
  lob/zlob0first.cc
  lob/zlob0read.cc
  lock/lock0guards.cc
  lock/lock0iter.cc
  lock/lock0prdt.cc
  lock/lock0latches.cc
  lock/lock0lock.cc
  lock/lock0wait.cc
  log/log0buf.cc
  log/log0chkp.cc
  log/log0ddl.cc
  log/log0log.cc
  log/log0meb.cc
  log/log0online.cc
  log/log0recv.cc
  log/log0test.cc
  log/log0write.cc
  mach/mach0data.cc
  mtr/mtr0log.cc
  mtr/mtr0mtr.cc
  os/os0file.cc
  os/os0enc.cc
  os/os0proc.cc
  os/os0event.cc
  page/page0cur.cc
  page/page0page.cc
  page/page0zip.cc
  pars/lexyy.cc
  pars/pars0grm.cc
  pars/pars0opt.cc
  pars/pars0pars.cc
  pars/pars0sym.cc
  que/que0que.cc
  read/read0read.cc
  rem/rem0cmp.cc
  rem/rem0rec.cc
  row/row0ext.cc
  row/row0ftsort.cc
  row/row0import.cc
  row/row0ins.cc
  row/row0merge.cc
  row/row0mysql.cc
  row/row0log.cc
  row/row0pread.cc
  row/row0purge.cc
  row/row0pread-adapter.cc
  row/row0pread-histogram.cc
  row/row0row.cc
  row/row0sel.cc
  row/row0uins.cc
  row/row0umod.cc
  row/row0undo.cc
  row/row0upd.cc
  row/row0quiesce.cc
  row/row0vers.cc
  srv/srv0conc.cc
  srv/srv0mon.cc
  srv/srv0srv.cc
  srv/srv0start.cc
  srv/srv0tmp.cc
  sync/sync0arr.cc
  sync/sync0rw.cc
  sync/sync0debug.cc
  sync/sync0sync.cc
  trx/trx0i_s.cc
  trx/trx0purge.cc
  trx/trx0rec.cc
  trx/trx0roll.cc
  trx/trx0rseg.cc
  trx/trx0sys.cc
  trx/trx0trx.cc
  trx/trx0undo.cc
  usr/usr0sess.cc
  ut/ut0dbg.cc
  ut/ut0list.cc
  ut/ut0mem.cc
  ut/ut0new.cc
  ut/ut0rbt.cc
  ut/ut0rnd.cc
  ut/ut0test.cc
  ut/ut0ut.cc
  ut/ut0vec.cc
  ut/ut0wqueue.cc)

# There seems to be a bug in gcc for Oracle Linux 8 on ARM.
# storage/innobase/ut/ut0test.cc:213:76:
# warning: requested alignment 512 is larger than 16 [-Wattributes]
# alignas(OS_FILE_LOG_BLOCK_SIZE) ....
# We downgrade -Werror to warning to avoid broken build:
IF(MY_COMPILER_IS_GNU AND CMAKE_SYSTEM_PROCESSOR STREQUAL "aarch64")
  MY_CHECK_CXX_COMPILER_WARNING("error=attributes" HAS_WARN_FLAG)
  IF(HAS_WARN_FLAG)
    ADD_COMPILE_FLAGS(
      ut/ut0test.cc
      COMPILE_FLAGS ${HAS_WARN_FLAG}
      )
  ENDIF()
ENDIF()

ADD_LIBRARY(innodb_zipdecompress STATIC ${INNOBASE_ZIP_DECOMPRESS_SOURCES})
TARGET_COMPILE_DEFINITIONS(
  innodb_zipdecompress PRIVATE UNIV_LIBRARY UNIV_NO_ERR_MSGS)
ADD_DEPENDENCIES(innodb_zipdecompress GenError)

UNSET(NUMA_LIBRARY)
IF(HAVE_LIBNUMA)
  SET(NUMA_LIBRARY "numa")
ENDIF()

MYSQL_ADD_PLUGIN(innobase
  ${INNOBASE_SOURCES} ${INNOBASE_ZIP_DECOMPRESS_SOURCES} STORAGE_ENGINE
  MANDATORY
  MODULE_OUTPUT_NAME ha_innodb
  LINK_LIBRARIES sql_dd sql_gis ${ZLIB_LIBRARY} ${LZ4_LIBRARY} ${NUMA_LIBRARY})


# Avoid generating Hardware Capabilities due to crc32 instructions
IF(SOLARIS_INTEL)
  MY_CHECK_CXX_COMPILER_FLAG("-Wa,-nH" HAVE_WA_NH)
  IF(HAVE_WA_NH)
    ADD_COMPILE_FLAGS(
      ut/crc32.cc
      COMPILE_FLAGS "-Wa,-nH"
    )
  ENDIF()
ENDIF()

# On linux: /usr/include/stdio.h:#define BUFSIZ 8192
# On Solaris: /usr/include/iso/stdio_iso.h:#define    BUFSIZ  1024
IF(SOLARIS AND MY_COMPILER_IS_GNU)
  ADD_COMPILE_FLAGS(
    row/row0import.cc
    row/row0quiesce.cc
    COMPILE_FLAGS "-Wno-format-truncation"
    )
ENDIF()

<<<<<<< HEAD
# Generated code with logical-op warnings
MY_CHECK_CXX_COMPILER_WARNING("-Wlogical-op" HAS_WARN_FLAG)
IF(HAS_WARN_FLAG)
  ADD_COMPILE_FLAGS(fts/fts0pars.cc
    COMPILE_FLAGS "${HAS_WARN_FLAG}")
ENDIF()
MY_CHECK_CXX_COMPILER_WARNING("-Wcast-function-type" HAS_WARN_FLAG)
IF(HAS_WARN_FLAG)
  ADD_COMPILE_FLAGS(fts/fts0pars.cc
    COMPILE_FLAGS "${HAS_WARN_FLAG}")
=======
# Suppress warnings for gcc-11 or newer
IF(CMAKE_COMPILER_IS_GNUCXX AND NOT CMAKE_CXX_COMPILER_VERSION VERSION_LESS 11)
  # a false positive with a bison-generated file (https://gcc.gnu.org/bugzilla/show_bug.cgi?id=98753)
  ADD_CXX_COMPILE_FLAGS_TO_FILES(-Wno-free-nonheap-object FILES pars/pars0grm.cc)
ENDIF()

# A GCC bug causes crash when compiling these files on ARM64 with -O1+
# Compile them with -O0 as a workaround.
IF(CMAKE_COMPILER_IS_GNUCXX AND CMAKE_SYSTEM_PROCESSOR MATCHES "aarch64")
  # Bug was fixed in GCC 5.2, so workaround only needed < 5.2
  EXECUTE_PROCESS(COMMAND ${CMAKE_C_COMPILER} -dumpversion
                  OUTPUT_VARIABLE GCC_VERSION)
  IF(GCC_VERSION VERSION_LESS 5.2)
    INCLUDE(${MYSQL_CMAKE_SCRIPT_DIR}/compile_flags.cmake)
    ADD_COMPILE_FLAGS(
      btr/btr0btr.cc
      btr/btr0cur.cc
      buf/buf0buf.cc
      gis/gis0sea.cc
      COMPILE_FLAGS "-O0"
      )
  ENDIF()
>>>>>>> 6b309f44
ENDIF()<|MERGE_RESOLUTION|>--- conflicted
+++ resolved
@@ -277,7 +277,6 @@
     )
 ENDIF()
 
-<<<<<<< HEAD
 # Generated code with logical-op warnings
 MY_CHECK_CXX_COMPILER_WARNING("-Wlogical-op" HAS_WARN_FLAG)
 IF(HAS_WARN_FLAG)
@@ -288,28 +287,11 @@
 IF(HAS_WARN_FLAG)
   ADD_COMPILE_FLAGS(fts/fts0pars.cc
     COMPILE_FLAGS "${HAS_WARN_FLAG}")
-=======
+ENDIF()
+
 # Suppress warnings for gcc-11 or newer
 IF(CMAKE_COMPILER_IS_GNUCXX AND NOT CMAKE_CXX_COMPILER_VERSION VERSION_LESS 11)
+  ADD_CXX_COMPILE_FLAGS_TO_FILES(-Wno-maybe-uninitialized FILES os/os0file.cc)
   # a false positive with a bison-generated file (https://gcc.gnu.org/bugzilla/show_bug.cgi?id=98753)
   ADD_CXX_COMPILE_FLAGS_TO_FILES(-Wno-free-nonheap-object FILES pars/pars0grm.cc)
-ENDIF()
-
-# A GCC bug causes crash when compiling these files on ARM64 with -O1+
-# Compile them with -O0 as a workaround.
-IF(CMAKE_COMPILER_IS_GNUCXX AND CMAKE_SYSTEM_PROCESSOR MATCHES "aarch64")
-  # Bug was fixed in GCC 5.2, so workaround only needed < 5.2
-  EXECUTE_PROCESS(COMMAND ${CMAKE_C_COMPILER} -dumpversion
-                  OUTPUT_VARIABLE GCC_VERSION)
-  IF(GCC_VERSION VERSION_LESS 5.2)
-    INCLUDE(${MYSQL_CMAKE_SCRIPT_DIR}/compile_flags.cmake)
-    ADD_COMPILE_FLAGS(
-      btr/btr0btr.cc
-      btr/btr0cur.cc
-      buf/buf0buf.cc
-      gis/gis0sea.cc
-      COMPILE_FLAGS "-O0"
-      )
-  ENDIF()
->>>>>>> 6b309f44
 ENDIF()