# Copyright (c) 2006, 2011, Oracle and/or its affiliates. All rights reserved.
# 
# This program is free software; you can redistribute it and/or modify
# it under the terms of the GNU General Public License as published by
# the Free Software Foundation; version 2 of the License.
# 
# This program is distributed in the hope that it will be useful,
# but WITHOUT ANY WARRANTY; without even the implied warranty of
# MERCHANTABILITY or FITNESS FOR A PARTICULAR PURPOSE.  See the
# GNU General Public License for more details.
# 
# You should have received a copy of the GNU General Public License
# along with this program; if not, write to the Free Software
# Foundation, Inc., 51 Franklin St, Fifth Floor, Boston, MA  02110-1301 USA

# This is the CMakeLists for InnoDB

INCLUDE(CheckFunctionExists)
INCLUDE(CheckCSourceCompiles)
INCLUDE(CheckCSourceRuns)

# OS tests
IF(UNIX)
  IF(CMAKE_SYSTEM_NAME STREQUAL "Linux")
    CHECK_INCLUDE_FILES (libaio.h HAVE_LIBAIO_H)
    CHECK_LIBRARY_EXISTS(aio io_queue_init "" HAVE_LIBAIO)
    ADD_DEFINITIONS("-DUNIV_LINUX -D_GNU_SOURCE=1")
    IF(HAVE_LIBAIO_H AND HAVE_LIBAIO)
      ADD_DEFINITIONS(-DLINUX_NATIVE_AIO=1)
      LINK_LIBRARIES(aio)
    ENDIF()
  ELSEIF(CMAKE_SYSTEM_NAME MATCHES "HP*")
    ADD_DEFINITIONS("-DUNIV_HPUX")
  ELSEIF(CMAKE_SYSTEM_NAME STREQUAL "AIX")
    ADD_DEFINITIONS("-DUNIV_AIX")
  ELSEIF(CMAKE_SYSTEM_NAME STREQUAL "SunOS")
    ADD_DEFINITIONS("-DUNIV_SOLARIS")
  ENDIF()
ENDIF()

# Enable InnoDB's UNIV_DEBUG and UNIV_SYNC_DEBUG in debug builds
SET(CMAKE_C_FLAGS_DEBUG "${CMAKE_C_FLAGS_DEBUG} -DUNIV_DEBUG -DUNIV_SYNC_DEBUG")
SET(CMAKE_CXX_FLAGS_DEBUG "${CMAKE_CXX_FLAGS_DEBUG} -DUNIV_DEBUG -DUNIV_SYNC_DEBUG")

# Add -Wconversion if compiling with GCC
## As of Mar 15 2011 this flag causes 3573+ warnings. If you are reading this
## please fix them and enable the following code:
#IF(CMAKE_C_COMPILER_ID MATCHES "GNU")
#  SET(CMAKE_C_FLAGS "${CMAKE_C_FLAGS} -Wconversion")
#  SET(CMAKE_CXX_FLAGS "${CMAKE_CXX_FLAGS} -Wconversion")
#ENDIF()

IF(NOT MSVC)
# either define HAVE_IB_GCC_ATOMIC_BUILTINS or not
IF(NOT CMAKE_CROSSCOMPILING)
  CHECK_C_SOURCE_RUNS(
  "
  int main()
  {
    long	x;
    long	y;
    long	res;
    char	c;

    x = 10;
    y = 123;
    res = __sync_bool_compare_and_swap(&x, x, y);
    if (!res || x != y) {
      return(1);
    }

    x = 10;
    y = 123;
    res = __sync_bool_compare_and_swap(&x, x + 1, y);
    if (res || x != 10) {
      return(1);
    }
    x = 10;
    y = 123;
    res = __sync_add_and_fetch(&x, y);
    if (res != 123 + 10 || x != 123 + 10) {
      return(1);
    }

    c = 10;
    res = __sync_lock_test_and_set(&c, 123);
    if (res != 10 || c != 123) {
      return(1);
    }
    return(0);
  }"
  HAVE_IB_GCC_ATOMIC_BUILTINS
  )
ENDIF()

IF(HAVE_IB_GCC_ATOMIC_BUILTINS)
 ADD_DEFINITIONS(-DHAVE_IB_GCC_ATOMIC_BUILTINS=1)
ENDIF()

 # either define HAVE_IB_ATOMIC_PTHREAD_T_GCC or not
IF(NOT CMAKE_CROSSCOMPILING)
  CHECK_C_SOURCE_RUNS(
  "
  #include <pthread.h>
  #include <string.h>

  int main() {
    pthread_t       x1;
    pthread_t       x2;
    pthread_t       x3;

    memset(&x1, 0x0, sizeof(x1));
    memset(&x2, 0x0, sizeof(x2));
    memset(&x3, 0x0, sizeof(x3));

    __sync_bool_compare_and_swap(&x1, x2, x3);

    return(0);
  }"
  HAVE_IB_ATOMIC_PTHREAD_T_GCC)
ENDIF()
IF(HAVE_IB_ATOMIC_PTHREAD_T_GCC)
  ADD_DEFINITIONS(-DHAVE_IB_ATOMIC_PTHREAD_T_GCC=1)
ENDIF()

ENDIF(NOT MSVC)

# Solaris atomics
IF(CMAKE_SYSTEM_NAME STREQUAL "SunOS")
  CHECK_FUNCTION_EXISTS(atomic_cas_ulong  HAVE_ATOMIC_CAS_ULONG)
  CHECK_FUNCTION_EXISTS(atomic_cas_32 HAVE_ATOMIC_CAS_32)
  CHECK_FUNCTION_EXISTS(atomic_cas_64 HAVE_ATOMIC_CAS_64)
  CHECK_FUNCTION_EXISTS(atomic_add_long_nv HAVE_ATOMIC_ADD_LONG_NV)
  CHECK_FUNCTION_EXISTS(atomic_swap_uchar HAVE_ATOMIC_SWAP_UCHAR)
  IF(HAVE_ATOMIC_CAS_ULONG AND
     HAVE_ATOMIC_CAS_32 AND
     HAVE_ATOMIC_CAS_64 AND
     HAVE_ATOMIC_ADD_LONG_NV AND
     HAVE_ATOMIC_SWAP_UCHAR)
    SET(HAVE_IB_SOLARIS_ATOMICS 1)
  ENDIF()
  
  IF(HAVE_IB_SOLARIS_ATOMICS)
    ADD_DEFINITIONS(-DHAVE_IB_SOLARIS_ATOMICS=1)
  ENDIF()

  IF(NOT CMAKE_CROSSCOMPILING)
  # either define HAVE_IB_ATOMIC_PTHREAD_T_SOLARIS or not
  CHECK_C_SOURCE_COMPILES(
  "   #include <pthread.h>
      #include <string.h>

      int main(int argc, char** argv) {
        pthread_t       x1;
        pthread_t       x2;
        pthread_t       x3;

        memset(&x1, 0x0, sizeof(x1));
        memset(&x2, 0x0, sizeof(x2));
        memset(&x3, 0x0, sizeof(x3));

        if (sizeof(pthread_t) == 4) {
        
          atomic_cas_32(&x1, x2, x3);
        
        } else if (sizeof(pthread_t) == 8) {
        
          atomic_cas_64(&x1, x2, x3);
        
        } else {
        
          return(1);
        }

      return(0);
    }
  " HAVE_IB_ATOMIC_PTHREAD_T_SOLARIS)
  ENDIF()
  IF(HAVE_IB_ATOMIC_PTHREAD_T_SOLARIS)
    ADD_DEFINITIONS(-DHAVE_IB_ATOMIC_PTHREAD_T_SOLARIS=1)
  ENDIF()
ENDIF()


IF(UNIX)
# this is needed to know which one of atomic_cas_32() or atomic_cas_64()
# to use in the source
SET(CMAKE_EXTRA_INCLUDE_FILES pthread.h)
CHECK_TYPE_SIZE(pthread_t SIZEOF_PTHREAD_T)
SET(CMAKE_EXTRA_INCLUDE_FILES)
ENDIF()

IF(SIZEOF_PTHREAD_T)
  ADD_DEFINITIONS(-DSIZEOF_PTHREAD_T=${SIZEOF_PTHREAD_T})
ENDIF()

IF(MSVC)
  ADD_DEFINITIONS(-DHAVE_WINDOWS_ATOMICS)
ENDIF()


# Include directories under innobase
INCLUDE_DIRECTORIES(${CMAKE_SOURCE_DIR}/storage/innobase/include
		    ${CMAKE_SOURCE_DIR}/storage/innobase/handler)

# Sun Studio bug with -xO2
IF(CMAKE_C_COMPILER_ID MATCHES "SunPro" 
	AND CMAKE_C_FLAGS_RELEASE MATCHES "O2" 
	AND NOT CMAKE_BUILD_TYPE STREQUAL "Debug")
	# Sun Studio 12 crashes with -xO2 flag, but not with higher optimization
	# -xO3
	SET_SOURCE_FILES_PROPERTIES(${CMAKE_CURRENT_SOURCE_DIR}/rem/rem0rec.c 
    PROPERTIES COMPILE_FLAGS -xO3)
ENDIF()

# Removing compiler optimizations for innodb/mem/* files on 64-bit Windows
# due to 64-bit compiler error, See MySQL Bug #19424, #36366, #34297
IF (MSVC AND CMAKE_SIZEOF_VOID_P EQUAL 8)
	SET_SOURCE_FILES_PROPERTIES(mem/mem0mem.c mem/mem0pool.c
				    PROPERTIES COMPILE_FLAGS -Od)
ENDIF()

<<<<<<< HEAD
SET(INNOBASE_SOURCES	api/api0api.c api/api0misc.c btr/btr0btr.c btr/btr0cur.c btr/btr0pcur.c btr/btr0sea.c
			buf/buf0buddy.c buf/buf0buf.c buf/buf0flu.c buf/buf0lru.c buf/buf0rea.c
			data/data0data.c data/data0type.c
			dict/dict0boot.c dict/dict0crea.c dict/dict0dict.c dict/dict0load.c dict/dict0mem.c dict/dict0stats.c
			dyn/dyn0dyn.c
			eval/eval0eval.c eval/eval0proc.c
			fil/fil0fil.c
			fsp/fsp0fsp.c
			fut/fut0fut.c fut/fut0lst.c
			ha/ha0ha.c ha/hash0hash.c ha/ha0storage.c
			ibuf/ibuf0ibuf.c
			pars/lexyy.c pars/pars0grm.c pars/pars0opt.c pars/pars0pars.c pars/pars0sym.c
			lock/lock0lock.c lock/lock0iter.c lock/lock0wait.c
			log/log0log.c log/log0recv.c
			mach/mach0data.c
			mem/mem0mem.c mem/mem0pool.c
			mtr/mtr0log.c mtr/mtr0mtr.c
			os/os0file.c os/os0proc.c os/os0sync.c os/os0thread.c
			page/page0cur.c page/page0page.c page/page0zip.c
			que/que0que.c
			handler/ha_innodb.cc handler/handler0alter.cc handler/i_s.cc
			read/read0read.c
			rem/rem0cmp.c rem/rem0rec.c
			row/row0ext.c row/row0ins.c row/row0merge.c row/row0mysql.c row/row0purge.c row/row0row.c
			row/row0sel.c row/row0uins.c row/row0umod.c row/row0undo.c row/row0upd.c row/row0vers.c
			srv/srv0mon.c srv/srv0srv.c srv/srv0start.c
			sync/sync0arr.c sync/sync0rw.c sync/sync0sync.c
			thr/thr0loc.c
			trx/trx0i_s.c trx/trx0purge.c trx/trx0rec.c trx/trx0roll.c trx/trx0rseg.c
			trx/trx0sys.c trx/trx0trx.c trx/trx0undo.c
			usr/usr0sess.c
			ut/ut0byte.c ut/ut0dbg.c ut/ut0list.c ut/ut0mem.c
		       	ut/ut0rbt.c ut/ut0bh.c ut/ut0rnd.c
			ut/ut0ut.c ut/ut0vec.c ut/ut0wqueue.c)
=======
SET(INNOBASE_SOURCES
	btr/btr0btr.c
	btr/btr0cur.c
	btr/btr0pcur.c
	btr/btr0sea.c
	buf/buf0buddy.c
	buf/buf0buf.c
	buf/buf0checksum.c
	buf/buf0dump.c
	buf/buf0flu.c
	buf/buf0lru.c
	buf/buf0rea.c
	data/data0data.c
	data/data0type.c
	dict/dict0boot.c
	dict/dict0crea.c
	dict/dict0dict.c
	dict/dict0load.c
	dict/dict0mem.c
	dict/dict0stats.c
	dyn/dyn0dyn.c
	eval/eval0eval.c
	eval/eval0proc.c
	fil/fil0fil.c
	fsp/fsp0fsp.c
	fut/fut0fut.c
	fut/fut0lst.c
	ha/ha0ha.c
	ha/ha0storage.c
	ha/hash0hash.c
	handler/ha_innodb.cc
	handler/handler0alter.cc
	handler/i_s.cc
	ibuf/ibuf0ibuf.c
	lock/lock0iter.c
	lock/lock0lock.c
	lock/lock0wait.c
	log/log0log.c
	log/log0recv.c
	mach/mach0data.c
	mem/mem0mem.c
	mem/mem0pool.c
	mtr/mtr0log.c
	mtr/mtr0mtr.c
	os/os0file.c
	os/os0proc.c
	os/os0sync.c
	os/os0thread.c
	page/page0cur.c
	page/page0page.c
	page/page0zip.c
	pars/lexyy.c
	pars/pars0grm.c
	pars/pars0opt.c
	pars/pars0pars.c
	pars/pars0sym.c
	que/que0que.c
	read/read0read.c
	rem/rem0cmp.c
	rem/rem0rec.c
	row/row0ext.c
	row/row0ins.c
	row/row0merge.c
	row/row0mysql.c
	row/row0purge.c
	row/row0row.c
	row/row0sel.c
	row/row0uins.c
	row/row0umod.c
	row/row0undo.c
	row/row0upd.c
	row/row0vers.c
	srv/srv0conc.c
	srv/srv0mon.c
	srv/srv0srv.c
	srv/srv0start.c
	sync/sync0arr.c
	sync/sync0rw.c
	sync/sync0sync.c
	trx/trx0i_s.c
	trx/trx0purge.c
	trx/trx0rec.c
	trx/trx0roll.c
	trx/trx0rseg.c
	trx/trx0sys.c
	trx/trx0trx.c
	trx/trx0undo.c
	usr/usr0sess.c
	ut/ut0bh.c
	ut/ut0byte.c
	ut/ut0crc32.c
	ut/ut0dbg.c
	ut/ut0list.c
	ut/ut0mem.c
	ut/ut0rbt.c
	ut/ut0rnd.c
	ut/ut0ut.c
	ut/ut0vec.c
	ut/ut0wqueue.c)
>>>>>>> d5bfe4d9

IF(WITH_INNODB)
  # Legacy option
  SET(WITH_INNOBASE_STORAGE_ENGINE TRUE)
ENDIF()

MYSQL_ADD_PLUGIN(innobase ${INNOBASE_SOURCES} STORAGE_ENGINE 
  DEFAULT
  MODULE_OUTPUT_NAME ha_innodb
  LINK_LIBRARIES ${ZLIB_LIBRARY})<|MERGE_RESOLUTION|>--- conflicted
+++ resolved
@@ -220,43 +220,9 @@
 				    PROPERTIES COMPILE_FLAGS -Od)
 ENDIF()
 
-<<<<<<< HEAD
-SET(INNOBASE_SOURCES	api/api0api.c api/api0misc.c btr/btr0btr.c btr/btr0cur.c btr/btr0pcur.c btr/btr0sea.c
-			buf/buf0buddy.c buf/buf0buf.c buf/buf0flu.c buf/buf0lru.c buf/buf0rea.c
-			data/data0data.c data/data0type.c
-			dict/dict0boot.c dict/dict0crea.c dict/dict0dict.c dict/dict0load.c dict/dict0mem.c dict/dict0stats.c
-			dyn/dyn0dyn.c
-			eval/eval0eval.c eval/eval0proc.c
-			fil/fil0fil.c
-			fsp/fsp0fsp.c
-			fut/fut0fut.c fut/fut0lst.c
-			ha/ha0ha.c ha/hash0hash.c ha/ha0storage.c
-			ibuf/ibuf0ibuf.c
-			pars/lexyy.c pars/pars0grm.c pars/pars0opt.c pars/pars0pars.c pars/pars0sym.c
-			lock/lock0lock.c lock/lock0iter.c lock/lock0wait.c
-			log/log0log.c log/log0recv.c
-			mach/mach0data.c
-			mem/mem0mem.c mem/mem0pool.c
-			mtr/mtr0log.c mtr/mtr0mtr.c
-			os/os0file.c os/os0proc.c os/os0sync.c os/os0thread.c
-			page/page0cur.c page/page0page.c page/page0zip.c
-			que/que0que.c
-			handler/ha_innodb.cc handler/handler0alter.cc handler/i_s.cc
-			read/read0read.c
-			rem/rem0cmp.c rem/rem0rec.c
-			row/row0ext.c row/row0ins.c row/row0merge.c row/row0mysql.c row/row0purge.c row/row0row.c
-			row/row0sel.c row/row0uins.c row/row0umod.c row/row0undo.c row/row0upd.c row/row0vers.c
-			srv/srv0mon.c srv/srv0srv.c srv/srv0start.c
-			sync/sync0arr.c sync/sync0rw.c sync/sync0sync.c
-			thr/thr0loc.c
-			trx/trx0i_s.c trx/trx0purge.c trx/trx0rec.c trx/trx0roll.c trx/trx0rseg.c
-			trx/trx0sys.c trx/trx0trx.c trx/trx0undo.c
-			usr/usr0sess.c
-			ut/ut0byte.c ut/ut0dbg.c ut/ut0list.c ut/ut0mem.c
-		       	ut/ut0rbt.c ut/ut0bh.c ut/ut0rnd.c
-			ut/ut0ut.c ut/ut0vec.c ut/ut0wqueue.c)
-=======
 SET(INNOBASE_SOURCES
+	api/api0api.c
+	api/api0misc.c
 	btr/btr0btr.c
 	btr/btr0cur.c
 	btr/btr0pcur.c
@@ -355,7 +321,6 @@
 	ut/ut0ut.c
 	ut/ut0vec.c
 	ut/ut0wqueue.c)
->>>>>>> d5bfe4d9
 
 IF(WITH_INNODB)
   # Legacy option
