# Copyright (c) 2006, 2021, Oracle and/or its affiliates.
#
# This program is free software; you can redistribute it and/or modify
# it under the terms of the GNU General Public License, version 2.0,
# as published by the Free Software Foundation.
#
# This program is also distributed with certain software (including
# but not limited to OpenSSL) that is licensed under separate terms,
# as designated in a particular file or component or in included license
# documentation.  The authors of MySQL hereby grant you an additional
# permission to link the program and your derivative works with the
# separately licensed software that they have included with MySQL.
#
# This program is distributed in the hope that it will be useful,
# but WITHOUT ANY WARRANTY; without even the implied warranty of
# MERCHANTABILITY or FITNESS FOR A PARTICULAR PURPOSE.  See the
# GNU General Public License, version 2.0, for more details.
#
# You should have received a copy of the GNU General Public License
# along with this program; if not, write to the Free Software
# Foundation, Inc., 51 Franklin St, Fifth Floor, Boston, MA 02110-1301  USA

# This is the CMakeLists for InnoDB

INCLUDE(innodb.cmake)

ADD_DEFINITIONS(-DLOG_SUBSYSTEM_TAG="InnoDB")

# Expand PSI_XXX_CALL into direct calls to the performance_schema.
ADD_DEFINITIONS(-DPFS_DIRECT_CALL)

IF(MSVC AND NOT WIN32_CLANG)
  # Treat warnings as errors on MSVC for InnoDB
  ADD_COMPILE_OPTIONS("/WX")
  # Add warnings from level 4
  ADD_COMPILE_OPTIONS("/W4")
  # Disable C4324: structure was padded due to __declspec(align())
  ADD_COMPILE_OPTIONS("/wd4324")
  # Disable C4589: Constructor of abstract class 'dd::Entity_object_impl'
  # ignores initializer for virtual base class 'dd::Weak_object'
  ADD_COMPILE_OPTIONS("/wd4589")
ENDIF()

# TODO: Fix up all non-canonical include paths and remove this.
INCLUDE_DIRECTORIES(
  ${CMAKE_SOURCE_DIR}/sql
  ${CMAKE_SOURCE_DIR}/sql/auth
)

# Conflicting YYSTYPE, because we have multiple Bison grammars.
# WL#11100 Migrate to Bison 3.x should fix this.
#
# STRING(REPLACE "-flto" "" CMAKE_C_FLAGS "${CMAKE_C_FLAGS}")
# STRING(REPLACE "-flto" "" CMAKE_CXX_FLAGS "${CMAKE_CXX_FLAGS}")

SET(INNOBASE_ZIP_DECOMPRESS_SOURCES
  buf/buf.cc
  buf/checksum.cc
  dict/dict.cc
  dict/mem.cc
  mem/memory.cc
  os/file.cc
  os/os0thread.cc
  page/zipdecompress.cc
  rem/rec.cc
  rem/rem0wrec.cc
  ut/crc32.cc
  ut/ut.cc
  ut/ut0new.cc)

SET(INNOBASE_SOURCES
  api/api0api.cc
  api/api0misc.cc
  arch/arch0arch.cc
  arch/arch0page.cc
  arch/arch0log.cc
  arch/arch0recv.cc
  btr/btr0btr.cc
  btr/btr0cur.cc
  btr/btr0pcur.cc
  btr/btr0sea.cc
  buf/buf0block_hint.cc
  buf/buf0buddy.cc
  buf/buf0buf.cc
  buf/buf0dblwr.cc
  buf/buf0dump.cc
  buf/buf0flu.cc
  btr/btr0load.cc
  buf/buf0lru.cc
  buf/buf0rea.cc
  clone/clone0api.cc
  clone/clone0clone.cc
  clone/clone0copy.cc
  clone/clone0apply.cc
  clone/clone0desc.cc
  clone/clone0snapshot.cc
  clone/clone0repl.cc
  data/data0data.cc
  data/data0type.cc
  dict/dict0boot.cc
  dict/dict0crea.cc
  dict/dict0dict.cc
  dict/dict0dd.cc
  dict/dict0inst.cc
  dict/dict0load.cc
  dict/dict0mem.cc
  dict/dict0sdi.cc
  dict/dict0stats.cc
  dict/dict0stats_bg.cc
  dict/dict0upgrade.cc
  ddl/ddl0buffer.cc
  ddl/ddl0builder.cc
  ddl/ddl0ctx.cc
  ddl/ddl0ddl.cc
  ddl/ddl0fts.cc
  ddl/ddl0file-reader.cc
  ddl/ddl0loader.cc
  ddl/ddl0merge.cc
  ddl/ddl0rtree.cc
  ddl/ddl0par-scan.cc
  eval/eval0eval.cc
  eval/eval0proc.cc
  fil/fil0fil.cc
  fsp/fsp0fsp.cc
  fsp/fsp0file.cc
  fsp/fsp0space.cc
  fsp/fsp0sysspace.cc
  fut/fut0lst.cc
  ha/ha0ha.cc
  ha/ha0storage.cc
  ha/hash0hash.cc
  fts/fts0fts.cc
  fts/fts0ast.cc
  fts/fts0blex.cc
  fts/fts0config.cc
  fts/fts0opt.cc
  fts/fts0pars.cc
  fts/fts0que.cc
  fts/fts0sql.cc
  fts/fts0tlex.cc
  gis/gis0geo.cc
  gis/gis0rtree.cc
  gis/gis0sea.cc
  fts/fts0plugin.cc
  handler/ha_innodb.cc
  handler/ha_innopart.cc
  handler/handler0alter.cc
  handler/i_s.cc
  handler/p_s.cc
  ibuf/ibuf0ibuf.cc
  lob/lob0first.cc
  lob/lob0index.cc
  lob/lob0ins.cc
  lob/lob0pages.cc
  lob/lob0purge.cc
  lob/lob0update.cc
  lob/lob0impl.cc
  lob/lob0lob.cc
  lob/lob0del.cc
  lob/lob0undo.cc
  lob/lob0util.cc
  lob/zlob0index.cc
  lob/zlob0ins.cc
  lob/zlob0update.cc
  lob/zlob0first.cc
  lob/zlob0read.cc
  lock/lock0guards.cc
  lock/lock0iter.cc
  lock/lock0prdt.cc
  lock/lock0latches.cc
  lock/lock0lock.cc
  lock/lock0wait.cc
  log/log0buf.cc
  log/log0chkp.cc
  log/log0ddl.cc
  log/log0log.cc
  log/log0meb.cc
  log/log0recv.cc
  log/log0test.cc
  log/log0write.cc
  mach/mach0data.cc
  mtr/mtr0log.cc
  mtr/mtr0mtr.cc
  os/os0file.cc
  os/os0enc.cc
  os/os0proc.cc
  os/os0event.cc
  page/page0cur.cc
  page/page0page.cc
  page/page0zip.cc
  pars/lexyy.cc
  pars/pars0grm.cc
  pars/pars0opt.cc
  pars/pars0pars.cc
  pars/pars0sym.cc
  que/que0que.cc
  read/read0read.cc
  rem/rem0cmp.cc
  rem/rem0rec.cc
  rem/rem0wrec.cc
  row/row0ext.cc
  row/row0import.cc
  row/row0ins.cc
  row/row0mysql.cc
  row/row0log.cc
  row/row0pread.cc
  row/row0purge.cc
  row/row0pread-adapter.cc
  row/row0pread-histogram.cc
  row/row0row.cc
  row/row0sel.cc
  row/row0uins.cc
  row/row0umod.cc
  row/row0undo.cc
  row/row0upd.cc
  row/row0quiesce.cc
  row/row0vers.cc
  srv/srv0conc.cc
  srv/srv0mon.cc
  srv/srv0srv.cc
  srv/srv0start.cc
  srv/srv0tmp.cc
  sync/sync0arr.cc
  sync/sync0rw.cc
  sync/sync0debug.cc
  sync/sync0sync.cc
  trx/trx0i_s.cc
  trx/trx0purge.cc
  trx/trx0rec.cc
  trx/trx0roll.cc
  trx/trx0rseg.cc
  trx/trx0sys.cc
  trx/trx0trx.cc
  trx/trx0undo.cc
  usr/usr0sess.cc
  ut/ut0dbg.cc
  ut/ut0list.cc
  ut/ut0mem.cc
  ut/ut0new.cc
  ut/ut0rbt.cc
  ut/ut0rnd.cc
  ut/ut0test.cc
  ut/ut0ut.cc
  ut/ut0vec.cc
  ut/ut0wqueue.cc)

# https://gcc.gnu.org/bugzilla/show_bug.cgi?id=98753
IF(MY_COMPILER_IS_GNU AND NOT CMAKE_CXX_COMPILER_VERSION VERSION_LESS 11)
  ADD_COMPILE_FLAGS(
    pars/pars0grm.cc
    COMPILE_FLAGS "-Wno-free-nonheap-object")
ENDIF()

IF(MSVC AND NOT WIN32_CLANG)
  # Disable C4505: unreferenced local function has been removed
  ADD_COMPILE_FLAGS(pars/lexyy.cc COMPILE_FLAGS "/wd4505")
  # Disable C4702: unreachable code
  ADD_COMPILE_FLAGS(pars/lexyy.cc pars/pars0grm.cc COMPILE_FLAGS "/wd4702")
  # Disable C4100: unreferenced formal parameter
  # Disable C4701: potentially uninitialized local variable used
  # Disable C4702: unreachable code
  ADD_COMPILE_FLAGS(fts/fts0pars.cc COMPILE_FLAGS "/wd4100 /wd4701 /wd4702")

  # Temporary disables for warnings that are not yet fixed:
<<<<<<< HEAD
  # C4127	conditional expression is constant
  ADD_COMPILE_OPTIONS("/wd4127")
=======
  # C4245: conversion from 'X'' to 'Y', signed/unsigned mismatch
  ADD_COMPILE_OPTIONS("/wd4245")
>>>>>>> ea850361
  # C4456: declaration of 'X' hides local declaration
  ADD_COMPILE_OPTIONS("/wd4456")
  # C4457: declaration of 'X' hides function parameter
  ADD_COMPILE_OPTIONS("/wd4457")
  # C4458: declaration of 'X' hides class member
  ADD_COMPILE_OPTIONS("/wd4458")
  # C4459: declaration of 'X' hides global declaration
  ADD_COMPILE_OPTIONS("/wd4459")
ENDIF()

# There seems to be a bug in gcc for Oracle Linux 8 on ARM.
# storage/innobase/ut/ut0test.cc:213:76:
# warning: requested alignment 512 is larger than 16 [-Wattributes]
# alignas(OS_FILE_LOG_BLOCK_SIZE) ....
# We downgrade -Werror to warning to avoid broken build:
IF(MY_COMPILER_IS_GNU AND CMAKE_SYSTEM_PROCESSOR STREQUAL "aarch64")
  MY_CHECK_CXX_COMPILER_WARNING("error=attributes" HAS_WARN_FLAG)
  IF(HAS_WARN_FLAG)
    ADD_COMPILE_FLAGS(
      ut/ut0test.cc
      COMPILE_FLAGS ${HAS_WARN_FLAG}
      )
  ENDIF()
ENDIF()

ADD_LIBRARY(innodb_zipdecompress STATIC ${INNOBASE_ZIP_DECOMPRESS_SOURCES})
TARGET_COMPILE_DEFINITIONS(
    innodb_zipdecompress PRIVATE DISABLE_PSI_MEMORY UNIV_LIBRARY UNIV_NO_ERR_MSGS)
ADD_DEPENDENCIES(innodb_zipdecompress GenError)

MY_CHECK_CXX_COMPILER_WARNING("-Wmissing-profile" HAS_MISSING_PROFILE)
IF(HAS_MISSING_PROFILE)
  TARGET_COMPILE_OPTIONS(innodb_zipdecompress PRIVATE ${HAS_MISSING_PROFILE})
ENDIF()


UNSET(NUMA_LIBRARY)
IF(HAVE_LIBNUMA)
  SET(NUMA_LIBRARY "numa")
ENDIF()

MYSQL_ADD_PLUGIN(innobase
  ${INNOBASE_SOURCES} ${INNOBASE_ZIP_DECOMPRESS_SOURCES} STORAGE_ENGINE
  MANDATORY
  MODULE_OUTPUT_NAME ha_innodb
  LINK_LIBRARIES sql_dd sql_gis ${ZLIB_LIBRARY} ${LZ4_LIBRARY} ${NUMA_LIBRARY})

# On linux: /usr/include/stdio.h:#define BUFSIZ 8192
# On Solaris: /usr/include/iso/stdio_iso.h:#define    BUFSIZ  1024
IF(SOLARIS AND MY_COMPILER_IS_GNU)
  ADD_COMPILE_FLAGS(
    row/row0import.cc
    row/row0quiesce.cc
    COMPILE_FLAGS "-Wno-format-truncation"
    )
ENDIF()

# Generated code with logical-op warnings
MY_CHECK_CXX_COMPILER_WARNING("-Wlogical-op" HAS_WARN_FLAG)
IF(HAS_WARN_FLAG)
  ADD_COMPILE_FLAGS(fts/fts0pars.cc
    COMPILE_FLAGS "${HAS_WARN_FLAG}")
ENDIF()
MY_CHECK_CXX_COMPILER_WARNING("-Wcast-function-type" HAS_WARN_FLAG)
IF(HAS_WARN_FLAG)
  ADD_COMPILE_FLAGS(fts/fts0pars.cc
    COMPILE_FLAGS "${HAS_WARN_FLAG}")
ENDIF()

IF(MSVC AND NOT WIN32_CLANG)
  # Disable C4100: unreferenced formal parameter
  # for release builds and other non-innobase targets, as many parameters are
  # server-only and debug-only.
  FOREACH(flag
     CMAKE_CXX_FLAGS_MINSIZEREL
     CMAKE_CXX_FLAGS_RELEASE  CMAKE_CXX_FLAGS_RELWITHDEBINFO)
   SET("${flag}" "${${flag}} /wd4100")
  ENDFOREACH()
  TARGET_COMPILE_OPTIONS(innodb_zipdecompress PRIVATE "/wd4100")
ENDIF()<|MERGE_RESOLUTION|>--- conflicted
+++ resolved
@@ -262,13 +262,6 @@
   ADD_COMPILE_FLAGS(fts/fts0pars.cc COMPILE_FLAGS "/wd4100 /wd4701 /wd4702")
 
   # Temporary disables for warnings that are not yet fixed:
-<<<<<<< HEAD
-  # C4127	conditional expression is constant
-  ADD_COMPILE_OPTIONS("/wd4127")
-=======
-  # C4245: conversion from 'X'' to 'Y', signed/unsigned mismatch
-  ADD_COMPILE_OPTIONS("/wd4245")
->>>>>>> ea850361
   # C4456: declaration of 'X' hides local declaration
   ADD_COMPILE_OPTIONS("/wd4456")
   # C4457: declaration of 'X' hides function parameter
