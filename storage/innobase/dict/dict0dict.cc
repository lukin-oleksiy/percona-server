/*****************************************************************************

Copyright (c) 1996, 2018, Oracle and/or its affiliates. All Rights Reserved.
Copyright (c) 2012, Facebook Inc.

This program is free software; you can redistribute it and/or modify it under
the terms of the GNU General Public License, version 2.0, as published by the
Free Software Foundation.

This program is also distributed with certain software (including but not
limited to OpenSSL) that is licensed under separate terms, as designated in a
particular file or component or in included license documentation. The authors
of MySQL hereby grant you an additional permission to link the program and
your derivative works with the separately licensed software that they have
included with MySQL.

This program is distributed in the hope that it will be useful, but WITHOUT
ANY WARRANTY; without even the implied warranty of MERCHANTABILITY or FITNESS
FOR A PARTICULAR PURPOSE. See the GNU General Public License, version 2.0,
for more details.

You should have received a copy of the GNU General Public License along with
this program; if not, write to the Free Software Foundation, Inc.,
51 Franklin St, Fifth Floor, Boston, MA 02110-1301  USA

*****************************************************************************/

/** @file dict/dict0dict.cc
 Data dictionary system

 Created 1/8/1996 Heikki Tuuri
 ***********************************************************************/

#include "my_config.h"

#include <stdlib.h>
#include <strfunc.h>
#include <sys/types.h>
#include <algorithm>
#include <string>

#ifndef UNIV_HOTBACKUP
#include "current_thd.h"
#endif /* !UNIV_HOTBACKUP */
#include "dict0dict.h"
#include "fil0fil.h"
#ifndef UNIV_HOTBACKUP
#include "fts0fts.h"
#endif /* !UNIV_HOTBACKUP */
#include "ha_prototypes.h"
#include "my_dbug.h"

#ifndef UNIV_HOTBACKUP
#include "clone0api.h"
#include "fil0crypt.h"
#include "mysqld.h"  // system_charset_info
#include "que0types.h"
#include "row0sel.h"
#endif /* !UNIV_HOTBACKUP */

#ifdef UNIV_HOTBACKUP
#define dict_lru_validate(x) (true)
#define dict_lru_find_table(x) (true)
#define dict_non_lru_find_table(x) (true)
#endif /* UNIV_HOTBACKUP */

/** dummy index for ROW_FORMAT=REDUNDANT supremum and infimum records */
dict_index_t *dict_ind_redundant;

#if defined UNIV_DEBUG || defined UNIV_IBUF_DEBUG
/** Flag to control insert buffer debugging. */
extern uint ibuf_debug;
#endif /* UNIV_DEBUG || UNIV_IBUF_DEBUG */

#include <algorithm>
#include <vector>

#include "btr0btr.h"
#include "btr0cur.h"
#include "btr0sea.h"
#include "buf0buf.h"
#include "data0type.h"
#include "dict0boot.h"
#include "dict0crea.h"
#ifndef UNIV_HOTBACKUP
#include "dict0dd.h"
#endif /* !UNIV_HOTBACKUP */
#include "dict0mem.h"
#include "dict0priv.h"
#ifndef UNIV_HOTBACKUP
#include "dict0stats.h"
#endif /* !UNIV_HOTBACKUP */
#include "fsp0sysspace.h"
#ifndef UNIV_HOTBACKUP
#include "fts0fts.h"
#include "fts0types.h"
#include "lock0lock.h"
#endif /* !UNIV_HOTBACKUP */
#include "mach0data.h"
#include "mem0mem.h"
#include "os0once.h"
#include "page0page.h"
#include "page0zip.h"
#ifndef UNIV_HOTBACKUP
#include "pars0pars.h"
#include "pars0sym.h"
#include "que0que.h"
#endif /* !UNIV_HOTBACKUP */
#include "rem0cmp.h"
#include "row0ins.h"
#include "row0log.h"
#ifndef UNIV_HOTBACKUP
#include "row0merge.h"
#include "row0mysql.h"
#endif /* !UNIV_HOTBACKUP */
#include "row0upd.h"
#ifndef UNIV_HOTBACKUP
#include "ha_innodb.h"
#include "srv0mon.h"
#include "srv0start.h"
#include "sync0sync.h"
#include "trx0undo.h"
#include "ut0new.h"
#endif /* !UNIV_HOTBACKUP */

static_assert(DATA_ROW_ID == 0, "DATA_ROW_ID != 0");
static_assert(DATA_TRX_ID == 1, "DATA_TRX_ID != 1");
static_assert(DATA_ROLL_PTR == 2, "DATA_ROLL_PTR != 2");
static_assert(DATA_N_SYS_COLS == 3, "DATA_N_SYS_COLS != 3");
static_assert(DATA_TRX_ID_LEN == 6, "DATA_TRX_ID_LEN != 6");
static_assert(DATA_ITT_N_SYS_COLS == 2, "DATA_ITT_N_SYS_COLS != 2");

/** the dictionary system */
dict_sys_t *dict_sys = NULL;

/** The set of SE private IDs of DD tables. Used to tell whether a table is
a DD table. Since the DD tables can be rebuilt with new SE private IDs,
this set replaces checks based on ranges of IDs. */
std::set<dd::Object_id> dict_sys_t::s_dd_table_ids = {};

/** The name of the data dictionary tablespace. */
const char *dict_sys_t::s_dd_space_name = "mysql";

/** The file name of the data dictionary tablespace */
const char *dict_sys_t::s_dd_space_file_name = "mysql.ibd";

/** The name of the hard-coded system tablespace. */
const char *dict_sys_t::s_sys_space_name = "innodb_system";

/** The name of the predefined temporary tablespace. */
const char *dict_sys_t::s_temp_space_name = "innodb_temporary";

/** The file name of the predefined temporary tablespace */
const char *dict_sys_t::s_temp_space_file_name = "ibtmp1";

/** The hard-coded tablespace name innodb_file_per_table. */
const char *dict_sys_t::s_file_per_table_name = "innodb_file_per_table";

/** These two undo tablespaces cannot be dropped. */
const char *dict_sys_t::s_default_undo_space_name_1 = "innodb_undo_001";
const char *dict_sys_t::s_default_undo_space_name_2 = "innodb_undo_002";

/** the dictionary persisting structure */
dict_persist_t *dict_persist = NULL;

/** @brief the data dictionary rw-latch protecting dict_sys

table create, drop, etc. reserve this in X-mode; implicit or
backround operations purge, rollback, foreign key checks reserve this
in S-mode; we cannot trust that MySQL protects implicit or background
operations a table drop since MySQL does not know of them; therefore
we need this; NOTE: a transaction which reserves this must keep book
on the mode in trx_t::dict_operation_lock_mode */
rw_lock_t *dict_operation_lock;

/** Percentage of compression failures that are allowed in a single
round */
ulong zip_failure_threshold_pct = 5;

/** Maximum percentage of a page that can be allowed as a pad to avoid
compression failures */
ulong zip_pad_max = 50;

#define DICT_POOL_PER_TABLE_HASH          \
  512 /*!< buffer pool max size per table \
      hash table fixed size in bytes */

#ifndef UNIV_HOTBACKUP
/** Identifies generated InnoDB foreign key names */
static char dict_ibfk[] = "_ibfk_";

/** Array to store table_ids of INNODB_SYS_* TABLES */
static table_id_t dict_sys_table_id[SYS_NUM_SYSTEM_TABLES];

/** Tries to find column names for the index and sets the col field of the
index.
@param[in]	table	table
@param[in]	index	index
@param[in]	add_v	new virtual columns added along with an add index call
@return true if the column names were found */
static ibool dict_index_find_cols(const dict_table_t *table,
                                  dict_index_t *index,
                                  const dict_add_v_col_t *add_v);
/** Builds the internal dictionary cache representation for a clustered
 index, containing also system fields not defined by the user.
 @return own: the internal representation of the clustered index */
static dict_index_t *dict_index_build_internal_clust(
    const dict_table_t *table, /*!< in: table */
    dict_index_t *index);      /*!< in: user representation of
                               a clustered index */
/** Builds the internal dictionary cache representation for a non-clustered
 index, containing also system fields not defined by the user.
 @return own: the internal representation of the non-clustered index */
static dict_index_t *dict_index_build_internal_non_clust(
    const dict_table_t *table, /*!< in: table */
    dict_index_t *index);      /*!< in: user representation of
                               a non-clustered index */
/** Builds the internal dictionary cache representation for an FTS index.
 @return own: the internal representation of the FTS index */
static dict_index_t *dict_index_build_internal_fts(
    dict_table_t *table,  /*!< in: table */
    dict_index_t *index); /*!< in: user representation of an FTS index */

/** Removes an index from the dictionary cache. */
static void dict_index_remove_from_cache_low(
    dict_table_t *table, /*!< in/out: table */
    dict_index_t *index, /*!< in, own: index */
    ibool lru_evict);    /*!< in: TRUE if page being evicted
                         to make room in the table LRU list */

/** Calculate and update the redo log margin for current tables which
have some changed dynamic metadata in memory and have not been written
back to mysql.innodb_dynamic_metadata. Update LSN limit, which is used
to stop user threads when redo log is running out of space and they
do not hold latches (log.sn_limit_for_start). */
static void dict_persist_update_log_margin(void);

/** Removes a table object from the dictionary cache. */
static void dict_table_remove_from_cache_low(
    dict_table_t *table, /*!< in, own: table */
    ibool lru_evict);    /*!< in: TRUE if evicting from LRU */

#ifdef UNIV_DEBUG
/** Validate the dictionary table LRU list.
 @return true if validate OK */
static ibool dict_lru_validate(void);
/** Check if table is in the dictionary table LRU list.
 @return true if table found */
static ibool dict_lru_find_table(
    const dict_table_t *find_table); /*!< in: table to find */
/** Check if a table exists in the dict table non-LRU list.
 @return true if table found */
static ibool dict_non_lru_find_table(
    const dict_table_t *find_table); /*!< in: table to find */
#endif                               /* UNIV_DEBUG */

/* Stream for storing detailed information about the latest foreign key
and unique key errors. Only created if !srv_read_only_mode */
FILE *dict_foreign_err_file = NULL;
/* mutex protecting the foreign and unique error buffers */
ib_mutex_t dict_foreign_err_mutex;

/** SYS_ZIP_DICT and SYS_ZIP_DICT_COLS will be missing when upgrading
mysql-5.7 to PS-8.0 */
bool dict_upgrade_zip_dict_missing = false;

/** Checks if the database name in two table names is the same.
 @return true if same db name */
ibool dict_tables_have_same_db(
    const char *name1, /*!< in: table name in the form
                       dbname '/' tablename */
    const char *name2) /*!< in: table name in the form
                       dbname '/' tablename */
{
  for (; *name1 == *name2; name1++, name2++) {
    if (*name1 == '/') {
      return (TRUE);
    }
    ut_a(*name1); /* the names must contain '/' */
  }
  return (FALSE);
}

/** Return the end of table name where we have removed dbname and '/'.
 @return table name */
const char *dict_remove_db_name(
    const char *name) /*!< in: table name in the form
                      dbname '/' tablename */
{
  const char *s = strchr(name, '/');
  ut_a(s);

  return (s + 1);
}
#endif /* !UNIV_HOTBACKUP */

/** Get the database name length in a table name.
 @return database name length */
ulint dict_get_db_name_len(const char *name) /*!< in: table name in the form
                                             dbname '/' tablename */
{
  const char *s;
  s = strchr(name, '/');
  if (s == nullptr) {
    return (0);
  }
  return (s - name);
}

#ifndef UNIV_HOTBACKUP
/** Reserves the dictionary system mutex for MySQL. */
void dict_mutex_enter_for_mysql(void) { mutex_enter(&dict_sys->mutex); }

/** Releases the dictionary system mutex for MySQL. */
void dict_mutex_exit_for_mysql(void) { mutex_exit(&dict_sys->mutex); }

/** Allocate and init a dict_table_t's stats latch.
This function must not be called concurrently on the same table object.
@param[in,out]	table_void	table whose stats latch to create */
static void dict_table_stats_latch_alloc(void *table_void) {
  dict_table_t *table = static_cast<dict_table_t *>(table_void);

  /* Note: rw_lock_create() will call the constructor */

  table->stats_latch =
      static_cast<rw_lock_t *>(ut_malloc_nokey(sizeof(rw_lock_t)));

  ut_a(table->stats_latch != NULL);

  rw_lock_create(dict_table_stats_key, table->stats_latch, SYNC_INDEX_TREE);
}

/** Deinit and free a dict_table_t's stats latch.
This function must not be called concurrently on the same table object.
@param[in,out]	table	table whose stats latch to free */
static void dict_table_stats_latch_free(dict_table_t *table) {
  rw_lock_free(table->stats_latch);
  ut_free(table->stats_latch);
}

/** Create a dict_table_t's stats latch or delay for lazy creation.
This function is only called from either single threaded environment
or from a thread that has not shared the table object with other threads.
@param[in,out]	table	table whose stats latch to create
@param[in]	enabled	if false then the latch is disabled
and dict_table_stats_lock()/unlock() become noop on this table. */
void dict_table_stats_latch_create(dict_table_t *table, bool enabled) {
  if (!enabled) {
    table->stats_latch = NULL;
    table->stats_latch_created = os_once::DONE;
    return;
  }

  /* We create this lazily the first time it is used. */
  table->stats_latch = NULL;
  table->stats_latch_created = os_once::NEVER_DONE;
}

/** Destroy a dict_table_t's stats latch.
This function is only called from either single threaded environment
or from a thread that has not shared the table object with other threads.
@param[in,out]	table	table whose stats latch to destroy */
void dict_table_stats_latch_destroy(dict_table_t *table) {
  if (table->stats_latch_created == os_once::DONE &&
      table->stats_latch != NULL) {
    dict_table_stats_latch_free(table);
  }
}

/** Lock the appropriate latch to protect a given table's statistics.
@param[in]	table		table whose stats to lock
@param[in]	latch_mode	RW_S_LATCH or RW_X_LATCH */
void dict_table_stats_lock(dict_table_t *table, ulint latch_mode) {
  ut_ad(table != NULL);
  ut_ad(table->magic_n == DICT_TABLE_MAGIC_N);

  os_once::do_or_wait_for_done(&table->stats_latch_created,
                               dict_table_stats_latch_alloc, table);

  if (table->stats_latch == NULL) {
    /* This is a dummy table object that is private in the current
    thread and is not shared between multiple threads, thus we
    skip any locking. */
    return;
  }

  switch (latch_mode) {
    case RW_S_LATCH:
      rw_lock_s_lock(table->stats_latch);
      break;
    case RW_X_LATCH:
      rw_lock_x_lock(table->stats_latch);
      break;
    case RW_NO_LATCH:
      /* fall through */
    default:
      ut_error;
  }
}

/** Unlock the latch that has been locked by dict_table_stats_lock().
@param[in]	table		table whose stats to unlock
@param[in]	latch_mode	RW_S_LATCH or RW_X_LATCH */
void dict_table_stats_unlock(dict_table_t *table, ulint latch_mode) {
  ut_ad(table != NULL);
  ut_ad(table->magic_n == DICT_TABLE_MAGIC_N);

  if (table->stats_latch == NULL) {
    /* This is a dummy table object that is private in the current
    thread and is not shared between multiple threads, thus we
    skip any locking. */
    return;
  }

  switch (latch_mode) {
    case RW_S_LATCH:
      rw_lock_s_unlock(table->stats_latch);
      break;
    case RW_X_LATCH:
      rw_lock_x_unlock(table->stats_latch);
      break;
    case RW_NO_LATCH:
      /* fall through */
    default:
      ut_error;
  }
}

/** Try to drop any indexes after an aborted index creation.
 This can also be after a server kill during DROP INDEX. */
static void dict_table_try_drop_aborted(
    dict_table_t *table, /*!< in: table, or NULL if it
                         needs to be looked up again */
    table_id_t table_id, /*!< in: table identifier */
    ulint ref_count)     /*!< in: expected table->n_ref_count */
{
  trx_t *trx;

  trx = trx_allocate_for_background();
  trx->op_info = "try to drop any indexes after an aborted index creation";
  row_mysql_lock_data_dictionary(trx);
  trx_set_dict_operation(trx, TRX_DICT_OP_INDEX);

  if (table == NULL) {
    table = dd_table_open_on_id(table_id, nullptr, nullptr, true, true);

    /* Decrement the ref count. The table is MDL locked, so should
    not be dropped */
    if (table) {
      dd_table_close(table, nullptr, nullptr, true);
    }
  } else {
    ut_ad(table->id == table_id);
  }

  if (table && table->get_ref_count() == ref_count && table->drop_aborted) {
    /* Silence a debug assertion in row_merge_drop_indexes(). */
    ut_d(table->acquire());
    row_merge_drop_indexes(trx, table, TRUE);
    ut_d(table->release());
    ut_ad(table->get_ref_count() == ref_count);
    trx_commit_for_mysql(trx);
  }

  row_mysql_unlock_data_dictionary(trx);
  trx_free_for_background(trx);
}

/** When opening a table,
 try to drop any indexes after an aborted index creation.
 Release the dict_sys->mutex. */
static void dict_table_try_drop_aborted_and_mutex_exit(
    dict_table_t *table, /*!< in: table (may be NULL) */
    ibool try_drop)      /*!< in: FALSE if should try to
                         drop indexes whose online creation
                         was aborted */
{
  if (try_drop && table != NULL && table->drop_aborted &&
      table->get_ref_count() == 1 && table->first_index()) {
    /* Attempt to drop the indexes whose online creation
    was aborted. */
    table_id_t table_id = table->id;

    mutex_exit(&dict_sys->mutex);

    dict_table_try_drop_aborted(table, table_id, 1);
  } else {
    mutex_exit(&dict_sys->mutex);
  }
}
#endif /* !UNIV_HOTBACKUP */

/** Decrements the count of open handles to a table. */
void dict_table_close(dict_table_t *table, /*!< in/out: table */
                      ibool dict_locked, /*!< in: TRUE=data dictionary locked */
                      ibool try_drop)    /*!< in: TRUE=try to drop any orphan
                                         indexes after an aborted online
                                         index creation */
{
  ibool drop_aborted;

  ut_a(table->get_ref_count() > 0);

#ifndef UNIV_HOTBACKUP
#ifdef UNIV_DEBUG
  if (!table->is_intrinsic()) {
    /* This is now only for validation in debug mode */
    if (!dict_locked) {
      mutex_enter(&dict_sys->mutex);
    }

    ut_ad(dict_lru_validate());

    if (table->can_be_evicted) {
      ut_ad(dict_lru_find_table(table));
    } else {
      ut_ad(dict_non_lru_find_table(table));
    }

    if (!dict_locked) {
      mutex_exit(&dict_sys->mutex);
    }
  }
#endif /* UNIV_DEBUG */
#endif /* !UNIV_HOTBACKUP */

  if (!table->is_intrinsic()) {
    /* Ask for lock to prevent concurrent table open,
    in case the race of n_ref_count and stat_initialized in
    dict_stats_deinit(). See dict_table_t::acquire_with_lock() too.
    We don't actually need dict_sys mutex any more here. */
    table->lock();
  }

  drop_aborted = try_drop && table->drop_aborted &&
                 table->get_ref_count() == 1 && table->first_index();

  table->release();

#ifndef UNIV_HOTBACKUP
  /* Intrinsic table is not added to dictionary cache so skip other
  cache specific actions. */
  if (table->is_intrinsic()) {
    return;
  }

  /* Force persistent stats re-read upon next open of the table
  so that FLUSH TABLE can be used to forcibly fetch stats from disk
  if they have been manually modified. We reset table->stat_initialized
  only if table reference count is 0 because we do not want too frequent
  stats re-reads (e.g. in other cases than FLUSH TABLE). */
  if (strchr(table->name.m_name, '/') != NULL && table->get_ref_count() == 0 &&
      dict_stats_is_persistent_enabled(table)) {
    dict_stats_deinit(table);
  }

  MONITOR_DEC(MONITOR_TABLE_REFERENCE);

  if (!dict_locked) {
    table_id_t table_id = table->id;

    if (drop_aborted) {
      ut_ad(0);
      dict_table_try_drop_aborted(NULL, table_id, 0);
    }
  }
#endif /* !UNIV_HOTBACKUP */

  if (!table->is_intrinsic()) {
    table->unlock();
  }
}

#ifndef UNIV_HOTBACKUP
/** Closes the only open handle to a table and drops a table while assuring
 that dict_sys->mutex is held the whole time.  This assures that the table
 is not evicted after the close when the count of open handles goes to zero.
 Because dict_sys->mutex is held, we do not need to call
 dict_table_prevent_eviction().  */
void dict_table_close_and_drop(
    trx_t *trx,          /*!< in: data dictionary transaction */
    dict_table_t *table) /*!< in/out: table */
{
  ut_ad(mutex_own(&dict_sys->mutex));
  ut_ad(rw_lock_own(dict_operation_lock, RW_LOCK_X));
  ut_ad(trx_state_eq(trx, TRX_STATE_ACTIVE));

  dict_table_close(table, TRUE, FALSE);

#if defined UNIV_DEBUG || defined UNIV_DDL_DEBUG
  /* Nobody should have initialized the stats of the newly created
  table when this is called. So we know that it has not been added
  for background stats gathering. */
  ut_a(!table->stat_initialized);
#endif /* UNIV_DEBUG || UNIV_DDL_DEBUG */

  row_merge_drop_table(trx, table);
}

/** Check if the table has a given (non_virtual) column.
@param[in]	table		table object
@param[in]	col_name	column name
@param[in]	col_nr		column number guessed, 0 as default
@return column number if the table has the specified column,
otherwise table->n_def */
ulint dict_table_has_column(const dict_table_t *table, const char *col_name,
                            ulint col_nr) {
  ulint col_max = table->n_def;

  ut_ad(table);
  ut_ad(col_name);
  ut_ad(table->magic_n == DICT_TABLE_MAGIC_N);

  if (col_nr < col_max &&
      innobase_strcasecmp(col_name, table->get_col_name(col_nr)) == 0) {
    return (col_nr);
  }

  /** The order of column may changed, check it with other columns */
  for (ulint i = 0; i < col_max; i++) {
    if (i != col_nr &&
        innobase_strcasecmp(col_name, table->get_col_name(i)) == 0) {
      return (i);
    }
  }

  return (col_max);
}

/** Returns a virtual column's name.
@param[in]	table	target table
@param[in]	col_nr	virtual column number (nth virtual column)
@return column name or NULL if column number out of range. */
const char *dict_table_get_v_col_name(const dict_table_t *table, ulint col_nr) {
  const char *s;

  ut_ad(table);
  ut_ad(col_nr < table->n_v_def);
  ut_ad(table->magic_n == DICT_TABLE_MAGIC_N);

  if (col_nr >= table->n_v_def) {
    return (NULL);
  }

  s = table->v_col_names;

  if (s != NULL) {
    for (ulint i = 0; i < col_nr; i++) {
      s += strlen(s) + 1;
    }
  }

  return (s);
}

/** Search virtual column's position in InnoDB according to its position
in original table's position
@param[in]	table	target table
@param[in]	col_nr	column number (nth column in the MySQL table)
@return virtual column's position in InnoDB, ULINT_UNDEFINED if not find */
static ulint dict_table_get_v_col_pos_for_mysql(const dict_table_t *table,
                                                ulint col_nr) {
  ulint i;

  ut_ad(table);
  ut_ad(col_nr < static_cast<ulint>(table->n_t_def));
  ut_ad(table->magic_n == DICT_TABLE_MAGIC_N);

  for (i = 0; i < table->n_v_def; i++) {
    if (col_nr == dict_get_v_col_mysql_pos(table->v_cols[i].m_col.ind)) {
      break;
    }
  }

  if (i == table->n_v_def) {
    return (ULINT_UNDEFINED);
  }

  return (i);
}

/** Returns a virtual column's name according to its original
MySQL table position.
@param[in]	table	target table
@param[in]	col_nr	column number (nth column in the table)
@return column name. */
const char *dict_table_get_v_col_name_mysql(const dict_table_t *table,
                                            ulint col_nr) {
  ulint i = dict_table_get_v_col_pos_for_mysql(table, col_nr);

  if (i == ULINT_UNDEFINED) {
    return (NULL);
  }

  return (dict_table_get_v_col_name(table, i));
}

/** Get nth virtual column according to its original MySQL table position
@param[in]	table	target table
@param[in]	col_nr	column number in MySQL Table definition
@return dict_v_col_t ptr */
dict_v_col_t *dict_table_get_nth_v_col_mysql(const dict_table_t *table,
                                             ulint col_nr) {
  ulint i = dict_table_get_v_col_pos_for_mysql(table, col_nr);

  if (i == ULINT_UNDEFINED) {
    return (NULL);
  }

  return (dict_table_get_nth_v_col(table, i));
}

/** Allocate and init the autoinc latch of a given table.
This function must not be called concurrently on the same table object.
@param[in,out]	table_void	table whose autoinc latch to create */
<<<<<<< HEAD
static void dict_table_autoinc_alloc(void *table_void) {
  dict_table_t *table = static_cast<dict_table_t *>(table_void);

  table->autoinc_mutex = UT_NEW_NOKEY(ib_mutex_t());
  ut_a(table->autoinc_mutex != nullptr);
  mutex_create(LATCH_ID_AUTOINC, table->autoinc_mutex);

  table->autoinc_persisted_mutex = UT_NEW_NOKEY(ib_mutex_t());
  ut_a(table->autoinc_persisted_mutex != nullptr);
  mutex_create(LATCH_ID_PERSIST_AUTOINC, table->autoinc_persisted_mutex);
=======
static
void
dict_table_autoinc_alloc(
	void*	table_void)
{
	dict_table_t*	table = static_cast<dict_table_t*>(table_void);
	table->autoinc_mutex = UT_NEW_NOKEY(AutoIncMutex());
	ut_a(table->autoinc_mutex != NULL);
	mutex_create(LATCH_ID_AUTOINC, table->autoinc_mutex);
>>>>>>> be84e4b1
}

/** Allocate and init the zip_pad_mutex of a given index.
This function must not be called concurrently on the same index object.
@param[in,out]	index_void	index whose zip_pad_mutex to create */
static void dict_index_zip_pad_alloc(void *index_void) {
  dict_index_t *index = static_cast<dict_index_t *>(index_void);
  index->zip_pad.mutex = UT_NEW_NOKEY(SysMutex());
  ut_a(index->zip_pad.mutex != NULL);
  mutex_create(LATCH_ID_ZIP_PAD_MUTEX, index->zip_pad.mutex);
}

/** Acquire the autoinc lock. */
void dict_table_autoinc_lock(dict_table_t *table) /*!< in/out: table */
{
  os_once::do_or_wait_for_done(&table->autoinc_mutex_created,
                               dict_table_autoinc_alloc, table);

  mutex_enter(table->autoinc_mutex);
}

/** Acquire the zip_pad_mutex latch.
@param[in,out]	index	the index whose zip_pad_mutex to acquire.*/
static void dict_index_zip_pad_lock(dict_index_t *index) {
  os_once::do_or_wait_for_done(&index->zip_pad.mutex_created,
                               dict_index_zip_pad_alloc, index);

  mutex_enter(index->zip_pad.mutex);
}

/** Unconditionally set the autoinc counter. */
void dict_table_autoinc_initialize(
    dict_table_t *table, /*!< in/out: table */
    ib_uint64_t value)   /*!< in: next value to assign to a row */
{
  ut_ad(dict_table_autoinc_own(table));

  table->autoinc = value;
}

/** Write redo logs for autoinc counter that is to be inserted, or to
update some existing smaller one to bigger.
@param[in,out]	table	InnoDB table object
@param[in]	value	AUTOINC counter to log
@param[in,out]	mtr	mini-transaction */
void dict_table_autoinc_log(dict_table_t *table, uint64_t value, mtr_t *mtr) {
  bool log = false;

  mutex_enter(table->autoinc_persisted_mutex);

  if (table->autoinc_persisted < value) {
    dict_table_autoinc_persisted_update(table, value);

    /* The only concern here is some concurrent thread may
    change the dirty_status to METADATA_BUFFERED. And the
    only function is dict_table_persist_to_dd_table_buffer_low(),
    which could be called by checkpoint and will first set the
    dirty_status to METADATA_BUFFERED, and then write back
    the latest changes to DDTableBuffer, all of which are under
    protection of dict_persist->mutex.

    If that function sets the dirty_status to METADATA_BUFFERED
    first, below checking will force current thread to wait on
    dict_persist->mutex. Above update to AUTOINC would be either
    written back to DDTableBuffer or not. But the redo logs for
    current change won't be counted into current checkpoint.
    See how log_sys->dict_suggest_checkpoint_lsn is set. So
    even a crash after below redo log flushed, no change lost.

    If that function sets the dirty_status after below checking,
    which means current change would be written back to
    DDTableBuffer. It's also safe. */
    if (table->dirty_status.load() == METADATA_DIRTY) {
      ut_ad(table->in_dirty_dict_tables_list);
    } else {
      dict_table_mark_dirty(table);
    }

    log = true;
  }

  mutex_exit(table->autoinc_persisted_mutex);

  if (log) {
    PersistentTableMetadata metadata(table->id, table->version);
    metadata.set_autoinc(value);

    Persister *persister = dict_persist->persisters->get(PM_TABLE_AUTO_INC);
    persister->write_log(table->id, metadata, mtr);
    /* No need to flush due to performance reason */
  }
}

/** Get all the FTS indexes on a table.
@param[in]	table	table
@param[out]	indexes	all FTS indexes on this table
@return number of FTS indexes */
ulint dict_table_get_all_fts_indexes(dict_table_t *table,
                                     ib_vector_t *indexes) {
  dict_index_t *index;

  ut_a(ib_vector_size(indexes) == 0);

  for (index = table->first_index(); index; index = index->next()) {
    if (index->type == DICT_FTS) {
      ib_vector_push(indexes, &index);
    }
  }

  return (ib_vector_size(indexes));
}

/** Reads the next autoinc value (== autoinc counter value), 0 if not yet
 initialized.
 @return value for a new row, or 0 */
ib_uint64_t dict_table_autoinc_read(const dict_table_t *table) /*!< in: table */
{
  ut_ad(dict_table_autoinc_own(table));

  return (table->autoinc);
}

/** Updates the autoinc counter if the value supplied is greater than the
 current value. */
void dict_table_autoinc_update_if_greater(

    dict_table_t *table, /*!< in/out: table */
    ib_uint64_t value)   /*!< in: value which was assigned to a row */
{
  ut_ad(dict_table_autoinc_own(table));

  if (value > table->autoinc) {
    table->autoinc = value;
  }
}

/** Release the autoinc lock. */
void dict_table_autoinc_unlock(dict_table_t *table) /*!< in/out: table */
{
  mutex_exit(table->autoinc_mutex);
}

/** Returns TRUE if the index contains a column or a prefix of that column.
@param[in]	index		index
@param[in]	n		column number
@param[in]	is_virtual	whether it is a virtual col
@return true if contains the column or its prefix */
ibool dict_index_contains_col_or_prefix(const dict_index_t *index, ulint n,
                                        bool is_virtual) {
  const dict_field_t *field;
  const dict_col_t *col;
  ulint pos;
  ulint n_fields;

  ut_ad(index);
  ut_ad(index->magic_n == DICT_INDEX_MAGIC_N);

  if (index->is_clustered()) {
    return (TRUE);
  }

  if (is_virtual) {
    col = &dict_table_get_nth_v_col(index->table, n)->m_col;
  } else {
    col = index->table->get_col(n);
  }

  n_fields = dict_index_get_n_fields(index);

  for (pos = 0; pos < n_fields; pos++) {
    field = index->get_field(pos);

    if (col == field->col) {
      return (TRUE);
    }
  }

  return (FALSE);
}

/** Looks for a matching field in an index. The column has to be the same. The
 column in index must be complete, or must contain a prefix longer than the
 column in index2. That is, we must be able to construct the prefix in index2
 from the prefix in index.
 @return position in internal representation of the index;
 ULINT_UNDEFINED if not contained */
ulint dict_index_get_nth_field_pos(
    const dict_index_t *index,  /*!< in: index from which to search */
    const dict_index_t *index2, /*!< in: index */
    ulint n)                    /*!< in: field number in index2 */
{
  const dict_field_t *field;
  const dict_field_t *field2;
  ulint n_fields;
  ulint pos;

  ut_ad(index);
  ut_ad(index->magic_n == DICT_INDEX_MAGIC_N);

  field2 = index2->get_field(n);

  n_fields = dict_index_get_n_fields(index);

  /* Are we looking for a MBR (Minimum Bound Box) field of
  a spatial index */
  bool is_mbr_fld = (n == 0 && dict_index_is_spatial(index2));

  for (pos = 0; pos < n_fields; pos++) {
    field = index->get_field(pos);

    /* The first field of a spatial index is a transformed
    MBR (Minimum Bound Box) field made out of original column,
    so its field->col still points to original cluster index
    col, but the actual content is different. So we cannot
    consider them equal if neither of them is MBR field */
    if (pos == 0 && dict_index_is_spatial(index) && !is_mbr_fld) {
      continue;
    }

    if (field->col == field2->col &&
        (field->prefix_len == 0 || (field->prefix_len >= field2->prefix_len &&
                                    field2->prefix_len != 0))) {
      return (pos);
    }
  }

  return (ULINT_UNDEFINED);
}

/** Looks for non-virtual column n position in the clustered index.
 @return position in internal representation of the clustered index */
ulint dict_table_get_nth_col_pos(const dict_table_t *table, /*!< in: table */
                                 ulint n) /*!< in: column number */
{
  return (table->first_index()->get_col_pos(n));
}

/** Get the innodb column position for a non-virtual column according to
its original MySQL table position n
@param[in]	table	table
@param[in]	n	MySQL column position
@return column position in InnoDB */
ulint dict_table_mysql_pos_to_innodb(const dict_table_t *table, ulint n) {
  ut_ad(n < table->n_t_cols);

  if (table->n_v_def == 0) {
    /* No virtual columns, the MySQL position is the same
    as InnoDB position */
    return (n);
  }

  /* Find out how many virtual columns are stored in front of 'n' */
  ulint v_before = 0;
  for (ulint i = 0; i < table->n_v_def; ++i) {
    if (table->v_cols[i].m_col.ind > n) {
      break;
    }

    ++v_before;
  }

  ut_ad(n >= v_before);

  return (n - v_before);
}

/** Checks if a column is in the ordering columns of the clustered index of a
 table. Column prefixes are treated like whole columns.
 @return true if the column, or its prefix, is in the clustered key */
ibool dict_table_col_in_clustered_key(
    const dict_table_t *table, /*!< in: table */
    ulint n)                   /*!< in: column number */
{
  const dict_index_t *index;
  const dict_field_t *field;
  const dict_col_t *col;
  ulint pos;
  ulint n_fields;

  ut_ad(table);

  col = table->get_col(n);

  index = table->first_index();

  n_fields = dict_index_get_n_unique(index);

  for (pos = 0; pos < n_fields; pos++) {
    field = index->get_field(pos);

    if (col == field->col) {
      return (TRUE);
    }
  }

  return (FALSE);
}
#endif /* !UNIV_HOTBACKUP */

/** Inits the data dictionary module. */
void dict_init(void) {
  dict_operation_lock =
      static_cast<rw_lock_t *>(ut_zalloc_nokey(sizeof(*dict_operation_lock)));

  dict_sys = static_cast<dict_sys_t *>(ut_zalloc_nokey(sizeof(*dict_sys)));

  UT_LIST_INIT(dict_sys->table_LRU, &dict_table_t::table_LRU);
  UT_LIST_INIT(dict_sys->table_non_LRU, &dict_table_t::table_LRU);

  mutex_create(LATCH_ID_DICT_SYS, &dict_sys->mutex);

  dict_sys->table_hash = hash_create(
      buf_pool_get_curr_size() / (DICT_POOL_PER_TABLE_HASH * UNIV_WORD_SIZE));

  dict_sys->table_id_hash = hash_create(
      buf_pool_get_curr_size() / (DICT_POOL_PER_TABLE_HASH * UNIV_WORD_SIZE));

  rw_lock_create(dict_operation_lock_key, dict_operation_lock,
                 SYNC_DICT_OPERATION);

#ifndef UNIV_HOTBACKUP
  if (!srv_read_only_mode) {
    dict_foreign_err_file = os_file_create_tmpfile(NULL);
    ut_a(dict_foreign_err_file);
  }
#endif /* !UNIV_HOTBACKUP */

  mutex_create(LATCH_ID_DICT_FOREIGN_ERR, &dict_foreign_err_mutex);
}

#ifndef UNIV_HOTBACKUP
/** Move to the most recently used segment of the LRU list. */
void dict_move_to_mru(dict_table_t *table) /*!< in: table to move to MRU */
{
  ut_ad(mutex_own(&dict_sys->mutex));
  ut_ad(dict_lru_validate());
  ut_ad(dict_lru_find_table(table));

  ut_a(table->can_be_evicted);

  UT_LIST_REMOVE(dict_sys->table_LRU, table);

  UT_LIST_ADD_FIRST(dict_sys->table_LRU, table);

  ut_ad(dict_lru_validate());
}

/** Returns a table object and increment its open handle count.
 NOTE! This is a high-level function to be used mainly from outside the
 'dict' module. Inside this directory dict_table_get_low
 is usually the appropriate function.
 @return table, NULL if does not exist */
dict_table_t *dict_table_open_on_name(
    const char *table_name,       /*!< in: table name */
    ibool dict_locked,            /*!< in: TRUE=data dictionary locked */
    ibool try_drop,               /*!< in: TRUE=try to drop any orphan
                                  indexes after an aborted online
                                  index creation */
    dict_err_ignore_t ignore_err) /*!< in: error to be ignored when
                                  loading a table definition */
{
  dict_table_t *table;
  DBUG_ENTER("dict_table_open_on_name");
  DBUG_PRINT("dict_table_open_on_name", ("table: '%s'", table_name));

  if (!dict_locked) {
    mutex_enter(&dict_sys->mutex);
  }

  ut_ad(table_name);
  ut_ad(mutex_own(&dict_sys->mutex));

  table = dict_table_check_if_in_cache_low(table_name);

  if (table == NULL) {
    table = dict_load_table(table_name, true, ignore_err);
  }

  ut_ad(!table || table->cached);

  if (table != NULL) {
    if (ignore_err == DICT_ERR_IGNORE_NONE && table->is_corrupted()) {
      /* Make life easy for drop table. */
      dict_table_prevent_eviction(table);

      if (!dict_locked) {
        mutex_exit(&dict_sys->mutex);
      }

      ib::info(ER_IB_MSG_175) << "Table " << table->name
                              << " is corrupted. Please drop the table"
                                 " and recreate it";
      DBUG_RETURN(NULL);
    }

    if (table->can_be_evicted) {
      dict_move_to_mru(table);
    }

    table->acquire();

    MONITOR_INC(MONITOR_TABLE_REFERENCE);
  }

  ut_ad(dict_lru_validate());

  if (!dict_locked) {
    dict_table_try_drop_aborted_and_mutex_exit(table, try_drop);
  }

  DBUG_RETURN(table);
}
#endif /* !UNIV_HOTBACKUP */

/** Adds system columns to a table object. */
void dict_table_add_system_columns(dict_table_t *table, /*!< in/out: table */
                                   mem_heap_t *heap) /*!< in: temporary heap */
{
  ut_ad(table);
  ut_ad(table->n_def == (table->n_cols - table->get_n_sys_cols()));
  ut_ad(table->magic_n == DICT_TABLE_MAGIC_N);
  ut_ad(!table->cached);

  /* NOTE: the system columns MUST be added in the following order
  (so that they can be indexed by the numerical value of DATA_ROW_ID,
  etc.) and as the last columns of the table memory object.
  The clustered index will not always physically contain all system
  columns.
  Intrinsic table don't need DB_ROLL_PTR as UNDO logging is turned off
  for these tables. */

  dict_mem_table_add_col(table, heap, "DB_ROW_ID", DATA_SYS,
                         DATA_ROW_ID | DATA_NOT_NULL, DATA_ROW_ID_LEN);

  dict_mem_table_add_col(table, heap, "DB_TRX_ID", DATA_SYS,
                         DATA_TRX_ID | DATA_NOT_NULL, DATA_TRX_ID_LEN);

  if (!table->is_intrinsic()) {
    dict_mem_table_add_col(table, heap, "DB_ROLL_PTR", DATA_SYS,
                           DATA_ROLL_PTR | DATA_NOT_NULL, DATA_ROLL_PTR_LEN);

    /* This check reminds that if a new system column is added to
    the program, it should be dealt with here */
  }
}

#ifndef UNIV_HOTBACKUP
/** Mark if table has big rows.
@param[in,out]	table	table handler */
void dict_table_set_big_rows(dict_table_t *table) {
  ulint row_len = 0;
  for (ulint i = 0; i < table->n_def; i++) {
    ulint col_len = table->get_col(i)->get_max_size();

    row_len += col_len;

    /* If we have a single unbounded field, or several gigantic
    fields, mark the maximum row size as BIG_ROW_SIZE. */
    if (row_len >= BIG_ROW_SIZE || col_len >= BIG_ROW_SIZE) {
      row_len = BIG_ROW_SIZE;

      break;
    }
  }

  table->big_rows = (row_len >= BIG_ROW_SIZE) ? TRUE : FALSE;
}

/** Adds a table object to the dictionary cache.
@param[in,out]	table		table
@param[in]	can_be_evicted	true if can be evicted
@param[in,out]	heap		temporary heap
*/
void dict_table_add_to_cache(dict_table_t *table, ibool can_be_evicted,
                             mem_heap_t *heap) {
  ulint fold;
  ulint id_fold;

  ut_ad(dict_lru_validate());
  ut_ad(mutex_own(&dict_sys->mutex));

  table->cached = true;

  fold = ut_fold_string(table->name.m_name);
  id_fold = ut_fold_ull(table->id);

  dict_table_set_big_rows(table);

  /* Look for a table with the same name: error if such exists */
  {
    dict_table_t *table2;
    HASH_SEARCH(name_hash, dict_sys->table_hash, fold, dict_table_t *, table2,
                ut_ad(table2->cached),
                !strcmp(table2->name.m_name, table->name.m_name));
    ut_a(table2 == NULL);

#ifdef UNIV_DEBUG
    /* Look for the same table pointer with a different name */
    HASH_SEARCH_ALL(name_hash, dict_sys->table_hash, dict_table_t *, table2,
                    ut_ad(table2->cached), table2 == table);
    ut_ad(table2 == NULL);
#endif /* UNIV_DEBUG */
  }

  /* Look for a table with the same id: error if such exists */
  {
    dict_table_t *table2;
    HASH_SEARCH(id_hash, dict_sys->table_id_hash, id_fold, dict_table_t *,
                table2, ut_ad(table2->cached), table2->id == table->id);
    ut_a(table2 == NULL);

#ifdef UNIV_DEBUG
    /* Look for the same table pointer with a different id */
    HASH_SEARCH_ALL(id_hash, dict_sys->table_id_hash, dict_table_t *, table2,
                    ut_ad(table2->cached), table2 == table);
    ut_ad(table2 == NULL);
#endif /* UNIV_DEBUG */
  }

  /* Add table to hash table of tables */
  HASH_INSERT(dict_table_t, name_hash, dict_sys->table_hash, fold, table);

  /* Add table to hash table of tables based on table id */
  HASH_INSERT(dict_table_t, id_hash, dict_sys->table_id_hash, id_fold, table);

  table->can_be_evicted = can_be_evicted;

  if (table->can_be_evicted) {
    UT_LIST_ADD_FIRST(dict_sys->table_LRU, table);
  } else {
    UT_LIST_ADD_FIRST(dict_sys->table_non_LRU, table);
  }

  ut_ad(dict_lru_validate());

  table->dirty_status.store(METADATA_CLEAN);

  dict_sys->size +=
      mem_heap_get_size(table->heap) + strlen(table->name.m_name) + 1;
  DBUG_EXECUTE_IF(
      "dd_upgrade", if (srv_is_upgrade_mode && srv_upgrade_old_undo_found) {
        ib::info(ER_IB_MSG_176) << "Adding table to cache: " << table->name;
      });
}

/** Test whether a table can be evicted from the LRU cache.
 @return true if table can be evicted. */
static ibool dict_table_can_be_evicted(
    dict_table_t *table) /*!< in: table to test */
{
  ut_ad(mutex_own(&dict_sys->mutex));
  ut_ad(rw_lock_own(dict_operation_lock, RW_LOCK_X));

  ut_a(table->can_be_evicted);
  ut_a(table->foreign_set.empty());
  ut_a(table->referenced_set.empty());

  if (table->get_ref_count() == 0) {
    const dict_index_t *index;

    /* The transaction commit and rollback are called from
    outside the handler interface. This means that there is
    a window where the table->n_ref_count can be zero but
    the table instance is in "use". */

    if (lock_table_has_locks(table)) {
      return (FALSE);
    }

    for (index = table->first_index(); index != NULL; index = index->next()) {
      const btr_search_t *info = btr_search_get_info(index);

      /* We are not allowed to free the in-memory index
      struct dict_index_t until all entries in the adaptive
      hash index that point to any of the page belonging to
      his b-tree index are dropped. This is so because
      dropping of these entries require access to
      dict_index_t struct. To avoid such scenario we keep
      a count of number of such pages in the search_info and
      only free the dict_index_t struct when this count
      drops to zero.

      See also: dict_index_remove_from_cache_low() */

      if (btr_search_info_get_ref_count(info, index) > 0) {
        return (FALSE);
      }
    }

    return (TRUE);
  }

  return (FALSE);
}

/** Make room in the table cache by evicting an unused table. The unused table
 should not be part of FK relationship and currently not used in any user
 transaction. There is no guarantee that it will remove a table.
 @return number of tables evicted. If the number of tables in the dict_LRU
 is less than max_tables it will not do anything. */
ulint dict_make_room_in_cache(
    ulint max_tables, /*!< in: max tables allowed in cache */
    ulint pct_check)  /*!< in: max percent to check */
{
  ulint i;
  ulint len;
  dict_table_t *table;
  ulint check_up_to;
  ulint n_evicted = 0;

  ut_a(pct_check > 0);
  ut_a(pct_check <= 100);
  ut_ad(mutex_own(&dict_sys->mutex));
  ut_ad(rw_lock_own(dict_operation_lock, RW_LOCK_X));
  ut_ad(dict_lru_validate());

  i = len = UT_LIST_GET_LEN(dict_sys->table_LRU);

  if (len < max_tables) {
    return (0);
  }

  check_up_to = len - ((len * pct_check) / 100);

  /* Check for overflow */
  ut_a(i == 0 || check_up_to <= i);

  /* Find a suitable candidate to evict from the cache. Don't scan the
  entire LRU list. Only scan pct_check list entries. */

  for (table = UT_LIST_GET_LAST(dict_sys->table_LRU);
       table != NULL && i > check_up_to && (len - n_evicted) > max_tables;
       --i) {
    dict_table_t *prev_table;

    prev_table = UT_LIST_GET_PREV(table_LRU, table);

    table->lock();

    if (dict_table_can_be_evicted(table)) {
      table->unlock();
      DBUG_EXECUTE_IF("crash_if_fts_table_is_evicted", {
        if (table->fts && dict_table_has_fts_index(table)) {
          ut_ad(0);
        }
      };);
      dict_table_remove_from_cache_low(table, TRUE);

      ++n_evicted;
    } else {
      table->unlock();
    }

    table = prev_table;
  }

  return (n_evicted);
}

/** Move a table to the non-LRU list from the LRU list. */
void dict_table_move_from_lru_to_non_lru(
    dict_table_t *table) /*!< in: table to move from LRU to non-LRU */
{
  ut_ad(mutex_own(&dict_sys->mutex));
  ut_ad(dict_lru_find_table(table));

  ut_a(table->can_be_evicted);

  UT_LIST_REMOVE(dict_sys->table_LRU, table);

  UT_LIST_ADD_LAST(dict_sys->table_non_LRU, table);

  table->can_be_evicted = FALSE;
}
#endif /* !UNIV_HOTBACKUP */

/** Move a table to the LRU end from the non LRU list.
@param[in]	table	InnoDB table object */
void dict_table_move_from_non_lru_to_lru(dict_table_t *table) {
  ut_ad(mutex_own(&dict_sys->mutex));
  ut_ad(dict_non_lru_find_table(table));

  ut_a(!table->can_be_evicted);

  UT_LIST_REMOVE(dict_sys->table_non_LRU, table);

  UT_LIST_ADD_LAST(dict_sys->table_LRU, table);

  table->can_be_evicted = TRUE;
}

/** Look up an index in a table.
@param[in]	table	table
@param[in]	id	index identifier
@return index
@retval NULL if not found */
static const dict_index_t *dict_table_find_index_on_id(
    const dict_table_t *table, const index_id_t &id) {
  for (const dict_index_t *index = table->first_index(); index != NULL;
       index = index->next()) {
    if (index->space == id.m_space_id && index->id == id.m_index_id) {
      return (index);
    }
  }

  return (NULL);
}

#ifndef UNIV_HOTBACKUP
/** Look up an index.
@param[in]	id	index identifier
@return index or NULL if not found */
const dict_index_t *dict_index_find(const index_id_t &id) {
  const dict_table_t *table;

  ut_ad(mutex_own(&dict_sys->mutex));

  for (table = UT_LIST_GET_FIRST(dict_sys->table_LRU); table != NULL;
       table = UT_LIST_GET_NEXT(table_LRU, table)) {
    const dict_index_t *index = dict_table_find_index_on_id(table, id);
    if (index != NULL) {
      return (index);
    }
  }

  for (table = UT_LIST_GET_FIRST(dict_sys->table_non_LRU); table != NULL;
       table = UT_LIST_GET_NEXT(table_LRU, table)) {
    const dict_index_t *index = dict_table_find_index_on_id(table, id);
    if (index != NULL) {
      return (index);
    }
  }

  return (NULL);
}

/** Function object to remove a foreign key constraint from the
referenced_set of the referenced table.  The foreign key object is
also removed from the dictionary cache.  The foreign key constraint
is not removed from the foreign_set of the table containing the
constraint. */
struct dict_foreign_remove_partial {
  void operator()(dict_foreign_t *foreign) {
    dict_table_t *table = foreign->referenced_table;
    if (table != NULL) {
      table->referenced_set.erase(foreign);
    }
    dict_foreign_free(foreign);
  }
};

/** Renames a table object.
 @return true if success */
dberr_t dict_table_rename_in_cache(
    dict_table_t *table,        /*!< in/out: table */
    const char *new_name,       /*!< in: new name */
    ibool rename_also_foreigns) /*!< in: in ALTER TABLE we want
                           to preserve the original table name
                           in constraints which reference it */
{
  dberr_t err;
  dict_foreign_t *foreign;
  dict_index_t *index;
  ulint fold;
  char old_name[MAX_FULL_NAME_LEN + 1];
  os_file_type_t ftype;
  bool exists;

  ut_ad(mutex_own(&dict_sys->mutex));

  /* store the old/current name to an automatic variable */
  if (strlen(table->name.m_name) + 1 <= sizeof(old_name)) {
    strcpy(old_name, table->name.m_name);
  } else {
    ib::fatal(ER_IB_MSG_177) << "Too long table name: " << table->name
                             << ", max length is " << MAX_FULL_NAME_LEN;
  }

  fold = ut_fold_string(new_name);

  /* Look for a table with the same name: error if such exists */
  dict_table_t *table2;
  HASH_SEARCH(name_hash, dict_sys->table_hash, fold, dict_table_t *, table2,
              ut_ad(table2->cached),
              (ut_strcmp(table2->name.m_name, new_name) == 0));

  DBUG_EXECUTE_IF("dict_table_rename_in_cache_failure",
                  if (table2 == NULL) { table2 = (dict_table_t *)-1; });

  if (table2 != nullptr) {
    ib::error(ER_IB_MSG_178)
        << "Cannot rename table '" << old_name << "' to '" << new_name
        << "' since the"
           " dictionary cache already contains '"
        << new_name << "'.";

    return (DB_ERROR);
  }

  /* If the table is stored in a single-table tablespace,
  rename the tablespace file. */

  if (dict_table_is_discarded(table)) {
    char *filepath;

    ut_ad(dict_table_is_file_per_table(table));
    ut_ad(!table->is_temporary());

    /* Make sure the data_dir_path is set. */
    dd_get_and_save_data_dir_path<dd::Table>(table, NULL, true);

    std::string path = dict_table_get_datadir(table);

    filepath = Fil_path::make(path, table->name.m_name, IBD, true);

    if (filepath == NULL) {
      return (DB_OUT_OF_MEMORY);
    }

    err = fil_delete_tablespace(table->space, BUF_REMOVE_ALL_NO_WRITE);

    ut_a(err == DB_SUCCESS || err == DB_TABLESPACE_NOT_FOUND ||
         err == DB_IO_ERROR);

    if (err == DB_IO_ERROR) {
      ib::info(ER_IB_MSG_179) << "IO error while deleting: " << table->space
                              << " during rename of '" << old_name << "' to"
                              << " '" << new_name << "'";
    }

    /* Delete any temp file hanging around. */
    if (os_file_status(filepath, &exists, &ftype) && exists &&
        !os_file_delete_if_exists(innodb_temp_file_key, filepath, NULL)) {
      ib::info(ER_IB_MSG_180) << "Delete of " << filepath << " failed.";
    }

    ut_free(filepath);

  } else if (dict_table_is_file_per_table(table)) {
    char *new_path = NULL;
    char *old_path = fil_space_get_first_path(table->space);

    ut_ad(!table->is_temporary());

    if (DICT_TF_HAS_DATA_DIR(table->flags)) {
      std::string new_ibd;

      new_ibd = Fil_path::make_new_ibd(old_path, new_name);

      new_path = mem_strdup(new_ibd.c_str());

      /* InnoDB adds the db directory to the data directory.
      If the RENAME changes database, then it is possible that
      the a directory named for the new db does not exist
      in this remote location. */
      err = os_file_create_subdirs_if_needed(new_path);
      if (err != DB_SUCCESS) {
        ut_free(old_path);
        ut_free(new_path);
        return (err);
      }
    } else {
      new_path = Fil_path::make_ibd_from_table_name(new_name);
    }

    /* New filepath must not exist. */
    err = fil_rename_tablespace_check(table->space, old_path, new_path, false);
    if (err != DB_SUCCESS) {
      ut_free(old_path);
      ut_free(new_path);
      return (err);
    }

    clone_mark_abort(true);

    std::string new_tablespace_name;
    dd_filename_to_spacename(new_name, &new_tablespace_name);

    bool success = fil_rename_tablespace(table->space, old_path,
                                         new_tablespace_name.c_str(), new_path);

    clone_mark_active();

    ut_free(old_path);
    ut_free(new_path);

    if (!success) {
      return (DB_ERROR);
    }
  }

  log_ddl->write_rename_table_log(table, new_name, table->name.m_name);

  /* Remove table from the hash tables of tables */
  HASH_DELETE(dict_table_t, name_hash, dict_sys->table_hash,
              ut_fold_string(old_name), table);

  if (strlen(new_name) > strlen(table->name.m_name)) {
    /* We allocate MAX_FULL_NAME_LEN + 1 bytes here to avoid
    memory fragmentation, we assume a repeated calls of
    ut_realloc() with the same size do not cause fragmentation */
    ut_a(strlen(new_name) <= MAX_FULL_NAME_LEN);

    table->name.m_name = static_cast<char *>(
        ut_realloc(table->name.m_name, MAX_FULL_NAME_LEN + 1));
  }
  strcpy(table->name.m_name, new_name);

  /* Add table to hash table of tables */
  HASH_INSERT(dict_table_t, name_hash, dict_sys->table_hash, fold, table);

  dict_sys->size += strlen(new_name) - strlen(old_name);
  ut_a(dict_sys->size > 0);

  /* Update the table_name field in indexes */
  for (index = table->first_index(); index != NULL; index = index->next()) {
    index->table_name = table->name.m_name;
  }

  if (!rename_also_foreigns) {
    /* In ALTER TABLE we think of the rename table operation
    in the direction table -> temporary table (#sql...)
    as dropping the table with the old name and creating
    a new with the new name. Thus we kind of drop the
    constraints from the dictionary cache here. The foreign key
    constraints will be inherited to the new table from the
    system tables through a call of dict_load_foreigns. */

    /* Remove the foreign constraints from the cache */
    std::for_each(table->foreign_set.begin(), table->foreign_set.end(),
                  dict_foreign_remove_partial());
    table->foreign_set.clear();

    /* Reset table field in referencing constraints */
    for (dict_foreign_set::iterator it = table->referenced_set.begin();
         it != table->referenced_set.end(); ++it) {
      foreign = *it;
      foreign->referenced_table = NULL;
      foreign->referenced_index = NULL;
    }

    /* Make the set of referencing constraints empty */
    table->referenced_set.clear();

    return (DB_SUCCESS);
  }

  /* Update the table name fields in foreign constraints, and update also
  the constraint id of new format >= 4.0.18 constraints. Note that at
  this point we have already changed table->name to the new name. */

  dict_foreign_set fk_set;

  for (;;) {
    dict_foreign_set::iterator it = table->foreign_set.begin();

    if (it == table->foreign_set.end()) {
      break;
    }

    foreign = *it;

    if (foreign->referenced_table) {
      foreign->referenced_table->referenced_set.erase(foreign);
    }

    if (ut_strlen(foreign->foreign_table_name) <
        ut_strlen(table->name.m_name)) {
      /* Allocate a longer name buffer;
      TODO: store buf len to save memory */

      foreign->foreign_table_name =
          mem_heap_strdup(foreign->heap, table->name.m_name);
      dict_mem_foreign_table_name_lookup_set(foreign, TRUE);
    } else {
      strcpy(foreign->foreign_table_name, table->name.m_name);
      dict_mem_foreign_table_name_lookup_set(foreign, FALSE);
    }
    if (strchr(foreign->id, '/')) {
      /* This is a >= 4.0.18 format id */

      ulint db_len;
      char *old_id;
      char old_name_cs_filename[MAX_FULL_NAME_LEN + 1];
      uint errors = 0;

      /* All table names are internally stored in charset
      my_charset_filename (except the temp tables and the
      partition identifier suffix in partition tables). The
      foreign key constraint names are internally stored
      in UTF-8 charset.  The variable fkid here is used
      to store foreign key constraint name in charset
      my_charset_filename for comparison further below. */
      char fkid[MAX_TABLE_NAME_LEN + 20];
      ibool on_tmp = FALSE;

      /* The old table name in my_charset_filename is stored
      in old_name_cs_filename */

      strncpy(old_name_cs_filename, old_name, sizeof(old_name_cs_filename));
      if (strstr(old_name, TEMP_TABLE_PATH_PREFIX) == NULL) {
        innobase_convert_to_system_charset(
            strchr(old_name_cs_filename, '/') + 1, strchr(old_name, '/') + 1,
            MAX_TABLE_NAME_LEN, &errors);

        if (errors) {
          /* There has been an error to convert
          old table into UTF-8.  This probably
          means that the old table name is
          actually in UTF-8. */
          innobase_convert_to_filename_charset(
              strchr(old_name_cs_filename, '/') + 1, strchr(old_name, '/') + 1,
              MAX_TABLE_NAME_LEN);
        } else {
          /* Old name already in
          my_charset_filename */
          strncpy(old_name_cs_filename, old_name, sizeof(old_name_cs_filename));
        }
      }

      strncpy(fkid, foreign->id, MAX_TABLE_NAME_LEN);

      if (strstr(fkid, TEMP_TABLE_PATH_PREFIX) == NULL) {
        innobase_convert_to_filename_charset(strchr(fkid, '/') + 1,
                                             strchr(foreign->id, '/') + 1,
                                             MAX_TABLE_NAME_LEN + 20);
      } else {
        on_tmp = TRUE;
      }

      old_id = mem_strdup(foreign->id);

      if (ut_strlen(fkid) >
              ut_strlen(old_name_cs_filename) + ((sizeof dict_ibfk) - 1) &&
          !memcmp(fkid, old_name_cs_filename,
                  ut_strlen(old_name_cs_filename)) &&
          !memcmp(fkid + ut_strlen(old_name_cs_filename), dict_ibfk,
                  (sizeof dict_ibfk) - 1)) {
        /* This is a generated >= 4.0.18 format id */

        char table_name[MAX_TABLE_NAME_LEN + 1] = "";
        uint errors = 0;

        if (strlen(table->name.m_name) > strlen(old_name)) {
          foreign->id = static_cast<char *>(mem_heap_alloc(
              foreign->heap, strlen(table->name.m_name) + strlen(old_id) + 1));
        }

        /* Convert the table name to UTF-8 */
        strncpy(table_name, table->name.m_name, MAX_TABLE_NAME_LEN);
        innobase_convert_to_system_charset(strchr(table_name, '/') + 1,
                                           strchr(table->name.m_name, '/') + 1,
                                           MAX_TABLE_NAME_LEN, &errors);

        if (errors) {
          /* Table name could not be converted
          from charset my_charset_filename to
          UTF-8. This means that the table name
          is already in UTF-8 (#mysql#50). */
          strncpy(table_name, table->name.m_name, MAX_TABLE_NAME_LEN);
        }

        /* Replace the prefix 'databasename/tablename'
        with the new names */
        strcpy(foreign->id, table_name);
        if (on_tmp) {
          strcat(foreign->id, old_id + ut_strlen(old_name));
        } else {
          sprintf(strchr(foreign->id, '/') + 1, "%s%s",
                  strchr(table_name, '/') + 1, strstr(old_id, "_ibfk_"));
        }

      } else {
        /* This is a >= 4.0.18 format id where the user
        gave the id name */
        db_len = dict_get_db_name_len(table->name.m_name) + 1;

        if (db_len - 1 > dict_get_db_name_len(foreign->id)) {
          foreign->id = static_cast<char *>(
              mem_heap_alloc(foreign->heap, db_len + strlen(old_id) + 1));
        }

        /* Replace the database prefix in id with the
        one from table->name */

        ut_memcpy(foreign->id, table->name.m_name, db_len);

        strcpy(foreign->id + db_len, dict_remove_db_name(old_id));
      }

      ut_free(old_id);
    }

    table->foreign_set.erase(it);
    fk_set.insert(foreign);

    if (foreign->referenced_table) {
      foreign->referenced_table->referenced_set.insert(foreign);
    }
  }

  ut_a(table->foreign_set.empty());
  table->foreign_set.swap(fk_set);

  for (dict_foreign_set::iterator it = table->referenced_set.begin();
       it != table->referenced_set.end(); ++it) {
    foreign = *it;

    if (ut_strlen(foreign->referenced_table_name) <
        ut_strlen(table->name.m_name)) {
      /* Allocate a longer name buffer;
      TODO: store buf len to save memory */

      foreign->referenced_table_name =
          mem_heap_strdup(foreign->heap, table->name.m_name);

      dict_mem_referenced_table_name_lookup_set(foreign, TRUE);
    } else {
      /* Use the same buffer */
      strcpy(foreign->referenced_table_name, table->name.m_name);

      dict_mem_referenced_table_name_lookup_set(foreign, FALSE);
    }
  }

  return (DB_SUCCESS);
}

/** Change the id of a table object in the dictionary cache. This is used in
 DISCARD TABLESPACE. */
void dict_table_change_id_in_cache(
    dict_table_t *table, /*!< in/out: table object already in cache */
    table_id_t new_id)   /*!< in: new id to set */
{
  ut_ad(table);
  ut_ad(mutex_own(&dict_sys->mutex));
  ut_ad(table->magic_n == DICT_TABLE_MAGIC_N);

  /* Remove the table from the hash table of id's */

  HASH_DELETE(dict_table_t, id_hash, dict_sys->table_id_hash,
              ut_fold_ull(table->id), table);
  table->id = new_id;

  /* Add the table back to the hash table */
  HASH_INSERT(dict_table_t, id_hash, dict_sys->table_id_hash,
              ut_fold_ull(table->id), table);
}

/** Removes a table object from the dictionary cache. */
static void dict_table_remove_from_cache_low(
    dict_table_t *table, /*!< in, own: table */
    ibool lru_evict)     /*!< in: TRUE if table being evicted
                         to make room in the table LRU list */
{
  dict_foreign_t *foreign;
  dict_index_t *index;
  lint size;

  ut_ad(table);
  ut_ad(dict_lru_validate());
  ut_a(table->get_ref_count() == 0);
  ut_a(table->n_rec_locks == 0);
  ut_ad(mutex_own(&dict_sys->mutex));
  ut_ad(table->magic_n == DICT_TABLE_MAGIC_N);

  /* We first dirty read the status which could be changed from
  METADATA_DIRTY to METADATA_BUFFERED by checkpoint, and check again
  when persistence is necessary */
  switch (table->dirty_status.load()) {
    case METADATA_DIRTY:
      /* Write back the dirty metadata to DDTableBuffer */
      dict_table_persist_to_dd_table_buffer(table);
      ut_ad(table->dirty_status.load() != METADATA_DIRTY);
      /* Fall through */
    case METADATA_BUFFERED:
      /* We have to remove it away here, since it's evicted.
      And we will add it again once it's re-loaded if possible */
      mutex_enter(&dict_persist->mutex);
      ut_ad(table->in_dirty_dict_tables_list);
      UT_LIST_REMOVE(dict_persist->dirty_dict_tables, table);
      mutex_exit(&dict_persist->mutex);
      break;
    case METADATA_CLEAN:
      break;
  }

  /* Remove the foreign constraints from the cache */
  std::for_each(table->foreign_set.begin(), table->foreign_set.end(),
                dict_foreign_remove_partial());
  table->foreign_set.clear();

  /* Reset table field in referencing constraints */
  for (dict_foreign_set::iterator it = table->referenced_set.begin();
       it != table->referenced_set.end(); ++it) {
    foreign = *it;
    foreign->referenced_table = NULL;
    foreign->referenced_index = NULL;
  }

  /* Remove the indexes from the cache */

  for (index = UT_LIST_GET_LAST(table->indexes); index != NULL;
       index = UT_LIST_GET_LAST(table->indexes)) {
    dict_index_remove_from_cache_low(table, index, lru_evict);
  }

  /* Remove table from the hash tables of tables */

  HASH_DELETE(dict_table_t, name_hash, dict_sys->table_hash,
              ut_fold_string(table->name.m_name), table);

  HASH_DELETE(dict_table_t, id_hash, dict_sys->table_id_hash,
              ut_fold_ull(table->id), table);

  /* Remove table from LRU or non-LRU list. */
  if (table->can_be_evicted) {
    ut_ad(dict_lru_find_table(table));
    UT_LIST_REMOVE(dict_sys->table_LRU, table);
  } else {
    ut_ad(dict_non_lru_find_table(table));
    UT_LIST_REMOVE(dict_sys->table_non_LRU, table);
  }

  ut_ad(dict_lru_validate());

  /* Free virtual column template if any */
  if (table->vc_templ != NULL) {
    dict_free_vc_templ(table->vc_templ);
    UT_DELETE(table->vc_templ);
  }

  size = mem_heap_get_size(table->heap) + strlen(table->name.m_name) + 1;

  ut_ad(dict_sys->size >= size);

  dict_sys->size -= size;

  dict_mem_table_free(table);
}

/** Removes a table object from the dictionary cache. */
void dict_table_remove_from_cache(dict_table_t *table) /*!< in, own: table */
{
  dict_table_remove_from_cache_low(table, FALSE);
}

/** Try to invalidate an entry from the dict cache, for a partitioned table,
if any table found.
@param[in]	name	Table name */
void dict_partitioned_table_remove_from_cache(const char *name) {
  ut_ad(mutex_own(&dict_sys->mutex));

  size_t name_len = strlen(name);

  for (uint32_t i = 0; i < hash_get_n_cells(dict_sys->table_id_hash); ++i) {
    dict_table_t *table;

    table =
        static_cast<dict_table_t *>(HASH_GET_FIRST(dict_sys->table_hash, i));

    while (table != nullptr) {
      dict_table_t *prev_table = table;

      table = static_cast<dict_table_t *>(HASH_GET_NEXT(name_hash, prev_table));
      ut_ad(prev_table->magic_n == DICT_TABLE_MAGIC_N);

      if (prev_table->is_dd_table) {
        continue;
      }

      if ((strncmp(name, prev_table->name.m_name, name_len) == 0) &&
          strncmp(prev_table->name.m_name + name_len, PART_SEPARATOR,
                  PART_SEPARATOR_LEN) == 0) {
        btr_drop_ahi_for_table(prev_table);
        dict_table_remove_from_cache(prev_table);
      }
    }
  }
}

#ifdef UNIV_DEBUG
/** Removes a table object from the dictionary cache, for debug purpose
@param[in,out]	table		table object
@param[in]	lru_evict	true if table being evicted to make room
                                in the table LRU list */
void dict_table_remove_from_cache_debug(dict_table_t *table, bool lru_evict) {
  dict_table_remove_from_cache_low(table, lru_evict);
}
#endif /* UNIV_DEBUG */

/** If the given column name is reserved for InnoDB system columns, return
 TRUE.
 @return true if name is reserved */
ibool dict_col_name_is_reserved(const char *name) /*!< in: column name */
{
/* This check reminds that if a new system column is added to
the program, it should be dealt with here. */
#if DATA_N_SYS_COLS != 3
#error "DATA_N_SYS_COLS != 3"
#endif

  static const char *reserved_names[] = {"DB_ROW_ID", "DB_TRX_ID",
                                         "DB_ROLL_PTR"};

  ulint i;

  for (i = 0; i < UT_ARR_SIZE(reserved_names); i++) {
    if (innobase_strcasecmp(name, reserved_names[i]) == 0) {
      return (TRUE);
    }
  }

  return (FALSE);
}

/** Return maximum size of the node pointer record.
 @return maximum size of the record in bytes */
ulint dict_index_node_ptr_max_size(const dict_index_t *index) /*!< in: index */
{
  ulint comp;
  ulint i;
  /* maximum possible storage size of a record */
  ulint rec_max_size;

  if (dict_index_is_ibuf(index)) {
    /* cannot estimate accurately */
    /* This is universal index for change buffer.
    The max size of the entry is about max key length * 2.
    (index key + primary key to be inserted to the index)
    (The max key length is UNIV_PAGE_SIZE / 16 * 3 at
     ha_innobase::max_supported_key_length(),
     considering MAX_KEY_LENGTH = 3072 at MySQL imposes
     the 3500 historical InnoDB value for 16K page size case.)
    For the universal index, node_ptr contains most of the entry.
    And 512 is enough to contain ibuf columns and meta-data */
    return (UNIV_PAGE_SIZE / 8 * 3 + 512);
  }

  comp = dict_table_is_comp(index->table);

  /* Each record has page_no, length of page_no and header. */
  rec_max_size = comp ? REC_NODE_PTR_SIZE + 1 + REC_N_NEW_EXTRA_BYTES
                      : REC_NODE_PTR_SIZE + 2 + REC_N_OLD_EXTRA_BYTES;

  if (comp) {
    /* Include the "null" flags in the
    maximum possible record size. */
    rec_max_size += UT_BITS_IN_BYTES(index->n_nullable);
  } else {
    /* For each column, include a 2-byte offset and a
    "null" flag. */
    rec_max_size += 2 * index->n_fields;
  }

  /* Compute the maximum possible record size. */
  for (i = 0; i < dict_index_get_n_unique_in_tree(index); i++) {
    const dict_field_t *field = index->get_field(i);
    const dict_col_t *col = field->col;
    ulint field_max_size;
    ulint field_ext_max_size;

    /* Determine the maximum length of the index field. */

    field_max_size = col->get_fixed_size(comp);
    if (field_max_size) {
      /* dict_index_add_col() should guarantee this */
      ut_ad(!field->prefix_len || field->fixed_len == field->prefix_len);
      /* Fixed lengths are not encoded
      in ROW_FORMAT=COMPACT. */
      rec_max_size += field_max_size;
      continue;
    }

    field_max_size = col->get_max_size();
    field_ext_max_size = field_max_size < 256 ? 1 : 2;

    if (field->prefix_len && field->prefix_len < field_max_size) {
      field_max_size = field->prefix_len;
    }

    if (comp) {
      /* Add the extra size for ROW_FORMAT=COMPACT.
      For ROW_FORMAT=REDUNDANT, these bytes were
      added to rec_max_size before this loop. */
      rec_max_size += field_ext_max_size;
    }

    rec_max_size += field_max_size;
  }

  return (rec_max_size);
}

/** If a record of this index might not fit on a single B-tree page,
 return TRUE.
 @return true if the index record could become too big */
static bool dict_index_too_big_for_tree(
    const dict_table_t *table,     /*!< in: table */
    const dict_index_t *new_index, /*!< in: index */
    bool strict)                   /*!< in: TRUE=report error if
                                   records could be too big to
                                   fit in an B-tree page */
{
  ulint comp;
  ulint i;
  /* maximum possible storage size of a record */
  ulint rec_max_size;
  /* maximum allowed size of a record on a leaf page */
  ulint page_rec_max;
  /* maximum allowed size of a node pointer record */
  ulint page_ptr_max;

  /* FTS index consists of auxiliary tables, they shall be excluded from
  index row size check */
  if (new_index->type & DICT_FTS) {
    return (false);
  }

  DBUG_EXECUTE_IF("ib_force_create_table", return (FALSE););

  comp = dict_table_is_comp(table);

  const page_size_t page_size(dict_table_page_size(table));

  if (page_size.is_compressed() &&
      page_size.physical() < univ_page_size.physical()) {
    /* On a compressed page, two records must fit in the
    uncompressed page modification log. On compressed pages
    with size.physical() == univ_page_size.physical(),
    this limit will never be reached. */
    ut_ad(comp);
    /* The maximum allowed record size is the size of
    an empty page, minus a byte for recoding the heap
    number in the page modification log.  The maximum
    allowed node pointer size is half that. */
    page_rec_max =
        page_zip_empty_size(new_index->n_fields, page_size.physical());
    if (page_rec_max) {
      page_rec_max--;
    }
    page_ptr_max = page_rec_max / 2;
    /* On a compressed page, there is a two-byte entry in
    the dense page directory for every record.  But there
    is no record header. */
    rec_max_size = 2;
  } else {
    /* The maximum allowed record size is half a B-tree
    page(16k for 64k page size).  No additional sparse
    page directory entry will be generated for the first
    few user records. */
    page_rec_max = srv_page_size == UNIV_PAGE_SIZE_MAX
                       ? REC_MAX_DATA_SIZE - 1
                       : page_get_free_space_of_empty(comp) / 2;
    page_ptr_max = page_rec_max;
    /* Each record has a header. */
    rec_max_size = comp ? REC_N_NEW_EXTRA_BYTES : REC_N_OLD_EXTRA_BYTES;
  }

  if (comp) {
    /* Include the "null" flags in the
    maximum possible record size. */
    rec_max_size += UT_BITS_IN_BYTES(new_index->n_nullable);
  } else {
    /* For each column, include a 2-byte offset and a
    "null" flag.  The 1-byte format is only used in short
    records that do not contain externally stored columns.
    Such records could never exceed the page limit, even
    when using the 2-byte format. */
    rec_max_size += 2 * new_index->n_fields;
  }

  /* Compute the maximum possible record size. */
  for (i = 0; i < new_index->n_fields; i++) {
    const dict_field_t *field = new_index->get_field(i);
    const dict_col_t *col = field->col;
    ulint field_max_size;
    ulint field_ext_max_size;

    /* In dtuple_convert_big_rec(), variable-length columns
    that are longer than BTR_EXTERN_LOCAL_STORED_MAX_SIZE
    may be chosen for external storage.

    Fixed-length columns, and all columns of secondary
    index records are always stored inline. */

    /* Determine the maximum length of the index field.
    The field_ext_max_size should be computed as the worst
    case in rec_get_converted_size_comp() for
    REC_STATUS_ORDINARY records. */

    field_max_size = col->get_fixed_size(comp);
    if (field_max_size && field->fixed_len != 0) {
      /* dict_index_add_col() should guarantee this */
      ut_ad(!field->prefix_len || field->fixed_len == field->prefix_len);
      /* Fixed lengths are not encoded
      in ROW_FORMAT=COMPACT. */
      field_ext_max_size = 0;
      goto add_field_size;
    }

    field_max_size = col->get_max_size();
    field_ext_max_size = field_max_size < 256 ? 1 : 2;

    if (field->prefix_len) {
      if (field->prefix_len < field_max_size) {
        field_max_size = field->prefix_len;
      }
    } else if (field_max_size > BTR_EXTERN_LOCAL_STORED_MAX_SIZE &&
               new_index->is_clustered()) {
      /* In the worst case, we have a locally stored
      column of BTR_EXTERN_LOCAL_STORED_MAX_SIZE bytes.
      The length can be stored in one byte.  If the
      column were stored externally, the lengths in
      the clustered index page would be
      BTR_EXTERN_FIELD_REF_SIZE and 2. */
      field_max_size = BTR_EXTERN_LOCAL_STORED_MAX_SIZE;
      field_ext_max_size = 1;
    }

    if (comp) {
      /* Add the extra size for ROW_FORMAT=COMPACT.
      For ROW_FORMAT=REDUNDANT, these bytes were
      added to rec_max_size before this loop. */
      rec_max_size += field_ext_max_size;
    }
  add_field_size:
    rec_max_size += field_max_size;

    /* Check the size limit on leaf pages. */
    if (rec_max_size >= page_rec_max) {
      ib::error_or_warn(strict)
          << "Cannot add field " << field->name << " in table " << table->name
          << " because after adding it, the row size is " << rec_max_size
          << " which is greater than maximum allowed"
             " size ("
          << page_rec_max << ") for a record on index leaf page.";

      return (true);
    }

    /* Check the size limit on non-leaf pages.  Records
    stored in non-leaf B-tree pages consist of the unique
    columns of the record (the key columns of the B-tree)
    and a node pointer field.  When we have processed the
    unique columns, rec_max_size equals the size of the
    node pointer record minus the node pointer column. */
    if (i + 1 == dict_index_get_n_unique_in_tree(new_index) &&
        rec_max_size + REC_NODE_PTR_SIZE >= page_ptr_max) {
      return (true);
    }
  }

  return (false);
}

/** Adds an index to the dictionary cache.
@param[in,out]	table	table on which the index is
@param[in,out]	index	index; NOTE! The index memory
                        object is freed in this function!
@param[in]	page_no	root page number of the index
@param[in]	strict	TRUE=refuse to create the index
                        if records could be too big to fit in
                        an B-tree page
@return DB_SUCCESS, DB_TOO_BIG_RECORD, or DB_CORRUPTION */
dberr_t dict_index_add_to_cache(dict_table_t *table, dict_index_t *index,
                                page_no_t page_no, ibool strict) {
  ut_ad(!mutex_own(&dict_sys->mutex));
  return (dict_index_add_to_cache_w_vcol(table, index, NULL, page_no, strict));
}

/** Clears the virtual column's index list before index is being freed.
@param[in]  index   Index being freed */
void dict_index_remove_from_v_col_list(dict_index_t *index) {
  /* Index is not completely formed */
  if (!index->cached) {
    return;
  }
  if (dict_index_has_virtual(index)) {
    const dict_col_t *col;
    const dict_v_col_t *vcol;

    for (ulint i = 0; i < dict_index_get_n_fields(index); i++) {
      col = index->get_col(i);
      if (col->is_virtual()) {
        vcol = reinterpret_cast<const dict_v_col_t *>(col);
        /* This could be NULL, when we do add
        virtual column, add index together. We do not
        need to track this virtual column's index */
        if (vcol->v_indexes == NULL) {
          continue;
        }
        dict_v_idx_list::iterator it;
        for (it = vcol->v_indexes->begin(); it != vcol->v_indexes->end();
             ++it) {
          dict_v_idx_t v_index = *it;
          if (v_index.index == index) {
            vcol->v_indexes->erase(it);
            break;
          }
        }
      }
    }
  }
}

/** Adds an index to the dictionary cache, with possible indexing newly
added column.
@param[in,out]	table	table on which the index is
@param[in,out]	index	index; NOTE! The index memory
                        object is freed in this function!
@param[in]	add_v	new virtual column that being added along with
                        an add index call
@param[in]	page_no	root page number of the index
@param[in]	strict	TRUE=refuse to create the index
                        if records could be too big to fit in
                        an B-tree page
@return DB_SUCCESS, DB_TOO_BIG_RECORD, or DB_CORRUPTION */
dberr_t dict_index_add_to_cache_w_vcol(dict_table_t *table, dict_index_t *index,
                                       const dict_add_v_col_t *add_v,
                                       page_no_t page_no, ibool strict) {
  dict_index_t *new_index;
  ulint n_ord;
  ulint i;

  ut_ad(index);
  ut_ad(!mutex_own(&dict_sys->mutex));
  ut_ad(index->n_def == index->n_fields);
  ut_ad(index->magic_n == DICT_INDEX_MAGIC_N);
  ut_ad(!dict_index_is_online_ddl(index));
  ut_ad(!dict_index_is_ibuf(index));

  ut_d(mem_heap_validate(index->heap));
  ut_a(!index->is_clustered() || UT_LIST_GET_LEN(table->indexes) == 0);

  if (!dict_index_find_cols(table, index, add_v)) {
    dict_mem_index_free(index);
    return (DB_CORRUPTION);
  }

  /* Build the cache internal representation of the index,
  containing also the added system fields */

  if (index->type == DICT_FTS) {
    new_index = dict_index_build_internal_fts(table, index);
  } else if (index->is_clustered()) {
    new_index = dict_index_build_internal_clust(table, index);
  } else {
    new_index = dict_index_build_internal_non_clust(table, index);
  }

  /* Set the n_fields value in new_index to the actual defined
  number of fields in the cache internal representation */

  new_index->n_fields = new_index->n_def;
  new_index->trx_id = index->trx_id;
  new_index->set_committed(index->is_committed());
  new_index->allow_duplicates = index->allow_duplicates;
  new_index->nulls_equal = index->nulls_equal;
  new_index->disable_ahi = index->disable_ahi;
  new_index->srid_is_valid = index->srid_is_valid;
  new_index->srid = index->srid;

  new_index->srid = index->srid;
  new_index->srid_is_valid = index->srid_is_valid;
  if (index->rtr_srs.get() != nullptr)
    new_index->rtr_srs.reset(index->rtr_srs->clone());

  if (dict_index_too_big_for_tree(table, new_index, strict)) {
    if (strict) {
      dict_mem_index_free(new_index);
      dict_mem_index_free(index);
      return (DB_TOO_BIG_RECORD);
    } else if (current_thd != NULL) {
      /* Avoid the warning to be printed
      during recovery. */
      ib_warn_row_too_big(table);
    }
  }

  n_ord = new_index->n_uniq;

  /* Flag the ordering columns and also set column max_prefix */

  for (i = 0; i < n_ord; i++) {
    const dict_field_t *field = new_index->get_field(i);

    /* Check the column being added in the index for
    the first time and flag the ordering column. */
    if (field->col->ord_part == 0) {
      field->col->max_prefix = field->prefix_len;
      field->col->ord_part = 1;
    } else if (field->prefix_len == 0) {
      /* Set the max_prefix for a column to 0 if
      its prefix length is 0 (for this index)
      even if it was a part of any other index
      with some prefix length. */
      field->col->max_prefix = 0;
    } else if (field->col->max_prefix != 0 &&
               field->prefix_len > field->col->max_prefix) {
      /* Set the max_prefix value based on the
      prefix_len. */
      field->col->max_prefix = field->prefix_len;
    }
    ut_ad(field->col->ord_part == 1);
  }

  new_index->stat_n_diff_key_vals = static_cast<ib_uint64_t *>(mem_heap_zalloc(
      new_index->heap, dict_index_get_n_unique(new_index) *
                           sizeof(*new_index->stat_n_diff_key_vals)));

  new_index->stat_n_sample_sizes = static_cast<ib_uint64_t *>(mem_heap_zalloc(
      new_index->heap, dict_index_get_n_unique(new_index) *
                           sizeof(*new_index->stat_n_sample_sizes)));

  new_index->stat_n_non_null_key_vals =
      static_cast<ib_uint64_t *>(mem_heap_zalloc(
          new_index->heap, dict_index_get_n_unique(new_index) *
                               sizeof(*new_index->stat_n_non_null_key_vals)));

  new_index->stat_index_size = 1;
  new_index->stat_n_leaf_pages = 1;

  new_index->table = table;
  new_index->table_name = table->name.m_name;
  new_index->search_info = btr_search_info_create(new_index->heap);

  new_index->page = page_no;
  rw_lock_create(index_tree_rw_lock_key, &new_index->lock, SYNC_INDEX_TREE);

  mutex_enter(&dict_sys->mutex);

  /* Add the new index as the last index for the table */
  UT_LIST_ADD_LAST(table->indexes, new_index);

  /* Intrinsic table are not added to dictionary cache instead are
  cached to session specific thread cache. */
  if (!table->is_intrinsic()) {
    dict_sys->size += mem_heap_get_size(new_index->heap);
  }

  mutex_exit(&dict_sys->mutex);

  /* Check if key part of the index is unique. */
  if (table->is_intrinsic()) {
    new_index->rec_cache.fixed_len_key = true;
    for (i = 0; i < new_index->n_uniq; i++) {
      const dict_field_t *field;
      field = new_index->get_field(i);

      if (!field->fixed_len) {
        new_index->rec_cache.fixed_len_key = false;
        break;
      }
    }

    new_index->rec_cache.key_has_null_cols = false;
    for (i = 0; i < new_index->n_uniq; i++) {
      const dict_field_t *field;
      field = new_index->get_field(i);

      if (!(field->col->prtype & DATA_NOT_NULL)) {
        new_index->rec_cache.key_has_null_cols = true;
        break;
      }
    }
  }

  if (dict_index_has_virtual(index)) {
    const dict_col_t *col;
    const dict_v_col_t *vcol;

    for (ulint i = 0; i < dict_index_get_n_fields(index); i++) {
      col = index->get_col(i);
      if (col->is_virtual()) {
        vcol = reinterpret_cast<const dict_v_col_t *>(col);

        /* This could be NULL, when we do add virtual
        column, add index together. We do not need to
        track this virtual column's index */
        if (vcol->v_indexes == NULL) {
          continue;
        }

        dict_v_idx_list::iterator it;

        for (it = vcol->v_indexes->begin(); it != vcol->v_indexes->end();) {
          dict_v_idx_t v_index = *it;
          if (v_index.index == index) {
            vcol->v_indexes->erase(it++);
          } else {
            it++;
          }
        }
      }
    }
  }

  if (new_index->table->has_instant_cols() && new_index->is_clustered()) {
    new_index->instant_cols = true;
    new_index->n_instant_nullable =
        new_index->get_n_nullable_before(new_index->get_instant_fields());
  } else {
    new_index->instant_cols = false;
    new_index->n_instant_nullable = new_index->n_nullable;
  }

  dict_mem_index_free(index);

  return (DB_SUCCESS);
}

/** Removes an index from the dictionary cache. */
static void dict_index_remove_from_cache_low(
    dict_table_t *table, /*!< in/out: table */
    dict_index_t *index, /*!< in, own: index */
    ibool lru_evict)     /*!< in: TRUE if index being evicted
                         to make room in the table LRU list */
{
  lint size;
  ulint retries = 0;
  btr_search_t *info;

  ut_ad(table && index);
  ut_ad(table->magic_n == DICT_TABLE_MAGIC_N);
  ut_ad(index->magic_n == DICT_INDEX_MAGIC_N);
  ut_ad(mutex_own(&dict_sys->mutex));

  /* No need to acquire the dict_index_t::lock here because
  there can't be any active operations on this index (or table). */

  if (index->online_log) {
    ut_ad(index->online_status == ONLINE_INDEX_CREATION);
    row_log_free(index->online_log);
  }

  /* We always create search info whether or not adaptive
  hash index is enabled or not. */
  info = btr_search_get_info(index);
  ut_ad(info);

  /* We are not allowed to free the in-memory index struct
  dict_index_t until all entries in the adaptive hash index
  that point to any of the page belonging to his b-tree index
  are dropped. This is so because dropping of these entries
  require access to dict_index_t struct. To avoid such scenario
  We keep a count of number of such pages in the search_info and
  only free the dict_index_t struct when this count drops to
  zero. See also: dict_table_can_be_evicted() */

  do {
    ulint ref_count = btr_search_info_get_ref_count(info, index);

    if (ref_count == 0) {
      break;
    }

    /* Sleep for 10ms before trying again. */
    os_thread_sleep(10000);
    ++retries;

    if (retries % 500 == 0) {
      /* No luck after 5 seconds of wait. */
      ib::error(ER_IB_MSG_181) << "Waited for " << retries / 100
                               << " secs for hash index"
                                  " ref_count ("
                               << ref_count
                               << ") to drop to 0."
                                  " index: "
                               << index->name << " table: " << table->name;
    }

    /* To avoid a hang here we commit suicide if the
    ref_count doesn't drop to zero in 600 seconds. */
    if (retries >= 60000) {
      ut_error;
    }
  } while (srv_shutdown_state == SRV_SHUTDOWN_NONE || !lru_evict);

  rw_lock_free(&index->lock);

  /* The index is being dropped, remove any compression stats for it. */
  if (!lru_evict && DICT_TF_GET_ZIP_SSIZE(index->table->flags) &&
      !index->table->discard_after_ddl) {
    index_id_t id(index->space, index->id);
    mutex_enter(&page_zip_stat_per_index_mutex);
    page_zip_stat_per_index.erase(id);
    mutex_exit(&page_zip_stat_per_index_mutex);
  }

  /* Remove the index from the list of indexes of the table */
  UT_LIST_REMOVE(table->indexes, index);

  /* Remove the index from affected virtual column index list */
  if (dict_index_has_virtual(index)) {
    const dict_col_t *col;
    const dict_v_col_t *vcol;

    for (ulint i = 0; i < dict_index_get_n_fields(index); i++) {
      col = index->get_col(i);
      if (col->is_virtual()) {
        vcol = reinterpret_cast<const dict_v_col_t *>(col);

        /* This could be NULL, when we do add virtual
        column, add index together. We do not need to
        track this virtual column's index */
        if (vcol->v_indexes == NULL) {
          continue;
        }

        dict_v_idx_list::iterator it;

        for (it = vcol->v_indexes->begin(); it != vcol->v_indexes->end();
             ++it) {
          dict_v_idx_t v_index = *it;
          if (v_index.index == index) {
            vcol->v_indexes->erase(it);
            break;
          }
        }
      }
    }
  }

  size = mem_heap_get_size(index->heap);

  ut_ad(!table->is_intrinsic());
  ut_ad(dict_sys->size >= size);

  dict_sys->size -= size;

  dict_mem_index_free(index);
}

/** Removes an index from the dictionary cache. */
void dict_index_remove_from_cache(dict_table_t *table, /*!< in/out: table */
                                  dict_index_t *index) /*!< in, own: index */
{
  dict_index_remove_from_cache_low(table, index, FALSE);
}

/** Tries to find column names for the index and sets the col field of the
index.
@param[in]	table	table
@param[in,out]	index	index
@param[in]	add_v	new virtual columns added along with an add index call
@return true if the column names were found */
static ibool dict_index_find_cols(const dict_table_t *table,
                                  dict_index_t *index,
                                  const dict_add_v_col_t *add_v) {
  std::vector<ulint, ut_allocator<ulint>> col_added;
  std::vector<ulint, ut_allocator<ulint>> v_col_added;

  ut_ad(table != NULL && index != NULL);
  ut_ad(table->magic_n == DICT_TABLE_MAGIC_N);

  for (ulint i = 0; i < index->n_fields; i++) {
    ulint j;
    dict_field_t *field = index->get_field(i);

    for (j = 0; j < table->n_cols; j++) {
      if (!strcmp(table->get_col_name(j), field->name)) {
        /* Check if same column is being assigned again
        which suggest that column has duplicate name. */
        bool exists =
            std::find(col_added.begin(), col_added.end(), j) != col_added.end();

        if (exists) {
          /* Duplicate column found. */
          goto dup_err;
        }

        field->col = table->get_col(j);

        col_added.push_back(j);

        goto found;
      }
    }

    /* Let's check if it is a virtual column */
    for (j = 0; j < table->n_v_cols; j++) {
      if (!strcmp(dict_table_get_v_col_name(table, j), field->name)) {
        /* Check if same column is being assigned again
        which suggest that column has duplicate name. */
        bool exists = std::find(v_col_added.begin(), v_col_added.end(), j) !=
                      v_col_added.end();

        if (exists) {
          /* Duplicate column found. */
          break;
        }

        field->col =
            reinterpret_cast<dict_col_t *>(dict_table_get_nth_v_col(table, j));

        v_col_added.push_back(j);

        goto found;
      }
    }

    if (add_v) {
      for (j = 0; j < add_v->n_v_col; j++) {
        if (!strcmp(add_v->v_col_name[j], field->name)) {
          field->col = const_cast<dict_col_t *>(&add_v->v_col[j].m_col);
          goto found;
        }
      }
    }

  dup_err:
#ifdef UNIV_DEBUG
    /* It is an error not to find a matching column. */
    ib::error(ER_IB_MSG_182)
        << "No matching column for " << field->name << " in index "
        << index->name << " of table " << table->name;
#endif /* UNIV_DEBUG */
    return (FALSE);

  found:;
  }

  return (TRUE);
}

/** Copies fields contained in index2 to index1. */
static void dict_index_copy(dict_index_t *index1, /*!< in: index to copy to */
                            dict_index_t *index2, /*!< in: index to copy from */
                            const dict_table_t *table, /*!< in: table */
                            ulint start, /*!< in: first position to copy */
                            ulint end)   /*!< in: last position to copy */
{
  dict_field_t *field;
  ulint i;

  /* Copy fields contained in index2 */

  for (i = start; i < end; i++) {
    field = index2->get_field(i);

    dict_index_add_col(index1, table, field->col, field->prefix_len,
                       field->is_ascending);
  }
}

/** Copies types of fields contained in index to tuple. */
void dict_index_copy_types(dtuple_t *tuple,           /*!< in/out: data tuple */
                           const dict_index_t *index, /*!< in: index */
                           ulint n_fields)            /*!< in: number of
                                                      field types to copy */
{
  ulint i;

  if (dict_index_is_ibuf(index)) {
    dtuple_set_types_binary(tuple, n_fields);

    return;
  }

  for (i = 0; i < n_fields; i++) {
    const dict_field_t *ifield;
    dtype_t *dfield_type;

    ifield = index->get_field(i);
    dfield_type = dfield_get_type(dtuple_get_nth_field(tuple, i));
    ifield->col->copy_type(dfield_type);
    if (dict_index_is_spatial(index) &&
        DATA_GEOMETRY_MTYPE(dfield_type->mtype)) {
      dfield_type->prtype |= DATA_GIS_MBR;
    }
  }
}

/** Copies types of virtual columns contained in table to tuple and sets all
fields of the tuple to the SQL NULL value.  This function should
be called right after dtuple_create().
@param[in,out]	tuple	data tuple
@param[in]	table	table
*/
void dict_table_copy_v_types(dtuple_t *tuple, const dict_table_t *table) {
  /* tuple could have more virtual columns than existing table,
  if we are calling this for creating index along with adding
  virtual columns */
  ulint n_fields =
      ut_min(dtuple_get_n_v_fields(tuple), static_cast<ulint>(table->n_v_def));

  for (ulint i = 0; i < n_fields; i++) {
    dfield_t *dfield = dtuple_get_nth_v_field(tuple, i);
    dtype_t *dtype = dfield_get_type(dfield);

    dfield_set_null(dfield);
    dict_table_get_nth_v_col(table, i)->m_col.copy_type(dtype);
  }
}
/** Copies types of columns contained in table to tuple and sets all
 fields of the tuple to the SQL NULL value.  This function should
 be called right after dtuple_create(). */
void dict_table_copy_types(dtuple_t *tuple,           /*!< in/out: data tuple */
                           const dict_table_t *table) /*!< in: table */
{
  ulint i;

  for (i = 0; i < dtuple_get_n_fields(tuple); i++) {
    dfield_t *dfield = dtuple_get_nth_field(tuple, i);
    dtype_t *dtype = dfield_get_type(dfield);

    dfield_set_null(dfield);
    table->get_col(i)->copy_type(dtype);
  }

  dict_table_copy_v_types(tuple, table);
}

/********************************************************************
Wait until all the background threads of the given table have exited, i.e.,
bg_threads == 0. Note: bg_threads_mutex must be reserved when
calling this. */
void dict_table_wait_for_bg_threads_to_exit(
    dict_table_t *table, /*!< in: table */
    ulint delay)         /*!< in: time in microseconds to wait between
                         checks of bg_threads. */
{
  fts_t *fts = table->fts;

  ut_ad(mutex_own(&fts->bg_threads_mutex));

  while (fts->bg_threads > 0) {
    mutex_exit(&fts->bg_threads_mutex);

    os_thread_sleep(delay);

    mutex_enter(&fts->bg_threads_mutex);
  }
}

/** Builds the internal dictionary cache representation for a clustered
 index, containing also system fields not defined by the user.
 @return own: the internal representation of the clustered index */
static dict_index_t *dict_index_build_internal_clust(
    const dict_table_t *table, /*!< in: table */
    dict_index_t *index)       /*!< in: user representation of
                               a clustered index */
{
  dict_index_t *new_index;
  dict_field_t *field;
  ulint trx_id_pos;
  ulint i;
  ibool *indexed;

  ut_ad(table && index);
  ut_ad(index->is_clustered());
  ut_ad(!dict_index_is_ibuf(index));

  ut_ad(!mutex_own(&dict_sys->mutex));
  ut_ad(table->magic_n == DICT_TABLE_MAGIC_N);

  /* Create a new index object with certainly enough fields */
  new_index =
      dict_mem_index_create(table->name.m_name, index->name, table->space,
                            index->type, index->n_fields + table->n_cols);

  /* Copy other relevant data from the old index struct to the new
  struct: it inherits the values */

  new_index->n_user_defined_cols = index->n_fields;

  new_index->id = index->id;

  /* Copy the fields of index */
  dict_index_copy(new_index, index, table, 0, index->n_fields);

  if (dict_index_is_unique(index)) {
    /* Only the fields defined so far are needed to identify
    the index entry uniquely */

    new_index->n_uniq = new_index->n_def;
  } else {
    /* Also the row id is needed to identify the entry */
    new_index->n_uniq = 1 + new_index->n_def;
  }

  new_index->trx_id_offset = 0;

  /* Add system columns, trx id first */

  trx_id_pos = new_index->n_def;

  if (!dict_index_is_unique(index)) {
    dict_index_add_col(new_index, table, table->get_sys_col(DATA_ROW_ID), 0,
                       true);
    trx_id_pos++;
  }

  dict_index_add_col(new_index, table, table->get_sys_col(DATA_TRX_ID), 0,
                     true);

  for (i = 0; i < trx_id_pos; i++) {
    ulint fixed_size =
        new_index->get_col(i)->get_fixed_size(dict_table_is_comp(table));

    if (fixed_size == 0) {
      new_index->trx_id_offset = 0;

      break;
    }

    dict_field_t *field = new_index->get_field(i);
    if (field->prefix_len > 0) {
      new_index->trx_id_offset = 0;

      break;
    }

    /* Add fixed_size to new_index->trx_id_offset.
    Because the latter is a bit-field, an overflow
    can theoretically occur. Check for it. */
    fixed_size += new_index->trx_id_offset;

    new_index->trx_id_offset = fixed_size;

    if (new_index->trx_id_offset != fixed_size) {
      /* Overflow. Pretend that this is a
      variable-length PRIMARY KEY. */
      ut_ad(0);
      new_index->trx_id_offset = 0;
      break;
    }
  }

  /* UNDO logging is turned-off for intrinsic table and so
  DATA_ROLL_PTR system columns are not added as default system
  columns to such tables. */
  if (!table->is_intrinsic()) {
    dict_index_add_col(new_index, table, table->get_sys_col(DATA_ROLL_PTR), 0,
                       true);
  }

  /* Remember the table columns already contained in new_index */
  indexed =
      static_cast<ibool *>(ut_zalloc_nokey(table->n_cols * sizeof *indexed));

  /* Mark the table columns already contained in new_index */
  for (i = 0; i < new_index->n_def; i++) {
    field = new_index->get_field(i);

    /* If there is only a prefix of the column in the index
    field, do not mark the column as contained in the index */

    if (field->prefix_len == 0) {
      indexed[field->col->ind] = TRUE;
    }
  }

  /* Add to new_index non-system columns of table not yet included
  there */
  ulint n_sys_cols = table->get_n_sys_cols();
  for (i = 0; i + n_sys_cols < (ulint)table->n_cols; i++) {
    dict_col_t *col = table->get_col(i);
    ut_ad(col->mtype != DATA_SYS);

    if (!indexed[col->ind]) {
      dict_index_add_col(new_index, table, col, 0, true);
    }
  }

  ut_free(indexed);

  ut_ad(UT_LIST_GET_LEN(table->indexes) == 0);

  new_index->cached = TRUE;

  return (new_index);
}

/** Builds the internal dictionary cache representation for a non-clustered
 index, containing also system fields not defined by the user.
 @return own: the internal representation of the non-clustered index */
static dict_index_t *dict_index_build_internal_non_clust(
    const dict_table_t *table, /*!< in: table */
    dict_index_t *index)       /*!< in: user representation of
                               a non-clustered index */
{
  dict_field_t *field;
  dict_index_t *new_index;
  dict_index_t *clust_index;
  ulint i;
  ibool *indexed;

  ut_ad(table && index);
  ut_ad(!index->is_clustered());
  ut_ad(!dict_index_is_ibuf(index));
  ut_ad(!mutex_own(&dict_sys->mutex));
  ut_ad(table->magic_n == DICT_TABLE_MAGIC_N);

  /* The clustered index should be the first in the list of indexes */
  clust_index = UT_LIST_GET_FIRST(table->indexes);

  ut_ad(clust_index);
  ut_ad(clust_index->is_clustered());
  ut_ad(!dict_index_is_ibuf(clust_index));

  /* Create a new index */
  new_index = dict_mem_index_create(table->name.m_name, index->name,
                                    index->space, index->type,
                                    index->n_fields + 1 + clust_index->n_uniq);

  /* Copy other relevant data from the old index
  struct to the new struct: it inherits the values */

  new_index->n_user_defined_cols = index->n_fields;

  new_index->id = index->id;

  /* Copy fields from index to new_index */
  dict_index_copy(new_index, index, table, 0, index->n_fields);

  /* Remember the table columns already contained in new_index */
  indexed =
      static_cast<ibool *>(ut_zalloc_nokey(table->n_cols * sizeof *indexed));

  /* Mark the table columns already contained in new_index */
  for (i = 0; i < new_index->n_def; i++) {
    field = new_index->get_field(i);

    if (field->col->is_virtual()) {
      continue;
    }

    /* If there is only a prefix of the column in the index
    field, do not mark the column as contained in the index */

    if (field->prefix_len == 0) {
      indexed[field->col->ind] = TRUE;
    }
  }

  /* Add to new_index the columns necessary to determine the clustered
  index entry uniquely */

  for (i = 0; i < clust_index->n_uniq; i++) {
    field = clust_index->get_field(i);

    if (!indexed[field->col->ind]) {
      dict_index_add_col(new_index, table, field->col, field->prefix_len,
                         field->is_ascending);
    } else if (dict_index_is_spatial(index)) {
      /*For spatial index, we still need to add the
      field to index. */
      dict_index_add_col(new_index, table, field->col, field->prefix_len,
                         field->is_ascending);
    }
  }

  ut_free(indexed);

  if (dict_index_is_unique(index)) {
    new_index->n_uniq = index->n_fields;
  } else {
    new_index->n_uniq = new_index->n_def;
  }

  /* Set the n_fields value in new_index to the actual defined
  number of fields */

  new_index->n_fields = new_index->n_def;

  new_index->cached = TRUE;

  return (new_index);
}

/***********************************************************************
Builds the internal dictionary cache representation for an FTS index.
@return own: the internal representation of the FTS index */
static dict_index_t *dict_index_build_internal_fts(
    dict_table_t *table, /*!< in: table */
    dict_index_t *index) /*!< in: user representation of an FTS index */
{
  dict_index_t *new_index;

  ut_ad(table && index);
  ut_ad(index->type == DICT_FTS);
  ut_ad(!mutex_own(&dict_sys->mutex));
  ut_ad(table->magic_n == DICT_TABLE_MAGIC_N);

  /* Create a new index */
  new_index = dict_mem_index_create(table->name.m_name, index->name,
                                    index->space, index->type, index->n_fields);

  /* Copy other relevant data from the old index struct to the new
  struct: it inherits the values */

  new_index->n_user_defined_cols = index->n_fields;

  new_index->id = index->id;

  /* Copy fields from index to new_index */
  dict_index_copy(new_index, index, table, 0, index->n_fields);

  new_index->n_uniq = 0;
  new_index->cached = TRUE;

  if (table->fts->cache == NULL) {
    table->fts->cache = fts_cache_create(table);
  }

  rw_lock_x_lock(&table->fts->cache->init_lock);
  /* Notify the FTS cache about this index. */
  fts_cache_index_cache_create(table, new_index);
  rw_lock_x_unlock(&table->fts->cache->init_lock);

  return (new_index);
}
/*====================== FOREIGN KEY PROCESSING ========================*/

/** Checks if a table is referenced by foreign keys.
 @return true if table is referenced by a foreign key */
ibool dict_table_is_referenced_by_foreign_key(
    const dict_table_t *table) /*!< in: InnoDB table */
{
  return (!table->referenced_set.empty());
}

/** Removes a foreign constraint struct from the dictionary cache. */
void dict_foreign_remove_from_cache(
    dict_foreign_t *foreign) /*!< in, own: foreign constraint */
{
  ut_ad(mutex_own(&dict_sys->mutex));
  ut_a(foreign);

  if (foreign->referenced_table != NULL) {
    foreign->referenced_table->referenced_set.erase(foreign);
  }

  if (foreign->foreign_table != NULL) {
    foreign->foreign_table->foreign_set.erase(foreign);
  }

  dict_foreign_free(foreign);
}

/** Looks for the foreign constraint from the foreign and referenced lists
 of a table.
 @return foreign constraint */
static dict_foreign_t *dict_foreign_find(
    dict_table_t *table,     /*!< in: table object */
    dict_foreign_t *foreign) /*!< in: foreign constraint */
{
  ut_ad(mutex_own(&dict_sys->mutex));

  ut_ad(dict_foreign_set_validate(table->foreign_set));
  ut_ad(dict_foreign_set_validate(table->referenced_set));

  dict_foreign_set::iterator it = table->foreign_set.find(foreign);

  if (it != table->foreign_set.end()) {
    return (*it);
  }

  it = table->referenced_set.find(foreign);

  if (it != table->referenced_set.end()) {
    return (*it);
  }

  return (NULL);
}

/** Tries to find an index whose first fields are the columns in the array,
 in the same order and is not marked for deletion and is not the same
 as types_idx.
 @return matching index, NULL if not found */
dict_index_t *dict_foreign_find_index(
    const dict_table_t *table, /*!< in: table */
    const char **col_names,
    /*!< in: column names, or NULL
    to use table->col_names */
    const char **columns, /*!< in: array of column names */
    ulint n_cols,         /*!< in: number of columns */
    const dict_index_t *types_idx,
    /*!< in: NULL or an index
    whose types the column types
    must match */
    bool check_charsets,
    /*!< in: whether to check
    charsets.  only has an effect
    if types_idx != NULL */
    ulint check_null)
/*!< in: nonzero if none of
the columns must be declared
NOT NULL */
{
  const dict_index_t *index;

  ut_ad(mutex_own(&dict_sys->mutex));

  index = table->first_index();

  while (index != NULL) {
    if (types_idx != index && !(index->type & DICT_FTS) &&
        !dict_index_is_spatial(index) && !index->to_be_dropped &&
        (!(index->uncommitted &&
           ((index->online_status == ONLINE_INDEX_ABORTED_DROPPED) ||
            (index->online_status == ONLINE_INDEX_ABORTED)))) &&
        dict_foreign_qualify_index(table, col_names, columns, n_cols, index,
                                   types_idx, check_charsets, check_null)) {
      return const_cast<dict_index_t *>(index);
    }

    index = index->next();
  }

  return (NULL);
}

/** Report an error in a foreign key definition. */
static void dict_foreign_error_report_low(
    FILE *file,       /*!< in: output stream */
    const char *name) /*!< in: table name */
{
  rewind(file);
  ut_print_timestamp(file);
  fprintf(file, " Error in foreign key constraint of table %s:\n", name);
}

/** Report an error in a foreign key definition. */
static void dict_foreign_error_report(
    FILE *file,         /*!< in: output stream */
    dict_foreign_t *fk, /*!< in: foreign key constraint */
    const char *msg)    /*!< in: the error message */
{
  mutex_enter(&dict_foreign_err_mutex);
  dict_foreign_error_report_low(file, fk->foreign_table_name);
  fputs(msg, file);
  fputs(" Constraint:\n", file);
  dict_print_info_on_foreign_key_in_create_format(file, NULL, fk, TRUE);
  putc('\n', file);
  if (fk->foreign_index) {
    fprintf(file,
            "The index in the foreign key in table is"
            " %s\n%s\n",
            fk->foreign_index->name(), FOREIGN_KEY_CONSTRAINTS_MSG);
  }
  mutex_exit(&dict_foreign_err_mutex);
}

/** Adds a foreign key constraint object to the dictionary cache. May free
 the object if there already is an object with the same identifier in.
 At least one of the foreign table and the referenced table must already
 be in the dictionary cache!
 @return DB_SUCCESS or error code */
dberr_t dict_foreign_add_to_cache(dict_foreign_t *foreign,
                                  /*!< in, own: foreign key constraint */
                                  const char **col_names,
                                  /*!< in: column names, or NULL to use
                                  foreign->foreign_table->col_names */
                                  bool check_charsets,
                                  /*!< in: whether to check charset
                                  compatibility */
                                  bool can_free_fk,
                                  /*!< in: whether free existing FK */
                                  dict_err_ignore_t ignore_err)
/*!< in: error to be ignored */
{
  dict_table_t *for_table;
  dict_table_t *ref_table;
  dict_foreign_t *for_in_cache = NULL;
  dict_index_t *index;
  ibool added_to_referenced_list = FALSE;
  FILE *ef = dict_foreign_err_file;

  DBUG_ENTER("dict_foreign_add_to_cache");
  DBUG_PRINT("dict_foreign_add_to_cache", ("id: %s", foreign->id));

  ut_ad(mutex_own(&dict_sys->mutex));

  for_table =
      dict_table_check_if_in_cache_low(foreign->foreign_table_name_lookup);

  ref_table =
      dict_table_check_if_in_cache_low(foreign->referenced_table_name_lookup);
  ut_a(for_table || ref_table);

  if (for_table) {
    for_in_cache = dict_foreign_find(for_table, foreign);
  }

  if (!for_in_cache && ref_table) {
    for_in_cache = dict_foreign_find(ref_table, foreign);
  }

  if (for_in_cache && for_in_cache != foreign) {
    /* Free the foreign object */
    dict_foreign_free(foreign);
  } else {
    for_in_cache = foreign;
  }

  if (ref_table && !for_in_cache->referenced_table) {
    index = dict_foreign_find_index(
        ref_table, NULL, for_in_cache->referenced_col_names,
        for_in_cache->n_fields, for_in_cache->foreign_index, check_charsets,
        false);

    if (index == NULL && !(ignore_err & DICT_ERR_IGNORE_FK_NOKEY)) {
      dict_foreign_error_report(ef, for_in_cache,
                                "there is no index in referenced table"
                                " which would contain\n"
                                "the columns as the first columns,"
                                " or the data types in the\n"
                                "referenced table do not match"
                                " the ones in table.");

      if (for_in_cache == foreign && can_free_fk) {
        mem_heap_free(foreign->heap);
      }

      DBUG_RETURN(DB_CANNOT_ADD_CONSTRAINT);
    }

    for_in_cache->referenced_table = ref_table;
    for_in_cache->referenced_index = index;

    std::pair<dict_foreign_set::iterator, bool> ret =
        ref_table->referenced_set.insert(for_in_cache);

    ut_a(ret.second); /* second is true if the insertion
                      took place */
    added_to_referenced_list = TRUE;
  }

  if (for_table && !for_in_cache->foreign_table) {
    index = dict_foreign_find_index(
        for_table, col_names, for_in_cache->foreign_col_names,
        for_in_cache->n_fields, for_in_cache->referenced_index, check_charsets,
        for_in_cache->type & (DICT_FOREIGN_ON_DELETE_SET_NULL |
                              DICT_FOREIGN_ON_UPDATE_SET_NULL));

    if (index == NULL && !(ignore_err & DICT_ERR_IGNORE_FK_NOKEY)) {
      dict_foreign_error_report(ef, for_in_cache,
                                "there is no index in the table"
                                " which would contain\n"
                                "the columns as the first columns,"
                                " or the data types in the\n"
                                "table do not match"
                                " the ones in the referenced table\n"
                                "or one of the ON ... SET NULL columns"
                                " is declared NOT NULL.");

      if (for_in_cache == foreign) {
        if (added_to_referenced_list) {
          const dict_foreign_set::size_type n =
              ref_table->referenced_set.erase(for_in_cache);

          ut_a(n == 1); /* the number of
                        elements removed must
                        be one */
        }
        mem_heap_free(foreign->heap);
      }

      DBUG_RETURN(DB_CANNOT_ADD_CONSTRAINT);
    }

    for_in_cache->foreign_table = for_table;
    for_in_cache->foreign_index = index;

    std::pair<dict_foreign_set::iterator, bool> ret =
        for_table->foreign_set.insert(for_in_cache);

    ut_a(ret.second); /* second is true if the insertion
                      took place */
  }

  /* We need to move the table to the non-LRU end of the table LRU
  list. Otherwise it will be evicted from the cache. */

  if (ref_table != NULL) {
    dict_table_prevent_eviction(ref_table);
  }

  if (for_table != NULL) {
    dict_table_prevent_eviction(for_table);
  }

  ut_ad(dict_lru_validate());
  DBUG_RETURN(DB_SUCCESS);
}

/** Scans from pointer onwards. Stops if is at the start of a copy of
 'string' where characters are compared without case sensitivity, and
 only outside `` or "" quotes. Stops also at NUL.
 @return scanned up to this */
static const char *dict_scan_to(const char *ptr,    /*!< in: scan from */
                                const char *string) /*!< in: look for this */
{
  char quote = '\0';
  bool escape = false;

  for (; *ptr; ptr++) {
    if (*ptr == quote) {
      /* Closing quote character: do not look for
      starting quote or the keyword. */

      /* If the quote character is escaped by a
      backslash, ignore it. */
      if (escape) {
        escape = false;
      } else {
        quote = '\0';
      }
    } else if (quote) {
      /* Within quotes: do nothing. */
      if (escape) {
        escape = false;
      } else if (*ptr == '\\') {
        escape = true;
      }
    } else if (*ptr == '`' || *ptr == '"' || *ptr == '\'') {
      /* Starting quote: remember the quote character. */
      quote = *ptr;
    } else {
      /* Outside quotes: look for the keyword. */
      ulint i;
      for (i = 0; string[i]; i++) {
        if (toupper((int)(unsigned char)(ptr[i])) !=
            toupper((int)(unsigned char)(string[i]))) {
          goto nomatch;
        }
      }
      break;
    nomatch:;
    }
  }

  return (ptr);
}

/** Accepts a specified string. Comparisons are case-insensitive.
 @return if string was accepted, the pointer is moved after that, else
 ptr is returned */
static const char *dict_accept(
    const CHARSET_INFO *cs, /*!< in: the character set of ptr */
    const char *ptr,        /*!< in: scan from this */
    const char *string,     /*!< in: accept only this string as the next
                            non-whitespace string */
    ibool *success)         /*!< out: TRUE if accepted */
{
  const char *old_ptr = ptr;
  const char *old_ptr2;

  *success = FALSE;

  while (my_isspace(cs, *ptr)) {
    ptr++;
  }

  old_ptr2 = ptr;

  ptr = dict_scan_to(ptr, string);

  if (*ptr == '\0' || old_ptr2 != ptr) {
    return (old_ptr);
  }

  *success = TRUE;

  return (ptr + ut_strlen(string));
}

/** Scans an id. For the lexical definition of an 'id', see the code below.
 Strips backquotes or double quotes from around the id.
 @return scanned to */
static const char *dict_scan_id(
    const CHARSET_INFO *cs, /*!< in: the character set of ptr */
    const char *ptr,        /*!< in: scanned to */
    mem_heap_t *heap,       /*!< in: heap where to allocate the id
                            (NULL=id will not be allocated, but it
                            will point to string near ptr) */
    const char **id,        /*!< out,own: the id; NULL if no id was
                            scannable */
    ibool table_id,         /*!< in: TRUE=convert the allocated id
                           as a table name; FALSE=convert to UTF-8 */
    ibool accept_also_dot)
/*!< in: TRUE if also a dot can appear in a
non-quoted id; in a quoted id it can appear
always */
{
  char quote = '\0';
  ulint len = 0;
  const char *s;
  char *str;
  char *dst;

  *id = NULL;

  while (my_isspace(cs, *ptr)) {
    ptr++;
  }

  if (*ptr == '\0') {
    return (ptr);
  }

  if (*ptr == '`' || *ptr == '"') {
    quote = *ptr++;
  }

  s = ptr;

  if (quote) {
    for (;;) {
      if (!*ptr) {
        /* Syntax error */
        return (ptr);
      }
      if (*ptr == quote) {
        ptr++;
        if (*ptr != quote) {
          break;
        }
      }
      ptr++;
      len++;
    }
  } else {
    while (!my_isspace(cs, *ptr) && *ptr != '(' && *ptr != ')' &&
           (accept_also_dot || *ptr != '.') && *ptr != ',' && *ptr != '\0') {
      ptr++;
    }

    len = ptr - s;
  }

  if (heap == NULL) {
    /* no heap given: id will point to source string */
    *id = s;
    return (ptr);
  }

  if (quote) {
    char *d;

    str = d = static_cast<char *>(mem_heap_alloc(heap, len + 1));

    while (len--) {
      if ((*d++ = *s++) == quote) {
        s++;
      }
    }
    *d++ = 0;
    len = d - str;
    ut_ad(*s == quote);
    ut_ad(s + 1 == ptr);
  } else {
    str = mem_heap_strdupl(heap, s, len);
  }

  if (!table_id) {
    /* Convert the identifier from connection character set
    to UTF-8. */
    len = 3 * len + 1;
    *id = dst = static_cast<char *>(mem_heap_alloc(heap, len));

    innobase_convert_from_id(cs, dst, str, len);
  } else {
    /* Encode using filename-safe characters. */
    len = 5 * len + 1;
    *id = dst = static_cast<char *>(mem_heap_alloc(heap, len));

    innobase_convert_from_table_id(cs, dst, str, len);
  }

  return (ptr);
}

/** Tries to scan a column name.
 @return scanned to */
static const char *dict_scan_col(
    const CHARSET_INFO *cs,    /*!< in: the character set of ptr */
    const char *ptr,           /*!< in: scanned to */
    ibool *success,            /*!< out: TRUE if success */
    dict_table_t *table,       /*!< in: table in which the column is */
    const dict_col_t **column, /*!< out: pointer to column if success */
    mem_heap_t *heap,          /*!< in: heap where to allocate */
    const char **name)         /*!< out,own: the column name;
                               NULL if no name was scannable */
{
  ulint i;

  *success = FALSE;

  ptr = dict_scan_id(cs, ptr, heap, name, FALSE, TRUE);

  if (*name == NULL) {
    return (ptr); /* Syntax error */
  }

  if (table == NULL) {
    *success = TRUE;
    *column = NULL;
  } else {
    for (i = 0; i < table->get_n_cols(); i++) {
      const char *col_name = table->get_col_name(i);

      if (0 == innobase_strcasecmp(col_name, *name)) {
        /* Found */

        *success = TRUE;
        *column = table->get_col(i);
        strcpy((char *)*name, col_name);

        break;
      }
    }
  }

  return (ptr);
}

/** Open a table from its database and table name, this is currently used by
 foreign constraint parser to get the referenced table.
 @return complete table name with database and table name, allocated from
 heap memory passed in */
char *dict_get_referenced_table(
    const char *name,          /*!< in: foreign key table name */
    const char *database_name, /*!< in: table db name */
    ulint database_name_len,   /*!< in: db name length */
    const char *table_name,    /*!< in: table name */
    ulint table_name_len,      /*!< in: table name length */
    dict_table_t **table,      /*!< out: table object or NULL */
    mem_heap_t *heap)          /*!< in/out: heap memory */
{
  char *ref;
  const char *db_name;

  if (!database_name) {
    /* Use the database name of the foreign key table */

    db_name = name;
    database_name_len = dict_get_db_name_len(name);
  } else {
    db_name = database_name;
  }

  /* Copy database_name, '/', table_name, '\0' */
  ref = static_cast<char *>(
      mem_heap_alloc(heap, database_name_len + table_name_len + 2));

  memcpy(ref, db_name, database_name_len);
  ref[database_name_len] = '/';
  memcpy(ref + database_name_len + 1, table_name, table_name_len + 1);

  /* Values;  0 = Store and compare as given; case sensitive
              1 = Store and compare in lower; case insensitive
              2 = Store as given, compare in lower; case semi-sensitive */
  if (innobase_get_lower_case_table_names() == 2) {
    innobase_casedn_str(ref);
    *table = dd_table_open_on_name(current_thd, NULL, ref, true,
                                   DICT_ERR_IGNORE_NONE);
    memcpy(ref, db_name, database_name_len);
    ref[database_name_len] = '/';
    memcpy(ref + database_name_len + 1, table_name, table_name_len + 1);

  } else {
#ifndef _WIN32
    if (innobase_get_lower_case_table_names() == 1) {
      innobase_casedn_str(ref);
    }
#else
    innobase_casedn_str(ref);
#endif /* !_WIN32 */
    *table = dd_table_open_on_name(current_thd, NULL, ref, true,
                                   DICT_ERR_IGNORE_NONE);
  }

  if (*table != NULL) {
    (*table)->release();
  }

  return (ref);
}
/** Scans a table name from an SQL string.
 @return scanned to */
static const char *dict_scan_table_name(
    const CHARSET_INFO *cs, /*!< in: the character set of ptr */
    const char *ptr,        /*!< in: scanned to */
    dict_table_t **table,   /*!< out: table object or NULL */
    MDL_ticket **mdl,       /*!< out: mdl on table */
    const char *name,       /*!< in: foreign key table name */
    ibool *success,         /*!< out: TRUE if ok name found */
    mem_heap_t *heap,       /*!< in: heap where to allocate the id */
    const char **ref_name)  /*!< out,own: the table name;
                           NULL if no name was scannable */
{
  const char *database_name = NULL;
  ulint database_name_len = 0;
  const char *table_name = NULL;
  const char *scan_name;

  *success = FALSE;
  *table = NULL;

  ptr = dict_scan_id(cs, ptr, heap, &scan_name, TRUE, FALSE);

  if (scan_name == NULL) {
    return (ptr); /* Syntax error */
  }

  if (*ptr == '.') {
    /* We scanned the database name; scan also the table name */

    ptr++;

    database_name = scan_name;
    database_name_len = strlen(database_name);

    ptr = dict_scan_id(cs, ptr, heap, &table_name, TRUE, FALSE);

    if (table_name == NULL) {
      return (ptr); /* Syntax error */
    }
  } else {
    /* To be able to read table dumps made with InnoDB-4.0.17 or
    earlier, we must allow the dot separator between the database
    name and the table name also to appear within a quoted
    identifier! InnoDB used to print a constraint as:
    ... REFERENCES `databasename.tablename` ...
    starting from 4.0.18 it is
    ... REFERENCES `databasename`.`tablename` ... */
    const char *s;

    for (s = scan_name; *s; s++) {
      if (*s == '.') {
        database_name = scan_name;
        database_name_len = s - scan_name;
        scan_name = ++s;
        break; /* to do: multiple dots? */
      }
    }

    table_name = scan_name;
  }

  *ref_name =
      dd_get_referenced_table(name, database_name, database_name_len,
                              table_name, strlen(table_name), table, mdl, heap);

  *success = TRUE;
  return (ptr);
}

/** Skips one id. The id is allowed to contain also '.'.
 @return scanned to */
static const char *dict_skip_word(
    const CHARSET_INFO *cs, /*!< in: the character set of ptr */
    const char *ptr,        /*!< in: scanned to */
    ibool *success)         /*!< out: TRUE if success, FALSE if just spaces
                            left in string or a syntax error */
{
  const char *start;

  *success = FALSE;

  ptr = dict_scan_id(cs, ptr, NULL, &start, FALSE, TRUE);

  if (start) {
    *success = TRUE;
  }

  return (ptr);
}

/** Removes MySQL comments from an SQL string. A comment is either
 (a) '#' to the end of the line,
 (b) '--[space]' to the end of the line, or
 (c) '[slash][asterisk]' till the next '[asterisk][slash]' (like the familiar
 C comment syntax).
 @return own: SQL string stripped from comments; the caller must free
 this with ut_free()! */
static char *dict_strip_comments(
    const char *sql_string, /*!< in: SQL string */
    size_t sql_length)      /*!< in: length of sql_string */
{
  char *str;
  const char *sptr;
  const char *eptr = sql_string + sql_length;
  char *ptr;
  /* unclosed quote character (0 if none) */
  char quote = 0;
  bool escape = false;

  DBUG_ENTER("dict_strip_comments");

  DBUG_PRINT("dict_strip_comments", ("%s", sql_string));

  str = static_cast<char *>(ut_malloc_nokey(sql_length + 1));

  sptr = sql_string;
  ptr = str;

  for (;;) {
  scan_more:
    if (sptr >= eptr || *sptr == '\0') {
    end_of_string:
      *ptr = '\0';

      ut_a(ptr <= str + sql_length);

      DBUG_PRINT("dict_strip_comments", ("%s", str));
      DBUG_RETURN(str);
    }

    if (*sptr == quote) {
      /* Closing quote character: do not look for
      starting quote or comments. */

      /* If the quote character is escaped by a
      backslash, ignore it. */
      if (escape) {
        escape = false;
      } else {
        quote = 0;
      }
    } else if (quote) {
      /* Within quotes: do not look for
      starting quotes or comments. */
      if (escape) {
        escape = false;
      } else if (*sptr == '\\') {
        escape = true;
      }
    } else if (*sptr == '"' || *sptr == '`' || *sptr == '\'') {
      /* Starting quote: remember the quote character. */
      quote = *sptr;
    } else if (*sptr == '#' ||
               (sptr[0] == '-' && sptr[1] == '-' && sptr[2] == ' ')) {
      for (;;) {
        if (++sptr >= eptr) {
          goto end_of_string;
        }

        /* In Unix a newline is 0x0A while in Windows
        it is 0x0D followed by 0x0A */

        switch (*sptr) {
          case (char)0X0A:
          case (char)0x0D:
          case '\0':
            goto scan_more;
        }
      }
    } else if (!quote && *sptr == '/' && *(sptr + 1) == '*') {
      sptr += 2;
      for (;;) {
        if (sptr >= eptr) {
          goto end_of_string;
        }

        switch (*sptr) {
          case '\0':
            goto scan_more;
          case '*':
            if (sptr[1] == '/') {
              sptr += 2;
              goto scan_more;
            }
        }

        sptr++;
      }
    }

    *ptr = *sptr;

    ptr++;
    sptr++;
  }
}

/** Finds the highest [number] for foreign key constraints of the table. Looks
 only at the >= 4.0.18-format id's, which are of the form
 databasename/tablename_ibfk_[number].
 @return highest number, 0 if table has no new format foreign key constraints */
ulint dict_table_get_highest_foreign_id(
    dict_table_t *table) /*!< in: table in the dictionary memory cache */
{
  dict_foreign_t *foreign;
  char *endp;
  ulint biggest_id = 0;
  ulint id;
  ulint len;

  DBUG_ENTER("dict_table_get_highest_foreign_id");

  ut_a(table);

  len = ut_strlen(table->name.m_name);

  for (dict_foreign_set::iterator it = table->foreign_set.begin();
       it != table->foreign_set.end(); ++it) {
    foreign = *it;

    if (ut_strlen(foreign->id) > ((sizeof dict_ibfk) - 1) + len &&
        0 == ut_memcmp(foreign->id, table->name.m_name, len) &&
        0 == ut_memcmp(foreign->id + len, dict_ibfk, (sizeof dict_ibfk) - 1) &&
        foreign->id[len + ((sizeof dict_ibfk) - 1)] != '0') {
      /* It is of the >= 4.0.18 format */

      id = strtoul(foreign->id + len + ((sizeof dict_ibfk) - 1), &endp, 10);
      if (*endp == '\0') {
        ut_a(id != biggest_id);

        if (id > biggest_id) {
          biggest_id = id;
        }
      }
    }
  }

  ulint size = table->foreign_set.size();

  biggest_id = (size > biggest_id) ? size : biggest_id;

  DBUG_PRINT("dict_table_get_highest_foreign_id", ("id: %lu", biggest_id));

  DBUG_RETURN(biggest_id);
}

/** Reports a simple foreign key create clause syntax error. */
static void dict_foreign_report_syntax_err(
    const char *name, /*!< in: table name */
    const char *start_of_latest_foreign,
    /*!< in: start of the foreign key clause
    in the SQL string */
    const char *ptr) /*!< in: place of the syntax error */
{
  ut_ad(!srv_read_only_mode);

  FILE *ef = dict_foreign_err_file;

  mutex_enter(&dict_foreign_err_mutex);
  dict_foreign_error_report_low(ef, name);
  fprintf(ef, "%s:\nSyntax error close to:\n%s\n", start_of_latest_foreign,
          ptr);
  mutex_exit(&dict_foreign_err_mutex);
}

/** Scans a table create SQL string and adds to the data dictionary the foreign
 key constraints declared in the string. This function should be called after
 the indexes for a table have been created. Each foreign key constraint must be
 accompanied with indexes in bot participating tables. The indexes are allowed
 to contain more fields than mentioned in the constraint.

 @param[in]	trx		transaction
 @param[in]	heap		memory heap
 @param[in]	cs		the character set of sql_string
 @param[in]	sql_string	table create statement where
                                 foreign keys are declared like:
                                 FOREIGN KEY (a, b) REFERENCES table2(c, d),
                                 table2 can be written also with the database
                                 name before it: test.table2; the default
                                 database id the database of parameter name
 @param[in]	name		table full name in normalized form
 @param[in]	reject_fks	if TRUE, fail with error code
                                 DB_CANNOT_ADD_CONSTRAINT if any
                                 foreign keys are found.
 @return error code or DB_SUCCESS */
static dberr_t dict_create_foreign_constraints_low(trx_t *trx, mem_heap_t *heap,
                                                   const CHARSET_INFO *cs,
                                                   const char *sql_string,
                                                   const char *name,
                                                   ibool reject_fks) {
  dict_table_t *table = NULL;
  dict_table_t *referenced_table;
  dict_table_t *table_to_alter;
  ulint highest_id_so_far = 0;
  ulint number = 1;
  dict_index_t *index;
  dict_foreign_t *foreign;
  const char *ptr = sql_string;
  const char *start_of_latest_foreign = sql_string;
  FILE *ef = dict_foreign_err_file;
  const char *constraint_name;
  ibool success;
  dberr_t error;
  const char *ptr1;
  const char *ptr2;
  ulint i;
  ulint j;
  ibool is_on_delete;
  ulint n_on_deletes;
  ulint n_on_updates;
  const dict_col_t *columns[500];
  const char *column_names[500];
  const char *referenced_table_name;
  dict_foreign_set local_fk_set;
  dict_foreign_set_free local_fk_set_free(local_fk_set);
  MDL_ticket *mdl;

  ut_ad(!srv_read_only_mode);
  ut_ad(mutex_own(&dict_sys->mutex));

  table = dict_table_get_low(name);

  if (table == NULL) {
    mutex_enter(&dict_foreign_err_mutex);
    dict_foreign_error_report_low(ef, name);
    fprintf(ef,
            "Cannot find the table in the internal"
            " data dictionary of InnoDB.\n"
            "Create table statement:\n%s\n",
            sql_string);
    mutex_exit(&dict_foreign_err_mutex);

    return (DB_ERROR);
  }

  /* First check if we are actually doing an ALTER TABLE, and in that
  case look for the table being altered */

  ptr = dict_accept(cs, ptr, "ALTER", &success);

  if (!success) {
    goto loop;
  }

  ptr = dict_accept(cs, ptr, "TABLE", &success);

  if (!success) {
    goto loop;
  }

  /* We are doing an ALTER TABLE: scan the table name we are altering */

  ptr = dict_scan_table_name(cs, ptr, &table_to_alter, &mdl, name, &success,
                             heap, &referenced_table_name);
  if (!success) {
    ib::error(ER_IB_MSG_183)
        << "Could not find the table being ALTERED in: " << sql_string;

    return (DB_ERROR);
  }

  /* Starting from 4.0.18 and 4.1.2, we generate foreign key id's in the
  format databasename/tablename_ibfk_[number], where [number] is local
  to the table; look for the highest [number] for table_to_alter, so
  that we can assign to new constraints higher numbers. */

  /* If we are altering a temporary table, the table name after ALTER
  TABLE does not correspond to the internal table name, and
  table_to_alter is NULL. TODO: should we fix this somehow? */

  if (table_to_alter == NULL) {
    highest_id_so_far = 0;
  } else {
    highest_id_so_far = dict_table_get_highest_foreign_id(table_to_alter);
    dd_table_close(table_to_alter, current_thd, &mdl, true);
  }

  number = highest_id_so_far + 1;
  /* Scan for foreign key declarations in a loop */
loop:
  /* Scan either to "CONSTRAINT" or "FOREIGN", whichever is closer */

  ptr1 = dict_scan_to(ptr, "CONSTRAINT");
  ptr2 = dict_scan_to(ptr, "FOREIGN");

  constraint_name = NULL;

  if (ptr1 < ptr2) {
    /* The user may have specified a constraint name. Pick it so
    that we can store 'databasename/constraintname' as the id of
    of the constraint to system tables. */
    ptr = ptr1;

    ptr = dict_accept(cs, ptr, "CONSTRAINT", &success);

    ut_a(success);

    if (!my_isspace(cs, *ptr) && *ptr != '"' && *ptr != '`') {
      goto loop;
    }

    while (my_isspace(cs, *ptr)) {
      ptr++;
    }

    /* read constraint name unless got "CONSTRAINT FOREIGN" */
    if (ptr != ptr2) {
      ptr = dict_scan_id(cs, ptr, heap, &constraint_name, FALSE, FALSE);
    }
  } else {
    ptr = ptr2;
  }

  if (*ptr == '\0') {
    /* The proper way to reject foreign keys for temporary
    tables would be to split the lexing and syntactical
    analysis of foreign key clauses from the actual adding
    of them, so that ha_innodb.cc could first parse the SQL
    command, determine if there are any foreign keys, and
    if so, immediately reject the command if the table is a
    temporary one. For now, this kludge will work. */
    if (reject_fks && !local_fk_set.empty()) {
      return (DB_CANNOT_ADD_CONSTRAINT);
    }

    if (dict_foreigns_has_s_base_col(local_fk_set, table)) {
      return (DB_NO_FK_ON_S_BASE_COL);
    }

    std::for_each(local_fk_set.begin(), local_fk_set.end(), dict_foreign_free);
    local_fk_set.clear();
    return (DB_SUCCESS);
  }

  start_of_latest_foreign = ptr;

  ptr = dict_accept(cs, ptr, "FOREIGN", &success);

  if (!success) {
    goto loop;
  }

  if (!my_isspace(cs, *ptr)) {
    goto loop;
  }

  ptr = dict_accept(cs, ptr, "KEY", &success);

  if (!success) {
    goto loop;
  }

  ptr = dict_accept(cs, ptr, "(", &success);

  if (!success) {
    /* MySQL allows also an index id before the '('; we
    skip it */
    ptr = dict_skip_word(cs, ptr, &success);

    if (!success) {
      dict_foreign_report_syntax_err(name, start_of_latest_foreign, ptr);

      return (DB_CANNOT_ADD_CONSTRAINT);
    }

    ptr = dict_accept(cs, ptr, "(", &success);

    if (!success) {
      /* We do not flag a syntax error here because in an
      ALTER TABLE we may also have DROP FOREIGN KEY abc */

      goto loop;
    }
  }

  i = 0;

  /* Scan the columns in the first list */
col_loop1:
  ut_a(i < (sizeof column_names) / sizeof *column_names);
  ptr = dict_scan_col(cs, ptr, &success, table, columns + i, heap,
                      column_names + i);
  if (!success) {
    mutex_enter(&dict_foreign_err_mutex);
    dict_foreign_error_report_low(ef, name);
    fprintf(ef, "%s:\nCannot resolve column name close to:\n%s\n",
            start_of_latest_foreign, ptr);
    mutex_exit(&dict_foreign_err_mutex);

    return (DB_CANNOT_ADD_CONSTRAINT);
  }

  i++;

  ptr = dict_accept(cs, ptr, ",", &success);

  if (success) {
    goto col_loop1;
  }

  ptr = dict_accept(cs, ptr, ")", &success);

  if (!success) {
    dict_foreign_report_syntax_err(name, start_of_latest_foreign, ptr);
    return (DB_CANNOT_ADD_CONSTRAINT);
  }

  /* Try to find an index which contains the columns
  as the first fields and in the right order. There is
  no need to check column type match (on types_idx), since
  the referenced table can be NULL if foreign_key_checks is
  set to 0 */

  index =
      dict_foreign_find_index(table, NULL, column_names, i, NULL, TRUE, FALSE);

  if (!index) {
    /* SQL-layer already has checked that proper index exists.*/
    ut_ad(0);
    return (DB_CHILD_NO_INDEX);
  }
  ptr = dict_accept(cs, ptr, "REFERENCES", &success);

  if (!success || !my_isspace(cs, *ptr)) {
    dict_foreign_report_syntax_err(name, start_of_latest_foreign, ptr);
    return (DB_CANNOT_ADD_CONSTRAINT);
  }

  /* Don't allow foreign keys on partitioned tables yet. */
  ptr1 = dict_scan_to(ptr, "PARTITION");
  if (ptr1) {
    ptr1 = dict_accept(cs, ptr1, "PARTITION", &success);
    if (success && my_isspace(cs, *ptr1)) {
      ptr2 = dict_accept(cs, ptr1, "BY", &success);
      if (success) {
        /*
          SQL-layer disallows foreign keys on partitioned tables
          unless storage engine supports such FKs explicitly.
        */
        ut_ad(0);
        return (DB_CANNOT_ADD_CONSTRAINT);
      }
    }
  }
  if (dict_table_is_partition(table)) {
    /*
      This is ALTER TABLE which adds foreign key to partitioned table.
      SQL-layer should have blocked this already.
    */
    ut_ad(0);
    return (DB_CANNOT_ADD_CONSTRAINT);
  }

  /* Let us create a constraint struct */

  foreign = dict_mem_foreign_create();

  if (constraint_name) {
    ulint db_len;

    /* Catenate 'databasename/' to the constraint name specified
    by the user: we conceive the constraint as belonging to the
    same MySQL 'database' as the table itself. We store the name
    to foreign->id. */

    db_len = dict_get_db_name_len(table->name.m_name);

    foreign->id = static_cast<char *>(
        mem_heap_alloc(foreign->heap, db_len + strlen(constraint_name) + 2));

    ut_memcpy(foreign->id, table->name.m_name, db_len);
    foreign->id[db_len] = '/';
    strcpy(foreign->id + db_len + 1, constraint_name);
  }

  if (foreign->id == NULL) {
    error = dict_create_add_foreign_id(&number, table->name.m_name, foreign);
    if (error != DB_SUCCESS) {
      dict_foreign_free(foreign);
      return (error);
    }
  }

  std::pair<dict_foreign_set::iterator, bool> ret =
      local_fk_set.insert(foreign);

  if (!ret.second) {
    /* A duplicate foreign key name has been found */
    dict_foreign_free(foreign);
    return (DB_CANNOT_ADD_CONSTRAINT);
  }

  foreign->foreign_table = table;
  foreign->foreign_table_name =
      mem_heap_strdup(foreign->heap, table->name.m_name);
  dict_mem_foreign_table_name_lookup_set(foreign, TRUE);

  foreign->foreign_index = index;
  foreign->n_fields = (unsigned int)i;

  foreign->foreign_col_names = static_cast<const char **>(
      mem_heap_alloc(foreign->heap, i * sizeof(void *)));

  for (i = 0; i < foreign->n_fields; i++) {
    foreign->foreign_col_names[i] = mem_heap_strdup(
        foreign->heap, table->get_col_name(dict_col_get_no(columns[i])));
  }

  ptr = dict_scan_table_name(cs, ptr, &referenced_table, &mdl, name, &success,
                             heap, &referenced_table_name);

  /* Note that referenced_table can be NULL if the user has suppressed
  checking of foreign key constraints! */

  if (!success || (!referenced_table && trx->check_foreigns)) {
    if (referenced_table) {
      dd_table_close(referenced_table, current_thd, &mdl, true);
    }
    mutex_enter(&dict_foreign_err_mutex);
    dict_foreign_error_report_low(ef, name);
    fprintf(ef,
            "%s:\nCannot resolve table name close to:\n"
            "%s\n",
            start_of_latest_foreign, ptr);
    mutex_exit(&dict_foreign_err_mutex);

    return (DB_CANNOT_ADD_CONSTRAINT);
  }

  /* Don't allow foreign keys on partitioned tables yet. */
  if (referenced_table && dict_table_is_partition(referenced_table)) {
    /* How could one make a referenced table to be a partition? */
    ut_ad(0);
    return (DB_CANNOT_ADD_CONSTRAINT);
  }

  ptr = dict_accept(cs, ptr, "(", &success);

  if (!success) {
    if (referenced_table) {
      dd_table_close(referenced_table, current_thd, &mdl, true);
    }
    dict_foreign_report_syntax_err(name, start_of_latest_foreign, ptr);
    return (DB_CANNOT_ADD_CONSTRAINT);
  }

  /* Scan the columns in the second list */
  i = 0;

col_loop2:
  ptr = dict_scan_col(cs, ptr, &success, referenced_table, columns + i, heap,
                      column_names + i);
  i++;

  if (!success) {
    if (referenced_table) {
      dd_table_close(referenced_table, current_thd, &mdl, true);
    }
    mutex_enter(&dict_foreign_err_mutex);
    dict_foreign_error_report_low(ef, name);
    fprintf(ef,
            "%s:\nCannot resolve column name close to:\n"
            "%s\n",
            start_of_latest_foreign, ptr);
    mutex_exit(&dict_foreign_err_mutex);

    return (DB_CANNOT_ADD_CONSTRAINT);
  }

  ptr = dict_accept(cs, ptr, ",", &success);

  if (success) {
    goto col_loop2;
  }

  ptr = dict_accept(cs, ptr, ")", &success);

  if (!success || foreign->n_fields != i) {
    if (referenced_table) {
      dd_table_close(referenced_table, current_thd, &mdl, true);
    }

    dict_foreign_report_syntax_err(name, start_of_latest_foreign, ptr);
    return (DB_CANNOT_ADD_CONSTRAINT);
  }

  n_on_deletes = 0;
  n_on_updates = 0;

scan_on_conditions:
  /* Loop here as long as we can find ON ... conditions */

  ptr = dict_accept(cs, ptr, "ON", &success);

  if (!success) {
    goto try_find_index;
  }

  ptr = dict_accept(cs, ptr, "DELETE", &success);

  if (!success) {
    ptr = dict_accept(cs, ptr, "UPDATE", &success);

    if (!success) {
      if (referenced_table) {
        dd_table_close(referenced_table, current_thd, &mdl, true);
      }

      dict_foreign_report_syntax_err(name, start_of_latest_foreign, ptr);
      return (DB_CANNOT_ADD_CONSTRAINT);
    }

    is_on_delete = FALSE;
    n_on_updates++;
  } else {
    is_on_delete = TRUE;
    n_on_deletes++;
  }

  ptr = dict_accept(cs, ptr, "RESTRICT", &success);

  if (success) {
    goto scan_on_conditions;
  }

  ptr = dict_accept(cs, ptr, "CASCADE", &success);

  if (success) {
    if (is_on_delete) {
      foreign->type |= DICT_FOREIGN_ON_DELETE_CASCADE;
    } else {
      foreign->type |= DICT_FOREIGN_ON_UPDATE_CASCADE;
    }

    goto scan_on_conditions;
  }

  ptr = dict_accept(cs, ptr, "NO", &success);

  if (success) {
    ptr = dict_accept(cs, ptr, "ACTION", &success);

    if (!success) {
      if (referenced_table) {
        dd_table_close(referenced_table, current_thd, &mdl, true);
      }
      dict_foreign_report_syntax_err(name, start_of_latest_foreign, ptr);

      return (DB_CANNOT_ADD_CONSTRAINT);
    }

    if (is_on_delete) {
      foreign->type |= DICT_FOREIGN_ON_DELETE_NO_ACTION;
    } else {
      foreign->type |= DICT_FOREIGN_ON_UPDATE_NO_ACTION;
    }

    goto scan_on_conditions;
  }

  ptr = dict_accept(cs, ptr, "SET", &success);

  if (!success) {
    if (referenced_table) {
      dd_table_close(referenced_table, current_thd, &mdl, true);
    }
    dict_foreign_report_syntax_err(name, start_of_latest_foreign, ptr);
    return (DB_CANNOT_ADD_CONSTRAINT);
  }

  ptr = dict_accept(cs, ptr, "NULL", &success);

  if (!success) {
    if (referenced_table) {
      dd_table_close(referenced_table, current_thd, &mdl, true);
    }
    dict_foreign_report_syntax_err(name, start_of_latest_foreign, ptr);
    return (DB_CANNOT_ADD_CONSTRAINT);
  }

  for (j = 0; j < foreign->n_fields; j++) {
    if ((foreign->foreign_index->get_col(j)->prtype) & DATA_NOT_NULL) {
      /* It is not sensible to define SET NULL
      if the column is not allowed to be NULL!
      SQL-layer already enforces this. */
      ut_ad(0);
      if (referenced_table) {
        dd_table_close(referenced_table, current_thd, &mdl, true);
      }
      return (DB_CANNOT_ADD_CONSTRAINT);
    }
  }

  if (is_on_delete) {
    foreign->type |= DICT_FOREIGN_ON_DELETE_SET_NULL;
  } else {
    foreign->type |= DICT_FOREIGN_ON_UPDATE_SET_NULL;
  }

  goto scan_on_conditions;

try_find_index:
  if (n_on_deletes > 1 || n_on_updates > 1) {
    /* It is an error to define more than 1 action */
    if (referenced_table) {
      dd_table_close(referenced_table, current_thd, &mdl, true);
    }

    mutex_enter(&dict_foreign_err_mutex);
    dict_foreign_error_report_low(ef, name);
    fprintf(ef,
            "%s:\n"
            "You have twice an ON DELETE clause"
            " or twice an ON UPDATE clause.\n",
            start_of_latest_foreign);
    mutex_exit(&dict_foreign_err_mutex);

    return (DB_CANNOT_ADD_CONSTRAINT);
  }

  /* Try to find an index which contains the columns as the first fields
  and in the right order, and the types are the same as in
  foreign->foreign_index */

  if (referenced_table) {
    index = dict_foreign_find_index(referenced_table, NULL, column_names, i,
                                    foreign->foreign_index, TRUE, FALSE);
    if (!index) {
      dd_table_close(referenced_table, current_thd, &mdl, true);
      mutex_enter(&dict_foreign_err_mutex);
      dict_foreign_error_report_low(ef, name);
      fprintf(ef,
              "%s:\n"
              "Cannot find an index in the"
              " referenced table where the\n"
              "referenced columns appear as the"
              " first columns, or column types\n"
              "in the table and the referenced table"
              " do not match for constraint.\n"
              "Note that the internal storage type of"
              " ENUM and SET changed in\n"
              "tables created with >= InnoDB-4.1.12,"
              " and such columns in old tables\n"
              "cannot be referenced by such columns"
              " in new tables.\n%s\n",
              start_of_latest_foreign, FOREIGN_KEY_CONSTRAINTS_MSG);
      mutex_exit(&dict_foreign_err_mutex);

      return (DB_PARENT_NO_INDEX);
    }
  } else {
    ut_a(trx->check_foreigns == FALSE);
    index = NULL;
  }

  foreign->referenced_index = index;
  foreign->referenced_table = referenced_table;

  foreign->referenced_table_name =
      mem_heap_strdup(foreign->heap, referenced_table_name);
  dict_mem_referenced_table_name_lookup_set(foreign, TRUE);

  foreign->referenced_col_names = static_cast<const char **>(
      mem_heap_alloc(foreign->heap, i * sizeof(void *)));

  for (i = 0; i < foreign->n_fields; i++) {
    foreign->referenced_col_names[i] =
        mem_heap_strdup(foreign->heap, column_names[i]);
  }

  if (referenced_table) {
    dd_table_close(referenced_table, current_thd, &mdl, true);
  }

  goto loop;
}

/** Scans a table create SQL string and adds to the data dictionary
the foreign key constraints declared in the string. This function
should be called after the indexes for a table have been created.
Each foreign key constraint must be accompanied with indexes in
bot participating tables. The indexes are allowed to contain more
fields than mentioned in the constraint.

@param[in]	trx		transaction
@param[in]	sql_string	table create statement where
                                foreign keys are declared like:
                                FOREIGN KEY (a, b) REFERENCES table2(c, d),
                                table2 can be written also with the database
                                name before it: test.table2; the default
                                database id the database of parameter name
@param[in]	sql_length	length of sql_string
@param[in]	name		table full name in normalized form
@param[in]	reject_fks	if TRUE, fail with error code
                                DB_CANNOT_ADD_CONSTRAINT if any
                                foreign keys are found.
@return error code or DB_SUCCESS */
dberr_t dict_create_foreign_constraints(trx_t *trx, const char *sql_string,
                                        size_t sql_length, const char *name,
                                        ibool reject_fks) {
  char *str;
  dberr_t err;
  mem_heap_t *heap;

  ut_a(trx);
  ut_a(trx->mysql_thd);

  str = dict_strip_comments(sql_string, sql_length);
  heap = mem_heap_create(10000);

  err = dict_create_foreign_constraints_low(
      trx, heap, innobase_get_charset(trx->mysql_thd), str, name, reject_fks);

  mem_heap_free(heap);
  ut_free(str);

  return (err);
}

/** Parses the CONSTRAINT id's to be dropped in an ALTER TABLE statement.
 @return DB_SUCCESS or DB_CANNOT_DROP_CONSTRAINT if syntax error or the
 constraint id does not match */
dberr_t dict_foreign_parse_drop_constraints(
    mem_heap_t *heap,                  /*!< in: heap from which we can
                                       allocate memory */
    trx_t *trx,                        /*!< in: transaction */
    dict_table_t *table,               /*!< in: table */
    ulint *n,                          /*!< out: number of constraints
                                       to drop */
    const char ***constraints_to_drop) /*!< out: id's of the
                                       constraints to drop */
{
  ibool success;
  char *str;
  size_t len;
  const char *ptr;
  const char *id;
  const CHARSET_INFO *cs;

  ut_a(trx);
  ut_a(trx->mysql_thd);

  cs = innobase_get_charset(trx->mysql_thd);

  *n = 0;

  *constraints_to_drop =
      static_cast<const char **>(mem_heap_alloc(heap, 1000 * sizeof(char *)));

  ptr = innobase_get_stmt_unsafe(trx->mysql_thd, &len);

  str = dict_strip_comments(ptr, len);

  ptr = str;

  ut_ad(mutex_own(&dict_sys->mutex));
loop:
  ptr = dict_scan_to(ptr, "DROP");

  if (*ptr == '\0') {
    ut_free(str);

    return (DB_SUCCESS);
  }

  ptr = dict_accept(cs, ptr, "DROP", &success);

  if (!my_isspace(cs, *ptr)) {
    goto loop;
  }

  ptr = dict_accept(cs, ptr, "FOREIGN", &success);

  if (!success || !my_isspace(cs, *ptr)) {
    goto loop;
  }

  ptr = dict_accept(cs, ptr, "KEY", &success);

  if (!success) {
    goto syntax_error;
  }

  ptr = dict_scan_id(cs, ptr, heap, &id, FALSE, TRUE);

  if (id == NULL) {
    goto syntax_error;
  }

  ut_a(*n < 1000);
  (*constraints_to_drop)[*n] = id;
  (*n)++;

  if (std::find_if(table->foreign_set.begin(), table->foreign_set.end(),
                   dict_foreign_matches_id(id)) == table->foreign_set.end()) {
    if (!srv_read_only_mode) {
      FILE *ef = dict_foreign_err_file;

      mutex_enter(&dict_foreign_err_mutex);
      rewind(ef);
      ut_print_timestamp(ef);
      fputs(
          " Error in dropping of a foreign key"
          " constraint of table ",
          ef);
      ut_print_name(ef, NULL, table->name.m_name);
      fprintf(ef,
              ",\nin SQL command\n%s"
              "\nCannot find a constraint with the"
              " given id %s.\n",
              str, id);
      mutex_exit(&dict_foreign_err_mutex);
    }

    ut_free(str);

    return (DB_CANNOT_DROP_CONSTRAINT);
  }

  goto loop;

syntax_error:
  if (!srv_read_only_mode) {
    FILE *ef = dict_foreign_err_file;

    mutex_enter(&dict_foreign_err_mutex);
    rewind(ef);
    ut_print_timestamp(ef);
    fputs(
        " Syntax error in dropping of a"
        " foreign key constraint of table ",
        ef);
    ut_print_name(ef, NULL, table->name.m_name);
    fprintf(ef,
            ",\n"
            "close to:\n%s\n in SQL command\n%s\n",
            ptr, str);
    mutex_exit(&dict_foreign_err_mutex);
  }

  ut_free(str);

  return (DB_CANNOT_DROP_CONSTRAINT);
}

  /*==================== END OF FOREIGN KEY PROCESSING ====================*/

#ifdef UNIV_DEBUG
/** Checks that a tuple has n_fields_cmp value in a sensible range, so that
 no comparison can occur with the page number field in a node pointer.
 @return true if ok */
ibool dict_index_check_search_tuple(
    const dict_index_t *index, /*!< in: index tree */
    const dtuple_t *tuple)     /*!< in: tuple used in a search */
{
  ut_a(index);
  ut_a(dtuple_get_n_fields_cmp(tuple) <=
       dict_index_get_n_unique_in_tree(index));
  ut_ad(index->page != FIL_NULL);
  ut_ad(index->page >= FSP_FIRST_INODE_PAGE_NO);
  ut_ad(dtuple_check_typed(tuple));
  ut_ad(!(index->type & DICT_FTS));
  return (TRUE);
}
#endif /* UNIV_DEBUG */

/** Builds a node pointer out of a physical record and a page number.
 @return own: node pointer */
dtuple_t *dict_index_build_node_ptr(
    const dict_index_t *index, /*!< in: index */
    const rec_t *rec,          /*!< in: record for which to build node
                               pointer */
    page_no_t page_no,         /*!< in: page number to put in node
                               pointer */
    mem_heap_t *heap,          /*!< in: memory heap where pointer
                               created */
    ulint level)               /*!< in: level of rec in tree:
                               0 means leaf level */
{
  dtuple_t *tuple;
  dfield_t *field;
  byte *buf;
  ulint n_unique;

  if (dict_index_is_ibuf(index)) {
    /* In a universal index tree, we take the whole record as
    the node pointer if the record is on the leaf level,
    on non-leaf levels we remove the last field, which
    contains the page number of the child page */

    ut_a(!dict_table_is_comp(index->table));
    n_unique = rec_get_n_fields_old_raw(rec);

    if (level > 0) {
      ut_a(n_unique > 1);
      n_unique--;
    }
  } else {
    n_unique = dict_index_get_n_unique_in_tree_nonleaf(index);
  }

  tuple = dtuple_create(heap, n_unique + 1);

  /* When searching in the tree for the node pointer, we must not do
  comparison on the last field, the page number field, as on upper
  levels in the tree there may be identical node pointers with a
  different page number; therefore, we set the n_fields_cmp to one
  less: */

  dtuple_set_n_fields_cmp(tuple, n_unique);

  dict_index_copy_types(tuple, index, n_unique);

  buf = static_cast<byte *>(mem_heap_alloc(heap, 4));

  mach_write_to_4(buf, page_no);

  field = dtuple_get_nth_field(tuple, n_unique);
  dfield_set_data(field, buf, 4);

  dtype_set(dfield_get_type(field), DATA_SYS_CHILD, DATA_NOT_NULL, 4);

  rec_copy_prefix_to_dtuple(tuple, rec, index, n_unique, heap);
  dtuple_set_info_bits(tuple,
                       dtuple_get_info_bits(tuple) | REC_STATUS_NODE_PTR);

  ut_ad(dtuple_check_typed(tuple));

  return (tuple);
}

rec_t *dict_index_copy_rec_order_prefix(const dict_index_t *index,
                                        const rec_t *rec, ulint *n_fields,

                                        byte **buf, size_t *buf_size) {
  ulint n;

  UNIV_PREFETCH_R(rec);

  if (dict_index_is_ibuf(index)) {
    ut_a(!dict_table_is_comp(index->table));
    n = rec_get_n_fields_old_raw(rec);
  } else {
    if (page_is_leaf(page_align(rec))) {
      n = dict_index_get_n_unique_in_tree(index);
    } else {
      n = dict_index_get_n_unique_in_tree_nonleaf(index);
      /* For internal node of R-tree, since we need to
      compare the page no field, so, we need to copy this
      field as well. */
      if (dict_index_is_spatial(index)) {
        n++;
      }
    }
  }

  *n_fields = n;
  return (rec_copy_prefix_to_buf(rec, index, n, buf, buf_size));
}

/** Builds a typed data tuple out of a physical record.
 @return own: data tuple */
dtuple_t *dict_index_build_data_tuple(
    dict_index_t *index, /*!< in: index tree */
    rec_t *rec,          /*!< in: record for which to build data tuple */
    ulint n_fields,      /*!< in: number of data fields */
    mem_heap_t *heap)    /*!< in: memory heap where tuple created */
{
  dtuple_t *tuple;

  ut_ad(dict_table_is_comp(index->table) ||
        n_fields <= rec_get_n_fields_old(rec, index));

  tuple = dtuple_create(heap, n_fields);

  dict_index_copy_types(tuple, index, n_fields);

  rec_copy_prefix_to_dtuple(tuple, rec, index, n_fields, heap);

  ut_ad(dtuple_check_typed(tuple));

  return (tuple);
}

/** Calculates the minimum record length in an index. */
ulint dict_index_calc_min_rec_len(const dict_index_t *index) /*!< in: index */
{
  ulint sum = 0;
  ulint i;
  ulint comp = dict_table_is_comp(index->table);

  if (comp) {
    ulint nullable = 0;
    sum = REC_N_NEW_EXTRA_BYTES;
    for (i = 0; i < dict_index_get_n_fields(index); i++) {
      const dict_col_t *col = index->get_col(i);
      ulint size = col->get_fixed_size(comp);
      sum += size;
      if (!size) {
        size = col->len;
        sum += size < 128 ? 1 : 2;
      }
      if (!(col->prtype & DATA_NOT_NULL)) {
        nullable++;
      }
    }

    /* round the NULL flags up to full bytes */
    sum += UT_BITS_IN_BYTES(nullable);

    return (sum);
  }

  for (i = 0; i < dict_index_get_n_fields(index); i++) {
    sum += index->get_col(i)->get_fixed_size(comp);
  }

  if (sum > 127) {
    sum += 2 * dict_index_get_n_fields(index);
  } else {
    sum += dict_index_get_n_fields(index);
  }

  sum += REC_N_OLD_EXTRA_BYTES;

  return (sum);
}

/** Outputs info on a foreign key of a table in a format suitable for
 CREATE TABLE. */
void dict_print_info_on_foreign_key_in_create_format(
    FILE *file,              /*!< in: file where to print */
    trx_t *trx,              /*!< in: transaction */
    dict_foreign_t *foreign, /*!< in: foreign key constraint */
    ibool add_newline)       /*!< in: whether to add a newline */
{
  const char *stripped_id;
  ulint i;

  if (strchr(foreign->id, '/')) {
    /* Strip the preceding database name from the constraint id */
    stripped_id = foreign->id + 1 + dict_get_db_name_len(foreign->id);
  } else {
    stripped_id = foreign->id;
  }

  putc(',', file);

  if (add_newline) {
    /* SHOW CREATE TABLE wants constraints each printed nicely
    on its own line, while error messages want no newlines
    inserted. */
    fputs("\n ", file);
  }

  fputs(" CONSTRAINT ", file);
  innobase_quote_identifier(file, trx, stripped_id);
  fputs(" FOREIGN KEY (", file);

  for (i = 0;;) {
    innobase_quote_identifier(file, trx, foreign->foreign_col_names[i]);
    if (++i < foreign->n_fields) {
      fputs(", ", file);
    } else {
      break;
    }
  }

  fputs(") REFERENCES ", file);

  if (dict_tables_have_same_db(foreign->foreign_table_name_lookup,
                               foreign->referenced_table_name_lookup)) {
    /* Do not print the database name of the referenced table */
    ut_print_name(file, trx,
                  dict_remove_db_name(foreign->referenced_table_name));
  } else {
    ut_print_name(file, trx, foreign->referenced_table_name);
  }

  putc(' ', file);
  putc('(', file);

  for (i = 0;;) {
    innobase_quote_identifier(file, trx, foreign->referenced_col_names[i]);
    if (++i < foreign->n_fields) {
      fputs(", ", file);
    } else {
      break;
    }
  }

  putc(')', file);

  if (foreign->type & DICT_FOREIGN_ON_DELETE_CASCADE) {
    fputs(" ON DELETE CASCADE", file);
  }

  if (foreign->type & DICT_FOREIGN_ON_DELETE_SET_NULL) {
    fputs(" ON DELETE SET NULL", file);
  }

  if (!(foreign->type & DICT_FOREIGN_ON_DELETE_NO_ACTION) &&
      !(foreign->type & DICT_FOREIGN_ON_DELETE_CASCADE) &&
      !(foreign->type & DICT_FOREIGN_ON_DELETE_SET_NULL)) {
    fputs(" ON DELETE RESTRICT", file);
  }

  if (foreign->type & DICT_FOREIGN_ON_UPDATE_CASCADE) {
    fputs(" ON UPDATE CASCADE", file);
  }

  if (foreign->type & DICT_FOREIGN_ON_UPDATE_SET_NULL) {
    fputs(" ON UPDATE SET NULL", file);
  }

  if (!(foreign->type & DICT_FOREIGN_ON_UPDATE_NO_ACTION) &&
      !(foreign->type & DICT_FOREIGN_ON_UPDATE_CASCADE) &&
      !(foreign->type & DICT_FOREIGN_ON_UPDATE_SET_NULL)) {
    fputs(" ON UPDATE RESTRICT", file);
  }
}

/** Outputs info on foreign keys of a table. */
void dict_print_info_on_foreign_keys(
    ibool create_table_format, /*!< in: if TRUE then print in
                  a format suitable to be inserted into
                  a CREATE TABLE, otherwise in the format
                  of SHOW TABLE STATUS */
    FILE *file,                /*!< in: file where to print */
    trx_t *trx,                /*!< in: transaction */
    dict_table_t *table)       /*!< in: table */
{
  dict_foreign_t *foreign;

  mutex_enter(&dict_sys->mutex);

  for (dict_foreign_set::iterator it = table->foreign_set.begin();
       it != table->foreign_set.end(); ++it) {
    foreign = *it;

    if (create_table_format) {
      dict_print_info_on_foreign_key_in_create_format(file, trx, foreign, TRUE);
    } else {
      ulint i;
      fputs("; (", file);

      for (i = 0; i < foreign->n_fields; i++) {
        if (i) {
          putc(' ', file);
        }

        innobase_quote_identifier(file, trx, foreign->foreign_col_names[i]);
      }

      fputs(") REFER ", file);
      ut_print_name(file, trx, foreign->referenced_table_name);
      putc('(', file);

      for (i = 0; i < foreign->n_fields; i++) {
        if (i) {
          putc(' ', file);
        }
        innobase_quote_identifier(file, trx, foreign->referenced_col_names[i]);
      }

      putc(')', file);

      if (foreign->type == DICT_FOREIGN_ON_DELETE_CASCADE) {
        fputs(" ON DELETE CASCADE", file);
      }

      if (foreign->type == DICT_FOREIGN_ON_DELETE_SET_NULL) {
        fputs(" ON DELETE SET NULL", file);
      }

      if (foreign->type & DICT_FOREIGN_ON_DELETE_NO_ACTION) {
        fputs(" ON DELETE NO ACTION", file);
      }

      if (foreign->type & DICT_FOREIGN_ON_UPDATE_CASCADE) {
        fputs(" ON UPDATE CASCADE", file);
      }

      if (foreign->type & DICT_FOREIGN_ON_UPDATE_SET_NULL) {
        fputs(" ON UPDATE SET NULL", file);
      }

      if (foreign->type & DICT_FOREIGN_ON_UPDATE_NO_ACTION) {
        fputs(" ON UPDATE NO ACTION", file);
      }
    }
  }

  mutex_exit(&dict_sys->mutex);
}
#endif /* !UNIV_HOTBACKUP */

/** Inits the structure for persisting dynamic metadata */
void dict_persist_init(void) {
  dict_persist =
      static_cast<dict_persist_t *>(ut_zalloc_nokey(sizeof(*dict_persist)));

  mutex_create(LATCH_ID_DICT_PERSIST_DIRTY_TABLES, &dict_persist->mutex);

#ifndef UNIV_HOTBACKUP
  UT_LIST_INIT(dict_persist->dirty_dict_tables,
               &dict_table_t::dirty_dict_tables);
#endif /* !UNIV_HOTBACKUP */

  dict_persist->num_dirty_tables = 0;

  dict_persist->persisters = UT_NEW_NOKEY(Persisters());
  dict_persist->persisters->add(PM_INDEX_CORRUPTED);
  dict_persist->persisters->add(PM_TABLE_AUTO_INC);

#ifndef UNIV_HOTBACKUP
  dict_persist_update_log_margin();
#endif /* !UNIV_HOTBACKUP */
}

/** Clear the structure */
void dict_persist_close(void) {
  UT_DELETE(dict_persist->persisters);

#ifndef UNIV_HOTBACKUP
  UT_DELETE(dict_persist->table_buffer);
#endif /* !UNIV_HOTBACKUP */

  mutex_free(&dict_persist->mutex);

  ut_free(dict_persist);
}

#ifndef UNIV_HOTBACKUP
/** Initialize the dynamic metadata according to the table object
@param[in]	table		table object
@param[in,out]	metadata	metadata to be initialized */
static void dict_init_dynamic_metadata(dict_table_t *table,
                                       PersistentTableMetadata *metadata) {
  ut_ad(mutex_own(&dict_persist->mutex));

  ut_ad(metadata->get_table_id() == table->id);

  for (const dict_index_t *index = table->first_index(); index != NULL;
       index = index->next()) {
    if (index->is_corrupted()) {
      metadata->add_corrupted_index(index_id_t(index->space, index->id));
    }
  }

  if (table->autoinc_persisted != 0) {
    metadata->set_autoinc(table->autoinc_persisted);
  }

  /* Will initialize other metadata here */
}
#endif /* !UNIV_HOTBACKUP */

/** Apply the persistent dynamic metadata read from redo logs or
DDTableBuffer to corresponding table during recovery.
@param[in,out]	table		table
@param[in]	metadata	structure of persistent metadata
@return true if we do apply something to the in-memory table object,
otherwise false */
bool dict_table_apply_dynamic_metadata(
    dict_table_t *table, const PersistentTableMetadata *metadata) {
  bool get_dirty = false;

  ut_ad(mutex_own(&dict_sys->mutex));

  /* Apply corrupted index ids first */
  const corrupted_ids_t corrupted_ids = metadata->get_corrupted_indexes();

  for (corrupted_ids_t::const_iterator iter = corrupted_ids.begin();
       iter != corrupted_ids.end(); ++iter) {
    const index_id_t index_id = *iter;
    dict_index_t *index;

    index = const_cast<dict_index_t *>(
        dict_table_find_index_on_id(table, index_id));

    if (index != NULL) {
      ut_ad(index->space == index_id.m_space_id);

      if (!index->is_corrupted()) {
        index->type |= DICT_CORRUPT;
        get_dirty = true;
      }

    } else {
      /* In some cases, we could only load some indexes
      of a table but not all(See dict_load_indexes()).
      So we might not find it here */
      ib::info(ER_IB_MSG_184)
          << "Failed to find the index: " << index_id.m_index_id
          << " in space: " << index_id.m_space_id
          << " of table: " << table->name << "(table id: " << table->id
          << "). The index should have been dropped"
          << " or couldn't be loaded.";
    }
  }

  /* FIXME: Move this to the beginning of this function once corrupted
  index IDs are also written back to dd::Table::se_private_data. */
  /* Here is how version play role. Basically, version would be increased
  by one during every DDL. So applying metadata here should only be
  done when the versions match. One reason for this version is that
  autoinc counter may not be applied if it's bigger if the version is
  older.
  If the version of metadata is older than current table,
  then table already has the latest metadata, the old one should be
  discarded.
  If the metadata version is bigger than the one in table.
  it could be that an ALTER TABLE has been rolled back, so metadata
  in new version should be ignored too. */
  if (table->version != metadata->get_version()) {
    return (get_dirty);
  }

  ib_uint64_t autoinc = metadata->get_autoinc();

  /* This happens during recovery, so no locks are needed. */
  if (autoinc > table->autoinc_persisted) {
    table->autoinc = autoinc;
    table->autoinc_persisted = autoinc;

    get_dirty = true;
  }

  /* Will apply other persistent metadata here */

  return (get_dirty);
}

#ifndef UNIV_HOTBACKUP
/** Read persistent dynamic metadata stored in a buffer
@param[in]	buffer		buffer to read
@param[in]	size		size of data in buffer
@param[in]	metadata	where we store the metadata from buffer */
void dict_table_read_dynamic_metadata(const byte *buffer, ulint size,
                                      PersistentTableMetadata *metadata) {
  const byte *pos = buffer;
  persistent_type_t type;
  Persister *persister;
  ulint consumed;
  bool corrupt;

  while (size > 0) {
    type = static_cast<persistent_type_t>(pos[0]);
    ut_ad(type > PM_SMALLEST_TYPE && type < PM_BIGGEST_TYPE);

    persister = dict_persist->persisters->get(type);
    ut_ad(persister != NULL);

    consumed = persister->read(*metadata, pos, size, &corrupt);
    ut_ad(consumed != 0);
    ut_ad(size >= consumed);
    ut_ad(!corrupt);

    size -= consumed;
    pos += consumed;
  }

  ut_ad(size == 0);
}

/** Check if there is any latest persistent dynamic metadata recorded
in DDTableBuffer table of the specific table. If so, read the metadata and
update the table object accordingly. It's used when loading table.
@param[in]	table		table object */
void dict_table_load_dynamic_metadata(dict_table_t *table) {
  DDTableBuffer *table_buffer;

  ut_ad(dict_sys != NULL);
  ut_ad(mutex_own(&dict_sys->mutex));
  ut_ad(!table->is_temporary());

  table_buffer = dict_persist->table_buffer;

  mutex_enter(&dict_persist->mutex);

  std::string *readmeta;
  uint64 version;
  readmeta = table_buffer->get(table->id, &version);

  if (readmeta->length() != 0) {
    /* Persistent dynamic metadata of this table have changed
    recently, we need to update them to in-memory table */
    PersistentTableMetadata metadata(table->id, version);

    dict_table_read_dynamic_metadata(
        reinterpret_cast<const byte *>(readmeta->data()), readmeta->length(),
        &metadata);

    bool is_dirty = dict_table_apply_dynamic_metadata(table, &metadata);

    /* If !is_dirty, it could be either:
    1. It's first time to load this table, and the corrupted
    index marked has been dropped. Current dirty_status should
    be METADATA_CLEAN.
    2. It's the second time to apply dynamic metadata to this
    table, current in-memory dynamic metadata is up-to-date.
    Current dirty_status should be METADATA_BUFFERED.
    In both cases, we don't have to change the dirty_status */
    if (is_dirty) {
      UT_LIST_ADD_LAST(dict_persist->dirty_dict_tables, table);
      table->dirty_status.store(METADATA_BUFFERED);
      ut_d(table->in_dirty_dict_tables_list = true);
    }
  }

  mutex_exit(&dict_persist->mutex);

  UT_DELETE(readmeta);
}
#endif /* !UNIV_HOTBACKUP */

/** Mark the dirty_status of a table as METADATA_DIRTY, and add it to the
dirty_dict_tables list if necessary.
@param[in,out]	table		table */
void dict_table_mark_dirty(dict_table_t *table) {
  ut_ad(!table->is_temporary());

  mutex_enter(&dict_persist->mutex);

  switch (table->dirty_status.load()) {
    case METADATA_DIRTY:
      break;
    case METADATA_CLEAN:
      /* Not in dirty_tables list, add it now */
      UT_LIST_ADD_LAST(dict_persist->dirty_dict_tables, table);
      ut_d(table->in_dirty_dict_tables_list = true);
      /* Fall through */
    case METADATA_BUFFERED:
      table->dirty_status.store(METADATA_DIRTY);
      ++dict_persist->num_dirty_tables;
#ifndef UNIV_HOTBACKUP
      dict_persist_update_log_margin();
#endif /* !UNIV_HOTBACKUP */
  }

  ut_ad(table->in_dirty_dict_tables_list);

  mutex_exit(&dict_persist->mutex);
}

/** Flags an index corrupted in the data dictionary cache only. This
is used to mark a corrupted index when index's own dictionary
is corrupted, and we would force to load such index for repair purpose.
Besides, we have to write a redo log.
We don't want to hold dict_sys->mutex here, so that we can set index as
corrupted in some low-level functions. We would only set the flags from
not corrupted to corrupted when server is running, so it should be safe
to set it directly.
@param[in,out]	index		index, must not be NULL */
void dict_set_corrupted(dict_index_t *index) {
  dict_table_t *table = index->table;

  if (index->type & DICT_CORRUPT) {
    return;
  }

  index->type |= DICT_CORRUPT;

  if (!srv_read_only_mode && !table->is_temporary()) {
    PersistentTableMetadata metadata(table->id, table->version);
    metadata.add_corrupted_index(index_id_t(index->space, index->id));

    Persister *persister = dict_persist->persisters->get(PM_INDEX_CORRUPTED);
    ut_ad(persister != NULL);

#ifndef UNIV_HOTBACKUP
    mtr_t mtr;

    mtr.start();
    persister->write_log(table->id, metadata, &mtr);
    mtr.commit();

    /* Make sure the corruption bit won't be lost */
    log_write_up_to(*log_sys, mtr.commit_lsn(), true);
#endif /* !UNIV_HOTBACKUP */

    dict_table_mark_dirty(table);
  }
}

/** Flags a table with specified space_id encrypted in the data dictionary
cache
@param[in] space_id Tablespace id */
void dict_table_set_encrypted_by_space(space_id_t space_id,
                                       bool need_mutex) noexcept {
  ut_a(space_id != 0);
  ut_a(space_id < dict_sys_t::s_log_space_first_id);

  if (need_mutex) mutex_enter(&(dict_sys->mutex));

  dict_table_t *table = UT_LIST_GET_FIRST(dict_sys->table_LRU);
  bool found = false;

  while (table) {
    if (table->space == space_id) {
      table->set_file_unreadable();
      found = true;
    }

    table = UT_LIST_GET_NEXT(table_LRU, table);
  }

  if (need_mutex) mutex_exit(&(dict_sys->mutex));

  if (!found) {
    ib::warn() << "Space to be marked as encrypted was not found "
                  "for id "
               << space_id << ".";
  }
}

#ifndef UNIV_HOTBACKUP
/** Write the dirty persistent dynamic metadata for a table to
DD TABLE BUFFER table. This is the low level function to write back.
@param[in,out]	table	table to write */
static void dict_table_persist_to_dd_table_buffer_low(dict_table_t *table) {
  ut_ad(dict_sys != NULL);
  ut_ad(mutex_own(&dict_persist->mutex));
  ut_ad(table->dirty_status.load() == METADATA_DIRTY);
  ut_ad(table->in_dirty_dict_tables_list);
  ut_ad(!table->is_temporary());

  DDTableBuffer *table_buffer = dict_persist->table_buffer;
  PersistentTableMetadata metadata(table->id, table->version);
  byte buffer[REC_MAX_DATA_SIZE];
  ulint size;

  /* Here the status gets changed first, to make concurrent
  update to this table to wait on dict_persist_t::mutex.
  See dict_table_autoinc_log(), etc. */
  table->dirty_status.store(METADATA_BUFFERED);

  dict_init_dynamic_metadata(table, &metadata);

  size = dict_persist->persisters->write(metadata, buffer);

  dberr_t error =
      table_buffer->replace(table->id, table->version, buffer, size);
  ut_a(error == DB_SUCCESS);

  ut_ad(dict_persist->num_dirty_tables > 0);
  --dict_persist->num_dirty_tables;
#ifndef UNIV_HOTBACKUP
  dict_persist_update_log_margin();
#endif /* !UNIV_HOTBACKUP */
}

/** Write back the dirty persistent dynamic metadata of the table
to DDTableBuffer
@param[in,out]	table	table object */
void dict_table_persist_to_dd_table_buffer(dict_table_t *table) {
  ut_ad(dict_sys != NULL);
  ut_ad(mutex_own(&dict_sys->mutex));

  mutex_enter(&dict_persist->mutex);

  if (table->dirty_status.load() != METADATA_DIRTY) {
    /* Double check the status, since a concurrent checkpoint
    may have already changed the status to not dirty */
    mutex_exit(&dict_persist->mutex);
    return;
  }

  ut_ad(table->in_dirty_dict_tables_list);

  dict_table_persist_to_dd_table_buffer_low(table);

  mutex_exit(&dict_persist->mutex);
}

/** Check if any table has any dirty persistent data, if so
write dirty persistent data of table to mysql.innodb_dynamic_metadata
accordingly. */
void dict_persist_to_dd_table_buffer() {
  bool persisted = false;

  if (dict_sys == nullptr) {
    log_sys->dict_suggest_checkpoint_lsn = 0;
    return;
  }

  mutex_enter(&dict_persist->mutex);

  if (UT_LIST_GET_LEN(dict_persist->dirty_dict_tables) == 0) {
    mutex_exit(&dict_persist->mutex);
    log_sys->dict_suggest_checkpoint_lsn = 0;
    return;
  }

  for (dict_table_t *table = UT_LIST_GET_FIRST(dict_persist->dirty_dict_tables);
       table != NULL;) {
    dict_table_t *next = UT_LIST_GET_NEXT(dirty_dict_tables, table);

    ut_ad(table->dirty_status.load() == METADATA_DIRTY ||
          table->dirty_status.load() == METADATA_BUFFERED);
    ut_ad(next == NULL || next->magic_n == DICT_TABLE_MAGIC_N);

    if (table->dirty_status.load() == METADATA_DIRTY) {
      dict_table_persist_to_dd_table_buffer_low(table);
      persisted = true;
    }

    table = next;
  }

  ut_ad(dict_persist->num_dirty_tables == 0);

  if (persisted) {
    /* Get this lsn with dict_persist->mutex held,
    so no other concurrent dynamic metadata change logs
    would be before this lsn. */
    log_sys->dict_suggest_checkpoint_lsn = log_get_lsn(*log_sys);
  }

  mutex_exit(&dict_persist->mutex);

  if (persisted) {
    log_buffer_flush_to_disk();
  }
}

#ifndef UNIV_HOTBACKUP

/** Calculate and update the redo log margin for current tables which
have some changed dynamic metadata in memory and have not been written
back to mysql.innodb_dynamic_metadata. Update LSN limit, which is used
to stop user threads when redo log is running out of space and they
do not hold latches (log.sn_limit_for_start). */
static void dict_persist_update_log_margin() {
  /* Below variables basically considers only the AUTO_INCREMENT counter
  and a small margin for corrupted indexes. */

  /* Every table will generate less than 80 bytes without
  considering page split */
  static constexpr uint32_t log_margin_per_table_no_split = 80;

  /* Every table metadata log may roughly consume such many bytes. */
  static constexpr uint32_t record_size_per_table = 50;

  /* How many tables may generate one page split */
  static const uint32_t tables_per_split =
      (univ_page_size.physical() - PAGE_NEW_SUPREMUM_END) /
      record_size_per_table / 2;

  /* Every page split needs at most this log margin, if not root split. */
  static const uint32_t log_margin_per_split_no_root = 500;

  /* Extra marge for root split, we always leave this margin,
  since we don't know exactly it will split root or not */
  static const uint32_t log_margin_per_split_root =
      univ_page_size.physical() / 2 * 3; /* Add 50% margin. */

  /* Read without holding the dict_persist_t::mutex */
  uint32_t num_dirty_tables = dict_persist->num_dirty_tables;
  uint32_t total_splits = 0;
  uint32_t num_tables = num_dirty_tables;

  while (num_tables > 0) {
    total_splits += num_tables / tables_per_split + 1;
    num_tables = num_tables / tables_per_split;
  }

  const auto margin = (num_dirty_tables * log_margin_per_table_no_split +
                       total_splits * log_margin_per_split_no_root +
                       (num_dirty_tables == 0 ? 0 : log_margin_per_split_root));

  if (log_sys != nullptr) {
    /* Update margin for redo log */
    log_sys->dict_persist_margin.store(margin);

    /* Update log.sn_limit_for_start. */
    log_update_limits(*log_sys);
  }
}
#endif /* !UNIV_HOTBACKUP */

#ifdef UNIV_DEBUG
/** Sets merge_threshold for all indexes in the list of tables
@param[in]	list			pointer to the list of tables
@param[in]	merge_threshold_all	value to set for all indexes */
inline void dict_set_merge_threshold_list_debug(
    UT_LIST_BASE_NODE_T(dict_table_t) * list, uint merge_threshold_all) {
  for (dict_table_t *table = UT_LIST_GET_FIRST(*list); table != NULL;
       table = UT_LIST_GET_NEXT(table_LRU, table)) {
    for (dict_index_t *index = UT_LIST_GET_FIRST(table->indexes); index != NULL;
         index = UT_LIST_GET_NEXT(indexes, index)) {
      rw_lock_x_lock(dict_index_get_lock(index));
      index->merge_threshold = merge_threshold_all;
      rw_lock_x_unlock(dict_index_get_lock(index));
    }
  }
}

/** Sets merge_threshold for all indexes in dictionary cache for debug.
@param[in]	merge_threshold_all	value to set for all indexes */
void dict_set_merge_threshold_all_debug(uint merge_threshold_all) {
  mutex_enter(&dict_sys->mutex);

  dict_set_merge_threshold_list_debug(&dict_sys->table_LRU,
                                      merge_threshold_all);
  dict_set_merge_threshold_list_debug(&dict_sys->table_non_LRU,
                                      merge_threshold_all);

  mutex_exit(&dict_sys->mutex);
}
#endif /* UNIV_DEBUG */

/** Set is_corrupt flag by space_id
@param	space_id	space id
@param	need_mutex	whether dict_sys->mutex needs to be locked
*/
void dict_table_set_corrupt_by_space(space_id_t space_id,
                                     bool need_mutex) noexcept {
  ut_a(space_id != 0);
  ut_a(space_id < dict_sys_t::s_log_space_first_id);

  if (need_mutex) mutex_enter(&(dict_sys->mutex));

  dict_table_t *table = UT_LIST_GET_FIRST(dict_sys->table_LRU);
  bool found = false;

  while (table) {
    if (table->space == space_id) {
      table->is_corrupt = true;
      table->file_unreadable = true;
      found = true;
    }

    table = UT_LIST_GET_NEXT(table_LRU, table);
  }

  if (need_mutex) mutex_exit(&(dict_sys->mutex));

  if (!found) {
    ib::warn() << "Space to be marked as crashed was not found "
                  "for id "
               << space_id << ".";
  }
}

/** Inits dict_ind_redundant. */
void dict_ind_init(void) {
  dict_table_t *table;

  /* create dummy table and index for REDUNDANT infimum and supremum */
  table = dict_mem_table_create("SYS_DUMMY1", DICT_HDR_SPACE, 1, 0, 0, 0);
  dict_mem_table_add_col(table, NULL, NULL, DATA_CHAR,
                         DATA_ENGLISH | DATA_NOT_NULL, 8);

  dict_ind_redundant =
      dict_mem_index_create("SYS_DUMMY1", "SYS_DUMMY1", DICT_HDR_SPACE, 0, 1);
  dict_index_add_col(dict_ind_redundant, table, table->get_col(0), 0, true);
  dict_ind_redundant->table = table;
  /* avoid ut_ad(index->cached) in dict_index_get_n_unique_in_tree */
  dict_ind_redundant->cached = TRUE;
}

/** Frees dict_ind_redundant. */
void dict_ind_free(void) {
  dict_table_t *table;

  table = dict_ind_redundant->table;
  dict_mem_index_free(dict_ind_redundant);
  dict_ind_redundant = NULL;
  dict_mem_table_free(table);
}

/** Get an index by name.
@param[in]	table		the table where to look for the index
@param[in]	name		the index name to look for
@param[in]	committed	true=search for committed,
false=search for uncommitted
@return index, NULL if does not exist */
dict_index_t *dict_table_get_index_on_name(dict_table_t *table,
                                           const char *name, bool committed) {
  dict_index_t *index;

  index = table->first_index();

  while (index != NULL) {
    if (index->is_committed() == committed &&
        innobase_strcasecmp(index->name, name) == 0) {
      return (index);
    }

    index = index->next();
  }

  return (NULL);
}

/** Replace the index passed in with another equivalent index in the
 foreign key lists of the table.
 @return whether all replacements were found */
bool dict_foreign_replace_index(
    dict_table_t *table, /*!< in/out: table */
    const char **col_names,
    /*!< in: column names, or NULL
    to use table->col_names */
    const dict_index_t *index) /*!< in: index to be replaced */
{
  bool found = true;
  dict_foreign_t *foreign;

  ut_ad(index->to_be_dropped);
  ut_ad(index->table == table);

  for (dict_foreign_set::iterator it = table->foreign_set.begin();
       it != table->foreign_set.end(); ++it) {
    foreign = *it;
    if (foreign->foreign_index == index) {
      ut_ad(foreign->foreign_table == index->table);

      dict_index_t *new_index = dict_foreign_find_index(
          foreign->foreign_table, col_names, foreign->foreign_col_names,
          foreign->n_fields, index,
          /*check_charsets=*/TRUE, /*check_null=*/FALSE);
      if (new_index) {
        ut_ad(new_index->table == index->table);
        ut_ad(!new_index->to_be_dropped);
      } else {
        found = false;
      }

      foreign->foreign_index = new_index;
    }
  }

  for (dict_foreign_set::iterator it = table->referenced_set.begin();
       it != table->referenced_set.end(); ++it) {
    foreign = *it;
    if (foreign->referenced_index == index) {
      ut_ad(foreign->referenced_table == index->table);

      dict_index_t *new_index = dict_foreign_find_index(
          foreign->referenced_table, NULL, foreign->referenced_col_names,
          foreign->n_fields, index,
          /*check_charsets=*/TRUE, /*check_null=*/FALSE);
      /* There must exist an alternative index,
      since this must have been checked earlier. */
      if (new_index) {
        ut_ad(new_index->table == index->table);
        ut_ad(!new_index->to_be_dropped);
      } else {
        found = false;
      }

      foreign->referenced_index = new_index;
    }
  }

  return (found);
}

#ifdef UNIV_DEBUG
/** Check for duplicate index entries in a table [using the index name] */
void dict_table_check_for_dup_indexes(
    const dict_table_t *table, /*!< in: Check for dup indexes
                               in this table */
    enum check_name check)     /*!< in: whether and when to allow
                               temporary index names */
{
  /* Check for duplicates, ignoring indexes that are marked
  as to be dropped */

  const dict_index_t *index1;
  const dict_index_t *index2;

  ut_ad(mutex_own(&dict_sys->mutex));

  /* The primary index _must_ exist */
  ut_a(UT_LIST_GET_LEN(table->indexes) > 0);

  index1 = UT_LIST_GET_FIRST(table->indexes);

  do {
    if (!index1->is_committed()) {
      ut_a(!index1->is_clustered());

      switch (check) {
        case CHECK_ALL_COMPLETE:
          ut_error;
        case CHECK_ABORTED_OK:
          switch (dict_index_get_online_status(index1)) {
            case ONLINE_INDEX_COMPLETE:
            case ONLINE_INDEX_CREATION:
              ut_error;
              break;
            case ONLINE_INDEX_ABORTED:
            case ONLINE_INDEX_ABORTED_DROPPED:
              break;
          }
          /* fall through */
        case CHECK_PARTIAL_OK:
          break;
      }
    }

    for (index2 = UT_LIST_GET_NEXT(indexes, index1); index2 != NULL;
         index2 = UT_LIST_GET_NEXT(indexes, index2)) {
      ut_ad(index1->is_committed() != index2->is_committed() ||
            strcmp(index1->name, index2->name) != 0);
    }

    index1 = UT_LIST_GET_NEXT(indexes, index1);
  } while (index1);
}
#endif /* UNIV_DEBUG */

/** Converts a database and table name from filesystem encoding (e.g.
"@code d@i1b/a@q1b@1Kc @endcode", same format as used in  dict_table_t::name)
in two strings in UTF8 encoding (e.g. dцb and aюbØc). The output buffers must
be at least MAX_DB_UTF8_LEN and MAX_TABLE_UTF8_LEN bytes.
@param[in]	db_and_table	database and table names,
                                e.g. "@code d@i1b/a@q1b@1Kc @endcode"
@param[out]	db_utf8		database name, e.g. dцb
@param[in]	db_utf8_size	dbname_utf8 size
@param[out]	table_utf8	table name, e.g. aюbØc
@param[in]	table_utf8_size	table_utf8 size */
void dict_fs2utf8(const char *db_and_table, char *db_utf8, size_t db_utf8_size,
                  char *table_utf8, size_t table_utf8_size) {
  char db[MAX_DATABASE_NAME_LEN + 1];
  ulint db_len;
  uint errors;

  db_len = dict_get_db_name_len(db_and_table);

  ut_a(db_len <= sizeof(db));

  memcpy(db, db_and_table, db_len);
  db[db_len] = '\0';

  strconvert(&my_charset_filename, db, system_charset_info, db_utf8,
             db_utf8_size, &errors);

  /* convert each # to @0023 in table name and store the result in buf */
  const char *table = dict_remove_db_name(db_and_table);
  const char *table_p;
  char buf[MAX_TABLE_NAME_LEN * 5 + 1];
  char *buf_p;
  for (table_p = table, buf_p = buf; table_p[0] != '\0'; table_p++) {
    if (table_p[0] != '#') {
      buf_p[0] = table_p[0];
      buf_p++;
    } else {
      buf_p[0] = '@';
      buf_p[1] = '0';
      buf_p[2] = '0';
      buf_p[3] = '2';
      buf_p[4] = '3';
      buf_p += 5;
    }
    ut_a((size_t)(buf_p - buf) < sizeof(buf));
  }
  buf_p[0] = '\0';

  errors = 0;
  strconvert(&my_charset_filename, buf, system_charset_info, table_utf8,
             table_utf8_size, &errors);

  if (errors != 0) {
    snprintf(table_utf8, table_utf8_size, "%s", table);
  }
}

/** Resize the hash tables besed on the current buffer pool size. */
void dict_resize() {
  dict_table_t *table;

  mutex_enter(&dict_sys->mutex);

  /* all table entries are in table_LRU and table_non_LRU lists */
  hash_table_free(dict_sys->table_hash);
  hash_table_free(dict_sys->table_id_hash);

  dict_sys->table_hash = hash_create(
      buf_pool_get_curr_size() / (DICT_POOL_PER_TABLE_HASH * UNIV_WORD_SIZE));

  dict_sys->table_id_hash = hash_create(
      buf_pool_get_curr_size() / (DICT_POOL_PER_TABLE_HASH * UNIV_WORD_SIZE));

  for (table = UT_LIST_GET_FIRST(dict_sys->table_LRU); table;
       table = UT_LIST_GET_NEXT(table_LRU, table)) {
    ulint fold = ut_fold_string(table->name.m_name);
    ulint id_fold = ut_fold_ull(table->id);

    HASH_INSERT(dict_table_t, name_hash, dict_sys->table_hash, fold, table);

    HASH_INSERT(dict_table_t, id_hash, dict_sys->table_id_hash, id_fold, table);
  }

  for (table = UT_LIST_GET_FIRST(dict_sys->table_non_LRU); table;
       table = UT_LIST_GET_NEXT(table_LRU, table)) {
    ulint fold = ut_fold_string(table->name.m_name);
    ulint id_fold = ut_fold_ull(table->id);

    HASH_INSERT(dict_table_t, name_hash, dict_sys->table_hash, fold, table);

    HASH_INSERT(dict_table_t, id_hash, dict_sys->table_id_hash, id_fold, table);
  }

  mutex_exit(&dict_sys->mutex);
}

/** Closes the data dictionary module. */
void dict_close(void) {
  if (dict_sys == NULL) {
    /* This should only happen if a failure occurred
    during redo log processing. */
    return;
  }

  /* Acquire only because it's a pre-condition. */
  mutex_enter(&dict_sys->mutex);

  if (dict_sys->table_stats != NULL) {
    dict_table_close(dict_sys->table_stats, true, false);
  }
  if (dict_sys->index_stats != NULL) {
    dict_table_close(dict_sys->index_stats, true, false);
  }
  if (dict_sys->dynamic_metadata != NULL) {
    dict_table_close(dict_sys->dynamic_metadata, true, false);
  }
  if (dict_sys->ddl_log) {
    dict_table_close(dict_sys->ddl_log, true, false);
  }

  /* Free the hash elements. We don't remove them from the table
  because we are going to destroy the table anyway. */
  for (ulint i = 0; i < hash_get_n_cells(dict_sys->table_id_hash); i++) {
    dict_table_t *table;

    table =
        static_cast<dict_table_t *>(HASH_GET_FIRST(dict_sys->table_hash, i));

    while (table) {
      dict_table_t *prev_table = table;

      table = static_cast<dict_table_t *>(HASH_GET_NEXT(name_hash, prev_table));
      ut_ad(prev_table->magic_n == DICT_TABLE_MAGIC_N);
      dict_table_remove_from_cache(prev_table);
    }
  }

  hash_table_free(dict_sys->table_hash);

  /* The elements are the same instance as in dict_sys->table_hash,
  therefore we don't delete the individual elements. */
  hash_table_free(dict_sys->table_id_hash);

  dict_ind_free();

  mutex_exit(&dict_sys->mutex);
  mutex_free(&dict_sys->mutex);

  rw_lock_free(dict_operation_lock);

  ut_free(dict_operation_lock);
  dict_operation_lock = NULL;

  mutex_free(&dict_foreign_err_mutex);

  if (dict_foreign_err_file != NULL) {
    fclose(dict_foreign_err_file);
    dict_foreign_err_file = NULL;
  }

  ut_ad(dict_sys->size == 0);

  ut_free(dict_sys);
  dict_sys = NULL;
}

#ifdef UNIV_DEBUG
/** Validate the dictionary table LRU list.
 @return true if valid */
static ibool dict_lru_validate(void) {
  dict_table_t *table;

  ut_ad(mutex_own(&dict_sys->mutex));

  for (table = UT_LIST_GET_FIRST(dict_sys->table_LRU); table != NULL;
       table = UT_LIST_GET_NEXT(table_LRU, table)) {
    ut_a(table->can_be_evicted);
  }

  for (table = UT_LIST_GET_FIRST(dict_sys->table_non_LRU); table != NULL;
       table = UT_LIST_GET_NEXT(table_LRU, table)) {
    ut_a(!table->can_be_evicted);
  }

  return (TRUE);
}

/** Check if a table exists in the dict table LRU list.
 @return true if table found in LRU list */
static ibool dict_lru_find_table(
    const dict_table_t *find_table) /*!< in: table to find */
{
  dict_table_t *table;

  ut_ad(find_table != NULL);
  ut_ad(mutex_own(&dict_sys->mutex));

  for (table = UT_LIST_GET_FIRST(dict_sys->table_LRU); table != NULL;
       table = UT_LIST_GET_NEXT(table_LRU, table)) {
    ut_a(table->can_be_evicted);

    if (table == find_table) {
      return (TRUE);
    }
  }

  return (FALSE);
}

/** Check if a table exists in the dict table non-LRU list.
 @return true if table found in non-LRU list */
static ibool dict_non_lru_find_table(
    const dict_table_t *find_table) /*!< in: table to find */
{
  dict_table_t *table;

  ut_ad(find_table != NULL);
  ut_ad(mutex_own(&dict_sys->mutex));

  for (table = UT_LIST_GET_FIRST(dict_sys->table_non_LRU); table != NULL;
       table = UT_LIST_GET_NEXT(table_LRU, table)) {
    ut_a(!table->can_be_evicted);

    if (table == find_table) {
      return (TRUE);
    }
  }

  return (FALSE);
}
#endif /* UNIV_DEBUG */
/** Check an index to see whether its first fields are the columns in the array,
 in the same order and is not marked for deletion and is not the same
 as types_idx.
 @return true if the index qualifies, otherwise false */
bool dict_foreign_qualify_index(
    const dict_table_t *table, /*!< in: table */
    const char **col_names,
    /*!< in: column names, or NULL
    to use table->col_names */
    const char **columns,      /*!< in: array of column names */
    ulint n_cols,              /*!< in: number of columns */
    const dict_index_t *index, /*!< in: index to check */
    const dict_index_t *types_idx,
    /*!< in: NULL or an index
    whose types the column types
    must match */
    bool check_charsets,
    /*!< in: whether to check
    charsets.  only has an effect
    if types_idx != NULL */
    ulint check_null)
/*!< in: nonzero if none of
the columns must be declared
NOT NULL */
{
  if (dict_index_get_n_fields(index) < n_cols) {
    return (false);
  }

  for (ulint i = 0; i < n_cols; i++) {
    dict_field_t *field;
    const char *col_name;
    ulint col_no;

    field = index->get_field(i);
    col_no = dict_col_get_no(field->col);

    if (field->prefix_len != 0) {
      /* We do not accept column prefix
      indexes here */
      return (false);
    }

    if (check_null && (field->col->prtype & DATA_NOT_NULL)) {
      return (false);
    }

    col_name = col_names ? col_names[col_no]
                         : (field->col->is_virtual()
                                ? dict_table_get_v_col_name_mysql(table, col_no)
                                : table->get_col_name(col_no));

    if (0 != innobase_strcasecmp(columns[i], col_name)) {
      return (false);
    }

    if (types_idx &&
        !cmp_cols_are_equal(index->get_col(i), types_idx->get_col(i),
                            check_charsets)) {
      return (false);
    }
  }

  return (true);
}

/** Update the state of compression failure padding heuristics. This is
 called whenever a compression operation succeeds or fails.
 The caller must be holding info->mutex */
static void dict_index_zip_pad_update(
    zip_pad_info_t *info, /*!< in/out: info to be updated */
    ulint zip_threshold)  /*!< in: zip threshold value */
{
  ulint total;
  ulint fail_pct;

  ut_ad(info);

  total = info->success + info->failure;

  ut_ad(total > 0);

  if (zip_threshold == 0) {
    /* User has just disabled the padding. */
    return;
  }

  if (total < ZIP_PAD_ROUND_LEN) {
    /* We are in middle of a round. Do nothing. */
    return;
  }

  /* We are at a 'round' boundary. Reset the values but first
  calculate fail rate for our heuristic. */
  fail_pct = (info->failure * 100) / total;
  info->failure = 0;
  info->success = 0;

  if (fail_pct > zip_threshold) {
    /* Compression failures are more then user defined
    threshold. Increase the pad size to reduce chances of
    compression failures. */
    ut_ad(info->pad % ZIP_PAD_INCR == 0);

    /* Only do increment if it won't increase padding
    beyond max pad size. */
    if (info->pad + ZIP_PAD_INCR < (UNIV_PAGE_SIZE * zip_pad_max) / 100) {
      /* Use atomics even though we have the mutex.
      This is to ensure that we are able to read
      info->pad atomically. */
      os_atomic_increment_ulint(&info->pad, ZIP_PAD_INCR);

      MONITOR_INC(MONITOR_PAD_INCREMENTS);
    }

    info->n_rounds = 0;

  } else {
    /* Failure rate was OK. Another successful round
    completed. */
    ++info->n_rounds;

    /* If enough successful rounds are completed with
    compression failure rate in control, decrease the
    padding. */
    if (info->n_rounds >= ZIP_PAD_SUCCESSFUL_ROUND_LIMIT && info->pad > 0) {
      ut_ad(info->pad % ZIP_PAD_INCR == 0);
      /* Use atomics even though we have the mutex.
      This is to ensure that we are able to read
      info->pad atomically. */
      os_atomic_decrement_ulint(&info->pad, ZIP_PAD_INCR);

      info->n_rounds = 0;

      MONITOR_INC(MONITOR_PAD_DECREMENTS);
    }
  }
}

/** This function should be called whenever a page is successfully
 compressed. Updates the compression padding information. */
void dict_index_zip_success(
    dict_index_t *index) /*!< in/out: index to be updated. */
{
  ut_ad(index);

  ulint zip_threshold = zip_failure_threshold_pct;
  if (!zip_threshold) {
    /* Disabled by user. */
    return;
  }

  dict_index_zip_pad_lock(index);
  ++index->zip_pad.success;
  dict_index_zip_pad_update(&index->zip_pad, zip_threshold);
  dict_index_zip_pad_unlock(index);
}

/** This function should be called whenever a page compression attempt
 fails. Updates the compression padding information. */
void dict_index_zip_failure(
    dict_index_t *index) /*!< in/out: index to be updated. */
{
  ut_ad(index);

  ulint zip_threshold = zip_failure_threshold_pct;
  if (!zip_threshold) {
    /* Disabled by user. */
    return;
  }

  dict_index_zip_pad_lock(index);
  ++index->zip_pad.failure;
  dict_index_zip_pad_update(&index->zip_pad, zip_threshold);
  dict_index_zip_pad_unlock(index);
}

/** Return the optimal page size, for which page will likely compress.
 @return page size beyond which page might not compress */
ulint dict_index_zip_pad_optimal_page_size(
    dict_index_t *index) /*!< in: index for which page size
                         is requested */
{
  ulint pad;
  ulint min_sz;
  ulint sz;

  ut_ad(index);

  if (!zip_failure_threshold_pct) {
    /* Disabled by user. */
    return (UNIV_PAGE_SIZE);
  }

  /* We use atomics to read index->zip_pad.pad. Here we use zero
  as increment as are not changing the value of the 'pad'. */

  pad = os_atomic_increment_ulint(&index->zip_pad.pad, 0);

  ut_ad(pad < UNIV_PAGE_SIZE);
  sz = UNIV_PAGE_SIZE - pad;

  /* Min size allowed by user. */
  ut_ad(zip_pad_max < 100);
  min_sz = (UNIV_PAGE_SIZE * (100 - zip_pad_max)) / 100;

  return (ut_max(sz, min_sz));
}

/** Convert a 32 bit integer table flags to the 32 bit FSP Flags.
Fsp Flags are written into the tablespace header at the offset
FSP_SPACE_FLAGS and are also stored in the fil_space_t::flags field.
The following chart shows the translation of the low order bit.
Other bits are the same.
                        Low order bit
                    | REDUNDANT | COMPACT | COMPRESSED | DYNAMIC
dict_table_t::flags |     0     |    1    |     1      |    1
fil_space_t::flags  |     0     |    0    |     1      |    1
@param[in]	table_flags	dict_table_t::flags
@return tablespace flags (fil_space_t::flags) */
ulint dict_tf_to_fsp_flags(ulint table_flags) {
  DBUG_EXECUTE_IF("dict_tf_to_fsp_flags_failure", return (ULINT_UNDEFINED););

  bool has_atomic_blobs = DICT_TF_HAS_ATOMIC_BLOBS(table_flags);
  page_size_t page_size = dict_tf_get_page_size(table_flags);
  bool has_data_dir = DICT_TF_HAS_DATA_DIR(table_flags);
  bool is_shared = DICT_TF_HAS_SHARED_SPACE(table_flags);

  ut_ad(!page_size.is_compressed() || has_atomic_blobs);

  /* General tablespaces that are not compressed do not get the
  flags for dynamic row format (ATOMIC_BLOBS) */
  if (is_shared && !page_size.is_compressed()) {
    has_atomic_blobs = false;
  }

  ulint fsp_flags = fsp_flags_init(page_size, has_atomic_blobs, has_data_dir,
                                   is_shared, false);

  return (fsp_flags);
}

/** Convert table flag to row format string.
 @return row format name. */
const char *dict_tf_to_row_format_string(
    ulint table_flag) /*!< in: row format setting */
{
  switch (dict_tf_get_rec_format(table_flag)) {
    case REC_FORMAT_REDUNDANT:
      return ("ROW_TYPE_REDUNDANT");
    case REC_FORMAT_COMPACT:
      return ("ROW_TYPE_COMPACT");
    case REC_FORMAT_COMPRESSED:
      return ("ROW_TYPE_COMPRESSED");
    case REC_FORMAT_DYNAMIC:
      return ("ROW_TYPE_DYNAMIC");
  }

  ut_error;
}

/** Determine the extent size (in pages) for the given table
@param[in]	table	the table whose extent size is being
                        calculated.
@return extent size in pages (256, 128 or 64) */
page_no_t dict_table_extent_size(const dict_table_t *table) {
  const ulint mb_1 = 1024 * 1024;
  const ulint mb_2 = 2 * mb_1;
  const ulint mb_4 = 4 * mb_1;

  page_size_t page_size = dict_table_page_size(table);
  page_no_t pages_in_extent = FSP_EXTENT_SIZE;

  if (page_size.is_compressed()) {
    ulint disk_page_size = page_size.physical();

    switch (disk_page_size) {
      case 1024:
        pages_in_extent = mb_1 / 1024;
        break;
      case 2048:
        pages_in_extent = mb_1 / 2048;
        break;
      case 4096:
        pages_in_extent = mb_1 / 4096;
        break;
      case 8192:
        pages_in_extent = mb_1 / 8192;
        break;
      case 16384:
        pages_in_extent = mb_1 / 16384;
        break;
      case 32768:
        pages_in_extent = mb_2 / 32768;
        break;
      case 65536:
        pages_in_extent = mb_4 / 65536;
        break;
      default:
        ut_ad(0);
    }
  }

  return (pages_in_extent);
}

/** Default constructor */
DDTableBuffer::DDTableBuffer() {
  init();

  /* Check if we need to recover it, in case of crash */
  btr_truncate_recover(m_index);
}

/** Destructor */
DDTableBuffer::~DDTableBuffer() { close(); }

/* Create the search and replace tuples */
void DDTableBuffer::create_tuples() {
  const dict_col_t *col;
  dfield_t *dfield;
  byte *sys_buf;
  byte *id_buf;

  id_buf = static_cast<byte *>(mem_heap_alloc(m_heap, 8));
  memset(id_buf, 0, sizeof *id_buf);

  m_search_tuple = dtuple_create(m_heap, 1);
  dict_index_copy_types(m_search_tuple, m_index, 1);

  dfield = dtuple_get_nth_field(m_search_tuple, 0);
  dfield_set_data(dfield, id_buf, 8);

  /* Allocate another memory for this tuple */
  id_buf = static_cast<byte *>(mem_heap_alloc(m_heap, 8));
  memset(id_buf, 0, sizeof *id_buf);

  m_replace_tuple = dtuple_create(m_heap, N_COLS);
  dict_table_copy_types(m_replace_tuple, m_index->table);

  dfield = dtuple_get_nth_field(m_replace_tuple, TABLE_ID_FIELD_NO);
  dfield_set_data(dfield, id_buf, 8);

  /* Initialize system fields, we always write fake value. */
  sys_buf = static_cast<byte *>(mem_heap_alloc(m_heap, 8));
  memset(sys_buf, 0xFF, 8);

  col = m_index->table->get_sys_col(DATA_ROW_ID);
  dfield = dtuple_get_nth_field(m_replace_tuple, dict_col_get_no(col));
  dfield_set_data(dfield, sys_buf, DATA_ROW_ID_LEN);

  col = m_index->table->get_sys_col(DATA_TRX_ID);
  dfield = dtuple_get_nth_field(m_replace_tuple, dict_col_get_no(col));
  dfield_set_data(dfield, sys_buf, DATA_TRX_ID_LEN);

  col = m_index->table->get_sys_col(DATA_ROLL_PTR);
  dfield = dtuple_get_nth_field(m_replace_tuple, dict_col_get_no(col));
  dfield_set_data(dfield, sys_buf, DATA_ROLL_PTR_LEN);
}

/** Initialize the in-memory index */
void DDTableBuffer::init() {
  if (dict_sys->dynamic_metadata != nullptr) {
    ut_ad(dict_table_is_comp(dict_sys->dynamic_metadata));
    m_index = dict_sys->dynamic_metadata->first_index();
  } else {
    open();
    dict_sys->dynamic_metadata = m_index->table;
  }

  ut_ad(m_index->next() == NULL);
  ut_ad(m_index->n_uniq == 1);
  ut_ad(N_FIELDS == m_index->n_fields);
  ut_ad(m_index->table->n_cols == N_COLS);

  /* We don't need AHI for this table */
  m_index->disable_ahi = true;
  m_index->cached = true;

  m_heap = mem_heap_create(500);
  m_dynamic_heap = mem_heap_create(1000);
  m_replace_heap = mem_heap_create(1000);

  create_tuples();
}

/** Open the mysql.innodb_dynamic_metadata when DD is not fully up */
void DDTableBuffer::open() {
  ut_ad(dict_sys->dynamic_metadata == nullptr);

  dict_table_t *table = nullptr;
  /* Keep it the same with definition of mysql/innodb_dynamic_metadata */
  const char *table_name = "mysql/innodb_dynamic_metadata";
  const char *table_id_name = "table_id";
  const char *version_name = "version";
  const char *metadata_name = "metadata";
  ulint prtype = 0;
  mem_heap_t *heap = mem_heap_create(256);

  /* Get the root page number according to index id, this is
  same with what we do in ha_innobsae::get_se_private_data() */
  page_no_t root = 4;
  space_index_t index_id = 0;
  while (true) {
    if (fsp_is_inode_page(root)) {
      ++root;
      ut_ad(!fsp_is_inode_page(root));
    }

    if (++index_id == dict_sys_t::s_dynamic_meta_index_id) {
      break;
    }

    ++root;
  }

  table = dict_mem_table_create(table_name, dict_sys_t::s_space_id, N_USER_COLS,
                                0, 0, 0);

  table->id = dict_sys_t::s_dynamic_meta_table_id;
  table->is_dd_table = true;
  table->dd_space_id = dict_sys_t::s_dd_space_id;
  table->flags |= DICT_TF_COMPACT | (1 << DICT_TF_POS_SHARED_SPACE) |
                  (1 << DICT_TF_POS_ATOMIC_BLOBS);

  prtype = dtype_form_prtype(
      MYSQL_TYPE_LONGLONG | DATA_NOT_NULL | DATA_UNSIGNED | DATA_BINARY_TYPE,
      0);

  dict_mem_table_add_col(table, heap, table_id_name, DATA_INT, prtype, 8);
  dict_mem_table_add_col(table, heap, version_name, DATA_INT, prtype, 8);

  prtype =
      dtype_form_prtype(MYSQL_TYPE_BLOB | DATA_NOT_NULL | DATA_BINARY_TYPE, 63);

  dict_mem_table_add_col(table, heap, metadata_name, DATA_BLOB, prtype, 10);

  dict_table_add_system_columns(table, heap);

  m_index = dict_mem_index_create(table_name, "PRIMARY", dict_sys_t::s_space_id,
                                  DICT_CLUSTERED | DICT_UNIQUE, 1);

  dict_index_add_col(m_index, table, &table->cols[0], 0, true);

  m_index->id = dict_sys_t::s_dynamic_meta_index_id;
  m_index->n_uniq = 1;

  dberr_t err = dict_index_add_to_cache(table, m_index, root, false);
  if (err != DB_SUCCESS) {
    ut_ad(0);
  }

  m_index = table->first_index();

  mutex_enter(&dict_sys->mutex);

  dict_table_add_to_cache(table, true, heap);

  table->acquire();

  mutex_exit(&dict_sys->mutex);

  mem_heap_free(heap);
}

/** Initialize the id field of tuple
@param[out]	tuple	the tuple to be initialized
@param[in]	id	table id */
void DDTableBuffer::init_tuple_with_id(dtuple_t *tuple, table_id_t id) {
  dfield_t *dfield = dtuple_get_nth_field(tuple, TABLE_ID_FIELD_NO);
  void *data = dfield->data;

  mach_write_to_8(data, id);
  dfield_set_data(dfield, data, 8);
}

/** Free the things initialized in init() */
void DDTableBuffer::close() {
  mem_heap_free(m_heap);
  mem_heap_free(m_dynamic_heap);
  mem_heap_free(m_replace_heap);

  m_search_tuple = NULL;
  m_replace_tuple = NULL;
}

/** Prepare for a update on METADATA field
@param[in]	entry	clustered index entry to replace rec
@param[in]	rec	clustered index record
@return update vector of differing fields without system columns,
or NULL if there isn't any different field */
upd_t *DDTableBuffer::update_set_metadata(const dtuple_t *entry,
                                          const rec_t *rec) {
  ulint offsets[N_FIELDS + 1 + REC_OFFS_HEADER_SIZE];
  upd_field_t *upd_field;
  const dfield_t *version_field;
  const dfield_t *metadata_dfield;
  const byte *metadata;
  const byte *version;
  ulint len;
  upd_t *update;

  rec_offs_init(offsets);
  rec_offs_set_n_fields(offsets, N_FIELDS);
  rec_init_offsets_comp_ordinary(rec, false, m_index, offsets);
  ut_ad(!rec_get_deleted_flag(rec, 1));

  version = rec_get_nth_field(rec, offsets, VERSION_FIELD_NO, &len);
  ut_ad(len == 8);
  version_field = dtuple_get_nth_field(entry, VERSION_FIELD_NO);

  metadata = rec_get_nth_field(rec, offsets, METADATA_FIELD_NO, &len);
  metadata_dfield = dtuple_get_nth_field(entry, METADATA_FIELD_NO);

  if (dfield_data_is_binary_equal(version_field, 8, version) &&
      dfield_data_is_binary_equal(metadata_dfield, len, metadata)) {
    return (nullptr);
  }

  update = upd_create(2, m_replace_heap);

  upd_field = upd_get_nth_field(update, 0);
  dfield_copy(&upd_field->new_val, version_field);
  upd_field_set_field_no(upd_field, VERSION_FIELD_NO, m_index, nullptr);

  upd_field = upd_get_nth_field(update, 1);
  dfield_copy(&upd_field->new_val, metadata_dfield);
  upd_field_set_field_no(upd_field, METADATA_FIELD_NO, m_index, nullptr);

  ut_ad(update->validate());

  return (update);
}

/** Replace the dynamic metadata for a specific table
@param[in]	id		table id
@param[in]	version		table dynamic metadata version
@param[in]	metadata	the metadata we want to replace
@param[in]	len		the metadata length
@return DB_SUCCESS or error code */
dberr_t DDTableBuffer::replace(table_id_t id, uint64_t version,
                               const byte *metadata, size_t len) {
  dtuple_t *entry;
  dfield_t *dfield;
  btr_pcur_t pcur;
  mtr_t mtr;
  byte ver[8];
  dberr_t error;

  ut_ad(mutex_own(&dict_persist->mutex));

  init_tuple_with_id(m_search_tuple, id);

  init_tuple_with_id(m_replace_tuple, id);
  mach_write_to_8(ver, version);
  dfield = dtuple_get_nth_field(m_replace_tuple, VERSION_COL_NO);
  dfield_set_data(dfield, ver, sizeof ver);
  dfield = dtuple_get_nth_field(m_replace_tuple, METADATA_COL_NO);
  dfield_set_data(dfield, metadata, len);
  /* Other system fields have been initialized */

  entry = row_build_index_entry(m_replace_tuple, NULL, m_index, m_replace_heap);

  /* Start to search for the to-be-replaced tuple */
  mtr.start();

  btr_pcur_open(m_index, m_search_tuple, PAGE_CUR_LE, BTR_MODIFY_TREE, &pcur,
                &mtr);

  if (page_rec_is_infimum(btr_pcur_get_rec(&pcur)) ||
      btr_pcur_get_low_match(&pcur) < m_index->n_uniq) {
    /* The record was not found, so it's the first time we
    add the row for this table of id, we need to insert it */
    static const ulint flags = (BTR_CREATE_FLAG | BTR_NO_LOCKING_FLAG |
                                BTR_NO_UNDO_LOG_FLAG | BTR_KEEP_SYS_FLAG);

    mtr.commit();

    error =
        row_ins_clust_index_entry_low(flags, BTR_MODIFY_TREE, m_index,
                                      m_index->n_uniq, entry, 0, NULL, false);
    ut_a(error == DB_SUCCESS);

    mem_heap_empty(m_dynamic_heap);
    mem_heap_empty(m_replace_heap);

    return (DB_SUCCESS);
  }

  ut_ad(!rec_get_deleted_flag(btr_pcur_get_rec(&pcur), true));

  /* Prepare to update the record. */
  upd_t *update = update_set_metadata(entry, btr_pcur_get_rec(&pcur));

  if (update != NULL) {
    ulint *cur_offsets = nullptr;
    big_rec_t *big_rec;
    static const ulint flags =
        (BTR_CREATE_FLAG | BTR_NO_LOCKING_FLAG | BTR_NO_UNDO_LOG_FLAG |
         BTR_KEEP_POS_FLAG | BTR_KEEP_SYS_FLAG);

    error = btr_cur_pessimistic_update(
        flags, btr_pcur_get_btr_cur(&pcur), &cur_offsets, &m_dynamic_heap,
        m_replace_heap, &big_rec, update, 0, NULL, 0, 0, &mtr);
    ut_a(error == DB_SUCCESS);
    /* We don't have big rec in this table */
    ut_ad(!big_rec);
  }

  mtr.commit();
  mem_heap_empty(m_dynamic_heap);
  mem_heap_empty(m_replace_heap);

  return (DB_SUCCESS);
}

/** Remove the whole row for a specific table
@param[in]	id	table id
@return DB_SUCCESS or error code */
dberr_t DDTableBuffer::remove(table_id_t id) {
  btr_pcur_t pcur;
  mtr_t mtr;
  dberr_t error;

  ut_ad(mutex_own(&dict_persist->mutex));

  init_tuple_with_id(m_search_tuple, id);

  mtr.start();

  btr_pcur_open(m_index, m_search_tuple, PAGE_CUR_LE,
                BTR_MODIFY_TREE | BTR_LATCH_FOR_DELETE, &pcur, &mtr);

  if (!page_rec_is_infimum(btr_pcur_get_rec(&pcur)) &&
      btr_pcur_get_low_match(&pcur) == m_index->n_uniq) {
    DEBUG_SYNC_C("delete_metadata_before");

    btr_cur_pessimistic_delete(&error, false, btr_pcur_get_btr_cur(&pcur),
                               BTR_CREATE_FLAG, false, 0, 0, 0, &mtr);
    ut_ad(error == DB_SUCCESS);
  }

  mtr.commit();

  return (DB_SUCCESS);
}

/** Truncate the table. We can call it after all the dynamic metadata
has been written back to DD table */
void DDTableBuffer::truncate() {
  ut_ad(mutex_own(&dict_persist->mutex));

  btr_truncate(m_index);
}

/** Get the buffered metadata for a specific table, the caller
has to delete the returned std::string object by UT_DELETE
@param[in]	id	table id
@param[out]	version	table dynamic metadata version
@return the metadata got in a string object, if nothing, the
string would be of length 0 */
std::string *DDTableBuffer::get(table_id_t id, uint64 *version) {
  btr_cur_t cursor;
  mtr_t mtr;
  ulint len;
  const byte *field = NULL;

  ut_ad(mutex_own(&dict_persist->mutex));

  init_tuple_with_id(m_search_tuple, id);

  mtr.start();

  btr_cur_search_to_nth_level(m_index, 0, m_search_tuple, PAGE_CUR_LE,
                              BTR_SEARCH_LEAF, &cursor, 0, __FILE__, __LINE__,
                              &mtr);

  if (cursor.low_match == dtuple_get_n_fields(m_search_tuple)) {
    ulint offsets[N_FIELDS + 1 + REC_OFFS_HEADER_SIZE];
    rec_offs_init(offsets);
    rec_offs_set_n_fields(offsets, N_FIELDS);
    rec_t *rec = btr_cur_get_rec(&cursor);
    rec_init_offsets_comp_ordinary(rec, false, m_index, offsets);
    ut_ad(!rec_get_deleted_flag(rec, true));

    const byte *rec_version =
        rec_get_nth_field(rec, offsets, VERSION_FIELD_NO, &len);
    ut_ad(len == 8);
    *version = mach_read_from_8(rec_version);

    field = rec_get_nth_field(rec, offsets, METADATA_FIELD_NO, &len);

    ut_ad(len != UNIV_SQL_NULL);
  } else {
    len = 0;
    *version = 0;
  }

  std::string *metadata =
      UT_NEW_NOKEY(std::string(reinterpret_cast<const char *>(field), len));

  mtr.commit();

  return (metadata);
}
#endif /* !UNIV_HOTBACKUP */

/** Write MLOG_TABLE_DYNAMIC_META for persistent dynamic metadata of table
@param[in]	id		table id
@param[in]	metadata	metadata used to write the log
@param[in,out]	mtr		mini-transaction */
void Persister::write_log(table_id_t id,
                          const PersistentTableMetadata &metadata,
                          mtr_t *mtr) const {
  byte *log_ptr;
  ulint size = get_write_size(metadata);

  ut_ad(size > 0);

  /* We will write the id in a much compressed format, which costs
  1..11 bytes, and the MLOG_TABLE_DYNAMIC_META costs 1 byte,
  refer to mlog_write_initial_dict_log_record() as well */
  log_ptr = mlog_open_metadata(mtr, 12 + size);
  ut_ad(log_ptr != NULL);

  log_ptr = mlog_write_initial_dict_log_record(
      MLOG_TABLE_DYNAMIC_META, id, metadata.get_version(), log_ptr, mtr);

  ulint consumed = write(metadata, log_ptr, size);
  log_ptr += consumed;

  mlog_close(mtr, log_ptr);
}

/** Write the corrupted indexes of a table, we can pre-calculate the size
by calling get_write_size()
@param[in]	metadata	persistent data
@param[out]	buffer		write buffer
@param[in]	size		size of write buffer, should be at least
                                get_write_size()
@return the length of bytes written */
ulint CorruptedIndexPersister::write(const PersistentTableMetadata &metadata,
                                     byte *buffer, ulint size) const {
  ulint length = 0;
  corrupted_ids_t corrupted_ids = metadata.get_corrupted_indexes();
  ulint num = corrupted_ids.size();

  ut_ad(num < MAX_INDEXES);

  if (corrupted_ids.empty()) {
    return (0);
  }

  /* Write the PM_INDEX_CORRUPTED mark first */
  mach_write_to_1(buffer, static_cast<byte>(PM_INDEX_CORRUPTED));
  ++length;
  ++buffer;

  mach_write_to_1(buffer, num);
  ++length;
  ++buffer;

  for (ulint i = 0; i < num; ++i) {
    mach_write_to_4(buffer, corrupted_ids[i].m_space_id);
    mach_write_to_8(buffer + 4, corrupted_ids[i].m_index_id);
    length += INDEX_ID_LENGTH;
    buffer += INDEX_ID_LENGTH;
    ut_ad(length <= size);
  }

  return (length);
}

/** Pre-calculate the size of metadata to be written
@param[in]	metadata	metadata to be written
@return the size of metadata */
ulint CorruptedIndexPersister::get_write_size(
    const PersistentTableMetadata &metadata) const {
  ulint length = 0;
  corrupted_ids_t corrupted_ids = metadata.get_corrupted_indexes();

  ut_ad(corrupted_ids.size() < MAX_INDEXES);

  if (corrupted_ids.empty()) {
    return (0);
  }

  /* PM_INDEX_CORRUPTED mark and number of corrupted indexes' ids */
  length += 1 + 1;
  length += corrupted_ids.size() * INDEX_ID_LENGTH;

  return (length);
}

/** Read the corrupted indexes from buffer, and store them to
metadata object
@param[out]	metadata	metadata where we store the read data
@param[in]	buffer		buffer to read
@param[in]	size		size of buffer
@param[out]	corrupt		true if we found something wrong in
                                the buffer except incomplete buffer,
                                otherwise false
@return the bytes we read from the buffer if the buffer data
is complete and we get everything, 0 if the buffer is incompleted */
ulint CorruptedIndexPersister::read(PersistentTableMetadata &metadata,
                                    const byte *buffer, ulint size,
                                    bool *corrupt) const {
  const byte *end = buffer + size;
  ulint consumed = 0;
  byte type;
  ulint num;

  *corrupt = false;

  /* It should contain PM_INDEX_CORRUPTED and number at least */
  if (size <= 2) {
    return (0);
  }

  type = *buffer++;
  ++consumed;

  if (type != PM_INDEX_CORRUPTED) {
    *corrupt = true;
    return (consumed);
  }

  num = mach_read_from_1(buffer);
  ++consumed;
  ++buffer;

  if (num == 0 || num > MAX_INDEXES) {
    *corrupt = true;
    return (consumed);
  }

  if (buffer + num * INDEX_ID_LENGTH > end) {
    return (0);
  }

  for (ulint i = 0; i < num; ++i) {
    space_id_t space_id = mach_read_from_4(buffer);
    space_index_t index_id = mach_read_from_8(buffer + 4);
    metadata.add_corrupted_index(index_id_t(space_id, index_id));

    buffer += INDEX_ID_LENGTH;
    consumed += INDEX_ID_LENGTH;
  }

  return (consumed);
}

/** Write the autoinc counter of a table, we can pre-calculate
the size by calling get_write_size()
@param[in]	metadata	persistent metadata
@param[out]	buffer		write buffer
@param[in]	size		size of write buffer, should be
                                at least get_write_size()
@return the length of bytes written */
ulint AutoIncPersister::write(const PersistentTableMetadata &metadata,
                              byte *buffer, ulint size) const {
  ulint length = 0;
  ib_uint64_t autoinc = metadata.get_autoinc();

  mach_write_to_1(buffer, static_cast<byte>(PM_TABLE_AUTO_INC));
  ++length;
  ++buffer;

  ulint len = mach_u64_write_much_compressed(buffer, autoinc);
  length += len;
  buffer += len;

  ut_ad(length <= size);
  return (length);
}

/** Read the autoinc counter from buffer, and store them to
metadata object
@param[out]	metadata	metadata where we store the read data
@param[in]	buffer		buffer to read
@param[in]	size		size of buffer
@param[out]	corrupt		true if we found something wrong in
                                the buffer except incomplete buffer,
                                otherwise false
@return the bytes we read from the buffer if the buffer data
is complete and we get everything, 0 if the buffer is incomplete */
ulint AutoIncPersister::read(PersistentTableMetadata &metadata,
                             const byte *buffer, ulint size,
                             bool *corrupt) const {
  const byte *end = buffer + size;
  ulint consumed = 0;
  byte type;
  ib_uint64_t autoinc;

  *corrupt = false;

  /* It should contain PM_TABLE_AUTO_INC and the counter at least */
  if (size < 2) {
    return (0);
  }

  type = *buffer++;
  ++consumed;

  if (type != PM_TABLE_AUTO_INC) {
    *corrupt = true;
    return (consumed);
  }

  const byte *start = buffer;
  autoinc = mach_parse_u64_much_compressed(&start, end);

  if (start == NULL) {
    /* Just incomplete data, not corrupted */
    return (0);
  }

  if (autoinc == 0) {
    metadata.set_autoinc(autoinc);
  } else {
    metadata.set_autoinc_if_bigger(autoinc);
  }

  consumed += start - buffer;
  ut_ad(consumed <= size);
  return (consumed);
}

/** Destructor */
Persisters::~Persisters() {
  persisters_t::iterator iter;
  for (iter = m_persisters.begin(); iter != m_persisters.end(); ++iter) {
    UT_DELETE(iter->second);
  }
}

/** Get the persister object with specified type
@param[in]	type	persister type
@return Persister object required or NULL if not found */
Persister *Persisters::get(persistent_type_t type) const {
  ut_ad(type > PM_SMALLEST_TYPE);
  ut_ad(type < PM_BIGGEST_TYPE);

  persisters_t::const_iterator iter = m_persisters.find(type);

  return (iter == m_persisters.end() ? NULL : iter->second);
}

/** Add a specified persister of type, we will allocate the Persister
if there is no such persister exist, otherwise do nothing and return
the existing one
@param[in]	type	persister type
@return the persister of type */
Persister *Persisters::add(persistent_type_t type) {
  ut_ad(type > PM_SMALLEST_TYPE);
  ut_ad(type < PM_BIGGEST_TYPE);

  Persister *persister = get(type);

  if (persister != NULL) {
    return (persister);
  }

  switch (type) {
    case PM_INDEX_CORRUPTED:
      persister = UT_NEW_NOKEY(CorruptedIndexPersister());
      break;
    case PM_TABLE_AUTO_INC:
      persister = UT_NEW_NOKEY(AutoIncPersister());
      break;
    default:
      ut_ad(0);
      break;
  }

  m_persisters.insert(std::make_pair(type, persister));

  return (persister);
}

/** Remove a specified persister of type, we will free the Persister
@param[in]	type	persister type */
void Persisters::remove(persistent_type_t type) {
  persisters_t::iterator iter = m_persisters.find(type);

  if (iter != m_persisters.end()) {
    UT_DELETE(iter->second);
    m_persisters.erase(iter);
  }
}

#ifndef UNIV_HOTBACKUP
/** Serialize the metadata to a buffer
@param[in]	metadata	metadata to serialize
@param[out]	buffer		buffer to store the serialized metadata
@return the length of serialized metadata */
size_t Persisters::write(PersistentTableMetadata &metadata, byte *buffer) {
  size_t size = 0;
  byte *pos = buffer;
  persistent_type_t type;

  for (type = static_cast<persistent_type_t>(PM_SMALLEST_TYPE + 1);
       type < PM_BIGGEST_TYPE;
       type = static_cast<persistent_type_t>(type + 1)) {
    ut_ad(size <= REC_MAX_DATA_SIZE);

    Persister *persister = get(type);
    ulint consumed = persister->write(metadata, pos, REC_MAX_DATA_SIZE - size);

    pos += consumed;
    size += consumed;
  }

  return (size);
}

/** Close SDI table.
@param[in]	table		the in-meory SDI table object */
void dict_sdi_close_table(dict_table_t *table) {
  ut_ad(dict_table_is_sdi(table->id));
  dict_table_close(table, true, false);
}

/** Retrieve in-memory index for SDI table.
@param[in]	tablespace_id	innodb tablespace id
@return dict_index_t structure or NULL*/
dict_index_t *dict_sdi_get_index(space_id_t tablespace_id) {
  dict_table_t *table = dd_table_open_on_id(
      dict_sdi_get_table_id(tablespace_id), nullptr, nullptr, true, true);

  if (table != NULL) {
    dict_sdi_close_table(table);
    return (table->first_index());
  }
  return (NULL);
}

/** Retrieve in-memory table object for SDI table.
@param[in]	tablespace_id	innodb tablespace id
@param[in]	dict_locked	true if dict_sys mutex is acquired
@param[in]	is_create	true if we are creating index
@return dict_table_t structure */
dict_table_t *dict_sdi_get_table(space_id_t tablespace_id, bool dict_locked,
                                 bool is_create) {
  if (is_create) {
    if (!dict_locked) {
      mutex_enter(&dict_sys->mutex);
    }

    dict_sdi_create_idx_in_mem(tablespace_id, false, 0, true);

    if (!dict_locked) {
      mutex_exit(&dict_sys->mutex);
    }
  }
  dict_table_t *table = dd_table_open_on_id(
      dict_sdi_get_table_id(tablespace_id), NULL, NULL, dict_locked, true);

  return (table);
}

/** Remove the SDI table from table cache.
@param[in]	space_id	InnoDB tablespace ID
@param[in]	sdi_table	sdi table
@param[in]	dict_locked	true if dict_sys mutex acquired */
void dict_sdi_remove_from_cache(space_id_t space_id, dict_table_t *sdi_table,
                                bool dict_locked) {
  if (sdi_table == NULL) {
    /* Remove SDI table from table cache */
    /* We already have MDL protection on tablespace as well
    as MDL on SDI table */
    sdi_table = dd_table_open_on_id_in_mem(dict_sdi_get_table_id(space_id),
                                           dict_locked);
    if (sdi_table) {
      dd_table_close(sdi_table, nullptr, nullptr, dict_locked);
    }
  } else {
    dd_table_close(sdi_table, nullptr, nullptr, dict_locked);
  }

  if (sdi_table) {
    if (!dict_locked) {
      mutex_enter(&dict_sys->mutex);
    }

    dict_table_remove_from_cache(sdi_table);

    if (!dict_locked) {
      mutex_exit(&dict_sys->mutex);
    }
  }
}

/** Change the table_id of SYS_* tables if they have been created after
an earlier upgrade. This will update the table_id by adding DICT_MAX_DD_TABLES
*/
void dict_table_change_id_sys_tables() {
  ut_ad(mutex_own(&dict_sys->mutex));

  for (uint32_t i = 0; i < SYS_NUM_SYSTEM_TABLES; i++) {
    dict_table_t *system_table = dict_table_get_low(SYSTEM_TABLE_NAME[i]);

    ut_a(system_table != nullptr || i == SYS_ZIP_DICT ||
         i == SYS_ZIP_DICT_COLS);

    /* SYS_ZIP_DICT and SYS_ZIP_DICT_COLS can be missing when mysql-5.7 to
    PS-8.0 upgrade */
    if (system_table == nullptr &&
        (i == SYS_ZIP_DICT || i == SYS_ZIP_DICT_COLS)) {
      ut_ad(dict_upgrade_zip_dict_missing);
      continue;
    }
    ut_ad(dict_sys_table_id[i] == system_table->id);

    /* During upgrade, table_id of user tables is also
    moved by DICT_MAX_DD_TABLES. See dict_load_table_one()*/
    table_id_t new_table_id = system_table->id + DICT_MAX_DD_TABLES;

    dict_table_change_id_in_cache(system_table, new_table_id);

    dict_sys_table_id[i] = system_table->id;

    dict_table_prevent_eviction(system_table);
  }
}

/** Evict all tables that are loaded for applying purge.
Since we move the offset of all table ids during upgrade,
these tables cannot exist in cache. Also change table_ids
of SYS_* tables if they are upgraded from earlier versions */
void dict_upgrade_evict_tables_cache() {
  dict_table_t *table;

  rw_lock_x_lock(dict_operation_lock);
  mutex_enter(&dict_sys->mutex);

  ut_ad(dict_lru_validate());
  ut_ad(srv_is_upgrade_mode);

  /* Move all tables from non-LRU to LRU */
  for (table = UT_LIST_GET_LAST(dict_sys->table_non_LRU); table != NULL;) {
    dict_table_t *prev_table;

    prev_table = UT_LIST_GET_PREV(table_LRU, table);

    if (!dict_table_is_system(table->id)) {
      DBUG_EXECUTE_IF("dd_upgrade", ib::info(ER_IB_MSG_185)
                                        << "Moving table " << table->name
                                        << " from non-LRU to LRU";);

      dict_table_move_from_non_lru_to_lru(table);
    }

    table = prev_table;
  }

  for (table = UT_LIST_GET_LAST(dict_sys->table_LRU); table != NULL;) {
    dict_table_t *prev_table;

    prev_table = UT_LIST_GET_PREV(table_LRU, table);

    ut_ad(dict_table_can_be_evicted(table));

    DBUG_EXECUTE_IF("dd_upgrade", ib::info(ER_IB_MSG_186)
                                      << "Evicting table: LRU: "
                                      << table->name;);

    dict_table_remove_from_cache_low(table, TRUE);

    table = prev_table;
  }

  dict_table_change_id_sys_tables();

  mutex_exit(&dict_sys->mutex);
  rw_lock_x_unlock(dict_operation_lock);
}

/** Build the table_id array of SYS_* tables. This
array is used to determine if a table is InnoDB SYSTEM
table or not.
@return true if successful, false otherwise */
bool dict_sys_table_id_build() {
  mutex_enter(&dict_sys->mutex);
  for (uint32_t i = 0; i < SYS_NUM_SYSTEM_TABLES; i++) {
    dict_table_t *system_table = dict_table_get_low(SYSTEM_TABLE_NAME[i]);

    if (system_table == nullptr) {
      /* When upgrading from mysql-5.7 to PS-8.0, these system tables may not
      be present. Do not abort upgrade */
      if (i == SYS_ZIP_DICT || i == SYS_ZIP_DICT_COLS) {
        dict_upgrade_zip_dict_missing = true;
        continue;
      }

      /* Cannot find a system table, this happens only if user trying
      to boot server earlier than 5.7 */
      mutex_exit(&dict_sys->mutex);
      LogErr(ERROR_LEVEL, ER_IB_MSG_1271);
      return (false);
    }
    dict_sys_table_id[i] = system_table->id;
  }
  mutex_exit(&dict_sys->mutex);
  return (true);
}

/** @return true if table is InnoDB SYS_* table
@param[in]	table_id	table id  */
bool dict_table_is_system(table_id_t table_id) {
  for (uint32_t i = 0; i < SYS_NUM_SYSTEM_TABLES; i++) {
    if (table_id == dict_sys_table_id[i]) {
      return (true);
    }
  }
  return (false);
}

/** Acquire exclusive MDL on SDI tables. This is acquired to
prevent concurrent DROP table/tablespace when there is purge
happening on SDI table records. Purge will acquired shared
MDL on SDI table.

Exclusive MDL is transactional(released on trx commit). So
for successful acquistion, there should be valid thd with
trx associated.

Acquistion order of SDI MDL and SDI table has to be in same
order:

1. dd_sdi_acquire_exclusive_mdl
2. row_drop_table_from_cache()/innodb_drop_tablespace()
   ->dict_sdi_remove_from_cache()->dd_table_open_on_id()

In purge:

1. dd_sdi_acquire_shared_mdl
2. dd_table_open_on_id()

@param[in]	thd		server thread instance
@param[in]	space_id	InnoDB tablespace id
@param[in,out]	sdi_mdl		MDL ticket on SDI table
@retval	DB_SUCESS		on success
@retval	DB_LOCK_WAIT_TIMEOUT	on error */
dberr_t dd_sdi_acquire_exclusive_mdl(THD *thd, space_id_t space_id,
                                     MDL_ticket **sdi_mdl) {
  /* Exclusive MDL always need trx context and is
  released on trx commit. So check if thd & trx
  exists */
  ut_ad(thd != nullptr);
  ut_ad(check_trx_exists(current_thd) != NULL);
  ut_ad(sdi_mdl != nullptr);
  ut_ad(!mutex_own(&dict_sys->mutex));

  char tbl_buf[NAME_LEN + 1];
  const char *db_buf = "dummy_sdi_db";

  snprintf(tbl_buf, sizeof(tbl_buf), "SDI_" SPACE_ID_PF, space_id);

  /* Submit a higher than default lock wait timeout */
  auto lock_wait_timeout = thd_lock_wait_timeout(thd);
  if (lock_wait_timeout < 100000) {
    lock_wait_timeout += 100000;
  }
  if (dd::acquire_exclusive_table_mdl(thd, db_buf, tbl_buf, lock_wait_timeout,
                                      sdi_mdl)) {
    /* MDL failure can happen with lower timeout
    values chosen by user */
    return (DB_LOCK_WAIT_TIMEOUT);
  }

  /* MDL creation failed */
  if (*sdi_mdl == nullptr) {
    ut_ad(0);
    return (DB_LOCK_WAIT_TIMEOUT);
  }

  return (DB_SUCCESS);
}

/** Acquire shared MDL on SDI tables. This is acquired by purge to
prevent concurrent DROP table/tablespace.
DROP table/tablespace will acquire exclusive MDL on SDI table

Acquistion order of SDI MDL and SDI table has to be in same
order:

1. dd_sdi_acquire_exclusive_mdl
2. row_drop_table_from_cache()/innodb_drop_tablespace()
   ->dict_sdi_remove_from_cache()->dd_table_open_on_id()

In purge:

1. dd_sdi_acquire_shared_mdl
2. dd_table_open_on_id()

MDL should be released by caller
@param[in]	thd		server thread instance
@param[in]	space_id	InnoDB tablespace id
@param[in,out]	sdi_mdl		MDL ticket on SDI table
@retval	DB_SUCESS		on success
@retval	DB_LOCK_WAIT_TIMEOUT	on error */
dberr_t dd_sdi_acquire_shared_mdl(THD *thd, space_id_t space_id,
                                  MDL_ticket **sdi_mdl) {
  ut_ad(sdi_mdl != nullptr);
  ut_ad(!mutex_own(&dict_sys->mutex));

  char tbl_buf[NAME_LEN + 1];
  const char *db_buf = "dummy_sdi_db";

  snprintf(tbl_buf, sizeof(tbl_buf), "SDI_" SPACE_ID_PF, space_id);

  if (dd::acquire_shared_table_mdl(thd, db_buf, tbl_buf, false, sdi_mdl)) {
    /* MDL failure can happen with lower timeout
    values chosen by user */
    return (DB_LOCK_WAIT_TIMEOUT);
  }

  /* MDL creation failed */
  if (*sdi_mdl == nullptr) {
    ut_ad(0);
    return (DB_LOCK_WAIT_TIMEOUT);
  }

  return (DB_SUCCESS);
}

/** Get the tablespace data directory if set, otherwise empty string.
@return the data directory */
std::string dict_table_get_datadir(const dict_table_t *table) {
  std::string path;

  if (DICT_TF_HAS_DATA_DIR(table->flags) && table->data_dir_path != nullptr) {
    path.assign(table->data_dir_path);
  }

  return (path);
}
#endif /* !UNIV_HOTBACKUP */

/** Get single compression dictionary id for the given
(table id, column pos) pair.
@param[in]	table_id	table id
@param[in]	column_pos	column position
@param[out]	dict_id		zip_dict id
@retval	DB_SUCCESS		if OK
@retval	DB_RECORD_NOT_FOUND	if not found */
dberr_t dict_get_dictionary_id_by_key(ulint table_id, ulint column_pos,
                                      ulint *dict_id) {
  ut_ad(srv_is_upgrade_mode);
  ut_ad(!mutex_own(&dict_sys->mutex));

  trx_t *const trx = trx_allocate_for_background();
  trx->op_info = "get zip dict id by composite key";
  trx->dict_operation_lock_mode = RW_S_LATCH;
  trx_start_if_not_started(trx, false);

  const dberr_t err = dict_create_get_zip_dict_id_by_reference(
      table_id, column_pos, dict_id, trx);

  trx_commit_for_mysql(trx);
  trx->dict_operation_lock_mode = 0;
  trx_free_for_background(trx);

  return err;
}

/** Get compression dictionary info (name and data) for the given id.
Allocates memory in name->str and data->str on success.
Must be freed with mem_free().
@param[in]	dict_id		dictionary id
@param[out]	name		dictionary name
@param[out]	name_len	dictionary name length
@param[out]	data		dictionary data
@param[out]	data_len	dictionary data lenght
@param[in]	dict_locked	true if data dictionary locked
@retval	DB_SUCCESS		if OK
@retval	DB_RECORD_NOT_FOUND	if not found */
dberr_t dict_get_dictionary_info_by_id(ulint dict_id, char **name,
                                       ulint *name_len, char **data,
                                       ulint *data_len) {
  ut_ad(srv_is_upgrade_mode);
  ut_ad(!mutex_own(&dict_sys->mutex));

  trx_t *const trx = trx_allocate_for_background();
  trx->op_info = "get zip dict name and data by id";
  trx->dict_operation_lock_mode = RW_S_LATCH;
  trx_start_if_not_started(trx, false);

  const dberr_t err = dict_create_get_zip_dict_info_by_id(
      dict_id, name, name_len, data, data_len, trx);

  trx_commit_for_mysql(trx);
  trx->dict_operation_lock_mode = 0;
  trx_free_for_background(trx);

  return err;
}

/** Detect if database has encrypted mysql plugin space. This is
 *  indication that system tablespace was encrypted.
@param[in] mysql_plugin_space   space_id of mysql/plugin table.
@return true if encrypted, false if not (or fail to open mysql/plugin table) */
static bool dict_is_mysql_plugin_space_encrypted(
    space_id_t mysql_plugin_space) {
  if (mysql_plugin_space == SYSTEM_TABLE_SPACE) {
    return (srv_sys_space.is_encrypted());
  }

  space_id_t space_id = fil_space_get_id_by_name("mysql/plugin");
  if (space_id == SPACE_UNKNOWN) {
    return (false);
  }

  const fil_space_t *space = fil_space_get(space_id);
  ut_ad(space != nullptr);

  if (space == nullptr) {
    return false;
  }
  return FSP_FLAGS_GET_ENCRYPTION(space->flags);
}

/** Detect if innodb_encrypt_tables is set either to ON or FORCE or
ONLINE_TO_KEYRING*
@return true if innodb_encrypt_tables is equal to ON or FORCE or
ONLINE_TO_KEYRING* */
static bool dict_should_be_keyring_encrypted() {
  return srv_encrypt_tables == SRV_ENCRYPT_TABLES_ON ||
         srv_encrypt_tables == SRV_ENCRYPT_TABLES_FORCE ||
         srv_encrypt_tables == SRV_ENCRYPT_TABLES_ONLINE_TO_KEYRING ||
         srv_encrypt_tables == SRV_ENCRYPT_TABLES_ONLINE_TO_KEYRING_FORCE;
}

/** Reads mysql.ibd's page0 from buffer if the tablespace is already loaded
into Fil_system cache
@return tuple <0> success - true if no error
              <1> true if encryption flag is set, false otherwise */
static std::tuple<bool, bool> get_mysql_ibd_page_0_from_buffer() {
  auto result = std::make_tuple(false, false);

  fil_space_t *space = fil_space_acquire_silent(dict_sys_t::s_space_id);
  if (space == nullptr) {
    return (result);
  }

  const page_size_t page_size(space->flags);
  mtr_t mtr;
  mtr_start(&mtr);
  buf_block_t *block = buf_page_get(page_id_t(dict_sys_t::s_space_id, 0),
                                    univ_page_size, RW_X_LATCH, &mtr);

  if (block == nullptr) {
    mtr_commit(&mtr);
    fil_space_release(space);
    return (result);
  }

  const ulint flags = fsp_header_get_flags(buf_block_get_frame(block));
  std::get<0>(result) = true;
  std::get<1>(result) = FSP_FLAGS_GET_ENCRYPTION(flags);

  mtr_commit(&mtr);
  fil_space_release(space);
  return (result);
}

/** Reads mysql.ibd's page0 directly from disk
@param[in] buf - buffer for reading page0 into
@return tuple <0> success - true if no error
              <1> true if encryption flag is set, false otherwise */
static std::tuple<bool, bool> get_mysql_ibd_page_0_io() {
  auto result = std::make_tuple(false, false);

  /* page0 of mysql.ibd is not in the buffer, try direct io */
  auto buf = ut_make_unique_ptr_nokey(2 * UNIV_PAGE_SIZE);

  bool successfully_opened = false;

  pfs_os_file_t file = os_file_create_simple_no_error_handling(
      innodb_data_file_key, dict_sys_t::s_dd_space_file_name, OS_FILE_OPEN,
      OS_FILE_READ_ONLY, srv_read_only_mode, &successfully_opened);

  if (!successfully_opened) {
    return (result);
  }

  buf_frame_t *page =
      static_cast<buf_frame_t *>(ut_align(buf.get(), UNIV_PAGE_SIZE));

  ut_ad(page == page_align(page));

  IORequest request(IORequest::READ);
  dberr_t err =
      os_file_read_first_page_noexit(request, file, page, UNIV_PAGE_SIZE);

  os_file_close(file);

  if (err != DB_SUCCESS) {
    return (result);
  }

  const ulint flags = fsp_header_get_flags(page);
  std::get<0>(result) = true;
  std::get<1>(result) = FSP_FLAGS_GET_ENCRYPTION(flags);

  return (result);
}

/** Detect if mysql.ibd's page0 has encryption flag set.
The page 0 either read from buffer (if available) or
directly from disk.
@return tuple <0> success - true if no error
              <1> true if encryption flag is set, false otherwise */
static std::tuple<bool, bool> dict_mysql_ibd_page_0_has_encryption_flag_set() {
  //<0> element - success, <1> element - encryption flag
  auto result = std::make_tuple(false, false);

  /* read from buffer */
  result = get_mysql_ibd_page_0_from_buffer();
  if (!std::get<0>(result)) {
    result = get_mysql_ibd_page_0_io();
  }
  return (result);
}

bool dict_detect_encryption_of_mysql_ibd(dict_init_mode_t dict_init_mode,
                                         space_id_t mysql_plugin_space,
                                         bool &encrypt_mysql) {
  bool success = false;
  switch (dict_init_mode) {
    case DICT_INIT_CREATE_FILES:
      encrypt_mysql = dict_should_be_keyring_encrypted();
      return true;
    case DICT_INIT_UPGRADE_57_FILES:
      encrypt_mysql = dict_is_mysql_plugin_space_encrypted(mysql_plugin_space);
      return true;
    case DICT_INIT_CHECK_FILES:
      std::tie(success, encrypt_mysql) =
          dict_mysql_ibd_page_0_has_encryption_flag_set();
      return success;
    default:
      ut_ad(0);
      return false;
  }
}<|MERGE_RESOLUTION|>--- conflicted
+++ resolved
@@ -713,28 +713,16 @@
 /** Allocate and init the autoinc latch of a given table.
 This function must not be called concurrently on the same table object.
 @param[in,out]	table_void	table whose autoinc latch to create */
-<<<<<<< HEAD
 static void dict_table_autoinc_alloc(void *table_void) {
   dict_table_t *table = static_cast<dict_table_t *>(table_void);
 
-  table->autoinc_mutex = UT_NEW_NOKEY(ib_mutex_t());
+  table->autoinc_mutex = UT_NEW_NOKEY(AutoIncMutex());
   ut_a(table->autoinc_mutex != nullptr);
   mutex_create(LATCH_ID_AUTOINC, table->autoinc_mutex);
 
   table->autoinc_persisted_mutex = UT_NEW_NOKEY(ib_mutex_t());
   ut_a(table->autoinc_persisted_mutex != nullptr);
   mutex_create(LATCH_ID_PERSIST_AUTOINC, table->autoinc_persisted_mutex);
-=======
-static
-void
-dict_table_autoinc_alloc(
-	void*	table_void)
-{
-	dict_table_t*	table = static_cast<dict_table_t*>(table_void);
-	table->autoinc_mutex = UT_NEW_NOKEY(AutoIncMutex());
-	ut_a(table->autoinc_mutex != NULL);
-	mutex_create(LATCH_ID_AUTOINC, table->autoinc_mutex);
->>>>>>> be84e4b1
 }
 
 /** Allocate and init the zip_pad_mutex of a given index.
