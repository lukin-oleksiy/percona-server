--- conflicted
+++ resolved
@@ -3615,10 +3615,6 @@
 		if (types_idx != index
 		    && !(index->type & DICT_FTS)
 		    && !dict_index_is_spatial(index)
-<<<<<<< HEAD
-		    && !dict_index_has_virtual(index)
-=======
->>>>>>> 807891a9
 		    && !index->to_be_dropped
 		    && dict_foreign_qualify_index(
 			    table, col_names, columns, n_cols,
@@ -5905,7 +5901,6 @@
 	dfield_t*	dfield;
 	byte*		buf;
 	btr_cur_t	cursor;
-<<<<<<< HEAD
 
 	ut_ad(index != NULL);
 	ut_ad(!dict_table_is_comp(dict_sys->sys_tables));
@@ -5951,53 +5946,6 @@
 
 		ut_ad(len == 4);
 
-=======
-
-	ut_ad(index != NULL);
-	ut_ad(!dict_table_is_comp(dict_sys->sys_tables));
-	ut_ad(!dict_table_is_comp(dict_sys->sys_indexes));
-
-	rw_lock_x_lock(dict_operation_lock);
-	mutex_enter(&(dict_sys->mutex));
-
-	heap = mem_heap_create(sizeof(dtuple_t) + 2 * (sizeof(dfield_t)
-			       + sizeof(que_fork_t) + sizeof(upd_node_t)
-			       + sizeof(upd_t) + 12));
-
-	mtr_start(&mtr);
-
-	sys_index = UT_LIST_GET_FIRST(dict_sys->sys_indexes->indexes);
-
-	/* Find the index row in SYS_INDEXES */
-	tuple = dtuple_create(heap, 2);
-
-	dfield = dtuple_get_nth_field(tuple, 0);
-	buf = static_cast<byte*>(mem_heap_alloc(heap, 8));
-	mach_write_to_8(buf, index->table->id);
-	dfield_set_data(dfield, buf, 8);
-
-	dfield = dtuple_get_nth_field(tuple, 1);
-	buf = static_cast<byte*>(mem_heap_alloc(heap, 8));
-	mach_write_to_8(buf, index->id);
-	dfield_set_data(dfield, buf, 8);
-
-	dict_index_copy_types(tuple, sys_index, 2);
-
-	btr_cur_search_to_nth_level(sys_index, 0, tuple, PAGE_CUR_GE,
-				    BTR_MODIFY_LEAF,
-				    &cursor, 0, __FILE__, __LINE__, &mtr);
-
-	if (cursor.up_match == dtuple_get_n_fields(tuple)
-	    && rec_get_n_fields_old(btr_cur_get_rec(&cursor))
-	       == DICT_NUM_FIELDS__SYS_INDEXES) {
-		ulint	len;
-		byte*	field	= rec_get_nth_field_old(
-			btr_cur_get_rec(&cursor),
-			DICT_FLD__SYS_INDEXES__MERGE_THRESHOLD, &len);
-
-		ut_ad(len == 4);
-
->>>>>>> 807891a9
 		if (len == 4) {
 			mlog_write_ulint(field, merge_threshold,
 					 MLOG_4BYTES, &mtr);
@@ -6721,8 +6669,6 @@
 		field = dict_index_get_nth_field(index, i);
 		col_no = dict_col_get_no(field->col);
 
-		ut_ad(!dict_col_is_virtual(field->col));
-
 		if (field->prefix_len != 0) {
 			/* We do not accept column prefix
 			indexes here */
