/*****************************************************************************

Copyright (c) 1996, 2016, Oracle and/or its affiliates. All Rights Reserved.
Copyright (c) 2012, Facebook Inc.

This program is free software; you can redistribute it and/or modify it under
the terms of the GNU General Public License as published by the Free Software
Foundation; version 2 of the License.

This program is distributed in the hope that it will be useful, but WITHOUT
ANY WARRANTY; without even the implied warranty of MERCHANTABILITY or FITNESS
FOR A PARTICULAR PURPOSE. See the GNU General Public License for more details.

You should have received a copy of the GNU General Public License along with
this program; if not, write to the Free Software Foundation, Inc.,
51 Franklin Street, Suite 500, Boston, MA 02110-1335 USA

*****************************************************************************/

/******************************************************************//**
@file dict/dict0dict.cc
Data dictionary system

Created 1/8/1996 Heikki Tuuri
***********************************************************************/

#include "ha_prototypes.h"
#include <mysqld.h>
#include <strfunc.h>

#include "dict0dict.h"
#include "fts0fts.h"
#include "fil0fil.h"
#include <algorithm>

#ifdef UNIV_NONINL
#include "dict0dict.ic"
#include "dict0priv.ic"
#endif

/** dummy index for ROW_FORMAT=REDUNDANT supremum and infimum records */
dict_index_t*	dict_ind_redundant;

#if defined UNIV_DEBUG || defined UNIV_IBUF_DEBUG
/** Flag to control insert buffer debugging. */
extern uint	ibuf_debug;
#endif /* UNIV_DEBUG || UNIV_IBUF_DEBUG */

/**********************************************************************
Issue a warning that the row is too big. */
void
ib_warn_row_too_big(const dict_table_t*	table);

#ifndef UNIV_HOTBACKUP
#include "btr0btr.h"
#include "btr0cur.h"
#include "btr0sea.h"
#include "buf0buf.h"
#include "data0type.h"
#include "dict0boot.h"
#include "dict0crea.h"
#include "dict0mem.h"
#include "dict0priv.h"
#include "dict0stats.h"
#include "fsp0sysspace.h"
#include "fts0fts.h"
#include "fts0types.h"
#include "lock0lock.h"
#include "mach0data.h"
#include "mem0mem.h"
#include "os0once.h"
#include "page0page.h"
#include "page0zip.h"
#include "pars0pars.h"
#include "pars0sym.h"
#include "que0que.h"
#include "rem0cmp.h"
#include "row0log.h"
#include "row0merge.h"
#include "row0mysql.h"
#include "row0upd.h"
#include "srv0mon.h"
#include "srv0start.h"
#include "sync0sync.h"
#include "trx0undo.h"
#include "ut0new.h"

#include <vector>
#include <algorithm>

/** the dictionary system */
dict_sys_t*	dict_sys	= NULL;

/** @brief the data dictionary rw-latch protecting dict_sys

table create, drop, etc. reserve this in X-mode; implicit or
backround operations purge, rollback, foreign key checks reserve this
in S-mode; we cannot trust that MySQL protects implicit or background
operations a table drop since MySQL does not know of them; therefore
we need this; NOTE: a transaction which reserves this must keep book
on the mode in trx_t::dict_operation_lock_mode */
rw_lock_t*	dict_operation_lock;

/** Percentage of compression failures that are allowed in a single
round */
ulong	zip_failure_threshold_pct = 5;

/** Maximum percentage of a page that can be allowed as a pad to avoid
compression failures */
ulong	zip_pad_max = 50;

#define	DICT_HEAP_SIZE		100	/*!< initial memory heap size when
					creating a table or index object */
#define DICT_POOL_PER_TABLE_HASH 512	/*!< buffer pool max size per table
					hash table fixed size in bytes */
#define DICT_POOL_PER_VARYING	4	/*!< buffer pool max size per data
					dictionary varying size in bytes */

/** Identifies generated InnoDB foreign key names */
static char	dict_ibfk[] = "_ibfk_";

/** Tries to find column names for the index and sets the col field of the
index.
@param[in]	table	table
@param[in]	index	index
@param[in]	add_v	new virtual columns added along with an add index call
@return TRUE if the column names were found */
static
ibool
dict_index_find_cols(
	const dict_table_t*	table,
	dict_index_t*		index,
	const dict_add_v_col_t*	add_v);
/*******************************************************************//**
Builds the internal dictionary cache representation for a clustered
index, containing also system fields not defined by the user.
@return own: the internal representation of the clustered index */
static
dict_index_t*
dict_index_build_internal_clust(
/*============================*/
	const dict_table_t*	table,	/*!< in: table */
	dict_index_t*		index);	/*!< in: user representation of
					a clustered index */
/*******************************************************************//**
Builds the internal dictionary cache representation for a non-clustered
index, containing also system fields not defined by the user.
@return own: the internal representation of the non-clustered index */
static
dict_index_t*
dict_index_build_internal_non_clust(
/*================================*/
	const dict_table_t*	table,	/*!< in: table */
	dict_index_t*		index);	/*!< in: user representation of
					a non-clustered index */
/**********************************************************************//**
Builds the internal dictionary cache representation for an FTS index.
@return own: the internal representation of the FTS index */
static
dict_index_t*
dict_index_build_internal_fts(
/*==========================*/
	dict_table_t*	table,	/*!< in: table */
	dict_index_t*	index);	/*!< in: user representation of an FTS index */

/**********************************************************************//**
Removes an index from the dictionary cache. */
static
void
dict_index_remove_from_cache_low(
/*=============================*/
	dict_table_t*	table,		/*!< in/out: table */
	dict_index_t*	index,		/*!< in, own: index */
	ibool		lru_evict);	/*!< in: TRUE if page being evicted
					to make room in the table LRU list */
#ifdef UNIV_DEBUG
/**********************************************************************//**
Validate the dictionary table LRU list.
@return TRUE if validate OK */
static
ibool
dict_lru_validate(void);
/*===================*/
/**********************************************************************//**
Check if table is in the dictionary table LRU list.
@return TRUE if table found */
static
ibool
dict_lru_find_table(
/*================*/
	const dict_table_t*	find_table);	/*!< in: table to find */
/**********************************************************************//**
Check if a table exists in the dict table non-LRU list.
@return TRUE if table found */
static
ibool
dict_non_lru_find_table(
/*====================*/
	const dict_table_t*	find_table);	/*!< in: table to find */
#endif /* UNIV_DEBUG */

/* Stream for storing detailed information about the latest foreign key
and unique key errors. Only created if !srv_read_only_mode */
FILE*	dict_foreign_err_file		= NULL;
/* mutex protecting the foreign and unique error buffers */
ib_mutex_t	dict_foreign_err_mutex;

/********************************************************************//**
Checks if the database name in two table names is the same.
@return TRUE if same db name */
ibool
dict_tables_have_same_db(
/*=====================*/
	const char*	name1,	/*!< in: table name in the form
				dbname '/' tablename */
	const char*	name2)	/*!< in: table name in the form
				dbname '/' tablename */
{
	for (; *name1 == *name2; name1++, name2++) {
		if (*name1 == '/') {
			return(TRUE);
		}
		ut_a(*name1); /* the names must contain '/' */
	}
	return(FALSE);
}

/********************************************************************//**
Return the end of table name where we have removed dbname and '/'.
@return table name */
const char*
dict_remove_db_name(
/*================*/
	const char*	name)	/*!< in: table name in the form
				dbname '/' tablename */
{
	const char*	s = strchr(name, '/');
	ut_a(s);

	return(s + 1);
}

/********************************************************************//**
Get the database name length in a table name.
@return database name length */
ulint
dict_get_db_name_len(
/*=================*/
	const char*	name)	/*!< in: table name in the form
				dbname '/' tablename */
{
	const char*	s;
	s = strchr(name, '/');
	ut_a(s);
	return(s - name);
}

/********************************************************************//**
Reserves the dictionary system mutex for MySQL. */
void
dict_mutex_enter_for_mysql(void)
/*============================*/
{
	mutex_enter(&dict_sys->mutex);
}

/********************************************************************//**
Releases the dictionary system mutex for MySQL. */
void
dict_mutex_exit_for_mysql(void)
/*===========================*/
{
	mutex_exit(&dict_sys->mutex);
}

/** Allocate and init a dict_table_t's stats latch.
This function must not be called concurrently on the same table object.
@param[in,out]	table_void	table whose stats latch to create */
static
void
dict_table_stats_latch_alloc(
	void*	table_void)
{
	dict_table_t*	table = static_cast<dict_table_t*>(table_void);

	/* Note: rw_lock_create() will call the constructor */

	table->stats_latch = static_cast<rw_lock_t*>(
		ut_malloc_nokey(sizeof(rw_lock_t)));

	ut_a(table->stats_latch != NULL);

	rw_lock_create(dict_table_stats_key, table->stats_latch,
		       SYNC_INDEX_TREE);
}

/** Deinit and free a dict_table_t's stats latch.
This function must not be called concurrently on the same table object.
@param[in,out]	table	table whose stats latch to free */
static
void
dict_table_stats_latch_free(
	dict_table_t*	table)
{
	rw_lock_free(table->stats_latch);
	ut_free(table->stats_latch);
}

/** Create a dict_table_t's stats latch or delay for lazy creation.
This function is only called from either single threaded environment
or from a thread that has not shared the table object with other threads.
@param[in,out]	table	table whose stats latch to create
@param[in]	enabled	if false then the latch is disabled
and dict_table_stats_lock()/unlock() become noop on this table. */
void
dict_table_stats_latch_create(
	dict_table_t*	table,
	bool		enabled)
{
	if (!enabled) {
		table->stats_latch = NULL;
		table->stats_latch_created = os_once::DONE;
		return;
	}

	/* We create this lazily the first time it is used. */
	table->stats_latch = NULL;
	table->stats_latch_created = os_once::NEVER_DONE;
}

/** Destroy a dict_table_t's stats latch.
This function is only called from either single threaded environment
or from a thread that has not shared the table object with other threads.
@param[in,out]	table	table whose stats latch to destroy */
void
dict_table_stats_latch_destroy(
	dict_table_t*	table)
{
	if (table->stats_latch_created == os_once::DONE
	    && table->stats_latch != NULL) {

		dict_table_stats_latch_free(table);
	}
}

/** Lock the appropriate latch to protect a given table's statistics.
@param[in]	table		table whose stats to lock
@param[in]	latch_mode	RW_S_LATCH or RW_X_LATCH */
void
dict_table_stats_lock(
	dict_table_t*	table,
	ulint		latch_mode)
{
	ut_ad(table != NULL);
	ut_ad(table->magic_n == DICT_TABLE_MAGIC_N);

	os_once::do_or_wait_for_done(
		&table->stats_latch_created,
		dict_table_stats_latch_alloc, table);

	if (table->stats_latch == NULL) {
		/* This is a dummy table object that is private in the current
		thread and is not shared between multiple threads, thus we
		skip any locking. */
		return;
	}

	switch (latch_mode) {
	case RW_S_LATCH:
		rw_lock_s_lock(table->stats_latch);
		break;
	case RW_X_LATCH:
		rw_lock_x_lock(table->stats_latch);
		break;
	case RW_NO_LATCH:
		/* fall through */
	default:
		ut_error;
	}
}

/** Unlock the latch that has been locked by dict_table_stats_lock().
@param[in]	table		table whose stats to unlock
@param[in]	latch_mode	RW_S_LATCH or RW_X_LATCH */
void
dict_table_stats_unlock(
	dict_table_t*	table,
	ulint		latch_mode)
{
	ut_ad(table != NULL);
	ut_ad(table->magic_n == DICT_TABLE_MAGIC_N);

	if (table->stats_latch == NULL) {
		/* This is a dummy table object that is private in the current
		thread and is not shared between multiple threads, thus we
		skip any locking. */
		return;
	}

	switch (latch_mode) {
	case RW_S_LATCH:
		rw_lock_s_unlock(table->stats_latch);
		break;
	case RW_X_LATCH:
		rw_lock_x_unlock(table->stats_latch);
		break;
	case RW_NO_LATCH:
		/* fall through */
	default:
		ut_error;
	}
}

/**********************************************************************//**
Try to drop any indexes after an aborted index creation.
This can also be after a server kill during DROP INDEX. */
static
void
dict_table_try_drop_aborted(
/*========================*/
	dict_table_t*	table,		/*!< in: table, or NULL if it
					needs to be looked up again */
	table_id_t	table_id,	/*!< in: table identifier */
	ulint		ref_count)	/*!< in: expected table->n_ref_count */
{
	trx_t*		trx;

	trx = trx_allocate_for_background();
	trx->op_info = "try to drop any indexes after an aborted index creation";
	row_mysql_lock_data_dictionary(trx);
	trx_set_dict_operation(trx, TRX_DICT_OP_INDEX);

	if (table == NULL) {
		table = dict_table_open_on_id_low(
			table_id, DICT_ERR_IGNORE_NONE);
	} else {
		ut_ad(table->id == table_id);
	}

	if (table && table->get_ref_count() == ref_count && table->drop_aborted) {
		/* Silence a debug assertion in row_merge_drop_indexes(). */
		ut_d(table->acquire());
		row_merge_drop_indexes(trx, table, TRUE);
		ut_d(table->release());
		ut_ad(table->get_ref_count() == ref_count);
		trx_commit_for_mysql(trx);
	}

	row_mysql_unlock_data_dictionary(trx);
	trx_free_for_background(trx);
}

/**********************************************************************//**
When opening a table,
try to drop any indexes after an aborted index creation.
Release the dict_sys->mutex. */
static
void
dict_table_try_drop_aborted_and_mutex_exit(
/*=======================================*/
	dict_table_t*	table,		/*!< in: table (may be NULL) */
	ibool		try_drop)	/*!< in: FALSE if should try to
					drop indexes whose online creation
					was aborted */
{
	if (try_drop
	    && table != NULL
	    && table->drop_aborted
	    && table->get_ref_count() == 1
	    && dict_table_get_first_index(table)) {

		/* Attempt to drop the indexes whose online creation
		was aborted. */
		table_id_t	table_id = table->id;

		mutex_exit(&dict_sys->mutex);

		dict_table_try_drop_aborted(table, table_id, 1);
	} else {
		mutex_exit(&dict_sys->mutex);
	}
}

/********************************************************************//**
Decrements the count of open handles to a table. */
void
dict_table_close(
/*=============*/
	dict_table_t*	table,		/*!< in/out: table */
	ibool		dict_locked,	/*!< in: TRUE=data dictionary locked */
	ibool		try_drop)	/*!< in: TRUE=try to drop any orphan
					indexes after an aborted online
					index creation */
{
	if (!dict_locked && !dict_table_is_intrinsic(table)) {
		mutex_enter(&dict_sys->mutex);
	}

	ut_ad(mutex_own(&dict_sys->mutex) || dict_table_is_intrinsic(table));
	ut_a(table->get_ref_count() > 0);

	table->release();

	/* Intrinsic table is not added to dictionary cache so skip other
	cache specific actions. */
	if (dict_table_is_intrinsic(table)) {
		return;
	}

	/* Force persistent stats re-read upon next open of the table
	so that FLUSH TABLE can be used to forcibly fetch stats from disk
	if they have been manually modified. We reset table->stat_initialized
	only if table reference count is 0 because we do not want too frequent
	stats re-reads (e.g. in other cases than FLUSH TABLE). */
	if (strchr(table->name.m_name, '/') != NULL
	    && table->get_ref_count() == 0
	    && dict_stats_is_persistent_enabled(table)) {

		dict_stats_deinit(table);
	}

	MONITOR_DEC(MONITOR_TABLE_REFERENCE);

	ut_ad(dict_lru_validate());

#ifdef UNIV_DEBUG
	if (table->can_be_evicted) {
		ut_ad(dict_lru_find_table(table));
	} else {
		ut_ad(dict_non_lru_find_table(table));
	}
#endif /* UNIV_DEBUG */

	if (!dict_locked) {
		table_id_t	table_id	= table->id;
		ibool		drop_aborted;

		drop_aborted = try_drop
			&& table->drop_aborted
			&& table->get_ref_count() == 1
			&& dict_table_get_first_index(table);

		mutex_exit(&dict_sys->mutex);

		if (drop_aborted) {
			dict_table_try_drop_aborted(NULL, table_id, 0);
		}
	}
}
#endif /* !UNIV_HOTBACKUP */

/********************************************************************//**
Closes the only open handle to a table and drops a table while assuring
that dict_sys->mutex is held the whole time.  This assures that the table
is not evicted after the close when the count of open handles goes to zero.
Because dict_sys->mutex is held, we do not need to call
dict_table_prevent_eviction().  */
void
dict_table_close_and_drop(
/*======================*/
	trx_t*		trx,		/*!< in: data dictionary transaction */
	dict_table_t*	table)		/*!< in/out: table */
{
	ut_ad(mutex_own(&dict_sys->mutex));
	ut_ad(rw_lock_own(dict_operation_lock, RW_LOCK_X));
	ut_ad(trx->dict_operation != TRX_DICT_OP_NONE);
	ut_ad(trx_state_eq(trx, TRX_STATE_ACTIVE));

	dict_table_close(table, TRUE, FALSE);

#if defined UNIV_DEBUG || defined UNIV_DDL_DEBUG
	/* Nobody should have initialized the stats of the newly created
	table when this is called. So we know that it has not been added
	for background stats gathering. */
	ut_a(!table->stat_initialized);
#endif /* UNIV_DEBUG || UNIV_DDL_DEBUG */

	row_merge_drop_table(trx, table);
}

/** Check if the table has a given (non_virtual) column.
@param[in]	table		table object
@param[in]	col_name	column name
@param[in]	col_nr		column number guessed, 0 as default
@return column number if the table has the specified column,
otherwise table->n_def */
ulint
dict_table_has_column(
	const dict_table_t*	table,
	const char*		col_name,
	ulint			col_nr)
{
	ulint		col_max = table->n_def;

	ut_ad(table);
	ut_ad(col_name);
	ut_ad(table->magic_n == DICT_TABLE_MAGIC_N);

	if (col_nr < col_max
	    && innobase_strcasecmp(
		col_name, dict_table_get_col_name(table, col_nr)) == 0) {
		return(col_nr);
	}

	/** The order of column may changed, check it with other columns */
	for (ulint i = 0; i < col_max; i++) {
		if (i != col_nr
		    && innobase_strcasecmp(
			col_name, dict_table_get_col_name(table, i)) == 0) {

			return(i);
		}
	}

	return(col_max);
}

/**********************************************************************//**
Returns a column's name.
@return column name. NOTE: not guaranteed to stay valid if table is
modified in any way (columns added, etc.). */
const char*
dict_table_get_col_name(
/*====================*/
	const dict_table_t*	table,	/*!< in: table */
	ulint			col_nr)	/*!< in: column number */
{
	ulint		i;
	const char*	s;

	ut_ad(table);
	ut_ad(col_nr < table->n_def);
	ut_ad(table->magic_n == DICT_TABLE_MAGIC_N);

	s = table->col_names;
	if (s) {
		for (i = 0; i < col_nr; i++) {
			s += strlen(s) + 1;
		}
	}

	return(s);
}

/** Returns a virtual column's name.
@param[in]	table	target table
@param[in]	col_nr	virtual column number (nth virtual column)
@return column name or NULL if column number out of range. */
const char*
dict_table_get_v_col_name(
	const dict_table_t*	table,
	ulint			col_nr)
{
	const char*	s;

	ut_ad(table);
	ut_ad(col_nr < table->n_v_def);
	ut_ad(table->magic_n == DICT_TABLE_MAGIC_N);

	if (col_nr >= table->n_v_def) {
		return(NULL);
	}

	s = table->v_col_names;

	if (s != NULL) {
		for (ulint i = 0; i < col_nr; i++) {
			s += strlen(s) + 1;
		}
	}

	return(s);
}

/** Search virtual column's position in InnoDB according to its position
in original table's position
@param[in]	table	target table
@param[in]	col_nr	column number (nth column in the MySQL table)
@return virtual column's position in InnoDB, ULINT_UNDEFINED if not find */
static
ulint
dict_table_get_v_col_pos_for_mysql(
	const dict_table_t*	table,
	ulint			col_nr)
{
	ulint	i;

	ut_ad(table);
	ut_ad(col_nr < static_cast<ulint>(table->n_t_def));
	ut_ad(table->magic_n == DICT_TABLE_MAGIC_N);

	for (i = 0; i < table->n_v_def; i++) {
		if (col_nr == dict_get_v_col_mysql_pos(
				table->v_cols[i].m_col.ind)) {
			break;
		}
	}

	if (i == table->n_v_def) {
		return(ULINT_UNDEFINED);
	}

	return(i);
}

/** Returns a virtual column's name according to its original
MySQL table position.
@param[in]	table	target table
@param[in]	col_nr	column number (nth column in the table)
@return column name. */
static
const char*
dict_table_get_v_col_name_mysql(
	const dict_table_t*	table,
	ulint			col_nr)
{
	ulint	i = dict_table_get_v_col_pos_for_mysql(table, col_nr);

	if (i == ULINT_UNDEFINED) {
		return(NULL);
	}

	return(dict_table_get_v_col_name(table, i));
}

/** Get nth virtual column according to its original MySQL table position
@param[in]	table	target table
@param[in]	col_nr	column number in MySQL Table definition
@return dict_v_col_t ptr */
dict_v_col_t*
dict_table_get_nth_v_col_mysql(
	const dict_table_t*	table,
	ulint			col_nr)
{
	ulint	i = dict_table_get_v_col_pos_for_mysql(table, col_nr);

	if (i == ULINT_UNDEFINED) {
		return(NULL);
	}

	return(dict_table_get_nth_v_col(table, i));
}

#ifndef UNIV_HOTBACKUP
/** Allocate and init the autoinc latch of a given table.
This function must not be called concurrently on the same table object.
@param[in,out]	table_void	table whose autoinc latch to create */
static
void
dict_table_autoinc_alloc(
	void*	table_void)
{
	dict_table_t*	table = static_cast<dict_table_t*>(table_void);
	table->autoinc_mutex = UT_NEW_NOKEY(ib_mutex_t());
	ut_a(table->autoinc_mutex != NULL);
	mutex_create(LATCH_ID_AUTOINC, table->autoinc_mutex);
}

/** Allocate and init the zip_pad_mutex of a given index.
This function must not be called concurrently on the same index object.
@param[in,out]	index_void	index whose zip_pad_mutex to create */
static
void
dict_index_zip_pad_alloc(
	void*	index_void)
{
	dict_index_t*	index = static_cast<dict_index_t*>(index_void);
	index->zip_pad.mutex = UT_NEW_NOKEY(SysMutex());
	ut_a(index->zip_pad.mutex != NULL);
	mutex_create(LATCH_ID_ZIP_PAD_MUTEX, index->zip_pad.mutex);
}


/********************************************************************//**
Acquire the autoinc lock. */
void
dict_table_autoinc_lock(
/*====================*/
	dict_table_t*	table)	/*!< in/out: table */
{
	os_once::do_or_wait_for_done(
		&table->autoinc_mutex_created,
		dict_table_autoinc_alloc, table);

	mutex_enter(table->autoinc_mutex);
}

/** Acquire the zip_pad_mutex latch.
@param[in,out]	index	the index whose zip_pad_mutex to acquire.*/
void
dict_index_zip_pad_lock(
	dict_index_t*	index)
{
	os_once::do_or_wait_for_done(
		&index->zip_pad.mutex_created,
		dict_index_zip_pad_alloc, index);

	mutex_enter(index->zip_pad.mutex);
}


/********************************************************************//**
Unconditionally set the autoinc counter. */
void
dict_table_autoinc_initialize(
/*==========================*/
	dict_table_t*	table,	/*!< in/out: table */
	ib_uint64_t	value)	/*!< in: next value to assign to a row */
{
	ut_ad(dict_table_autoinc_own(table));

	table->autoinc = value;
}

/** Get all the FTS indexes on a table.
@param[in]	table	table
@param[out]	indexes	all FTS indexes on this table
@return number of FTS indexes */
ulint
dict_table_get_all_fts_indexes(
	const dict_table_t*	table,
	ib_vector_t*		indexes)
{
	dict_index_t* index;

	ut_a(ib_vector_size(indexes) == 0);

	for (index = dict_table_get_first_index(table);
	     index;
	     index = dict_table_get_next_index(index)) {

		if (index->type == DICT_FTS) {
			ib_vector_push(indexes, &index);
		}
	}

	return(ib_vector_size(indexes));
}

/** Store autoinc value when the table is evicted.
@param[in]	table	table evicted */
void
dict_table_autoinc_store(
	const dict_table_t*	table)
{
	ut_ad(mutex_own(&dict_sys->mutex));

	if (table->autoinc != 0) {
		ut_ad(dict_sys->autoinc_map->find(table->id)
		      == dict_sys->autoinc_map->end());

		dict_sys->autoinc_map->insert(
			std::pair<table_id_t, ib_uint64_t>(
			table->id, table->autoinc));
	}
}

/** Restore autoinc value when the table is loaded.
@param[in]	table	table loaded */
void
dict_table_autoinc_restore(
	dict_table_t*	table)
{
	ut_ad(mutex_own(&dict_sys->mutex));

	autoinc_map_t::iterator	it;
	it = dict_sys->autoinc_map->find(table->id);

	if (it != dict_sys->autoinc_map->end()) {
		table->autoinc = it->second;
		ut_ad(table->autoinc != 0);

		dict_sys->autoinc_map->erase(it);
	}
}

/********************************************************************//**
Reads the next autoinc value (== autoinc counter value), 0 if not yet
initialized.
@return value for a new row, or 0 */
ib_uint64_t
dict_table_autoinc_read(
/*====================*/
	const dict_table_t*	table)	/*!< in: table */
{
	ut_ad(dict_table_autoinc_own(table));

	return(table->autoinc);
}

/********************************************************************//**
Updates the autoinc counter if the value supplied is greater than the
current value. */
void
dict_table_autoinc_update_if_greater(
/*=================================*/

	dict_table_t*	table,	/*!< in/out: table */
	ib_uint64_t	value)	/*!< in: value which was assigned to a row */
{
	ut_ad(dict_table_autoinc_own(table));

	if (value > table->autoinc) {

		table->autoinc = value;
	}
}

/********************************************************************//**
Release the autoinc lock. */
void
dict_table_autoinc_unlock(
/*======================*/
	dict_table_t*	table)	/*!< in/out: table */
{
	mutex_exit(table->autoinc_mutex);
}
#endif /* !UNIV_HOTBACKUP */

/** Looks for column n in an index.
@param[in]	index		index
@param[in]	n		column number
@param[in]	inc_prefix	true=consider column prefixes too
@param[in]	is_virtual	true==virtual column
@return position in internal representation of the index;
ULINT_UNDEFINED if not contained */
ulint
dict_index_get_nth_col_or_prefix_pos(
<<<<<<< HEAD
	const dict_index_t*	index,
	ulint			n,
	bool			inc_prefix,
	bool			is_virtual)
=======
/*=================================*/
	const dict_index_t*	index,		/*!< in: index */
	ulint			n,		/*!< in: column number */
	ibool			inc_prefix,	/*!< in: TRUE=consider
						column prefixes too */
	ulint*			prefix_col_pos)	/*!< out: col num if prefix */
>>>>>>> 1eee5380
{
	const dict_field_t*	field;
	const dict_col_t*	col;
	ulint			pos;
	ulint			n_fields;
	ulint			prefixed_pos_dummy;

	ut_ad(index);
	ut_ad(index->magic_n == DICT_INDEX_MAGIC_N);
	ut_ad((inc_prefix && !prefix_col_pos) || (!inc_prefix));

	if (!prefix_col_pos) {
		prefix_col_pos = &prefixed_pos_dummy;
	}
	*prefix_col_pos = ULINT_UNDEFINED;

	if (is_virtual) {
		col = &(dict_table_get_nth_v_col(index->table, n)->m_col);
	} else {
		col = dict_table_get_nth_col(index->table, n);
	}

	if (dict_index_is_clust(index)) {

		return(dict_col_get_clust_pos(col, index));
	}

	n_fields = dict_index_get_n_fields(index);

	for (pos = 0; pos < n_fields; pos++) {
		field = dict_index_get_nth_field(index, pos);

		if (col == field->col) {
			*prefix_col_pos = pos;
			if (inc_prefix || field->prefix_len == 0) {
				return(pos);
			}
		}
	}

	return(ULINT_UNDEFINED);
}

#ifndef UNIV_HOTBACKUP
/** Returns TRUE if the index contains a column or a prefix of that column.
@param[in]	index		index
@param[in]	n		column number
@param[in]	is_virtual	whether it is a virtual col
@return TRUE if contains the column or its prefix */
ibool
dict_index_contains_col_or_prefix(
	const dict_index_t*	index,
	ulint			n,
	bool			is_virtual)
{
	const dict_field_t*	field;
	const dict_col_t*	col;
	ulint			pos;
	ulint			n_fields;

	ut_ad(index);
	ut_ad(index->magic_n == DICT_INDEX_MAGIC_N);

	if (dict_index_is_clust(index)) {

		return(TRUE);
	}

	if (is_virtual) {
		col = &dict_table_get_nth_v_col(index->table, n)->m_col;
	} else {
		col = dict_table_get_nth_col(index->table, n);
	}

	n_fields = dict_index_get_n_fields(index);

	for (pos = 0; pos < n_fields; pos++) {
		field = dict_index_get_nth_field(index, pos);

		if (col == field->col) {

			return(TRUE);
		}
	}

	return(FALSE);
}

/********************************************************************//**
Looks for a matching field in an index. The column has to be the same. The
column in index must be complete, or must contain a prefix longer than the
column in index2. That is, we must be able to construct the prefix in index2
from the prefix in index.
@return position in internal representation of the index;
ULINT_UNDEFINED if not contained */
ulint
dict_index_get_nth_field_pos(
/*=========================*/
	const dict_index_t*	index,	/*!< in: index from which to search */
	const dict_index_t*	index2,	/*!< in: index */
	ulint			n)	/*!< in: field number in index2 */
{
	const dict_field_t*	field;
	const dict_field_t*	field2;
	ulint			n_fields;
	ulint			pos;

	ut_ad(index);
	ut_ad(index->magic_n == DICT_INDEX_MAGIC_N);

	field2 = dict_index_get_nth_field(index2, n);

	n_fields = dict_index_get_n_fields(index);

	/* Are we looking for a MBR (Minimum Bound Box) field of
	a spatial index */
	bool	is_mbr_fld = (n == 0 && dict_index_is_spatial(index2));

	for (pos = 0; pos < n_fields; pos++) {
		field = dict_index_get_nth_field(index, pos);

		/* The first field of a spatial index is a transformed
		MBR (Minimum Bound Box) field made out of original column,
		so its field->col still points to original cluster index
		col, but the actual content is different. So we cannot
		consider them equal if neither of them is MBR field */
		if (pos == 0 && dict_index_is_spatial(index) && !is_mbr_fld) {
			continue;
		}

		if (field->col == field2->col
		    && (field->prefix_len == 0
			|| (field->prefix_len >= field2->prefix_len
			    && field2->prefix_len != 0))) {

			return(pos);
		}
	}

	return(ULINT_UNDEFINED);
}

/**********************************************************************//**
Returns a table object based on table id.
@return table, NULL if does not exist */
dict_table_t*
dict_table_open_on_id(
/*==================*/
	table_id_t	table_id,	/*!< in: table id */
	ibool		dict_locked,	/*!< in: TRUE=data dictionary locked */
	dict_table_op_t	table_op)	/*!< in: operation to perform */
{
	dict_table_t*	table;

	if (!dict_locked) {
		mutex_enter(&dict_sys->mutex);
	}

	ut_ad(mutex_own(&dict_sys->mutex));

	table = dict_table_open_on_id_low(
		table_id,
		table_op == DICT_TABLE_OP_LOAD_TABLESPACE
		? DICT_ERR_IGNORE_RECOVER_LOCK
		: DICT_ERR_IGNORE_NONE);

	if (table != NULL) {

		if (table->can_be_evicted) {
			dict_move_to_mru(table);
		}

		table->acquire();

		MONITOR_INC(MONITOR_TABLE_REFERENCE);
	}

	if (!dict_locked) {
		dict_table_try_drop_aborted_and_mutex_exit(
			table, table_op == DICT_TABLE_OP_DROP_ORPHAN);
	}

	return(table);
}

/********************************************************************//**
Looks for column n position in the clustered index.
@return position in internal representation of the clustered index */
ulint
dict_table_get_nth_col_pos(
/*=======================*/
	const dict_table_t*	table,	/*!< in: table */
	ulint			n)	/*!< in: column number */
{
	return(dict_index_get_nth_col_pos(dict_table_get_first_index(table),
					  n, NULL));
}

/********************************************************************//**
Checks if a column is in the ordering columns of the clustered index of a
table. Column prefixes are treated like whole columns.
@return TRUE if the column, or its prefix, is in the clustered key */
ibool
dict_table_col_in_clustered_key(
/*============================*/
	const dict_table_t*	table,	/*!< in: table */
	ulint			n)	/*!< in: column number */
{
	const dict_index_t*	index;
	const dict_field_t*	field;
	const dict_col_t*	col;
	ulint			pos;
	ulint			n_fields;

	ut_ad(table);

	col = dict_table_get_nth_col(table, n);

	index = dict_table_get_first_index(table);

	n_fields = dict_index_get_n_unique(index);

	for (pos = 0; pos < n_fields; pos++) {
		field = dict_index_get_nth_field(index, pos);

		if (col == field->col) {

			return(TRUE);
		}
	}

	return(FALSE);
}

/**********************************************************************//**
Inits the data dictionary module. */
void
dict_init(void)
/*===========*/
{
	dict_operation_lock = static_cast<rw_lock_t*>(
		ut_zalloc_nokey(sizeof(*dict_operation_lock)));

	dict_sys = static_cast<dict_sys_t*>(ut_zalloc_nokey(sizeof(*dict_sys)));

	UT_LIST_INIT(dict_sys->table_LRU, &dict_table_t::table_LRU);
	UT_LIST_INIT(dict_sys->table_non_LRU, &dict_table_t::table_LRU);

	mutex_create(LATCH_ID_DICT_SYS, &dict_sys->mutex);

	dict_sys->table_hash = hash_create(
		buf_pool_get_curr_size()
		/ (DICT_POOL_PER_TABLE_HASH * UNIV_WORD_SIZE));

	dict_sys->table_id_hash = hash_create(
		buf_pool_get_curr_size()
		/ (DICT_POOL_PER_TABLE_HASH * UNIV_WORD_SIZE));

	dict_sys->hash_size = (hash_get_n_cells(dict_sys->table_hash)
			       + hash_get_n_cells(dict_sys->table_id_hash))
		* sizeof(hash_cell_t);

	rw_lock_create(dict_operation_lock_key,
		       dict_operation_lock, SYNC_DICT_OPERATION);

	if (!srv_read_only_mode) {
		dict_foreign_err_file = os_file_create_tmpfile(NULL);
		ut_a(dict_foreign_err_file);
	}

	mutex_create(LATCH_ID_DICT_FOREIGN_ERR, &dict_foreign_err_mutex);

	dict_sys->autoinc_map = new autoinc_map_t();
}

/**********************************************************************//**
Move to the most recently used segment of the LRU list. */
void
dict_move_to_mru(
/*=============*/
	dict_table_t*	table)		/*!< in: table to move to MRU */
{
	ut_ad(mutex_own(&dict_sys->mutex));
	ut_ad(dict_lru_validate());
	ut_ad(dict_lru_find_table(table));

	ut_a(table->can_be_evicted);

	UT_LIST_REMOVE(dict_sys->table_LRU, table);

	UT_LIST_ADD_FIRST(dict_sys->table_LRU, table);

	ut_ad(dict_lru_validate());
}

/**********************************************************************//**
Returns a table object and increment its open handle count.
NOTE! This is a high-level function to be used mainly from outside the
'dict' module. Inside this directory dict_table_get_low
is usually the appropriate function.
@return table, NULL if does not exist */
dict_table_t*
dict_table_open_on_name(
/*====================*/
	const char*	table_name,	/*!< in: table name */
	ibool		dict_locked,	/*!< in: TRUE=data dictionary locked */
	ibool		try_drop,	/*!< in: TRUE=try to drop any orphan
					indexes after an aborted online
					index creation */
	dict_err_ignore_t
			ignore_err)	/*!< in: error to be ignored when
					loading a table definition */
{
	dict_table_t*	table;
	DBUG_ENTER("dict_table_open_on_name");
	DBUG_PRINT("dict_table_open_on_name", ("table: '%s'", table_name));

	if (!dict_locked) {
		mutex_enter(&dict_sys->mutex);
	}

	ut_ad(table_name);
	ut_ad(mutex_own(&dict_sys->mutex));

	table = dict_table_check_if_in_cache_low(table_name);

	if (table == NULL) {
		table = dict_load_table(table_name, true, ignore_err);
	}

	ut_ad(!table || table->cached);

	if (table != NULL) {

		/* If table is corrupted, return NULL */
		if (ignore_err == DICT_ERR_IGNORE_NONE
		    && table->corrupted) {

			/* Make life easy for drop table. */
			dict_table_prevent_eviction(table);

			if (!dict_locked) {
				mutex_exit(&dict_sys->mutex);
			}

			ib::info() << "Table "
				<< table->name
				<< " is corrupted. Please drop the table"
				" and recreate it";
			DBUG_RETURN(NULL);
		}

		if (table->can_be_evicted) {
			dict_move_to_mru(table);
		}

		table->acquire();

		MONITOR_INC(MONITOR_TABLE_REFERENCE);
	}

	ut_ad(dict_lru_validate());

	if (!dict_locked) {
		dict_table_try_drop_aborted_and_mutex_exit(table, try_drop);
	}

	DBUG_RETURN(table);
}
#endif /* !UNIV_HOTBACKUP */

/**********************************************************************//**
Adds system columns to a table object. */
void
dict_table_add_system_columns(
/*==========================*/
	dict_table_t*	table,	/*!< in/out: table */
	mem_heap_t*	heap)	/*!< in: temporary heap */
{
	ut_ad(table);
	ut_ad(table->n_def ==
	      (table->n_cols - dict_table_get_n_sys_cols(table)));
	ut_ad(table->magic_n == DICT_TABLE_MAGIC_N);
	ut_ad(!table->cached);

	/* NOTE: the system columns MUST be added in the following order
	(so that they can be indexed by the numerical value of DATA_ROW_ID,
	etc.) and as the last columns of the table memory object.
	The clustered index will not always physically contain all system
	columns.
	Intrinsic table don't need DB_ROLL_PTR as UNDO logging is turned off
	for these tables. */

	dict_mem_table_add_col(table, heap, "DB_ROW_ID", DATA_SYS,
			       DATA_ROW_ID | DATA_NOT_NULL,
			       DATA_ROW_ID_LEN);

#if (DATA_ITT_N_SYS_COLS != 2)
#error "DATA_ITT_N_SYS_COLS != 2"
#endif

#if DATA_ROW_ID != 0
#error "DATA_ROW_ID != 0"
#endif
	dict_mem_table_add_col(table, heap, "DB_TRX_ID", DATA_SYS,
			       DATA_TRX_ID | DATA_NOT_NULL,
			       DATA_TRX_ID_LEN);
#if DATA_TRX_ID != 1
#error "DATA_TRX_ID != 1"
#endif

	if (!dict_table_is_intrinsic(table)) {
		dict_mem_table_add_col(table, heap, "DB_ROLL_PTR", DATA_SYS,
				       DATA_ROLL_PTR | DATA_NOT_NULL,
				       DATA_ROLL_PTR_LEN);
#if DATA_ROLL_PTR != 2
#error "DATA_ROLL_PTR != 2"
#endif

		/* This check reminds that if a new system column is added to
		the program, it should be dealt with here */
#if DATA_N_SYS_COLS != 3
#error "DATA_N_SYS_COLS != 3"
#endif
	}
}

#ifndef UNIV_HOTBACKUP
/** Mark if table has big rows.
@param[in,out]	table	table handler */
void
dict_table_set_big_rows(
	dict_table_t*	table)
{
	ulint	row_len = 0;
	for (ulint i = 0; i < table->n_def; i++) {
		ulint	col_len = dict_col_get_max_size(
			dict_table_get_nth_col(table, i));

		row_len += col_len;

		/* If we have a single unbounded field, or several gigantic
		fields, mark the maximum row size as BIG_ROW_SIZE. */
		if (row_len >= BIG_ROW_SIZE || col_len >= BIG_ROW_SIZE) {
			row_len = BIG_ROW_SIZE;

			break;
		}
	}

	table->big_rows = (row_len >= BIG_ROW_SIZE) ? TRUE : FALSE;
}

/**********************************************************************//**
Adds a table object to the dictionary cache. */
void
dict_table_add_to_cache(
/*====================*/
	dict_table_t*	table,		/*!< in: table */
	ibool		can_be_evicted,	/*!< in: TRUE if can be evicted */
	mem_heap_t*	heap)		/*!< in: temporary heap */
{
	ulint	fold;
	ulint	id_fold;

	ut_ad(dict_lru_validate());
	ut_ad(mutex_own(&dict_sys->mutex));

	dict_table_add_system_columns(table, heap);

	table->cached = TRUE;

	fold = ut_fold_string(table->name.m_name);
	id_fold = ut_fold_ull(table->id);

	dict_table_set_big_rows(table);

	/* Look for a table with the same name: error if such exists */
	{
		dict_table_t*	table2;
		HASH_SEARCH(name_hash, dict_sys->table_hash, fold,
			    dict_table_t*, table2, ut_ad(table2->cached),
			    !strcmp(table2->name.m_name, table->name.m_name));
		ut_a(table2 == NULL);

#ifdef UNIV_DEBUG
		/* Look for the same table pointer with a different name */
		HASH_SEARCH_ALL(name_hash, dict_sys->table_hash,
				dict_table_t*, table2, ut_ad(table2->cached),
				table2 == table);
		ut_ad(table2 == NULL);
#endif /* UNIV_DEBUG */
	}

	/* Look for a table with the same id: error if such exists */
	{
		dict_table_t*	table2;
		HASH_SEARCH(id_hash, dict_sys->table_id_hash, id_fold,
			    dict_table_t*, table2, ut_ad(table2->cached),
			    table2->id == table->id);
		ut_a(table2 == NULL);

#ifdef UNIV_DEBUG
		/* Look for the same table pointer with a different id */
		HASH_SEARCH_ALL(id_hash, dict_sys->table_id_hash,
				dict_table_t*, table2, ut_ad(table2->cached),
				table2 == table);
		ut_ad(table2 == NULL);
#endif /* UNIV_DEBUG */
	}

	/* Add table to hash table of tables */
	HASH_INSERT(dict_table_t, name_hash, dict_sys->table_hash, fold,
		    table);

	/* Add table to hash table of tables based on table id */
	HASH_INSERT(dict_table_t, id_hash, dict_sys->table_id_hash, id_fold,
		    table);

	table->can_be_evicted = can_be_evicted;

	if (table->can_be_evicted) {
		UT_LIST_ADD_FIRST(dict_sys->table_LRU, table);
	} else {
		UT_LIST_ADD_FIRST(dict_sys->table_non_LRU, table);
	}

	dict_table_autoinc_restore(table);

	ut_ad(dict_lru_validate());

	dict_sys->size += mem_heap_get_size(table->heap)
		+ strlen(table->name.m_name) + 1;
}

/**********************************************************************//**
Test whether a table can be evicted from the LRU cache.
@return TRUE if table can be evicted. */
static
ibool
dict_table_can_be_evicted(
/*======================*/
	const dict_table_t*	table)		/*!< in: table to test */
{
	ut_ad(mutex_own(&dict_sys->mutex));
	ut_ad(rw_lock_own(dict_operation_lock, RW_LOCK_X));

	ut_a(table->can_be_evicted);
	ut_a(table->foreign_set.empty());
	ut_a(table->referenced_set.empty());

	if (table->get_ref_count() == 0) {
		dict_index_t*	index;

		/* The transaction commit and rollback are called from
		outside the handler interface. This means that there is
		a window where the table->n_ref_count can be zero but
		the table instance is in "use". */

		if (lock_table_has_locks(table)) {
			return(FALSE);
		}

		for (index = dict_table_get_first_index(table);
		     index != NULL;
		     index = dict_table_get_next_index(index)) {

			btr_search_t*	info = btr_search_get_info(index);

			/* We are not allowed to free the in-memory index
			struct dict_index_t until all entries in the adaptive
			hash index that point to any of the page belonging to
			his b-tree index are dropped. This is so because
			dropping of these entries require access to
			dict_index_t struct. To avoid such scenario we keep
			a count of number of such pages in the search_info and
			only free the dict_index_t struct when this count
			drops to zero.

			See also: dict_index_remove_from_cache_low() */

			if (btr_search_info_get_ref_count(info, index) > 0) {
				return(FALSE);
			}
		}

		return(TRUE);
	}

	return(FALSE);
}

/**********************************************************************//**
Make room in the table cache by evicting an unused table. The unused table
should not be part of FK relationship and currently not used in any user
transaction. There is no guarantee that it will remove a table.
@return number of tables evicted. If the number of tables in the dict_LRU
is less than max_tables it will not do anything. */
ulint
dict_make_room_in_cache(
/*====================*/
	ulint		max_tables,	/*!< in: max tables allowed in cache */
	ulint		pct_check)	/*!< in: max percent to check */
{
	ulint		i;
	ulint		len;
	dict_table_t*	table;
	ulint		check_up_to;
	ulint		n_evicted = 0;

	ut_a(pct_check > 0);
	ut_a(pct_check <= 100);
	ut_ad(mutex_own(&dict_sys->mutex));
	ut_ad(rw_lock_own(dict_operation_lock, RW_LOCK_X));
	ut_ad(dict_lru_validate());

	i = len = UT_LIST_GET_LEN(dict_sys->table_LRU);

	if (len < max_tables) {
		return(0);
	}

	check_up_to = len - ((len * pct_check) / 100);

	/* Check for overflow */
	ut_a(i == 0 || check_up_to <= i);

	/* Find a suitable candidate to evict from the cache. Don't scan the
	entire LRU list. Only scan pct_check list entries. */

	for (table = UT_LIST_GET_LAST(dict_sys->table_LRU);
	     table != NULL
	     && i > check_up_to
	     && (len - n_evicted) > max_tables;
	     --i) {

		dict_table_t*	prev_table;

	        prev_table = UT_LIST_GET_PREV(table_LRU, table);

		if (dict_table_can_be_evicted(table)) {

			dict_table_remove_from_cache_low(table, TRUE);

			++n_evicted;
		}

		table = prev_table;
	}

	return(n_evicted);
}

/**********************************************************************//**
Move a table to the non-LRU list from the LRU list. */
void
dict_table_move_from_lru_to_non_lru(
/*================================*/
	dict_table_t*	table)	/*!< in: table to move from LRU to non-LRU */
{
	ut_ad(mutex_own(&dict_sys->mutex));
	ut_ad(dict_lru_find_table(table));

	ut_a(table->can_be_evicted);

	UT_LIST_REMOVE(dict_sys->table_LRU, table);

	UT_LIST_ADD_LAST(dict_sys->table_non_LRU, table);

	table->can_be_evicted = FALSE;
}

/** Looks for an index with the given id given a table instance.
@param[in]	table	table instance
@param[in]	id	index id
@return index or NULL */
dict_index_t*
dict_table_find_index_on_id(
	const dict_table_t*	table,
	index_id_t		id)
{
	dict_index_t*	index;

	for (index = dict_table_get_first_index(table);
	     index != NULL;
	     index = dict_table_get_next_index(index)) {

		if (id == index->id) {
			/* Found */

			return(index);
		}
	}

	return(NULL);
}

/**********************************************************************//**
Looks for an index with the given id. NOTE that we do not reserve
the dictionary mutex: this function is for emergency purposes like
printing info of a corrupt database page!
@return index or NULL if not found in cache */
dict_index_t*
dict_index_find_on_id_low(
/*======================*/
	index_id_t	id)	/*!< in: index id */
{
	dict_table_t*	table;

	/* This can happen if the system tablespace is the wrong page size */
	if (dict_sys == NULL) {
		return(NULL);
	}

	for (table = UT_LIST_GET_FIRST(dict_sys->table_LRU);
	     table != NULL;
	     table = UT_LIST_GET_NEXT(table_LRU, table)) {

		dict_index_t*	index = dict_table_find_index_on_id(table, id);

		if (index != NULL) {
			return(index);
		}
	}

	for (table = UT_LIST_GET_FIRST(dict_sys->table_non_LRU);
	     table != NULL;
	     table = UT_LIST_GET_NEXT(table_LRU, table)) {

		dict_index_t*	index = dict_table_find_index_on_id(table, id);

		if (index != NULL) {
			return(index);
		}
	}

	return(NULL);
}

/** Function object to remove a foreign key constraint from the
referenced_set of the referenced table.  The foreign key object is
also removed from the dictionary cache.  The foreign key constraint
is not removed from the foreign_set of the table containing the
constraint. */
struct dict_foreign_remove_partial
{
	void operator()(dict_foreign_t* foreign) {
		dict_table_t*	table = foreign->referenced_table;
		if (table != NULL) {
			table->referenced_set.erase(foreign);
		}
		dict_foreign_free(foreign);
	}
};

/**********************************************************************//**
Renames a table object.
@return TRUE if success */
dberr_t
dict_table_rename_in_cache(
/*=======================*/
	dict_table_t*	table,		/*!< in/out: table */
	const char*	new_name,	/*!< in: new name */
	ibool		rename_also_foreigns)/*!< in: in ALTER TABLE we want
					to preserve the original table name
					in constraints which reference it */
{
	dberr_t		err;
	dict_foreign_t*	foreign;
	dict_index_t*	index;
	ulint		fold;
	char		old_name[MAX_FULL_NAME_LEN + 1];
	os_file_type_t	ftype;
	bool		exists;

	ut_ad(mutex_own(&dict_sys->mutex));

	/* store the old/current name to an automatic variable */
	if (strlen(table->name.m_name) + 1 <= sizeof(old_name)) {
		strcpy(old_name, table->name.m_name);
	} else {
		ib::fatal() << "Too long table name: "
			<< table->name
			<< ", max length is " << MAX_FULL_NAME_LEN;
	}

	fold = ut_fold_string(new_name);

	/* Look for a table with the same name: error if such exists */
	dict_table_t*	table2;
	HASH_SEARCH(name_hash, dict_sys->table_hash, fold,
			dict_table_t*, table2, ut_ad(table2->cached),
			(ut_strcmp(table2->name.m_name, new_name) == 0));
	DBUG_EXECUTE_IF("dict_table_rename_in_cache_failure",
		if (table2 == NULL) {
			table2 = (dict_table_t*) -1;
		} );
	if (table2) {
		ib::error() << "Cannot rename table '" << old_name
			<< "' to '" << new_name << "' since the"
			" dictionary cache already contains '" << new_name << "'.";
		return(DB_ERROR);
	}

	/* If the table is stored in a single-table tablespace, rename the
	.ibd file and rebuild the .isl file if needed. */

	if (dict_table_is_discarded(table)) {
		char*		filepath;

		ut_ad(dict_table_is_file_per_table(table));
		ut_ad(!dict_table_is_temporary(table));

		/* Make sure the data_dir_path is set. */
		dict_get_and_save_data_dir_path(table, true);

		if (DICT_TF_HAS_DATA_DIR(table->flags)) {
			ut_a(table->data_dir_path);

			filepath = fil_make_filepath(
				table->data_dir_path, table->name.m_name,
				IBD, true);
		} else {
			filepath = fil_make_filepath(
				NULL, table->name.m_name, IBD, false);
		}

		if (filepath == NULL) {
			return(DB_OUT_OF_MEMORY);
		}

		fil_delete_tablespace(table->space, BUF_REMOVE_ALL_NO_WRITE);

		/* Delete any temp file hanging around. */
		if (os_file_status(filepath, &exists, &ftype)
		    && exists
		    && !os_file_delete_if_exists(innodb_temp_file_key,
						 filepath, NULL)) {

			ib::info() << "Delete of " << filepath << " failed.";
		}

		ut_free(filepath);

	} else if (dict_table_is_file_per_table(table)) {

		if (table->dir_path_of_temp_table != NULL) {
			ib::error() << "Trying to rename a TEMPORARY TABLE "
				<< old_name
				<< " ( " << table->dir_path_of_temp_table
				<< " )";
			return(DB_ERROR);
		}

		char*	new_path = NULL;
		char*	old_path = fil_space_get_first_path(table->space);

		if (DICT_TF_HAS_DATA_DIR(table->flags)) {
			new_path = os_file_make_new_pathname(
				old_path, new_name);

			dberr_t	err = RemoteDatafile::create_link_file(
				new_name, new_path);

			if (err != DB_SUCCESS) {
				ut_free(new_path);
				ut_free(old_path);
				return(DB_TABLESPACE_EXISTS);
			}
		} else {
			new_path = fil_make_filepath(
				NULL, new_name, IBD, false);
		}

		/* New filepath must not exist. */
		err = fil_rename_tablespace_check(
			table->space, old_path, new_path, false);
		if (err != DB_SUCCESS) {
			ut_free(old_path);
			ut_free(new_path);
			return(err);
		}

		bool	success = fil_rename_tablespace(
			table->space, old_path, new_name, new_path);

		ut_free(old_path);
		ut_free(new_path);

		/* If the tablespace is remote, a new .isl file was created
		If success, delete the old one. If not, delete the new one. */
		if (DICT_TF_HAS_DATA_DIR(table->flags)) {
			RemoteDatafile::delete_link_file(
				success ? old_name : new_name);
		}

		if (!success) {
			return(DB_ERROR);
		}
	}

	/* Remove table from the hash tables of tables */
	HASH_DELETE(dict_table_t, name_hash, dict_sys->table_hash,
		    ut_fold_string(old_name), table);

	if (strlen(new_name) > strlen(table->name.m_name)) {
		/* We allocate MAX_FULL_NAME_LEN + 1 bytes here to avoid
		memory fragmentation, we assume a repeated calls of
		ut_realloc() with the same size do not cause fragmentation */
		ut_a(strlen(new_name) <= MAX_FULL_NAME_LEN);

		table->name.m_name = static_cast<char*>(
			ut_realloc(table->name.m_name, MAX_FULL_NAME_LEN + 1));
	}
	strcpy(table->name.m_name, new_name);

	/* Add table to hash table of tables */
	HASH_INSERT(dict_table_t, name_hash, dict_sys->table_hash, fold,
		    table);

	dict_sys->size += strlen(new_name) - strlen(old_name);
	ut_a(dict_sys->size > 0);

	/* Update the table_name field in indexes */
	for (index = dict_table_get_first_index(table);
	     index != NULL;
	     index = dict_table_get_next_index(index)) {

		index->table_name = table->name.m_name;
	}

	if (!rename_also_foreigns) {
		/* In ALTER TABLE we think of the rename table operation
		in the direction table -> temporary table (#sql...)
		as dropping the table with the old name and creating
		a new with the new name. Thus we kind of drop the
		constraints from the dictionary cache here. The foreign key
		constraints will be inherited to the new table from the
		system tables through a call of dict_load_foreigns. */

		/* Remove the foreign constraints from the cache */
		std::for_each(table->foreign_set.begin(),
			      table->foreign_set.end(),
			      dict_foreign_remove_partial());
		table->foreign_set.clear();

		/* Reset table field in referencing constraints */
		for (dict_foreign_set::iterator it
			= table->referenced_set.begin();
		     it != table->referenced_set.end();
		     ++it) {

			foreign = *it;
			foreign->referenced_table = NULL;
			foreign->referenced_index = NULL;

		}

		/* Make the set of referencing constraints empty */
		table->referenced_set.clear();

		return(DB_SUCCESS);
	}

	/* Update the table name fields in foreign constraints, and update also
	the constraint id of new format >= 4.0.18 constraints. Note that at
	this point we have already changed table->name to the new name. */

	dict_foreign_set	fk_set;

	for (;;) {

		dict_foreign_set::iterator	it
			= table->foreign_set.begin();

		if (it == table->foreign_set.end()) {
			break;
		}

		foreign = *it;

		if (foreign->referenced_table) {
			foreign->referenced_table->referenced_set.erase(foreign);
		}

		if (ut_strlen(foreign->foreign_table_name)
		    < ut_strlen(table->name.m_name)) {
			/* Allocate a longer name buffer;
			TODO: store buf len to save memory */

			foreign->foreign_table_name = mem_heap_strdup(
				foreign->heap, table->name.m_name);
			dict_mem_foreign_table_name_lookup_set(foreign, TRUE);
		} else {
			strcpy(foreign->foreign_table_name,
			       table->name.m_name);
			dict_mem_foreign_table_name_lookup_set(foreign, FALSE);
		}
		if (strchr(foreign->id, '/')) {
			/* This is a >= 4.0.18 format id */

			ulint	db_len;
			char*	old_id;
			char    old_name_cs_filename[MAX_TABLE_NAME_LEN+20];
			uint    errors = 0;

			/* All table names are internally stored in charset
			my_charset_filename (except the temp tables and the
			partition identifier suffix in partition tables). The
			foreign key constraint names are internally stored
			in UTF-8 charset.  The variable fkid here is used
			to store foreign key constraint name in charset
			my_charset_filename for comparison further below. */
			char    fkid[MAX_TABLE_NAME_LEN+20];
			ibool	on_tmp = FALSE;

			/* The old table name in my_charset_filename is stored
			in old_name_cs_filename */

			strncpy(old_name_cs_filename, old_name,
				MAX_TABLE_NAME_LEN);
			if (strstr(old_name, TEMP_TABLE_PATH_PREFIX) == NULL) {

				innobase_convert_to_system_charset(
					strchr(old_name_cs_filename, '/') + 1,
					strchr(old_name, '/') + 1,
					MAX_TABLE_NAME_LEN, &errors);

				if (errors) {
					/* There has been an error to convert
					old table into UTF-8.  This probably
					means that the old table name is
					actually in UTF-8. */
					innobase_convert_to_filename_charset(
						strchr(old_name_cs_filename,
						       '/') + 1,
						strchr(old_name, '/') + 1,
						MAX_TABLE_NAME_LEN);
				} else {
					/* Old name already in
					my_charset_filename */
					strncpy(old_name_cs_filename, old_name,
						MAX_TABLE_NAME_LEN);
				}
			}

			strncpy(fkid, foreign->id, MAX_TABLE_NAME_LEN);

			if (strstr(fkid, TEMP_TABLE_PATH_PREFIX) == NULL) {
				innobase_convert_to_filename_charset(
					strchr(fkid, '/') + 1,
					strchr(foreign->id, '/') + 1,
					MAX_TABLE_NAME_LEN+20);
			} else {
				on_tmp = TRUE;
			}

			old_id = mem_strdup(foreign->id);

			if (ut_strlen(fkid) > ut_strlen(old_name_cs_filename)
			    + ((sizeof dict_ibfk) - 1)
			    && !memcmp(fkid, old_name_cs_filename,
				       ut_strlen(old_name_cs_filename))
			    && !memcmp(fkid + ut_strlen(old_name_cs_filename),
				       dict_ibfk, (sizeof dict_ibfk) - 1)) {

				/* This is a generated >= 4.0.18 format id */

				char	table_name[MAX_TABLE_NAME_LEN] = "";
				uint	errors = 0;

				if (strlen(table->name.m_name)
				    > strlen(old_name)) {
					foreign->id = static_cast<char*>(
						mem_heap_alloc(
						foreign->heap,
						strlen(table->name.m_name)
						+ strlen(old_id) + 1));
				}

				/* Convert the table name to UTF-8 */
				strncpy(table_name, table->name.m_name,
					MAX_TABLE_NAME_LEN);
				innobase_convert_to_system_charset(
					strchr(table_name, '/') + 1,
					strchr(table->name.m_name, '/') + 1,
					MAX_TABLE_NAME_LEN, &errors);

				if (errors) {
					/* Table name could not be converted
					from charset my_charset_filename to
					UTF-8. This means that the table name
					is already in UTF-8 (#mysql#50). */
					strncpy(table_name, table->name.m_name,
						MAX_TABLE_NAME_LEN);
				}

				/* Replace the prefix 'databasename/tablename'
				with the new names */
				strcpy(foreign->id, table_name);
				if (on_tmp) {
					strcat(foreign->id,
					       old_id + ut_strlen(old_name));
				} else {
					sprintf(strchr(foreign->id, '/') + 1,
						"%s%s",
						strchr(table_name, '/') +1,
						strstr(old_id, "_ibfk_") );
				}

			} else {
				/* This is a >= 4.0.18 format id where the user
				gave the id name */
				db_len = dict_get_db_name_len(
					table->name.m_name) + 1;

				if (db_len - 1
				    > dict_get_db_name_len(foreign->id)) {

					foreign->id = static_cast<char*>(
						mem_heap_alloc(
						foreign->heap,
						db_len + strlen(old_id) + 1));
				}

				/* Replace the database prefix in id with the
				one from table->name */

				ut_memcpy(foreign->id,
					  table->name.m_name, db_len);

				strcpy(foreign->id + db_len,
				       dict_remove_db_name(old_id));
			}

			ut_free(old_id);
		}

		table->foreign_set.erase(it);
		fk_set.insert(foreign);

		if (foreign->referenced_table) {
			foreign->referenced_table->referenced_set.insert(foreign);
		}
	}

	ut_a(table->foreign_set.empty());
	table->foreign_set.swap(fk_set);

	for (dict_foreign_set::iterator it = table->referenced_set.begin();
	     it != table->referenced_set.end();
	     ++it) {

		foreign = *it;

		if (ut_strlen(foreign->referenced_table_name)
		    < ut_strlen(table->name.m_name)) {
			/* Allocate a longer name buffer;
			TODO: store buf len to save memory */

			foreign->referenced_table_name = mem_heap_strdup(
				foreign->heap, table->name.m_name);

			dict_mem_referenced_table_name_lookup_set(
				foreign, TRUE);
		} else {
			/* Use the same buffer */
			strcpy(foreign->referenced_table_name,
			       table->name.m_name);

			dict_mem_referenced_table_name_lookup_set(
				foreign, FALSE);
		}
	}

	return(DB_SUCCESS);
}

/**********************************************************************//**
Change the id of a table object in the dictionary cache. This is used in
DISCARD TABLESPACE. */
void
dict_table_change_id_in_cache(
/*==========================*/
	dict_table_t*	table,	/*!< in/out: table object already in cache */
	table_id_t	new_id)	/*!< in: new id to set */
{
	ut_ad(table);
	ut_ad(mutex_own(&dict_sys->mutex));
	ut_ad(table->magic_n == DICT_TABLE_MAGIC_N);

	/* Remove the table from the hash table of id's */

	HASH_DELETE(dict_table_t, id_hash, dict_sys->table_id_hash,
		    ut_fold_ull(table->id), table);
	table->id = new_id;

	/* Add the table back to the hash table */
	HASH_INSERT(dict_table_t, id_hash, dict_sys->table_id_hash,
		    ut_fold_ull(table->id), table);
}

/**********************************************************************//**
Removes a table object from the dictionary cache. */
void
dict_table_remove_from_cache_low(
/*=============================*/
	dict_table_t*	table,		/*!< in, own: table */
	ibool		lru_evict)	/*!< in: TRUE if table being evicted
					to make room in the table LRU list */
{
	dict_foreign_t*	foreign;
	dict_index_t*	index;
	lint		size;

	ut_ad(table);
	ut_ad(dict_lru_validate());
	ut_a(table->get_ref_count() == 0);
	ut_a(table->n_rec_locks == 0);
	ut_ad(mutex_own(&dict_sys->mutex));
	ut_ad(table->magic_n == DICT_TABLE_MAGIC_N);

	/* Remove the foreign constraints from the cache */
	std::for_each(table->foreign_set.begin(), table->foreign_set.end(),
		      dict_foreign_remove_partial());
	table->foreign_set.clear();

	/* Reset table field in referencing constraints */
	for (dict_foreign_set::iterator it = table->referenced_set.begin();
	     it != table->referenced_set.end();
	     ++it) {

		foreign = *it;
		foreign->referenced_table = NULL;
		foreign->referenced_index = NULL;
	}

	/* Remove the indexes from the cache */

	for (index = UT_LIST_GET_LAST(table->indexes);
	     index != NULL;
	     index = UT_LIST_GET_LAST(table->indexes)) {

		dict_index_remove_from_cache_low(table, index, lru_evict);
	}

	/* Remove table from the hash tables of tables */

	HASH_DELETE(dict_table_t, name_hash, dict_sys->table_hash,
		    ut_fold_string(table->name.m_name), table);

	HASH_DELETE(dict_table_t, id_hash, dict_sys->table_id_hash,
		    ut_fold_ull(table->id), table);

	/* Remove table from LRU or non-LRU list. */
	if (table->can_be_evicted) {
		ut_ad(dict_lru_find_table(table));
		UT_LIST_REMOVE(dict_sys->table_LRU, table);
	} else {
		ut_ad(dict_non_lru_find_table(table));
		UT_LIST_REMOVE(dict_sys->table_non_LRU, table);
	}

	ut_ad(dict_lru_validate());

	if (lru_evict) {
		dict_table_autoinc_store(table);
	}

	if (lru_evict && table->drop_aborted) {
		/* Do as dict_table_try_drop_aborted() does. */

		trx_t* trx = trx_allocate_for_background();

		ut_ad(mutex_own(&dict_sys->mutex));
		ut_ad(rw_lock_own(dict_operation_lock, RW_LOCK_X));

		/* Mimic row_mysql_lock_data_dictionary(). */
		trx->dict_operation_lock_mode = RW_X_LATCH;

		trx_set_dict_operation(trx, TRX_DICT_OP_INDEX);

		/* Silence a debug assertion in row_merge_drop_indexes(). */
		ut_d(table->acquire());
		row_merge_drop_indexes(trx, table, TRUE);
		ut_d(table->release());
		ut_ad(table->get_ref_count() == 0);
		trx_commit_for_mysql(trx);
		trx->dict_operation_lock_mode = 0;
		trx_free_for_background(trx);
	}

	/* Free virtual column template if any */
	if (table->vc_templ != NULL) {
		dict_free_vc_templ(table->vc_templ);
		UT_DELETE(table->vc_templ);
	}

	size = mem_heap_get_size(table->heap) + strlen(table->name.m_name) + 1;

	ut_ad(dict_sys->size >= size);

	dict_sys->size -= size;

	dict_mem_table_free(table);
}

/**********************************************************************//**
Removes a table object from the dictionary cache. */
void
dict_table_remove_from_cache(
/*=========================*/
	dict_table_t*	table)	/*!< in, own: table */
{
	dict_table_remove_from_cache_low(table, FALSE);
}

/****************************************************************//**
If the given column name is reserved for InnoDB system columns, return
TRUE.
@return TRUE if name is reserved */
ibool
dict_col_name_is_reserved(
/*======================*/
	const char*	name)	/*!< in: column name */
{
	/* This check reminds that if a new system column is added to
	the program, it should be dealt with here. */
#if DATA_N_SYS_COLS != 3
#error "DATA_N_SYS_COLS != 3"
#endif

	static const char*	reserved_names[] = {
		"DB_ROW_ID", "DB_TRX_ID", "DB_ROLL_PTR"
	};

	ulint			i;

	for (i = 0; i < UT_ARR_SIZE(reserved_names); i++) {
		if (innobase_strcasecmp(name, reserved_names[i]) == 0) {

			return(TRUE);
		}
	}

	return(FALSE);
}

/****************************************************************//**
Return maximum size of the node pointer record.
@return maximum size of the record in bytes */
ulint
dict_index_node_ptr_max_size(
/*=========================*/
	const dict_index_t*	index)	/*!< in: index */
{
	ulint	comp;
	ulint	i;
	/* maximum possible storage size of a record */
	ulint	rec_max_size;

	if (dict_index_is_ibuf(index)) {
		/* cannot estimate accurately */
		/* This is universal index for change buffer.
		The max size of the entry is about max key length * 2.
		(index key + primary key to be inserted to the index)
		(The max key length is UNIV_PAGE_SIZE / 16 * 3 at
		 ha_innobase::max_supported_key_length(),
		 considering MAX_KEY_LENGTH = 3072 at MySQL imposes
		 the 3500 historical InnoDB value for 16K page size case.)
		For the universal index, node_ptr contains most of the entry.
		And 512 is enough to contain ibuf columns and meta-data */
		return(UNIV_PAGE_SIZE / 8 * 3 + 512);
	}

	comp = dict_table_is_comp(index->table);

	/* Each record has page_no, length of page_no and header. */
	rec_max_size = comp
		? REC_NODE_PTR_SIZE + 1 + REC_N_NEW_EXTRA_BYTES
		: REC_NODE_PTR_SIZE + 2 + REC_N_OLD_EXTRA_BYTES;

	if (comp) {
		/* Include the "null" flags in the
		maximum possible record size. */
		rec_max_size += UT_BITS_IN_BYTES(index->n_nullable);
	} else {
		/* For each column, include a 2-byte offset and a
		"null" flag. */
		rec_max_size += 2 * index->n_fields;
	}

	/* Compute the maximum possible record size. */
	for (i = 0; i < dict_index_get_n_unique_in_tree(index); i++) {
		const dict_field_t*	field
			= dict_index_get_nth_field(index, i);
		const dict_col_t*	col
			= dict_field_get_col(field);
		ulint			field_max_size;
		ulint			field_ext_max_size;

		/* Determine the maximum length of the index field. */

		field_max_size = dict_col_get_fixed_size(col, comp);
		if (field_max_size) {
			/* dict_index_add_col() should guarantee this */
			ut_ad(!field->prefix_len
			      || field->fixed_len == field->prefix_len);
			/* Fixed lengths are not encoded
			in ROW_FORMAT=COMPACT. */
			rec_max_size += field_max_size;
			continue;
		}

		field_max_size = dict_col_get_max_size(col);
		field_ext_max_size = field_max_size < 256 ? 1 : 2;

		if (field->prefix_len
		    && field->prefix_len < field_max_size) {
			field_max_size = field->prefix_len;
		}

		if (comp) {
			/* Add the extra size for ROW_FORMAT=COMPACT.
			For ROW_FORMAT=REDUNDANT, these bytes were
			added to rec_max_size before this loop. */
			rec_max_size += field_ext_max_size;
		}

		rec_max_size += field_max_size;
	}

	return(rec_max_size);
}

/****************************************************************//**
If a record of this index might not fit on a single B-tree page,
return TRUE.
@return TRUE if the index record could become too big */
static
ibool
dict_index_too_big_for_tree(
/*========================*/
	const dict_table_t*	table,		/*!< in: table */
	const dict_index_t*	new_index,	/*!< in: index */
	bool			strict)		/*!< in: TRUE=report error if
						records could be too big to
						fit in an B-tree page */
{
	ulint	comp;
	ulint	i;
	/* maximum possible storage size of a record */
	ulint	rec_max_size;
	/* maximum allowed size of a record on a leaf page */
	ulint	page_rec_max;
	/* maximum allowed size of a node pointer record */
	ulint	page_ptr_max;

	/* FTS index consists of auxiliary tables, they shall be excluded from
	index row size check */
	if (new_index->type & DICT_FTS) {
		return(false);
	}

	DBUG_EXECUTE_IF(
		"ib_force_create_table",
		return(FALSE););

	comp = dict_table_is_comp(table);

	const page_size_t	page_size(dict_table_page_size(table));

	if (page_size.is_compressed()
	    && page_size.physical() < univ_page_size.physical()) {
		/* On a compressed page, two records must fit in the
		uncompressed page modification log. On compressed pages
		with size.physical() == univ_page_size.physical(),
		this limit will never be reached. */
		ut_ad(comp);
		/* The maximum allowed record size is the size of
		an empty page, minus a byte for recoding the heap
		number in the page modification log.  The maximum
		allowed node pointer size is half that. */
		page_rec_max = page_zip_empty_size(new_index->n_fields,
						   page_size.physical());
		if (page_rec_max) {
			page_rec_max--;
		}
		page_ptr_max = page_rec_max / 2;
		/* On a compressed page, there is a two-byte entry in
		the dense page directory for every record.  But there
		is no record header. */
		rec_max_size = 2;
	} else {
		/* The maximum allowed record size is half a B-tree
		page(16k for 64k page size).  No additional sparse
		page directory entry will be generated for the first
		few user records. */
		page_rec_max = srv_page_size == UNIV_PAGE_SIZE_MAX
			? REC_MAX_DATA_SIZE - 1
			: page_get_free_space_of_empty(comp) / 2;
		page_ptr_max = page_rec_max;
		/* Each record has a header. */
		rec_max_size = comp
			? REC_N_NEW_EXTRA_BYTES
			: REC_N_OLD_EXTRA_BYTES;
	}

	if (comp) {
		/* Include the "null" flags in the
		maximum possible record size. */
		rec_max_size += UT_BITS_IN_BYTES(new_index->n_nullable);
	} else {
		/* For each column, include a 2-byte offset and a
		"null" flag.  The 1-byte format is only used in short
		records that do not contain externally stored columns.
		Such records could never exceed the page limit, even
		when using the 2-byte format. */
		rec_max_size += 2 * new_index->n_fields;
	}

	/* Compute the maximum possible record size. */
	for (i = 0; i < new_index->n_fields; i++) {
		const dict_field_t*	field
			= dict_index_get_nth_field(new_index, i);
		const dict_col_t*	col
			= dict_field_get_col(field);
		ulint			field_max_size;
		ulint			field_ext_max_size;

		/* In dtuple_convert_big_rec(), variable-length columns
		that are longer than BTR_EXTERN_LOCAL_STORED_MAX_SIZE
		may be chosen for external storage.

		Fixed-length columns, and all columns of secondary
		index records are always stored inline. */

		/* Determine the maximum length of the index field.
		The field_ext_max_size should be computed as the worst
		case in rec_get_converted_size_comp() for
		REC_STATUS_ORDINARY records. */

		field_max_size = dict_col_get_fixed_size(col, comp);
		if (field_max_size && field->fixed_len != 0) {
			/* dict_index_add_col() should guarantee this */
			ut_ad(!field->prefix_len
			      || field->fixed_len == field->prefix_len);
			/* Fixed lengths are not encoded
			in ROW_FORMAT=COMPACT. */
			field_ext_max_size = 0;
			goto add_field_size;
		}

		field_max_size = dict_col_get_max_size(col);
		field_ext_max_size = field_max_size < 256 ? 1 : 2;

		if (field->prefix_len) {
			if (field->prefix_len < field_max_size) {
				field_max_size = field->prefix_len;
			}
		} else if (field_max_size > BTR_EXTERN_LOCAL_STORED_MAX_SIZE
			   && dict_index_is_clust(new_index)) {

			/* In the worst case, we have a locally stored
			column of BTR_EXTERN_LOCAL_STORED_MAX_SIZE bytes.
			The length can be stored in one byte.  If the
			column were stored externally, the lengths in
			the clustered index page would be
			BTR_EXTERN_FIELD_REF_SIZE and 2. */
			field_max_size = BTR_EXTERN_LOCAL_STORED_MAX_SIZE;
			field_ext_max_size = 1;
		}

		if (comp) {
			/* Add the extra size for ROW_FORMAT=COMPACT.
			For ROW_FORMAT=REDUNDANT, these bytes were
			added to rec_max_size before this loop. */
			rec_max_size += field_ext_max_size;
		}
add_field_size:
		rec_max_size += field_max_size;

		/* Check the size limit on leaf pages. */
		if (rec_max_size >= page_rec_max) {
			ib::error_or_warn(strict)
				<< "Cannot add field " << field->name
				<< " in table " << table->name
				<< " because after adding it, the row size is "
				<< rec_max_size
				<< " which is greater than maximum allowed"
				" size (" << page_rec_max
				<< ") for a record on index leaf page.";

			return(TRUE);
		}

		/* Check the size limit on non-leaf pages.  Records
		stored in non-leaf B-tree pages consist of the unique
		columns of the record (the key columns of the B-tree)
		and a node pointer field.  When we have processed the
		unique columns, rec_max_size equals the size of the
		node pointer record minus the node pointer column. */
		if (i + 1 == dict_index_get_n_unique_in_tree(new_index)
		    && rec_max_size + REC_NODE_PTR_SIZE >= page_ptr_max) {

			return(TRUE);
		}
	}

	return(FALSE);
}

/** Adds an index to the dictionary cache.
@param[in,out]	table	table on which the index is
@param[in,out]	index	index; NOTE! The index memory
			object is freed in this function!
@param[in]	page_no	root page number of the index
@param[in]	strict	TRUE=refuse to create the index
			if records could be too big to fit in
			an B-tree page
@return DB_SUCCESS, DB_TOO_BIG_RECORD, or DB_CORRUPTION */
dberr_t
dict_index_add_to_cache(
	dict_table_t*	table,
	dict_index_t*	index,
	ulint		page_no,
	ibool		strict)
{
	return(dict_index_add_to_cache_w_vcol(
		table, index, NULL, page_no, strict));
}

/** Adds an index to the dictionary cache, with possible indexing newly
added column.
@param[in,out]	table	table on which the index is
@param[in,out]	index	index; NOTE! The index memory
			object is freed in this function!
@param[in]	add_v	new virtual column that being added along with
			an add index call
@param[in]	page_no	root page number of the index
@param[in]	strict	TRUE=refuse to create the index
			if records could be too big to fit in
			an B-tree page
@return DB_SUCCESS, DB_TOO_BIG_RECORD, or DB_CORRUPTION */
dberr_t
dict_index_add_to_cache_w_vcol(
	dict_table_t*		table,
	dict_index_t*		index,
	const dict_add_v_col_t* add_v,
	ulint			page_no,
	ibool			strict)
{
	dict_index_t*	new_index;
	ulint		n_ord;
	ulint		i;

	ut_ad(index);
	ut_ad(mutex_own(&dict_sys->mutex) || dict_table_is_intrinsic(table));
	ut_ad(index->n_def == index->n_fields);
	ut_ad(index->magic_n == DICT_INDEX_MAGIC_N);
	ut_ad(!dict_index_is_online_ddl(index));
	ut_ad(!dict_index_is_ibuf(index));

	ut_d(mem_heap_validate(index->heap));
	ut_a(!dict_index_is_clust(index)
	     || UT_LIST_GET_LEN(table->indexes) == 0);

	if (!dict_index_find_cols(table, index, add_v)) {

		dict_mem_index_free(index);
		return(DB_CORRUPTION);
	}

	/* Build the cache internal representation of the index,
	containing also the added system fields */

	if (index->type == DICT_FTS) {
		new_index = dict_index_build_internal_fts(table, index);
	} else if (dict_index_is_clust(index)) {
		new_index = dict_index_build_internal_clust(table, index);
	} else {
		new_index = dict_index_build_internal_non_clust(table, index);
	}

	/* Set the n_fields value in new_index to the actual defined
	number of fields in the cache internal representation */

	new_index->n_fields = new_index->n_def;
	new_index->trx_id = index->trx_id;
	new_index->set_committed(index->is_committed());
	new_index->allow_duplicates = index->allow_duplicates;
	new_index->nulls_equal = index->nulls_equal;
	new_index->disable_ahi = index->disable_ahi;

	if (dict_index_too_big_for_tree(table, new_index, strict)) {

		if (strict) {
			dict_mem_index_free(new_index);
			dict_mem_index_free(index);
			return(DB_TOO_BIG_RECORD);
		} else if (current_thd != NULL) {
			/* Avoid the warning to be printed
			during recovery. */
			ib_warn_row_too_big(table);
		}
	}

	n_ord = new_index->n_uniq;

	/* Flag the ordering columns and also set column max_prefix */

	for (i = 0; i < n_ord; i++) {
		const dict_field_t*	field
			= dict_index_get_nth_field(new_index, i);

		/* Check the column being added in the index for
		the first time and flag the ordering column. */
		if (field->col->ord_part == 0 ) {
			field->col->max_prefix = field->prefix_len;
			field->col->ord_part = 1;
		} else if (field->prefix_len == 0) {
			/* Set the max_prefix for a column to 0 if
			its prefix length is 0 (for this index)
			even if it was a part of any other index
			with some prefix length. */
			field->col->max_prefix = 0;
		} else if (field->col->max_prefix != 0
			   && field->prefix_len
			   > field->col->max_prefix) {
			/* Set the max_prefix value based on the
			prefix_len. */
			field->col->max_prefix = field->prefix_len;
		}
		ut_ad(field->col->ord_part == 1);
	}

	new_index->stat_n_diff_key_vals =
		static_cast<ib_uint64_t*>(mem_heap_zalloc(
			new_index->heap,
			dict_index_get_n_unique(new_index)
			* sizeof(*new_index->stat_n_diff_key_vals)));

	new_index->stat_n_sample_sizes =
		static_cast<ib_uint64_t*>(mem_heap_zalloc(
			new_index->heap,
			dict_index_get_n_unique(new_index)
			* sizeof(*new_index->stat_n_sample_sizes)));

	new_index->stat_n_non_null_key_vals =
		static_cast<ib_uint64_t*>(mem_heap_zalloc(
			new_index->heap,
			dict_index_get_n_unique(new_index)
			* sizeof(*new_index->stat_n_non_null_key_vals)));

	new_index->stat_index_size = 1;
	new_index->stat_n_leaf_pages = 1;

	/* Add the new index as the last index for the table */

	UT_LIST_ADD_LAST(table->indexes, new_index);
	new_index->table = table;
	new_index->table_name = table->name.m_name;
	new_index->search_info = btr_search_info_create(new_index->heap);

	new_index->page = page_no;
	rw_lock_create(index_tree_rw_lock_key, &new_index->lock,
		       SYNC_INDEX_TREE);

	/* Intrinsic table are not added to dictionary cache instead are
	cached to session specific thread cache. */
	if (!dict_table_is_intrinsic(table)) {
		dict_sys->size += mem_heap_get_size(new_index->heap);
	}

	/* Check if key part of the index is unique. */
	if (dict_table_is_intrinsic(table)) {

		new_index->rec_cache.fixed_len_key = true;
		for (i = 0; i < new_index->n_uniq; i++) {

			const dict_field_t*	field;
			field = dict_index_get_nth_field(new_index, i);

			if (!field->fixed_len) {
				new_index->rec_cache.fixed_len_key = false;
				break;
			}
		}

		new_index->rec_cache.key_has_null_cols = false;
		for (i = 0; i < new_index->n_uniq; i++) {

			const dict_field_t*	field;
			field = dict_index_get_nth_field(new_index, i);

			if (!(field->col->prtype & DATA_NOT_NULL)) {
				new_index->rec_cache.key_has_null_cols = true;
				break;
			}
		}
	}

	dict_mem_index_free(index);

	return(DB_SUCCESS);
}

/**********************************************************************//**
Removes an index from the dictionary cache. */
static
void
dict_index_remove_from_cache_low(
/*=============================*/
	dict_table_t*	table,		/*!< in/out: table */
	dict_index_t*	index,		/*!< in, own: index */
	ibool		lru_evict)	/*!< in: TRUE if index being evicted
					to make room in the table LRU list */
{
	lint		size;
	ulint		retries = 0;
	btr_search_t*	info;

	ut_ad(table && index);
	ut_ad(table->magic_n == DICT_TABLE_MAGIC_N);
	ut_ad(index->magic_n == DICT_INDEX_MAGIC_N);
	ut_ad(mutex_own(&dict_sys->mutex));

	/* No need to acquire the dict_index_t::lock here because
	there can't be any active operations on this index (or table). */

	if (index->online_log) {
		ut_ad(index->online_status == ONLINE_INDEX_CREATION);
		row_log_free(index->online_log);
	}

	/* We always create search info whether or not adaptive
	hash index is enabled or not. */
	info = btr_search_get_info(index);
	ut_ad(info);

	/* We are not allowed to free the in-memory index struct
	dict_index_t until all entries in the adaptive hash index
	that point to any of the page belonging to his b-tree index
	are dropped. This is so because dropping of these entries
	require access to dict_index_t struct. To avoid such scenario
	We keep a count of number of such pages in the search_info and
	only free the dict_index_t struct when this count drops to
	zero. See also: dict_table_can_be_evicted() */

	do {
		ulint ref_count = btr_search_info_get_ref_count(info, index);

		if (ref_count == 0) {
			break;
		}

		/* Sleep for 10ms before trying again. */
		os_thread_sleep(10000);
		++retries;

		if (retries % 500 == 0) {
			/* No luck after 5 seconds of wait. */
			ib::error() << "Waited for " << retries / 100
				<< " secs for hash index"
				" ref_count (" << ref_count << ") to drop to 0."
				" index: " << index->name
				<< " table: " << table->name;
		}

		/* To avoid a hang here we commit suicide if the
		ref_count doesn't drop to zero in 600 seconds. */
		if (retries >= 60000) {
			ut_error;
		}
	} while (srv_shutdown_state == SRV_SHUTDOWN_NONE || !lru_evict);

	rw_lock_free(&index->lock);

	/* The index is being dropped, remove any compression stats for it. */
	if (!lru_evict && DICT_TF_GET_ZIP_SSIZE(index->table->flags)) {
		mutex_enter(&page_zip_stat_per_index_mutex);
		page_zip_stat_per_index.erase(index->id);
		mutex_exit(&page_zip_stat_per_index_mutex);
	}

	/* Remove the index from the list of indexes of the table */
	UT_LIST_REMOVE(table->indexes, index);

	/* Remove the index from affected virtual column index list */
	if (dict_index_has_virtual(index)) {
		const dict_col_t*	col;
		const dict_v_col_t*	vcol;

		for (ulint i = 0; i < dict_index_get_n_fields(index); i++) {
			col =  dict_index_get_nth_col(index, i);
			if (dict_col_is_virtual(col)) {
				vcol = reinterpret_cast<const dict_v_col_t*>(
					col);

				/* This could be NULL, when we do add virtual
				column, add index together. We do not need to
				track this virtual column's index */
				if (vcol->v_indexes == NULL) {
					continue;
				}

				dict_v_idx_list::iterator	it;

				for (it = vcol->v_indexes->begin();
				     it != vcol->v_indexes->end(); ++it) {
					dict_v_idx_t	v_index = *it;
					if (v_index.index == index) {
						vcol->v_indexes->erase(it);
						break;
					}
				}
			}

		}
	}

	size = mem_heap_get_size(index->heap);

	ut_ad(!dict_table_is_intrinsic(table));
	ut_ad(dict_sys->size >= size);

	dict_sys->size -= size;

	dict_mem_index_free(index);
}

/**********************************************************************//**
Removes an index from the dictionary cache. */
void
dict_index_remove_from_cache(
/*=========================*/
	dict_table_t*	table,	/*!< in/out: table */
	dict_index_t*	index)	/*!< in, own: index */
{
	dict_index_remove_from_cache_low(table, index, FALSE);
}

/** Tries to find column names for the index and sets the col field of the
index.
@param[in]	table	table
@param[in,out]	index	index
@param[in]	add_v	new virtual columns added along with an add index call
@return TRUE if the column names were found */
static
ibool
dict_index_find_cols(
	const dict_table_t*	table,
	dict_index_t*		index,
	const dict_add_v_col_t*	add_v)
{
	std::vector<ulint, ut_allocator<ulint> >	col_added;
	std::vector<ulint, ut_allocator<ulint> >	v_col_added;

	ut_ad(table != NULL && index != NULL);
	ut_ad(table->magic_n == DICT_TABLE_MAGIC_N);
	ut_ad(mutex_own(&dict_sys->mutex) || dict_table_is_intrinsic(table));

	for (ulint i = 0; i < index->n_fields; i++) {
		ulint		j;
		dict_field_t*	field = dict_index_get_nth_field(index, i);

		for (j = 0; j < table->n_cols; j++) {
			if (!strcmp(dict_table_get_col_name(table, j),
				    field->name)) {

				/* Check if same column is being assigned again
				which suggest that column has duplicate name. */
				bool exists =
					std::find(col_added.begin(),
						  col_added.end(), j)
					!= col_added.end();

				if (exists) {
					/* Duplicate column found. */
					goto dup_err;
				}

				field->col = dict_table_get_nth_col(table, j);

				col_added.push_back(j);

				goto found;
			}
		}

		/* Let's check if it is a virtual column */
		for (j = 0; j < table->n_v_cols; j++) {
			if (!strcmp(dict_table_get_v_col_name(table, j),
				    field->name)) {

				/* Check if same column is being assigned again
				which suggest that column has duplicate name. */
				bool exists =
					std::find(v_col_added.begin(),
						  v_col_added.end(), j)
					!= v_col_added.end();

				if (exists) {
					/* Duplicate column found. */
					break;
				}

				field->col = reinterpret_cast<dict_col_t*>(
					dict_table_get_nth_v_col(table, j));

				v_col_added.push_back(j);

				goto found;
			}
		}

		if (add_v) {
			for (j = 0; j < add_v->n_v_col; j++) {
				if (!strcmp(add_v->v_col_name[j],
					    field->name)) {
					field->col = const_cast<dict_col_t*>(
						&add_v->v_col[j].m_col);
					goto found;
				}
			}
		}

dup_err:
#ifdef UNIV_DEBUG
		/* It is an error not to find a matching column. */
		ib::error() << "No matching column for " << field->name
			<< " in index " << index->name
			<< " of table " << table->name;
#endif /* UNIV_DEBUG */
		return(FALSE);

found:
		;
	}

	return(TRUE);
}
#endif /* !UNIV_HOTBACKUP */

/*******************************************************************//**
Adds a column to index. */
void
dict_index_add_col(
/*===============*/
	dict_index_t*		index,		/*!< in/out: index */
	const dict_table_t*	table,		/*!< in: table */
	dict_col_t*		col,		/*!< in: column */
	ulint			prefix_len)	/*!< in: column prefix length */
{
	dict_field_t*	field;
	const char*	col_name;

	if (dict_col_is_virtual(col)) {
		dict_v_col_t*	v_col = reinterpret_cast<dict_v_col_t*>(col);

		/* When v_col->v_indexes==NULL,
		ha_innobase::commit_inplace_alter_table(commit=true)
		will evict and reload the table definition, and
		v_col->v_indexes will not be NULL for the new table. */
		if (v_col->v_indexes != NULL) {
			/* Register the index with the virtual column index
			list */
			struct dict_v_idx_t	new_idx
				 = {index, index->n_def};

			v_col->v_indexes->push_back(new_idx);

		}

		col_name = dict_table_get_v_col_name_mysql(
			table, dict_col_get_no(col));
	} else {
		col_name = dict_table_get_col_name(table, dict_col_get_no(col));
	}

	dict_mem_index_add_field(index, col_name, prefix_len);

	field = dict_index_get_nth_field(index, index->n_def - 1);

	field->col = col;
	/* DATA_POINT is a special type, whose fixed_len should be:
	1) DATA_MBR_LEN, when it's indexed in R-TREE. In this case,
	it must be the first col to be added.
	2) DATA_POINT_LEN(be equal to fixed size of column), when it's
	indexed in B-TREE,
	3) DATA_POINT_LEN, if a POINT col is the PRIMARY KEY, and we are
	adding the PK col to other B-TREE/R-TREE. */
	/* TODO: We suppose the dimension is 2 now. */
	if (dict_index_is_spatial(index) && DATA_POINT_MTYPE(col->mtype)
	    && index->n_def == 1) {
		field->fixed_len = DATA_MBR_LEN;
	} else {
		field->fixed_len = static_cast<unsigned int>(
					dict_col_get_fixed_size(
					col, dict_table_is_comp(table)));
	}

	if (prefix_len && field->fixed_len > prefix_len) {
		field->fixed_len = (unsigned int) prefix_len;
	}

	/* Long fixed-length fields that need external storage are treated as
	variable-length fields, so that the extern flag can be embedded in
	the length word. */

	if (field->fixed_len > DICT_MAX_FIXED_COL_LEN) {
		field->fixed_len = 0;
	}
#if DICT_MAX_FIXED_COL_LEN != 768
	/* The comparison limit above must be constant.  If it were
	changed, the disk format of some fixed-length columns would
	change, which would be a disaster. */
# error "DICT_MAX_FIXED_COL_LEN != 768"
#endif

	if (!(col->prtype & DATA_NOT_NULL)) {
		index->n_nullable++;
	}
}

#ifndef UNIV_HOTBACKUP
/*******************************************************************//**
Copies fields contained in index2 to index1. */
static
void
dict_index_copy(
/*============*/
	dict_index_t*		index1,	/*!< in: index to copy to */
	dict_index_t*		index2,	/*!< in: index to copy from */
	const dict_table_t*	table,	/*!< in: table */
	ulint			start,	/*!< in: first position to copy */
	ulint			end)	/*!< in: last position to copy */
{
	dict_field_t*	field;
	ulint		i;

	/* Copy fields contained in index2 */

	for (i = start; i < end; i++) {

		field = dict_index_get_nth_field(index2, i);

		dict_index_add_col(index1, table, field->col,
				   field->prefix_len);
	}
}

/*******************************************************************//**
Copies types of fields contained in index to tuple. */
void
dict_index_copy_types(
/*==================*/
	dtuple_t*		tuple,		/*!< in/out: data tuple */
	const dict_index_t*	index,		/*!< in: index */
	ulint			n_fields)	/*!< in: number of
						field types to copy */
{
	ulint		i;

	if (dict_index_is_ibuf(index)) {
		dtuple_set_types_binary(tuple, n_fields);

		return;
	}

	for (i = 0; i < n_fields; i++) {
		const dict_field_t*	ifield;
		dtype_t*		dfield_type;

		ifield = dict_index_get_nth_field(index, i);
		dfield_type = dfield_get_type(dtuple_get_nth_field(tuple, i));
		dict_col_copy_type(dict_field_get_col(ifield), dfield_type);
		if (dict_index_is_spatial(index)
		    && DATA_GEOMETRY_MTYPE(dfield_type->mtype)) {
			dfield_type->prtype |= DATA_GIS_MBR;
		}
	}
}

/** Copies types of virtual columns contained in table to tuple and sets all
fields of the tuple to the SQL NULL value.  This function should
be called right after dtuple_create().
@param[in,out]	tuple	data tuple
@param[in]	table	table
*/
void
dict_table_copy_v_types(
	dtuple_t*		tuple,
	const dict_table_t*	table)
{
	/* tuple could have more virtual columns than existing table,
	if we are calling this for creating index along with adding
	virtual columns */
	ulint	n_fields = ut_min(dtuple_get_n_v_fields(tuple),
				  static_cast<ulint>(table->n_v_def));

	for (ulint i = 0; i < n_fields; i++) {

		dfield_t*	dfield	= dtuple_get_nth_v_field(tuple, i);
		dtype_t*	dtype	= dfield_get_type(dfield);

		dfield_set_null(dfield);
		dict_col_copy_type(
			&(dict_table_get_nth_v_col(table, i)->m_col),
			dtype);
	}
}
/*******************************************************************//**
Copies types of columns contained in table to tuple and sets all
fields of the tuple to the SQL NULL value.  This function should
be called right after dtuple_create(). */
void
dict_table_copy_types(
/*==================*/
	dtuple_t*		tuple,	/*!< in/out: data tuple */
	const dict_table_t*	table)	/*!< in: table */
{
	ulint		i;

	for (i = 0; i < dtuple_get_n_fields(tuple); i++) {

		dfield_t*	dfield	= dtuple_get_nth_field(tuple, i);
		dtype_t*	dtype	= dfield_get_type(dfield);

		dfield_set_null(dfield);
		dict_col_copy_type(dict_table_get_nth_col(table, i), dtype);
	}

	dict_table_copy_v_types(tuple, table);
}

/********************************************************************
Wait until all the background threads of the given table have exited, i.e.,
bg_threads == 0. Note: bg_threads_mutex must be reserved when
calling this. */
void
dict_table_wait_for_bg_threads_to_exit(
/*===================================*/
	dict_table_t*	table,	/*< in: table */
	ulint		delay)	/*< in: time in microseconds to wait between
				checks of bg_threads. */
{
	fts_t*		fts = table->fts;

	ut_ad(mutex_own(&fts->bg_threads_mutex));

	while (fts->bg_threads > 0) {
		mutex_exit(&fts->bg_threads_mutex);

		os_thread_sleep(delay);

		mutex_enter(&fts->bg_threads_mutex);
	}
}

/*******************************************************************//**
Builds the internal dictionary cache representation for a clustered
index, containing also system fields not defined by the user.
@return own: the internal representation of the clustered index */
static
dict_index_t*
dict_index_build_internal_clust(
/*============================*/
	const dict_table_t*	table,	/*!< in: table */
	dict_index_t*		index)	/*!< in: user representation of
					a clustered index */
{
	dict_index_t*	new_index;
	dict_field_t*	field;
	ulint		trx_id_pos;
	ulint		i;
	ibool*		indexed;

	ut_ad(table && index);
	ut_ad(dict_index_is_clust(index));
	ut_ad(!dict_index_is_ibuf(index));

	ut_ad(mutex_own(&dict_sys->mutex) || dict_table_is_intrinsic(table));
	ut_ad(table->magic_n == DICT_TABLE_MAGIC_N);

	/* Create a new index object with certainly enough fields */
	new_index = dict_mem_index_create(table->name.m_name,
					  index->name, table->space,
					  index->type,
					  index->n_fields + table->n_cols);

	/* Copy other relevant data from the old index struct to the new
	struct: it inherits the values */

	new_index->n_user_defined_cols = index->n_fields;

	new_index->id = index->id;

	/* Copy the fields of index */
	dict_index_copy(new_index, index, table, 0, index->n_fields);

	if (dict_index_is_unique(index)) {
		/* Only the fields defined so far are needed to identify
		the index entry uniquely */

		new_index->n_uniq = new_index->n_def;
	} else {
		/* Also the row id is needed to identify the entry */
		new_index->n_uniq = 1 + new_index->n_def;
	}

	new_index->trx_id_offset = 0;

	/* Add system columns, trx id first */

	trx_id_pos = new_index->n_def;

#if DATA_ROW_ID != 0
# error "DATA_ROW_ID != 0"
#endif
#if DATA_TRX_ID != 1
# error "DATA_TRX_ID != 1"
#endif
#if DATA_ROLL_PTR != 2
# error "DATA_ROLL_PTR != 2"
#endif

	if (!dict_index_is_unique(index)) {
		dict_index_add_col(new_index, table,
				   dict_table_get_sys_col(
					   table, DATA_ROW_ID),
				   0);
		trx_id_pos++;
	}

	dict_index_add_col(
		new_index, table,
		dict_table_get_sys_col(table, DATA_TRX_ID), 0);


	for (i = 0; i < trx_id_pos; i++) {

		ulint	fixed_size = dict_col_get_fixed_size(
			dict_index_get_nth_col(new_index, i),
			dict_table_is_comp(table));

		if (fixed_size == 0) {
			new_index->trx_id_offset = 0;

			break;
		}

		dict_field_t* field = dict_index_get_nth_field(
			new_index, i);
		if (field->prefix_len > 0) {
			new_index->trx_id_offset = 0;

			break;
		}

		/* Add fixed_size to new_index->trx_id_offset.
		Because the latter is a bit-field, an overflow
		can theoretically occur. Check for it. */
		fixed_size += new_index->trx_id_offset;

		new_index->trx_id_offset = fixed_size;

		if (new_index->trx_id_offset != fixed_size) {
			/* Overflow. Pretend that this is a
			variable-length PRIMARY KEY. */
			ut_ad(0);
			new_index->trx_id_offset = 0;
			break;
		}
	}

	/* UNDO logging is turned-off for intrinsic table and so
	DATA_ROLL_PTR system columns are not added as default system
	columns to such tables. */
	if (!dict_table_is_intrinsic(table)) {

		dict_index_add_col(
			new_index, table,
			dict_table_get_sys_col(table, DATA_ROLL_PTR),
			0);
	}

	/* Remember the table columns already contained in new_index */
	indexed = static_cast<ibool*>(
		ut_zalloc_nokey(table->n_cols * sizeof *indexed));

	/* Mark the table columns already contained in new_index */
	for (i = 0; i < new_index->n_def; i++) {

		field = dict_index_get_nth_field(new_index, i);

		/* If there is only a prefix of the column in the index
		field, do not mark the column as contained in the index */

		if (field->prefix_len == 0) {

			indexed[field->col->ind] = TRUE;
		}
	}

	/* Add to new_index non-system columns of table not yet included
	there */
	ulint n_sys_cols = dict_table_get_n_sys_cols(table);
	for (i = 0; i + n_sys_cols < (ulint) table->n_cols; i++) {

		dict_col_t*	col = dict_table_get_nth_col(table, i);
		ut_ad(col->mtype != DATA_SYS);

		if (!indexed[col->ind]) {
			dict_index_add_col(new_index, table, col, 0);
		}
	}

	ut_free(indexed);

	ut_ad(UT_LIST_GET_LEN(table->indexes) == 0);

	new_index->cached = TRUE;

	return(new_index);
}

/*******************************************************************//**
Builds the internal dictionary cache representation for a non-clustered
index, containing also system fields not defined by the user.
@return own: the internal representation of the non-clustered index */
static
dict_index_t*
dict_index_build_internal_non_clust(
/*================================*/
	const dict_table_t*	table,	/*!< in: table */
	dict_index_t*		index)	/*!< in: user representation of
					a non-clustered index */
{
	dict_field_t*	field;
	dict_index_t*	new_index;
	dict_index_t*	clust_index;
	ulint		i;
	ibool*		indexed;

	ut_ad(table && index);
	ut_ad(!dict_index_is_clust(index));
	ut_ad(!dict_index_is_ibuf(index));
	ut_ad(mutex_own(&dict_sys->mutex) || dict_table_is_intrinsic(table));
	ut_ad(table->magic_n == DICT_TABLE_MAGIC_N);

	/* The clustered index should be the first in the list of indexes */
	clust_index = UT_LIST_GET_FIRST(table->indexes);

	ut_ad(clust_index);
	ut_ad(dict_index_is_clust(clust_index));
	ut_ad(!dict_index_is_ibuf(clust_index));

	/* Create a new index */
	new_index = dict_mem_index_create(
		table->name.m_name, index->name, index->space, index->type,
		index->n_fields + 1 + clust_index->n_uniq);

	/* Copy other relevant data from the old index
	struct to the new struct: it inherits the values */

	new_index->n_user_defined_cols = index->n_fields;

	new_index->id = index->id;

	/* Copy fields from index to new_index */
	dict_index_copy(new_index, index, table, 0, index->n_fields);

	/* Remember the table columns already contained in new_index */
	indexed = static_cast<ibool*>(
		ut_zalloc_nokey(table->n_cols * sizeof *indexed));

	/* Mark the table columns already contained in new_index */
	for (i = 0; i < new_index->n_def; i++) {

		field = dict_index_get_nth_field(new_index, i);

		if (dict_col_is_virtual(field->col)) {
			continue;
		}

		/* If there is only a prefix of the column in the index
		field, do not mark the column as contained in the index */

		if (field->prefix_len == 0) {

			indexed[field->col->ind] = TRUE;
		}
	}

	/* Add to new_index the columns necessary to determine the clustered
	index entry uniquely */

	for (i = 0; i < clust_index->n_uniq; i++) {

		field = dict_index_get_nth_field(clust_index, i);

		if (!indexed[field->col->ind]) {
			dict_index_add_col(new_index, table, field->col,
					   field->prefix_len);
		} else if (dict_index_is_spatial(index)) {
			/*For spatial index, we still need to add the
			field to index. */
			dict_index_add_col(new_index, table, field->col,
					   field->prefix_len);
		}
	}

	ut_free(indexed);

	if (dict_index_is_unique(index)) {
		new_index->n_uniq = index->n_fields;
	} else {
		new_index->n_uniq = new_index->n_def;
	}

	/* Set the n_fields value in new_index to the actual defined
	number of fields */

	new_index->n_fields = new_index->n_def;

	new_index->cached = TRUE;

	return(new_index);
}

/***********************************************************************
Builds the internal dictionary cache representation for an FTS index.
@return own: the internal representation of the FTS index */
static
dict_index_t*
dict_index_build_internal_fts(
/*==========================*/
	dict_table_t*	table,	/*!< in: table */
	dict_index_t*	index)	/*!< in: user representation of an FTS index */
{
	dict_index_t*	new_index;

	ut_ad(table && index);
	ut_ad(index->type == DICT_FTS);
	ut_ad(mutex_own(&dict_sys->mutex));
	ut_ad(table->magic_n == DICT_TABLE_MAGIC_N);

	/* Create a new index */
	new_index = dict_mem_index_create(
		table->name.m_name, index->name, index->space, index->type,
		index->n_fields);

	/* Copy other relevant data from the old index struct to the new
	struct: it inherits the values */

	new_index->n_user_defined_cols = index->n_fields;

	new_index->id = index->id;

	/* Copy fields from index to new_index */
	dict_index_copy(new_index, index, table, 0, index->n_fields);

	new_index->n_uniq = 0;
	new_index->cached = TRUE;

	if (table->fts->cache == NULL) {
		table->fts->cache = fts_cache_create(table);
	}

	rw_lock_x_lock(&table->fts->cache->init_lock);
	/* Notify the FTS cache about this index. */
	fts_cache_index_cache_create(table, new_index);
	rw_lock_x_unlock(&table->fts->cache->init_lock);

	return(new_index);
}
/*====================== FOREIGN KEY PROCESSING ========================*/

/** Check whether the dict_table_t is a partition.
A partitioned table on the SQL level is composed of InnoDB tables,
where each InnoDB table is a [sub]partition including its secondary indexes
which belongs to the partition.
@param[in]	table	Table to check.
@return true if the dict_table_t is a partition else false. */
UNIV_INLINE
bool
dict_table_is_partition(
	const dict_table_t*	table)
{
	/* Check both P and p on all platforms in case it was moved to/from
	WIN. */
	return(strstr(table->name.m_name, "#p#")
	       || strstr(table->name.m_name, "#P#"));
}

/*********************************************************************//**
Checks if a table is referenced by foreign keys.
@return TRUE if table is referenced by a foreign key */
ibool
dict_table_is_referenced_by_foreign_key(
/*====================================*/
	const dict_table_t*	table)	/*!< in: InnoDB table */
{
	return(!table->referenced_set.empty());
}

/**********************************************************************//**
Removes a foreign constraint struct from the dictionary cache. */
void
dict_foreign_remove_from_cache(
/*===========================*/
	dict_foreign_t*	foreign)	/*!< in, own: foreign constraint */
{
	ut_ad(mutex_own(&dict_sys->mutex));
	ut_a(foreign);

	if (foreign->referenced_table != NULL) {
		foreign->referenced_table->referenced_set.erase(foreign);
	}

	if (foreign->foreign_table != NULL) {
		foreign->foreign_table->foreign_set.erase(foreign);
	}

	dict_foreign_free(foreign);
}

/**********************************************************************//**
Looks for the foreign constraint from the foreign and referenced lists
of a table.
@return foreign constraint */
static
dict_foreign_t*
dict_foreign_find(
/*==============*/
	dict_table_t*	table,		/*!< in: table object */
	dict_foreign_t*	foreign)	/*!< in: foreign constraint */
{
	ut_ad(mutex_own(&dict_sys->mutex));

	ut_ad(dict_foreign_set_validate(table->foreign_set));
	ut_ad(dict_foreign_set_validate(table->referenced_set));

	dict_foreign_set::iterator it = table->foreign_set.find(foreign);

	if (it != table->foreign_set.end()) {
		return(*it);
	}

	it = table->referenced_set.find(foreign);

	if (it != table->referenced_set.end()) {
		return(*it);
	}

	return(NULL);
}


/*********************************************************************//**
Tries to find an index whose first fields are the columns in the array,
in the same order and is not marked for deletion and is not the same
as types_idx.
@return matching index, NULL if not found */
dict_index_t*
dict_foreign_find_index(
/*====================*/
	const dict_table_t*	table,	/*!< in: table */
	const char**		col_names,
					/*!< in: column names, or NULL
					to use table->col_names */
	const char**		columns,/*!< in: array of column names */
	ulint			n_cols,	/*!< in: number of columns */
	const dict_index_t*	types_idx,
					/*!< in: NULL or an index
					whose types the column types
					must match */
	bool			check_charsets,
					/*!< in: whether to check
					charsets.  only has an effect
					if types_idx != NULL */
	ulint			check_null)
					/*!< in: nonzero if none of
					the columns must be declared
					NOT NULL */
{
	dict_index_t*	index;

	ut_ad(mutex_own(&dict_sys->mutex));

	index = dict_table_get_first_index(table);

	while (index != NULL) {
		if (types_idx != index
		    && !(index->type & DICT_FTS)
		    && !dict_index_is_spatial(index)
		    && !index->to_be_dropped
		    && dict_foreign_qualify_index(
			    table, col_names, columns, n_cols,
			    index, types_idx,
			    check_charsets, check_null)) {
			return(index);
		}

		index = dict_table_get_next_index(index);
	}

	return(NULL);
}

/**********************************************************************//**
Report an error in a foreign key definition. */
static
void
dict_foreign_error_report_low(
/*==========================*/
	FILE*		file,	/*!< in: output stream */
	const char*	name)	/*!< in: table name */
{
	rewind(file);
	ut_print_timestamp(file);
	fprintf(file, " Error in foreign key constraint of table %s:\n",
		name);
}

/**********************************************************************//**
Report an error in a foreign key definition. */
static
void
dict_foreign_error_report(
/*======================*/
	FILE*		file,	/*!< in: output stream */
	dict_foreign_t*	fk,	/*!< in: foreign key constraint */
	const char*	msg)	/*!< in: the error message */
{
	mutex_enter(&dict_foreign_err_mutex);
	dict_foreign_error_report_low(file, fk->foreign_table_name);
	fputs(msg, file);
	fputs(" Constraint:\n", file);
	dict_print_info_on_foreign_key_in_create_format(file, NULL, fk, TRUE);
	putc('\n', file);
	if (fk->foreign_index) {
		fprintf(file, "The index in the foreign key in table is"
			" %s\n%s\n", fk->foreign_index->name(),
			FOREIGN_KEY_CONSTRAINTS_MSG);
	}
	mutex_exit(&dict_foreign_err_mutex);
}

/**********************************************************************//**
Adds a foreign key constraint object to the dictionary cache. May free
the object if there already is an object with the same identifier in.
At least one of the foreign table and the referenced table must already
be in the dictionary cache!
@return DB_SUCCESS or error code */
dberr_t
dict_foreign_add_to_cache(
/*======================*/
	dict_foreign_t*		foreign,
				/*!< in, own: foreign key constraint */
	const char**		col_names,
				/*!< in: column names, or NULL to use
				foreign->foreign_table->col_names */
	bool			check_charsets,
				/*!< in: whether to check charset
				compatibility */
	dict_err_ignore_t	ignore_err)
				/*!< in: error to be ignored */
{
	dict_table_t*	for_table;
	dict_table_t*	ref_table;
	dict_foreign_t*	for_in_cache		= NULL;
	dict_index_t*	index;
	ibool		added_to_referenced_list= FALSE;
	FILE*		ef			= dict_foreign_err_file;

	DBUG_ENTER("dict_foreign_add_to_cache");
	DBUG_PRINT("dict_foreign_add_to_cache", ("id: %s", foreign->id));

	ut_ad(mutex_own(&dict_sys->mutex));

	for_table = dict_table_check_if_in_cache_low(
		foreign->foreign_table_name_lookup);

	ref_table = dict_table_check_if_in_cache_low(
		foreign->referenced_table_name_lookup);
	ut_a(for_table || ref_table);

	if (for_table) {
		for_in_cache = dict_foreign_find(for_table, foreign);
	}

	if (!for_in_cache && ref_table) {
		for_in_cache = dict_foreign_find(ref_table, foreign);
	}

	if (for_in_cache) {
		/* Free the foreign object */
		dict_foreign_free(foreign);
	} else {
		for_in_cache = foreign;

	}


	if (ref_table && !for_in_cache->referenced_table) {
		index = dict_foreign_find_index(
			ref_table, NULL,
			for_in_cache->referenced_col_names,
			for_in_cache->n_fields, for_in_cache->foreign_index,
			check_charsets, false);

		if (index == NULL
		    && !(ignore_err & DICT_ERR_IGNORE_FK_NOKEY)) {
			dict_foreign_error_report(
				ef, for_in_cache,
				"there is no index in referenced table"
				" which would contain\n"
				"the columns as the first columns,"
				" or the data types in the\n"
				"referenced table do not match"
				" the ones in table.");

                       if (for_in_cache == foreign) {
                                mem_heap_free(foreign->heap);
                        }


			DBUG_RETURN(DB_CANNOT_ADD_CONSTRAINT);
		}

		for_in_cache->referenced_table = ref_table;
		for_in_cache->referenced_index = index;

		std::pair<dict_foreign_set::iterator, bool>	ret
			= ref_table->referenced_set.insert(for_in_cache);

		ut_a(ret.second);	/* second is true if the insertion
					took place */
		added_to_referenced_list = TRUE;
	}

	if (for_table && !for_in_cache->foreign_table) {
		index = dict_foreign_find_index(
			for_table, col_names,
			for_in_cache->foreign_col_names,
			for_in_cache->n_fields,
			for_in_cache->referenced_index, check_charsets,
			for_in_cache->type
			& (DICT_FOREIGN_ON_DELETE_SET_NULL
			   | DICT_FOREIGN_ON_UPDATE_SET_NULL));

		if (index == NULL
		    && !(ignore_err & DICT_ERR_IGNORE_FK_NOKEY)) {
			dict_foreign_error_report(
				ef, for_in_cache,
				"there is no index in the table"
				" which would contain\n"
				"the columns as the first columns,"
				" or the data types in the\n"
				"table do not match"
				" the ones in the referenced table\n"
				"or one of the ON ... SET NULL columns"
				" is declared NOT NULL.");

			if (for_in_cache == foreign) {
				if (added_to_referenced_list) {
					const dict_foreign_set::size_type
						n = ref_table->referenced_set
						  .erase(for_in_cache);

					ut_a(n == 1);	/* the number of
							elements removed must
							be one */
				}
				mem_heap_free(foreign->heap);
			}

			DBUG_RETURN(DB_CANNOT_ADD_CONSTRAINT);
		}

		for_in_cache->foreign_table = for_table;
		for_in_cache->foreign_index = index;

		std::pair<dict_foreign_set::iterator, bool>	ret
			= for_table->foreign_set.insert(for_in_cache);

		ut_a(ret.second);	/* second is true if the insertion
					took place */
	}

	/* We need to move the table to the non-LRU end of the table LRU
	list. Otherwise it will be evicted from the cache. */

	if (ref_table != NULL) {
		dict_table_prevent_eviction(ref_table);
	}

	if (for_table != NULL) {
		dict_table_prevent_eviction(for_table);
	}

	ut_ad(dict_lru_validate());
	DBUG_RETURN(DB_SUCCESS);
}

/*********************************************************************//**
Scans from pointer onwards. Stops if is at the start of a copy of
'string' where characters are compared without case sensitivity, and
only outside `` or "" quotes. Stops also at NUL.
@return scanned up to this */
static
const char*
dict_scan_to(
/*=========*/
	const char*	ptr,	/*!< in: scan from */
	const char*	string)	/*!< in: look for this */
{
	char	quote	= '\0';
	bool	escape	= false;

	for (; *ptr; ptr++) {
		if (*ptr == quote) {
			/* Closing quote character: do not look for
			starting quote or the keyword. */

			/* If the quote character is escaped by a
			backslash, ignore it. */
			if (escape) {
				escape = false;
			} else {
				quote = '\0';
			}
		} else if (quote) {
			/* Within quotes: do nothing. */
			if (escape) {
				escape = false;
			} else if (*ptr == '\\') {
				escape = true;
			}
		} else if (*ptr == '`' || *ptr == '"' || *ptr == '\'') {
			/* Starting quote: remember the quote character. */
			quote = *ptr;
		} else {
			/* Outside quotes: look for the keyword. */
			ulint	i;
			for (i = 0; string[i]; i++) {
				if (toupper((int)(unsigned char)(ptr[i]))
				    != toupper((int)(unsigned char)
					       (string[i]))) {
					goto nomatch;
				}
			}
			break;
nomatch:
			;
		}
	}

	return(ptr);
}

/*********************************************************************//**
Accepts a specified string. Comparisons are case-insensitive.
@return if string was accepted, the pointer is moved after that, else
ptr is returned */
static
const char*
dict_accept(
/*========*/
	CHARSET_INFO*	cs,	/*!< in: the character set of ptr */
	const char*	ptr,	/*!< in: scan from this */
	const char*	string,	/*!< in: accept only this string as the next
				non-whitespace string */
	ibool*		success)/*!< out: TRUE if accepted */
{
	const char*	old_ptr = ptr;
	const char*	old_ptr2;

	*success = FALSE;

	while (my_isspace(cs, *ptr)) {
		ptr++;
	}

	old_ptr2 = ptr;

	ptr = dict_scan_to(ptr, string);

	if (*ptr == '\0' || old_ptr2 != ptr) {
		return(old_ptr);
	}

	*success = TRUE;

	return(ptr + ut_strlen(string));
}

/*********************************************************************//**
Scans an id. For the lexical definition of an 'id', see the code below.
Strips backquotes or double quotes from around the id.
@return scanned to */
static
const char*
dict_scan_id(
/*=========*/
	CHARSET_INFO*	cs,	/*!< in: the character set of ptr */
	const char*	ptr,	/*!< in: scanned to */
	mem_heap_t*	heap,	/*!< in: heap where to allocate the id
				(NULL=id will not be allocated, but it
				will point to string near ptr) */
	const char**	id,	/*!< out,own: the id; NULL if no id was
				scannable */
	ibool		table_id,/*!< in: TRUE=convert the allocated id
				as a table name; FALSE=convert to UTF-8 */
	ibool		accept_also_dot)
				/*!< in: TRUE if also a dot can appear in a
				non-quoted id; in a quoted id it can appear
				always */
{
	char		quote	= '\0';
	ulint		len	= 0;
	const char*	s;
	char*		str;
	char*		dst;

	*id = NULL;

	while (my_isspace(cs, *ptr)) {
		ptr++;
	}

	if (*ptr == '\0') {

		return(ptr);
	}

	if (*ptr == '`' || *ptr == '"') {
		quote = *ptr++;
	}

	s = ptr;

	if (quote) {
		for (;;) {
			if (!*ptr) {
				/* Syntax error */
				return(ptr);
			}
			if (*ptr == quote) {
				ptr++;
				if (*ptr != quote) {
					break;
				}
			}
			ptr++;
			len++;
		}
	} else {
		while (!my_isspace(cs, *ptr) && *ptr != '(' && *ptr != ')'
		       && (accept_also_dot || *ptr != '.')
		       && *ptr != ',' && *ptr != '\0') {

			ptr++;
		}

		len = ptr - s;
	}

	if (heap == NULL) {
		/* no heap given: id will point to source string */
		*id = s;
		return(ptr);
	}

	if (quote) {
		char*	d;

		str = d = static_cast<char*>(
			mem_heap_alloc(heap, len + 1));

		while (len--) {
			if ((*d++ = *s++) == quote) {
				s++;
			}
		}
		*d++ = 0;
		len = d - str;
		ut_ad(*s == quote);
		ut_ad(s + 1 == ptr);
	} else {
		str = mem_heap_strdupl(heap, s, len);
	}

	if (!table_id) {
convert_id:
		/* Convert the identifier from connection character set
		to UTF-8. */
		len = 3 * len + 1;
		*id = dst = static_cast<char*>(mem_heap_alloc(heap, len));

		innobase_convert_from_id(cs, dst, str, len);
	} else if (!strncmp(str, srv_mysql50_table_name_prefix,
			    sizeof(srv_mysql50_table_name_prefix) - 1)) {
		/* This is a pre-5.1 table name
		containing chars other than [A-Za-z0-9].
		Discard the prefix and use raw UTF-8 encoding. */
		str += sizeof(srv_mysql50_table_name_prefix) - 1;
		len -= sizeof(srv_mysql50_table_name_prefix) - 1;
		goto convert_id;
	} else {
		/* Encode using filename-safe characters. */
		len = 5 * len + 1;
		*id = dst = static_cast<char*>(mem_heap_alloc(heap, len));

		innobase_convert_from_table_id(cs, dst, str, len);
	}

	return(ptr);
}

/*********************************************************************//**
Tries to scan a column name.
@return scanned to */
static
const char*
dict_scan_col(
/*==========*/
	CHARSET_INFO*		cs,	/*!< in: the character set of ptr */
	const char*		ptr,	/*!< in: scanned to */
	ibool*			success,/*!< out: TRUE if success */
	dict_table_t*		table,	/*!< in: table in which the column is */
	const dict_col_t**	column,	/*!< out: pointer to column if success */
	mem_heap_t*		heap,	/*!< in: heap where to allocate */
	const char**		name)	/*!< out,own: the column name;
					NULL if no name was scannable */
{
	ulint		i;

	*success = FALSE;

	ptr = dict_scan_id(cs, ptr, heap, name, FALSE, TRUE);

	if (*name == NULL) {

		return(ptr);	/* Syntax error */
	}

	if (table == NULL) {
		*success = TRUE;
		*column = NULL;
	} else {
		for (i = 0; i < dict_table_get_n_cols(table); i++) {

			const char*	col_name = dict_table_get_col_name(
				table, i);

			if (0 == innobase_strcasecmp(col_name, *name)) {
				/* Found */

				*success = TRUE;
				*column = dict_table_get_nth_col(table, i);
				strcpy((char*) *name, col_name);

				break;
			}
		}
	}

	return(ptr);
}


/*********************************************************************//**
Open a table from its database and table name, this is currently used by
foreign constraint parser to get the referenced table.
@return complete table name with database and table name, allocated from
heap memory passed in */
char*
dict_get_referenced_table(
/*======================*/
	const char*	name,		/*!< in: foreign key table name */
	const char*	database_name,	/*!< in: table db name */
	ulint		database_name_len, /*!< in: db name length */
	const char*	table_name,	/*!< in: table name */
	ulint		table_name_len, /*!< in: table name length */
	dict_table_t**	table,		/*!< out: table object or NULL */
	mem_heap_t*	heap)		/*!< in/out: heap memory */
{
	char*		ref;
	const char*	db_name;

	if (!database_name) {
		/* Use the database name of the foreign key table */

		db_name = name;
		database_name_len = dict_get_db_name_len(name);
	} else {
		db_name = database_name;
	}

	/* Copy database_name, '/', table_name, '\0' */
	ref = static_cast<char*>(
		mem_heap_alloc(heap, database_name_len + table_name_len + 2));

	memcpy(ref, db_name, database_name_len);
	ref[database_name_len] = '/';
	memcpy(ref + database_name_len + 1, table_name, table_name_len + 1);

	/* Values;  0 = Store and compare as given; case sensitive
	            1 = Store and compare in lower; case insensitive
	            2 = Store as given, compare in lower; case semi-sensitive */
	if (innobase_get_lower_case_table_names() == 2) {
		innobase_casedn_str(ref);
		*table = dict_table_get_low(ref);
		memcpy(ref, db_name, database_name_len);
		ref[database_name_len] = '/';
		memcpy(ref + database_name_len + 1, table_name, table_name_len + 1);

	} else {
#ifndef _WIN32
		if (innobase_get_lower_case_table_names() == 1) {
			innobase_casedn_str(ref);
		}
#else
		innobase_casedn_str(ref);
#endif /* !_WIN32 */
		*table = dict_table_get_low(ref);
	}

	return(ref);
}
/*********************************************************************//**
Scans a table name from an SQL string.
@return scanned to */
static
const char*
dict_scan_table_name(
/*=================*/
	CHARSET_INFO*	cs,	/*!< in: the character set of ptr */
	const char*	ptr,	/*!< in: scanned to */
	dict_table_t**	table,	/*!< out: table object or NULL */
	const char*	name,	/*!< in: foreign key table name */
	ibool*		success,/*!< out: TRUE if ok name found */
	mem_heap_t*	heap,	/*!< in: heap where to allocate the id */
	const char**	ref_name)/*!< out,own: the table name;
				NULL if no name was scannable */
{
	const char*	database_name	= NULL;
	ulint		database_name_len = 0;
	const char*	table_name	= NULL;
	const char*	scan_name;

	*success = FALSE;
	*table = NULL;

	ptr = dict_scan_id(cs, ptr, heap, &scan_name, TRUE, FALSE);

	if (scan_name == NULL) {

		return(ptr);	/* Syntax error */
	}

	if (*ptr == '.') {
		/* We scanned the database name; scan also the table name */

		ptr++;

		database_name = scan_name;
		database_name_len = strlen(database_name);

		ptr = dict_scan_id(cs, ptr, heap, &table_name, TRUE, FALSE);

		if (table_name == NULL) {

			return(ptr);	/* Syntax error */
		}
	} else {
		/* To be able to read table dumps made with InnoDB-4.0.17 or
		earlier, we must allow the dot separator between the database
		name and the table name also to appear within a quoted
		identifier! InnoDB used to print a constraint as:
		... REFERENCES `databasename.tablename` ...
		starting from 4.0.18 it is
		... REFERENCES `databasename`.`tablename` ... */
		const char* s;

		for (s = scan_name; *s; s++) {
			if (*s == '.') {
				database_name = scan_name;
				database_name_len = s - scan_name;
				scan_name = ++s;
				break;/* to do: multiple dots? */
			}
		}

		table_name = scan_name;
	}

	*ref_name = dict_get_referenced_table(
		name, database_name, database_name_len,
		table_name, strlen(table_name), table, heap);

	*success = TRUE;
	return(ptr);
}

/*********************************************************************//**
Skips one id. The id is allowed to contain also '.'.
@return scanned to */
static
const char*
dict_skip_word(
/*===========*/
	CHARSET_INFO*	cs,	/*!< in: the character set of ptr */
	const char*	ptr,	/*!< in: scanned to */
	ibool*		success)/*!< out: TRUE if success, FALSE if just spaces
				left in string or a syntax error */
{
	const char*	start;

	*success = FALSE;

	ptr = dict_scan_id(cs, ptr, NULL, &start, FALSE, TRUE);

	if (start) {
		*success = TRUE;
	}

	return(ptr);
}

/*********************************************************************//**
Removes MySQL comments from an SQL string. A comment is either
(a) '#' to the end of the line,
(b) '--[space]' to the end of the line, or
(c) '[slash][asterisk]' till the next '[asterisk][slash]' (like the familiar
C comment syntax).
@return own: SQL string stripped from comments; the caller must free
this with ut_free()! */
static
char*
dict_strip_comments(
/*================*/
	const char*	sql_string,	/*!< in: SQL string */
	size_t		sql_length)	/*!< in: length of sql_string */
{
	char*		str;
	const char*	sptr;
	const char*	eptr	= sql_string + sql_length;
	char*		ptr;
	/* unclosed quote character (0 if none) */
	char		quote	= 0;
	bool		escape = false;

	DBUG_ENTER("dict_strip_comments");

	DBUG_PRINT("dict_strip_comments", ("%s", sql_string));

	str = static_cast<char*>(ut_malloc_nokey(sql_length + 1));

	sptr = sql_string;
	ptr = str;

	for (;;) {
scan_more:
		if (sptr >= eptr || *sptr == '\0') {
end_of_string:
			*ptr = '\0';

			ut_a(ptr <= str + sql_length);

			DBUG_PRINT("dict_strip_comments", ("%s", str));
			DBUG_RETURN(str);
		}

		if (*sptr == quote) {
			/* Closing quote character: do not look for
			starting quote or comments. */

			/* If the quote character is escaped by a
			backslash, ignore it. */
			if (escape) {
				escape = false;
			} else {
				quote = 0;
			}
		} else if (quote) {
			/* Within quotes: do not look for
			starting quotes or comments. */
			if (escape) {
				escape = false;
			} else if (*sptr == '\\') {
				escape = true;
			}
		} else if (*sptr == '"' || *sptr == '`' || *sptr == '\'') {
			/* Starting quote: remember the quote character. */
			quote = *sptr;
		} else if (*sptr == '#'
			   || (sptr[0] == '-' && sptr[1] == '-'
			       && sptr[2] == ' ')) {
			for (;;) {
				if (++sptr >= eptr) {
					goto end_of_string;
				}

				/* In Unix a newline is 0x0A while in Windows
				it is 0x0D followed by 0x0A */

				switch (*sptr) {
				case (char) 0X0A:
				case (char) 0x0D:
				case '\0':
					goto scan_more;
				}
			}
		} else if (!quote && *sptr == '/' && *(sptr + 1) == '*') {
			sptr += 2;
			for (;;) {
				if (sptr >= eptr) {
					goto end_of_string;
				}

				switch (*sptr) {
				case '\0':
					goto scan_more;
				case '*':
					if (sptr[1] == '/') {
						sptr += 2;
						goto scan_more;
					}
				}

				sptr++;
			}
		}

		*ptr = *sptr;

		ptr++;
		sptr++;
	}
}

/*********************************************************************//**
Finds the highest [number] for foreign key constraints of the table. Looks
only at the >= 4.0.18-format id's, which are of the form
databasename/tablename_ibfk_[number].
@return highest number, 0 if table has no new format foreign key constraints */
ulint
dict_table_get_highest_foreign_id(
/*==============================*/
	dict_table_t*	table)	/*!< in: table in the dictionary memory cache */
{
	dict_foreign_t*	foreign;
	char*		endp;
	ulint		biggest_id	= 0;
	ulint		id;
	ulint		len;

	DBUG_ENTER("dict_table_get_highest_foreign_id");

	ut_a(table);

	len = ut_strlen(table->name.m_name);

	for (dict_foreign_set::iterator it = table->foreign_set.begin();
	     it != table->foreign_set.end();
	     ++it) {
		foreign = *it;

		if (ut_strlen(foreign->id) > ((sizeof dict_ibfk) - 1) + len
		    && 0 == ut_memcmp(foreign->id, table->name.m_name, len)
		    && 0 == ut_memcmp(foreign->id + len,
				      dict_ibfk, (sizeof dict_ibfk) - 1)
		    && foreign->id[len + ((sizeof dict_ibfk) - 1)] != '0') {
			/* It is of the >= 4.0.18 format */

			id = strtoul(foreign->id + len
				     + ((sizeof dict_ibfk) - 1),
				     &endp, 10);
			if (*endp == '\0') {
				ut_a(id != biggest_id);

				if (id > biggest_id) {
					biggest_id = id;
				}
			}
		}
	}

	DBUG_PRINT("dict_table_get_highest_foreign_id",
		   ("id: %lu", biggest_id));

	DBUG_RETURN(biggest_id);
}

/*********************************************************************//**
Reports a simple foreign key create clause syntax error. */
static
void
dict_foreign_report_syntax_err(
/*===========================*/
	const char*	name,		/*!< in: table name */
	const char*	start_of_latest_foreign,
					/*!< in: start of the foreign key clause
					in the SQL string */
	const char*	ptr)		/*!< in: place of the syntax error */
{
	ut_ad(!srv_read_only_mode);

	FILE*	ef = dict_foreign_err_file;

	mutex_enter(&dict_foreign_err_mutex);
	dict_foreign_error_report_low(ef, name);
	fprintf(ef, "%s:\nSyntax error close to:\n%s\n",
		start_of_latest_foreign, ptr);
	mutex_exit(&dict_foreign_err_mutex);
}

/*********************************************************************//**
Scans a table create SQL string and adds to the data dictionary the foreign key
constraints declared in the string. This function should be called after the
indexes for a table have been created. Each foreign key constraint must be
accompanied with indexes in bot participating tables. The indexes are allowed
to contain more fields than mentioned in the constraint.

@param[in]	trx		transaction
@param[in[	heap		memory heap
@param[in[	cs		the character set of sql_string
@param[in]	sql_string	table create statement where
				foreign keys are declared like:
				FOREIGN KEY (a, b) REFERENCES table2(c, d),
				table2 can be written also with the database
				name before it: test.table2; the default
				database id the database of parameter name
@param[in]	sql_length	length of sql_string
@param[in]	name		table full name in normalized form
@param[in,out]	handler		table handler if table is intrinsic
@param[in]	reject_fks	if TRUE, fail with error code
				DB_CANNOT_ADD_CONSTRAINT if any
				foreign keys are found.
@return error code or DB_SUCCESS */
static
dberr_t
dict_create_foreign_constraints_low(
	trx_t*			trx,
	mem_heap_t*		heap,
	CHARSET_INFO*		cs,
	const char*		sql_string,
	const char*		name,
	ibool			reject_fks)
{
	dict_table_t*	table			= NULL;
	dict_table_t*	referenced_table;
	dict_table_t*	table_to_alter;
	ulint		highest_id_so_far	= 0;
	ulint		number			= 1;
	dict_index_t*	index;
	dict_foreign_t*	foreign;
	const char*	ptr			= sql_string;
	const char*	start_of_latest_foreign	= sql_string;
	FILE*		ef			= dict_foreign_err_file;
	const char*	constraint_name;
	ibool		success;
	dberr_t		error;
	const char*	ptr1;
	const char*	ptr2;
	ulint		i;
	ulint		j;
	ibool		is_on_delete;
	ulint		n_on_deletes;
	ulint		n_on_updates;
	const dict_col_t*columns[500];
	const char*	column_names[500];
	const char*	referenced_table_name;
	dict_foreign_set	local_fk_set;
	dict_foreign_set_free	local_fk_set_free(local_fk_set);

	ut_ad(!srv_read_only_mode);
	ut_ad(mutex_own(&dict_sys->mutex));

	table = dict_table_get_low(name);

	if (table == NULL) {
		mutex_enter(&dict_foreign_err_mutex);
		dict_foreign_error_report_low(ef, name);
		fprintf(ef,
			"Cannot find the table in the internal"
			" data dictionary of InnoDB.\n"
			"Create table statement:\n%s\n", sql_string);
		mutex_exit(&dict_foreign_err_mutex);

		return(DB_ERROR);
	}

	/* First check if we are actually doing an ALTER TABLE, and in that
	case look for the table being altered */

	ptr = dict_accept(cs, ptr, "ALTER", &success);

	if (!success) {

		goto loop;
	}

	ptr = dict_accept(cs, ptr, "TABLE", &success);

	if (!success) {

		goto loop;
	}

	/* We are doing an ALTER TABLE: scan the table name we are altering */

	ptr = dict_scan_table_name(cs, ptr, &table_to_alter, name,
				   &success, heap, &referenced_table_name);
	if (!success) {
		ib::error() << "Could not find the table being ALTERED in: "
			<< sql_string;

		return(DB_ERROR);
	}

	/* Starting from 4.0.18 and 4.1.2, we generate foreign key id's in the
	format databasename/tablename_ibfk_[number], where [number] is local
	to the table; look for the highest [number] for table_to_alter, so
	that we can assign to new constraints higher numbers. */

	/* If we are altering a temporary table, the table name after ALTER
	TABLE does not correspond to the internal table name, and
	table_to_alter is NULL. TODO: should we fix this somehow? */

	if (table_to_alter == NULL) {
		highest_id_so_far = 0;
	} else {
		highest_id_so_far = dict_table_get_highest_foreign_id(
			table_to_alter);
	}

	number = highest_id_so_far + 1;
	/* Scan for foreign key declarations in a loop */
loop:
	/* Scan either to "CONSTRAINT" or "FOREIGN", whichever is closer */

	ptr1 = dict_scan_to(ptr, "CONSTRAINT");
	ptr2 = dict_scan_to(ptr, "FOREIGN");

	constraint_name = NULL;

	if (ptr1 < ptr2) {
		/* The user may have specified a constraint name. Pick it so
		that we can store 'databasename/constraintname' as the id of
		of the constraint to system tables. */
		ptr = ptr1;

		ptr = dict_accept(cs, ptr, "CONSTRAINT", &success);

		ut_a(success);

		if (!my_isspace(cs, *ptr) && *ptr != '"' && *ptr != '`') {
			goto loop;
		}

		while (my_isspace(cs, *ptr)) {
			ptr++;
		}

		/* read constraint name unless got "CONSTRAINT FOREIGN" */
		if (ptr != ptr2) {
			ptr = dict_scan_id(cs, ptr, heap,
					   &constraint_name, FALSE, FALSE);
		}
	} else {
		ptr = ptr2;
	}

	if (*ptr == '\0') {
		/* The proper way to reject foreign keys for temporary
		tables would be to split the lexing and syntactical
		analysis of foreign key clauses from the actual adding
		of them, so that ha_innodb.cc could first parse the SQL
		command, determine if there are any foreign keys, and
		if so, immediately reject the command if the table is a
		temporary one. For now, this kludge will work. */
		if (reject_fks && !local_fk_set.empty()) {

			return(DB_CANNOT_ADD_CONSTRAINT);
		}

		if (dict_foreigns_has_s_base_col(local_fk_set, table)) {
			return(DB_NO_FK_ON_S_BASE_COL);
		}

		/**********************************************************/
		/* The following call adds the foreign key constraints
		to the data dictionary system tables on disk */

		error = dict_create_add_foreigns_to_dictionary(
			local_fk_set, table, trx);

		if (error == DB_SUCCESS) {

			table->foreign_set.insert(local_fk_set.begin(),
						  local_fk_set.end());
			std::for_each(local_fk_set.begin(),
				      local_fk_set.end(),
				      dict_foreign_add_to_referenced_table());
			local_fk_set.clear();

			dict_mem_table_fill_foreign_vcol_set(table);
		}
		return(error);
	}

	start_of_latest_foreign = ptr;

	ptr = dict_accept(cs, ptr, "FOREIGN", &success);

	if (!success) {
		goto loop;
	}

	if (!my_isspace(cs, *ptr)) {
		goto loop;
	}

	ptr = dict_accept(cs, ptr, "KEY", &success);

	if (!success) {
		goto loop;
	}

	ptr = dict_accept(cs, ptr, "(", &success);

	if (!success) {
		/* MySQL allows also an index id before the '('; we
		skip it */
		ptr = dict_skip_word(cs, ptr, &success);

		if (!success) {
			dict_foreign_report_syntax_err(
				name, start_of_latest_foreign, ptr);

			return(DB_CANNOT_ADD_CONSTRAINT);
		}

		ptr = dict_accept(cs, ptr, "(", &success);

		if (!success) {
			/* We do not flag a syntax error here because in an
			ALTER TABLE we may also have DROP FOREIGN KEY abc */

			goto loop;
		}
	}

	i = 0;

	/* Scan the columns in the first list */
col_loop1:
	ut_a(i < (sizeof column_names) / sizeof *column_names);
	ptr = dict_scan_col(cs, ptr, &success, table, columns + i,
			    heap, column_names + i);
	if (!success) {
		mutex_enter(&dict_foreign_err_mutex);
		dict_foreign_error_report_low(ef, name);
		fprintf(ef, "%s:\nCannot resolve column name close to:\n%s\n",
			start_of_latest_foreign, ptr);
		mutex_exit(&dict_foreign_err_mutex);

		return(DB_CANNOT_ADD_CONSTRAINT);
	}

	i++;

	ptr = dict_accept(cs, ptr, ",", &success);

	if (success) {
		goto col_loop1;
	}

	ptr = dict_accept(cs, ptr, ")", &success);

	if (!success) {
		dict_foreign_report_syntax_err(
			name, start_of_latest_foreign, ptr);
		return(DB_CANNOT_ADD_CONSTRAINT);
	}

	/* Try to find an index which contains the columns
	as the first fields and in the right order. There is
	no need to check column type match (on types_idx), since
	the referenced table can be NULL if foreign_key_checks is
	set to 0 */

	index = dict_foreign_find_index(
		table, NULL, column_names, i, NULL, TRUE, FALSE);

	if (!index) {
		mutex_enter(&dict_foreign_err_mutex);
		dict_foreign_error_report_low(ef, name);
		fputs("There is no index in table ", ef);
		ut_print_name(ef, NULL, name);
		fprintf(ef, " where the columns appear\n"
			"as the first columns. Constraint:\n%s\n%s",
			start_of_latest_foreign,
			FOREIGN_KEY_CONSTRAINTS_MSG);
		mutex_exit(&dict_foreign_err_mutex);

		return(DB_CHILD_NO_INDEX);
	}
	ptr = dict_accept(cs, ptr, "REFERENCES", &success);

	if (!success || !my_isspace(cs, *ptr)) {
		dict_foreign_report_syntax_err(
			name, start_of_latest_foreign, ptr);
		return(DB_CANNOT_ADD_CONSTRAINT);
	}

	/* Don't allow foreign keys on partitioned tables yet. */
	ptr1 = dict_scan_to(ptr, "PARTITION");
	if (ptr1) {
		ptr1 = dict_accept(cs, ptr1, "PARTITION", &success);
		if (success && my_isspace(cs, *ptr1)) {
			ptr2 = dict_accept(cs, ptr1, "BY", &success);
			if (success) {
				my_error(ER_FOREIGN_KEY_ON_PARTITIONED,MYF(0));
				return(DB_CANNOT_ADD_CONSTRAINT);
			}
		}
	}
	if (dict_table_is_partition(table)) {
		my_error(ER_FOREIGN_KEY_ON_PARTITIONED,MYF(0));
		return(DB_CANNOT_ADD_CONSTRAINT);
	}

	/* Let us create a constraint struct */

	foreign = dict_mem_foreign_create();

	if (constraint_name) {
		ulint	db_len;

		/* Catenate 'databasename/' to the constraint name specified
		by the user: we conceive the constraint as belonging to the
		same MySQL 'database' as the table itself. We store the name
		to foreign->id. */

		db_len = dict_get_db_name_len(table->name.m_name);

		foreign->id = static_cast<char*>(mem_heap_alloc(
			foreign->heap, db_len + strlen(constraint_name) + 2));

		ut_memcpy(foreign->id, table->name.m_name, db_len);
		foreign->id[db_len] = '/';
		strcpy(foreign->id + db_len + 1, constraint_name);
	}

	if (foreign->id == NULL) {
		error = dict_create_add_foreign_id(
			&number, table->name.m_name, foreign);
		if (error != DB_SUCCESS) {
			dict_foreign_free(foreign);
			return(error);
		}
	}

	std::pair<dict_foreign_set::iterator, bool>	ret
		= local_fk_set.insert(foreign);

	if (!ret.second) {
		/* A duplicate foreign key name has been found */
		dict_foreign_free(foreign);
		return(DB_CANNOT_ADD_CONSTRAINT);
	}

	foreign->foreign_table = table;
	foreign->foreign_table_name = mem_heap_strdup(
		foreign->heap, table->name.m_name);
	dict_mem_foreign_table_name_lookup_set(foreign, TRUE);

	foreign->foreign_index = index;
	foreign->n_fields = (unsigned int) i;

	foreign->foreign_col_names = static_cast<const char**>(
		mem_heap_alloc(foreign->heap, i * sizeof(void*)));

	for (i = 0; i < foreign->n_fields; i++) {
		foreign->foreign_col_names[i] = mem_heap_strdup(
			foreign->heap,
			dict_table_get_col_name(table,
						dict_col_get_no(columns[i])));
	}

	ptr = dict_scan_table_name(cs, ptr, &referenced_table, name,
				   &success, heap, &referenced_table_name);

	/* Note that referenced_table can be NULL if the user has suppressed
	checking of foreign key constraints! */

	if (!success || (!referenced_table && trx->check_foreigns)) {
		mutex_enter(&dict_foreign_err_mutex);
		dict_foreign_error_report_low(ef, name);
		fprintf(ef, "%s:\nCannot resolve table name close to:\n"
			"%s\n",
			start_of_latest_foreign, ptr);
		mutex_exit(&dict_foreign_err_mutex);

		return(DB_CANNOT_ADD_CONSTRAINT);
	}

	/* Don't allow foreign keys on partitioned tables yet. */
	if (referenced_table && dict_table_is_partition(referenced_table)) {
		/* How could one make a referenced table to be a partition? */
		ut_ad(0);
		my_error(ER_FOREIGN_KEY_ON_PARTITIONED,MYF(0));
		return(DB_CANNOT_ADD_CONSTRAINT);
	}

	ptr = dict_accept(cs, ptr, "(", &success);

	if (!success) {
		dict_foreign_report_syntax_err(name, start_of_latest_foreign,
					       ptr);
		return(DB_CANNOT_ADD_CONSTRAINT);
	}

	/* Scan the columns in the second list */
	i = 0;

col_loop2:
	ptr = dict_scan_col(cs, ptr, &success, referenced_table, columns + i,
			    heap, column_names + i);
	i++;

	if (!success) {

		mutex_enter(&dict_foreign_err_mutex);
		dict_foreign_error_report_low(ef, name);
		fprintf(ef, "%s:\nCannot resolve column name close to:\n"
			"%s\n",
			start_of_latest_foreign, ptr);
		mutex_exit(&dict_foreign_err_mutex);

		return(DB_CANNOT_ADD_CONSTRAINT);
	}

	ptr = dict_accept(cs, ptr, ",", &success);

	if (success) {
		goto col_loop2;
	}

	ptr = dict_accept(cs, ptr, ")", &success);

	if (!success || foreign->n_fields != i) {

		dict_foreign_report_syntax_err(name, start_of_latest_foreign,
					       ptr);
		return(DB_CANNOT_ADD_CONSTRAINT);
	}

	n_on_deletes = 0;
	n_on_updates = 0;

scan_on_conditions:
	/* Loop here as long as we can find ON ... conditions */

	ptr = dict_accept(cs, ptr, "ON", &success);

	if (!success) {

		goto try_find_index;
	}

	ptr = dict_accept(cs, ptr, "DELETE", &success);

	if (!success) {
		ptr = dict_accept(cs, ptr, "UPDATE", &success);

		if (!success) {

			dict_foreign_report_syntax_err(
				name, start_of_latest_foreign, ptr);
			return(DB_CANNOT_ADD_CONSTRAINT);
		}

		is_on_delete = FALSE;
		n_on_updates++;
	} else {
		is_on_delete = TRUE;
		n_on_deletes++;
	}

	ptr = dict_accept(cs, ptr, "RESTRICT", &success);

	if (success) {
		goto scan_on_conditions;
	}

	ptr = dict_accept(cs, ptr, "CASCADE", &success);

	if (success) {
		if (is_on_delete) {
			foreign->type |= DICT_FOREIGN_ON_DELETE_CASCADE;
		} else {
			foreign->type |= DICT_FOREIGN_ON_UPDATE_CASCADE;
		}

		goto scan_on_conditions;
	}

	ptr = dict_accept(cs, ptr, "NO", &success);

	if (success) {
		ptr = dict_accept(cs, ptr, "ACTION", &success);

		if (!success) {
			dict_foreign_report_syntax_err(
				name, start_of_latest_foreign, ptr);

			return(DB_CANNOT_ADD_CONSTRAINT);
		}

		if (is_on_delete) {
			foreign->type |= DICT_FOREIGN_ON_DELETE_NO_ACTION;
		} else {
			foreign->type |= DICT_FOREIGN_ON_UPDATE_NO_ACTION;
		}

		goto scan_on_conditions;
	}

	ptr = dict_accept(cs, ptr, "SET", &success);

	if (!success) {
		dict_foreign_report_syntax_err(name, start_of_latest_foreign,
					       ptr);
		return(DB_CANNOT_ADD_CONSTRAINT);
	}

	ptr = dict_accept(cs, ptr, "NULL", &success);

	if (!success) {
		dict_foreign_report_syntax_err(name, start_of_latest_foreign,
					       ptr);
		return(DB_CANNOT_ADD_CONSTRAINT);
	}

	for (j = 0; j < foreign->n_fields; j++) {
		if ((dict_index_get_nth_col(foreign->foreign_index, j)->prtype)
		    & DATA_NOT_NULL) {

			/* It is not sensible to define SET NULL
			if the column is not allowed to be NULL! */

			mutex_enter(&dict_foreign_err_mutex);
			dict_foreign_error_report_low(ef, name);
			fprintf(ef, "%s:\n"
				"You have defined a SET NULL condition"
				" though some of the\n"
				"columns are defined as NOT NULL.\n",
				start_of_latest_foreign);
			mutex_exit(&dict_foreign_err_mutex);

			return(DB_CANNOT_ADD_CONSTRAINT);
		}
	}

	if (is_on_delete) {
		foreign->type |= DICT_FOREIGN_ON_DELETE_SET_NULL;
	} else {
		foreign->type |= DICT_FOREIGN_ON_UPDATE_SET_NULL;
	}

	goto scan_on_conditions;

try_find_index:
	if (n_on_deletes > 1 || n_on_updates > 1) {
		/* It is an error to define more than 1 action */

		mutex_enter(&dict_foreign_err_mutex);
		dict_foreign_error_report_low(ef, name);
		fprintf(ef, "%s:\n"
			"You have twice an ON DELETE clause"
			" or twice an ON UPDATE clause.\n",
			start_of_latest_foreign);
		mutex_exit(&dict_foreign_err_mutex);

		return(DB_CANNOT_ADD_CONSTRAINT);
	}

	/* Try to find an index which contains the columns as the first fields
	and in the right order, and the types are the same as in
	foreign->foreign_index */

	if (referenced_table) {
		index = dict_foreign_find_index(referenced_table, NULL,
						column_names, i,
						foreign->foreign_index,
						TRUE, FALSE);
		if (!index) {
			mutex_enter(&dict_foreign_err_mutex);
			dict_foreign_error_report_low(ef, name);
			fprintf(ef, "%s:\n"
				"Cannot find an index in the"
				" referenced table where the\n"
				"referenced columns appear as the"
				" first columns, or column types\n"
				"in the table and the referenced table"
				" do not match for constraint.\n"
				"Note that the internal storage type of"
				" ENUM and SET changed in\n"
				"tables created with >= InnoDB-4.1.12,"
				" and such columns in old tables\n"
				"cannot be referenced by such columns"
				" in new tables.\n%s\n",
				start_of_latest_foreign,
				FOREIGN_KEY_CONSTRAINTS_MSG);
			mutex_exit(&dict_foreign_err_mutex);

			return(DB_PARENT_NO_INDEX);
		}
	} else {
		ut_a(trx->check_foreigns == FALSE);
		index = NULL;
	}

	foreign->referenced_index = index;
	foreign->referenced_table = referenced_table;

	foreign->referenced_table_name = mem_heap_strdup(
		foreign->heap, referenced_table_name);
	dict_mem_referenced_table_name_lookup_set(foreign, TRUE);

	foreign->referenced_col_names = static_cast<const char**>(
		mem_heap_alloc(foreign->heap, i * sizeof(void*)));

	for (i = 0; i < foreign->n_fields; i++) {
		foreign->referenced_col_names[i]
			= mem_heap_strdup(foreign->heap, column_names[i]);
	}

	goto loop;
}
/**************************************************************************
Determines whether a string starts with the specified keyword.
@return TRUE if str starts with keyword */
ibool
dict_str_starts_with_keyword(
/*=========================*/
	THD*		thd,		/*!< in: MySQL thread handle */
	const char*	str,		/*!< in: string to scan for keyword */
	const char*	keyword)	/*!< in: keyword to look for */
{
	CHARSET_INFO*	cs = innobase_get_charset(thd);
	ibool		success;

	dict_accept(cs, str, keyword, &success);
	return(success);
}

/** Scans a table create SQL string and adds to the data dictionary
the foreign key constraints declared in the string. This function
should be called after the indexes for a table have been created.
Each foreign key constraint must be accompanied with indexes in
bot participating tables. The indexes are allowed to contain more
fields than mentioned in the constraint.

@param[in]	trx		transaction
@param[in]	sql_string	table create statement where
				foreign keys are declared like:
				FOREIGN KEY (a, b) REFERENCES table2(c, d),
				table2 can be written also with the database
				name before it: test.table2; the default
				database id the database of parameter name
@param[in]	sql_length	length of sql_string
@param[in]	name		table full name in normalized form
@param[in]	reject_fks	if TRUE, fail with error code
				DB_CANNOT_ADD_CONSTRAINT if any
				foreign keys are found.
@return error code or DB_SUCCESS */
dberr_t
dict_create_foreign_constraints(
	trx_t*			trx,
	const char*		sql_string,
	size_t			sql_length,
	const char*		name,
	ibool			reject_fks)
{
	char*		str;
	dberr_t		err;
	mem_heap_t*	heap;

	ut_a(trx);
	ut_a(trx->mysql_thd);

	str = dict_strip_comments(sql_string, sql_length);
	heap = mem_heap_create(10000);

	err = dict_create_foreign_constraints_low(
		trx, heap, innobase_get_charset(trx->mysql_thd),
		str, name, reject_fks);

	mem_heap_free(heap);
	ut_free(str);

	return(err);
}

/**********************************************************************//**
Parses the CONSTRAINT id's to be dropped in an ALTER TABLE statement.
@return DB_SUCCESS or DB_CANNOT_DROP_CONSTRAINT if syntax error or the
constraint id does not match */
dberr_t
dict_foreign_parse_drop_constraints(
/*================================*/
	mem_heap_t*	heap,			/*!< in: heap from which we can
						allocate memory */
	trx_t*		trx,			/*!< in: transaction */
	dict_table_t*	table,			/*!< in: table */
	ulint*		n,			/*!< out: number of constraints
						to drop */
	const char***	constraints_to_drop)	/*!< out: id's of the
						constraints to drop */
{
	ibool			success;
	char*			str;
	size_t			len;
	const char*		ptr;
	const char*		id;
	CHARSET_INFO*		cs;

	ut_a(trx);
	ut_a(trx->mysql_thd);

	cs = innobase_get_charset(trx->mysql_thd);

	*n = 0;

	*constraints_to_drop = static_cast<const char**>(
		mem_heap_alloc(heap, 1000 * sizeof(char*)));

	ptr = innobase_get_stmt_unsafe(trx->mysql_thd, &len);

	str = dict_strip_comments(ptr, len);

	ptr = str;

	ut_ad(mutex_own(&dict_sys->mutex));
loop:
	ptr = dict_scan_to(ptr, "DROP");

	if (*ptr == '\0') {
		ut_free(str);

		return(DB_SUCCESS);
	}

	ptr = dict_accept(cs, ptr, "DROP", &success);

	if (!my_isspace(cs, *ptr)) {

		goto loop;
	}

	ptr = dict_accept(cs, ptr, "FOREIGN", &success);

	if (!success || !my_isspace(cs, *ptr)) {

		goto loop;
	}

	ptr = dict_accept(cs, ptr, "KEY", &success);

	if (!success) {

		goto syntax_error;
	}

	ptr = dict_scan_id(cs, ptr, heap, &id, FALSE, TRUE);

	if (id == NULL) {

		goto syntax_error;
	}

	ut_a(*n < 1000);
	(*constraints_to_drop)[*n] = id;
	(*n)++;

	if (std::find_if(table->foreign_set.begin(),
			 table->foreign_set.end(),
			 dict_foreign_matches_id(id))
	    == table->foreign_set.end()) {

		if (!srv_read_only_mode) {
			FILE*	ef = dict_foreign_err_file;

			mutex_enter(&dict_foreign_err_mutex);
			rewind(ef);
			ut_print_timestamp(ef);
			fputs(" Error in dropping of a foreign key"
			      " constraint of table ", ef);
			ut_print_name(ef, NULL, table->name.m_name);
			fprintf(ef, ",\nin SQL command\n%s"
				"\nCannot find a constraint with the"
				" given id %s.\n", str, id);
			mutex_exit(&dict_foreign_err_mutex);
		}

		ut_free(str);

		return(DB_CANNOT_DROP_CONSTRAINT);
	}

	goto loop;

syntax_error:
	if (!srv_read_only_mode) {
		FILE*	ef = dict_foreign_err_file;

		mutex_enter(&dict_foreign_err_mutex);
		rewind(ef);
		ut_print_timestamp(ef);
		fputs(" Syntax error in dropping of a"
		      " foreign key constraint of table ", ef);
		ut_print_name(ef, NULL, table->name.m_name);
		fprintf(ef, ",\n"
			"close to:\n%s\n in SQL command\n%s\n", ptr, str);
		mutex_exit(&dict_foreign_err_mutex);
	}

	ut_free(str);

	return(DB_CANNOT_DROP_CONSTRAINT);
}

/*==================== END OF FOREIGN KEY PROCESSING ====================*/

/**********************************************************************//**
Returns an index object if it is found in the dictionary cache.
Assumes that dict_sys->mutex is already being held.
@return index, NULL if not found */
dict_index_t*
dict_index_get_if_in_cache_low(
/*===========================*/
	index_id_t	index_id)	/*!< in: index id */
{
	ut_ad(mutex_own(&dict_sys->mutex));

	return(dict_index_find_on_id_low(index_id));
}

#if defined UNIV_DEBUG || defined UNIV_BUF_DEBUG
/**********************************************************************//**
Returns an index object if it is found in the dictionary cache.
@return index, NULL if not found */
dict_index_t*
dict_index_get_if_in_cache(
/*=======================*/
	index_id_t	index_id)	/*!< in: index id */
{
	dict_index_t*	index;

	if (dict_sys == NULL) {
		return(NULL);
	}

	mutex_enter(&dict_sys->mutex);

	index = dict_index_get_if_in_cache_low(index_id);

	mutex_exit(&dict_sys->mutex);

	return(index);
}
#endif /* UNIV_DEBUG || UNIV_BUF_DEBUG */

#ifdef UNIV_DEBUG
/**********************************************************************//**
Checks that a tuple has n_fields_cmp value in a sensible range, so that
no comparison can occur with the page number field in a node pointer.
@return TRUE if ok */
ibool
dict_index_check_search_tuple(
/*==========================*/
	const dict_index_t*	index,	/*!< in: index tree */
	const dtuple_t*		tuple)	/*!< in: tuple used in a search */
{
	ut_a(index);
	ut_a(dtuple_get_n_fields_cmp(tuple)
	     <= dict_index_get_n_unique_in_tree(index));
	return(TRUE);
}
#endif /* UNIV_DEBUG */

/**********************************************************************//**
Builds a node pointer out of a physical record and a page number.
@return own: node pointer */
dtuple_t*
dict_index_build_node_ptr(
/*======================*/
	const dict_index_t*	index,	/*!< in: index */
	const rec_t*		rec,	/*!< in: record for which to build node
					pointer */
	ulint			page_no,/*!< in: page number to put in node
					pointer */
	mem_heap_t*		heap,	/*!< in: memory heap where pointer
					created */
	ulint			level)	/*!< in: level of rec in tree:
					0 means leaf level */
{
	dtuple_t*	tuple;
	dfield_t*	field;
	byte*		buf;
	ulint		n_unique;

	if (dict_index_is_ibuf(index)) {
		/* In a universal index tree, we take the whole record as
		the node pointer if the record is on the leaf level,
		on non-leaf levels we remove the last field, which
		contains the page number of the child page */

		ut_a(!dict_table_is_comp(index->table));
		n_unique = rec_get_n_fields_old(rec);

		if (level > 0) {
			ut_a(n_unique > 1);
			n_unique--;
		}
	} else {
		n_unique = dict_index_get_n_unique_in_tree_nonleaf(index);
	}

	tuple = dtuple_create(heap, n_unique + 1);

	/* When searching in the tree for the node pointer, we must not do
	comparison on the last field, the page number field, as on upper
	levels in the tree there may be identical node pointers with a
	different page number; therefore, we set the n_fields_cmp to one
	less: */

	dtuple_set_n_fields_cmp(tuple, n_unique);

	dict_index_copy_types(tuple, index, n_unique);

	buf = static_cast<byte*>(mem_heap_alloc(heap, 4));

	mach_write_to_4(buf, page_no);

	field = dtuple_get_nth_field(tuple, n_unique);
	dfield_set_data(field, buf, 4);

	dtype_set(dfield_get_type(field), DATA_SYS_CHILD, DATA_NOT_NULL, 4);

	rec_copy_prefix_to_dtuple(tuple, rec, index, n_unique, heap);
	dtuple_set_info_bits(tuple, dtuple_get_info_bits(tuple)
			     | REC_STATUS_NODE_PTR);

	ut_ad(dtuple_check_typed(tuple));

	return(tuple);
}

/**********************************************************************//**
Copies an initial segment of a physical record, long enough to specify an
index entry uniquely.
@return pointer to the prefix record */
rec_t*
dict_index_copy_rec_order_prefix(
/*=============================*/
	const dict_index_t*	index,	/*!< in: index */
	const rec_t*		rec,	/*!< in: record for which to
					copy prefix */
	ulint*			n_fields,/*!< out: number of fields copied */
	byte**			buf,	/*!< in/out: memory buffer for the
					copied prefix, or NULL */
	ulint*			buf_size)/*!< in/out: buffer size */
{
	ulint		n;

	UNIV_PREFETCH_R(rec);

	if (dict_index_is_ibuf(index)) {
		ut_a(!dict_table_is_comp(index->table));
		n = rec_get_n_fields_old(rec);
	} else {
		if (page_is_leaf(page_align(rec))) {
			n = dict_index_get_n_unique_in_tree(index);
		} else {
			n = dict_index_get_n_unique_in_tree_nonleaf(index);
			/* For internal node of R-tree, since we need to
			compare the page no field, so, we need to copy this
			field as well. */
			if (dict_index_is_spatial(index)) {
				n++;
			}
		}
	}

	*n_fields = n;
	return(rec_copy_prefix_to_buf(rec, index, n, buf, buf_size));
}

/**********************************************************************//**
Builds a typed data tuple out of a physical record.
@return own: data tuple */
dtuple_t*
dict_index_build_data_tuple(
/*========================*/
	dict_index_t*	index,	/*!< in: index tree */
	rec_t*		rec,	/*!< in: record for which to build data tuple */
	ulint		n_fields,/*!< in: number of data fields */
	mem_heap_t*	heap)	/*!< in: memory heap where tuple created */
{
	dtuple_t*	tuple;

	ut_ad(dict_table_is_comp(index->table)
	      || n_fields <= rec_get_n_fields_old(rec));

	tuple = dtuple_create(heap, n_fields);

	dict_index_copy_types(tuple, index, n_fields);

	rec_copy_prefix_to_dtuple(tuple, rec, index, n_fields, heap);

	ut_ad(dtuple_check_typed(tuple));

	return(tuple);
}

/*********************************************************************//**
Calculates the minimum record length in an index. */
ulint
dict_index_calc_min_rec_len(
/*========================*/
	const dict_index_t*	index)	/*!< in: index */
{
	ulint	sum	= 0;
	ulint	i;
	ulint	comp	= dict_table_is_comp(index->table);

	if (comp) {
		ulint nullable = 0;
		sum = REC_N_NEW_EXTRA_BYTES;
		for (i = 0; i < dict_index_get_n_fields(index); i++) {
			const dict_col_t*	col
				= dict_index_get_nth_col(index, i);
			ulint	size = dict_col_get_fixed_size(col, comp);
			sum += size;
			if (!size) {
				size = col->len;
				sum += size < 128 ? 1 : 2;
			}
			if (!(col->prtype & DATA_NOT_NULL)) {
				nullable++;
			}
		}

		/* round the NULL flags up to full bytes */
		sum += UT_BITS_IN_BYTES(nullable);

		return(sum);
	}

	for (i = 0; i < dict_index_get_n_fields(index); i++) {
		sum += dict_col_get_fixed_size(
			dict_index_get_nth_col(index, i), comp);
	}

	if (sum > 127) {
		sum += 2 * dict_index_get_n_fields(index);
	} else {
		sum += dict_index_get_n_fields(index);
	}

	sum += REC_N_OLD_EXTRA_BYTES;

	return(sum);
}

/**********************************************************************//**
Outputs info on a foreign key of a table in a format suitable for
CREATE TABLE. */
void
dict_print_info_on_foreign_key_in_create_format(
/*============================================*/
	FILE*		file,		/*!< in: file where to print */
	trx_t*		trx,		/*!< in: transaction */
	dict_foreign_t*	foreign,	/*!< in: foreign key constraint */
	ibool		add_newline)	/*!< in: whether to add a newline */
{
	const char*	stripped_id;
	ulint	i;

	if (strchr(foreign->id, '/')) {
		/* Strip the preceding database name from the constraint id */
		stripped_id = foreign->id + 1
			+ dict_get_db_name_len(foreign->id);
	} else {
		stripped_id = foreign->id;
	}

	putc(',', file);

	if (add_newline) {
		/* SHOW CREATE TABLE wants constraints each printed nicely
		on its own line, while error messages want no newlines
		inserted. */
		fputs("\n ", file);
	}

	fputs(" CONSTRAINT ", file);
	innobase_quote_identifier(file, trx, stripped_id);
	fputs(" FOREIGN KEY (", file);

	for (i = 0;;) {
		innobase_quote_identifier(
			file, trx, foreign->foreign_col_names[i]);
		if (++i < foreign->n_fields) {
			fputs(", ", file);
		} else {
			break;
		}
	}

	fputs(") REFERENCES ", file);

	if (dict_tables_have_same_db(foreign->foreign_table_name_lookup,
				     foreign->referenced_table_name_lookup)) {
		/* Do not print the database name of the referenced table */
		ut_print_name(file, trx,
			      dict_remove_db_name(
				      foreign->referenced_table_name));
	} else {
		ut_print_name(file, trx,
			      foreign->referenced_table_name);
	}

	putc(' ', file);
	putc('(', file);

	for (i = 0;;) {
		innobase_quote_identifier(file, trx,
					  foreign->referenced_col_names[i]);
		if (++i < foreign->n_fields) {
			fputs(", ", file);
		} else {
			break;
		}
	}

	putc(')', file);

	if (foreign->type & DICT_FOREIGN_ON_DELETE_CASCADE) {
		fputs(" ON DELETE CASCADE", file);
	}

	if (foreign->type & DICT_FOREIGN_ON_DELETE_SET_NULL) {
		fputs(" ON DELETE SET NULL", file);
	}

	if (foreign->type & DICT_FOREIGN_ON_DELETE_NO_ACTION) {
		fputs(" ON DELETE NO ACTION", file);
	}

	if (foreign->type & DICT_FOREIGN_ON_UPDATE_CASCADE) {
		fputs(" ON UPDATE CASCADE", file);
	}

	if (foreign->type & DICT_FOREIGN_ON_UPDATE_SET_NULL) {
		fputs(" ON UPDATE SET NULL", file);
	}

	if (foreign->type & DICT_FOREIGN_ON_UPDATE_NO_ACTION) {
		fputs(" ON UPDATE NO ACTION", file);
	}
}

/**********************************************************************//**
Outputs info on foreign keys of a table. */
void
dict_print_info_on_foreign_keys(
/*============================*/
	ibool		create_table_format, /*!< in: if TRUE then print in
				a format suitable to be inserted into
				a CREATE TABLE, otherwise in the format
				of SHOW TABLE STATUS */
	FILE*		file,	/*!< in: file where to print */
	trx_t*		trx,	/*!< in: transaction */
	dict_table_t*	table)	/*!< in: table */
{
	dict_foreign_t*	foreign;

	mutex_enter(&dict_sys->mutex);

	for (dict_foreign_set::iterator it = table->foreign_set.begin();
	     it != table->foreign_set.end();
	     ++it) {

		foreign = *it;

		if (create_table_format) {
			dict_print_info_on_foreign_key_in_create_format(
				file, trx, foreign, TRUE);
		} else {
			ulint	i;
			fputs("; (", file);

			for (i = 0; i < foreign->n_fields; i++) {
				if (i) {
					putc(' ', file);
				}

				innobase_quote_identifier(
					file, trx,
					foreign->foreign_col_names[i]);
			}

			fputs(") REFER ", file);
			ut_print_name(file, trx,
				      foreign->referenced_table_name);
			putc('(', file);

			for (i = 0; i < foreign->n_fields; i++) {
				if (i) {
					putc(' ', file);
				}
				innobase_quote_identifier(
					file, trx,
					foreign->referenced_col_names[i]);
			}

			putc(')', file);

			if (foreign->type == DICT_FOREIGN_ON_DELETE_CASCADE) {
				fputs(" ON DELETE CASCADE", file);
			}

			if (foreign->type == DICT_FOREIGN_ON_DELETE_SET_NULL) {
				fputs(" ON DELETE SET NULL", file);
			}

			if (foreign->type & DICT_FOREIGN_ON_DELETE_NO_ACTION) {
				fputs(" ON DELETE NO ACTION", file);
			}

			if (foreign->type & DICT_FOREIGN_ON_UPDATE_CASCADE) {
				fputs(" ON UPDATE CASCADE", file);
			}

			if (foreign->type & DICT_FOREIGN_ON_UPDATE_SET_NULL) {
				fputs(" ON UPDATE SET NULL", file);
			}

			if (foreign->type & DICT_FOREIGN_ON_UPDATE_NO_ACTION) {
				fputs(" ON UPDATE NO ACTION", file);
			}
		}
	}

	mutex_exit(&dict_sys->mutex);
}

/** Given a space_id of a file-per-table tablespace, search the
dict_sys->table_LRU list and return the dict_table_t* pointer for it.
@param	space_id	Tablespace ID
@return table if found, NULL if not */
static
dict_table_t*
dict_find_single_table_by_space(
	ulint	space_id)
{
	dict_table_t*	table;
	ulint		num_item;
	ulint		count = 0;

	ut_ad(space_id > 0);

	if (dict_sys == NULL) {
		/* This could happen when it's in redo processing. */
		return(NULL);
	}

	table = UT_LIST_GET_FIRST(dict_sys->table_LRU);
	num_item =  UT_LIST_GET_LEN(dict_sys->table_LRU);

	/* This function intentionally does not acquire mutex as it is used
	by error handling code in deep call stack as last means to avoid
	killing the server, so it worth to risk some consequences for
	the action. */
	while (table && count < num_item) {
		if (table->space == space_id) {
			if (dict_table_is_file_per_table(table)) {
				return(table);
			}
			return(NULL);
		}

		table = UT_LIST_GET_NEXT(table_LRU, table);
		count++;
	}

	return(NULL);
}

/**********************************************************************//**
Flags a table with specified space_id corrupted in the data dictionary
cache
@return TRUE if successful */
ibool
dict_set_corrupted_by_space(
/*========================*/
	ulint	space_id)		/*!< in: space ID */
{
	dict_table_t*   table;

	table = dict_find_single_table_by_space(space_id);

	if (!table) {
		return(FALSE);
	}

	/* mark the table->corrupted bit only, since the caller
	could be too deep in the stack for SYS_INDEXES update */
	table->corrupted = TRUE;

	return(TRUE);
}

/**********************************************************************//**
Flags an index corrupted both in the data dictionary cache
and in the SYS_INDEXES */
void
dict_set_corrupted(
/*===============*/
	dict_index_t*	index,	/*!< in/out: index */
	trx_t*		trx,	/*!< in/out: transaction */
	const char*	ctx)	/*!< in: context */
{
	mem_heap_t*	heap;
	mtr_t		mtr;
	dict_index_t*	sys_index;
	dtuple_t*	tuple;
	dfield_t*	dfield;
	byte*		buf;
	const char*	status;
	btr_cur_t	cursor;
	bool		locked	= RW_X_LATCH == trx->dict_operation_lock_mode;

	if (!locked) {
		row_mysql_lock_data_dictionary(trx);
	}

	ut_ad(index);
	ut_ad(mutex_own(&dict_sys->mutex));
	ut_ad(!dict_table_is_comp(dict_sys->sys_tables));
	ut_ad(!dict_table_is_comp(dict_sys->sys_indexes));

#ifdef UNIV_DEBUG
	{
		dict_sync_check	check(true);

		ut_ad(!sync_check_iterate(check));
	}
#endif /* UNIV_DEBUG */

	/* Mark the table as corrupted only if the clustered index
	is corrupted */
	if (dict_index_is_clust(index)) {
		index->table->corrupted = TRUE;
	}

	if (index->type & DICT_CORRUPT) {
		/* The index was already flagged corrupted. */
		ut_ad(!dict_index_is_clust(index) || index->table->corrupted);
		goto func_exit;
	}

	/* If this is read only mode, do not update SYS_INDEXES, just
	mark it as corrupted in memory */
	if (srv_read_only_mode) {
		index->type |= DICT_CORRUPT;
		goto func_exit;
	}

	heap = mem_heap_create(sizeof(dtuple_t) + 2 * (sizeof(dfield_t)
			       + sizeof(que_fork_t) + sizeof(upd_node_t)
			       + sizeof(upd_t) + 12));
	mtr_start(&mtr);
	index->type |= DICT_CORRUPT;

	sys_index = UT_LIST_GET_FIRST(dict_sys->sys_indexes->indexes);

	/* Find the index row in SYS_INDEXES */
	tuple = dtuple_create(heap, 2);

	dfield = dtuple_get_nth_field(tuple, 0);
	buf = static_cast<byte*>(mem_heap_alloc(heap, 8));
	mach_write_to_8(buf, index->table->id);
	dfield_set_data(dfield, buf, 8);

	dfield = dtuple_get_nth_field(tuple, 1);
	buf = static_cast<byte*>(mem_heap_alloc(heap, 8));
	mach_write_to_8(buf, index->id);
	dfield_set_data(dfield, buf, 8);

	dict_index_copy_types(tuple, sys_index, 2);

	btr_cur_search_to_nth_level(sys_index, 0, tuple, PAGE_CUR_LE,
				    BTR_MODIFY_LEAF,
				    &cursor, 0, __FILE__, __LINE__, &mtr);

	if (cursor.low_match == dtuple_get_n_fields(tuple)) {
		/* UPDATE SYS_INDEXES SET TYPE=index->type
		WHERE TABLE_ID=index->table->id AND INDEX_ID=index->id */
		ulint	len;
		byte*	field	= rec_get_nth_field_old(
			btr_cur_get_rec(&cursor),
			DICT_FLD__SYS_INDEXES__TYPE, &len);
		if (len != 4) {
			goto fail;
		}
		mlog_write_ulint(field, index->type, MLOG_4BYTES, &mtr);
		status = "Flagged";
	} else {
fail:
		status = "Unable to flag";
	}

	mtr_commit(&mtr);
	mem_heap_empty(heap);
	ib::error() << status << " corruption of " << index->name
		<< " in table " << index->table->name << " in " << ctx;
	mem_heap_free(heap);

func_exit:
	if (!locked) {
		row_mysql_unlock_data_dictionary(trx);
	}
}

/** Flags an index corrupted in the data dictionary cache only. This
is used mostly to mark a corrupted index when index's own dictionary
is corrupted, and we force to load such index for repair purpose
@param[in,out]	index	index which is corrupted */
void
dict_set_corrupted_index_cache_only(
	dict_index_t*	index)
{
	ut_ad(index != NULL);
	ut_ad(index->table != NULL);
	ut_ad(mutex_own(&dict_sys->mutex));
	ut_ad(!dict_table_is_comp(dict_sys->sys_tables));
	ut_ad(!dict_table_is_comp(dict_sys->sys_indexes));

	/* Mark the table as corrupted only if the clustered index
	is corrupted */
	if (dict_index_is_clust(index)) {
		index->table->corrupted = TRUE;
	}

	index->type |= DICT_CORRUPT;
}

/** Sets merge_threshold in the SYS_INDEXES
@param[in,out]	index		index
@param[in]	merge_threshold	value to set */
void
dict_index_set_merge_threshold(
	dict_index_t*	index,
	ulint		merge_threshold)
{
	mem_heap_t*	heap;
	mtr_t		mtr;
	dict_index_t*	sys_index;
	dtuple_t*	tuple;
	dfield_t*	dfield;
	byte*		buf;
	btr_cur_t	cursor;

	ut_ad(index != NULL);
	ut_ad(!dict_table_is_comp(dict_sys->sys_tables));
	ut_ad(!dict_table_is_comp(dict_sys->sys_indexes));

	rw_lock_x_lock(dict_operation_lock);
	mutex_enter(&(dict_sys->mutex));

	heap = mem_heap_create(sizeof(dtuple_t) + 2 * (sizeof(dfield_t)
			       + sizeof(que_fork_t) + sizeof(upd_node_t)
			       + sizeof(upd_t) + 12));

	mtr_start(&mtr);

	sys_index = UT_LIST_GET_FIRST(dict_sys->sys_indexes->indexes);

	/* Find the index row in SYS_INDEXES */
	tuple = dtuple_create(heap, 2);

	dfield = dtuple_get_nth_field(tuple, 0);
	buf = static_cast<byte*>(mem_heap_alloc(heap, 8));
	mach_write_to_8(buf, index->table->id);
	dfield_set_data(dfield, buf, 8);

	dfield = dtuple_get_nth_field(tuple, 1);
	buf = static_cast<byte*>(mem_heap_alloc(heap, 8));
	mach_write_to_8(buf, index->id);
	dfield_set_data(dfield, buf, 8);

	dict_index_copy_types(tuple, sys_index, 2);

	btr_cur_search_to_nth_level(sys_index, 0, tuple, PAGE_CUR_GE,
				    BTR_MODIFY_LEAF,
				    &cursor, 0, __FILE__, __LINE__, &mtr);

	if (cursor.up_match == dtuple_get_n_fields(tuple)
	    && rec_get_n_fields_old(btr_cur_get_rec(&cursor))
	       == DICT_NUM_FIELDS__SYS_INDEXES) {
		ulint	len;
		byte*	field	= rec_get_nth_field_old(
			btr_cur_get_rec(&cursor),
			DICT_FLD__SYS_INDEXES__MERGE_THRESHOLD, &len);

		ut_ad(len == 4);

		if (len == 4) {
			mlog_write_ulint(field, merge_threshold,
					 MLOG_4BYTES, &mtr);
		}
	}

	mtr_commit(&mtr);
	mem_heap_free(heap);

	mutex_exit(&(dict_sys->mutex));
	rw_lock_x_unlock(dict_operation_lock);
}

#ifdef UNIV_DEBUG
/** Sets merge_threshold for all indexes in the list of tables
@param[in]	list	pointer to the list of tables */
inline
void
dict_set_merge_threshold_list_debug(
	UT_LIST_BASE_NODE_T(dict_table_t)*	list,
	uint					merge_threshold_all)
{
	for (dict_table_t* table = UT_LIST_GET_FIRST(*list);
	     table != NULL;
	     table = UT_LIST_GET_NEXT(table_LRU, table)) {
		for (dict_index_t* index = UT_LIST_GET_FIRST(table->indexes);
		     index != NULL;
		     index = UT_LIST_GET_NEXT(indexes, index)) {
			rw_lock_x_lock(dict_index_get_lock(index));
			index->merge_threshold = merge_threshold_all;
			rw_lock_x_unlock(dict_index_get_lock(index));
		}
	}
}

/** Sets merge_threshold for all indexes in dictionary cache for debug.
@param[in]	merge_threshold_all	value to set for all indexes */
void
dict_set_merge_threshold_all_debug(
	uint	merge_threshold_all)
{
	mutex_enter(&dict_sys->mutex);

	dict_set_merge_threshold_list_debug(
		&dict_sys->table_LRU, merge_threshold_all);
	dict_set_merge_threshold_list_debug(
		&dict_sys->table_non_LRU, merge_threshold_all);

	mutex_exit(&dict_sys->mutex);
}
#endif /* UNIV_DEBUG */

/*************************************************************************
set is_corrupt flag by space_id*/

void
dict_table_set_corrupt_by_space(
/*============================*/
	ulint	space_id,
	bool	need_mutex)
{
	dict_table_t*	table;
	bool		found = false;

	ut_a(space_id != 0 && space_id < SRV_LOG_SPACE_FIRST_ID);

	if (need_mutex)
		mutex_enter(&(dict_sys->mutex));

	table = UT_LIST_GET_FIRST(dict_sys->table_LRU);

	while (table) {
		if (table->space == space_id) {
			table->is_corrupt = true;
			found = true;
		}

		table = UT_LIST_GET_NEXT(table_LRU, table);
	}

	if (need_mutex)
		mutex_exit(&(dict_sys->mutex));

	if (!found) {
		ib::warn() << "Space to be marked as crashed was not found "
			"for id " << space_id << ".";
	}
}

#endif /* !UNIV_HOTBACKUP */

/**********************************************************************//**
Inits dict_ind_redundant. */
void
dict_ind_init(void)
/*===============*/
{
	dict_table_t*		table;

	/* create dummy table and index for REDUNDANT infimum and supremum */
	table = dict_mem_table_create("SYS_DUMMY1", DICT_HDR_SPACE, 1, 0, 0, 0);
	dict_mem_table_add_col(table, NULL, NULL, DATA_CHAR,
			       DATA_ENGLISH | DATA_NOT_NULL, 8);

	dict_ind_redundant = dict_mem_index_create("SYS_DUMMY1", "SYS_DUMMY1",
						   DICT_HDR_SPACE, 0, 1);
	dict_index_add_col(dict_ind_redundant, table,
			   dict_table_get_nth_col(table, 0), 0);
	dict_ind_redundant->table = table;
	/* avoid ut_ad(index->cached) in dict_index_get_n_unique_in_tree */
	dict_ind_redundant->cached = TRUE;
}

#ifndef UNIV_HOTBACKUP
/**********************************************************************//**
Frees dict_ind_redundant. */
static
void
dict_ind_free(void)
/*===============*/
{
	dict_table_t*	table;

	table = dict_ind_redundant->table;
	dict_mem_index_free(dict_ind_redundant);
	dict_ind_redundant = NULL;
	dict_mem_table_free(table);
}

/** Get an index by name.
@param[in]	table		the table where to look for the index
@param[in]	name		the index name to look for
@param[in]	committed	true=search for committed,
false=search for uncommitted
@return index, NULL if does not exist */
dict_index_t*
dict_table_get_index_on_name(
	dict_table_t*	table,
	const char*	name,
	bool		committed)
{
	dict_index_t*	index;

	index = dict_table_get_first_index(table);

	while (index != NULL) {
		if (index->is_committed() == committed
		    && innobase_strcasecmp(index->name, name) == 0) {

			return(index);
		}

		index = dict_table_get_next_index(index);
	}

	return(NULL);
}

/**********************************************************************//**
Replace the index passed in with another equivalent index in the
foreign key lists of the table.
@return whether all replacements were found */
bool
dict_foreign_replace_index(
/*=======================*/
	dict_table_t*		table,  /*!< in/out: table */
	const char**		col_names,
					/*!< in: column names, or NULL
					to use table->col_names */
	const dict_index_t*	index)	/*!< in: index to be replaced */
{
	bool		found	= true;
	dict_foreign_t*	foreign;

	ut_ad(index->to_be_dropped);
	ut_ad(index->table == table);

	for (dict_foreign_set::iterator it = table->foreign_set.begin();
	     it != table->foreign_set.end();
	     ++it) {

		foreign = *it;
		if (foreign->foreign_index == index) {
			ut_ad(foreign->foreign_table == index->table);

			dict_index_t* new_index = dict_foreign_find_index(
				foreign->foreign_table, col_names,
				foreign->foreign_col_names,
				foreign->n_fields, index,
				/*check_charsets=*/TRUE, /*check_null=*/FALSE);
			if (new_index) {
				ut_ad(new_index->table == index->table);
				ut_ad(!new_index->to_be_dropped);
			} else {
				found = false;
			}

			foreign->foreign_index = new_index;
		}
	}

	for (dict_foreign_set::iterator it = table->referenced_set.begin();
	     it != table->referenced_set.end();
	     ++it) {

		foreign = *it;
		if (foreign->referenced_index == index) {
			ut_ad(foreign->referenced_table == index->table);

			dict_index_t* new_index = dict_foreign_find_index(
				foreign->referenced_table, NULL,
				foreign->referenced_col_names,
				foreign->n_fields, index,
				/*check_charsets=*/TRUE, /*check_null=*/FALSE);
			/* There must exist an alternative index,
			since this must have been checked earlier. */
			if (new_index) {
				ut_ad(new_index->table == index->table);
				ut_ad(!new_index->to_be_dropped);
			} else {
				found = false;
			}

			foreign->referenced_index = new_index;
		}
	}

	return(found);
}

#ifdef UNIV_DEBUG
/**********************************************************************//**
Check for duplicate index entries in a table [using the index name] */
void
dict_table_check_for_dup_indexes(
/*=============================*/
	const dict_table_t*	table,	/*!< in: Check for dup indexes
					in this table */
	enum check_name		check)	/*!< in: whether and when to allow
					temporary index names */
{
	/* Check for duplicates, ignoring indexes that are marked
	as to be dropped */

	const dict_index_t*	index1;
	const dict_index_t*	index2;

	ut_ad(mutex_own(&dict_sys->mutex));

	/* The primary index _must_ exist */
	ut_a(UT_LIST_GET_LEN(table->indexes) > 0);

	index1 = UT_LIST_GET_FIRST(table->indexes);

	do {
		if (!index1->is_committed()) {
			ut_a(!dict_index_is_clust(index1));

			switch (check) {
			case CHECK_ALL_COMPLETE:
				ut_error;
			case CHECK_ABORTED_OK:
				switch (dict_index_get_online_status(index1)) {
				case ONLINE_INDEX_COMPLETE:
				case ONLINE_INDEX_CREATION:
					ut_error;
					break;
				case ONLINE_INDEX_ABORTED:
				case ONLINE_INDEX_ABORTED_DROPPED:
					break;
				}
				/* fall through */
			case CHECK_PARTIAL_OK:
				break;
			}
		}

		for (index2 = UT_LIST_GET_NEXT(indexes, index1);
		     index2 != NULL;
		     index2 = UT_LIST_GET_NEXT(indexes, index2)) {
			ut_ad(index1->is_committed()
			      != index2->is_committed()
			      || strcmp(index1->name, index2->name) != 0);
		}

		index1 = UT_LIST_GET_NEXT(indexes, index1);
	} while (index1);
}
#endif /* UNIV_DEBUG */

/** Auxiliary macro used inside dict_table_schema_check(). */
#define CREATE_TYPES_NAMES() \
	dtype_sql_name((unsigned) req_schema->columns[i].mtype, \
		       (unsigned) req_schema->columns[i].prtype_mask, \
		       (unsigned) req_schema->columns[i].len, \
		       req_type, sizeof(req_type)); \
	dtype_sql_name(table->cols[j].mtype, \
		       table->cols[j].prtype, \
		       table->cols[j].len, \
		       actual_type, sizeof(actual_type))

/*********************************************************************//**
Checks whether a table exists and whether it has the given structure.
The table must have the same number of columns with the same names and
types. The order of the columns does not matter.
The caller must own the dictionary mutex.
dict_table_schema_check() @{
@return DB_SUCCESS if the table exists and contains the necessary columns */
dberr_t
dict_table_schema_check(
/*====================*/
	dict_table_schema_t*	req_schema,	/*!< in/out: required table
						schema */
	char*			errstr,		/*!< out: human readable error
						message if != DB_SUCCESS is
						returned */
	size_t			errstr_sz)	/*!< in: errstr size */
{
	char		buf[MAX_FULL_NAME_LEN];
	char		req_type[64];
	char		actual_type[64];
	dict_table_t*	table;
	ulint		i;

	ut_ad(mutex_own(&dict_sys->mutex));

	table = dict_table_get_low(req_schema->table_name);

	if (table == NULL) {
		/* no such table */

		ut_snprintf(errstr, errstr_sz,
			    "Table %s not found.",
			    ut_format_name(req_schema->table_name,
					   buf, sizeof(buf)));

		return(DB_TABLE_NOT_FOUND);
	}

	if (table->ibd_file_missing) {
		/* missing tablespace */

		ut_snprintf(errstr, errstr_sz,
			    "Tablespace for table %s is missing.",
			    ut_format_name(req_schema->table_name,
					   buf, sizeof(buf)));

		return(DB_TABLE_NOT_FOUND);
	}

	ulint n_sys_cols = dict_table_get_n_sys_cols(table);
	if ((ulint) table->n_def - n_sys_cols != req_schema->n_cols) {
		/* the table has a different number of columns than required */
		ut_snprintf(errstr, errstr_sz,
			    "%s has %lu columns but should have %lu.",
			    ut_format_name(req_schema->table_name,
					   buf, sizeof(buf)),
			    table->n_def - n_sys_cols,
			    req_schema->n_cols);

		return(DB_ERROR);
	}

	/* For each column from req_schema->columns[] search
	whether it is present in table->cols[].
	The following algorithm is O(n_cols^2), but is optimized to
	be O(n_cols) if the columns are in the same order in both arrays. */

	for (i = 0; i < req_schema->n_cols; i++) {
		ulint	j = dict_table_has_column(
			table, req_schema->columns[i].name, i);

		if (j == table->n_def) {

			ut_snprintf(errstr, errstr_sz,
				    "required column %s"
				    " not found in table %s.",
				    req_schema->columns[i].name,
				    ut_format_name(
					    req_schema->table_name,
					    buf, sizeof(buf)));

			return(DB_ERROR);
		}

		/* we found a column with the same name on j'th position,
		compare column types and flags */

		/* check length for exact match */
		if (req_schema->columns[i].len != table->cols[j].len) {

			CREATE_TYPES_NAMES();

			ut_snprintf(errstr, errstr_sz,
				    "Column %s in table %s is %s"
				    " but should be %s (length mismatch).",
				    req_schema->columns[i].name,
				    ut_format_name(req_schema->table_name,
						   buf, sizeof(buf)),
				    actual_type, req_type);

			return(DB_ERROR);
		}

		/* check mtype for exact match */
		if (req_schema->columns[i].mtype != table->cols[j].mtype) {

			CREATE_TYPES_NAMES();

			ut_snprintf(errstr, errstr_sz,
				    "Column %s in table %s is %s"
				    " but should be %s (type mismatch).",
				    req_schema->columns[i].name,
				    ut_format_name(req_schema->table_name,
						   buf, sizeof(buf)),
				    actual_type, req_type);

			return(DB_ERROR);
		}

		/* check whether required prtype mask is set */
		if (req_schema->columns[i].prtype_mask != 0
		    && (table->cols[j].prtype
			& req_schema->columns[i].prtype_mask)
		       != req_schema->columns[i].prtype_mask) {

			CREATE_TYPES_NAMES();

			ut_snprintf(errstr, errstr_sz,
				    "Column %s in table %s is %s"
				    " but should be %s (flags mismatch).",
				    req_schema->columns[i].name,
				    ut_format_name(req_schema->table_name,
						   buf, sizeof(buf)),
				    actual_type, req_type);

			return(DB_ERROR);
		}

		/* check whether column has the same COMPRESSED attriute */
		if ((req_schema->columns[i].prtype_mask & DATA_COMPRESSED) !=
			(table->cols[j].prtype & DATA_COMPRESSED)) {

			ut_snprintf(errstr, errstr_sz,
				"Column %s in table %s has "
				"unexpected COMPRESSED attribute.",
				req_schema->columns[i].name,
				ut_format_name(req_schema->table_name,
					buf, sizeof(buf)));

			return(DB_ERROR);
		}
	}

	if (req_schema->n_foreign != table->foreign_set.size()) {
		ut_snprintf(
			errstr, errstr_sz,
			"Table %s has " ULINTPF " foreign key(s) pointing"
			" to other tables, but it must have %lu.",
			ut_format_name(req_schema->table_name,
				       buf, sizeof(buf)),
			static_cast<ulint>(table->foreign_set.size()),
			req_schema->n_foreign);
		return(DB_ERROR);
	}

	if (req_schema->n_referenced != table->referenced_set.size()) {
		ut_snprintf(
			errstr, errstr_sz,
			"There are " ULINTPF " foreign key(s) pointing to %s, "
			"but there must be %lu.",
			static_cast<ulint>(table->referenced_set.size()),
			ut_format_name(req_schema->table_name,
				       buf, sizeof(buf)),
			req_schema->n_referenced);
		return(DB_ERROR);
	}

	return(DB_SUCCESS);
}
/* @} */

/*********************************************************************//**
Converts a database and table name from filesystem encoding
(e.g. d@i1b/a@q1b@1Kc, same format as used in dict_table_t::name) in two
strings in UTF8 encoding (e.g. dцb and aюbØc). The output buffers must be
at least MAX_DB_UTF8_LEN and MAX_TABLE_UTF8_LEN bytes. */
void
dict_fs2utf8(
/*=========*/
	const char*	db_and_table,	/*!< in: database and table names,
					e.g. d@i1b/a@q1b@1Kc */
	char*		db_utf8,	/*!< out: database name, e.g. dцb */
	size_t		db_utf8_size,	/*!< in: dbname_utf8 size */
	char*		table_utf8,	/*!< out: table name, e.g. aюbØc */
	size_t		table_utf8_size)/*!< in: table_utf8 size */
{
	char	db[MAX_DATABASE_NAME_LEN + 1];
	ulint	db_len;
	uint	errors;

	db_len = dict_get_db_name_len(db_and_table);

	ut_a(db_len <= sizeof(db));

	memcpy(db, db_and_table, db_len);
	db[db_len] = '\0';

	strconvert(
		&my_charset_filename, db, system_charset_info,
		db_utf8, db_utf8_size, &errors);

	/* convert each # to @0023 in table name and store the result in buf */
	const char*	table = dict_remove_db_name(db_and_table);
	const char*	table_p;
	char		buf[MAX_TABLE_NAME_LEN * 5 + 1];
	char*		buf_p;
	for (table_p = table, buf_p = buf; table_p[0] != '\0'; table_p++) {
		if (table_p[0] != '#') {
			buf_p[0] = table_p[0];
			buf_p++;
		} else {
			buf_p[0] = '@';
			buf_p[1] = '0';
			buf_p[2] = '0';
			buf_p[3] = '2';
			buf_p[4] = '3';
			buf_p += 5;
		}
		ut_a((size_t) (buf_p - buf) < sizeof(buf));
	}
	buf_p[0] = '\0';

	errors = 0;
	strconvert(
		&my_charset_filename, buf, system_charset_info,
		table_utf8, table_utf8_size,
		&errors);

	if (errors != 0) {
		ut_snprintf(table_utf8, table_utf8_size, "%s%s",
			    srv_mysql50_table_name_prefix, table);
	}
}

/** Resize the hash tables besed on the current buffer pool size. */
void
dict_resize()
{
	dict_table_t*	table;

	mutex_enter(&dict_sys->mutex);

	/* all table entries are in table_LRU and table_non_LRU lists */
	hash_table_free(dict_sys->table_hash);
	hash_table_free(dict_sys->table_id_hash);

	dict_sys->table_hash = hash_create(
		buf_pool_get_curr_size()
		/ (DICT_POOL_PER_TABLE_HASH * UNIV_WORD_SIZE));

	dict_sys->table_id_hash = hash_create(
		buf_pool_get_curr_size()
		/ (DICT_POOL_PER_TABLE_HASH * UNIV_WORD_SIZE));

	dict_sys->hash_size = (hash_get_n_cells(dict_sys->table_hash)
			       + hash_get_n_cells(dict_sys->table_id_hash))
		* sizeof(hash_cell_t);

	for (table = UT_LIST_GET_FIRST(dict_sys->table_LRU); table;
	     table = UT_LIST_GET_NEXT(table_LRU, table)) {
		ulint	fold = ut_fold_string(table->name.m_name);
		ulint	id_fold = ut_fold_ull(table->id);

		HASH_INSERT(dict_table_t, name_hash, dict_sys->table_hash,
			    fold, table);

		HASH_INSERT(dict_table_t, id_hash, dict_sys->table_id_hash,
			    id_fold, table);
	}

	for (table = UT_LIST_GET_FIRST(dict_sys->table_non_LRU); table;
	     table = UT_LIST_GET_NEXT(table_LRU, table)) {
		ulint	fold = ut_fold_string(table->name.m_name);
		ulint	id_fold = ut_fold_ull(table->id);

		HASH_INSERT(dict_table_t, name_hash, dict_sys->table_hash,
			    fold, table);

		HASH_INSERT(dict_table_t, id_hash, dict_sys->table_id_hash,
			    id_fold, table);
	}

	mutex_exit(&dict_sys->mutex);
}

/**********************************************************************//**
Closes the data dictionary module. */
void
dict_close(void)
/*============*/
{
	ulint	i;

	/* Free the hash elements. We don't remove them from the table
	because we are going to destroy the table anyway. */
	for (i = 0; i < hash_get_n_cells(dict_sys->table_hash); i++) {
		dict_table_t*	table;

		table = static_cast<dict_table_t*>(
			HASH_GET_FIRST(dict_sys->table_hash, i));

		while (table) {
			dict_table_t*	prev_table = table;

			table = static_cast<dict_table_t*>(
				HASH_GET_NEXT(name_hash, prev_table));
			ut_ad(prev_table->magic_n == DICT_TABLE_MAGIC_N);
			/* Acquire only because it's a pre-condition. */
			mutex_enter(&dict_sys->mutex);

			dict_table_remove_from_cache(prev_table);

			mutex_exit(&dict_sys->mutex);
		}
	}

	hash_table_free(dict_sys->table_hash);

	/* The elements are the same instance as in dict_sys->table_hash,
	therefore we don't delete the individual elements. */
	hash_table_free(dict_sys->table_id_hash);

	dict_ind_free();

	mutex_free(&dict_sys->mutex);

	rw_lock_free(dict_operation_lock);

	ut_free(dict_operation_lock);
	dict_operation_lock = NULL;

	mutex_free(&dict_foreign_err_mutex);

	delete dict_sys->autoinc_map;

	ut_ad(dict_sys->size == 0);

	ut_free(dict_sys);

	dict_sys = NULL;
}

#ifdef UNIV_DEBUG
/**********************************************************************//**
Validate the dictionary table LRU list.
@return TRUE if valid */
static
ibool
dict_lru_validate(void)
/*===================*/
{
	dict_table_t*	table;

	ut_ad(mutex_own(&dict_sys->mutex));

	for (table = UT_LIST_GET_FIRST(dict_sys->table_LRU);
	     table != NULL;
	     table = UT_LIST_GET_NEXT(table_LRU, table)) {

		ut_a(table->can_be_evicted);
	}

	for (table = UT_LIST_GET_FIRST(dict_sys->table_non_LRU);
	     table != NULL;
	     table = UT_LIST_GET_NEXT(table_LRU, table)) {

		ut_a(!table->can_be_evicted);
	}

	return(TRUE);
}

/**********************************************************************//**
Check if a table exists in the dict table LRU list.
@return TRUE if table found in LRU list */
static
ibool
dict_lru_find_table(
/*================*/
	const dict_table_t*	find_table)	/*!< in: table to find */
{
	dict_table_t*		table;

	ut_ad(find_table != NULL);
	ut_ad(mutex_own(&dict_sys->mutex));

	for (table = UT_LIST_GET_FIRST(dict_sys->table_LRU);
	     table != NULL;
	     table = UT_LIST_GET_NEXT(table_LRU, table)) {

		ut_a(table->can_be_evicted);

		if (table == find_table) {
			return(TRUE);
		}
	}

	return(FALSE);
}

/**********************************************************************//**
Check if a table exists in the dict table non-LRU list.
@return TRUE if table found in non-LRU list */
static
ibool
dict_non_lru_find_table(
/*====================*/
	const dict_table_t*	find_table)	/*!< in: table to find */
{
	dict_table_t*		table;

	ut_ad(find_table != NULL);
	ut_ad(mutex_own(&dict_sys->mutex));

	for (table = UT_LIST_GET_FIRST(dict_sys->table_non_LRU);
	     table != NULL;
	     table = UT_LIST_GET_NEXT(table_LRU, table)) {

		ut_a(!table->can_be_evicted);

		if (table == find_table) {
			return(TRUE);
		}
	}

	return(FALSE);
}
#endif /* UNIV_DEBUG */
/*********************************************************************//**
Check an index to see whether its first fields are the columns in the array,
in the same order and is not marked for deletion and is not the same
as types_idx.
@return true if the index qualifies, otherwise false */
bool
dict_foreign_qualify_index(
/*=======================*/
	const dict_table_t*	table,	/*!< in: table */
	const char**		col_names,
					/*!< in: column names, or NULL
					to use table->col_names */
	const char**		columns,/*!< in: array of column names */
	ulint			n_cols,	/*!< in: number of columns */
	const dict_index_t*	index,	/*!< in: index to check */
	const dict_index_t*	types_idx,
					/*!< in: NULL or an index
					whose types the column types
					must match */
	bool			check_charsets,
					/*!< in: whether to check
					charsets.  only has an effect
					if types_idx != NULL */
	ulint			check_null)
					/*!< in: nonzero if none of
					the columns must be declared
					NOT NULL */
{
	if (dict_index_get_n_fields(index) < n_cols) {
		return(false);
	}

	for (ulint i = 0; i < n_cols; i++) {
		dict_field_t*	field;
		const char*	col_name;
		ulint		col_no;

		field = dict_index_get_nth_field(index, i);
		col_no = dict_col_get_no(field->col);

		if (field->prefix_len != 0) {
			/* We do not accept column prefix
			indexes here */
			return(false);
		}

		if (check_null
		    && (field->col->prtype & DATA_NOT_NULL)) {
			return(false);
		}

		col_name = col_names
			? col_names[col_no]
			: dict_table_get_col_name(table, col_no);

		if (0 != innobase_strcasecmp(columns[i], col_name)) {
			return(false);
		}

		if (types_idx && !cmp_cols_are_equal(
			    dict_index_get_nth_col(index, i),
			    dict_index_get_nth_col(types_idx, i),
			    check_charsets)) {
			return(false);
		}
	}

	return(true);
}

/*********************************************************************//**
Update the state of compression failure padding heuristics. This is
called whenever a compression operation succeeds or fails.
The caller must be holding info->mutex */
static
void
dict_index_zip_pad_update(
/*======================*/
	zip_pad_info_t*	info,	/*<! in/out: info to be updated */
	ulint	zip_threshold)	/*<! in: zip threshold value */
{
	ulint	total;
	ulint	fail_pct;

	ut_ad(info);

	total = info->success + info->failure;

	ut_ad(total > 0);

	if (zip_threshold == 0) {
		/* User has just disabled the padding. */
		return;
	}

	if (total < ZIP_PAD_ROUND_LEN) {
		/* We are in middle of a round. Do nothing. */
		return;
	}

	/* We are at a 'round' boundary. Reset the values but first
	calculate fail rate for our heuristic. */
	fail_pct = (info->failure * 100) / total;
	info->failure = 0;
	info->success = 0;

	if (fail_pct > zip_threshold) {
		/* Compression failures are more then user defined
		threshold. Increase the pad size to reduce chances of
		compression failures. */
		ut_ad(info->pad % ZIP_PAD_INCR == 0);

		/* Only do increment if it won't increase padding
		beyond max pad size. */
		if (info->pad + ZIP_PAD_INCR
		    < (UNIV_PAGE_SIZE * zip_pad_max) / 100) {
			/* Use atomics even though we have the mutex.
			This is to ensure that we are able to read
			info->pad atomically. */
			os_atomic_increment_ulint(&info->pad, ZIP_PAD_INCR);

			MONITOR_INC(MONITOR_PAD_INCREMENTS);
		}

		info->n_rounds = 0;

	} else {
		/* Failure rate was OK. Another successful round
		completed. */
		++info->n_rounds;

		/* If enough successful rounds are completed with
		compression failure rate in control, decrease the
		padding. */
		if (info->n_rounds >= ZIP_PAD_SUCCESSFUL_ROUND_LIMIT
		    && info->pad > 0) {

			ut_ad(info->pad % ZIP_PAD_INCR == 0);
			/* Use atomics even though we have the mutex.
			This is to ensure that we are able to read
			info->pad atomically. */
			os_atomic_decrement_ulint(&info->pad, ZIP_PAD_INCR);

			info->n_rounds = 0;

			MONITOR_INC(MONITOR_PAD_DECREMENTS);
		}
	}
}

/*********************************************************************//**
This function should be called whenever a page is successfully
compressed. Updates the compression padding information. */
void
dict_index_zip_success(
/*===================*/
	dict_index_t*	index)	/*!< in/out: index to be updated. */
{
	ut_ad(index);

	ulint zip_threshold = zip_failure_threshold_pct;
	if (!zip_threshold) {
		/* Disabled by user. */
		return;
	}

	dict_index_zip_pad_lock(index);
	++index->zip_pad.success;
	dict_index_zip_pad_update(&index->zip_pad, zip_threshold);
	dict_index_zip_pad_unlock(index);
}

/*********************************************************************//**
This function should be called whenever a page compression attempt
fails. Updates the compression padding information. */
void
dict_index_zip_failure(
/*===================*/
	dict_index_t*	index)	/*!< in/out: index to be updated. */
{
	ut_ad(index);

	ulint zip_threshold = zip_failure_threshold_pct;
	if (!zip_threshold) {
		/* Disabled by user. */
		return;
	}

	dict_index_zip_pad_lock(index);
	++index->zip_pad.failure;
	dict_index_zip_pad_update(&index->zip_pad, zip_threshold);
	dict_index_zip_pad_unlock(index);
}


/*********************************************************************//**
Return the optimal page size, for which page will likely compress.
@return page size beyond which page might not compress */
ulint
dict_index_zip_pad_optimal_page_size(
/*=================================*/
	dict_index_t*	index)	/*!< in: index for which page size
				is requested */
{
	ulint	pad;
	ulint	min_sz;
	ulint	sz;

	ut_ad(index);

	if (!zip_failure_threshold_pct) {
		/* Disabled by user. */
		return(UNIV_PAGE_SIZE);
	}

	/* We use atomics to read index->zip_pad.pad. Here we use zero
	as increment as are not changing the value of the 'pad'. */

	pad = os_atomic_increment_ulint(&index->zip_pad.pad, 0);

	ut_ad(pad < UNIV_PAGE_SIZE);
	sz = UNIV_PAGE_SIZE - pad;

	/* Min size allowed by user. */
	ut_ad(zip_pad_max < 100);
	min_sz = (UNIV_PAGE_SIZE * (100 - zip_pad_max)) / 100;

	return(ut_max(sz, min_sz));
}

/** Convert a 32 bit integer table flags to the 32 bit FSP Flags.
Fsp Flags are written into the tablespace header at the offset
FSP_SPACE_FLAGS and are also stored in the fil_space_t::flags field.
The following chart shows the translation of the low order bit.
Other bits are the same.
			Low order bit
		    | REDUNDANT | COMPACT | COMPRESSED | DYNAMIC
dict_table_t::flags |     0     |    1    |     1      |    1
fil_space_t::flags  |     0     |    0    |     1      |    1
@param[in]	table_flags	dict_table_t::flags
@param[in]	is_temp		whether the tablespace is temporary
@param[in]	is_encrypted	whether the tablespace is encrypted
@return tablespace flags (fil_space_t::flags) */
ulint
dict_tf_to_fsp_flags(
	ulint	table_flags,
	bool	is_temp,
	bool	is_encrypted)
{
	DBUG_EXECUTE_IF("dict_tf_to_fsp_flags_failure",
			return(ULINT_UNDEFINED););

	bool		has_atomic_blobs =
				 DICT_TF_HAS_ATOMIC_BLOBS(table_flags);
	page_size_t	page_size = dict_tf_get_page_size(table_flags);
	bool		has_data_dir = DICT_TF_HAS_DATA_DIR(table_flags);
	bool		is_shared = DICT_TF_HAS_SHARED_SPACE(table_flags);

	ut_ad(!page_size.is_compressed() || has_atomic_blobs);

	/* General tablespaces that are not compressed do not get the
	flags for dynamic row format (POST_ANTELOPE & ATOMIC_BLOBS) */
	if (is_shared && !page_size.is_compressed()) {
		has_atomic_blobs = false;
	}

	ulint		fsp_flags = fsp_flags_init(page_size,
						   has_atomic_blobs,
						   has_data_dir,
						   is_shared,
						   is_temp,
						   is_encrypted);

	return(fsp_flags);
}

/*************************************************************//**
Convert table flag to row format string.
@return row format name. */
const char*
dict_tf_to_row_format_string(
/*=========================*/
	ulint	table_flag)		/*!< in: row format setting */
{
	switch (dict_tf_get_rec_format(table_flag)) {
	case REC_FORMAT_REDUNDANT:
		return("ROW_TYPE_REDUNDANT");
	case REC_FORMAT_COMPACT:
		return("ROW_TYPE_COMPACT");
	case REC_FORMAT_COMPRESSED:
		return("ROW_TYPE_COMPRESSED");
	case REC_FORMAT_DYNAMIC:
		return("ROW_TYPE_DYNAMIC");
	}

	ut_error;
	return(0);
}

/** Look for any dictionary objects that are found in the given tablespace.
@param[in]	space_id	Tablespace ID to search for.
@return true if tablespace is empty. */
bool
dict_space_is_empty(
	ulint	space_id)
{
	btr_pcur_t	pcur;
	const rec_t*	rec;
	mtr_t		mtr;
	bool		found = false;

	rw_lock_x_lock(dict_operation_lock);
	mutex_enter(&dict_sys->mutex);
	mtr_start(&mtr);

	for (rec = dict_startscan_system(&pcur, &mtr, SYS_TABLES);
	     rec != NULL;
	     rec = dict_getnext_system(&pcur, &mtr)) {
		const byte*	field;
		ulint		len;
		ulint		space_id_for_table;

		field = rec_get_nth_field_old(
			rec, DICT_FLD__SYS_TABLES__SPACE, &len);
		ut_ad(len == 4);
		space_id_for_table = mach_read_from_4(field);

		if (space_id_for_table == space_id) {
			found = true;
		}
	}

	mtr_commit(&mtr);
	mutex_exit(&dict_sys->mutex);
	rw_lock_x_unlock(dict_operation_lock);

	return(!found);
}

/** Find the space_id for the given name in sys_tablespaces.
@param[in]	name	Tablespace name to search for.
@return the tablespace ID. */
ulint
dict_space_get_id(
	const char*	name)
{
	btr_pcur_t	pcur;
	const rec_t*	rec;
	mtr_t		mtr;
	ulint		name_len = strlen(name);
	ulint		id = ULINT_UNDEFINED;

	rw_lock_x_lock(dict_operation_lock);
	mutex_enter(&dict_sys->mutex);
	mtr_start(&mtr);

	for (rec = dict_startscan_system(&pcur, &mtr, SYS_TABLESPACES);
	     rec != NULL;
	     rec = dict_getnext_system(&pcur, &mtr)) {
		const byte*	field;
		ulint		len;

		field = rec_get_nth_field_old(
			rec, DICT_FLD__SYS_TABLESPACES__NAME, &len);
		ut_ad(len > 0);
		ut_ad(len < OS_FILE_MAX_PATH);

		if (len == name_len && ut_memcmp(name, field, len) == 0) {

			field = rec_get_nth_field_old(
				rec, DICT_FLD__SYS_TABLESPACES__SPACE, &len);
			ut_ad(len == 4);
			id = mach_read_from_4(field);

			/* This is normally called by dict_getnext_system()
			at the end of the index. */
			btr_pcur_close(&pcur);
			break;
		}
	}

	mtr_commit(&mtr);
	mutex_exit(&dict_sys->mutex);
	rw_lock_x_unlock(dict_operation_lock);

	return(id);
}
#endif /* !UNIV_HOTBACKUP */

/** Determine the extent size (in pages) for the given table
@param[in]	table	the table whose extent size is being
			calculated.
@return extent size in pages (256, 128 or 64) */
ulint
dict_table_extent_size(
	const dict_table_t*	table)
{
	const ulint	mb_1 = 1024 * 1024;
	const ulint	mb_2 = 2 * mb_1;
	const ulint	mb_4 = 4 * mb_1;

	page_size_t	page_size = dict_table_page_size(table);
	ulint	pages_in_extent = FSP_EXTENT_SIZE;

	if (page_size.is_compressed()) {

		ulint	disk_page_size	= page_size.physical();

		switch (disk_page_size) {
		case 1024:
			pages_in_extent = mb_1/1024;
			break;
		case 2048:
			pages_in_extent = mb_1/2048;
			break;
		case 4096:
			pages_in_extent = mb_1/4096;
			break;
		case 8192:
			pages_in_extent = mb_1/8192;
			break;
		case 16384:
			pages_in_extent = mb_1/16384;
			break;
		case 32768:
			pages_in_extent = mb_2/32768;
			break;
		case 65536:
			pages_in_extent = mb_4/65536;
			break;
		default:
			ut_ad(0);
		}
	}

	return(pages_in_extent);
}

/** Insert a records into SYS_ZIP_DICT.
@retval	DB_SUCCESS	if OK
@retval	dberr_t		if the insert failed */
dberr_t
dict_create_zip_dict(
	const char*	name,		/*!< in: zip_dict name */
	ulint		name_len,	/*!< in: zip_dict name length*/
	const char*	data,		/*!< in: zip_dict data */
	ulint		data_len)	/*!< in: zip_dict data length */
{
	dberr_t		err = DB_SUCCESS;
	trx_t*		trx;

	ut_ad(name);
	ut_ad(data);

	rw_lock_x_lock(dict_operation_lock);
	dict_mutex_enter_for_mysql();

	trx = trx_allocate_for_background();
	trx->op_info = "insert zip_dict";
	trx->dict_operation_lock_mode = RW_X_LATCH;
	trx_start_if_not_started(trx, true);

	err = dict_create_add_zip_dict(name, name_len, data, data_len, trx);

	if (err == DB_SUCCESS) {
		trx_commit_for_mysql(trx);
	}
	else {
		trx->op_info = "rollback of internal trx on zip_dict table";
		trx_rollback_to_savepoint(trx, NULL);
		ut_a(trx->error_state == DB_SUCCESS);
	}
	trx->op_info = "";
	trx->dict_operation_lock_mode = 0;
	trx_free_for_background(trx);

	dict_mutex_exit_for_mysql();
	rw_lock_x_unlock(dict_operation_lock);

	return err;
}
/** Get single compression dictionary id for the given
(table id, column pos) pair.
@retval	DB_SUCCESS		if OK
@retval	DB_RECORD_NOT_FOUND	if not found */
dberr_t
dict_get_dictionary_id_by_key(
	ulint	table_id,	/*!< in: table id */
	ulint	column_pos,	/*!< in: column position */
	ulint*	dict_id,	/*!< out: zip_dict id */
	bool	dict_locked)	/*!< in: true if data dictionary locked */
{
	dberr_t		err = DB_SUCCESS;
	trx_t*		trx;
	bool		dict_operation_locked = dict_locked;
	DBUG_EXECUTE_IF("ib_purge_virtual_index_callback",
		dict_operation_locked = true; );

	if (!dict_operation_locked) {
		rw_lock_s_lock(dict_operation_lock);
	}
	if (!dict_locked) {
		dict_mutex_enter_for_mysql();
	}

	trx = trx_allocate_for_background();
	trx->op_info = "get zip dict id by composite key";
	trx->dict_operation_lock_mode = RW_S_LATCH;
	trx_start_if_not_started(trx, false);

	err = dict_create_get_zip_dict_id_by_reference(table_id, column_pos,
		dict_id, trx);

	trx_commit_for_mysql(trx);
	trx->dict_operation_lock_mode = 0;
	trx_free_for_background(trx);

	if (!dict_locked) {
		dict_mutex_exit_for_mysql();
	}
	if (!dict_operation_locked) {
		rw_lock_s_unlock(dict_operation_lock);
	}

	return err;
}
/** Get compression dictionary info (name and data) for the given id.
Allocates memory in name->str and data->str on success.
Must be freed with mem_free().
@retval	DB_SUCCESS		if OK
@retval	DB_RECORD_NOT_FOUND	if not found */
dberr_t
dict_get_dictionary_info_by_id(
	ulint	dict_id,	/*!< in: table name */
	char**	name,		/*!< out: dictionary name */
	ulint*	name_len,	/*!< out: dictionary name length*/
	char**	data,		/*!< out: dictionary data */
	ulint*	data_len,	/*!< out: dictionary data length*/
	bool	dict_locked)	/*!< in: true if data dictionary locked */
{
	dberr_t		err = DB_SUCCESS;
	trx_t*		trx;
	bool		dict_operation_locked = dict_locked;
	DBUG_EXECUTE_IF("ib_purge_virtual_index_callback",
		dict_operation_locked = true; );

	if (!dict_operation_locked) {
		rw_lock_s_lock(dict_operation_lock);
	}
	if (!dict_locked) {
		dict_mutex_enter_for_mysql();
	}

	trx = trx_allocate_for_background();
	trx->op_info = "get zip dict name and data by id";
	trx->dict_operation_lock_mode = RW_S_LATCH;
	trx_start_if_not_started(trx, false);

	err = dict_create_get_zip_dict_info_by_id(dict_id, name, name_len,
		data, data_len, trx);

	trx_commit_for_mysql(trx);
	trx->dict_operation_lock_mode = 0;
	trx_free_for_background(trx);

	if (!dict_locked) {
		dict_mutex_exit_for_mysql();
	}
	if (!dict_operation_locked) {
		rw_lock_s_unlock(dict_operation_lock);
	}

	return err;
}
/** Delete a record in SYS_ZIP_DICT with the given name.
@retval	DB_SUCCESS		if OK
@retval	DB_RECORD_NOT_FOUND	if not found
@retval	DB_ROW_IS_REFERENCED	if in use */
dberr_t
dict_drop_zip_dict(
	const char*	name,		/*!< in: zip_dict name */
	ulint		name_len)	/*!< in: zip_dict name length*/
{
	dberr_t		err = DB_SUCCESS;
	trx_t*		trx;

	ut_ad(name);

	rw_lock_x_lock(dict_operation_lock);
	dict_mutex_enter_for_mysql();

	trx = trx_allocate_for_background();
	trx->op_info = "delete zip_dict";
	trx->dict_operation_lock_mode = RW_X_LATCH;
	trx_start_if_not_started(trx, true);

	err = dict_create_remove_zip_dict(name, name_len, trx);

	if (err == DB_SUCCESS) {
		trx_commit_for_mysql(trx);
	}
	else {
		trx->op_info = "rollback of internal trx on zip_dict table";
		trx_rollback_to_savepoint(trx, NULL);
		ut_a(trx->error_state == DB_SUCCESS);
	}
	trx->op_info = "";
	trx->dict_operation_lock_mode = 0;
	trx_free_for_background(trx);

	dict_mutex_exit_for_mysql();
	rw_lock_x_unlock(dict_operation_lock);

	return err;
}<|MERGE_RESOLUTION|>--- conflicted
+++ resolved
@@ -922,23 +922,16 @@
 @param[in]	n		column number
 @param[in]	inc_prefix	true=consider column prefixes too
 @param[in]	is_virtual	true==virtual column
+@param[out]	prefix_col_pos	col num if prefix
 @return position in internal representation of the index;
 ULINT_UNDEFINED if not contained */
 ulint
 dict_index_get_nth_col_or_prefix_pos(
-<<<<<<< HEAD
 	const dict_index_t*	index,
 	ulint			n,
 	bool			inc_prefix,
-	bool			is_virtual)
-=======
-/*=================================*/
-	const dict_index_t*	index,		/*!< in: index */
-	ulint			n,		/*!< in: column number */
-	ibool			inc_prefix,	/*!< in: TRUE=consider
-						column prefixes too */
-	ulint*			prefix_col_pos)	/*!< out: col num if prefix */
->>>>>>> 1eee5380
+	bool			is_virtual,
+	ulint*			prefix_col_pos)
 {
 	const dict_field_t*	field;
 	const dict_col_t*	col;
