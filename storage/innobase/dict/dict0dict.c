/*****************************************************************************

Copyright (c) 1996, 2011, Oracle and/or its affiliates. All Rights Reserved.

This program is free software; you can redistribute it and/or modify it under
the terms of the GNU General Public License as published by the Free Software
Foundation; version 2 of the License.

This program is distributed in the hope that it will be useful, but WITHOUT
ANY WARRANTY; without even the implied warranty of MERCHANTABILITY or FITNESS
FOR A PARTICULAR PURPOSE. See the GNU General Public License for more details.

You should have received a copy of the GNU General Public License along with
this program; if not, write to the Free Software Foundation, Inc., 59 Temple
Place, Suite 330, Boston, MA 02111-1307 USA

*****************************************************************************/

/******************************************************************//**
@file dict/dict0dict.c
Data dictionary system

Created 1/8/1996 Heikki Tuuri
***********************************************************************/

#include "dict0dict.h"

#ifdef UNIV_NONINL
#include "dict0dict.ic"
#include "dict0priv.ic"
#endif

/** dummy index for ROW_FORMAT=REDUNDANT supremum and infimum records */
UNIV_INTERN dict_index_t*	dict_ind_redundant;
/** dummy index for ROW_FORMAT=COMPACT supremum and infimum records */
UNIV_INTERN dict_index_t*	dict_ind_compact;

#ifndef UNIV_HOTBACKUP
#include "buf0buf.h"
#include "data0type.h"
#include "mach0data.h"
#include "dict0boot.h"
#include "dict0mem.h"
#include "dict0crea.h"
#include "dict0stats.h"
#include "trx0undo.h"
#include "btr0btr.h"
#include "btr0cur.h"
#include "btr0sea.h"
#include "page0zip.h"
#include "page0page.h"
#include "pars0pars.h"
#include "pars0sym.h"
#include "que0que.h"
#include "rem0cmp.h"
#include "row0merge.h"
#include "m_ctype.h" /* my_isspace() */
<<<<<<< HEAD
#include "ha_prototypes.h" /* innobase_strcasecmp(), innobase_casedn_str() */
#include "srv0mon.h"
#include "srv0start.h"
#include "lock0lock.h"
#include "dict0priv.h"
=======
#include "ha_prototypes.h" /* innobase_strcasecmp(), innobase_casedn_str()*/
#include "row0upd.h"
>>>>>>> 8b72b936

#include <ctype.h>

/** the dictionary system */
UNIV_INTERN dict_sys_t*	dict_sys	= NULL;

/** @brief the data dictionary rw-latch protecting dict_sys

table create, drop, etc. reserve this in X-mode; implicit or
backround operations purge, rollback, foreign key checks reserve this
in S-mode; we cannot trust that MySQL protects implicit or background
operations a table drop since MySQL does not know of them; therefore
we need this; NOTE: a transaction which reserves this must keep book
on the mode in trx_struct::dict_operation_lock_mode */
UNIV_INTERN rw_lock_t	dict_operation_lock;

/* Keys to register rwlocks and mutexes with performance schema */
#ifdef UNIV_PFS_RWLOCK
UNIV_INTERN mysql_pfs_key_t	dict_operation_lock_key;
UNIV_INTERN mysql_pfs_key_t	index_tree_rw_lock_key;
UNIV_INTERN mysql_pfs_key_t	dict_table_stats_latch_key;
#endif /* UNIV_PFS_RWLOCK */

#ifdef UNIV_PFS_MUTEX
UNIV_INTERN mysql_pfs_key_t	dict_sys_mutex_key;
UNIV_INTERN mysql_pfs_key_t	dict_foreign_err_mutex_key;
#endif /* UNIV_PFS_MUTEX */

#define	DICT_HEAP_SIZE		100	/*!< initial memory heap size when
					creating a table or index object */
#define DICT_POOL_PER_TABLE_HASH 512	/*!< buffer pool max size per table
					hash table fixed size in bytes */
#define DICT_POOL_PER_VARYING	4	/*!< buffer pool max size per data
					dictionary varying size in bytes */

/** Identifies generated InnoDB foreign key names */
static char	dict_ibfk[] = "_ibfk_";

/** array of rw locks protecting
dict_table_t::stat_initialized
dict_table_t::stat_n_rows (*)
dict_table_t::stat_clustered_index_size
dict_table_t::stat_sum_of_other_index_sizes
dict_table_t::stat_modified_counter (*)
dict_table_t::indexes*::stat_n_diff_key_vals[]
dict_table_t::indexes*::stat_index_size
dict_table_t::indexes*::stat_n_leaf_pages
(*) those are not always protected for performance reasons */
#define DICT_TABLE_STATS_LATCHES_SIZE	64
static rw_lock_t	dict_table_stats_latches[DICT_TABLE_STATS_LATCHES_SIZE];

/*******************************************************************//**
Tries to find column names for the index and sets the col field of the
index.
@return TRUE if the column names were found */
static
ibool
dict_index_find_cols(
/*=================*/
	dict_table_t*	table,	/*!< in: table */
	dict_index_t*	index);	/*!< in: index */
/*******************************************************************//**
Builds the internal dictionary cache representation for a clustered
index, containing also system fields not defined by the user.
@return	own: the internal representation of the clustered index */
static
dict_index_t*
dict_index_build_internal_clust(
/*============================*/
	const dict_table_t*	table,	/*!< in: table */
	dict_index_t*		index);	/*!< in: user representation of
					a clustered index */
/*******************************************************************//**
Builds the internal dictionary cache representation for a non-clustered
index, containing also system fields not defined by the user.
@return	own: the internal representation of the non-clustered index */
static
dict_index_t*
dict_index_build_internal_non_clust(
/*================================*/
	const dict_table_t*	table,	/*!< in: table */
	dict_index_t*		index);	/*!< in: user representation of
					a non-clustered index */
/**********************************************************************//**
Removes a foreign constraint struct from the dictionary cache. */
static
void
dict_foreign_remove_from_cache(
/*===========================*/
	dict_foreign_t*	foreign);	/*!< in, own: foreign constraint */
/**********************************************************************//**
Prints a column data. */
static
void
dict_col_print_low(
/*===============*/
	const dict_table_t*	table,	/*!< in: table */
	const dict_col_t*	col);	/*!< in: column */
/**********************************************************************//**
Prints an index data. */
static
void
dict_index_print_low(
/*=================*/
	dict_index_t*	index);	/*!< in: index */
/**********************************************************************//**
Prints a field data. */
static
void
dict_field_print_low(
/*=================*/
	const dict_field_t*	field);	/*!< in: field */
/*********************************************************************//**
Frees a foreign key struct. */
static
void
dict_foreign_free(
/*==============*/
	dict_foreign_t*	foreign);	/*!< in, own: foreign key struct */

/**********************************************************************//**
Removes an index from the dictionary cache. */
static
void
dict_index_remove_from_cache_low(
/*=============================*/
	dict_table_t*	table,		/*!< in/out: table */
	dict_index_t*	index,		/*!< in, own: index */
	ibool		lru_evict);	/*!< in: TRUE if page being evicted
					to make room in the table LRU list */
/**********************************************************************//**
Removes a table object from the dictionary cache. */
static
void
dict_table_remove_from_cache_low(
/*=============================*/
	dict_table_t*	table,		/*!< in, own: table */
	ibool		lru_evict);	/*!< in: TRUE if evicting from LRU */
#ifdef UNIV_DEBUG
/**********************************************************************//**
Validate the dictionary table LRU list.
@return TRUE if validate OK */
UNIV_INTERN
ibool
dict_lru_validate(void);
/*===================*/
/**********************************************************************//**
Check if table is in the dictionary table LRU list.
@return TRUE if table found */
UNIV_INTERN
ibool
dict_lru_find_table(
/*================*/
	const dict_table_t*	find_table);	/*!< in: table to find */
/**********************************************************************//**
Check if a table exists in the dict table non-LRU list.
@return TRUE if table found */
static
ibool
dict_non_lru_find_table(
/*====================*/
	const dict_table_t*	find_table);	/*!< in: table to find */
#endif /* UNIV_DEBUG */

/* Stream for storing detailed information about the latest foreign key
and unique key errors */
UNIV_INTERN FILE*	dict_foreign_err_file		= NULL;
/* mutex protecting the foreign and unique error buffers */
UNIV_INTERN mutex_t	dict_foreign_err_mutex;

/******************************************************************//**
Makes all characters in a NUL-terminated UTF-8 string lower case. */
UNIV_INTERN
void
dict_casedn_str(
/*============*/
	char*	a)	/*!< in/out: string to put in lower case */
{
	innobase_casedn_str(a);
}

/********************************************************************//**
Checks if the database name in two table names is the same.
@return	TRUE if same db name */
UNIV_INTERN
ibool
dict_tables_have_same_db(
/*=====================*/
	const char*	name1,	/*!< in: table name in the form
				dbname '/' tablename */
	const char*	name2)	/*!< in: table name in the form
				dbname '/' tablename */
{
	for (; *name1 == *name2; name1++, name2++) {
		if (*name1 == '/') {
			return(TRUE);
		}
		ut_a(*name1); /* the names must contain '/' */
	}
	return(FALSE);
}

/********************************************************************//**
Return the end of table name where we have removed dbname and '/'.
@return	table name */
UNIV_INTERN
const char*
dict_remove_db_name(
/*================*/
	const char*	name)	/*!< in: table name in the form
				dbname '/' tablename */
{
	const char*	s = strchr(name, '/');
	ut_a(s);

	return(s + 1);
}

/********************************************************************//**
Get the database name length in a table name.
@return	database name length */
UNIV_INTERN
ulint
dict_get_db_name_len(
/*=================*/
	const char*	name)	/*!< in: table name in the form
				dbname '/' tablename */
{
	const char*	s;
	s = strchr(name, '/');
	ut_a(s);
	return(s - name);
}

/********************************************************************//**
Reserves the dictionary system mutex for MySQL. */
UNIV_INTERN
void
dict_mutex_enter_for_mysql(void)
/*============================*/
{
	mutex_enter(&(dict_sys->mutex));
}

/********************************************************************//**
Releases the dictionary system mutex for MySQL. */
UNIV_INTERN
void
dict_mutex_exit_for_mysql(void)
/*===========================*/
{
	mutex_exit(&(dict_sys->mutex));
}

/** Get the latch that protects the stats of a given table */
#define GET_TABLE_STATS_LATCH(table) \
	(&dict_table_stats_latches[ut_fold_ull(table->id) \
				   % DICT_TABLE_STATS_LATCHES_SIZE])

/**********************************************************************//**
Lock the appropriate latch to protect a given table's statistics.
table->id is used to pick the corresponding latch from a global array of
latches. */
UNIV_INTERN
void
dict_table_stats_lock(
/*==================*/
	const dict_table_t*	table,		/*!< in: table */
	ulint			latch_mode)	/*!< in: RW_S_LATCH or
						RW_X_LATCH */
{
	ut_ad(table != NULL);
	ut_ad(table->magic_n == DICT_TABLE_MAGIC_N);

	switch (latch_mode) {
	case RW_S_LATCH:
		rw_lock_s_lock(GET_TABLE_STATS_LATCH(table));
		break;
	case RW_X_LATCH:
		rw_lock_x_lock(GET_TABLE_STATS_LATCH(table));
		break;
	case RW_NO_LATCH:
		/* fall through */
	default:
		ut_error;
	}
}

/**********************************************************************//**
Unlock the latch that has been locked by dict_table_stats_lock() */
UNIV_INTERN
void
dict_table_stats_unlock(
/*====================*/
	const dict_table_t*	table,		/*!< in: table */
	ulint			latch_mode)	/*!< in: RW_S_LATCH or
						RW_X_LATCH */
{
	ut_ad(table != NULL);
	ut_ad(table->magic_n == DICT_TABLE_MAGIC_N);

	switch (latch_mode) {
	case RW_S_LATCH:
		rw_lock_s_unlock(GET_TABLE_STATS_LATCH(table));
		break;
	case RW_X_LATCH:
		rw_lock_x_unlock(GET_TABLE_STATS_LATCH(table));
		break;
	case RW_NO_LATCH:
		/* fall through */
	default:
		ut_error;
	}
}

/********************************************************************//**
Decrements the count of open handles to a table. */
UNIV_INTERN
void
dict_table_close(
/*=============*/
	dict_table_t*	table,		/*!< in/out: table */
	ibool		dict_locked)	/*!< in: TRUE=data dictionary locked */
{
	if (!dict_locked) {
		mutex_enter(&dict_sys->mutex);
	}

	ut_ad(mutex_own(&dict_sys->mutex));
	ut_a(table->n_ref_count > 0);

	--table->n_ref_count;

	MONITOR_DEC(MONITOR_TABLE_REFERENCE);

	ut_ad(dict_lru_validate());

#ifdef UNIV_DEBUG
	if (table->can_be_evicted) {
		ut_ad(dict_lru_find_table(table));
	} else {
		ut_ad(dict_non_lru_find_table(table));
	}
#endif /* UNIV_DEBUG */

	if (!dict_locked) {
		mutex_exit(&dict_sys->mutex);
	}
}
#endif /* !UNIV_HOTBACKUP */

/**********************************************************************//**
Returns a column's name.
@return column name. NOTE: not guaranteed to stay valid if table is
modified in any way (columns added, etc.). */
UNIV_INTERN
const char*
dict_table_get_col_name(
/*====================*/
	const dict_table_t*	table,	/*!< in: table */
	ulint			col_nr)	/*!< in: column number */
{
	ulint		i;
	const char*	s;

	ut_ad(table);
	ut_ad(col_nr < table->n_def);
	ut_ad(table->magic_n == DICT_TABLE_MAGIC_N);

	s = table->col_names;
	if (s) {
		for (i = 0; i < col_nr; i++) {
			s += strlen(s) + 1;
		}
	}

	return(s);
}

#ifndef UNIV_HOTBACKUP
/********************************************************************//**
Acquire the autoinc lock. */
UNIV_INTERN
void
dict_table_autoinc_lock(
/*====================*/
	dict_table_t*	table)	/*!< in/out: table */
{
	mutex_enter(&table->autoinc_mutex);
}

/********************************************************************//**
Unconditionally set the autoinc counter. */
UNIV_INTERN
void
dict_table_autoinc_initialize(
/*==========================*/
	dict_table_t*	table,	/*!< in/out: table */
	ib_uint64_t	value)	/*!< in: next value to assign to a row */
{
	ut_ad(mutex_own(&table->autoinc_mutex));

	table->autoinc = value;
}

/********************************************************************//**
Reads the next autoinc value (== autoinc counter value), 0 if not yet
initialized.
@return	value for a new row, or 0 */
UNIV_INTERN
ib_uint64_t
dict_table_autoinc_read(
/*====================*/
	const dict_table_t*	table)	/*!< in: table */
{
	ut_ad(mutex_own(&table->autoinc_mutex));

	return(table->autoinc);
}

/********************************************************************//**
Updates the autoinc counter if the value supplied is greater than the
current value. */
UNIV_INTERN
void
dict_table_autoinc_update_if_greater(
/*=================================*/

	dict_table_t*	table,	/*!< in/out: table */
	ib_uint64_t	value)	/*!< in: value which was assigned to a row */
{
	ut_ad(mutex_own(&table->autoinc_mutex));

	if (value > table->autoinc) {

		table->autoinc = value;
	}
}

/********************************************************************//**
Release the autoinc lock. */
UNIV_INTERN
void
dict_table_autoinc_unlock(
/*======================*/
	dict_table_t*	table)	/*!< in/out: table */
{
	mutex_exit(&table->autoinc_mutex);
}

/**********************************************************************//**
Looks for an index with the given table and index id.
Note: Does not reserve the dictionary mutex.
@return	index or NULL if not found in cache */
UNIV_INTERN
dict_index_t*
dict_index_get_on_id_low(
/*=====================*/
	dict_table_t*	table,	/*!< in: table */
	index_id_t	id)	/*!< in: index id */
{
	dict_index_t*	index;

	for (index = dict_table_get_first_index(table);
	     index != NULL;
	     index = dict_table_get_next_index(index)) {

		if (id == index->id) {
			/* Found */

			return(index);
		}
	}

	return(NULL);
}
#endif /* !UNIV_HOTBACKUP */

/********************************************************************//**
Looks for column n in an index.
@return position in internal representation of the index;
ULINT_UNDEFINED if not contained */
UNIV_INTERN
ulint
dict_index_get_nth_col_or_prefix_pos(
/*=================================*/
	const dict_index_t*	index,		/*!< in: index */
	ulint			n,		/*!< in: column number */
	ibool			inc_prefix)	/*!< in: TRUE=consider
						column prefixes too */
{
	const dict_field_t*	field;
	const dict_col_t*	col;
	ulint			pos;
	ulint			n_fields;

	ut_ad(index);
	ut_ad(index->magic_n == DICT_INDEX_MAGIC_N);

	col = dict_table_get_nth_col(index->table, n);

	if (dict_index_is_clust(index)) {

		return(dict_col_get_clust_pos(col, index));
	}

	n_fields = dict_index_get_n_fields(index);

	for (pos = 0; pos < n_fields; pos++) {
		field = dict_index_get_nth_field(index, pos);

		if (col == field->col
		    && (inc_prefix || field->prefix_len == 0)) {

			return(pos);
		}
	}

	return(ULINT_UNDEFINED);
}

#ifndef UNIV_HOTBACKUP
/********************************************************************//**
Returns TRUE if the index contains a column or a prefix of that column.
@return	TRUE if contains the column or its prefix */
UNIV_INTERN
ibool
dict_index_contains_col_or_prefix(
/*==============================*/
	const dict_index_t*	index,	/*!< in: index */
	ulint			n)	/*!< in: column number */
{
	const dict_field_t*	field;
	const dict_col_t*	col;
	ulint			pos;
	ulint			n_fields;

	ut_ad(index);
	ut_ad(index->magic_n == DICT_INDEX_MAGIC_N);

	if (dict_index_is_clust(index)) {

		return(TRUE);
	}

	col = dict_table_get_nth_col(index->table, n);

	n_fields = dict_index_get_n_fields(index);

	for (pos = 0; pos < n_fields; pos++) {
		field = dict_index_get_nth_field(index, pos);

		if (col == field->col) {

			return(TRUE);
		}
	}

	return(FALSE);
}

/********************************************************************//**
Looks for a matching field in an index. The column has to be the same. The
column in index must be complete, or must contain a prefix longer than the
column in index2. That is, we must be able to construct the prefix in index2
from the prefix in index.
@return position in internal representation of the index;
ULINT_UNDEFINED if not contained */
UNIV_INTERN
ulint
dict_index_get_nth_field_pos(
/*=========================*/
	const dict_index_t*	index,	/*!< in: index from which to search */
	const dict_index_t*	index2,	/*!< in: index */
	ulint			n)	/*!< in: field number in index2 */
{
	const dict_field_t*	field;
	const dict_field_t*	field2;
	ulint			n_fields;
	ulint			pos;

	ut_ad(index);
	ut_ad(index->magic_n == DICT_INDEX_MAGIC_N);

	field2 = dict_index_get_nth_field(index2, n);

	n_fields = dict_index_get_n_fields(index);

	for (pos = 0; pos < n_fields; pos++) {
		field = dict_index_get_nth_field(index, pos);

		if (field->col == field2->col
		    && (field->prefix_len == 0
			|| (field->prefix_len >= field2->prefix_len
			    && field2->prefix_len != 0))) {

			return(pos);
		}
	}

	return(ULINT_UNDEFINED);
}

/**********************************************************************//**
Returns a table object based on table id.
@return	table, NULL if does not exist */
UNIV_INTERN
dict_table_t*
dict_table_open_on_id(
/*==================*/
	table_id_t	table_id,	/*!< in: table id */
	ibool		dict_locked)	/*!< in: TRUE=data dictionary locked */
{
	dict_table_t*	table;

<<<<<<< HEAD
	if (!dict_locked) {
		mutex_enter(&dict_sys->mutex);
	}
=======
	if (trx->dict_operation_lock_mode == RW_X_LATCH) {
>>>>>>> 8b72b936

	ut_ad(mutex_own(&dict_sys->mutex));

	table = dict_table_open_on_id_low(table_id);

	if (table != NULL) {

		if (table->can_be_evicted) {
			dict_move_to_mru(table);
		}

		++table->n_ref_count;

		MONITOR_INC(MONITOR_TABLE_REFERENCE);
	}

	if (!dict_locked) {
		mutex_exit(&dict_sys->mutex);
	}

	return(table);
}

/********************************************************************//**
Looks for column n position in the clustered index.
@return	position in internal representation of the clustered index */
UNIV_INTERN
ulint
dict_table_get_nth_col_pos(
/*=======================*/
	const dict_table_t*	table,	/*!< in: table */
	ulint			n)	/*!< in: column number */
{
	return(dict_index_get_nth_col_pos(dict_table_get_first_index(table),
					  n));
}

/********************************************************************//**
Checks if a column is in the ordering columns of the clustered index of a
table. Column prefixes are treated like whole columns.
@return	TRUE if the column, or its prefix, is in the clustered key */
UNIV_INTERN
ibool
dict_table_col_in_clustered_key(
/*============================*/
	const dict_table_t*	table,	/*!< in: table */
	ulint			n)	/*!< in: column number */
{
	const dict_index_t*	index;
	const dict_field_t*	field;
	const dict_col_t*	col;
	ulint			pos;
	ulint			n_fields;

	ut_ad(table);

	col = dict_table_get_nth_col(table, n);

	index = dict_table_get_first_index(table);

	n_fields = dict_index_get_n_unique(index);

	for (pos = 0; pos < n_fields; pos++) {
		field = dict_index_get_nth_field(index, pos);

		if (col == field->col) {

			return(TRUE);
		}
	}

	return(FALSE);
}

/**********************************************************************//**
Inits the data dictionary module. */
UNIV_INTERN
void
dict_init(void)
/*===========*/
{
	int	i;

	dict_sys = mem_zalloc(sizeof(dict_sys_t));

	mutex_create(dict_sys_mutex_key, &dict_sys->mutex, SYNC_DICT);

	dict_sys->table_hash = hash_create(buf_pool_get_curr_size()
					   / (DICT_POOL_PER_TABLE_HASH
					      * UNIV_WORD_SIZE));
	dict_sys->table_id_hash = hash_create(buf_pool_get_curr_size()
					      / (DICT_POOL_PER_TABLE_HASH
						 * UNIV_WORD_SIZE));
	rw_lock_create(dict_operation_lock_key,
		       &dict_operation_lock, SYNC_DICT_OPERATION);

	dict_foreign_err_file = os_file_create_tmpfile();
	ut_a(dict_foreign_err_file);

	mutex_create(dict_foreign_err_mutex_key,
		     &dict_foreign_err_mutex, SYNC_NO_ORDER_CHECK);

	for (i = 0; i < DICT_TABLE_STATS_LATCHES_SIZE; i++) {
		rw_lock_create(dict_table_stats_latch_key,
			       &dict_table_stats_latches[i], SYNC_INDEX_TREE);
	}
}

/**********************************************************************//**
Move to the most recently used segment of the LRU list. */
UNIV_INTERN
void
dict_move_to_mru(
/*=============*/
	dict_table_t*	table)		/*!< in: table to move to MRU */
{
	ut_ad(mutex_own(&dict_sys->mutex));
	ut_ad(dict_lru_validate());
	ut_ad(dict_lru_find_table(table));

	ut_a(table->can_be_evicted);

	UT_LIST_REMOVE(table_LRU, dict_sys->table_LRU, table);

	UT_LIST_ADD_FIRST(table_LRU, dict_sys->table_LRU, table);

	ut_ad(dict_lru_validate());
}

/**********************************************************************//**
Returns a table object and increments its open handle count.
@return	table, NULL if does not exist */
static
dict_table_t*
dict_table_open_on_name_low(
/*========================*/
	const char*	table_name,	/*!< in: table name */
	ibool		dict_locked,	/*!< in: TRUE=data dictionary locked */
	dict_err_ignore_t
			ignore_err)	/*!< in: error to be ignored when
					loading a table definition */
{
	dict_table_t*	table;

	if (!dict_locked) {
		mutex_enter(&(dict_sys->mutex));
	}

	ut_ad(table_name);
	ut_ad(mutex_own(&dict_sys->mutex));

	table = dict_table_check_if_in_cache_low(table_name);

	if (table == NULL) {
		table = dict_load_table(table_name, TRUE, ignore_err);
	}

	ut_ad(!table || table->cached);

	if (table != NULL) {

		ut_ad(ignore_err != DICT_ERR_IGNORE_NONE
		      || table->corrupted == FALSE);

		if (table->can_be_evicted) {
			dict_move_to_mru(table);
		}

		++table->n_ref_count;

		MONITOR_INC(MONITOR_TABLE_REFERENCE);
	}

	ut_ad(dict_lru_validate());

	if (!dict_locked) {
		mutex_exit(&(dict_sys->mutex));
	}

	return(table);
}

/**********************************************************************//**
Returns a table object and increment its open handle count.
NOTE! This is a high-level function to be used mainly from outside the
'dict' directory. Inside this directory dict_table_get_low
is usually the appropriate function.
@return	table, NULL if does not exist */
UNIV_INTERN
dict_table_t*
dict_table_open_on_name(
/*====================*/
	const char*	table_name,	/*!< in: table name */
	ibool		dict_locked)	/*!< in: TRUE=data dictionary locked */
{
	dict_table_t*	table;

	table = dict_table_open_on_name_low(table_name, dict_locked,
					    DICT_ERR_IGNORE_NONE);

	if (table != NULL) {
		/* If table->ibd_file_missing == TRUE, this will
		print an error message and return without doing
		anything. */
		dict_stats_update(table,
				  DICT_STATS_FETCH_ONLY_IF_NOT_IN_MEMORY,
				  dict_locked);
	}

	return(table);
}

/**********************************************************************//**
Returns a table object and increment its open handle count. Table
statistics will not be updated if they are not initialized.
Call this function when dropping a table.
@return	table, NULL if does not exist */
UNIV_INTERN
dict_table_t*
dict_table_open_on_name_no_stats(
/*=============================*/
	const char*	table_name,	/*!< in: table name */
	ibool		dict_locked,	/*!< in: TRUE=data dictionary locked */
	dict_err_ignore_t
			ignore_err)	/*!< in: error to be ignored during
					table open */
{
	return(dict_table_open_on_name_low(table_name, dict_locked,
					   ignore_err));
}

#endif /* !UNIV_HOTBACKUP */

/**********************************************************************//**
Adds system columns to a table object. */
UNIV_INTERN
void
dict_table_add_system_columns(
/*==========================*/
	dict_table_t*	table,	/*!< in/out: table */
	mem_heap_t*	heap)	/*!< in: temporary heap */
{
	ut_ad(table);
	ut_ad(table->n_def == table->n_cols - DATA_N_SYS_COLS);
	ut_ad(table->magic_n == DICT_TABLE_MAGIC_N);
	ut_ad(!table->cached);

	/* NOTE: the system columns MUST be added in the following order
	(so that they can be indexed by the numerical value of DATA_ROW_ID,
	etc.) and as the last columns of the table memory object.
	The clustered index will not always physically contain all
	system columns. */

	dict_mem_table_add_col(table, heap, "DB_ROW_ID", DATA_SYS,
			       DATA_ROW_ID | DATA_NOT_NULL,
			       DATA_ROW_ID_LEN);
#if DATA_ROW_ID != 0
#error "DATA_ROW_ID != 0"
#endif
	dict_mem_table_add_col(table, heap, "DB_TRX_ID", DATA_SYS,
			       DATA_TRX_ID | DATA_NOT_NULL,
			       DATA_TRX_ID_LEN);
#if DATA_TRX_ID != 1
#error "DATA_TRX_ID != 1"
#endif
	dict_mem_table_add_col(table, heap, "DB_ROLL_PTR", DATA_SYS,
			       DATA_ROLL_PTR | DATA_NOT_NULL,
			       DATA_ROLL_PTR_LEN);
#if DATA_ROLL_PTR != 2
#error "DATA_ROLL_PTR != 2"
#endif

	/* This check reminds that if a new system column is added to
	the program, it should be dealt with here */
#if DATA_N_SYS_COLS != 3
#error "DATA_N_SYS_COLS != 3"
#endif
}

#ifndef UNIV_HOTBACKUP
/**********************************************************************//**
Adds a table object to the dictionary cache. */
UNIV_INTERN
void
dict_table_add_to_cache(
/*====================*/
	dict_table_t*	table,		/*!< in: table */
	ibool		can_be_evicted,	/*!< in: TRUE if can be evicted */
	mem_heap_t*	heap)		/*!< in: temporary heap */
{
	ulint	fold;
	ulint	id_fold;
	ulint	i;
	ulint	row_len;

	ut_ad(dict_lru_validate());

	/* The lower limit for what we consider a "big" row */
#define BIG_ROW_SIZE 1024

	ut_ad(mutex_own(&(dict_sys->mutex)));

	dict_table_add_system_columns(table, heap);

	table->cached = TRUE;

	fold = ut_fold_string(table->name);
	id_fold = ut_fold_ull(table->id);

	row_len = 0;
	for (i = 0; i < table->n_def; i++) {
		ulint	col_len = dict_col_get_max_size(
			dict_table_get_nth_col(table, i));

		row_len += col_len;

		/* If we have a single unbounded field, or several gigantic
		fields, mark the maximum row size as BIG_ROW_SIZE. */
		if (row_len >= BIG_ROW_SIZE || col_len >= BIG_ROW_SIZE) {
			row_len = BIG_ROW_SIZE;

			break;
		}
	}

	table->big_rows = row_len >= BIG_ROW_SIZE;

	/* Look for a table with the same name: error if such exists */
	{
		dict_table_t*	table2;
		HASH_SEARCH(name_hash, dict_sys->table_hash, fold,
			    dict_table_t*, table2, ut_ad(table2->cached),
			    ut_strcmp(table2->name, table->name) == 0);
		ut_a(table2 == NULL);

#ifdef UNIV_DEBUG
		/* Look for the same table pointer with a different name */
		HASH_SEARCH_ALL(name_hash, dict_sys->table_hash,
				dict_table_t*, table2, ut_ad(table2->cached),
				table2 == table);
		ut_ad(table2 == NULL);
#endif /* UNIV_DEBUG */
	}

	/* Look for a table with the same id: error if such exists */
	{
		dict_table_t*	table2;
		HASH_SEARCH(id_hash, dict_sys->table_id_hash, id_fold,
			    dict_table_t*, table2, ut_ad(table2->cached),
			    table2->id == table->id);
		ut_a(table2 == NULL);

#ifdef UNIV_DEBUG
		/* Look for the same table pointer with a different id */
		HASH_SEARCH_ALL(id_hash, dict_sys->table_id_hash,
				dict_table_t*, table2, ut_ad(table2->cached),
				table2 == table);
		ut_ad(table2 == NULL);
#endif /* UNIV_DEBUG */
	}

	/* Add table to hash table of tables */
	HASH_INSERT(dict_table_t, name_hash, dict_sys->table_hash, fold,
		    table);

	/* Add table to hash table of tables based on table id */
	HASH_INSERT(dict_table_t, id_hash, dict_sys->table_id_hash, id_fold,
		    table);

	table->can_be_evicted = can_be_evicted;

	if (table->can_be_evicted) {
		UT_LIST_ADD_FIRST(table_LRU, dict_sys->table_LRU, table);
	} else {
		UT_LIST_ADD_FIRST(table_LRU, dict_sys->table_non_LRU, table);
	}

	ut_ad(dict_lru_validate());

	dict_sys->size += mem_heap_get_size(table->heap)
		+ strlen(table->name) + 1;
}

/**********************************************************************//**
Test whether a table can be evicted from the LRU cache.
@return TRUE if table can be evicted. */
static
ibool
dict_table_can_be_evicted(
/*======================*/
	const dict_table_t*	table)		/*!< in: table to test */
{
	ut_ad(mutex_own(&dict_sys->mutex));
#ifdef UNIV_SYNC_DEBUG
	ut_ad(rw_lock_own(&dict_operation_lock, RW_LOCK_EX));
#endif /* UNIV_SYNC_DEBUG */

	ut_a(table->can_be_evicted);
	ut_a(UT_LIST_GET_LEN(table->foreign_list) == 0);
	ut_a(UT_LIST_GET_LEN(table->referenced_list) == 0);

	if (table->n_ref_count == 0) {
		dict_index_t*	index;

		/* The transaction commit and rollback are called from
		outside the handler interface. This means that there is
		a window where the table->n_ref_count can be zero but
		the table instance is in "use". */

		if (lock_table_has_locks(table)) {
			return(FALSE);
		}

		for (index = dict_table_get_first_index(table);
		     index != NULL;
		     index = dict_table_get_next_index(index)) {

			btr_search_t*	info = index->search_info;

			/* We are not allowed to free the in-memory index
			struct dict_index_t until all entries in the adaptive
			hash index that point to any of the page belonging to
			his b-tree index are dropped. This is so because
			dropping of these entries require access to
			dict_index_t struct. To avoid such scenario we keep
			a count of number of such pages in the search_info and
			only free the dict_index_t struct when this count
			drops to zero.

			See also: dict_index_remove_from_cache_low() */

			if (btr_search_info_get_ref_count(info) > 0) {
				return(FALSE);
			}
		}

		return(TRUE);
	}

	return(FALSE);
}

/**********************************************************************//**
Make room in the table cache by evicting an unused table. The unused table
should not be part of FK relationship and currently not used in any user
transaction. There is no guarantee that it will remove a table.
@return number of tables evicted. If the number of tables in the dict_LRU
is less than max_tables it will not do anything. */
UNIV_INTERN
ulint
dict_make_room_in_cache(
/*====================*/
	ulint		max_tables,	/*!< in: max tables allowed in cache */
	ulint		pct_check)	/*!< in: max percent to check */
{
	ulint		i;
	ulint		len;
	dict_table_t*	table;
	ulint		check_up_to;
	ulint		n_evicted = 0;

	ut_a(pct_check > 0);
	ut_a(pct_check <= 100);
	ut_ad(mutex_own(&dict_sys->mutex));
#ifdef UNIV_SYNC_DEBUG
	ut_ad(rw_lock_own(&dict_operation_lock, RW_LOCK_EX));
#endif /* UNIV_SYNC_DEBUG */
	ut_ad(dict_lru_validate());

	i = len = UT_LIST_GET_LEN(dict_sys->table_LRU);

	if (len < max_tables) {
		return(0);
	}

	check_up_to = len - ((len * pct_check) / 100);

	/* Check for overflow */
	ut_a(i == 0 || check_up_to <= i);

	/* Find a suitable candidate to evict from the cache. Don't scan the
	entire LRU list. Only scan pct_check list entries. */

	for (table = UT_LIST_GET_LAST(dict_sys->table_LRU);
	     table != NULL
	     && i > check_up_to
	     && (len - n_evicted) > max_tables;
	     --i) {

		dict_table_t*	prev_table;

	        prev_table = UT_LIST_GET_PREV(table_LRU, table);

		if (dict_table_can_be_evicted(table)) {

			dict_table_remove_from_cache_low(table, TRUE);

			++n_evicted;
		}

		table = prev_table;
	}

	return(n_evicted);
}

/**********************************************************************//**
Move a table to the non-LRU list from the LRU list. */
UNIV_INTERN
void
dict_table_move_from_lru_to_non_lru(
/*================================*/
	dict_table_t*	table)	/*!< in: table to move from LRU to non-LRU */
{
	ut_ad(mutex_own(&dict_sys->mutex));
	ut_ad(dict_lru_find_table(table));

	ut_a(table->can_be_evicted);

	UT_LIST_REMOVE(table_LRU, dict_sys->table_LRU, table);

	UT_LIST_ADD_LAST(table_LRU, dict_sys->table_non_LRU, table);

	table->can_be_evicted = FALSE;
}

/**********************************************************************//**
Move a table to the LRU list from the non-LRU list. */
UNIV_INTERN
void
dict_table_move_from_non_lru_to_lru(
/*================================*/
	dict_table_t*	table)	/*!< in: table to move from non-LRU to LRU */
{
	ut_ad(mutex_own(&dict_sys->mutex));
	ut_ad(dict_non_lru_find_table(table));

	ut_a(!table->can_be_evicted);

	UT_LIST_REMOVE(table_LRU, dict_sys->table_non_LRU, table);

	UT_LIST_ADD_LAST(table_LRU, dict_sys->table_LRU, table);

	table->can_be_evicted = TRUE;
}

/**********************************************************************//**
Looks for an index with the given id given a table instance.
@return	index or NULL */
static
dict_index_t*
dict_table_find_index_on_id(
/*========================*/
	const dict_table_t*	table,	/*!< in: table instance */
	index_id_t		id)	/*!< in: index id */
{
	dict_index_t*	index;

	for (index = dict_table_get_first_index(table);
	     index != NULL;
	     index = dict_table_get_next_index(index)) {

		if (id == index->id) {
			/* Found */

			return(index);
		}
	}

	return(NULL);
}

/**********************************************************************//**
Looks for an index with the given id. NOTE that we do not reserve
the dictionary mutex: this function is for emergency purposes like
printing info of a corrupt database page!
@return	index or NULL if not found in cache */
UNIV_INTERN
dict_index_t*
dict_index_find_on_id_low(
/*======================*/
	index_id_t	id)	/*!< in: index id */
{
	dict_table_t*	table;

	for (table = UT_LIST_GET_FIRST(dict_sys->table_LRU);
	     table != NULL;
	     table = UT_LIST_GET_NEXT(table_LRU, table)) {

		dict_index_t*	index = dict_table_find_index_on_id(table, id);

		if (index != NULL) {
			return(index);
		}
	}

	for (table = UT_LIST_GET_FIRST(dict_sys->table_non_LRU);
	     table != NULL;
	     table = UT_LIST_GET_NEXT(table_LRU, table)) {

		dict_index_t*	index = dict_table_find_index_on_id(table, id);

		if (index != NULL) {
			return(index);
		}
	}

	return(NULL);
}

/**********************************************************************//**
Renames a table object.
@return	TRUE if success */
UNIV_INTERN
ibool
dict_table_rename_in_cache(
/*=======================*/
	dict_table_t*	table,		/*!< in/out: table */
	const char*	new_name,	/*!< in: new name */
	ibool		rename_also_foreigns)/*!< in: in ALTER TABLE we want
					to preserve the original table name
					in constraints which reference it */
{
	dict_foreign_t*	foreign;
	dict_index_t*	index;
	ulint		fold;
	char		old_name[MAX_FULL_NAME_LEN + 1];

	ut_ad(table);
	ut_ad(mutex_own(&(dict_sys->mutex)));

	/* store the old/current name to an automatic variable */
	if (strlen(table->name) + 1 <= sizeof(old_name)) {
		memcpy(old_name, table->name, strlen(table->name) + 1);
	} else {
		ut_print_timestamp(stderr);
		fprintf(stderr, "InnoDB: too long table name: '%s', "
			"max length is %d\n", table->name,
			MAX_FULL_NAME_LEN);
		ut_error;
	}

	fold = ut_fold_string(new_name);

	/* Look for a table with the same name: error if such exists */
	{
		dict_table_t*	table2;
		HASH_SEARCH(name_hash, dict_sys->table_hash, fold,
			    dict_table_t*, table2, ut_ad(table2->cached),
			    (ut_strcmp(table2->name, new_name) == 0));
		if (UNIV_LIKELY_NULL(table2)) {
			ut_print_timestamp(stderr);
			fputs("  InnoDB: Error: dictionary cache"
			      " already contains a table ", stderr);
			ut_print_name(stderr, NULL, TRUE, new_name);
			fputs("\n"
			      "InnoDB: cannot rename table ", stderr);
			ut_print_name(stderr, NULL, TRUE, old_name);
			putc('\n', stderr);
			return(FALSE);
		}
	}

	/* If the table is stored in a single-table tablespace, rename the
	.ibd file */

	if (table->space != 0) {
		if (table->dir_path_of_temp_table != NULL) {
			ut_print_timestamp(stderr);
			fputs("  InnoDB: Error: trying to rename a"
			      " TEMPORARY TABLE ", stderr);
			ut_print_name(stderr, NULL, TRUE, old_name);
			fputs(" (", stderr);
			ut_print_filename(stderr,
					  table->dir_path_of_temp_table);
			fputs(" )\n", stderr);
			return(FALSE);
		} else if (!fil_rename_tablespace(old_name, table->space,
						  new_name)) {
			return(FALSE);
		}
	}

	/* Remove table from the hash tables of tables */
	HASH_DELETE(dict_table_t, name_hash, dict_sys->table_hash,
		    ut_fold_string(old_name), table);

	if (strlen(new_name) > strlen(table->name)) {
		/* We allocate MAX_FULL_NAME_LEN + 1 bytes here to avoid
		memory fragmentation, we assume a repeated calls of
		ut_realloc() with the same size do not cause fragmentation */
		ut_a(strlen(new_name) <= MAX_FULL_NAME_LEN);
		table->name = ut_realloc(table->name, MAX_FULL_NAME_LEN + 1);
	}
	memcpy(table->name, new_name, strlen(new_name) + 1);

	/* Add table to hash table of tables */
	HASH_INSERT(dict_table_t, name_hash, dict_sys->table_hash, fold,
		    table);

	dict_sys->size += strlen(new_name) - strlen(old_name);
	ut_a(dict_sys->size > 0);

	/* Update the table_name field in indexes */
	index = dict_table_get_first_index(table);

	while (index != NULL) {
		index->table_name = table->name;

		index = dict_table_get_next_index(index);
	}

	if (!rename_also_foreigns) {
		/* In ALTER TABLE we think of the rename table operation
		in the direction table -> temporary table (#sql...)
		as dropping the table with the old name and creating
		a new with the new name. Thus we kind of drop the
		constraints from the dictionary cache here. The foreign key
		constraints will be inherited to the new table from the
		system tables through a call of dict_load_foreigns. */

		/* Remove the foreign constraints from the cache */
		foreign = UT_LIST_GET_LAST(table->foreign_list);

		while (foreign != NULL) {
			dict_foreign_remove_from_cache(foreign);
			foreign = UT_LIST_GET_LAST(table->foreign_list);
		}

		/* Reset table field in referencing constraints */

		foreign = UT_LIST_GET_FIRST(table->referenced_list);

		while (foreign != NULL) {
			foreign->referenced_table = NULL;
			foreign->referenced_index = NULL;

			foreign = UT_LIST_GET_NEXT(referenced_list, foreign);
		}

		/* Make the list of referencing constraints empty */

		UT_LIST_INIT(table->referenced_list);

		return(TRUE);
	}

	/* Update the table name fields in foreign constraints, and update also
	the constraint id of new format >= 4.0.18 constraints. Note that at
	this point we have already changed table->name to the new name. */

	foreign = UT_LIST_GET_FIRST(table->foreign_list);

	while (foreign != NULL) {
		if (ut_strlen(foreign->foreign_table_name)
		    < ut_strlen(table->name)) {
			/* Allocate a longer name buffer;
			TODO: store buf len to save memory */

			foreign->foreign_table_name = mem_heap_strdup(
				foreign->heap, table->name);
			dict_mem_foreign_table_name_lookup_set(foreign, TRUE);
		} else {
			strcpy(foreign->foreign_table_name, table->name);
			dict_mem_foreign_table_name_lookup_set(foreign, FALSE);
		}
		if (strchr(foreign->id, '/')) {
			ulint	db_len;
			char*	old_id;

			/* This is a >= 4.0.18 format id */

			old_id = mem_strdup(foreign->id);

			if (ut_strlen(foreign->id) > ut_strlen(old_name)
			    + ((sizeof dict_ibfk) - 1)
			    && !memcmp(foreign->id, old_name,
				       ut_strlen(old_name))
			    && !memcmp(foreign->id + ut_strlen(old_name),
				       dict_ibfk, (sizeof dict_ibfk) - 1)) {

				/* This is a generated >= 4.0.18 format id */

				if (strlen(table->name) > strlen(old_name)) {
					foreign->id = mem_heap_alloc(
						foreign->heap,
						strlen(table->name)
						+ strlen(old_id) + 1);
				}

				/* Replace the prefix 'databasename/tablename'
				with the new names */
				strcpy(foreign->id, table->name);
				strcat(foreign->id,
				       old_id + ut_strlen(old_name));
			} else {
				/* This is a >= 4.0.18 format id where the user
				gave the id name */
				db_len = dict_get_db_name_len(table->name) + 1;

				if (dict_get_db_name_len(table->name)
				    > dict_get_db_name_len(foreign->id)) {

					foreign->id = mem_heap_alloc(
						foreign->heap,
						db_len + strlen(old_id) + 1);
				}

				/* Replace the database prefix in id with the
				one from table->name */

				ut_memcpy(foreign->id, table->name, db_len);

				strcpy(foreign->id + db_len,
				       dict_remove_db_name(old_id));
			}

			mem_free(old_id);
		}

		foreign = UT_LIST_GET_NEXT(foreign_list, foreign);
	}

	foreign = UT_LIST_GET_FIRST(table->referenced_list);

	while (foreign != NULL) {
		if (ut_strlen(foreign->referenced_table_name)
		    < ut_strlen(table->name)) {
			/* Allocate a longer name buffer;
			TODO: store buf len to save memory */

			foreign->referenced_table_name = mem_heap_strdup(
				foreign->heap, table->name);
			dict_mem_referenced_table_name_lookup_set(foreign, TRUE);
		} else {
			/* Use the same buffer */
			strcpy(foreign->referenced_table_name, table->name);
			dict_mem_referenced_table_name_lookup_set(foreign, FALSE);
		}
		foreign = UT_LIST_GET_NEXT(referenced_list, foreign);
	}

	return(TRUE);
}

/**********************************************************************//**
Change the id of a table object in the dictionary cache. This is used in
DISCARD TABLESPACE. */
UNIV_INTERN
void
dict_table_change_id_in_cache(
/*==========================*/
	dict_table_t*	table,	/*!< in/out: table object already in cache */
	table_id_t	new_id)	/*!< in: new id to set */
{
	ut_ad(table);
	ut_ad(mutex_own(&(dict_sys->mutex)));
	ut_ad(table->magic_n == DICT_TABLE_MAGIC_N);

	/* Remove the table from the hash table of id's */

	HASH_DELETE(dict_table_t, id_hash, dict_sys->table_id_hash,
		    ut_fold_ull(table->id), table);
	table->id = new_id;

	/* Add the table back to the hash table */
	HASH_INSERT(dict_table_t, id_hash, dict_sys->table_id_hash,
		    ut_fold_ull(table->id), table);
}

/**********************************************************************//**
Removes a table object from the dictionary cache. */
static
void
dict_table_remove_from_cache_low(
/*=============================*/
	dict_table_t*	table,		/*!< in, own: table */
	ibool		lru_evict)	/*!< in: TRUE if table being evicted
					to make room in the table LRU list */
{
	dict_foreign_t*	foreign;
	dict_index_t*	index;
	ulint		size;

	ut_ad(table);
	ut_ad(dict_lru_validate());
	ut_a(table->n_ref_count == 0);
	ut_a(table->n_rec_locks == 0);
	ut_ad(mutex_own(&(dict_sys->mutex)));
	ut_ad(table->magic_n == DICT_TABLE_MAGIC_N);

#if 0
	fputs("Removing table ", stderr);
	ut_print_name(stderr, table->name, ULINT_UNDEFINED);
	fputs(" from dictionary cache\n", stderr);
#endif

	/* Remove the foreign constraints from the cache */

	for (foreign = UT_LIST_GET_LAST(table->foreign_list);
	     foreign != NULL;
	     foreign = UT_LIST_GET_LAST(table->foreign_list)) {

		dict_foreign_remove_from_cache(foreign);
	}

	/* Reset table field in referencing constraints */

	for (foreign = UT_LIST_GET_FIRST(table->referenced_list);
	     foreign != NULL;
	     foreign = UT_LIST_GET_NEXT(referenced_list, foreign)) {

		foreign->referenced_table = NULL;
		foreign->referenced_index = NULL;
	}

	/* Remove the indexes from the cache */

	for (index = UT_LIST_GET_LAST(table->indexes);
	     index != NULL;
	     index = UT_LIST_GET_LAST(table->indexes)) {

		dict_index_remove_from_cache_low(table, index, lru_evict);
	}

	/* Remove table from the hash tables of tables */

	HASH_DELETE(dict_table_t, name_hash, dict_sys->table_hash,
		    ut_fold_string(table->name), table);

	HASH_DELETE(dict_table_t, id_hash, dict_sys->table_id_hash,
		    ut_fold_ull(table->id), table);

	/* Remove table from LRU or non-LRU list. */
	if (table->can_be_evicted) {
		ut_ad(dict_lru_find_table(table));
		UT_LIST_REMOVE(table_LRU, dict_sys->table_LRU, table);
	} else {
		ut_ad(dict_non_lru_find_table(table));
		UT_LIST_REMOVE(table_LRU, dict_sys->table_non_LRU, table);
	}

	ut_ad(dict_lru_validate());

	size = mem_heap_get_size(table->heap) + strlen(table->name) + 1;

	ut_ad(dict_sys->size >= size);

	dict_sys->size -= size;

	dict_mem_table_free(table);
}

/**********************************************************************//**
Removes a table object from the dictionary cache. */
UNIV_INTERN
void
dict_table_remove_from_cache(
/*=========================*/
	dict_table_t*	table)	/*!< in, own: table */
{
	dict_table_remove_from_cache_low(table, FALSE);
}

/****************************************************************//**
If the given column name is reserved for InnoDB system columns, return
TRUE.
@return	TRUE if name is reserved */
UNIV_INTERN
ibool
dict_col_name_is_reserved(
/*======================*/
	const char*	name)	/*!< in: column name */
{
	/* This check reminds that if a new system column is added to
	the program, it should be dealt with here. */
#if DATA_N_SYS_COLS != 3
#error "DATA_N_SYS_COLS != 3"
#endif

	static const char*	reserved_names[] = {
		"DB_ROW_ID", "DB_TRX_ID", "DB_ROLL_PTR"
	};

	ulint			i;

	for (i = 0; i < UT_ARR_SIZE(reserved_names); i++) {
		if (innobase_strcasecmp(name, reserved_names[i]) == 0) {

			return(TRUE);
		}
	}

	return(FALSE);
}

/****************************************************************//**
If an undo log record for this table might not fit on a single page,
return TRUE.
@return	TRUE if the undo log record could become too big */
static
ibool
dict_index_too_big_for_undo(
/*========================*/
	const dict_table_t*	table,		/*!< in: table */
	const dict_index_t*	new_index)	/*!< in: index */
{
	/* Make sure that all column prefixes will fit in the undo log record
	in trx_undo_page_report_modify() right after trx_undo_page_init(). */

	ulint			i;
	const dict_index_t*	clust_index
		= dict_table_get_first_index(table);
	ulint			undo_page_len
		= TRX_UNDO_PAGE_HDR - TRX_UNDO_PAGE_HDR_SIZE
		+ 2 /* next record pointer */
		+ 1 /* type_cmpl */
		+ 11 /* trx->undo_no */ + 11 /* table->id */
		+ 1 /* rec_get_info_bits() */
		+ 11 /* DB_TRX_ID */
		+ 11 /* DB_ROLL_PTR */
		+ 10 + FIL_PAGE_DATA_END /* trx_undo_left() */
		+ 2/* pointer to previous undo log record */;

	if (UNIV_UNLIKELY(!clust_index)) {
		ut_a(dict_index_is_clust(new_index));
		clust_index = new_index;
	}

	/* Add the size of the ordering columns in the
	clustered index. */
	for (i = 0; i < clust_index->n_uniq; i++) {
		const dict_col_t*	col
			= dict_index_get_nth_col(clust_index, i);

		/* Use the maximum output size of
		mach_write_compressed(), although the encoded
		length should always fit in 2 bytes. */
		undo_page_len += 5 + dict_col_get_max_size(col);
	}

	/* Add the old values of the columns to be updated.
	First, the amount and the numbers of the columns.
	These are written by mach_write_compressed() whose
	maximum output length is 5 bytes.  However, given that
	the quantities are below REC_MAX_N_FIELDS (10 bits),
	the maximum length is 2 bytes per item. */
	undo_page_len += 2 * (dict_table_get_n_cols(table) + 1);

	for (i = 0; i < clust_index->n_def; i++) {
		const dict_col_t*	col
			= dict_index_get_nth_col(clust_index, i);
		ulint			max_size
			= dict_col_get_max_size(col);
		ulint			fixed_size
			= dict_col_get_fixed_size(col,
						  dict_table_is_comp(table));
		ulint			max_prefix
			= col->max_prefix;

		if (fixed_size) {
			/* Fixed-size columns are stored locally. */
			max_size = fixed_size;
		} else if (max_size <= BTR_EXTERN_FIELD_REF_SIZE * 2) {
			/* Short columns are stored locally. */
		} else if (!col->ord_part
			   || (col->max_prefix
			       < (ulint) DICT_MAX_FIELD_LEN_BY_FORMAT(table))) {
			/* See if col->ord_part would be set
			because of new_index. Also check if the new
			index could have longer prefix on columns
			that already had ord_part set  */
			ulint	j;

			for (j = 0; j < new_index->n_uniq; j++) {
				if (dict_index_get_nth_col(
					    new_index, j) == col) {
					const dict_field_t*     field
						= dict_index_get_nth_field(
							new_index, j);

					if (field->prefix_len
					    > col->max_prefix) {
						max_prefix =
							 field->prefix_len;
					}

					goto is_ord_part;
				}
			}

			if (col->ord_part) {
				goto is_ord_part;
			}

			/* This is not an ordering column in any index.
			Thus, it can be stored completely externally. */
			max_size = BTR_EXTERN_FIELD_REF_SIZE;
		} else {
			ulint	max_field_len;
is_ord_part:
			max_field_len = DICT_MAX_FIELD_LEN_BY_FORMAT(table);

			/* This is an ordering column in some index.
			A long enough prefix must be written to the
			undo log.  See trx_undo_page_fetch_ext(). */
			max_size = ut_min(max_size, max_field_len);

			/* We only store the needed prefix length in undo log */
			if (max_prefix) {
			     ut_ad(dict_table_get_format(table)
				   >= UNIV_FORMAT_B);

				max_size = ut_min(max_prefix, max_size);
			}

			max_size += BTR_EXTERN_FIELD_REF_SIZE;
		}

		undo_page_len += 5 + max_size;
	}

	return(undo_page_len >= UNIV_PAGE_SIZE);
}

/****************************************************************//**
If a record of this index might not fit on a single B-tree page,
return TRUE.
@return	TRUE if the index record could become too big */
static
ibool
dict_index_too_big_for_tree(
/*========================*/
	const dict_table_t*	table,		/*!< in: table */
	const dict_index_t*	new_index)	/*!< in: index */
{
	ulint	zip_size;
	ulint	comp;
	ulint	i;
	/* maximum possible storage size of a record */
	ulint	rec_max_size;
	/* maximum allowed size of a record on a leaf page */
	ulint	page_rec_max;
	/* maximum allowed size of a node pointer record */
	ulint	page_ptr_max;

	comp = dict_table_is_comp(table);
	zip_size = dict_table_zip_size(table);

	if (zip_size && zip_size < UNIV_PAGE_SIZE) {
		/* On a compressed page, two records must fit in the
		uncompressed page modification log.  On compressed
		pages with zip_size == UNIV_PAGE_SIZE, this limit will
		never be reached. */
		ut_ad(comp);
		/* The maximum allowed record size is the size of
		an empty page, minus a byte for recoding the heap
		number in the page modification log.  The maximum
		allowed node pointer size is half that. */
		page_rec_max = page_zip_empty_size(new_index->n_fields,
						   zip_size) - 1;
		page_ptr_max = page_rec_max / 2;
		/* On a compressed page, there is a two-byte entry in
		the dense page directory for every record.  But there
		is no record header. */
		rec_max_size = 2;
	} else {
		/* The maximum allowed record size is half a B-tree
		page.  No additional sparse page directory entry will
		be generated for the first few user records. */
		page_rec_max = page_get_free_space_of_empty(comp) / 2;
		page_ptr_max = page_rec_max;
		/* Each record has a header. */
		rec_max_size = comp
			? REC_N_NEW_EXTRA_BYTES
			: REC_N_OLD_EXTRA_BYTES;
	}

	if (comp) {
		/* Include the "null" flags in the
		maximum possible record size. */
		rec_max_size += UT_BITS_IN_BYTES(new_index->n_nullable);
	} else {
		/* For each column, include a 2-byte offset and a
		"null" flag.  The 1-byte format is only used in short
		records that do not contain externally stored columns.
		Such records could never exceed the page limit, even
		when using the 2-byte format. */
		rec_max_size += 2 * new_index->n_fields;
	}

	/* Compute the maximum possible record size. */
	for (i = 0; i < new_index->n_fields; i++) {
		const dict_field_t*	field
			= dict_index_get_nth_field(new_index, i);
		const dict_col_t*	col
			= dict_field_get_col(field);
		ulint			field_max_size;
		ulint			field_ext_max_size;

		/* In dtuple_convert_big_rec(), variable-length columns
		that are longer than BTR_EXTERN_FIELD_REF_SIZE * 2
		may be chosen for external storage.

		Fixed-length columns, and all columns of secondary
		index records are always stored inline. */

		/* Determine the maximum length of the index field.
		The field_ext_max_size should be computed as the worst
		case in rec_get_converted_size_comp() for
		REC_STATUS_ORDINARY records. */

		field_max_size = dict_col_get_fixed_size(col, comp);
		if (field_max_size) {
			/* dict_index_add_col() should guarantee this */
			ut_ad(!field->prefix_len
			      || field->fixed_len == field->prefix_len);
			/* Fixed lengths are not encoded
			in ROW_FORMAT=COMPACT. */
			field_ext_max_size = 0;
			goto add_field_size;
		}

		field_max_size = dict_col_get_max_size(col);
		field_ext_max_size = field_max_size < 256 ? 1 : 2;

		if (field->prefix_len) {
			if (field->prefix_len < field_max_size) {
				field_max_size = field->prefix_len;
			}
		} else if (field_max_size > BTR_EXTERN_FIELD_REF_SIZE * 2
			   && dict_index_is_clust(new_index)) {

			/* In the worst case, we have a locally stored
			column of BTR_EXTERN_FIELD_REF_SIZE * 2 bytes.
			The length can be stored in one byte.  If the
			column were stored externally, the lengths in
			the clustered index page would be
			BTR_EXTERN_FIELD_REF_SIZE and 2. */
			field_max_size = BTR_EXTERN_FIELD_REF_SIZE * 2;
			field_ext_max_size = 1;
		}

		if (comp) {
			/* Add the extra size for ROW_FORMAT=COMPACT.
			For ROW_FORMAT=REDUNDANT, these bytes were
			added to rec_max_size before this loop. */
			rec_max_size += field_ext_max_size;
		}
add_field_size:
		rec_max_size += field_max_size;

		/* Check the size limit on leaf pages. */
		if (UNIV_UNLIKELY(rec_max_size >= page_rec_max)) {

			return(TRUE);
		}

		/* Check the size limit on non-leaf pages.  Records
		stored in non-leaf B-tree pages consist of the unique
		columns of the record (the key columns of the B-tree)
		and a node pointer field.  When we have processed the
		unique columns, rec_max_size equals the size of the
		node pointer record minus the node pointer column. */
		if (i + 1 == dict_index_get_n_unique_in_tree(new_index)
		    && rec_max_size + REC_NODE_PTR_SIZE >= page_ptr_max) {

			return(TRUE);
		}
	}

	return(FALSE);
}

/**********************************************************************//**
Adds an index to the dictionary cache.
@return	DB_SUCCESS, DB_TOO_BIG_RECORD, or DB_CORRUPTION */
UNIV_INTERN
ulint
dict_index_add_to_cache(
/*====================*/
	dict_table_t*	table,	/*!< in: table on which the index is */
	dict_index_t*	index,	/*!< in, own: index; NOTE! The index memory
				object is freed in this function! */
	ulint		page_no,/*!< in: root page number of the index */
	ibool		strict)	/*!< in: TRUE=refuse to create the index
				if records could be too big to fit in
				an B-tree page */
{
	dict_index_t*	new_index;
	ulint		n_ord;
	ulint		i;

	ut_ad(index);
	ut_ad(mutex_own(&(dict_sys->mutex)));
	ut_ad(index->n_def == index->n_fields);
	ut_ad(index->magic_n == DICT_INDEX_MAGIC_N);

	ut_ad(mem_heap_validate(index->heap));
	ut_a(!dict_index_is_clust(index)
	     || UT_LIST_GET_LEN(table->indexes) == 0);

	if (!dict_index_find_cols(table, index)) {

		dict_mem_index_free(index);
		return(DB_CORRUPTION);
	}

	/* Build the cache internal representation of the index,
	containing also the added system fields */

	if (dict_index_is_clust(index)) {
		new_index = dict_index_build_internal_clust(table, index);
	} else {
		new_index = dict_index_build_internal_non_clust(table, index);
	}

	/* Set the n_fields value in new_index to the actual defined
	number of fields in the cache internal representation */

	new_index->n_fields = new_index->n_def;

	if (strict && dict_index_too_big_for_tree(table, new_index)) {
too_big:
		dict_mem_index_free(new_index);
		dict_mem_index_free(index);
		return(DB_TOO_BIG_RECORD);
	}

	if (UNIV_UNLIKELY(index->type & DICT_UNIVERSAL)) {
		n_ord = new_index->n_fields;
	} else {
		n_ord = new_index->n_uniq;
	}

	switch (dict_table_get_format(table)) {
	case UNIV_FORMAT_A:
		/* ROW_FORMAT=REDUNDANT and ROW_FORMAT=COMPACT store
		prefixes of externally stored columns locally within
		the record.  There are no special considerations for
		the undo log record size. */
		goto undo_size_ok;

	case UNIV_FORMAT_B:
		/* In ROW_FORMAT=DYNAMIC and ROW_FORMAT=COMPRESSED,
		column prefix indexes require that prefixes of
		externally stored columns are written to the undo log.
		This may make the undo log record bigger than the
		record on the B-tree page.  The maximum size of an
		undo log record is the page size.  That must be
		checked for below. */
		break;

#if UNIV_FORMAT_B != UNIV_FORMAT_MAX
# error "UNIV_FORMAT_B != UNIV_FORMAT_MAX"
#endif
	}

	for (i = 0; i < n_ord; i++) {
		const dict_field_t*	field
			= dict_index_get_nth_field(new_index, i);
		const dict_col_t*	col
			= dict_field_get_col(field);

		/* In dtuple_convert_big_rec(), variable-length columns
		that are longer than BTR_EXTERN_FIELD_REF_SIZE * 2
		may be chosen for external storage.  If the column appears
		in an ordering column of an index, a longer prefix determined
		by dict_max_field_len_store_undo() will be copied to the undo
		log by trx_undo_page_report_modify() and
		trx_undo_page_fetch_ext().  It suffices to check the
		capacity of the undo log whenever new_index includes
		a column prefix on a column that may be stored externally. */

		if (field->prefix_len /* prefix index */
		    && (!col->ord_part /* not yet ordering column */
			|| field->prefix_len > col->max_prefix)
		    && !dict_col_get_fixed_size(col, TRUE) /* variable-length */
		    && dict_col_get_max_size(col)
		    > BTR_EXTERN_FIELD_REF_SIZE * 2 /* long enough */) {

			if (dict_index_too_big_for_undo(table, new_index)) {
				/* An undo log record might not fit in
				a single page.  Refuse to create this index. */

				goto too_big;
			}

			break;
		}
	}

undo_size_ok:
	/* Flag the ordering columns and also set column max_prefix */

	for (i = 0; i < n_ord; i++) {
		const dict_field_t*	field
			= dict_index_get_nth_field(new_index, i);

		field->col->ord_part = 1;

		if (field->prefix_len > field->col->max_prefix) {
			field->col->max_prefix = field->prefix_len;
		}
	}

	/* Add the new index as the last index for the table */

	UT_LIST_ADD_LAST(indexes, table->indexes, new_index);
	new_index->table = table;
	new_index->table_name = table->name;

	new_index->search_info = btr_search_info_create(new_index->heap);

	new_index->stat_index_size = 1;
	new_index->stat_n_leaf_pages = 1;

	new_index->page = page_no;
	rw_lock_create(index_tree_rw_lock_key, &new_index->lock,
		       dict_index_is_ibuf(index)
		       ? SYNC_IBUF_INDEX_TREE : SYNC_INDEX_TREE);

	if (!UNIV_UNLIKELY(new_index->type & DICT_UNIVERSAL)) {

		new_index->stat_n_diff_key_vals = mem_heap_alloc(
			new_index->heap,
			(1 + dict_index_get_n_unique(new_index))
			* sizeof(*new_index->stat_n_diff_key_vals));

		new_index->stat_n_sample_sizes = mem_heap_alloc(
			new_index->heap,
			(1 + dict_index_get_n_unique(new_index))
			* sizeof(*new_index->stat_n_sample_sizes));

		new_index->stat_n_non_null_key_vals = mem_heap_zalloc(
			new_index->heap,
			(1 + dict_index_get_n_unique(new_index))
			* sizeof(*new_index->stat_n_non_null_key_vals));

		/* Give some sensible values to stat_n_... in case we do
		not calculate statistics quickly enough */

		for (i = 0; i <= dict_index_get_n_unique(new_index); i++) {

			new_index->stat_n_diff_key_vals[i] = 100;
			new_index->stat_n_sample_sizes[i] = 0;
		}
	}

	dict_sys->size += mem_heap_get_size(new_index->heap);

	dict_mem_index_free(index);

	return(DB_SUCCESS);
}

/**********************************************************************//**
Removes an index from the dictionary cache. */
static
void
dict_index_remove_from_cache_low(
/*=============================*/
	dict_table_t*	table,		/*!< in/out: table */
	dict_index_t*	index,		/*!< in, own: index */
	ibool		lru_evict)	/*!< in: TRUE if index being evicted
					to make room in the table LRU list */
{
	ulint		size;
	ulint		retries = 0;
	btr_search_t*	info;

	ut_ad(table && index);
	ut_ad(table->magic_n == DICT_TABLE_MAGIC_N);
	ut_ad(index->magic_n == DICT_INDEX_MAGIC_N);
	ut_ad(mutex_own(&(dict_sys->mutex)));

	/* We always create search info whether or not adaptive
	hash index is enabled or not. */
	info = index->search_info;
	ut_ad(info);

	/* We are not allowed to free the in-memory index struct
	dict_index_t until all entries in the adaptive hash index
	that point to any of the page belonging to his b-tree index
	are dropped. This is so because dropping of these entries
	require access to dict_index_t struct. To avoid such scenario
	We keep a count of number of such pages in the search_info and
	only free the dict_index_t struct when this count drops to
	zero. See also: dict_table_can_be_evicted() */

	do {
		ulint ref_count = btr_search_info_get_ref_count(info);

		if (ref_count == 0) {
			break;
		}

		/* Sleep for 10ms before trying again. */
		os_thread_sleep(10000);
		++retries;

		if (retries % 500 == 0) {
			/* No luck after 5 seconds of wait. */
			fprintf(stderr, "InnoDB: Error: Waited for"
					" %lu secs for hash index"
					" ref_count (%lu) to drop"
					" to 0.\n"
					"index: \"%s\""
					" table: \"%s\"\n",
					retries/100,
					ref_count,
					index->name,
					table->name);
		}

		/* To avoid a hang here we commit suicide if the
		ref_count doesn't drop to zero in 600 seconds. */
		if (retries >= 60000) {
			ut_error;
		}
	} while (srv_shutdown_state == SRV_SHUTDOWN_NONE || !lru_evict);

	rw_lock_free(&index->lock);

	/* Remove the index from the list of indexes of the table */
	UT_LIST_REMOVE(indexes, table->indexes, index);

	size = mem_heap_get_size(index->heap);

	ut_ad(dict_sys->size >= size);

	dict_sys->size -= size;

	dict_mem_index_free(index);
}

/**********************************************************************//**
Removes an index from the dictionary cache. */
UNIV_INTERN
void
dict_index_remove_from_cache(
/*=========================*/
	dict_table_t*	table,	/*!< in/out: table */
	dict_index_t*	index)	/*!< in, own: index */
{
	dict_index_remove_from_cache_low(table, index, FALSE);
}

/*******************************************************************//**
Tries to find column names for the index and sets the col field of the
index.
@return TRUE if the column names were found */
static
ibool
dict_index_find_cols(
/*=================*/
	dict_table_t*	table,	/*!< in: table */
	dict_index_t*	index)	/*!< in: index */
{
	ulint		i;

	ut_ad(table && index);
	ut_ad(table->magic_n == DICT_TABLE_MAGIC_N);
	ut_ad(mutex_own(&(dict_sys->mutex)));

	for (i = 0; i < index->n_fields; i++) {
		ulint		j;
		dict_field_t*	field = dict_index_get_nth_field(index, i);

		for (j = 0; j < table->n_cols; j++) {
			if (!strcmp(dict_table_get_col_name(table, j),
				    field->name)) {
				field->col = dict_table_get_nth_col(table, j);

				goto found;
			}
		}

#ifdef UNIV_DEBUG
		/* It is an error not to find a matching column. */
		fputs("InnoDB: Error: no matching column for ", stderr);
		ut_print_name(stderr, NULL, FALSE, field->name);
		fputs(" in ", stderr);
		dict_index_name_print(stderr, NULL, index);
		fputs("!\n", stderr);
#endif /* UNIV_DEBUG */
		return(FALSE);

found:
		;
	}

	return(TRUE);
}
#endif /* !UNIV_HOTBACKUP */

/*******************************************************************//**
Adds a column to index. */
UNIV_INTERN
void
dict_index_add_col(
/*===============*/
	dict_index_t*		index,		/*!< in/out: index */
	const dict_table_t*	table,		/*!< in: table */
	dict_col_t*		col,		/*!< in: column */
	ulint			prefix_len)	/*!< in: column prefix length */
{
	dict_field_t*	field;
	const char*	col_name;

	col_name = dict_table_get_col_name(table, dict_col_get_no(col));

	dict_mem_index_add_field(index, col_name, prefix_len);

	field = dict_index_get_nth_field(index, index->n_def - 1);

	field->col = col;
	field->fixed_len = (unsigned int) dict_col_get_fixed_size(
		col, dict_table_is_comp(table));

	if (prefix_len && field->fixed_len > prefix_len) {
		field->fixed_len = (unsigned int) prefix_len;
	}

	/* Long fixed-length fields that need external storage are treated as
	variable-length fields, so that the extern flag can be embedded in
	the length word. */

	if (field->fixed_len > DICT_MAX_FIXED_COL_LEN) {
		field->fixed_len = 0;
	}
#if DICT_MAX_FIXED_COL_LEN != 768
	/* The comparison limit above must be constant.  If it were
	changed, the disk format of some fixed-length columns would
	change, which would be a disaster. */
# error "DICT_MAX_FIXED_COL_LEN != 768"
#endif

	if (!(col->prtype & DATA_NOT_NULL)) {
		index->n_nullable++;
	}
}

#ifndef UNIV_HOTBACKUP
/*******************************************************************//**
Copies fields contained in index2 to index1. */
static
void
dict_index_copy(
/*============*/
	dict_index_t*		index1,	/*!< in: index to copy to */
	dict_index_t*		index2,	/*!< in: index to copy from */
	const dict_table_t*	table,	/*!< in: table */
	ulint			start,	/*!< in: first position to copy */
	ulint			end)	/*!< in: last position to copy */
{
	dict_field_t*	field;
	ulint		i;

	/* Copy fields contained in index2 */

	for (i = start; i < end; i++) {

		field = dict_index_get_nth_field(index2, i);
		dict_index_add_col(index1, table, field->col,
				   field->prefix_len);
	}
}

/*******************************************************************//**
Copies types of fields contained in index to tuple. */
UNIV_INTERN
void
dict_index_copy_types(
/*==================*/
	dtuple_t*		tuple,		/*!< in/out: data tuple */
	const dict_index_t*	index,		/*!< in: index */
	ulint			n_fields)	/*!< in: number of
						field types to copy */
{
	ulint		i;

	if (UNIV_UNLIKELY(index->type & DICT_UNIVERSAL)) {
		dtuple_set_types_binary(tuple, n_fields);

		return;
	}

	for (i = 0; i < n_fields; i++) {
		const dict_field_t*	ifield;
		dtype_t*		dfield_type;

		ifield = dict_index_get_nth_field(index, i);
		dfield_type = dfield_get_type(dtuple_get_nth_field(tuple, i));
		dict_col_copy_type(dict_field_get_col(ifield), dfield_type);
	}
}

/*******************************************************************//**
Copies types of columns contained in table to tuple and sets all
fields of the tuple to the SQL NULL value.  This function should
be called right after dtuple_create(). */
UNIV_INTERN
void
dict_table_copy_types(
/*==================*/
	dtuple_t*		tuple,	/*!< in/out: data tuple */
	const dict_table_t*	table)	/*!< in: table */
{
	ulint		i;

	for (i = 0; i < dtuple_get_n_fields(tuple); i++) {

		dfield_t*	dfield	= dtuple_get_nth_field(tuple, i);
		dtype_t*	dtype	= dfield_get_type(dfield);

		dfield_set_null(dfield);
		dict_col_copy_type(dict_table_get_nth_col(table, i), dtype);
	}
}

/*******************************************************************//**
Builds the internal dictionary cache representation for a clustered
index, containing also system fields not defined by the user.
@return	own: the internal representation of the clustered index */
static
dict_index_t*
dict_index_build_internal_clust(
/*============================*/
	const dict_table_t*	table,	/*!< in: table */
	dict_index_t*		index)	/*!< in: user representation of
					a clustered index */
{
	dict_index_t*	new_index;
	dict_field_t*	field;
	ulint		fixed_size;
	ulint		trx_id_pos;
	ulint		i;
	ibool*		indexed;

	ut_ad(table && index);
	ut_ad(dict_index_is_clust(index));
	ut_ad(mutex_own(&(dict_sys->mutex)));
	ut_ad(table->magic_n == DICT_TABLE_MAGIC_N);

	/* Create a new index object with certainly enough fields */
	new_index = dict_mem_index_create(table->name,
					  index->name, table->space,
					  index->type,
					  index->n_fields + table->n_cols);

	/* Copy other relevant data from the old index struct to the new
	struct: it inherits the values */

	new_index->n_user_defined_cols = index->n_fields;

	new_index->id = index->id;

	/* Copy the fields of index */
	dict_index_copy(new_index, index, table, 0, index->n_fields);

	if (UNIV_UNLIKELY(index->type & DICT_UNIVERSAL)) {
		/* No fixed number of fields determines an entry uniquely */

		new_index->n_uniq = REC_MAX_N_FIELDS;

	} else if (dict_index_is_unique(index)) {
		/* Only the fields defined so far are needed to identify
		the index entry uniquely */

		new_index->n_uniq = new_index->n_def;
	} else {
		/* Also the row id is needed to identify the entry */
		new_index->n_uniq = 1 + new_index->n_def;
	}

	new_index->trx_id_offset = 0;

	if (!dict_index_is_ibuf(index)) {
		/* Add system columns, trx id first */

		trx_id_pos = new_index->n_def;

#if DATA_ROW_ID != 0
# error "DATA_ROW_ID != 0"
#endif
#if DATA_TRX_ID != 1
# error "DATA_TRX_ID != 1"
#endif
#if DATA_ROLL_PTR != 2
# error "DATA_ROLL_PTR != 2"
#endif

		if (!dict_index_is_unique(index)) {
			dict_index_add_col(new_index, table,
					   dict_table_get_sys_col(
						   table, DATA_ROW_ID),
					   0);
			trx_id_pos++;
		}

		dict_index_add_col(new_index, table,
				   dict_table_get_sys_col(table, DATA_TRX_ID),
				   0);

		dict_index_add_col(new_index, table,
				   dict_table_get_sys_col(table,
							  DATA_ROLL_PTR),
				   0);

		for (i = 0; i < trx_id_pos; i++) {

			fixed_size = dict_col_get_fixed_size(
				dict_index_get_nth_col(new_index, i),
				dict_table_is_comp(table));

			if (fixed_size == 0) {
				new_index->trx_id_offset = 0;

				break;
			}

			if (dict_index_get_nth_field(new_index, i)->prefix_len
			    > 0) {
				new_index->trx_id_offset = 0;

				break;
			}

			new_index->trx_id_offset += (unsigned int) fixed_size;
		}

	}

	/* Remember the table columns already contained in new_index */
	indexed = mem_zalloc(table->n_cols * sizeof *indexed);

	/* Mark the table columns already contained in new_index */
	for (i = 0; i < new_index->n_def; i++) {

		field = dict_index_get_nth_field(new_index, i);

		/* If there is only a prefix of the column in the index
		field, do not mark the column as contained in the index */

		if (field->prefix_len == 0) {

			indexed[field->col->ind] = TRUE;
		}
	}

	/* Add to new_index non-system columns of table not yet included
	there */
	for (i = 0; i + DATA_N_SYS_COLS < (ulint) table->n_cols; i++) {

		dict_col_t*	col = dict_table_get_nth_col(table, i);
		ut_ad(col->mtype != DATA_SYS);

		if (!indexed[col->ind]) {
			dict_index_add_col(new_index, table, col, 0);
		}
	}

	mem_free(indexed);

	ut_ad(dict_index_is_ibuf(index)
	      || (UT_LIST_GET_LEN(table->indexes) == 0));

	new_index->cached = TRUE;

	return(new_index);
}

/*******************************************************************//**
Builds the internal dictionary cache representation for a non-clustered
index, containing also system fields not defined by the user.
@return	own: the internal representation of the non-clustered index */
static
dict_index_t*
dict_index_build_internal_non_clust(
/*================================*/
	const dict_table_t*	table,	/*!< in: table */
	dict_index_t*		index)	/*!< in: user representation of
					a non-clustered index */
{
	dict_field_t*	field;
	dict_index_t*	new_index;
	dict_index_t*	clust_index;
	ulint		i;
	ibool*		indexed;

	ut_ad(table && index);
	ut_ad(!dict_index_is_clust(index));
	ut_ad(mutex_own(&(dict_sys->mutex)));
	ut_ad(table->magic_n == DICT_TABLE_MAGIC_N);

	/* The clustered index should be the first in the list of indexes */
	clust_index = UT_LIST_GET_FIRST(table->indexes);

	ut_ad(clust_index);
	ut_ad(dict_index_is_clust(clust_index));
	ut_ad(!(clust_index->type & DICT_UNIVERSAL));

	/* Create a new index */
	new_index = dict_mem_index_create(
		table->name, index->name, index->space, index->type,
		index->n_fields + 1 + clust_index->n_uniq);

	/* Copy other relevant data from the old index
	struct to the new struct: it inherits the values */

	new_index->n_user_defined_cols = index->n_fields;

	new_index->id = index->id;

	/* Copy fields from index to new_index */
	dict_index_copy(new_index, index, table, 0, index->n_fields);

	/* Remember the table columns already contained in new_index */
	indexed = mem_zalloc(table->n_cols * sizeof *indexed);

	/* Mark the table columns already contained in new_index */
	for (i = 0; i < new_index->n_def; i++) {

		field = dict_index_get_nth_field(new_index, i);

		/* If there is only a prefix of the column in the index
		field, do not mark the column as contained in the index */

		if (field->prefix_len == 0) {

			indexed[field->col->ind] = TRUE;
		}
	}

	/* Add to new_index the columns necessary to determine the clustered
	index entry uniquely */

	for (i = 0; i < clust_index->n_uniq; i++) {

		field = dict_index_get_nth_field(clust_index, i);

		if (!indexed[field->col->ind]) {
			dict_index_add_col(new_index, table, field->col,
					   field->prefix_len);
		}
	}

	mem_free(indexed);

	if (dict_index_is_unique(index)) {
		new_index->n_uniq = index->n_fields;
	} else {
		new_index->n_uniq = new_index->n_def;
	}

	/* Set the n_fields value in new_index to the actual defined
	number of fields */

	new_index->n_fields = new_index->n_def;

	new_index->cached = TRUE;

	return(new_index);
}

/*====================== FOREIGN KEY PROCESSING ========================*/

/*********************************************************************//**
Checks if a table is referenced by foreign keys.
@return	TRUE if table is referenced by a foreign key */
UNIV_INTERN
ibool
dict_table_is_referenced_by_foreign_key(
/*====================================*/
	const dict_table_t*	table)	/*!< in: InnoDB table */
{
	return(UT_LIST_GET_LEN(table->referenced_list) > 0);
}

/*********************************************************************//**
Check if the index is referenced by a foreign key, if TRUE return foreign
else return NULL
@return pointer to foreign key struct if index is defined for foreign
key, otherwise NULL */
UNIV_INTERN
dict_foreign_t*
dict_table_get_referenced_constraint(
/*=================================*/
	dict_table_t*	table,	/*!< in: InnoDB table */
	dict_index_t*	index)	/*!< in: InnoDB index */
{
	dict_foreign_t*	foreign;

	ut_ad(index != NULL);
	ut_ad(table != NULL);

	for (foreign = UT_LIST_GET_FIRST(table->referenced_list);
	     foreign;
	     foreign = UT_LIST_GET_NEXT(referenced_list, foreign)) {

		if (foreign->referenced_index == index) {

			return(foreign);
		}
	}

	return(NULL);
}

/*********************************************************************//**
Checks if a index is defined for a foreign key constraint. Index is a part
of a foreign key constraint if the index is referenced by foreign key
or index is a foreign key index.
@return pointer to foreign key struct if index is defined for foreign
key, otherwise NULL */
UNIV_INTERN
dict_foreign_t*
dict_table_get_foreign_constraint(
/*==============================*/
	dict_table_t*	table,	/*!< in: InnoDB table */
	dict_index_t*	index)	/*!< in: InnoDB index */
{
	dict_foreign_t*	foreign;

	ut_ad(index != NULL);
	ut_ad(table != NULL);

	for (foreign = UT_LIST_GET_FIRST(table->foreign_list);
	     foreign;
	     foreign = UT_LIST_GET_NEXT(foreign_list, foreign)) {

		if (foreign->foreign_index == index
		    || foreign->referenced_index == index) {

			return(foreign);
		}
	}

	return(NULL);
}

/*********************************************************************//**
Frees a foreign key struct. */
static
void
dict_foreign_free(
/*==============*/
	dict_foreign_t*	foreign)	/*!< in, own: foreign key struct */
{
	mem_heap_free(foreign->heap);
}

/**********************************************************************//**
Removes a foreign constraint struct from the dictionary cache. */
static
void
dict_foreign_remove_from_cache(
/*===========================*/
	dict_foreign_t*	foreign)	/*!< in, own: foreign constraint */
{
	ut_ad(mutex_own(&(dict_sys->mutex)));
	ut_a(foreign);

	if (foreign->referenced_table) {
		UT_LIST_REMOVE(referenced_list,
			       foreign->referenced_table->referenced_list,
			       foreign);
	}

	if (foreign->foreign_table) {
		UT_LIST_REMOVE(foreign_list,
			       foreign->foreign_table->foreign_list,
			       foreign);
	}

	dict_foreign_free(foreign);
}

/**********************************************************************//**
Looks for the foreign constraint from the foreign and referenced lists
of a table.
@return	foreign constraint */
static
dict_foreign_t*
dict_foreign_find(
/*==============*/
	dict_table_t*	table,	/*!< in: table object */
	const char*	id)	/*!< in: foreign constraint id */
{
	dict_foreign_t*	foreign;

	ut_ad(mutex_own(&(dict_sys->mutex)));

	foreign = UT_LIST_GET_FIRST(table->foreign_list);

	while (foreign) {
		if (ut_strcmp(id, foreign->id) == 0) {

			return(foreign);
		}

		foreign = UT_LIST_GET_NEXT(foreign_list, foreign);
	}

	foreign = UT_LIST_GET_FIRST(table->referenced_list);

	while (foreign) {
		if (ut_strcmp(id, foreign->id) == 0) {

			return(foreign);
		}

		foreign = UT_LIST_GET_NEXT(referenced_list, foreign);
	}

	return(NULL);
}

/*********************************************************************//**
Tries to find an index whose first fields are the columns in the array,
in the same order and is not marked for deletion and is not the same
as types_idx.
@return	matching index, NULL if not found */
static
dict_index_t*
dict_foreign_find_index(
/*====================*/
	dict_table_t*	table,	/*!< in: table */
	const char**	columns,/*!< in: array of column names */
	ulint		n_cols,	/*!< in: number of columns */
	dict_index_t*	types_idx, /*!< in: NULL or an index to whose types the
				   column types must match */
	ibool		check_charsets,
				/*!< in: whether to check charsets.
				only has an effect if types_idx != NULL */
	ulint		check_null)
				/*!< in: nonzero if none of the columns must
				be declared NOT NULL */
{
	dict_index_t*	index;

	index = dict_table_get_first_index(table);

	while (index != NULL) {
		/* Ignore matches that refer to the same instance
		or the index is to be dropped */
		if (index->to_be_dropped || types_idx == index) {

			goto next_rec;

		} else if (dict_index_get_n_fields(index) >= n_cols) {
			ulint		i;

			for (i = 0; i < n_cols; i++) {
				dict_field_t*	field;
				const char*	col_name;

				field = dict_index_get_nth_field(index, i);

				col_name = dict_table_get_col_name(
					table, dict_col_get_no(field->col));

				if (field->prefix_len != 0) {
					/* We do not accept column prefix
					indexes here */

					break;
				}

				if (0 != innobase_strcasecmp(columns[i],
							     col_name)) {
					break;
				}

				if (check_null
				    && (field->col->prtype & DATA_NOT_NULL)) {

					return(NULL);
				}

				if (types_idx && !cmp_cols_are_equal(
					    dict_index_get_nth_col(index, i),
					    dict_index_get_nth_col(types_idx,
								   i),
					    check_charsets)) {

					break;
				}
			}

			if (i == n_cols) {
				/* We found a matching index */

				return(index);
			}
		}

next_rec:
		index = dict_table_get_next_index(index);
	}

	return(NULL);
}

/**********************************************************************//**
Find an index that is equivalent to the one passed in and is not marked
for deletion.
@return	index equivalent to foreign->foreign_index, or NULL */
UNIV_INTERN
dict_index_t*
dict_foreign_find_equiv_index(
/*==========================*/
	dict_foreign_t*	foreign)/*!< in: foreign key */
{
	ut_a(foreign != NULL);

	/* Try to find an index which contains the columns as the
	first fields and in the right order, and the types are the
	same as in foreign->foreign_index */

	return(dict_foreign_find_index(
		       foreign->foreign_table,
		       foreign->foreign_col_names, foreign->n_fields,
		       foreign->foreign_index, TRUE, /* check types */
		       FALSE/* allow columns to be NULL */));
}

/**********************************************************************//**
Returns an index object by matching on the name and column names and
if more than one index matches return the index with the max id
@return	matching index, NULL if not found */
UNIV_INTERN
dict_index_t*
dict_table_get_index_by_max_id(
/*===========================*/
	dict_table_t*	table,	/*!< in: table */
	const char*	name,	/*!< in: the index name to find */
	const char**	columns,/*!< in: array of column names */
	ulint		n_cols)	/*!< in: number of columns */
{
	dict_index_t*	index;
	dict_index_t*	found;

	found = NULL;
	index = dict_table_get_first_index(table);

	while (index != NULL) {
		if (ut_strcmp(index->name, name) == 0
		    && dict_index_get_n_ordering_defined_by_user(index)
		    == n_cols) {

			ulint		i;

			for (i = 0; i < n_cols; i++) {
				dict_field_t*	field;
				const char*	col_name;

				field = dict_index_get_nth_field(index, i);

				col_name = dict_table_get_col_name(
					table, dict_col_get_no(field->col));

				if (0 != innobase_strcasecmp(
					    columns[i], col_name)) {

					break;
				}
			}

			if (i == n_cols) {
				/* We found a matching index, select
				the index with the higher id*/

				if (!found || index->id > found->id) {

					found = index;
				}
			}
		}

		index = dict_table_get_next_index(index);
	}

	return(found);
}

/**********************************************************************//**
Report an error in a foreign key definition. */
static
void
dict_foreign_error_report_low(
/*==========================*/
	FILE*		file,	/*!< in: output stream */
	const char*	name)	/*!< in: table name */
{
	rewind(file);
	ut_print_timestamp(file);
	fprintf(file, " Error in foreign key constraint of table %s:\n",
		name);
}

/**********************************************************************//**
Report an error in a foreign key definition. */
static
void
dict_foreign_error_report(
/*======================*/
	FILE*		file,	/*!< in: output stream */
	dict_foreign_t*	fk,	/*!< in: foreign key constraint */
	const char*	msg)	/*!< in: the error message */
{
	mutex_enter(&dict_foreign_err_mutex);
	dict_foreign_error_report_low(file, fk->foreign_table_name);
	fputs(msg, file);
	fputs(" Constraint:\n", file);
	dict_print_info_on_foreign_key_in_create_format(file, NULL, fk, TRUE);
	putc('\n', file);
	if (fk->foreign_index) {
		fputs("The index in the foreign key in table is ", file);
		ut_print_name(file, NULL, FALSE, fk->foreign_index->name);
		fputs("\n"
		      "See " REFMAN "innodb-foreign-key-constraints.html\n"
		      "for correct foreign key definition.\n",
		      file);
	}
	mutex_exit(&dict_foreign_err_mutex);
}

/**********************************************************************//**
Adds a foreign key constraint object to the dictionary cache. May free
the object if there already is an object with the same identifier in.
At least one of the foreign table and the referenced table must already
be in the dictionary cache!
@return	DB_SUCCESS or error code */
UNIV_INTERN
ulint
dict_foreign_add_to_cache(
/*======================*/
	dict_foreign_t*	foreign,	/*!< in, own: foreign key constraint */
	ibool		check_charsets)	/*!< in: TRUE=check charset
					compatibility */
{
	dict_table_t*	for_table;
	dict_table_t*	ref_table;
	dict_foreign_t*	for_in_cache		= NULL;
	dict_index_t*	index;
	ibool		added_to_referenced_list= FALSE;
	FILE*		ef			= dict_foreign_err_file;

	ut_ad(mutex_own(&(dict_sys->mutex)));

	for_table = dict_table_check_if_in_cache_low(
		foreign->foreign_table_name_lookup);

	ref_table = dict_table_check_if_in_cache_low(
		foreign->referenced_table_name_lookup);
	ut_a(for_table || ref_table);

	if (for_table) {
		for_in_cache = dict_foreign_find(for_table, foreign->id);
	}

	if (!for_in_cache && ref_table) {
		for_in_cache = dict_foreign_find(ref_table, foreign->id);
	}

	if (for_in_cache) {
		/* Free the foreign object */
		mem_heap_free(foreign->heap);
	} else {
		for_in_cache = foreign;
	}

	if (for_in_cache->referenced_table == NULL && ref_table) {
		index = dict_foreign_find_index(
			ref_table,
			for_in_cache->referenced_col_names,
			for_in_cache->n_fields, for_in_cache->foreign_index,
			check_charsets, FALSE);

		if (index == NULL) {
			dict_foreign_error_report(
				ef, for_in_cache,
				"there is no index in referenced table"
				" which would contain\n"
				"the columns as the first columns,"
				" or the data types in the\n"
				"referenced table do not match"
				" the ones in table.");

			if (for_in_cache == foreign) {
				mem_heap_free(foreign->heap);
			}

			return(DB_CANNOT_ADD_CONSTRAINT);
		}

		for_in_cache->referenced_table = ref_table;
		for_in_cache->referenced_index = index;
		UT_LIST_ADD_LAST(referenced_list,
				 ref_table->referenced_list,
				 for_in_cache);
		added_to_referenced_list = TRUE;
	}

	if (for_in_cache->foreign_table == NULL && for_table) {
		index = dict_foreign_find_index(
			for_table,
			for_in_cache->foreign_col_names,
			for_in_cache->n_fields,
			for_in_cache->referenced_index, check_charsets,
			for_in_cache->type
			& (DICT_FOREIGN_ON_DELETE_SET_NULL
			   | DICT_FOREIGN_ON_UPDATE_SET_NULL));

		if (index == NULL) {
			dict_foreign_error_report(
				ef, for_in_cache,
				"there is no index in the table"
				" which would contain\n"
				"the columns as the first columns,"
				" or the data types in the\n"
				"table do not match"
				" the ones in the referenced table\n"
				"or one of the ON ... SET NULL columns"
				" is declared NOT NULL.");

			if (for_in_cache == foreign) {
				if (added_to_referenced_list) {
					UT_LIST_REMOVE(
						referenced_list,
						ref_table->referenced_list,
						for_in_cache);
				}

				mem_heap_free(foreign->heap);
			}

			return(DB_CANNOT_ADD_CONSTRAINT);
		}

		for_in_cache->foreign_table = for_table;
		for_in_cache->foreign_index = index;
		UT_LIST_ADD_LAST(foreign_list,
				 for_table->foreign_list,
				 for_in_cache);
	}

	/* We need to move the table to the non-LRU end of the table LRU
	list. Otherwise it will be evicted from the cache. */

	if (ref_table != NULL && ref_table->can_be_evicted) {
		dict_table_move_from_lru_to_non_lru(ref_table);
	}

	if (for_table != NULL && for_table->can_be_evicted) {
		dict_table_move_from_lru_to_non_lru(for_table);
	}

	ut_ad(dict_lru_validate());

	return(DB_SUCCESS);
}

/*********************************************************************//**
Scans from pointer onwards. Stops if is at the start of a copy of
'string' where characters are compared without case sensitivity, and
only outside `` or "" quotes. Stops also at NUL.
@return	scanned up to this */
static
const char*
dict_scan_to(
/*=========*/
	const char*	ptr,	/*!< in: scan from */
	const char*	string)	/*!< in: look for this */
{
	char	quote	= '\0';

	for (; *ptr; ptr++) {
		if (*ptr == quote) {
			/* Closing quote character: do not look for
			starting quote or the keyword. */
			quote = '\0';
		} else if (quote) {
			/* Within quotes: do nothing. */
		} else if (*ptr == '`' || *ptr == '"' || *ptr == '\'') {
			/* Starting quote: remember the quote character. */
			quote = *ptr;
		} else {
			/* Outside quotes: look for the keyword. */
			ulint	i;
			for (i = 0; string[i]; i++) {
				if (toupper((int)(unsigned char)(ptr[i]))
				    != toupper((int)(unsigned char)
					       (string[i]))) {
					goto nomatch;
				}
			}
			break;
nomatch:
			;
		}
	}

	return(ptr);
}

/*********************************************************************//**
Accepts a specified string. Comparisons are case-insensitive.
@return if string was accepted, the pointer is moved after that, else
ptr is returned */
static
const char*
dict_accept(
/*========*/
	struct charset_info_st*	cs,/*!< in: the character set of ptr */
	const char*	ptr,	/*!< in: scan from this */
	const char*	string,	/*!< in: accept only this string as the next
				non-whitespace string */
	ibool*		success)/*!< out: TRUE if accepted */
{
	const char*	old_ptr = ptr;
	const char*	old_ptr2;

	*success = FALSE;

	while (my_isspace(cs, *ptr)) {
		ptr++;
	}

	old_ptr2 = ptr;

	ptr = dict_scan_to(ptr, string);

	if (*ptr == '\0' || old_ptr2 != ptr) {
		return(old_ptr);
	}

	*success = TRUE;

	return(ptr + ut_strlen(string));
}

/*********************************************************************//**
Scans an id. For the lexical definition of an 'id', see the code below.
Strips backquotes or double quotes from around the id.
@return	scanned to */
static
const char*
dict_scan_id(
/*=========*/
	struct charset_info_st*	cs,/*!< in: the character set of ptr */
	const char*	ptr,	/*!< in: scanned to */
	mem_heap_t*	heap,	/*!< in: heap where to allocate the id
				(NULL=id will not be allocated, but it
				will point to string near ptr) */
	const char**	id,	/*!< out,own: the id; NULL if no id was
				scannable */
	ibool		table_id,/*!< in: TRUE=convert the allocated id
				as a table name; FALSE=convert to UTF-8 */
	ibool		accept_also_dot)
				/*!< in: TRUE if also a dot can appear in a
				non-quoted id; in a quoted id it can appear
				always */
{
	char		quote	= '\0';
	ulint		len	= 0;
	const char*	s;
	char*		str;
	char*		dst;

	*id = NULL;

	while (my_isspace(cs, *ptr)) {
		ptr++;
	}

	if (*ptr == '\0') {

		return(ptr);
	}

	if (*ptr == '`' || *ptr == '"') {
		quote = *ptr++;
	}

	s = ptr;

	if (quote) {
		for (;;) {
			if (!*ptr) {
				/* Syntax error */
				return(ptr);
			}
			if (*ptr == quote) {
				ptr++;
				if (*ptr != quote) {
					break;
				}
			}
			ptr++;
			len++;
		}
	} else {
		while (!my_isspace(cs, *ptr) && *ptr != '(' && *ptr != ')'
		       && (accept_also_dot || *ptr != '.')
		       && *ptr != ',' && *ptr != '\0') {

			ptr++;
		}

		len = ptr - s;
	}

	if (UNIV_UNLIKELY(!heap)) {
		/* no heap given: id will point to source string */
		*id = s;
		return(ptr);
	}

	if (quote) {
		char*	d;
		str = d = mem_heap_alloc(heap, len + 1);
		while (len--) {
			if ((*d++ = *s++) == quote) {
				s++;
			}
		}
		*d++ = 0;
		len = d - str;
		ut_ad(*s == quote);
		ut_ad(s + 1 == ptr);
	} else {
		str = mem_heap_strdupl(heap, s, len);
	}

	if (!table_id) {
convert_id:
		/* Convert the identifier from connection character set
		to UTF-8. */
		len = 3 * len + 1;
		*id = dst = mem_heap_alloc(heap, len);

		innobase_convert_from_id(cs, dst, str, len);
	} else if (!strncmp(str, srv_mysql50_table_name_prefix,
			    sizeof srv_mysql50_table_name_prefix)) {
		/* This is a pre-5.1 table name
		containing chars other than [A-Za-z0-9].
		Discard the prefix and use raw UTF-8 encoding. */
		str += sizeof srv_mysql50_table_name_prefix;
		len -= sizeof srv_mysql50_table_name_prefix;
		goto convert_id;
	} else {
		/* Encode using filename-safe characters. */
		len = 5 * len + 1;
		*id = dst = mem_heap_alloc(heap, len);

		innobase_convert_from_table_id(cs, dst, str, len);
	}

	return(ptr);
}

/*********************************************************************//**
Tries to scan a column name.
@return	scanned to */
static
const char*
dict_scan_col(
/*==========*/
	struct charset_info_st*	cs,	/*!< in: the character set of ptr */
	const char*		ptr,	/*!< in: scanned to */
	ibool*			success,/*!< out: TRUE if success */
	dict_table_t*		table,	/*!< in: table in which the column is */
	const dict_col_t**	column,	/*!< out: pointer to column if success */
	mem_heap_t*		heap,	/*!< in: heap where to allocate */
	const char**		name)	/*!< out,own: the column name;
					NULL if no name was scannable */
{
	ulint		i;

	*success = FALSE;

	ptr = dict_scan_id(cs, ptr, heap, name, FALSE, TRUE);

	if (*name == NULL) {

		return(ptr);	/* Syntax error */
	}

	if (table == NULL) {
		*success = TRUE;
		*column = NULL;
	} else {
		for (i = 0; i < dict_table_get_n_cols(table); i++) {

			const char*	col_name = dict_table_get_col_name(
				table, i);

			if (0 == innobase_strcasecmp(col_name, *name)) {
				/* Found */

				*success = TRUE;
				*column = dict_table_get_nth_col(table, i);
				strcpy((char*) *name, col_name);

				break;
			}
		}
	}

	return(ptr);
}

/*********************************************************************//**
Scans a table name from an SQL string.
@return	scanned to */
static
const char*
dict_scan_table_name(
/*=================*/
	struct charset_info_st*	cs,/*!< in: the character set of ptr */
	const char*	ptr,	/*!< in: scanned to */
	dict_table_t**	table,	/*!< out: table object or NULL */
	const char*	name,	/*!< in: foreign key table name */
	ibool*		success,/*!< out: TRUE if ok name found */
	mem_heap_t*	heap,	/*!< in: heap where to allocate the id */
	const char**	ref_name)/*!< out,own: the table name;
				NULL if no name was scannable */
{
	const char*	database_name	= NULL;
	ulint		database_name_len = 0;
	const char*	table_name	= NULL;
	ulint		table_name_len;
	const char*	scan_name;
	char*		ref;

	*success = FALSE;
	*table = NULL;

	ptr = dict_scan_id(cs, ptr, heap, &scan_name, TRUE, FALSE);

	if (scan_name == NULL) {

		return(ptr);	/* Syntax error */
	}

	if (*ptr == '.') {
		/* We scanned the database name; scan also the table name */

		ptr++;

		database_name = scan_name;
		database_name_len = strlen(database_name);

		ptr = dict_scan_id(cs, ptr, heap, &table_name, TRUE, FALSE);

		if (table_name == NULL) {

			return(ptr);	/* Syntax error */
		}
	} else {
		/* To be able to read table dumps made with InnoDB-4.0.17 or
		earlier, we must allow the dot separator between the database
		name and the table name also to appear within a quoted
		identifier! InnoDB used to print a constraint as:
		... REFERENCES `databasename.tablename` ...
		starting from 4.0.18 it is
		... REFERENCES `databasename`.`tablename` ... */
		const char* s;

		for (s = scan_name; *s; s++) {
			if (*s == '.') {
				database_name = scan_name;
				database_name_len = s - scan_name;
				scan_name = ++s;
				break;/* to do: multiple dots? */
			}
		}

		table_name = scan_name;
	}

	if (database_name == NULL) {
		/* Use the database name of the foreign key table */

		database_name = name;
		database_name_len = dict_get_db_name_len(name);
	}

	table_name_len = strlen(table_name);

	/* Copy database_name, '/', table_name, '\0' */
	ref = mem_heap_alloc(heap, database_name_len + table_name_len + 2);
	memcpy(ref, database_name, database_name_len);
	ref[database_name_len] = '/';
	memcpy(ref + database_name_len + 1, table_name, table_name_len + 1);

	/* Values;  0 = Store and compare as given; case sensitive
	            1 = Store and compare in lower; case insensitive
	            2 = Store as given, compare in lower; case semi-sensitive */
	if (innobase_get_lower_case_table_names() == 2) {
		innobase_casedn_str(ref);
		*table = dict_table_get_low(ref);
		memcpy(ref, database_name, database_name_len);
		ref[database_name_len] = '/';
		memcpy(ref + database_name_len + 1, table_name, table_name_len + 1);
	} else {
		if (innobase_get_lower_case_table_names() == 1) {
			innobase_casedn_str(ref);
		}
		*table = dict_table_get_low(ref);
	}

	*success = TRUE;
	*ref_name = ref;
	return(ptr);
}

/*********************************************************************//**
Skips one id. The id is allowed to contain also '.'.
@return	scanned to */
static
const char*
dict_skip_word(
/*===========*/
	struct charset_info_st*	cs,/*!< in: the character set of ptr */
	const char*	ptr,	/*!< in: scanned to */
	ibool*		success)/*!< out: TRUE if success, FALSE if just spaces
				left in string or a syntax error */
{
	const char*	start;

	*success = FALSE;

	ptr = dict_scan_id(cs, ptr, NULL, &start, FALSE, TRUE);

	if (start) {
		*success = TRUE;
	}

	return(ptr);
}

/*********************************************************************//**
Removes MySQL comments from an SQL string. A comment is either
(a) '#' to the end of the line,
(b) '--[space]' to the end of the line, or
(c) '[slash][asterisk]' till the next '[asterisk][slash]' (like the familiar
C comment syntax).
@return own: SQL string stripped from comments; the caller must free
this with mem_free()! */
static
char*
dict_strip_comments(
/*================*/
	const char*	sql_string,	/*!< in: SQL string */
	size_t		sql_length)	/*!< in: length of sql_string */
{
	char*		str;
	const char*	sptr;
	const char*	eptr	= sql_string + sql_length;
	char*		ptr;
	/* unclosed quote character (0 if none) */
	char		quote	= 0;

	str = mem_alloc(sql_length + 1);

	sptr = sql_string;
	ptr = str;

	for (;;) {
scan_more:
		if (sptr >= eptr || *sptr == '\0') {
end_of_string:
			*ptr = '\0';

			ut_a(ptr <= str + sql_length);

			return(str);
		}

		if (*sptr == quote) {
			/* Closing quote character: do not look for
			starting quote or comments. */
			quote = 0;
		} else if (quote) {
			/* Within quotes: do not look for
			starting quotes or comments. */
		} else if (*sptr == '"' || *sptr == '`' || *sptr == '\'') {
			/* Starting quote: remember the quote character. */
			quote = *sptr;
		} else if (*sptr == '#'
			   || (sptr[0] == '-' && sptr[1] == '-'
			       && sptr[2] == ' ')) {
			for (;;) {
				if (++sptr >= eptr) {
					goto end_of_string;
				}

				/* In Unix a newline is 0x0A while in Windows
				it is 0x0D followed by 0x0A */

				switch (*sptr) {
				case (char) 0X0A:
				case (char) 0x0D:
				case '\0':
					goto scan_more;
				}
			}
		} else if (!quote && *sptr == '/' && *(sptr + 1) == '*') {
			sptr += 2;
			for (;;) {
				if (sptr >= eptr) {
					goto end_of_string;
				}

				switch (*sptr) {
				case '\0':
					goto scan_more;
				case '*':
					if (sptr[1] == '/') {
						sptr += 2;
						goto scan_more;
					}
				}

				sptr++;
			}
		}

		*ptr = *sptr;

		ptr++;
		sptr++;
	}
}

/*********************************************************************//**
Finds the highest [number] for foreign key constraints of the table. Looks
only at the >= 4.0.18-format id's, which are of the form
databasename/tablename_ibfk_[number].
@return	highest number, 0 if table has no new format foreign key constraints */
static
ulint
dict_table_get_highest_foreign_id(
/*==============================*/
	dict_table_t*	table)	/*!< in: table in the dictionary memory cache */
{
	dict_foreign_t*	foreign;
	char*		endp;
	ulint		biggest_id	= 0;
	ulint		id;
	ulint		len;

	ut_a(table);

	len = ut_strlen(table->name);
	foreign = UT_LIST_GET_FIRST(table->foreign_list);

	while (foreign) {
		if (ut_strlen(foreign->id) > ((sizeof dict_ibfk) - 1) + len
		    && 0 == ut_memcmp(foreign->id, table->name, len)
		    && 0 == ut_memcmp(foreign->id + len,
				      dict_ibfk, (sizeof dict_ibfk) - 1)
		    && foreign->id[len + ((sizeof dict_ibfk) - 1)] != '0') {
			/* It is of the >= 4.0.18 format */

			id = strtoul(foreign->id + len
				     + ((sizeof dict_ibfk) - 1),
				     &endp, 10);
			if (*endp == '\0') {
				ut_a(id != biggest_id);

				if (id > biggest_id) {
					biggest_id = id;
				}
			}
		}

		foreign = UT_LIST_GET_NEXT(foreign_list, foreign);
	}

	return(biggest_id);
}

/*********************************************************************//**
Reports a simple foreign key create clause syntax error. */
static
void
dict_foreign_report_syntax_err(
/*===========================*/
	const char*	name,		/*!< in: table name */
	const char*	start_of_latest_foreign,
					/*!< in: start of the foreign key clause
					in the SQL string */
	const char*	ptr)		/*!< in: place of the syntax error */
{
	FILE*	ef = dict_foreign_err_file;

	mutex_enter(&dict_foreign_err_mutex);
	dict_foreign_error_report_low(ef, name);
	fprintf(ef, "%s:\nSyntax error close to:\n%s\n",
		start_of_latest_foreign, ptr);
	mutex_exit(&dict_foreign_err_mutex);
}

/*********************************************************************//**
Scans a table create SQL string and adds to the data dictionary the foreign
key constraints declared in the string. This function should be called after
the indexes for a table have been created. Each foreign key constraint must
be accompanied with indexes in both participating tables. The indexes are
allowed to contain more fields than mentioned in the constraint.
@return	error code or DB_SUCCESS */
static
ulint
dict_create_foreign_constraints_low(
/*================================*/
	trx_t*		trx,	/*!< in: transaction */
	mem_heap_t*	heap,	/*!< in: memory heap */
	struct charset_info_st*	cs,/*!< in: the character set of sql_string */
	const char*	sql_string,
				/*!< in: CREATE TABLE or ALTER TABLE statement
				where foreign keys are declared like:
				FOREIGN KEY (a, b) REFERENCES table2(c, d),
				table2 can be written also with the database
				name before it: test.table2; the default
				database is the database of parameter name */
	const char*	name,	/*!< in: table full name in the normalized form
				database_name/table_name */
	ibool		reject_fks)
				/*!< in: if TRUE, fail with error code
				DB_CANNOT_ADD_CONSTRAINT if any foreign
				keys are found. */
{
	dict_table_t*	table;
	dict_table_t*	referenced_table;
	dict_table_t*	table_to_alter;
	ulint		highest_id_so_far	= 0;
	dict_index_t*	index;
	dict_foreign_t*	foreign;
	const char*	ptr			= sql_string;
	const char*	start_of_latest_foreign	= sql_string;
	FILE*		ef			= dict_foreign_err_file;
	const char*	constraint_name;
	ibool		success;
	ulint		error;
	const char*	ptr1;
	const char*	ptr2;
	ulint		i;
	ulint		j;
	ibool		is_on_delete;
	ulint		n_on_deletes;
	ulint		n_on_updates;
	const dict_col_t*columns[500];
	const char*	column_names[500];
	const char*	referenced_table_name;

	ut_ad(mutex_own(&(dict_sys->mutex)));

	table = dict_table_get_low(name);

	if (table == NULL) {
		mutex_enter(&dict_foreign_err_mutex);
		dict_foreign_error_report_low(ef, name);
		fprintf(ef,
			"Cannot find the table in the internal"
			" data dictionary of InnoDB.\n"
			"Create table statement:\n%s\n", sql_string);
		mutex_exit(&dict_foreign_err_mutex);

		return(DB_ERROR);
	}

	/* First check if we are actually doing an ALTER TABLE, and in that
	case look for the table being altered */

	ptr = dict_accept(cs, ptr, "ALTER", &success);

	if (!success) {

		goto loop;
	}

	ptr = dict_accept(cs, ptr, "TABLE", &success);

	if (!success) {

		goto loop;
	}

	/* We are doing an ALTER TABLE: scan the table name we are altering */

	ptr = dict_scan_table_name(cs, ptr, &table_to_alter, name,
				   &success, heap, &referenced_table_name);
	if (!success) {
		fprintf(stderr,
			"InnoDB: Error: could not find"
			" the table being ALTERED in:\n%s\n",
			sql_string);

		return(DB_ERROR);
	}

	/* Starting from 4.0.18 and 4.1.2, we generate foreign key id's in the
	format databasename/tablename_ibfk_[number], where [number] is local
	to the table; look for the highest [number] for table_to_alter, so
	that we can assign to new constraints higher numbers. */

	/* If we are altering a temporary table, the table name after ALTER
	TABLE does not correspond to the internal table name, and
	table_to_alter is NULL. TODO: should we fix this somehow? */

	if (table_to_alter == NULL) {
		highest_id_so_far = 0;
	} else {
		highest_id_so_far = dict_table_get_highest_foreign_id(
			table_to_alter);
	}

	/* Scan for foreign key declarations in a loop */
loop:
	/* Scan either to "CONSTRAINT" or "FOREIGN", whichever is closer */

	ptr1 = dict_scan_to(ptr, "CONSTRAINT");
	ptr2 = dict_scan_to(ptr, "FOREIGN");

	constraint_name = NULL;

	if (ptr1 < ptr2) {
		/* The user may have specified a constraint name. Pick it so
		that we can store 'databasename/constraintname' as the id of
		of the constraint to system tables. */
		ptr = ptr1;

		ptr = dict_accept(cs, ptr, "CONSTRAINT", &success);

		ut_a(success);

		if (!my_isspace(cs, *ptr) && *ptr != '"' && *ptr != '`') {
			goto loop;
		}

		while (my_isspace(cs, *ptr)) {
			ptr++;
		}

		/* read constraint name unless got "CONSTRAINT FOREIGN" */
		if (ptr != ptr2) {
			ptr = dict_scan_id(cs, ptr, heap,
					   &constraint_name, FALSE, FALSE);
		}
	} else {
		ptr = ptr2;
	}

	if (*ptr == '\0') {
		/* The proper way to reject foreign keys for temporary
		tables would be to split the lexing and syntactical
		analysis of foreign key clauses from the actual adding
		of them, so that ha_innodb.cc could first parse the SQL
		command, determine if there are any foreign keys, and
		if so, immediately reject the command if the table is a
		temporary one. For now, this kludge will work. */
		if (reject_fks && (UT_LIST_GET_LEN(table->foreign_list) > 0)) {

			return(DB_CANNOT_ADD_CONSTRAINT);
		}

		/**********************************************************/
		/* The following call adds the foreign key constraints
		to the data dictionary system tables on disk */

		error = dict_create_add_foreigns_to_dictionary(
			highest_id_so_far, table, trx);
		return(error);
	}

	start_of_latest_foreign = ptr;

	ptr = dict_accept(cs, ptr, "FOREIGN", &success);

	if (!success) {
		goto loop;
	}

	if (!my_isspace(cs, *ptr)) {
		goto loop;
	}

	ptr = dict_accept(cs, ptr, "KEY", &success);

	if (!success) {
		goto loop;
	}

	ptr = dict_accept(cs, ptr, "(", &success);

	if (!success) {
		/* MySQL allows also an index id before the '('; we
		skip it */
		ptr = dict_skip_word(cs, ptr, &success);

		if (!success) {
			dict_foreign_report_syntax_err(
				name, start_of_latest_foreign, ptr);

			return(DB_CANNOT_ADD_CONSTRAINT);
		}

		ptr = dict_accept(cs, ptr, "(", &success);

		if (!success) {
			/* We do not flag a syntax error here because in an
			ALTER TABLE we may also have DROP FOREIGN KEY abc */

			goto loop;
		}
	}

	i = 0;

	/* Scan the columns in the first list */
col_loop1:
	ut_a(i < (sizeof column_names) / sizeof *column_names);
	ptr = dict_scan_col(cs, ptr, &success, table, columns + i,
			    heap, column_names + i);
	if (!success) {
		mutex_enter(&dict_foreign_err_mutex);
		dict_foreign_error_report_low(ef, name);
		fprintf(ef, "%s:\nCannot resolve column name close to:\n%s\n",
			start_of_latest_foreign, ptr);
		mutex_exit(&dict_foreign_err_mutex);

		return(DB_CANNOT_ADD_CONSTRAINT);
	}

	i++;

	ptr = dict_accept(cs, ptr, ",", &success);

	if (success) {
		goto col_loop1;
	}

	ptr = dict_accept(cs, ptr, ")", &success);

	if (!success) {
		dict_foreign_report_syntax_err(
			name, start_of_latest_foreign, ptr);
		return(DB_CANNOT_ADD_CONSTRAINT);
	}

	/* Try to find an index which contains the columns
	as the first fields and in the right order */

	index = dict_foreign_find_index(table, column_names, i,
					NULL, TRUE, FALSE);

	if (!index) {
		mutex_enter(&dict_foreign_err_mutex);
		dict_foreign_error_report_low(ef, name);
		fputs("There is no index in table ", ef);
		ut_print_name(ef, NULL, TRUE, name);
		fprintf(ef, " where the columns appear\n"
			"as the first columns. Constraint:\n%s\n"
			"See " REFMAN "innodb-foreign-key-constraints.html\n"
			"for correct foreign key definition.\n",
			start_of_latest_foreign);
		mutex_exit(&dict_foreign_err_mutex);

		return(DB_CHILD_NO_INDEX);
	}
	ptr = dict_accept(cs, ptr, "REFERENCES", &success);

	if (!success || !my_isspace(cs, *ptr)) {
		dict_foreign_report_syntax_err(
			name, start_of_latest_foreign, ptr);
		return(DB_CANNOT_ADD_CONSTRAINT);
	}

	/* Let us create a constraint struct */

	foreign = dict_mem_foreign_create();

	if (constraint_name) {
		ulint	db_len;

		/* Catenate 'databasename/' to the constraint name specified
		by the user: we conceive the constraint as belonging to the
		same MySQL 'database' as the table itself. We store the name
		to foreign->id. */

		db_len = dict_get_db_name_len(table->name);

		foreign->id = mem_heap_alloc(
			foreign->heap, db_len + strlen(constraint_name) + 2);

		ut_memcpy(foreign->id, table->name, db_len);
		foreign->id[db_len] = '/';
		strcpy(foreign->id + db_len + 1, constraint_name);
	}

	foreign->foreign_table = table;
	foreign->foreign_table_name = mem_heap_strdup(
		foreign->heap, table->name);
	dict_mem_foreign_table_name_lookup_set(foreign, TRUE);

	foreign->foreign_index = index;
	foreign->n_fields = (unsigned int) i;
	foreign->foreign_col_names = mem_heap_alloc(foreign->heap,
						    i * sizeof(void*));
	for (i = 0; i < foreign->n_fields; i++) {
		foreign->foreign_col_names[i] = mem_heap_strdup(
			foreign->heap,
			dict_table_get_col_name(table,
						dict_col_get_no(columns[i])));
	}

	ptr = dict_scan_table_name(cs, ptr, &referenced_table, name,
				   &success, heap, &referenced_table_name);

	/* Note that referenced_table can be NULL if the user has suppressed
	checking of foreign key constraints! */

	if (!success || (!referenced_table && trx->check_foreigns)) {
		dict_foreign_free(foreign);

		mutex_enter(&dict_foreign_err_mutex);
		dict_foreign_error_report_low(ef, name);
		fprintf(ef, "%s:\nCannot resolve table name close to:\n"
			"%s\n",
			start_of_latest_foreign, ptr);
		mutex_exit(&dict_foreign_err_mutex);

		return(DB_CANNOT_ADD_CONSTRAINT);
	}

	ptr = dict_accept(cs, ptr, "(", &success);

	if (!success) {
		dict_foreign_free(foreign);
		dict_foreign_report_syntax_err(name, start_of_latest_foreign,
					       ptr);
		return(DB_CANNOT_ADD_CONSTRAINT);
	}

	/* Scan the columns in the second list */
	i = 0;

col_loop2:
	ptr = dict_scan_col(cs, ptr, &success, referenced_table, columns + i,
			    heap, column_names + i);
	i++;

	if (!success) {
		dict_foreign_free(foreign);

		mutex_enter(&dict_foreign_err_mutex);
		dict_foreign_error_report_low(ef, name);
		fprintf(ef, "%s:\nCannot resolve column name close to:\n"
			"%s\n",
			start_of_latest_foreign, ptr);
		mutex_exit(&dict_foreign_err_mutex);

		return(DB_CANNOT_ADD_CONSTRAINT);
	}

	ptr = dict_accept(cs, ptr, ",", &success);

	if (success) {
		goto col_loop2;
	}

	ptr = dict_accept(cs, ptr, ")", &success);

	if (!success || foreign->n_fields != i) {
		dict_foreign_free(foreign);

		dict_foreign_report_syntax_err(name, start_of_latest_foreign,
					       ptr);
		return(DB_CANNOT_ADD_CONSTRAINT);
	}

	n_on_deletes = 0;
	n_on_updates = 0;

scan_on_conditions:
	/* Loop here as long as we can find ON ... conditions */

	ptr = dict_accept(cs, ptr, "ON", &success);

	if (!success) {

		goto try_find_index;
	}

	ptr = dict_accept(cs, ptr, "DELETE", &success);

	if (!success) {
		ptr = dict_accept(cs, ptr, "UPDATE", &success);

		if (!success) {
			dict_foreign_free(foreign);

			dict_foreign_report_syntax_err(
				name, start_of_latest_foreign, ptr);
			return(DB_CANNOT_ADD_CONSTRAINT);
		}

		is_on_delete = FALSE;
		n_on_updates++;
	} else {
		is_on_delete = TRUE;
		n_on_deletes++;
	}

	ptr = dict_accept(cs, ptr, "RESTRICT", &success);

	if (success) {
		goto scan_on_conditions;
	}

	ptr = dict_accept(cs, ptr, "CASCADE", &success);

	if (success) {
		if (is_on_delete) {
			foreign->type |= DICT_FOREIGN_ON_DELETE_CASCADE;
		} else {
			foreign->type |= DICT_FOREIGN_ON_UPDATE_CASCADE;
		}

		goto scan_on_conditions;
	}

	ptr = dict_accept(cs, ptr, "NO", &success);

	if (success) {
		ptr = dict_accept(cs, ptr, "ACTION", &success);

		if (!success) {
			dict_foreign_free(foreign);
			dict_foreign_report_syntax_err(
				name, start_of_latest_foreign, ptr);

			return(DB_CANNOT_ADD_CONSTRAINT);
		}

		if (is_on_delete) {
			foreign->type |= DICT_FOREIGN_ON_DELETE_NO_ACTION;
		} else {
			foreign->type |= DICT_FOREIGN_ON_UPDATE_NO_ACTION;
		}

		goto scan_on_conditions;
	}

	ptr = dict_accept(cs, ptr, "SET", &success);

	if (!success) {
		dict_foreign_free(foreign);
		dict_foreign_report_syntax_err(name, start_of_latest_foreign,
					       ptr);
		return(DB_CANNOT_ADD_CONSTRAINT);
	}

	ptr = dict_accept(cs, ptr, "NULL", &success);

	if (!success) {
		dict_foreign_free(foreign);
		dict_foreign_report_syntax_err(name, start_of_latest_foreign,
					       ptr);
		return(DB_CANNOT_ADD_CONSTRAINT);
	}

	for (j = 0; j < foreign->n_fields; j++) {
		if ((dict_index_get_nth_col(foreign->foreign_index, j)->prtype)
		    & DATA_NOT_NULL) {

			/* It is not sensible to define SET NULL
			if the column is not allowed to be NULL! */

			dict_foreign_free(foreign);

			mutex_enter(&dict_foreign_err_mutex);
			dict_foreign_error_report_low(ef, name);
			fprintf(ef, "%s:\n"
				"You have defined a SET NULL condition"
				" though some of the\n"
				"columns are defined as NOT NULL.\n",
				start_of_latest_foreign);
			mutex_exit(&dict_foreign_err_mutex);

			return(DB_CANNOT_ADD_CONSTRAINT);
		}
	}

	if (is_on_delete) {
		foreign->type |= DICT_FOREIGN_ON_DELETE_SET_NULL;
	} else {
		foreign->type |= DICT_FOREIGN_ON_UPDATE_SET_NULL;
	}

	goto scan_on_conditions;

try_find_index:
	if (n_on_deletes > 1 || n_on_updates > 1) {
		/* It is an error to define more than 1 action */

		dict_foreign_free(foreign);

		mutex_enter(&dict_foreign_err_mutex);
		dict_foreign_error_report_low(ef, name);
		fprintf(ef, "%s:\n"
			"You have twice an ON DELETE clause"
			" or twice an ON UPDATE clause.\n",
			start_of_latest_foreign);
		mutex_exit(&dict_foreign_err_mutex);

		return(DB_CANNOT_ADD_CONSTRAINT);
	}

	/* Try to find an index which contains the columns as the first fields
	and in the right order, and the types are the same as in
	foreign->foreign_index */

	if (referenced_table) {
		index = dict_foreign_find_index(referenced_table,
						column_names, i,
						foreign->foreign_index,
						TRUE, FALSE);
		if (!index) {
			dict_foreign_free(foreign);
			mutex_enter(&dict_foreign_err_mutex);
			dict_foreign_error_report_low(ef, name);
			fprintf(ef, "%s:\n"
				"Cannot find an index in the"
				" referenced table where the\n"
				"referenced columns appear as the"
				" first columns, or column types\n"
				"in the table and the referenced table"
				" do not match for constraint.\n"
				"Note that the internal storage type of"
				" ENUM and SET changed in\n"
				"tables created with >= InnoDB-4.1.12,"
				" and such columns in old tables\n"
				"cannot be referenced by such columns"
				" in new tables.\n"
				"See " REFMAN
				"innodb-foreign-key-constraints.html\n"
				"for correct foreign key definition.\n",
				start_of_latest_foreign);
			mutex_exit(&dict_foreign_err_mutex);

			return(DB_PARENT_NO_INDEX);
		}
	} else {
		ut_a(trx->check_foreigns == FALSE);
		index = NULL;
	}

	foreign->referenced_index = index;
	foreign->referenced_table = referenced_table;

	foreign->referenced_table_name = mem_heap_strdup(
		foreign->heap, referenced_table_name);
	dict_mem_referenced_table_name_lookup_set(foreign, TRUE);

	foreign->referenced_col_names = mem_heap_alloc(foreign->heap,
						       i * sizeof(void*));
	for (i = 0; i < foreign->n_fields; i++) {
		foreign->referenced_col_names[i]
			= mem_heap_strdup(foreign->heap, column_names[i]);
	}

	/* We found an ok constraint definition: add to the lists */

	UT_LIST_ADD_LAST(foreign_list, table->foreign_list, foreign);

	if (referenced_table) {
		UT_LIST_ADD_LAST(referenced_list,
				 referenced_table->referenced_list,
				 foreign);
	}

	goto loop;
}

/*********************************************************************//**
Scans a table create SQL string and adds to the data dictionary the foreign
key constraints declared in the string. This function should be called after
the indexes for a table have been created. Each foreign key constraint must
be accompanied with indexes in both participating tables. The indexes are
allowed to contain more fields than mentioned in the constraint.
@return	error code or DB_SUCCESS */
UNIV_INTERN
ulint
dict_create_foreign_constraints(
/*============================*/
	trx_t*		trx,		/*!< in: transaction */
	const char*	sql_string,	/*!< in: table create statement where
					foreign keys are declared like:
					FOREIGN KEY (a, b) REFERENCES
					table2(c, d), table2 can be written
					also with the database
					name before it: test.table2; the
					default database id the database of
					parameter name */
	size_t		sql_length,	/*!< in: length of sql_string */
	const char*	name,		/*!< in: table full name in the
					normalized form
					database_name/table_name */
	ibool		reject_fks)	/*!< in: if TRUE, fail with error
					code DB_CANNOT_ADD_CONSTRAINT if
					any foreign keys are found. */
{
	char*			str;
	ulint			err;
	mem_heap_t*		heap;

	ut_a(trx);
	ut_a(trx->mysql_thd);

	str = dict_strip_comments(sql_string, sql_length);
	heap = mem_heap_create(10000);

	err = dict_create_foreign_constraints_low(
		trx, heap, innobase_get_charset(trx->mysql_thd), str, name,
		reject_fks);

	mem_heap_free(heap);
	mem_free(str);

	return(err);
}

/**********************************************************************//**
Parses the CONSTRAINT id's to be dropped in an ALTER TABLE statement.
@return DB_SUCCESS or DB_CANNOT_DROP_CONSTRAINT if syntax error or the
constraint id does not match */
UNIV_INTERN
ulint
dict_foreign_parse_drop_constraints(
/*================================*/
	mem_heap_t*	heap,			/*!< in: heap from which we can
						allocate memory */
	trx_t*		trx,			/*!< in: transaction */
	dict_table_t*	table,			/*!< in: table */
	ulint*		n,			/*!< out: number of constraints
						to drop */
	const char***	constraints_to_drop)	/*!< out: id's of the
						constraints to drop */
{
	dict_foreign_t*		foreign;
	ibool			success;
	char*			str;
	size_t			len;
	const char*		ptr;
	const char*		id;
	FILE*			ef	= dict_foreign_err_file;
	struct charset_info_st*	cs;

	ut_a(trx);
	ut_a(trx->mysql_thd);

	cs = innobase_get_charset(trx->mysql_thd);

	*n = 0;

	*constraints_to_drop = mem_heap_alloc(heap, 1000 * sizeof(char*));

	ptr = innobase_get_stmt(trx->mysql_thd, &len);

	str = dict_strip_comments(ptr, len);

	ptr = str;

	ut_ad(mutex_own(&(dict_sys->mutex)));
loop:
	ptr = dict_scan_to(ptr, "DROP");

	if (*ptr == '\0') {
		mem_free(str);

		return(DB_SUCCESS);
	}

	ptr = dict_accept(cs, ptr, "DROP", &success);

	if (!my_isspace(cs, *ptr)) {

		goto loop;
	}

	ptr = dict_accept(cs, ptr, "FOREIGN", &success);

	if (!success || !my_isspace(cs, *ptr)) {

		goto loop;
	}

	ptr = dict_accept(cs, ptr, "KEY", &success);

	if (!success) {

		goto syntax_error;
	}

	ptr = dict_scan_id(cs, ptr, heap, &id, FALSE, TRUE);

	if (id == NULL) {

		goto syntax_error;
	}

	ut_a(*n < 1000);
	(*constraints_to_drop)[*n] = id;
	(*n)++;

	/* Look for the given constraint id */

	foreign = UT_LIST_GET_FIRST(table->foreign_list);

	while (foreign != NULL) {
		if (0 == strcmp(foreign->id, id)
		    || (strchr(foreign->id, '/')
			&& 0 == strcmp(id,
				       dict_remove_db_name(foreign->id)))) {
			/* Found */
			break;
		}

		foreign = UT_LIST_GET_NEXT(foreign_list, foreign);
	}

	if (foreign == NULL) {
		mutex_enter(&dict_foreign_err_mutex);
		rewind(ef);
		ut_print_timestamp(ef);
		fputs(" Error in dropping of a foreign key constraint"
		      " of table ", ef);
		ut_print_name(ef, NULL, TRUE, table->name);
		fputs(",\n"
		      "in SQL command\n", ef);
		fputs(str, ef);
		fputs("\nCannot find a constraint with the given id ", ef);
		ut_print_name(ef, NULL, FALSE, id);
		fputs(".\n", ef);
		mutex_exit(&dict_foreign_err_mutex);

		mem_free(str);

		return(DB_CANNOT_DROP_CONSTRAINT);
	}

	goto loop;

syntax_error:
	mutex_enter(&dict_foreign_err_mutex);
	rewind(ef);
	ut_print_timestamp(ef);
	fputs(" Syntax error in dropping of a"
	      " foreign key constraint of table ", ef);
	ut_print_name(ef, NULL, TRUE, table->name);
	fprintf(ef, ",\n"
		"close to:\n%s\n in SQL command\n%s\n", ptr, str);
	mutex_exit(&dict_foreign_err_mutex);

	mem_free(str);

	return(DB_CANNOT_DROP_CONSTRAINT);
}

/*==================== END OF FOREIGN KEY PROCESSING ====================*/

/**********************************************************************//**
Returns an index object if it is found in the dictionary cache.
Assumes that dict_sys->mutex is already being held.
@return	index, NULL if not found */
UNIV_INTERN
dict_index_t*
dict_index_get_if_in_cache_low(
/*===========================*/
	index_id_t	index_id)	/*!< in: index id */
{
	ut_ad(mutex_own(&(dict_sys->mutex)));

	return(dict_index_find_on_id_low(index_id));
}

#if defined UNIV_DEBUG || defined UNIV_BUF_DEBUG
/**********************************************************************//**
Returns an index object if it is found in the dictionary cache.
@return	index, NULL if not found */
UNIV_INTERN
dict_index_t*
dict_index_get_if_in_cache(
/*=======================*/
	index_id_t	index_id)	/*!< in: index id */
{
	dict_index_t*	index;

	if (dict_sys == NULL) {
		return(NULL);
	}

	mutex_enter(&(dict_sys->mutex));

	index = dict_index_get_if_in_cache_low(index_id);

	mutex_exit(&(dict_sys->mutex));

	return(index);
}
#endif /* UNIV_DEBUG || UNIV_BUF_DEBUG */

#ifdef UNIV_DEBUG
/**********************************************************************//**
Checks that a tuple has n_fields_cmp value in a sensible range, so that
no comparison can occur with the page number field in a node pointer.
@return	TRUE if ok */
UNIV_INTERN
ibool
dict_index_check_search_tuple(
/*==========================*/
	const dict_index_t*	index,	/*!< in: index tree */
	const dtuple_t*		tuple)	/*!< in: tuple used in a search */
{
	ut_a(index);
	ut_a(dtuple_get_n_fields_cmp(tuple)
	     <= dict_index_get_n_unique_in_tree(index));
	return(TRUE);
}
#endif /* UNIV_DEBUG */

/**********************************************************************//**
Builds a node pointer out of a physical record and a page number.
@return	own: node pointer */
UNIV_INTERN
dtuple_t*
dict_index_build_node_ptr(
/*======================*/
	const dict_index_t*	index,	/*!< in: index */
	const rec_t*		rec,	/*!< in: record for which to build node
					pointer */
	ulint			page_no,/*!< in: page number to put in node
					pointer */
	mem_heap_t*		heap,	/*!< in: memory heap where pointer
					created */
	ulint			level)	/*!< in: level of rec in tree:
					0 means leaf level */
{
	dtuple_t*	tuple;
	dfield_t*	field;
	byte*		buf;
	ulint		n_unique;

	if (UNIV_UNLIKELY(index->type & DICT_UNIVERSAL)) {
		/* In a universal index tree, we take the whole record as
		the node pointer if the record is on the leaf level,
		on non-leaf levels we remove the last field, which
		contains the page number of the child page */

		ut_a(!dict_table_is_comp(index->table));
		n_unique = rec_get_n_fields_old(rec);

		if (level > 0) {
			ut_a(n_unique > 1);
			n_unique--;
		}
	} else {
		n_unique = dict_index_get_n_unique_in_tree(index);
	}

	tuple = dtuple_create(heap, n_unique + 1);

	/* When searching in the tree for the node pointer, we must not do
	comparison on the last field, the page number field, as on upper
	levels in the tree there may be identical node pointers with a
	different page number; therefore, we set the n_fields_cmp to one
	less: */

	dtuple_set_n_fields_cmp(tuple, n_unique);

	dict_index_copy_types(tuple, index, n_unique);

	buf = mem_heap_alloc(heap, 4);

	mach_write_to_4(buf, page_no);

	field = dtuple_get_nth_field(tuple, n_unique);
	dfield_set_data(field, buf, 4);

	dtype_set(dfield_get_type(field), DATA_SYS_CHILD, DATA_NOT_NULL, 4);

	rec_copy_prefix_to_dtuple(tuple, rec, index, n_unique, heap);
	dtuple_set_info_bits(tuple, dtuple_get_info_bits(tuple)
			     | REC_STATUS_NODE_PTR);

	ut_ad(dtuple_check_typed(tuple));

	return(tuple);
}

/**********************************************************************//**
Copies an initial segment of a physical record, long enough to specify an
index entry uniquely.
@return	pointer to the prefix record */
UNIV_INTERN
rec_t*
dict_index_copy_rec_order_prefix(
/*=============================*/
	const dict_index_t*	index,	/*!< in: index */
	const rec_t*		rec,	/*!< in: record for which to
					copy prefix */
	ulint*			n_fields,/*!< out: number of fields copied */
	byte**			buf,	/*!< in/out: memory buffer for the
					copied prefix, or NULL */
	ulint*			buf_size)/*!< in/out: buffer size */
{
	ulint		n;

	UNIV_PREFETCH_R(rec);

	if (UNIV_UNLIKELY(index->type & DICT_UNIVERSAL)) {
		ut_a(!dict_table_is_comp(index->table));
		n = rec_get_n_fields_old(rec);
	} else {
		n = dict_index_get_n_unique_in_tree(index);
	}

	*n_fields = n;
	return(rec_copy_prefix_to_buf(rec, index, n, buf, buf_size));
}

/**********************************************************************//**
Builds a typed data tuple out of a physical record.
@return	own: data tuple */
UNIV_INTERN
dtuple_t*
dict_index_build_data_tuple(
/*========================*/
	dict_index_t*	index,	/*!< in: index tree */
	rec_t*		rec,	/*!< in: record for which to build data tuple */
	ulint		n_fields,/*!< in: number of data fields */
	mem_heap_t*	heap)	/*!< in: memory heap where tuple created */
{
	dtuple_t*	tuple;

	ut_ad(dict_table_is_comp(index->table)
	      || n_fields <= rec_get_n_fields_old(rec));

	tuple = dtuple_create(heap, n_fields);

	dict_index_copy_types(tuple, index, n_fields);

	rec_copy_prefix_to_dtuple(tuple, rec, index, n_fields, heap);

	ut_ad(dtuple_check_typed(tuple));

	return(tuple);
}

/*********************************************************************//**
Calculates the minimum record length in an index. */
UNIV_INTERN
ulint
dict_index_calc_min_rec_len(
/*========================*/
	const dict_index_t*	index)	/*!< in: index */
{
	ulint	sum	= 0;
	ulint	i;
	ulint	comp	= dict_table_is_comp(index->table);

	if (comp) {
		ulint nullable = 0;
		sum = REC_N_NEW_EXTRA_BYTES;
		for (i = 0; i < dict_index_get_n_fields(index); i++) {
			const dict_col_t*	col
				= dict_index_get_nth_col(index, i);
			ulint	size = dict_col_get_fixed_size(col, comp);
			sum += size;
			if (!size) {
				size = col->len;
				sum += size < 128 ? 1 : 2;
			}
			if (!(col->prtype & DATA_NOT_NULL)) {
				nullable++;
			}
		}

		/* round the NULL flags up to full bytes */
		sum += UT_BITS_IN_BYTES(nullable);

		return(sum);
	}

	for (i = 0; i < dict_index_get_n_fields(index); i++) {
		sum += dict_col_get_fixed_size(
			dict_index_get_nth_col(index, i), comp);
	}

	if (sum > 127) {
		sum += 2 * dict_index_get_n_fields(index);
	} else {
		sum += dict_index_get_n_fields(index);
	}

	sum += REC_N_OLD_EXTRA_BYTES;

	return(sum);
}

/**********************************************************************//**
Prints info of a foreign key constraint. */
static
void
dict_foreign_print_low(
/*===================*/
	dict_foreign_t*	foreign)	/*!< in: foreign key constraint */
{
	ulint	i;

	ut_ad(mutex_own(&(dict_sys->mutex)));

	fprintf(stderr, "  FOREIGN KEY CONSTRAINT %s: %s (",
		foreign->id, foreign->foreign_table_name);

	for (i = 0; i < foreign->n_fields; i++) {
		fprintf(stderr, " %s", foreign->foreign_col_names[i]);
	}

	fprintf(stderr, " )\n"
		"             REFERENCES %s (",
		foreign->referenced_table_name);

	for (i = 0; i < foreign->n_fields; i++) {
		fprintf(stderr, " %s", foreign->referenced_col_names[i]);
	}

	fputs(" )\n", stderr);
}

/**********************************************************************//**
Prints a table data. */
UNIV_INTERN
void
dict_table_print(
/*=============*/
	dict_table_t*	table)	/*!< in: table */
{
	mutex_enter(&(dict_sys->mutex));
	dict_table_print_low(table);
	mutex_exit(&(dict_sys->mutex));
}

/**********************************************************************//**
Prints a table data when we know the table name. */
UNIV_INTERN
void
dict_table_print_by_name(
/*=====================*/
	const char*	name)	/*!< in: table name */
{
	dict_table_t*	table;

	mutex_enter(&(dict_sys->mutex));

	table = dict_table_get_low(name);

	ut_a(table);

	dict_table_print_low(table);
	mutex_exit(&(dict_sys->mutex));
}

/**********************************************************************//**
Prints a table data. */
UNIV_INTERN
void
dict_table_print_low(
/*=================*/
	dict_table_t*	table)	/*!< in: table */
{
	dict_index_t*	index;
	dict_foreign_t*	foreign;
	ulint		i;

	ut_ad(mutex_own(&(dict_sys->mutex)));

	dict_stats_update(table, DICT_STATS_FETCH, TRUE);

	dict_table_stats_lock(table, RW_S_LATCH);

	fprintf(stderr,
		"--------------------------------------\n"
		"TABLE: name %s, id %llu, flags %lx, columns %lu,"
		" indexes %lu, appr.rows %lu\n"
		"  COLUMNS: ",
		table->name,
		(ullint) table->id,
		(ulong) table->flags,
		(ulong) table->n_cols,
		(ulong) UT_LIST_GET_LEN(table->indexes),
		(ulong) table->stat_n_rows);

	for (i = 0; i < (ulint) table->n_cols; i++) {
		dict_col_print_low(table, dict_table_get_nth_col(table, i));
		fputs("; ", stderr);
	}

	putc('\n', stderr);

	index = UT_LIST_GET_FIRST(table->indexes);

	while (index != NULL) {
		dict_index_print_low(index);
		index = UT_LIST_GET_NEXT(indexes, index);
	}

	dict_table_stats_unlock(table, RW_S_LATCH);

	foreign = UT_LIST_GET_FIRST(table->foreign_list);

	while (foreign != NULL) {
		dict_foreign_print_low(foreign);
		foreign = UT_LIST_GET_NEXT(foreign_list, foreign);
	}

	foreign = UT_LIST_GET_FIRST(table->referenced_list);

	while (foreign != NULL) {
		dict_foreign_print_low(foreign);
		foreign = UT_LIST_GET_NEXT(referenced_list, foreign);
	}
}

/**********************************************************************//**
Prints a column data. */
static
void
dict_col_print_low(
/*===============*/
	const dict_table_t*	table,	/*!< in: table */
	const dict_col_t*	col)	/*!< in: column */
{
	dtype_t	type;

	ut_ad(mutex_own(&(dict_sys->mutex)));

	dict_col_copy_type(col, &type);
	fprintf(stderr, "%s: ", dict_table_get_col_name(table,
							dict_col_get_no(col)));

	dtype_print(&type);
}

/**********************************************************************//**
Prints an index data. */
static
void
dict_index_print_low(
/*=================*/
	dict_index_t*	index)	/*!< in: index */
{
	ib_int64_t	n_vals;
	ulint		i;

	ut_ad(mutex_own(&(dict_sys->mutex)));

	if (index->n_user_defined_cols > 0) {
		n_vals = index->stat_n_diff_key_vals[
			index->n_user_defined_cols];
	} else {
		n_vals = index->stat_n_diff_key_vals[1];
	}

	fprintf(stderr,
		"  INDEX: name %s, id %llu, fields %lu/%lu,"
		" uniq %lu, type %lu\n"
		"   root page %lu, appr.key vals %lu,"
		" leaf pages %lu, size pages %lu\n"
		"   FIELDS: ",
		index->name,
		(ullint) index->id,
		(ulong) index->n_user_defined_cols,
		(ulong) index->n_fields,
		(ulong) index->n_uniq,
		(ulong) index->type,
		(ulong) index->page,
		(ulong) n_vals,
		(ulong) index->stat_n_leaf_pages,
		(ulong) index->stat_index_size);

	for (i = 0; i < index->n_fields; i++) {
		dict_field_print_low(dict_index_get_nth_field(index, i));
	}

	putc('\n', stderr);

#ifdef UNIV_BTR_PRINT
	btr_print_size(index);

	btr_print_index(index, 7);
#endif /* UNIV_BTR_PRINT */
}

/**********************************************************************//**
Prints a field data. */
static
void
dict_field_print_low(
/*=================*/
	const dict_field_t*	field)	/*!< in: field */
{
	ut_ad(mutex_own(&(dict_sys->mutex)));

	fprintf(stderr, " %s", field->name);

	if (field->prefix_len != 0) {
		fprintf(stderr, "(%lu)", (ulong) field->prefix_len);
	}
}

/**********************************************************************//**
Outputs info on a foreign key of a table in a format suitable for
CREATE TABLE. */
UNIV_INTERN
void
dict_print_info_on_foreign_key_in_create_format(
/*============================================*/
	FILE*		file,		/*!< in: file where to print */
	trx_t*		trx,		/*!< in: transaction */
	dict_foreign_t*	foreign,	/*!< in: foreign key constraint */
	ibool		add_newline)	/*!< in: whether to add a newline */
{
	const char*	stripped_id;
	ulint	i;

	if (strchr(foreign->id, '/')) {
		/* Strip the preceding database name from the constraint id */
		stripped_id = foreign->id + 1
			+ dict_get_db_name_len(foreign->id);
	} else {
		stripped_id = foreign->id;
	}

	putc(',', file);

	if (add_newline) {
		/* SHOW CREATE TABLE wants constraints each printed nicely
		on its own line, while error messages want no newlines
		inserted. */
		fputs("\n ", file);
	}

	fputs(" CONSTRAINT ", file);
	ut_print_name(file, trx, FALSE, stripped_id);
	fputs(" FOREIGN KEY (", file);

	for (i = 0;;) {
		ut_print_name(file, trx, FALSE, foreign->foreign_col_names[i]);
		if (++i < foreign->n_fields) {
			fputs(", ", file);
		} else {
			break;
		}
	}

	fputs(") REFERENCES ", file);

	if (dict_tables_have_same_db(foreign->foreign_table_name_lookup,
				     foreign->referenced_table_name_lookup)) {
		/* Do not print the database name of the referenced table */
		ut_print_name(file, trx, TRUE,
			      dict_remove_db_name(
				      foreign->referenced_table_name));
	} else {
		ut_print_name(file, trx, TRUE,
			      foreign->referenced_table_name);
	}

	putc(' ', file);
	putc('(', file);

	for (i = 0;;) {
		ut_print_name(file, trx, FALSE,
			      foreign->referenced_col_names[i]);
		if (++i < foreign->n_fields) {
			fputs(", ", file);
		} else {
			break;
		}
	}

	putc(')', file);

	if (foreign->type & DICT_FOREIGN_ON_DELETE_CASCADE) {
		fputs(" ON DELETE CASCADE", file);
	}

	if (foreign->type & DICT_FOREIGN_ON_DELETE_SET_NULL) {
		fputs(" ON DELETE SET NULL", file);
	}

	if (foreign->type & DICT_FOREIGN_ON_DELETE_NO_ACTION) {
		fputs(" ON DELETE NO ACTION", file);
	}

	if (foreign->type & DICT_FOREIGN_ON_UPDATE_CASCADE) {
		fputs(" ON UPDATE CASCADE", file);
	}

	if (foreign->type & DICT_FOREIGN_ON_UPDATE_SET_NULL) {
		fputs(" ON UPDATE SET NULL", file);
	}

	if (foreign->type & DICT_FOREIGN_ON_UPDATE_NO_ACTION) {
		fputs(" ON UPDATE NO ACTION", file);
	}
}

/**********************************************************************//**
Outputs info on foreign keys of a table. */
UNIV_INTERN
void
dict_print_info_on_foreign_keys(
/*============================*/
	ibool		create_table_format, /*!< in: if TRUE then print in
				a format suitable to be inserted into
				a CREATE TABLE, otherwise in the format
				of SHOW TABLE STATUS */
	FILE*		file,	/*!< in: file where to print */
	trx_t*		trx,	/*!< in: transaction */
	dict_table_t*	table)	/*!< in: table */
{
	dict_foreign_t*	foreign;

	mutex_enter(&(dict_sys->mutex));

	foreign = UT_LIST_GET_FIRST(table->foreign_list);

	if (foreign == NULL) {
		mutex_exit(&(dict_sys->mutex));

		return;
	}

	while (foreign != NULL) {
		if (create_table_format) {
			dict_print_info_on_foreign_key_in_create_format(
				file, trx, foreign, TRUE);
		} else {
			ulint	i;
			fputs("; (", file);

			for (i = 0; i < foreign->n_fields; i++) {
				if (i) {
					putc(' ', file);
				}

				ut_print_name(file, trx, FALSE,
					      foreign->foreign_col_names[i]);
			}

			fputs(") REFER ", file);
			ut_print_name(file, trx, TRUE,
				      foreign->referenced_table_name);
			putc('(', file);

			for (i = 0; i < foreign->n_fields; i++) {
				if (i) {
					putc(' ', file);
				}
				ut_print_name(
					file, trx, FALSE,
					foreign->referenced_col_names[i]);
			}

			putc(')', file);

			if (foreign->type == DICT_FOREIGN_ON_DELETE_CASCADE) {
				fputs(" ON DELETE CASCADE", file);
			}

			if (foreign->type == DICT_FOREIGN_ON_DELETE_SET_NULL) {
				fputs(" ON DELETE SET NULL", file);
			}

			if (foreign->type & DICT_FOREIGN_ON_DELETE_NO_ACTION) {
				fputs(" ON DELETE NO ACTION", file);
			}

			if (foreign->type & DICT_FOREIGN_ON_UPDATE_CASCADE) {
				fputs(" ON UPDATE CASCADE", file);
			}

			if (foreign->type & DICT_FOREIGN_ON_UPDATE_SET_NULL) {
				fputs(" ON UPDATE SET NULL", file);
			}

			if (foreign->type & DICT_FOREIGN_ON_UPDATE_NO_ACTION) {
				fputs(" ON UPDATE NO ACTION", file);
			}
		}

		foreign = UT_LIST_GET_NEXT(foreign_list, foreign);
	}

	mutex_exit(&(dict_sys->mutex));
}

/********************************************************************//**
Displays the names of the index and the table. */
UNIV_INTERN
void
dict_index_name_print(
/*==================*/
	FILE*			file,	/*!< in: output stream */
	trx_t*			trx,	/*!< in: transaction */
	const dict_index_t*	index)	/*!< in: index to print */
{
	fputs("index ", file);
	ut_print_name(file, trx, FALSE, index->name);
	fputs(" of table ", file);
	ut_print_name(file, trx, TRUE, index->table_name);
}
#endif /* !UNIV_HOTBACKUP */

/**********************************************************************//**
Inits dict_ind_redundant and dict_ind_compact. */
UNIV_INTERN
void
dict_ind_init(void)
/*===============*/
{
	dict_table_t*		table;

	/* create dummy table and index for REDUNDANT infimum and supremum */
	table = dict_mem_table_create("SYS_DUMMY1", DICT_HDR_SPACE, 1, 0, 0);
	dict_mem_table_add_col(table, NULL, NULL, DATA_CHAR,
			       DATA_ENGLISH | DATA_NOT_NULL, 8);

	dict_ind_redundant = dict_mem_index_create("SYS_DUMMY1", "SYS_DUMMY1",
						   DICT_HDR_SPACE, 0, 1);
	dict_index_add_col(dict_ind_redundant, table,
			   dict_table_get_nth_col(table, 0), 0);
	dict_ind_redundant->table = table;

	/* create dummy table and index for COMPACT infimum and supremum */
	table = dict_mem_table_create("SYS_DUMMY2",
				      DICT_HDR_SPACE, 1,
				      DICT_TF_COMPACT, 0);
	dict_mem_table_add_col(table, NULL, NULL, DATA_CHAR,
			       DATA_ENGLISH | DATA_NOT_NULL, 8);
	dict_ind_compact = dict_mem_index_create("SYS_DUMMY2", "SYS_DUMMY2",
						 DICT_HDR_SPACE, 0, 1);
	dict_index_add_col(dict_ind_compact, table,
			   dict_table_get_nth_col(table, 0), 0);
	dict_ind_compact->table = table;

	/* avoid ut_ad(index->cached) in dict_index_get_n_unique_in_tree */
	dict_ind_redundant->cached = dict_ind_compact->cached = TRUE;
}

#ifndef UNIV_HOTBACKUP
/**********************************************************************//**
Frees dict_ind_redundant and dict_ind_compact. */
static
void
dict_ind_free(void)
/*===============*/
{
	dict_table_t*	table;

	table = dict_ind_compact->table;
	dict_mem_index_free(dict_ind_compact);
	dict_ind_compact = NULL;
	dict_mem_table_free(table);

	table = dict_ind_redundant->table;
	dict_mem_index_free(dict_ind_redundant);
	dict_ind_redundant = NULL;
	dict_mem_table_free(table);
}

/**********************************************************************//**
Get index by name
@return	index, NULL if does not exist */
UNIV_INTERN
dict_index_t*
dict_table_get_index_on_name(
/*=========================*/
	dict_table_t*	table,	/*!< in: table */
	const char*	name)	/*!< in: name of the index to find */
{
	dict_index_t*	index;

	index = dict_table_get_first_index(table);

	while (index != NULL) {
		if (ut_strcmp(index->name, name) == 0) {

			return(index);
		}

		index = dict_table_get_next_index(index);
	}

	return(NULL);

}

/**********************************************************************//**
Replace the index passed in with another equivalent index in the tables
foreign key list. */
UNIV_INTERN
void
dict_table_replace_index_in_foreign_list(
/*=====================================*/
	dict_table_t*	table,  /*!< in/out: table */
	dict_index_t*	index,	/*!< in: index to be replaced */
	const trx_t*	trx)	/*!< in: transaction handle */
{
	dict_foreign_t*	foreign;

	for (foreign = UT_LIST_GET_FIRST(table->foreign_list);
	     foreign;
	     foreign = UT_LIST_GET_NEXT(foreign_list, foreign)) {

		if (foreign->foreign_index == index) {
			dict_index_t*	new_index
				= dict_foreign_find_equiv_index(foreign);

			/* There must exist an alternative index if
			check_foreigns (FOREIGN_KEY_CHECKS) is on, 
			since ha_innobase::prepare_drop_index had done
			the check before we reach here. */

			ut_a(new_index || !trx->check_foreigns);

			foreign->foreign_index = new_index;
		}
	}
}

/**********************************************************************//**
In case there is more than one index with the same name return the index
with the min(id).
@return	index, NULL if does not exist */
UNIV_INTERN
dict_index_t*
dict_table_get_index_on_name_and_min_id(
/*=====================================*/
	dict_table_t*	table,	/*!< in: table */
	const char*	name)	/*!< in: name of the index to find */
{
	dict_index_t*	index;
	dict_index_t*	min_index; /* Index with matching name and min(id) */

	min_index = NULL;
	index = dict_table_get_first_index(table);

	while (index != NULL) {
		if (ut_strcmp(index->name, name) == 0) {
			if (!min_index || index->id < min_index->id) {

				min_index = index;
			}
		}

		index = dict_table_get_next_index(index);
	}

	return(min_index);

}

#ifdef UNIV_DEBUG
/**********************************************************************//**
Check for duplicate index entries in a table [using the index name] */
UNIV_INTERN
void
dict_table_check_for_dup_indexes(
/*=============================*/
	const dict_table_t*	table,	/*!< in: Check for dup indexes
					in this table */
	ibool			tmp_ok)	/*!< in: TRUE=allow temporary
					index names */
{
	/* Check for duplicates, ignoring indexes that are marked
	as to be dropped */

	const dict_index_t*	index1;
	const dict_index_t*	index2;

	ut_ad(mutex_own(&dict_sys->mutex));

	/* The primary index _must_ exist */
	ut_a(UT_LIST_GET_LEN(table->indexes) > 0);

	index1 = UT_LIST_GET_FIRST(table->indexes);

	do {
		ut_ad(tmp_ok || *index1->name != TEMP_INDEX_PREFIX);

		index2 = UT_LIST_GET_NEXT(indexes, index1);

		while (index2) {

			if (!index2->to_be_dropped) {
				ut_ad(ut_strcmp(index1->name, index2->name));
			}

			index2 = UT_LIST_GET_NEXT(indexes, index2);
		}

		index1 = UT_LIST_GET_NEXT(indexes, index1);
	} while (index1);
}
#endif /* UNIV_DEBUG */

/*********************************************************************//**
Checks whether a table exists and whether it has the given structure.
The table must have the same number of columns with the same names and
types. The order of the columns does not matter.
The caller must own the dictionary mutex.
dict_table_schema_check() @{
@return DB_SUCCESS if the table exists and contains the necessary columns */
UNIV_INTERN
enum db_err
dict_table_schema_check(
/*====================*/
	dict_table_schema_t*	req_schema,	/*!< in/out: required table
						schema */
	char*			errstr,		/*!< out: human readable error
						message if != DB_SUCCESS and
						!= DB_TABLE_NOT_FOUND is
						returned */
	size_t			errstr_sz)	/*!< in: errstr size */
{
	dict_table_t*	table;
	ulint		i;

	ut_ad(mutex_own(&dict_sys->mutex));

	table = dict_table_get_low(req_schema->table_name);

	if (table == NULL || table->ibd_file_missing) {
		/* no such table or missing tablespace */

		return(DB_TABLE_NOT_FOUND);
	}

	if ((ulint) table->n_def - DATA_N_SYS_COLS != req_schema->n_cols) {
		/* the table has a different number of columns than
		required */

		ut_snprintf(errstr, errstr_sz,
			    "%s has %d columns but should have %lu.",
			    req_schema->table_name,
			    table->n_def - DATA_N_SYS_COLS,
			    req_schema->n_cols);

		return(DB_ERROR);
	}

	/* For each column from req_schema->columns[] search
	whether it is present in table->cols[].
	The following algorithm is O(n_cols^2), but is optimized to
	be O(n_cols) if the columns are in the same order in both arrays. */

	for (i = 0; i < req_schema->n_cols; i++) {
		ulint	j;

		char	req_type[64];
		char	actual_type[64];

		/* check if i'th column is the same in both arrays */
		if (innobase_strcasecmp(req_schema->columns[i].name,
			       dict_table_get_col_name(table, i)) == 0) {

			/* we found the column in table->cols[] quickly */
			j = i;
		} else {

			/* columns in both arrays are not in the same order,
			do a full scan of the second array */
			for (j = 0; j < table->n_def; j++) {
				const char*	name;

				name = dict_table_get_col_name(table, j);

				if (innobase_strcasecmp(name,
					req_schema->columns[i].name) == 0) {

					/* found the column on j'th
					position */
					break;
				}
			}

			if (j == table->n_def) {

				ut_snprintf(errstr, errstr_sz,
					    "required column %s.%s not found.",
					    req_schema->table_name,
					    req_schema->columns[i].name);

				return(DB_ERROR);
			}
		}

		/* we found a column with the same name on j'th position,
		compare column types and flags */

		dtype_sql_name(req_schema->columns[i].mtype,
			       req_schema->columns[i].prtype_mask,
			       req_schema->columns[i].len,
			       req_type, sizeof(req_type));

		dtype_sql_name(table->cols[j].mtype,
			       table->cols[j].prtype,
			       table->cols[j].len,
			       actual_type, sizeof(actual_type));

		/* check length for exact match */
		if (req_schema->columns[i].len != table->cols[j].len) {

			ut_snprintf(errstr, errstr_sz,
				    "Column %s.%s is %s but should be %s "
				    "(length mismatch).",
				    req_schema->table_name,
				    req_schema->columns[i].name,
				    actual_type, req_type);

			return(DB_ERROR);
		}

		/* check mtype for exact match */
		if (req_schema->columns[i].mtype != table->cols[j].mtype) {

			ut_snprintf(errstr, errstr_sz,
				    "Column %s.%s is %s but should be %s "
				    "(type mismatch).",
				    req_schema->table_name,
				    req_schema->columns[i].name,
				    actual_type, req_type);

			return(DB_ERROR);
		}

		/* check whether required prtype mask is set */
		if (req_schema->columns[i].prtype_mask != 0
		    && (table->cols[j].prtype
			& req_schema->columns[i].prtype_mask)
		       != req_schema->columns[i].prtype_mask) {

			ut_snprintf(errstr, errstr_sz,
				    "Column %s.%s is %s but should be %s "
				    "(flags mismatch).",
				    req_schema->table_name,
				    req_schema->columns[i].name,
				    actual_type, req_type);

			return(DB_ERROR);
		}
	}

	return(DB_SUCCESS);
}
/* @} */

/**********************************************************************//**
Closes the data dictionary module. */
UNIV_INTERN
void
dict_close(void)
/*============*/
{
	ulint	i;

	/* Free the hash elements. We don't remove them from the table
	because we are going to destroy the table anyway. */
	for (i = 0; i < hash_get_n_cells(dict_sys->table_hash); i++) {
		dict_table_t*	table;

		table = HASH_GET_FIRST(dict_sys->table_hash, i);

		while (table) {
			dict_table_t*	prev_table = table;

			table = HASH_GET_NEXT(name_hash, prev_table);
#ifdef UNIV_DEBUG
			ut_a(prev_table->magic_n == DICT_TABLE_MAGIC_N);
#endif
			/* Acquire only because it's a pre-condition. */
			mutex_enter(&dict_sys->mutex);

			dict_table_remove_from_cache(prev_table);

			mutex_exit(&dict_sys->mutex);
		}
	}

	hash_table_free(dict_sys->table_hash);

	/* The elements are the same instance as in dict_sys->table_hash,
	therefore we don't delete the individual elements. */
	hash_table_free(dict_sys->table_id_hash);

	dict_ind_free();

	mutex_free(&dict_sys->mutex);

	rw_lock_free(&dict_operation_lock);
	memset(&dict_operation_lock, 0x0, sizeof(dict_operation_lock));

	mutex_free(&dict_foreign_err_mutex);

	mem_free(dict_sys);
	dict_sys = NULL;

	for (i = 0; i < DICT_TABLE_STATS_LATCHES_SIZE; i++) {
		rw_lock_free(&dict_table_stats_latches[i]);
	}
}

<<<<<<< HEAD
# ifdef UNIV_DEBUG
/**********************************************************************//**
Validate the dictionary table LRU list.
@return TRUE if valid  */
UNIV_INTERN
ibool
dict_lru_validate(void)
/*===================*/
{
	dict_table_t*	table;

	ut_ad(mutex_own(&dict_sys->mutex));

	for (table = UT_LIST_GET_FIRST(dict_sys->table_LRU);
	     table != NULL;
	     table = UT_LIST_GET_NEXT(table_LRU, table)) {

		ut_a(table->can_be_evicted);
	}

	for (table = UT_LIST_GET_FIRST(dict_sys->table_non_LRU);
	     table != NULL;
	     table = UT_LIST_GET_NEXT(table_LRU, table)) {

		ut_a(!table->can_be_evicted);
	}

=======
/**********************************************************************//**
Find a table in dict_sys->table_LRU list with specified space id
@return table if found, NULL if not */
static
dict_table_t*
dict_find_table_by_space(
/*=====================*/
	ulint	space_id)		/*!< in: space ID */
{
	dict_table_t*   table;
	ulint		num_item;
	ulint		count = 0;

	ut_ad(space_id > 0);

	table = UT_LIST_GET_FIRST(dict_sys->table_LRU);
	num_item =  UT_LIST_GET_LEN(dict_sys->table_LRU);

	/* This function intentionally does not acquire mutex as it is used
	by error handling code in deep call stack as last means to avoid
	killing the server, so it worth to risk some consequencies for
	the action. */
	while (table && count < num_item) {
		if (table->space == space_id) {
			return(table);
		}

		table = UT_LIST_GET_NEXT(table_LRU, table);
		count++;
	}

	return(NULL);
}

/**********************************************************************//**
Flags a table with specified space_id corrupted in the data dictionary
cache
@return TRUE if successful */
UNIV_INTERN
ibool
dict_set_corrupted_by_space(
/*========================*/
	ulint	space_id)		/*!< in: space ID */
{
	dict_table_t*   table;

	table = dict_find_table_by_space(space_id);

	if (!table) {
		return(FALSE);
	}

	/* mark the table->corrupted bit only, since the caller
	could be too deep in the stack for SYS_INDEXES update */
	table->corrupted = TRUE;

>>>>>>> 8b72b936
	return(TRUE);
}

/**********************************************************************//**
<<<<<<< HEAD
Check if a table exists in the dict table LRU list.
@return TRUE if table found in LRU list */
UNIV_INTERN
ibool
dict_lru_find_table(
/*================*/
	const dict_table_t*	find_table)	/*!< in: table to find */
{
	dict_table_t*		table;

	ut_ad(find_table != NULL);
	ut_ad(mutex_own(&dict_sys->mutex));

	for (table = UT_LIST_GET_FIRST(dict_sys->table_LRU);
	     table != NULL;
	     table = UT_LIST_GET_NEXT(table_LRU, table)) {

		ut_a(table->can_be_evicted);

		if (table == find_table) {
			return(TRUE);
		}
	}

	return(FALSE);
}

/**********************************************************************//**
Check if a table exists in the dict table non-LRU list.
@return TRUE if table found in non-LRU list */
static
ibool
dict_non_lru_find_table(
/*====================*/
	const dict_table_t*	find_table)	/*!< in: table to find */
{
	dict_table_t*		table;

	ut_ad(find_table != NULL);
	ut_ad(mutex_own(&dict_sys->mutex));

	for (table = UT_LIST_GET_FIRST(dict_sys->table_non_LRU);
	     table != NULL;
	     table = UT_LIST_GET_NEXT(table_LRU, table)) {

		ut_a(!table->can_be_evicted);

		if (table == find_table) {
			return(TRUE);
		}
	}

	return(FALSE);
}
# endif /* UNIV_DEBUG */
=======
Flags an index corrupted both in the data dictionary cache
and in the SYS_INDEXES */
UNIV_INTERN
void
dict_set_corrupted(
/*===============*/
	dict_index_t*	index)		/*!< in/out: index */
{
	mem_heap_t*	heap;
	mtr_t		mtr;
	dict_index_t*	sys_index;
	dtuple_t*	tuple;
	dfield_t*	dfield;
	byte*		buf;
	const char*	status;
	btr_cur_t	cursor;

	ut_ad(index);
	ut_ad(mutex_own(&dict_sys->mutex));
	ut_ad(!dict_table_is_comp(dict_sys->sys_tables));
	ut_ad(!dict_table_is_comp(dict_sys->sys_indexes));

#ifdef UNIV_SYNC_DEBUG
        ut_ad(sync_thread_levels_empty_except_dict());
#endif

	/* Mark the table as corrupted only if the clustered index
	is corrupted */
	if (dict_index_is_clust(index)) {
		index->table->corrupted = TRUE;
	}

	if (UNIV_UNLIKELY(dict_index_is_corrupted(index))) {
		/* The index was already flagged corrupted. */
		ut_ad(index->table->corrupted);
		return;
	}

	heap = mem_heap_create(sizeof(dtuple_t) + 2 * (sizeof(dfield_t)
			       + sizeof(que_fork_t) + sizeof(upd_node_t)
			       + sizeof(upd_t) + 12));
	mtr_start(&mtr);
	index->type |= DICT_CORRUPT;

	sys_index = UT_LIST_GET_FIRST(dict_sys->sys_indexes->indexes);

	/* Find the index row in SYS_INDEXES */
	tuple = dtuple_create(heap, 2);

	dfield = dtuple_get_nth_field(tuple, 0);
	buf = mem_heap_alloc(heap, 8);
	mach_write_to_8(buf, index->table->id);
	dfield_set_data(dfield, buf, 8);

	dfield = dtuple_get_nth_field(tuple, 1);
	buf = mem_heap_alloc(heap, 8);
	mach_write_to_8(buf, index->id);
	dfield_set_data(dfield, buf, 8);

	dict_index_copy_types(tuple, sys_index, 2);

	btr_cur_search_to_nth_level(sys_index, 0, tuple, PAGE_CUR_GE,
				    BTR_MODIFY_LEAF,
				    &cursor, 0, __FILE__, __LINE__, &mtr);

	if (cursor.up_match == dtuple_get_n_fields(tuple)) {
		/* UPDATE SYS_INDEXES SET TYPE=index->type
		WHERE TABLE_ID=index->table->id AND INDEX_ID=index->id */
		ulint	len;
		byte*	field	= rec_get_nth_field_old(
			btr_cur_get_rec(&cursor),
			DICT_SYS_INDEXES_TYPE_FIELD, &len);
		if (len != 4) {
			goto fail;
		}
		mlog_write_ulint(field, index->type, MLOG_4BYTES, &mtr);
		status = "  InnoDB: Flagged corruption of ";
	} else {
fail:
		status = "  InnoDB: Unable to flag corruption of ";
	}

	mtr_commit(&mtr);
	mem_heap_free(heap);

	ut_print_timestamp(stderr);
	fputs(status, stderr);
	dict_index_name_print(stderr, NULL, index);
	putc('\n', stderr);
}

/**********************************************************************//**
Flags an index corrupted in the data dictionary cache only. This
is used mostly to mark a corrupted index when index's own dictionary
is corrupted, and we force to load such index for repair purpose */
UNIV_INTERN
void
dict_set_corrupted_index_cache_only(
/*================================*/
	dict_index_t*	index)		/*!< in/out: index */
{
	ut_ad(index);
	ut_ad(mutex_own(&dict_sys->mutex));
	ut_ad(!dict_table_is_comp(dict_sys->sys_tables));
	ut_ad(!dict_table_is_comp(dict_sys->sys_indexes));

	/* Mark the table as corrupted only if the clustered index
	is corrupted */
	if (dict_index_is_clust(index)) {
		index->table->corrupted = TRUE;
	}

	index->type |= DICT_CORRUPT;
}
>>>>>>> 8b72b936
#endif /* !UNIV_HOTBACKUP */<|MERGE_RESOLUTION|>--- conflicted
+++ resolved
@@ -55,16 +55,12 @@
 #include "rem0cmp.h"
 #include "row0merge.h"
 #include "m_ctype.h" /* my_isspace() */
-<<<<<<< HEAD
 #include "ha_prototypes.h" /* innobase_strcasecmp(), innobase_casedn_str() */
 #include "srv0mon.h"
 #include "srv0start.h"
 #include "lock0lock.h"
 #include "dict0priv.h"
-=======
-#include "ha_prototypes.h" /* innobase_strcasecmp(), innobase_casedn_str()*/
 #include "row0upd.h"
->>>>>>> 8b72b936
 
 #include <ctype.h>
 
@@ -680,13 +676,9 @@
 {
 	dict_table_t*	table;
 
-<<<<<<< HEAD
 	if (!dict_locked) {
 		mutex_enter(&dict_sys->mutex);
 	}
-=======
-	if (trx->dict_operation_lock_mode == RW_X_LATCH) {
->>>>>>> 8b72b936
 
 	ut_ad(mutex_own(&dict_sys->mutex));
 
@@ -5116,6 +5108,181 @@
 	fputs(" of table ", file);
 	ut_print_name(file, trx, TRUE, index->table_name);
 }
+
+/**********************************************************************//**
+Find a table in dict_sys->table_LRU list with specified space id
+@return table if found, NULL if not */
+static
+dict_table_t*
+dict_find_table_by_space(
+/*=====================*/
+	ulint	space_id)		/*!< in: space ID */
+{
+	dict_table_t*   table;
+	ulint		num_item;
+	ulint		count = 0;
+
+	ut_ad(space_id > 0);
+
+	table = UT_LIST_GET_FIRST(dict_sys->table_LRU);
+	num_item =  UT_LIST_GET_LEN(dict_sys->table_LRU);
+
+	/* This function intentionally does not acquire mutex as it is used
+	by error handling code in deep call stack as last means to avoid
+	killing the server, so it worth to risk some consequencies for
+	the action. */
+	while (table && count < num_item) {
+		if (table->space == space_id) {
+			return(table);
+		}
+
+		table = UT_LIST_GET_NEXT(table_LRU, table);
+		count++;
+	}
+
+	return(NULL);
+}
+
+/**********************************************************************//**
+Flags a table with specified space_id corrupted in the data dictionary
+cache
+@return TRUE if successful */
+UNIV_INTERN
+ibool
+dict_set_corrupted_by_space(
+/*========================*/
+	ulint	space_id)		/*!< in: space ID */
+{
+	dict_table_t*   table;
+
+	table = dict_find_table_by_space(space_id);
+
+	if (!table) {
+		return(FALSE);
+	}
+
+	/* mark the table->corrupted bit only, since the caller
+	could be too deep in the stack for SYS_INDEXES update */
+	table->corrupted = TRUE;
+
+	return(TRUE);
+}
+
+/**********************************************************************//**
+Flags an index corrupted both in the data dictionary cache
+and in the SYS_INDEXES */
+UNIV_INTERN
+void
+dict_set_corrupted(
+/*===============*/
+	dict_index_t*	index)		/*!< in/out: index */
+{
+	mem_heap_t*	heap;
+	mtr_t		mtr;
+	dict_index_t*	sys_index;
+	dtuple_t*	tuple;
+	dfield_t*	dfield;
+	byte*		buf;
+	const char*	status;
+	btr_cur_t	cursor;
+
+	ut_ad(index);
+	ut_ad(mutex_own(&dict_sys->mutex));
+	ut_ad(!dict_table_is_comp(dict_sys->sys_tables));
+	ut_ad(!dict_table_is_comp(dict_sys->sys_indexes));
+
+#ifdef UNIV_SYNC_DEBUG
+        ut_ad(sync_thread_levels_empty_except_dict());
+#endif
+
+	/* Mark the table as corrupted only if the clustered index
+	is corrupted */
+	if (dict_index_is_clust(index)) {
+		index->table->corrupted = TRUE;
+	}
+
+	if (UNIV_UNLIKELY(dict_index_is_corrupted(index))) {
+		/* The index was already flagged corrupted. */
+		ut_ad(index->table->corrupted);
+		return;
+	}
+
+	heap = mem_heap_create(sizeof(dtuple_t) + 2 * (sizeof(dfield_t)
+			       + sizeof(que_fork_t) + sizeof(upd_node_t)
+			       + sizeof(upd_t) + 12));
+	mtr_start(&mtr);
+	index->type |= DICT_CORRUPT;
+
+	sys_index = UT_LIST_GET_FIRST(dict_sys->sys_indexes->indexes);
+
+	/* Find the index row in SYS_INDEXES */
+	tuple = dtuple_create(heap, 2);
+
+	dfield = dtuple_get_nth_field(tuple, 0);
+	buf = mem_heap_alloc(heap, 8);
+	mach_write_to_8(buf, index->table->id);
+	dfield_set_data(dfield, buf, 8);
+
+	dfield = dtuple_get_nth_field(tuple, 1);
+	buf = mem_heap_alloc(heap, 8);
+	mach_write_to_8(buf, index->id);
+	dfield_set_data(dfield, buf, 8);
+
+	dict_index_copy_types(tuple, sys_index, 2);
+
+	btr_cur_search_to_nth_level(sys_index, 0, tuple, PAGE_CUR_GE,
+				    BTR_MODIFY_LEAF,
+				    &cursor, 0, __FILE__, __LINE__, &mtr);
+
+	if (cursor.up_match == dtuple_get_n_fields(tuple)) {
+		/* UPDATE SYS_INDEXES SET TYPE=index->type
+		WHERE TABLE_ID=index->table->id AND INDEX_ID=index->id */
+		ulint	len;
+		byte*	field	= rec_get_nth_field_old(
+			btr_cur_get_rec(&cursor),
+			DICT_SYS_INDEXES_TYPE_FIELD, &len);
+		if (len != 4) {
+			goto fail;
+		}
+		mlog_write_ulint(field, index->type, MLOG_4BYTES, &mtr);
+		status = "  InnoDB: Flagged corruption of ";
+	} else {
+fail:
+		status = "  InnoDB: Unable to flag corruption of ";
+	}
+
+	mtr_commit(&mtr);
+	mem_heap_free(heap);
+
+	ut_print_timestamp(stderr);
+	fputs(status, stderr);
+	dict_index_name_print(stderr, NULL, index);
+	putc('\n', stderr);
+}
+
+/**********************************************************************//**
+Flags an index corrupted in the data dictionary cache only. This
+is used mostly to mark a corrupted index when index's own dictionary
+is corrupted, and we force to load such index for repair purpose */
+UNIV_INTERN
+void
+dict_set_corrupted_index_cache_only(
+/*================================*/
+	dict_index_t*	index)		/*!< in/out: index */
+{
+	ut_ad(index);
+	ut_ad(mutex_own(&dict_sys->mutex));
+	ut_ad(!dict_table_is_comp(dict_sys->sys_tables));
+	ut_ad(!dict_table_is_comp(dict_sys->sys_indexes));
+
+	/* Mark the table as corrupted only if the clustered index
+	is corrupted */
+	if (dict_index_is_clust(index)) {
+		index->table->corrupted = TRUE;
+	}
+
+	index->type |= DICT_CORRUPT;
+}
 #endif /* !UNIV_HOTBACKUP */
 
 /**********************************************************************//**
@@ -5517,7 +5684,6 @@
 	}
 }
 
-<<<<<<< HEAD
 # ifdef UNIV_DEBUG
 /**********************************************************************//**
 Validate the dictionary table LRU list.
@@ -5545,69 +5711,10 @@
 		ut_a(!table->can_be_evicted);
 	}
 
-=======
-/**********************************************************************//**
-Find a table in dict_sys->table_LRU list with specified space id
-@return table if found, NULL if not */
-static
-dict_table_t*
-dict_find_table_by_space(
-/*=====================*/
-	ulint	space_id)		/*!< in: space ID */
-{
-	dict_table_t*   table;
-	ulint		num_item;
-	ulint		count = 0;
-
-	ut_ad(space_id > 0);
-
-	table = UT_LIST_GET_FIRST(dict_sys->table_LRU);
-	num_item =  UT_LIST_GET_LEN(dict_sys->table_LRU);
-
-	/* This function intentionally does not acquire mutex as it is used
-	by error handling code in deep call stack as last means to avoid
-	killing the server, so it worth to risk some consequencies for
-	the action. */
-	while (table && count < num_item) {
-		if (table->space == space_id) {
-			return(table);
-		}
-
-		table = UT_LIST_GET_NEXT(table_LRU, table);
-		count++;
-	}
-
-	return(NULL);
-}
-
-/**********************************************************************//**
-Flags a table with specified space_id corrupted in the data dictionary
-cache
-@return TRUE if successful */
-UNIV_INTERN
-ibool
-dict_set_corrupted_by_space(
-/*========================*/
-	ulint	space_id)		/*!< in: space ID */
-{
-	dict_table_t*   table;
-
-	table = dict_find_table_by_space(space_id);
-
-	if (!table) {
-		return(FALSE);
-	}
-
-	/* mark the table->corrupted bit only, since the caller
-	could be too deep in the stack for SYS_INDEXES update */
-	table->corrupted = TRUE;
-
->>>>>>> 8b72b936
 	return(TRUE);
 }
 
 /**********************************************************************//**
-<<<<<<< HEAD
 Check if a table exists in the dict table LRU list.
 @return TRUE if table found in LRU list */
 UNIV_INTERN
@@ -5663,120 +5770,4 @@
 	return(FALSE);
 }
 # endif /* UNIV_DEBUG */
-=======
-Flags an index corrupted both in the data dictionary cache
-and in the SYS_INDEXES */
-UNIV_INTERN
-void
-dict_set_corrupted(
-/*===============*/
-	dict_index_t*	index)		/*!< in/out: index */
-{
-	mem_heap_t*	heap;
-	mtr_t		mtr;
-	dict_index_t*	sys_index;
-	dtuple_t*	tuple;
-	dfield_t*	dfield;
-	byte*		buf;
-	const char*	status;
-	btr_cur_t	cursor;
-
-	ut_ad(index);
-	ut_ad(mutex_own(&dict_sys->mutex));
-	ut_ad(!dict_table_is_comp(dict_sys->sys_tables));
-	ut_ad(!dict_table_is_comp(dict_sys->sys_indexes));
-
-#ifdef UNIV_SYNC_DEBUG
-        ut_ad(sync_thread_levels_empty_except_dict());
-#endif
-
-	/* Mark the table as corrupted only if the clustered index
-	is corrupted */
-	if (dict_index_is_clust(index)) {
-		index->table->corrupted = TRUE;
-	}
-
-	if (UNIV_UNLIKELY(dict_index_is_corrupted(index))) {
-		/* The index was already flagged corrupted. */
-		ut_ad(index->table->corrupted);
-		return;
-	}
-
-	heap = mem_heap_create(sizeof(dtuple_t) + 2 * (sizeof(dfield_t)
-			       + sizeof(que_fork_t) + sizeof(upd_node_t)
-			       + sizeof(upd_t) + 12));
-	mtr_start(&mtr);
-	index->type |= DICT_CORRUPT;
-
-	sys_index = UT_LIST_GET_FIRST(dict_sys->sys_indexes->indexes);
-
-	/* Find the index row in SYS_INDEXES */
-	tuple = dtuple_create(heap, 2);
-
-	dfield = dtuple_get_nth_field(tuple, 0);
-	buf = mem_heap_alloc(heap, 8);
-	mach_write_to_8(buf, index->table->id);
-	dfield_set_data(dfield, buf, 8);
-
-	dfield = dtuple_get_nth_field(tuple, 1);
-	buf = mem_heap_alloc(heap, 8);
-	mach_write_to_8(buf, index->id);
-	dfield_set_data(dfield, buf, 8);
-
-	dict_index_copy_types(tuple, sys_index, 2);
-
-	btr_cur_search_to_nth_level(sys_index, 0, tuple, PAGE_CUR_GE,
-				    BTR_MODIFY_LEAF,
-				    &cursor, 0, __FILE__, __LINE__, &mtr);
-
-	if (cursor.up_match == dtuple_get_n_fields(tuple)) {
-		/* UPDATE SYS_INDEXES SET TYPE=index->type
-		WHERE TABLE_ID=index->table->id AND INDEX_ID=index->id */
-		ulint	len;
-		byte*	field	= rec_get_nth_field_old(
-			btr_cur_get_rec(&cursor),
-			DICT_SYS_INDEXES_TYPE_FIELD, &len);
-		if (len != 4) {
-			goto fail;
-		}
-		mlog_write_ulint(field, index->type, MLOG_4BYTES, &mtr);
-		status = "  InnoDB: Flagged corruption of ";
-	} else {
-fail:
-		status = "  InnoDB: Unable to flag corruption of ";
-	}
-
-	mtr_commit(&mtr);
-	mem_heap_free(heap);
-
-	ut_print_timestamp(stderr);
-	fputs(status, stderr);
-	dict_index_name_print(stderr, NULL, index);
-	putc('\n', stderr);
-}
-
-/**********************************************************************//**
-Flags an index corrupted in the data dictionary cache only. This
-is used mostly to mark a corrupted index when index's own dictionary
-is corrupted, and we force to load such index for repair purpose */
-UNIV_INTERN
-void
-dict_set_corrupted_index_cache_only(
-/*================================*/
-	dict_index_t*	index)		/*!< in/out: index */
-{
-	ut_ad(index);
-	ut_ad(mutex_own(&dict_sys->mutex));
-	ut_ad(!dict_table_is_comp(dict_sys->sys_tables));
-	ut_ad(!dict_table_is_comp(dict_sys->sys_indexes));
-
-	/* Mark the table as corrupted only if the clustered index
-	is corrupted */
-	if (dict_index_is_clust(index)) {
-		index->table->corrupted = TRUE;
-	}
-
-	index->type |= DICT_CORRUPT;
-}
->>>>>>> 8b72b936
 #endif /* !UNIV_HOTBACKUP */