--- conflicted
+++ resolved
@@ -273,15 +273,8 @@
 
 	rec = dict_getnext_system_low(pcur, mtr);
 
-<<<<<<< HEAD
 	return(rec);
 }
-=======
-			if (dict_table_get_first_index(table)) {
-				dict_stats_update(table,
-						  DICT_STATS_UPD_FETCH);
-			}
->>>>>>> ea4e6946
 
 /********************************************************************//**
 This function gets the next system table record as it scans the table.
@@ -354,7 +347,7 @@
 
 		/* Update statistics if DICT_TABLE_UPDATE_STATS
 		is set */
-		dict_update_statistics_low(*table, TRUE);
+		dict_stats_update(*table, DICT_STATS_UPD_FETCH);
 	}
 
 	return(NULL);
