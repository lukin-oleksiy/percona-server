--- conflicted
+++ resolved
@@ -1,10 +1,6 @@
 /*****************************************************************************
 
-<<<<<<< HEAD
-Copyright (c) 1994, 2018, Oracle and/or its affiliates. All Rights Reserved.
-=======
 Copyright (c) 1994, 2019, Oracle and/or its affiliates. All Rights Reserved.
->>>>>>> 4869291f
 Copyright (c) 2012, Facebook Inc.
 
 This program is free software; you can redistribute it and/or modify it under
@@ -61,11 +57,7 @@
  being used are:
  X[n+1] = (a * X[n] + c) mod m
  where:
-<<<<<<< HEAD
- X[0] = ut_time_us(NULL)
-=======
  X[0] = ut_time_monotonic_us()
->>>>>>> 4869291f
  a = 1103515245 (3^5 * 5 * 7 * 129749)
  c = 12345 (3 * 5 * 823)
  m = 18446744073709551616 (2^64)
@@ -78,11 +70,7 @@
   static ibool initialized = FALSE;
 
   if (!initialized) {
-<<<<<<< HEAD
-    lcg_current = (ib_uint64_t)ut_time_us(NULL);
-=======
     lcg_current = (ib_uint64_t)ut_time_monotonic_us();
->>>>>>> 4869291f
     initialized = TRUE;
   }
 
@@ -129,11 +117,7 @@
 
   low_match = up_match = std::min(*ilow_matched_fields, *iup_matched_fields);
 
-<<<<<<< HEAD
-  if (cmp_dtuple_rec_with_match(tuple, rec, index, offsets, &low_match) < 0) {
-=======
   if (tuple->compare(rec, index, offsets, &low_match) < 0) {
->>>>>>> 4869291f
     goto exit_func;
   }
 
@@ -142,12 +126,7 @@
     offsets = rec_get_offsets(next_rec, index, offsets,
                               dtuple_get_n_fields(tuple), &heap);
 
-<<<<<<< HEAD
-    if (cmp_dtuple_rec_with_match(tuple, next_rec, index, offsets, &up_match) >=
-        0) {
-=======
     if (tuple->compare(next_rec, index, offsets, &up_match) >= 0) {
->>>>>>> 4869291f
       goto exit_func;
     }
 
@@ -467,13 +446,8 @@
     }
   }
 
-<<<<<<< HEAD
-    /* The following flag does not work for non-latin1 char sets because
-    cmp_full_field does not tell how many bytes matched */
-=======
   /* The following flag does not work for non-latin1 char sets because
   cmp_full_field does not tell how many bytes matched */
->>>>>>> 4869291f
 #ifdef PAGE_CUR_LE_OR_EXTENDS
   ut_a(mode != PAGE_CUR_LE_OR_EXTENDS);
 #endif /* PAGE_CUR_LE_OR_EXTENDS */
@@ -513,12 +487,7 @@
                                 dtuple_get_n_fields_cmp(tuple), &heap);
     }
 
-<<<<<<< HEAD
-    cmp = cmp_dtuple_rec_with_match(tuple, mid_rec, index, offsets,
-                                    &cur_matched_fields);
-=======
     cmp = tuple->compare(mid_rec, index, offsets, &cur_matched_fields);
->>>>>>> 4869291f
 
     if (cmp > 0) {
     low_slot_match:
@@ -570,12 +539,7 @@
                                 dtuple_get_n_fields_cmp(tuple), &heap);
     }
 
-<<<<<<< HEAD
-    cmp = cmp_dtuple_rec_with_match(tuple, mid_rec, index, offsets,
-                                    &cur_matched_fields);
-=======
     cmp = tuple->compare(mid_rec, index, offsets, &cur_matched_fields);
->>>>>>> 4869291f
 
     if (cmp > 0) {
     low_rec_match:
@@ -710,13 +674,8 @@
 #endif
 #endif
 
-<<<<<<< HEAD
-    /* The following flag does not work for non-latin1 char sets because
-    cmp_full_field does not tell how many bytes matched */
-=======
   /* The following flag does not work for non-latin1 char sets because
   cmp_full_field does not tell how many bytes matched */
->>>>>>> 4869291f
 #ifdef PAGE_CUR_LE_OR_EXTENDS
   ut_a(mode != PAGE_CUR_LE_OR_EXTENDS);
 #endif /* PAGE_CUR_LE_OR_EXTENDS */
@@ -2144,11 +2103,7 @@
   mtr_log_t log_mode;
 
   if (index->table->is_temporary() ||
-<<<<<<< HEAD
       index->table->file_unreadable /* IMPORT TABLESPACE */) {
-=======
-      index->table->ibd_file_missing /* IMPORT TABLESPACE */) {
->>>>>>> 4869291f
     log_mode = mtr_get_log_mode(mtr);
   } else {
     log_mode = mtr_set_log_mode(mtr, MTR_LOG_SHORT_INSERTS);
