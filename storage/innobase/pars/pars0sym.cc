--- conflicted
+++ resolved
@@ -144,18 +144,10 @@
 
 /** Adds a string literal to a symbol table.
  @return symbol table node */
-<<<<<<< HEAD
-sym_node_t *sym_tab_add_str_lit(
-    sym_tab_t *sym_tab, /*!< in: symbol table */
-    const byte *str,    /*!< in: string with no quotes around
-                        it */
-    ulint len)          /*!< in: string length */
-=======
 sym_node_t *sym_tab_add_str_lit(sym_tab_t *sym_tab, /*!< in: symbol table */
                                 const byte *str, /*!< in: string with no quotes
                                                  around it */
                                 ulint len)       /*!< in: string length */
->>>>>>> 4869291f
 {
   sym_node_t *node;
   byte *data;
