/*****************************************************************************

Copyright (c) 1997, 2018, Oracle and/or its affiliates. All Rights Reserved.

This program is free software; you can redistribute it and/or modify it under
the terms of the GNU General Public License, version 2.0, as published by the
Free Software Foundation.

This program is also distributed with certain software (including but not
limited to OpenSSL) that is licensed under separate terms, as designated in a
particular file or component or in included license documentation. The authors
of MySQL hereby grant you an additional permission to link the program and
your derivative works with the separately licensed software that they have
included with MySQL.

This program is distributed in the hope that it will be useful, but WITHOUT
ANY WARRANTY; without even the implied warranty of MERCHANTABILITY or FITNESS
FOR A PARTICULAR PURPOSE. See the GNU General Public License, version 2.0,
for more details.

You should have received a copy of the GNU General Public License along with
this program; if not, write to the Free Software Foundation, Inc.,
51 Franklin St, Fifth Floor, Boston, MA 02110-1301  USA

*****************************************************************************/

/** @file pars/pars0opt.cc
 Simple SQL optimizer

 Created 12/21/1997 Heikki Tuuri
 *******************************************************/

#include "pars0opt.h"

#include <stddef.h>

#include "dict0boot.h"
#include "dict0dict.h"
#include "dict0mem.h"
#include "lock0lock.h"
#include "pars0grm.h"
#include "pars0pars.h"
#include "que0que.h"
#include "row0ins.h"
#include "row0sel.h"
#include "row0upd.h"

#define OPT_EQUAL 1      /* comparison by = */
#define OPT_COMPARISON 2 /* comparison by <, >, <=, or >= */

#define OPT_NOT_COND 1
#define OPT_END_COND 2
#define OPT_TEST_COND 3
#define OPT_SCROLL_COND 4

/** Inverts a comparison operator.
 @return the equivalent operator when the order of the arguments is switched */
static int opt_invert_cmp_op(int op) /*!< in: operator */
{
  if (op == '<') {
    return ('>');
  } else if (op == '>') {
    return ('<');
  } else if (op == '=') {
    return ('=');
  } else if (op == PARS_LE_TOKEN) {
    return (PARS_GE_TOKEN);
  } else if (op == PARS_GE_TOKEN) {
    return (PARS_LE_TOKEN);
  } else {
    /* TODO: LIKE operator */
    ut_error;
  }
}

/** Checks if the value of an expression can be calculated BEFORE the nth table
 in a join is accessed. If this is the case, it can possibly be used in an
 index search for the nth table.
 @return true if already determined */
static ibool opt_check_exp_determined_before(
    que_node_t *exp,      /*!< in: expression */
    sel_node_t *sel_node, /*!< in: select node */
    ulint nth_table)      /*!< in: nth table will be accessed */
{
  func_node_t *func_node;
  sym_node_t *sym_node;
  dict_table_t *table;
  que_node_t *arg;
  ulint i;

  ut_ad(exp && sel_node);

  if (que_node_get_type(exp) == QUE_NODE_FUNC) {
    func_node = static_cast<func_node_t *>(exp);

    arg = func_node->args;

    while (arg) {
      if (!opt_check_exp_determined_before(arg, sel_node, nth_table)) {
        return (FALSE);
      }

      arg = que_node_get_next(arg);
    }

    return (TRUE);
  }

  ut_a(que_node_get_type(exp) == QUE_NODE_SYMBOL);

  sym_node = static_cast<sym_node_t *>(exp);

  if (sym_node->token_type != SYM_COLUMN) {
    return (TRUE);
  }

  for (i = 0; i < nth_table; i++) {
    table = sel_node_get_nth_plan(sel_node, i)->table;

    if (sym_node->table == table) {
      return (TRUE);
    }
  }

  return (FALSE);
}

/** Looks in a comparison condition if a column value is already restricted by
 it BEFORE the nth table is accessed.
 @return expression restricting the value of the column, or NULL if not known */
static que_node_t *opt_look_for_col_in_comparison_before(
    ulint cmp_type,           /*!< in: OPT_EQUAL, OPT_COMPARISON */
    ulint col_no,             /*!< in: column number */
    func_node_t *search_cond, /*!< in: comparison condition */
    sel_node_t *sel_node,     /*!< in: select node */
    ulint nth_table,          /*!< in: nth table in a join (a query
                              from a single table is considered a
                              join of 1 table) */
    ulint *op)                /*!< out: comparison operator ('=',
                              PARS_GE_TOKEN, ... ); this is inverted
                              if the column appears on the right
                              side */
{
  sym_node_t *sym_node;
  dict_table_t *table;
  que_node_t *exp;
  que_node_t *arg;

  ut_ad(search_cond);

  ut_a((search_cond->func == '<') || (search_cond->func == '>') ||
       (search_cond->func == '=') || (search_cond->func == PARS_GE_TOKEN) ||
       (search_cond->func == PARS_LE_TOKEN) ||
       (search_cond->func == PARS_LIKE_TOKEN_EXACT) ||
       (search_cond->func == PARS_LIKE_TOKEN_PREFIX) ||
       (search_cond->func == PARS_LIKE_TOKEN_SUFFIX) ||
       (search_cond->func == PARS_LIKE_TOKEN_SUBSTR));

  table = sel_node_get_nth_plan(sel_node, nth_table)->table;

  if ((cmp_type == OPT_EQUAL) && (search_cond->func != '=') &&
      (search_cond->func != PARS_LIKE_TOKEN_EXACT) &&
      (search_cond->func != PARS_LIKE_TOKEN_PREFIX)) {
    return (NULL);

  } else if ((cmp_type == OPT_COMPARISON) && (search_cond->func != '<') &&
             (search_cond->func != '>') &&
             (search_cond->func != PARS_GE_TOKEN) &&
             (search_cond->func != PARS_LE_TOKEN) &&
             (search_cond->func != PARS_LIKE_TOKEN_PREFIX) &&
             (search_cond->func != PARS_LIKE_TOKEN_SUFFIX)) {
    return (NULL);
  }

  arg = search_cond->args;

  if (que_node_get_type(arg) == QUE_NODE_SYMBOL) {
    sym_node = static_cast<sym_node_t *>(arg);

    if ((sym_node->token_type == SYM_COLUMN) && (sym_node->table == table) &&
        (sym_node->col_no == col_no)) {
      /* sym_node contains the desired column id */

      /* Check if the expression on the right side of the
      operator is already determined */

      exp = que_node_get_next(arg);

      if (opt_check_exp_determined_before(exp, sel_node, nth_table)) {
        *op = search_cond->func;

        return (exp);
      }
    }
  }

  exp = search_cond->args;
  arg = que_node_get_next(arg);

  if (que_node_get_type(arg) == QUE_NODE_SYMBOL) {
    sym_node = static_cast<sym_node_t *>(arg);

    if ((sym_node->token_type == SYM_COLUMN) && (sym_node->table == table) &&
        (sym_node->col_no == col_no)) {
      if (opt_check_exp_determined_before(exp, sel_node, nth_table)) {
        *op = opt_invert_cmp_op(search_cond->func);

        return (exp);
      }
    }
  }

  return (NULL);
}

/** Looks in a search condition if a column value is already restricted by the
 search condition BEFORE the nth table is accessed. Takes into account that
 if we will fetch in an ascending order, we cannot utilize an upper limit for
 a column value; in a descending order, respectively, a lower limit.
 @return expression restricting the value of the column, or NULL if not known */
static que_node_t *opt_look_for_col_in_cond_before(
    ulint cmp_type,           /*!< in: OPT_EQUAL, OPT_COMPARISON */
    ulint col_no,             /*!< in: column number */
    func_node_t *search_cond, /*!< in: search condition or NULL */
    sel_node_t *sel_node,     /*!< in: select node */
    ulint nth_table,          /*!< in: nth table in a join (a query
                              from a single table is considered a
                              join of 1 table) */
    ulint *op)                /*!< out: comparison operator ('=',
                              PARS_GE_TOKEN, ... ) */
{
  func_node_t *new_cond;
  que_node_t *exp;

  if (search_cond == NULL) {
    return (NULL);
  }

  ut_a(que_node_get_type(search_cond) == QUE_NODE_FUNC);
  ut_a(search_cond->func != PARS_OR_TOKEN);
  ut_a(search_cond->func != PARS_NOT_TOKEN);

  if (search_cond->func == PARS_AND_TOKEN) {
    new_cond = static_cast<func_node_t *>(search_cond->args);

    exp = opt_look_for_col_in_cond_before(cmp_type, col_no, new_cond, sel_node,
                                          nth_table, op);
    if (exp) {
      return (exp);
    }

    new_cond = static_cast<func_node_t *>(que_node_get_next(new_cond));

    exp = opt_look_for_col_in_cond_before(cmp_type, col_no, new_cond, sel_node,
                                          nth_table, op);
    return (exp);
  }

  exp = opt_look_for_col_in_comparison_before(cmp_type, col_no, search_cond,
                                              sel_node, nth_table, op);
  if (exp == NULL) {
    return (NULL);
  }

  /* If we will fetch in an ascending order, we cannot utilize an upper
  limit for a column value; in a descending order, respectively, a lower
  limit */

  if (sel_node->asc && ((*op == '<') || (*op == PARS_LE_TOKEN))) {
    return (NULL);

  } else if (!sel_node->asc && ((*op == '>') || (*op == PARS_GE_TOKEN))) {
    return (NULL);
  }

  return (exp);
}

/** Calculates the goodness for an index according to a select node. The
 goodness is 4 times the number of first fields in index whose values we
 already know exactly in the query. If we have a comparison condition for
 an additional field, 2 point are added. If the index is unique, and we know
 all the unique fields for the index we add 1024 points. For a clustered index
 we add 1 point.
 @return goodness */
static ulint opt_calc_index_goodness(
    dict_index_t *index,     /*!< in: index */
    sel_node_t *sel_node,    /*!< in: parsed select node */
    ulint nth_table,         /*!< in: nth table in a join */
    que_node_t **index_plan, /*!< in/out: comparison expressions for
                             this index */
    ulint *last_op)          /*!< out: last comparison operator, if
                             goodness > 1 */
{
  que_node_t *exp;
  ulint goodness;
  ulint n_fields;
  ulint col_no;
  ulint op;
  ulint j;

  /* At least for now we don't support using FTS indexes, or
  virtual index for queries done through InnoDB's own SQL parser. */
  if (dict_index_is_online_ddl(index) || (index->type & DICT_FTS) ||
      dict_index_has_virtual(index)) {
    return (0);
  }

  goodness = 0;

  /* Note that as higher level node pointers in the B-tree contain
  page addresses as the last field, we must not put more fields in
  the search tuple than dict_index_get_n_unique_in_tree(index); see
  the note in btr_cur_search_to_nth_level. */

  n_fields = dict_index_get_n_unique_in_tree(index);

  for (j = 0; j < n_fields; j++) {
    if (!index->get_field(j)->is_ascending) {
      /* The internal InnoDB SQL parser does not
      work on indexes with descending order. */
      return (0);
    }

    col_no = index->get_col_no(j);

    exp = opt_look_for_col_in_cond_before(
        OPT_EQUAL, col_no, static_cast<func_node_t *>(sel_node->search_cond),
        sel_node, nth_table, &op);
    if (exp) {
      /* The value for this column is exactly known already
      at this stage of the join */

      index_plan[j] = exp;
      *last_op = op;
      goodness += 4;
    } else {
      /* Look for non-equality comparisons */

      exp = opt_look_for_col_in_cond_before(
          OPT_COMPARISON, col_no,
          static_cast<func_node_t *>(sel_node->search_cond), sel_node,
          nth_table, &op);
      if (exp) {
        index_plan[j] = exp;
        *last_op = op;
        goodness += 2;
      }

      break;
    }
  }

  if (goodness >= 4 * dict_index_get_n_unique(index)) {
    goodness += 1024;

    if (index->is_clustered()) {
      goodness += 1024;
    }
  }

  /* We have to test for goodness here, as last_op may not be set */
  if (goodness && index->is_clustered()) {
    goodness++;
  }

  return (goodness);
}

/** Calculates the number of matched fields based on an index goodness.
 @return number of excatly or partially matched fields */
UNIV_INLINE
ulint opt_calc_n_fields_from_goodness(ulint goodness) /*!< in: goodness */
{
  return (((goodness % 1024) + 2) / 4);
}

/** Converts a comparison operator to the corresponding search mode PAGE_CUR_GE,
 ...
 @return search mode */
UNIV_INLINE
page_cur_mode_t opt_op_to_search_mode(
    ibool asc, /*!< in: TRUE if the rows should be fetched in an
               ascending order */
    ulint op)  /*!< in: operator '=', PARS_GE_TOKEN, ... */
{
  if (op == '=' || op == PARS_LIKE_TOKEN_EXACT ||
      op == PARS_LIKE_TOKEN_PREFIX || op == PARS_LIKE_TOKEN_SUFFIX ||
      op == PARS_LIKE_TOKEN_SUBSTR) {
    if (asc) {
      return (PAGE_CUR_GE);
    } else {
      return (PAGE_CUR_LE);
    }
  } else if (op == '<') {
    ut_a(!asc);
    return (PAGE_CUR_L);
  } else if (op == '>') {
    ut_a(asc);
    return (PAGE_CUR_G);
  } else if (op == PARS_GE_TOKEN) {
    ut_a(asc);
    return (PAGE_CUR_GE);
  } else if (op == PARS_LE_TOKEN) {
    ut_a(!asc);
    return (PAGE_CUR_LE);
  } else {
    ut_error;
  }
}

/** Determines if a node is an argument node of a function node.
 @return true if is an argument */
static ibool opt_is_arg(que_node_t *arg_node, /*!< in: possible argument node */
                        func_node_t *func_node) /*!< in: function node */
{
  que_node_t *arg;

  arg = func_node->args;

  while (arg) {
    if (arg == arg_node) {
      return (TRUE);
    }

    arg = que_node_get_next(arg);
  }

  return (FALSE);
}

/** Decides if the fetching of rows should be made in a descending order, and
 also checks that the chosen query plan produces a result which satisfies
 the order-by. */
static void opt_check_order_by(
    sel_node_t *sel_node) /*!< in: select node; asserts an error
                          if the plan does not agree with the
                          order-by */
{
  order_node_t *order_node;
  dict_table_t *order_table;
  ulint order_col_no;
  plan_t *plan;
  ulint i;

  if (!sel_node->order_by) {
    return;
  }

  order_node = sel_node->order_by;
  order_col_no = order_node->column->col_no;
  order_table = order_node->column->table;

  /* If there is an order-by clause, the first non-exactly matched field
  in the index used for the last table in the table list should be the
  column defined in the order-by clause, and for all the other tables
  we should get only at most a single row, otherwise we cannot presently
  calculate the order-by, as we have no sort utility */

  for (i = 0; i < sel_node->n_tables; i++) {
    plan = sel_node_get_nth_plan(sel_node, i);

    if (i < sel_node->n_tables - 1) {
      ut_a(dict_index_get_n_unique(plan->index) <= plan->n_exact_match);
    } else {
      ut_a(plan->table == order_table);

      ut_a((dict_index_get_n_unique(plan->index) <= plan->n_exact_match) ||
           (plan->index->get_col_no(plan->n_exact_match) == order_col_no));
    }
  }
}

/** Optimizes a select. Decides which indexes to tables to use. The tables
 are accessed in the order that they were written to the FROM part in the
 select statement. */
static void opt_search_plan_for_table(
    sel_node_t *sel_node, /*!< in: parsed select node */
    ulint i,              /*!< in: this is the ith table */
    dict_table_t *table)  /*!< in: table */
{
  plan_t *plan;
  dict_index_t *index;
  dict_index_t *best_index;
  ulint n_fields;
  ulint goodness;
  ulint last_op = 75946965; /* Eliminate a Purify
                            warning */
  ulint best_goodness;
  ulint best_last_op = 0; /* remove warning */
  que_node_t *index_plan[256];
  que_node_t *best_index_plan[256];

  plan = sel_node_get_nth_plan(sel_node, i);

  plan->table = table;
  plan->asc = sel_node->asc;
  plan->pcur_is_open = FALSE;
  plan->cursor_at_end = FALSE;

  /* Calculate goodness for each index of the table */

  index = table->first_index();
  best_index = index; /* Eliminate compiler warning */
  best_goodness = 0;

  do {
    goodness =
        opt_calc_index_goodness(index, sel_node, i, index_plan, &last_op);
    if (goodness > best_goodness) {
      best_index = index;
      best_goodness = goodness;
      n_fields = opt_calc_n_fields_from_goodness(goodness);

      ut_memcpy(best_index_plan, index_plan, n_fields * sizeof(void *));
      best_last_op = last_op;
    }

    dict_table_next_uncorrupted_index(index);
  } while (index);

  plan->index = best_index;

  n_fields = opt_calc_n_fields_from_goodness(best_goodness);

  if (n_fields == 0) {
    plan->tuple = NULL;
    plan->n_exact_match = 0;
  } else {
    plan->tuple = dtuple_create(pars_sym_tab_global->heap, n_fields);
    dict_index_copy_types(plan->tuple, plan->index, n_fields);

    plan->tuple_exps = static_cast<que_node_t **>(
        mem_heap_alloc(pars_sym_tab_global->heap, n_fields * sizeof(void *)));

    ut_memcpy(plan->tuple_exps, best_index_plan, n_fields * sizeof(void *));
    if (best_last_op == '=' || best_last_op == PARS_LIKE_TOKEN_EXACT ||
        best_last_op == PARS_LIKE_TOKEN_PREFIX ||
        best_last_op == PARS_LIKE_TOKEN_SUFFIX ||
        best_last_op == PARS_LIKE_TOKEN_SUBSTR) {
      plan->n_exact_match = n_fields;
    } else {
      plan->n_exact_match = n_fields - 1;
    }

    plan->mode = opt_op_to_search_mode(sel_node->asc, best_last_op);
  }

  if (best_index->is_clustered() &&
      (plan->n_exact_match >= dict_index_get_n_unique(best_index))) {
    plan->unique_search = TRUE;
  } else {
    plan->unique_search = FALSE;
  }

  plan->old_vers_heap = NULL;

  btr_pcur_init(&(plan->pcur));
  btr_pcur_init(&(plan->clust_pcur));
}

/** Looks at a comparison condition and decides if it can, and need, be tested
 for a table AFTER the table has been accessed.
 @return OPT_NOT_COND if not for this table, else OPT_END_COND,
 OPT_TEST_COND, or OPT_SCROLL_COND, where the last means that the
 condition need not be tested, except when scroll cursors are used */
static ulint opt_classify_comparison(
    sel_node_t *sel_node, /*!< in: select node */
    ulint i,              /*!< in: ith table in the join */
    func_node_t *cond)    /*!< in: comparison condition */
{
  plan_t *plan;
  ulint n_fields;
  ulint op;
  ulint j;

  ut_ad(cond && sel_node);

  plan = sel_node_get_nth_plan(sel_node, i);

  /* Check if the condition is determined after the ith table has been
  accessed, but not after the i - 1:th */

  if (!opt_check_exp_determined_before(cond, sel_node, i + 1)) {
    return (OPT_NOT_COND);
  }

  if ((i > 0) && opt_check_exp_determined_before(cond, sel_node, i)) {
    return (OPT_NOT_COND);
  }

  /* If the condition is an exact match condition used in constructing
  the search tuple, it is classified as OPT_END_COND */

  if (plan->tuple) {
    n_fields = dtuple_get_n_fields(plan->tuple);
  } else {
    n_fields = 0;
  }

  for (j = 0; j < plan->n_exact_match; j++) {
    if (opt_is_arg(plan->tuple_exps[j], cond)) {
      return (OPT_END_COND);
    }
  }

  /* If the condition is an non-exact match condition used in
  constructing the search tuple, it is classified as OPT_SCROLL_COND.
  When the cursor is positioned, and if a non-scroll cursor is used,
  there is no need to test this condition; if a scroll cursor is used
  the testing is necessary when the cursor is reversed. */

  if ((n_fields > plan->n_exact_match) &&
      opt_is_arg(plan->tuple_exps[n_fields - 1], cond)) {
    return (OPT_SCROLL_COND);
  }

  /* If the condition is a non-exact match condition on the first field
  in index for which there is no exact match, and it limits the search
  range from the opposite side of the search tuple already BEFORE we
  access the table, it is classified as OPT_END_COND */

  if ((dict_index_get_n_fields(plan->index) > plan->n_exact_match) &&
      opt_look_for_col_in_comparison_before(
          OPT_COMPARISON, plan->index->get_col_no(plan->n_exact_match), cond,
          sel_node, i, &op)) {
    if (sel_node->asc && ((op == '<') || (op == PARS_LE_TOKEN))) {
      return (OPT_END_COND);
    }

    if (!sel_node->asc && ((op == '>') || (op == PARS_GE_TOKEN))) {
      return (OPT_END_COND);
    }
  }

  /* Otherwise, cond is classified as OPT_TEST_COND */

  return (OPT_TEST_COND);
}

/** Recursively looks for test conditions for a table in a join. */
<<<<<<< HEAD
static void opt_find_test_conds(
    sel_node_t *sel_node, /*!< in: select node */
    ulint i,              /*!< in: ith table in the join */
    func_node_t *cond)    /*!< in: conjunction of search
                          conditions or NULL */
=======
static void opt_find_test_conds(sel_node_t *sel_node, /*!< in: select node */
                                ulint i, /*!< in: ith table in the join */
                                func_node_t *cond) /*!< in: conjunction of
                                                   search conditions or NULL */
>>>>>>> 4869291f
{
  func_node_t *new_cond;
  ulint fclass;
  plan_t *plan;

  if (cond == NULL) {
    return;
  }

  if (cond->func == PARS_AND_TOKEN) {
    new_cond = static_cast<func_node_t *>(cond->args);

    opt_find_test_conds(sel_node, i, new_cond);

    new_cond = static_cast<func_node_t *>(que_node_get_next(new_cond));

    opt_find_test_conds(sel_node, i, new_cond);

    return;
  }

  plan = sel_node_get_nth_plan(sel_node, i);

  fclass = opt_classify_comparison(sel_node, i, cond);

  if (fclass == OPT_END_COND) {
    UT_LIST_ADD_LAST(plan->end_conds, cond);

  } else if (fclass == OPT_TEST_COND) {
    UT_LIST_ADD_LAST(plan->other_conds, cond);
  }
}

/** Normalizes a list of comparison conditions so that a column of the table
 appears on the left side of the comparison if possible. This is accomplished
 by switching the arguments of the operator. */
static void opt_normalize_cmp_conds(
    func_node_t *cond,   /*!< in: first in a list of comparison
                         conditions, or NULL */
    dict_table_t *table) /*!< in: table */
{
  que_node_t *arg1;
  que_node_t *arg2;
  sym_node_t *sym_node;

  while (cond) {
    arg1 = cond->args;
    arg2 = que_node_get_next(arg1);

    if (que_node_get_type(arg2) == QUE_NODE_SYMBOL) {
      sym_node = static_cast<sym_node_t *>(arg2);

      if ((sym_node->token_type == SYM_COLUMN) && (sym_node->table == table)) {
        /* Switch the order of the arguments */

        cond->args = arg2;
        que_node_list_add_last(NULL, arg2);
        que_node_list_add_last(arg2, arg1);

        /* Invert the operator */
        cond->func = opt_invert_cmp_op(cond->func);
      }
    }

    cond = UT_LIST_GET_NEXT(cond_list, cond);
  }
}

/** Finds out the search condition conjuncts we can, and need, to test as the
 ith table in a join is accessed. The search tuple can eliminate the need to
 test some conjuncts. */
static void opt_determine_and_normalize_test_conds(
    sel_node_t *sel_node, /*!< in: select node */
    ulint i)              /*!< in: ith table in the join */
{
  plan_t *plan;

  plan = sel_node_get_nth_plan(sel_node, i);

  UT_LIST_INIT(plan->end_conds, &func_node_t::cond_list);
  UT_LIST_INIT(plan->other_conds, &func_node_t::cond_list);

  /* Recursively go through the conjuncts and classify them */

  opt_find_test_conds(sel_node, i,
                      static_cast<func_node_t *>(sel_node->search_cond));

  opt_normalize_cmp_conds(UT_LIST_GET_FIRST(plan->end_conds), plan->table);

  ut_a(UT_LIST_GET_LEN(plan->end_conds) >= plan->n_exact_match);
}

/** Looks for occurrences of the columns of the table in the query subgraph and
 adds them to the list of columns if an occurrence of the same column does not
 already exist in the list. If the column is already in the list, puts a value
 indirection to point to the occurrence in the column list, except if the
 column occurrence we are looking at is in the column list, in which case
 nothing is done. */
void opt_find_all_cols(
    ibool copy_val,            /*!< in: if TRUE, new found columns are
                               added as columns to copy */
    dict_index_t *index,       /*!< in: index of the table to use */
    sym_node_list_t *col_list, /*!< in: base node of a list where
                               to add new found columns */
    plan_t *plan,              /*!< in: plan or NULL */
    que_node_t *exp)           /*!< in: expression or condition or
                               NULL */
{
  func_node_t *func_node;
  que_node_t *arg;
  sym_node_t *sym_node;
  sym_node_t *col_node;
  ulint col_pos;

  if (exp == NULL) {
    return;
  }

  if (que_node_get_type(exp) == QUE_NODE_FUNC) {
    func_node = static_cast<func_node_t *>(exp);

    for (arg = func_node->args; arg != 0; arg = que_node_get_next(arg)) {
      opt_find_all_cols(copy_val, index, col_list, plan, arg);
    }

    return;
  }

  ut_a(que_node_get_type(exp) == QUE_NODE_SYMBOL);

  sym_node = static_cast<sym_node_t *>(exp);

  if (sym_node->token_type != SYM_COLUMN) {
    return;
  }

  if (sym_node->table != index->table) {
    return;
  }

  /* Look for an occurrence of the same column in the plan column
  list */

  col_node = UT_LIST_GET_FIRST(*col_list);

  while (col_node) {
    if (col_node->col_no == sym_node->col_no) {
      if (col_node == sym_node) {
        /* sym_node was already in a list: do
        nothing */

        return;
      }

      /* Put an indirection */
      sym_node->indirection = col_node;
      sym_node->alias = col_node;

      return;
    }

    col_node = UT_LIST_GET_NEXT(col_var_list, col_node);
  }

  /* The same column did not occur in the list: add it */

  UT_LIST_ADD_LAST(*col_list, sym_node);

  sym_node->copy_val = copy_val;

  /* Fill in the field_no fields in sym_node */

  sym_node->field_nos[SYM_CLUST_FIELD_NO] =
      index->table->first_index()->get_col_pos(sym_node->col_no);
  if (!index->is_clustered()) {
    ut_a(plan);

    col_pos = index->get_col_pos(sym_node->col_no);

    if (col_pos == ULINT_UNDEFINED) {
      plan->must_get_clust = TRUE;
    }

    sym_node->field_nos[SYM_SEC_FIELD_NO] = col_pos;
  }
}

/** Looks for occurrences of the columns of the table in conditions which are
 not yet determined AFTER the join operation has fetched a row in the ith
 table. The values for these column must be copied to dynamic memory for
 later use. */
static void opt_find_copy_cols(
    sel_node_t *sel_node,     /*!< in: select node */
    ulint i,                  /*!< in: ith table in the join */
    func_node_t *search_cond) /*!< in: search condition or NULL */
{
  func_node_t *new_cond;
  plan_t *plan;

  if (search_cond == NULL) {
    return;
  }

  ut_ad(que_node_get_type(search_cond) == QUE_NODE_FUNC);

  if (search_cond->func == PARS_AND_TOKEN) {
    new_cond = static_cast<func_node_t *>(search_cond->args);

    opt_find_copy_cols(sel_node, i, new_cond);

    new_cond = static_cast<func_node_t *>(que_node_get_next(new_cond));

    opt_find_copy_cols(sel_node, i, new_cond);

    return;
  }

  if (!opt_check_exp_determined_before(search_cond, sel_node, i + 1)) {
    /* Any ith table columns occurring in search_cond should be
    copied, as this condition cannot be tested already on the
    fetch from the ith table */

    plan = sel_node_get_nth_plan(sel_node, i);

    opt_find_all_cols(TRUE, plan->index, &(plan->columns), plan, search_cond);
  }
}

/** Classifies the table columns according to whether we use the column only
 while holding the latch on the page, or whether we have to copy the column
 value to dynamic memory. Puts the first occurrence of a column to either list
 in the plan node, and puts indirections to later occurrences of the column. */
static void opt_classify_cols(sel_node_t *sel_node, /*!< in: select node */
                              ulint i) /*!< in: ith table in the join */
{
  plan_t *plan;
  que_node_t *exp;

  plan = sel_node_get_nth_plan(sel_node, i);

  /* The final value of the following field will depend on the
  environment of the select statement: */

  plan->must_get_clust = FALSE;

  UT_LIST_INIT(plan->columns, &sym_node_t::col_var_list);

  /* All select list columns should be copied: therefore TRUE as the
  first argument */

  for (exp = sel_node->select_list; exp != 0; exp = que_node_get_next(exp)) {
    opt_find_all_cols(TRUE, plan->index, &(plan->columns), plan, exp);
  }

  opt_find_copy_cols(sel_node, i,
                     static_cast<func_node_t *>(sel_node->search_cond));

  /* All remaining columns in the search condition are temporary
  columns: therefore FALSE */

  opt_find_all_cols(FALSE, plan->index, &plan->columns, plan,
                    static_cast<func_node_t *>(sel_node->search_cond));
}

/** Fills in the info in plan which is used in accessing a clustered index
 record. The columns must already be classified for the plan node. */
static void opt_clust_access(sel_node_t *sel_node, /*!< in: select node */
                             ulint n) /*!< in: nth table in select */
{
  plan_t *plan;
  dict_table_t *table;
  dict_index_t *clust_index;
  dict_index_t *index;
  mem_heap_t *heap;
  ulint n_fields;
  ulint pos;
  ulint i;

  plan = sel_node_get_nth_plan(sel_node, n);

  index = plan->index;

  /* The final value of the following field depends on the environment
  of the select statement: */

  plan->no_prefetch = FALSE;

  if (index->is_clustered()) {
    plan->clust_map = NULL;
    plan->clust_ref = NULL;

    return;
  }

  table = index->table;

  clust_index = table->first_index();

  n_fields = dict_index_get_n_unique(clust_index);

  heap = pars_sym_tab_global->heap;

  plan->clust_ref = dtuple_create(heap, n_fields);

  dict_index_copy_types(plan->clust_ref, clust_index, n_fields);

  plan->clust_map =
      static_cast<ulint *>(mem_heap_alloc(heap, n_fields * sizeof(ulint)));

  for (i = 0; i < n_fields; i++) {
    pos = dict_index_get_nth_field_pos(index, clust_index, i);

    ut_a(pos != ULINT_UNDEFINED);

    /* We optimize here only queries to InnoDB's internal system
    tables, and they should not contain column prefix indexes. */

    if (dict_is_old_sys_table(index->table->id) &&
        (index->get_field(pos)->prefix_len != 0 ||
         clust_index->get_field(i)->prefix_len != 0)) {
      ib::error(ER_IB_MSG_916) << "Error in pars0opt.cc: table "
                               << index->table->name << " has prefix_len != 0";
    }

    *(plan->clust_map + i) = pos;

    ut_ad(pos != ULINT_UNDEFINED);
  }
}

#ifdef UNIV_SQL_DEBUG
/** Print info of a query plan.
@param[in,out]	sel_node	select node */
static void opt_print_query_plan(sel_node_t *sel_node);
#endif

/** Optimizes a select. Decides which indexes to tables to use. The tables
 are accessed in the order that they were written to the FROM part in the
 select statement. */
void opt_search_plan(sel_node_t *sel_node) /*!< in: parsed select node */
{
  sym_node_t *table_node;
  dict_table_t *table;
  order_node_t *order_by;
  ulint i;

  sel_node->plans = static_cast<plan_t *>(mem_heap_alloc(
      pars_sym_tab_global->heap, sel_node->n_tables * sizeof(plan_t)));

  /* Analyze the search condition to find out what we know at each
  join stage about the conditions that the columns of a table should
  satisfy */

  table_node = sel_node->table_list;

  if (sel_node->order_by == NULL) {
    sel_node->asc = TRUE;
  } else {
    order_by = sel_node->order_by;

    sel_node->asc = order_by->asc;
  }

  for (i = 0; i < sel_node->n_tables; i++) {
    table = table_node->table;

    /* Choose index through which to access the table */

    opt_search_plan_for_table(sel_node, i, table);

    /* Determine the search condition conjuncts we can test at
    this table; normalize the end conditions */

    opt_determine_and_normalize_test_conds(sel_node, i);

    table_node = static_cast<sym_node_t *>(que_node_get_next(table_node));
  }

  table_node = sel_node->table_list;

  for (i = 0; i < sel_node->n_tables; i++) {
    /* Classify the table columns into those we only need to access
    but not copy, and to those we must copy to dynamic memory */

    opt_classify_cols(sel_node, i);

    /* Calculate possible info for accessing the clustered index
    record */

    opt_clust_access(sel_node, i);

    table_node = static_cast<sym_node_t *>(que_node_get_next(table_node));
  }

  /* Check that the plan obeys a possible order-by clause: if not,
  an assertion error occurs */

  opt_check_order_by(sel_node);

#ifdef UNIV_SQL_DEBUG
  opt_print_query_plan(sel_node);
#endif
}

#ifdef UNIV_SQL_DEBUG
/** Print info of a query plan.
@param[in,out]	sel_node	select node */
static void opt_print_query_plan(sel_node_t *sel_node) {
  plan_t *plan;
  ulint n_fields;
  ulint i;

  fputs("QUERY PLAN FOR A SELECT NODE\n", stderr);

  fputs(sel_node->asc ? "Asc. search; " : "Desc. search; ", stderr);

  if (sel_node->set_x_locks) {
    fputs("sets row x-locks; ", stderr);
    ut_a(sel_node->row_lock_mode == LOCK_X);
    ut_a(!sel_node->consistent_read);
  } else if (sel_node->consistent_read) {
    fputs("consistent read; ", stderr);
  } else {
    ut_a(sel_node->row_lock_mode == LOCK_S);
    fputs("sets row s-locks; ", stderr);
  }

  putc('\n', stderr);

  for (i = 0; i < sel_node->n_tables; i++) {
    plan = sel_node_get_nth_plan(sel_node, i);

    if (plan->tuple) {
      n_fields = dtuple_get_n_fields(plan->tuple);
    } else {
      n_fields = 0;
    }

    fprintf(stderr,
            "Index %s of table %s"
            "; exact m. %lu, match %lu, end conds %lu\n",
            plan->index->name(), plan->index->table_name,
            (unsigned long)plan->n_exact_match, (unsigned long)n_fields,
            (unsigned long)UT_LIST_GET_LEN(plan->end_conds));
  }
}
#endif /* UNIV_SQL_DEBUG */<|MERGE_RESOLUTION|>--- conflicted
+++ resolved
@@ -639,18 +639,10 @@
 }
 
 /** Recursively looks for test conditions for a table in a join. */
-<<<<<<< HEAD
-static void opt_find_test_conds(
-    sel_node_t *sel_node, /*!< in: select node */
-    ulint i,              /*!< in: ith table in the join */
-    func_node_t *cond)    /*!< in: conjunction of search
-                          conditions or NULL */
-=======
 static void opt_find_test_conds(sel_node_t *sel_node, /*!< in: select node */
                                 ulint i, /*!< in: ith table in the join */
                                 func_node_t *cond) /*!< in: conjunction of
                                                    search conditions or NULL */
->>>>>>> 4869291f
 {
   func_node_t *new_cond;
   ulint fclass;
