/*****************************************************************************

Copyright (c) 1996, 2014, Oracle and/or its affiliates. All Rights Reserved.

This program is free software; you can redistribute it and/or modify it under
the terms of the GNU General Public License as published by the Free Software
Foundation; version 2 of the License.

This program is distributed in the hope that it will be useful, but WITHOUT
ANY WARRANTY; without even the implied warranty of MERCHANTABILITY or FITNESS
FOR A PARTICULAR PURPOSE. See the GNU General Public License for more details.

You should have received a copy of the GNU General Public License along with
this program; if not, write to the Free Software Foundation, Inc.,
51 Franklin Street, Suite 500, Boston, MA 02110-1335 USA

*****************************************************************************/

/**************************************************//**
@file row/row0ins.cc
Insert into a table

Created 4/20/1996 Heikki Tuuri
*******************************************************/

#include "ha_prototypes.h"

#include "row0ins.h"

#ifdef UNIV_NONINL
#include "row0ins.ic"
#endif

#include "dict0dict.h"
#include "dict0boot.h"
#include "trx0rec.h"
#include "trx0undo.h"
#include "btr0btr.h"
#include "btr0cur.h"
#include "mach0data.h"
#include "que0que.h"
#include "row0upd.h"
#include "row0sel.h"
#include "row0row.h"
#include "row0log.h"
#include "rem0cmp.h"
#include "lock0lock.h"
#include "log0log.h"
#include "eval0eval.h"
#include "data0data.h"
#include "usr0sess.h"
#include "buf0lru.h"
#include "fts0fts.h"
#include "fts0types.h"
#include "m_string.h"
#include "gis0geo.h"

/*************************************************************************
IMPORTANT NOTE: Any operation that generates redo MUST check that there
is enough space in the redo log before for that operation. This is
done by calling log_free_check(). The reason for checking the
availability of the redo log space before the start of the operation is
that we MUST not hold any synchonization objects when performing the
check.
If you make a change in this module make sure that no codepath is
introduced where a call to log_free_check() is bypassed. */

/*********************************************************************//**
Creates an insert node struct.
@return own: insert node struct */

ins_node_t*
ins_node_create(
/*============*/
	ulint		ins_type,	/*!< in: INS_VALUES, ... */
	dict_table_t*	table,		/*!< in: table where to insert */
	mem_heap_t*	heap)		/*!< in: mem heap where created */
{
	ins_node_t*	node;

	node = static_cast<ins_node_t*>(
		mem_heap_alloc(heap, sizeof(ins_node_t)));

	node->common.type = QUE_NODE_INSERT;

	node->ins_type = ins_type;

	node->state = INS_NODE_SET_IX_LOCK;
	node->table = table;
	node->index = NULL;
	node->entry = NULL;

	node->select = NULL;

	node->trx_id = 0;
	node->duplicate = NULL;

	node->entry_sys_heap = mem_heap_create(128);

	node->magic_n = INS_NODE_MAGIC_N;

	return(node);
}

/***********************************************************//**
Creates an entry template for each index of a table. */
static
void
ins_node_create_entry_list(
/*=======================*/
	ins_node_t*	node)	/*!< in: row insert node */
{
	dict_index_t*	index;
	dtuple_t*	entry;

	ut_ad(node->entry_sys_heap);

	UT_LIST_INIT(node->entry_list, &dtuple_t::tuple_list);

	/* We will include all indexes (include those corrupted
	secondary indexes) in the entry list. Filteration of
	these corrupted index will be done in row_ins() */

	for (index = dict_table_get_first_index(node->table);
	     index != 0;
	     index = dict_table_get_next_index(index)) {

		entry = row_build_index_entry(
			node->row, NULL, index, node->entry_sys_heap);

		UT_LIST_ADD_LAST(node->entry_list, entry);
	}
}

/*****************************************************************//**
Adds system field buffers to a row. */
static
void
row_ins_alloc_sys_fields(
/*=====================*/
	ins_node_t*	node)	/*!< in: insert node */
{
	dtuple_t*		row;
	dict_table_t*		table;
	mem_heap_t*		heap;
	const dict_col_t*	col;
	dfield_t*		dfield;
	byte*			ptr;

	row = node->row;
	table = node->table;
	heap = node->entry_sys_heap;

	ut_ad(row && table && heap);
	ut_ad(dtuple_get_n_fields(row) == dict_table_get_n_cols(table));

	/* allocate buffer to hold the needed system created hidden columns. */
	uint len = DATA_ROW_ID_LEN + DATA_TRX_ID_LEN;
	if (!dict_table_is_intrinsic(table)) {
		len += DATA_ROLL_PTR_LEN;
	}
	ptr = static_cast<byte*>(mem_heap_zalloc(heap, len));

	/* 1. Populate row-id */
	col = dict_table_get_sys_col(table, DATA_ROW_ID);

	dfield = dtuple_get_nth_field(row, dict_col_get_no(col));

	dfield_set_data(dfield, ptr, DATA_ROW_ID_LEN);

	node->row_id_buf = ptr;

	ptr += DATA_ROW_ID_LEN;

	/* 2. Populate trx id */
	col = dict_table_get_sys_col(table, DATA_TRX_ID);

	dfield = dtuple_get_nth_field(row, dict_col_get_no(col));

	dfield_set_data(dfield, ptr, DATA_TRX_ID_LEN);

	node->trx_id_buf = ptr;

	ptr += DATA_TRX_ID_LEN;

	if (!dict_table_is_intrinsic(table)) {
		col = dict_table_get_sys_col(table, DATA_ROLL_PTR);

		dfield = dtuple_get_nth_field(row, dict_col_get_no(col));

		dfield_set_data(dfield, ptr, DATA_ROLL_PTR_LEN);
	}
}

/*********************************************************************//**
Sets a new row to insert for an INS_DIRECT node. This function is only used
if we have constructed the row separately, which is a rare case; this
function is quite slow. */

void
ins_node_set_new_row(
/*=================*/
	ins_node_t*	node,	/*!< in: insert node */
	dtuple_t*	row)	/*!< in: new row (or first row) for the node */
{
	node->state = INS_NODE_SET_IX_LOCK;
	node->index = NULL;
	node->entry = NULL;
	node->duplicate = NULL;

	node->row = row;

	mem_heap_empty(node->entry_sys_heap);

	/* Create templates for index entries */

	ins_node_create_entry_list(node);

	/* Allocate from entry_sys_heap buffers for sys fields */

	row_ins_alloc_sys_fields(node);

	/* As we allocated a new trx id buf, the trx id should be written
	there again: */

	node->trx_id = 0;
}

/*******************************************************************//**
Does an insert operation by updating a delete-marked existing record
in the index. This situation can occur if the delete-marked record is
kept in the index for consistent reads.
@return DB_SUCCESS or error code */
static __attribute__((nonnull, warn_unused_result))
dberr_t
row_ins_sec_index_entry_by_modify(
/*==============================*/
	ulint		flags,	/*!< in: undo logging and locking flags */
	ulint		mode,	/*!< in: BTR_MODIFY_LEAF or BTR_MODIFY_TREE,
				depending on whether mtr holds just a leaf
				latch or also a tree latch */
	btr_cur_t*	cursor,	/*!< in: B-tree cursor */
	ulint**		offsets,/*!< in/out: offsets on cursor->page_cur.rec */
	mem_heap_t*	offsets_heap,
				/*!< in/out: memory heap that can be emptied */
	mem_heap_t*	heap,	/*!< in/out: memory heap */
	const dtuple_t*	entry,	/*!< in: index entry to insert */
	que_thr_t*	thr,	/*!< in: query thread */
	mtr_t*		mtr)	/*!< in: mtr; must be committed before
				latching any further pages */
{
	big_rec_t*	dummy_big_rec;
	upd_t*		update;
	rec_t*		rec;
	dberr_t		err;

	rec = btr_cur_get_rec(cursor);

	ut_ad(!dict_index_is_clust(cursor->index));
	ut_ad(rec_offs_validate(rec, cursor->index, *offsets));
	ut_ad(!entry->info_bits);

	/* We know that in the alphabetical ordering, entry and rec are
	identified. But in their binary form there may be differences if
	there are char fields in them. Therefore we have to calculate the
	difference. */

	update = row_upd_build_sec_rec_difference_binary(
		rec, cursor->index, *offsets, entry, heap);

	if (!rec_get_deleted_flag(rec, rec_offs_comp(*offsets))) {
		/* We should never insert in place of a record that
		has not been delete-marked. The only exception is when
		online CREATE INDEX copied the changes that we already
		made to the clustered index, and completed the
		secondary index creation before we got here. In this
		case, the change would already be there. The CREATE
		INDEX should be waiting for a MySQL meta-data lock
		upgrade at least until this INSERT or UPDATE
		returns. After that point, the TEMP_INDEX_PREFIX
		would be dropped from the index name in
		commit_inplace_alter_table(). */
		ut_a(update->n_fields == 0);
		ut_a(*cursor->index->name == TEMP_INDEX_PREFIX);
		ut_ad(!dict_index_is_online_ddl(cursor->index));
		return(DB_SUCCESS);
	}

	if (mode == BTR_MODIFY_LEAF) {
		/* Try an optimistic updating of the record, keeping changes
		within the page */

		/* TODO: pass only *offsets */
		err = btr_cur_optimistic_update(
			flags | BTR_KEEP_SYS_FLAG, cursor,
			offsets, &offsets_heap, update, 0, thr,
			thr_get_trx(thr)->id, mtr);
		switch (err) {
		case DB_OVERFLOW:
		case DB_UNDERFLOW:
		case DB_ZIP_OVERFLOW:
			err = DB_FAIL;
		default:
			break;
		}
	} else {
		ut_a(mode == BTR_MODIFY_TREE);
		if (buf_LRU_buf_pool_running_out()) {

			return(DB_LOCK_TABLE_FULL);
		}

		err = btr_cur_pessimistic_update(
			flags | BTR_KEEP_SYS_FLAG, cursor,
			offsets, &offsets_heap,
			heap, &dummy_big_rec, update, 0,
			thr, thr_get_trx(thr)->id, mtr);
		ut_ad(!dummy_big_rec);
	}

	return(err);
}

/*******************************************************************//**
Does an insert operation by delete unmarking and updating a delete marked
existing record in the index. This situation can occur if the delete marked
record is kept in the index for consistent reads.
@return DB_SUCCESS, DB_FAIL, or error code */
static __attribute__((nonnull, warn_unused_result))
dberr_t
row_ins_clust_index_entry_by_modify(
/*================================*/
	btr_pcur_t*	pcur,	/*!< in/out: a persistent cursor pointing
				to the clust_rec that is being modified. */
	ulint		flags,	/*!< in: undo logging and locking flags */
	ulint		mode,	/*!< in: BTR_MODIFY_LEAF or BTR_MODIFY_TREE,
				depending on whether mtr holds just a leaf
				latch or also a tree latch */
	ulint**		offsets,/*!< out: offsets on cursor->page_cur.rec */
	mem_heap_t**	offsets_heap,
				/*!< in/out: pointer to memory heap that can
				be emptied, or NULL */
	mem_heap_t*	heap,	/*!< in/out: memory heap */
	const dtuple_t*	entry,	/*!< in: index entry to insert */
	que_thr_t*	thr,	/*!< in: query thread */
	mtr_t*		mtr)	/*!< in: mtr; must be committed before
				latching any further pages */
{
	const rec_t*	rec;
	upd_t*		update;
	dberr_t		err;
	btr_cur_t*	cursor	= btr_pcur_get_btr_cur(pcur);

	ut_ad(dict_index_is_clust(cursor->index));

	rec = btr_cur_get_rec(cursor);

	ut_ad(rec_get_deleted_flag(rec,
				   dict_table_is_comp(cursor->index->table)));

	/* Build an update vector containing all the fields to be modified;
	NOTE that this vector may NOT contain system columns trx_id or
	roll_ptr */

	update = row_upd_build_difference_binary(
		cursor->index, entry, rec, NULL, true,
		thr_get_trx(thr), heap);
	if (mode != BTR_MODIFY_TREE) {
		ut_ad((mode & ~BTR_ALREADY_S_LATCHED) == BTR_MODIFY_LEAF);

		/* Try optimistic updating of the record, keeping changes
		within the page */

		err = btr_cur_optimistic_update(
			flags, cursor, offsets, offsets_heap, update, 0, thr,
			thr_get_trx(thr)->id, mtr);
		switch (err) {
		case DB_OVERFLOW:
		case DB_UNDERFLOW:
		case DB_ZIP_OVERFLOW:
			err = DB_FAIL;
		default:
			break;
		}
	} else {
		if (buf_LRU_buf_pool_running_out()) {

			return(DB_LOCK_TABLE_FULL);

		}

<<<<<<< HEAD
=======
		big_rec_t*	big_rec	= NULL;

>>>>>>> 22e4298d
		err = btr_cur_pessimistic_update(
			flags | BTR_KEEP_POS_FLAG,
			cursor, offsets, offsets_heap, heap,
			&big_rec, update, 0, thr, thr_get_trx(thr)->id, mtr);

		if (big_rec) {
			ut_a(err == DB_SUCCESS);

			DEBUG_SYNC_C("before_row_ins_upd_extern");
			err = btr_store_big_rec_extern_fields(
				pcur, update, *offsets, big_rec, mtr,
				BTR_STORE_INSERT_UPDATE);
			DEBUG_SYNC_C("after_row_ins_upd_extern");
			dtuple_big_rec_free(big_rec);
		}
	}

	return(err);
}

/*********************************************************************//**
Returns TRUE if in a cascaded update/delete an ancestor node of node
updates (not DELETE, but UPDATE) table.
@return TRUE if an ancestor updates table */
static
ibool
row_ins_cascade_ancestor_updates_table(
/*===================================*/
	que_node_t*	node,	/*!< in: node in a query graph */
	dict_table_t*	table)	/*!< in: table */
{
	que_node_t*	parent;

	for (parent = que_node_get_parent(node);
	     que_node_get_type(parent) == QUE_NODE_UPDATE;
	     parent = que_node_get_parent(parent)) {

		upd_node_t*	upd_node;

		upd_node = static_cast<upd_node_t*>(parent);

		if (upd_node->table == table && upd_node->is_delete == FALSE) {

			return(TRUE);
		}
	}

	return(FALSE);
}

/*********************************************************************//**
Returns the number of ancestor UPDATE or DELETE nodes of a
cascaded update/delete node.
@return number of ancestors */
static __attribute__((nonnull, warn_unused_result))
ulint
row_ins_cascade_n_ancestors(
/*========================*/
	que_node_t*	node)	/*!< in: node in a query graph */
{
	que_node_t*	parent;
	ulint		n_ancestors = 0;

	for (parent = que_node_get_parent(node);
	     que_node_get_type(parent) == QUE_NODE_UPDATE;
	     parent = que_node_get_parent(parent)) {

		n_ancestors++;
	}

	return(n_ancestors);
}

/******************************************************************//**
Calculates the update vector node->cascade->update for a child table in
a cascaded update.
@return number of fields in the calculated update vector; the value
can also be 0 if no foreign key fields changed; the returned value is
ULINT_UNDEFINED if the column type in the child table is too short to
fit the new value in the parent table: that means the update fails */
static __attribute__((nonnull, warn_unused_result))
ulint
row_ins_cascade_calc_update_vec(
/*============================*/
	upd_node_t*	node,		/*!< in: update node of the parent
					table */
	dict_foreign_t*	foreign,	/*!< in: foreign key constraint whose
					type is != 0 */
	mem_heap_t*	heap,		/*!< in: memory heap to use as
					temporary storage */
	trx_t*		trx,		/*!< in: update transaction */
	ibool*		fts_col_affected,
					/*!< out: is FTS column affected */
	upd_node_t*	cascade)	/*!< in: cascade update node */
{
	dict_table_t*	table		= foreign->foreign_table;
	dict_index_t*	index		= foreign->foreign_index;
	upd_t*		update;
	dict_table_t*	parent_table;
	dict_index_t*	parent_index;
	upd_t*		parent_update;
	ulint		n_fields_updated;
	ulint		parent_field_no;
	ulint		i;
	ulint		j;
	ibool		doc_id_updated = FALSE;
	ulint		doc_id_pos = 0;
	doc_id_t	new_doc_id = FTS_NULL_DOC_ID;

	ut_a(node);
	ut_a(foreign);
	ut_a(cascade);
	ut_a(table);
	ut_a(index);

	/* Calculate the appropriate update vector which will set the fields
	in the child index record to the same value (possibly padded with
	spaces if the column is a fixed length CHAR or FIXBINARY column) as
	the referenced index record will get in the update. */

	parent_table = node->table;
	ut_a(parent_table == foreign->referenced_table);
	parent_index = foreign->referenced_index;
	parent_update = node->update;

	update = cascade->update;

	update->info_bits = 0;
	update->n_fields = foreign->n_fields;

	n_fields_updated = 0;

	*fts_col_affected = FALSE;

	if (table->fts) {
		doc_id_pos = dict_table_get_nth_col_pos(
			table, table->fts->doc_col);
	}

	for (i = 0; i < foreign->n_fields; i++) {

		parent_field_no = dict_table_get_nth_col_pos(
			parent_table,
			dict_index_get_nth_col_no(parent_index, i));

		for (j = 0; j < parent_update->n_fields; j++) {
			const upd_field_t*	parent_ufield
				= &parent_update->fields[j];

			if (parent_ufield->field_no == parent_field_no) {

				ulint			min_size;
				const dict_col_t*	col;
				ulint			ufield_len;
				upd_field_t*		ufield;

				col = dict_index_get_nth_col(index, i);

				/* A field in the parent index record is
				updated. Let us make the update vector
				field for the child table. */

				ufield = update->fields + n_fields_updated;

				ufield->field_no
					= dict_table_get_nth_col_pos(
					table, dict_col_get_no(col));

				ufield->orig_len = 0;
				ufield->exp = NULL;

				ufield->new_val = parent_ufield->new_val;
				ufield_len = dfield_get_len(&ufield->new_val);

				/* Clear the "external storage" flag */
				dfield_set_len(&ufield->new_val, ufield_len);

				/* Do not allow a NOT NULL column to be
				updated as NULL */

				if (dfield_is_null(&ufield->new_val)
				    && (col->prtype & DATA_NOT_NULL)) {

					return(ULINT_UNDEFINED);
				}

				/* If the new value would not fit in the
				column, do not allow the update */

				if (!dfield_is_null(&ufield->new_val)
				    && dtype_get_at_most_n_mbchars(
					col->prtype, col->mbminmaxlen,
					col->len,
					ufield_len,
					static_cast<char*>(
						dfield_get_data(
							&ufield->new_val)))
				    < ufield_len) {

					return(ULINT_UNDEFINED);
				}

				/* If the parent column type has a different
				length than the child column type, we may
				need to pad with spaces the new value of the
				child column */

				min_size = dict_col_get_min_size(col);

				/* Because UNIV_SQL_NULL (the marker
				of SQL NULL values) exceeds all possible
				values of min_size, the test below will
				not hold for SQL NULL columns. */

				if (min_size > ufield_len) {

					byte*	pad;
					ulint	pad_len;
					byte*	padded_data;
					ulint	mbminlen;

					padded_data = static_cast<byte*>(
						mem_heap_alloc(
							heap, min_size));

					pad = padded_data + ufield_len;
					pad_len = min_size - ufield_len;

					memcpy(padded_data,
					       dfield_get_data(&ufield
							       ->new_val),
					       ufield_len);

					mbminlen = dict_col_get_mbminlen(col);

					ut_ad(!(ufield_len % mbminlen));
					ut_ad(!(min_size % mbminlen));

					if (mbminlen == 1
					    && dtype_get_charset_coll(
						    col->prtype)
					    == DATA_MYSQL_BINARY_CHARSET_COLL) {
						/* Do not pad BINARY columns */
						return(ULINT_UNDEFINED);
					}

					row_mysql_pad_col(mbminlen,
							  pad, pad_len);
					dfield_set_data(&ufield->new_val,
							padded_data, min_size);
				}

				/* Check whether the current column has
				FTS index on it */
				if (table->fts
				    && dict_table_is_fts_column(
					table->fts->indexes,
					dict_col_get_no(col))
					!= ULINT_UNDEFINED) {
					*fts_col_affected = TRUE;
				}

				/* If Doc ID is updated, check whether the
				Doc ID is valid */
				if (table->fts
				    && ufield->field_no == doc_id_pos) {
					doc_id_t	n_doc_id;

					n_doc_id =
						table->fts->cache->next_doc_id;

					new_doc_id = fts_read_doc_id(
						static_cast<const byte*>(
							dfield_get_data(
							&ufield->new_val)));

					if (new_doc_id <= 0) {
						ib_logf(IB_LOG_LEVEL_ERROR,
							"FTS Doc ID"
							" must be larger than"
							" 0");
						return(ULINT_UNDEFINED);
					}

					if (new_doc_id < n_doc_id) {
						ib_logf(IB_LOG_LEVEL_ERROR,
							"FTS Doc ID"
							" must be larger than"
							" " IB_ID_FMT " for"
							" table %s",
							n_doc_id -1,
							ut_get_name(
								trx, TRUE,
								table->name).c_str());

						return(ULINT_UNDEFINED);
					}

					*fts_col_affected = TRUE;
					doc_id_updated = TRUE;
				}

				n_fields_updated++;
			}
		}
	}

	/* Generate a new Doc ID if FTS index columns get updated */
	if (table->fts && *fts_col_affected) {
		if (DICT_TF2_FLAG_IS_SET(table, DICT_TF2_FTS_HAS_DOC_ID)) {
			doc_id_t	doc_id;
                        upd_field_t*	ufield;

			ut_ad(!doc_id_updated);
			ufield = update->fields + n_fields_updated;
			fts_get_next_doc_id(table, &trx->fts_next_doc_id);
			doc_id = fts_update_doc_id(table, ufield,
						   &trx->fts_next_doc_id);
			n_fields_updated++;
			fts_trx_add_op(trx, table, doc_id, FTS_INSERT, NULL);
		} else  {
			if (doc_id_updated) {
				ut_ad(new_doc_id);
				fts_trx_add_op(trx, table, new_doc_id,
					       FTS_INSERT, NULL);
			} else {
				std::string	str = ut_get_name(
							trx, TRUE, table->name);
				ib_logf(IB_LOG_LEVEL_ERROR,
					"FTS Doc ID must be updated along with"
					" FTS indexed column for table %s",
					str.c_str());
				return(ULINT_UNDEFINED);
			}
		}
	}

	update->n_fields = n_fields_updated;

	return(n_fields_updated);
}

/*********************************************************************//**
Set detailed error message associated with foreign key errors for
the given transaction. */
static
void
row_ins_set_detailed(
/*=================*/
	trx_t*		trx,		/*!< in: transaction */
	dict_foreign_t*	foreign)	/*!< in: foreign key constraint */
{
	ut_ad(!srv_read_only_mode);

	mutex_enter(&srv_misc_tmpfile_mutex);
	rewind(srv_misc_tmpfile);

	if (os_file_set_eof(srv_misc_tmpfile)) {
		ut_print_name(srv_misc_tmpfile, trx, TRUE,
			      foreign->foreign_table_name);
		dict_print_info_on_foreign_key_in_create_format(
			srv_misc_tmpfile, trx, foreign, FALSE);
		trx_set_detailed_error_from_file(trx, srv_misc_tmpfile);
	} else {
		trx_set_detailed_error(trx, "temp file operation failed");
	}

	mutex_exit(&srv_misc_tmpfile_mutex);
}

/*********************************************************************//**
Acquires dict_foreign_err_mutex, rewinds dict_foreign_err_file
and displays information about the given transaction.
The caller must release dict_foreign_err_mutex. */
static
void
row_ins_foreign_trx_print(
/*======================*/
	trx_t*	trx)	/*!< in: transaction */
{
	ulint	n_rec_locks;
	ulint	n_trx_locks;
	ulint	heap_size;

	if (srv_read_only_mode) {
		return;
	}

	lock_mutex_enter();
	n_rec_locks = lock_number_of_rows_locked(&trx->lock);
	n_trx_locks = UT_LIST_GET_LEN(trx->lock.trx_locks);
	heap_size = mem_heap_get_size(trx->lock.lock_heap);
	lock_mutex_exit();

	trx_sys_mutex_enter();

	mutex_enter(&dict_foreign_err_mutex);
	rewind(dict_foreign_err_file);
	ut_print_timestamp(dict_foreign_err_file);
	fputs(" Transaction:\n", dict_foreign_err_file);

	trx_print_low(dict_foreign_err_file, trx, 600,
		      n_rec_locks, n_trx_locks, heap_size);

	trx_sys_mutex_exit();

	ut_ad(mutex_own(&dict_foreign_err_mutex));
}

/*********************************************************************//**
Reports a foreign key error associated with an update or a delete of a
parent table index entry. */
static
void
row_ins_foreign_report_err(
/*=======================*/
	const char*	errstr,		/*!< in: error string from the viewpoint
					of the parent table */
	que_thr_t*	thr,		/*!< in: query thread whose run_node
					is an update node */
	dict_foreign_t*	foreign,	/*!< in: foreign key constraint */
	const rec_t*	rec,		/*!< in: a matching index record in the
					child table */
	const dtuple_t*	entry)		/*!< in: index entry in the parent
					table */
{
	if (srv_read_only_mode) {
		return;
	}

	FILE*	ef	= dict_foreign_err_file;
	trx_t*	trx	= thr_get_trx(thr);

	row_ins_set_detailed(trx, foreign);

	row_ins_foreign_trx_print(trx);

	fputs("Foreign key constraint fails for table ", ef);
	ut_print_name(ef, trx, TRUE, foreign->foreign_table_name);
	fputs(":\n", ef);
	dict_print_info_on_foreign_key_in_create_format(ef, trx, foreign,
							TRUE);
	putc('\n', ef);
	fputs(errstr, ef);
	fputs(" in parent table, in index ", ef);
	ut_print_name(ef, trx, FALSE, foreign->referenced_index->name);
	if (entry) {
		fputs(" tuple:\n", ef);
		dtuple_print(ef, entry);
	}
	fputs("\nBut in child table ", ef);
	ut_print_name(ef, trx, TRUE, foreign->foreign_table_name);
	fputs(", in index ", ef);
	ut_print_name(ef, trx, FALSE, foreign->foreign_index->name);
	if (rec) {
		fputs(", there is a record:\n", ef);
		rec_print(ef, rec, foreign->foreign_index);
	} else {
		fputs(", the record is not available\n", ef);
	}
	putc('\n', ef);

	mutex_exit(&dict_foreign_err_mutex);
}

/*********************************************************************//**
Reports a foreign key error to dict_foreign_err_file when we are trying
to add an index entry to a child table. Note that the adding may be the result
of an update, too. */
static
void
row_ins_foreign_report_add_err(
/*===========================*/
	trx_t*		trx,		/*!< in: transaction */
	dict_foreign_t*	foreign,	/*!< in: foreign key constraint */
	const rec_t*	rec,		/*!< in: a record in the parent table:
					it does not match entry because we
					have an error! */
	const dtuple_t*	entry)		/*!< in: index entry to insert in the
					child table */
{
	if (srv_read_only_mode) {
		return;
	}

	FILE*	ef	= dict_foreign_err_file;

	row_ins_set_detailed(trx, foreign);

	row_ins_foreign_trx_print(trx);

	fputs("Foreign key constraint fails for table ", ef);
	ut_print_name(ef, trx, TRUE, foreign->foreign_table_name);
	fputs(":\n", ef);
	dict_print_info_on_foreign_key_in_create_format(ef, trx, foreign,
							TRUE);
	fputs("\nTrying to add in child table, in index ", ef);
	ut_print_name(ef, trx, FALSE, foreign->foreign_index->name);
	if (entry) {
		fputs(" tuple:\n", ef);
		/* TODO: DB_TRX_ID and DB_ROLL_PTR may be uninitialized.
		It would be better to only display the user columns. */
		dtuple_print(ef, entry);
	}
	fputs("\nBut in parent table ", ef);
	ut_print_name(ef, trx, TRUE, foreign->referenced_table_name);
	fputs(", in index ", ef);
	ut_print_name(ef, trx, FALSE, foreign->referenced_index->name);
	fputs(",\nthe closest match we can find is record:\n", ef);
	if (rec && page_rec_is_supremum(rec)) {
		/* If the cursor ended on a supremum record, it is better
		to report the previous record in the error message, so that
		the user gets a more descriptive error message. */
		rec = page_rec_get_prev_const(rec);
	}

	if (rec) {
		rec_print(ef, rec, foreign->referenced_index);
	}
	putc('\n', ef);

	mutex_exit(&dict_foreign_err_mutex);
}

/*********************************************************************//**
Invalidate the query cache for the given table. */
static
void
row_ins_invalidate_query_cache(
/*===========================*/
	que_thr_t*	thr,		/*!< in: query thread whose run_node
					is an update node */
	const char*	name)		/*!< in: table name prefixed with
					database name and a '/' character */
{
	char*	buf;
	char*	ptr;
	ulint	len = strlen(name) + 1;

	buf = mem_strdupl(name, len);

	ptr = strchr(buf, '/');
	ut_a(ptr);
	*ptr = '\0';

	innobase_invalidate_query_cache(thr_get_trx(thr), buf, len);
	ut_free(buf);
}

/*********************************************************************//**
Perform referential actions or checks when a parent row is deleted or updated
and the constraint had an ON DELETE or ON UPDATE condition which was not
RESTRICT.
@return DB_SUCCESS, DB_LOCK_WAIT, or error code */
static __attribute__((nonnull, warn_unused_result))
dberr_t
row_ins_foreign_check_on_constraint(
/*================================*/
	que_thr_t*	thr,		/*!< in: query thread whose run_node
					is an update node */
	dict_foreign_t*	foreign,	/*!< in: foreign key constraint whose
					type is != 0 */
	btr_pcur_t*	pcur,		/*!< in: cursor placed on a matching
					index record in the child table */
	dtuple_t*	entry,		/*!< in: index entry in the parent
					table */
	mtr_t*		mtr)		/*!< in: mtr holding the latch of pcur
					page */
{
	upd_node_t*	node;
	upd_node_t*	cascade;
	dict_table_t*	table		= foreign->foreign_table;
	dict_index_t*	index;
	dict_index_t*	clust_index;
	dtuple_t*	ref;
	const rec_t*	rec;
	const rec_t*	clust_rec;
	const buf_block_t* clust_block;
	upd_t*		update;
	ulint		n_to_update;
	dberr_t		err;
	ulint		i;
	trx_t*		trx;
	mem_heap_t*	tmp_heap	= NULL;
	doc_id_t	doc_id = FTS_NULL_DOC_ID;
	ibool		fts_col_affacted = FALSE;

	DBUG_ENTER("row_ins_foreign_check_on_constraint");
	ut_a(thr);
	ut_a(foreign);
	ut_a(pcur);
	ut_a(mtr);

	trx = thr_get_trx(thr);

	/* Since we are going to delete or update a row, we have to invalidate
	the MySQL query cache for table. A deadlock of threads is not possible
	here because the caller of this function does not hold any latches with
	the sync0mutex.h rank above the lock_sys_t::mutex. The query cache mutex
	has a rank just above the lock_sys_t::mutex. */

	row_ins_invalidate_query_cache(thr, table->name);

	node = static_cast<upd_node_t*>(thr->run_node);

	if (node->is_delete && 0 == (foreign->type
				     & (DICT_FOREIGN_ON_DELETE_CASCADE
					| DICT_FOREIGN_ON_DELETE_SET_NULL))) {

		row_ins_foreign_report_err("Trying to delete",
					   thr, foreign,
					   btr_pcur_get_rec(pcur), entry);

		DBUG_RETURN(DB_ROW_IS_REFERENCED);
	}

	if (!node->is_delete && 0 == (foreign->type
				      & (DICT_FOREIGN_ON_UPDATE_CASCADE
					 | DICT_FOREIGN_ON_UPDATE_SET_NULL))) {

		/* This is an UPDATE */

		row_ins_foreign_report_err("Trying to update",
					   thr, foreign,
					   btr_pcur_get_rec(pcur), entry);

		DBUG_RETURN(DB_ROW_IS_REFERENCED);
	}

	cascade = row_create_update_node_for_mysql(table, node->cascade_heap);
	que_node_set_parent(cascade, node);

	/* For the cascaded operation, all the update nodes are allocated in
	the same heap.  All the update nodes will point to the same heap.
	This heap is owned by the first update node. And it must be freed
	only in the first update node */
	cascade->cascade_heap = node->cascade_heap;
	cascade->cascade_upd_nodes = node->cascade_upd_nodes;
	cascade->processed_cascades = node->processed_cascades;

	cascade->table = table;

	cascade->foreign = foreign;

	if (node->is_delete
	    && (foreign->type & DICT_FOREIGN_ON_DELETE_CASCADE)) {
		cascade->is_delete = TRUE;
	} else {
		cascade->is_delete = FALSE;

		if (foreign->n_fields > cascade->update_n_fields) {
			/* We have to make the update vector longer */

			cascade->update = upd_create(foreign->n_fields,
						     node->cascade_heap);
			cascade->update_n_fields = foreign->n_fields;
		}
	}

	/* We do not allow cyclic cascaded updating (DELETE is allowed,
	but not UPDATE) of the same table, as this can lead to an infinite
	cycle. Check that we are not updating the same table which is
	already being modified in this cascade chain. We have to check
	this also because the modification of the indexes of a 'parent'
	table may still be incomplete, and we must avoid seeing the indexes
	of the parent table in an inconsistent state! */

	if (!cascade->is_delete
	    && row_ins_cascade_ancestor_updates_table(cascade, table)) {

		/* We do not know if this would break foreign key
		constraints, but play safe and return an error */

		err = DB_ROW_IS_REFERENCED;

		row_ins_foreign_report_err(
			"Trying an update, possibly causing a cyclic"
			" cascaded update\n"
			"in the child table,", thr, foreign,
			btr_pcur_get_rec(pcur), entry);

		goto nonstandard_exit_func;
	}

	if (row_ins_cascade_n_ancestors(cascade) >= FK_MAX_CASCADE_DEL) {
		err = DB_FOREIGN_EXCEED_MAX_CASCADE;

		row_ins_foreign_report_err(
			"Trying a too deep cascaded delete or update\n",
			thr, foreign, btr_pcur_get_rec(pcur), entry);

		goto nonstandard_exit_func;
	}

	index = btr_pcur_get_btr_cur(pcur)->index;

	ut_a(index == foreign->foreign_index);

	rec = btr_pcur_get_rec(pcur);

	tmp_heap = mem_heap_create(256);

	if (dict_index_is_clust(index)) {
		/* pcur is already positioned in the clustered index of
		the child table */

		clust_index = index;
		clust_rec = rec;
		clust_block = btr_pcur_get_block(pcur);
	} else {
		/* We have to look for the record in the clustered index
		in the child table */

		clust_index = dict_table_get_first_index(table);

		ref = row_build_row_ref(ROW_COPY_POINTERS, index, rec,
					tmp_heap);
		btr_pcur_open_with_no_init(clust_index, ref,
					   PAGE_CUR_LE, BTR_SEARCH_LEAF,
					   cascade->pcur, 0, mtr);

		clust_rec = btr_pcur_get_rec(cascade->pcur);
		clust_block = btr_pcur_get_block(cascade->pcur);

		if (!page_rec_is_user_rec(clust_rec)
		    || btr_pcur_get_low_match(cascade->pcur)
		    < dict_index_get_n_unique(clust_index)) {

			ib_logf(IB_LOG_LEVEL_ERROR,
				"In cascade of a foreign key op"
				" index %s of table %s",
				ut_get_name(trx, FALSE, index->name).c_str(),
				ut_get_name(trx, TRUE,
					    index->table_name).c_str());

			fputs("InnoDB: record ", stderr);
			rec_print(stderr, rec, index);
			fputs("\n"
			      "InnoDB: clustered record ", stderr);
			rec_print(stderr, clust_rec, clust_index);
			fputs("\n"
			      "InnoDB: Submit a detailed bug report to"
			      " http://bugs.mysql.com\n", stderr);
			ut_ad(0);
			err = DB_SUCCESS;

			goto nonstandard_exit_func;
		}
	}

	/* Set an X-lock on the row to delete or update in the child table */

	err = lock_table(0, table, LOCK_IX, thr);

	if (err == DB_SUCCESS) {
		/* Here it suffices to use a LOCK_REC_NOT_GAP type lock;
		we already have a normal shared lock on the appropriate
		gap if the search criterion was not unique */

		err = lock_clust_rec_read_check_and_lock_alt(
			0, clust_block, clust_rec, clust_index,
			LOCK_X, LOCK_REC_NOT_GAP, thr);
	}

	if (err != DB_SUCCESS) {

		goto nonstandard_exit_func;
	}

	if (rec_get_deleted_flag(clust_rec, dict_table_is_comp(table))) {
		/* This can happen if there is a circular reference of
		rows such that cascading delete comes to delete a row
		already in the process of being delete marked */
		err = DB_SUCCESS;

		goto nonstandard_exit_func;
	}


	if (table->fts) {
		doc_id = fts_get_doc_id_from_rec(table, clust_rec, tmp_heap);
	}

	if (node->is_delete
	    ? (foreign->type & DICT_FOREIGN_ON_DELETE_SET_NULL)
	    : (foreign->type & DICT_FOREIGN_ON_UPDATE_SET_NULL)) {

		/* Build the appropriate update vector which sets
		foreign->n_fields first fields in rec to SQL NULL */

		update = cascade->update;

		update->info_bits = 0;
		update->n_fields = foreign->n_fields;
		UNIV_MEM_INVALID(update->fields,
				 update->n_fields * sizeof *update->fields);

		for (i = 0; i < foreign->n_fields; i++) {
			upd_field_t*	ufield = &update->fields[i];

			ufield->field_no = dict_table_get_nth_col_pos(
				table,
				dict_index_get_nth_col_no(index, i));
			ufield->orig_len = 0;
			ufield->exp = NULL;
			dfield_set_null(&ufield->new_val);

			if (table->fts && dict_table_is_fts_column(
				    table->fts->indexes,
				    dict_index_get_nth_col_no(index, i))
			    != ULINT_UNDEFINED) {
				fts_col_affacted = TRUE;
			}
		}

		if (fts_col_affacted) {
			fts_trx_add_op(trx, table, doc_id, FTS_DELETE, NULL);
		}
	} else if (table->fts && cascade->is_delete) {
		/* DICT_FOREIGN_ON_DELETE_CASCADE case */
		for (i = 0; i < foreign->n_fields; i++) {
			if (table->fts && dict_table_is_fts_column(
				    table->fts->indexes,
				    dict_index_get_nth_col_no(index, i))
			    != ULINT_UNDEFINED) {
				fts_col_affacted = TRUE;
			}
		}

		if (fts_col_affacted) {
			fts_trx_add_op(trx, table, doc_id, FTS_DELETE, NULL);
		}
	}

	if (!node->is_delete
	    && (foreign->type & DICT_FOREIGN_ON_UPDATE_CASCADE)) {

		/* Build the appropriate update vector which sets changing
		foreign->n_fields first fields in rec to new values */

		n_to_update = row_ins_cascade_calc_update_vec(
			node, foreign, cascade->cascade_heap,
			trx, &fts_col_affacted, cascade);

		if (n_to_update == ULINT_UNDEFINED) {
			err = DB_ROW_IS_REFERENCED;

			row_ins_foreign_report_err(
				"Trying a cascaded update where the"
				" updated value in the child\n"
				"table would not fit in the length"
				" of the column, or the value would\n"
				"be NULL and the column is"
				" declared as not NULL in the child table,",
				thr, foreign, btr_pcur_get_rec(pcur), entry);

			goto nonstandard_exit_func;
		}

		if (cascade->update->n_fields == 0) {

			/* The update does not change any columns referred
			to in this foreign key constraint: no need to do
			anything */

			err = DB_SUCCESS;

			goto nonstandard_exit_func;
		}

		/* Mark the old Doc ID as deleted */
		if (fts_col_affacted) {
			ut_ad(table->fts);
			fts_trx_add_op(trx, table, doc_id, FTS_DELETE, NULL);
		}
	}

	/* Store pcur position and initialize or store the cascade node
	pcur stored position */

	btr_pcur_store_position(pcur, mtr);

	if (index == clust_index) {
		btr_pcur_copy_stored_position(cascade->pcur, pcur);
	} else {
		btr_pcur_store_position(cascade->pcur, mtr);
	}

	mtr_commit(mtr);

	ut_a(cascade->pcur->rel_pos == BTR_PCUR_ON);

	cascade->state = UPD_NODE_UPDATE_CLUSTERED;

	node->cascade_upd_nodes->push_back(cascade);

	os_inc_counter(dict_sys->mutex, table->n_foreign_key_checks_running);

	ut_ad(foreign->foreign_table->n_foreign_key_checks_running > 0);

	/* Release the data dictionary latch for a while, so that we do not
	starve other threads from doing CREATE TABLE etc. if we have a huge
	cascaded operation running. The counter n_foreign_key_checks_running
	will prevent other users from dropping or ALTERing the table when we
	release the latch. */

	row_mysql_unfreeze_data_dictionary(thr_get_trx(thr));

	DEBUG_SYNC_C("innodb_dml_cascade_dict_unfreeze");

	row_mysql_freeze_data_dictionary(thr_get_trx(thr));

	mtr_start(mtr);

	/* Restore pcur position */

	btr_pcur_restore_position(BTR_SEARCH_LEAF, pcur, mtr);

	if (tmp_heap) {
		mem_heap_free(tmp_heap);
	}

	DBUG_RETURN(err);

nonstandard_exit_func:
	que_graph_free_recursive(cascade);

	if (tmp_heap) {
		mem_heap_free(tmp_heap);
	}

	btr_pcur_store_position(pcur, mtr);

	mtr_commit(mtr);
	mtr_start(mtr);

	btr_pcur_restore_position(BTR_SEARCH_LEAF, pcur, mtr);

	DBUG_RETURN(err);
}

/*********************************************************************//**
Sets a shared lock on a record. Used in locking possible duplicate key
records and also in checking foreign key constraints.
@return DB_SUCCESS, DB_SUCCESS_LOCKED_REC, or error code */
static
dberr_t
row_ins_set_shared_rec_lock(
/*========================*/
	ulint			type,	/*!< in: LOCK_ORDINARY, LOCK_GAP, or
					LOCK_REC_NOT_GAP type lock */
	const buf_block_t*	block,	/*!< in: buffer block of rec */
	const rec_t*		rec,	/*!< in: record */
	dict_index_t*		index,	/*!< in: index */
	const ulint*		offsets,/*!< in: rec_get_offsets(rec, index) */
	que_thr_t*		thr)	/*!< in: query thread */
{
	dberr_t	err;

	ut_ad(rec_offs_validate(rec, index, offsets));

	if (dict_index_is_clust(index)) {
		err = lock_clust_rec_read_check_and_lock(
			0, block, rec, index, offsets, LOCK_S, type, thr);
	} else {
		err = lock_sec_rec_read_check_and_lock(
			0, block, rec, index, offsets, LOCK_S, type, thr);
	}

	return(err);
}

/*********************************************************************//**
Sets a exclusive lock on a record. Used in locking possible duplicate key
records
@return DB_SUCCESS, DB_SUCCESS_LOCKED_REC, or error code */
static
dberr_t
row_ins_set_exclusive_rec_lock(
/*===========================*/
	ulint			type,	/*!< in: LOCK_ORDINARY, LOCK_GAP, or
					LOCK_REC_NOT_GAP type lock */
	const buf_block_t*	block,	/*!< in: buffer block of rec */
	const rec_t*		rec,	/*!< in: record */
	dict_index_t*		index,	/*!< in: index */
	const ulint*		offsets,/*!< in: rec_get_offsets(rec, index) */
	que_thr_t*		thr)	/*!< in: query thread */
{
	dberr_t	err;

	ut_ad(rec_offs_validate(rec, index, offsets));

	if (dict_index_is_clust(index)) {
		err = lock_clust_rec_read_check_and_lock(
			0, block, rec, index, offsets, LOCK_X, type, thr);
	} else {
		err = lock_sec_rec_read_check_and_lock(
			0, block, rec, index, offsets, LOCK_X, type, thr);
	}

	return(err);
}

/* Decrement a counter in the destructor. */
class ib_dec_in_dtor {
public:
	ib_dec_in_dtor(ib_mutex_t& m, ulint& c): mutex(m), counter(c) {}
	~ib_dec_in_dtor() {
		os_dec_counter(mutex,counter);
	}
private:
	ib_mutex_t&	mutex;
	ulint&		counter;
};

/***************************************************************//**
Checks if foreign key constraint fails for an index entry. Sets shared locks
which lock either the success or the failure of the constraint. NOTE that
the caller must have a shared latch on dict_operation_lock.
@return DB_SUCCESS, DB_NO_REFERENCED_ROW, or DB_ROW_IS_REFERENCED */

dberr_t
row_ins_check_foreign_constraint(
/*=============================*/
	ibool		check_ref,/*!< in: TRUE if we want to check that
				the referenced table is ok, FALSE if we
				want to check the foreign key table */
	dict_foreign_t*	foreign,/*!< in: foreign constraint; NOTE that the
				tables mentioned in it must be in the
				dictionary cache if they exist at all */
	dict_table_t*	table,	/*!< in: if check_ref is TRUE, then the foreign
				table, else the referenced table */
	dtuple_t*	entry,	/*!< in: index entry for index */
	que_thr_t*	thr)	/*!< in: query thread */
{
	dberr_t		err;
	upd_node_t*	upd_node;
	dict_table_t*	check_table;
	dict_index_t*	check_index;
	ulint		n_fields_cmp;
	btr_pcur_t	pcur;
	int		cmp;
	mtr_t		mtr;
	trx_t*		trx		= thr_get_trx(thr);
	mem_heap_t*	heap		= NULL;
	ulint		offsets_[REC_OFFS_NORMAL_SIZE];
	ulint*		offsets		= offsets_;

	DBUG_ENTER("row_ins_check_foreign_constraint");

	rec_offs_init(offsets_);

run_again:
#ifdef UNIV_SYNC_DEBUG
	ut_ad(rw_lock_own(&dict_operation_lock, RW_LOCK_S));
#endif /* UNIV_SYNC_DEBUG */

	err = DB_SUCCESS;

	if (trx->check_foreigns == FALSE) {
		/* The user has suppressed foreign key checks currently for
		this session */
		goto exit_func;
	}

	/* If any of the foreign key fields in entry is SQL NULL, we
	suppress the foreign key check: this is compatible with Oracle,
	for example */
	for (ulint i = 0; i < foreign->n_fields; i++) {
		if (dfield_is_null(dtuple_get_nth_field(entry, i))) {
			goto exit_func;
		}
	}

	if (que_node_get_type(thr->run_node) == QUE_NODE_UPDATE) {
		upd_node = static_cast<upd_node_t*>(thr->run_node);

		if (!(upd_node->is_delete) && upd_node->foreign == foreign) {
			/* If a cascaded update is done as defined by a
			foreign key constraint, do not check that
			constraint for the child row. In ON UPDATE CASCADE
			the update of the parent row is only half done when
			we come here: if we would check the constraint here
			for the child row it would fail.

			A QUESTION remains: if in the child table there are
			several constraints which refer to the same parent
			table, we should merge all updates to the child as
			one update? And the updates can be contradictory!
			Currently we just perform the update associated
			with each foreign key constraint, one after
			another, and the user has problems predicting in
			which order they are performed. */

			goto exit_func;
		}
	}

	if (check_ref) {
		check_table = foreign->referenced_table;
		check_index = foreign->referenced_index;
	} else {
		check_table = foreign->foreign_table;
		check_index = foreign->foreign_index;
	}

	if (check_table == NULL
	    || check_table->ibd_file_missing
	    || check_index == NULL) {

		if (!srv_read_only_mode && check_ref) {
			FILE*	ef = dict_foreign_err_file;

			row_ins_set_detailed(trx, foreign);

			row_ins_foreign_trx_print(trx);

			fputs("Foreign key constraint fails for table ", ef);
			ut_print_name(ef, trx, TRUE,
				      foreign->foreign_table_name);
			fputs(":\n", ef);
			dict_print_info_on_foreign_key_in_create_format(
				ef, trx, foreign, TRUE);
			fputs("\nTrying to add to index ", ef);
			ut_print_name(ef, trx, FALSE,
				      foreign->foreign_index->name);
			fputs(" tuple:\n", ef);
			dtuple_print(ef, entry);
			fputs("\nBut the parent table ", ef);
			ut_print_name(ef, trx, TRUE,
				      foreign->referenced_table_name);
			fputs("\nor its .ibd file does"
			      " not currently exist!\n", ef);
			mutex_exit(&dict_foreign_err_mutex);

			err = DB_NO_REFERENCED_ROW;
		}

		goto exit_func;
	}

	if (check_table != table) {
		/* We already have a LOCK_IX on table, but not necessarily
		on check_table */

		err = lock_table(0, check_table, LOCK_IS, thr);

		if (err != DB_SUCCESS) {

			goto do_possible_lock_wait;
		}
	}

	mtr_start(&mtr);

	/* Store old value on n_fields_cmp */

	n_fields_cmp = dtuple_get_n_fields_cmp(entry);

	dtuple_set_n_fields_cmp(entry, foreign->n_fields);

	btr_pcur_open(check_index, entry, PAGE_CUR_GE,
		      BTR_SEARCH_LEAF, &pcur, &mtr);

	/* Scan index records and check if there is a matching record */

	do {
		const rec_t*		rec = btr_pcur_get_rec(&pcur);
		const buf_block_t*	block = btr_pcur_get_block(&pcur);

		if (page_rec_is_infimum(rec)) {

			continue;
		}

		offsets = rec_get_offsets(rec, check_index,
					  offsets, ULINT_UNDEFINED, &heap);

		if (page_rec_is_supremum(rec)) {

			err = row_ins_set_shared_rec_lock(LOCK_ORDINARY, block,
							  rec, check_index,
							  offsets, thr);
			switch (err) {
			case DB_SUCCESS_LOCKED_REC:
			case DB_SUCCESS:
				continue;
			default:
				goto end_scan;
			}
		}

		cmp = cmp_dtuple_rec(entry, rec, offsets);

		if (cmp == 0) {
			if (rec_get_deleted_flag(rec,
						 rec_offs_comp(offsets))) {
				err = row_ins_set_shared_rec_lock(
					LOCK_ORDINARY, block,
					rec, check_index, offsets, thr);
				switch (err) {
				case DB_SUCCESS_LOCKED_REC:
				case DB_SUCCESS:
					break;
				default:
					goto end_scan;
				}
			} else {
				/* Found a matching record. Lock only
				a record because we can allow inserts
				into gaps */

				err = row_ins_set_shared_rec_lock(
					LOCK_REC_NOT_GAP, block,
					rec, check_index, offsets, thr);

				switch (err) {
				case DB_SUCCESS_LOCKED_REC:
				case DB_SUCCESS:
					break;
				default:
					goto end_scan;
				}

				if (check_ref) {
					err = DB_SUCCESS;

					goto end_scan;
				} else if (foreign->type != 0) {
					/* There is an ON UPDATE or ON DELETE
					condition: check them in a separate
					function */

					err = row_ins_foreign_check_on_constraint(
						thr, foreign, &pcur, entry,
						&mtr);
					if (err != DB_SUCCESS) {
						/* Since reporting a plain
						"duplicate key" error
						message to the user in
						cases where a long CASCADE
						operation would lead to a
						duplicate key in some
						other table is very
						confusing, map duplicate
						key errors resulting from
						FK constraints to a
						separate error code. */

						if (err == DB_DUPLICATE_KEY) {
							err = DB_FOREIGN_DUPLICATE_KEY;
						}

						goto end_scan;
					}

					/* row_ins_foreign_check_on_constraint
					may have repositioned pcur on a
					different block */
					block = btr_pcur_get_block(&pcur);
				} else {
					row_ins_foreign_report_err(
						"Trying to delete or update",
						thr, foreign, rec, entry);

					err = DB_ROW_IS_REFERENCED;
					goto end_scan;
				}
			}
		} else {
			ut_a(cmp < 0);

			err = row_ins_set_shared_rec_lock(
				LOCK_GAP, block,
				rec, check_index, offsets, thr);

			switch (err) {
			case DB_SUCCESS_LOCKED_REC:
			case DB_SUCCESS:
				if (check_ref) {
					err = DB_NO_REFERENCED_ROW;
					row_ins_foreign_report_add_err(
						trx, foreign, rec, entry);
				} else {
					err = DB_SUCCESS;
				}
			default:
				break;
			}

			goto end_scan;
		}
	} while (btr_pcur_move_to_next(&pcur, &mtr));

	if (check_ref) {
		row_ins_foreign_report_add_err(
			trx, foreign, btr_pcur_get_rec(&pcur), entry);
		err = DB_NO_REFERENCED_ROW;
	} else {
		err = DB_SUCCESS;
	}

end_scan:
	btr_pcur_close(&pcur);

	mtr_commit(&mtr);

	/* Restore old value */
	dtuple_set_n_fields_cmp(entry, n_fields_cmp);

do_possible_lock_wait:
	if (err == DB_LOCK_WAIT) {
		bool		verified = false;

		/* An object that will correctly decrement the FK check counter
		when it goes out of this scope. */
		ib_dec_in_dtor	dec(dict_sys->mutex,
				    check_table->n_foreign_key_checks_running);

		trx->error_state = err;

		que_thr_stop_for_mysql(thr);

		thr->lock_state = QUE_THR_LOCK_ROW;

		/* To avoid check_table being dropped, increment counter */
		os_inc_counter(dict_sys->mutex,
			       check_table->n_foreign_key_checks_running);

		lock_wait_suspend_thread(thr);

		thr->lock_state = QUE_THR_LOCK_NOLOCK;

		DBUG_PRINT("to_be_dropped", ("table: %s", check_table->name));
		if (check_table->to_be_dropped) {
			/* The table is being dropped. We shall timeout
			this operation */
			err = DB_LOCK_WAIT_TIMEOUT;

			goto exit_func;
		}

		/* We had temporarily released dict_operation_lock in
		above lock sleep wait, now we have the lock again, and
		we will need to re-check whether the foreign key has been
		dropped. We only need to verify if the table is referenced
		table case (check_ref == 0), since MDL lock will prevent
		concurrent DDL and DML on the same table */
		if (!check_ref) {
			for (const dict_foreign_t* check_foreign
				= UT_LIST_GET_FIRST( table->referenced_list);
			     check_foreign;
			     check_foreign = UT_LIST_GET_NEXT(
					referenced_list, check_foreign)) {
				if (check_foreign == foreign) {
					verified = true;
					break;
				}
			}
		} else {
			verified = true;
		}

		if (!verified) {
			err = DB_DICT_CHANGED;
		} else if (trx->error_state == DB_SUCCESS) {
			goto run_again;
		} else {
			err = trx->error_state;
		}
	}

exit_func:
	if (UNIV_LIKELY_NULL(heap)) {
		mem_heap_free(heap);
	}
	DBUG_RETURN(err);
}

/***************************************************************//**
Checks if foreign key constraints fail for an index entry. If index
is not mentioned in any constraint, this function does nothing,
Otherwise does searches to the indexes of referenced tables and
sets shared locks which lock either the success or the failure of
a constraint.
@return DB_SUCCESS or error code */
static __attribute__((nonnull, warn_unused_result))
dberr_t
row_ins_check_foreign_constraints(
/*==============================*/
	dict_table_t*	table,	/*!< in: table */
	dict_index_t*	index,	/*!< in: index */
	dtuple_t*	entry,	/*!< in: index entry for index */
	que_thr_t*	thr)	/*!< in: query thread */
{
	dict_foreign_t*	foreign;
	dberr_t		err;
	trx_t*		trx;
	ibool		got_s_lock	= FALSE;

	trx = thr_get_trx(thr);

	foreign = UT_LIST_GET_FIRST(table->foreign_list);

	DEBUG_SYNC_C_IF_THD(thr_get_trx(thr)->mysql_thd,
			    "foreign_constraint_check_for_ins");

	while (foreign) {
		if (foreign->foreign_index == index) {
			dict_table_t*	ref_table = NULL;
			dict_table_t*	referenced_table
						= foreign->referenced_table;

			if (referenced_table == NULL) {

				ref_table = dict_table_open_on_name(
					foreign->referenced_table_name_lookup,
					FALSE, FALSE, DICT_ERR_IGNORE_NONE);
			}

			if (0 == trx->dict_operation_lock_mode) {
				got_s_lock = TRUE;

				row_mysql_freeze_data_dictionary(trx);
			}

			/* NOTE that if the thread ends up waiting for a lock
			we will release dict_operation_lock temporarily!
			But the counter on the table protects the referenced
			table from being dropped while the check is running. */

			err = row_ins_check_foreign_constraint(
				TRUE, foreign, table, entry, thr);

			DBUG_EXECUTE_IF("row_ins_dict_change_err",
					err = DB_DICT_CHANGED;);

			if (got_s_lock) {
				row_mysql_unfreeze_data_dictionary(trx);
			}

			if (ref_table != NULL) {
				dict_table_close(ref_table, FALSE, FALSE);
			}

			if (err != DB_SUCCESS) {

				return(err);
			}
		}

		foreign = UT_LIST_GET_NEXT(foreign_list, foreign);
	}

	return(DB_SUCCESS);
}

/***************************************************************//**
Checks if a unique key violation to rec would occur at the index entry
insert.
@return TRUE if error */
static
ibool
row_ins_dupl_error_with_rec(
/*========================*/
	const rec_t*	rec,	/*!< in: user record; NOTE that we assume
				that the caller already has a record lock on
				the record! */
	const dtuple_t*	entry,	/*!< in: entry to insert */
	dict_index_t*	index,	/*!< in: index */
	const ulint*	offsets)/*!< in: rec_get_offsets(rec, index) */
{
	ulint	matched_fields;
	ulint	n_unique;
	ulint	i;

	ut_ad(rec_offs_validate(rec, index, offsets));

	n_unique = dict_index_get_n_unique(index);

	matched_fields = 0;

	cmp_dtuple_rec_with_match(entry, rec, offsets, &matched_fields);

	if (matched_fields < n_unique) {

		return(FALSE);
	}

	/* In a unique secondary index we allow equal key values if they
	contain SQL NULLs */

	if (!dict_index_is_clust(index) && !index->nulls_equal) {

		for (i = 0; i < n_unique; i++) {
			if (dfield_is_null(dtuple_get_nth_field(entry, i))) {

				return(FALSE);
			}
		}
	}

	return(!rec_get_deleted_flag(rec, rec_offs_comp(offsets)));
}

/***************************************************************//**
Scans a unique non-clustered index at a given index entry to determine
whether a uniqueness violation has occurred for the key value of the entry.
Set shared locks on possible duplicate records.
@return DB_SUCCESS, DB_DUPLICATE_KEY, or DB_LOCK_WAIT */
static __attribute__((nonnull, warn_unused_result))
dberr_t
row_ins_scan_sec_index_for_duplicate(
/*=================================*/
	ulint		flags,	/*!< in: undo logging and locking flags */
	dict_index_t*	index,	/*!< in: non-clustered unique index */
	dtuple_t*	entry,	/*!< in: index entry */
	que_thr_t*	thr,	/*!< in: query thread */
	bool		s_latch,/*!< in: whether index->lock is being held */
	mtr_t*		mtr,	/*!< in/out: mini-transaction */
	mem_heap_t*	offsets_heap)
				/*!< in/out: memory heap that can be emptied */
{
	ulint		n_unique;
	int		cmp;
	ulint		n_fields_cmp;
	btr_pcur_t	pcur;
	dberr_t		err		= DB_SUCCESS;
	ulint		allow_duplicates;
	ulint*		offsets		= NULL;
	DBUG_ENTER("row_ins_scan_sec_index_for_duplicate");


#ifdef UNIV_SYNC_DEBUG
	ut_ad(s_latch == rw_lock_own(&index->lock, RW_LOCK_S));
#endif /* UNIV_SYNC_DEBUG */

	n_unique = dict_index_get_n_unique(index);

	/* If the secondary index is unique, but one of the fields in the
	n_unique first fields is NULL, a unique key violation cannot occur,
	since we define NULL != NULL in this case */

	if (!index->nulls_equal) {
		for (ulint i = 0; i < n_unique; i++) {
			if (UNIV_SQL_NULL == dfield_get_len(
					dtuple_get_nth_field(entry, i))) {

				DBUG_RETURN(DB_SUCCESS);
			}
		}
	}

	/* Store old value on n_fields_cmp */

	n_fields_cmp = dtuple_get_n_fields_cmp(entry);

	dtuple_set_n_fields_cmp(entry, n_unique);

	btr_pcur_open(index, entry, PAGE_CUR_GE,
		      s_latch
		      ? BTR_SEARCH_LEAF | BTR_ALREADY_S_LATCHED
		      : BTR_SEARCH_LEAF,
		      &pcur, mtr);

	allow_duplicates = thr_get_trx(thr)->duplicates;

	/* Scan index records and check if there is a duplicate */

	do {
		const rec_t*		rec	= btr_pcur_get_rec(&pcur);
		const buf_block_t*	block	= btr_pcur_get_block(&pcur);
		ulint			lock_type;

		if (page_rec_is_infimum(rec)) {

			continue;
		}

		offsets = rec_get_offsets(rec, index, offsets,
					  ULINT_UNDEFINED, &offsets_heap);

		/* If the transaction isolation level is no stronger than
		READ COMMITTED, then avoid gap locks. */
		if (!page_rec_is_supremum(rec)
		    && thr_get_trx(thr)->isolation_level
					<= TRX_ISO_READ_COMMITTED) {
			lock_type = LOCK_REC_NOT_GAP;
		} else {
			lock_type = LOCK_ORDINARY;
		}

		if (flags & BTR_NO_LOCKING_FLAG) {
			/* Set no locks when applying log
			in online table rebuild. */
		} else if (allow_duplicates) {

			/* If the SQL-query will update or replace
			duplicate key we will take X-lock for
			duplicates ( REPLACE, LOAD DATAFILE REPLACE,
			INSERT ON DUPLICATE KEY UPDATE). */

			err = row_ins_set_exclusive_rec_lock(
				lock_type, block, rec, index, offsets, thr);
		} else {

			err = row_ins_set_shared_rec_lock(
				lock_type, block, rec, index, offsets, thr);
		}

		switch (err) {
		case DB_SUCCESS_LOCKED_REC:
			err = DB_SUCCESS;
		case DB_SUCCESS:
			break;
		default:
			goto end_scan;
		}

		if (page_rec_is_supremum(rec)) {

			continue;
		}

		cmp = cmp_dtuple_rec(entry, rec, offsets);

		if (cmp == 0 && !index->allow_duplicates) {
			if (row_ins_dupl_error_with_rec(rec, entry,
							index, offsets)) {
				err = DB_DUPLICATE_KEY;

				thr_get_trx(thr)->error_info = index;

				/* If the duplicate is on hidden FTS_DOC_ID,
				state so in the error log */
				if (DICT_TF2_FLAG_IS_SET(
					index->table,
					DICT_TF2_FTS_HAS_DOC_ID)
				    && strcmp(index->name,
					      FTS_DOC_ID_INDEX_NAME) == 0) {
					ib_logf(IB_LOG_LEVEL_ERROR,
						"Duplicate FTS_DOC_ID value"
						" on table %s",
						index->table->name);
				}

				goto end_scan;
			}
		} else {
			ut_a(cmp < 0 || index->allow_duplicates);
			goto end_scan;
		}
	} while (btr_pcur_move_to_next(&pcur, mtr));

end_scan:
	/* Restore old value */
	dtuple_set_n_fields_cmp(entry, n_fields_cmp);

	DBUG_RETURN(err);
}

/** Checks for a duplicate when the table is being rebuilt online.
@retval DB_SUCCESS when no duplicate is detected
@retval DB_SUCCESS_LOCKED_REC when rec is an exact match of entry or
a newer version of entry (the entry should not be inserted)
@retval DB_DUPLICATE_KEY when entry is a duplicate of rec */
static __attribute__((nonnull, warn_unused_result))
dberr_t
row_ins_duplicate_online(
/*=====================*/
	ulint		n_uniq,	/*!< in: offset of DB_TRX_ID */
	const dtuple_t*	entry,	/*!< in: entry that is being inserted */
	const rec_t*	rec,	/*!< in: clustered index record */
	ulint*		offsets)/*!< in/out: rec_get_offsets(rec) */
{
	ulint	fields	= 0;

	/* During rebuild, there should not be any delete-marked rows
	in the new table. */
	ut_ad(!rec_get_deleted_flag(rec, rec_offs_comp(offsets)));
	ut_ad(dtuple_get_n_fields_cmp(entry) == n_uniq);

	/* Compare the PRIMARY KEY fields and the
	DB_TRX_ID, DB_ROLL_PTR. */
	cmp_dtuple_rec_with_match_low(
		entry, rec, offsets, n_uniq + 2, &fields);

	if (fields < n_uniq) {
		/* Not a duplicate. */
		return(DB_SUCCESS);
	}

	if (fields == n_uniq + 2) {
		/* rec is an exact match of entry. */
		return(DB_SUCCESS_LOCKED_REC);
	}

	return(DB_DUPLICATE_KEY);
}

/** Checks for a duplicate when the table is being rebuilt online.
@retval DB_SUCCESS when no duplicate is detected
@retval DB_SUCCESS_LOCKED_REC when rec is an exact match of entry or
a newer version of entry (the entry should not be inserted)
@retval DB_DUPLICATE_KEY when entry is a duplicate of rec */
static __attribute__((nonnull, warn_unused_result))
dberr_t
row_ins_duplicate_error_in_clust_online(
/*====================================*/
	ulint		n_uniq,	/*!< in: offset of DB_TRX_ID */
	const dtuple_t*	entry,	/*!< in: entry that is being inserted */
	const btr_cur_t*cursor,	/*!< in: cursor on insert position */
	ulint**		offsets,/*!< in/out: rec_get_offsets(rec) */
	mem_heap_t**	heap)	/*!< in/out: heap for offsets */
{
	dberr_t		err	= DB_SUCCESS;
	const rec_t*	rec	= btr_cur_get_rec(cursor);

	if (cursor->low_match >= n_uniq && !page_rec_is_infimum(rec)) {
		*offsets = rec_get_offsets(rec, cursor->index, *offsets,
					   ULINT_UNDEFINED, heap);
		err = row_ins_duplicate_online(n_uniq, entry, rec, *offsets);
		if (err != DB_SUCCESS) {
			return(err);
		}
	}

	rec = page_rec_get_next_const(btr_cur_get_rec(cursor));

	if (cursor->up_match >= n_uniq && !page_rec_is_supremum(rec)) {
		*offsets = rec_get_offsets(rec, cursor->index, *offsets,
					   ULINT_UNDEFINED, heap);
		err = row_ins_duplicate_online(n_uniq, entry, rec, *offsets);
	}

	return(err);
}

/***************************************************************//**
Checks if a unique key violation error would occur at an index entry
insert. Sets shared locks on possible duplicate records. Works only
for a clustered index!
@retval DB_SUCCESS if no error
@retval DB_DUPLICATE_KEY if error,
@retval DB_LOCK_WAIT if we have to wait for a lock on a possible duplicate
record
@retval DB_SUCCESS_LOCKED_REC if an exact match of the record was found
in online table rebuild (flags & (BTR_KEEP_SYS_FLAG | BTR_NO_LOCKING_FLAG)) */
static __attribute__((nonnull, warn_unused_result))
dberr_t
row_ins_duplicate_error_in_clust(
/*=============================*/
	ulint		flags,	/*!< in: undo logging and locking flags */
	btr_cur_t*	cursor,	/*!< in: B-tree cursor */
	const dtuple_t*	entry,	/*!< in: entry to insert */
	que_thr_t*	thr,	/*!< in: query thread */
	mtr_t*		mtr)	/*!< in: mtr */
{
	dberr_t	err;
	rec_t*	rec;
	ulint	n_unique;
	trx_t*	trx		= thr_get_trx(thr);
	mem_heap_t*heap		= NULL;
	ulint	offsets_[REC_OFFS_NORMAL_SIZE];
	ulint*	offsets		= offsets_;
	rec_offs_init(offsets_);

	UT_NOT_USED(mtr);

	ut_ad(dict_index_is_clust(cursor->index));

	/* NOTE: For unique non-clustered indexes there may be any number
	of delete marked records with the same value for the non-clustered
	index key (remember multiversioning), and which differ only in
	the row refererence part of the index record, containing the
	clustered index key fields. For such a secondary index record,
	to avoid race condition, we must FIRST do the insertion and after
	that check that the uniqueness condition is not breached! */

	/* NOTE: A problem is that in the B-tree node pointers on an
	upper level may match more to the entry than the actual existing
	user records on the leaf level. So, even if low_match would suggest
	that a duplicate key violation may occur, this may not be the case. */

	n_unique = dict_index_get_n_unique(cursor->index);

	if (cursor->low_match >= n_unique) {

		rec = btr_cur_get_rec(cursor);

		if (!page_rec_is_infimum(rec)) {
			offsets = rec_get_offsets(rec, cursor->index, offsets,
						  ULINT_UNDEFINED, &heap);

			ulint lock_type;

			lock_type =
				trx->isolation_level <= TRX_ISO_READ_COMMITTED
				? LOCK_REC_NOT_GAP : LOCK_ORDINARY;

			/* We set a lock on the possible duplicate: this
			is needed in logical logging of MySQL to make
			sure that in roll-forward we get the same duplicate
			errors as in original execution */

			if (flags & BTR_NO_LOCKING_FLAG) {
				/* Do nothing if no-locking is set */
				err = DB_SUCCESS;
			} else if (trx->duplicates) {

				/* If the SQL-query will update or replace
				duplicate key we will take X-lock for
				duplicates ( REPLACE, LOAD DATAFILE REPLACE,
				INSERT ON DUPLICATE KEY UPDATE). */

				err = row_ins_set_exclusive_rec_lock(
					lock_type,
					btr_cur_get_block(cursor),
					rec, cursor->index, offsets, thr);
			} else {

				err = row_ins_set_shared_rec_lock(
					lock_type,
					btr_cur_get_block(cursor), rec,
					cursor->index, offsets, thr);
			}

			switch (err) {
			case DB_SUCCESS_LOCKED_REC:
			case DB_SUCCESS:
				break;
			default:
				goto func_exit;
			}

			if (row_ins_dupl_error_with_rec(
				    rec, entry, cursor->index, offsets)) {
duplicate:
				trx->error_info = cursor->index;
				err = DB_DUPLICATE_KEY;
				goto func_exit;
			}
		}
	}

	if (cursor->up_match >= n_unique) {

		rec = page_rec_get_next(btr_cur_get_rec(cursor));

		if (!page_rec_is_supremum(rec)) {
			offsets = rec_get_offsets(rec, cursor->index, offsets,
						  ULINT_UNDEFINED, &heap);

			if (trx->duplicates) {

				/* If the SQL-query will update or replace
				duplicate key we will take X-lock for
				duplicates ( REPLACE, LOAD DATAFILE REPLACE,
				INSERT ON DUPLICATE KEY UPDATE). */

				err = row_ins_set_exclusive_rec_lock(
					LOCK_REC_NOT_GAP,
					btr_cur_get_block(cursor),
					rec, cursor->index, offsets, thr);
			} else {

				err = row_ins_set_shared_rec_lock(
					LOCK_REC_NOT_GAP,
					btr_cur_get_block(cursor),
					rec, cursor->index, offsets, thr);
			}

			switch (err) {
			case DB_SUCCESS_LOCKED_REC:
			case DB_SUCCESS:
				break;
			default:
				goto func_exit;
			}

			if (row_ins_dupl_error_with_rec(
				    rec, entry, cursor->index, offsets)) {
				goto duplicate;
			}
		}

		/* This should never happen */
		ut_error;
	}

	err = DB_SUCCESS;
func_exit:
	if (UNIV_LIKELY_NULL(heap)) {
		mem_heap_free(heap);
	}
	return(err);
}

/***************************************************************//**
Checks if an index entry has long enough common prefix with an
existing record so that the intended insert of the entry must be
changed to a modify of the existing record. In the case of a clustered
index, the prefix must be n_unique fields long. In the case of a
secondary index, all fields must be equal.  InnoDB never updates
secondary index records in place, other than clearing or setting the
delete-mark flag. We could be able to update the non-unique fields
of a unique secondary index record by checking the cursor->up_match,
but we do not do so, because it could have some locking implications.
@return TRUE if the existing record should be updated; FALSE if not */
UNIV_INLINE
ibool
row_ins_must_modify_rec(
/*====================*/
	const btr_cur_t*	cursor)	/*!< in: B-tree cursor */
{
	/* NOTE: (compare to the note in row_ins_duplicate_error_in_clust)
	Because node pointers on upper levels of the B-tree may match more
	to entry than to actual user records on the leaf level, we
	have to check if the candidate record is actually a user record.
	A clustered index node pointer contains index->n_unique first fields,
	and a secondary index node pointer contains all index fields. */

	return(cursor->low_match
	       >= dict_index_get_n_unique_in_tree(cursor->index)
	       && !page_rec_is_infimum(btr_cur_get_rec(cursor)));
}

/***************************************************************//**
Tries to insert an entry into a clustered index, ignoring foreign key
constraints. If a record with the same unique key is found, the other
record is necessarily marked deleted by a committed transaction, or a
unique key violation error occurs. The delete marked record is then
updated to an existing record, and we must write an undo log record on
the delete marked record.
@retval DB_SUCCESS on success
@retval DB_LOCK_WAIT on lock wait when !(flags & BTR_NO_LOCKING_FLAG)
@retval DB_FAIL if retry with BTR_MODIFY_TREE is needed
@return error code */

dberr_t
row_ins_clust_index_entry_low(
/*==========================*/
	ulint		flags,	/*!< in: undo logging and locking flags */
	ulint		mode,	/*!< in: BTR_MODIFY_LEAF or BTR_MODIFY_TREE,
				depending on whether we wish optimistic or
				pessimistic descent down the index tree */
	dict_index_t*	index,	/*!< in: clustered index */
	ulint		n_uniq,	/*!< in: 0 or index->n_uniq */
	dtuple_t*	entry,	/*!< in/out: index entry to insert */
	ulint		n_ext,	/*!< in: number of externally stored columns */
	que_thr_t*	thr,	/*!< in: query thread */
	bool		dup_chk_only)
				/*!< in: if true, just do duplicate check
				and return. don't execute actual insert. */
{
<<<<<<< HEAD
	btr_cur_t	cursor;
	dberr_t		err		= DB_SUCCESS;
=======
	btr_pcur_t	pcur;
	btr_cur_t*	cursor;
	ulint*		offsets		= NULL;
	dberr_t		err;
>>>>>>> 22e4298d
	big_rec_t*	big_rec		= NULL;
	mtr_t		mtr;
	mem_heap_t*	offsets_heap	= NULL;
	ulint           offsets_[REC_OFFS_NORMAL_SIZE];
	ulint*          offsets         = offsets_;
	rec_offs_init(offsets_);

	DBUG_ENTER("row_ins_clust_index_entry_low");

	ut_ad(dict_index_is_clust(index));
	ut_ad(!dict_index_is_unique(index)
	      || n_uniq == dict_index_get_n_unique(index));
	ut_ad(!n_uniq || n_uniq == dict_index_get_n_unique(index));
	ut_ad(!thr_get_trx(thr)->in_rollback);

	mtr_start(&mtr);
	mtr.set_named_space(index->space);

	/* Disable REDO logging as lifetime of temp-tables is limited to
	server or connection lifetime and so REDO information is not needed
	on restart for recovery.
	Disable locking as temp-tables are not shared across connection. */
	if (dict_table_is_temporary(index->table)) {
		flags |= BTR_NO_LOCKING_FLAG;
		mtr.set_log_mode(MTR_LOG_NO_REDO);

		if (dict_table_is_intrinsic(index->table)) {
			flags |= BTR_NO_UNDO_LOG_FLAG;
		}
	}

	if (mode == BTR_MODIFY_LEAF && dict_index_is_online_ddl(index)) {
		mode = BTR_MODIFY_LEAF | BTR_ALREADY_S_LATCHED;
		mtr_s_lock(dict_index_get_lock(index), &mtr);
	}

	/* Note that we use PAGE_CUR_LE as the search mode, because then
	the function will return in both low_match and up_match of the
	cursor sensible values */

<<<<<<< HEAD
	if (dict_table_is_intrinsic(index->table)) {
		btr_cur_search_to_nth_level_with_no_latch(
			index, 0, entry, PAGE_CUR_LE, &cursor,
			__FILE__, __LINE__, &mtr);
		ut_ad(cursor.page_cur.block != NULL);
		ut_ad(cursor.page_cur.block->made_dirty_with_no_latch);
	} else {
		btr_cur_search_to_nth_level(
			index, 0, entry, PAGE_CUR_LE, mode, &cursor,
			0, __FILE__, __LINE__, &mtr);
	}
=======
	btr_pcur_open(index, entry, PAGE_CUR_LE, mode, &pcur, &mtr);
	cursor = btr_pcur_get_btr_cur(&pcur);
	cursor->thr = thr;
>>>>>>> 22e4298d

#ifdef UNIV_DEBUG
	{
		page_t*	page = btr_cur_get_page(cursor);
		rec_t*	first_rec = page_rec_get_next(
			page_get_infimum_rec(page));

		ut_ad(page_rec_is_supremum(first_rec)
		      || rec_get_n_fields(first_rec, index)
		      == dtuple_get_n_fields(entry));
	}
#endif

	if (n_uniq && (cursor->up_match >= n_uniq
		       || cursor->low_match >= n_uniq)) {

		if (flags
		    == (BTR_CREATE_FLAG | BTR_NO_LOCKING_FLAG
			| BTR_NO_UNDO_LOG_FLAG | BTR_KEEP_SYS_FLAG)) {
			/* Set no locks when applying log
			in online table rebuild. Only check for duplicates. */
			err = row_ins_duplicate_error_in_clust_online(
				n_uniq, entry, cursor,
				&offsets, &offsets_heap);

			switch (err) {
			case DB_SUCCESS:
				break;
			default:
				ut_ad(0);
				/* fall through */
			case DB_SUCCESS_LOCKED_REC:
			case DB_DUPLICATE_KEY:
				thr_get_trx(thr)->error_info = cursor->index;
			}
		} else {
			/* Note that the following may return also
			DB_LOCK_WAIT */

			err = row_ins_duplicate_error_in_clust(
				flags, cursor, entry, thr, &mtr);
		}

		if (err != DB_SUCCESS) {
err_exit:
			mtr_commit(&mtr);
			goto func_exit;
		}
	}

<<<<<<< HEAD
	if (dup_chk_only) {
		mtr_commit(&mtr);
		goto func_exit;
	}

	/* Modifying existing entry is avoided for intrinsic table considering
	the frequency and if something fails rollback is not possible given that
	there is no UNDO log. */
	if (row_ins_must_modify_rec(&cursor)) {
=======
	if (row_ins_must_modify_rec(cursor)) {
>>>>>>> 22e4298d
		/* There is already an index entry with a long enough common
		prefix, we must convert the insert into a modify of an
		existing record */
		mem_heap_t*	entry_heap	= mem_heap_create(1024);

		/* If the existing record is being modified and the new record
		is doesn't fit the provided slot then existing record is added
		to free list and new record is inserted. This also means
		cursor that we have cached for SELECT is now invalid. */
		index->last_sel_cur->invalid = true;

		err = row_ins_clust_index_entry_by_modify(
			&pcur, flags, mode, &offsets, &offsets_heap,
			entry_heap, entry, thr, &mtr);

		if (err == DB_SUCCESS && dict_index_is_online_ddl(index)) {
			row_log_table_insert(btr_cur_get_rec(cursor),
					     index, offsets);
		}

		mtr_commit(&mtr);
		mem_heap_free(entry_heap);
	} else {
		rec_t*	insert_rec;

		if (mode != BTR_MODIFY_TREE) {
			ut_ad((mode & ~BTR_ALREADY_S_LATCHED)
			      == BTR_MODIFY_LEAF);
			err = btr_cur_optimistic_insert(
				flags, cursor, &offsets, &offsets_heap,
				entry, &insert_rec, &big_rec,
				n_ext, thr, &mtr);
		} else {
			if (buf_LRU_buf_pool_running_out()) {

				err = DB_LOCK_TABLE_FULL;
				goto err_exit;
			}

			DEBUG_SYNC_C("before_insert_pessimitic_row_ins_clust");

			err = btr_cur_optimistic_insert(
				flags, cursor,
				&offsets, &offsets_heap,
				entry, &insert_rec, &big_rec,
				n_ext, thr, &mtr);

			if (err == DB_FAIL) {
				err = btr_cur_pessimistic_insert(
					flags, cursor,
					&offsets, &offsets_heap,
					entry, &insert_rec, &big_rec,
					n_ext, thr, &mtr);
			}
		}

		if (big_rec) {
			mtr_commit(&mtr);

			/* Online table rebuild could read (and
			ignore) the incomplete record at this point.
			If online rebuild is in progress, the
			row_ins_index_entry_big_rec() will write log. */

			DBUG_EXECUTE_IF(
				"row_ins_extern_checkpoint",
				log_make_checkpoint_at(
					LSN_MAX, TRUE););
			err = row_ins_index_entry_big_rec(
				entry, big_rec, offsets, &offsets_heap, index,
				thr_get_trx(thr)->mysql_thd,
				__FILE__, __LINE__);
			dtuple_convert_back_big_rec(index, entry, big_rec);
		} else {
			if (err == DB_SUCCESS
			    && dict_index_is_online_ddl(index)) {
				row_log_table_insert(
					insert_rec, index, offsets);
			}

			mtr_commit(&mtr);
		}
	}

func_exit:
	if (offsets_heap) {
		mem_heap_free(offsets_heap);
	}

	btr_pcur_close(&pcur);

	DBUG_RETURN(err);
}

/***************************************************************//**
This is a specialized function meant for direct insertion to
auto-generated clustered index based on cached position from
last successful insert. To be used when data is sorted.

@param[in]	flags	undo logging and locking flags
@param[in]	mode	BTR_MODIFY_LEAF or BTR_MODIFY_TREE.
			depending on whether we wish optimistic or
			pessimistic descent down the index tree
@param[in/out]	index	clustered index
@param[in/out]	entry	index entry to insert
@param[in]	thr	query thread

@return error code */

dberr_t
row_ins_sorted_clust_index_entry(
	ulint		flags,
	ulint		mode,
	dict_index_t*	index,
	ulint		n_uniq,
	dtuple_t*	entry,
	ulint		n_ext,
	que_thr_t*	thr)
{
	btr_cur_t	cursor;
	dberr_t		err;
	big_rec_t*	big_rec		= NULL;
	mtr_t*		mtr;
	mem_heap_t*	offsets_heap	= NULL;
	bool		commit_mtr	= false;
	ulint           offsets_[REC_OFFS_NORMAL_SIZE];
	ulint*          offsets         = offsets_;
	rec_offs_init(offsets_);

	DBUG_ENTER("row_ins_sorted_clust_index_entry");

	ut_ad(index->last_ins_cur != NULL);
	ut_ad(dict_index_is_clust(index)
	      && dict_table_is_intrinsic(index->table)
	      && dict_index_is_auto_gen_clust(index));

	cursor.thr = thr;
	mtr = &index->last_ins_cur->mtr;

	/* Search for position if tree needs to be split or if last position
	is not cached. */
	if (mode == BTR_MODIFY_TREE
	    || index->last_ins_cur->rec == NULL
	    || index->last_ins_cur->disable_caching) {

		/* Commit the previous mtr. */
		index->last_ins_cur->release();

		mtr_start(mtr);

		commit_mtr = (mode == BTR_MODIFY_TREE) ? true : false;

		btr_cur_search_to_nth_level_with_no_latch(
			index, 0, entry, PAGE_CUR_LE, &cursor,
			__FILE__, __LINE__, mtr);
		ut_ad(cursor.page_cur.block != NULL);
		ut_ad(cursor.page_cur.block->made_dirty_with_no_latch);
	} else {
		cursor.index = index;

		cursor.page_cur.index = index;

		cursor.page_cur.rec = index->last_ins_cur->rec;

		cursor.page_cur.block = index->last_ins_cur->block;
	}

	/* Disable REDO logging as lifetime of temp-tables is limited to
	server or connection lifetime and so REDO information is not needed
	on restart for recovery.
	Disable locking as temp-tables are not shared across connection. */
	dict_disable_redo_if_temporary(index->table, mtr);
	flags |= BTR_NO_LOCKING_FLAG | BTR_NO_UNDO_LOG_FLAG;

	rec_t*	insert_rec;

	if (mode != BTR_MODIFY_TREE) {

		ut_ad((mode & ~BTR_ALREADY_S_LATCHED) == BTR_MODIFY_LEAF);

		err = btr_cur_optimistic_insert(
			flags, &cursor, &offsets, &offsets_heap, entry,
			&insert_rec, &big_rec, n_ext, thr, mtr);
		if (err != DB_SUCCESS) {
			goto err_exit;
		}

	} else {
		if (buf_LRU_buf_pool_running_out()) {
			err = DB_LOCK_TABLE_FULL;
			goto err_exit;
		}

		err = btr_cur_optimistic_insert(
			flags, &cursor, &offsets, &offsets_heap, entry,
			&insert_rec, &big_rec, n_ext, thr, mtr);

		if (err == DB_FAIL) {
			err = btr_cur_pessimistic_insert(
				flags, &cursor, &offsets, &offsets_heap, entry,
				&insert_rec, &big_rec, n_ext, thr, mtr);
		}
	}

	if (big_rec) {
		/* If index involves big-record optimization is turned-off. */
		index->last_ins_cur->release();
		index->last_ins_cur->disable_caching = true;

		err = row_ins_index_entry_big_rec(
			entry, big_rec, offsets, &offsets_heap, index,
			thr_get_trx(thr)->mysql_thd, __FILE__, __LINE__);

		dtuple_convert_back_big_rec(index, entry, big_rec);

	} else if (err == DB_SUCCESS ) {
		if (!commit_mtr && !index->last_ins_cur->disable_caching) {

			index->last_ins_cur->rec = insert_rec;

			index->last_ins_cur->block = cursor.page_cur.block;

		} else {
			index->last_ins_cur->release();
		}
	}

	goto func_exit;

err_exit:
	index->last_ins_cur->release();

func_exit:
	if (offsets_heap) {
		mem_heap_free(offsets_heap);
	}

	DBUG_RETURN(err);
}

/** Start a mini-transaction and check if the index will be dropped.
@param[in,out]	mtr		mini-transaction
@param[in,out]	index		secondary index
@param[in]	check		whether to check
@param[in]	search_mode	flags
@return true if the index is to be dropped */
static __attribute__((warn_unused_result))
bool
row_ins_sec_mtr_start_and_check_if_aborted(
	mtr_t*		mtr,
	dict_index_t*	index,
	bool		check,
	ulint		search_mode)
{
	ut_ad(!dict_index_is_clust(index));
	ut_ad(mtr->is_named_space(index->space));

	const mtr_log_t	log_mode = mtr->get_log_mode();

	mtr_start(mtr);
	mtr->set_named_space(index->space);
	mtr->set_log_mode(log_mode);

	if (!check) {
		return(false);
	}

	if (search_mode & BTR_ALREADY_S_LATCHED) {
		mtr_s_lock(dict_index_get_lock(index), mtr);
	} else {
		mtr_sx_lock(dict_index_get_lock(index), mtr);
	}

	switch (index->online_status) {
	case ONLINE_INDEX_ABORTED:
	case ONLINE_INDEX_ABORTED_DROPPED:
		ut_ad(*index->name == TEMP_INDEX_PREFIX);
		return(true);
	case ONLINE_INDEX_COMPLETE:
		return(false);
	case ONLINE_INDEX_CREATION:
		break;
	}

	ut_error;
	return(true);
}

/***************************************************************//**
Tries to insert an entry into a secondary index. If a record with exactly the
same fields is found, the other record is necessarily marked deleted.
It is then unmarked. Otherwise, the entry is just inserted to the index.
@retval DB_SUCCESS on success
@retval DB_LOCK_WAIT on lock wait when !(flags & BTR_NO_LOCKING_FLAG)
@retval DB_FAIL if retry with BTR_MODIFY_TREE is needed
@return error code */

dberr_t
row_ins_sec_index_entry_low(
/*========================*/
	ulint		flags,	/*!< in: undo logging and locking flags */
	ulint		mode,	/*!< in: BTR_MODIFY_LEAF or BTR_MODIFY_TREE,
				depending on whether we wish optimistic or
				pessimistic descent down the index tree */
	dict_index_t*	index,	/*!< in: secondary index */
	mem_heap_t*	offsets_heap,
				/*!< in/out: memory heap that can be emptied */
	mem_heap_t*	heap,	/*!< in/out: memory heap */
	dtuple_t*	entry,	/*!< in/out: index entry to insert */
	trx_id_t	trx_id,	/*!< in: PAGE_MAX_TRX_ID during
				row_log_table_apply(), or 0 */
	que_thr_t*	thr,	/*!< in: query thread */
	bool		dup_chk_only)
				/*!< in: if true, just do duplicate check
				and return. don't execute actual insert. */
{
	DBUG_ENTER("row_ins_sec_index_entry_low");

	btr_cur_t	cursor;
	ulint		search_mode	= mode;
	dberr_t		err		= DB_SUCCESS;
	ulint		n_unique;
	mtr_t		mtr;
	ulint           offsets_[REC_OFFS_NORMAL_SIZE];
	ulint*          offsets         = offsets_;
	rec_offs_init(offsets_);
	rtr_info_t	rtr_info;

	ut_ad(!dict_index_is_clust(index));
	ut_ad(mode == BTR_MODIFY_LEAF || mode == BTR_MODIFY_TREE);

	cursor.thr = thr;
	cursor.rtr_info = NULL;
	ut_ad(thr_get_trx(thr)->id != 0
	      || dict_table_is_intrinsic(index->table));

	mtr_start(&mtr);
	mtr.set_named_space(index->space);

	/* Disable REDO logging as lifetime of temp-tables is limited to
	server or connection lifetime and so REDO information is not needed
	on restart for recovery.
	Disable locking as temp-tables are not shared across connection. */
	if (dict_table_is_temporary(index->table)) {
		flags |= BTR_NO_LOCKING_FLAG;
		mtr.set_log_mode(MTR_LOG_NO_REDO);

		if (dict_table_is_intrinsic(index->table)) {
			flags |= BTR_NO_UNDO_LOG_FLAG;
		}
	} else if (!dict_index_is_spatial(index)) {
		/* Enable insert buffering if not temp-table */
		search_mode |= BTR_INSERT;
	}

	/* Ensure that we acquire index->lock when inserting into an
	index with index->online_status == ONLINE_INDEX_COMPLETE, but
	could still be subject to rollback_inplace_alter_table().
	This prevents a concurrent change of index->online_status.
	The memory object cannot be freed as long as we have an open
	reference to the table, or index->table->n_ref_count > 0. */
	const bool check = *index->name == TEMP_INDEX_PREFIX;
	if (check) {
		DEBUG_SYNC_C("row_ins_sec_index_enter");
		if (mode == BTR_MODIFY_LEAF) {
			search_mode |= BTR_ALREADY_S_LATCHED;
			mtr_s_lock(dict_index_get_lock(index), &mtr);
		} else {
			mtr_sx_lock(dict_index_get_lock(index), &mtr);
		}

		if (row_log_online_op_try(
			    index, entry, thr_get_trx(thr)->id)) {
			goto func_exit;
		}
	}

	/* Note that we use PAGE_CUR_LE as the search mode, because then
	the function will return in both low_match and up_match of the
	cursor sensible values */

	if (!thr_get_trx(thr)->check_unique_secondary) {
		search_mode |= BTR_IGNORE_SEC_UNIQUE;
	}

	if (dict_index_is_spatial(index)) {
		cursor.index = index;
		rtr_init_rtr_info(&rtr_info, false, &cursor, index, false);
		rtr_info_update_btr(&cursor, &rtr_info);

		btr_cur_search_to_nth_level(
			index, 0, entry, PAGE_CUR_RTREE_INSERT,
			search_mode,
			&cursor, 0, __FILE__, __LINE__, &mtr);

		if (mode == BTR_MODIFY_LEAF && rtr_info.mbr_adj) {
			mtr_commit(&mtr);
			rtr_clean_rtr_info(&rtr_info, true);
			rtr_init_rtr_info(&rtr_info, false, &cursor,
					  index, false);
			rtr_info_update_btr(&cursor, &rtr_info);
			mtr_start(&mtr);
			mtr.set_named_space(index->space);
			search_mode &= ~BTR_MODIFY_LEAF;
			search_mode |= BTR_MODIFY_TREE;
			btr_cur_search_to_nth_level(
				index, 0, entry, PAGE_CUR_RTREE_INSERT,
				search_mode,
				&cursor, 0, __FILE__, __LINE__, &mtr);
			mode = BTR_MODIFY_TREE;
		}
	} else {
		if (dict_table_is_intrinsic(index->table)) {
			btr_cur_search_to_nth_level_with_no_latch(
				index, 0, entry, PAGE_CUR_LE, &cursor,
				__FILE__, __LINE__, &mtr);
			ut_ad(cursor.page_cur.block != NULL);
			ut_ad(cursor.page_cur.block->made_dirty_with_no_latch);
		} else {
			btr_cur_search_to_nth_level(
				index, 0, entry, PAGE_CUR_LE,
				search_mode,
				&cursor, 0, __FILE__, __LINE__, &mtr);
		}
	}

	if (cursor.flag == BTR_CUR_INSERT_TO_IBUF) {
		ut_ad(!dict_index_is_spatial(index));
		/* The insert was buffered during the search: we are done */
		goto func_exit;
	}

#ifdef UNIV_DEBUG
	{
		page_t*	page = btr_cur_get_page(&cursor);
		rec_t*	first_rec = page_rec_get_next(
			page_get_infimum_rec(page));

		ut_ad(page_rec_is_supremum(first_rec)
		      || rec_get_n_fields(first_rec, index)
		      == dtuple_get_n_fields(entry));
	}
#endif

	n_unique = dict_index_get_n_unique(index);

	if (dict_index_is_unique(index)
	    && (cursor.low_match >= n_unique || cursor.up_match >= n_unique)) {
		mtr_commit(&mtr);

		DEBUG_SYNC_C("row_ins_sec_index_unique");

		if (row_ins_sec_mtr_start_and_check_if_aborted(
			    &mtr, index, check, search_mode)) {
			goto func_exit;
		}

		err = row_ins_scan_sec_index_for_duplicate(
			flags, index, entry, thr, check, &mtr, offsets_heap);

		mtr_commit(&mtr);

		switch (err) {
		case DB_SUCCESS:
			break;
		case DB_DUPLICATE_KEY:
			if (*index->name == TEMP_INDEX_PREFIX) {
				ut_ad(!thr_get_trx(thr)
				      ->dict_operation_lock_mode);
				mutex_enter(&dict_sys->mutex);
				dict_set_corrupted_index_cache_only(
					index, index->table);
				mutex_exit(&dict_sys->mutex);
				/* Do not return any error to the
				caller. The duplicate will be reported
				by ALTER TABLE or CREATE UNIQUE INDEX.
				Unfortunately we cannot report the
				duplicate key value to the DDL thread,
				because the altered_table object is
				private to its call stack. */
				err = DB_SUCCESS;
			}
			/* fall through */
		default:
			if (dict_index_is_spatial(index)) {
				rtr_clean_rtr_info(&rtr_info, true);
			}
			DBUG_RETURN(err);
		}

		if (row_ins_sec_mtr_start_and_check_if_aborted(
			    &mtr, index, check, search_mode)) {
			goto func_exit;
		}

		/* We did not find a duplicate and we have now
		locked with s-locks the necessary records to
		prevent any insertion of a duplicate by another
		transaction. Let us now reposition the cursor and
		continue the insertion. */
		if (dict_table_is_intrinsic(index->table)) {
			btr_cur_search_to_nth_level_with_no_latch(
				index, 0, entry, PAGE_CUR_LE, &cursor,
				__FILE__, __LINE__, &mtr);
			ut_ad(cursor.page_cur.block != NULL);
			ut_ad(cursor.page_cur.block->made_dirty_with_no_latch);
		} else {
			btr_cur_search_to_nth_level(
				index, 0, entry, PAGE_CUR_LE,
				(search_mode
				 & ~(BTR_INSERT | BTR_IGNORE_SEC_UNIQUE)),
				&cursor, 0, __FILE__, __LINE__, &mtr);
		}
	}

	if (dict_index_is_unique(index)
	    && !dict_table_is_intrinsic(index->table)
	    && thr_get_trx(thr)->duplicates
	    && thr_get_trx(thr)->isolation_level >= TRX_ISO_REPEATABLE_READ) {

		/* When using the REPLACE statement or ON DUPLICATE clause, a
		gap lock is taken on the position of the to-be-inserted record,
		to avoid other concurrent transactions from inserting the same
		record. */

		dberr_t	err;
		const rec_t* rec = page_rec_get_next_const(
			btr_cur_get_rec(&cursor));

		ut_ad(!page_rec_is_infimum(rec));

		offsets = rec_get_offsets(rec, index, offsets,
					  ULINT_UNDEFINED, &offsets_heap);

		err = row_ins_set_exclusive_rec_lock(
			LOCK_GAP, btr_cur_get_block(&cursor), rec,
			index, offsets, thr);

		switch (err) {
		case DB_SUCCESS:
		case DB_SUCCESS_LOCKED_REC:
			if (thr_get_trx(thr)->error_state != DB_DUPLICATE_KEY) {
				break;
			}
			/* Fall through (skip actual insert) after we have
			successfully acquired the gap lock. */
		default:
			goto func_exit;
		}
	}

	ut_ad(thr_get_trx(thr)->error_state == DB_SUCCESS);

	if (dup_chk_only) {
		goto func_exit;
	}

	if (row_ins_must_modify_rec(&cursor)) {
		/* If the existing record is being modified and the new record
		is doesn't fit the provided slot then existing record is added
		to free list and new record is inserted. This also means
		cursor that we have cached for SELECT is now invalid. */
		index->last_sel_cur->invalid = true;

		/* There is already an index entry with a long enough common
		prefix, we must convert the insert into a modify of an
		existing record */
		offsets = rec_get_offsets(
			btr_cur_get_rec(&cursor), index, offsets,
			ULINT_UNDEFINED, &offsets_heap);

		err = row_ins_sec_index_entry_by_modify(
			flags, mode, &cursor, &offsets,
			offsets_heap, heap, entry, thr, &mtr);

		if (err == DB_SUCCESS && dict_index_is_spatial(index)
		    && rtr_info.mbr_adj) {
			err = rtr_ins_enlarge_mbr(&cursor, thr, &mtr);
		}
	} else {
		rec_t*		insert_rec;
		big_rec_t*	big_rec;

		if (mode == BTR_MODIFY_LEAF) {
			err = btr_cur_optimistic_insert(
				flags, &cursor, &offsets, &offsets_heap,
				entry, &insert_rec,
				&big_rec, 0, thr, &mtr);
			if (err == DB_SUCCESS
			    && dict_index_is_spatial(index)
			    && rtr_info.mbr_adj) {
				err = rtr_ins_enlarge_mbr(&cursor, thr, &mtr);
			}
		} else {
			ut_ad(mode == BTR_MODIFY_TREE);
			if (buf_LRU_buf_pool_running_out()) {

				err = DB_LOCK_TABLE_FULL;
				goto func_exit;
			}

			err = btr_cur_optimistic_insert(
				flags, &cursor,
				&offsets, &offsets_heap,
				entry, &insert_rec,
				&big_rec, 0, thr, &mtr);
			if (err == DB_FAIL) {
				err = btr_cur_pessimistic_insert(
					flags, &cursor,
					&offsets, &offsets_heap,
					entry, &insert_rec,
					&big_rec, 0, thr, &mtr);
			}
			if (err == DB_SUCCESS
				   && dict_index_is_spatial(index)
				   && rtr_info.mbr_adj) {
				err = rtr_ins_enlarge_mbr(&cursor, thr, &mtr);
			}
		}

		if (err == DB_SUCCESS && trx_id) {
			page_update_max_trx_id(
				btr_cur_get_block(&cursor),
				btr_cur_get_page_zip(&cursor),
				trx_id, &mtr);
		}

		ut_ad(!big_rec);
	}

func_exit:
	if (dict_index_is_spatial(index)) {
		rtr_clean_rtr_info(&rtr_info, true);
	}

	mtr_commit(&mtr);
	DBUG_RETURN(err);
}

/***************************************************************//**
Tries to insert the externally stored fields (off-page columns)
of a clustered index entry.
@return DB_SUCCESS or DB_OUT_OF_FILE_SPACE */

dberr_t
row_ins_index_entry_big_rec_func(
/*=============================*/
	const dtuple_t*		entry,	/*!< in/out: index entry to insert */
	const big_rec_t*	big_rec,/*!< in: externally stored fields */
	ulint*			offsets,/*!< in/out: rec offsets */
	mem_heap_t**		heap,	/*!< in/out: memory heap */
	dict_index_t*		index,	/*!< in: index */
	const char*		file,	/*!< in: file name of caller */
#ifndef DBUG_OFF
	const void*		thd,    /*!< in: connection, or NULL */
#endif /* DBUG_OFF */
	ulint			line)	/*!< in: line number of caller */
{
	mtr_t		mtr;
	btr_pcur_t	pcur;
	rec_t*		rec;
	dberr_t		error;

	ut_ad(dict_index_is_clust(index));

	DEBUG_SYNC_C_IF_THD(thd, "before_row_ins_extern_latch");

	mtr_start(&mtr);
	mtr.set_named_space(index->space);
	dict_disable_redo_if_temporary(index->table, &mtr);

	btr_pcur_open(index, entry, PAGE_CUR_LE, BTR_MODIFY_TREE,
		      &pcur, &mtr);
	rec = btr_pcur_get_rec(&pcur);
	offsets = rec_get_offsets(rec, index, offsets,
				  ULINT_UNDEFINED, heap);

	DEBUG_SYNC_C_IF_THD(thd, "before_row_ins_extern");
	error = btr_store_big_rec_extern_fields(
		&pcur, 0, offsets, big_rec, &mtr, BTR_STORE_INSERT);
	DEBUG_SYNC_C_IF_THD(thd, "after_row_ins_extern");

	if (error == DB_SUCCESS
	    && dict_index_is_online_ddl(index)) {
		row_log_table_insert(rec, index, offsets);
	}

	mtr_commit(&mtr);

	btr_pcur_close(&pcur);

	return(error);
}

/***************************************************************//**
Inserts an entry into a clustered index. Tries first optimistic,
then pessimistic descent down the tree. If the entry matches enough
to a delete marked record, performs the insert by updating or delete
unmarking the delete marked record.
@return DB_SUCCESS, DB_LOCK_WAIT, DB_DUPLICATE_KEY, or some other error code */

dberr_t
row_ins_clust_index_entry(
/*======================*/
	dict_index_t*	index,	/*!< in: clustered index */
	dtuple_t*	entry,	/*!< in/out: index entry to insert */
	que_thr_t*	thr,	/*!< in: query thread */
	ulint		n_ext,	/*!< in: number of externally stored columns */
	bool		dup_chk_only)
				/*!< in: if true, just do duplicate check
				and return. don't execute actual insert. */
{
	dberr_t	err;
	ulint	n_uniq;

	DBUG_ENTER("row_ins_clust_index_entry");

	if (UT_LIST_GET_FIRST(index->table->foreign_list)) {
		err = row_ins_check_foreign_constraints(
			index->table, index, entry, thr);
		if (err != DB_SUCCESS) {

			DBUG_RETURN(err);
		}
	}

	n_uniq = dict_index_is_unique(index) ? index->n_uniq : 0;

	/* Try first optimistic descent to the B-tree */
	if (!dict_table_is_intrinsic(index->table)) {
		log_free_check();
	}

	if (dict_table_is_intrinsic(index->table)
	    && dict_index_is_auto_gen_clust(index)) {
		err = row_ins_sorted_clust_index_entry(
			0, BTR_MODIFY_LEAF, index, n_uniq, entry, n_ext, thr);
	} else {
		err = row_ins_clust_index_entry_low(
			0, BTR_MODIFY_LEAF, index, n_uniq, entry,
			n_ext, thr, dup_chk_only);
	}


	DEBUG_SYNC_C_IF_THD(thr_get_trx(thr)->mysql_thd,
			    "after_row_ins_clust_index_entry_leaf");

	if (err != DB_FAIL) {
		DEBUG_SYNC_C("row_ins_clust_index_entry_leaf_after");
		DBUG_RETURN(err);
	}

	/* Try then pessimistic descent to the B-tree */
	if (!dict_table_is_intrinsic(index->table)) {
		log_free_check();
	} else {
		index->last_sel_cur->invalid = true;
	}

	if (dict_table_is_intrinsic(index->table)
	    && dict_index_is_auto_gen_clust(index)) {
		err = row_ins_sorted_clust_index_entry(
			0, BTR_MODIFY_TREE, index, n_uniq, entry, n_ext, thr);
	} else {
		err = row_ins_clust_index_entry_low(
			0, BTR_MODIFY_TREE, index, n_uniq, entry,
			n_ext, thr, dup_chk_only);
	}

	DBUG_RETURN(err);
}

/***************************************************************//**
Inserts an entry into a secondary index. Tries first optimistic,
then pessimistic descent down the tree. If the entry matches enough
to a delete marked record, performs the insert by updating or delete
unmarking the delete marked record.
@return DB_SUCCESS, DB_LOCK_WAIT, DB_DUPLICATE_KEY, or some other error code */

dberr_t
row_ins_sec_index_entry(
/*====================*/
	dict_index_t*	index,	/*!< in: secondary index */
	dtuple_t*	entry,	/*!< in/out: index entry to insert */
	que_thr_t*	thr,	/*!< in: query thread */
	bool		dup_chk_only)
				/*!< in: if true, just do duplicate check
				and return. don't execute actual insert. */
{
	dberr_t		err;
	mem_heap_t*	offsets_heap;
	mem_heap_t*	heap;

	DBUG_EXECUTE_IF("row_ins_sec_index_entry_timeout", {
			DBUG_SET("-d,row_ins_sec_index_entry_timeout");
			return(DB_LOCK_WAIT);});

	if (UT_LIST_GET_FIRST(index->table->foreign_list)) {
		err = row_ins_check_foreign_constraints(index->table, index,
							entry, thr);
		if (err != DB_SUCCESS) {

			return(err);
		}
	}

	ut_ad(thr_get_trx(thr)->id != 0
	      || dict_table_is_intrinsic(index->table));

	offsets_heap = mem_heap_create(1024);
	heap = mem_heap_create(1024);

	/* Try first optimistic descent to the B-tree */

	if (!dict_table_is_intrinsic(index->table)) {
		log_free_check();
	}

	err = row_ins_sec_index_entry_low(
		0, BTR_MODIFY_LEAF, index, offsets_heap, heap, entry, 0, thr,
		dup_chk_only);
	if (err == DB_FAIL) {
		mem_heap_empty(heap);

		/* Try then pessimistic descent to the B-tree */

		if (!dict_table_is_intrinsic(index->table)) {
			log_free_check();
		} else {
			index->last_sel_cur->invalid = true;
		}

		err = row_ins_sec_index_entry_low(
			0, BTR_MODIFY_TREE, index,
			offsets_heap, heap, entry, 0, thr,
			dup_chk_only);
	}

	mem_heap_free(heap);
	mem_heap_free(offsets_heap);
	return(err);
}

/***************************************************************//**
Inserts an index entry to index. Tries first optimistic, then pessimistic
descent down the tree. If the entry matches enough to a delete marked record,
performs the insert by updating or delete unmarking the delete marked
record.
@return DB_SUCCESS, DB_LOCK_WAIT, DB_DUPLICATE_KEY, or some other error code */
static
dberr_t
row_ins_index_entry(
/*================*/
	dict_index_t*	index,	/*!< in: index */
	dtuple_t*	entry,	/*!< in/out: index entry to insert */
	que_thr_t*	thr)	/*!< in: query thread */
{
	ut_ad(thr_get_trx(thr)->id != 0);

	DBUG_EXECUTE_IF("row_ins_index_entry_timeout", {
			DBUG_SET("-d,row_ins_index_entry_timeout");
			return(DB_LOCK_WAIT);});

	if (dict_index_is_clust(index)) {
		return(row_ins_clust_index_entry(index, entry, thr, 0));
	} else {
		return(row_ins_sec_index_entry(index, entry, thr));
	}
}


/*****************************************************************//**
This function generate MBR (Minimum Bounding Box) for spatial objects
and set it to spatial index field. */
static
void
row_ins_spatial_index_entry_set_mbr_field(
/*======================================*/
	dfield_t*	field,		/*!< in/out: mbr field */
	const dfield_t*	row_field)	/*!< in: row field */
{
	uchar*		dptr = NULL;
	ulint		dlen = 0;
	double		mbr[SPDIMS * 2];

	/* This must be a GEOMETRY datatype */
	ut_ad(DATA_GEOMETRY_MTYPE(field->type.mtype));

	dptr = static_cast<uchar*>(dfield_get_data(row_field));
	dlen = dfield_get_len(row_field);

	/* obtain the MBR */
	rtree_mbr_from_wkb(
		dptr + GEO_DATA_HEADER_SIZE,
		static_cast<uint>(dlen) - GEO_DATA_HEADER_SIZE,
		SPDIMS, mbr);

	/* Set mbr as index entry data */
	dfield_write_mbr(field, mbr);
}

/***********************************************************//**
Sets the values of the dtuple fields in entry from the values of appropriate
columns in row.
@param[in]	index	index handler
@param[out]	entry	index entry to make
@param[in]	row	row

@return DB_SUCCESS if the set is successful */

dberr_t
row_ins_index_entry_set_vals(
	const dict_index_t*	index,
	dtuple_t*		entry,
	const dtuple_t*		row)
{
	ulint	n_fields;
	ulint	i;

	n_fields = dtuple_get_n_fields(entry);

	for (i = 0; i < n_fields; i++) {
		dict_field_t*	ind_field;
		dfield_t*	field;
		const dfield_t*	row_field;
		ulint		len;

		field = dtuple_get_nth_field(entry, i);
		ind_field = dict_index_get_nth_field(index, i);
		row_field = dtuple_get_nth_field(row, ind_field->col->ind);
		len = dfield_get_len(row_field);

		/* Check column prefix indexes */
		if (ind_field->prefix_len > 0
		    && dfield_get_len(row_field) != UNIV_SQL_NULL) {

			const	dict_col_t*	col
				= dict_field_get_col(ind_field);

			len = dtype_get_at_most_n_mbchars(
				col->prtype, col->mbminmaxlen,
				ind_field->prefix_len,
				len,
				static_cast<const char*>(
					dfield_get_data(row_field)));

			ut_ad(!dfield_is_ext(row_field));
		}

		/* Handle spatial index. For the first field, replace
		the data with its MBR (Minimum Bounding Box). */
		if ((i == 0) && dict_index_is_spatial(index)) {
			if (!row_field->data) {
				return(DB_CANT_CREATE_GEOMETRY_OBJECT);
			}
			row_ins_spatial_index_entry_set_mbr_field(
				field, row_field);
			continue;
		}

		dfield_set_data(field, dfield_get_data(row_field), len);
		if (dfield_is_ext(row_field)) {
			ut_ad(dict_index_is_clust(index));
			dfield_set_ext(field);
		}
	}

	return(DB_SUCCESS);
}

/***********************************************************//**
Inserts a single index entry to the table.
@return DB_SUCCESS if operation successfully completed, else error
code or DB_LOCK_WAIT */
static __attribute__((nonnull, warn_unused_result))
dberr_t
row_ins_index_entry_step(
/*=====================*/
	ins_node_t*	node,	/*!< in: row insert node */
	que_thr_t*	thr)	/*!< in: query thread */
{
	dberr_t	err;

	DBUG_ENTER("row_ins_index_entry_step");

	ut_ad(dtuple_check_typed(node->row));

	err = row_ins_index_entry_set_vals(node->index, node->entry, node->row);

	if (err != DB_SUCCESS) {
		DBUG_RETURN(err);
	}

	ut_ad(dtuple_check_typed(node->entry));

	err = row_ins_index_entry(node->index, node->entry, thr);

	DEBUG_SYNC_C_IF_THD(thr_get_trx(thr)->mysql_thd,
			    "after_row_ins_index_entry_step");

	DBUG_RETURN(err);
}

/***********************************************************//**
Allocates a row id for row and inits the node->index field. */
UNIV_INLINE
void
row_ins_alloc_row_id_step(
/*======================*/
	ins_node_t*	node)	/*!< in: row insert node */
{
	row_id_t	row_id;

	ut_ad(node->state == INS_NODE_ALLOC_ROW_ID);

	if (dict_index_is_unique(dict_table_get_first_index(node->table))) {

		/* No row id is stored if the clustered index is unique */

		return;
	}

	/* Fill in row id value to row */

	row_id = dict_sys_get_new_row_id();

	dict_sys_write_row_id(node->row_id_buf, row_id);
}

/***********************************************************//**
Gets a row to insert from the values list. */
UNIV_INLINE
void
row_ins_get_row_from_values(
/*========================*/
	ins_node_t*	node)	/*!< in: row insert node */
{
	que_node_t*	list_node;
	dfield_t*	dfield;
	dtuple_t*	row;
	ulint		i;

	/* The field values are copied in the buffers of the select node and
	it is safe to use them until we fetch from select again: therefore
	we can just copy the pointers */

	row = node->row;

	i = 0;
	list_node = node->values_list;

	while (list_node) {
		eval_exp(list_node);

		dfield = dtuple_get_nth_field(row, i);
		dfield_copy_data(dfield, que_node_get_val(list_node));

		i++;
		list_node = que_node_get_next(list_node);
	}
}

/***********************************************************//**
Gets a row to insert from the select list. */
UNIV_INLINE
void
row_ins_get_row_from_select(
/*========================*/
	ins_node_t*	node)	/*!< in: row insert node */
{
	que_node_t*	list_node;
	dfield_t*	dfield;
	dtuple_t*	row;
	ulint		i;

	/* The field values are copied in the buffers of the select node and
	it is safe to use them until we fetch from select again: therefore
	we can just copy the pointers */

	row = node->row;

	i = 0;
	list_node = node->select->select_list;

	while (list_node) {
		dfield = dtuple_get_nth_field(row, i);
		dfield_copy_data(dfield, que_node_get_val(list_node));

		i++;
		list_node = que_node_get_next(list_node);
	}
}

/***********************************************************//**
Inserts a row to a table.
@return DB_SUCCESS if operation successfully completed, else error
code or DB_LOCK_WAIT */
static __attribute__((nonnull, warn_unused_result))
dberr_t
row_ins(
/*====*/
	ins_node_t*	node,	/*!< in: row insert node */
	que_thr_t*	thr)	/*!< in: query thread */
{
	dberr_t	err;

	DBUG_ENTER("row_ins");

	DBUG_PRINT("row_ins", ("table: %s", node->table->name));

	if (node->duplicate) {
		thr_get_trx(thr)->error_state = DB_DUPLICATE_KEY;
	}

	if (node->state == INS_NODE_ALLOC_ROW_ID) {

		row_ins_alloc_row_id_step(node);

		node->index = dict_table_get_first_index(node->table);
		node->entry = UT_LIST_GET_FIRST(node->entry_list);

		if (node->ins_type == INS_SEARCHED) {

			row_ins_get_row_from_select(node);

		} else if (node->ins_type == INS_VALUES) {

			row_ins_get_row_from_values(node);
		}

		node->state = INS_NODE_INSERT_ENTRIES;
	}

	ut_ad(node->state == INS_NODE_INSERT_ENTRIES);

	while (node->index != NULL) {
		if (node->index->type != DICT_FTS) {
			err = row_ins_index_entry_step(node, thr);

			switch (err) {
			case DB_SUCCESS:
				break;
			case DB_DUPLICATE_KEY:
				ut_ad(dict_index_is_unique(node->index));

				if (thr_get_trx(thr)->isolation_level
				    >= TRX_ISO_REPEATABLE_READ
				    && thr_get_trx(thr)->duplicates) {

					/* When we are in REPLACE statement or
					INSERT ..  ON DUPLICATE UPDATE
					statement, we process all the
					unique secondary indexes, even after we
					encounter a duplicate error. This is
					done to take necessary gap locks in
					secondary indexes to block concurrent
					transactions from inserting the
					searched records. */
					if (!node->duplicate) {
						/* Save 1st dup error. Ignore
						subsequent dup errors. */
						node->duplicate = node->index;
						thr_get_trx(thr)->error_state
							= DB_DUPLICATE_KEY;
					}
					break;
				}
				// fall through
			default:
				DBUG_RETURN(err);
			}
		}

		node->index = dict_table_get_next_index(node->index);
		node->entry = UT_LIST_GET_NEXT(tuple_list, node->entry);

		DBUG_EXECUTE_IF(
			"row_ins_skip_sec",
			node->index = NULL; node->entry = NULL; break;);

		/* Skip corrupted secondary index and its entry */
		while (node->index && dict_index_is_corrupted(node->index)) {

			node->index = dict_table_get_next_index(node->index);
			node->entry = UT_LIST_GET_NEXT(tuple_list, node->entry);
		}

		/* After encountering a duplicate key error, we process
		remaining indexes just to place gap locks and no actual
		insertion will take place.  These gap locks are needed
		only for unique indexes.  So skipping non-unique indexes. */
		if (node->duplicate) {
			while (node->index
			       && !dict_index_is_unique(node->index)) {

				node->index = dict_table_get_next_index(
					node->index);
				node->entry = UT_LIST_GET_NEXT(tuple_list,
							       node->entry);
			}
		}
	}

	ut_ad(node->entry == NULL);

	thr_get_trx(thr)->error_info = node->duplicate;
	node->state = INS_NODE_ALLOC_ROW_ID;

	DBUG_RETURN(node->duplicate ? DB_DUPLICATE_KEY : DB_SUCCESS);
}

/***********************************************************//**
Inserts a row to a table. This is a high-level function used in SQL execution
graphs.
@return query thread to run next or NULL */

que_thr_t*
row_ins_step(
/*=========*/
	que_thr_t*	thr)	/*!< in: query thread */
{
	ins_node_t*	node;
	que_node_t*	parent;
	sel_node_t*	sel_node;
	trx_t*		trx;
	dberr_t		err;

	ut_ad(thr);

	trx = thr_get_trx(thr);

	trx_start_if_not_started_xa(trx, true);

	node = static_cast<ins_node_t*>(thr->run_node);

	ut_ad(que_node_get_type(node) == QUE_NODE_INSERT);
	ut_ad(!dict_table_is_intrinsic(node->table));

	parent = que_node_get_parent(node);
	sel_node = node->select;

	if (thr->prev_node == parent) {
		node->state = INS_NODE_SET_IX_LOCK;
	}

	/* If this is the first time this node is executed (or when
	execution resumes after wait for the table IX lock), set an
	IX lock on the table and reset the possible select node. MySQL's
	partitioned table code may also call an insert within the same
	SQL statement AFTER it has used this table handle to do a search.
	This happens, for example, when a row update moves it to another
	partition. In that case, we have already set the IX lock on the
	table during the search operation, and there is no need to set
	it again here. But we must write trx->id to node->trx_id_buf. */

	memset(node->trx_id_buf, 0, DATA_TRX_ID_LEN);
	trx_write_trx_id(node->trx_id_buf, trx->id);

	if (node->state == INS_NODE_SET_IX_LOCK) {

		node->state = INS_NODE_ALLOC_ROW_ID;

		/* It may be that the current session has not yet started
		its transaction, or it has been committed: */

		if (trx->id == node->trx_id) {
			/* No need to do IX-locking */

			goto same_trx;
		}

		err = lock_table(0, node->table, LOCK_IX, thr);

		DBUG_EXECUTE_IF("ib_row_ins_ix_lock_wait",
				err = DB_LOCK_WAIT;);

		if (err != DB_SUCCESS) {

			goto error_handling;
		}

		node->trx_id = trx->id;
same_trx:
		if (node->ins_type == INS_SEARCHED) {
			/* Reset the cursor */
			sel_node->state = SEL_NODE_OPEN;

			/* Fetch a row to insert */

			thr->run_node = sel_node;

			return(thr);
		}
	}

	if ((node->ins_type == INS_SEARCHED)
	    && (sel_node->state != SEL_NODE_FETCH)) {

		ut_ad(sel_node->state == SEL_NODE_NO_MORE_ROWS);

		/* No more rows to insert */
		thr->run_node = parent;

		return(thr);
	}

	/* DO THE CHECKS OF THE CONSISTENCY CONSTRAINTS HERE */

	err = row_ins(node, thr);

error_handling:
	trx->error_state = err;

	if (err != DB_SUCCESS) {
		/* err == DB_LOCK_WAIT or SQL error detected */
		return(NULL);
	}

	/* DO THE TRIGGER ACTIONS HERE */

	if (node->ins_type == INS_SEARCHED) {
		/* Fetch a row to insert */

		thr->run_node = sel_node;
	} else {
		thr->run_node = que_node_get_parent(node);
	}

	return(thr);
}<|MERGE_RESOLUTION|>--- conflicted
+++ resolved
@@ -389,11 +389,8 @@
 
 		}
 
-<<<<<<< HEAD
-=======
 		big_rec_t*	big_rec	= NULL;
 
->>>>>>> 22e4298d
 		err = btr_cur_pessimistic_update(
 			flags | BTR_KEEP_POS_FLAG,
 			cursor, offsets, offsets_heap, heap,
@@ -2349,15 +2346,9 @@
 				/*!< in: if true, just do duplicate check
 				and return. don't execute actual insert. */
 {
-<<<<<<< HEAD
-	btr_cur_t	cursor;
-	dberr_t		err		= DB_SUCCESS;
-=======
 	btr_pcur_t	pcur;
 	btr_cur_t*	cursor;
-	ulint*		offsets		= NULL;
-	dberr_t		err;
->>>>>>> 22e4298d
+	dberr_t		err		= DB_SUCCESS;
 	big_rec_t*	big_rec		= NULL;
 	mtr_t		mtr;
 	mem_heap_t*	offsets_heap	= NULL;
@@ -2397,24 +2388,13 @@
 	/* Note that we use PAGE_CUR_LE as the search mode, because then
 	the function will return in both low_match and up_match of the
 	cursor sensible values */
-
-<<<<<<< HEAD
-	if (dict_table_is_intrinsic(index->table)) {
-		btr_cur_search_to_nth_level_with_no_latch(
-			index, 0, entry, PAGE_CUR_LE, &cursor,
-			__FILE__, __LINE__, &mtr);
-		ut_ad(cursor.page_cur.block != NULL);
-		ut_ad(cursor.page_cur.block->made_dirty_with_no_latch);
-	} else {
-		btr_cur_search_to_nth_level(
-			index, 0, entry, PAGE_CUR_LE, mode, &cursor,
-			0, __FILE__, __LINE__, &mtr);
-	}
-=======
 	btr_pcur_open(index, entry, PAGE_CUR_LE, mode, &pcur, &mtr);
 	cursor = btr_pcur_get_btr_cur(&pcur);
 	cursor->thr = thr;
->>>>>>> 22e4298d
+
+	ut_ad(!dict_table_is_intrinsic(index->table)
+	      || (dict_table_is_intrinsic(index->table)
+		  && cursor->page_cur.block->made_dirty_with_no_latch));
 
 #ifdef UNIV_DEBUG
 	{
@@ -2465,7 +2445,6 @@
 		}
 	}
 
-<<<<<<< HEAD
 	if (dup_chk_only) {
 		mtr_commit(&mtr);
 		goto func_exit;
@@ -2474,10 +2453,7 @@
 	/* Modifying existing entry is avoided for intrinsic table considering
 	the frequency and if something fails rollback is not possible given that
 	there is no UNDO log. */
-	if (row_ins_must_modify_rec(&cursor)) {
-=======
 	if (row_ins_must_modify_rec(cursor)) {
->>>>>>> 22e4298d
 		/* There is already an index entry with a long enough common
 		prefix, we must convert the insert into a modify of an
 		existing record */
