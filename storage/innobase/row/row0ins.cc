/*****************************************************************************

Copyright (c) 1996, 2019, Oracle and/or its affiliates. All Rights Reserved.

This program is free software; you can redistribute it and/or modify it under
the terms of the GNU General Public License, version 2.0, as published by the
Free Software Foundation.

This program is also distributed with certain software (including but not
limited to OpenSSL) that is licensed under separate terms, as designated in a
particular file or component or in included license documentation. The authors
of MySQL hereby grant you an additional permission to link the program and
your derivative works with the separately licensed software that they have
included with MySQL.

This program is distributed in the hope that it will be useful, but WITHOUT
ANY WARRANTY; without even the implied warranty of MERCHANTABILITY or FITNESS
FOR A PARTICULAR PURPOSE. See the GNU General Public License, version 2.0,
for more details.

You should have received a copy of the GNU General Public License along with
this program; if not, write to the Free Software Foundation, Inc.,
51 Franklin St, Fifth Floor, Boston, MA 02110-1301  USA

*****************************************************************************/

/** @file row/row0ins.cc
 Insert into a table

 Created 4/20/1996 Heikki Tuuri
 *******************************************************/

#include <sys/types.h>

#include "btr0btr.h"
#include "btr0cur.h"
#include "buf0lru.h"
#include "current_thd.h"
#include "data0data.h"
#include "dict0boot.h"
#include "dict0dd.h"
#include "dict0dict.h"
#include "eval0eval.h"
#include "fts0fts.h"
#include "fts0types.h"
#include "gis0geo.h"
#include "ha_prototypes.h"
#include "lob0lob.h"
#include "lock0lock.h"
#include "log0log.h"
#include "m_string.h"
#include "mach0data.h"
#include "que0que.h"
#include "rem0cmp.h"
#include "row0ins.h"
#include "row0log.h"
#include "row0row.h"
#include "row0sel.h"
#include "row0upd.h"
#include "trx0rec.h"
#include "trx0undo.h"
#include "usr0sess.h"

#include "my_dbug.h"

/*************************************************************************
IMPORTANT NOTE: Any operation that generates redo MUST check that there
is enough space in the redo log before for that operation. This is
done by calling log_free_check(). The reason for checking the
availability of the redo log space before the start of the operation is
that we MUST not hold any synchonization objects when performing the
check.
If you make a change in this module make sure that no codepath is
introduced where a call to log_free_check() is bypassed. */

/** Creates an insert node struct.
 @return own: insert node struct */
ins_node_t *ins_node_create(
    ulint ins_type,      /*!< in: INS_VALUES, ... */
    dict_table_t *table, /*!< in: table where to insert */
    mem_heap_t *heap)    /*!< in: mem heap where created */
{
  ins_node_t *node;
<<<<<<< HEAD

  node = static_cast<ins_node_t *>(mem_heap_alloc(heap, sizeof(ins_node_t)));

  node->common.type = QUE_NODE_INSERT;

  node->ins_type = ins_type;

  node->state = INS_NODE_SET_IX_LOCK;
  node->table = table;
  node->index = NULL;
  node->entry = NULL;

  node->select = NULL;

  node->trx_id = 0;

  node->entry_sys_heap = mem_heap_create(128);

  node->magic_n = INS_NODE_MAGIC_N;
=======

  node = static_cast<ins_node_t *>(mem_heap_alloc(heap, sizeof(ins_node_t)));

  node->common.type = QUE_NODE_INSERT;

  node->ins_type = ins_type;

  node->state = INS_NODE_SET_IX_LOCK;
  node->table = table;
  node->index = NULL;
  node->entry = NULL;

  node->select = NULL;

  node->trx_id = 0;

  node->entry_sys_heap = mem_heap_create(128);

  node->magic_n = INS_NODE_MAGIC_N;

  node->ins_multi_val_pos = 0;
>>>>>>> 4869291f

  return (node);
}

/** Creates an entry template for each index of a table. */
static void ins_node_create_entry_list(
    ins_node_t *node) /*!< in: row insert node */
{
  dict_index_t *index;
  dtuple_t *entry;
<<<<<<< HEAD

  ut_ad(node->entry_sys_heap);

  UT_LIST_INIT(node->entry_list, &dtuple_t::tuple_list);

  /* We will include all indexes (include those corrupted
  secondary indexes) in the entry list. Filteration of
  these corrupted index will be done in row_ins() */

  for (index = node->table->first_index(); index != 0; index = index->next()) {
    entry = row_build_index_entry_low(
        node->row, NULL, index, node->entry_sys_heap, ROW_BUILD_FOR_INSERT);

=======

  ut_ad(node->entry_sys_heap);

  UT_LIST_INIT(node->entry_list, &dtuple_t::tuple_list);

  /* We will include all indexes (include those corrupted
  secondary indexes) in the entry list. Filteration of
  these corrupted index will be done in row_ins() */

  for (index = node->table->first_index(); index != 0; index = index->next()) {
    entry = row_build_index_entry_low(
        node->row, NULL, index, node->entry_sys_heap, ROW_BUILD_FOR_INSERT);

>>>>>>> 4869291f
    UT_LIST_ADD_LAST(node->entry_list, entry);
  }
}

/** Adds system field buffers to a row. */
static void row_ins_alloc_sys_fields(ins_node_t *node) /*!< in: insert node */
{
  dtuple_t *row;
  dict_table_t *table;
  mem_heap_t *heap;
  const dict_col_t *col;
  dfield_t *dfield;
  byte *ptr;

  row = node->row;
  table = node->table;
  heap = node->entry_sys_heap;

  ut_ad(row && table && heap);
  ut_ad(dtuple_get_n_fields(row) == table->get_n_cols());

  /* allocate buffer to hold the needed system created hidden columns. */
  uint len = DATA_ROW_ID_LEN + DATA_TRX_ID_LEN;
  if (!table->is_intrinsic()) {
    len += DATA_ROLL_PTR_LEN;
  }
  ptr = static_cast<byte *>(mem_heap_zalloc(heap, len));

  /* 1. Populate row-id */
  col = table->get_sys_col(DATA_ROW_ID);

  dfield = dtuple_get_nth_field(row, dict_col_get_no(col));

  dfield_set_data(dfield, ptr, DATA_ROW_ID_LEN);

  node->row_id_buf = ptr;

  ptr += DATA_ROW_ID_LEN;

  /* 2. Populate trx id */
  col = table->get_sys_col(DATA_TRX_ID);

  dfield = dtuple_get_nth_field(row, dict_col_get_no(col));

  dfield_set_data(dfield, ptr, DATA_TRX_ID_LEN);

  node->trx_id_buf = ptr;

  ptr += DATA_TRX_ID_LEN;

  if (!table->is_intrinsic()) {
    col = table->get_sys_col(DATA_ROLL_PTR);

    dfield = dtuple_get_nth_field(row, dict_col_get_no(col));

    dfield_set_data(dfield, ptr, DATA_ROLL_PTR_LEN);
  }
}

/** Sets a new row to insert for an INS_DIRECT node. This function is only used
 if we have constructed the row separately, which is a rare case; this
 function is quite slow. */
void ins_node_set_new_row(
    ins_node_t *node, /*!< in: insert node */
    dtuple_t *row)    /*!< in: new row (or first row) for the node */
{
  node->state = INS_NODE_SET_IX_LOCK;
  node->index = NULL;
  node->entry = NULL;

  node->row = row;

  mem_heap_empty(node->entry_sys_heap);

  /* Create templates for index entries */

  ins_node_create_entry_list(node);

  /* Allocate from entry_sys_heap buffers for sys fields */

  row_ins_alloc_sys_fields(node);

  /* As we allocated a new trx id buf, the trx id should be written
  there again: */

  node->trx_id = 0;
}

/** Does an insert operation by updating a delete-marked existing record
 in the index. This situation can occur if the delete-marked record is
 kept in the index for consistent reads.
 @return DB_SUCCESS or error code */
static MY_ATTRIBUTE((warn_unused_result)) dberr_t
    row_ins_sec_index_entry_by_modify(
        ulint flags,       /*!< in: undo logging and locking flags */
        ulint mode,        /*!< in: BTR_MODIFY_LEAF or BTR_MODIFY_TREE,
                           depending on whether mtr holds just a leaf
                           latch or also a tree latch */
        btr_cur_t *cursor, /*!< in: B-tree cursor */
        ulint **offsets,   /*!< in/out: offsets on cursor->page_cur.rec */
        mem_heap_t *offsets_heap,
        /*!< in/out: memory heap that can be emptied */
        mem_heap_t *heap,      /*!< in/out: memory heap */
        const dtuple_t *entry, /*!< in: index entry to insert */
        que_thr_t *thr,        /*!< in: query thread */
        mtr_t *mtr)            /*!< in: mtr; must be committed before
                               latching any further pages */
{
  big_rec_t *dummy_big_rec;
  upd_t *update;
  rec_t *rec;
  dberr_t err;

  rec = btr_cur_get_rec(cursor);

  ut_ad(!cursor->index->is_clustered());
  ut_ad(rec_offs_validate(rec, cursor->index, *offsets));
  ut_ad(!entry->info_bits);

  /* We know that in the alphabetical ordering, entry and rec are
  identified. But in their binary form there may be differences if
  there are char fields in them. Therefore we have to calculate the
  difference. */

  update = row_upd_build_sec_rec_difference_binary(rec, cursor->index, *offsets,
                                                   entry, heap);

  if (!rec_get_deleted_flag(rec, rec_offs_comp(*offsets))) {
    /* We should never insert in place of a record that
    has not been delete-marked. The only exception is when
    online CREATE INDEX copied the changes that we already
    made to the clustered index, and completed the
    secondary index creation before we got here. In this
    case, the change would already be there. The CREATE
    INDEX should be waiting for a MySQL meta-data lock
    upgrade at least until this INSERT or UPDATE
    returns. After that point, set_committed(true)
    would be invoked in commit_inplace_alter_table(). */
    ut_a(update->n_fields == 0);
    ut_a(!cursor->index->is_committed());
    ut_ad(!dict_index_is_online_ddl(cursor->index));
    return (DB_SUCCESS);
  }

  if (mode == BTR_MODIFY_LEAF) {
    /* Try an optimistic updating of the record, keeping changes
    within the page */

    /* TODO: pass only *offsets */
    err = btr_cur_optimistic_update(flags | BTR_KEEP_SYS_FLAG, cursor, offsets,
                                    &offsets_heap, update, 0, thr,
                                    thr_get_trx(thr)->id, mtr);
    switch (err) {
      case DB_OVERFLOW:
      case DB_UNDERFLOW:
      case DB_ZIP_OVERFLOW:
        err = DB_FAIL;
      default:
        break;
    }
  } else {
    ut_a(mode == BTR_MODIFY_TREE);
    if (buf_LRU_buf_pool_running_out()) {
      return (DB_LOCK_TABLE_FULL);
    }

    trx_t *trx = thr_get_trx(thr);
    err = btr_cur_pessimistic_update(
        flags | BTR_KEEP_SYS_FLAG, cursor, offsets, &offsets_heap, heap,
        &dummy_big_rec, update, 0, thr, trx->id, trx->undo_no, mtr);
    ut_ad(!dummy_big_rec);
  }

  return (err);
}

/** Does an insert operation by delete unmarking and updating a delete marked
 existing record in the index. This situation can occur if the delete marked
 record is kept in the index for consistent reads.
 @return DB_SUCCESS, DB_FAIL, or error code */
static MY_ATTRIBUTE((warn_unused_result)) dberr_t
    row_ins_clust_index_entry_by_modify(
        btr_pcur_t *pcur, /*!< in/out: a persistent cursor pointing
                          to the clust_rec that is being modified. */
        ulint flags,      /*!< in: undo logging and locking flags */
        ulint mode,       /*!< in: BTR_MODIFY_LEAF or BTR_MODIFY_TREE,
                          depending on whether mtr holds just a leaf
                          latch or also a tree latch */
        ulint **offsets,  /*!< out: offsets on cursor->page_cur.rec */
        mem_heap_t **offsets_heap,
        /*!< in/out: pointer to memory heap that can
        be emptied, or NULL */
        mem_heap_t *heap,      /*!< in/out: memory heap */
        const dtuple_t *entry, /*!< in: index entry to insert */
        que_thr_t *thr,        /*!< in: query thread */
        mtr_t *mtr)            /*!< in: mtr; must be committed before
                               latching any further pages */
{
  const rec_t *rec;
  upd_t *update;
  dberr_t err = DB_SUCCESS;
  btr_cur_t *cursor = btr_pcur_get_btr_cur(pcur);
  TABLE *mysql_table = NULL;
  ut_ad(cursor->index->is_clustered());

  rec = btr_cur_get_rec(cursor);

  ut_ad(rec_get_deleted_flag(rec, dict_table_is_comp(cursor->index->table)));

  /* Build an update vector containing all the fields to be modified;
  NOTE that this vector may NOT contain system columns trx_id or
  roll_ptr */
  if (thr->prebuilt != NULL) {
    mysql_table = thr->prebuilt->m_mysql_table;
    ut_ad(thr->prebuilt->trx == thr_get_trx(thr));
  }

  update = row_upd_build_difference_binary(cursor->index, entry, rec, NULL,
                                           true, thr_get_trx(thr), heap,
<<<<<<< HEAD
                                           mysql_table, thr->prebuilt, &err);
=======
                                           mysql_table, &err);
>>>>>>> 4869291f
  if (err != DB_SUCCESS) {
    return (err);
  }
  if (mode != BTR_MODIFY_TREE) {
    ut_ad((mode & ~BTR_ALREADY_S_LATCHED) == BTR_MODIFY_LEAF);

    /* Try optimistic updating of the record, keeping changes
    within the page */

    err = btr_cur_optimistic_update(flags, cursor, offsets, offsets_heap,
                                    update, 0, thr, thr_get_trx(thr)->id, mtr);
    switch (err) {
      case DB_OVERFLOW:
      case DB_UNDERFLOW:
      case DB_ZIP_OVERFLOW:
        err = DB_FAIL;
      default:
        break;
    }
  } else {
    if (buf_LRU_buf_pool_running_out()) {
      return (DB_LOCK_TABLE_FULL);
    }

    big_rec_t *big_rec = NULL;
    trx_t *trx = thr_get_trx(thr);
    trx_id_t trx_id = thr_get_trx(thr)->id;

    DEBUG_SYNC_C("before_row_ins_upd_pessimistic");

    err = btr_cur_pessimistic_update(flags | BTR_KEEP_POS_FLAG, cursor, offsets,
                                     offsets_heap, heap, &big_rec, update, 0,
                                     thr, trx_id, trx->undo_no, mtr);

    if (big_rec) {
      ut_a(err == DB_SUCCESS);

      DEBUG_SYNC_C("before_row_ins_upd_extern");
      err = lob::btr_store_big_rec_extern_fields(
          trx, pcur, update, *offsets, big_rec, mtr, lob::OPCODE_INSERT_UPDATE);
      DEBUG_SYNC_C("after_row_ins_upd_extern");
      dtuple_big_rec_free(big_rec);
    }
  }

  return (err);
}

/** Returns TRUE if in a cascaded update/delete an ancestor node of node
 updates (not DELETE, but UPDATE) table.
 @return true if an ancestor updates table */
static ibool row_ins_cascade_ancestor_updates_table(
    que_node_t *node,    /*!< in: node in a query graph */
    dict_table_t *table) /*!< in: table */
{
  que_node_t *parent;

  for (parent = que_node_get_parent(node);
       que_node_get_type(parent) == QUE_NODE_UPDATE;
       parent = que_node_get_parent(parent)) {
    upd_node_t *upd_node;

    upd_node = static_cast<upd_node_t *>(parent);

    if (upd_node->table == table && upd_node->is_delete == FALSE) {
      return (TRUE);
    }
  }

  return (FALSE);
}

/** Returns the number of ancestor UPDATE or DELETE nodes of a
 cascaded update/delete node.
 @return number of ancestors */
static MY_ATTRIBUTE((warn_unused_result)) ulint row_ins_cascade_n_ancestors(
    que_node_t *node) /*!< in: node in a query graph */
{
  que_node_t *parent;
  ulint n_ancestors = 0;

  for (parent = que_node_get_parent(node);
       que_node_get_type(parent) == QUE_NODE_UPDATE;
       parent = que_node_get_parent(parent)) {
    n_ancestors++;
  }

  return (n_ancestors);
}

/** Calculates the update vector node->cascade->update for a child table in
 a cascaded update.
 @return number of fields in the calculated update vector; the value
 can also be 0 if no foreign key fields changed; the returned value is
 ULINT_UNDEFINED if the column type in the child table is too short to
 fit the new value in the parent table: that means the update fails */
static MY_ATTRIBUTE((warn_unused_result)) ulint row_ins_cascade_calc_update_vec(
    upd_node_t *node,        /*!< in: update node of the parent
                             table */
    dict_foreign_t *foreign, /*!< in: foreign key constraint whose
                             type is != 0 */
    mem_heap_t *heap,        /*!< in: memory heap to use as
                             temporary storage */
    trx_t *trx,              /*!< in: update transaction */
    ibool *fts_col_affected)
/*!< out: is FTS column affected */
{
  upd_node_t *cascade = node->cascade_node;
  dict_table_t *table = foreign->foreign_table;
  dict_index_t *index = foreign->foreign_index;
  upd_t *update;
  dict_table_t *parent_table;
  dict_index_t *parent_index;
  upd_t *parent_update;
  ulint n_fields_updated;
  ulint parent_field_no;
  ulint i;
  ulint j;
  ibool doc_id_updated = FALSE;
  ulint doc_id_pos = 0;
  doc_id_t new_doc_id = FTS_NULL_DOC_ID;

  ut_a(node);
  ut_a(foreign);
  ut_a(cascade);
  ut_a(table);
  ut_a(index);

  /* Calculate the appropriate update vector which will set the fields
  in the child index record to the same value (possibly padded with
  spaces if the column is a fixed length CHAR or FIXBINARY column) as
  the referenced index record will get in the update. */

  parent_table = node->table;
  ut_a(parent_table == foreign->referenced_table);
  parent_index = foreign->referenced_index;
  parent_update = node->update;

  update = cascade->update;

  update->info_bits = 0;

  n_fields_updated = 0;

  *fts_col_affected = FALSE;

  if (table->fts) {
    doc_id_pos = dict_table_get_nth_col_pos(table, table->fts->doc_col);
  }

  for (i = 0; i < foreign->n_fields; i++) {
    parent_field_no =
        dict_table_get_nth_col_pos(parent_table, parent_index->get_col_no(i));

    for (j = 0; j < parent_update->n_fields; j++) {
      const upd_field_t *parent_ufield = &parent_update->fields[j];

      if (parent_ufield->field_no == parent_field_no) {
        ulint min_size;
        const dict_col_t *col;
        ulint ufield_len;
        upd_field_t *ufield;

        col = index->get_col(i);

        /* A field in the parent index record is
        updated. Let us make the update vector
        field for the child table. */

        ufield = update->fields + n_fields_updated;

        ufield->field_no =
            dict_table_get_nth_col_pos(table, dict_col_get_no(col));

        ufield->orig_len = 0;
        ufield->exp = NULL;

        ufield->new_val = parent_ufield->new_val;
        ufield_len = dfield_get_len(&ufield->new_val);

        /* Clear the "external storage" flag */
        dfield_set_len(&ufield->new_val, ufield_len);

        /* Do not allow a NOT NULL column to be
        updated as NULL */

        if (dfield_is_null(&ufield->new_val) && (col->prtype & DATA_NOT_NULL)) {
          return (ULINT_UNDEFINED);
        }

        /* If the new value would not fit in the
        column, do not allow the update */

        if (!dfield_is_null(&ufield->new_val) &&
            dtype_get_at_most_n_mbchars(
                col->prtype, col->mbminmaxlen, col->len, ufield_len,
                static_cast<char *>(dfield_get_data(&ufield->new_val))) <
                ufield_len) {
          return (ULINT_UNDEFINED);
        }

        /* If the parent column type has a different
        length than the child column type, we may
        need to pad with spaces the new value of the
        child column */

        min_size = col->get_min_size();

        /* Because UNIV_SQL_NULL (the marker
        of SQL NULL values) exceeds all possible
        values of min_size, the test below will
        not hold for SQL NULL columns. */

        if (min_size > ufield_len) {
          byte *pad;
          ulint pad_len;
          byte *padded_data;
          ulint mbminlen;

          padded_data = static_cast<byte *>(mem_heap_alloc(heap, min_size));

          pad = padded_data + ufield_len;
          pad_len = min_size - ufield_len;

          memcpy(padded_data, dfield_get_data(&ufield->new_val), ufield_len);

          mbminlen = col->get_mbminlen();

          ut_ad(!(ufield_len % mbminlen));
          ut_ad(!(min_size % mbminlen));

          if (mbminlen == 1 && dtype_get_charset_coll(col->prtype) ==
                                   DATA_MYSQL_BINARY_CHARSET_COLL) {
            /* Do not pad BINARY columns */
            return (ULINT_UNDEFINED);
          }

          row_mysql_pad_col(mbminlen, pad, pad_len);
          dfield_set_data(&ufield->new_val, padded_data, min_size);
        }

        /* Check whether the current column has
        FTS index on it */
        if (table->fts &&
            dict_table_is_fts_column(table->fts->indexes, dict_col_get_no(col),
                                     col->is_virtual()) != ULINT_UNDEFINED) {
          *fts_col_affected = TRUE;
        }

        /* If Doc ID is updated, check whether the
        Doc ID is valid */
        if (table->fts && ufield->field_no == doc_id_pos) {
          doc_id_t n_doc_id;

          n_doc_id = table->fts->cache->next_doc_id;

          new_doc_id = fts_read_doc_id(
              static_cast<const byte *>(dfield_get_data(&ufield->new_val)));

          if (new_doc_id <= 0) {
            ib::error(ER_IB_MSG_954) << "FTS Doc ID"
                                        " must be larger than"
                                        " 0";
            return (ULINT_UNDEFINED);
          }

          if (new_doc_id < n_doc_id) {
            ib::error(ER_IB_MSG_955)
                << "FTS Doc ID"
                   " must be larger than "
                << n_doc_id - 1 << " for table " << table->name;

            return (ULINT_UNDEFINED);
          }

          *fts_col_affected = TRUE;
          doc_id_updated = TRUE;
        }

        n_fields_updated++;
      }
    }
  }

  /* Generate a new Doc ID if FTS index columns get updated */
  if (table->fts && *fts_col_affected) {
    if (DICT_TF2_FLAG_IS_SET(table, DICT_TF2_FTS_HAS_DOC_ID)) {
      doc_id_t doc_id;
      doc_id_t *next_doc_id;
      upd_field_t *ufield;

      next_doc_id =
          static_cast<doc_id_t *>(mem_heap_alloc(heap, sizeof(doc_id_t)));

      ut_ad(!doc_id_updated);
      ufield = update->fields + n_fields_updated;
      fts_get_next_doc_id(table, next_doc_id);
      doc_id = fts_update_doc_id(table, ufield, next_doc_id);
      n_fields_updated++;
      fts_trx_add_op(trx, table, doc_id, FTS_INSERT, NULL);
    } else {
      if (doc_id_updated) {
        ut_ad(new_doc_id);
        fts_trx_add_op(trx, table, new_doc_id, FTS_INSERT, NULL);
      } else {
        ib::error(ER_IB_MSG_956) << "FTS Doc ID must be updated"
                                    " along with FTS indexed column for"
                                    " table "
                                 << table->name;
        return (ULINT_UNDEFINED);
      }
    }
  }

  update->n_fields = n_fields_updated;

  return (n_fields_updated);
}

/** Set detailed error message associated with foreign key errors for
 the given transaction. */
static void row_ins_set_detailed(
    trx_t *trx,              /*!< in: transaction */
    dict_foreign_t *foreign) /*!< in: foreign key constraint */
{
  ut_ad(!srv_read_only_mode);

  mutex_enter(&srv_misc_tmpfile_mutex);
  rewind(srv_misc_tmpfile);

  if (os_file_set_eof(srv_misc_tmpfile)) {
    ut_print_name(srv_misc_tmpfile, trx, foreign->foreign_table_name);
    dict_print_info_on_foreign_key_in_create_format(srv_misc_tmpfile, trx,
                                                    foreign, FALSE);
    trx_set_detailed_error_from_file(trx, srv_misc_tmpfile);
  } else {
    trx_set_detailed_error(trx, "temp file operation failed");
  }

  mutex_exit(&srv_misc_tmpfile_mutex);
}

/** Acquires dict_foreign_err_mutex, rewinds dict_foreign_err_file
 and displays information about the given transaction.
 The caller must release dict_foreign_err_mutex. */
static void row_ins_foreign_trx_print(trx_t *trx) /*!< in: transaction */
{
  ulint n_rec_locks;
  ulint n_trx_locks;
  ulint heap_size;

  if (srv_read_only_mode) {
    return;
  }

  lock_mutex_enter();
  n_rec_locks = lock_number_of_rows_locked(&trx->lock);
  n_trx_locks = UT_LIST_GET_LEN(trx->lock.trx_locks);
  heap_size = mem_heap_get_size(trx->lock.lock_heap);
  lock_mutex_exit();

  trx_sys_mutex_enter();

  mutex_enter(&dict_foreign_err_mutex);
  rewind(dict_foreign_err_file);
  ut_print_timestamp(dict_foreign_err_file);
  fputs(" Transaction:\n", dict_foreign_err_file);

  trx_print_low(dict_foreign_err_file, trx, 600, n_rec_locks, n_trx_locks,
                heap_size);

  trx_sys_mutex_exit();

  ut_ad(mutex_own(&dict_foreign_err_mutex));
<<<<<<< HEAD
}

/** Reports a foreign key error associated with an update or a delete of a
 parent table index entry. */
static void row_ins_foreign_report_err(
    const char *errstr,      /*!< in: error string from the viewpoint
                             of the parent table */
    que_thr_t *thr,          /*!< in: query thread whose run_node
                             is an update node */
    dict_foreign_t *foreign, /*!< in: foreign key constraint */
    const rec_t *rec,        /*!< in: a matching index record in the
                             child table */
    const dtuple_t *entry)   /*!< in: index entry in the parent
                             table */
{
  if (srv_read_only_mode) {
    return;
  }

  FILE *ef = dict_foreign_err_file;
  trx_t *trx = thr_get_trx(thr);

  row_ins_set_detailed(trx, foreign);

  row_ins_foreign_trx_print(trx);

  fputs("Foreign key constraint fails for table ", ef);
  ut_print_name(ef, trx, foreign->foreign_table_name);
  fputs(":\n", ef);
  dict_print_info_on_foreign_key_in_create_format(ef, trx, foreign, TRUE);
  putc('\n', ef);
  fputs(errstr, ef);
  fprintf(ef, " in parent table, in index %s",
          foreign->referenced_index->name());
  if (entry) {
    fputs(" tuple:\n", ef);
    dtuple_print(ef, entry);
  }
  fputs("\nBut in child table ", ef);
  ut_print_name(ef, trx, foreign->foreign_table_name);
  fprintf(ef, ", in index %s", foreign->foreign_index->name());
  if (rec) {
    fputs(", there is a record:\n", ef);
    rec_print(ef, rec, foreign->foreign_index);
  } else {
    fputs(", the record is not available\n", ef);
  }
  putc('\n', ef);

  mutex_exit(&dict_foreign_err_mutex);
}

/** Reports a foreign key error to dict_foreign_err_file when we are trying
 to add an index entry to a child table. Note that the adding may be the result
 of an update, too. */
static void row_ins_foreign_report_add_err(
    trx_t *trx,              /*!< in: transaction */
    dict_foreign_t *foreign, /*!< in: foreign key constraint */
    const rec_t *rec,        /*!< in: a record in the parent table:
                             it does not match entry because we
                             have an error! */
    const dtuple_t *entry)   /*!< in: index entry to insert in the
                             child table */
=======
}

/** Reports a foreign key error associated with an update or a delete of a
 parent table index entry. */
static void row_ins_foreign_report_err(
    const char *errstr,      /*!< in: error string from the viewpoint
                             of the parent table */
    que_thr_t *thr,          /*!< in: query thread whose run_node
                             is an update node */
    dict_foreign_t *foreign, /*!< in: foreign key constraint */
    const rec_t *rec,        /*!< in: a matching index record in the
                             child table */
    const dtuple_t *entry)   /*!< in: index entry in the parent
                             table */
>>>>>>> 4869291f
{
  if (srv_read_only_mode) {
    return;
  }

  FILE *ef = dict_foreign_err_file;
<<<<<<< HEAD
=======
  trx_t *trx = thr_get_trx(thr);

  row_ins_set_detailed(trx, foreign);

  row_ins_foreign_trx_print(trx);

  fputs("Foreign key constraint fails for table ", ef);
  ut_print_name(ef, trx, foreign->foreign_table_name);
  fputs(":\n", ef);
  dict_print_info_on_foreign_key_in_create_format(ef, trx, foreign, TRUE);
  putc('\n', ef);
  fputs(errstr, ef);
  fprintf(ef, " in parent table, in index %s",
          foreign->referenced_index->name());
  if (entry) {
    fputs(" tuple:\n", ef);
    dtuple_print(ef, entry);
  }
  fputs("\nBut in child table ", ef);
  ut_print_name(ef, trx, foreign->foreign_table_name);
  fprintf(ef, ", in index %s", foreign->foreign_index->name());
  if (rec) {
    fputs(", there is a record:\n", ef);
    rec_print(ef, rec, foreign->foreign_index);
  } else {
    fputs(", the record is not available\n", ef);
  }
  putc('\n', ef);

  mutex_exit(&dict_foreign_err_mutex);
}

/** Reports a foreign key error to dict_foreign_err_file when we are trying
 to add an index entry to a child table. Note that the adding may be the result
 of an update, too. */
static void row_ins_foreign_report_add_err(
    trx_t *trx,              /*!< in: transaction */
    dict_foreign_t *foreign, /*!< in: foreign key constraint */
    const rec_t *rec,        /*!< in: a record in the parent table:
                             it does not match entry because we
                             have an error! */
    const dtuple_t *entry)   /*!< in: index entry to insert in the
                             child table */
{
  if (srv_read_only_mode) {
    return;
  }

  FILE *ef = dict_foreign_err_file;
>>>>>>> 4869291f

  row_ins_set_detailed(trx, foreign);

  row_ins_foreign_trx_print(trx);

  fputs("Foreign key constraint fails for table ", ef);
  ut_print_name(ef, trx, foreign->foreign_table_name);
  fputs(":\n", ef);
  dict_print_info_on_foreign_key_in_create_format(ef, trx, foreign, TRUE);
  fprintf(ef, "\nTrying to add in child table, in index %s",
          foreign->foreign_index->name());
  if (entry) {
    fputs(" tuple:\n", ef);
    /* TODO: DB_TRX_ID and DB_ROLL_PTR may be uninitialized.
    It would be better to only display the user columns. */
    dtuple_print(ef, entry);
  }
  fputs("\nBut in parent table ", ef);
  ut_print_name(ef, trx, foreign->referenced_table_name);
  fprintf(ef,
          ", in index %s,\n"
          "the closest match we can find is record:\n",
          foreign->referenced_index->name());
  if (rec && page_rec_is_supremum(rec)) {
    /* If the cursor ended on a supremum record, it is better
    to report the previous record in the error message, so that
    the user gets a more descriptive error message. */
    rec = page_rec_get_prev_const(rec);
  }

  if (rec) {
    rec_print(ef, rec, foreign->referenced_index);
  }
  putc('\n', ef);

  mutex_exit(&dict_foreign_err_mutex);
}

/** Fill virtual column information in cascade node for the child table.
@param[in]	trx		current transaction
@param[out]	cascade		child update node
@param[in]	rec		clustered rec of child table
@param[in]	index		clustered index of child table
@param[in]	node		parent update node
@param[in]	foreign		foreign key information.
@param[out]	err		error code. */
static void row_ins_foreign_fill_virtual(trx_t *trx, upd_node_t *cascade,
                                         const rec_t *rec, dict_index_t *index,
                                         upd_node_t *node,
                                         dict_foreign_t *foreign,
                                         dberr_t *err) {
  row_ext_t *ext;
  THD *thd = current_thd;
  ulint offsets_[REC_OFFS_NORMAL_SIZE];
  rec_offs_init(offsets_);
  const ulint *offsets =
      rec_get_offsets(rec, index, offsets_, ULINT_UNDEFINED, &cascade->heap);
  mem_heap_t *v_heap = NULL;
  upd_t *update = cascade->update;
  ulint n_v_fld = index->table->n_v_def;
  ulint n_diff;
  upd_field_t *upd_field;
  dict_vcol_set *v_cols = foreign->v_cols;
<<<<<<< HEAD
  row_prebuilt_t *prebuilt =
      static_cast<que_thr_t *>(node->common.parent)->prebuilt;
=======
>>>>>>> 4869291f

  update->old_vrow = row_build(ROW_COPY_POINTERS, index, rec, offsets,
                               index->table, NULL, NULL, &ext, cascade->heap);

  n_diff = update->n_fields;

  update->n_fields += n_v_fld;

  if (index->table->vc_templ == NULL) {
    /** This can occur when there is a cascading
    delete or update after restart. */
    innobase_init_vc_templ(index->table);
  }

  for (ulint i = 0; i < n_v_fld; i++) {
    dict_v_col_t *col = dict_table_get_nth_v_col(index->table, i);
    auto it = v_cols->find(col);

    if (it == v_cols->end()) {
      continue;
    }

<<<<<<< HEAD
    dfield_t *vfield = innobase_get_computed_value(
        update->old_vrow, col, index, &v_heap, update->heap, NULL, thd, NULL,
        NULL, NULL, NULL, prebuilt);
=======
    dfield_t *vfield = innobase_get_computed_value(update->old_vrow, col, index,
                                                   &v_heap, update->heap, NULL,
                                                   thd, NULL, NULL, NULL, NULL);
>>>>>>> 4869291f

    if (vfield == NULL) {
      *err = DB_COMPUTE_VALUE_FAILED;
      goto func_exit;
    }

    upd_field = upd_get_nth_field(update, n_diff);

    upd_field->old_v_val = static_cast<dfield_t *>(
        mem_heap_alloc(cascade->heap, sizeof *upd_field->old_v_val));

    dfield_copy(upd_field->old_v_val, vfield);

    upd_field_set_v_field_no(upd_field, i, index);

    if (node->is_delete ? (foreign->type & DICT_FOREIGN_ON_DELETE_SET_NULL)
                        : (foreign->type & DICT_FOREIGN_ON_UPDATE_SET_NULL)) {
      dfield_set_null(&upd_field->new_val);
    }

    if (!node->is_delete && (foreign->type & DICT_FOREIGN_ON_UPDATE_CASCADE)) {
      dfield_t *new_vfield = innobase_get_computed_value(
          update->old_vrow, col, index, &v_heap, update->heap, NULL, thd, NULL,
<<<<<<< HEAD
          NULL, node->update, foreign, prebuilt);
=======
          NULL, node->update, foreign);
>>>>>>> 4869291f

      if (new_vfield == NULL) {
        *err = DB_COMPUTE_VALUE_FAILED;
        goto func_exit;
      }

      dfield_copy(&(upd_field->new_val), new_vfield);
    }

    n_diff++;
  }

  update->n_fields = n_diff;
  *err = DB_SUCCESS;

func_exit:
  if (v_heap) {
    mem_heap_free(v_heap);
  }
}

/** Perform referential actions or checks when a parent row is deleted or
 updated and the constraint had an ON DELETE or ON UPDATE condition which was
 not RESTRICT.
 @return DB_SUCCESS, DB_LOCK_WAIT, or error code
 Disable inlining because of a bug in gcc8 which may lead to stack exhaustion.
*/
static NO_INLINE MY_ATTRIBUTE((warn_unused_result)) dberr_t
    row_ins_foreign_check_on_constraint(
        que_thr_t *thr,          /*!< in: query thread whose run_node
                                 is an update node */
        dict_foreign_t *foreign, /*!< in: foreign key constraint whose
                                 type is != 0 */
        btr_pcur_t *pcur,        /*!< in: cursor placed on a matching
                                 index record in the child table */
        dtuple_t *entry,         /*!< in: index entry in the parent
                                 table */
        mtr_t *mtr)              /*!< in: mtr holding the latch of pcur
                                 page */
{
  upd_node_t *node;
  upd_node_t *cascade;
  dict_table_t *table = foreign->foreign_table;
  dict_index_t *index;
  dict_index_t *clust_index;
  dtuple_t *ref;
  const rec_t *rec;
  const rec_t *clust_rec;
  const buf_block_t *clust_block;
  upd_t *update;
  ulint n_to_update;
  dberr_t err;
  ulint i;
  trx_t *trx;
  mem_heap_t *tmp_heap = NULL;
  doc_id_t doc_id = FTS_NULL_DOC_ID;
  ibool fts_col_affacted = FALSE;

  DBUG_ENTER("row_ins_foreign_check_on_constraint");
  ut_a(thr);
  ut_a(foreign);
  ut_a(pcur);
  ut_a(mtr);

  trx = thr_get_trx(thr);

  node = static_cast<upd_node_t *>(thr->run_node);

  if (node->is_delete &&
      0 == (foreign->type & (DICT_FOREIGN_ON_DELETE_CASCADE |
                             DICT_FOREIGN_ON_DELETE_SET_NULL))) {
    row_ins_foreign_report_err("Trying to delete", thr, foreign,
                               btr_pcur_get_rec(pcur), entry);

    DBUG_RETURN(DB_ROW_IS_REFERENCED);
  }

  if (!node->is_delete &&
      0 == (foreign->type & (DICT_FOREIGN_ON_UPDATE_CASCADE |
                             DICT_FOREIGN_ON_UPDATE_SET_NULL))) {
    /* This is an UPDATE */

    row_ins_foreign_report_err("Trying to update", thr, foreign,
                               btr_pcur_get_rec(pcur), entry);

    DBUG_RETURN(DB_ROW_IS_REFERENCED);
  }

  if (node->cascade_node == NULL) {
    node->cascade_heap = mem_heap_create(128);
    node->cascade_node =
        row_create_update_node_for_mysql(table, node->cascade_heap);
    que_node_set_parent(node->cascade_node, node);
  }
  cascade = node->cascade_node;
  cascade->table = table;
  cascade->foreign = foreign;

  if (node->is_delete && (foreign->type & DICT_FOREIGN_ON_DELETE_CASCADE)) {
    cascade->is_delete = TRUE;
  } else {
    cascade->is_delete = FALSE;

    if (foreign->n_fields > cascade->update_n_fields) {
      /* We have to make the update vector longer */

      cascade->update = upd_create(foreign->n_fields, node->cascade_heap);
      cascade->update_n_fields = foreign->n_fields;
    }
  }

  /* We do not allow cyclic cascaded updating (DELETE is allowed,
  but not UPDATE) of the same table, as this can lead to an infinite
  cycle. Check that we are not updating the same table which is
  already being modified in this cascade chain. We have to check
  this also because the modification of the indexes of a 'parent'
  table may still be incomplete, and we must avoid seeing the indexes
  of the parent table in an inconsistent state! */

  if (!cascade->is_delete &&
      row_ins_cascade_ancestor_updates_table(cascade, table)) {
    /* We do not know if this would break foreign key
    constraints, but play safe and return an error */

    err = DB_ROW_IS_REFERENCED;

    row_ins_foreign_report_err(
        "Trying an update, possibly causing a cyclic"
        " cascaded update\n"
        "in the child table,",
        thr, foreign, btr_pcur_get_rec(pcur), entry);

    goto nonstandard_exit_func;
  }

  if (row_ins_cascade_n_ancestors(cascade) >= FK_MAX_CASCADE_DEL) {
    err = DB_FOREIGN_EXCEED_MAX_CASCADE;

    row_ins_foreign_report_err("Trying a too deep cascaded delete or update\n",
                               thr, foreign, btr_pcur_get_rec(pcur), entry);

    goto nonstandard_exit_func;
  }

  index = btr_pcur_get_btr_cur(pcur)->index;

  ut_a(index == foreign->foreign_index);

  rec = btr_pcur_get_rec(pcur);

  tmp_heap = mem_heap_create(256);

  if (index->is_clustered()) {
    /* pcur is already positioned in the clustered index of
    the child table */

    clust_index = index;
    clust_rec = rec;
    clust_block = btr_pcur_get_block(pcur);
  } else {
    /* We have to look for the record in the clustered index
    in the child table */

    clust_index = table->first_index();

    ref = row_build_row_ref(ROW_COPY_POINTERS, index, rec, tmp_heap);
    btr_pcur_open_with_no_init(clust_index, ref, PAGE_CUR_LE, BTR_SEARCH_LEAF,
                               cascade->pcur, 0, mtr);

    clust_rec = btr_pcur_get_rec(cascade->pcur);
    clust_block = btr_pcur_get_block(cascade->pcur);

    if (!page_rec_is_user_rec(clust_rec) ||
        btr_pcur_get_low_match(cascade->pcur) <
            dict_index_get_n_unique(clust_index)) {
      ib::error(ER_IB_MSG_957)
          << "In cascade of a foreign key op index " << index->name
          << " of table " << index->table->name;

      fputs("InnoDB: record ", stderr);
      rec_print(stderr, rec, index);
      fputs(
          "\n"
          "InnoDB: clustered record ",
          stderr);
      rec_print(stderr, clust_rec, clust_index);
      fputs(
          "\n"
          "InnoDB: Submit a detailed bug report to"
          " http://bugs.mysql.com\n",
          stderr);
      ut_ad(0);
      err = DB_SUCCESS;

      goto nonstandard_exit_func;
    }
  }

  /* Set an X-lock on the row to delete or update in the child table */

  err = lock_table(0, table, LOCK_IX, thr);

  if (err == DB_SUCCESS) {
    /* Here it suffices to use a LOCK_REC_NOT_GAP type lock;
    we already have a normal shared lock on the appropriate
    gap if the search criterion was not unique */

    err = lock_clust_rec_read_check_and_lock_alt(
<<<<<<< HEAD
        0, clust_block, clust_rec, clust_index, LOCK_X, LOCK_REC_NOT_GAP, thr);
=======
        clust_block, clust_rec, clust_index, LOCK_X, LOCK_REC_NOT_GAP, thr);
>>>>>>> 4869291f
  }

  if (err != DB_SUCCESS) {
    goto nonstandard_exit_func;
  }

  if (rec_get_deleted_flag(clust_rec, dict_table_is_comp(table))) {
    /* This can happen if there is a circular reference of
    rows such that cascading delete comes to delete a row
    already in the process of being delete marked */
    err = DB_SUCCESS;

    goto nonstandard_exit_func;
  }

  if (table->fts) {
    doc_id = fts_get_doc_id_from_rec(table, clust_rec, clust_index, tmp_heap);
  }
  if (cascade->is_delete && foreign->v_cols != NULL &&
      foreign->v_cols->size() > 0 && table->vc_templ == NULL) {
    innobase_init_vc_templ(table);
  }

  if (node->is_delete ? (foreign->type & DICT_FOREIGN_ON_DELETE_SET_NULL)
                      : (foreign->type & DICT_FOREIGN_ON_UPDATE_SET_NULL)) {
    /* Build the appropriate update vector which sets
    foreign->n_fields first fields in rec to SQL NULL */

    update = cascade->update;

    update->info_bits = 0;
    update->n_fields = foreign->n_fields;
    UNIV_MEM_INVALID(update->fields, update->n_fields * sizeof *update->fields);

    for (i = 0; i < foreign->n_fields; i++) {
      upd_field_t *ufield = &update->fields[i];
      ulint col_no = index->get_col_no(i);

      ufield->field_no = dict_table_get_nth_col_pos(table, col_no);
      dict_col_t *col = table->get_col(col_no);
      col->copy_type(dfield_get_type(&ufield->new_val));

      ufield->orig_len = 0;
      ufield->exp = NULL;
      dfield_set_null(&ufield->new_val);

      if (table->fts &&
          dict_table_is_fts_column(table->fts->indexes, index->get_col_no(i),
                                   index->get_col(i)->is_virtual()) !=
              ULINT_UNDEFINED) {
        fts_col_affacted = TRUE;
      }
    }

    if (fts_col_affacted) {
      fts_trx_add_op(trx, table, doc_id, FTS_DELETE, NULL);
    }

    if (foreign->v_cols != NULL && foreign->v_cols->size() > 0) {
      row_ins_foreign_fill_virtual(trx, cascade, clust_rec, clust_index, node,
                                   foreign, &err);

      if (err != DB_SUCCESS) {
        goto nonstandard_exit_func;
      }
    }

  } else if (table->fts && cascade->is_delete) {
    /* DICT_FOREIGN_ON_DELETE_CASCADE case */
    for (i = 0; i < foreign->n_fields; i++) {
      if (table->fts &&
          dict_table_is_fts_column(table->fts->indexes, index->get_col_no(i),
                                   index->get_col(i)->is_virtual()) !=
              ULINT_UNDEFINED) {
        fts_col_affacted = TRUE;
      }
    }

    if (fts_col_affacted) {
      fts_trx_add_op(trx, table, doc_id, FTS_DELETE, NULL);
    }
  }
<<<<<<< HEAD

  if (!node->is_delete && (foreign->type & DICT_FOREIGN_ON_UPDATE_CASCADE)) {
    /* Build the appropriate update vector which sets changing
    foreign->n_fields first fields in rec to new values */

    n_to_update = row_ins_cascade_calc_update_vec(node, foreign, tmp_heap, trx,
                                                  &fts_col_affacted);

    if (foreign->v_cols != NULL && foreign->v_cols->size() > 0) {
      row_ins_foreign_fill_virtual(trx, cascade, clust_rec, clust_index, node,
                                   foreign, &err);

      if (err != DB_SUCCESS) {
        goto nonstandard_exit_func;
      }
    }

    if (n_to_update == ULINT_UNDEFINED) {
      err = DB_ROW_IS_REFERENCED;

      row_ins_foreign_report_err(
          "Trying a cascaded update where the"
          " updated value in the child\n"
          "table would not fit in the length"
          " of the column, or the value would\n"
          "be NULL and the column is"
          " declared as not NULL in the child table,",
          thr, foreign, btr_pcur_get_rec(pcur), entry);

      goto nonstandard_exit_func;
    }

    if (cascade->update->n_fields == 0) {
      /* The update does not change any columns referred
      to in this foreign key constraint: no need to do
      anything */

      err = DB_SUCCESS;

      goto nonstandard_exit_func;
    }

    /* Mark the old Doc ID as deleted */
    if (fts_col_affacted) {
      ut_ad(table->fts);
      fts_trx_add_op(trx, table, doc_id, FTS_DELETE, NULL);
    }
  }

  /* Store pcur position and initialize or store the cascade node
  pcur stored position */

  btr_pcur_store_position(pcur, mtr);

  if (index == clust_index) {
    btr_pcur_copy_stored_position(cascade->pcur, pcur);
  } else {
    btr_pcur_store_position(cascade->pcur, mtr);
  }

  mtr_commit(mtr);

  ut_a(cascade->pcur->m_rel_pos == BTR_PCUR_ON);

  cascade->state = UPD_NODE_UPDATE_CLUSTERED;

  err = row_update_cascade_for_mysql(thr, cascade, foreign->foreign_table);

  /* Release the data dictionary latch for a while, so that we do not
  starve other threads from doing CREATE TABLE etc. if we have a huge
  cascaded operation running. The counter n_foreign_key_checks_running
  will prevent other users from dropping or ALTERing the table when we
  release the latch. */

  DEBUG_SYNC_C("innodb_dml_cascade_dict_unfreeze");

  mtr_start(mtr);

  /* Restore pcur position */

  btr_pcur_restore_position(BTR_SEARCH_LEAF, pcur, mtr);

  if (tmp_heap) {
    mem_heap_free(tmp_heap);
  }

=======

  if (!node->is_delete && (foreign->type & DICT_FOREIGN_ON_UPDATE_CASCADE)) {
    /* Build the appropriate update vector which sets changing
    foreign->n_fields first fields in rec to new values */

    n_to_update = row_ins_cascade_calc_update_vec(node, foreign, tmp_heap, trx,
                                                  &fts_col_affacted);

    if (foreign->v_cols != NULL && foreign->v_cols->size() > 0) {
      row_ins_foreign_fill_virtual(trx, cascade, clust_rec, clust_index, node,
                                   foreign, &err);

      if (err != DB_SUCCESS) {
        goto nonstandard_exit_func;
      }
    }

    if (n_to_update == ULINT_UNDEFINED) {
      err = DB_ROW_IS_REFERENCED;

      row_ins_foreign_report_err(
          "Trying a cascaded update where the"
          " updated value in the child\n"
          "table would not fit in the length"
          " of the column, or the value would\n"
          "be NULL and the column is"
          " declared as not NULL in the child table,",
          thr, foreign, btr_pcur_get_rec(pcur), entry);

      goto nonstandard_exit_func;
    }

    if (cascade->update->n_fields == 0) {
      /* The update does not change any columns referred
      to in this foreign key constraint: no need to do
      anything */

      err = DB_SUCCESS;

      goto nonstandard_exit_func;
    }

    /* Mark the old Doc ID as deleted */
    if (fts_col_affacted) {
      ut_ad(table->fts);
      fts_trx_add_op(trx, table, doc_id, FTS_DELETE, NULL);
    }
  }

  /* Store pcur position and initialize or store the cascade node
  pcur stored position */

  btr_pcur_store_position(pcur, mtr);

  if (index == clust_index) {
    btr_pcur_copy_stored_position(cascade->pcur, pcur);
  } else {
    btr_pcur_store_position(cascade->pcur, mtr);
  }

  mtr_commit(mtr);

  ut_a(cascade->pcur->m_rel_pos == BTR_PCUR_ON);

  cascade->state = UPD_NODE_UPDATE_CLUSTERED;

  err = row_update_cascade_for_mysql(thr, cascade, foreign->foreign_table);

  /* Release the data dictionary latch for a while, so that we do not
  starve other threads from doing CREATE TABLE etc. if we have a huge
  cascaded operation running. The counter n_foreign_key_checks_running
  will prevent other users from dropping or ALTERing the table when we
  release the latch. */

  DEBUG_SYNC_C("innodb_dml_cascade_dict_unfreeze");

  mtr_start(mtr);

  /* Restore pcur position */

  btr_pcur_restore_position(BTR_SEARCH_LEAF, pcur, mtr);

  if (tmp_heap) {
    mem_heap_free(tmp_heap);
  }

>>>>>>> 4869291f
  DBUG_RETURN(err);

nonstandard_exit_func:

  if (tmp_heap) {
    mem_heap_free(tmp_heap);
  }

  btr_pcur_store_position(pcur, mtr);
<<<<<<< HEAD

  mtr_commit(mtr);
  mtr_start(mtr);

  btr_pcur_restore_position(BTR_SEARCH_LEAF, pcur, mtr);

  DBUG_RETURN(err);
}

/** Sets a shared lock on a record. Used in locking possible duplicate key
 records and also in checking foreign key constraints.
 @return DB_SUCCESS, DB_SUCCESS_LOCKED_REC, or error code */
static dberr_t row_ins_set_shared_rec_lock(
    ulint type,               /*!< in: LOCK_ORDINARY, LOCK_GAP, or
                              LOCK_REC_NOT_GAP type lock */
    const buf_block_t *block, /*!< in: buffer block of rec */
    const rec_t *rec,         /*!< in: record */
    dict_index_t *index,      /*!< in: index */
    const ulint *offsets,     /*!< in: rec_get_offsets(rec, index) */
    que_thr_t *thr)           /*!< in: query thread */
{
  dberr_t err;

  ut_ad(rec_offs_validate(rec, index, offsets));

  if (index->is_clustered()) {
    err = lock_clust_rec_read_check_and_lock(
        0, block, rec, index, offsets, SELECT_ORDINARY, LOCK_S, type, thr);
  } else {
    err = lock_sec_rec_read_check_and_lock(0, block, rec, index, offsets,
                                           SELECT_ORDINARY, LOCK_S, type, thr);
  }

  return (err);
}

/** Sets a exclusive lock on a record. Used in locking possible duplicate key
 records
 @return DB_SUCCESS, DB_SUCCESS_LOCKED_REC, or error code */
static dberr_t row_ins_set_exclusive_rec_lock(
    ulint type,               /*!< in: LOCK_ORDINARY, LOCK_GAP, or
                              LOCK_REC_NOT_GAP type lock */
    const buf_block_t *block, /*!< in: buffer block of rec */
    const rec_t *rec,         /*!< in: record */
    dict_index_t *index,      /*!< in: index */
    const ulint *offsets,     /*!< in: rec_get_offsets(rec, index) */
    que_thr_t *thr)           /*!< in: query thread */
{
=======

  mtr_commit(mtr);
  mtr_start(mtr);

  btr_pcur_restore_position(BTR_SEARCH_LEAF, pcur, mtr);

  DBUG_RETURN(err);
}

/** Sets a lock on a record. Used in locking possible duplicate key
 records and also in checking foreign key constraints.
@param[in]	mode	requested lock type: LOCK_S or LOCK_X mode
@param[in]	type	LOCK_ORDINARY, LOCK_GAP, or LOCK_REC_NOT_GAP type lock
@param[in]	block	buffer block of rec
@param[in]	rec	record
@param[in]	index	index
@param[in]	offsets	rec_get_offsets(rec, index)
@param[in]	thr	query thread
@return DB_SUCCESS, DB_SUCCESS_LOCKED_REC, or error code */
static dberr_t row_ins_set_rec_lock(lock_mode mode, ulint type,
                                    const buf_block_t *block, const rec_t *rec,
                                    dict_index_t *index, const ulint *offsets,
                                    que_thr_t *thr) {
>>>>>>> 4869291f
  dberr_t err;

  ut_ad(rec_offs_validate(rec, index, offsets));

  if (index->is_clustered()) {
    err = lock_clust_rec_read_check_and_lock(
<<<<<<< HEAD
        0, block, rec, index, offsets, SELECT_ORDINARY, LOCK_X, type, thr);
  } else {
    err = lock_sec_rec_read_check_and_lock(0, block, rec, index, offsets,
                                           SELECT_ORDINARY, LOCK_X, type, thr);
=======
        lock_duration_t::AT_LEAST_STATEMENT, block, rec, index, offsets,
        SELECT_ORDINARY, mode, type, thr);
  } else {
    err = lock_sec_rec_read_check_and_lock(lock_duration_t::AT_LEAST_STATEMENT,
                                           block, rec, index, offsets,
                                           SELECT_ORDINARY, mode, type, thr);
>>>>>>> 4869291f
  }

  return (err);
}

/* Decrement a counter in the destructor. */
class ib_dec_in_dtor {
 public:
  ib_dec_in_dtor(ulint &c) : counter(c) {}
  ~ib_dec_in_dtor() { os_atomic_decrement_ulint(&counter, 1); }

 private:
  ulint &counter;
};

/** Checks if foreign key constraint fails for an index entry. Sets shared locks
 which lock either the success or the failure of the constraint. NOTE that
 the caller must have a shared latch on dict_operation_lock.
 @return DB_SUCCESS, DB_NO_REFERENCED_ROW, or DB_ROW_IS_REFERENCED */
dberr_t row_ins_check_foreign_constraint(
    ibool check_ref,         /*!< in: TRUE if we want to check that
                           the referenced table is ok, FALSE if we
                           want to check the foreign key table */
    dict_foreign_t *foreign, /*!< in: foreign constraint; NOTE that the
                             tables mentioned in it must be in the
                             dictionary cache if they exist at all */
    dict_table_t *table,     /*!< in: if check_ref is TRUE, then the foreign
                             table, else the referenced table */
    dtuple_t *entry,         /*!< in: index entry for index */
    que_thr_t *thr)          /*!< in: query thread */
{
  dberr_t err;
  upd_node_t *upd_node;
  dict_table_t *check_table = nullptr;
  dict_index_t *check_index = nullptr;
  ulint n_fields_cmp;
  btr_pcur_t pcur;
  int cmp;
  mtr_t mtr;
  trx_t *trx = thr_get_trx(thr);
  mem_heap_t *heap = NULL;
  ulint offsets_[REC_OFFS_NORMAL_SIZE];
  ulint *offsets = offsets_;

  bool skip_gap_lock;
  MDL_ticket *mdl = nullptr;
  THD *thd = current_thd;
  bool tmp_open = false;
  dict_foreign_t *tmp_foreign = nullptr;

  /* GAP locks are not needed on DD tables because serializability between
  different DDL statements is achieved using metadata locks. So no concurrent
  changes to DD tables when MDL is taken. */
  skip_gap_lock = (trx->isolation_level <= TRX_ISO_READ_COMMITTED) ||
                  table->skip_gap_locks();

  DBUG_ENTER("row_ins_check_foreign_constraint");

  if (dict_sys_t::is_dd_table_id(table->id)) {
    DBUG_RETURN(DB_SUCCESS);
  }

  rec_offs_init(offsets_);

  err = DB_SUCCESS;

  if (trx->check_foreigns == FALSE) {
    /* The user has suppressed foreign key checks currently for
    this session */
    goto exit_func;
  }

  /* If any of the foreign key fields in entry is SQL NULL, we
  suppress the foreign key check: this is compatible with Oracle,
  for example */
  for (ulint i = 0; i < foreign->n_fields; i++) {
    if (dfield_is_null(dtuple_get_nth_field(entry, i))) {
      goto exit_func;
    }
  }

  if (que_node_get_type(thr->run_node) == QUE_NODE_UPDATE) {
    upd_node = static_cast<upd_node_t *>(thr->run_node);

    if (!(upd_node->is_delete) && upd_node->foreign == foreign) {
      /* If a cascaded update is done as defined by a
      foreign key constraint, do not check that
      constraint for the child row. In ON UPDATE CASCADE
      the update of the parent row is only half done when
      we come here: if we would check the constraint here
      for the child row it would fail.

      A QUESTION remains: if in the child table there are
      several constraints which refer to the same parent
      table, we should merge all updates to the child as
      one update? And the updates can be contradictory!
      Currently we just perform the update associated
      with each foreign key constraint, one after
      another, and the user has problems predicting in
      which order they are performed. */

      goto exit_func;
    }
  }

  if (check_ref) {
    check_table = foreign->referenced_table;
    check_index = foreign->referenced_index;

    /* TODO: NewDD: Need to wait for WL#6049, as current
    referenced table does have has any info of any FK
    referencing to it */
    if (check_table == nullptr && foreign->referenced_table_name_lookup) {
      ut_ad(check_index == nullptr);

      mutex_enter(&dict_sys->mutex);
      check_table = dd_table_open_on_name(thd, &mdl,
                                          foreign->referenced_table_name_lookup,
                                          true, DICT_ERR_IGNORE_NONE);

      if (check_table) {
        check_index = dict_foreign_find_index(
            check_table, nullptr, foreign->referenced_col_names,
            foreign->n_fields, foreign->foreign_index, false, false);

        if (!check_index) {
          dd_table_close(check_table, thd, &mdl, true);
          check_table = nullptr;
        }
      }

      if (check_table && check_index) {
        tmp_foreign = static_cast<dict_foreign_t *>(
            ut_malloc_nokey(sizeof(dict_foreign_t)));

        memcpy(tmp_foreign, foreign, sizeof(*foreign));

        foreign = tmp_foreign;
        foreign->referenced_table = check_table;
        foreign->referenced_index = check_index;
        tmp_open = true;
      }
      mutex_exit(&dict_sys->mutex);
    }
  } else {
    check_table = foreign->foreign_table;
    check_index = foreign->foreign_index;
  }

<<<<<<< HEAD
  if (check_table == NULL || !check_table->is_readable() ||
=======
  if (check_table == NULL || check_table->ibd_file_missing ||
>>>>>>> 4869291f
      check_index == NULL) {
    if (!srv_read_only_mode && check_ref) {
      FILE *ef = dict_foreign_err_file;

      row_ins_set_detailed(trx, foreign);

      row_ins_foreign_trx_print(trx);

      fputs("Foreign key constraint fails for table ", ef);
      ut_print_name(ef, trx, foreign->foreign_table_name);
      fputs(":\n", ef);
      dict_print_info_on_foreign_key_in_create_format(ef, trx, foreign, TRUE);
      fprintf(ef, "\nTrying to add to index %s tuple:\n",
              foreign->foreign_index->name());
      dtuple_print(ef, entry);
      fputs("\nBut the parent table ", ef);
      ut_print_name(ef, trx, foreign->referenced_table_name);
      fputs(
          "\nor its .ibd file does"
          " not currently exist!\n",
          ef);
      mutex_exit(&dict_foreign_err_mutex);

      err = DB_NO_REFERENCED_ROW;
    }

    goto exit_func;
  }

  if (check_table != table) {
    /* We already have a LOCK_IX on table, but not necessarily
    on check_table */

    err = lock_table(0, check_table, LOCK_IS, thr);

    if (err != DB_SUCCESS) {
      goto do_possible_lock_wait;
    }
  }

  mtr_start(&mtr);

  /* Store old value on n_fields_cmp */

  n_fields_cmp = dtuple_get_n_fields_cmp(entry);

  dtuple_set_n_fields_cmp(entry, foreign->n_fields);

  btr_pcur_open(check_index, entry, PAGE_CUR_GE, BTR_SEARCH_LEAF, &pcur, &mtr);

  /* Scan index records and check if there is a matching record */

  do {
    const rec_t *rec = btr_pcur_get_rec(&pcur);
    const buf_block_t *block = btr_pcur_get_block(&pcur);

<<<<<<< HEAD
    SRV_CORRUPT_TABLE_CHECK(block, {
      err = DB_CORRUPTION;
      goto exit_loop;
    });

=======
>>>>>>> 4869291f
    if (page_rec_is_infimum(rec)) {
      continue;
    }

    offsets =
        rec_get_offsets(rec, check_index, offsets, ULINT_UNDEFINED, &heap);

    if (page_rec_is_supremum(rec)) {
      if (skip_gap_lock) {
        continue;
      }

<<<<<<< HEAD
      err = row_ins_set_shared_rec_lock(LOCK_ORDINARY, block, rec, check_index,
                                        offsets, thr);
=======
      err = row_ins_set_rec_lock(LOCK_S, LOCK_ORDINARY, block, rec, check_index,
                                 offsets, thr);
>>>>>>> 4869291f
      switch (err) {
        case DB_SUCCESS_LOCKED_REC:
        case DB_SUCCESS:
          continue;
        default:
          goto end_scan;
      }
    }

    cmp = cmp_dtuple_rec(entry, rec, check_index, offsets);

    if (cmp == 0) {
      ulint lock_type;

      lock_type = skip_gap_lock ? LOCK_REC_NOT_GAP : LOCK_ORDINARY;

      if (rec_get_deleted_flag(rec, rec_offs_comp(offsets))) {
<<<<<<< HEAD
        err = row_ins_set_shared_rec_lock(lock_type, block, rec, check_index,
                                          offsets, thr);
=======
        err = row_ins_set_rec_lock(LOCK_S, lock_type, block, rec, check_index,
                                   offsets, thr);
>>>>>>> 4869291f
        switch (err) {
          case DB_SUCCESS_LOCKED_REC:
          case DB_SUCCESS:
            break;
          default:
            goto end_scan;
        }
      } else {
        /* Found a matching record. Lock only
        a record because we can allow inserts
        into gaps */

<<<<<<< HEAD
        err = row_ins_set_shared_rec_lock(LOCK_REC_NOT_GAP, block, rec,
                                          check_index, offsets, thr);
=======
        err = row_ins_set_rec_lock(LOCK_S, LOCK_REC_NOT_GAP, block, rec,
                                   check_index, offsets, thr);
>>>>>>> 4869291f

        switch (err) {
          case DB_SUCCESS_LOCKED_REC:
          case DB_SUCCESS:
            break;
          default:
            goto end_scan;
        }

        if (check_ref) {
          err = DB_SUCCESS;

          goto end_scan;
        } else if (foreign->type != 0) {
          /* There is an ON UPDATE or ON DELETE
          condition: check them in a separate
          function */

          err = row_ins_foreign_check_on_constraint(thr, foreign, &pcur, entry,
                                                    &mtr);
          if (err != DB_SUCCESS) {
            /* Since reporting a plain
            "duplicate key" error
            message to the user in
            cases where a long CASCADE
            operation would lead to a
            duplicate key in some
            other table is very
            confusing, map duplicate
            key errors resulting from
            FK constraints to a
            separate error code. */

            if (err == DB_DUPLICATE_KEY) {
              err = DB_FOREIGN_DUPLICATE_KEY;
            }

            goto end_scan;
          }

          /* row_ins_foreign_check_on_constraint
          may have repositioned pcur on a
          different block */
          block = btr_pcur_get_block(&pcur);
        } else {
          row_ins_foreign_report_err("Trying to delete or update", thr, foreign,
                                     rec, entry);

          err = DB_ROW_IS_REFERENCED;
          goto end_scan;
        }
      }
    } else {
      ut_a(cmp < 0);

      err = DB_SUCCESS;

      if (!skip_gap_lock) {
<<<<<<< HEAD
        err = row_ins_set_shared_rec_lock(LOCK_GAP, block, rec, check_index,
                                          offsets, thr);
=======
        err = row_ins_set_rec_lock(LOCK_S, LOCK_GAP, block, rec, check_index,
                                   offsets, thr);
>>>>>>> 4869291f
      }

      switch (err) {
        case DB_SUCCESS_LOCKED_REC:
        case DB_SUCCESS:
          if (check_ref) {
            err = DB_NO_REFERENCED_ROW;
            row_ins_foreign_report_add_err(trx, foreign, rec, entry);
          } else {
            err = DB_SUCCESS;
          }
        default:
          break;
      }

      goto end_scan;
    }
  } while (btr_pcur_move_to_next(&pcur, &mtr));

<<<<<<< HEAD
exit_loop:
=======
>>>>>>> 4869291f
  if (check_ref) {
    row_ins_foreign_report_add_err(trx, foreign, btr_pcur_get_rec(&pcur),
                                   entry);
    err = DB_NO_REFERENCED_ROW;
  } else {
    err = DB_SUCCESS;
  }

end_scan:
  btr_pcur_close(&pcur);

  mtr_commit(&mtr);

  /* Restore old value */
  dtuple_set_n_fields_cmp(entry, n_fields_cmp);

do_possible_lock_wait:
  if (err == DB_LOCK_WAIT) {
    /* An object that will correctly decrement the FK check counter
    when it goes out of this scope. */
    ib_dec_in_dtor dec(check_table->n_foreign_key_checks_running);
<<<<<<< HEAD

    trx->error_state = err;

    que_thr_stop_for_mysql(thr);

    thr->lock_state = QUE_THR_LOCK_ROW;

    /* To avoid check_table being dropped, increment counter */
    os_atomic_increment_ulint(&check_table->n_foreign_key_checks_running, 1);

    trx_kill_blocking(trx);

    lock_wait_suspend_thread(thr);

    if (trx->error_state != DB_SUCCESS) {
      err = trx->error_state;
      goto exit_func;
    }

    thr->lock_state = QUE_THR_LOCK_NOLOCK;

=======

    trx->error_state = err;

    que_thr_stop_for_mysql(thr);

    thr->lock_state = QUE_THR_LOCK_ROW;

    /* To avoid check_table being dropped, increment counter */
    os_atomic_increment_ulint(&check_table->n_foreign_key_checks_running, 1);

    trx_kill_blocking(trx);

    lock_wait_suspend_thread(thr);

    if (trx->error_state != DB_SUCCESS) {
      err = trx->error_state;
      goto exit_func;
    }

    thr->lock_state = QUE_THR_LOCK_NOLOCK;

>>>>>>> 4869291f
    DBUG_PRINT("to_be_dropped", ("table: %s", check_table->name.m_name));
    if (check_table->to_be_dropped) {
      /* The table is being dropped. We shall timeout
      this operation */
      err = DB_LOCK_WAIT_TIMEOUT;

      goto exit_func;
    }
  }

exit_func:
  if (heap != NULL) {
    mem_heap_free(heap);
  }

  /* TODO: NewDD: Remove this after WL#6049 */
  if (tmp_open) {
    mutex_enter(&dict_sys->mutex);
    dd_table_close(check_table, thd, &mdl, true);
    ut_free(tmp_foreign);
    mutex_exit(&dict_sys->mutex);
  }

  DBUG_RETURN(err);
}

/** Checks if foreign key constraints fail for an index entry. If index
 is not mentioned in any constraint, this function does nothing,
 Otherwise does searches to the indexes of referenced tables and
 sets shared locks which lock either the success or the failure of
 a constraint.
 @return DB_SUCCESS or error code */
static MY_ATTRIBUTE((warn_unused_result)) dberr_t
    row_ins_check_foreign_constraints(
        dict_table_t *table, /*!< in: table */
        dict_index_t *index, /*!< in: index */
        dtuple_t *entry,     /*!< in: index entry for index */
        que_thr_t *thr)      /*!< in: query thread */
{
  dict_foreign_t *foreign;
  dberr_t err;
  trx_t *trx;

  /* Temporarily skip the FK check for DD tables */
  if (dict_sys_t::is_dd_table_id(table->id)) {
    return (DB_SUCCESS);
  }

  trx = thr_get_trx(thr);

  if (trx->check_foreigns == FALSE) {
    return (DB_SUCCESS);
  }
  DEBUG_SYNC_C_IF_THD(thr_get_trx(thr)->mysql_thd,
                      "foreign_constraint_check_for_ins");

  for (dict_foreign_set::iterator it = table->foreign_set.begin();
       it != table->foreign_set.end(); ++it) {
    foreign = *it;

    if (foreign->foreign_index == index) {
      dict_table_t *ref_table = NULL;
      dict_table_t *foreign_table = foreign->foreign_table;
      dict_table_t *referenced_table = foreign->referenced_table;
      MDL_ticket *mdl = nullptr;

      if (referenced_table == NULL) {
        ref_table = dd_table_open_on_name(trx->mysql_thd, &mdl,
                                          foreign->referenced_table_name_lookup,
                                          false, DICT_ERR_IGNORE_NONE);
      }

      if (referenced_table) {
        os_atomic_increment_ulint(&foreign_table->n_foreign_key_checks_running,
                                  1);
      }

      /* NOTE that if the thread ends up waiting for a lock
      we will release dict_operation_lock temporarily!
      But the counter on the table protects the referenced
      table from being dropped while the check is running. */

      err = row_ins_check_foreign_constraint(TRUE, foreign, table, entry, thr);

      if (referenced_table) {
        os_atomic_decrement_ulint(&foreign_table->n_foreign_key_checks_running,
                                  1);
      }
      if (ref_table != NULL) {
        dd_table_close(ref_table, trx->mysql_thd, &mdl, false);
      }

      if (err != DB_SUCCESS) {
        return (err);
      }
    }
  }

  return (DB_SUCCESS);
}

/** Checks if a unique key violation to rec would occur at the index entry
 insert.
 @return true if error */
static ibool row_ins_dupl_error_with_rec(
    const rec_t *rec,      /*!< in: user record; NOTE that we assume
                           that the caller already has a record lock on
                           the record! */
    const dtuple_t *entry, /*!< in: entry to insert */
    dict_index_t *index,   /*!< in: index */
    const ulint *offsets)  /*!< in: rec_get_offsets(rec, index) */
{
  ulint matched_fields;
  ulint n_unique;
  ulint i;
<<<<<<< HEAD

  ut_ad(rec_offs_validate(rec, index, offsets));

  n_unique = dict_index_get_n_unique(index);

  matched_fields = 0;

  cmp_dtuple_rec_with_match(entry, rec, index, offsets, &matched_fields);

  if (matched_fields < n_unique) {
    return (FALSE);
  }

  /* In a unique secondary index we allow equal key values if they
  contain SQL NULLs */

  if (!index->is_clustered() && !index->nulls_equal) {
    for (i = 0; i < n_unique; i++) {
      if (dfield_is_null(dtuple_get_nth_field(entry, i))) {
        return (FALSE);
      }
    }
  }

  return (!rec_get_deleted_flag(rec, rec_offs_comp(offsets)));
=======

  ut_ad(rec_offs_validate(rec, index, offsets));

  n_unique = dict_index_get_n_unique(index);

  matched_fields = 0;

  entry->compare(rec, index, offsets, &matched_fields);

  if (matched_fields < n_unique) {
    return (FALSE);
  }

  /* In a unique secondary index we allow equal key values if they
  contain SQL NULLs */

  if (!index->is_clustered() && !index->nulls_equal) {
    for (i = 0; i < n_unique; i++) {
      if (dfield_is_null(dtuple_get_nth_field(entry, i))) {
        return (FALSE);
      }
    }
  }

  return (!rec_get_deleted_flag(rec, rec_offs_comp(offsets)));
}

/** Determines if the query is REPLACE or ON DUPLICATE KEY UPDATE in which case
duplicate values should be allowed (and further processed) instead of causing
an error
@param thr The query thread running the query
@return true iff duplicated values should be allowed */
static bool row_allow_duplicates(que_thr_t *thr) {
  return (thr->prebuilt && thr->prebuilt->allow_duplicates());
>>>>>>> 4869291f
}

/** Scans a unique non-clustered index at a given index entry to determine
 whether a uniqueness violation has occurred for the key value of the entry.
 Set shared locks on possible duplicate records.
 @return DB_SUCCESS, DB_DUPLICATE_KEY, or DB_LOCK_WAIT */
static MY_ATTRIBUTE((warn_unused_result)) dberr_t
    row_ins_scan_sec_index_for_duplicate(
        ulint flags,         /*!< in: undo logging and locking flags */
        dict_index_t *index, /*!< in: non-clustered unique index */
        dtuple_t *entry,     /*!< in: index entry */
        que_thr_t *thr,      /*!< in: query thread */
        bool s_latch,        /*!< in: whether index->lock is being held */
        mtr_t *mtr,          /*!< in/out: mini-transaction */
        mem_heap_t *offsets_heap)
/*!< in/out: memory heap that can be emptied */
{
  ulint n_unique;
  int cmp;
  ulint n_fields_cmp;
  btr_pcur_t pcur;
  dberr_t err = DB_SUCCESS;
  ulint allow_duplicates;
  ulint *offsets = NULL;
  DBUG_ENTER("row_ins_scan_sec_index_for_duplicate");

  ut_ad(s_latch ==
        rw_lock_own_flagged(&index->lock, RW_LOCK_FLAG_S | RW_LOCK_FLAG_SX));

  n_unique = dict_index_get_n_unique(index);

  /* If the secondary index is unique, but one of the fields in the
  n_unique first fields is NULL, a unique key violation cannot occur,
  since we define NULL != NULL in this case */

  if (!index->nulls_equal) {
    for (ulint i = 0; i < n_unique; i++) {
      if (UNIV_SQL_NULL == dfield_get_len(dtuple_get_nth_field(entry, i))) {
        DBUG_RETURN(DB_SUCCESS);
      }
    }
  }

  /* Store old value on n_fields_cmp */

  n_fields_cmp = dtuple_get_n_fields_cmp(entry);

  dtuple_set_n_fields_cmp(entry, n_unique);

  btr_pcur_open(
      index, entry, PAGE_CUR_GE,
      s_latch ? BTR_SEARCH_LEAF | BTR_ALREADY_S_LATCHED : BTR_SEARCH_LEAF,
      &pcur, mtr);
<<<<<<< HEAD

  allow_duplicates = thr_get_trx(thr)->duplicates;
=======
  allow_duplicates = row_allow_duplicates(thr);
>>>>>>> 4869291f

  /* Scan index records and check if there is a duplicate */

  do {
    const rec_t *rec = btr_pcur_get_rec(&pcur);
    const buf_block_t *block = btr_pcur_get_block(&pcur);

    /* For DD tables, We don't use next-key locking for duplicates
    found. This means it is possible for another transaction to
    insert a duplicate key value but MDL protection on DD tables
    will prevent insertion of duplicates into unique secondary indexes*/
    const ulint lock_type =
        index->table->skip_gap_locks() ? LOCK_REC_NOT_GAP : LOCK_ORDINARY;

    if (page_rec_is_infimum(rec)) {
      continue;
    }

    offsets =
        rec_get_offsets(rec, index, offsets, ULINT_UNDEFINED, &offsets_heap);

    if (flags & BTR_NO_LOCKING_FLAG) {
      /* Set no locks when applying log
      in online table rebuild. */
    } else if (allow_duplicates) {
#if 0  // TODO: Enable this assert after WL#9509. REPLACE will not be allowed on
       // DD tables
			/* This assert means DD tables should not use REPLACE
			or INSERT INTO table.. ON DUPLCIATE KEY */
			ut_ad(!index->table->is_dd_table);
#endif

#if 1  // TODO: Remove this code after WL#9509. REPLACE will not be allowed on
       // DD tables
      if (index->table->skip_gap_locks()) {
        /* Only GAP lock is possible on supremum. */
        if (page_rec_is_supremum(rec)) {
          continue;
        }
      }
#endif

<<<<<<< HEAD
      /* If the SQL-query will update or replace
      duplicate key we will take X-lock for
      duplicates ( REPLACE, LOAD DATAFILE REPLACE,
      INSERT ON DUPLICATE KEY UPDATE). */
      err = row_ins_set_exclusive_rec_lock(lock_type, block, rec, index,
                                           offsets, thr);
=======
      /* If the SQL-query will update or replace duplicate key we will take
      X-lock for duplicates ( REPLACE, LOAD DATAFILE REPLACE, INSERT ON
      DUPLICATE KEY UPDATE). */
      err = row_ins_set_rec_lock(LOCK_X, lock_type, block, rec, index, offsets,
                                 thr);
>>>>>>> 4869291f
    } else {
      if (index->table->skip_gap_locks()) {
        /* Only GAP lock is possible on supremum. */
        if (page_rec_is_supremum(rec)) {
          continue;
        }

        if (cmp_dtuple_rec(entry, rec, index, offsets) < 0) {
          goto end_scan;
        }
      }

<<<<<<< HEAD
      err = row_ins_set_shared_rec_lock(lock_type, block, rec, index, offsets,
                                        thr);
=======
      err = row_ins_set_rec_lock(LOCK_S, lock_type, block, rec, index, offsets,
                                 thr);
>>>>>>> 4869291f
    }

    switch (err) {
      case DB_SUCCESS_LOCKED_REC:
        err = DB_SUCCESS;
      case DB_SUCCESS:
        break;
      default:
        goto end_scan;
    }

    if (page_rec_is_supremum(rec)) {
      continue;
    }

    cmp = cmp_dtuple_rec(entry, rec, index, offsets);

    if (cmp == 0 && !index->allow_duplicates) {
      if (row_ins_dupl_error_with_rec(rec, entry, index, offsets)) {
        err = DB_DUPLICATE_KEY;

        thr_get_trx(thr)->error_index = index;

        /* If the duplicate is on hidden FTS_DOC_ID,
        state so in the error log */
        if (index == index->table->fts_doc_id_index &&
            DICT_TF2_FLAG_IS_SET(index->table, DICT_TF2_FTS_HAS_DOC_ID)) {
          ib::error(ER_IB_MSG_958) << "Duplicate FTS_DOC_ID"
                                      " value on table "
                                   << index->table->name;
        }

        goto end_scan;
      }
    } else {
      ut_a(cmp < 0 || index->allow_duplicates);
      goto end_scan;
    }
  } while (btr_pcur_move_to_next(&pcur, mtr));

end_scan:
  /* Restore old value */
  dtuple_set_n_fields_cmp(entry, n_fields_cmp);

  DBUG_RETURN(err);
}

/** Checks for a duplicate when the table is being rebuilt online.
@param[in]	n_uniq	offset of DB_TRX_ID
@param[in]	entry	entry being inserted
@param[in]	rec	clustered index record at insert position
@param[in]	index	clustered index
@param[in,out]	offsets	rec_get_offsets(rec)
@retval DB_SUCCESS when no duplicate is detected
@retval DB_SUCCESS_LOCKED_REC when rec is an exact match of entry or
a newer version of entry (the entry should not be inserted)
@retval DB_DUPLICATE_KEY when entry is a duplicate of rec */
static MY_ATTRIBUTE((warn_unused_result)) dberr_t
    row_ins_duplicate_online(ulint n_uniq, const dtuple_t *entry,
                             const rec_t *rec, const dict_index_t *index,
                             ulint *offsets) {
  ulint fields = 0;

  /* During rebuild, there should not be any delete-marked rows
  in the new table. */
  ut_ad(!rec_get_deleted_flag(rec, rec_offs_comp(offsets)));
  ut_ad(dtuple_get_n_fields_cmp(entry) == n_uniq);

  /* Compare the PRIMARY KEY fields and the
  DB_TRX_ID, DB_ROLL_PTR. */
  cmp_dtuple_rec_with_match_low(entry, rec, index, offsets, n_uniq + 2,
                                &fields);

  if (fields < n_uniq) {
    /* Not a duplicate. */
    return (DB_SUCCESS);
  }

  if (fields == n_uniq + 2) {
    /* rec is an exact match of entry. */
    return (DB_SUCCESS_LOCKED_REC);
  }

  return (DB_DUPLICATE_KEY);
}

/** Checks for a duplicate when the table is being rebuilt online.
@retval DB_SUCCESS when no duplicate is detected
@retval DB_SUCCESS_LOCKED_REC when rec is an exact match of entry or
a newer version of entry (the entry should not be inserted)
@retval DB_DUPLICATE_KEY when entry is a duplicate of rec */
static MY_ATTRIBUTE((warn_unused_result)) dberr_t
    row_ins_duplicate_error_in_clust_online(
        ulint n_uniq,            /*!< in: offset of DB_TRX_ID */
        const dtuple_t *entry,   /*!< in: entry that is being inserted */
        const btr_cur_t *cursor, /*!< in: cursor on insert position */
        ulint **offsets,         /*!< in/out: rec_get_offsets(rec) */
        mem_heap_t **heap)       /*!< in/out: heap for offsets */
{
  dberr_t err = DB_SUCCESS;
  const rec_t *rec = btr_cur_get_rec(cursor);

  if (cursor->low_match >= n_uniq && !page_rec_is_infimum(rec)) {
    *offsets =
        rec_get_offsets(rec, cursor->index, *offsets, ULINT_UNDEFINED, heap);
    err = row_ins_duplicate_online(n_uniq, entry, rec, cursor->index, *offsets);
    if (err != DB_SUCCESS) {
      return (err);
    }
  }

  rec = page_rec_get_next_const(btr_cur_get_rec(cursor));

  if (cursor->up_match >= n_uniq && !page_rec_is_supremum(rec)) {
    *offsets =
        rec_get_offsets(rec, cursor->index, *offsets, ULINT_UNDEFINED, heap);
    err = row_ins_duplicate_online(n_uniq, entry, rec, cursor->index, *offsets);
  }

  return (err);
}

/** Checks if a unique key violation error would occur at an index entry
 insert. Sets shared locks on possible duplicate records. Works only
 for a clustered index!
 @retval DB_SUCCESS if no error
 @retval DB_DUPLICATE_KEY if error,
 @retval DB_LOCK_WAIT if we have to wait for a lock on a possible duplicate
 record
 @retval DB_SUCCESS_LOCKED_REC if an exact match of the record was found
 in online table rebuild (flags & (BTR_KEEP_SYS_FLAG | BTR_NO_LOCKING_FLAG)) */
static MY_ATTRIBUTE((warn_unused_result)) dberr_t
    row_ins_duplicate_error_in_clust(
        ulint flags,           /*!< in: undo logging and locking flags */
        btr_cur_t *cursor,     /*!< in: B-tree cursor */
        const dtuple_t *entry, /*!< in: entry to insert */
        que_thr_t *thr,        /*!< in: query thread */
        mtr_t *mtr)            /*!< in: mtr */
{
  dberr_t err;
  rec_t *rec;
  ulint n_unique;
  trx_t *trx = thr_get_trx(thr);
  mem_heap_t *heap = NULL;
  ulint offsets_[REC_OFFS_NORMAL_SIZE];
  ulint *offsets = offsets_;
  rec_offs_init(offsets_);

  UT_NOT_USED(mtr);

  ut_ad(cursor->index->is_clustered());

  /* NOTE: For unique non-clustered indexes there may be any number
  of delete marked records with the same value for the non-clustered
  index key (remember multiversioning), and which differ only in
  the row refererence part of the index record, containing the
  clustered index key fields. For such a secondary index record,
  to avoid race condition, we must FIRST do the insertion and after
  that check that the uniqueness condition is not breached! */

  /* NOTE: A problem is that in the B-tree node pointers on an
  upper level may match more to the entry than the actual existing
  user records on the leaf level. So, even if low_match would suggest
  that a duplicate key violation may occur, this may not be the case. */

  n_unique = dict_index_get_n_unique(cursor->index);

  if (cursor->low_match >= n_unique) {
    rec = btr_cur_get_rec(cursor);

    if (!page_rec_is_infimum(rec)) {
      offsets =
          rec_get_offsets(rec, cursor->index, offsets, ULINT_UNDEFINED, &heap);

      /* We set a lock on the possible duplicate: this
      is needed in logical logging of MySQL to make
      sure that in roll-forward we get the same duplicate
      errors as in original execution */

      if (flags & BTR_NO_LOCKING_FLAG) {
        /* Do nothing if no-locking is set */
        err = DB_SUCCESS;
<<<<<<< HEAD
      } else if (trx->duplicates) {
=======
      } else {
>>>>>>> 4869291f
        /* If the SQL-query will update or replace
        duplicate key we will take X-lock for
        duplicates ( REPLACE, LOAD DATAFILE REPLACE,
        INSERT ON DUPLICATE KEY UPDATE). */

<<<<<<< HEAD
        err = row_ins_set_exclusive_rec_lock(LOCK_REC_NOT_GAP,
                                             btr_cur_get_block(cursor), rec,
                                             cursor->index, offsets, thr);
      } else {
        err = row_ins_set_shared_rec_lock(LOCK_REC_NOT_GAP,
                                          btr_cur_get_block(cursor), rec,
                                          cursor->index, offsets, thr);
=======
        err = row_ins_set_rec_lock(row_allow_duplicates(thr) ? LOCK_X : LOCK_S,
                                   LOCK_REC_NOT_GAP, btr_cur_get_block(cursor),
                                   rec, cursor->index, offsets, thr);
>>>>>>> 4869291f
      }

      switch (err) {
        case DB_SUCCESS_LOCKED_REC:
        case DB_SUCCESS:
          break;
        default:
          goto func_exit;
      }

      if (row_ins_dupl_error_with_rec(rec, entry, cursor->index, offsets)) {
      duplicate:
        trx->error_index = cursor->index;
        err = DB_DUPLICATE_KEY;
        goto func_exit;
      }
    }
  }

  if (cursor->up_match >= n_unique) {
    rec = page_rec_get_next(btr_cur_get_rec(cursor));

    if (!page_rec_is_supremum(rec)) {
      offsets =
          rec_get_offsets(rec, cursor->index, offsets, ULINT_UNDEFINED, &heap);

<<<<<<< HEAD
      if (trx->duplicates) {
        /* If the SQL-query will update or replace
        duplicate key we will take X-lock for
        duplicates ( REPLACE, LOAD DATAFILE REPLACE,
        INSERT ON DUPLICATE KEY UPDATE). */

        err = row_ins_set_exclusive_rec_lock(LOCK_REC_NOT_GAP,
                                             btr_cur_get_block(cursor), rec,
                                             cursor->index, offsets, thr);
      } else {
        err = row_ins_set_shared_rec_lock(LOCK_REC_NOT_GAP,
                                          btr_cur_get_block(cursor), rec,
                                          cursor->index, offsets, thr);
      }
=======
      /* If the SQL-query will update or replace
      duplicate key we will take X-lock for
      duplicates ( REPLACE, LOAD DATAFILE REPLACE,
      INSERT ON DUPLICATE KEY UPDATE). */

      err = row_ins_set_rec_lock(row_allow_duplicates(thr) ? LOCK_X : LOCK_S,
                                 LOCK_REC_NOT_GAP, btr_cur_get_block(cursor),
                                 rec, cursor->index, offsets, thr);
>>>>>>> 4869291f

      switch (err) {
        case DB_SUCCESS_LOCKED_REC:
        case DB_SUCCESS:
          break;
        default:
          goto func_exit;
      }

      if (row_ins_dupl_error_with_rec(rec, entry, cursor->index, offsets)) {
        goto duplicate;
      }
    }

    /* This should never happen */
    ut_error;
  }

  err = DB_SUCCESS;
func_exit:
  if (UNIV_LIKELY_NULL(heap)) {
    mem_heap_free(heap);
  }
  return (err);
}

/** Checks if an index entry has long enough common prefix with an
 existing record so that the intended insert of the entry must be
 changed to a modify of the existing record. In the case of a clustered
 index, the prefix must be n_unique fields long. In the case of a
 secondary index, all fields must be equal.  InnoDB never updates
 secondary index records in place, other than clearing or setting the
 delete-mark flag. We could be able to update the non-unique fields
 of a unique secondary index record by checking the cursor->up_match,
 but we do not do so, because it could have some locking implications.
 @return true if the existing record should be updated; false if not */
UNIV_INLINE
ibool row_ins_must_modify_rec(const btr_cur_t *cursor) /*!< in: B-tree cursor */
{
  /* NOTE: (compare to the note in row_ins_duplicate_error_in_clust)
  Because node pointers on upper levels of the B-tree may match more
  to entry than to actual user records on the leaf level, we
  have to check if the candidate record is actually a user record.
  A clustered index node pointer contains index->n_unique first fields,
  and a secondary index node pointer contains all index fields. */

  return (cursor->low_match >= dict_index_get_n_unique_in_tree(cursor->index) &&
          !page_rec_is_infimum(btr_cur_get_rec(cursor)));
}

/** Insert the externally stored fields (off-page columns)
of a clustered index entry.
@param[in]	trx	current transaction
@param[in]	entry	index entry to insert
@param[in]	big_rec	externally stored fields
@param[in,out]	offsets	rec_get_offsets()
@param[in,out]	heap	memory heap
@param[in]	thd	client connection, or NULL
@param[in]	index	clustered index
@return	error code
@retval	DB_SUCCESS
@retval DB_OUT_OF_FILE_SPACE */
static dberr_t row_ins_index_entry_big_rec_func(
    trx_t *trx,               /*!< in: current transaction */
    const dtuple_t *entry,    /*!< in/out: index entry to insert */
    const big_rec_t *big_rec, /*!< in: externally stored fields */
    ulint *offsets,           /*!< in/out: rec offsets */
    mem_heap_t **heap,        /*!< in/out: memory heap */
#ifdef UNIV_DEBUG
    const THD *thd,      /*!< in: connection, or NULL */
#endif                   /* UNIV_DEBUG */
    dict_index_t *index) /*!< in: index */
{
  mtr_t mtr;
  btr_pcur_t pcur;
  rec_t *rec;
  dberr_t error;

  ut_ad(index->is_clustered());

  DEBUG_SYNC_C_IF_THD(thd, "before_row_ins_extern_latch");
  DEBUG_SYNC_C("before_insertion_of_blob");

  mtr_start(&mtr);

  dict_disable_redo_if_temporary(index->table, &mtr);

  btr_pcur_open(index, entry, PAGE_CUR_LE, BTR_MODIFY_TREE, &pcur, &mtr);
  rec = btr_pcur_get_rec(&pcur);
  offsets = rec_get_offsets(rec, index, offsets, ULINT_UNDEFINED, heap);

  DEBUG_SYNC_C_IF_THD(thd, "before_row_ins_extern");
  error = lob::btr_store_big_rec_extern_fields(trx, &pcur, 0, offsets, big_rec,
                                               &mtr, lob::OPCODE_INSERT);
  DEBUG_SYNC_C_IF_THD(thd, "after_row_ins_extern");

  if (error == DB_SUCCESS && dict_index_is_online_ddl(index)) {
    row_log_table_insert(btr_pcur_get_rec(&pcur), entry, index, offsets);
  }

  mtr_commit(&mtr);

  btr_pcur_close(&pcur);

  return (error);
}

#ifndef UNIV_DEBUG
#define row_ins_index_entry_big_rec(trx, e, big, ofs, heap, index, thd) \
  row_ins_index_entry_big_rec_func(trx, e, big, ofs, heap, index)
#else /* UNIV_DEBUG */
#define row_ins_index_entry_big_rec(trx, e, big, ofs, heap, index, thd) \
  row_ins_index_entry_big_rec_func(trx, e, big, ofs, heap, thd, index)
#endif /* UNIV_DEBUG */

/** Update all the prebuilts working on this temporary table
@param[in,out]	table	dict_table_t for the table */
static void row_ins_temp_prebuilt_tree_modified(dict_table_t *table) {
  if (table->temp_prebuilt == NULL) {
    return;
  }

  std::vector<row_prebuilt_t *>::const_iterator it;

  for (it = table->temp_prebuilt->begin(); it != table->temp_prebuilt->end();
       ++it) {
    if ((*it)->m_temp_read_shared) {
      (*it)->m_temp_tree_modified = true;
    }
  }
}

/** Tries to insert an entry into a clustered index, ignoring foreign key
 constraints. If a record with the same unique key is found, the other
 record is necessarily marked deleted by a committed transaction, or a
 unique key violation error occurs. The delete marked record is then
 updated to an existing record, and we must write an undo log record on
 the delete marked record.
 @retval DB_SUCCESS on success
 @retval DB_LOCK_WAIT on lock wait when !(flags & BTR_NO_LOCKING_FLAG)
 @retval DB_FAIL if retry with BTR_MODIFY_TREE is needed
 @return error code */
dberr_t row_ins_clust_index_entry_low(
    ulint flags,         /*!< in: undo logging and locking flags */
    ulint mode,          /*!< in: BTR_MODIFY_LEAF or BTR_MODIFY_TREE,
                         depending on whether we wish optimistic or
                         pessimistic descent down the index tree */
    dict_index_t *index, /*!< in: clustered index */
    ulint n_uniq,        /*!< in: 0 or index->n_uniq */
    dtuple_t *entry,     /*!< in/out: index entry to insert */
    ulint n_ext,         /*!< in: number of externally stored columns */
    que_thr_t *thr,      /*!< in: query thread, or NULL if
                         flags & (BTR_NO_LOCKING_FLAG
                         | BTR_NO_UNDO_LOG_FLAG) and a duplicate
                         can't occur */
    bool dup_chk_only)
/*!< in: if true, just do duplicate check
and return. don't execute actual insert. */
{
  btr_pcur_t pcur;
  btr_cur_t *cursor;
  dberr_t err = DB_SUCCESS;
  big_rec_t *big_rec = NULL;
  mtr_t mtr;
  mem_heap_t *offsets_heap = NULL;
  ulint offsets_[REC_OFFS_NORMAL_SIZE];
  ulint *offsets = offsets_;
  rec_offs_init(offsets_);

  DBUG_ENTER("row_ins_clust_index_entry_low");

  ut_ad(index->is_clustered());
  ut_ad(!dict_index_is_unique(index) ||
        n_uniq == dict_index_get_n_unique(index));
  ut_ad(!n_uniq || n_uniq == dict_index_get_n_unique(index));
  ut_ad((flags & (BTR_NO_LOCKING_FLAG | BTR_NO_UNDO_LOG_FLAG)) ||
        !thr_get_trx(thr)->in_rollback);
  ut_ad(thr != NULL || !dup_chk_only);

  mtr.start();

  if (index->table->is_temporary()) {
    /* Disable REDO logging as the lifetime of temp-tables is
    limited to server or connection lifetime and so REDO
    information is not needed on restart for recovery.
    Disable locking as temp-tables are local to a connection. */

    ut_ad(flags & BTR_NO_LOCKING_FLAG);
    ut_ad(!index->table->is_intrinsic() || (flags & BTR_NO_UNDO_LOG_FLAG));

    mtr.set_log_mode(MTR_LOG_NO_REDO);
  }

  if (mode == BTR_MODIFY_LEAF && dict_index_is_online_ddl(index)) {
    mode = BTR_MODIFY_LEAF | BTR_ALREADY_S_LATCHED;
    mtr_s_lock(dict_index_get_lock(index), &mtr);
  }

  /* Note that we use PAGE_CUR_LE as the search mode, because then
  the function will return in both low_match and up_match of the
  cursor sensible values */
<<<<<<< HEAD
  err = btr_pcur_open(index, entry, PAGE_CUR_LE, mode, &pcur, &mtr);

  if (err != DB_SUCCESS) {
    index->table->set_file_unreadable();
    mtr.commit();
    goto func_exit;
  }

=======
  btr_pcur_open(index, entry, PAGE_CUR_LE, mode, &pcur, &mtr);
>>>>>>> 4869291f
  cursor = btr_pcur_get_btr_cur(&pcur);
  cursor->thr = thr;

  ut_ad(!index->table->is_intrinsic() ||
        cursor->page_cur.block->made_dirty_with_no_latch);

#ifdef UNIV_DEBUG
  {
    page_t *page = btr_cur_get_page(cursor);
    rec_t *first_rec = page_rec_get_next(page_get_infimum_rec(page));

    ut_ad(page_rec_is_supremum(first_rec) ||
          rec_n_fields_is_sane(index, first_rec, entry));
  }
#endif /* UNIV_DEBUG */

  /* Write logs for AUTOINC right after index lock has been got and
  before any further resource acquisitions to prevent deadlock.
  No need to log for temporary tables and intermediate tables */
  if (!index->table->is_temporary() && !index->table->skip_alter_undo &&
      dict_table_has_autoinc_col(index->table)) {
    ib_uint64_t counter =
        row_get_autoinc_counter(entry, index->table->autoinc_field_no);

    if (counter != 0) {
      /* Always log the counter change first, so it won't
      be affected by any follow-up failure. */
      dict_table_autoinc_log(index->table, counter, &mtr);
    }
  }

  /* Allowing duplicates in clustered index is currently enabled
  only for intrinsic table and caller understand the limited
  operation that can be done in this case. */
  ut_ad(!index->allow_duplicates ||
        (index->allow_duplicates && index->table->is_intrinsic()));

  if (!index->allow_duplicates && n_uniq &&
      (cursor->up_match >= n_uniq || cursor->low_match >= n_uniq)) {
    if (flags == (BTR_CREATE_FLAG | BTR_NO_LOCKING_FLAG | BTR_NO_UNDO_LOG_FLAG |
                  BTR_KEEP_SYS_FLAG)) {
      /* Set no locks when applying log
      in online table rebuild. Only check for duplicates. */
      err = row_ins_duplicate_error_in_clust_online(n_uniq, entry, cursor,
                                                    &offsets, &offsets_heap);

      switch (err) {
        case DB_SUCCESS:
          break;
        default:
          ut_ad(0);
          /* fall through */
        case DB_SUCCESS_LOCKED_REC:
        case DB_DUPLICATE_KEY:
          if (thr != NULL) {
            thr_get_trx(thr)->error_index = cursor->index;
          }
      }
    } else {
      /* Note that the following may return also
      DB_LOCK_WAIT */

      err = row_ins_duplicate_error_in_clust(flags, cursor, entry, thr, &mtr);
    }

    if (err != DB_SUCCESS) {
    err_exit:
      mtr.commit();
      goto func_exit;
    }
  }

  if (dup_chk_only) {
    mtr.commit();
    goto func_exit;
  }
<<<<<<< HEAD

=======
>>>>>>> 4869291f
  /* Note: Allowing duplicates would qualify for modification of
  an existing record as the new entry is exactly same as old entry.
  Avoid this check if allow duplicates is enabled. */
  if (!index->allow_duplicates && row_ins_must_modify_rec(cursor)) {
    /* There is already an index entry with a long enough common
    prefix, we must convert the insert into a modify of an
    existing record */
    mem_heap_t *entry_heap = mem_heap_create(1024);

    /* If the existing record is being modified and the new record
    doesn't fit the provided slot then existing record is added
    to free list and new record is inserted. This also means
    cursor that we have cached for SELECT is now invalid. */
    if (index->last_sel_cur) {
      index->last_sel_cur->invalid = true;
    }

    ut_ad(thr != NULL);
    err = row_ins_clust_index_entry_by_modify(&pcur, flags, mode, &offsets,
                                              &offsets_heap, entry_heap, entry,
                                              thr, &mtr);

    if (err == DB_SUCCESS && dict_index_is_online_ddl(index)) {
      row_log_table_insert(btr_cur_get_rec(cursor), entry, index, offsets);
    }

    mtr.commit();
    mem_heap_free(entry_heap);
  } else {
    rec_t *insert_rec;

    if (mode != BTR_MODIFY_TREE) {
      ut_ad((mode & ~BTR_ALREADY_S_LATCHED) == BTR_MODIFY_LEAF);
      err = btr_cur_optimistic_insert(flags, cursor, &offsets, &offsets_heap,
                                      entry, &insert_rec, &big_rec, n_ext, thr,
                                      &mtr);
    } else {
      if (buf_LRU_buf_pool_running_out()) {
        err = DB_LOCK_TABLE_FULL;
        goto err_exit;
      }

      DEBUG_SYNC_C("before_insert_pessimitic_row_ins_clust");

      err = btr_cur_optimistic_insert(flags, cursor, &offsets, &offsets_heap,
                                      entry, &insert_rec, &big_rec, n_ext, thr,
                                      &mtr);

      if (err == DB_FAIL) {
        err = btr_cur_pessimistic_insert(flags, cursor, &offsets, &offsets_heap,
                                         entry, &insert_rec, &big_rec, n_ext,
                                         thr, &mtr);

        if (index->table->is_intrinsic() && err == DB_SUCCESS) {
          row_ins_temp_prebuilt_tree_modified(index->table);
        }
      }
    }

    if (big_rec != NULL) {
      mtr.commit();

      /* Online table rebuild could read (and
      ignore) the incomplete record at this point.
      If online rebuild is in progress, the
      row_ins_index_entry_big_rec() will write log. */

      DBUG_EXECUTE_IF("row_ins_extern_checkpoint",
                      log_make_latest_checkpoint(););
      err = row_ins_index_entry_big_rec(thr_get_trx(thr), entry, big_rec,
                                        offsets, &offsets_heap, index,
                                        thr_get_trx(thr)->mysql_thd);
<<<<<<< HEAD
      dtuple_convert_back_big_rec(index, entry, big_rec);
=======
      dtuple_convert_back_big_rec(entry, big_rec);
>>>>>>> 4869291f
    } else {
      if (err == DB_SUCCESS && dict_index_is_online_ddl(index)) {
        row_log_table_insert(insert_rec, entry, index, offsets);
      }

      mtr.commit();
    }
  }

func_exit:
  if (offsets_heap != NULL) {
    mem_heap_free(offsets_heap);
  }

  btr_pcur_close(&pcur);

<<<<<<< HEAD
  DBUG_EXECUTE_IF("ib_sdi", if (dict_table_is_sdi(index->table->id)) {
    ib::info(ER_IB_MSG_959)
        << "ib_sdi: row_ins_clust_index_entry_low: " << index->name << " "
        << index->table->name << " return status: " << err;
  });
=======
  DBUG_EXECUTE_IF(
      "ib_sdi", if (dict_table_is_sdi(index->table->id)) {
        ib::info(ER_IB_MSG_959)
            << "ib_sdi: row_ins_clust_index_entry_low: " << index->name << " "
            << index->table->name << " return status: " << err;
      });
>>>>>>> 4869291f

  DBUG_RETURN(err);
}

/** This is a specialized function meant for direct insertion to auto-generated
clustered index based on cached position from last successful insert. To be
used when data is sorted.
@param[in]	mode	BTR_MODIFY_LEAF or BTR_MODIFY_TREE.
                        depending on whether we wish optimistic or pessimistic
                        descent down the index tree
@param[in,out]	index	clustered index
@param[in,out]	entry	index entry to insert
@param[in]	n_ext	number of externally stored columns
@param[in]	thr	query thread
@return error code */
static dberr_t row_ins_sorted_clust_index_entry(ulint mode, dict_index_t *index,
                                                dtuple_t *entry, ulint n_ext,
                                                que_thr_t *thr) {
  dberr_t err;
  mtr_t *mtr;
  const bool commit_mtr = mode == BTR_MODIFY_TREE;

  mem_heap_t *offsets_heap = NULL;
  ulint offsets_[REC_OFFS_NORMAL_SIZE];
  ulint *offsets = offsets_;
  rec_offs_init(offsets_);

  DBUG_ENTER("row_ins_sorted_clust_index_entry");

  ut_ad(index->last_ins_cur != NULL);
  ut_ad(index->is_clustered());
  ut_ad(index->table->is_intrinsic());
  ut_ad(dict_index_is_auto_gen_clust(index));

  btr_cur_t cursor;
  cursor.thr = thr;
  mtr = &index->last_ins_cur->mtr;

  /* Search for position if tree needs to be split or if last position
  is not cached. */
  if (mode == BTR_MODIFY_TREE || index->last_ins_cur->rec == NULL ||
      index->last_ins_cur->disable_caching) {
    /* Commit the previous mtr. */
    index->last_ins_cur->release();

    mtr_start(mtr);
    mtr_set_log_mode(mtr, MTR_LOG_NO_REDO);

    btr_cur_search_to_nth_level_with_no_latch(index, 0, entry, PAGE_CUR_LE,
                                              &cursor, __FILE__, __LINE__, mtr);
    ut_ad(cursor.page_cur.block != NULL);
    ut_ad(cursor.page_cur.block->made_dirty_with_no_latch);
  } else {
    cursor.index = index;

    cursor.page_cur.index = index;

    cursor.page_cur.rec = index->last_ins_cur->rec;

    cursor.page_cur.block = index->last_ins_cur->block;
  }

  const ulint flags = BTR_NO_LOCKING_FLAG | BTR_NO_UNDO_LOG_FLAG;

  for (;;) {
    rec_t *insert_rec;
    big_rec_t *big_rec = NULL;

    if (mode != BTR_MODIFY_TREE) {
      ut_ad((mode & ~BTR_ALREADY_S_LATCHED) == BTR_MODIFY_LEAF);

      err = btr_cur_optimistic_insert(flags, &cursor, &offsets, &offsets_heap,
                                      entry, &insert_rec, &big_rec, n_ext, thr,
                                      mtr);
      if (err != DB_SUCCESS) {
        break;
      }
    } else {
      /* TODO: Check if this is needed for intrinsic table. */
      if (buf_LRU_buf_pool_running_out()) {
        err = DB_LOCK_TABLE_FULL;
        break;
      }

      err = btr_cur_optimistic_insert(flags, &cursor, &offsets, &offsets_heap,
                                      entry, &insert_rec, &big_rec, n_ext, thr,
                                      mtr);

      if (err == DB_FAIL) {
        err = btr_cur_pessimistic_insert(flags, &cursor, &offsets,
                                         &offsets_heap, entry, &insert_rec,
                                         &big_rec, n_ext, thr, mtr);
        if (index->table->is_intrinsic() && err == DB_SUCCESS) {
          row_ins_temp_prebuilt_tree_modified(index->table);
        }
      }
    }

    if (big_rec != NULL) {
      /* If index involves big-record optimization is
      turned-off. */
      index->last_ins_cur->release();
      index->last_ins_cur->disable_caching = true;

      err = row_ins_index_entry_big_rec(thr_get_trx(thr), entry, big_rec,
                                        offsets, &offsets_heap, index,
                                        thr_get_trx(thr)->mysql_thd);

<<<<<<< HEAD
      dtuple_convert_back_big_rec(index, entry, big_rec);
=======
      dtuple_convert_back_big_rec(entry, big_rec);
>>>>>>> 4869291f

    } else if (err == DB_SUCCESS) {
      if (!commit_mtr && !index->last_ins_cur->disable_caching) {
        index->last_ins_cur->rec = insert_rec;

        index->last_ins_cur->block = cursor.page_cur.block;
      } else {
        index->last_ins_cur->release();
      }
    }

    break;
  }

  if (err != DB_SUCCESS) {
    index->last_ins_cur->release();
  }

  if (offsets_heap != NULL) {
    mem_heap_free(offsets_heap);
  }

  DBUG_RETURN(err);
}

/** Start a mini-transaction and check if the index will be dropped.
@param[in,out]	mtr		mini-transaction
@param[in,out]	index		secondary index
@param[in]	check		whether to check
@param[in]	search_mode	flags
@return true if the index is to be dropped */
static MY_ATTRIBUTE((warn_unused_result)) bool row_ins_sec_mtr_start_and_check_if_aborted(
    mtr_t *mtr, dict_index_t *index, bool check, ulint search_mode) {
  ut_ad(!index->is_clustered());

  const mtr_log_t log_mode = mtr->get_log_mode();

  mtr_start(mtr);

  mtr->set_log_mode(log_mode);

  if (!check) {
    return (false);
  }

  if (search_mode & BTR_ALREADY_S_LATCHED) {
    mtr_s_lock(dict_index_get_lock(index), mtr);
  } else {
    mtr_sx_lock(dict_index_get_lock(index), mtr);
  }

  switch (index->online_status) {
    case ONLINE_INDEX_ABORTED:
    case ONLINE_INDEX_ABORTED_DROPPED:
      ut_ad(!index->is_committed());
      return (true);
    case ONLINE_INDEX_COMPLETE:
      return (false);
    case ONLINE_INDEX_CREATION:
      break;
  }

  ut_error;
}

/** Tries to insert an entry into a secondary index. If a record with exactly
the same fields is found, the other record is necessarily marked deleted.
It is then unmarked. Otherwise, the entry is just inserted to the index.
@param[in]	flags		undo logging and locking flags
@param[in]	mode		BTR_MODIFY_LEAF or BTR_MODIFY_TREE,
                                depending on whether we wish optimistic or
                                pessimistic descent down the index tree
@param[in]	index		secondary index
@param[in,out]	offsets_heap	memory heap that can be emptied
@param[in,out]	heap		memory heap
@param[in,out]	entry		index entry to insert
@param[in]	trx_id		PAGE_MAX_TRX_ID during row_log_table_apply(),
                                or trx_id when undo log is disabled during
                                alter copy operation or 0
@param[in]	thr		query thread
@param[in]	dup_chk_only	TRUE, just do duplicate check and return.
                                don't execute actual insert
@retval DB_SUCCESS on success
@retval DB_LOCK_WAIT on lock wait when !(flags & BTR_NO_LOCKING_FLAG)
@retval DB_FAIL if retry with BTR_MODIFY_TREE is needed
@return error code */
dberr_t row_ins_sec_index_entry_low(ulint flags, ulint mode,
                                    dict_index_t *index,
                                    mem_heap_t *offsets_heap, mem_heap_t *heap,
                                    dtuple_t *entry, trx_id_t trx_id,
                                    que_thr_t *thr, bool dup_chk_only) {
  DBUG_ENTER("row_ins_sec_index_entry_low");

  btr_cur_t cursor;
  ulint search_mode = mode;
  dberr_t err = DB_SUCCESS;
  ulint n_unique;
  mtr_t mtr;
  ulint offsets_[REC_OFFS_NORMAL_SIZE];
  ulint *offsets = offsets_;
  rec_offs_init(offsets_);
  rtr_info_t rtr_info;

  ut_ad(!index->is_clustered());
  ut_ad(mode == BTR_MODIFY_LEAF || mode == BTR_MODIFY_TREE);

  cursor.thr = thr;
  cursor.rtr_info = NULL;
  ut_ad(thr_get_trx(thr)->id != 0 || index->table->is_intrinsic());

  mtr_start(&mtr);

  if (index->table->is_temporary()) {
    /* Disable REDO logging as the lifetime of temp-tables is
    limited to server or connection lifetime and so REDO
    information is not needed on restart for recovery.
    Disable locking as temp-tables are local to a connection. */

    ut_ad(flags & BTR_NO_LOCKING_FLAG);
    ut_ad(!index->table->is_intrinsic() || (flags & BTR_NO_UNDO_LOG_FLAG));

    mtr.set_log_mode(MTR_LOG_NO_REDO);
  } else if (!dict_index_is_spatial(index)) {
    /* Enable insert buffering if it's neither temp-table
    nor spatial index. */
    search_mode |= BTR_INSERT;
  }

  /* Ensure that we acquire index->lock when inserting into an
  index with index->online_status == ONLINE_INDEX_COMPLETE, but
  could still be subject to rollback_inplace_alter_table().
  This prevents a concurrent change of index->online_status.
  The memory object cannot be freed as long as we have an open
  reference to the table, or index->table->n_ref_count > 0. */
  bool check = !index->is_committed();

  DBUG_EXECUTE_IF("idx_mimic_not_committed", {
    check = true;
    mode = BTR_MODIFY_TREE;
  });

  if (check) {
    DEBUG_SYNC_C("row_ins_sec_index_enter");
    if (mode == BTR_MODIFY_LEAF) {
      search_mode |= BTR_ALREADY_S_LATCHED;
      mtr_s_lock(dict_index_get_lock(index), &mtr);
    } else {
      mtr_sx_lock(dict_index_get_lock(index), &mtr);
    }

    if (row_log_online_op_try(index, entry, thr_get_trx(thr)->id)) {
      goto func_exit;
    }
  }

  /* Note that we use PAGE_CUR_LE as the search mode, because then
  the function will return in both low_match and up_match of the
  cursor sensible values */

  if (!thr_get_trx(thr)->check_unique_secondary) {
    search_mode |= BTR_IGNORE_SEC_UNIQUE;
  }

  if (dict_index_is_spatial(index)) {
    cursor.index = index;
    rtr_init_rtr_info(&rtr_info, false, &cursor, index, false);
    rtr_info_update_btr(&cursor, &rtr_info);

<<<<<<< HEAD
    err = btr_cur_search_to_nth_level(index, 0, entry, PAGE_CUR_RTREE_INSERT,
                                      search_mode, &cursor, 0, __FILE__,
                                      __LINE__, &mtr);
=======
    btr_cur_search_to_nth_level(index, 0, entry, PAGE_CUR_RTREE_INSERT,
                                search_mode, &cursor, 0, __FILE__, __LINE__,
                                &mtr);
>>>>>>> 4869291f

    if (mode == BTR_MODIFY_LEAF && rtr_info.mbr_adj) {
      mtr_commit(&mtr);
      rtr_clean_rtr_info(&rtr_info, true);
      rtr_init_rtr_info(&rtr_info, false, &cursor, index, false);
      rtr_info_update_btr(&cursor, &rtr_info);

      mtr_start(&mtr);

      search_mode &= ~BTR_MODIFY_LEAF;

      search_mode |= BTR_MODIFY_TREE;

<<<<<<< HEAD
      err = btr_cur_search_to_nth_level(index, 0, entry, PAGE_CUR_RTREE_INSERT,
                                        search_mode, &cursor, 0, __FILE__,
                                        __LINE__, &mtr);
=======
      btr_cur_search_to_nth_level(index, 0, entry, PAGE_CUR_RTREE_INSERT,
                                  search_mode, &cursor, 0, __FILE__, __LINE__,
                                  &mtr);
>>>>>>> 4869291f
      mode = BTR_MODIFY_TREE;
    }

    DBUG_EXECUTE_IF("rtree_test_check_count", { goto func_exit; });

  } else {
    if (index->table->is_intrinsic()) {
      btr_cur_search_to_nth_level_with_no_latch(
          index, 0, entry, PAGE_CUR_LE, &cursor, __FILE__, __LINE__, &mtr);
      ut_ad(cursor.page_cur.block != NULL);
      ut_ad(cursor.page_cur.block->made_dirty_with_no_latch);
    } else {
<<<<<<< HEAD
      err =
          btr_cur_search_to_nth_level(index, 0, entry, PAGE_CUR_LE, search_mode,
                                      &cursor, 0, __FILE__, __LINE__, &mtr);
    }
  }

  if (err != DB_SUCCESS) {
    if (err == DB_IO_DECRYPT_FAIL) {
      ib::warn(ER_XB_MSG_4, index->table_name);
      index->table->set_file_unreadable();
    }
    goto func_exit;
  }

=======
      btr_cur_search_to_nth_level(index, 0, entry, PAGE_CUR_LE, search_mode,
                                  &cursor, 0, __FILE__, __LINE__, &mtr);
    }
  }

>>>>>>> 4869291f
  if (cursor.flag == BTR_CUR_INSERT_TO_IBUF) {
    ut_ad(!dict_index_is_spatial(index));
    /* The insert was buffered during the search: we are done */
    goto func_exit;
  }

#ifdef UNIV_DEBUG
  {
    page_t *page = btr_cur_get_page(&cursor);
    rec_t *first_rec = page_rec_get_next(page_get_infimum_rec(page));

    ut_ad(page_rec_is_supremum(first_rec) ||
          rec_n_fields_is_sane(index, first_rec, entry));
  }
#endif /* UNIV_DEBUG */

  n_unique = dict_index_get_n_unique(index);

  if (dict_index_is_unique(index) &&
      (cursor.low_match >= n_unique || cursor.up_match >= n_unique)) {
    mtr_commit(&mtr);

    DEBUG_SYNC_C("row_ins_sec_index_unique");

    if (row_ins_sec_mtr_start_and_check_if_aborted(&mtr, index, check,
                                                   search_mode)) {
      goto func_exit;
    }

    err = row_ins_scan_sec_index_for_duplicate(flags, index, entry, thr, check,
                                               &mtr, offsets_heap);

    mtr_commit(&mtr);

    switch (err) {
      case DB_SUCCESS:
        break;
      case DB_DUPLICATE_KEY:
        if (!index->is_committed()) {
          ut_ad(!thr_get_trx(thr)->dict_operation_lock_mode);

          dict_set_corrupted(index);
          /* Do not return any error to the
          caller. The duplicate will be reported
          by ALTER TABLE or CREATE UNIQUE INDEX.
          Unfortunately we cannot report the
          duplicate key value to the DDL thread,
          because the altered_table object is
          private to its call stack. */
          err = DB_SUCCESS;
        }
        /* fall through */
      default:
        if (dict_index_is_spatial(index)) {
          rtr_clean_rtr_info(&rtr_info, true);
        }
        DBUG_RETURN(err);
    }

    if (row_ins_sec_mtr_start_and_check_if_aborted(&mtr, index, check,
                                                   search_mode)) {
      goto func_exit;
    }

    DEBUG_SYNC_C("row_ins_sec_index_entry_dup_locks_created");

    /* We did not find a duplicate and we have now
    locked with s-locks the necessary records to
    prevent any insertion of a duplicate by another
    transaction. Let us now reposition the cursor and
    continue the insertion. */
    if (index->table->is_intrinsic()) {
      btr_cur_search_to_nth_level_with_no_latch(
          index, 0, entry, PAGE_CUR_LE, &cursor, __FILE__, __LINE__, &mtr);
      ut_ad(cursor.page_cur.block != NULL);
      ut_ad(cursor.page_cur.block->made_dirty_with_no_latch);
    } else {
      btr_cur_search_to_nth_level(
          index, 0, entry, PAGE_CUR_LE,
          (search_mode & ~(BTR_INSERT | BTR_IGNORE_SEC_UNIQUE)), &cursor, 0,
          __FILE__, __LINE__, &mtr);
    }
  }

  if (dup_chk_only) {
    goto func_exit;
  }

  if (row_ins_must_modify_rec(&cursor)) {
    /* If the existing record is being modified and the new record
    is doesn't fit the provided slot then existing record is added
    to free list and new record is inserted. This also means
    cursor that we have cached for SELECT is now invalid. */
    if (index->last_sel_cur) {
      index->last_sel_cur->invalid = true;
    }

    /* There is already an index entry with a long enough common
    prefix, we must convert the insert into a modify of an
    existing record */
    offsets = rec_get_offsets(btr_cur_get_rec(&cursor), index, offsets,
                              ULINT_UNDEFINED, &offsets_heap);

    err = row_ins_sec_index_entry_by_modify(
        flags, mode, &cursor, &offsets, offsets_heap, heap, entry, thr, &mtr);

    if (err == DB_SUCCESS && dict_index_is_spatial(index) && rtr_info.mbr_adj) {
      err = rtr_ins_enlarge_mbr(&cursor, thr, &mtr);
    }
  } else {
    rec_t *insert_rec;
    big_rec_t *big_rec;

    if (mode == BTR_MODIFY_LEAF) {
      err =
          btr_cur_optimistic_insert(flags, &cursor, &offsets, &offsets_heap,
                                    entry, &insert_rec, &big_rec, 0, thr, &mtr);
      if (err == DB_SUCCESS && dict_index_is_spatial(index) &&
          rtr_info.mbr_adj) {
        err = rtr_ins_enlarge_mbr(&cursor, thr, &mtr);
      }
    } else {
      ut_ad(mode == BTR_MODIFY_TREE);
      if (buf_LRU_buf_pool_running_out()) {
        err = DB_LOCK_TABLE_FULL;
        goto func_exit;
      }

      err =
          btr_cur_optimistic_insert(flags, &cursor, &offsets, &offsets_heap,
                                    entry, &insert_rec, &big_rec, 0, thr, &mtr);
      if (err == DB_FAIL) {
        err = btr_cur_pessimistic_insert(flags, &cursor, &offsets,
                                         &offsets_heap, entry, &insert_rec,
                                         &big_rec, 0, thr, &mtr);
      }
      if (err == DB_SUCCESS && dict_index_is_spatial(index) &&
          rtr_info.mbr_adj) {
        err = rtr_ins_enlarge_mbr(&cursor, thr, &mtr);
      }
    }

    if (err == DB_SUCCESS && trx_id) {
      page_update_max_trx_id(btr_cur_get_block(&cursor),
                             btr_cur_get_page_zip(&cursor), trx_id, &mtr);
    }

    ut_ad(!big_rec);
  }

func_exit:
  if (dict_index_is_spatial(index)) {
    rtr_clean_rtr_info(&rtr_info, true);
  }

  mtr_commit(&mtr);
  DBUG_RETURN(err);
}

/** Inserts an entry into a clustered index. Tries first optimistic,
 then pessimistic descent down the tree. If the entry matches enough
 to a delete marked record, performs the insert by updating or delete
 unmarking the delete marked record.
 @return DB_SUCCESS, DB_LOCK_WAIT, DB_DUPLICATE_KEY, or some other error code */
dberr_t row_ins_clust_index_entry(
    dict_index_t *index, /*!< in: clustered index */
    dtuple_t *entry,     /*!< in/out: index entry to insert */
    que_thr_t *thr,      /*!< in: query thread */
    ulint n_ext,         /*!< in: number of externally stored columns */
    bool dup_chk_only)
/*!< in: if true, just do duplicate check
and return. don't execute actual insert. */
{
  dberr_t err;
  ulint n_uniq;

  DBUG_ENTER("row_ins_clust_index_entry");

  if (!index->table->foreign_set.empty()) {
    err = row_ins_check_foreign_constraints(index->table, index, entry, thr);
    if (err != DB_SUCCESS) {
      DBUG_RETURN(err);
    }
  }

  n_uniq = dict_index_is_unique(index) ? index->n_uniq : 0;

  /* Try first optimistic descent to the B-tree */
  ulint flags;

  if (!index->table->is_intrinsic()) {
    log_free_check();
    flags = index->table->is_temporary() ? BTR_NO_LOCKING_FLAG : 0;

    /* For intermediate table of copy alter operation,
    skip undo logging and record lock checking for
    insertion operation. */
    if (index->table->skip_alter_undo) {
      flags |= BTR_NO_UNDO_LOG_FLAG | BTR_NO_LOCKING_FLAG;
    }

  } else {
    flags = BTR_NO_LOCKING_FLAG | BTR_NO_UNDO_LOG_FLAG;
  }

  if (index->table->is_intrinsic() && dict_index_is_auto_gen_clust(index)) {
    /* Check if the memory allocated for intrinsic cache*/
    if (!index->last_ins_cur) {
      dict_allocate_mem_intrinsic_cache(index);
    }
    err = row_ins_sorted_clust_index_entry(BTR_MODIFY_LEAF, index, entry, n_ext,
                                           thr);
  } else {
    err = row_ins_clust_index_entry_low(flags, BTR_MODIFY_LEAF, index, n_uniq,
                                        entry, n_ext, thr, dup_chk_only);
  }

  DEBUG_SYNC_C_IF_THD(thr_get_trx(thr)->mysql_thd,
                      "after_row_ins_clust_index_entry_leaf");

  if (err != DB_FAIL) {
    DEBUG_SYNC_C("row_ins_clust_index_entry_leaf_after");
    DBUG_RETURN(err);
  }

  /* Try then pessimistic descent to the B-tree */
  if (!index->table->is_intrinsic()) {
    log_free_check();
  } else if (!index->last_sel_cur) {
    dict_allocate_mem_intrinsic_cache(index);
    index->last_sel_cur->invalid = true;
  } else {
    index->last_sel_cur->invalid = true;
  }

  if (index->table->is_intrinsic() && dict_index_is_auto_gen_clust(index)) {
    err = row_ins_sorted_clust_index_entry(BTR_MODIFY_TREE, index, entry, n_ext,
                                           thr);
  } else {
    err = row_ins_clust_index_entry_low(flags, BTR_MODIFY_TREE, index, n_uniq,
                                        entry, n_ext, thr, dup_chk_only);
  }

  DBUG_RETURN(err);
}

/** Inserts an entry into a secondary index. Tries first optimistic,
 then pessimistic descent down the tree. If the entry matches enough
 to a delete marked record, performs the insert by updating or delete
 unmarking the delete marked record.
 @return DB_SUCCESS, DB_LOCK_WAIT, DB_DUPLICATE_KEY, or some other error code */
dberr_t row_ins_sec_index_entry(
    dict_index_t *index, /*!< in: secondary index */
    dtuple_t *entry,     /*!< in/out: index entry to insert */
    que_thr_t *thr,      /*!< in: query thread */
    bool dup_chk_only)
/*!< in: if true, just do duplicate check
and return. don't execute actual insert. */
{
  dberr_t err;
  mem_heap_t *offsets_heap;
  mem_heap_t *heap;
  trx_id_t trx_id = 0;

  DBUG_EXECUTE_IF("row_ins_sec_index_entry_timeout", {
    DBUG_SET("-d,row_ins_sec_index_entry_timeout");
    return (DB_LOCK_WAIT);
  });

<<<<<<< HEAD
=======
  DBUG_EXECUTE_IF("row_ins_sec_index_entry_lock_wait", {
    static uint16_t count = 0;
    if (index->is_multi_value()) {
      ++count;
    }
    if (count == 2) {
      count = 0;
      return (DB_LOCK_WAIT);
    }
  });

>>>>>>> 4869291f
  if (!index->table->foreign_set.empty()) {
    err = row_ins_check_foreign_constraints(index->table, index, entry, thr);
    if (err != DB_SUCCESS) {
      return (err);
    }
  }

  offsets_heap = mem_heap_create(1024);
  heap = mem_heap_create(1024);

  /* Try first optimistic descent to the B-tree */

  ulint flags;

  if (!index->table->is_intrinsic()) {
    log_free_check();
    ut_ad(thr_get_trx(thr)->id != 0);

    flags = index->table->is_temporary() ? BTR_NO_LOCKING_FLAG : 0;
    /* For intermediate table during copy alter table,
    skip the undo log and record lock checking for
    insertion operation. */
    if (index->table->skip_alter_undo) {
      trx_id = thr_get_trx(thr)->id;
      flags |= BTR_NO_UNDO_LOG_FLAG | BTR_NO_LOCKING_FLAG;
    }

  } else {
    flags = BTR_NO_LOCKING_FLAG | BTR_NO_UNDO_LOG_FLAG;
  }

  err = row_ins_sec_index_entry_low(flags, BTR_MODIFY_LEAF, index, offsets_heap,
                                    heap, entry, trx_id, thr, dup_chk_only);
  if (err == DB_FAIL) {
    mem_heap_empty(heap);

    /* Try then pessimistic descent to the B-tree */

    if (!index->table->is_intrinsic()) {
      log_free_check();
    } else if (!index->last_sel_cur) {
      dict_allocate_mem_intrinsic_cache(index);
      index->last_sel_cur->invalid = true;
    } else {
      index->last_sel_cur->invalid = true;
    }

    err =
        row_ins_sec_index_entry_low(flags, BTR_MODIFY_TREE, index, offsets_heap,
                                    heap, entry, 0, thr, dup_chk_only);
  }

  mem_heap_free(heap);
  mem_heap_free(offsets_heap);
  return (err);
}

<<<<<<< HEAD
/** Inserts an index entry to index. Tries first optimistic, then pessimistic
 descent down the tree. If the entry matches enough to a delete marked record,
 performs the insert by updating or delete unmarking the delete marked
 record.
 @return DB_SUCCESS, DB_LOCK_WAIT, DB_DUPLICATE_KEY, or some other error code */
static dberr_t row_ins_index_entry(
    dict_index_t *index, /*!< in: index */
    dtuple_t *entry,     /*!< in/out: index entry to insert */
    que_thr_t *thr)      /*!< in: query thread */
{
  ut_ad(thr_get_trx(thr)->id != 0);

  DBUG_EXECUTE_IF("row_ins_index_entry_timeout", {
    DBUG_SET("-d,row_ins_index_entry_timeout");
    return (DB_LOCK_WAIT);
  });

  if (index->is_clustered()) {
    return (row_ins_clust_index_entry(index, entry, thr, 0, false));
  } else {
    return (row_ins_sec_index_entry(index, entry, thr, false));
  }
}

/** This function generate MBR (Minimum Bounding Box) for spatial objects
 and set it to spatial index field. */
static void row_ins_spatial_index_entry_set_mbr_field(
    dfield_t *field,           /*!< in/out: mbr field */
    const dfield_t *row_field, /*!< in: row field */
    uint32_t *srid,            /*!< in/out: spatial reference id */
    const dd::Spatial_reference_system *srs) /*!< in: SRS of row_field */
{
  uchar *dptr = NULL;
  ulint dlen = 0;
  double mbr[SPDIMS * 2];

  /* This must be a GEOMETRY datatype */
  ut_ad(DATA_GEOMETRY_MTYPE(field->type.mtype));

  dptr = static_cast<uchar *>(dfield_get_data(row_field));
  dlen = dfield_get_len(row_field);

=======
/** Inserts an entry into a secondary index, which is created for
multi-value field. For each value to be inserted, it tries first optimistic,
then pessimistic descent down the tree. If the entry matches enough
to a delete marked record, performs the insert by updating or delete
unmarking the delete marked record.
@param[in]      index           secondary index which is for multi-value field
@param[in,out]  entry           index entry to insert
@param[in,out]  multi_val_pos   the start position to insert next multi-value
                                data, and the returned value should be either
                                0 if all are done, or the position where the
                                insert failed. So return value of 0 could be
                                a bit ambiguous, however the return error
                                can help to see which case it is
@param[in]      thr             query thread
@return DB_SUCCESS, DB_LOCK_WAIT, DB_DUPLICATE_KEY, or some other error code */
static dberr_t row_ins_sec_index_multi_value_entry(dict_index_t *index,
                                                   dtuple_t *entry,
                                                   uint32_t &multi_val_pos,
                                                   que_thr_t *thr) {
  ut_d(trx_t *trx = thr_get_trx(thr));

  ut_ad(trx->id != 0);
  ut_ad(!index->table->is_intrinsic());
  ut_ad(index->is_committed());
  ut_ad(!dict_index_is_online_ddl(index));
  ut_ad(index->is_multi_value());

  dberr_t err = DB_SUCCESS;
  Multi_value_entry_builder_insert mv_entry_builder(index, entry);

  for (dtuple_t *mv_entry = mv_entry_builder.begin(multi_val_pos);
       mv_entry != nullptr; mv_entry = mv_entry_builder.next()) {
    err = row_ins_sec_index_entry(index, mv_entry, thr, false);
    if (err != DB_SUCCESS) {
      multi_val_pos = mv_entry_builder.last_multi_value_position();
      return (err);
    }
  }

  multi_val_pos = 0;

  return (err);
}

/** Inserts an index entry to index. Tries first optimistic, then pessimistic
descent down the tree. If the entry matches enough to a delete marked record,
performs the insert by updating or delete unmarking the delete marked
record.
@param[in]	index		index to insert the entry
@param[in,out]	entry		entry to insert
@param[in,out]	multi_val_pos	if multi-value index, the start position
                                to insert next multi-value data,
                                and the returned value should be either
                                0 if all are done, or the position where the
                                insert failed. So return value of 0 could be
                                a bit ambiguous, however the return error
                                can help to see which case it is
@param[in]	thr		query thread
@return DB_SUCCESS, DB_LOCK_WAIT, DB_DUPLICATE_KEY, or some other error code */
static dberr_t row_ins_index_entry(dict_index_t *index, dtuple_t *entry,
                                   uint32_t &multi_val_pos, que_thr_t *thr) {
  ut_ad(thr_get_trx(thr)->id != 0);

  DBUG_EXECUTE_IF("row_ins_index_entry_timeout", {
    DBUG_SET("-d,row_ins_index_entry_timeout");
    return (DB_LOCK_WAIT);
  });

  if (index->is_clustered()) {
    return (row_ins_clust_index_entry(index, entry, thr, 0, false));
  } else if (index->is_multi_value()) {
    return (
        row_ins_sec_index_multi_value_entry(index, entry, multi_val_pos, thr));
  } else {
    return (row_ins_sec_index_entry(index, entry, thr, false));
  }
}

/** This function generate MBR (Minimum Bounding Box) for spatial objects
 and set it to spatial index field. */
static void row_ins_spatial_index_entry_set_mbr_field(
    dfield_t *field,           /*!< in/out: mbr field */
    const dfield_t *row_field, /*!< in: row field */
    uint32_t *srid,            /*!< in/out: spatial reference id */
    const dd::Spatial_reference_system *srs) /*!< in: SRS of row_field */
{
  uchar *dptr = NULL;
  ulint dlen = 0;
  double mbr[SPDIMS * 2];

  /* This must be a GEOMETRY datatype */
  ut_ad(DATA_GEOMETRY_MTYPE(field->type.mtype));

  dptr = static_cast<uchar *>(dfield_get_data(row_field));
  dlen = dfield_get_len(row_field);

>>>>>>> 4869291f
  /* obtain the MBR */
  get_mbr_from_store(srs, dptr, static_cast<uint>(dlen), SPDIMS, mbr, srid);

  /* Set mbr as index entry data */
  dfield_write_mbr(field, mbr);
}

/** Sets the values of the dtuple fields in entry from the values of appropriate
columns in row.
@param[in]	index	index handler
@param[out]	entry	index entry to make
@param[in]	row	row

@return DB_SUCCESS if the set is successful */
dberr_t row_ins_index_entry_set_vals(const dict_index_t *index, dtuple_t *entry,
                                     const dtuple_t *row) {
  ulint n_fields;
  ulint i;
  ulint num_v = dtuple_get_n_v_fields(entry);

  n_fields = dtuple_get_n_fields(entry);

  for (i = 0; i < n_fields + num_v; i++) {
    dict_field_t *ind_field = NULL;
    dfield_t *field;
    const dfield_t *row_field;
    ulint len;
    dict_col_t *col;

    if (i >= n_fields) {
      /* This is virtual field */
      field = dtuple_get_nth_v_field(entry, i - n_fields);
      col = &dict_table_get_nth_v_col(index->table, i - n_fields)->m_col;
    } else {
      field = dtuple_get_nth_field(entry, i);
      ind_field = index->get_field(i);
      col = ind_field->col;
    }

    if (col->is_virtual()) {
      const dict_v_col_t *v_col = reinterpret_cast<const dict_v_col_t *>(col);
      ut_ad(dtuple_get_n_fields(row) == index->table->get_n_cols());
      row_field = dtuple_get_nth_v_field(row, v_col->v_pos);
    } else {
      row_field = dtuple_get_nth_field(row, ind_field->col->ind);
    }

    len = dfield_get_len(row_field);

    /* Check column prefix indexes */
    if (ind_field != NULL && ind_field->prefix_len > 0 &&
        dfield_get_len(row_field) != UNIV_SQL_NULL) {
      const dict_col_t *col = ind_field->col;

      len = dtype_get_at_most_n_mbchars(
          col->prtype, col->mbminmaxlen, ind_field->prefix_len, len,
          static_cast<const char *>(dfield_get_data(row_field)));

      ut_ad(!dfield_is_ext(row_field));
    }

    /* Handle spatial index. For the first field, replace
    the data with its MBR (Minimum Bounding Box). */
    if ((i == 0) && dict_index_is_spatial(index)) {
      if (!row_field->data || row_field->len < GEO_DATA_HEADER_SIZE) {
        return (DB_CANT_CREATE_GEOMETRY_OBJECT);
      }

      uint32_t srid;
      row_ins_spatial_index_entry_set_mbr_field(field, row_field, &srid,
                                                index->rtr_srs.get());

      if (index->srid_is_valid && index->srid != srid) {
        return DB_CANT_CREATE_GEOMETRY_OBJECT;
      }

      continue;
    }

    dfield_set_data(field, dfield_get_data(row_field), len);
    if (dfield_is_ext(row_field)) {
      ut_ad(index->is_clustered());
      dfield_set_ext(field);
    }
  }

  return (DB_SUCCESS);
}

/** Inserts a single index entry to the table.
 @return DB_SUCCESS if operation successfully completed, else error
 code or DB_LOCK_WAIT */
static MY_ATTRIBUTE((warn_unused_result)) dberr_t
    row_ins_index_entry_step(ins_node_t *node, /*!< in: row insert node */
                             que_thr_t *thr)   /*!< in: query thread */
{
  dberr_t err;

  DBUG_ENTER("row_ins_index_entry_step");

  ut_ad(dtuple_check_typed(node->row));

  err = row_ins_index_entry_set_vals(node->index, node->entry, node->row);

  if (err != DB_SUCCESS) {
    DBUG_RETURN(err);
  }

  ut_ad(dtuple_check_typed(node->entry));

<<<<<<< HEAD
  err = row_ins_index_entry(node->index, node->entry, thr);
=======
  err = row_ins_index_entry(node->index, node->entry, node->ins_multi_val_pos,
                            thr);
>>>>>>> 4869291f

  DEBUG_SYNC_C_IF_THD(thr_get_trx(thr)->mysql_thd,
                      "after_row_ins_index_entry_step");

  DBUG_RETURN(err);
}

/** Allocates a row id for row and inits the node->index field. */
UNIV_INLINE
void row_ins_alloc_row_id_step(ins_node_t *node) /*!< in: row insert node */
{
  row_id_t row_id;

  ut_ad(node->state == INS_NODE_ALLOC_ROW_ID);

  if (dict_index_is_unique(node->table->first_index())) {
    /* No row id is stored if the clustered index is unique */

    return;
  }

  /* Fill in row id value to row */

  row_id = dict_sys_get_new_row_id();

  dict_sys_write_row_id(node->row_id_buf, row_id);
}

/** Gets a row to insert from the values list. */
UNIV_INLINE
void row_ins_get_row_from_values(ins_node_t *node) /*!< in: row insert node */
{
  que_node_t *list_node;
  dfield_t *dfield;
  dtuple_t *row;
  ulint i;

  /* The field values are copied in the buffers of the select node and
  it is safe to use them until we fetch from select again: therefore
  we can just copy the pointers */

  row = node->row;

  i = 0;
  list_node = node->values_list;

  while (list_node) {
    eval_exp(list_node);

    dfield = dtuple_get_nth_field(row, i);
    dfield_copy_data(dfield, que_node_get_val(list_node));

    i++;
    list_node = que_node_get_next(list_node);
  }
}

/** Gets a row to insert from the select list. */
UNIV_INLINE
void row_ins_get_row_from_select(ins_node_t *node) /*!< in: row insert node */
{
  que_node_t *list_node;
  dfield_t *dfield;
  dtuple_t *row;
  ulint i;

  /* The field values are copied in the buffers of the select node and
  it is safe to use them until we fetch from select again: therefore
  we can just copy the pointers */

  row = node->row;

  i = 0;
  list_node = node->select->select_list;

  while (list_node) {
    dfield = dtuple_get_nth_field(row, i);
    dfield_copy_data(dfield, que_node_get_val(list_node));

    i++;
    list_node = que_node_get_next(list_node);
  }
}

/** Inserts a row to a table.
 @return DB_SUCCESS if operation successfully completed, else error
 code or DB_LOCK_WAIT */
static MY_ATTRIBUTE((warn_unused_result)) dberr_t
    row_ins(ins_node_t *node, /*!< in: row insert node */
            que_thr_t *thr)   /*!< in: query thread */
{
  dberr_t err;

  DBUG_ENTER("row_ins");

  DBUG_PRINT("row_ins", ("table: %s", node->table->name.m_name));

  if (node->state == INS_NODE_ALLOC_ROW_ID) {
    row_ins_alloc_row_id_step(node);

    node->index = node->table->first_index();
    node->entry = UT_LIST_GET_FIRST(node->entry_list);

    if (node->ins_type == INS_SEARCHED) {
      row_ins_get_row_from_select(node);

    } else if (node->ins_type == INS_VALUES) {
      row_ins_get_row_from_values(node);
    }

    node->state = INS_NODE_INSERT_ENTRIES;
  }

  ut_ad(node->state == INS_NODE_INSERT_ENTRIES);

  while (node->index != NULL) {
    if (node->index->type != DICT_FTS) {
      err = row_ins_index_entry_step(node, thr);

      switch (err) {
        case DB_SUCCESS:
          break;
        case DB_DUPLICATE_KEY:
          thr_get_trx(thr)->error_state = DB_DUPLICATE_KEY;
          thr_get_trx(thr)->error_index = node->index;
        // fall through
        default:
          DBUG_RETURN(err);
      }
    }

    node->index = node->index->next();
    node->entry = UT_LIST_GET_NEXT(tuple_list, node->entry);

    DBUG_EXECUTE_IF("row_ins_skip_sec", node->index = NULL; node->entry = NULL;
                    break;);

    /* Skip corrupted secondary index and its entry */
    while (node->index && node->index->is_corrupted()) {
      node->index = node->index->next();
      node->entry = UT_LIST_GET_NEXT(tuple_list, node->entry);
    }
  }

  ut_ad(node->entry == NULL);

  thr_get_trx(thr)->error_index = NULL;
  node->state = INS_NODE_ALLOC_ROW_ID;

  DBUG_RETURN(DB_SUCCESS);
}

/** Inserts a row to a table. This is a high-level function used in SQL
 execution graphs.
 @return query thread to run next or NULL */
que_thr_t *row_ins_step(que_thr_t *thr) /*!< in: query thread */
{
  ins_node_t *node;
  que_node_t *parent;
  sel_node_t *sel_node;
  trx_t *trx;
  dberr_t err;

  ut_ad(thr);

  DEBUG_SYNC_C("innodb_row_ins_step_enter");

  trx = thr_get_trx(thr);

  trx_start_if_not_started_xa(trx, true);

  node = static_cast<ins_node_t *>(thr->run_node);

  ut_ad(que_node_get_type(node) == QUE_NODE_INSERT);
  ut_ad(!node->table->is_intrinsic());

  parent = que_node_get_parent(node);
  sel_node = node->select;

  if (thr->prev_node == parent) {
    node->state = INS_NODE_SET_IX_LOCK;
  }

  /* If this is the first time this node is executed (or when
  execution resumes after wait for the table IX lock), set an
  IX lock on the table and reset the possible select node. MySQL's
  partitioned table code may also call an insert within the same
  SQL statement AFTER it has used this table handle to do a search.
  This happens, for example, when a row update moves it to another
  partition. In that case, we have already set the IX lock on the
  table during the search operation, and there is no need to set
  it again here. But we must write trx->id to node->trx_id_buf. */

  memset(node->trx_id_buf, 0, DATA_TRX_ID_LEN);
  trx_write_trx_id(node->trx_id_buf, trx->id);

  if (node->state == INS_NODE_SET_IX_LOCK) {
    node->state = INS_NODE_ALLOC_ROW_ID;

    /* It may be that the current session has not yet started
    its transaction, or it has been committed: */

    if (trx->id == node->trx_id) {
      /* No need to do IX-locking */

      goto same_trx;
    }

    err = lock_table(0, node->table, LOCK_IX, thr);

    DBUG_EXECUTE_IF("ib_row_ins_ix_lock_wait", err = DB_LOCK_WAIT;);

    if (err != DB_SUCCESS) {
      goto error_handling;
    }

    node->trx_id = trx->id;
  same_trx:
    if (node->ins_type == INS_SEARCHED) {
      /* Reset the cursor */
      sel_node->state = SEL_NODE_OPEN;

      /* Fetch a row to insert */

      thr->run_node = sel_node;

      return (thr);
    }
  }

  if ((node->ins_type == INS_SEARCHED) && (sel_node->state != SEL_NODE_FETCH)) {
    ut_ad(sel_node->state == SEL_NODE_NO_MORE_ROWS);

    /* No more rows to insert */
    thr->run_node = parent;

    return (thr);
  }

  /* DO THE CHECKS OF THE CONSISTENCY CONSTRAINTS HERE */

  err = row_ins(node, thr);

error_handling:
  trx->error_state = err;

  if (err != DB_SUCCESS) {
    /* err == DB_LOCK_WAIT or SQL error detected */
    return (NULL);
  }

  /* DO THE TRIGGER ACTIONS HERE */

  if (node->ins_type == INS_SEARCHED) {
    /* Fetch a row to insert */

    thr->run_node = sel_node;
  } else {
    thr->run_node = que_node_get_parent(node);
  }

  return (thr);
}<|MERGE_RESOLUTION|>--- conflicted
+++ resolved
@@ -81,7 +81,6 @@
     mem_heap_t *heap)    /*!< in: mem heap where created */
 {
   ins_node_t *node;
-<<<<<<< HEAD
 
   node = static_cast<ins_node_t *>(mem_heap_alloc(heap, sizeof(ins_node_t)));
 
@@ -101,29 +100,8 @@
   node->entry_sys_heap = mem_heap_create(128);
 
   node->magic_n = INS_NODE_MAGIC_N;
-=======
-
-  node = static_cast<ins_node_t *>(mem_heap_alloc(heap, sizeof(ins_node_t)));
-
-  node->common.type = QUE_NODE_INSERT;
-
-  node->ins_type = ins_type;
-
-  node->state = INS_NODE_SET_IX_LOCK;
-  node->table = table;
-  node->index = NULL;
-  node->entry = NULL;
-
-  node->select = NULL;
-
-  node->trx_id = 0;
-
-  node->entry_sys_heap = mem_heap_create(128);
-
-  node->magic_n = INS_NODE_MAGIC_N;
 
   node->ins_multi_val_pos = 0;
->>>>>>> 4869291f
 
   return (node);
 }
@@ -134,7 +112,6 @@
 {
   dict_index_t *index;
   dtuple_t *entry;
-<<<<<<< HEAD
 
   ut_ad(node->entry_sys_heap);
 
@@ -148,21 +125,6 @@
     entry = row_build_index_entry_low(
         node->row, NULL, index, node->entry_sys_heap, ROW_BUILD_FOR_INSERT);
 
-=======
-
-  ut_ad(node->entry_sys_heap);
-
-  UT_LIST_INIT(node->entry_list, &dtuple_t::tuple_list);
-
-  /* We will include all indexes (include those corrupted
-  secondary indexes) in the entry list. Filteration of
-  these corrupted index will be done in row_ins() */
-
-  for (index = node->table->first_index(); index != 0; index = index->next()) {
-    entry = row_build_index_entry_low(
-        node->row, NULL, index, node->entry_sys_heap, ROW_BUILD_FOR_INSERT);
-
->>>>>>> 4869291f
     UT_LIST_ADD_LAST(node->entry_list, entry);
   }
 }
@@ -382,11 +344,7 @@
 
   update = row_upd_build_difference_binary(cursor->index, entry, rec, NULL,
                                            true, thr_get_trx(thr), heap,
-<<<<<<< HEAD
                                            mysql_table, thr->prebuilt, &err);
-=======
-                                           mysql_table, &err);
->>>>>>> 4869291f
   if (err != DB_SUCCESS) {
     return (err);
   }
@@ -761,7 +719,6 @@
   trx_sys_mutex_exit();
 
   ut_ad(mutex_own(&dict_foreign_err_mutex));
-<<<<<<< HEAD
 }
 
 /** Reports a foreign key error associated with an update or a delete of a
@@ -825,80 +782,12 @@
                              have an error! */
     const dtuple_t *entry)   /*!< in: index entry to insert in the
                              child table */
-=======
-}
-
-/** Reports a foreign key error associated with an update or a delete of a
- parent table index entry. */
-static void row_ins_foreign_report_err(
-    const char *errstr,      /*!< in: error string from the viewpoint
-                             of the parent table */
-    que_thr_t *thr,          /*!< in: query thread whose run_node
-                             is an update node */
-    dict_foreign_t *foreign, /*!< in: foreign key constraint */
-    const rec_t *rec,        /*!< in: a matching index record in the
-                             child table */
-    const dtuple_t *entry)   /*!< in: index entry in the parent
-                             table */
->>>>>>> 4869291f
 {
   if (srv_read_only_mode) {
     return;
   }
 
   FILE *ef = dict_foreign_err_file;
-<<<<<<< HEAD
-=======
-  trx_t *trx = thr_get_trx(thr);
-
-  row_ins_set_detailed(trx, foreign);
-
-  row_ins_foreign_trx_print(trx);
-
-  fputs("Foreign key constraint fails for table ", ef);
-  ut_print_name(ef, trx, foreign->foreign_table_name);
-  fputs(":\n", ef);
-  dict_print_info_on_foreign_key_in_create_format(ef, trx, foreign, TRUE);
-  putc('\n', ef);
-  fputs(errstr, ef);
-  fprintf(ef, " in parent table, in index %s",
-          foreign->referenced_index->name());
-  if (entry) {
-    fputs(" tuple:\n", ef);
-    dtuple_print(ef, entry);
-  }
-  fputs("\nBut in child table ", ef);
-  ut_print_name(ef, trx, foreign->foreign_table_name);
-  fprintf(ef, ", in index %s", foreign->foreign_index->name());
-  if (rec) {
-    fputs(", there is a record:\n", ef);
-    rec_print(ef, rec, foreign->foreign_index);
-  } else {
-    fputs(", the record is not available\n", ef);
-  }
-  putc('\n', ef);
-
-  mutex_exit(&dict_foreign_err_mutex);
-}
-
-/** Reports a foreign key error to dict_foreign_err_file when we are trying
- to add an index entry to a child table. Note that the adding may be the result
- of an update, too. */
-static void row_ins_foreign_report_add_err(
-    trx_t *trx,              /*!< in: transaction */
-    dict_foreign_t *foreign, /*!< in: foreign key constraint */
-    const rec_t *rec,        /*!< in: a record in the parent table:
-                             it does not match entry because we
-                             have an error! */
-    const dtuple_t *entry)   /*!< in: index entry to insert in the
-                             child table */
-{
-  if (srv_read_only_mode) {
-    return;
-  }
-
-  FILE *ef = dict_foreign_err_file;
->>>>>>> 4869291f
 
   row_ins_set_detailed(trx, foreign);
 
@@ -962,11 +851,8 @@
   ulint n_diff;
   upd_field_t *upd_field;
   dict_vcol_set *v_cols = foreign->v_cols;
-<<<<<<< HEAD
   row_prebuilt_t *prebuilt =
       static_cast<que_thr_t *>(node->common.parent)->prebuilt;
-=======
->>>>>>> 4869291f
 
   update->old_vrow = row_build(ROW_COPY_POINTERS, index, rec, offsets,
                                index->table, NULL, NULL, &ext, cascade->heap);
@@ -989,15 +875,9 @@
       continue;
     }
 
-<<<<<<< HEAD
     dfield_t *vfield = innobase_get_computed_value(
         update->old_vrow, col, index, &v_heap, update->heap, NULL, thd, NULL,
         NULL, NULL, NULL, prebuilt);
-=======
-    dfield_t *vfield = innobase_get_computed_value(update->old_vrow, col, index,
-                                                   &v_heap, update->heap, NULL,
-                                                   thd, NULL, NULL, NULL, NULL);
->>>>>>> 4869291f
 
     if (vfield == NULL) {
       *err = DB_COMPUTE_VALUE_FAILED;
@@ -1021,11 +901,7 @@
     if (!node->is_delete && (foreign->type & DICT_FOREIGN_ON_UPDATE_CASCADE)) {
       dfield_t *new_vfield = innobase_get_computed_value(
           update->old_vrow, col, index, &v_heap, update->heap, NULL, thd, NULL,
-<<<<<<< HEAD
           NULL, node->update, foreign, prebuilt);
-=======
-          NULL, node->update, foreign);
->>>>>>> 4869291f
 
       if (new_vfield == NULL) {
         *err = DB_COMPUTE_VALUE_FAILED;
@@ -1234,11 +1110,7 @@
     gap if the search criterion was not unique */
 
     err = lock_clust_rec_read_check_and_lock_alt(
-<<<<<<< HEAD
-        0, clust_block, clust_rec, clust_index, LOCK_X, LOCK_REC_NOT_GAP, thr);
-=======
         clust_block, clust_rec, clust_index, LOCK_X, LOCK_REC_NOT_GAP, thr);
->>>>>>> 4869291f
   }
 
   if (err != DB_SUCCESS) {
@@ -1321,7 +1193,6 @@
       fts_trx_add_op(trx, table, doc_id, FTS_DELETE, NULL);
     }
   }
-<<<<<<< HEAD
 
   if (!node->is_delete && (foreign->type & DICT_FOREIGN_ON_UPDATE_CASCADE)) {
     /* Build the appropriate update vector which sets changing
@@ -1408,153 +1279,15 @@
     mem_heap_free(tmp_heap);
   }
 
-=======
-
-  if (!node->is_delete && (foreign->type & DICT_FOREIGN_ON_UPDATE_CASCADE)) {
-    /* Build the appropriate update vector which sets changing
-    foreign->n_fields first fields in rec to new values */
-
-    n_to_update = row_ins_cascade_calc_update_vec(node, foreign, tmp_heap, trx,
-                                                  &fts_col_affacted);
-
-    if (foreign->v_cols != NULL && foreign->v_cols->size() > 0) {
-      row_ins_foreign_fill_virtual(trx, cascade, clust_rec, clust_index, node,
-                                   foreign, &err);
-
-      if (err != DB_SUCCESS) {
-        goto nonstandard_exit_func;
-      }
-    }
-
-    if (n_to_update == ULINT_UNDEFINED) {
-      err = DB_ROW_IS_REFERENCED;
-
-      row_ins_foreign_report_err(
-          "Trying a cascaded update where the"
-          " updated value in the child\n"
-          "table would not fit in the length"
-          " of the column, or the value would\n"
-          "be NULL and the column is"
-          " declared as not NULL in the child table,",
-          thr, foreign, btr_pcur_get_rec(pcur), entry);
-
-      goto nonstandard_exit_func;
-    }
-
-    if (cascade->update->n_fields == 0) {
-      /* The update does not change any columns referred
-      to in this foreign key constraint: no need to do
-      anything */
-
-      err = DB_SUCCESS;
-
-      goto nonstandard_exit_func;
-    }
-
-    /* Mark the old Doc ID as deleted */
-    if (fts_col_affacted) {
-      ut_ad(table->fts);
-      fts_trx_add_op(trx, table, doc_id, FTS_DELETE, NULL);
-    }
-  }
-
-  /* Store pcur position and initialize or store the cascade node
-  pcur stored position */
-
-  btr_pcur_store_position(pcur, mtr);
-
-  if (index == clust_index) {
-    btr_pcur_copy_stored_position(cascade->pcur, pcur);
-  } else {
-    btr_pcur_store_position(cascade->pcur, mtr);
-  }
-
-  mtr_commit(mtr);
-
-  ut_a(cascade->pcur->m_rel_pos == BTR_PCUR_ON);
-
-  cascade->state = UPD_NODE_UPDATE_CLUSTERED;
-
-  err = row_update_cascade_for_mysql(thr, cascade, foreign->foreign_table);
-
-  /* Release the data dictionary latch for a while, so that we do not
-  starve other threads from doing CREATE TABLE etc. if we have a huge
-  cascaded operation running. The counter n_foreign_key_checks_running
-  will prevent other users from dropping or ALTERing the table when we
-  release the latch. */
-
-  DEBUG_SYNC_C("innodb_dml_cascade_dict_unfreeze");
-
-  mtr_start(mtr);
-
-  /* Restore pcur position */
-
-  btr_pcur_restore_position(BTR_SEARCH_LEAF, pcur, mtr);
+  DBUG_RETURN(err);
+
+nonstandard_exit_func:
 
   if (tmp_heap) {
     mem_heap_free(tmp_heap);
   }
 
->>>>>>> 4869291f
-  DBUG_RETURN(err);
-
-nonstandard_exit_func:
-
-  if (tmp_heap) {
-    mem_heap_free(tmp_heap);
-  }
-
   btr_pcur_store_position(pcur, mtr);
-<<<<<<< HEAD
-
-  mtr_commit(mtr);
-  mtr_start(mtr);
-
-  btr_pcur_restore_position(BTR_SEARCH_LEAF, pcur, mtr);
-
-  DBUG_RETURN(err);
-}
-
-/** Sets a shared lock on a record. Used in locking possible duplicate key
- records and also in checking foreign key constraints.
- @return DB_SUCCESS, DB_SUCCESS_LOCKED_REC, or error code */
-static dberr_t row_ins_set_shared_rec_lock(
-    ulint type,               /*!< in: LOCK_ORDINARY, LOCK_GAP, or
-                              LOCK_REC_NOT_GAP type lock */
-    const buf_block_t *block, /*!< in: buffer block of rec */
-    const rec_t *rec,         /*!< in: record */
-    dict_index_t *index,      /*!< in: index */
-    const ulint *offsets,     /*!< in: rec_get_offsets(rec, index) */
-    que_thr_t *thr)           /*!< in: query thread */
-{
-  dberr_t err;
-
-  ut_ad(rec_offs_validate(rec, index, offsets));
-
-  if (index->is_clustered()) {
-    err = lock_clust_rec_read_check_and_lock(
-        0, block, rec, index, offsets, SELECT_ORDINARY, LOCK_S, type, thr);
-  } else {
-    err = lock_sec_rec_read_check_and_lock(0, block, rec, index, offsets,
-                                           SELECT_ORDINARY, LOCK_S, type, thr);
-  }
-
-  return (err);
-}
-
-/** Sets a exclusive lock on a record. Used in locking possible duplicate key
- records
- @return DB_SUCCESS, DB_SUCCESS_LOCKED_REC, or error code */
-static dberr_t row_ins_set_exclusive_rec_lock(
-    ulint type,               /*!< in: LOCK_ORDINARY, LOCK_GAP, or
-                              LOCK_REC_NOT_GAP type lock */
-    const buf_block_t *block, /*!< in: buffer block of rec */
-    const rec_t *rec,         /*!< in: record */
-    dict_index_t *index,      /*!< in: index */
-    const ulint *offsets,     /*!< in: rec_get_offsets(rec, index) */
-    que_thr_t *thr)           /*!< in: query thread */
-{
-=======
 
   mtr_commit(mtr);
   mtr_start(mtr);
@@ -1578,26 +1311,18 @@
                                     const buf_block_t *block, const rec_t *rec,
                                     dict_index_t *index, const ulint *offsets,
                                     que_thr_t *thr) {
->>>>>>> 4869291f
   dberr_t err;
 
   ut_ad(rec_offs_validate(rec, index, offsets));
 
   if (index->is_clustered()) {
     err = lock_clust_rec_read_check_and_lock(
-<<<<<<< HEAD
-        0, block, rec, index, offsets, SELECT_ORDINARY, LOCK_X, type, thr);
-  } else {
-    err = lock_sec_rec_read_check_and_lock(0, block, rec, index, offsets,
-                                           SELECT_ORDINARY, LOCK_X, type, thr);
-=======
         lock_duration_t::AT_LEAST_STATEMENT, block, rec, index, offsets,
         SELECT_ORDINARY, mode, type, thr);
   } else {
     err = lock_sec_rec_read_check_and_lock(lock_duration_t::AT_LEAST_STATEMENT,
                                            block, rec, index, offsets,
                                            SELECT_ORDINARY, mode, type, thr);
->>>>>>> 4869291f
   }
 
   return (err);
@@ -1747,11 +1472,7 @@
     check_index = foreign->foreign_index;
   }
 
-<<<<<<< HEAD
   if (check_table == NULL || !check_table->is_readable() ||
-=======
-  if (check_table == NULL || check_table->ibd_file_missing ||
->>>>>>> 4869291f
       check_index == NULL) {
     if (!srv_read_only_mode && check_ref) {
       FILE *ef = dict_foreign_err_file;
@@ -1808,14 +1529,11 @@
     const rec_t *rec = btr_pcur_get_rec(&pcur);
     const buf_block_t *block = btr_pcur_get_block(&pcur);
 
-<<<<<<< HEAD
     SRV_CORRUPT_TABLE_CHECK(block, {
       err = DB_CORRUPTION;
       goto exit_loop;
     });
 
-=======
->>>>>>> 4869291f
     if (page_rec_is_infimum(rec)) {
       continue;
     }
@@ -1828,13 +1546,8 @@
         continue;
       }
 
-<<<<<<< HEAD
-      err = row_ins_set_shared_rec_lock(LOCK_ORDINARY, block, rec, check_index,
-                                        offsets, thr);
-=======
       err = row_ins_set_rec_lock(LOCK_S, LOCK_ORDINARY, block, rec, check_index,
                                  offsets, thr);
->>>>>>> 4869291f
       switch (err) {
         case DB_SUCCESS_LOCKED_REC:
         case DB_SUCCESS:
@@ -1852,13 +1565,8 @@
       lock_type = skip_gap_lock ? LOCK_REC_NOT_GAP : LOCK_ORDINARY;
 
       if (rec_get_deleted_flag(rec, rec_offs_comp(offsets))) {
-<<<<<<< HEAD
-        err = row_ins_set_shared_rec_lock(lock_type, block, rec, check_index,
-                                          offsets, thr);
-=======
         err = row_ins_set_rec_lock(LOCK_S, lock_type, block, rec, check_index,
                                    offsets, thr);
->>>>>>> 4869291f
         switch (err) {
           case DB_SUCCESS_LOCKED_REC:
           case DB_SUCCESS:
@@ -1871,13 +1579,8 @@
         a record because we can allow inserts
         into gaps */
 
-<<<<<<< HEAD
-        err = row_ins_set_shared_rec_lock(LOCK_REC_NOT_GAP, block, rec,
-                                          check_index, offsets, thr);
-=======
         err = row_ins_set_rec_lock(LOCK_S, LOCK_REC_NOT_GAP, block, rec,
                                    check_index, offsets, thr);
->>>>>>> 4869291f
 
         switch (err) {
           case DB_SUCCESS_LOCKED_REC:
@@ -1936,13 +1639,8 @@
       err = DB_SUCCESS;
 
       if (!skip_gap_lock) {
-<<<<<<< HEAD
-        err = row_ins_set_shared_rec_lock(LOCK_GAP, block, rec, check_index,
-                                          offsets, thr);
-=======
         err = row_ins_set_rec_lock(LOCK_S, LOCK_GAP, block, rec, check_index,
                                    offsets, thr);
->>>>>>> 4869291f
       }
 
       switch (err) {
@@ -1962,10 +1660,7 @@
     }
   } while (btr_pcur_move_to_next(&pcur, &mtr));
 
-<<<<<<< HEAD
 exit_loop:
-=======
->>>>>>> 4869291f
   if (check_ref) {
     row_ins_foreign_report_add_err(trx, foreign, btr_pcur_get_rec(&pcur),
                                    entry);
@@ -1987,7 +1682,6 @@
     /* An object that will correctly decrement the FK check counter
     when it goes out of this scope. */
     ib_dec_in_dtor dec(check_table->n_foreign_key_checks_running);
-<<<<<<< HEAD
 
     trx->error_state = err;
 
@@ -2009,29 +1703,6 @@
 
     thr->lock_state = QUE_THR_LOCK_NOLOCK;
 
-=======
-
-    trx->error_state = err;
-
-    que_thr_stop_for_mysql(thr);
-
-    thr->lock_state = QUE_THR_LOCK_ROW;
-
-    /* To avoid check_table being dropped, increment counter */
-    os_atomic_increment_ulint(&check_table->n_foreign_key_checks_running, 1);
-
-    trx_kill_blocking(trx);
-
-    lock_wait_suspend_thread(thr);
-
-    if (trx->error_state != DB_SUCCESS) {
-      err = trx->error_state;
-      goto exit_func;
-    }
-
-    thr->lock_state = QUE_THR_LOCK_NOLOCK;
-
->>>>>>> 4869291f
     DBUG_PRINT("to_be_dropped", ("table: %s", check_table->name.m_name));
     if (check_table->to_be_dropped) {
       /* The table is being dropped. We shall timeout
@@ -2147,33 +1818,6 @@
   ulint matched_fields;
   ulint n_unique;
   ulint i;
-<<<<<<< HEAD
-
-  ut_ad(rec_offs_validate(rec, index, offsets));
-
-  n_unique = dict_index_get_n_unique(index);
-
-  matched_fields = 0;
-
-  cmp_dtuple_rec_with_match(entry, rec, index, offsets, &matched_fields);
-
-  if (matched_fields < n_unique) {
-    return (FALSE);
-  }
-
-  /* In a unique secondary index we allow equal key values if they
-  contain SQL NULLs */
-
-  if (!index->is_clustered() && !index->nulls_equal) {
-    for (i = 0; i < n_unique; i++) {
-      if (dfield_is_null(dtuple_get_nth_field(entry, i))) {
-        return (FALSE);
-      }
-    }
-  }
-
-  return (!rec_get_deleted_flag(rec, rec_offs_comp(offsets)));
-=======
 
   ut_ad(rec_offs_validate(rec, index, offsets));
 
@@ -2208,7 +1852,6 @@
 @return true iff duplicated values should be allowed */
 static bool row_allow_duplicates(que_thr_t *thr) {
   return (thr->prebuilt && thr->prebuilt->allow_duplicates());
->>>>>>> 4869291f
 }
 
 /** Scans a unique non-clustered index at a given index entry to determine
@@ -2262,12 +1905,7 @@
       index, entry, PAGE_CUR_GE,
       s_latch ? BTR_SEARCH_LEAF | BTR_ALREADY_S_LATCHED : BTR_SEARCH_LEAF,
       &pcur, mtr);
-<<<<<<< HEAD
-
-  allow_duplicates = thr_get_trx(thr)->duplicates;
-=======
   allow_duplicates = row_allow_duplicates(thr);
->>>>>>> 4869291f
 
   /* Scan index records and check if there is a duplicate */
 
@@ -2310,20 +1948,11 @@
       }
 #endif
 
-<<<<<<< HEAD
-      /* If the SQL-query will update or replace
-      duplicate key we will take X-lock for
-      duplicates ( REPLACE, LOAD DATAFILE REPLACE,
-      INSERT ON DUPLICATE KEY UPDATE). */
-      err = row_ins_set_exclusive_rec_lock(lock_type, block, rec, index,
-                                           offsets, thr);
-=======
       /* If the SQL-query will update or replace duplicate key we will take
       X-lock for duplicates ( REPLACE, LOAD DATAFILE REPLACE, INSERT ON
       DUPLICATE KEY UPDATE). */
       err = row_ins_set_rec_lock(LOCK_X, lock_type, block, rec, index, offsets,
                                  thr);
->>>>>>> 4869291f
     } else {
       if (index->table->skip_gap_locks()) {
         /* Only GAP lock is possible on supremum. */
@@ -2336,13 +1965,8 @@
         }
       }
 
-<<<<<<< HEAD
-      err = row_ins_set_shared_rec_lock(lock_type, block, rec, index, offsets,
-                                        thr);
-=======
       err = row_ins_set_rec_lock(LOCK_S, lock_type, block, rec, index, offsets,
                                  thr);
->>>>>>> 4869291f
     }
 
     switch (err) {
@@ -2525,29 +2149,15 @@
       if (flags & BTR_NO_LOCKING_FLAG) {
         /* Do nothing if no-locking is set */
         err = DB_SUCCESS;
-<<<<<<< HEAD
-      } else if (trx->duplicates) {
-=======
       } else {
->>>>>>> 4869291f
         /* If the SQL-query will update or replace
         duplicate key we will take X-lock for
         duplicates ( REPLACE, LOAD DATAFILE REPLACE,
         INSERT ON DUPLICATE KEY UPDATE). */
 
-<<<<<<< HEAD
-        err = row_ins_set_exclusive_rec_lock(LOCK_REC_NOT_GAP,
-                                             btr_cur_get_block(cursor), rec,
-                                             cursor->index, offsets, thr);
-      } else {
-        err = row_ins_set_shared_rec_lock(LOCK_REC_NOT_GAP,
-                                          btr_cur_get_block(cursor), rec,
-                                          cursor->index, offsets, thr);
-=======
         err = row_ins_set_rec_lock(row_allow_duplicates(thr) ? LOCK_X : LOCK_S,
                                    LOCK_REC_NOT_GAP, btr_cur_get_block(cursor),
                                    rec, cursor->index, offsets, thr);
->>>>>>> 4869291f
       }
 
       switch (err) {
@@ -2574,22 +2184,6 @@
       offsets =
           rec_get_offsets(rec, cursor->index, offsets, ULINT_UNDEFINED, &heap);
 
-<<<<<<< HEAD
-      if (trx->duplicates) {
-        /* If the SQL-query will update or replace
-        duplicate key we will take X-lock for
-        duplicates ( REPLACE, LOAD DATAFILE REPLACE,
-        INSERT ON DUPLICATE KEY UPDATE). */
-
-        err = row_ins_set_exclusive_rec_lock(LOCK_REC_NOT_GAP,
-                                             btr_cur_get_block(cursor), rec,
-                                             cursor->index, offsets, thr);
-      } else {
-        err = row_ins_set_shared_rec_lock(LOCK_REC_NOT_GAP,
-                                          btr_cur_get_block(cursor), rec,
-                                          cursor->index, offsets, thr);
-      }
-=======
       /* If the SQL-query will update or replace
       duplicate key we will take X-lock for
       duplicates ( REPLACE, LOAD DATAFILE REPLACE,
@@ -2598,7 +2192,6 @@
       err = row_ins_set_rec_lock(row_allow_duplicates(thr) ? LOCK_X : LOCK_S,
                                  LOCK_REC_NOT_GAP, btr_cur_get_block(cursor),
                                  rec, cursor->index, offsets, thr);
->>>>>>> 4869291f
 
       switch (err) {
         case DB_SUCCESS_LOCKED_REC:
@@ -2800,7 +2393,6 @@
   /* Note that we use PAGE_CUR_LE as the search mode, because then
   the function will return in both low_match and up_match of the
   cursor sensible values */
-<<<<<<< HEAD
   err = btr_pcur_open(index, entry, PAGE_CUR_LE, mode, &pcur, &mtr);
 
   if (err != DB_SUCCESS) {
@@ -2809,9 +2401,6 @@
     goto func_exit;
   }
 
-=======
-  btr_pcur_open(index, entry, PAGE_CUR_LE, mode, &pcur, &mtr);
->>>>>>> 4869291f
   cursor = btr_pcur_get_btr_cur(&pcur);
   cursor->thr = thr;
 
@@ -2888,10 +2477,6 @@
     mtr.commit();
     goto func_exit;
   }
-<<<<<<< HEAD
-
-=======
->>>>>>> 4869291f
   /* Note: Allowing duplicates would qualify for modification of
   an existing record as the new entry is exactly same as old entry.
   Avoid this check if allow duplicates is enabled. */
@@ -2964,11 +2549,7 @@
       err = row_ins_index_entry_big_rec(thr_get_trx(thr), entry, big_rec,
                                         offsets, &offsets_heap, index,
                                         thr_get_trx(thr)->mysql_thd);
-<<<<<<< HEAD
-      dtuple_convert_back_big_rec(index, entry, big_rec);
-=======
       dtuple_convert_back_big_rec(entry, big_rec);
->>>>>>> 4869291f
     } else {
       if (err == DB_SUCCESS && dict_index_is_online_ddl(index)) {
         row_log_table_insert(insert_rec, entry, index, offsets);
@@ -2985,20 +2566,12 @@
 
   btr_pcur_close(&pcur);
 
-<<<<<<< HEAD
-  DBUG_EXECUTE_IF("ib_sdi", if (dict_table_is_sdi(index->table->id)) {
-    ib::info(ER_IB_MSG_959)
-        << "ib_sdi: row_ins_clust_index_entry_low: " << index->name << " "
-        << index->table->name << " return status: " << err;
-  });
-=======
   DBUG_EXECUTE_IF(
       "ib_sdi", if (dict_table_is_sdi(index->table->id)) {
         ib::info(ER_IB_MSG_959)
             << "ib_sdi: row_ins_clust_index_entry_low: " << index->name << " "
             << index->table->name << " return status: " << err;
       });
->>>>>>> 4869291f
 
   DBUG_RETURN(err);
 }
@@ -3107,11 +2680,7 @@
                                         offsets, &offsets_heap, index,
                                         thr_get_trx(thr)->mysql_thd);
 
-<<<<<<< HEAD
-      dtuple_convert_back_big_rec(index, entry, big_rec);
-=======
       dtuple_convert_back_big_rec(entry, big_rec);
->>>>>>> 4869291f
 
     } else if (err == DB_SUCCESS) {
       if (!commit_mtr && !index->last_ins_cur->disable_caching) {
@@ -3280,15 +2849,9 @@
     rtr_init_rtr_info(&rtr_info, false, &cursor, index, false);
     rtr_info_update_btr(&cursor, &rtr_info);
 
-<<<<<<< HEAD
     err = btr_cur_search_to_nth_level(index, 0, entry, PAGE_CUR_RTREE_INSERT,
                                       search_mode, &cursor, 0, __FILE__,
                                       __LINE__, &mtr);
-=======
-    btr_cur_search_to_nth_level(index, 0, entry, PAGE_CUR_RTREE_INSERT,
-                                search_mode, &cursor, 0, __FILE__, __LINE__,
-                                &mtr);
->>>>>>> 4869291f
 
     if (mode == BTR_MODIFY_LEAF && rtr_info.mbr_adj) {
       mtr_commit(&mtr);
@@ -3302,15 +2865,9 @@
 
       search_mode |= BTR_MODIFY_TREE;
 
-<<<<<<< HEAD
       err = btr_cur_search_to_nth_level(index, 0, entry, PAGE_CUR_RTREE_INSERT,
                                         search_mode, &cursor, 0, __FILE__,
                                         __LINE__, &mtr);
-=======
-      btr_cur_search_to_nth_level(index, 0, entry, PAGE_CUR_RTREE_INSERT,
-                                  search_mode, &cursor, 0, __FILE__, __LINE__,
-                                  &mtr);
->>>>>>> 4869291f
       mode = BTR_MODIFY_TREE;
     }
 
@@ -3323,7 +2880,6 @@
       ut_ad(cursor.page_cur.block != NULL);
       ut_ad(cursor.page_cur.block->made_dirty_with_no_latch);
     } else {
-<<<<<<< HEAD
       err =
           btr_cur_search_to_nth_level(index, 0, entry, PAGE_CUR_LE, search_mode,
                                       &cursor, 0, __FILE__, __LINE__, &mtr);
@@ -3338,13 +2894,6 @@
     goto func_exit;
   }
 
-=======
-      btr_cur_search_to_nth_level(index, 0, entry, PAGE_CUR_LE, search_mode,
-                                  &cursor, 0, __FILE__, __LINE__, &mtr);
-    }
-  }
-
->>>>>>> 4869291f
   if (cursor.flag == BTR_CUR_INSERT_TO_IBUF) {
     ut_ad(!dict_index_is_spatial(index));
     /* The insert was buffered during the search: we are done */
@@ -3614,8 +3163,6 @@
     return (DB_LOCK_WAIT);
   });
 
-<<<<<<< HEAD
-=======
   DBUG_EXECUTE_IF("row_ins_sec_index_entry_lock_wait", {
     static uint16_t count = 0;
     if (index->is_multi_value()) {
@@ -3627,7 +3174,6 @@
     }
   });
 
->>>>>>> 4869291f
   if (!index->table->foreign_set.empty()) {
     err = row_ins_check_foreign_constraints(index->table, index, entry, thr);
     if (err != DB_SUCCESS) {
@@ -3685,50 +3231,6 @@
   return (err);
 }
 
-<<<<<<< HEAD
-/** Inserts an index entry to index. Tries first optimistic, then pessimistic
- descent down the tree. If the entry matches enough to a delete marked record,
- performs the insert by updating or delete unmarking the delete marked
- record.
- @return DB_SUCCESS, DB_LOCK_WAIT, DB_DUPLICATE_KEY, or some other error code */
-static dberr_t row_ins_index_entry(
-    dict_index_t *index, /*!< in: index */
-    dtuple_t *entry,     /*!< in/out: index entry to insert */
-    que_thr_t *thr)      /*!< in: query thread */
-{
-  ut_ad(thr_get_trx(thr)->id != 0);
-
-  DBUG_EXECUTE_IF("row_ins_index_entry_timeout", {
-    DBUG_SET("-d,row_ins_index_entry_timeout");
-    return (DB_LOCK_WAIT);
-  });
-
-  if (index->is_clustered()) {
-    return (row_ins_clust_index_entry(index, entry, thr, 0, false));
-  } else {
-    return (row_ins_sec_index_entry(index, entry, thr, false));
-  }
-}
-
-/** This function generate MBR (Minimum Bounding Box) for spatial objects
- and set it to spatial index field. */
-static void row_ins_spatial_index_entry_set_mbr_field(
-    dfield_t *field,           /*!< in/out: mbr field */
-    const dfield_t *row_field, /*!< in: row field */
-    uint32_t *srid,            /*!< in/out: spatial reference id */
-    const dd::Spatial_reference_system *srs) /*!< in: SRS of row_field */
-{
-  uchar *dptr = NULL;
-  ulint dlen = 0;
-  double mbr[SPDIMS * 2];
-
-  /* This must be a GEOMETRY datatype */
-  ut_ad(DATA_GEOMETRY_MTYPE(field->type.mtype));
-
-  dptr = static_cast<uchar *>(dfield_get_data(row_field));
-  dlen = dfield_get_len(row_field);
-
-=======
 /** Inserts an entry into a secondary index, which is created for
 multi-value field. For each value to be inserted, it tries first optimistic,
 then pessimistic descent down the tree. If the entry matches enough
@@ -3825,7 +3327,6 @@
   dptr = static_cast<uchar *>(dfield_get_data(row_field));
   dlen = dfield_get_len(row_field);
 
->>>>>>> 4869291f
   /* obtain the MBR */
   get_mbr_from_store(srs, dptr, static_cast<uint>(dlen), SPDIMS, mbr, srid);
 
@@ -3936,12 +3437,8 @@
 
   ut_ad(dtuple_check_typed(node->entry));
 
-<<<<<<< HEAD
-  err = row_ins_index_entry(node->index, node->entry, thr);
-=======
   err = row_ins_index_entry(node->index, node->entry, node->ins_multi_val_pos,
                             thr);
->>>>>>> 4869291f
 
   DEBUG_SYNC_C_IF_THD(thr_get_trx(thr)->mysql_thd,
                       "after_row_ins_index_entry_step");
