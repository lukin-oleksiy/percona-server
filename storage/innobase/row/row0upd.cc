/*****************************************************************************

Copyright (c) 1996, 2018, Oracle and/or its affiliates. All Rights Reserved.

This program is free software; you can redistribute it and/or modify it under
the terms of the GNU General Public License, version 2.0, as published by the
Free Software Foundation.

This program is also distributed with certain software (including but not
limited to OpenSSL) that is licensed under separate terms, as designated in a
particular file or component or in included license documentation. The authors
of MySQL hereby grant you an additional permission to link the program and
your derivative works with the separately licensed software that they have
included with MySQL.

This program is distributed in the hope that it will be useful, but WITHOUT
ANY WARRANTY; without even the implied warranty of MERCHANTABILITY or FITNESS
FOR A PARTICULAR PURPOSE. See the GNU General Public License, version 2.0,
for more details.

You should have received a copy of the GNU General Public License along with
this program; if not, write to the Free Software Foundation, Inc.,
51 Franklin St, Fifth Floor, Boston, MA 02110-1301  USA

*****************************************************************************/

/** @file row/row0upd.cc
 Update of a row

 Created 12/27/1996 Heikki Tuuri
 *******************************************************/

#include <sys/types.h>

#include "dict0dict.h"
#include "ha_prototypes.h"
#include "my_compiler.h"
#include "my_dbug.h"
#include "my_inttypes.h"
#include "rem0rec.h"
#include "row0upd.h"
#include "trx0undo.h"
#ifndef UNIV_HOTBACKUP
#include <algorithm>

#include "btr0btr.h"
#include "btr0cur.h"
#include "buf0lru.h"
#include "current_thd.h"
#include "dict0boot.h"
#include "dict0crea.h"
#include "eval0eval.h"
#include "fts0fts.h"
#include "fts0types.h"
#include "lob0lob.h"
#include "lock0lock.h"
#include "log0log.h"
#include "mach0data.h"
#include "pars0sym.h"
#include "que0que.h"
#include "rem0cmp.h"
#endif /* !UNIV_HOTBACKUP */
#include "row0ext.h"
#include "row0ins.h"
#include "row0log.h"
#ifndef UNIV_HOTBACKUP
#include "fts0fts.h"
#include "fts0types.h"
#include "row0row.h"
#include "row0sel.h"
#include "trx0rec.h"
#endif /* !UNIV_HOTBACKUP */
#include <algorithm>
#include "lob0lob.h"
#ifndef UNIV_HOTBACKUP
#include "current_thd.h"
#include "dict0dd.h"
#include "field.h"
#endif /* !UNIV_HOTBACKUP */

#ifndef UNIV_HOTBACKUP
/* What kind of latch and lock can we assume when the control comes to
   -------------------------------------------------------------------
an update node?
--------------
Efficiency of massive updates would require keeping an x-latch on a
clustered index page through many updates, and not setting an explicit
x-lock on clustered index records, as they anyway will get an implicit
x-lock when they are updated. A problem is that the read nodes in the
graph should know that they must keep the latch when passing the control
up to the update node, and not set any record lock on the record which
will be updated. Another problem occurs if the execution is stopped,
as the kernel switches to another query thread, or the transaction must
wait for a lock. Then we should be able to release the latch and, maybe,
acquire an explicit x-lock on the record.
        Because this seems too complicated, we conclude that the less
efficient solution of releasing all the latches when the control is
transferred to another node, and acquiring explicit x-locks, is better. */

/* How is a delete performed? If there is a delete without an
explicit cursor, i.e., a searched delete, there are at least
two different situations:
the implicit select cursor may run on (1) the clustered index or
on (2) a secondary index. The delete is performed by setting
the delete bit in the record and substituting the id of the
deleting transaction for the original trx id, and substituting a
new roll ptr for previous roll ptr. The old trx id and roll ptr
are saved in the undo log record. Thus, no physical changes occur
in the index tree structure at the time of the delete. Only
when the undo log is purged, the index records will be physically
deleted from the index trees.

The query graph executing a searched delete would consist of
a delete node which has as a subtree a select subgraph.
The select subgraph should return a (persistent) cursor
in the clustered index, placed on page which is x-latched.
The delete node should look for all secondary index records for
this clustered index entry and mark them as deleted. When is
the x-latch freed? The most efficient way for performing a
searched delete is obviously to keep the x-latch for several
steps of query graph execution. */

/*************************************************************************
IMPORTANT NOTE: Any operation that generates redo MUST check that there
is enough space in the redo log before for that operation. This is
done by calling log_free_check(). The reason for checking the
availability of the redo log space before the start of the operation is
that we MUST not hold any synchonization objects when performing the
check.
If you make a change in this module make sure that no codepath is
introduced where a call to log_free_check() is bypassed. */

/** Checks if an update vector changes some of the first ordering fields of an
 index record. This is only used in foreign key checks and we can assume
 that index does not contain column prefixes.
 @return true if changes */
static ibool row_upd_changes_first_fields_binary(
    dtuple_t *entry,     /*!< in: old value of index entry */
    dict_index_t *index, /*!< in: index of entry */
    const upd_t *update, /*!< in: update vector for the row */
    ulint n);            /*!< in: how many first fields to check */

/** Checks if index currently is mentioned as a referenced index in a foreign
 key constraint.

 NOTE that since we do not hold dict_operation_lock when leaving the
 function, it may be that the referencing table has been dropped when
 we leave this function: this function is only for heuristic use!

 @return true if referenced */
static ibool row_upd_index_is_referenced(dict_index_t *index, /*!< in: index */
                                         trx_t *trx) /*!< in: transaction */
{
  dict_table_t *table = index->table;
  ibool is_referenced = FALSE;

  if (table->referenced_set.empty()) {
    return (FALSE);
  }

  dict_foreign_set::iterator it =
      std::find_if(table->referenced_set.begin(), table->referenced_set.end(),
                   dict_foreign_with_index(index));

  is_referenced = (it != table->referenced_set.end());

  return (is_referenced);
}

/** Checks if possible foreign key constraints hold after a delete of the record
 under pcur.

 NOTE that this function will temporarily commit mtr and lose the
 pcur position!

 @return DB_SUCCESS or an error code */
static MY_ATTRIBUTE((warn_unused_result)) dberr_t
    row_upd_check_references_constraints(
        upd_node_t *node,    /*!< in: row update node */
        btr_pcur_t *pcur,    /*!< in: cursor positioned on a record; NOTE: the
                             cursor position is lost in this function! */
        dict_table_t *table, /*!< in: table in question */
        dict_index_t *index, /*!< in: index of the cursor */
        ulint *offsets,      /*!< in/out: rec_get_offsets(pcur.rec, index) */
        que_thr_t *thr,      /*!< in: query thread */
        mtr_t *mtr)          /*!< in: mtr */
{
  dict_foreign_t *foreign;
  mem_heap_t *heap;
  dtuple_t *entry;
  trx_t *trx;
  const rec_t *rec;
  ulint n_ext;
  dberr_t err;

  DBUG_ENTER("row_upd_check_references_constraints");

  /* TODO: NEWDD: WL#6049 Ignore FK on DD system tables for now */
  if (table->is_dd_table) {
    DBUG_RETURN(DB_SUCCESS);
  }

  if (table->referenced_set.empty()) {
    DBUG_RETURN(DB_SUCCESS);
  }

  trx = thr_get_trx(thr);

  rec = btr_pcur_get_rec(pcur);
  ut_ad(rec_offs_validate(rec, index, offsets));

  heap = mem_heap_create(500);

  entry = row_rec_to_index_entry(rec, index, offsets, &n_ext, heap);

  mtr_commit(mtr);

  DEBUG_SYNC_C("foreign_constraint_check_for_update");

  mtr_start(mtr);

  for (dict_foreign_set::iterator it = table->referenced_set.begin();
       it != table->referenced_set.end(); ++it) {
    foreign = *it;

    /* Note that we may have an update which updates the index
    record, but does NOT update the first fields which are
    referenced in a foreign key constraint. Then the update does
    NOT break the constraint. */

    if (foreign->referenced_index == index &&
        (node->is_delete ||
         row_upd_changes_first_fields_binary(entry, index, node->update,
                                             foreign->n_fields))) {
      dict_table_t *foreign_table = foreign->foreign_table;

      dict_table_t *ref_table = NULL;

      if (foreign_table == NULL) {
        MDL_ticket *mdl;

        ref_table = dd_table_open_on_name(trx->mysql_thd, &mdl,
                                          foreign->foreign_table_name_lookup,
                                          false, DICT_ERR_IGNORE_NONE);
      }

      /* NOTE that if the thread ends up waiting for a lock
      we will release dict_operation_lock temporarily!
      But the counter on the table protects 'foreign' from
      being dropped while the check is running. */
      if (foreign_table) {
        os_atomic_increment_ulint(&foreign_table->n_foreign_key_checks_running,
                                  1);
      }

      err = row_ins_check_foreign_constraint(FALSE, foreign, table, entry, thr);

      if (foreign_table) {
        os_atomic_decrement_ulint(&foreign_table->n_foreign_key_checks_running,
                                  1);
      }

      if (ref_table != NULL) {
        dict_table_close(ref_table, FALSE, FALSE);
      }

      if (err != DB_SUCCESS) {
        goto func_exit;
      }
    }
  }

  err = DB_SUCCESS;

func_exit:
  mem_heap_free(heap);

  DEBUG_SYNC_C("foreign_constraint_check_for_update_done");
  DBUG_RETURN(err);
}

/** Creates an update node for a query graph.
 @return own: update node */
upd_node_t *upd_node_create(mem_heap_t *heap) /*!< in: mem heap where created */
{
  upd_node_t *node;

  node = static_cast<upd_node_t *>(mem_heap_zalloc(heap, sizeof(upd_node_t)));

  node->common.type = QUE_NODE_UPDATE;
  node->state = UPD_NODE_UPDATE_CLUSTERED;
  node->heap = mem_heap_create(128);
  node->magic_n = UPD_NODE_MAGIC_N;

  return (node);
}
#endif /* !UNIV_HOTBACKUP */

/** Updates the trx id and roll ptr field in a clustered index record in
 database recovery. */
void row_upd_rec_sys_fields_in_recovery(
    rec_t *rec,               /*!< in/out: record */
    page_zip_des_t *page_zip, /*!< in/out: compressed page, or NULL */
    const ulint *offsets,     /*!< in: array returned by rec_get_offsets() */
    ulint pos,                /*!< in: TRX_ID position in rec */
    trx_id_t trx_id,          /*!< in: transaction id */
    roll_ptr_t roll_ptr)      /*!< in: roll ptr of the undo log record */
{
  ut_ad(rec_offs_validate(rec, NULL, offsets));

  if (page_zip) {
    page_zip_write_trx_id_and_roll_ptr(page_zip, rec, offsets, pos, trx_id,
                                       roll_ptr);
  } else {
    byte *field;
    ulint len;

    field = rec_get_nth_field(rec, offsets, pos, &len);
    ut_ad(len == DATA_TRX_ID_LEN);
#if DATA_TRX_ID + 1 != DATA_ROLL_PTR
#error "DATA_TRX_ID + 1 != DATA_ROLL_PTR"
#endif
    trx_write_trx_id(field, trx_id);
    trx_write_roll_ptr(field + DATA_TRX_ID_LEN, roll_ptr);
  }
}

#ifndef UNIV_HOTBACKUP
/** Sets the trx id or roll ptr field of a clustered index entry. */
void row_upd_index_entry_sys_field(
    dtuple_t *entry,     /*!< in/out: index entry, where the memory
                         buffers for sys fields are already allocated:
                         the function just copies the new values to
                         them */
    dict_index_t *index, /*!< in: clustered index */
    ulint type,          /*!< in: DATA_TRX_ID or DATA_ROLL_PTR */
    ib_uint64_t val)     /*!< in: value to write */
{
  dfield_t *dfield;
  byte *field;
  ulint pos;

  ut_ad(index->is_clustered());

  pos = index->get_sys_col_pos(type);

  dfield = dtuple_get_nth_field(entry, pos);
  field = static_cast<byte *>(dfield_get_data(dfield));

  if (type == DATA_TRX_ID) {
    ut_ad(val > 0);
    trx_write_trx_id(field, val);
  } else {
    ut_ad(type == DATA_ROLL_PTR);
    trx_write_roll_ptr(field, val);
  }
}

/** Returns TRUE if row update changes size of some field in index or if some
 field to be updated is stored externally in rec or update.
 @return true if the update changes the size of some field in index or
 the field is external in rec or update */
ibool row_upd_changes_field_size_or_external(
    dict_index_t *index,  /*!< in: index */
    const ulint *offsets, /*!< in: rec_get_offsets(rec, index) */
    const upd_t *update)  /*!< in: update vector */
{
  const upd_field_t *upd_field;
  const dfield_t *new_val;
  ulint old_len;
  ulint new_len;
  ulint n_fields;
  ulint i;

  ut_ad(rec_offs_validate(NULL, index, offsets));
  ut_ad(!index->table->skip_alter_undo);

  n_fields = upd_get_n_fields(update);

  for (i = 0; i < n_fields; i++) {
    upd_field = upd_get_nth_field(update, i);

    /* We should ignore virtual field if the index is not
    a virtual index */
    if (upd_fld_is_virtual_col(upd_field) &&
        dict_index_has_virtual(index) != DICT_VIRTUAL) {
      continue;
    }

    new_val = &(upd_field->new_val);
    new_len = dfield_get_len(new_val);

    if (dfield_is_null(new_val) && !rec_offs_comp(offsets)) {
      /* A bug fixed on Dec 31st, 2004: we looked at the
      SQL NULL size from the wrong field! We may backport
      this fix also to 4.0. The merge to 5.0 will be made
      manually immediately after we commit this to 4.1. */

      new_len = index->get_col(upd_field->field_no)->get_null_size(0);
    }

    old_len = rec_offs_nth_size(offsets, upd_field->field_no);

    if (rec_offs_comp(offsets) &&
        rec_offs_nth_sql_null(offsets, upd_field->field_no)) {
      /* Note that in the compact table format, for a
      variable length field, an SQL NULL will use zero
      bytes in the offset array at the start of the physical
      record, but a zero-length value (empty string) will
      use one byte! Thus, we cannot use update-in-place
      if we update an SQL NULL varchar to an empty string! */

      old_len = UNIV_SQL_NULL;
    }

    if (dfield_is_ext(new_val) || old_len != new_len ||
        rec_offs_nth_extern(offsets, upd_field->field_no)) {
      return (TRUE);
    }
  }

  return (FALSE);
}

/** Returns true if row update contains disowned external fields.
 @return true if the update contains disowned external fields. */
bool row_upd_changes_disowned_external(
    const upd_t *update) /*!< in: update vector */
{
  const upd_field_t *upd_field;
  const dfield_t *new_val;
  ulint n_fields;
  ulint i;

  n_fields = upd_get_n_fields(update);

  for (i = 0; i < n_fields; i++) {
    upd_field = upd_get_nth_field(update, i);
    new_val = &(upd_field->new_val);

    if (!dfield_is_ext(new_val)) {
      continue;
    }

    ut_ad(dfield_get_len(new_val) >= BTR_EXTERN_FIELD_REF_SIZE);

    lob::ref_t ref(new_val->blobref());

    if (!ref.is_owner()) {
      return (true);
    }
  }

  return (false);
}
#endif /* !UNIV_HOTBACKUP */

/** Replaces the new column values stored in the update vector to the
 record given. No field size changes are allowed. This function is
 usually invoked on a clustered index. The only use case for a
 secondary index is row_ins_sec_index_entry_by_modify() or its
 counterpart in ibuf_insert_to_index_page(). */
void row_upd_rec_in_place(
    rec_t *rec,               /*!< in/out: record where replaced */
    dict_index_t *index,      /*!< in: the index the record belongs to */
    const ulint *offsets,     /*!< in: array returned by rec_get_offsets() */
    const upd_t *update,      /*!< in: update vector */
    page_zip_des_t *page_zip) /*!< in: compressed page with enough space
                             available, or NULL */
{
  const upd_field_t *upd_field;
  const dfield_t *new_val;
  ulint n_fields;
  ulint i;

  ut_ad(rec_offs_validate(rec, index, offsets));
  ut_ad(!index->table->skip_alter_undo);

  if (rec_offs_comp(offsets)) {
    rec_set_info_bits_new(rec, update->info_bits);
  } else {
    rec_set_info_bits_old(rec, update->info_bits);
  }

  n_fields = upd_get_n_fields(update);

  for (i = 0; i < n_fields; i++) {
    upd_field = upd_get_nth_field(update, i);

    /* No need to update virtual columns for non-virtual index */
    if (upd_fld_is_virtual_col(upd_field) && !dict_index_has_virtual(index)) {
      continue;
    }

    new_val = &(upd_field->new_val);
    ut_ad(!dfield_is_ext(new_val) ==
          !rec_offs_nth_extern(offsets, upd_field->field_no));

    rec_set_nth_field(rec, offsets, upd_field->field_no,
                      dfield_get_data(new_val), dfield_get_len(new_val));
  }

  if (page_zip) {
    page_zip_write_rec(page_zip, rec, index, offsets, 0);
  }
}

#ifndef UNIV_HOTBACKUP
/** Writes into the redo log the values of trx id and roll ptr and enough info
 to determine their positions within a clustered index record.
 @return new pointer to mlog */
byte *row_upd_write_sys_vals_to_log(
    dict_index_t *index, /*!< in: clustered index */
    trx_id_t trx_id,     /*!< in: transaction id */
    roll_ptr_t roll_ptr, /*!< in: roll ptr of the undo log record */
    byte *log_ptr,       /*!< pointer to a buffer of size > 20 opened
                         in mlog */
    mtr_t *mtr MY_ATTRIBUTE((unused))) /*!< in: mtr */
{
  ut_ad(index->is_clustered());
  ut_ad(mtr);

  log_ptr +=
      mach_write_compressed(log_ptr, index->get_sys_col_pos(DATA_TRX_ID));

  trx_write_roll_ptr(log_ptr, roll_ptr);
  log_ptr += DATA_ROLL_PTR_LEN;

  log_ptr += mach_u64_write_compressed(log_ptr, trx_id);

  return (log_ptr);
}
#endif /* !UNIV_HOTBACKUP */

/** Parses the log data of system field values.
 @return log data end or NULL */
byte *row_upd_parse_sys_vals(const byte *ptr,     /*!< in: buffer */
                             const byte *end_ptr, /*!< in: buffer end */
                             ulint *pos, /*!< out: TRX_ID position in record */
                             trx_id_t *trx_id,     /*!< out: trx id */
                             roll_ptr_t *roll_ptr) /*!< out: roll ptr */
{
  *pos = mach_parse_compressed(&ptr, end_ptr);

  if (ptr == NULL) {
    return (NULL);
  }

  if (end_ptr < ptr + DATA_ROLL_PTR_LEN) {
    return (NULL);
  }

  *roll_ptr = trx_read_roll_ptr(ptr);
  ptr += DATA_ROLL_PTR_LEN;

  *trx_id = mach_u64_parse_compressed(&ptr, end_ptr);

  return (const_cast<byte *>(ptr));
}

#ifndef UNIV_HOTBACKUP
/** Writes to the redo log the new values of the fields occurring in the index.
 */
void row_upd_index_write_log(
    const upd_t *update, /*!< in: update vector */
    byte *log_ptr,       /*!< in: pointer to mlog buffer: must
                         contain at least MLOG_BUF_MARGIN bytes
                         of free space; the buffer is closed
                         within this function */
    mtr_t *mtr)          /*!< in: mtr into whose log to write */
{
  const upd_field_t *upd_field;
  const dfield_t *new_val;
  ulint len;
  ulint n_fields;
  byte *buf_end;
  ulint i;

  n_fields = upd_get_n_fields(update);

  buf_end = log_ptr + MLOG_BUF_MARGIN;

  mach_write_to_1(log_ptr, update->info_bits);
  log_ptr++;
  log_ptr += mach_write_compressed(log_ptr, n_fields);

  for (i = 0; i < n_fields; i++) {
#if MLOG_BUF_MARGIN <= 30
#error "MLOG_BUF_MARGIN <= 30"
#endif

    if (log_ptr + 30 > buf_end) {
      mlog_close(mtr, log_ptr);

      log_ptr = mlog_open(mtr, MLOG_BUF_MARGIN);
      buf_end = log_ptr + MLOG_BUF_MARGIN;
    }

    upd_field = upd_get_nth_field(update, i);

    new_val = &(upd_field->new_val);

    len = dfield_get_len(new_val);

    /* If this is a virtual column, mark it using special
    field_no */
    ulint field_no = upd_fld_is_virtual_col(upd_field)
                         ? REC_MAX_N_FIELDS + upd_field->field_no
                         : upd_field->field_no;

    log_ptr += mach_write_compressed(log_ptr, field_no);
    log_ptr += mach_write_compressed(log_ptr, len);

    if (len != UNIV_SQL_NULL) {
      if (log_ptr + len < buf_end) {
        memcpy(log_ptr, dfield_get_data(new_val), len);

        log_ptr += len;
      } else {
        mlog_close(mtr, log_ptr);

        mlog_catenate_string(mtr, static_cast<byte *>(dfield_get_data(new_val)),
                             len);

        log_ptr = mlog_open(mtr, MLOG_BUF_MARGIN);
        buf_end = log_ptr + MLOG_BUF_MARGIN;
      }
    }
  }

  mlog_close(mtr, log_ptr);
}
#endif /* !UNIV_HOTBACKUP */

/** Parses the log data written by row_upd_index_write_log.
 @return log data end or NULL */
byte *row_upd_index_parse(
    const byte *ptr,     /*!< in: buffer */
    const byte *end_ptr, /*!< in: buffer end */
    mem_heap_t *heap,    /*!< in: memory heap where update vector is
                         built */
    upd_t **update_out)  /*!< out: update vector */
{
  upd_t *update;
  upd_field_t *upd_field;
  dfield_t *new_val;
  ulint len;
  ulint n_fields;
  ulint info_bits;
  ulint i;

  if (end_ptr < ptr + 1) {
    return (NULL);
  }

  info_bits = mach_read_from_1(ptr);
  ptr++;
  n_fields = mach_parse_compressed(&ptr, end_ptr);

  if (ptr == NULL) {
    return (NULL);
  }

  update = upd_create(n_fields, heap);
  update->info_bits = info_bits;

  for (i = 0; i < n_fields; i++) {
    ulint field_no;
    upd_field = upd_get_nth_field(update, i);
    new_val = &(upd_field->new_val);

    field_no = mach_parse_compressed(&ptr, end_ptr);

    if (ptr == NULL) {
      return (NULL);
    }

    /* Check if this is a virtual column, mark the prtype
    if that is the case */
    if (field_no >= REC_MAX_N_FIELDS) {
      new_val->type.prtype |= DATA_VIRTUAL;
      field_no -= REC_MAX_N_FIELDS;
    }

    upd_field->field_no = field_no;

    len = mach_parse_compressed(&ptr, end_ptr);

    if (ptr == NULL) {
      return (NULL);
    }

    if (len != UNIV_SQL_NULL) {
      if (end_ptr < ptr + len) {
        return (NULL);
      }

      dfield_set_data(new_val, mem_heap_dup(heap, ptr, len), len);
      ptr += len;
    } else {
      dfield_set_null(new_val);
    }
  }

  *update_out = update;

  return (const_cast<byte *>(ptr));
}

/** Get field by field number.
@param[in]	field_no	the field number.
@return the updated field information. */
upd_field_t *upd_t::get_upd_field(ulint field_no) const {
  ulint i;
  for (i = 0; i < n_fields; i++) {
    upd_field_t *uf = upd_get_nth_field(this, i);

    if (uf->field_no == field_no) {
      return (uf);
    }
  }

  return (nullptr);
}

#ifndef UNIV_HOTBACKUP
/** Builds an update vector from those fields which in a secondary index entry
 differ from a record that has the equal ordering fields. NOTE: we compare
 the fields as binary strings!
 @return own: update vector of differing fields */
upd_t *row_upd_build_sec_rec_difference_binary(
    const rec_t *rec,      /*!< in: secondary index record */
    dict_index_t *index,   /*!< in: index */
    const ulint *offsets,  /*!< in: rec_get_offsets(rec, index) */
    const dtuple_t *entry, /*!< in: entry to insert */
    mem_heap_t *heap)      /*!< in: memory heap from which allocated */
{
  upd_field_t *upd_field;
  const dfield_t *dfield;
  const byte *data;
  ulint len;
  upd_t *update;
  ulint n_diff;
  ulint i;

  /* This function is used only for a secondary index */
  ut_a(!index->is_clustered());
  ut_ad(rec_offs_validate(rec, index, offsets));
  ut_ad(rec_offs_n_fields(offsets) == dtuple_get_n_fields(entry));
  ut_ad(!rec_offs_any_extern(offsets));
  ut_ad(!index->table->skip_alter_undo);

  update = upd_create(dtuple_get_n_fields(entry), heap);

  n_diff = 0;

  for (i = 0; i < dtuple_get_n_fields(entry); i++) {
    data = rec_get_nth_field(rec, offsets, i, &len);

    dfield = dtuple_get_nth_field(entry, i);

    /* NOTE that it may be that len != dfield_get_len(dfield) if we
    are updating in a character set and collation where strings of
    different length can be equal in an alphabetical comparison,
    and also in the case where we have a column prefix index
    and the last characters in the index field are spaces; the
    latter case probably caused the assertion failures reported at
    row0upd.cc line 713 in versions 4.0.14 - 4.0.16. */

    /* NOTE: we compare the fields as binary strings!
    (No collation) */

    if (!dfield_data_is_binary_equal(dfield, len, data)) {
      upd_field = upd_get_nth_field(update, n_diff);

      dfield_copy(&(upd_field->new_val), dfield);

      upd_field_set_field_no(upd_field, i, index, NULL);

      n_diff++;
    }
  }

  update->n_fields = n_diff;

  return (update);
}

/** Builds an update vector from those fields, excluding the roll ptr and
trx id fields, which in an index entry differ from a record that has
the equal ordering fields. NOTE: we compare the fields as binary strings!
@param[in]	index		clustered index
@param[in]	entry		clustered index entry to insert
@param[in]	rec		clustered index record
@param[in]	offsets		rec_get_offsets(rec,index), or NULL
@param[in]	no_sys		skip the system columns
                                DB_TRX_ID and DB_ROLL_PTR
@param[in]	trx		transaction (for diagnostics),
                                or NULL
@param[in]	heap		memory heap from which allocated
@param[in]	mysql_table	NULL, or mysql table object when
<<<<<<< HEAD
                                user thread invokes dml
@return own: update vector of differing fields, excluding roll ptr and
trx id */
upd_t *row_upd_build_difference_binary(dict_index_t *index,
                                       const dtuple_t *entry, const rec_t *rec,
                                       const ulint *offsets, bool no_sys,
                                       trx_t *trx, mem_heap_t *heap,
                                       TABLE *mysql_table) {
  upd_field_t *upd_field;
  dfield_t *dfield;
  const byte *data;
  ulint len;
  upd_t *update;
  ulint n_diff;
  ulint trx_id_pos;
  ulint i;
  ulint offsets_[REC_OFFS_NORMAL_SIZE];
  ulint n_fld = dtuple_get_n_fields(entry);
  ulint n_v_fld = dtuple_get_n_v_fields(entry);
  rec_offs_init(offsets_);

  /* This function is used only for a clustered index */
  ut_a(index->is_clustered());
  ut_ad(!index->table->skip_alter_undo);

  update = upd_create(n_fld + n_v_fld, heap);
  update->table = index->table;

  n_diff = 0;

  trx_id_pos = index->get_sys_col_pos(DATA_TRX_ID);
  ut_ad(index->table->is_intrinsic() ||
        (index->get_sys_col_pos(DATA_ROLL_PTR) == trx_id_pos + 1));

  if (!offsets) {
    offsets = rec_get_offsets(rec, index, offsets_, ULINT_UNDEFINED, &heap);
  } else {
    ut_ad(rec_offs_validate(rec, index, offsets));
  }

  for (i = 0; i < n_fld; i++) {
    data = rec_get_nth_field(rec, offsets, i, &len);

    dfield = dtuple_get_nth_field(entry, i);

    /* NOTE: we compare the fields as binary strings!
    (No collation) */
    if (no_sys) {
      /* TRX_ID */
      if (i == trx_id_pos) {
        continue;
      }

      /* DB_ROLL_PTR */
      if (i == trx_id_pos + 1 && !index->table->is_intrinsic()) {
        continue;
      }
    }

    if (!dfield_is_ext(dfield) != !rec_offs_nth_extern(offsets, i) ||
        !dfield_data_is_binary_equal(dfield, len, data)) {
      upd_field = upd_get_nth_field(update, n_diff);

      dfield_copy(&(upd_field->new_val), dfield);

      upd_field_set_field_no(upd_field, i, index, trx);

      n_diff++;
    }
  }

  /* Check the virtual columns updates. Even if there is no non-virtual
  column (base columns) change, we will still need to build the
  indexed virtual column value so that undo log would log them (
  for purge/mvcc purpose) */
  if (n_v_fld > 0) {
    row_ext_t *ext;
    mem_heap_t *v_heap = NULL;
    THD *thd;

    if (trx == NULL) {
      thd = current_thd;
    } else {
      thd = trx->mysql_thd;
    }

    ut_ad(!update->old_vrow);

    for (i = 0; i < n_v_fld; i++) {
      const dict_v_col_t *col = dict_table_get_nth_v_col(index->table, i);

      if (!col->m_col.ord_part) {
        continue;
      }

      if (update->old_vrow == NULL) {
        update->old_vrow = row_build(ROW_COPY_POINTERS, index, rec, offsets,
                                     index->table, NULL, NULL, &ext, heap);
      }

      dfield = dtuple_get_nth_v_field(entry, i);

      dfield_t *vfield = innobase_get_computed_value(
          update->old_vrow, col, index, &v_heap, heap, NULL, thd, mysql_table,
          NULL, NULL, NULL);

      if (!dfield_data_is_binary_equal(dfield, vfield->len,
                                       static_cast<byte *>(vfield->data))) {
        upd_field = upd_get_nth_field(update, n_diff);
=======
				user thread invokes dml
@param[in]	prebuilt	compress_heap must be taken from here
@return own: update vector of differing fields, excluding roll ptr and
trx id */
upd_t*
row_upd_build_difference_binary(
	dict_index_t*	index,
	const dtuple_t*	entry,
	const rec_t*	rec,
	const ulint*	offsets,
	bool		no_sys,
	trx_t*		trx,
	mem_heap_t*	heap,
	TABLE*		mysql_table,
	row_prebuilt_t*	prebuilt)
{
	upd_field_t*	upd_field;
	dfield_t*	dfield;
	const byte*	data;
	ulint		len;
	upd_t*		update;
	ulint		n_diff;
	ulint		trx_id_pos;
	ulint		i;
	ulint		offsets_[REC_OFFS_NORMAL_SIZE];
	ulint		n_fld = dtuple_get_n_fields(entry);
	ulint		n_v_fld = dtuple_get_n_v_fields(entry);
	rec_offs_init(offsets_);

	/* This function is used only for a clustered index */
	ut_a(dict_index_is_clust(index));

	update = upd_create(n_fld + n_v_fld, heap);

	n_diff = 0;

	trx_id_pos = dict_index_get_sys_col_pos(index, DATA_TRX_ID);
	ut_ad(dict_table_is_intrinsic(index->table)
	      || (dict_index_get_sys_col_pos(index, DATA_ROLL_PTR)
			== trx_id_pos + 1));

	if (!offsets) {
		offsets = rec_get_offsets(rec, index, offsets_,
					  ULINT_UNDEFINED, &heap);
	} else {
		ut_ad(rec_offs_validate(rec, index, offsets));
	}

	for (i = 0; i < n_fld; i++) {

		data = rec_get_nth_field(rec, offsets, i, &len);

		dfield = dtuple_get_nth_field(entry, i);

		/* NOTE: we compare the fields as binary strings!
		(No collation) */
		if (no_sys) {
			/* TRX_ID */
			if (i == trx_id_pos) {
				continue;
			}

			/* DB_ROLL_PTR */
			if (i == trx_id_pos + 1
			    && !dict_table_is_intrinsic(index->table)) {
				continue;
			}
		}

		if (!dfield_is_ext(dfield)
		    != !rec_offs_nth_extern(offsets, i)
		    || !dfield_data_is_binary_equal(dfield, len, data)) {

			upd_field = upd_get_nth_field(update, n_diff);

			dfield_copy(&(upd_field->new_val), dfield);

			upd_field_set_field_no(upd_field, i, index, trx);

			n_diff++;
		}
	}

	/* Check the virtual columns updates. Even if there is no non-virtual
	column (base columns) change, we will still need to build the
	indexed virtual column value so that undo log would log them (
	for purge/mvcc purpose) */
	if (n_v_fld > 0) {
		row_ext_t*	ext;
		mem_heap_t*	v_heap = NULL;
		THD*		thd;

		if (trx == NULL) {
			thd = current_thd;
		} else {
			thd = trx->mysql_thd;
		}

		ut_ad(!update->old_vrow);

		for (i = 0; i < n_v_fld; i++) {
			const dict_v_col_t*     col
                                = dict_table_get_nth_v_col(index->table, i);

			if (!col->m_col.ord_part) {
				continue;
			}

			if (update->old_vrow == NULL) {
				update->old_vrow = row_build(
					ROW_COPY_POINTERS, index, rec, offsets,
					index->table, NULL, NULL, &ext, heap);
			}

			dfield = dtuple_get_nth_v_field(entry, i);

			dfield_t*	vfield = innobase_get_computed_value(
				update->old_vrow, col, index,
				&v_heap, heap, NULL, thd, mysql_table,
				NULL, NULL, NULL, prebuilt);
>>>>>>> 333b4508

        upd_field->old_v_val = static_cast<dfield_t *>(
            mem_heap_alloc(heap, sizeof *upd_field->old_v_val));

        dfield_copy(upd_field->old_v_val, vfield);

        dfield_copy(&(upd_field->new_val), dfield);

        upd_field_set_v_field_no(upd_field, i, index);

        n_diff++;
      }
    }

    if (v_heap) {
      mem_heap_free(v_heap);
    }
  }

  update->n_fields = n_diff;
  ut_ad(update->validate());

  return (update);
}

#ifdef UNIV_DEBUG
#define row_upd_ext_fetch(clust_index, data, local_len, page_size, len,        \
                          is_sdi, heap)                                        \
  row_upd_ext_fetch_func(clust_index, data, local_len, page_size, len, is_sdi, \
                         heap)

#define row_upd_index_replace_new_col_val(index, dfield, field, col, uf, heap, \
                                          is_sdi, page_size)                   \
  row_upd_index_replace_new_col_val_func(index, dfield, field, col, uf, heap,  \
                                         is_sdi, page_size)
#else /* UNIV_DEBUG */
#define row_upd_ext_fetch(clust_index, data, local_len, page_size, len, \
                          is_sdi, heap)                                 \
  row_upd_ext_fetch_func(clust_index, data, local_len, page_size, len, heap)

#define row_upd_index_replace_new_col_val(index, dfield, field, col, uf, heap, \
                                          is_sdi, page_size)                   \
  row_upd_index_replace_new_col_val_func(index, dfield, field, col, uf, heap,  \
                                         page_size)
#endif /* UNIV_DEBUG */

/** Fetch a prefix of an externally stored column.
This is similar to row_ext_lookup(), but the row_ext_t holds the old values
of the column and must not be poisoned with the new values.
@param[in]	clust_index	the clustered index.
@param[in]	data		'internally' stored part of the field
containing also the reference to the external part
@param[in]	local_len	length of data, in bytes
@param[in]	page_size	BLOB page size
@param[in,out]	len		input - length of prefix to
fetch; output: fetched length of the prefix
@param[in]	is_sdi		true for SDI indexes
@param[in,out]	heap		heap where to allocate
@return BLOB prefix */
static byte *row_upd_ext_fetch_func(dict_index_t *clust_index, const byte *data,
                                    ulint local_len,
                                    const page_size_t &page_size, ulint *len,
#ifdef UNIV_DEBUG
                                    bool is_sdi,
#endif /* UNIV_DEBUG */
                                    mem_heap_t *heap) {
  byte *buf = static_cast<byte *>(mem_heap_alloc(heap, *len));

  *len = lob::btr_copy_externally_stored_field_prefix(
      clust_index, buf, *len, page_size, data, is_sdi, local_len);

  /* We should never update records containing a half-deleted BLOB. */
  ut_a(*len);

  return (buf);
}

/** Replaces the new column value stored in the update vector in
the given index entry field.
@param[in]	index		index dictionary object.
@param[in,out]	dfield		data field of the index entry
@param[in]	field		index field
@param[in]	col		field->col
@param[in]	uf		update field
@param[in,out]	heap		memory heap for allocating and copying
the new value
@param[in]	is_sdi		true for SDI indexes
@param[in]	page_size	page size */
static void row_upd_index_replace_new_col_val_func(
    dict_index_t *index, dfield_t *dfield, const dict_field_t *field,
    const dict_col_t *col, const upd_field_t *uf, mem_heap_t *heap,
#ifdef UNIV_DEBUG
    bool is_sdi,
#endif /* UNIV_DEBUG */
    const page_size_t &page_size) {
  DBUG_ENTER("row_upd_index_replace_new_col_val_func");

  ulint len;
  const byte *data;

  dfield_copy_data(dfield, &uf->new_val);

  if (dfield_is_null(dfield)) {
    DBUG_VOID_RETURN;
  }

  len = dfield_get_len(dfield);
  data = static_cast<const byte *>(dfield_get_data(dfield));

  if (field->prefix_len > 0) {
    ibool fetch_ext =
        dfield_is_ext(dfield) &&
        len < (ulint)field->prefix_len + BTR_EXTERN_FIELD_REF_SIZE;

    if (fetch_ext) {
      ulint l = len;

      len = field->prefix_len;

      data = row_upd_ext_fetch(index->table->first_index(), data, l, page_size,
                               &len, is_sdi, heap);
    }

    len =
        dtype_get_at_most_n_mbchars(col->prtype, col->mbminmaxlen,
                                    field->prefix_len, len, (const char *)data);

    dfield_set_data(dfield, data, len);

    if (!fetch_ext) {
      dfield_dup(dfield, heap);
    }

    DBUG_VOID_RETURN;
  }

  switch (uf->orig_len) {
    byte *buf;
    case BTR_EXTERN_FIELD_REF_SIZE:
      /* Restore the original locally stored
      part of the column.  In the undo log,
      InnoDB writes a longer prefix of externally
      stored columns, so that column prefixes
      in secondary indexes can be reconstructed. */
      dfield_set_data(dfield, data + len - BTR_EXTERN_FIELD_REF_SIZE,
                      BTR_EXTERN_FIELD_REF_SIZE);
      dfield_set_ext(dfield);
      /* fall through */
    case 0:
      dfield_dup(dfield, heap);
      break;
    default:
      /* Reconstruct the original locally
      stored part of the column.  The data
      will have to be copied. */
      ut_a(uf->orig_len > BTR_EXTERN_FIELD_REF_SIZE);
      buf = static_cast<byte *>(mem_heap_alloc(heap, uf->orig_len));

      /* Copy the locally stored prefix. */
      memcpy(buf, data, uf->orig_len - BTR_EXTERN_FIELD_REF_SIZE);

      /* Copy the BLOB pointer. */
      memcpy(buf + uf->orig_len - BTR_EXTERN_FIELD_REF_SIZE,
             data + len - BTR_EXTERN_FIELD_REF_SIZE, BTR_EXTERN_FIELD_REF_SIZE);

      dfield_set_data(dfield, buf, uf->orig_len);
      dfield_set_ext(dfield);
      break;
  }

  DBUG_VOID_RETURN;
}

/** Replaces the new column values stored in the update vector to the index
 entry given. */
void row_upd_index_replace_new_col_vals_index_pos(
    dtuple_t *entry,     /*!< in/out: index entry where replaced;
                         the clustered index record must be
                         covered by a lock or a page latch to
                         prevent deletion (rollback or purge) */
    dict_index_t *index, /*!< in: index; NOTE that this may also be a
                         non-clustered index */
    const upd_t *update, /*!< in: an update vector built for the index so
                         that the field number in an upd_field is the
                         index position */
    ibool order_only,
    /*!< in: if TRUE, limit the replacement to
    ordering fields of index; note that this
    does not work for non-clustered indexes. */
    mem_heap_t *heap) /*!< in: memory heap for allocating and
                      copying the new values */
{
  DBUG_ENTER("row_upd_index_replace_new_col_vals_index_pos");

  ulint i;
  ulint n_fields;
  const page_size_t &page_size = dict_table_page_size(index->table);

  ut_ad(index);
  ut_ad(!index->table->skip_alter_undo);

  dtuple_set_info_bits(entry, update->info_bits);

  if (order_only) {
    n_fields = dict_index_get_n_unique(index);
  } else {
    n_fields = dict_index_get_n_fields(index);
  }

  for (i = 0; i < n_fields; i++) {
    const dict_field_t *field;
    const dict_col_t *col;
    const upd_field_t *uf;

    field = index->get_field(i);
    col = field->col;
    if (col->is_virtual()) {
      const dict_v_col_t *vcol = reinterpret_cast<const dict_v_col_t *>(col);

      uf = upd_get_field_by_field_no(update, vcol->v_pos, true);
    } else {
      uf = upd_get_field_by_field_no(update, i, false);
    }

    if (uf) {
      upd_field_t *tmp = const_cast<upd_field_t *>(uf);
      dfield_t *dfield = dtuple_get_nth_field(entry, i);
      tmp->ext_in_old = dfield_is_ext(dfield);

      dfield_copy(&tmp->old_val, dfield);

      if (dfield_is_ext(dfield)) {
        byte *data = static_cast<byte *>(dfield_get_data(dfield));
        ulint len = dfield_get_len(dfield);
        lob::ref_t ref(data + len - lob::ref_t::SIZE);
      }

      row_upd_index_replace_new_col_val(index, dfield, field, col, uf, heap,
                                        dict_index_is_sdi(index), page_size);
    }
  }

  DBUG_VOID_RETURN;
}

/** Replaces the new column values stored in the update vector to the index
 entry given. */
void row_upd_index_replace_new_col_vals(
    dtuple_t *entry,     /*!< in/out: index entry where replaced;
                         the clustered index record must be
                         covered by a lock or a page latch to
                         prevent deletion (rollback or purge) */
    dict_index_t *index, /*!< in: index; NOTE that this may also be a
                         non-clustered index */
    const upd_t *update, /*!< in: an update vector built for the
                         CLUSTERED index so that the field number in
                         an upd_field is the clustered index position */
    mem_heap_t *heap)    /*!< in: memory heap for allocating and
                         copying the new values */
{
  ulint i;
  const dict_index_t *clust_index = index->table->first_index();
  const page_size_t &page_size = dict_table_page_size(index->table);

  ut_ad(!index->table->skip_alter_undo);

  dtuple_set_info_bits(entry, update->info_bits);

  for (i = 0; i < dict_index_get_n_fields(index); i++) {
    const dict_field_t *field;
    const dict_col_t *col;
    const upd_field_t *uf;

    field = index->get_field(i);
    col = field->col;
    if (col->is_virtual()) {
      const dict_v_col_t *vcol = reinterpret_cast<const dict_v_col_t *>(col);

      uf = upd_get_field_by_field_no(update, vcol->v_pos, true);
    } else {
      uf = upd_get_field_by_field_no(
          update, dict_col_get_clust_pos(col, clust_index), false);
    }

    if (uf) {
      row_upd_index_replace_new_col_val(index, dtuple_get_nth_field(entry, i),
                                        field, col, uf, heap,
                                        dict_index_is_sdi(index), page_size);
    }
  }
}

/** Replaces the virtual column values stored in the update vector.
@param[in,out]	row	row whose column to be set
@param[in]	field	data to set
@param[in]	len	data length
@param[in]	vcol	virtual column info */
static void row_upd_set_vcol_data(dtuple_t *row, const byte *field, ulint len,
                                  dict_v_col_t *vcol) {
  dfield_t *dfield = dtuple_get_nth_v_field(row, vcol->v_pos);

  if (dfield_get_type(dfield)->mtype == DATA_MISSING) {
    vcol->m_col.copy_type(dfield_get_type(dfield));

    dfield_set_data(dfield, field, len);
  }
}

/** Replaces the virtual column values stored in a dtuple with that of
a update vector.
@param[in,out]	row	row whose column to be updated
@param[in]	table	table
@param[in]	update	an update vector built for the clustered index
@param[in]	upd_new	update to new or old value
@param[in,out]	undo_row undo row (if needs to be updated)
@param[in]	ptr	remaining part in update undo log */
void row_upd_replace_vcol(dtuple_t *row, const dict_table_t *table,
                          const upd_t *update, bool upd_new, dtuple_t *undo_row,
                          const byte *ptr) {
  ulint col_no;
  ulint i;
  ulint n_cols;

  ut_ad(!table->skip_alter_undo);

  n_cols = dtuple_get_n_v_fields(row);
  for (col_no = 0; col_no < n_cols; col_no++) {
    dfield_t *dfield;

    const dict_v_col_t *col = dict_table_get_nth_v_col(table, col_no);

    /* If there is no index on the column, do not bother for
    value update */
    if (!col->m_col.ord_part) {
      const dict_index_t *clust_index = table->first_index();

      /* Skip the column if there is no online alter
      table in progress or it is not being indexed
      in new table */
      if (!dict_index_is_online_ddl(clust_index) ||
          !row_log_col_is_indexed(clust_index, col_no)) {
        continue;
      }
    }

    dfield = dtuple_get_nth_v_field(row, col_no);

    for (i = 0; i < upd_get_n_fields(update); i++) {
      const upd_field_t *upd_field = upd_get_nth_field(update, i);
      if (!upd_fld_is_virtual_col(upd_field) ||
          upd_field->field_no != col->v_pos) {
        continue;
      }

      if (upd_new) {
        dfield_copy_data(dfield, &upd_field->new_val);
      } else {
        dfield_copy_data(dfield, upd_field->old_v_val);
      }

      dfield_get_type(dfield)->mtype = upd_field->new_val.type.mtype;
      dfield_get_type(dfield)->prtype = upd_field->new_val.type.prtype;
      dfield_get_type(dfield)->mbminmaxlen =
          upd_field->new_val.type.mbminmaxlen;
      break;
    }
  }

  bool first_v_col = true;
  bool is_undo_log = true;

  /* We will read those unchanged (but indexed) virtual columns in */
  if (ptr != NULL) {
    const byte *end_ptr;

    end_ptr = ptr + mach_read_from_2(ptr);
    ptr += 2;

    while (ptr != end_ptr) {
      const byte *field;
      ulint field_no;
      ulint len;
      ulint orig_len;
      bool is_v;

      field_no = mach_read_next_compressed(&ptr);

      is_v = (field_no >= REC_MAX_N_FIELDS);

      if (is_v) {
        ptr = trx_undo_read_v_idx(table, ptr, first_v_col, &is_undo_log,
                                  &field_no);
        first_v_col = false;
      }

      ptr = trx_undo_rec_get_col_val(ptr, &field, &len, &orig_len);

      if (field_no == ULINT_UNDEFINED) {
        ut_ad(is_v);
        continue;
      }

      if (is_v) {
        dict_v_col_t *vcol = dict_table_get_nth_v_col(table, field_no);

        row_upd_set_vcol_data(row, field, len, vcol);

        if (undo_row) {
          row_upd_set_vcol_data(undo_row, field, len, vcol);
        }
      }
      ut_ad(ptr <= end_ptr);
    }
  }
}

/** Replaces the new column values stored in the update vector. */
void row_upd_replace(
    trx_t *trx,                /*!< in: transaction object. */
    dtuple_t *row,             /*!< in/out: row where replaced,
                               indexed by col_no;
                               the clustered index record must be
                               covered by a lock or a page latch to
                               prevent deletion (rollback or purge) */
    row_ext_t **ext,           /*!< out, own: NULL, or externally
                               stored column prefixes */
    const dict_index_t *index, /*!< in: clustered index */
    const upd_t *update,       /*!< in: an update vector built for the
                               clustered index */
    mem_heap_t *heap)          /*!< in: memory heap */
{
  ulint col_no;
  ulint i;
  ulint n_cols;
  ulint n_ext_cols;
  ulint *ext_cols;
  const dict_table_t *table;

  ut_ad(row);
  ut_ad(ext);
  ut_ad(index);
  ut_ad(index->is_clustered());
  ut_ad(update);
  ut_ad(heap);
  ut_ad(update->validate());
  ut_ad(!index->table->skip_alter_undo);

  n_cols = dtuple_get_n_fields(row);
  table = index->table;
  ut_ad(n_cols == table->get_n_cols());

  ext_cols =
      static_cast<ulint *>(mem_heap_alloc(heap, n_cols * sizeof *ext_cols));

  n_ext_cols = 0;

  dtuple_set_info_bits(row, update->info_bits);

  for (col_no = 0; col_no < n_cols; col_no++) {
    const dict_col_t *col = table->get_col(col_no);
    const ulint clust_pos = dict_col_get_clust_pos(col, index);
    dfield_t *dfield;

    if (UNIV_UNLIKELY(clust_pos == ULINT_UNDEFINED)) {
      continue;
    }

    dfield = dtuple_get_nth_field(row, col_no);

    for (i = 0; i < upd_get_n_fields(update); i++) {
      const upd_field_t *upd_field = upd_get_nth_field(update, i);

      if (upd_field->field_no != clust_pos ||
          upd_fld_is_virtual_col(upd_field)) {
        continue;
      }

      dfield_copy_data(dfield, &upd_field->new_val);
      break;
    }

    if (dfield_is_ext(dfield) && col->ord_part) {
      ext_cols[n_ext_cols++] = col_no;
    }
  }

  if (n_ext_cols) {
    *ext = row_ext_create(index, n_ext_cols, ext_cols, table->flags, row,
                          dict_index_is_sdi(index), heap);
  } else {
    *ext = NULL;
  }

  row_upd_replace_vcol(row, table, update, true, NULL, NULL);
}

/** Checks if an update vector changes an ordering field of an index record.

 This function is fast if the update vector is short or the number of ordering
 fields in the index is small. Otherwise, this can be quadratic.
 NOTE: we compare the fields as binary strings!
 @return true if update vector changes an ordering field in the index record */
ibool row_upd_changes_ord_field_binary_func(
    dict_index_t *index, /*!< in: index of the record */
    const upd_t *update, /*!< in: update vector for the row; NOTE: the
                         field numbers in this MUST be clustered index
                         positions! */
#ifdef UNIV_DEBUG
    const que_thr_t *thr, /*!< in: query thread, or NULL */
#endif                    /* UNIV_DEBUG */
    const dtuple_t *row,  /*!< in: old value of row, or NULL if the
                          row and the data values in update are not
                          known when this function is called, e.g., at
                          compile time */
    const row_ext_t *ext, /*!< NULL, or prefixes of the externally
                          stored columns in the old row */
    ulint flag)           /*!< in: ROW_BUILD_NORMAL,
                          ROW_BUILD_FOR_PURGE or ROW_BUILD_FOR_UNDO */
{
  ulint n_unique;
  ulint i;
  const dict_index_t *clust_index;

  ut_ad(index);
  ut_ad(update);

  ut_ad(!index->table->skip_alter_undo);

  n_unique = dict_index_get_n_unique(index);

  clust_index = index->table->first_index();

  for (i = 0; i < n_unique; i++) {
    const dict_field_t *ind_field;
    const dict_col_t *col;
    ulint col_no;
    const upd_field_t *upd_field;
    const dfield_t *dfield;
    dfield_t dfield_ext;
    ulint dfield_len;
    const byte *buf;
    const dict_v_col_t *vcol = NULL;

    ind_field = index->get_field(i);
    col = ind_field->col;
    col_no = dict_col_get_no(col);

    if (col->is_virtual()) {
      vcol = reinterpret_cast<const dict_v_col_t *>(col);

      upd_field = upd_get_field_by_field_no(update, vcol->v_pos, true);
    } else {
      upd_field = upd_get_field_by_field_no(
          update, dict_col_get_clust_pos(col, clust_index), false);
    }

    if (upd_field == NULL) {
      continue;
    }

    if (row == NULL) {
      ut_ad(ext == NULL);
      return (TRUE);
    }

    if (col->is_virtual()) {
      dfield = dtuple_get_nth_v_field(row, vcol->v_pos);
    } else {
      dfield = dtuple_get_nth_field(row, col_no);
    }

    /* For spatial index update, since the different geometry
    data could generate same MBR, so, if the new index entry is
    same as old entry, which means the MBR is not changed, we
    don't need to do anything. */
    if (dict_index_is_spatial(index) && i == 0) {
      double mbr1[SPDIMS * 2];
      double mbr2[SPDIMS * 2];
      rtr_mbr_t *old_mbr;
      rtr_mbr_t *new_mbr;
      uchar *dptr = NULL;
      ulint flen = 0;
      ulint dlen = 0;
      mem_heap_t *temp_heap = NULL;
      const dfield_t *new_field = &upd_field->new_val;

      const page_size_t page_size =
          (ext != NULL) ? ext->page_size : dict_table_page_size(index->table);

      ut_ad(dfield->data != NULL && dfield->len > GEO_DATA_HEADER_SIZE);
      ut_ad(col->get_spatial_status() != SPATIAL_NONE);

      /* Get the old mbr. */
      if (dfield_is_ext(dfield)) {
        /* For off-page stored data, we
        need to read the whole field data. */
        flen = dfield_get_len(dfield);
        dptr = static_cast<byte *>(dfield_get_data(dfield));
        temp_heap = mem_heap_create(1000);

        const dict_index_t *clust_index =
            (ext == nullptr ? index->table->first_index() : ext->index);
        dptr = lob::btr_copy_externally_stored_field(
            clust_index, &dlen, dptr, page_size, flen, false, temp_heap);
      } else {
        dptr = static_cast<uchar *>(dfield->data);
        dlen = dfield->len;
      }

      uint32_t srid;

      get_mbr_from_store(index->rtr_srs.get(), dptr, static_cast<uint>(dlen),
                         SPDIMS, mbr1, &srid);
      old_mbr = reinterpret_cast<rtr_mbr_t *>(mbr1);

      /* Get the new mbr. */
      if (dfield_is_ext(new_field)) {
        if (flag == ROW_BUILD_FOR_UNDO &&
            dict_table_has_atomic_blobs(index->table)) {
          /* For undo, and the table is
          Barrcuda, we need to skip the
          prefix data. */
          flen = BTR_EXTERN_FIELD_REF_SIZE;
          ut_ad(dfield_get_len(new_field) >= BTR_EXTERN_FIELD_REF_SIZE);
          dptr = static_cast<byte *>(dfield_get_data(new_field)) +
                 dfield_get_len(new_field) - BTR_EXTERN_FIELD_REF_SIZE;
        } else {
          flen = dfield_get_len(new_field);
          dptr = static_cast<byte *>(dfield_get_data(new_field));
        }

        if (temp_heap == NULL) {
          temp_heap = mem_heap_create(1000);
        }

        const dict_index_t *clust_index =
            (ext == nullptr ? index->table->first_index() : ext->index);
        dptr = lob::btr_copy_externally_stored_field(
            clust_index, &dlen, dptr, page_size, flen,
            dict_table_is_sdi(index->table->id), temp_heap);
      } else {
        dptr = static_cast<uchar *>(upd_field->new_val.data);
        dlen = upd_field->new_val.len;
      }

      uint32_t new_srid;
      get_mbr_from_store(index->rtr_srs.get(), dptr, static_cast<uint>(dlen),
                         SPDIMS, mbr2, &new_srid);

      new_mbr = reinterpret_cast<rtr_mbr_t *>(mbr2);

      if (new_srid != srid) {
        return true;
      }

      if (temp_heap) {
        mem_heap_free(temp_heap);
      }

      if (!mbr_equal_cmp(index->rtr_srs.get(), old_mbr, new_mbr)) {
        return (TRUE);
      } else {
        continue;
      }
    }

    /* This treatment of column prefix indexes is loosely
    based on row_build_index_entry(). */

    if (UNIV_LIKELY(ind_field->prefix_len == 0) || dfield_is_null(dfield)) {
      /* do nothing special */
    } else if (ext) {
      /* Silence a compiler warning without
      silencing a Valgrind error. */
      dfield_len = 0;
      UNIV_MEM_INVALID(&dfield_len, sizeof dfield_len);
      /* See if the column is stored externally. */
      buf = row_ext_lookup(ext, col_no, &dfield_len);

      ut_ad(col->ord_part);

      if (UNIV_LIKELY_NULL(buf)) {
        if (UNIV_UNLIKELY(buf == field_ref_zero)) {
          /* The externally stored field
          was not written yet. This
          record should only be seen by
          trx_rollback_or_clean_all_recovered(),
          when the server had crashed before
          storing the field. */
          ut_ad(thr == NULL || thr->graph->trx->is_recovered);
          ut_ad(thr == NULL || trx_is_recv(thr->graph->trx));
          return (TRUE);
        }

        goto copy_dfield;
      }
    } else if (dfield_is_ext(dfield)) {
      dfield_len = dfield_get_len(dfield);
      ut_a(dfield_len > BTR_EXTERN_FIELD_REF_SIZE);
      dfield_len -= BTR_EXTERN_FIELD_REF_SIZE;
      ut_a(index->is_clustered() || ind_field->prefix_len <= dfield_len);

      buf = static_cast<byte *>(dfield_get_data(dfield));
    copy_dfield:
      ut_a(dfield_len > 0);
      dfield_copy(&dfield_ext, dfield);
      dfield_set_data(&dfield_ext, buf, dfield_len);
      dfield = &dfield_ext;
    }

    if (!dfield_datas_are_binary_equal(dfield, &upd_field->new_val,
                                       ind_field->prefix_len)) {
      return (TRUE);
    }
  }

  return (FALSE);
}

/** Checks if an update vector changes an ordering field of an index record.
 NOTE: we compare the fields as binary strings!
 @return true if update vector may change an ordering field in an index
 record */
ibool row_upd_changes_some_index_ord_field_binary(
    const dict_table_t *table, /*!< in: table */
    const upd_t *update)       /*!< in: update vector for the row */
{
  upd_field_t *upd_field;
  const dict_index_t *index;
  ulint i;

  index = table->first_index();

  for (i = 0; i < upd_get_n_fields(update); i++) {
    upd_field = upd_get_nth_field(update, i);

    if (upd_fld_is_virtual_col(upd_field)) {
      if (dict_table_get_nth_v_col(index->table, upd_field->field_no)
              ->m_col.ord_part) {
        return (TRUE);
      }
    } else {
      if (index->get_field(upd_field->field_no)->col->ord_part) {
        return (TRUE);
      }
    }
  }

  return (FALSE);
}

/** Checks if an FTS Doc ID column is affected by an UPDATE.
 @return whether the Doc ID column is changed */
bool row_upd_changes_doc_id(dict_table_t *table,    /*!< in: table */
                            upd_field_t *upd_field) /*!< in: field to check */
{
  ulint col_no;
  dict_index_t *clust_index;
  fts_t *fts = table->fts;

  ut_ad(!table->skip_alter_undo);

  clust_index = table->first_index();

  /* Convert from index-specific column number to table-global
  column number. */
  col_no = clust_index->get_col_no(upd_field->field_no);

  return (col_no == fts->doc_col);
}
/** Checks if an FTS indexed column is affected by an UPDATE.
 @return offset within fts_t::indexes if FTS indexed column updated else
 ULINT_UNDEFINED */
ulint row_upd_changes_fts_column(
    dict_table_t *table,    /*!< in: table */
    upd_field_t *upd_field) /*!< in: field to check */
{
  ulint col_no;
  dict_index_t *clust_index;
  fts_t *fts = table->fts;

  ut_ad(!table->skip_alter_undo);

  if (upd_fld_is_virtual_col(upd_field)) {
    col_no = upd_field->field_no;
    return (dict_table_is_fts_column(fts->indexes, col_no, true));
  } else {
    clust_index = table->first_index();

    /* Convert from index-specific column number to table-global
    column number. */
    col_no = clust_index->get_col_no(upd_field->field_no);
    return (dict_table_is_fts_column(fts->indexes, col_no, false));
  }
}

/** Checks if an update vector changes some of the first ordering fields of an
 index record. This is only used in foreign key checks and we can assume
 that index does not contain column prefixes.
 @return true if changes */
static ibool row_upd_changes_first_fields_binary(
    dtuple_t *entry,     /*!< in: index entry */
    dict_index_t *index, /*!< in: index of entry */
    const upd_t *update, /*!< in: update vector for the row */
    ulint n)             /*!< in: how many first fields to check */
{
  ulint n_upd_fields;
  ulint i, j;
  dict_index_t *clust_index;

  ut_ad(update && index);
  ut_ad(n <= dict_index_get_n_fields(index));

  n_upd_fields = upd_get_n_fields(update);
  clust_index = index->table->first_index();

  for (i = 0; i < n; i++) {
    const dict_field_t *ind_field;
    const dict_col_t *col;
    ulint col_pos;

    ind_field = index->get_field(i);
    col = ind_field->col;
    col_pos = dict_col_get_clust_pos(col, clust_index);

    ut_a(ind_field->prefix_len == 0);

    for (j = 0; j < n_upd_fields; j++) {
      upd_field_t *upd_field = upd_get_nth_field(update, j);

      if (col_pos == upd_field->field_no &&
          !dfield_datas_are_binary_equal(dtuple_get_nth_field(entry, i),
                                         &upd_field->new_val, 0)) {
        return (TRUE);
      }
    }
  }

  return (FALSE);
}

/** Copies the column values from a record. */
UNIV_INLINE
void row_upd_copy_columns(
    rec_t *rec,           /*!< in: record in a clustered index */
    const ulint *offsets, /*!< in: array returned by rec_get_offsets() */
    sym_node_t *column)   /*!< in: first column in a column list, or
                          NULL */
{
  byte *data;
  ulint len;

  while (column) {
    data = rec_get_nth_field(rec, offsets,
                             column->field_nos[SYM_CLUST_FIELD_NO], &len);
    eval_node_copy_and_alloc_val(column, data, len);

    column = UT_LIST_GET_NEXT(col_var_list, column);
  }
}

/** Calculates the new values for fields to update. Note that
 row_upd_copy_columns must have been called first. */
UNIV_INLINE
void row_upd_eval_new_vals(upd_t *update) /*!< in/out: update vector */
{
  que_node_t *exp;
  upd_field_t *upd_field;
  ulint n_fields;
  ulint i;

  n_fields = upd_get_n_fields(update);

  for (i = 0; i < n_fields; i++) {
    upd_field = upd_get_nth_field(update, i);

    exp = upd_field->exp;

    eval_exp(exp);

    dfield_copy_data(&(upd_field->new_val), que_node_get_val(exp));
  }
}

/** Stores to the heap the virtual columns that need for any indexes
@param[in,out]	node		row update node
@param[in]	update		an update vector if it is update
@param[in]	thd		mysql thread handle
<<<<<<< HEAD
@param[in,out]	mysql_table	mysql table object */
static void row_upd_store_v_row(upd_node_t *node, const upd_t *update, THD *thd,
                                TABLE *mysql_table) {
  mem_heap_t *heap = NULL;
  dict_index_t *index = node->table->first_index();

  for (ulint col_no = 0; col_no < dict_table_get_n_v_cols(node->table);
       col_no++) {
    const dict_v_col_t *col = dict_table_get_nth_v_col(node->table, col_no);

    if (col->m_col.ord_part) {
      dfield_t *dfield = dtuple_get_nth_v_field(node->row, col_no);
      ulint n_upd = update ? upd_get_n_fields(update) : 0;
      ulint i = 0;

      /* Check if the value is already in update vector */
      for (i = 0; i < n_upd; i++) {
        const upd_field_t *upd_field = upd_get_nth_field(update, i);
        if (!(upd_field->new_val.type.prtype & DATA_VIRTUAL) ||
            upd_field->field_no != col->v_pos) {
          continue;
        }

        dfield_copy_data(dfield, upd_field->old_v_val);
        break;
      }

      /* Not updated */
      if (i >= n_upd) {
        /* If this is an update, then the value
        should be in update->old_vrow */
        if (update) {
          if (update->old_vrow == NULL) {
            /* This only happens in
            cascade update. And virtual
            column can't be affected,
            so it is Ok to set it to NULL */
            dfield_set_null(dfield);
          } else {
            dfield_t *vfield = dtuple_get_nth_v_field(update->old_vrow, col_no);
            dfield_copy_data(dfield, vfield);
          }
        } else {
          /* Need to compute, this happens when
          deleting row */
          innobase_get_computed_value(node->row, col, index, &heap, node->heap,
                                      NULL, thd, mysql_table, NULL, NULL, NULL);
        }
      }
    }
  }

  if (heap) {
    mem_heap_free(heap);
  }
=======
@param[in,out]	prebuilt	NULL, or a prebuilt object: used to extract
				mysql table object when user thread invokes
				dml and for compress heap */
static
void
row_upd_store_v_row(
	upd_node_t*	node,
	const upd_t*	update,
	THD*		thd,
	row_prebuilt_t*	prebuilt)
{
	mem_heap_t*	heap = NULL;
	dict_index_t*	index = dict_table_get_first_index(node->table);
	TABLE*		mysql_table =
		prebuilt ? prebuilt->m_mysql_table : NULL;

	for (ulint col_no = 0; col_no < dict_table_get_n_v_cols(node->table);
	     col_no++) {

		const dict_v_col_t*     col
			= dict_table_get_nth_v_col(node->table, col_no);

		if (col->m_col.ord_part) {
			dfield_t*	dfield
				= dtuple_get_nth_v_field(node->row, col_no);
			ulint		n_upd
				= update ? upd_get_n_fields(update) : 0;
			ulint		i = 0;

			/* Check if the value is already in update vector */
			for (i = 0; i < n_upd; i++) {
				const upd_field_t*      upd_field
					= upd_get_nth_field(update, i);
				if (!(upd_field->new_val.type.prtype
				      & DATA_VIRTUAL)
				    || upd_field->field_no != col->v_pos) {
					continue;
				}

				dfield_copy_data(dfield, upd_field->old_v_val);
				break;
			}

			/* Not updated */
			if (i >= n_upd) {
				/* If this is an update, then the value
				should be in update->old_vrow */
				if (update) {
					if (update->old_vrow == NULL) {
						/* This only happens in
						cascade update. And virtual
						column can't be affected,
						so it is Ok to set it to NULL */
						dfield_set_null(dfield);
					} else {
						dfield_t*       vfield
							= dtuple_get_nth_v_field(
								update->old_vrow,
								col_no);
						dfield_copy_data(dfield, vfield);
					}
				} else {
					/* Need to compute, this happens when
					deleting row */
					innobase_get_computed_value(
						node->row, col, index,
						&heap, node->heap, NULL,
						thd, mysql_table, NULL,
						NULL, NULL, prebuilt);
				}
			}
		}
	}

	if (heap) {
		mem_heap_free(heap);
	}
>>>>>>> 333b4508
}

/** Stores to the heap the row on which the node->pcur is positioned.
@param[in]	trx		the transaction object
@param[in]	node		row update node
@param[in]	thd		mysql thread handle
<<<<<<< HEAD
@param[in,out]	mysql_table	NULL, or mysql table object when
                                user thread invokes dml */
void row_upd_store_row(trx_t *trx, upd_node_t *node, THD *thd,
                       TABLE *mysql_table) {
  dict_index_t *clust_index;
  rec_t *rec;
  mem_heap_t *heap = NULL;
  row_ext_t **ext;
  ulint offsets_[REC_OFFS_NORMAL_SIZE];
  const ulint *offsets;
  rec_offs_init(offsets_);

  ut_ad(node->pcur->latch_mode != BTR_NO_LATCHES);

  if (node->row != NULL) {
    mem_heap_empty(node->heap);
  }

  clust_index = node->table->first_index();

  rec = btr_pcur_get_rec(node->pcur);

  offsets = rec_get_offsets(rec, clust_index, offsets_, ULINT_UNDEFINED, &heap);

  if (dict_table_has_atomic_blobs(node->table)) {
    /* There is no prefix of externally stored columns in
    the clustered index record. Build a cache of column
    prefixes. */
    ext = &node->ext;
  } else {
    /* REDUNDANT and COMPACT formats store a local
    768-byte prefix of each externally stored column.
    No cache is needed. */
    ext = NULL;
    node->ext = NULL;
  }

  node->row = row_build(ROW_COPY_DATA, clust_index, rec, offsets, NULL, NULL,
                        NULL, ext, node->heap);

  if (node->table->n_v_cols) {
    row_upd_store_v_row(node, node->is_delete ? NULL : node->update, thd,
                        mysql_table);
  }

  if (node->is_delete) {
    node->upd_row = NULL;
    node->upd_ext = NULL;
  } else {
    node->upd_row = dtuple_copy(node->row, node->heap);
    row_upd_replace(trx, node->upd_row, &node->upd_ext, clust_index,
                    node->update, node->heap);
  }

  if (UNIV_LIKELY_NULL(heap)) {
    mem_heap_free(heap);
  }
=======
@param[in,out]	prebuilt	NULL, or a prebuilt object: used to extract
				mysql table object when user thread invokes
				dml and for compress heap */
void
row_upd_store_row(
	upd_node_t*	node,
	THD*		thd,
	row_prebuilt_t*	prebuilt)
{
	dict_index_t*	clust_index;
	rec_t*		rec;
	mem_heap_t*	heap		= NULL;
	row_ext_t**	ext;
	ulint		offsets_[REC_OFFS_NORMAL_SIZE];
	const ulint*	offsets;
	rec_offs_init(offsets_);

	ut_ad(node->pcur->latch_mode != BTR_NO_LATCHES);

	if (node->row != NULL) {
		mem_heap_empty(node->heap);
	}

	clust_index = dict_table_get_first_index(node->table);

	rec = btr_pcur_get_rec(node->pcur);

	offsets = rec_get_offsets(rec, clust_index, offsets_,
				  ULINT_UNDEFINED, &heap);

	if (dict_table_get_format(node->table) >= UNIV_FORMAT_B) {
		/* In DYNAMIC or COMPRESSED format, there is no prefix
		of externally stored columns in the clustered index
		record. Build a cache of column prefixes. */
		ext = &node->ext;
	} else {
		/* REDUNDANT and COMPACT formats store a local
		768-byte prefix of each externally stored column.
		No cache is needed. */
		ext = NULL;
		node->ext = NULL;
	}

	node->row = row_build(ROW_COPY_DATA, clust_index, rec, offsets,
			      NULL, NULL, NULL, ext, node->heap);

	if (node->table->n_v_cols) {
		row_upd_store_v_row(node, node->is_delete ? NULL : node->update,
				    thd, prebuilt);
	}

	if (node->is_delete) {
		node->upd_row = NULL;
		node->upd_ext = NULL;
	} else {
		node->upd_row = dtuple_copy(node->row, node->heap);
		row_upd_replace(node->upd_row, &node->upd_ext,
				clust_index, node->update, node->heap);
	}

	if (UNIV_LIKELY_NULL(heap)) {
		mem_heap_free(heap);
	}
>>>>>>> 333b4508
}

/** Print a MBR data from disk */
static void srv_mbr_print(const byte *data) {
  double a, b, c, d;
  a = mach_double_read(data);
  data += sizeof(double);
  b = mach_double_read(data);
  data += sizeof(double);
  c = mach_double_read(data);
  data += sizeof(double);
  d = mach_double_read(data);

  ib::info(ER_IB_MSG_1043) << "GIS MBR INFO: " << a << " and " << b << ", " << c
                           << ", " << d << "\n";
}

/** Updates a secondary index entry of a row.
 @return DB_SUCCESS if operation successfully completed, else error
 code or DB_LOCK_WAIT */
static MY_ATTRIBUTE((warn_unused_result)) dberr_t
    row_upd_sec_index_entry(upd_node_t *node, /*!< in: row update node */
                            que_thr_t *thr)   /*!< in: query thread */
{
  mtr_t mtr;
  const rec_t *rec;
  btr_pcur_t pcur;
  mem_heap_t *heap;
  dtuple_t *entry;
  dict_index_t *index;
  btr_cur_t *btr_cur;
  ibool referenced;
  dberr_t err = DB_SUCCESS;
  trx_t *trx = thr_get_trx(thr);
  ulint mode;
  ulint flags = 0;
  enum row_search_result search_result;

  ut_ad(trx->id != 0);

  index = node->index;

  referenced = row_upd_index_is_referenced(index, trx);

  heap = mem_heap_create(1024);

  if (!node->is_delete && dict_index_is_spatial(index) &&
      index->srid_is_valid) {
    const dict_col_t *col = index->get_field(0)->col;
    ulint col_no = dict_col_get_no(col);
    const dfield_t *dfield = dtuple_get_nth_field(node->upd_row, col_no);
    uchar *dptr = static_cast<uchar *>(dfield_get_data(dfield));
    uint32_t srid = uint4korr(dptr);
    if (index->srid != srid) {
      return DB_CANT_CREATE_GEOMETRY_OBJECT;
    }
  }

  /* Build old index entry */
  entry = row_build_index_entry(node->row, node->ext, index, heap);
  ut_a(entry);

  if (!index->table->is_intrinsic()) {
    log_free_check();
  }

  DEBUG_SYNC_C_IF_THD(trx->mysql_thd, "before_row_upd_sec_index_entry");

  mtr_start(&mtr);

  /* Disable REDO logging as lifetime of temp-tables is limited to
  server or connection lifetime and so REDO information is not needed
  on restart for recovery.
  Disable locking as temp-tables are not shared across connection. */
  if (index->table->is_temporary()) {
    flags |= BTR_NO_LOCKING_FLAG;
    mtr.set_log_mode(MTR_LOG_NO_REDO);

    if (index->table->is_intrinsic()) {
      flags |= BTR_NO_UNDO_LOG_FLAG;
    }
  }

  if (!index->is_committed()) {
    /* The index->online_status may change if the index is
    or was being created online, but not committed yet. It
    is protected by index->lock. */

    mtr_s_lock(dict_index_get_lock(index), &mtr);

    switch (dict_index_get_online_status(index)) {
      case ONLINE_INDEX_COMPLETE:
        /* This is a normal index. Do not log anything.
        Perform the update on the index tree directly. */
        break;
      case ONLINE_INDEX_CREATION:
        /* Log a DELETE and optionally INSERT. */
        row_log_online_op(index, entry, 0);

        if (!node->is_delete) {
          mem_heap_empty(heap);
          entry =
              row_build_index_entry(node->upd_row, node->upd_ext, index, heap);
          ut_a(entry);
          row_log_online_op(index, entry, trx->id);
        }
        /* fall through */
      case ONLINE_INDEX_ABORTED:
      case ONLINE_INDEX_ABORTED_DROPPED:
        mtr_commit(&mtr);
        goto func_exit;
    }

    /* We can only buffer delete-mark operations if there
    are no foreign key constraints referring to the index.
    Change buffering is disabled for temporary tables and
    spatial index. */
    mode = (referenced || index->table->is_temporary() ||
            dict_index_is_spatial(index))
               ? BTR_MODIFY_LEAF | BTR_ALREADY_S_LATCHED
               : BTR_MODIFY_LEAF | BTR_ALREADY_S_LATCHED | BTR_DELETE_MARK;
  } else {
    /* For secondary indexes,
    index->online_status==ONLINE_INDEX_COMPLETE if
    index->is_committed(). */
    ut_ad(!dict_index_is_online_ddl(index));

    /* We can only buffer delete-mark operations if there
    are no foreign key constraints referring to the index.
    Change buffering is disabled for temporary tables and
    spatial index. */
    mode = (referenced || index->table->is_temporary() ||
            dict_index_is_spatial(index))
               ? BTR_MODIFY_LEAF
               : BTR_MODIFY_LEAF | BTR_DELETE_MARK;
  }

  if (dict_index_is_spatial(index)) {
    ut_ad(mode & BTR_MODIFY_LEAF);
    mode |= BTR_RTREE_DELETE_MARK;
  }

  /* Set the query thread, so that ibuf_insert_low() will be
  able to invoke thd_get_trx(). */
  btr_pcur_get_btr_cur(&pcur)->thr = thr;

  search_result = row_search_index_entry(index, entry, mode, &pcur, &mtr);

  btr_cur = btr_pcur_get_btr_cur(&pcur);

  rec = btr_cur_get_rec(btr_cur);

  switch (search_result) {
    case ROW_NOT_DELETED_REF: /* should only occur for BTR_DELETE */
      ut_error;
      break;
    case ROW_BUFFERED:
      /* Entry was delete marked already. */
      break;

    case ROW_NOT_FOUND:
      if (!index->is_committed()) {
        /* When online CREATE INDEX copied the update
        that we already made to the clustered index,
        and completed the secondary index creation
        before we got here, the old secondary index
        record would not exist. The CREATE INDEX
        should be waiting for a MySQL meta-data lock
        upgrade at least until this UPDATE returns.
        After that point, set_committed(true) would be
        invoked by commit_inplace_alter_table(). */
        break;
      }

      if (dict_index_is_spatial(index) && btr_cur->rtr_info->fd_del) {
        /* We found the record, but a delete marked */
        break;
      }

      ib::error(ER_IB_MSG_1044)
          << "Record in index " << index->name << " of table "
          << index->table->name << " was not found on update: " << *entry
          << " at: " << rec_index_print(rec, index);
      srv_mbr_print((unsigned char *)entry->fields[0].data);
#ifdef UNIV_DEBUG
      mtr_commit(&mtr);
      mtr_start(&mtr);
      ut_ad(btr_validate_index(index, 0, false));
      ut_ad(0);
#endif /* UNIV_DEBUG */
      break;
    case ROW_FOUND:
      ut_ad(err == DB_SUCCESS);

      /* Delete mark the old index record; it can already be
      delete marked if we return after a lock wait in
      row_ins_sec_index_entry() below */
      if (!rec_get_deleted_flag(rec, dict_table_is_comp(index->table))) {
        err = btr_cur_del_mark_set_sec_rec(flags, btr_cur, TRUE, thr, &mtr);
        if (err != DB_SUCCESS) {
          break;
        }
      }

      ut_ad(err == DB_SUCCESS);

      if (referenced) {
        ulint *offsets;

        offsets = rec_get_offsets(rec, index, NULL, ULINT_UNDEFINED, &heap);

        /* NOTE that the following call loses
        the position of pcur ! */
        err = row_upd_check_references_constraints(node, &pcur, index->table,
                                                   index, offsets, thr, &mtr);
      }
      break;
  }

  btr_pcur_close(&pcur);
  mtr_commit(&mtr);

  if (node->is_delete || err != DB_SUCCESS) {
    goto func_exit;
  }

  mem_heap_empty(heap);

  /* Build a new index entry */
  entry = row_build_index_entry(node->upd_row, node->upd_ext, index, heap);
  ut_a(entry);

  /* Insert new index entry */
  err = row_ins_sec_index_entry(index, entry, thr, false);

func_exit:
  mem_heap_free(heap);

  return (err);
}

/** Updates the secondary index record if it is changed in the row update or
 deletes it if this is a delete.
 @return DB_SUCCESS if operation successfully completed, else error
 code or DB_LOCK_WAIT */
static MY_ATTRIBUTE((warn_unused_result)) dberr_t
    row_upd_sec_step(upd_node_t *node, /*!< in: row update node */
                     que_thr_t *thr)   /*!< in: query thread */
{
  ut_ad((node->state == UPD_NODE_UPDATE_ALL_SEC) ||
        (node->state == UPD_NODE_UPDATE_SOME_SEC));
  ut_ad(!node->index->is_clustered());

  if (node->state == UPD_NODE_UPDATE_ALL_SEC ||
      row_upd_changes_ord_field_binary(node->index, node->update, thr,
                                       node->row, node->ext)) {
    return (row_upd_sec_index_entry(node, thr));
  }

  return (DB_SUCCESS);
}

#ifdef UNIV_DEBUG
#define row_upd_clust_rec_by_insert_inherit(rec, offsets, entry, update) \
  row_upd_clust_rec_by_insert_inherit_func(rec, offsets, entry, update)
#else /* UNIV_DEBUG */
#define row_upd_clust_rec_by_insert_inherit(rec, offsets, entry, update) \
  row_upd_clust_rec_by_insert_inherit_func(rec, entry, update)
#endif /* UNIV_DEBUG */
/** Mark non-updated off-page columns inherited when the primary key is
 updated. We must mark them as inherited in entry, so that they are not
 freed in a rollback. A limited version of this function used to be
 called btr_cur_mark_dtuple_inherited_extern().
 @return whether any columns were inherited */
static bool row_upd_clust_rec_by_insert_inherit_func(
    const rec_t *rec, /*!< in: old record, or NULL */
#ifdef UNIV_DEBUG
    const ulint *offsets, /*!< in: rec_get_offsets(rec), or NULL */
#endif                    /* UNIV_DEBUG */
    dtuple_t *entry,      /*!< in/out: updated entry to be
                          inserted into the clustered index */
    const upd_t *update)  /*!< in: update vector */
{
  bool inherit = false;
  ulint i;

  ut_ad(!rec == !offsets);
  ut_ad(!rec || rec_offs_any_extern(offsets));

  for (i = 0; i < dtuple_get_n_fields(entry); i++) {
    dfield_t *dfield = dtuple_get_nth_field(entry, i);
    ulint len;

    ut_ad(!offsets ||
          !rec_offs_nth_extern(offsets, i) == !dfield_is_ext(dfield) ||
          upd_get_field_by_field_no(update, i, false));
    if (!dfield_is_ext(dfield) || upd_get_field_by_field_no(update, i, false)) {
      continue;
    }

    lob::ref_t ref(dfield->blobref());

#ifdef UNIV_DEBUG
    if (UNIV_LIKELY(rec != NULL)) {
      const byte *rec_data = rec_get_nth_field(rec, offsets, i, &len);
      ut_ad(len == dfield_get_len(dfield));
      ut_ad(len != UNIV_SQL_NULL);
      ut_ad(len >= BTR_EXTERN_FIELD_REF_SIZE);

      rec_data += len - BTR_EXTERN_FIELD_REF_SIZE;

      /* The pointer must not be zero. */
      ut_ad(!ref.is_null());

      /* The BLOB must be owned. */
      ut_ad(ref.is_owner());
    }
#endif /* UNIV_DEBUG */

    len = dfield_get_len(dfield);
    ut_a(len != UNIV_SQL_NULL);
    ut_a(len >= BTR_EXTERN_FIELD_REF_SIZE);

<<<<<<< HEAD
    /* The pointer must not be zero. */
    ut_a(!ref.is_null());
=======
	row_upd_store_row(node, thr_get_trx(thr)->mysql_thd, thr->prebuilt);
>>>>>>> 333b4508

    /* The BLOB must be owned, unless we are resuming from
    a lock wait and we already had disowned the BLOB. */
    ut_a(rec == NULL || ref.is_owner());

    ref.set_owner(true, NULL);
    ref.set_inherited(true, NULL);

    /* The BTR_EXTERN_INHERITED_FLAG only matters in
    rollback of a fresh insert (insert_undo log).
    Purge (operating on update_undo log) will always free
    the extern fields of a delete-marked row. */

    inherit = true;
  }

  return (inherit);
}

/** Marks the clustered index record deleted and inserts the updated version
 of the record to the index. This function should be used when the ordering
 fields of the clustered index record change. This should be quite rare in
 database applications.
 @return DB_SUCCESS if operation successfully completed, else error
 code or DB_LOCK_WAIT */
static MY_ATTRIBUTE((warn_unused_result)) dberr_t row_upd_clust_rec_by_insert(
    ulint flags,         /*!< in: undo logging and locking flags */
    upd_node_t *node,    /*!< in/out: row update node */
    dict_index_t *index, /*!< in: clustered index of the record */
    que_thr_t *thr,      /*!< in: query thread */
    ibool referenced,    /*!< in: TRUE if index may be referenced in
                      a foreign key constraint */
    mtr_t *mtr)          /*!< in/out: mtr; gets committed here */
{
  mem_heap_t *heap;
  btr_pcur_t *pcur;
  btr_cur_t *btr_cur;
  trx_t *trx;
  dict_table_t *table;
  dtuple_t *entry;
  dberr_t err;
  rec_t *rec;
  ulint *offsets = NULL;

  ut_ad(node);
  ut_ad(index->is_clustered());

  trx = thr_get_trx(thr);
  table = node->table;
  pcur = node->pcur;
  btr_cur = btr_pcur_get_btr_cur(pcur);

  heap = mem_heap_create(1000);

  entry = row_build_index_entry_low(node->upd_row, node->upd_ext, index, heap,
                                    ROW_BUILD_FOR_INSERT);
  ut_ad(dtuple_get_info_bits(entry) == 0);

  row_upd_index_entry_sys_field(entry, index, DATA_TRX_ID, trx->id);

  switch (node->state) {
    default:
      ut_error;
    case UPD_NODE_INSERT_CLUSTERED:
      /* A lock wait occurred in row_ins_clust_index_entry() in
      the previous invocation of this function. */
      row_upd_clust_rec_by_insert_inherit(NULL, NULL, entry, node->update);
      break;
    case UPD_NODE_UPDATE_CLUSTERED:
      /* This is the first invocation of the function where
      we update the primary key.  Delete-mark the old record
      in the clustered index and prepare to insert a new entry. */
      rec = btr_cur_get_rec(btr_cur);
      offsets = rec_get_offsets(rec, index, NULL, ULINT_UNDEFINED, &heap);
      ut_ad(page_rec_is_user_rec(rec));

      if (rec_get_deleted_flag(rec, rec_offs_comp(offsets))) {
        /* If the clustered index record is already delete
        marked, then we are here after a DB_LOCK_WAIT.
        Skip delete marking clustered index and disowning
        its blobs. */
        ut_ad(rec_get_trx_id(rec, index) == trx->id);
        ut_ad(!trx_undo_roll_ptr_is_insert(
            row_get_rec_roll_ptr(rec, index, offsets)));
        goto check_fk;
      }

      err =
          btr_cur_del_mark_set_clust_rec(flags, btr_cur_get_block(btr_cur), rec,
                                         index, offsets, thr, node->row, mtr);
      if (err != DB_SUCCESS) {
      err_exit:
        mtr_commit(mtr);
        mem_heap_free(heap);
        return (err);
      }

      /* If the the new row inherits externally stored
      fields (off-page columns a.k.a. BLOBs) from the
      delete-marked old record, mark them disowned by the
      old record and owned by the new entry. */

      if (rec_offs_any_extern(offsets)) {
        if (row_upd_clust_rec_by_insert_inherit(rec, offsets, entry,
                                                node->update)) {
          /* The blobs are disowned here, expecting the
          insert down below to inherit them.  But if the
          insert fails, then this disown will be undone
          when the operation is rolled back. */

          lob::BtrContext btr_ctx(mtr, pcur, index, rec, offsets,
                                  btr_cur_get_block(btr_cur));

          btr_ctx.disown_inherited_fields(node->update);
        }
      }
    check_fk:
      if (referenced) {
        /* NOTE that the following call loses
        the position of pcur ! */

        err = row_upd_check_references_constraints(node, pcur, table, index,
                                                   offsets, thr, mtr);

        if (err != DB_SUCCESS) {
          goto err_exit;
        }
      }
  }

  mtr_commit(mtr);

  err = row_ins_clust_index_entry(
      index, entry, thr, node->upd_ext ? node->upd_ext->n_ext : 0, false);
  node->state = UPD_NODE_INSERT_CLUSTERED;

  mem_heap_free(heap);

  return (err);
}

/** Get the new autoinc counter from the update vector when there is
an autoinc field defined in this table.
@param[in]	update			update vector for the clustered index
@param[in]	autoinc_field_no	autoinc field's order in clustered index
@return the new counter if we find it in the update vector, otherwise 0.
We don't mind that the new counter happens to be 0, we just care about
non-zero counters. */
ib_uint64_t row_upd_get_new_autoinc_counter(const upd_t *update,
                                            ulint autoinc_field_no) {
  ulint n_fields = update->n_fields;
  dfield_t *field = NULL;

  for (ulint i = 0; i < n_fields; ++i) {
    upd_field_t *upd_field = upd_get_nth_field(update, i);

    if (upd_field->field_no == autoinc_field_no &&
        !upd_fld_is_virtual_col(upd_field)) {
      /* We should double check the field to see if this
      is a virtual column, which is on virtual index
      instead of clustered index */
      field = &upd_field->new_val;
      break;
    }
  }

  if (field != NULL) {
    return (row_parse_int_from_field(field));
  }

  return (0);
}

/** If the table has autoinc column and the counter is updated to
some bigger value, we need to log the new autoinc counter. We will
use the given mtr to do logging for performance reasons.
@param[in]	node	row update node
@param[in,out]	mtr	mini-transaction */
static void row_upd_check_autoinc_counter(const upd_node_t *node, mtr_t *mtr) {
  dict_table_t *table = node->table;

  if (!dict_table_has_autoinc_col(table) || table->is_temporary() ||
      node->row == NULL) {
    return;
  }

  /* If the node->row hasn't been prepared, there must
  no order field change and autoinc field should keep
  as is. Otherwise, we need to check if autoinc field
  would be changed to a bigger number. */
  ib_uint64_t new_counter;

  new_counter =
      row_upd_get_new_autoinc_counter(node->update, table->autoinc_field_no);

  if (new_counter == 0) {
    return;
  }

  ib_uint64_t old_counter;
  const dict_index_t *index;

  index = table->first_index();

  /* The autoinc field order in row is not the
  same as in clustered index, we need to get
  the column number in the table instead. */
  old_counter = row_get_autoinc_counter(
      node->row, index->get_col_no(table->autoinc_field_no));

  /* We just check if the updated counter is bigger than
  the old one, which may result in more redo logs, since
  this is safer than checking with the counter in table
  object. */
  if (new_counter > old_counter) {
    dict_table_autoinc_log(table, new_counter, mtr);
  }
}

/** Updates a clustered index record of a row when the ordering fields do
 not change.
 @return DB_SUCCESS if operation successfully completed, else error
 code or DB_LOCK_WAIT */
static MY_ATTRIBUTE((warn_unused_result)) dberr_t row_upd_clust_rec(
    ulint flags,         /*!< in: undo logging and locking flags */
    upd_node_t *node,    /*!< in: row update node */
    dict_index_t *index, /*!< in: clustered index */
    ulint *offsets,      /*!< in: rec_get_offsets() on node->pcur */
    mem_heap_t **offsets_heap,
    /*!< in/out: memory heap, can be emptied */
    que_thr_t *thr, /*!< in: query thread */
    mtr_t *mtr)     /*!< in: mtr; gets committed here */
{
  mem_heap_t *heap = NULL;
  big_rec_t *big_rec = NULL;
  btr_pcur_t *pcur;
  btr_cur_t *btr_cur;
  dberr_t err;
  const dtuple_t *rebuilt_old_pk = NULL;
  trx_id_t trx_id = thr_get_trx(thr)->id;
  trx_t *trx = thr_get_trx(thr);

  ut_ad(node);
  ut_ad(index->is_clustered());
  ut_ad(!thr_get_trx(thr)->in_rollback);

  pcur = node->pcur;
  btr_cur = btr_pcur_get_btr_cur(pcur);

  ut_ad(btr_cur_get_index(btr_cur) == index);
  ut_ad(!rec_get_deleted_flag(btr_cur_get_rec(btr_cur),
                              dict_table_is_comp(index->table)));
  ut_ad(rec_offs_validate(btr_cur_get_rec(btr_cur), index, offsets));

  if (dict_index_is_online_ddl(index)) {
    rebuilt_old_pk = row_log_table_get_pk(trx, btr_cur_get_rec(btr_cur), index,
                                          offsets, NULL, &heap);
  }

  /* Check and log if necessary at the beginning, to prevent any
  further potential deadlock */
  row_upd_check_autoinc_counter(node, mtr);

  /* Try optimistic updating of the record, keeping changes within
  the page; we do not check locks because we assume the x-lock on the
  record to update */

  if (node->cmpl_info & UPD_NODE_NO_SIZE_CHANGE) {
    err = btr_cur_update_in_place(flags | BTR_NO_LOCKING_FLAG, btr_cur, offsets,
                                  node->update, node->cmpl_info, thr,
                                  thr_get_trx(thr)->id, mtr);
  } else {
    err = btr_cur_optimistic_update(
        flags | BTR_NO_LOCKING_FLAG, btr_cur, &offsets, offsets_heap,
        node->update, node->cmpl_info, thr, thr_get_trx(thr)->id, mtr);
  }

  if (err == DB_SUCCESS) {
    goto success;
  }

  mtr->commit();

  if (buf_LRU_buf_pool_running_out()) {
    err = DB_LOCK_TABLE_FULL;
    goto func_exit;
  }
  /* We may have to modify the tree structure: do a pessimistic descent
  down the index tree */

  mtr->start();

  /* Disable REDO logging as lifetime of temp-tables is limited to
  server or connection lifetime and so REDO information is not needed
  on restart for recovery.
  Disable locking as temp-tables are not shared across connection. */
  if (index->table->is_temporary()) {
    flags |= BTR_NO_LOCKING_FLAG;
    mtr->set_log_mode(MTR_LOG_NO_REDO);

    if (index->table->is_intrinsic()) {
      flags |= BTR_NO_UNDO_LOG_FLAG;
    }
  }

  /* NOTE: this transaction has an s-lock or x-lock on the record and
  therefore other transactions cannot modify the record when we have no
  latch on the page. In addition, we assume that other query threads of
  the same transaction do not modify the record in the meantime.
  Therefore we can assert that the restoration of the cursor succeeds. */

  ut_a(btr_pcur_restore_position(BTR_MODIFY_TREE, pcur, mtr));

  ut_ad(!rec_get_deleted_flag(btr_pcur_get_rec(pcur),
                              dict_table_is_comp(index->table)));

  if (!heap) {
    heap = mem_heap_create(1024);
  }

  err = btr_cur_pessimistic_update(
      flags | BTR_NO_LOCKING_FLAG | BTR_KEEP_POS_FLAG, btr_cur, &offsets,
      offsets_heap, heap, &big_rec, node->update, node->cmpl_info, thr, trx_id,
      trx->undo_no, mtr);
  if (big_rec) {
    ut_a(err == DB_SUCCESS);

    DEBUG_SYNC_C("before_row_upd_extern");
    err = lob::btr_store_big_rec_extern_fields(
        trx, pcur, node->update, offsets, big_rec, mtr, lob::OPCODE_UPDATE);
    DEBUG_SYNC_C("after_row_upd_extern");
  }

  if (err == DB_SUCCESS) {
  success:
    if (dict_index_is_online_ddl(index)) {
      dtuple_t *new_v_row = NULL;
      dtuple_t *old_v_row = NULL;

      if (!(node->cmpl_info & UPD_NODE_NO_ORD_CHANGE)) {
        new_v_row = node->upd_row;
        old_v_row = node->update->old_vrow;
      }

      row_log_table_update(btr_cur_get_rec(btr_cur), index, offsets,
                           rebuilt_old_pk, new_v_row, old_v_row);
    }
  }

  mtr->commit();

func_exit:
  if (heap) {
    mem_heap_free(heap);
  }

  if (big_rec) {
    dtuple_big_rec_free(big_rec);
  }

  return (err);
}

/** Delete marks a clustered index record.
 @return DB_SUCCESS if operation successfully completed, else error code */
static MY_ATTRIBUTE((warn_unused_result)) dberr_t row_upd_del_mark_clust_rec(
    ulint flags,         /*!< in: undo logging and locking flags */
    upd_node_t *node,    /*!< in: row update node */
    dict_index_t *index, /*!< in: clustered index */
    ulint *offsets,      /*!< in/out: rec_get_offsets() for the
                         record under the cursor */
    que_thr_t *thr,      /*!< in: query thread */
    ibool referenced,
    /*!< in: TRUE if index may be referenced in
    a foreign key constraint */
    mtr_t *mtr) /*!< in: mtr; gets committed here */
{
  btr_pcur_t *pcur;
  btr_cur_t *btr_cur;
  dberr_t err;
  trx_t *trx = thr_get_trx(thr);

  ut_ad(node);
  ut_ad(index->is_clustered());
  ut_ad(node->is_delete);

  pcur = node->pcur;
  btr_cur = btr_pcur_get_btr_cur(pcur);

  /* Store row because we have to build also the secondary index
  entries */

  row_upd_store_row(trx, node, thr_get_trx(thr)->mysql_thd,
                    thr->prebuilt ? thr->prebuilt->m_mysql_table : NULL);

  /* Mark the clustered index record deleted; we do not have to check
  locks, because we assume that we have an x-lock on the record */

  err = btr_cur_del_mark_set_clust_rec(flags, btr_cur_get_block(btr_cur),
                                       btr_cur_get_rec(btr_cur), index, offsets,
                                       thr, node->row, mtr);
  if (err == DB_SUCCESS && referenced) {
    /* NOTE that the following call loses the position of pcur ! */

    err = row_upd_check_references_constraints(node, pcur, index->table, index,
                                               offsets, thr, mtr);
  }

<<<<<<< HEAD
  mtr_commit(mtr);
=======
	row_upd_store_row(node, trx->mysql_thd, thr->prebuilt);
>>>>>>> 333b4508

  return (err);
}

/** Updates the clustered index record.
 @return DB_SUCCESS if operation successfully completed, DB_LOCK_WAIT
 in case of a lock wait, else error code */
static MY_ATTRIBUTE((warn_unused_result)) dberr_t
    row_upd_clust_step(upd_node_t *node, /*!< in: row update node */
                       que_thr_t *thr)   /*!< in: query thread */
{
  dict_index_t *index;
  btr_pcur_t *pcur;
  ibool success;
  dberr_t err;
  mtr_t mtr;
  rec_t *rec;
  mem_heap_t *heap = NULL;
  ulint offsets_[REC_OFFS_NORMAL_SIZE];
  ulint *offsets;
  ibool referenced;
  ulint flags = 0;
  trx_t *trx = thr_get_trx(thr);
  rec_offs_init(offsets_);

  index = node->table->first_index();

  referenced = row_upd_index_is_referenced(index, trx);

  pcur = node->pcur;

  /* We have to restore the cursor to its position */

  mtr_start(&mtr);

  /* Disable REDO logging as lifetime of temp-tables is limited to
  server or connection lifetime and so REDO information is not needed
  on restart for recovery.
  Disable locking as temp-tables are not shared across connection. */
  if (index->table->is_temporary()) {
    flags |= BTR_NO_LOCKING_FLAG;
    mtr.set_log_mode(MTR_LOG_NO_REDO);

    if (index->table->is_intrinsic()) {
      flags |= BTR_NO_UNDO_LOG_FLAG;
    }
  }

  /* If the restoration does not succeed, then the same
  transaction has deleted the record on which the cursor was,
  and that is an SQL error. If the restoration succeeds, it may
  still be that the same transaction has successively deleted
  and inserted a record with the same ordering fields, but in
  that case we know that the transaction has at least an
  implicit x-lock on the record. */

  ut_a(pcur->rel_pos == BTR_PCUR_ON);

  ulint mode;

  DEBUG_SYNC_C_IF_THD(thr_get_trx(thr)->mysql_thd,
                      "innodb_row_upd_clust_step_enter");

  if (dict_index_is_online_ddl(index)) {
    ut_ad(node->table->id != DICT_INDEXES_ID);
    mode = BTR_MODIFY_LEAF | BTR_ALREADY_S_LATCHED;
    mtr_s_lock(dict_index_get_lock(index), &mtr);
  } else {
    mode = BTR_MODIFY_LEAF;
  }

  success = btr_pcur_restore_position(mode, pcur, &mtr);

  if (!success) {
    err = DB_RECORD_NOT_FOUND;

    mtr_commit(&mtr);

    return (err);
  }

  rec = btr_pcur_get_rec(pcur);
  offsets = rec_get_offsets(rec, index, offsets_, ULINT_UNDEFINED, &heap);

  if (!node->has_clust_rec_x_lock) {
    err = lock_clust_rec_modify_check_and_lock(flags, btr_pcur_get_block(pcur),
                                               rec, index, offsets, thr);
    if (err != DB_SUCCESS) {
      mtr_commit(&mtr);
      goto exit_func;
    }
  }

  ut_ad(lock_trx_has_rec_x_lock(thr_get_trx(thr), index->table,
                                btr_pcur_get_block(pcur),
                                page_rec_get_heap_no(rec)));

  /* NOTE: the following function calls will also commit mtr */

  if (node->is_delete) {
    err = row_upd_del_mark_clust_rec(flags, node, index, offsets, thr,
                                     referenced, &mtr);

    if (err == DB_SUCCESS) {
      node->state = UPD_NODE_UPDATE_ALL_SEC;
      node->index = index->next();
    }

    goto exit_func;
  }

  /* If the update is made for MySQL, we already have the update vector
  ready, else we have to do some evaluation: */

  if (UNIV_UNLIKELY(!node->in_mysql_interface)) {
    /* Copy the necessary columns from clust_rec and calculate the
    new values to set */
    row_upd_copy_columns(rec, offsets, UT_LIST_GET_FIRST(node->columns));
    row_upd_eval_new_vals(node->update);
  }

  if (node->cmpl_info & UPD_NODE_NO_ORD_CHANGE) {
    err = row_upd_clust_rec(flags, node, index, offsets, &heap, thr, &mtr);
    goto exit_func;
  }

  row_upd_store_row(trx, node, trx->mysql_thd,
                    thr->prebuilt ? thr->prebuilt->m_mysql_table : NULL);

  if (row_upd_changes_ord_field_binary(index, node->update, thr, node->row,
                                       node->ext)) {
    /* Update causes an ordering field (ordering fields within
    the B-tree) of the clustered index record to change: perform
    the update by delete marking and inserting.

    TODO! What to do to the 'Halloween problem', where an update
    moves the record forward in index so that it is again
    updated when the cursor arrives there? Solution: the
    read operation must check the undo record undo number when
    choosing records to update. MySQL solves now the problem
    externally! */

    err =
        row_upd_clust_rec_by_insert(flags, node, index, thr, referenced, &mtr);

    if (err != DB_SUCCESS) {
      goto exit_func;
    }

    node->state = UPD_NODE_UPDATE_ALL_SEC;
  } else {
    err = row_upd_clust_rec(flags, node, index, offsets, &heap, thr, &mtr);

    if (err != DB_SUCCESS) {
      goto exit_func;
    }

    node->state = UPD_NODE_UPDATE_SOME_SEC;
  }

  node->index = index->next();

exit_func:
  if (heap) {
    mem_heap_free(heap);
  }
  return (err);
}

/** Updates the affected index records of a row. When the control is transferred
 to this node, we assume that we have a persistent cursor which was on a
 record, and the position of the cursor is stored in the cursor.
 @return DB_SUCCESS if operation successfully completed, else error
 code or DB_LOCK_WAIT */
static dberr_t row_upd(upd_node_t *node, /*!< in: row update node */
                       que_thr_t *thr)   /*!< in: query thread */
{
  dberr_t err = DB_SUCCESS;
  DBUG_ENTER("row_upd");

  ut_ad(node != NULL);
  ut_ad(thr != NULL);
  ut_ad(!thr_get_trx(thr)->in_rollback);
  ut_ad(!node->table->skip_alter_undo);

  DBUG_PRINT("row_upd", ("table: %s", node->table->name.m_name));
  DBUG_PRINT("row_upd", ("info bits in update vector: 0x%lx",
                         node->update ? node->update->info_bits : 0));
  DBUG_PRINT("row_upd",
             ("foreign_id: %s", node->foreign ? node->foreign->id : "NULL"));

  if (UNIV_LIKELY(node->in_mysql_interface)) {
    /* We do not get the cmpl_info value from the MySQL
    interpreter: we must calculate it on the fly: */

    if (node->is_delete || row_upd_changes_some_index_ord_field_binary(
                               node->table, node->update)) {
      node->cmpl_info = 0;
    } else {
      node->cmpl_info = UPD_NODE_NO_ORD_CHANGE;
    }
  }

  switch (node->state) {
    case UPD_NODE_UPDATE_CLUSTERED:
    case UPD_NODE_INSERT_CLUSTERED:
      if (!node->table->is_intrinsic()) {
        log_free_check();
      }
      err = row_upd_clust_step(node, thr);

      if (err != DB_SUCCESS) {
        DBUG_RETURN(err);
      }
  }

  DEBUG_SYNC_C_IF_THD(thr_get_trx(thr)->mysql_thd, "after_row_upd_clust");

  if (node->index == NULL ||
      (!node->is_delete && (node->cmpl_info & UPD_NODE_NO_ORD_CHANGE))) {
    DBUG_RETURN(DB_SUCCESS);
  }

  DBUG_EXECUTE_IF("row_upd_skip_sec", node->index = NULL;);

  do {
    /* Skip corrupted index */
    dict_table_skip_corrupt_index(node->index);

    if (!node->index) {
      break;
    }

    if (node->index->type != DICT_FTS) {
      err = row_upd_sec_step(node, thr);

      if (err != DB_SUCCESS) {
        DBUG_RETURN(err);
      }
    }

    node->index = node->index->next();
  } while (node->index != NULL);

  ut_ad(err == DB_SUCCESS);

  /* Do some cleanup */

  if (node->row != NULL) {
    node->row = NULL;
    node->ext = NULL;
    node->upd_row = NULL;
    node->upd_ext = NULL;
    mem_heap_empty(node->heap);
  }

  node->state = UPD_NODE_UPDATE_CLUSTERED;

  DBUG_RETURN(err);
}

/** Updates a row in a table. This is a high-level function used in SQL
 execution graphs.
 @return query thread to run next or NULL */
que_thr_t *row_upd_step(que_thr_t *thr) /*!< in: query thread */
{
  upd_node_t *node;
  sel_node_t *sel_node;
  que_node_t *parent;
  dberr_t err = DB_SUCCESS;
  trx_t *trx;
  DBUG_ENTER("row_upd_step");

  ut_ad(thr);

  trx = thr_get_trx(thr);

  trx_start_if_not_started_xa(trx, true);

  node = static_cast<upd_node_t *>(thr->run_node);

  sel_node = node->select;

  parent = que_node_get_parent(node);

  ut_ad(que_node_get_type(node) == QUE_NODE_UPDATE);

  if (thr->prev_node == parent) {
    node->state = UPD_NODE_SET_IX_LOCK;
  }

  if (node->state == UPD_NODE_SET_IX_LOCK) {
    if (!node->has_clust_rec_x_lock) {
      /* It may be that the current session has not yet
      started its transaction, or it has been committed: */

      err = lock_table(0, node->table, LOCK_IX, thr);

      if (err != DB_SUCCESS) {
        goto error_handling;
      }
    }

    node->state = UPD_NODE_UPDATE_CLUSTERED;

    if (node->searched_update) {
      /* Reset the cursor */
      sel_node->state = SEL_NODE_OPEN;

      /* Fetch a row to update */

      thr->run_node = sel_node;

      DBUG_RETURN(thr);
    }
  }

  /* sel_node is NULL if we are in the MySQL interface */

  if (sel_node && (sel_node->state != SEL_NODE_FETCH)) {
    if (!node->searched_update) {
      /* An explicit cursor should be positioned on a row
      to update */

      ut_error;

      err = DB_ERROR;

      goto error_handling;
    }

    ut_ad(sel_node->state == SEL_NODE_NO_MORE_ROWS);

    /* No more rows to update, or the select node performed the
    updates directly in-place */

    thr->run_node = parent;

    DBUG_RETURN(thr);
  }

  /* DO THE CHECKS OF THE CONSISTENCY CONSTRAINTS HERE */

  err = row_upd(node, thr);

error_handling:
  trx->error_state = err;

  if (err != DB_SUCCESS) {
    DBUG_RETURN(NULL);
  }

  /* DO THE TRIGGER ACTIONS HERE */

  if (node->searched_update) {
    /* Fetch next row to update */

    thr->run_node = sel_node;
  } else {
    /* It was an explicit cursor update */

    thr->run_node = parent;
  }

  node->state = UPD_NODE_UPDATE_CLUSTERED;

  DBUG_RETURN(thr);
}

std::ostream &upd_field_t::print(std::ostream &out) const {
  out << "[upd_field_t: field_no=" << field_no << ", orig_len=" << orig_len
      << ", old_val=" << old_val << ", new_val=" << new_val
      << ", ext_in_old=" << ext_in_old << "]";
  return (out);
}

std::ostream &upd_t::print(std::ostream &out) const {
  out << "[upd_t: n_fields=" << n_fields << ", ";
  for (ulint i = 0; i < n_fields; ++i) {
    out << fields[i];
  }
  print_puvect(out);
  out << "]";
  return (out);
}

/** Print the given binary diff into the given output stream.
@param[in]	out	the output stream
@param[in]	bdiff	binary diff to be printed.
@param[in]	table	the table dictionary object.
@param[in]	field	mysql field object.
@return the output stream */
std::ostream &print_binary_diff(std::ostream &out, const Binary_diff *bdiff,
                                const dict_table_t *table, const Field *field) {
  ulint field_no = 0;

  if (table != nullptr) {
    dict_col_t *col = table->get_col(field->field_index);
    field_no = dict_col_get_clust_pos(col, table->first_index());
  }

  out << "[Binary_diff: field_index=" << field->field_index
      << ", field_no=" << field_no << ", offset=" << bdiff->offset()
      << ", length=" << bdiff->length()
      << ", new_data=" << (void *)bdiff->new_data(const_cast<Field *>(field))
      << "]";

  return (out);
}

std::ostream &print_binary_diff(std::ostream &out, const Binary_diff *bdiff,
                                Field *fld) {
  out << "[Binary_diff: field_index=" << fld->field_index
      << ", offset=" << bdiff->offset() << ", length=" << bdiff->length()
      << ", new_data=" << (void *)bdiff->new_data(fld) << "]";
  return (out);
}

std::ostream &upd_t::print_puvect(std::ostream &out) const { return (out); }

upd_field_t *upd_t::get_field_by_field_no(ulint field_no,
                                          dict_index_t *index) const {
  const upd_field_t *uf;

  dict_field_t *field = index->get_field(field_no);
  dict_col_t *col = field->col;

  if (col->is_virtual()) {
    const dict_v_col_t *vcol = reinterpret_cast<const dict_v_col_t *>(col);

    uf = upd_get_field_by_field_no(this, vcol->v_pos, true);
  } else {
    uf = upd_get_field_by_field_no(this, field_no, false);
  }

  return (const_cast<upd_field_t *>(uf));
}

/** Check if the given field number is partially updated.
@param[in]	field_no	the field number.
@return true if partially updated, false otherwise. */
bool upd_t::is_partially_updated(ulint field_no) const {
  if (mysql_table == nullptr || !mysql_table->has_binary_diff_columns()) {
    return (false);
  }

  upd_field_t *uf = get_field_by_field_no(field_no, table->first_index());

  if (uf == nullptr) {
    return (false);
  }

  ut_ad(mysql_table == uf->mysql_field->table);

  if (!mysql_table->is_binary_diff_enabled(uf->mysql_field)) {
    return (false);
  }

  if (dict_table_has_atomic_blobs(table)) {
    return (true);
  }

#ifdef UNIV_DEBUG
  rec_format_t format = dict_tf_get_rec_format(table->flags);
  ut_ad(format == REC_FORMAT_REDUNDANT || format == REC_FORMAT_COMPACT);
#endif /* UNIV_DEBUG */

  /* In compact and redundant row format, partially updating the LOB prefix
  is not yet supported. */

  const Binary_diff_vector *bdiff_vector =
      get_binary_diff_by_field_no(field_no);

  for (Binary_diff_vector::const_iterator iter = bdiff_vector->begin();
       iter != bdiff_vector->end(); ++iter) {
    const Binary_diff *bdiff = iter;

    if (bdiff->offset() < DICT_ANTELOPE_MAX_INDEX_COL_LEN) {
      return (false);
    }
  }

  return (true);
}

const Binary_diff_vector *upd_t::get_binary_diff_by_field_no(
    ulint field_no) const {
  ut_ad(table != nullptr);

  upd_field_t *uf = get_field_by_field_no(field_no, table->first_index());
  Field *fld = uf->mysql_field;

  return (mysql_table->get_binary_diffs(fld));
}
#endif /* !UNIV_HOTBACKUP */<|MERGE_RESOLUTION|>--- conflicted
+++ resolved
@@ -799,15 +799,16 @@
                                 or NULL
 @param[in]	heap		memory heap from which allocated
 @param[in]	mysql_table	NULL, or mysql table object when
-<<<<<<< HEAD
                                 user thread invokes dml
+@param[in]	prebuilt	compress_heap must be taken from here
 @return own: update vector of differing fields, excluding roll ptr and
 trx id */
 upd_t *row_upd_build_difference_binary(dict_index_t *index,
                                        const dtuple_t *entry, const rec_t *rec,
                                        const ulint *offsets, bool no_sys,
                                        trx_t *trx, mem_heap_t *heap,
-                                       TABLE *mysql_table) {
+                                       TABLE *mysql_table,
+                                       row_prebuilt_t *prebuilt) {
   upd_field_t *upd_field;
   dfield_t *dfield;
   const byte *data;
@@ -904,133 +905,11 @@
 
       dfield_t *vfield = innobase_get_computed_value(
           update->old_vrow, col, index, &v_heap, heap, NULL, thd, mysql_table,
-          NULL, NULL, NULL);
+          nullptr, nullptr, nullptr, prebuilt);
 
       if (!dfield_data_is_binary_equal(dfield, vfield->len,
                                        static_cast<byte *>(vfield->data))) {
         upd_field = upd_get_nth_field(update, n_diff);
-=======
-				user thread invokes dml
-@param[in]	prebuilt	compress_heap must be taken from here
-@return own: update vector of differing fields, excluding roll ptr and
-trx id */
-upd_t*
-row_upd_build_difference_binary(
-	dict_index_t*	index,
-	const dtuple_t*	entry,
-	const rec_t*	rec,
-	const ulint*	offsets,
-	bool		no_sys,
-	trx_t*		trx,
-	mem_heap_t*	heap,
-	TABLE*		mysql_table,
-	row_prebuilt_t*	prebuilt)
-{
-	upd_field_t*	upd_field;
-	dfield_t*	dfield;
-	const byte*	data;
-	ulint		len;
-	upd_t*		update;
-	ulint		n_diff;
-	ulint		trx_id_pos;
-	ulint		i;
-	ulint		offsets_[REC_OFFS_NORMAL_SIZE];
-	ulint		n_fld = dtuple_get_n_fields(entry);
-	ulint		n_v_fld = dtuple_get_n_v_fields(entry);
-	rec_offs_init(offsets_);
-
-	/* This function is used only for a clustered index */
-	ut_a(dict_index_is_clust(index));
-
-	update = upd_create(n_fld + n_v_fld, heap);
-
-	n_diff = 0;
-
-	trx_id_pos = dict_index_get_sys_col_pos(index, DATA_TRX_ID);
-	ut_ad(dict_table_is_intrinsic(index->table)
-	      || (dict_index_get_sys_col_pos(index, DATA_ROLL_PTR)
-			== trx_id_pos + 1));
-
-	if (!offsets) {
-		offsets = rec_get_offsets(rec, index, offsets_,
-					  ULINT_UNDEFINED, &heap);
-	} else {
-		ut_ad(rec_offs_validate(rec, index, offsets));
-	}
-
-	for (i = 0; i < n_fld; i++) {
-
-		data = rec_get_nth_field(rec, offsets, i, &len);
-
-		dfield = dtuple_get_nth_field(entry, i);
-
-		/* NOTE: we compare the fields as binary strings!
-		(No collation) */
-		if (no_sys) {
-			/* TRX_ID */
-			if (i == trx_id_pos) {
-				continue;
-			}
-
-			/* DB_ROLL_PTR */
-			if (i == trx_id_pos + 1
-			    && !dict_table_is_intrinsic(index->table)) {
-				continue;
-			}
-		}
-
-		if (!dfield_is_ext(dfield)
-		    != !rec_offs_nth_extern(offsets, i)
-		    || !dfield_data_is_binary_equal(dfield, len, data)) {
-
-			upd_field = upd_get_nth_field(update, n_diff);
-
-			dfield_copy(&(upd_field->new_val), dfield);
-
-			upd_field_set_field_no(upd_field, i, index, trx);
-
-			n_diff++;
-		}
-	}
-
-	/* Check the virtual columns updates. Even if there is no non-virtual
-	column (base columns) change, we will still need to build the
-	indexed virtual column value so that undo log would log them (
-	for purge/mvcc purpose) */
-	if (n_v_fld > 0) {
-		row_ext_t*	ext;
-		mem_heap_t*	v_heap = NULL;
-		THD*		thd;
-
-		if (trx == NULL) {
-			thd = current_thd;
-		} else {
-			thd = trx->mysql_thd;
-		}
-
-		ut_ad(!update->old_vrow);
-
-		for (i = 0; i < n_v_fld; i++) {
-			const dict_v_col_t*     col
-                                = dict_table_get_nth_v_col(index->table, i);
-
-			if (!col->m_col.ord_part) {
-				continue;
-			}
-
-			if (update->old_vrow == NULL) {
-				update->old_vrow = row_build(
-					ROW_COPY_POINTERS, index, rec, offsets,
-					index->table, NULL, NULL, &ext, heap);
-			}
-
-			dfield = dtuple_get_nth_v_field(entry, i);
-
-			dfield_t*	vfield = innobase_get_computed_value(
-				update->old_vrow, col, index,
-				&v_heap, heap, NULL, thd, mysql_table,
-				NULL, NULL, NULL, prebuilt);
->>>>>>> 333b4508
 
         upd_field->old_v_val = static_cast<dfield_t *>(
             mem_heap_alloc(heap, sizeof *upd_field->old_v_val));
@@ -1919,12 +1798,14 @@
 @param[in,out]	node		row update node
 @param[in]	update		an update vector if it is update
 @param[in]	thd		mysql thread handle
-<<<<<<< HEAD
-@param[in,out]	mysql_table	mysql table object */
+@param[in,out]	prebuilt	nullptr, or a prebuilt object: used to extract
+                                mysql table object when user thread invokes
+                                dml and for compress heap */
 static void row_upd_store_v_row(upd_node_t *node, const upd_t *update, THD *thd,
-                                TABLE *mysql_table) {
+                                row_prebuilt_t *prebuilt) {
   mem_heap_t *heap = NULL;
   dict_index_t *index = node->table->first_index();
+  TABLE *const mysql_table = prebuilt ? prebuilt->m_mysql_table : nullptr;
 
   for (ulint col_no = 0; col_no < dict_table_get_n_v_cols(node->table);
        col_no++) {
@@ -1966,7 +1847,8 @@
           /* Need to compute, this happens when
           deleting row */
           innobase_get_computed_value(node->row, col, index, &heap, node->heap,
-                                      NULL, thd, mysql_table, NULL, NULL, NULL);
+                                      nullptr, thd, mysql_table, nullptr,
+                                      nullptr, nullptr, prebuilt);
         }
       }
     }
@@ -1975,96 +1857,19 @@
   if (heap) {
     mem_heap_free(heap);
   }
-=======
-@param[in,out]	prebuilt	NULL, or a prebuilt object: used to extract
-				mysql table object when user thread invokes
-				dml and for compress heap */
-static
-void
-row_upd_store_v_row(
-	upd_node_t*	node,
-	const upd_t*	update,
-	THD*		thd,
-	row_prebuilt_t*	prebuilt)
-{
-	mem_heap_t*	heap = NULL;
-	dict_index_t*	index = dict_table_get_first_index(node->table);
-	TABLE*		mysql_table =
-		prebuilt ? prebuilt->m_mysql_table : NULL;
-
-	for (ulint col_no = 0; col_no < dict_table_get_n_v_cols(node->table);
-	     col_no++) {
-
-		const dict_v_col_t*     col
-			= dict_table_get_nth_v_col(node->table, col_no);
-
-		if (col->m_col.ord_part) {
-			dfield_t*	dfield
-				= dtuple_get_nth_v_field(node->row, col_no);
-			ulint		n_upd
-				= update ? upd_get_n_fields(update) : 0;
-			ulint		i = 0;
-
-			/* Check if the value is already in update vector */
-			for (i = 0; i < n_upd; i++) {
-				const upd_field_t*      upd_field
-					= upd_get_nth_field(update, i);
-				if (!(upd_field->new_val.type.prtype
-				      & DATA_VIRTUAL)
-				    || upd_field->field_no != col->v_pos) {
-					continue;
-				}
-
-				dfield_copy_data(dfield, upd_field->old_v_val);
-				break;
-			}
-
-			/* Not updated */
-			if (i >= n_upd) {
-				/* If this is an update, then the value
-				should be in update->old_vrow */
-				if (update) {
-					if (update->old_vrow == NULL) {
-						/* This only happens in
-						cascade update. And virtual
-						column can't be affected,
-						so it is Ok to set it to NULL */
-						dfield_set_null(dfield);
-					} else {
-						dfield_t*       vfield
-							= dtuple_get_nth_v_field(
-								update->old_vrow,
-								col_no);
-						dfield_copy_data(dfield, vfield);
-					}
-				} else {
-					/* Need to compute, this happens when
-					deleting row */
-					innobase_get_computed_value(
-						node->row, col, index,
-						&heap, node->heap, NULL,
-						thd, mysql_table, NULL,
-						NULL, NULL, prebuilt);
-				}
-			}
-		}
-	}
-
-	if (heap) {
-		mem_heap_free(heap);
-	}
->>>>>>> 333b4508
 }
 
 /** Stores to the heap the row on which the node->pcur is positioned.
 @param[in]	trx		the transaction object
 @param[in]	node		row update node
 @param[in]	thd		mysql thread handle
-<<<<<<< HEAD
 @param[in,out]	mysql_table	NULL, or mysql table object when
-                                user thread invokes dml */
+                                user thread invokes dml
+@param[in,out]	prebuilt	NULL, or a prebuilt object: used to extract
+                                mysql table object when user thread invokes
+                                dml and for compress heap */
 void row_upd_store_row(trx_t *trx, upd_node_t *node, THD *thd,
-                       TABLE *mysql_table) {
+                       row_prebuilt_t *prebuilt) {
   dict_index_t *clust_index;
   rec_t *rec;
   mem_heap_t *heap = NULL;
@@ -2103,7 +1908,7 @@
 
   if (node->table->n_v_cols) {
     row_upd_store_v_row(node, node->is_delete ? NULL : node->update, thd,
-                        mysql_table);
+                        prebuilt);
   }
 
   if (node->is_delete) {
@@ -2118,71 +1923,6 @@
   if (UNIV_LIKELY_NULL(heap)) {
     mem_heap_free(heap);
   }
-=======
-@param[in,out]	prebuilt	NULL, or a prebuilt object: used to extract
-				mysql table object when user thread invokes
-				dml and for compress heap */
-void
-row_upd_store_row(
-	upd_node_t*	node,
-	THD*		thd,
-	row_prebuilt_t*	prebuilt)
-{
-	dict_index_t*	clust_index;
-	rec_t*		rec;
-	mem_heap_t*	heap		= NULL;
-	row_ext_t**	ext;
-	ulint		offsets_[REC_OFFS_NORMAL_SIZE];
-	const ulint*	offsets;
-	rec_offs_init(offsets_);
-
-	ut_ad(node->pcur->latch_mode != BTR_NO_LATCHES);
-
-	if (node->row != NULL) {
-		mem_heap_empty(node->heap);
-	}
-
-	clust_index = dict_table_get_first_index(node->table);
-
-	rec = btr_pcur_get_rec(node->pcur);
-
-	offsets = rec_get_offsets(rec, clust_index, offsets_,
-				  ULINT_UNDEFINED, &heap);
-
-	if (dict_table_get_format(node->table) >= UNIV_FORMAT_B) {
-		/* In DYNAMIC or COMPRESSED format, there is no prefix
-		of externally stored columns in the clustered index
-		record. Build a cache of column prefixes. */
-		ext = &node->ext;
-	} else {
-		/* REDUNDANT and COMPACT formats store a local
-		768-byte prefix of each externally stored column.
-		No cache is needed. */
-		ext = NULL;
-		node->ext = NULL;
-	}
-
-	node->row = row_build(ROW_COPY_DATA, clust_index, rec, offsets,
-			      NULL, NULL, NULL, ext, node->heap);
-
-	if (node->table->n_v_cols) {
-		row_upd_store_v_row(node, node->is_delete ? NULL : node->update,
-				    thd, prebuilt);
-	}
-
-	if (node->is_delete) {
-		node->upd_row = NULL;
-		node->upd_ext = NULL;
-	} else {
-		node->upd_row = dtuple_copy(node->row, node->heap);
-		row_upd_replace(node->upd_row, &node->upd_ext,
-				clust_index, node->update, node->heap);
-	}
-
-	if (UNIV_LIKELY_NULL(heap)) {
-		mem_heap_free(heap);
-	}
->>>>>>> 333b4508
 }
 
 /** Print a MBR data from disk */
@@ -2506,12 +2246,8 @@
     ut_a(len != UNIV_SQL_NULL);
     ut_a(len >= BTR_EXTERN_FIELD_REF_SIZE);
 
-<<<<<<< HEAD
     /* The pointer must not be zero. */
     ut_a(!ref.is_null());
-=======
-	row_upd_store_row(node, thr_get_trx(thr)->mysql_thd, thr->prebuilt);
->>>>>>> 333b4508
 
     /* The BLOB must be owned, unless we are resuming from
     a lock wait and we already had disowned the BLOB. */
@@ -2904,8 +2640,7 @@
   /* Store row because we have to build also the secondary index
   entries */
 
-  row_upd_store_row(trx, node, thr_get_trx(thr)->mysql_thd,
-                    thr->prebuilt ? thr->prebuilt->m_mysql_table : NULL);
+  row_upd_store_row(trx, node, thr_get_trx(thr)->mysql_thd, thr->prebuilt);
 
   /* Mark the clustered index record deleted; we do not have to check
   locks, because we assume that we have an x-lock on the record */
@@ -2920,11 +2655,7 @@
                                                offsets, thr, mtr);
   }
 
-<<<<<<< HEAD
   mtr_commit(mtr);
-=======
-	row_upd_store_row(node, trx->mysql_thd, thr->prebuilt);
->>>>>>> 333b4508
 
   return (err);
 }
@@ -3051,8 +2782,7 @@
     goto exit_func;
   }
 
-  row_upd_store_row(trx, node, trx->mysql_thd,
-                    thr->prebuilt ? thr->prebuilt->m_mysql_table : NULL);
+  row_upd_store_row(trx, node, trx->mysql_thd, thr->prebuilt);
 
   if (row_upd_changes_ord_field_binary(index, node->update, thr, node->row,
                                        node->ext)) {
