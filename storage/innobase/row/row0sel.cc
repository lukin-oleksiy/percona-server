--- conflicted
+++ resolved
@@ -237,7 +237,7 @@
 					&heap, NULL, NULL,
 					thr_get_trx(thr)->mysql_thd,
 					thr->prebuilt->m_mysql_table, NULL,
-					NULL, NULL);
+					NULL, NULL, thr->prebuilt);
 
 			clust_len = vfield->len;
 			clust_field = static_cast<byte*>(vfield->data);
@@ -2843,23 +2843,6 @@
 	ut_memcpy(prebuilt->row_id, data, len);
 }
 
-<<<<<<< HEAD
-=======
-#ifdef UNIV_DEBUG
-/** Convert a non-SQL-NULL field from Innobase format to MySQL format. */
-# define row_sel_field_store_in_mysql_format( \
-	dest,templ,idx,field,src,len,prebuilt) \
-	row_sel_field_store_in_mysql_format_func \
-	(dest,templ,idx,field,src,len, prebuilt)
-#else /* UNIV_DEBUG */
-/** Convert a non-SQL-NULL field from Innobase format to MySQL format. */
-# define row_sel_field_store_in_mysql_format( \
-	dest,templ,idx,field,src,len,prebuilt) \
-	row_sel_field_store_in_mysql_format_func \
-	(dest,templ,src,len, prebuilt)
-#endif /* UNIV_DEBUG */
-
->>>>>>> 35d5d3fa
 /**************************************************************//**
 Stores a non-SQL-NULL field in the MySQL format. The counterpart of this
 function is row_mysql_store_col_in_innobase_format() in row0mysql.cc. */
@@ -3320,7 +3303,8 @@
 				row_sel_field_store_in_mysql_format(
 				mysql_rec + templ->mysql_col_offset,
 				templ, index, templ->clust_rec_field_no,
-				(const byte*)dfield->data, dfield->len);
+				(const byte*)dfield->data, dfield->len,
+				prebuilt);
 				if (templ->mysql_null_bit_mask) {
 					mysql_rec[
 					templ->mysql_null_byte_offset]
