--- conflicted
+++ resolved
@@ -51,11 +51,6 @@
 #include "trx0trx.h"
 #include "trx0undo.h"
 
-<<<<<<< HEAD
-#include "current_thd.h"
-
-=======
->>>>>>> 4869291f
 /*************************************************************************
 IMPORTANT NOTE: Any operation that generates redo MUST check that there
 is enough space in the redo log before for that operation. This is
@@ -294,64 +289,6 @@
   }
 
   return (err);
-<<<<<<< HEAD
-}
-
-/** Parses the row reference and other info in a fresh insert undo record.
-@param[in,out]	node	row undo node
-@param[in,out]	mdl	MDL ticket or nullptr if unnecessary */
-static void row_undo_ins_parse_undo_rec(undo_node_t *node, MDL_ticket **mdl) {
-  dict_index_t *clust_index;
-  byte *ptr;
-  undo_no_t undo_no;
-  table_id_t table_id;
-  ulint type;
-  ulint dummy;
-  bool dummy_extern;
-  type_cmpl_t type_cmpl;
-
-  ut_ad(node);
-
-  ptr = trx_undo_rec_get_pars(node->undo_rec, &type, &dummy, &dummy_extern,
-                              &undo_no, &table_id, type_cmpl);
-  ut_ad(type == TRX_UNDO_INSERT_REC);
-  node->rec_type = type;
-
-  node->update = NULL;
-
-  node->table = dd_table_open_on_id(table_id, current_thd, mdl, false, true);
-
-  /* Skip the UNDO if we can't find the table or the .ibd file. */
-  if (node->table == NULL) {
-  } else if (node->table->file_unreadable) {
-  close_table:
-    dd_table_close(node->table, current_thd, mdl, false);
-
-    node->table = NULL;
-  } else {
-    ut_ad(!node->table->skip_alter_undo);
-
-    clust_index = node->table->first_index();
-
-    if (clust_index != NULL) {
-      ptr = trx_undo_rec_get_row_ref(ptr, clust_index, &node->ref, node->heap);
-
-      if (!row_undo_search_clust_to_pcur(node)) {
-        goto close_table;
-      }
-      if (node->table->n_v_cols) {
-        trx_undo_read_v_cols(node->table, ptr, node->row, false, false, nullptr,
-                             nullptr);
-      }
-
-    } else {
-      ib::warn(ER_IB_MSG_1037) << "Table " << node->table->name
-                               << " has no indexes,"
-                                  " ignoring the table";
-      goto close_table;
-    }
-  }
-=======
 }
 
 /** Parses the row reference and other info in a fresh insert undo record.
@@ -382,7 +319,7 @@
 
   /* Skip the UNDO if we can't find the table or the .ibd file. */
   if (node->table == NULL) {
-  } else if (node->table->ibd_file_missing) {
+  } else if (node->table->file_unreadable) {
   close_table:
     dd_table_close(node->table, thd, mdl, false);
 
@@ -438,7 +375,6 @@
   }
 
   return (err);
->>>>>>> 4869291f
 }
 
 /** Removes secondary index records.
@@ -461,8 +397,6 @@
       continue;
     }
 
-<<<<<<< HEAD
-=======
     if (index->is_multi_value()) {
       err = row_undo_ins_remove_multi_sec(index, node, thr, heap);
       if (err != DB_SUCCESS) {
@@ -473,7 +407,6 @@
       continue;
     }
 
->>>>>>> 4869291f
     /* An insert undo record TRX_UNDO_INSERT_REC will
     always contain all fields of the index. It does not
     matter if any indexes were created afterwards; all
@@ -520,23 +453,14 @@
 {
   dberr_t err;
   MDL_ticket *mdl = nullptr;
-<<<<<<< HEAD
 
   ut_ad(node->state == UNDO_NODE_INSERT);
   ut_ad(node->trx->in_rollback);
   ut_ad(trx_undo_roll_ptr_is_insert(node->roll_ptr));
 
-  row_undo_ins_parse_undo_rec(node,
-=======
-
-  ut_ad(node->state == UNDO_NODE_INSERT);
-  ut_ad(node->trx->in_rollback);
-  ut_ad(trx_undo_roll_ptr_is_insert(node->roll_ptr));
-
   THD *thd = dd_thd_for_undo(node->trx);
 
   row_undo_ins_parse_undo_rec(node, thd,
->>>>>>> 4869291f
                               dd_mdl_for_undo(node->trx) ? &mdl : nullptr);
 
   if (node->table == NULL) {
@@ -562,11 +486,7 @@
     err = row_undo_ins_remove_clust_rec(node);
   }
 
-<<<<<<< HEAD
-  dd_table_close(node->table, current_thd, &mdl, false);
-=======
   dd_table_close(node->table, thd, &mdl, false);
->>>>>>> 4869291f
 
   node->table = NULL;
 
