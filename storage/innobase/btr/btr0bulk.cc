/*****************************************************************************

Copyright (c) 2014, 2018, Oracle and/or its affiliates. All Rights Reserved.

This program is free software; you can redistribute it and/or modify it under
the terms of the GNU General Public License, version 2.0, as published by the
Free Software Foundation.

This program is also distributed with certain software (including but not
limited to OpenSSL) that is licensed under separate terms, as designated in a
particular file or component or in included license documentation. The authors
of MySQL hereby grant you an additional permission to link the program and
your derivative works with the separately licensed software that they have
included with MySQL.

This program is distributed in the hope that it will be useful, but WITHOUT
ANY WARRANTY; without even the implied warranty of MERCHANTABILITY or FITNESS
FOR A PARTICULAR PURPOSE. See the GNU General Public License, version 2.0,
for more details.

You should have received a copy of the GNU General Public License along with
this program; if not, write to the Free Software Foundation, Inc.,
51 Franklin St, Fifth Floor, Boston, MA 02110-1301  USA

*****************************************************************************/

/** @file btr/btr0bulk.cc
 The B-tree bulk load

 Created 03/11/2014 Shaohua Wang
 *******************************************************/

#include "btr0bulk.h"
#include "btr0btr.h"
#include "btr0cur.h"
#include "btr0pcur.h"
#include "ibuf0ibuf.h"
#include "lob0lob.h"

/** Innodb B-tree index fill factor for bulk load. */
long innobase_fill_factor;

/** Initialize members, allocate page if needed and start mtr.
Note: we commit all mtrs on failure.
@return error code. */
dberr_t PageBulk::init() {
  mtr_t *mtr;
  buf_block_t *new_block;
  page_t *new_page;
  page_zip_des_t *new_page_zip;
  page_no_t new_page_no;

  ut_ad(m_heap == nullptr);

  m_heap = mem_heap_create(1000);

  mtr = static_cast<mtr_t *>(mem_heap_alloc(m_heap, sizeof(mtr_t)));
  mtr_start(mtr);
  mtr_x_lock(dict_index_get_lock(m_index), mtr);
  mtr_set_log_mode(mtr, MTR_LOG_NO_REDO);
  mtr_set_flush_observer(mtr, m_flush_observer);

  if (m_page_no == FIL_NULL) {
    mtr_t alloc_mtr;

    /* We commit redo log for allocation by a separate mtr,
    because we don't guarantee pages are committed following
    the allocation order, and we will always generate redo log
    for page allocation, even when creating a new tablespace. */
    mtr_start(&alloc_mtr);
    if (m_index->table->is_temporary()) {
      // We are bulk loading a temporary table index. No need to redo-log it.
      alloc_mtr.set_log_mode(MTR_LOG_NO_REDO);
    }

    ulint n_reserved;
    bool success = fsp_reserve_free_extents(&n_reserved, m_index->space, 1,
                                            FSP_NORMAL, &alloc_mtr);
    if (!success) {
      mtr_commit(&alloc_mtr);
      mtr_commit(mtr);
      return (DB_OUT_OF_FILE_SPACE);
    }

    /* Allocate a new page. */
    new_block = btr_page_alloc(m_index, 0, FSP_UP, m_level, &alloc_mtr, mtr);

    if (n_reserved > 0) {
      fil_space_release_free_extents(m_index->space, n_reserved);
    }

    mtr_commit(&alloc_mtr);

    new_page = buf_block_get_frame(new_block);
    new_page_zip = buf_block_get_page_zip(new_block);
    new_page_no = page_get_page_no(new_page);

    ut_ad(!dict_index_is_spatial(m_index));
    ut_ad(!dict_index_is_sdi(m_index));

    if (new_page_zip) {
      page_create_zip(new_block, m_index, m_level, 0, mtr, FIL_PAGE_INDEX);
    } else {
      ut_ad(!dict_index_is_spatial(m_index));
      page_create(new_block, mtr, dict_table_is_comp(m_index->table),
                  FIL_PAGE_INDEX);
      btr_page_set_level(new_page, nullptr, m_level, mtr);
    }

    btr_page_set_next(new_page, nullptr, FIL_NULL, mtr);
    btr_page_set_prev(new_page, nullptr, FIL_NULL, mtr);

    btr_page_set_index_id(new_page, nullptr, m_index->id, mtr);
  } else {
    page_id_t page_id(dict_index_get_space(m_index), m_page_no);
    page_size_t page_size(dict_table_page_size(m_index->table));

    new_block = btr_block_get(page_id, page_size, RW_X_LATCH, m_index, mtr);

    new_page = buf_block_get_frame(new_block);
    new_page_zip = buf_block_get_page_zip(new_block);
    new_page_no = page_get_page_no(new_page);
    ut_ad(m_page_no == new_page_no);

    ut_ad(page_dir_get_n_heap(new_page) == PAGE_HEAP_NO_USER_LOW);

    btr_page_set_level(new_page, nullptr, m_level, mtr);
  }

  if (dict_index_is_sec_or_ibuf(m_index) && !m_index->table->is_temporary() &&
      page_is_leaf(new_page)) {
    page_update_max_trx_id(new_block, nullptr, m_trx_id, mtr);
  }

  m_mtr = mtr;
  m_block = new_block;
  m_page = new_page;
  m_page_zip = new_page_zip;
  m_page_no = new_page_no;
  m_cur_rec = page_get_infimum_rec(new_page);
  ut_ad(m_is_comp == !!page_is_comp(new_page));
  m_free_space = page_get_free_space_of_empty(m_is_comp);

  if (innobase_fill_factor == 100 && m_index->is_clustered()) {
    /* Keep default behavior compatible with 5.6 */
    m_reserved_space = dict_index_get_space_reserve();
  } else {
    m_reserved_space = UNIV_PAGE_SIZE * (100 - innobase_fill_factor) / 100;
  }

  m_padding_space =
      UNIV_PAGE_SIZE - dict_index_zip_pad_optimal_page_size(m_index);
  m_heap_top = page_header_get_ptr(new_page, PAGE_HEAP_TOP);
  m_rec_no = page_header_get_field(new_page, PAGE_N_RECS);

  m_last_slotted_rec = page_get_infimum_rec(m_page);
  m_slotted_rec_no = 0;

  m_modified = true;

  ut_d(m_total_data = 0);

  return (DB_SUCCESS);
}

/** Insert a tuple in the page.
@param[in]  tuple     tuple to insert
@param[in]  big_rec   external record
@param[in]  rec_size  record size
@param[in]  n_ext     number of externally stored columns
@return error code */
dberr_t PageBulk::insert(const dtuple_t *tuple, const big_rec_t *big_rec,
                         ulint rec_size, ulint n_ext) {
  ulint *offsets = nullptr;

  DBUG_EXECUTE_IF("BtrBulk_insert_inject_error", return DB_INTERRUPTED;);

  /* Convert tuple to record. */
  byte *rec_mem = static_cast<byte *>(mem_heap_alloc(m_heap, rec_size));

  rec_t *rec = rec_convert_dtuple_to_rec(rec_mem, m_index, tuple, n_ext);
  offsets = rec_get_offsets(rec, m_index, offsets, ULINT_UNDEFINED, &m_heap);

  /* Insert the record.*/
  insert(rec, offsets);
  ut_ad(m_modified);

  dberr_t err = DB_SUCCESS;

  if (big_rec) {
    /* The page must be valid as MTR may be committed
    during LOB insertion. */
    finish();
    err = storeExt(big_rec, offsets);
  }

  return err;
}

/** Insert a record in the page.
@param[in]	rec		record
@param[in]	offsets		record offsets */
void PageBulk::insert(const rec_t *rec, ulint *offsets) {
  ulint rec_size;

  ut_ad(m_heap != nullptr);

  rec_size = rec_offs_size(offsets);

#ifdef UNIV_DEBUG
  /* Check whether records are in order. */
  if (!page_rec_is_infimum(m_cur_rec)) {
    rec_t *old_rec = m_cur_rec;
    ulint *old_offsets =
        rec_get_offsets(old_rec, m_index, nullptr, ULINT_UNDEFINED, &m_heap);

    ut_ad(cmp_rec_rec(rec, old_rec, offsets, old_offsets, m_index) > 0);
  }

  m_total_data += rec_size;
#endif /* UNIV_DEBUG */

  /* 0. Mark space for record as used (checked e.g. in page_rec_set_next). */
  page_header_set_ptr(m_page, nullptr, PAGE_HEAP_TOP, m_heap_top + rec_size);

  /* 1. Copy the record to page. */
  rec_t *insert_rec = rec_copy(m_heap_top, rec, offsets);
  rec_offs_make_valid(insert_rec, m_index, offsets);

  /* 2. Insert the record in the linked list. */
  rec_t *next_rec = page_rec_get_next(m_cur_rec);

  page_rec_set_next(insert_rec, next_rec);
  page_rec_set_next(m_cur_rec, insert_rec);

  /* 3. Set the n_owned field in the inserted record to zero,
  and set the heap_no field. */
  if (m_is_comp) {
    rec_set_n_owned_new(insert_rec, nullptr, 0);
    rec_set_heap_no_new(insert_rec, PAGE_HEAP_NO_USER_LOW + m_rec_no);
  } else {
    rec_set_n_owned_old(insert_rec, 0);
    rec_set_heap_no_old(insert_rec, PAGE_HEAP_NO_USER_LOW + m_rec_no);
  }

  /* 4. Set member variables. */
  ulint slot_size = page_dir_calc_reserved_space(m_rec_no + 1) -
                    page_dir_calc_reserved_space(m_rec_no);

  ut_ad(m_free_space >= rec_size + slot_size);
  ut_ad(m_heap_top + rec_size < m_page + UNIV_PAGE_SIZE);

  m_free_space -= rec_size + slot_size;
  m_heap_top += rec_size;
  m_rec_no += 1;
  m_cur_rec = insert_rec;

  m_modified = true;
}

/** Mark end of insertion to the page. Scan records to set page dirs,
and set page header members. The scan is incremental (slots and records
which assignment could be "finalized" are not checked again. Check the
m_slotted_rec_no usage, note it could be reset in some cases like
during split.
Note: we refer to page_copy_rec_list_end_to_created_page. */
void PageBulk::finish() {
  ut_ad(!dict_index_is_spatial(m_index));

  if (!m_modified) {
    return;
  }

  ut_ad(m_total_data + page_dir_calc_reserved_space(m_rec_no) <=
        page_get_free_space_of_empty(m_is_comp));

  ulint n_rec_to_assign = m_rec_no - m_slotted_rec_no;

  /* Fill slots for non-supremum records if possible.
   * Slot for supremum record could store up to
   * PAGE_DIR_SLOT_MAX_N_OWNED-1 records. */
  while (n_rec_to_assign >= PAGE_DIR_SLOT_MAX_N_OWNED) {
    static constexpr ulint RECORDS_PER_SLOT =
        (PAGE_DIR_SLOT_MAX_N_OWNED + 1) / 2;

    for (ulint i = 0; i < RECORDS_PER_SLOT; ++i) {
      m_last_slotted_rec = page_rec_get_next(m_last_slotted_rec);
    }
    m_slotted_rec_no += RECORDS_PER_SLOT;

    /* Reserve next slot (must be done before slot is used). */
    auto n_slots = page_dir_get_n_slots(m_page);
    page_dir_set_n_slots(m_page, nullptr, n_slots + 1);

    /* Fill the slot data. */
    auto slot = page_dir_get_nth_slot(m_page, n_slots - 1);
    page_dir_slot_set_rec(slot, m_last_slotted_rec);
    page_dir_slot_set_n_owned(slot, nullptr, RECORDS_PER_SLOT);

    n_rec_to_assign -= RECORDS_PER_SLOT;
  }

  /* Assign remaining records to slot with supremum record. */
  auto n_slots = page_dir_get_n_slots(m_page);
  auto slot = page_dir_get_nth_slot(m_page, n_slots - 1);
  auto sup_rec = page_get_supremum_rec(m_page);

  page_dir_slot_set_rec(slot, sup_rec);
  page_dir_slot_set_n_owned(slot, nullptr, n_rec_to_assign + 1);

  page_header_set_ptr(m_page, nullptr, PAGE_HEAP_TOP, m_heap_top);
  page_dir_set_n_heap(m_page, nullptr, PAGE_HEAP_NO_USER_LOW + m_rec_no);
  page_header_set_field(m_page, nullptr, PAGE_N_RECS, m_rec_no);

  page_header_set_ptr(m_page, nullptr, PAGE_LAST_INSERT, m_cur_rec);
  page_header_set_field(m_page, nullptr, PAGE_DIRECTION, PAGE_RIGHT);
  page_header_set_field(m_page, nullptr, PAGE_N_DIRECTION, 0);

  m_modified = false;
}

/** Commit inserts done to the page
@param[in]	success		Flag whether all inserts succeed. */
void PageBulk::commit(bool success) {
  /* It is assumed that finish() was called before commit */
  ut_ad(!m_modified);
  ut_ad(page_validate(m_page, m_index));

  if (success) {
    ut_ad(m_rec_no > 0);

    /* Set no free space left and no buffered changes in ibuf. */
    if (!m_index->is_clustered() && !m_index->table->is_temporary() &&
        page_is_leaf(m_page)) {
      ibuf_set_bitmap_for_bulk_load(m_block, innobase_fill_factor == 100);
    }
  }

  mtr_commit(m_mtr);
}

/** Compress a page of compressed table
@return	true	compress successfully or no need to compress
@return	false	compress failed. */
bool PageBulk::compress() {
  ut_ad(!m_modified);
  ut_ad(m_page_zip != nullptr);

  return (
      page_zip_compress(m_page_zip, m_page, m_index, page_zip_level, m_mtr));
}

/** Get node pointer
@return node pointer */
dtuple_t *PageBulk::getNodePtr() {
  /* Create node pointer */
  rec_t *first_rec = page_rec_get_next(page_get_infimum_rec(m_page));
  ut_a(page_rec_is_user_rec(first_rec));
  dtuple_t *node_ptr =
      dict_index_build_node_ptr(m_index, first_rec, m_page_no, m_heap, m_level);

  return (node_ptr);
}

/** Split the page records between this and given bulk.
 * @param new_page_bulk  The new bulk to store split records. */
void PageBulk::split(PageBulk &new_page_bulk) {
  auto split_point = getSplitRec();

  new_page_bulk.copyRecords(split_point.m_rec);
  splitTrim(split_point);

  ut_ad(new_page_bulk.m_modified);
  ut_ad(m_modified);
}

/** Get page split point. We split a page in half when compression
fails, and the split record and all following records should be copied
to the new page.
@return split record descriptor */
PageBulk::SplitPoint PageBulk::getSplitRec() {
  ut_ad(m_page_zip != nullptr);
  ut_ad(m_rec_no >= 2);

  ut_ad(page_get_free_space_of_empty(m_is_comp) > m_free_space);

  ulint total_used_size =
      page_get_free_space_of_empty(m_is_comp) - m_free_space;

  ulint total_recs_size = 0;
  ulint n_recs = 0;
  ulint *offsets = nullptr;

  rec_t *rec = page_get_infimum_rec(m_page);
  do {
    rec = page_rec_get_next(rec);
    ut_ad(page_rec_is_user_rec(rec));

    offsets =
        rec_get_offsets(rec, m_index, offsets, ULINT_UNDEFINED, &(m_heap));
    total_recs_size += rec_offs_size(offsets);
    n_recs++;
  } while (total_recs_size + page_dir_calc_reserved_space(n_recs) <
           total_used_size / 2);

  /* Keep at least one record on left page */
  if (page_rec_is_infimum(page_rec_get_prev(rec))) {
    rec = page_rec_get_next(rec);
    ut_ad(page_rec_is_user_rec(rec));
  } else {
    /* rec is to be moved, and this is used as number of records
     * before split */
    n_recs--;
  }

  return (SplitPoint{rec, n_recs});
}

/** Copy all records from page.
@param[in]  src_page  Page with records to copy. */
void PageBulk::copyAll(const page_t *src_page) {
  auto inf_rec = page_get_infimum_rec(src_page);
  auto first_rec = page_rec_get_next_const(inf_rec);

  ut_ad(page_rec_is_user_rec(first_rec));

  copyRecords(first_rec);

  ut_ad(m_modified);
}

/** Copy given and all following records.
@param[in]  first_rec  first record to copy */
void PageBulk::copyRecords(const rec_t *first_rec) {
  const rec_t *rec = first_rec;
  ulint *offsets = nullptr;

  ut_ad(m_rec_no == 0);
  ut_ad(page_rec_is_user_rec(rec));

  do {
    offsets =
        rec_get_offsets(rec, m_index, offsets, ULINT_UNDEFINED, &(m_heap));

    insert(rec, offsets);

    rec = page_rec_get_next_const(rec);
  } while (!page_rec_is_supremum(rec));

  ut_ad(m_rec_no > 0);
}

/** Remove all records after split rec including itself.
@param[in]  split_point  split point descriptor */
void PageBulk::splitTrim(const SplitPoint &split_point) {
  /* Suppose before copyOut, we have 5 records on the page:
  infimum->r1->r2->r3->r4->r5->supremum, and r3 is the split rec.

  after copyOut, we have 2 records on the page:
  infimum->r1->r2->supremum. slot adjustment is not done. */

  /* Set number of user records. */
  ulint new_rec_no = split_point.m_n_rec_before;
  ut_ad(new_rec_no > 0);

  /* Set last record's next in page */
  rec_t *new_last_user_rec = page_rec_get_prev(split_point.m_rec);
  page_rec_set_next(new_last_user_rec, page_get_supremum_rec(m_page));

  /* Set related members */
  auto old_heap_top = m_heap_top;

  ulint *offsets = nullptr;
  offsets = rec_get_offsets(new_last_user_rec, m_index, offsets,
                            ULINT_UNDEFINED, &(m_heap));
  m_heap_top = rec_get_end(new_last_user_rec, offsets);

  m_free_space +=
      (old_heap_top - m_heap_top) + (page_dir_calc_reserved_space(m_rec_no) -
                                     page_dir_calc_reserved_space(new_rec_no));
  ut_ad(m_free_space > 0);

  m_cur_rec = new_last_user_rec;
  m_rec_no = new_rec_no;

#ifdef UNIV_DEBUG
  m_total_data -= old_heap_top - m_heap_top;
#endif /* UNIV_DEBUG */

  /* Invalidate all slots except infimum. */
  ulint n_slots = page_dir_get_n_slots(m_page);
  for (ulint slot_idx = 1; slot_idx < n_slots; ++slot_idx) {
    auto slot = page_dir_get_nth_slot(m_page, slot_idx);
    page_dir_slot_set_n_owned(slot, nullptr, 0);
  }
  page_dir_set_n_slots(m_page, nullptr, 2);

  /* No records assigned to slots. */
  m_last_slotted_rec = page_get_infimum_rec(m_page);
  m_slotted_rec_no = 0;

  m_modified = true;
}

/** Set next page
@param[in]	next_page_no	next page no */
void PageBulk::setNext(page_no_t next_page_no) {
  btr_page_set_next(m_page, nullptr, next_page_no, m_mtr);
}

/** Set previous page
@param[in]	prev_page_no	previous page no */
void PageBulk::setPrev(page_no_t prev_page_no) {
  btr_page_set_prev(m_page, nullptr, prev_page_no, m_mtr);
}

/** Check if required space is available in the page for the rec to be inserted.
We check fill factor & padding here.
@param[in]	rec_size	required length
@return true	if space is available */
bool PageBulk::isSpaceAvailable(ulint rec_size) const {
  ulint slot_size = page_dir_calc_reserved_space(m_rec_no + 1) -
                    page_dir_calc_reserved_space(m_rec_no);

  ulint required_space = rec_size + slot_size;

  if (required_space > m_free_space) {
    ut_ad(m_rec_no > 0);
    return (false);
  }

  /* Fillfactor & Padding apply to both leaf and non-leaf pages.
  Note: we keep at least 2 records in a page to avoid B-tree level
  growing too high. */
  if (m_rec_no >= 2 && ((m_page_zip == nullptr &&
                         m_free_space - required_space < m_reserved_space) ||
                        (m_page_zip != nullptr &&
                         m_free_space - required_space < m_padding_space))) {
    return (false);
  }

  return (true);
}

/** Check whether the record needs to be stored externally.
@return false if the entire record can be stored locally on the page */
bool PageBulk::needExt(const dtuple_t *tuple, ulint rec_size) const {
  return (page_zip_rec_needs_ext(
      rec_size, m_is_comp, dtuple_get_n_fields(tuple), m_block->page.size));
}

/** Store external record
Since the record is not logged yet, so we don't log update to the record.
the blob data is logged first, then the record is logged in bulk mode.
@param[in]	big_rec		external record
@param[in]	offsets		record offsets
@return	error code */
dberr_t PageBulk::storeExt(const big_rec_t *big_rec, ulint *offsets) {
  ut_ad(m_index->is_clustered());

  /* Note: not all fields are initialized in btr_pcur. */
  btr_pcur_t btr_pcur;
  btr_pcur.pos_state = BTR_PCUR_IS_POSITIONED;
  btr_pcur.latch_mode = BTR_MODIFY_LEAF;
  btr_pcur.btr_cur.index = m_index;

  page_cur_t *page_cur = &btr_pcur.btr_cur.page_cur;
  page_cur->index = m_index;
  page_cur->rec = m_cur_rec;
  page_cur->offsets = offsets;
  page_cur->block = m_block;

  dberr_t err = lob::btr_store_big_rec_extern_fields(
      nullptr, &btr_pcur, nullptr, offsets, big_rec, m_mtr,
      lob::OPCODE_INSERT_BULK);

  ut_ad(page_offset(m_cur_rec) == page_offset(page_cur->rec));

  /* Reset m_block and m_cur_rec from page cursor, because
  block may be changed during blob insert. */
  m_block = page_cur->block;
  m_cur_rec = page_cur->rec;
  m_page = buf_block_get_frame(m_block);

  return (err);
}

/** Release block by committing mtr
Note: log_free_check requires holding no lock/latch in current thread. */
void PageBulk::release() {
  /* Make sure page is valid before it is released. */
  if (m_modified) {
    finish();
    ut_ad(!m_modified);
  }
  ut_ad(page_validate(m_page, m_index));

  ut_ad(!dict_index_is_spatial(m_index));

  /* We fix the block because we will re-pin it soon. */
  buf_block_buf_fix_inc(m_block, __FILE__, __LINE__);

  /* No other threads can modify this block. */
  m_modify_clock = buf_block_get_modify_clock(m_block);

  mtr_commit(m_mtr);
}

/** Start mtr and latch the block */
<<<<<<< HEAD
void PageBulk::latch() {
=======
dberr_t PageBulk::latch() {
  ibool ret;

>>>>>>> 3637583b
  mtr_start(m_mtr);
  mtr_x_lock(dict_index_get_lock(m_index), m_mtr);
  mtr_set_log_mode(m_mtr, MTR_LOG_NO_REDO);
  mtr_set_flush_observer(m_mtr, m_flush_observer);

  /* TODO: need a simple and wait version of buf_page_optimistic_get. */
  auto ret = buf_page_optimistic_get(RW_X_LATCH, m_block, m_modify_clock,
                                     __FILE__, __LINE__, m_mtr);
  /* In case the block is S-latched by page_cleaner. */
  if (!ret) {
    page_id_t page_id(dict_index_get_space(m_index), m_page_no);
    page_size_t page_size(dict_table_page_size(m_index->table));

<<<<<<< HEAD
    m_block = buf_page_get_gen(page_id, page_size, RW_X_LATCH, m_block,
                               BUF_GET_IF_IN_POOL, __FILE__, __LINE__, m_mtr);
    ut_ad(m_block != nullptr);
  }
=======
    m_block = buf_page_get_gen(page_id, page_size, RW_X_LATCH,
                               m_block, BUF_GET_IF_IN_POOL,
                               __FILE__, __LINE__, m_mtr, false, &m_err);

    if (m_err != DB_SUCCESS) {
      return (m_err);
    }

    ut_ad(m_block != NULL);
}
>>>>>>> 3637583b

  buf_block_buf_fix_dec(m_block);

  ut_ad(m_cur_rec > m_page && m_cur_rec < m_heap_top);

  return (m_err);
}

/** Split a page
@param[in]	page_bulk	page to split
@param[in]	next_page_bulk	next page
@return	error code */
dberr_t BtrBulk::pageSplit(PageBulk *page_bulk, PageBulk *next_page_bulk) {
  ut_ad(page_bulk->isTableCompressed());

  /* 1. Check if we have only one user record on the page. */
  if (page_bulk->getRecNo() <= 1) {
    return (DB_TOO_BIG_RECORD);
  }

  /* 2. create a new page. */
  PageBulk new_page_bulk(m_index, m_trx_id, FIL_NULL, page_bulk->getLevel(),
                         m_flush_observer);
  dberr_t err = new_page_bulk.init();
  if (err != DB_SUCCESS) {
    return (err);
  }

  /* 3. copy the upper half to new page. */
  page_bulk->split(new_page_bulk);

  /* 4. finish page bulk modifications. */
  page_bulk->finish();
  new_page_bulk.finish();

  /* 5. commit the split page. */
  err = pageCommit(page_bulk, &new_page_bulk, true);
  if (err != DB_SUCCESS) {
    pageAbort(&new_page_bulk);
    return (err);
  }

  /* 6. commit the new page. */
  err = pageCommit(&new_page_bulk, next_page_bulk, true);
  if (err != DB_SUCCESS) {
    pageAbort(&new_page_bulk);
    return (err);
  }

  return (err);
}

/** Commit(finish) a page. We set next/prev page no, compress a page of
compressed table and split the page if compression fails, insert a node
pointer to father page if needed, and commit mini-transaction.
@param[in]	page_bulk	page to commit
@param[in]	next_page_bulk	next page
@param[in]	insert_father	false when page_bulk is a root page and
                                true when it's a non-root page
@return	error code */
dberr_t BtrBulk::pageCommit(PageBulk *page_bulk, PageBulk *next_page_bulk,
                            bool insert_father) {
  /* Set page links */
  if (next_page_bulk != nullptr) {
    ut_ad(page_bulk->getLevel() == next_page_bulk->getLevel());

    page_bulk->setNext(next_page_bulk->getPageNo());
    next_page_bulk->setPrev(page_bulk->getPageNo());
  } else {
    /** Suppose a page is released and latched again, we need to
    mark it modified in mini-transaction.  */
    page_bulk->setNext(FIL_NULL);
  }

  /* Compress page if it's a compressed table. */
  if (page_bulk->isTableCompressed() && !page_bulk->compress()) {
    return (pageSplit(page_bulk, next_page_bulk));
  }

  /* Insert node pointer to father page. */
  if (insert_father) {
    dtuple_t *node_ptr = page_bulk->getNodePtr();
    dberr_t err = insert(node_ptr, page_bulk->getLevel() + 1);

    if (err != DB_SUCCESS) {
      return (err);
    }
  }

  /* Commit mtr. */
  page_bulk->commit(true);

  return (DB_SUCCESS);
}

/** Log free check */
void BtrBulk::logFreeCheck() {
  if (log_needs_free_check()) {
    release();

    log_free_check();

    latch();
  }
}

/** Constructor
@param[in]  index   B-tree index
@param[in]  trx_id    transaction id
@param[in]  observer  flush observer */
BtrBulk::BtrBulk(dict_index_t *index, trx_id_t trx_id, FlushObserver *observer)
    : m_index(index),
      m_trx_id(trx_id),
      m_root_level(0),
      m_flush_observer(observer),
      m_page_bulks(nullptr) {
  ut_ad(m_flush_observer != nullptr);
#ifdef UNIV_DEBUG
  fil_space_inc_redo_skipped_count(m_index->space);
#endif /* UNIV_DEBUG */
}

/** Destructor */
BtrBulk::~BtrBulk() {
  if (m_page_bulks) {
    UT_DELETE(m_page_bulks);
  }

#ifdef UNIV_DEBUG
  fil_space_dec_redo_skipped_count(m_index->space);
#endif /* UNIV_DEBUG */
}

/** Initialization
@note Must be called right after constructor. */
dberr_t BtrBulk::init() {
  ut_ad(m_page_bulks == nullptr);

  m_page_bulks = UT_NEW_NOKEY(page_bulk_vector());
  if (m_page_bulks == nullptr) {
    return (DB_OUT_OF_MEMORY);
  }

  return (DB_SUCCESS);
}

/** Release all latches */
void BtrBulk::release() {
  ut_ad(m_page_bulks);
  ut_ad(m_root_level + 1 == m_page_bulks->size());

  for (ulint level = 0; level <= m_root_level; level++) {
    PageBulk *page_bulk = m_page_bulks->at(level);

    page_bulk->release();
  }
}

/** Re-latch all latches */
void BtrBulk::latch() {
  ut_ad(m_page_bulks);
  ut_ad(m_root_level + 1 == m_page_bulks->size());

  for (ulint level = 0; level <= m_root_level; level++) {
    PageBulk *page_bulk = m_page_bulks->at(level);
    page_bulk->latch();
  }
}

/** Prepare space to insert a tuple.
@param[in,out]  page_bulk   page bulk that will be used to store the record.
                            It may be replaced if there is not enough space
                            to hold the record.
@param[in]  level           B-tree level
@param[in]  rec_size        record size
@return error code */
dberr_t BtrBulk::prepareSpace(PageBulk *&page_bulk, ulint level,
                              ulint rec_size) {
  if (page_bulk->isSpaceAvailable(rec_size)) {
    return (DB_SUCCESS);
  }

  /* Finish page modifications. */
  page_bulk->finish();

  DBUG_EXECUTE_IF("ib_btr_bulk_prepare_space_error",
                  { return (DB_OUT_OF_MEMORY); });

  /* Create a sibling page_bulk. */
  PageBulk *sibling_page_bulk = UT_NEW_NOKEY(
      PageBulk(m_index, m_trx_id, FIL_NULL, level, m_flush_observer));
  if (sibling_page_bulk == nullptr) {
    return (DB_OUT_OF_MEMORY);
  }

  auto init_err = sibling_page_bulk->init();
  if (init_err != DB_SUCCESS) {
    UT_DELETE(sibling_page_bulk);
    return (init_err);
  }

  /* Commit page bulk. */
  auto commit_err = pageCommit(page_bulk, sibling_page_bulk, true);
  if (commit_err != DB_SUCCESS) {
    pageAbort(sibling_page_bulk);
    UT_DELETE(sibling_page_bulk);
    return (commit_err);
  }

  /* Set new page bulk to page_bulks. */
  ut_ad(sibling_page_bulk->getLevel() <= m_root_level);
  m_page_bulks->at(level) = sibling_page_bulk;

  UT_DELETE(page_bulk);
  page_bulk = sibling_page_bulk;

  /* Important: log_free_check whether we need a checkpoint. */
  if (page_is_leaf(sibling_page_bulk->getPage())) {
    /* Check whether trx is interrupted */
    if (m_flush_observer->check_interrupted()) {
      return (DB_INTERRUPTED);
    }

    /* Wake up page cleaner to flush dirty pages. */
    srv_inc_activity_count();
    os_event_set(buf_flush_event);

    logFreeCheck();
  }

  return (DB_SUCCESS);
}

/** Insert a tuple to a page.
@param[in]  page_bulk   page bulk object
@param[in]  tuple       tuple to insert
@param[in]  big_rec     big record vector, could be nullptr if there is no
                        data to be stored externally.
@param[in]  rec_size    record size
@param[in]  n_ext       number of externally stored columns
@return error code */
dberr_t BtrBulk::insert(PageBulk *page_bulk, dtuple_t *tuple,
                        big_rec_t *big_rec, ulint rec_size, ulint n_ext) {
  dberr_t err = DB_SUCCESS;

  if (big_rec != nullptr) {
    ut_ad(m_index->is_clustered());
    ut_ad(page_bulk->getLevel() == 0);
    ut_ad(page_bulk == m_page_bulks->at(0));

    /* Release all latched but leaf node. */
    for (ulint level = 1; level <= m_root_level; level++) {
      PageBulk *level_page_bulk = m_page_bulks->at(level);

      level_page_bulk->release();
    }
  }

  err = page_bulk->insert(tuple, big_rec, rec_size, n_ext);

  if (big_rec != nullptr) {
    /* Restore latches */
    for (ulint level = 1; level <= m_root_level; level++) {
      PageBulk *level_page_bulk = m_page_bulks->at(level);
      level_page_bulk->latch();
    }
  }

  return (err);
}

/** Insert a tuple to page in a level
@param[in]	tuple	tuple to insert
@param[in]	level	B-tree level
@return error code */
dberr_t BtrBulk::insert(dtuple_t *tuple, ulint level) {
  bool is_left_most = false;
  dberr_t err = DB_SUCCESS;

  ut_ad(m_page_bulks != nullptr);

  /* Check if we need to create a PageBulk for the level. */
  if (level + 1 > m_page_bulks->size()) {
    PageBulk *new_page_bulk = UT_NEW_NOKEY(
        PageBulk(m_index, m_trx_id, FIL_NULL, level, m_flush_observer));
    if (new_page_bulk == nullptr) {
      return (DB_OUT_OF_MEMORY);
    }

    err = new_page_bulk->init();
    if (err != DB_SUCCESS) {
      return (err);
    }

    m_page_bulks->push_back(new_page_bulk);
    ut_ad(level + 1 == m_page_bulks->size());
    m_root_level = level;

    is_left_most = true;
  }

  ut_ad(m_page_bulks->size() > level);

  PageBulk *page_bulk = m_page_bulks->at(level);

  if (is_left_most && level > 0 && page_bulk->getRecNo() == 0) {
    /* The node pointer must be marked as the predefined minimum
    record,	as there is no lower alphabetical limit to records in
    the leftmost node of a level: */
    dtuple_set_info_bits(tuple,
                         dtuple_get_info_bits(tuple) | REC_INFO_MIN_REC_FLAG);
  }

  ulint n_ext = 0;
  ulint rec_size = rec_get_converted_size(m_index, tuple, n_ext);
  big_rec_t *big_rec = nullptr;

  if (page_bulk->needExt(tuple, rec_size)) {
    /* The record is so big that we have to store some fields
    externally on separate database pages */
    big_rec = dtuple_convert_big_rec(m_index, 0, tuple, &n_ext);
    if (big_rec == nullptr) {
      return (DB_TOO_BIG_RECORD);
    }

    rec_size = rec_get_converted_size(m_index, tuple, n_ext);
  }

  if (page_bulk->isTableCompressed() && page_zip_is_too_big(m_index, tuple)) {
    err = DB_TOO_BIG_RECORD;
    goto func_exit;
  }

  err = prepareSpace(page_bulk, level, rec_size);
  if (err != DB_SUCCESS) {
    goto func_exit;
  }

  DBUG_EXECUTE_IF("ib_btr_bulk_insert_inject_error", {
    static int rec_cnt = 0;
    if (++rec_cnt == 10) {
      err = DB_TOO_BIG_RECORD;
      rec_cnt = 0;
      goto func_exit;
    }
  });

  err = insert(page_bulk, tuple, big_rec, rec_size, n_ext);

func_exit:
  if (big_rec != nullptr) {
    dtuple_convert_back_big_rec(m_index, tuple, big_rec);
  }

  return (err);
}

dberr_t BtrBulk::finishAllPageBulks(dberr_t err, page_no_t &last_page_no) {
  ut_ad(m_root_level + 1 == m_page_bulks->size());

  last_page_no = FIL_NULL;

  /* Finish all page bulks */
  for (ulint level = 0; level <= m_root_level; level++) {
    PageBulk *page_bulk = m_page_bulks->at(level);

    page_bulk->finish();

    last_page_no = page_bulk->getPageNo();

    if (err == DB_SUCCESS) {
      err = pageCommit(page_bulk, nullptr, level != m_root_level);
    }

    if (err != DB_SUCCESS) {
      pageAbort(page_bulk);
    }

    UT_DELETE(page_bulk);
  }

  return (err);
}

/** Btree bulk load finish. We commit the last page in each level
and copy the last page in top level to the root page of the index
if no error occurs.
@param[in]	err	whether bulk load was successful until now
@return error code  */
dberr_t BtrBulk::finish(dberr_t err) {
  ut_ad(m_page_bulks);

  page_no_t last_page_no = FIL_NULL;

  if (m_page_bulks->size() == 0) {
    /* The table is empty. The root page of the index tree
    is already in a consistent state. No need to flush. */
    return (err);
  }

  err = finishAllPageBulks(err, last_page_no);

  if (err == DB_SUCCESS) {
    ut_ad(last_page_no != FIL_NULL);

    page_id_t last_page_id(dict_index_get_space(m_index), last_page_no);
    page_size_t page_size(dict_table_page_size(m_index->table));
    page_no_t root_page_no = dict_index_get_page(m_index);
    PageBulk root_page_bulk(m_index, m_trx_id, root_page_no, m_root_level,
                            m_flush_observer);

    mtr_t mtr;
    mtr_start(&mtr);
    if (m_index->table->is_temporary()) {
      // We are bulk loading a temporary table index. No need to redo-log it.
      mtr.set_log_mode(MTR_LOG_NO_REDO);
    }
    mtr_x_lock(dict_index_get_lock(m_index), &mtr);

    buf_block_t *last_block =
        btr_block_get(last_page_id, page_size, RW_X_LATCH, m_index, &mtr);
    page_t *last_page = buf_block_get_frame(last_block);

    /* Copy last page to root page. */
    err = root_page_bulk.init();
    if (err == DB_SUCCESS) {
      root_page_bulk.copyAll(last_page);
      root_page_bulk.finish();

      /* Remove last page. */
      btr_page_free_low(m_index, last_block, m_root_level, &mtr);

      /* Do not flush the last page. */
      last_block->page.flush_observer = nullptr;

      mtr_commit(&mtr);

      err = pageCommit(&root_page_bulk, nullptr, false);
      ut_ad(err == DB_SUCCESS);
    } else {
      mtr_commit(&mtr);
    }
  }

#ifdef UNIV_DEBUG
  dict_sync_check check(true);

  ut_ad(!sync_check_iterate(check));
#endif /* UNIV_DEBUG */

<<<<<<< HEAD
  ut_ad(err != DB_SUCCESS || btr_validate_index(m_index, nullptr, false));
=======
  ut_ad(err != DB_SUCCESS || btr_validate_index(m_index, NULL, false) == DB_SUCCESS);
>>>>>>> 3637583b
  return (err);
}<|MERGE_RESOLUTION|>--- conflicted
+++ resolved
@@ -607,13 +607,7 @@
 }
 
 /** Start mtr and latch the block */
-<<<<<<< HEAD
-void PageBulk::latch() {
-=======
 dberr_t PageBulk::latch() {
-  ibool ret;
-
->>>>>>> 3637583b
   mtr_start(m_mtr);
   mtr_x_lock(dict_index_get_lock(m_index), m_mtr);
   mtr_set_log_mode(m_mtr, MTR_LOG_NO_REDO);
@@ -627,23 +621,16 @@
     page_id_t page_id(dict_index_get_space(m_index), m_page_no);
     page_size_t page_size(dict_table_page_size(m_index->table));
 
-<<<<<<< HEAD
     m_block = buf_page_get_gen(page_id, page_size, RW_X_LATCH, m_block,
-                               BUF_GET_IF_IN_POOL, __FILE__, __LINE__, m_mtr);
-    ut_ad(m_block != nullptr);
-  }
-=======
-    m_block = buf_page_get_gen(page_id, page_size, RW_X_LATCH,
-                               m_block, BUF_GET_IF_IN_POOL,
-                               __FILE__, __LINE__, m_mtr, false, &m_err);
+                               BUF_GET_IF_IN_POOL, __FILE__, __LINE__, m_mtr,
+                               false, &m_err);
 
     if (m_err != DB_SUCCESS) {
       return (m_err);
     }
 
-    ut_ad(m_block != NULL);
-}
->>>>>>> 3637583b
+    ut_ad(m_block != nullptr);
+  }
 
   buf_block_buf_fix_dec(m_block);
 
@@ -1094,10 +1081,7 @@
   ut_ad(!sync_check_iterate(check));
 #endif /* UNIV_DEBUG */
 
-<<<<<<< HEAD
-  ut_ad(err != DB_SUCCESS || btr_validate_index(m_index, nullptr, false));
-=======
-  ut_ad(err != DB_SUCCESS || btr_validate_index(m_index, NULL, false) == DB_SUCCESS);
->>>>>>> 3637583b
+  ut_ad(err != DB_SUCCESS ||
+        btr_validate_index(m_index, nullptr, false) == DB_SUCCESS);
   return (err);
 }