/*****************************************************************************

Copyright (c) 2007, 2019, Oracle and/or its affiliates. All Rights Reserved.

This program is free software; you can redistribute it and/or modify it under
the terms of the GNU General Public License, version 2.0, as published by the
Free Software Foundation.

This program is also distributed with certain software (including but not
limited to OpenSSL) that is licensed under separate terms, as designated in a
particular file or component or in included license documentation. The authors
of MySQL hereby grant you an additional permission to link the program and
your derivative works with the separately licensed software that they have
included with MySQL.

This program is distributed in the hope that it will be useful, but WITHOUT
ANY WARRANTY; without even the implied warranty of MERCHANTABILITY or FITNESS
FOR A PARTICULAR PURPOSE. See the GNU General Public License, version 2.0,
for more details.

You should have received a copy of the GNU General Public License along with
this program; if not, write to the Free Software Foundation, Inc.,
51 Franklin St, Fifth Floor, Boston, MA 02110-1301  USA

*****************************************************************************/

/** @file fts/fts0opt.cc
 Full Text Search optimize thread

 Created 2007/03/27 Sunny Bains
 Completed 2011/7/10 Sunny and Jimmy Yang

 ***********************************************************************/

#include <math.h>
#include <stdlib.h>
#include <sys/types.h>
#include <time.h>
#include <zlib.h>

#include "current_thd.h"
#include "dict0dd.h"
#include "fts0fts.h"
#include "fts0opt.h"
#include "fts0priv.h"
#include "fts0types.h"
#include "ha_prototypes.h"
#include "os0thread-create.h"
#include "que0types.h"
#include "row0sel.h"
#include "sql_thd_internal_api.h"
#include "srv0start.h"
#include "ut0list.h"
#include "ut0wqueue.h"

/** The FTS optimize thread's work queue. */
static ib_wqueue_t *fts_optimize_wq;

/** Time to wait for a message. */
static const ulint FTS_QUEUE_WAIT_IN_USECS = 5000000;

/** Default optimize interval in secs. */
static const ulint FTS_OPTIMIZE_INTERVAL_IN_SECS = 300;

/** Server is shutting down, so does we exiting the optimize thread */
static bool fts_opt_start_shutdown = false;

/** Initial size of nodes in fts_word_t. */
static const ulint FTS_WORD_NODES_INIT_SIZE = 64;

/** Last time we did check whether system need a sync */
<<<<<<< HEAD
static ib_time_t last_check_sync_time;
=======
static ib_time_monotonic_t last_check_sync_time;
>>>>>>> 4869291f

#if 0
/** Check each table in round robin to see whether they'd
need to be "optimized" */
static	ulint	fts_optimize_sync_iterator = 0;
#endif

/** State of a table within the optimization sub system. */
enum fts_state_t {
  FTS_STATE_LOADED,
  FTS_STATE_RUNNING,
  FTS_STATE_SUSPENDED,
  FTS_STATE_DONE,
  FTS_STATE_EMPTY
};

/** FTS optimize thread message types. */
enum fts_msg_type_t {
  FTS_MSG_START, /*!< Start optimizing thread */
<<<<<<< HEAD

  FTS_MSG_PAUSE, /*!< Pause optimizing thread */

  FTS_MSG_STOP, /*!< Stop optimizing and exit thread */

  FTS_MSG_ADD_TABLE, /*!< Add table to the optimize thread's
                     work queue */

  FTS_MSG_OPTIMIZE_TABLE, /*!< Optimize a table */

=======

  FTS_MSG_PAUSE, /*!< Pause optimizing thread */

  FTS_MSG_STOP, /*!< Stop optimizing and exit thread */

  FTS_MSG_ADD_TABLE, /*!< Add table to the optimize thread's
                     work queue */

  FTS_MSG_OPTIMIZE_TABLE, /*!< Optimize a table */

>>>>>>> 4869291f
  FTS_MSG_DEL_TABLE, /*!< Remove a table from the optimize
                     threads work queue */
  FTS_MSG_SYNC_TABLE /*!< Sync fts cache of a table */
};

/** Compressed list of words that have been read from FTS INDEX
that needs to be optimized. */
struct fts_zip_t {
  lint status; /*!< Status of (un)/zip operation */

  ulint n_words; /*!< Number of words compressed */

  ulint block_sz; /*!< Size of a block in bytes */

  ib_vector_t *blocks; /*!< Vector of compressed blocks */

  ib_alloc_t *heap_alloc; /*!< Heap to use for allocations */

  ulint pos; /*!< Offset into blocks */

  ulint last_big_block; /*!< Offset of last block in the
                        blocks array that is of size
                        block_sz. Blocks beyond this offset
                        are of size FTS_MAX_WORD_LEN */

  z_streamp zp; /*!< ZLib state */

  /*!< The value of the last word read
  from the FTS INDEX table. This is
  used to discard duplicates */

  fts_string_t word; /*!< UTF-8 string */

  ulint max_words; /*!< maximum number of words to read
                   in one pase */
};

/** Prepared statemets used during optimize */
struct fts_optimize_graph_t {
  /*!< Delete a word from FTS INDEX */
  que_t *delete_nodes_graph;
  /*!< Insert a word into FTS INDEX */
  que_t *write_nodes_graph;
  /*!< COMMIT a transaction */
  que_t *commit_graph;
  /*!< Read the nodes from FTS_INDEX */
  que_t *read_nodes_graph;
};

/** Used by fts_optimize() to store state. */
struct fts_optimize_t {
  trx_t *trx; /*!< The transaction used for all SQL */

  ib_alloc_t *self_heap; /*!< Heap to use for allocations */

  char *name_prefix; /*!< FTS table name prefix */

  fts_table_t fts_index_table; /*!< Common table definition */

  /*!< Common table definition */
  fts_table_t fts_common_table;

  dict_table_t *table; /*!< Table that has to be queried */

  dict_index_t *index; /*!< The FTS index to be optimized */

  fts_doc_ids_t *to_delete; /*!< doc ids to delete, we check against
                            this vector and purge the matching
                            entries during the optimizing
                            process. The vector entries are
                            sorted on doc id */

  ulint del_pos; /*!< Offset within to_delete vector,
                 this is used to keep track of where
                 we are up to in the vector */

  ibool done; /*!< TRUE when optimize finishes */

  ib_vector_t *words; /*!< Word + Nodes read from FTS_INDEX,
                      it contains instances of fts_word_t */

  fts_zip_t *zip; /*!< Words read from the FTS_INDEX */

  fts_optimize_graph_t /*!< Prepared statements used during */
      graph;           /*optimize */

  ulint n_completed; /*!< Number of FTS indexes that have
                     been optimized */
  ibool del_list_regenerated;
  /*!< BEING_DELETED list regenarated */
};

/** Used by the optimize, to keep state during compacting nodes. */
struct fts_encode_t {
  doc_id_t src_last_doc_id; /*!< Last doc id read from src node */
  byte *src_ilist_ptr;      /*!< Current ptr within src ilist */
};

/** We use this information to determine when to start the optimize
cycle for a table. */
struct fts_slot_t {
  table_id_t table_id; /*!< Table id */
<<<<<<< HEAD

  fts_state_t state; /*!< State of this slot */

  ulint added; /*!< Number of doc ids added since the
               last time this table was optimized */

  ulint deleted; /*!< Number of doc ids deleted since the
                 last time this table was optimized */

  ib_time_t last_run; /*!< Time last run completed */

  ib_time_t completed; /*!< Optimize finish time */

  ib_time_t interval_time; /*!< Minimum time to wait before
                           optimizing the table again. */
=======

  fts_state_t state; /*!< State of this slot */

  ulint added; /*!< Number of doc ids added since the
               last time this table was optimized */

  ulint deleted; /*!< Number of doc ids deleted since the
                 last time this table was optimized */

  ib_time_monotonic_t last_run; /*!< Time last run completed */

  ib_time_monotonic_t completed; /*!< Optimize finish time */

  int64_t interval_time; /*!< Minimum time to wait before
                         optimizing the table again. */
>>>>>>> 4869291f
};

/** A table remove message for the FTS optimize thread. */
struct fts_msg_id_t {
  table_id_t table_id; /*!< The table to remove */
};

/** The FTS optimize message work queue message type. */
struct fts_msg_t {
  fts_msg_type_t type; /*!< Message type */

  void *ptr; /*!< The message contents */

  mem_heap_t *heap; /*!< The heap used to allocate this
                    message, the message consumer will
                    free the heap. */
};

/** The number of words to read and optimize in a single pass. */
ulong fts_num_word_optimize;

// FIXME
bool fts_enable_diag_print;

/** ZLib compressed block size.*/
static ulint FTS_ZIP_BLOCK_SIZE = 1024;

/** The amount of time optimizing in a single pass, in milliseconds. */
static ib_time_t fts_optimize_time_limit = 0;

/** It's defined in fts0fts.cc  */
extern const char *fts_common_tables[];

/** SQL Statement for changing state of rows to be deleted from FTS Index. */
static const char *fts_init_delete_sql =
    "BEGIN\n"
    "\n"
    "INSERT INTO $being_deleted\n"
    "SELECT doc_id FROM $deleted;\n"
    "\n"
    "INSERT INTO $being_deleted_cache\n"
    "SELECT doc_id FROM $deleted_cache;\n";

static const char *fts_delete_doc_ids_sql =
    "BEGIN\n"
    "\n"
    "DELETE FROM $deleted WHERE doc_id = :doc_id1;\n"
    "DELETE FROM $deleted_cache WHERE doc_id = :doc_id2;\n";

static const char *fts_end_delete_sql =
    "BEGIN\n"
    "\n"
    "DELETE FROM $being_deleted;\n"
    "DELETE FROM $being_deleted_cache;\n";

/** Initialize fts_zip_t. */
static void fts_zip_initialize(
    fts_zip_t *zip) /*!< out: zip instance to initialize */
{
  zip->pos = 0;
  zip->n_words = 0;

  zip->status = Z_OK;

  zip->last_big_block = 0;

  zip->word.f_len = 0;
  memset(zip->word.f_str, 0, FTS_MAX_WORD_LEN);

  ib_vector_reset(zip->blocks);

  memset(zip->zp, 0, sizeof(*zip->zp));
}

/** Create an instance of fts_zip_t.
 @return a new instance of fts_zip_t */
static fts_zip_t *fts_zip_create(mem_heap_t *heap, /*!< in: heap */
                                 ulint block_sz, /*!< in: size of a zip block.*/
                                 ulint max_words) /*!< in: max words to read */
{
  fts_zip_t *zip;

  zip = static_cast<fts_zip_t *>(mem_heap_zalloc(heap, sizeof(*zip)));

  zip->word.f_str =
      static_cast<byte *>(mem_heap_zalloc(heap, FTS_MAX_WORD_LEN + 1));

  zip->block_sz = block_sz;

  zip->heap_alloc = ib_heap_allocator_create(heap);

  zip->blocks = ib_vector_create(zip->heap_alloc, sizeof(void *), 128);

  zip->max_words = max_words;

  zip->zp = static_cast<z_stream *>(mem_heap_zalloc(heap, sizeof(*zip->zp)));

  return (zip);
}

/** Initialize an instance of fts_zip_t. */
static void fts_zip_init(

    fts_zip_t *zip) /*!< in: zip instance to init */
{
  memset(zip->zp, 0, sizeof(*zip->zp));

  zip->word.f_len = 0;
  *zip->word.f_str = '\0';
}

/** Create a fts_optimizer_word_t instance.
 @return new instance */
static fts_word_t *fts_word_init(
    fts_word_t *word, /*!< in: word to initialize */
    byte *utf8,       /*!< in: UTF-8 string */
    ulint len)        /*!< in: length of string in bytes */
{
  mem_heap_t *heap = mem_heap_create(sizeof(fts_node_t));

  memset(word, 0, sizeof(*word));

  word->text.f_len = len;
  word->text.f_str = static_cast<byte *>(mem_heap_alloc(heap, len + 1));

  /* Need to copy the NUL character too. */
  memcpy(word->text.f_str, utf8, word->text.f_len);
  word->text.f_str[word->text.f_len] = 0;

  word->heap_alloc = ib_heap_allocator_create(heap);

  word->nodes = ib_vector_create(word->heap_alloc, sizeof(fts_node_t),
                                 FTS_WORD_NODES_INIT_SIZE);

  return (word);
}

/** Read the FTS INDEX row.
 @return fts_node_t instance */
static fts_node_t *fts_optimize_read_node(fts_word_t *word, /*!< in: */
                                          que_node_t *exp)  /*!< in: */
{
  int i;
  fts_node_t *node =
      static_cast<fts_node_t *>(ib_vector_push(word->nodes, NULL));

  /* Start from 1 since the first node has been read by the caller */
  for (i = 1; exp; exp = que_node_get_next(exp), ++i) {
    dfield_t *dfield = que_node_get_val(exp);
    byte *data = static_cast<byte *>(dfield_get_data(dfield));
    ulint len = dfield_get_len(dfield);

    ut_a(len != UNIV_SQL_NULL);

    /* Note: The column numbers below must match the SELECT */
    switch (i) {
      case 1: /* DOC_COUNT */
        node->doc_count = mach_read_from_4(data);
        break;

      case 2: /* FIRST_DOC_ID */
        node->first_doc_id = fts_read_doc_id(data);
        break;

      case 3: /* LAST_DOC_ID */
        node->last_doc_id = fts_read_doc_id(data);
        break;

      case 4: /* ILIST */
        node->ilist_size_alloc = node->ilist_size = len;
        node->ilist = static_cast<byte *>(ut_malloc_nokey(len));
        if (len > 0) memcpy(node->ilist, data, len);
        break;

      default:
        ut_error;
    }
  }

  /* Make sure all columns were read. */
  ut_a(i == 5);

  return (node);
}

/** Callback function to fetch the rows in an FTS INDEX record.
 @return always returns non-NULL */
ibool fts_optimize_index_fetch_node(
    void *row,      /*!< in: sel_node_t* */
    void *user_arg) /*!< in: pointer to ib_vector_t */
{
  fts_word_t *word;
  sel_node_t *sel_node = static_cast<sel_node_t *>(row);
  fts_fetch_t *fetch = static_cast<fts_fetch_t *>(user_arg);
  ib_vector_t *words = static_cast<ib_vector_t *>(fetch->read_arg);
  que_node_t *exp = sel_node->select_list;
  dfield_t *dfield = que_node_get_val(exp);
  void *data = dfield_get_data(dfield);
  ulint dfield_len = dfield_get_len(dfield);
  fts_node_t *node;
  bool is_word_init = false;

  ut_a(dfield_len <= FTS_MAX_WORD_LEN);

  if (ib_vector_size(words) == 0) {
    word = static_cast<fts_word_t *>(ib_vector_push(words, NULL));
    fts_word_init(word, (byte *)data, dfield_len);
    is_word_init = true;
  }

  word = static_cast<fts_word_t *>(ib_vector_last(words));

  if (dfield_len != word->text.f_len ||
      memcmp(word->text.f_str, data, dfield_len)) {
    word = static_cast<fts_word_t *>(ib_vector_push(words, NULL));
    fts_word_init(word, (byte *)data, dfield_len);
    is_word_init = true;
  }

  node = fts_optimize_read_node(word, que_node_get_next(exp));

  fetch->total_memory += node->ilist_size;
  if (is_word_init) {
    fetch->total_memory += sizeof(fts_word_t) + sizeof(ib_alloc_t) +
                           sizeof(ib_vector_t) + dfield_len +
                           sizeof(fts_node_t) * FTS_WORD_NODES_INIT_SIZE;
  } else if (ib_vector_size(words) > FTS_WORD_NODES_INIT_SIZE) {
    fetch->total_memory += sizeof(fts_node_t);
  }

  if (fetch->total_memory >= fts_result_cache_limit) {
    return (FALSE);
  }

  return (TRUE);
}

/** Read the rows from the FTS inde.
 @return DB_SUCCESS or error code */
dberr_t fts_index_fetch_nodes(
    trx_t *trx,               /*!< in: transaction */
    que_t **graph,            /*!< in: prepared statement */
    fts_table_t *fts_table,   /*!< in: table of the FTS INDEX */
    const fts_string_t *word, /*!< in: the word to fetch */
    fts_fetch_t *fetch)       /*!< in: fetch callback.*/
{
  pars_info_t *info;
  dberr_t error;
  char table_name[MAX_FULL_NAME_LEN];

  trx->op_info = "fetching FTS index nodes";

  if (*graph) {
    info = (*graph)->info;
  } else {
    ulint selected;

    info = pars_info_create();

    ut_a(fts_table->type == FTS_INDEX_TABLE);

    selected = fts_select_index(fts_table->charset, word->f_str, word->f_len);

    fts_table->suffix = fts_get_suffix(selected);

    fts_get_table_name(fts_table, table_name);

    pars_info_bind_id(info, true, "table_name", table_name);
  }

  pars_info_bind_function(info, "my_func", fetch->read_record, fetch);
  pars_info_bind_varchar_literal(info, "word", word->f_str, word->f_len);

  if (!*graph) {
    *graph = fts_parse_sql(fts_table, info,
                           "DECLARE FUNCTION my_func;\n"
                           "DECLARE CURSOR c IS"
                           " SELECT word, doc_count, first_doc_id, last_doc_id,"
                           " ilist\n"
                           " FROM $table_name\n"
                           " WHERE word LIKE :word\n"
                           " ORDER BY first_doc_id;\n"
                           "BEGIN\n"
                           "\n"
                           "OPEN c;\n"
                           "WHILE 1 = 1 LOOP\n"
                           "  FETCH c INTO my_func();\n"
                           "  IF c % NOTFOUND THEN\n"
                           "    EXIT;\n"
                           "  END IF;\n"
                           "END LOOP;\n"
                           "CLOSE c;");
  }

  for (;;) {
    error = fts_eval_sql(trx, *graph);

    if (error == DB_SUCCESS) {
      fts_sql_commit(trx);

      break; /* Exit the loop. */
    } else {
      fts_sql_rollback(trx);

      if (error == DB_LOCK_WAIT_TIMEOUT) {
        ib::warn(ER_IB_MSG_486) << "lock wait timeout reading"
                                   " FTS index. Retrying!";

        trx->error_state = DB_SUCCESS;
      } else {
        ib::error(ER_IB_MSG_487)
            << "(" << ut_strerr(error) << ") while reading FTS index.";

        break; /* Exit the loop. */
      }
    }
  }

  return (error);
}

/** Read a word */
static byte *fts_zip_read_word(
    fts_zip_t *zip,     /*!< in: Zip state + data */
    fts_string_t *word) /*!< out: uncompressed word */
{
  short len = 0;
  void *null = NULL;
  byte *ptr = word->f_str;
  int flush = Z_NO_FLUSH;

  /* Either there was an error or we are at the Z_STREAM_END. */
  if (zip->status != Z_OK) {
    return (NULL);
  }

  zip->zp->next_out = reinterpret_cast<byte *>(&len);
  zip->zp->avail_out = sizeof(len);

  while (zip->status == Z_OK && zip->zp->avail_out > 0) {
    /* Finished decompressing block. */
    if (zip->zp->avail_in == 0) {
      /* Free the block thats been decompressed. */
      if (zip->pos > 0) {
        ulint prev = zip->pos - 1;

        ut_a(zip->pos < ib_vector_size(zip->blocks));

        ut_free(ib_vector_getp(zip->blocks, prev));
        ib_vector_set(zip->blocks, prev, &null);
      }

      /* Any more blocks to decompress. */
      if (zip->pos < ib_vector_size(zip->blocks)) {
        zip->zp->next_in =
            static_cast<byte *>(ib_vector_getp(zip->blocks, zip->pos));

        if (zip->pos > zip->last_big_block) {
          zip->zp->avail_in = FTS_MAX_WORD_LEN;
        } else {
          zip->zp->avail_in = static_cast<uInt>(zip->block_sz);
        }

        ++zip->pos;
      } else {
        flush = Z_FINISH;
      }
    }

    switch (zip->status = inflate(zip->zp, flush)) {
      case Z_OK:
        if (zip->zp->avail_out == 0 && len > 0) {
          ut_a(len <= FTS_MAX_WORD_LEN);
          ptr[len] = 0;

          zip->zp->next_out = ptr;
          zip->zp->avail_out = len;

          word->f_len = len;
          len = 0;
        }
        break;

      case Z_BUF_ERROR: /* No progress possible. */
      case Z_STREAM_END:
        inflateEnd(zip->zp);
        break;

      case Z_STREAM_ERROR:
      default:
        ut_error;
    }
  }

  /* All blocks must be freed at end of inflate. */
  if (zip->status != Z_OK) {
    for (ulint i = 0; i < ib_vector_size(zip->blocks); ++i) {
      if (ib_vector_getp(zip->blocks, i)) {
        ut_free(ib_vector_getp(zip->blocks, i));
        ib_vector_set(zip->blocks, i, &null);
      }
    }
  }

  if (ptr != NULL) {
    ut_ad(word->f_len == strlen((char *)ptr));
  }

  return (zip->status == Z_OK || zip->status == Z_STREAM_END ? ptr : NULL);
}

/** Callback function to fetch and compress the word in an FTS
 INDEX record.
 @return false on EOF */
static ibool fts_fetch_index_words(
    void *row,      /*!< in: sel_node_t* */
    void *user_arg) /*!< in: pointer to ib_vector_t */
{
  sel_node_t *sel_node = static_cast<sel_node_t *>(row);
  fts_zip_t *zip = static_cast<fts_zip_t *>(user_arg);
  que_node_t *exp = sel_node->select_list;
  dfield_t *dfield = que_node_get_val(exp);
  ushort len = static_cast<ushort>(dfield_get_len(dfield));
  void *data = dfield_get_data(dfield);

  /* Skip the duplicate words. */
  if (zip->word.f_len == static_cast<ulint>(len) &&
      !memcmp(zip->word.f_str, data, len)) {
    return (TRUE);
  }

  ut_a(len <= FTS_MAX_WORD_LEN);

  memcpy(zip->word.f_str, data, len);
  zip->word.f_len = len;

  ut_a(zip->zp->avail_in == 0);
  ut_a(zip->zp->next_in == NULL);

  /* The string is prefixed by len. */
  zip->zp->next_in = reinterpret_cast<byte *>(&len);
  zip->zp->avail_in = sizeof(len);

  /* Compress the word, create output blocks as necessary. */
  while (zip->zp->avail_in > 0) {
    /* No space left in output buffer, create a new one. */
    if (zip->zp->avail_out == 0) {
      byte *block;

      block = static_cast<byte *>(ut_malloc_nokey(zip->block_sz));

      ib_vector_push(zip->blocks, &block);

      zip->zp->next_out = block;
      zip->zp->avail_out = static_cast<uInt>(zip->block_sz);
    }

    switch (zip->status = deflate(zip->zp, Z_NO_FLUSH)) {
      case Z_OK:
        if (zip->zp->avail_in == 0) {
          zip->zp->next_in = static_cast<byte *>(data);
          zip->zp->avail_in = len;
          ut_a(len <= FTS_MAX_WORD_LEN);
          len = 0;
        }
        break;

      case Z_STREAM_END:
      case Z_BUF_ERROR:
      case Z_STREAM_ERROR:
      default:
        ut_error;
        break;
    }
  }

  /* All data should have been compressed. */
  ut_a(zip->zp->avail_in == 0);
  zip->zp->next_in = NULL;

  ++zip->n_words;

  return (zip->n_words >= zip->max_words ? FALSE : TRUE);
}

/** Finish Zip deflate. */
static void fts_zip_deflate_end(
    fts_zip_t *zip) /*!< in: instance that should be closed*/
{
  ut_a(zip->zp->avail_in == 0);
  ut_a(zip->zp->next_in == NULL);

  zip->status = deflate(zip->zp, Z_FINISH);

  ut_a(ib_vector_size(zip->blocks) > 0);
  zip->last_big_block = ib_vector_size(zip->blocks) - 1;

  /* Allocate smaller block(s), since this is trailing data. */
  while (zip->status == Z_OK) {
    byte *block;

    ut_a(zip->zp->avail_out == 0);

    block = static_cast<byte *>(ut_malloc_nokey(FTS_MAX_WORD_LEN + 1));

    ib_vector_push(zip->blocks, &block);

    zip->zp->next_out = block;
    zip->zp->avail_out = FTS_MAX_WORD_LEN;

    zip->status = deflate(zip->zp, Z_FINISH);
  }

  ut_a(zip->status == Z_STREAM_END);

  zip->status = deflateEnd(zip->zp);
  ut_a(zip->status == Z_OK);

  /* Reset the ZLib data structure. */
  memset(zip->zp, 0, sizeof(*zip->zp));
}

/** Read the words from the FTS INDEX.
 @return DB_SUCCESS if all OK, DB_TABLE_NOT_FOUND if no more indexes
         to search else error code */
static MY_ATTRIBUTE((warn_unused_result)) dberr_t fts_index_fetch_words(
    fts_optimize_t *optim,    /*!< in: optimize scratch pad */
    const fts_string_t *word, /*!< in: get words greater than this
                               word */
    ulint n_words)            /*!< in: max words to read */
{
  pars_info_t *info;
  que_t *graph;
  ulint selected;
  fts_zip_t *zip = NULL;
  dberr_t error = DB_SUCCESS;
  mem_heap_t *heap = static_cast<mem_heap_t *>(optim->self_heap->arg);
  ibool inited = FALSE;

  optim->trx->op_info = "fetching FTS index words";

  if (optim->zip == NULL) {
    optim->zip = fts_zip_create(heap, FTS_ZIP_BLOCK_SIZE, n_words);
  } else {
    fts_zip_initialize(optim->zip);
  }

  for (selected = fts_select_index(optim->fts_index_table.charset, word->f_str,
                                   word->f_len);
       selected < FTS_NUM_AUX_INDEX; selected++) {
    char table_name[MAX_FULL_NAME_LEN];

    optim->fts_index_table.suffix = fts_get_suffix(selected);

    info = pars_info_create();

    pars_info_bind_function(info, "my_func", fts_fetch_index_words, optim->zip);

    pars_info_bind_varchar_literal(info, "word", word->f_str, word->f_len);

    fts_get_table_name(&optim->fts_index_table, table_name);
    pars_info_bind_id(info, true, "table_name", table_name);

    graph = fts_parse_sql(&optim->fts_index_table, info,
                          "DECLARE FUNCTION my_func;\n"
                          "DECLARE CURSOR c IS"
                          " SELECT word\n"
                          " FROM $table_name\n"
                          " WHERE word > :word\n"
                          " ORDER BY word;\n"
                          "BEGIN\n"
                          "\n"
                          "OPEN c;\n"
                          "WHILE 1 = 1 LOOP\n"
                          "  FETCH c INTO my_func();\n"
                          "  IF c % NOTFOUND THEN\n"
                          "    EXIT;\n"
                          "  END IF;\n"
                          "END LOOP;\n"
                          "CLOSE c;");

    zip = optim->zip;

    for (;;) {
      int err;

      if (!inited && ((err = deflateInit(zip->zp, 9)) != Z_OK)) {
        ib::error(ER_IB_MSG_488) << "ZLib deflateInit() failed: " << err;

        error = DB_ERROR;
        break;
      } else {
        inited = TRUE;
        error = fts_eval_sql(optim->trx, graph);
      }

      if (error == DB_SUCCESS) {
        // FIXME fts_sql_commit(optim->trx);
        break;
      } else {
        // FIXME fts_sql_rollback(optim->trx);

        if (error == DB_LOCK_WAIT_TIMEOUT) {
          ib::warn(ER_IB_MSG_489) << "Lock wait timeout"
                                     " reading document. Retrying!";

          /* We need to reset the ZLib state. */
          inited = FALSE;
          deflateEnd(zip->zp);
          fts_zip_init(zip);

          optim->trx->error_state = DB_SUCCESS;
        } else {
          ib::error(ER_IB_MSG_490)
              << "(" << ut_strerr(error) << ") while reading document.";

          break; /* Exit the loop. */
        }
      }
    }

    fts_que_graph_free(graph);

    /* Check if max word to fetch is exceeded */
    if (optim->zip->n_words >= n_words) {
      break;
    }
  }

  if (error == DB_SUCCESS && zip->status == Z_OK && zip->n_words > 0) {
    /* All data should have been read. */
    ut_a(zip->zp->avail_in == 0);

    fts_zip_deflate_end(zip);
  } else {
    deflateEnd(zip->zp);
  }

  return (error);
}

/** Callback function to fetch the doc id from the record.
 @return always returns true */
static ibool fts_fetch_doc_ids(
    void *row,      /*!< in: sel_node_t* */
    void *user_arg) /*!< in: pointer to ib_vector_t */
{
  que_node_t *exp;
  int i = 0;
  sel_node_t *sel_node = static_cast<sel_node_t *>(row);
  fts_doc_ids_t *fts_doc_ids = static_cast<fts_doc_ids_t *>(user_arg);
  fts_update_t *update =
      static_cast<fts_update_t *>(ib_vector_push(fts_doc_ids->doc_ids, NULL));

  for (exp = sel_node->select_list; exp; exp = que_node_get_next(exp), ++i) {
    dfield_t *dfield = que_node_get_val(exp);
    void *data = dfield_get_data(dfield);
    ulint len = dfield_get_len(dfield);

    ut_a(len != UNIV_SQL_NULL);

    /* Note: The column numbers below must match the SELECT. */
    switch (i) {
      case 0: /* DOC_ID */
        update->fts_indexes = NULL;
        update->doc_id = fts_read_doc_id(static_cast<byte *>(data));
        break;

      default:
        ut_error;
    }
  }

  return (TRUE);
}

/** Read the rows from a FTS common auxiliary table.
 @return DB_SUCCESS or error code */
dberr_t fts_table_fetch_doc_ids(
    trx_t *trx,             /*!< in: transaction */
    fts_table_t *fts_table, /*!< in: table */
    fts_doc_ids_t *doc_ids) /*!< in: For collecting doc ids */
{
  dberr_t error;
  que_t *graph;
  pars_info_t *info = pars_info_create();
  ibool alloc_bk_trx = FALSE;
  char table_name[MAX_FULL_NAME_LEN];

  ut_a(fts_table->suffix != NULL);
  ut_a(fts_table->type == FTS_COMMON_TABLE);

  if (!trx) {
    trx = trx_allocate_for_background();
    alloc_bk_trx = TRUE;
  }

  trx->op_info = "fetching FTS doc ids";

  pars_info_bind_function(info, "my_func", fts_fetch_doc_ids, doc_ids);

  fts_get_table_name(fts_table, table_name);
  pars_info_bind_id(info, true, "table_name", table_name);

  graph = fts_parse_sql(fts_table, info,
                        "DECLARE FUNCTION my_func;\n"
                        "DECLARE CURSOR c IS"
                        " SELECT doc_id FROM $table_name;\n"
                        "BEGIN\n"
                        "\n"
                        "OPEN c;\n"
                        "WHILE 1 = 1 LOOP\n"
                        "  FETCH c INTO my_func();\n"
                        "  IF c % NOTFOUND THEN\n"
                        "    EXIT;\n"
                        "  END IF;\n"
                        "END LOOP;\n"
                        "CLOSE c;");

  error = fts_eval_sql(trx, graph);

  que_graph_free(graph);

  if (error == DB_SUCCESS) {
    fts_sql_commit(trx);

    ib_vector_sort(doc_ids->doc_ids, fts_update_doc_id_cmp);
  } else {
    fts_sql_rollback(trx);
  }

  if (alloc_bk_trx) {
    trx_free_for_background(trx);
  }

  return (error);
}

/** Do a binary search for a doc id in the array
 @return +ve index if found -ve index where it should be inserted
         if not found */
int fts_bsearch(fts_update_t *array, /*!< in: array to sort */
                int lower,           /*!< in: the array lower bound */
                int upper,           /*!< in: the array upper bound */
                doc_id_t doc_id)     /*!< in: the doc id to search for */
{
  int orig_size = upper;

  if (upper == 0) {
    /* Nothing to search */
    return (-1);
  } else {
    while (lower < upper) {
      int i = (lower + upper) >> 1;

      if (doc_id > array[i].doc_id) {
        lower = i + 1;
      } else if (doc_id < array[i].doc_id) {
        upper = i - 1;
      } else {
        return (i); /* Found. */
      }
    }
  }

  if (lower == upper && lower < orig_size) {
    if (doc_id == array[lower].doc_id) {
      return (lower);
    } else if (lower == 0) {
      return (-1);
    }
  }

  /* Not found. */
  return ((lower == 0) ? -1 : -(lower));
}

/** Search in the to delete array whether any of the doc ids within
 the [first, last] range are to be deleted
 @return +ve index if found -ve index where it should be inserted
         if not found */
static int fts_optimize_lookup(
    ib_vector_t *doc_ids,  /*!< in: array to search */
    ulint lower,           /*!< in: lower limit of array */
    doc_id_t first_doc_id, /*!< in: doc id to lookup */
    doc_id_t last_doc_id)  /*!< in: doc id to lookup */
{
  int pos;
  int upper = static_cast<int>(ib_vector_size(doc_ids));
  fts_update_t *array = (fts_update_t *)doc_ids->data;

  pos = fts_bsearch(array, static_cast<int>(lower), upper, first_doc_id);

  ut_a(abs(pos) <= upper + 1);

  if (pos < 0) {
    int i = abs(pos);

    /* If i is 1, it could be first_doc_id is less than
    either the first or second array item, do a
    double check */
    if (i == 1 && array[0].doc_id <= last_doc_id &&
        first_doc_id < array[0].doc_id) {
      pos = 0;
    } else if (i < upper && array[i].doc_id <= last_doc_id) {
      /* Check if the "next" doc id is within the
      first & last doc id of the node. */
      pos = i;
    }
  }

  return (pos);
}

/** Encode the word pos list into the node
 @return DB_SUCCESS or error code*/
static dberr_t fts_optimize_encode_node(
    fts_node_t *node,  /*!< in: node to fill*/
    doc_id_t doc_id,   /*!< in: doc id to encode */
    fts_encode_t *enc) /*!< in: encoding state.*/
{
  byte *dst;
  ulint enc_len;
  ulint pos_enc_len;
  doc_id_t doc_id_delta;
  dberr_t error = DB_SUCCESS;
  byte *src = enc->src_ilist_ptr;

  if (node->first_doc_id == 0) {
    ut_a(node->last_doc_id == 0);

    node->first_doc_id = doc_id;
  }

  /* Calculate the space required to store the ilist. */
  ut_ad(doc_id > node->last_doc_id);
  doc_id_delta = doc_id - node->last_doc_id;
  enc_len = fts_get_encoded_len(static_cast<ulint>(doc_id_delta));

  /* Calculate the size of the encoded pos array. */
  while (*src) {
    fts_decode_vlc(&src);
  }

  /* Skip the 0x00 byte at the end of the word positions list. */
  ++src;

  /* Number of encoded pos bytes to copy. */
  pos_enc_len = src - enc->src_ilist_ptr;

  /* Total number of bytes required for copy. */
  enc_len += pos_enc_len;

  /* Check we have enough space in the destination buffer for
  copying the document word list. */
  if (!node->ilist) {
    ulint new_size;

    ut_a(node->ilist_size == 0);

    new_size = enc_len > FTS_ILIST_MAX_SIZE ? enc_len : FTS_ILIST_MAX_SIZE;

    node->ilist = static_cast<byte *>(ut_malloc_nokey(new_size));
    node->ilist_size_alloc = new_size;

  } else if ((node->ilist_size + enc_len) > node->ilist_size_alloc) {
    ulint new_size = node->ilist_size + enc_len;
    byte *ilist = static_cast<byte *>(ut_malloc_nokey(new_size));

    memcpy(ilist, node->ilist, node->ilist_size);

    ut_free(node->ilist);

    node->ilist = ilist;
    node->ilist_size_alloc = new_size;
  }

  src = enc->src_ilist_ptr;
  dst = node->ilist + node->ilist_size;

  /* Encode the doc id. Cast to ulint, the delta should be small and
  therefore no loss of precision. */
  dst += fts_encode_int((ulint)doc_id_delta, dst);

  /* Copy the encoded pos array. */
  memcpy(dst, src, pos_enc_len);

  node->last_doc_id = doc_id;

  /* Data copied upto here. */
  node->ilist_size += enc_len;
  enc->src_ilist_ptr += pos_enc_len;

  ut_a(node->ilist_size <= node->ilist_size_alloc);

  return (error);
}

/** Optimize the data contained in a node.
 @return DB_SUCCESS or error code*/
static dberr_t fts_optimize_node(
    ib_vector_t *del_vec, /*!< in: vector of doc ids to delete*/
    int *del_pos,         /*!< in: offset into above vector */
    fts_node_t *dst_node, /*!< in: node to fill*/
    fts_node_t *src_node, /*!< in: source node for data*/
    fts_encode_t *enc)    /*!< in: encoding state */
{
  ulint copied;
  dberr_t error = DB_SUCCESS;
  doc_id_t doc_id = enc->src_last_doc_id;

  if (!enc->src_ilist_ptr) {
    enc->src_ilist_ptr = src_node->ilist;
  }

  copied = enc->src_ilist_ptr - src_node->ilist;

  /* While there is data in the source node and space to copy
  into in the destination node. */
  while (copied < src_node->ilist_size &&
         dst_node->ilist_size < FTS_ILIST_MAX_SIZE) {
    doc_id_t delta;
    doc_id_t del_doc_id = FTS_NULL_DOC_ID;

    delta = fts_decode_vlc(&enc->src_ilist_ptr);

  test_again:
    /* Check whether the doc id is in the delete list, if
    so then we skip the entries but we need to track the
    delta for decoding the entries following this document's
    entries. */
    if (*del_pos >= 0 && *del_pos < (int)ib_vector_size(del_vec)) {
      fts_update_t *update;

      update = (fts_update_t *)ib_vector_get(del_vec, *del_pos);

      del_doc_id = update->doc_id;
    }

    if (enc->src_ilist_ptr == src_node->ilist && doc_id == 0) {
      ut_a(delta == src_node->first_doc_id);
    }

    doc_id += delta;

    if (del_doc_id > 0 && doc_id == del_doc_id) {
      ++*del_pos;

      /* Skip the entries for this document. */
      while (*enc->src_ilist_ptr) {
        fts_decode_vlc(&enc->src_ilist_ptr);
      }

      /* Skip the end of word position marker. */
      ++enc->src_ilist_ptr;

    } else {
      /* DOC ID already becomes larger than
      del_doc_id, check the next del_doc_id */
      if (del_doc_id > 0 && doc_id > del_doc_id) {
        del_doc_id = 0;
        ++*del_pos;
        delta = 0;
        goto test_again;
      }

      /* Decode and copy the word positions into
      the dest node. */
      fts_optimize_encode_node(dst_node, doc_id, enc);

      ++dst_node->doc_count;

      ut_a(dst_node->last_doc_id == doc_id);
    }

    /* Bytes copied so for from source. */
    copied = enc->src_ilist_ptr - src_node->ilist;
  }

  if (copied >= src_node->ilist_size) {
    ut_a(doc_id == src_node->last_doc_id);
  }

  enc->src_last_doc_id = doc_id;

  return (error);
}

/** Determine the starting pos within the deleted doc id vector for a word.
 @return delete position */
static MY_ATTRIBUTE((warn_unused_result)) int fts_optimize_deleted_pos(
    fts_optimize_t *optim, /*!< in: optimize state data */
    fts_word_t *word)      /*!< in: the word data to check */
{
  int del_pos;
  ib_vector_t *del_vec = optim->to_delete->doc_ids;

  /* Get the first and last dict ids for the word, we will use
  these values to determine which doc ids need to be removed
  when we coalesce the nodes. This way we can reduce the numer
  of elements that need to be searched in the deleted doc ids
  vector and secondly we can remove the doc ids during the
  coalescing phase. */
  if (ib_vector_size(del_vec) > 0) {
    fts_node_t *node;
    doc_id_t last_id;
    doc_id_t first_id;
    ulint size = ib_vector_size(word->nodes);

    node = (fts_node_t *)ib_vector_get(word->nodes, 0);
    first_id = node->first_doc_id;

    node = (fts_node_t *)ib_vector_get(word->nodes, size - 1);
    last_id = node->last_doc_id;

    ut_a(first_id <= last_id);

    del_pos = fts_optimize_lookup(del_vec, optim->del_pos, first_id, last_id);
  } else {
    del_pos = -1; /* Note that there is nothing to delete. */
  }

  return (del_pos);
}

#define FTS_DEBUG_PRINT
/** Compact the nodes for a word, we also remove any doc ids during the
 compaction pass.
 @return DB_SUCCESS or error code.*/
static ib_vector_t *fts_optimize_word(
    fts_optimize_t *optim, /*!< in: optimize state data */
    fts_word_t *word)      /*!< in: the word to optimize */
{
  fts_encode_t enc;
  ib_vector_t *nodes;
  ulint i = 0;
  int del_pos;
  fts_node_t *dst_node = NULL;
  ib_vector_t *del_vec = optim->to_delete->doc_ids;
  ulint size = ib_vector_size(word->nodes);

  del_pos = fts_optimize_deleted_pos(optim, word);
  nodes = ib_vector_create(word->heap_alloc, sizeof(*dst_node), 128);

  enc.src_last_doc_id = 0;
  enc.src_ilist_ptr = NULL;

  if (fts_enable_diag_print) {
    word->text.f_str[word->text.f_len] = 0;
    ib::info(ER_IB_MSG_491)
        << "FTS_OPTIMIZE: optimize \"" << word->text.f_str << "\"";
  }

  while (i < size) {
    ulint copied;
    fts_node_t *src_node;

    src_node = (fts_node_t *)ib_vector_get(word->nodes, i);

    if (dst_node == NULL || dst_node->last_doc_id > src_node->first_doc_id) {
      dst_node = static_cast<fts_node_t *>(ib_vector_push(nodes, NULL));
      memset(dst_node, 0, sizeof(*dst_node));
    }

    /* Copy from the src to the dst node. */
    fts_optimize_node(del_vec, &del_pos, dst_node, src_node, &enc);

    ut_a(enc.src_ilist_ptr != NULL);

    /* Determine the numer of bytes copied to dst_node. */
    copied = enc.src_ilist_ptr - src_node->ilist;

    /* Can't copy more than whats in the vlc array. */
    ut_a(copied <= src_node->ilist_size);

    /* We are done with this node release the resources. */
    if (copied == src_node->ilist_size) {
      enc.src_last_doc_id = 0;
      enc.src_ilist_ptr = NULL;

      ut_free(src_node->ilist);

      src_node->ilist = NULL;
      src_node->ilist_size = src_node->ilist_size_alloc = 0;

      src_node = NULL;

      ++i; /* Get next source node to OPTIMIZE. */
    }

    if (dst_node->ilist_size >= FTS_ILIST_MAX_SIZE || i >= size) {
      dst_node = NULL;
    }
  }

  /* All dst nodes created should have been added to the vector. */
  ut_a(dst_node == NULL);

  /* Return the OPTIMIZED nodes. */
  return (nodes);
}

/** Update the FTS index table. This is a delete followed by an insert.
 @return DB_SUCCESS or error code */
static MY_ATTRIBUTE((warn_unused_result)) dberr_t fts_optimize_write_word(
    trx_t *trx,             /*!< in: transaction */
    fts_table_t *fts_table, /*!< in: table of FTS index */
    fts_string_t *word,     /*!< in: word data to write */
    ib_vector_t *nodes)     /*!< in: the nodes to write */
{
  ulint i;
  pars_info_t *info;
  que_t *graph;
  ulint selected;
  dberr_t error = DB_SUCCESS;
  char table_name[MAX_FULL_NAME_LEN];

  info = pars_info_create();

  ut_ad(fts_table->charset);

  if (fts_enable_diag_print) {
    ib::info(ER_IB_MSG_492)
        << "FTS_OPTIMIZE: processed \"" << word->f_str << "\"";
  }

  pars_info_bind_varchar_literal(info, "word", word->f_str, word->f_len);

  selected = fts_select_index(fts_table->charset, word->f_str, word->f_len);

  fts_table->suffix = fts_get_suffix(selected);
  fts_get_table_name(fts_table, table_name);
  pars_info_bind_id(info, true, "table_name", table_name);

  graph = fts_parse_sql(fts_table, info,
                        "BEGIN DELETE FROM $table_name WHERE word = :word;");

  error = fts_eval_sql(trx, graph);

  if (error != DB_SUCCESS) {
    ib::error(ER_IB_MSG_493) << "(" << ut_strerr(error)
                             << ") during optimize,"
                                " when deleting a word from the FTS index.";
  }

  fts_que_graph_free(graph);
  graph = NULL;

  /* Even if the operation needs to be rolled back and redone,
  we iterate over the nodes in order to free the ilist. */
  for (i = 0; i < ib_vector_size(nodes); ++i) {
    fts_node_t *node = (fts_node_t *)ib_vector_get(nodes, i);

    if (error == DB_SUCCESS) {
      /* Skip empty node. */
      if (node->ilist == NULL) {
        ut_ad(node->ilist_size == 0);
        continue;
      }

      error = fts_write_node(trx, &graph, fts_table, word, node);

      if (error != DB_SUCCESS) {
        ib::error(ER_IB_MSG_494) << "(" << ut_strerr(error)
                                 << ")"
                                    " during optimize, while adding a"
                                    " word to the FTS index.";
      }
    }

    ut_free(node->ilist);
    node->ilist = NULL;
    node->ilist_size = node->ilist_size_alloc = 0;
  }

  if (graph != NULL) {
    fts_que_graph_free(graph);
  }

  return (error);
}

/** Free fts_optimizer_word_t instanace.*/
void fts_word_free(fts_word_t *word) /*!< in: instance to free.*/
{
  mem_heap_t *heap = static_cast<mem_heap_t *>(word->heap_alloc->arg);

#ifdef UNIV_DEBUG
  memset(word, 0, sizeof(*word));
#endif /* UNIV_DEBUG */

  mem_heap_free(heap);
}

/** Optimize the word ilist and rewrite data to the FTS index.
 @return status one of RESTART, EXIT, ERROR */
static MY_ATTRIBUTE((warn_unused_result)) dberr_t fts_optimize_compact(
<<<<<<< HEAD
    fts_optimize_t *optim, /*!< in: optimize state data */
    dict_index_t *index,   /*!< in: current FTS being optimized */
    ib_time_t start_time)  /*!< in: optimize start time */
=======
    fts_optimize_t *optim,          /*!< in: optimize state data */
    dict_index_t *index,            /*!< in: current FTS being optimized */
    ib_time_monotonic_t start_time) /*!< in: optimize start time */
>>>>>>> 4869291f
{
  ulint i;
  dberr_t error = DB_SUCCESS;
  ulint size = ib_vector_size(optim->words);

  for (i = 0; i < size && error == DB_SUCCESS && !optim->done; ++i) {
    fts_word_t *word;
    ib_vector_t *nodes;
    trx_t *trx = optim->trx;

    word = (fts_word_t *)ib_vector_get(optim->words, i);

    /* nodes is allocated from the word heap and will be destroyed
    when the word is freed. We however have to be careful about
    the ilist, that needs to be freed explicitly. */
    nodes = fts_optimize_word(optim, word);

    /* Update the data on disk. */
    error = fts_optimize_write_word(trx, &optim->fts_index_table, &word->text,
                                    nodes);

    if (error == DB_SUCCESS) {
      /* Write the last word optimized to the config table,
      we use this value for restarting optimize. */
      error = fts_config_set_index_value(optim->trx, index,
                                         FTS_LAST_OPTIMIZED_WORD, &word->text);
    }

    /* Free the word that was optimized. */
    fts_word_free(word);

    if (fts_optimize_time_limit > 0 &&
<<<<<<< HEAD
        (ut_time() - start_time) > fts_optimize_time_limit) {
=======
        ut_time_monotonic() - start_time > fts_optimize_time_limit) {
>>>>>>> 4869291f
      optim->done = TRUE;
    }
  }

  return (error);
}

/** Create an instance of fts_optimize_t. Also create a new
 background transaction.*/
static fts_optimize_t *fts_optimize_create(
    dict_table_t *table) /*!< in: table with FTS indexes */
{
  fts_optimize_t *optim;
  mem_heap_t *heap = mem_heap_create(128);

  optim = (fts_optimize_t *)mem_heap_zalloc(heap, sizeof(*optim));

  optim->self_heap = ib_heap_allocator_create(heap);

  optim->to_delete = fts_doc_ids_create();

  optim->words = ib_vector_create(optim->self_heap, sizeof(fts_word_t), 256);

  optim->table = table;

  optim->trx = trx_allocate_for_background();

  optim->fts_common_table.parent = table->name.m_name;
  optim->fts_common_table.table_id = table->id;
  optim->fts_common_table.type = FTS_COMMON_TABLE;
  optim->fts_common_table.table = table;

  optim->fts_index_table.parent = table->name.m_name;
  optim->fts_index_table.table_id = table->id;
  optim->fts_index_table.type = FTS_INDEX_TABLE;
  optim->fts_index_table.table = table;

  /* The common prefix for all this parent table's aux tables. */
  optim->name_prefix = fts_get_table_name_prefix(&optim->fts_common_table);

  return (optim);
}

#ifdef FTS_OPTIMIZE_DEBUG
/** Get optimize start time of an FTS index.
 @return DB_SUCCESS if all OK else error code */
static MY_ATTRIBUTE((warn_unused_result)) dberr_t
    fts_optimize_get_index_start_time(
        trx_t *trx,            /*!< in: transaction */
        dict_index_t *index,   /*!< in: FTS index */
        ib_time_t *start_time) /*!< out: time in secs */
{
  return (fts_config_get_index_ulint(trx, index, FTS_OPTIMIZE_START_TIME,
                                     (ulint *)start_time));
}

/** Set the optimize start time of an FTS index.
 @return DB_SUCCESS if all OK else error code */
static MY_ATTRIBUTE((warn_unused_result)) dberr_t
    fts_optimize_set_index_start_time(
        trx_t *trx,           /*!< in: transaction */
        dict_index_t *index,  /*!< in: FTS index */
        ib_time_t start_time) /*!< in: start time */
{
  return (fts_config_set_index_ulint(trx, index, FTS_OPTIMIZE_START_TIME,
                                     (ulint)start_time));
}

/** Get optimize end time of an FTS index.
 @return DB_SUCCESS if all OK else error code */
static MY_ATTRIBUTE((warn_unused_result)) dberr_t
    fts_optimize_get_index_end_time(
        trx_t *trx,          /*!< in: transaction */
        dict_index_t *index, /*!< in: FTS index */
        ib_time_t *end_time) /*!< out: time in secs */
{
  return (fts_config_get_index_ulint(trx, index, FTS_OPTIMIZE_END_TIME,
                                     (ulint *)end_time));
}

/** Set the optimize end time of an FTS index.
 @return DB_SUCCESS if all OK else error code */
static MY_ATTRIBUTE((warn_unused_result)) dberr_t
    fts_optimize_set_index_end_time(trx_t *trx,          /*!< in: transaction */
                                    dict_index_t *index, /*!< in: FTS index */
                                    ib_time_t end_time)  /*!< in: end time */
{
  return (fts_config_set_index_ulint(trx, index, FTS_OPTIMIZE_END_TIME,
                                     (ulint)end_time));
}
#endif

/** Free the optimize prepared statements.*/
static void fts_optimize_graph_free(
    fts_optimize_graph_t *graph) /*!< in/out: The graph instances
                                 to free */
{
  if (graph->commit_graph) {
    que_graph_free(graph->commit_graph);
    graph->commit_graph = NULL;
  }

  if (graph->write_nodes_graph) {
    que_graph_free(graph->write_nodes_graph);
    graph->write_nodes_graph = NULL;
  }

  if (graph->delete_nodes_graph) {
    que_graph_free(graph->delete_nodes_graph);
    graph->delete_nodes_graph = NULL;
  }

  if (graph->read_nodes_graph) {
    que_graph_free(graph->read_nodes_graph);
    graph->read_nodes_graph = NULL;
  }
}

/** Free all optimize resources. */
static void fts_optimize_free(
    fts_optimize_t *optim) /*!< in: table with on FTS index */
{
  mem_heap_t *heap = static_cast<mem_heap_t *>(optim->self_heap->arg);

  trx_free_for_background(optim->trx);

  fts_doc_ids_free(optim->to_delete);
  fts_optimize_graph_free(&optim->graph);

  ut_free(optim->name_prefix);

  /* This will free the heap from which optim itself was allocated. */
  mem_heap_free(heap);
}

/** Get the max time optimize should run in millisecs.
 @return max optimize time limit in millisecs. */
static ib_time_t fts_optimize_get_time_limit(
    trx_t *trx,             /*!< in: transaction */
    fts_table_t *fts_table) /*!< in: aux table */
{
  ib_time_t time_limit = 0;

  fts_config_get_ulint(trx, fts_table, FTS_OPTIMIZE_LIMIT_IN_SECS,
                       (ulint *)&time_limit);

  return (time_limit * 1000);
}

/** Run OPTIMIZE on the given table. Note: this can take a very long time
 (hours). */
static void fts_optimize_words(
    fts_optimize_t *optim, /*!< in: optimize instance */
    dict_index_t *index,   /*!< in: current FTS being optimized */
    fts_string_t *word)    /*!< in: the starting word to optimize */
{
  fts_fetch_t fetch;
<<<<<<< HEAD
  ib_time_t start_time;
=======
>>>>>>> 4869291f
  que_t *graph = NULL;
  CHARSET_INFO *charset = optim->fts_index_table.charset;

  ut_a(!optim->done);

  /* Get the time limit from the config table. */
  fts_optimize_time_limit =
      fts_optimize_get_time_limit(optim->trx, &optim->fts_common_table);

<<<<<<< HEAD
  start_time = ut_time();
=======
  const auto start_time = ut_time_monotonic();
>>>>>>> 4869291f

  /* Setup the callback to use for fetching the word ilist etc. */
  fetch.read_arg = optim->words;
  fetch.read_record = fts_optimize_index_fetch_node;

  while (!optim->done) {
    dberr_t error;
    trx_t *trx = optim->trx;
    ulint selected;

    ut_a(ib_vector_size(optim->words) == 0);

    selected = fts_select_index(charset, word->f_str, word->f_len);

    /* Read the index records to optimize. */
    fetch.total_memory = 0;
    error = fts_index_fetch_nodes(trx, &graph, &optim->fts_index_table, word,
                                  &fetch);
    ut_ad(fetch.total_memory < fts_result_cache_limit);

    if (error == DB_SUCCESS) {
      /* There must be some nodes to read. */
      ut_a(ib_vector_size(optim->words) > 0);

      /* Optimize the nodes that were read and write
      back to DB. */
      error = fts_optimize_compact(optim, index, start_time);

      if (error == DB_SUCCESS) {
        fts_sql_commit(optim->trx);
      } else {
        fts_sql_rollback(optim->trx);
      }
    }

    ib_vector_reset(optim->words);

    if (error == DB_SUCCESS) {
      if (!optim->done) {
        if (!fts_zip_read_word(optim->zip, word)) {
          optim->done = TRUE;
        } else if (selected !=
                       fts_select_index(charset, word->f_str, word->f_len) &&
                   graph) {
          fts_que_graph_free(graph);
          graph = NULL;
        }
      }
    } else if (error == DB_LOCK_WAIT_TIMEOUT) {
      ib::warn(ER_IB_MSG_495) << "Lock wait timeout during optimize."
                                 " Retrying!";

      trx->error_state = DB_SUCCESS;
    } else if (error == DB_DEADLOCK) {
      ib::warn(ER_IB_MSG_496) << "Deadlock during optimize. Retrying!";

      trx->error_state = DB_SUCCESS;
    } else {
      optim->done = TRUE; /* Exit the loop. */
    }
  }

  if (graph != NULL) {
    fts_que_graph_free(graph);
  }
}

/** Optimize is complete. Set the completion time, and reset the optimize
 start string for this FTS index to "".
 @return DB_SUCCESS if all OK */
static MY_ATTRIBUTE((warn_unused_result)) dberr_t fts_optimize_index_completed(
    fts_optimize_t *optim, /*!< in: optimize instance */
    dict_index_t *index)   /*!< in: table with one FTS index */
{
  fts_string_t word;
  dberr_t error;
  byte buf[sizeof(ulint)];
#ifdef FTS_OPTIMIZE_DEBUG
  ib_time_t end_time = ut_time();

  error = fts_optimize_set_index_end_time(optim->trx, index, end_time);
#endif

  /* If we've reached the end of the index then set the start
  word to the empty string. */

  word.f_len = 0;
  word.f_str = buf;
  *word.f_str = '\0';

  error = fts_config_set_index_value(optim->trx, index, FTS_LAST_OPTIMIZED_WORD,
                                     &word);

  if (error != DB_SUCCESS) {
    ib::error(ER_IB_MSG_497) << "(" << ut_strerr(error)
                             << ") while updating"
                                " last optimized word!";
  }

  return (error);
}

/** Read the list of words from the FTS auxiliary index that will be
 optimized in this pass.
 @return DB_SUCCESS if all OK */
static MY_ATTRIBUTE((warn_unused_result)) dberr_t fts_optimize_index_read_words(
    fts_optimize_t *optim, /*!< in: optimize instance */
    dict_index_t *index,   /*!< in: table with one FTS index */
    fts_string_t *word)    /*!< in: buffer to use */
{
  dberr_t error = DB_SUCCESS;

  if (optim->del_list_regenerated) {
    word->f_len = 0;
  } else {
    /* Get the last word that was optimized from
    the config table. */
    error = fts_config_get_index_value(optim->trx, index,
                                       FTS_LAST_OPTIMIZED_WORD, word);
  }

  /* If record not found then we start from the top. */
  if (error == DB_RECORD_NOT_FOUND) {
    word->f_len = 0;
    error = DB_SUCCESS;
  }

  while (error == DB_SUCCESS) {
    error = fts_index_fetch_words(optim, word, fts_num_word_optimize);

    if (error == DB_SUCCESS) {
      /* Reset the last optimized word to '' if no
      more words could be read from the FTS index. */
      if (optim->zip->n_words == 0) {
        word->f_len = 0;
        *word->f_str = 0;
      }

      break;
    }
  }

  return (error);
}

/** Run OPTIMIZE on the given FTS index. Note: this can take a very long
 time (hours).
 @return DB_SUCCESS if all OK */
static MY_ATTRIBUTE((warn_unused_result)) dberr_t
    fts_optimize_index(fts_optimize_t *optim, /*!< in: optimize instance */
                       dict_index_t *index) /*!< in: table with one FTS index */
{
  fts_string_t word;
  dberr_t error;
  byte str[FTS_MAX_WORD_LEN + 1];
<<<<<<< HEAD

  /* Set the current index that we have to optimize. */
  optim->fts_index_table.index_id = index->id;
  optim->fts_index_table.charset = fts_index_get_charset(index);

  optim->done = FALSE; /* Optimize until !done */

  /* We need to read the last word optimized so that we start from
  the next word. */
  word.f_str = str;

  /* We set the length of word to the size of str since we
  need to pass the max len info to the fts_get_config_value() function. */
  word.f_len = sizeof(str) - 1;

  memset(word.f_str, 0x0, word.f_len);

  /* Read the words that will be optimized in this pass. */
  error = fts_optimize_index_read_words(optim, index, &word);

  if (error == DB_SUCCESS) {
    int zip_error;

    ut_a(optim->zip->pos == 0);
    ut_a(optim->zip->zp->total_in == 0);
    ut_a(optim->zip->zp->total_out == 0);

    zip_error = inflateInit(optim->zip->zp);
    ut_a(zip_error == Z_OK);

    word.f_len = 0;
    word.f_str = str;

    /* Read the first word to optimize from the Zip buffer. */
    if (!fts_zip_read_word(optim->zip, &word)) {
      optim->done = TRUE;
    } else {
      fts_optimize_words(optim, index, &word);
    }

    /* If we couldn't read any records then optimize is
    complete. Increment the number of indexes that have
    been optimized and set FTS index optimize state to
    completed. */
    if (error == DB_SUCCESS && optim->zip->n_words == 0) {
      error = fts_optimize_index_completed(optim, index);

      if (error == DB_SUCCESS) {
        ++optim->n_completed;
      }
    }
  }

=======

  /* Set the current index that we have to optimize. */
  optim->fts_index_table.index_id = index->id;
  optim->fts_index_table.charset = fts_index_get_charset(index);

  optim->done = FALSE; /* Optimize until !done */

  /* We need to read the last word optimized so that we start from
  the next word. */
  word.f_str = str;

  /* We set the length of word to the size of str since we
  need to pass the max len info to the fts_get_config_value() function. */
  word.f_len = sizeof(str) - 1;

  memset(word.f_str, 0x0, word.f_len);

  /* Read the words that will be optimized in this pass. */
  error = fts_optimize_index_read_words(optim, index, &word);

  if (error == DB_SUCCESS) {
    int zip_error;

    ut_a(optim->zip->pos == 0);
    ut_a(optim->zip->zp->total_in == 0);
    ut_a(optim->zip->zp->total_out == 0);

    zip_error = inflateInit(optim->zip->zp);
    ut_a(zip_error == Z_OK);

    word.f_len = 0;
    word.f_str = str;

    /* Read the first word to optimize from the Zip buffer. */
    if (!fts_zip_read_word(optim->zip, &word)) {
      optim->done = TRUE;
    } else {
      fts_optimize_words(optim, index, &word);
    }

    /* If we couldn't read any records then optimize is
    complete. Increment the number of indexes that have
    been optimized and set FTS index optimize state to
    completed. */
    if (error == DB_SUCCESS && optim->zip->n_words == 0) {
      error = fts_optimize_index_completed(optim, index);

      if (error == DB_SUCCESS) {
        ++optim->n_completed;
      }
    }
  }

>>>>>>> 4869291f
  return (error);
}

/** Delete the document ids in the delete, and delete cache tables.
 @return DB_SUCCESS if all OK */
static MY_ATTRIBUTE((warn_unused_result)) dberr_t
    fts_optimize_purge_deleted_doc_ids(
        fts_optimize_t *optim) /*!< in: optimize instance */
{
  ulint i;
  pars_info_t *info;
  que_t *graph;
  fts_update_t *update;
  doc_id_t write_doc_id;
  dberr_t error = DB_SUCCESS;
  char deleted[MAX_FULL_NAME_LEN];
  char deleted_cache[MAX_FULL_NAME_LEN];
  dict_table_t *deleted_tbl = nullptr;
  dict_table_t *deleted_cache_tbl = nullptr;
  MDL_ticket *deleted_cache_mdl = nullptr;
  MDL_ticket *deleted_mdl = nullptr;
  THD *thd = current_thd;
<<<<<<< HEAD

  info = pars_info_create();

  ut_a(ib_vector_size(optim->to_delete->doc_ids) > 0);

  update =
      static_cast<fts_update_t *>(ib_vector_get(optim->to_delete->doc_ids, 0));

  /* Convert to "storage" byte order. */
  fts_write_doc_id((byte *)&write_doc_id, update->doc_id);

  /* This is required for the SQL parser to work. It must be able
  to find the following variables. So we do it twice. */
  fts_bind_doc_id(info, "doc_id1", &write_doc_id);
  fts_bind_doc_id(info, "doc_id2", &write_doc_id);

  /* Make sure the following two names are consistent with the name
  used in the fts_delete_doc_ids_sql */
  optim->fts_common_table.suffix = FTS_SUFFIX_DELETED;
  fts_get_table_name(&optim->fts_common_table, deleted);
  pars_info_bind_id(info, true, FTS_SUFFIX_DELETED, deleted);

  optim->fts_common_table.suffix = FTS_SUFFIX_DELETED_CACHE;
  fts_get_table_name(&optim->fts_common_table, deleted_cache);
  pars_info_bind_id(info, true, FTS_SUFFIX_DELETED_CACHE, deleted_cache);

  deleted_tbl = dd_table_open_on_name(thd, &deleted_mdl, deleted, false,
                                      DICT_ERR_IGNORE_NONE);

  if (deleted_tbl == nullptr) {
    goto func_exit;
  }

  deleted_cache_tbl = dd_table_open_on_name(
      thd, &deleted_cache_mdl, deleted_cache, false, DICT_ERR_IGNORE_NONE);

  if (deleted_cache_tbl == nullptr) {
    goto func_exit;
  }

  graph = fts_parse_sql(NULL, info, fts_delete_doc_ids_sql);

=======

  info = pars_info_create();

  ut_a(ib_vector_size(optim->to_delete->doc_ids) > 0);

  update =
      static_cast<fts_update_t *>(ib_vector_get(optim->to_delete->doc_ids, 0));

  /* Convert to "storage" byte order. */
  fts_write_doc_id((byte *)&write_doc_id, update->doc_id);

  /* This is required for the SQL parser to work. It must be able
  to find the following variables. So we do it twice. */
  fts_bind_doc_id(info, "doc_id1", &write_doc_id);
  fts_bind_doc_id(info, "doc_id2", &write_doc_id);

  /* Make sure the following two names are consistent with the name
  used in the fts_delete_doc_ids_sql */
  optim->fts_common_table.suffix = FTS_SUFFIX_DELETED;
  fts_get_table_name(&optim->fts_common_table, deleted);
  pars_info_bind_id(info, true, FTS_SUFFIX_DELETED, deleted);

  optim->fts_common_table.suffix = FTS_SUFFIX_DELETED_CACHE;
  fts_get_table_name(&optim->fts_common_table, deleted_cache);
  pars_info_bind_id(info, true, FTS_SUFFIX_DELETED_CACHE, deleted_cache);

  deleted_tbl = dd_table_open_on_name(thd, &deleted_mdl, deleted, false,
                                      DICT_ERR_IGNORE_NONE);

  if (deleted_tbl == nullptr) {
    goto func_exit;
  }

  deleted_cache_tbl = dd_table_open_on_name(
      thd, &deleted_cache_mdl, deleted_cache, false, DICT_ERR_IGNORE_NONE);

  if (deleted_cache_tbl == nullptr) {
    goto func_exit;
  }

  graph = fts_parse_sql(NULL, info, fts_delete_doc_ids_sql);

>>>>>>> 4869291f
  /* Delete the doc ids that were copied at the start. */
  for (i = 0; i < ib_vector_size(optim->to_delete->doc_ids); ++i) {
    update = static_cast<fts_update_t *>(
        ib_vector_get(optim->to_delete->doc_ids, i));

    /* Convert to "storage" byte order. */
    fts_write_doc_id((byte *)&write_doc_id, update->doc_id);

    fts_bind_doc_id(info, "doc_id1", &write_doc_id);

    fts_bind_doc_id(info, "doc_id2", &write_doc_id);

    error = fts_eval_sql(optim->trx, graph);

    // FIXME: Check whether delete actually succeeded!
    if (error != DB_SUCCESS) {
      fts_sql_rollback(optim->trx);
      break;
    }
  }

  fts_que_graph_free(graph);

func_exit:
  if (deleted_cache_tbl != nullptr) {
    dd_table_close(deleted_cache_tbl, thd, &deleted_cache_mdl, false);
  }

  if (deleted_tbl != nullptr) {
    dd_table_close(deleted_tbl, thd, &deleted_mdl, false);
  }

  return (error);
}

/** Delete the document ids in the pending delete, and delete tables.
 @return DB_SUCCESS if all OK */
static MY_ATTRIBUTE((warn_unused_result)) dberr_t
    fts_optimize_purge_deleted_doc_id_snapshot(
        fts_optimize_t *optim) /*!< in: optimize instance */
{
  dberr_t error = DB_SUCCESS;
  que_t *graph;
  pars_info_t *info;
  char being_deleted[MAX_FULL_NAME_LEN];
  char being_deleted_cache[MAX_FULL_NAME_LEN];
  MDL_ticket *being_deleted_mdl = nullptr;
  MDL_ticket *being_deleted_cache_mdl = nullptr;
  dict_table_t *being_deleted_cache_tbl = nullptr;
  dict_table_t *being_deleted_tbl = nullptr;
  THD *thd = current_thd;

  info = pars_info_create();

  /* Make sure the following two names are consistent with the name
  used in the fts_end_delete_sql */
  optim->fts_common_table.suffix = FTS_SUFFIX_BEING_DELETED;
  fts_get_table_name(&optim->fts_common_table, being_deleted);
  pars_info_bind_id(info, true, FTS_SUFFIX_BEING_DELETED, being_deleted);

  optim->fts_common_table.suffix = FTS_SUFFIX_BEING_DELETED_CACHE;
  fts_get_table_name(&optim->fts_common_table, being_deleted_cache);
  pars_info_bind_id(info, true, FTS_SUFFIX_BEING_DELETED_CACHE,
                    being_deleted_cache);

  being_deleted_tbl = dd_table_open_on_name(
      thd, &being_deleted_mdl, being_deleted, false, DICT_ERR_IGNORE_NONE);

  if (being_deleted_tbl == nullptr) {
    error = DB_ERROR;
    goto func_exit;
  }

  being_deleted_cache_tbl =
      dd_table_open_on_name(thd, &being_deleted_cache_mdl, being_deleted_cache,
                            false, DICT_ERR_IGNORE_NONE);

  if (being_deleted_cache_tbl == nullptr) {
    error = DB_ERROR;
    goto func_exit;
  }

  /* Delete the doc ids that were copied to delete pending state at
  the start of optimize. */
  graph = fts_parse_sql(NULL, info, fts_end_delete_sql);

  error = fts_eval_sql(optim->trx, graph);
  fts_que_graph_free(graph);

func_exit:
  if (being_deleted_cache_tbl != nullptr) {
    dd_table_close(being_deleted_cache_tbl, thd, &being_deleted_cache_mdl,
                   false);
  }

  if (being_deleted_tbl != nullptr) {
    dd_table_close(being_deleted_tbl, thd, &being_deleted_mdl, false);
  }

  return (error);
}

/** Copy the deleted doc ids that will be purged during this optimize run
 to the being deleted FTS auxiliary tables. The transaction is committed
 upon successful copy and rolled back on DB_DUPLICATE_KEY error.
 @return DB_SUCCESS if all OK */
static ulint fts_optimize_being_deleted_count(
    fts_optimize_t *optim) /*!< in: optimize instance */
{
  fts_table_t fts_table;

  FTS_INIT_FTS_TABLE(&fts_table, FTS_SUFFIX_BEING_DELETED, FTS_COMMON_TABLE,
                     optim->table);

  return (fts_get_rows_count(&fts_table));
}

/** Copy the deleted doc ids that will be purged during this optimize run
 to the being deleted FTS auxiliary tables. The transaction is committed
 upon successful copy and rolled back on DB_DUPLICATE_KEY error.
 @return DB_SUCCESS if all OK */
static MY_ATTRIBUTE((warn_unused_result)) dberr_t
    fts_optimize_create_deleted_doc_id_snapshot(
        fts_optimize_t *optim) /*!< in: optimize instance */
{
  dberr_t error = DB_SUCCESS;
  que_t *graph;
  pars_info_t *info;
  char being_deleted[MAX_FULL_NAME_LEN];
  char deleted[MAX_FULL_NAME_LEN];
  char being_deleted_cache[MAX_FULL_NAME_LEN];
  char deleted_cache[MAX_FULL_NAME_LEN];
  dict_table_t *being_deleted_tbl = nullptr;
  dict_table_t *deleted_tbl = nullptr;
  dict_table_t *being_deleted_cache_tbl = nullptr;
  dict_table_t *deleted_cache_tbl = nullptr;
  MDL_ticket *being_deleted_mdl = nullptr;
  MDL_ticket *deleted_mdl = nullptr;
  MDL_ticket *being_deleted_cache_mdl = nullptr;
  MDL_ticket *deleted_cache_mdl = nullptr;
  THD *thd = current_thd;

  info = pars_info_create();

  /* Make sure the following four names are consistent with the name
  used in the fts_init_delete_sql */
  optim->fts_common_table.suffix = FTS_SUFFIX_BEING_DELETED;
  fts_get_table_name(&optim->fts_common_table, being_deleted);
  pars_info_bind_id(info, true, FTS_SUFFIX_BEING_DELETED, being_deleted);

  being_deleted_tbl = dd_table_open_on_name(
      thd, &being_deleted_mdl, being_deleted, false, DICT_ERR_IGNORE_NONE);

  if (being_deleted_tbl == nullptr) {
    goto func_exit;
  }

  optim->fts_common_table.suffix = FTS_SUFFIX_DELETED;
  fts_get_table_name(&optim->fts_common_table, deleted);
  pars_info_bind_id(info, true, FTS_SUFFIX_DELETED, deleted);

  deleted_tbl = dd_table_open_on_name(thd, &deleted_mdl, deleted, false,
                                      DICT_ERR_IGNORE_NONE);

  if (deleted_tbl == nullptr) {
    goto func_exit;
  }

  optim->fts_common_table.suffix = FTS_SUFFIX_BEING_DELETED_CACHE;
  fts_get_table_name(&optim->fts_common_table, being_deleted_cache);
  pars_info_bind_id(info, true, FTS_SUFFIX_BEING_DELETED_CACHE,
                    being_deleted_cache);

  being_deleted_cache_tbl =
      dd_table_open_on_name(thd, &being_deleted_cache_mdl, being_deleted_cache,
                            false, DICT_ERR_IGNORE_NONE);

  if (being_deleted_cache_tbl == nullptr) {
    goto func_exit;
  }

  optim->fts_common_table.suffix = FTS_SUFFIX_DELETED_CACHE;
  fts_get_table_name(&optim->fts_common_table, deleted_cache);
  pars_info_bind_id(info, true, FTS_SUFFIX_DELETED_CACHE, deleted_cache);

  deleted_cache_tbl = dd_table_open_on_name(
      thd, &deleted_cache_mdl, deleted_cache, false, DICT_ERR_IGNORE_NONE);

  if (deleted_cache_tbl == nullptr) {
    goto func_exit;
  }

  /* Move doc_ids that are to be deleted to state being deleted. */
  graph = fts_parse_sql(NULL, info, fts_init_delete_sql);

  error = fts_eval_sql(optim->trx, graph);

  fts_que_graph_free(graph);

  if (error != DB_SUCCESS) {
    fts_sql_rollback(optim->trx);
  } else {
    fts_sql_commit(optim->trx);
  }

  optim->del_list_regenerated = TRUE;

func_exit:
  if (being_deleted_tbl != nullptr) {
    dd_table_close(being_deleted_tbl, thd, &being_deleted_mdl, false);
  }

  if (deleted_tbl != nullptr) {
    dd_table_close(deleted_tbl, thd, &deleted_mdl, false);
  }

  if (being_deleted_cache_tbl != nullptr) {
    dd_table_close(being_deleted_cache_tbl, thd, &being_deleted_cache_mdl,
                   false);
  }

  if (deleted_cache_tbl != nullptr) {
    dd_table_close(deleted_cache_tbl, thd, &deleted_cache_mdl, false);
  }

  return (error);
}
<<<<<<< HEAD

/** Read in the document ids that are to be purged during optimize. The
 transaction is committed upon successfully read.
 @return DB_SUCCESS if all OK */
static MY_ATTRIBUTE((warn_unused_result)) dberr_t
    fts_optimize_read_deleted_doc_id_snapshot(
        fts_optimize_t *optim) /*!< in: optimize instance */
{
  dberr_t error;

  optim->fts_common_table.suffix = FTS_SUFFIX_BEING_DELETED;

  /* Read the doc_ids to delete. */
  error = fts_table_fetch_doc_ids(optim->trx, &optim->fts_common_table,
                                  optim->to_delete);

  if (error == DB_SUCCESS) {
    optim->fts_common_table.suffix = FTS_SUFFIX_BEING_DELETED;

    /* Read additional doc_ids to delete. */
    error = fts_table_fetch_doc_ids(optim->trx, &optim->fts_common_table,
                                    optim->to_delete);
  }

  if (error != DB_SUCCESS) {
    fts_doc_ids_free(optim->to_delete);
    optim->to_delete = NULL;
  }

=======

/** Read in the document ids that are to be purged during optimize. The
 transaction is committed upon successfully read.
 @return DB_SUCCESS if all OK */
static MY_ATTRIBUTE((warn_unused_result)) dberr_t
    fts_optimize_read_deleted_doc_id_snapshot(
        fts_optimize_t *optim) /*!< in: optimize instance */
{
  dberr_t error;

  optim->fts_common_table.suffix = FTS_SUFFIX_BEING_DELETED;

  /* Read the doc_ids to delete. */
  error = fts_table_fetch_doc_ids(optim->trx, &optim->fts_common_table,
                                  optim->to_delete);

  if (error == DB_SUCCESS) {
    optim->fts_common_table.suffix = FTS_SUFFIX_BEING_DELETED;

    /* Read additional doc_ids to delete. */
    error = fts_table_fetch_doc_ids(optim->trx, &optim->fts_common_table,
                                    optim->to_delete);
  }

  if (error != DB_SUCCESS) {
    fts_doc_ids_free(optim->to_delete);
    optim->to_delete = NULL;
  }

>>>>>>> 4869291f
  return (error);
}

/** Optimze all the FTS indexes, skipping those that have already been
 optimized, since the FTS auxiliary indexes are not guaranteed to be
 of the same cardinality.
 @return DB_SUCCESS if all OK */
static MY_ATTRIBUTE((warn_unused_result)) dberr_t
    fts_optimize_indexes(fts_optimize_t *optim) /*!< in: optimize instance */
{
  ulint i;
  dberr_t error = DB_SUCCESS;
  fts_t *fts = optim->table->fts;

  /* Optimize the FTS indexes. */
  for (i = 0; i < ib_vector_size(fts->indexes); ++i) {
    dict_index_t *index;

#ifdef FTS_OPTIMIZE_DEBUG
    ib_time_t end_time;
    ib_time_t start_time;

    /* Get the start and end optimize times for this index. */
    error = fts_optimize_get_index_start_time(optim->trx, index, &start_time);

    if (error != DB_SUCCESS) {
      break;
    }

    error = fts_optimize_get_index_end_time(optim->trx, index, &end_time);

    if (error != DB_SUCCESS) {
      break;
    }

    /* Start time will be 0 only for the first time or after
    completing the optimization of all FTS indexes. */
    if (start_time == 0) {
      start_time = ut_time();

      error = fts_optimize_set_index_start_time(optim->trx, index, start_time);
    }

    /* Check if this index needs to be optimized or not. */
    if (ut_difftime(end_time, start_time) < 0) {
      error = fts_optimize_index(optim, index);

      if (error != DB_SUCCESS) {
        break;
      }
    } else {
      ++optim->n_completed;
    }
#endif
    index = static_cast<dict_index_t *>(ib_vector_getp(fts->indexes, i));
    error = fts_optimize_index(optim, index);
  }

  if (error == DB_SUCCESS) {
    fts_sql_commit(optim->trx);
  } else {
    fts_sql_rollback(optim->trx);
  }

  return (error);
}

/** Cleanup the snapshot tables and the master deleted table.
 @return DB_SUCCESS if all OK */
static MY_ATTRIBUTE((warn_unused_result)) dberr_t fts_optimize_purge_snapshot(
    fts_optimize_t *optim) /*!< in: optimize instance */
{
  dberr_t error;

  /* Delete the doc ids from the master deleted tables, that were
  in the snapshot that was taken at the start of optimize. */
  error = fts_optimize_purge_deleted_doc_ids(optim);

  if (error == DB_SUCCESS) {
    /* Destroy the deleted doc id snapshot. */
    error = fts_optimize_purge_deleted_doc_id_snapshot(optim);
  }

  if (error == DB_SUCCESS) {
    fts_sql_commit(optim->trx);
  } else {
    fts_sql_rollback(optim->trx);
  }

  return (error);
}

/** Reset the start time to 0 so that a new optimize can be started.
 @return DB_SUCCESS if all OK */
static MY_ATTRIBUTE((warn_unused_result)) dberr_t fts_optimize_reset_start_time(
    fts_optimize_t *optim) /*!< in: optimize instance */
{
  dberr_t error = DB_SUCCESS;
#ifdef FTS_OPTIMIZE_DEBUG
  fts_t *fts = optim->table->fts;

  /* Optimization should have been completed for all indexes. */
  ut_a(optim->n_completed == ib_vector_size(fts->indexes));

  for (uint i = 0; i < ib_vector_size(fts->indexes); ++i) {
    dict_index_t *index;

    ib_time_t start_time = 0;

    /* Reset the start time to 0 for this index. */
    error = fts_optimize_set_index_start_time(optim->trx, index, start_time);

    index = static_cast<dict_index_t *>(ib_vector_getp(fts->indexes, i));
  }
#endif

  if (error == DB_SUCCESS) {
    fts_sql_commit(optim->trx);
  } else {
    fts_sql_rollback(optim->trx);
  }

  return (error);
}

/** Run OPTIMIZE on the given table by a background thread.
 @return DB_SUCCESS if all OK */
static dberr_t fts_optimize_table_bk(
    fts_slot_t *slot) /*!< in: table to optimiza */
{
  dberr_t error = DB_SUCCESS;
<<<<<<< HEAD

  /* Avoid optimizing tables that were optimized recently. */
  if (slot->last_run > 0 &&
      (ut_time() - slot->last_run) < slot->interval_time) {
    return (DB_SUCCESS);

  } else {
    dict_table_t *table = nullptr;
    MDL_ticket *mdl = nullptr;
    THD *thd = current_thd;

    table = dd_table_open_on_id(slot->table_id, thd, &mdl, false, true);

    if (table != nullptr) {
      fts_t *fts = table->fts;

      if (fts != nullptr && fts->cache != nullptr &&
          fts->cache->deleted >= FTS_OPTIMIZE_THRESHOLD) {
        error = fts_optimize_table(table);

        if (error == DB_SUCCESS) {
          slot->state = FTS_STATE_DONE;
          slot->last_run = 0;
          slot->completed = ut_time();
=======

  /* Avoid optimizing tables that were optimized recently. */
  if (slot->last_run > 0 &&
      ut_time_monotonic() - slot->last_run < slot->interval_time) {
    return (DB_SUCCESS);

  } else {
    dict_table_t *table = nullptr;
    MDL_ticket *mdl = nullptr;
    THD *thd = current_thd;

    table = dd_table_open_on_id(slot->table_id, thd, &mdl, false, true);

    if (table != nullptr) {
      fts_t *fts = table->fts;

      if (fts != nullptr && fts->cache != nullptr &&
          fts->cache->deleted >= FTS_OPTIMIZE_THRESHOLD) {
        error = fts_optimize_table(table);

        if (error == DB_SUCCESS) {
          slot->state = FTS_STATE_DONE;
          slot->last_run = 0;
          slot->completed = ut_time_monotonic();
>>>>>>> 4869291f
        }
      }

      dd_table_close(table, thd, &mdl, false);
    }
  }

  /* Note time this run completed. */
<<<<<<< HEAD
  slot->last_run = ut_time();
=======
  slot->last_run = ut_time_monotonic();
>>>>>>> 4869291f

  return (error);
}
/** Run OPTIMIZE on the given table.
 @return DB_SUCCESS if all OK */
dberr_t fts_optimize_table(dict_table_t *table) /*!< in: table to optimiza */
{
  dberr_t error = DB_SUCCESS;
  fts_optimize_t *optim = NULL;
  fts_t *fts = table->fts;

  if (fts_enable_diag_print) {
    ib::info(ER_IB_MSG_498) << "FTS start optimize " << table->name;
  }

  optim = fts_optimize_create(table);

  // FIXME: Call this only at the start of optimize, currently we
  // rely on DB_DUPLICATE_KEY to handle corrupting the snapshot.

  /* Check whether there are still records in BEING_DELETED table */
  if (fts_optimize_being_deleted_count(optim) == 0) {
    /* Take a snapshot of the deleted document ids, they are copied
    to the BEING_ tables. */
    error = fts_optimize_create_deleted_doc_id_snapshot(optim);
  }

  /* A duplicate error is OK, since we don't erase the
  doc ids from the being deleted state until all FTS
  indexes have been optimized. */
  if (error == DB_DUPLICATE_KEY) {
    error = DB_SUCCESS;
  }

  if (error == DB_SUCCESS) {
    /* These document ids will be filtered out during the
    index optimization phase. They are in the snapshot that we
    took above, at the start of the optimize. */
    error = fts_optimize_read_deleted_doc_id_snapshot(optim);

    if (error == DB_SUCCESS) {
      /* Commit the read of being deleted
      doc ids transaction. */
      fts_sql_commit(optim->trx);

      /* We would do optimization only if there
      are deleted records to be cleaned up */
      if (ib_vector_size(optim->to_delete->doc_ids) > 0) {
        error = fts_optimize_indexes(optim);
      }

    } else {
      ut_a(optim->to_delete == NULL);
    }

    /* Only after all indexes have been optimized can we
    delete the (snapshot) doc ids in the pending delete,
    and master deleted tables. */
    if (error == DB_SUCCESS &&
        optim->n_completed == ib_vector_size(fts->indexes)) {
      if (fts_enable_diag_print) {
        ib::info(ER_IB_MSG_499) << "FTS_OPTIMIZE: Completed"
                                   " Optimize, cleanup DELETED table";
      }

      if (ib_vector_size(optim->to_delete->doc_ids) > 0) {
        /* Purge the doc ids that were in the
        snapshot from the snapshot tables and
        the master deleted table. */
        error = fts_optimize_purge_snapshot(optim);
      }

      if (error == DB_SUCCESS) {
        /* Reset the start time of all the FTS indexes
        so that optimize can be restarted. */
        error = fts_optimize_reset_start_time(optim);
      }
    }
  }

  fts_optimize_free(optim);

  if (fts_enable_diag_print) {
    ib::info(ER_IB_MSG_500) << "FTS end optimize " << table->name;
  }

  return (error);
}

/** Add the table to add to the OPTIMIZER's list.
 @return new message instance */
static fts_msg_t *fts_optimize_create_msg(
    fts_msg_type_t type, /*!< in: type of message */
    void *ptr)           /*!< in: message payload */
{
  mem_heap_t *heap;
  fts_msg_t *msg;

  heap = mem_heap_create(sizeof(*msg) + sizeof(ib_list_node_t) + 16);
  msg = static_cast<fts_msg_t *>(mem_heap_alloc(heap, sizeof(*msg)));

  msg->ptr = ptr;
  msg->type = type;
  msg->heap = heap;

  return (msg);
}

/** Add the table to add to the OPTIMIZER's list. */
void fts_optimize_add_table(dict_table_t *table) /*!< in: table to add */
{
  fts_msg_t *msg;
  fts_msg_id_t *add;

  if (!fts_optimize_wq) {
    return;
  }

  /* Make sure table with FTS index cannot be evicted */
  dict_table_prevent_eviction(table);

  msg = fts_optimize_create_msg(FTS_MSG_ADD_TABLE, NULL);

  add = static_cast<fts_msg_id_t *>(mem_heap_alloc(msg->heap, sizeof(*add)));

  add->table_id = table->id;
  msg->ptr = add;

  ib_wqueue_add(fts_optimize_wq, msg, msg->heap);
}

#if 0
/**********************************************************************//**
Optimize a table. */
static
void
fts_optimize_do_table(
	dict_table_t*	table)			/*!< in: table to optimize */
{
	fts_msg_t*	msg;

	/* Optimizer thread could be shutdown */
	if (!fts_optimize_wq) {
		return;
	}

	msg = fts_optimize_create_msg(FTS_MSG_OPTIMIZE_TABLE, table);

	ib_wqueue_add(fts_optimize_wq, msg, msg->heap);
}
#endif

/** Remove the table from the OPTIMIZER's list. We do wait for
 acknowledgement from the consumer of the message. */
void fts_optimize_remove_table(dict_table_t *table) /*!< in: table to remove */
{
  fts_msg_t *msg;
  fts_msg_id_t *remove;

  /* if the optimize system not yet initialized, return */
  if (!fts_optimize_wq) {
    return;
  }
<<<<<<< HEAD

  /* FTS optimizer thread is already exited */
  if (fts_opt_start_shutdown) {
    ib::info(ER_IB_MSG_501) << "Try to remove table " << table->name
                            << " after FTS optimize thread exiting.";
    return;
  }

  msg = fts_optimize_create_msg(FTS_MSG_DEL_TABLE, NULL);

  remove =
      static_cast<fts_msg_id_t *>(mem_heap_alloc(msg->heap, sizeof(*remove)));

  remove->table_id = table->id;
  msg->ptr = remove;

=======

  /* FTS optimizer thread is already exited */
  if (fts_opt_start_shutdown) {
    ib::info(ER_IB_MSG_501) << "Try to remove table " << table->name
                            << " after FTS optimize thread exiting.";
    return;
  }

  msg = fts_optimize_create_msg(FTS_MSG_DEL_TABLE, NULL);

  remove =
      static_cast<fts_msg_id_t *>(mem_heap_alloc(msg->heap, sizeof(*remove)));

  remove->table_id = table->id;
  msg->ptr = remove;

>>>>>>> 4869291f
  ib_wqueue_add(fts_optimize_wq, msg, msg->heap);
}

/** Send sync fts cache for the table.
@param[in]	table	table to sync */
void fts_optimize_request_sync_table(dict_table_t *table) {
  fts_msg_t *msg;
  table_id_t *table_id;

  /* if the optimize system not yet initialized, return */
  if (!fts_optimize_wq) {
    return;
  }

  /* FTS optimizer thread is already exited */
  if (fts_opt_start_shutdown) {
    ib::info(ER_IB_MSG_502) << "Try to sync table " << table->name
                            << " after FTS optimize thread exiting.";
    return;
  }

  msg = fts_optimize_create_msg(FTS_MSG_SYNC_TABLE, NULL);

  table_id =
      static_cast<table_id_t *>(mem_heap_alloc(msg->heap, sizeof(table_id_t)));
  *table_id = table->id;
  msg->ptr = table_id;

  ib_wqueue_add(fts_optimize_wq, msg, msg->heap);
}

/** Find the slot for a particular table.
 @return slot if found else NULL. */
static fts_slot_t *fts_optimize_find_slot(
    ib_vector_t *tables, /*!< in: vector of tables */
    table_id_t table_id) /*!< in: table id to find */
{
  ulint i;

  for (i = 0; i < ib_vector_size(tables); ++i) {
    fts_slot_t *slot;

    slot = static_cast<fts_slot_t *>(ib_vector_get(tables, i));

    if (slot->table_id == table_id) {
      return (slot);
    }
  }

  return (NULL);
}

/** Start optimizing table. */
static void fts_optimize_start_table(
    ib_vector_t *tables, /*!< in/out: vector of tables */
    dict_table_t *table) /*!< in: table to optimize */
{
  fts_slot_t *slot;

  slot = fts_optimize_find_slot(tables, table->id);

  if (slot == NULL) {
    ib::error(ER_IB_MSG_503) << "Table " << table->name
                             << " not registered"
                                " with the optimize thread.";
  } else {
    slot->last_run = 0;
    slot->completed = 0;
  }
}

/** Add the table to the vector if it doesn't already exist. */
static ibool fts_optimize_new_table(
    ib_vector_t *tables, /*!< in/out: vector of tables */
    fts_msg_id_t *msg)   /*!< in: table to delete */
{
  ulint i;
  fts_slot_t *slot;
  ulint empty_slot = ULINT_UNDEFINED;
  table_id_t table_id = msg->table_id;

  /* Search for duplicates, also find a free slot if one exists. */
  for (i = 0; i < ib_vector_size(tables); ++i) {
    slot = static_cast<fts_slot_t *>(ib_vector_get(tables, i));

    if (slot->state == FTS_STATE_EMPTY) {
      empty_slot = i;
    } else if (slot->table_id == table_id) {
      /* Already exists in our optimize queue. */
      return (FALSE);
    }
  }

  /* Reuse old slot. */
  if (empty_slot != ULINT_UNDEFINED) {
    slot = static_cast<fts_slot_t *>(ib_vector_get(tables, empty_slot));

    ut_a(slot->state == FTS_STATE_EMPTY);

  } else { /* Create a new slot. */

    slot = static_cast<fts_slot_t *>(ib_vector_push(tables, NULL));
  }

  memset(slot, 0x0, sizeof(*slot));

  slot->table_id = table_id;
  slot->state = FTS_STATE_LOADED;
  slot->interval_time = FTS_OPTIMIZE_INTERVAL_IN_SECS;
<<<<<<< HEAD

  return (TRUE);
}

/** Remove the table from the vector if it exists. */
static ibool fts_optimize_del_table(
    ib_vector_t *tables, /*!< in/out: vector of tables */
    fts_msg_id_t *msg)   /*!< in: table to delete */
{
  ulint i;
  table_id_t table_id = msg->table_id;

  for (i = 0; i < ib_vector_size(tables); ++i) {
    fts_slot_t *slot;

    slot = static_cast<fts_slot_t *>(ib_vector_get(tables, i));

    if (slot->state != FTS_STATE_EMPTY && slot->table_id == table_id) {
      if (fts_enable_diag_print) {
        ib::info(ER_IB_MSG_504) << "FTS Optimize Removing table " << table_id;
      }

      slot->state = FTS_STATE_EMPTY;

      return (TRUE);
    }
  }

=======

  return (TRUE);
}

/** Remove the table from the vector if it exists. */
static ibool fts_optimize_del_table(
    ib_vector_t *tables, /*!< in/out: vector of tables */
    fts_msg_id_t *msg)   /*!< in: table to delete */
{
  ulint i;
  table_id_t table_id = msg->table_id;

  for (i = 0; i < ib_vector_size(tables); ++i) {
    fts_slot_t *slot;

    slot = static_cast<fts_slot_t *>(ib_vector_get(tables, i));

    if (slot->state != FTS_STATE_EMPTY && slot->table_id == table_id) {
      if (fts_enable_diag_print) {
        ib::info(ER_IB_MSG_504) << "FTS Optimize Removing table " << table_id;
      }

      slot->state = FTS_STATE_EMPTY;

      return (TRUE);
    }
  }

>>>>>>> 4869291f
  return (FALSE);
}

/** Calculate how many of the registered tables need to be optimized.
 @return no. of tables to optimize */
static ulint fts_optimize_how_many(
    const ib_vector_t *tables) /*!< in: registered tables
                               vector*/
{
  ulint i;
<<<<<<< HEAD
  ib_time_t delta;
  ulint n_tables = 0;
  ib_time_t current_time;

  current_time = ut_time();
=======
  ulint n_tables = 0;
  ib_time_monotonic_t delta;

  const auto current_time = ut_time_monotonic();
>>>>>>> 4869291f

  for (i = 0; i < ib_vector_size(tables); ++i) {
    const fts_slot_t *slot;

    slot = static_cast<const fts_slot_t *>(ib_vector_get_const(tables, i));

    switch (slot->state) {
      case FTS_STATE_DONE:
      case FTS_STATE_LOADED:
        ut_a(slot->completed <= current_time);

        delta = current_time - slot->completed;

        /* Skip slots that have been optimized recently. */
        if (delta >= slot->interval_time) {
          ++n_tables;
        }
        break;

      case FTS_STATE_RUNNING:
        ut_a(slot->last_run <= current_time);

        delta = current_time - slot->last_run;

        if (delta > slot->interval_time) {
          ++n_tables;
        }
        break;

        /* Slots in a state other than the above
        are ignored. */
      case FTS_STATE_EMPTY:
      case FTS_STATE_SUSPENDED:
        break;
    }
  }

  return (n_tables);
}

/** Check if the total memory used by all FTS table exceeds the maximum limit.
 @return true if a sync is needed, false otherwise */
<<<<<<< HEAD
static bool fts_is_sync_needed(
    const ib_vector_t *tables) /*!< in: registered tables
                               vector*/
{
  ulint total_memory = 0;
  double time_diff = difftime(ut_time(), last_check_sync_time);
=======
static bool fts_is_sync_needed(const ib_vector_t *tables) /*!< in: registered
                                                          tables vector*/
{
  ulint total_memory = 0;
  const auto time_diff = ut_time_monotonic() - last_check_sync_time;
>>>>>>> 4869291f

  if (fts_need_sync || time_diff < 5) {
    return (false);
  }

<<<<<<< HEAD
  last_check_sync_time = ut_time();
=======
  last_check_sync_time = ut_time_monotonic();
>>>>>>> 4869291f

  mutex_enter(&dict_sys->mutex);

  for (ulint i = 0; i < ib_vector_size(tables); ++i) {
    const fts_slot_t *slot;
    dict_table_t *table = nullptr;

    slot = static_cast<const fts_slot_t *>(ib_vector_get_const(tables, i));

    if (slot->state != FTS_STATE_EMPTY) {
      table = dd_table_open_on_id_in_mem(slot->table_id, true);

      if (table != nullptr && table->fts != nullptr &&
          table->fts->cache != nullptr) {
        total_memory += table->fts->cache->total_size;
      }
<<<<<<< HEAD

      if (table != nullptr) {
        dict_table_close(table, TRUE, FALSE);
      }

      if (total_memory > fts_max_total_cache_size) {
        mutex_exit(&dict_sys->mutex);
        return (true);
      }
    }
  }

=======

      if (table != nullptr) {
        dict_table_close(table, TRUE, FALSE);
      }

      if (total_memory > fts_max_total_cache_size) {
        mutex_exit(&dict_sys->mutex);
        return (true);
      }
    }
  }

>>>>>>> 4869291f
  mutex_exit(&dict_sys->mutex);
  return (false);
}

#if 0
/*********************************************************************//**
Check whether a table needs to be optimized. */
static
void
fts_optimize_need_sync(
	ib_vector_t*	tables)	/*!< in: list of tables */
{
	dict_table_t*	table = NULL;
	fts_slot_t*	slot;
	ulint		num_table = ib_vector_size(tables);

	if (!num_table) {
		return;
	}

	if (fts_optimize_sync_iterator >= num_table) {
		fts_optimize_sync_iterator = 0;
	}

	slot = ib_vector_get(tables, fts_optimize_sync_iterator);
	table = slot->table;

	if (!table) {
		return;
	}

	ut_ad(table->fts);

	if (table->fts->cache) {
		ulint	deleted = table->fts->cache->deleted;
<<<<<<< HEAD

		if (table->fts->cache->added
		    >= fts_optimize_add_threshold) {
			fts_sync_table(table);
		} else if (deleted >= fts_optimize_delete_threshold) {
			fts_optimize_do_table(table);

=======

		if (table->fts->cache->added
		    >= fts_optimize_add_threshold) {
			fts_sync_table(table);
		} else if (deleted >= fts_optimize_delete_threshold) {
			fts_optimize_do_table(table);

>>>>>>> 4869291f
			mutex_enter(&table->fts->cache->deleted_lock);
			table->fts->cache->deleted -= deleted;
			mutex_exit(&table->fts->cache->deleted_lock);
		}
	}

	fts_optimize_sync_iterator++;

	return;
}
#endif

/** Sync fts cache of a table
@param[in]	table_id	table id */
void fts_optimize_sync_table(table_id_t table_id) {
  dict_table_t *table = NULL;
  MDL_ticket *mdl = nullptr;
  THD *thd = current_thd;

  table = dd_table_open_on_id(table_id, thd, &mdl, false, true);

  if (table) {
    if (dict_table_has_fts_index(table) && table->fts->cache) {
      fts_sync_table(table, true, false, true);
    }

    dd_table_close(table, thd, &mdl, false);
  }
}

/** Optimize all FTS tables. */
static void fts_optimize_thread(ib_wqueue_t *wq) {
  mem_heap_t *heap;
  ib_vector_t *tables;
  ib_alloc_t *heap_alloc;
  ulint current = 0;
  ibool done = FALSE;
  ulint n_tables = 0;
  ulint n_optimize = 0;

<<<<<<< HEAD
  my_thread_init();
=======
>>>>>>> 4869291f
  ut_ad(!srv_read_only_mode);

  THD *thd = create_thd(false, true, true, 0);

  heap = mem_heap_create(sizeof(dict_table_t *) * 64);
  heap_alloc = ib_heap_allocator_create(heap);

  tables = ib_vector_create(heap_alloc, sizeof(fts_slot_t), 4);

  while (!done) {
    /* If there is no message in the queue and we have tables
    to optimize then optimize the tables. */

    if (!done && ib_wqueue_is_empty(wq) && n_tables > 0 && n_optimize > 0) {
      fts_slot_t *slot;

      ut_a(ib_vector_size(tables) > 0);

      slot = static_cast<fts_slot_t *>(ib_vector_get(tables, current));

      /* Handle the case of empty slots. */
      if (slot->state != FTS_STATE_EMPTY) {
        slot->state = FTS_STATE_RUNNING;

        fts_optimize_table_bk(slot);
      }

      ++current;

      /* Wrap around the counter. */
      if (current >= ib_vector_size(tables)) {
        n_optimize = fts_optimize_how_many(tables);

        current = 0;
      }

    } else if (n_optimize == 0 || !ib_wqueue_is_empty(wq)) {
      fts_msg_t *msg;

      msg = static_cast<fts_msg_t *>(
          ib_wqueue_timedwait(wq, FTS_QUEUE_WAIT_IN_USECS));

      /* Timeout ? */
      if (msg == NULL) {
        if (fts_is_sync_needed(tables)) {
          fts_need_sync = true;
        }

        continue;
      }

      switch (msg->type) {
        case FTS_MSG_START:
          break;

        case FTS_MSG_PAUSE:
          break;

        case FTS_MSG_STOP:
          done = TRUE;
          break;

        case FTS_MSG_ADD_TABLE:
          ut_a(!done);
          if (fts_optimize_new_table(tables,
                                     static_cast<fts_msg_id_t *>(msg->ptr))) {
            ++n_tables;
          }
          break;

        case FTS_MSG_OPTIMIZE_TABLE:
          if (!done) {
            fts_optimize_start_table(tables,
                                     static_cast<dict_table_t *>(msg->ptr));
          }
          break;

        case FTS_MSG_DEL_TABLE:
          if (fts_optimize_del_table(tables,
                                     static_cast<fts_msg_id_t *>(msg->ptr))) {
            --n_tables;
          }

          break;

        case FTS_MSG_SYNC_TABLE:
          fts_optimize_sync_table(*static_cast<table_id_t *>(msg->ptr));
          break;

        default:
          ut_error;
      }

      mem_heap_free(msg->heap);

      if (!done) {
        n_optimize = fts_optimize_how_many(tables);
      } else {
        n_optimize = 0;
      }
    }
  }
<<<<<<< HEAD

  /* Server is being shutdown, sync the data from FTS cache to disk
  if needed */
  if (n_tables > 0) {
    ulint i;

    for (i = 0; i < ib_vector_size(tables); i++) {
      fts_slot_t *slot;

      slot = static_cast<fts_slot_t *>(ib_vector_get(tables, i));

=======

  /* Server is being shutdown, sync the data from FTS cache to disk
  if needed */
  if (n_tables > 0) {
    ulint i;

    for (i = 0; i < ib_vector_size(tables); i++) {
      fts_slot_t *slot;

      slot = static_cast<fts_slot_t *>(ib_vector_get(tables, i));

>>>>>>> 4869291f
      if (slot->state != FTS_STATE_EMPTY) {
        fts_optimize_sync_table(slot->table_id);
      }
    }
  }

  ib_vector_free(tables);

  ib::info(ER_IB_MSG_505) << "FTS optimize thread exiting.";

<<<<<<< HEAD
  os_event_set(fts_opt_shutdown_event);

  destroy_thd(thd);
  my_thread_end();
=======
  destroy_thd(thd);
>>>>>>> 4869291f
}

/** Startup the optimize thread and create the work queue. */
void fts_optimize_init(void) {
  ut_ad(!srv_read_only_mode);

  /* For now we only support one optimize thread. */
  ut_a(fts_optimize_wq == NULL);

  fts_optimize_wq = ib_wqueue_create();
<<<<<<< HEAD
  fts_opt_shutdown_event = os_event_create(0);
  ut_a(fts_optimize_wq != NULL);
  last_check_sync_time = ut_time();

  os_thread_create(fts_optimize_thread_key, fts_optimize_thread,
                   fts_optimize_wq);
=======
  ut_a(fts_optimize_wq != NULL);
  last_check_sync_time = ut_time_monotonic();

  srv_threads.m_fts_optimize = os_thread_create(
      fts_optimize_thread_key, fts_optimize_thread, fts_optimize_wq);

  srv_threads.m_fts_optimize.start();
>>>>>>> 4869291f
}

/** Shutdown fts optimize thread. */
void fts_optimize_shutdown() {
  ut_ad(!srv_read_only_mode);

  fts_msg_t *msg;
<<<<<<< HEAD

  /* If there is an ongoing activity on dictionary, such as
  srv_master_evict_from_table_cache(), wait for it */
  dict_mutex_enter_for_mysql();

  /* Tells FTS optimizer system that we are exiting from
  optimizer thread, message send their after will not be
  processed */
  fts_opt_start_shutdown = true;
  dict_mutex_exit_for_mysql();

  /* We tell the OPTIMIZE thread to switch to state done, we
  can't delete the work queue here because the add thread needs
  deregister the FTS tables. */

  msg = fts_optimize_create_msg(FTS_MSG_STOP, NULL);

  ib_wqueue_add(fts_optimize_wq, msg, msg->heap);

  os_event_wait(fts_opt_shutdown_event);

  os_event_destroy(fts_opt_shutdown_event);
=======

  /* If there is an ongoing activity on dictionary, such as
  srv_master_evict_from_table_cache(), wait for it */
  dict_mutex_enter_for_mysql();

  /* Tells FTS optimizer system that we are exiting from
  optimizer thread, message send their after will not be
  processed */
  fts_opt_start_shutdown = true;
  dict_mutex_exit_for_mysql();

  /* We tell the OPTIMIZE thread to switch to state done, we
  can't delete the work queue here because the add thread needs
  deregister the FTS tables. */

  msg = fts_optimize_create_msg(FTS_MSG_STOP, NULL);

  ib_wqueue_add(fts_optimize_wq, msg, msg->heap);

  srv_threads.m_fts_optimize.join();
>>>>>>> 4869291f

  ib_wqueue_free(fts_optimize_wq);
  fts_optimize_wq = NULL;
}<|MERGE_RESOLUTION|>--- conflicted
+++ resolved
@@ -69,11 +69,7 @@
 static const ulint FTS_WORD_NODES_INIT_SIZE = 64;
 
 /** Last time we did check whether system need a sync */
-<<<<<<< HEAD
-static ib_time_t last_check_sync_time;
-=======
 static ib_time_monotonic_t last_check_sync_time;
->>>>>>> 4869291f
 
 #if 0
 /** Check each table in round robin to see whether they'd
@@ -93,7 +89,6 @@
 /** FTS optimize thread message types. */
 enum fts_msg_type_t {
   FTS_MSG_START, /*!< Start optimizing thread */
-<<<<<<< HEAD
 
   FTS_MSG_PAUSE, /*!< Pause optimizing thread */
 
@@ -104,18 +99,6 @@
 
   FTS_MSG_OPTIMIZE_TABLE, /*!< Optimize a table */
 
-=======
-
-  FTS_MSG_PAUSE, /*!< Pause optimizing thread */
-
-  FTS_MSG_STOP, /*!< Stop optimizing and exit thread */
-
-  FTS_MSG_ADD_TABLE, /*!< Add table to the optimize thread's
-                     work queue */
-
-  FTS_MSG_OPTIMIZE_TABLE, /*!< Optimize a table */
-
->>>>>>> 4869291f
   FTS_MSG_DEL_TABLE, /*!< Remove a table from the optimize
                      threads work queue */
   FTS_MSG_SYNC_TABLE /*!< Sync fts cache of a table */
@@ -218,7 +201,6 @@
 cycle for a table. */
 struct fts_slot_t {
   table_id_t table_id; /*!< Table id */
-<<<<<<< HEAD
 
   fts_state_t state; /*!< State of this slot */
 
@@ -228,29 +210,12 @@
   ulint deleted; /*!< Number of doc ids deleted since the
                  last time this table was optimized */
 
-  ib_time_t last_run; /*!< Time last run completed */
-
-  ib_time_t completed; /*!< Optimize finish time */
-
-  ib_time_t interval_time; /*!< Minimum time to wait before
-                           optimizing the table again. */
-=======
-
-  fts_state_t state; /*!< State of this slot */
-
-  ulint added; /*!< Number of doc ids added since the
-               last time this table was optimized */
-
-  ulint deleted; /*!< Number of doc ids deleted since the
-                 last time this table was optimized */
-
   ib_time_monotonic_t last_run; /*!< Time last run completed */
 
   ib_time_monotonic_t completed; /*!< Optimize finish time */
 
   int64_t interval_time; /*!< Minimum time to wait before
                          optimizing the table again. */
->>>>>>> 4869291f
 };
 
 /** A table remove message for the FTS optimize thread. */
@@ -1448,15 +1413,9 @@
 /** Optimize the word ilist and rewrite data to the FTS index.
  @return status one of RESTART, EXIT, ERROR */
 static MY_ATTRIBUTE((warn_unused_result)) dberr_t fts_optimize_compact(
-<<<<<<< HEAD
-    fts_optimize_t *optim, /*!< in: optimize state data */
-    dict_index_t *index,   /*!< in: current FTS being optimized */
-    ib_time_t start_time)  /*!< in: optimize start time */
-=======
     fts_optimize_t *optim,          /*!< in: optimize state data */
     dict_index_t *index,            /*!< in: current FTS being optimized */
     ib_time_monotonic_t start_time) /*!< in: optimize start time */
->>>>>>> 4869291f
 {
   ulint i;
   dberr_t error = DB_SUCCESS;
@@ -1489,11 +1448,7 @@
     fts_word_free(word);
 
     if (fts_optimize_time_limit > 0 &&
-<<<<<<< HEAD
-        (ut_time() - start_time) > fts_optimize_time_limit) {
-=======
         ut_time_monotonic() - start_time > fts_optimize_time_limit) {
->>>>>>> 4869291f
       optim->done = TRUE;
     }
   }
@@ -1651,10 +1606,6 @@
     fts_string_t *word)    /*!< in: the starting word to optimize */
 {
   fts_fetch_t fetch;
-<<<<<<< HEAD
-  ib_time_t start_time;
-=======
->>>>>>> 4869291f
   que_t *graph = NULL;
   CHARSET_INFO *charset = optim->fts_index_table.charset;
 
@@ -1664,11 +1615,7 @@
   fts_optimize_time_limit =
       fts_optimize_get_time_limit(optim->trx, &optim->fts_common_table);
 
-<<<<<<< HEAD
-  start_time = ut_time();
-=======
   const auto start_time = ut_time_monotonic();
->>>>>>> 4869291f
 
   /* Setup the callback to use for fetching the word ilist etc. */
   fetch.read_arg = optim->words;
@@ -1824,7 +1771,6 @@
   fts_string_t word;
   dberr_t error;
   byte str[FTS_MAX_WORD_LEN + 1];
-<<<<<<< HEAD
 
   /* Set the current index that we have to optimize. */
   optim->fts_index_table.index_id = index->id;
@@ -1878,61 +1824,6 @@
     }
   }
 
-=======
-
-  /* Set the current index that we have to optimize. */
-  optim->fts_index_table.index_id = index->id;
-  optim->fts_index_table.charset = fts_index_get_charset(index);
-
-  optim->done = FALSE; /* Optimize until !done */
-
-  /* We need to read the last word optimized so that we start from
-  the next word. */
-  word.f_str = str;
-
-  /* We set the length of word to the size of str since we
-  need to pass the max len info to the fts_get_config_value() function. */
-  word.f_len = sizeof(str) - 1;
-
-  memset(word.f_str, 0x0, word.f_len);
-
-  /* Read the words that will be optimized in this pass. */
-  error = fts_optimize_index_read_words(optim, index, &word);
-
-  if (error == DB_SUCCESS) {
-    int zip_error;
-
-    ut_a(optim->zip->pos == 0);
-    ut_a(optim->zip->zp->total_in == 0);
-    ut_a(optim->zip->zp->total_out == 0);
-
-    zip_error = inflateInit(optim->zip->zp);
-    ut_a(zip_error == Z_OK);
-
-    word.f_len = 0;
-    word.f_str = str;
-
-    /* Read the first word to optimize from the Zip buffer. */
-    if (!fts_zip_read_word(optim->zip, &word)) {
-      optim->done = TRUE;
-    } else {
-      fts_optimize_words(optim, index, &word);
-    }
-
-    /* If we couldn't read any records then optimize is
-    complete. Increment the number of indexes that have
-    been optimized and set FTS index optimize state to
-    completed. */
-    if (error == DB_SUCCESS && optim->zip->n_words == 0) {
-      error = fts_optimize_index_completed(optim, index);
-
-      if (error == DB_SUCCESS) {
-        ++optim->n_completed;
-      }
-    }
-  }
-
->>>>>>> 4869291f
   return (error);
 }
 
@@ -1955,7 +1846,6 @@
   MDL_ticket *deleted_cache_mdl = nullptr;
   MDL_ticket *deleted_mdl = nullptr;
   THD *thd = current_thd;
-<<<<<<< HEAD
 
   info = pars_info_create();
 
@@ -1998,50 +1888,6 @@
 
   graph = fts_parse_sql(NULL, info, fts_delete_doc_ids_sql);
 
-=======
-
-  info = pars_info_create();
-
-  ut_a(ib_vector_size(optim->to_delete->doc_ids) > 0);
-
-  update =
-      static_cast<fts_update_t *>(ib_vector_get(optim->to_delete->doc_ids, 0));
-
-  /* Convert to "storage" byte order. */
-  fts_write_doc_id((byte *)&write_doc_id, update->doc_id);
-
-  /* This is required for the SQL parser to work. It must be able
-  to find the following variables. So we do it twice. */
-  fts_bind_doc_id(info, "doc_id1", &write_doc_id);
-  fts_bind_doc_id(info, "doc_id2", &write_doc_id);
-
-  /* Make sure the following two names are consistent with the name
-  used in the fts_delete_doc_ids_sql */
-  optim->fts_common_table.suffix = FTS_SUFFIX_DELETED;
-  fts_get_table_name(&optim->fts_common_table, deleted);
-  pars_info_bind_id(info, true, FTS_SUFFIX_DELETED, deleted);
-
-  optim->fts_common_table.suffix = FTS_SUFFIX_DELETED_CACHE;
-  fts_get_table_name(&optim->fts_common_table, deleted_cache);
-  pars_info_bind_id(info, true, FTS_SUFFIX_DELETED_CACHE, deleted_cache);
-
-  deleted_tbl = dd_table_open_on_name(thd, &deleted_mdl, deleted, false,
-                                      DICT_ERR_IGNORE_NONE);
-
-  if (deleted_tbl == nullptr) {
-    goto func_exit;
-  }
-
-  deleted_cache_tbl = dd_table_open_on_name(
-      thd, &deleted_cache_mdl, deleted_cache, false, DICT_ERR_IGNORE_NONE);
-
-  if (deleted_cache_tbl == nullptr) {
-    goto func_exit;
-  }
-
-  graph = fts_parse_sql(NULL, info, fts_delete_doc_ids_sql);
-
->>>>>>> 4869291f
   /* Delete the doc ids that were copied at the start. */
   for (i = 0; i < ib_vector_size(optim->to_delete->doc_ids); ++i) {
     update = static_cast<fts_update_t *>(
@@ -2269,7 +2115,6 @@
 
   return (error);
 }
-<<<<<<< HEAD
 
 /** Read in the document ids that are to be purged during optimize. The
  transaction is committed upon successfully read.
@@ -2299,37 +2144,6 @@
     optim->to_delete = NULL;
   }
 
-=======
-
-/** Read in the document ids that are to be purged during optimize. The
- transaction is committed upon successfully read.
- @return DB_SUCCESS if all OK */
-static MY_ATTRIBUTE((warn_unused_result)) dberr_t
-    fts_optimize_read_deleted_doc_id_snapshot(
-        fts_optimize_t *optim) /*!< in: optimize instance */
-{
-  dberr_t error;
-
-  optim->fts_common_table.suffix = FTS_SUFFIX_BEING_DELETED;
-
-  /* Read the doc_ids to delete. */
-  error = fts_table_fetch_doc_ids(optim->trx, &optim->fts_common_table,
-                                  optim->to_delete);
-
-  if (error == DB_SUCCESS) {
-    optim->fts_common_table.suffix = FTS_SUFFIX_BEING_DELETED;
-
-    /* Read additional doc_ids to delete. */
-    error = fts_table_fetch_doc_ids(optim->trx, &optim->fts_common_table,
-                                    optim->to_delete);
-  }
-
-  if (error != DB_SUCCESS) {
-    fts_doc_ids_free(optim->to_delete);
-    optim->to_delete = NULL;
-  }
-
->>>>>>> 4869291f
   return (error);
 }
 
@@ -2461,11 +2275,10 @@
     fts_slot_t *slot) /*!< in: table to optimiza */
 {
   dberr_t error = DB_SUCCESS;
-<<<<<<< HEAD
 
   /* Avoid optimizing tables that were optimized recently. */
   if (slot->last_run > 0 &&
-      (ut_time() - slot->last_run) < slot->interval_time) {
+      ut_time_monotonic() - slot->last_run < slot->interval_time) {
     return (DB_SUCCESS);
 
   } else {
@@ -2485,33 +2298,7 @@
         if (error == DB_SUCCESS) {
           slot->state = FTS_STATE_DONE;
           slot->last_run = 0;
-          slot->completed = ut_time();
-=======
-
-  /* Avoid optimizing tables that were optimized recently. */
-  if (slot->last_run > 0 &&
-      ut_time_monotonic() - slot->last_run < slot->interval_time) {
-    return (DB_SUCCESS);
-
-  } else {
-    dict_table_t *table = nullptr;
-    MDL_ticket *mdl = nullptr;
-    THD *thd = current_thd;
-
-    table = dd_table_open_on_id(slot->table_id, thd, &mdl, false, true);
-
-    if (table != nullptr) {
-      fts_t *fts = table->fts;
-
-      if (fts != nullptr && fts->cache != nullptr &&
-          fts->cache->deleted >= FTS_OPTIMIZE_THRESHOLD) {
-        error = fts_optimize_table(table);
-
-        if (error == DB_SUCCESS) {
-          slot->state = FTS_STATE_DONE;
-          slot->last_run = 0;
           slot->completed = ut_time_monotonic();
->>>>>>> 4869291f
         }
       }
 
@@ -2520,11 +2307,7 @@
   }
 
   /* Note time this run completed. */
-<<<<<<< HEAD
-  slot->last_run = ut_time();
-=======
   slot->last_run = ut_time_monotonic();
->>>>>>> 4869291f
 
   return (error);
 }
@@ -2688,7 +2471,6 @@
   if (!fts_optimize_wq) {
     return;
   }
-<<<<<<< HEAD
 
   /* FTS optimizer thread is already exited */
   if (fts_opt_start_shutdown) {
@@ -2705,24 +2487,6 @@
   remove->table_id = table->id;
   msg->ptr = remove;
 
-=======
-
-  /* FTS optimizer thread is already exited */
-  if (fts_opt_start_shutdown) {
-    ib::info(ER_IB_MSG_501) << "Try to remove table " << table->name
-                            << " after FTS optimize thread exiting.";
-    return;
-  }
-
-  msg = fts_optimize_create_msg(FTS_MSG_DEL_TABLE, NULL);
-
-  remove =
-      static_cast<fts_msg_id_t *>(mem_heap_alloc(msg->heap, sizeof(*remove)));
-
-  remove->table_id = table->id;
-  msg->ptr = remove;
-
->>>>>>> 4869291f
   ib_wqueue_add(fts_optimize_wq, msg, msg->heap);
 }
 
@@ -2832,7 +2596,6 @@
   slot->table_id = table_id;
   slot->state = FTS_STATE_LOADED;
   slot->interval_time = FTS_OPTIMIZE_INTERVAL_IN_SECS;
-<<<<<<< HEAD
 
   return (TRUE);
 }
@@ -2861,36 +2624,6 @@
     }
   }
 
-=======
-
-  return (TRUE);
-}
-
-/** Remove the table from the vector if it exists. */
-static ibool fts_optimize_del_table(
-    ib_vector_t *tables, /*!< in/out: vector of tables */
-    fts_msg_id_t *msg)   /*!< in: table to delete */
-{
-  ulint i;
-  table_id_t table_id = msg->table_id;
-
-  for (i = 0; i < ib_vector_size(tables); ++i) {
-    fts_slot_t *slot;
-
-    slot = static_cast<fts_slot_t *>(ib_vector_get(tables, i));
-
-    if (slot->state != FTS_STATE_EMPTY && slot->table_id == table_id) {
-      if (fts_enable_diag_print) {
-        ib::info(ER_IB_MSG_504) << "FTS Optimize Removing table " << table_id;
-      }
-
-      slot->state = FTS_STATE_EMPTY;
-
-      return (TRUE);
-    }
-  }
-
->>>>>>> 4869291f
   return (FALSE);
 }
 
@@ -2901,18 +2634,10 @@
                                vector*/
 {
   ulint i;
-<<<<<<< HEAD
-  ib_time_t delta;
-  ulint n_tables = 0;
-  ib_time_t current_time;
-
-  current_time = ut_time();
-=======
   ulint n_tables = 0;
   ib_time_monotonic_t delta;
 
   const auto current_time = ut_time_monotonic();
->>>>>>> 4869291f
 
   for (i = 0; i < ib_vector_size(tables); ++i) {
     const fts_slot_t *slot;
@@ -2955,30 +2680,17 @@
 
 /** Check if the total memory used by all FTS table exceeds the maximum limit.
  @return true if a sync is needed, false otherwise */
-<<<<<<< HEAD
-static bool fts_is_sync_needed(
-    const ib_vector_t *tables) /*!< in: registered tables
-                               vector*/
-{
-  ulint total_memory = 0;
-  double time_diff = difftime(ut_time(), last_check_sync_time);
-=======
 static bool fts_is_sync_needed(const ib_vector_t *tables) /*!< in: registered
                                                           tables vector*/
 {
   ulint total_memory = 0;
   const auto time_diff = ut_time_monotonic() - last_check_sync_time;
->>>>>>> 4869291f
 
   if (fts_need_sync || time_diff < 5) {
     return (false);
   }
 
-<<<<<<< HEAD
-  last_check_sync_time = ut_time();
-=======
   last_check_sync_time = ut_time_monotonic();
->>>>>>> 4869291f
 
   mutex_enter(&dict_sys->mutex);
 
@@ -2995,7 +2707,6 @@
           table->fts->cache != nullptr) {
         total_memory += table->fts->cache->total_size;
       }
-<<<<<<< HEAD
 
       if (table != nullptr) {
         dict_table_close(table, TRUE, FALSE);
@@ -3008,20 +2719,6 @@
     }
   }
 
-=======
-
-      if (table != nullptr) {
-        dict_table_close(table, TRUE, FALSE);
-      }
-
-      if (total_memory > fts_max_total_cache_size) {
-        mutex_exit(&dict_sys->mutex);
-        return (true);
-      }
-    }
-  }
-
->>>>>>> 4869291f
   mutex_exit(&dict_sys->mutex);
   return (false);
 }
@@ -3057,7 +2754,6 @@
 
 	if (table->fts->cache) {
 		ulint	deleted = table->fts->cache->deleted;
-<<<<<<< HEAD
 
 		if (table->fts->cache->added
 		    >= fts_optimize_add_threshold) {
@@ -3065,15 +2761,6 @@
 		} else if (deleted >= fts_optimize_delete_threshold) {
 			fts_optimize_do_table(table);
 
-=======
-
-		if (table->fts->cache->added
-		    >= fts_optimize_add_threshold) {
-			fts_sync_table(table);
-		} else if (deleted >= fts_optimize_delete_threshold) {
-			fts_optimize_do_table(table);
-
->>>>>>> 4869291f
 			mutex_enter(&table->fts->cache->deleted_lock);
 			table->fts->cache->deleted -= deleted;
 			mutex_exit(&table->fts->cache->deleted_lock);
@@ -3114,10 +2801,6 @@
   ulint n_tables = 0;
   ulint n_optimize = 0;
 
-<<<<<<< HEAD
-  my_thread_init();
-=======
->>>>>>> 4869291f
   ut_ad(!srv_read_only_mode);
 
   THD *thd = create_thd(false, true, true, 0);
@@ -3220,7 +2903,6 @@
       }
     }
   }
-<<<<<<< HEAD
 
   /* Server is being shutdown, sync the data from FTS cache to disk
   if needed */
@@ -3232,19 +2914,6 @@
 
       slot = static_cast<fts_slot_t *>(ib_vector_get(tables, i));
 
-=======
-
-  /* Server is being shutdown, sync the data from FTS cache to disk
-  if needed */
-  if (n_tables > 0) {
-    ulint i;
-
-    for (i = 0; i < ib_vector_size(tables); i++) {
-      fts_slot_t *slot;
-
-      slot = static_cast<fts_slot_t *>(ib_vector_get(tables, i));
-
->>>>>>> 4869291f
       if (slot->state != FTS_STATE_EMPTY) {
         fts_optimize_sync_table(slot->table_id);
       }
@@ -3255,14 +2924,7 @@
 
   ib::info(ER_IB_MSG_505) << "FTS optimize thread exiting.";
 
-<<<<<<< HEAD
-  os_event_set(fts_opt_shutdown_event);
-
   destroy_thd(thd);
-  my_thread_end();
-=======
-  destroy_thd(thd);
->>>>>>> 4869291f
 }
 
 /** Startup the optimize thread and create the work queue. */
@@ -3273,14 +2935,6 @@
   ut_a(fts_optimize_wq == NULL);
 
   fts_optimize_wq = ib_wqueue_create();
-<<<<<<< HEAD
-  fts_opt_shutdown_event = os_event_create(0);
-  ut_a(fts_optimize_wq != NULL);
-  last_check_sync_time = ut_time();
-
-  os_thread_create(fts_optimize_thread_key, fts_optimize_thread,
-                   fts_optimize_wq);
-=======
   ut_a(fts_optimize_wq != NULL);
   last_check_sync_time = ut_time_monotonic();
 
@@ -3288,7 +2942,6 @@
       fts_optimize_thread_key, fts_optimize_thread, fts_optimize_wq);
 
   srv_threads.m_fts_optimize.start();
->>>>>>> 4869291f
 }
 
 /** Shutdown fts optimize thread. */
@@ -3296,7 +2949,6 @@
   ut_ad(!srv_read_only_mode);
 
   fts_msg_t *msg;
-<<<<<<< HEAD
 
   /* If there is an ongoing activity on dictionary, such as
   srv_master_evict_from_table_cache(), wait for it */
@@ -3316,31 +2968,7 @@
 
   ib_wqueue_add(fts_optimize_wq, msg, msg->heap);
 
-  os_event_wait(fts_opt_shutdown_event);
-
-  os_event_destroy(fts_opt_shutdown_event);
-=======
-
-  /* If there is an ongoing activity on dictionary, such as
-  srv_master_evict_from_table_cache(), wait for it */
-  dict_mutex_enter_for_mysql();
-
-  /* Tells FTS optimizer system that we are exiting from
-  optimizer thread, message send their after will not be
-  processed */
-  fts_opt_start_shutdown = true;
-  dict_mutex_exit_for_mysql();
-
-  /* We tell the OPTIMIZE thread to switch to state done, we
-  can't delete the work queue here because the add thread needs
-  deregister the FTS tables. */
-
-  msg = fts_optimize_create_msg(FTS_MSG_STOP, NULL);
-
-  ib_wqueue_add(fts_optimize_wq, msg, msg->heap);
-
   srv_threads.m_fts_optimize.join();
->>>>>>> 4869291f
 
   ib_wqueue_free(fts_optimize_wq);
   fts_optimize_wq = NULL;
