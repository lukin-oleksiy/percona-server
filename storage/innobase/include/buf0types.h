/*****************************************************************************

Copyright (c) 1995, 2015, Oracle and/or its affiliates. All rights reserved.

This program is free software; you can redistribute it and/or modify it under
the terms of the GNU General Public License as published by the Free Software
Foundation; version 2 of the License.

This program is distributed in the hope that it will be useful, but WITHOUT
ANY WARRANTY; without even the implied warranty of MERCHANTABILITY or FITNESS
FOR A PARTICULAR PURPOSE. See the GNU General Public License for more details.

You should have received a copy of the GNU General Public License along with
this program; if not, write to the Free Software Foundation, Inc.,
51 Franklin Street, Suite 500, Boston, MA 02110-1335 USA

*****************************************************************************/

/**************************************************//**
@file include/buf0types.h
The database buffer pool global types for the directory

Created 11/17/1995 Heikki Tuuri
*******************************************************/

#ifndef buf0types_h
#define buf0types_h

#include "os0event.h"
#include "ut0ut.h"

/** Magic value to use instead of checksums when they are disabled */
#define BUF_NO_CHECKSUM_MAGIC 0xDEADBEEFUL

/** Buffer page (uncompressed or compressed) */
class buf_page_t;
/** Buffer block for which an uncompressed page exists */
struct buf_block_t;
/** Buffer pool chunk comprising buf_block_t */
struct buf_chunk_t;
/** Buffer pool comprising buf_chunk_t */
struct buf_pool_t;
/** Buffer pool statistics struct */
struct buf_pool_stat_t;
/** Buffer pool buddy statistics struct */
struct buf_buddy_stat_t;
/** Doublewrite memory struct */
struct buf_dblwr_t;
/** Flush observer for bulk create index */
class FlushObserver;

/** A buffer frame. @see page_t */
typedef	byte	buf_frame_t;

/** Flags for flush types */
enum buf_flush_t {
	BUF_FLUSH_LRU = 0,		/*!< flush via the LRU list */
	BUF_FLUSH_LIST,			/*!< flush via the flush list
					of dirty blocks */
	BUF_FLUSH_SINGLE_PAGE,		/*!< flush via the LRU list
					but only a single page */
	BUF_FLUSH_N_TYPES		/*!< index of last element + 1  */
};

/** Algorithm to remove the pages for a tablespace from the buffer pool.
See buf_LRU_flush_or_remove_pages(). */
enum buf_remove_t {
	BUF_REMOVE_ALL_NO_WRITE,	/*!< Remove all pages from the buffer
					pool, don't write or sync to disk */
	BUF_REMOVE_FLUSH_NO_WRITE,	/*!< Remove only, from the flush list,
					don't write or sync to disk */
	BUF_REMOVE_FLUSH_WRITE		/*!< Flush dirty pages to disk only
					don't remove from the buffer pool */
};

/** Flags for io_fix types */
enum buf_io_fix {
	BUF_IO_NONE = 0,		/**< no pending I/O */
	BUF_IO_READ,			/**< read pending */
	BUF_IO_WRITE,			/**< write pending */
	BUF_IO_PIN			/**< disallow relocation of
					block and its removal of from
					the flush_list */
};

/** Alternatives for srv_checksum_algorithm, which can be changed by
setting innodb_checksum_algorithm */
enum srv_checksum_algorithm_t {
	SRV_CHECKSUM_ALGORITHM_CRC32,		/*!< Write crc32, allow crc32,
						innodb or none when reading */
	SRV_CHECKSUM_ALGORITHM_STRICT_CRC32,	/*!< Write crc32, allow crc32
						when reading */
	SRV_CHECKSUM_ALGORITHM_INNODB,		/*!< Write innodb, allow crc32,
						innodb or none when reading */
	SRV_CHECKSUM_ALGORITHM_STRICT_INNODB,	/*!< Write innodb, allow
						innodb when reading */
	SRV_CHECKSUM_ALGORITHM_NONE,		/*!< Write none, allow crc32,
						innodb or none when reading */
	SRV_CHECKSUM_ALGORITHM_STRICT_NONE	/*!< Write none, allow none
						when reading */
};

inline
bool
is_checksum_strict(srv_checksum_algorithm_t algo)
{
	return(algo == SRV_CHECKSUM_ALGORITHM_STRICT_CRC32
	       || algo == SRV_CHECKSUM_ALGORITHM_STRICT_INNODB
	       || algo == SRV_CHECKSUM_ALGORITHM_STRICT_NONE);
}

inline
bool
is_checksum_strict(ulint algo)
{
	return(algo == SRV_CHECKSUM_ALGORITHM_STRICT_CRC32
	       || algo == SRV_CHECKSUM_ALGORITHM_STRICT_INNODB
	       || algo == SRV_CHECKSUM_ALGORITHM_STRICT_NONE);
}

/** Parameters of binary buddy system for compressed pages (buf0buddy.h) */
/* @{ */
/** Zip shift value for the smallest page size */
#define BUF_BUDDY_LOW_SHIFT	UNIV_ZIP_SIZE_SHIFT_MIN

/** Smallest buddy page size */
#define BUF_BUDDY_LOW		(1U << BUF_BUDDY_LOW_SHIFT)

/** Actual number of buddy sizes based on current page size */
#define BUF_BUDDY_SIZES		(UNIV_PAGE_SIZE_SHIFT - BUF_BUDDY_LOW_SHIFT)

/** Maximum number of buddy sizes based on the max page size */
#define BUF_BUDDY_SIZES_MAX	(UNIV_PAGE_SIZE_SHIFT_MAX	\
				- BUF_BUDDY_LOW_SHIFT)

/** twice the maximum block size of the buddy system;
the underlying memory is aligned by this amount:
this must be equal to UNIV_PAGE_SIZE */
#define BUF_BUDDY_HIGH	(BUF_BUDDY_LOW << BUF_BUDDY_SIZES)
/* @} */

<<<<<<< HEAD
typedef ib_mutex_t BPageMutex;
typedef ib_mutex_t BufPoolMutex;
typedef ib_mutex_t FlushListMutex;

/** Page identifier. */
class page_id_t {
public:

	/** Constructor from (space, page_no).
	@param[in]	space	tablespace id
	@param[in]	page_no	page number */
	page_id_t(ulint space, ulint page_no)
		:
		m_space(static_cast<ib_uint32_t>(space)),
		m_page_no(static_cast<ib_uint32_t>(page_no)),
		m_fold(ULINT_UNDEFINED)
	{
		ut_ad(space <= 0xFFFFFFFFU);
		ut_ad(page_no <= 0xFFFFFFFFU);
	}

	/** Retrieve the tablespace id.
	@return tablespace id */
	inline ib_uint32_t space() const
	{
		return(m_space);
	}

	/** Retrieve the page number.
	@return page number */
	inline ib_uint32_t page_no() const
	{
		return(m_page_no);
	}

	/** Retrieve the fold value.
	@return fold value */
	inline ulint fold() const
	{
		/* Initialize m_fold if it has not been initialized yet. */
		if (m_fold == ULINT_UNDEFINED) {
			m_fold = (m_space << 20) + m_space + m_page_no;
			ut_ad(m_fold != ULINT_UNDEFINED);
		}

		return(m_fold);
	}

	/** Copy the values from a given page_id_t object.
	@param[in]	src	page id object whose values to fetch */
	inline void copy_from(const page_id_t& src)
	{
		m_space = src.space();
		m_page_no = src.page_no();
		m_fold = src.fold();
	}

	/** Reset the values from a (space, page_no).
	@param[in]	space	tablespace id
	@param[in]	page_no	page number */
	inline void reset(ulint space, ulint page_no)
	{
		m_space = static_cast<ib_uint32_t>(space);
		m_page_no = static_cast<ib_uint32_t>(page_no);
		m_fold = ULINT_UNDEFINED;

		ut_ad(space <= 0xFFFFFFFFU);
		ut_ad(page_no <= 0xFFFFFFFFU);
	}

	/** Reset the page number only.
	@param[in]	page_no	page number */
	inline void set_page_no(ulint page_no)
	{
		m_page_no = static_cast<ib_uint32_t>(page_no);
		m_fold = ULINT_UNDEFINED;

		ut_ad(page_no <= 0xFFFFFFFFU);
	}

	/** Check if a given page_id_t object is equal to the current one.
	@param[in]	a	page_id_t object to compare
	@return true if equal */
	inline bool equals_to(const page_id_t& a) const
	{
		return(a.space() == m_space && a.page_no() == m_page_no);
	}

private:

	/** Tablespace id. */
	ib_uint32_t	m_space;

	/** Page number. */
	ib_uint32_t	m_page_no;

	/** A fold value derived from m_space and m_page_no,
	used in hashing. */
	mutable ulint	m_fold;

	/* Disable implicit copying. */
	void operator=(const page_id_t&);

	/** Declare the overloaded global operator<< as a friend of this
	class. Refer to the global declaration for further details.  Print
	the given page_id_t object.
	@param[in,out]	out	the output stream
	@param[in]	page_id	the page_id_t object to be printed
	@return the output stream */
        friend
        std::ostream&
        operator<<(
                std::ostream&           out,
                const page_id_t&        page_id);
};

/** Print the given page_id_t object.
@param[in,out]	out	the output stream
@param[in]	page_id	the page_id_t object to be printed
@return the output stream */
std::ostream&
operator<<(
	std::ostream&		out,
	const page_id_t&	page_id);
=======
#ifndef UNIV_INNOCHECKSUM

#include "ut0mutex.h"
#include "sync0rw.h"

typedef ib_bpmutex_t BPageMutex;
typedef ib_mutex_t BufPoolMutex;
typedef ib_mutex_t FlushListMutex;
typedef BPageMutex BufPoolZipMutex;
typedef rw_lock_t BPageLock;
#endif /* !UNIV_INNOCHECKSUM */
>>>>>>> 139b0f3f

#endif /* buf0types.h */<|MERGE_RESOLUTION|>--- conflicted
+++ resolved
@@ -26,6 +26,8 @@
 #ifndef buf0types_h
 #define buf0types_h
 
+#include "ut0mutex.h"
+#include "sync0rw.h"
 #include "os0event.h"
 #include "ut0ut.h"
 
@@ -139,10 +141,11 @@
 #define BUF_BUDDY_HIGH	(BUF_BUDDY_LOW << BUF_BUDDY_SIZES)
 /* @} */
 
-<<<<<<< HEAD
-typedef ib_mutex_t BPageMutex;
+typedef ib_bpmutex_t BPageMutex;
 typedef ib_mutex_t BufPoolMutex;
 typedef ib_mutex_t FlushListMutex;
+typedef BPageMutex BufPoolZipMutex;
+typedef rw_lock_t BPageLock;
 
 /** Page identifier. */
 class page_id_t {
@@ -264,18 +267,5 @@
 operator<<(
 	std::ostream&		out,
 	const page_id_t&	page_id);
-=======
-#ifndef UNIV_INNOCHECKSUM
-
-#include "ut0mutex.h"
-#include "sync0rw.h"
-
-typedef ib_bpmutex_t BPageMutex;
-typedef ib_mutex_t BufPoolMutex;
-typedef ib_mutex_t FlushListMutex;
-typedef BPageMutex BufPoolZipMutex;
-typedef rw_lock_t BPageLock;
-#endif /* !UNIV_INNOCHECKSUM */
->>>>>>> 139b0f3f
 
 #endif /* buf0types.h */