--- conflicted
+++ resolved
@@ -219,11 +219,7 @@
 					inserted undo log record,
 					0 if BTR_NO_UNDO_LOG
 					flag was specified */
-<<<<<<< HEAD
 	MY_ATTRIBUTE((nonnull(4,10), warn_unused_result));
-=======
-	MY_ATTRIBUTE((warn_unused_result));
->>>>>>> 23032807
 /******************************************************************//**
 Copies an undo record to heap. This function can be called if we know that
 the undo log record exists.
