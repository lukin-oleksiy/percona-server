--- conflicted
+++ resolved
@@ -922,17 +922,9 @@
 
 	trx_state_t	state;
 
-<<<<<<< HEAD
-=======
-	ib_mutex_t	mutex;		/*!< Mutex protecting the fields
-					state and lock
-					(except some fields of lock, which
-					are protected by lock_sys->mutex) */
-
 	ReadView*	read_view;	/*!< consistent read view used in the
 					transaction, or NULL if not yet set */
 
->>>>>>> a85718d9
 	trx_lock_t	lock;		/*!< Information about the transaction
 					locks and state. Protected by
 					trx->mutex or lock_sys->mutex
