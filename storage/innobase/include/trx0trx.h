--- conflicted
+++ resolved
@@ -33,12 +33,6 @@
 #ifndef trx0trx_h
 #define trx0trx_h
 
-<<<<<<< HEAD
-=======
-#ifndef UNIV_INNOCHECKSUM
-
-#include <set>
->>>>>>> 333b4508
 #include <list>
 #include <set>
 
@@ -236,8 +230,16 @@
 
 /** @return the transaction's read view or NULL if one not assigned. */
 UNIV_INLINE
-<<<<<<< HEAD
 const ReadView *trx_get_read_view(const trx_t *trx);
+
+/** Clones the read view from another transaction. All the consistent reads
+within the receiver transaction will get the same read view as the donor
+transaction.
+@param[in]	trx	receiver transaction
+@param[in]	from_trx	donor transaction
+@return read view clone */
+MY_NODISCARD
+ReadView *trx_clone_read_view(trx_t *trx, trx_t *from_trx);
 
 /** Prepares a transaction for commit/rollback. */
 void trx_commit_or_rollback_prepare(trx_t *trx); /*!< in/out: transaction */
@@ -283,92 +285,6 @@
 
 /** Determine if a transaction is a dictionary operation.
  @return dictionary operation mode */
-=======
-const ReadView*
-trx_get_read_view(
-/*==============*/
-	const trx_t*	trx);
-
-/********************************************************************//**
-Clones the read view from another transaction. All the consistent reads within
-the receiver transaction will get the same read view as the donor transaction
-@return read view clone */
-
-ReadView*
-trx_clone_read_view(
-/*================*/
-	trx_t*	trx,		/*!< in: receiver transaction */
-	trx_t*	from_trx)	/*!< in: donor transaction */
-	MY_ATTRIBUTE((warn_unused_result));
-
-/****************************************************************//**
-Prepares a transaction for commit/rollback. */
-void
-trx_commit_or_rollback_prepare(
-/*===========================*/
-	trx_t*	trx);	/*!< in/out: transaction */
-/*********************************************************************//**
-Creates a commit command node struct.
-@return own: commit node struct */
-commit_node_t*
-trx_commit_node_create(
-/*===================*/
-	mem_heap_t*	heap);	/*!< in: mem heap where created */
-/***********************************************************//**
-Performs an execution step for a commit type node in a query graph.
-@return query thread to run next, or NULL */
-que_thr_t*
-trx_commit_step(
-/*============*/
-	que_thr_t*	thr);	/*!< in: query thread */
-
-/**********************************************************************//**
-Prints info about a transaction.
-Caller must hold trx_sys->mutex. */
-void
-trx_print_low(
-/*==========*/
-	FILE*		f,
-			/*!< in: output stream */
-	const trx_t*	trx,
-			/*!< in: transaction */
-	ulint		max_query_len,
-			/*!< in: max query length to print,
-			or 0 to use the default max length */
-	ulint		n_rec_locks,
-			/*!< in: lock_number_of_rows_locked(&trx->lock) */
-	ulint		n_trx_locks,
-			/*!< in: length of trx->lock.trx_locks */
-	ulint		heap_size);
-			/*!< in: mem_heap_get_size(trx->lock.lock_heap) */
-
-/**********************************************************************//**
-Prints info about a transaction.
-The caller must hold lock_sys->mutex and trx_sys->mutex.
-When possible, use trx_print() instead. */
-void
-trx_print_latched(
-/*==============*/
-	FILE*		f,		/*!< in: output stream */
-	const trx_t*	trx,		/*!< in: transaction */
-	ulint		max_query_len);	/*!< in: max query length to print,
-					or 0 to use the default max length */
-
-/**********************************************************************//**
-Prints info about a transaction.
-Acquires and releases lock_sys->mutex and trx_sys->mutex. */
-void
-trx_print(
-/*======*/
-	FILE*		f,		/*!< in: output stream */
-	const trx_t*	trx,		/*!< in: transaction */
-	ulint		max_query_len);	/*!< in: max query length to print,
-					or 0 to use the default max length */
-
-/**********************************************************************//**
-Determine if a transaction is a dictionary operation.
-@return dictionary operation mode */
->>>>>>> 333b4508
 UNIV_INLINE
 enum trx_dict_op_t trx_get_dict_operation(
     const trx_t *trx) /*!< in: transaction */
@@ -555,7 +471,6 @@
 
 /** Check if transaction is free so that it can be re-initialized.
 @param t transaction handle */
-<<<<<<< HEAD
 #define assert_trx_is_free(t)                            \
   do {                                                   \
     ut_ad(trx_state_eq((t), TRX_STATE_NOT_STARTED) ||    \
@@ -565,19 +480,8 @@
     ut_ad((t)->lock.wait_thr == NULL);                   \
     ut_ad(UT_LIST_GET_LEN((t)->lock.trx_locks) == 0);    \
     ut_ad((t)->dict_operation == TRX_DICT_OP_NONE);      \
+    ut_ad(!(t)->distinct_page_access_hash);              \
   } while (0)
-=======
-#define	assert_trx_is_free(t)	do {					\
-	ut_ad(trx_state_eq((t), TRX_STATE_NOT_STARTED)			\
-	      || trx_state_eq((t), TRX_STATE_FORCED_ROLLBACK));		\
-	ut_ad(!trx_is_rseg_updated(trx));				\
-	ut_ad(!MVCC::is_view_active((t)->read_view));			\
-	ut_ad((t)->lock.wait_thr == NULL);				\
-	ut_ad(UT_LIST_GET_LEN((t)->lock.trx_locks) == 0);		\
-	ut_ad((t)->dict_operation == TRX_DICT_OP_NONE);			\
-	ut_ad(!(t)->distinct_page_access_hash);				\
-} while(0)
->>>>>>> 333b4508
 
 /** Check if transaction is in-active so that it can be freed and put back to
 transaction pool.
@@ -847,225 +751,9 @@
                   of lock, which are protected by
                   lock_sys->mutex) */
 
-<<<<<<< HEAD
   bool owns_mutex; /*!< Set to the transaction that owns
                    the mutex during lock acquire and/or
                    release.
-=======
-	trx_id_t        id_saved;       /*!< save transaction id for slow
-					log tracking */
-
-	trx_id_t	preallocated_id;/*!< preallocated transaction id for a
-					RO transaction whose read view was
-					cloned. If this transaction is promoted
-					to RW, it will become the transaction
-					id. */
-
-	trx_id_t	no;		/*!< transaction serialization number:
-					max trx id shortly before the
-					transaction is moved to
-					COMMITTED_IN_MEMORY state.
-					Protected by trx_sys_t::mutex
-					when trx->in_rw_trx_list. Initially
-					set to TRX_ID_MAX. */
-
-	/** State of the trx from the point of view of concurrency control
-	and the valid state transitions.
-
-	Possible states:
-
-	TRX_STATE_NOT_STARTED
-	TRX_STATE_FORCED_ROLLBACK
-	TRX_STATE_ACTIVE
-	TRX_STATE_PREPARED
-	TRX_STATE_COMMITTED_IN_MEMORY (alias below COMMITTED)
-
-	Valid state transitions are:
-
-	Regular transactions:
-	* NOT_STARTED -> ACTIVE -> COMMITTED -> NOT_STARTED
-
-	Auto-commit non-locking read-only:
-	* NOT_STARTED -> ACTIVE -> NOT_STARTED
-
-	XA (2PC):
-	* NOT_STARTED -> ACTIVE -> PREPARED -> COMMITTED -> NOT_STARTED
-
-	Recovered XA:
-	* NOT_STARTED -> PREPARED -> COMMITTED -> (freed)
-
-	XA (2PC) (shutdown or disconnect before ROLLBACK or COMMIT):
-	* NOT_STARTED -> PREPARED -> (freed)
-
-	Disconnected XA can become recovered:
-	* ... -> ACTIVE -> PREPARED (connected) -> PREPARED (disconnected)
-	Disconnected means from mysql e.g due to the mysql client disconnection.
-	Latching and various transaction lists membership rules:
-
-	XA (2PC) transactions are always treated as non-autocommit.
-
-	Transitions to ACTIVE or NOT_STARTED occur when
-	!in_rw_trx_list (no trx_sys->mutex needed).
-
-	Autocommit non-locking read-only transactions move between states
-	without holding any mutex. They are !in_rw_trx_list.
-
-	All transactions, unless they are determined to be ac-nl-ro,
-	explicitly tagged as read-only or read-write, will first be put
-	on the read-only transaction list. Only when a !read-only transaction
-	in the read-only list tries to acquire an X or IX lock on a table
-	do we remove it from the read-only list and put it on the read-write
-	list. During this switch we assign it a rollback segment.
-
-	When a transaction is NOT_STARTED, it can be in_mysql_trx_list if
-	it is a user transaction. It cannot be in rw_trx_list.
-
-	ACTIVE->PREPARED->COMMITTED is only possible when trx->in_rw_trx_list.
-	The transition ACTIVE->PREPARED is protected by trx_sys->mutex.
-
-	ACTIVE->COMMITTED is possible when the transaction is in
-	rw_trx_list.
-
-	Transitions to COMMITTED are protected by both lock_sys->mutex
-	and trx->mutex.
-
-	NOTE: Some of these state change constraints are an overkill,
-	currently only required for a consistent view for printing stats.
-	This unnecessarily adds a huge cost for the general case. */
-
-	trx_state_t	state;
-
-	ReadView*	read_view;	/*!< consistent read view used in the
-					transaction, or NULL if not yet set */
-
-	UT_LIST_NODE_T(trx_t)
-			trx_list;	/*!< list of transactions;
-					protected by trx_sys->mutex. */
-	UT_LIST_NODE_T(trx_t)
-			no_list;	/*!< Required during view creation
-					to check for the view limit for
-					transactions that are committing */
-
-	trx_lock_t	lock;		/*!< Information about the transaction
-					locks and state. Protected by
-					trx->mutex or lock_sys->mutex
-					or both */
-	bool		is_recovered;	/*!< 0=normal transaction,
-					1=recovered, must be rolled back,
-					protected by trx_sys->mutex when
-					trx->in_rw_trx_list holds */
-
-	hit_list_t	hit_list;	/*!< List of transactions to kill,
-					when a high priority transaction
-					is blocked on a lock wait. */
-
-	os_thread_id_t	killed_by;	/*!< The thread ID that wants to
-					kill this transaction asynchronously.
-					This is required because we recursively
-					enter the handlerton methods and need
-					to distinguish between the kill thread
-					and the transaction thread.
-
-					Note: We need to be careful w.r.t the
-					Thread Pool. The thread doing the kill
-					should not leave InnoDB between the
-					mark and the actual async kill because
-					the running thread can change. */
-
-	/* These fields are not protected by any mutex. */
-	const char*	op_info;	/*!< English text describing the
-					current operation, or an empty
-					string */
-	ulint		isolation_level;/*!< TRX_ISO_REPEATABLE_READ, ... */
-	bool		check_foreigns;	/*!< normally TRUE, but if the user
-					wants to suppress foreign key checks,
-					(in table imports, for example) we
-					set this FALSE */
-	/*------------------------------*/
-	/* MySQL has a transaction coordinator to coordinate two phase
-	commit between multiple storage engines and the binary log. When
-	an engine participates in a transaction, it's responsible for
-	registering itself using the trans_register_ha() API. */
-	bool		is_registered;	/* This flag is set to true after the
-					transaction has been registered with
-					the coordinator using the XA API, and
-					is set to false  after commit or
-					rollback. */
-	/*------------------------------*/
-	bool		check_unique_secondary;
-					/*!< normally TRUE, but if the user
-					wants to speed up inserts by
-					suppressing unique key checks
-					for secondary indexes when we decide
-					if we can use the insert buffer for
-					them, we set this FALSE */
-	bool		flush_log_later;/* In 2PC, we hold the
-					prepare_commit mutex across
-					both phases. In that case, we
-					defer flush of the logs to disk
-					until after we release the
-					mutex. */
-	bool		must_flush_log_later;/*!< this flag is set to TRUE in
-					trx_commit() if flush_log_later was
-					TRUE, and there were modifications by
-					the transaction; in that case we must
-					flush the log in
-					trx_commit_complete_for_mysql() */
-	ulint		duplicates;	/*!< TRX_DUP_IGNORE | TRX_DUP_REPLACE */
-	bool		has_search_latch;
-					/*!< TRUE if this trx has latched the
-					search system latch in S-mode */
-	trx_dict_op_t	dict_operation;	/**< @see enum trx_dict_op_t */
-
-	/* Fields protected by the srv_conc_mutex. */
-	bool		declared_to_be_inside_innodb;
-					/*!< this is TRUE if we have declared
-					this transaction in
-					srv_conc_enter_innodb to be inside the
-					InnoDB engine */
-	ib_uint32_t	n_tickets_to_enter_innodb;
-					/*!< this can be > 0 only when
-					declared_to_... is TRUE; when we come
-					to srv_conc_innodb_enter, if the value
-					here is > 0, we decrement this by 1 */
-	ib_uint32_t	dict_operation_lock_mode;
-					/*!< 0, RW_S_LATCH, or RW_X_LATCH:
-					the latch mode trx currently holds
-					on dict_operation_lock. Protected
-					by dict_operation_lock. */
-
-	time_t		start_time;	/*!< time the state last time became
-					TRX_STATE_ACTIVE */
-	lsn_t		commit_lsn;	/*!< lsn at the time of the commit */
-	table_id_t	table_id;	/*!< Table to drop iff dict_operation
-					== TRX_DICT_OP_TABLE, or 0. */
-	/*------------------------------*/
-	THD*		mysql_thd;	/*!< MySQL thread handle corresponding
-					to this trx, or NULL */
-	const char*	mysql_log_file_name;
-					/*!< if MySQL binlog is used, this field
-					contains a pointer to the latest file
-					name; this is NULL if binlog is not
-					used */
-	int64_t		mysql_log_offset;
-					/*!< if MySQL binlog is used, this
-					field contains the end offset of the
-					binlog entry */
-	time_t		idle_start;
-	ib_uint64_t	last_stmt_start;
-	/*------------------------------*/
-	ib_uint32_t	n_mysql_tables_in_use; /*!< number of Innobase tables
-					used in the processing of the current
-					SQL statement in MySQL */
-	ib_uint32_t	mysql_n_tables_locked;
-					/*!< how many tables the current SQL
-					statement uses, except those
-					in consistent read */
-	/*------------------------------*/
-#ifdef UNIV_DEBUG
-	/** The following two fields are mutually exclusive. */
-	/* @{ */
->>>>>>> 333b4508
 
                    This is used to avoid taking the
                    trx_t::mutex recursively. */
@@ -1090,6 +778,15 @@
               it can */
 
   trx_id_t id; /*!< transaction id */
+
+  trx_id_t id_saved; /*!< save transaction id for slow
+                     log tracking */
+
+  trx_id_t preallocated_id; /*!< preallocated transaction id for a
+                            RO transaction whose read view was
+                            cloned. If this transaction is promoted
+                            to RW, it will become the transaction
+                            id. */
 
   trx_id_t no; /*!< transaction serialization number:
                max trx id shortly before the
@@ -1305,6 +1002,8 @@
   /*!< if MySQL binlog is used, this
   field contains the end offset of the
   binlog entry */
+  time_t idle_start;
+  ib_uint64_t last_stmt_start;
   /*------------------------------*/
   ib_uint32_t n_mysql_tables_in_use; /*!< number of Innobase tables
                               used in the processing of the current
@@ -1458,11 +1157,21 @@
   FlushObserver *flush_observer; /*!< flush observer */
 
 #ifdef UNIV_DEBUG
-<<<<<<< HEAD
   bool is_dd_trx; /*!< True if the transaction is used for
                   doing Non-locking Read-only Read
                   Committed on DD tables */
 #endif            /* UNIV_DEBUG */
+  /*------------------------------*/
+  ulint io_reads;
+  ib_uint64_t io_read;
+  ulint io_reads_wait_timer;
+  ib_uint64_t lock_que_wait_ustarted;
+  ulint lock_que_wait_timer;
+  ulint innodb_que_wait_timer;
+  ulint distinct_page_access;
+#define DPAH_SIZE 8192
+  byte *distinct_page_access_hash;
+  bool take_stats;
   ulint magic_n;
 
   bool skip_gap_locks() const {
@@ -1479,24 +1188,6 @@
   }
 
   bool allow_semi_consistent() const { return (skip_gap_locks()); }
-=======
-	bool		is_dd_trx;	/*!< True if the transaction is used for
-					doing Non-locking Read-only Read
-					Committed on DD tables */
-#endif /* UNIV_DEBUG */
-	/*------------------------------*/
-	ulint		io_reads;
-	ib_uint64_t	io_read;
-	ulint		io_reads_wait_timer;
-	ib_uint64_t	lock_que_wait_ustarted;
-	ulint		lock_que_wait_timer;
-	ulint		innodb_que_wait_timer;
-	ulint		distinct_page_access;
-#define	DPAH_SIZE	8192
-	byte*		distinct_page_access_hash;
-	bool		take_stats;
-	ulint		magic_n;
->>>>>>> 333b4508
 };
 #ifndef UNIV_HOTBACKUP
 
@@ -1739,6 +1430,4 @@
 #include "trx0trx.ic"
 #endif /* !UNIV_HOTBACKUP */
 
-#endif /* !UNIV_INNOCHECKSUM */
-
 #endif