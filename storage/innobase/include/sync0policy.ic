--- conflicted
+++ resolved
@@ -38,37 +38,26 @@
 }
 
 template <typename Mutex>
-<<<<<<< HEAD
-std::string BlockMutexPolicy<Mutex>::to_string() const {
-  /* I don't think it makes sense to keep track of the file name
-  and line number for each block mutex. Too much of overhead. Use the
-  latch id to figure out the location from the source. */
-  return (sync_mutex_to_string(get_id(), "buf0buf.cc:0"));
-=======
-std::string AggregateMutexStatsPolicy<Mutex>::to_string() const
-{
-	switch (m_id) {
+std::string AggregateMutexStatsPolicy<Mutex>::to_string() const {
+  switch (m_id) {
+    case LATCH_ID_BUF_BLOCK_MUTEX:
+      /* I don't think it makes sense to keep track of the file name
+      and line number for each block mutex. Too much of overhead.
+      Use the latch id to figure out the location from the source. */
+      return (sync_mutex_to_string(get_id(), "buf0buf.cc:0"));
 
-	case LATCH_ID_BUF_BLOCK_MUTEX:
-		/* I don't think it makes sense to keep track of the file name
-		and line number for each block mutex. Too much of overhead.
-		Use the latch id to figure out the location from the source. */
-		return(sync_mutex_to_string(get_id(), "buf0buf.cc:0"));
+    case LATCH_ID_AUTOINC:
+      return (sync_mutex_to_string(get_id(), "dict_table_autoinc_alloc():0"));
 
-	case LATCH_ID_AUTOINC:
-		return(sync_mutex_to_string(
-			get_id(), "dict_table_autoinc_alloc():0"));
+    default:
+      /* Currently only block mutexes and autoinc mutexes use aggregrate
+      Latch Stat counters. If any new mutex uses this aggregrate,
+      add entry here */
+      ut_ad(0);
+  }
 
-	default:
-		/* Currently only block mutexes and autoinc mutexes use aggregrate
-		Latch Stat counters. If any new mutex uses this aggregrate,
-		add entry here */
-		ut_ad(0);
-	}
-
-	ut_ad(0);
-	return("unknown");
->>>>>>> be84e4b1
+  ut_ad(0);
+  return ("unknown");
 }
 
 #ifdef UNIV_DEBUG
