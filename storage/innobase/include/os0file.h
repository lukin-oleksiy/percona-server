/***********************************************************************

Copyright (c) 1995, 2015, Oracle and/or its affiliates. All Rights Reserved.
Copyright (c) 2009, Percona Inc.

Portions of this file contain modifications contributed and copyrighted
by Percona Inc.. Those modifications are
gratefully acknowledged and are described briefly in the InnoDB
documentation. The contributions by Percona Inc. are incorporated with
their permission, and subject to the conditions contained in the file
COPYING.Percona.

This program is free software; you can redistribute it and/or modify it
under the terms of the GNU General Public License as published by the
Free Software Foundation; version 2 of the License.

This program is distributed in the hope that it will be useful, but
WITHOUT ANY WARRANTY; without even the implied warranty of
MERCHANTABILITY or FITNESS FOR A PARTICULAR PURPOSE. See the GNU General
Public License for more details.

You should have received a copy of the GNU General Public License along with
this program; if not, write to the Free Software Foundation, Inc.,
51 Franklin Street, Suite 500, Boston, MA 02110-1335 USA

***********************************************************************/

/**************************************************//**
@file include/os0file.h
The interface to the operating system file io

Created 10/21/1995 Heikki Tuuri
*******************************************************/

#ifndef os0file_h
#define os0file_h

#include "univ.i"
#include "trx0types.h"

#ifndef __WIN__
#include <dirent.h>
#include <sys/stat.h>
#include <time.h>
#endif

/** File node of a tablespace or the log data space */
struct fil_node_t;

extern ibool	os_has_said_disk_full;
/** Flag: enable debug printout for asynchronous i/o */
extern ibool	os_aio_print_debug;

/** Number of pending os_file_pread() operations */
extern ulint	os_file_n_pending_preads;
/** Number of pending os_file_pwrite() operations */
extern ulint	os_file_n_pending_pwrites;

/** Number of pending read operations */
extern ulint	os_n_pending_reads;
/** Number of pending write operations */
extern ulint	os_n_pending_writes;

#ifdef __WIN__

/** We define always WIN_ASYNC_IO, and check at run-time whether
   the OS actually supports it: Win 95 does not, NT does. */
#define WIN_ASYNC_IO

/** Use unbuffered I/O */
#define UNIV_NON_BUFFERED_IO

#endif

/** File offset in bytes */
typedef ib_uint64_t os_offset_t;
#ifdef __WIN__
#define SRV_PATH_SEPARATOR	'\\'
/** File handle */
# define os_file_t	HANDLE
# define os_file_invalid	INVALID_HANDLE_VALUE
/** Convert a C file descriptor to a native file handle
@param fd	file descriptor
@return		native file handle */
# define OS_FILE_FROM_FD(fd) (HANDLE) _get_osfhandle(fd)
#else
#define SRV_PATH_SEPARATOR	'/'
/** File handle */
typedef int	os_file_t;
# define os_file_invalid	(-1)
/** Convert a C file descriptor to a native file handle
@param fd	file descriptor
@return		native file handle */
# define OS_FILE_FROM_FD(fd) fd
#endif

/** Umask for creating files */
extern ulint	os_innodb_umask;

/** The next value should be smaller or equal to the smallest sector size used
on any disk. A log block is required to be a portion of disk which is written
so that if the start and the end of a block get written to disk, then the
whole block gets written. This should be true even in most cases of a crash:
if this fails for a log block, then it is equivalent to a media failure in the
log. */

#define OS_FILE_LOG_BLOCK_SIZE		srv_log_block_size

/** Options for os_file_create_func @{ */
enum os_file_create_t {
	OS_FILE_OPEN = 51,		/*!< to open an existing file (if
					doesn't exist, error) */
	OS_FILE_CREATE,			/*!< to create new file (if
					exists, error) */
	OS_FILE_OVERWRITE,		/*!< to create a new file, if exists
					the overwrite old file */
	OS_FILE_OPEN_RAW,		/*!< to open a raw device or disk
					partition */
	OS_FILE_CREATE_PATH,		/*!< to create the directories */
	OS_FILE_OPEN_RETRY,		/*!< open with retry */

	/** Flags that can be combined with the above values. Please ensure
	that the above values stay below 128. */

	OS_FILE_ON_ERROR_NO_EXIT = 128,	/*!< do not exit on unknown errors */
	OS_FILE_ON_ERROR_SILENT = 256	/*!< don't print diagnostic messages to
					the log unless it is a fatal error,
					this flag is only used if
					ON_ERROR_NO_EXIT is set */
};

#define OS_FILE_READ_ONLY		333
#define	OS_FILE_READ_WRITE		444
#define	OS_FILE_READ_ALLOW_DELETE	555	/* for mysqlbackup */
#define OS_FILE_READ_WRITE_CACHED	666	/* OS_FILE_READ_WRITE but never
						O_DIRECT. Only for
						os_file_create_simple_no_error_handling
						currently. */

/* Options for file_create */
#define	OS_FILE_AIO			61
#define	OS_FILE_NORMAL			62
/* @} */

/** Types for file create @{ */
#define	OS_DATA_FILE			100
#define OS_LOG_FILE			101
/* @} */

/** Error codes from os_file_get_last_error @{ */
#define	OS_FILE_NOT_FOUND		71
#define	OS_FILE_DISK_FULL		72
#define	OS_FILE_ALREADY_EXISTS		73
#define	OS_FILE_PATH_ERROR		74
#define	OS_FILE_AIO_RESOURCES_RESERVED	75	/* wait for OS aio resources
						to become available again */
#define	OS_FILE_SHARING_VIOLATION	76
#define	OS_FILE_ERROR_NOT_SPECIFIED	77
#define	OS_FILE_INSUFFICIENT_RESOURCE	78
#define	OS_FILE_AIO_INTERRUPTED		79
#define	OS_FILE_OPERATION_ABORTED	80

#define	OS_FILE_ACCESS_VIOLATION	81

#define	OS_FILE_ERROR_MAX		100
/* @} */

/** Types for aio operations @{ */
#define OS_FILE_READ	10
#define OS_FILE_WRITE	11

#define OS_FILE_LOG	256	/* This can be ORed to type */
/* @} */

#define OS_AIO_N_PENDING_IOS_PER_THREAD 32	/*!< Win NT does not allow more
						than 64 */

/** Modes for aio operations @{ */
#define OS_AIO_NORMAL	21	/*!< Normal asynchronous i/o not for ibuf
				pages or ibuf bitmap pages */
#define OS_AIO_IBUF	22	/*!< Asynchronous i/o for ibuf pages or ibuf
				bitmap pages */
#define OS_AIO_LOG	23	/*!< Asynchronous i/o for the log */
#define OS_AIO_SYNC	24	/*!< Asynchronous i/o where the calling thread
				will itself wait for the i/o to complete,
				doing also the job of the i/o-handler thread;
				can be used for any pages, ibuf or non-ibuf.
				This is used to save CPU time, as we can do
				with fewer thread switches. Plain synchronous
				i/o is not as good, because it must serialize
				the file seek and read or write, causing a
				bottleneck for parallelism. */

#define OS_AIO_SIMULATED_WAKE_LATER	512 /*!< This can be ORed to mode
				in the call of os_aio(...),
				if the caller wants to post several i/o
				requests in a batch, and only after that
				wake the i/o-handler thread; this has
				effect only in simulated aio */
/* @} */

#define OS_WIN31	1	/*!< Microsoft Windows 3.x */
#define OS_WIN95	2	/*!< Microsoft Windows 95 */
#define OS_WINNT	3	/*!< Microsoft Windows NT 3.x */
#define OS_WIN2000	4	/*!< Microsoft Windows 2000 */
#define OS_WINXP	5	/*!< Microsoft Windows XP
				or Windows Server 2003 */
#define OS_WINVISTA	6	/*!< Microsoft Windows Vista
				or Windows Server 2008 */
#define OS_WIN7		7	/*!< Microsoft Windows 7
				or Windows Server 2008 R2 */


extern ulint	os_n_file_reads;
extern ulint	os_n_file_writes;
extern ulint	os_n_fsyncs;

#define OS_MIN_LOG_BLOCK_SIZE 512

extern ulint	srv_log_block_size;

#ifdef UNIV_PFS_IO
/* Keys to register InnoDB I/O with performance schema */
extern mysql_pfs_key_t	innodb_file_data_key;
extern mysql_pfs_key_t	innodb_file_log_key;
extern mysql_pfs_key_t	innodb_file_temp_key;
extern mysql_pfs_key_t	innodb_file_bmp_key;

/* Following four macros are instumentations to register
various file I/O operations with performance schema.
1) register_pfs_file_open_begin() and register_pfs_file_open_end() are
used to register file creation, opening, closing and renaming.
2) register_pfs_file_io_begin() and register_pfs_file_io_end() are
used to register actual file read, write and flush
3) register_pfs_file_close_begin() and register_pfs_file_close_end()
are used to register file deletion operations*/
# define register_pfs_file_open_begin(state, locker, key, op, name,	\
				      src_file, src_line)		\
do {									\
	locker = PSI_FILE_CALL(get_thread_file_name_locker)(		\
		state, key, op, name, &locker);				\
	if (UNIV_LIKELY(locker != NULL)) {				\
		PSI_FILE_CALL(start_file_open_wait)(			\
			locker, src_file, src_line);			\
	}								\
} while (0)

# define register_pfs_file_open_end(locker, file)			\
do {									\
	if (UNIV_LIKELY(locker != NULL)) {				\
		PSI_FILE_CALL(end_file_open_wait_and_bind_to_descriptor)(\
			locker, file);					\
	}								\
} while (0)

# define register_pfs_file_close_begin(state, locker, key, op, name,	\
				      src_file, src_line)		\
do {									\
	locker = PSI_FILE_CALL(get_thread_file_name_locker)(		\
		state, key, op, name, &locker);				\
	if (UNIV_LIKELY(locker != NULL)) {				\
		PSI_FILE_CALL(start_file_close_wait)(			\
			locker, src_file, src_line);			\
	}								\
} while (0)

# define register_pfs_file_close_end(locker, result)			\
do {									\
	if (UNIV_LIKELY(locker != NULL)) {				\
		PSI_FILE_CALL(end_file_close_wait)(			\
			locker, result);				\
	}								\
} while (0)

# define register_pfs_file_io_begin(state, locker, file, count, op,	\
				    src_file, src_line)			\
do {									\
	locker = PSI_FILE_CALL(get_thread_file_descriptor_locker)(	\
		state, file, op);					\
	if (UNIV_LIKELY(locker != NULL)) {				\
		PSI_FILE_CALL(start_file_wait)(				\
			locker, count, src_file, src_line);		\
	}								\
} while (0)

# define register_pfs_file_io_end(locker, count)			\
do {									\
	if (UNIV_LIKELY(locker != NULL)) {				\
		PSI_FILE_CALL(end_file_wait)(locker, count);		\
	}								\
} while (0)
#endif /* UNIV_PFS_IO  */

/* Following macros/functions are file I/O APIs that would be performance
schema instrumented if "UNIV_PFS_IO" is defined. They would point to
wrapper functions with performance schema instrumentation in such case.

os_file_create
os_file_create_simple
os_file_create_simple_no_error_handling
os_file_close
os_file_rename
os_aio
os_file_read
os_file_read_no_error_handling
os_file_write

The wrapper functions have the prefix of "innodb_". */

#ifdef UNIV_PFS_IO
# define os_file_create(key, name, create, purpose, type, success)	\
	pfs_os_file_create_func(key, name, create, purpose,	type,	\
				success, __FILE__, __LINE__)

# define os_file_create_simple(key, name, create, access, success)	\
	pfs_os_file_create_simple_func(key, name, create, access,	\
				       success, __FILE__, __LINE__)

# define os_file_create_simple_no_error_handling(			\
		key, name, create_mode, access, success)		\
	pfs_os_file_create_simple_no_error_handling_func(		\
		key, name, create_mode, access, success, __FILE__, __LINE__)

# define os_file_close(file)						\
	pfs_os_file_close_func(file, __FILE__, __LINE__)

# define os_aio(type, mode, name, file, buf, offset,			\
		n, message1, message2, space_id, trx)			\
	pfs_os_aio_func(type, mode, name, file, buf, offset,		\
		n, message1, message2, space_id, trx,			\
		__FILE__, __LINE__)

# define os_file_read(file, buf, offset, n)				\
	pfs_os_file_read_func(file, buf, offset, n, NULL,		\
			      __FILE__, __LINE__)

# define os_file_read_trx(file, buf, offset, n, trx)			\
	pfs_os_file_read_func(file, buf, offset, n, trx,		\
			      __FILE__, __LINE__)

# define os_file_read_no_error_handling(file, buf, offset, n)		\
	pfs_os_file_read_no_error_handling_func(file, buf, offset, n,	\
						__FILE__, __LINE__)

# define os_file_write(name, file, buf, offset, n)	\
	pfs_os_file_write_func(name, file, buf, offset,	\
			       n, __FILE__, __LINE__)

# define os_file_flush(file)						\
	pfs_os_file_flush_func(file, __FILE__, __LINE__)

# define os_file_rename(key, oldpath, newpath)				\
	pfs_os_file_rename_func(key, oldpath, newpath, __FILE__, __LINE__)

# define os_file_delete(key, name)					\
	pfs_os_file_delete_func(key, name, __FILE__, __LINE__)

# define os_file_delete_if_exists(key, name)				\
	pfs_os_file_delete_if_exists_func(key, name, __FILE__, __LINE__)
#else /* UNIV_PFS_IO */

/* If UNIV_PFS_IO is not defined, these I/O APIs point
to original un-instrumented file I/O APIs */
# define os_file_create(key, name, create, purpose, type, success)	\
	os_file_create_func(name, create, purpose, type, success)

# define os_file_create_simple(key, name, create_mode, access, success)	\
	os_file_create_simple_func(name, create_mode, access, success)

# define os_file_create_simple_no_error_handling(			\
		key, name, create_mode, access, success)		\
	os_file_create_simple_no_error_handling_func(			\
		name, create_mode, access, success)

# define os_file_close(file)	os_file_close_func(file)

# define os_aio(type, mode, name, file, buf, offset, n, message1,	\
		message2, space_id, trx)				\
	os_aio_func(type, mode, name, file, buf, offset, n,		\
		    message1, message2, space_id, trx)

# define os_file_read(file, buf, offset, n)				\
	os_file_read_func(file, buf, offset, n, NULL)

# define os_file_read_trx(file, buf, offset, n, trx)			\
	os_file_read_func(file, buf, offset, n, trx)

# define os_file_read_no_error_handling(file, buf, offset, n)		\
	os_file_read_no_error_handling_func(file, buf, offset, n)

# define os_file_write(name, file, buf, offset, n)			\
	os_file_write_func(name, file, buf, offset, n)

# define os_file_flush(file)	os_file_flush_func(file)

# define os_file_rename(key, oldpath, newpath)				\
	os_file_rename_func(oldpath, newpath)

# define os_file_delete(key, name)	os_file_delete_func(name)

# define os_file_delete_if_exists(key, name)				\
	os_file_delete_if_exists_func(name)

#endif /* UNIV_PFS_IO */

/* File types for directory entry data type */

enum os_file_type_t {
	OS_FILE_TYPE_UNKNOWN = 0,
	OS_FILE_TYPE_FILE,			/* regular file
						(or a character/block device) */
	OS_FILE_TYPE_DIR,			/* directory */
	OS_FILE_TYPE_LINK			/* symbolic link */
};

/* Maximum path string length in bytes when referring to tables with in the
'./databasename/tablename.ibd' path format; we can allocate at least 2 buffers
of this size from the thread stack; that is why this should not be made much
bigger than 4000 bytes */
#define OS_FILE_MAX_PATH	4000

/** Struct used in fetching information of a file in a directory */
struct os_file_stat_t {
	char		name[OS_FILE_MAX_PATH];	/*!< path to a file */
	os_file_type_t	type;			/*!< file type */
	ib_int64_t	size;			/*!< file size */
	time_t		ctime;			/*!< creation time */
	time_t		mtime;			/*!< modification time */
	time_t		atime;			/*!< access time */
	bool		rw_perm;		/*!< true if can be opened
						in read-write mode. Only valid
						if type == OS_FILE_TYPE_FILE */
};

#ifdef __WIN__
typedef HANDLE	os_file_dir_t;	/*!< directory stream */
#else
typedef DIR*	os_file_dir_t;	/*!< directory stream */
#endif

#ifdef __WIN__
/***********************************************************************//**
Gets the operating system version. Currently works only on Windows.
@return	OS_WIN95, OS_WIN31, OS_WINNT, OS_WIN2000, OS_WINXP, OS_WINVISTA,
OS_WIN7. */
UNIV_INTERN
ulint
os_get_os_version(void);
/*===================*/
#endif /* __WIN__ */
#ifndef UNIV_HOTBACKUP
<<<<<<< HEAD
/****************************************************************//**
Creates the seek mutexes used in positioned reads and writes. */
UNIV_INTERN
void
os_io_init_simple(void);
/*===================*/
=======
/***********************************************************************//**
Creates a temporary file.  This function is like tmpfile(3), but
the temporary file is created in the MySQL temporary directory.
@return	temporary file handle, or NULL on error */
>>>>>>> cf23e9cd


/** Create a temporary file. This function is like tmpfile(3), but
the temporary file is created in the given parameter path. If the path
is null then it will create the file in the mysql server configuration
parameter (--tmpdir).
@param[in]	path	location for creating temporary file
@return temporary file handle, or NULL on error */
UNIV_INTERN
FILE*
os_file_create_tmpfile(
	const char*	path);

#endif /* !UNIV_HOTBACKUP */
/***********************************************************************//**
The os_file_opendir() function opens a directory stream corresponding to the
directory named by the dirname argument. The directory stream is positioned
at the first entry. In both Unix and Windows we automatically skip the '.'
and '..' items at the start of the directory listing.
@return	directory stream, NULL if error */
UNIV_INTERN
os_file_dir_t
os_file_opendir(
/*============*/
	const char*	dirname,	/*!< in: directory name; it must not
					contain a trailing '\' or '/' */
	ibool		error_is_fatal);/*!< in: TRUE if we should treat an
					error as a fatal error; if we try to
					open symlinks then we do not wish a
					fatal error if it happens not to be
					a directory */
/***********************************************************************//**
Closes a directory stream.
@return	0 if success, -1 if failure */
UNIV_INTERN
int
os_file_closedir(
/*=============*/
	os_file_dir_t	dir);	/*!< in: directory stream */
/***********************************************************************//**
This function returns information of the next file in the directory. We jump
over the '.' and '..' entries in the directory.
@return	0 if ok, -1 if error, 1 if at the end of the directory */
UNIV_INTERN
int
os_file_readdir_next_file(
/*======================*/
	const char*	dirname,/*!< in: directory name or path */
	os_file_dir_t	dir,	/*!< in: directory stream */
	os_file_stat_t*	info);	/*!< in/out: buffer where the info is returned */
/*****************************************************************//**
This function attempts to create a directory named pathname. The new directory
gets default permissions. On Unix, the permissions are (0770 & ~umask). If the
directory exists already, nothing is done and the call succeeds, unless the
fail_if_exists arguments is true.
@return	TRUE if call succeeds, FALSE on error */
UNIV_INTERN
ibool
os_file_create_directory(
/*=====================*/
	const char*	pathname,	/*!< in: directory name as
					null-terminated string */
	ibool		fail_if_exists);/*!< in: if TRUE, pre-existing directory
					is treated as an error. */
/****************************************************************//**
NOTE! Use the corresponding macro os_file_create_simple(), not directly
this function!
A simple function to open or create a file.
@return own: handle to the file, not defined if error, error number
can be retrieved with os_file_get_last_error */
UNIV_INTERN
os_file_t
os_file_create_simple_func(
/*=======================*/
	const char*	name,	/*!< in: name of the file or path as a
				null-terminated string */
	ulint		create_mode,/*!< in: create mode */
	ulint		access_type,/*!< in: OS_FILE_READ_ONLY or
				OS_FILE_READ_WRITE */
	ibool*		success);/*!< out: TRUE if succeed, FALSE if error */
/****************************************************************//**
NOTE! Use the corresponding macro
os_file_create_simple_no_error_handling(), not directly this function!
A simple function to open or create a file.
@return own: handle to the file, not defined if error, error number
can be retrieved with os_file_get_last_error */
UNIV_INTERN
os_file_t
os_file_create_simple_no_error_handling_func(
/*=========================================*/
	const char*	name,	/*!< in: name of the file or path as a
				null-terminated string */
	ulint		create_mode,/*!< in: create mode */
	ulint		access_type,/*!< in: OS_FILE_READ_ONLY,
				OS_FILE_READ_WRITE,
				OS_FILE_READ_ALLOW_DELETE (used by a backup
				program reading the file), or
				OS_FILE_READ_WRITE_CACHED (disable O_DIRECT
				if it would be enabled otherwise) */
	ibool*		success)/*!< out: TRUE if succeed, FALSE if error */
	__attribute__((nonnull, warn_unused_result));
/****************************************************************//**
Tries to disable OS caching on an opened file descriptor. */
UNIV_INTERN
void
os_file_set_nocache(
/*================*/
	int		fd,		/*!< in: file descriptor to alter */
	const char*	file_name,	/*!< in: file name, used in the
					diagnostic message */
	const char*	operation_name);/*!< in: "open" or "create"; used in the
					diagnostic message */
/****************************************************************//**
NOTE! Use the corresponding macro os_file_create(), not directly
this function!
Opens an existing file or creates a new.
@return own: handle to the file, not defined if error, error number
can be retrieved with os_file_get_last_error */
UNIV_INTERN
os_file_t
os_file_create_func(
/*================*/
	const char*	name,	/*!< in: name of the file or path as a
				null-terminated string */
	ulint		create_mode,/*!< in: create mode */
	ulint		purpose,/*!< in: OS_FILE_AIO, if asynchronous,
				non-buffered i/o is desired,
				OS_FILE_NORMAL, if any normal file;
				NOTE that it also depends on type, os_aio_..
				and srv_.. variables whether we really use
				async i/o or unbuffered i/o: look in the
				function source code for the exact rules */
	ulint		type,	/*!< in: OS_DATA_FILE or OS_LOG_FILE */
	ibool*		success)/*!< out: TRUE if succeed, FALSE if error */
	__attribute__((nonnull, warn_unused_result));
/***********************************************************************//**
Deletes a file. The file has to be closed before calling this.
@return	TRUE if success */
UNIV_INTERN
bool
os_file_delete_func(
/*================*/
	const char*	name);	/*!< in: file path as a null-terminated
				string */

/***********************************************************************//**
Deletes a file if it exists. The file has to be closed before calling this.
@return	TRUE if success */
UNIV_INTERN
bool
os_file_delete_if_exists_func(
/*==========================*/
	const char*	name);	/*!< in: file path as a null-terminated
				string */
/***********************************************************************//**
NOTE! Use the corresponding macro os_file_rename(), not directly
this function!
Renames a file (can also move it to another directory). It is safest that the
file is closed before calling this function.
@return	TRUE if success */
UNIV_INTERN
ibool
os_file_rename_func(
/*================*/
	const char*	oldpath,	/*!< in: old file path as a
					null-terminated string */
	const char*	newpath);	/*!< in: new file path */
/***********************************************************************//**
NOTE! Use the corresponding macro os_file_close(), not directly this
function!
Closes a file handle. In case of error, error number can be retrieved with
os_file_get_last_error.
@return	TRUE if success */
UNIV_INTERN
ibool
os_file_close_func(
/*===============*/
	os_file_t	file);	/*!< in, own: handle to a file */

#ifdef UNIV_PFS_IO
/****************************************************************//**
NOTE! Please use the corresponding macro os_file_create_simple(),
not directly this function!
A performance schema instrumented wrapper function for
os_file_create_simple() which opens or creates a file.
@return own: handle to the file, not defined if error, error number
can be retrieved with os_file_get_last_error */
UNIV_INLINE
os_file_t
pfs_os_file_create_simple_func(
/*===========================*/
	mysql_pfs_key_t key,	/*!< in: Performance Schema Key */
	const char*	name,	/*!< in: name of the file or path as a
				null-terminated string */
	ulint		create_mode,/*!< in: create mode */
	ulint		access_type,/*!< in: OS_FILE_READ_ONLY or
				OS_FILE_READ_WRITE */
	ibool*		success,/*!< out: TRUE if succeed, FALSE if error */
	const char*	src_file,/*!< in: file name where func invoked */
	ulint		src_line)/*!< in: line where the func invoked */
	__attribute__((nonnull, warn_unused_result));

/****************************************************************//**
NOTE! Please use the corresponding macro
os_file_create_simple_no_error_handling(), not directly this function!
A performance schema instrumented wrapper function for
os_file_create_simple_no_error_handling(). Add instrumentation to
monitor file creation/open.
@return own: handle to the file, not defined if error, error number
can be retrieved with os_file_get_last_error */
UNIV_INLINE
os_file_t
pfs_os_file_create_simple_no_error_handling_func(
/*=============================================*/
	mysql_pfs_key_t key,	/*!< in: Performance Schema Key */
	const char*	name,	/*!< in: name of the file or path as a
				null-terminated string */
	ulint		create_mode, /*!< in: file create mode */
	ulint		access_type,/*!< in: OS_FILE_READ_ONLY,
				OS_FILE_READ_WRITE, or
				OS_FILE_READ_ALLOW_DELETE; the last option is
				used by a backup program reading the file */
	ibool*		success,/*!< out: TRUE if succeed, FALSE if error */
	const char*	src_file,/*!< in: file name where func invoked */
	ulint		src_line)/*!< in: line where the func invoked */
	__attribute__((nonnull, warn_unused_result));

/****************************************************************//**
NOTE! Please use the corresponding macro os_file_create(), not directly
this function!
A performance schema wrapper function for os_file_create().
Add instrumentation to monitor file creation/open.
@return own: handle to the file, not defined if error, error number
can be retrieved with os_file_get_last_error */
UNIV_INLINE
os_file_t
pfs_os_file_create_func(
/*====================*/
	mysql_pfs_key_t key,	/*!< in: Performance Schema Key */
	const char*	name,	/*!< in: name of the file or path as a
				null-terminated string */
	ulint		create_mode,/*!< in: file create mode */
	ulint		purpose,/*!< in: OS_FILE_AIO, if asynchronous,
				non-buffered i/o is desired,
				OS_FILE_NORMAL, if any normal file;
				NOTE that it also depends on type, os_aio_..
				and srv_.. variables whether we really use
				async i/o or unbuffered i/o: look in the
				function source code for the exact rules */
	ulint		type,	/*!< in: OS_DATA_FILE or OS_LOG_FILE */
	ibool*		success,/*!< out: TRUE if succeed, FALSE if error */
	const char*	src_file,/*!< in: file name where func invoked */
	ulint		src_line)/*!< in: line where the func invoked */
	__attribute__((nonnull, warn_unused_result));

/***********************************************************************//**
NOTE! Please use the corresponding macro os_file_close(), not directly
this function!
A performance schema instrumented wrapper function for os_file_close().
@return TRUE if success */
UNIV_INLINE
ibool
pfs_os_file_close_func(
/*===================*/
        os_file_t	file,	/*!< in, own: handle to a file */
	const char*	src_file,/*!< in: file name where func invoked */
	ulint		src_line);/*!< in: line where the func invoked */
/*******************************************************************//**
NOTE! Please use the corresponding macro os_file_read(), not directly
this function!
This is the performance schema instrumented wrapper function for
os_file_read() which requests a synchronous read operation.
@return	TRUE if request was successful, FALSE if fail */
UNIV_INLINE
ibool
pfs_os_file_read_func(
/*==================*/
	os_file_t	file,	/*!< in: handle to a file */
	void*		buf,	/*!< in: buffer where to read */
	os_offset_t	offset,	/*!< in: file offset where to read */
	ulint		n,	/*!< in: number of bytes to read */
	trx_t*		trx,
	const char*	src_file,/*!< in: file name where func invoked */
	ulint		src_line);/*!< in: line where the func invoked */

/*******************************************************************//**
NOTE! Please use the corresponding macro os_file_read_no_error_handling(),
not directly this function!
This is the performance schema instrumented wrapper function for
os_file_read_no_error_handling_func() which requests a synchronous
read operation.
@return	TRUE if request was successful, FALSE if fail */
UNIV_INLINE
ibool
pfs_os_file_read_no_error_handling_func(
/*====================================*/
	os_file_t	file,	/*!< in: handle to a file */
	void*		buf,	/*!< in: buffer where to read */
	os_offset_t	offset,	/*!< in: file offset where to read */
	ulint		n,	/*!< in: number of bytes to read */
	const char*	src_file,/*!< in: file name where func invoked */
	ulint		src_line);/*!< in: line where the func invoked */

/*******************************************************************//**
NOTE! Please use the corresponding macro os_aio(), not directly this
function!
Performance schema wrapper function of os_aio() which requests
an asynchronous i/o operation.
@return TRUE if request was queued successfully, FALSE if fail */
UNIV_INLINE
ibool
pfs_os_aio_func(
/*============*/
	ulint		type,	/*!< in: OS_FILE_READ or OS_FILE_WRITE */
	ulint		mode,	/*!< in: OS_AIO_NORMAL etc. I/O mode */
	const char*	name,	/*!< in: name of the file or path as a
				null-terminated string */
	os_file_t	file,	/*!< in: handle to a file */
	void*		buf,	/*!< in: buffer where to read or from which
				to write */
	os_offset_t	offset,	/*!< in: file offset where to read or write */
	ulint		n,	/*!< in: number of bytes to read or write */
	fil_node_t*	message1,/*!< in: message for the aio handler
				(can be used to identify a completed
				aio operation); ignored if mode is
				OS_AIO_SYNC */
	void*		message2,/*!< in: message for the aio handler
				(can be used to identify a completed
				aio operation); ignored if mode is
                                OS_AIO_SYNC */
	ulint		space_id,
	trx_t*		trx,
	const char*	src_file,/*!< in: file name where func invoked */
	ulint		src_line);/*!< in: line where the func invoked */
/*******************************************************************//**
NOTE! Please use the corresponding macro os_file_write(), not directly
this function!
This is the performance schema instrumented wrapper function for
os_file_write() which requests a synchronous write operation.
@return	TRUE if request was successful, FALSE if fail */
UNIV_INLINE
ibool
pfs_os_file_write_func(
/*===================*/
	const char*	name,	/*!< in: name of the file or path as a
				null-terminated string */
	os_file_t	file,	/*!< in: handle to a file */
	const void*	buf,	/*!< in: buffer from which to write */
	os_offset_t	offset,	/*!< in: file offset where to write */
	ulint		n,	/*!< in: number of bytes to write */
	const char*	src_file,/*!< in: file name where func invoked */
	ulint		src_line);/*!< in: line where the func invoked */
/***********************************************************************//**
NOTE! Please use the corresponding macro os_file_flush(), not directly
this function!
This is the performance schema instrumented wrapper function for
os_file_flush() which flushes the write buffers of a given file to the disk.
Flushes the write buffers of a given file to the disk.
@return TRUE if success */
UNIV_INLINE
ibool
pfs_os_file_flush_func(
/*===================*/
	os_file_t	file,	/*!< in, own: handle to a file */
	const char*	src_file,/*!< in: file name where func invoked */
	ulint		src_line);/*!< in: line where the func invoked */

/***********************************************************************//**
NOTE! Please use the corresponding macro os_file_rename(), not directly
this function!
This is the performance schema instrumented wrapper function for
os_file_rename()
@return TRUE if success */
UNIV_INLINE
ibool
pfs_os_file_rename_func(
/*====================*/
	mysql_pfs_key_t	key,	/*!< in: Performance Schema Key */
	const char*	oldpath,/*!< in: old file path as a null-terminated
				string */
	const char*	newpath,/*!< in: new file path */
	const char*	src_file,/*!< in: file name where func invoked */
	ulint		src_line);/*!< in: line where the func invoked */

/***********************************************************************//**
NOTE! Please use the corresponding macro os_file_delete(), not directly
this function!
This is the performance schema instrumented wrapper function for
os_file_delete()
@return TRUE if success */
UNIV_INLINE
bool
pfs_os_file_delete_func(
/*====================*/
	mysql_pfs_key_t	key,	/*!< in: Performance Schema Key */
	const char*	name,	/*!< in: old file path as a null-terminated
				string */
	const char*	src_file,/*!< in: file name where func invoked */
	ulint		src_line);/*!< in: line where the func invoked */

/***********************************************************************//**
NOTE! Please use the corresponding macro os_file_delete_if_exists(), not
directly this function!
This is the performance schema instrumented wrapper function for
os_file_delete_if_exists()
@return TRUE if success */
UNIV_INLINE
bool
pfs_os_file_delete_if_exists_func(
/*==============================*/
	mysql_pfs_key_t	key,	/*!< in: Performance Schema Key */
	const char*	name,	/*!< in: old file path as a null-terminated
				string */
	const char*	src_file,/*!< in: file name where func invoked */
	ulint		src_line);/*!< in: line where the func invoked */
#endif	/* UNIV_PFS_IO */

/***********************************************************************//**
Closes a file handle.
@return	TRUE if success */
UNIV_INTERN
ibool
os_file_close_no_error_handling(
/*============================*/
	os_file_t	file);	/*!< in, own: handle to a file */
/***********************************************************************//**
Gets a file size.
@return	file size, or (os_offset_t) -1 on failure */
UNIV_INTERN
os_offset_t
os_file_get_size(
/*=============*/
	os_file_t	file)	/*!< in: handle to a file */
	__attribute__((warn_unused_result));
/***********************************************************************//**
Write the specified number of zeros to a newly created file.
@return	TRUE if success */
UNIV_INTERN
ibool
os_file_set_size(
/*=============*/
	const char*	name,	/*!< in: name of the file or path as a
				null-terminated string */
	os_file_t	file,	/*!< in: handle to a file */
	os_offset_t	size)	/*!< in: file size */
	__attribute__((nonnull, warn_unused_result));
/***********************************************************************//**
Truncates a file at its current position.
@return	TRUE if success */
UNIV_INTERN
ibool
os_file_set_eof(
/*============*/
	FILE*		file);	/*!< in: file to be truncated */
/***********************************************************************//**
Truncates a file at the specified position.
@return TRUE if success */
UNIV_INTERN
ibool
os_file_set_eof_at(
	os_file_t	file,	/*!< in: handle to a file */
	ib_uint64_t	new_len);/*!< in: new file length */
/***********************************************************************//**
NOTE! Use the corresponding macro os_file_flush(), not directly this function!
Flushes the write buffers of a given file to the disk.
@return	TRUE if success */
UNIV_INTERN
ibool
os_file_flush_func(
/*===============*/
	os_file_t	file);	/*!< in, own: handle to a file */
/***********************************************************************//**
Retrieves the last error number if an error occurs in a file io function.
The number should be retrieved before any other OS calls (because they may
overwrite the error number). If the number is not known to this program,
the OS error number + 100 is returned.
@return	error number, or OS error number + 100 */
UNIV_INTERN
ulint
os_file_get_last_error(
/*===================*/
	bool	report_all_errors);	/*!< in: TRUE if we want an error message
					printed of all errors */
/*******************************************************************//**
NOTE! Use the corresponding macro os_file_read(), not directly this function!
Requests a synchronous read operation.
@return	TRUE if request was successful, FALSE if fail */
UNIV_INTERN
ibool
os_file_read_func(
/*==============*/
	os_file_t	file,	/*!< in: handle to a file */
	void*		buf,	/*!< in: buffer where to read */
	os_offset_t	offset,	/*!< in: file offset where to read */
	ulint		n,	/*!< in: number of bytes to read */
	trx_t*		trx);
/*******************************************************************//**
Rewind file to its start, read at most size - 1 bytes from it to str, and
NUL-terminate str. All errors are silently ignored. This function is
mostly meant to be used with temporary files. */
UNIV_INTERN
void
os_file_read_string(
/*================*/
	FILE*	file,	/*!< in: file to read from */
	char*	str,	/*!< in: buffer where to read */
	ulint	size);	/*!< in: size of buffer */
/*******************************************************************//**
NOTE! Use the corresponding macro os_file_read_no_error_handling(),
not directly this function!
Requests a synchronous positioned read operation. This function does not do
any error handling. In case of error it returns FALSE.
@return	TRUE if request was successful, FALSE if fail */
UNIV_INTERN
ibool
os_file_read_no_error_handling_func(
/*================================*/
	os_file_t	file,	/*!< in: handle to a file */
	void*		buf,	/*!< in: buffer where to read */
	os_offset_t	offset,	/*!< in: file offset where to read */
	ulint		n);	/*!< in: number of bytes to read */

/*******************************************************************//**
NOTE! Use the corresponding macro os_file_write(), not directly this
function!
Requests a synchronous write operation.
@return	TRUE if request was successful, FALSE if fail */
UNIV_INTERN
ibool
os_file_write_func(
/*===============*/
	const char*	name,	/*!< in: name of the file or path as a
				null-terminated string */
	os_file_t	file,	/*!< in: handle to a file */
	const void*	buf,	/*!< in: buffer from which to write */
	os_offset_t	offset,	/*!< in: file offset where to write */
	ulint		n);	/*!< in: number of bytes to write */
/*******************************************************************//**
Check the existence and type of the given file.
@return	TRUE if call succeeded */
UNIV_INTERN
ibool
os_file_status(
/*===========*/
	const char*	path,	/*!< in:	pathname of the file */
	ibool*		exists,	/*!< out: TRUE if file exists */
	os_file_type_t* type);	/*!< out: type of the file (if it exists) */
/****************************************************************//**
The function os_file_dirname returns a directory component of a
null-terminated pathname string.  In the usual case, dirname returns
the string up to, but not including, the final '/', and basename
is the component following the final '/'.  Trailing '/' characters
are not counted as part of the pathname.

If path does not contain a slash, dirname returns the string ".".

Concatenating the string returned by dirname, a "/", and the basename
yields a complete pathname.

The return value is  a copy of the directory component of the pathname.
The copy is allocated from heap. It is the caller responsibility
to free it after it is no longer needed.

The following list of examples (taken from SUSv2) shows the strings
returned by dirname and basename for different paths:

       path	      dirname	     basename
       "/usr/lib"     "/usr"	     "lib"
       "/usr/"	      "/"	     "usr"
       "usr"	      "."	     "usr"
       "/"	      "/"	     "/"
       "."	      "."	     "."
       ".."	      "."	     ".."

@return	own: directory component of the pathname */
UNIV_INTERN
char*
os_file_dirname(
/*============*/
	const char*	path);	/*!< in: pathname */
/****************************************************************//**
This function returns a new path name after replacing the basename
in an old path with a new basename.  The old_path is a full path
name including the extension.  The tablename is in the normal
form "databasename/tablename".  The new base name is found after
the forward slash.  Both input strings are null terminated.

This function allocates memory to be returned.  It is the callers
responsibility to free the return value after it is no longer needed.

@return	own: new full pathname */
UNIV_INTERN
char*
os_file_make_new_pathname(
/*======================*/
	const char*	old_path,	/*!< in: pathname */
	const char*	new_name);	/*!< in: new file name */
/****************************************************************//**
This function returns a remote path name by combining a data directory
path provided in a DATA DIRECTORY clause with the tablename which is
in the form 'database/tablename'.  It strips the file basename (which
is the tablename) found after the last directory in the path provided.
The full filepath created will include the database name as a directory
under the path provided.  The filename is the tablename with the '.ibd'
extension. All input and output strings are null-terminated.

This function allocates memory to be returned.  It is the callers
responsibility to free the return value after it is no longer needed.

@return	own: A full pathname; data_dir_path/databasename/tablename.ibd */
UNIV_INTERN
char*
os_file_make_remote_pathname(
/*=========================*/
	const char*	data_dir_path,	/*!< in: pathname */
	const char*	tablename,	/*!< in: tablename */
	const char*	extention);	/*!< in: file extention; ibd,cfg*/
/****************************************************************//**
This function reduces a null-terminated full remote path name into
the path that is sent by MySQL for DATA DIRECTORY clause.  It replaces
the 'databasename/tablename.ibd' found at the end of the path with just
'tablename'.

Since the result is always smaller than the path sent in, no new memory
is allocated. The caller should allocate memory for the path sent in.
This function manipulates that path in place.

If the path format is not as expected, just return.  The result is used
to inform a SHOW CREATE TABLE command. */
UNIV_INTERN
void
os_file_make_data_dir_path(
/*========================*/
	char*	data_dir_path);	/*!< in/out: full path/data_dir_path */
/****************************************************************//**
Creates all missing subdirectories along the given path.
@return	TRUE if call succeeded FALSE otherwise */
UNIV_INTERN
ibool
os_file_create_subdirs_if_needed(
/*=============================*/
	const char*	path);	/*!< in: path name */
/***********************************************************************
Initializes the asynchronous io system. Creates one array each for ibuf
and log i/o. Also creates one array each for read and write where each
array is divided logically into n_read_segs and n_write_segs
respectively. The caller must create an i/o handler thread for each
segment in these arrays. This function also creates the sync array.
No i/o handler thread needs to be created for that */
UNIV_INTERN
ibool
os_aio_init(
/*========*/
	ulint	n_per_seg,	/*<! in: maximum number of pending aio
				operations allowed per segment */
	ulint	n_read_segs,	/*<! in: number of reader threads */
	ulint	n_write_segs,	/*<! in: number of writer threads */
	ulint	n_slots_sync);	/*<! in: number of slots in the sync aio
				array */
/***********************************************************************
Frees the asynchronous io system. */
UNIV_INTERN
void
os_aio_free(void);
/*=============*/

/*******************************************************************//**
NOTE! Use the corresponding macro os_aio(), not directly this function!
Requests an asynchronous i/o operation.
@return	TRUE if request was queued successfully, FALSE if fail */
UNIV_INTERN
ibool
os_aio_func(
/*========*/
	ulint		type,	/*!< in: OS_FILE_READ or OS_FILE_WRITE */
	ulint		mode,	/*!< in: OS_AIO_NORMAL, ..., possibly ORed
				to OS_AIO_SIMULATED_WAKE_LATER: the
				last flag advises this function not to wake
				i/o-handler threads, but the caller will
				do the waking explicitly later, in this
				way the caller can post several requests in
				a batch; NOTE that the batch must not be
				so big that it exhausts the slots in aio
				arrays! NOTE that a simulated batch
				may introduce hidden chances of deadlocks,
				because i/os are not actually handled until
				all have been posted: use with great
				caution! */
	const char*	name,	/*!< in: name of the file or path as a
				null-terminated string */
	os_file_t	file,	/*!< in: handle to a file */
	void*		buf,	/*!< in: buffer where to read or from which
				to write */
	os_offset_t	offset,	/*!< in: file offset where to read or write */
	ulint		n,	/*!< in: number of bytes to read or write */
	fil_node_t*	message1,/*!< in: message for the aio handler
				(can be used to identify a completed
				aio operation); ignored if mode is
				OS_AIO_SYNC */
	void*		message2,/*!< in: message for the aio handler
				(can be used to identify a completed
				aio operation); ignored if mode is
				OS_AIO_SYNC */
	ulint		space_id,
	trx_t*		trx);
/************************************************************************//**
Wakes up all async i/o threads so that they know to exit themselves in
shutdown. */
UNIV_INTERN
void
os_aio_wake_all_threads_at_shutdown(void);
/*=====================================*/
/************************************************************************//**
Waits until there are no pending writes in os_aio_write_array. There can
be other, synchronous, pending writes. */
UNIV_INTERN
void
os_aio_wait_until_no_pending_writes(void);
/*=====================================*/
/**********************************************************************//**
Wakes up simulated aio i/o-handler threads if they have something to do. */
UNIV_INTERN
void
os_aio_simulated_wake_handler_threads(void);
/*=======================================*/
/**********************************************************************//**
This function can be called if one wants to post a batch of reads and
prefers an i/o-handler thread to handle them all at once later. You must
call os_aio_simulated_wake_handler_threads later to ensure the threads
are not left sleeping! */
UNIV_INTERN
void
os_aio_simulated_put_read_threads_to_sleep(void);
/*============================================*/

#ifdef WIN_ASYNC_IO
/**********************************************************************//**
This function is only used in Windows asynchronous i/o.
Waits for an aio operation to complete. This function is used to wait the
for completed requests. The aio array of pending requests is divided
into segments. The thread specifies which segment or slot it wants to wait
for. NOTE: this function will also take care of freeing the aio slot,
therefore no other thread is allowed to do the freeing!
@return	TRUE if the aio operation succeeded */
UNIV_INTERN
ibool
os_aio_windows_handle(
/*==================*/
	ulint	segment,	/*!< in: the number of the segment in the aio
				arrays to wait for; segment 0 is the ibuf
				i/o thread, segment 1 the log i/o thread,
				then follow the non-ibuf read threads, and as
				the last are the non-ibuf write threads; if
				this is ULINT_UNDEFINED, then it means that
				sync aio is used, and this parameter is
				ignored */
	ulint	pos,		/*!< this parameter is used only in sync aio:
				wait for the aio slot at this position */
	fil_node_t**message1,	/*!< out: the messages passed with the aio
				request; note that also in the case where
				the aio operation failed, these output
				parameters are valid and can be used to
				restart the operation, for example */
	void**	message2,
	ulint*	type,		/*!< out: OS_FILE_WRITE or ..._READ */
	ulint*	space_id);
#endif

/**********************************************************************//**
Does simulated aio. This function should be called by an i/o-handler
thread.
@return	TRUE if the aio operation succeeded */
UNIV_INTERN
ibool
os_aio_simulated_handle(
/*====================*/
	ulint	segment,	/*!< in: the number of the segment in the aio
				arrays to wait for; segment 0 is the ibuf
				i/o thread, segment 1 the log i/o thread,
				then follow the non-ibuf read threads, and as
				the last are the non-ibuf write threads */
	fil_node_t**message1,	/*!< out: the messages passed with the aio
				request; note that also in the case where
				the aio operation failed, these output
				parameters are valid and can be used to
				restart the operation, for example */
	void**	message2,
	ulint*	type,		/*!< out: OS_FILE_WRITE or ..._READ */
	ulint*	space_id);
/**********************************************************************//**
Validates the consistency of the aio system.
@return	TRUE if ok */
UNIV_INTERN
ibool
os_aio_validate(void);
/*=================*/
/**********************************************************************//**
Prints info of the aio arrays. */
UNIV_INTERN
void
os_aio_print(
/*=========*/
	FILE*	file);	/*!< in: file where to print */
/**********************************************************************//**
Refreshes the statistics used to print per-second averages. */
UNIV_INTERN
void
os_aio_refresh_stats(void);
/*======================*/

#ifdef UNIV_DEBUG
/**********************************************************************//**
Checks that all slots in the system have been freed, that is, there are
no pending io operations. */
UNIV_INTERN
ibool
os_aio_all_slots_free(void);
/*=======================*/
#endif /* UNIV_DEBUG */

/*******************************************************************//**
This function returns information about the specified file
@return	DB_SUCCESS if all OK */
UNIV_INTERN
dberr_t
os_file_get_status(
/*===============*/
	const char*	path,		/*!< in: pathname of the file */
	os_file_stat_t* stat_info,	/*!< information of a file in a
					directory */
	bool		check_rw_perm);	/*!< in: for testing whether the
					file can be opened in RW mode */

#if !defined(UNIV_HOTBACKUP)
/** Create a temporary file in the location specified by the parameter
path. If the path is null, then it will be created in tmpdir.
@param[in]	path	location for creating temporary file
@return temporary file descriptor, or < 0 on error */
UNIV_INTERN
int
innobase_mysql_tmpfile(
	const char*	path);
#endif /* !UNIV_HOTBACKUP */


#if defined(LINUX_NATIVE_AIO)
/**************************************************************************
This function is only used in Linux native asynchronous i/o.
Waits for an aio operation to complete. This function is used to wait the
for completed requests. The aio array of pending requests is divided
into segments. The thread specifies which segment or slot it wants to wait
for. NOTE: this function will also take care of freeing the aio slot,
therefore no other thread is allowed to do the freeing!
@return	TRUE if the IO was successful */
UNIV_INTERN
ibool
os_aio_linux_handle(
/*================*/
	ulint	global_seg,	/*!< in: segment number in the aio array
				to wait for; segment 0 is the ibuf
				i/o thread, segment 1 is log i/o thread,
				then follow the non-ibuf read threads,
				and the last are the non-ibuf write
				threads. */
	fil_node_t**message1,	/*!< out: the messages passed with the */
	void**	message2,	/*!< aio request; note that in case the
				aio operation failed, these output
				parameters are valid and can be used to
				restart the operation. */
	ulint*	type,		/*!< out: OS_FILE_WRITE or ..._READ */
	ulint*	space_id);
#endif /* LINUX_NATIVE_AIO */

#ifndef UNIV_NONINL
#include "os0file.ic"
#endif

#endif<|MERGE_RESOLUTION|>--- conflicted
+++ resolved
@@ -449,19 +449,6 @@
 /*===================*/
 #endif /* __WIN__ */
 #ifndef UNIV_HOTBACKUP
-<<<<<<< HEAD
-/****************************************************************//**
-Creates the seek mutexes used in positioned reads and writes. */
-UNIV_INTERN
-void
-os_io_init_simple(void);
-/*===================*/
-=======
-/***********************************************************************//**
-Creates a temporary file.  This function is like tmpfile(3), but
-the temporary file is created in the MySQL temporary directory.
-@return	temporary file handle, or NULL on error */
->>>>>>> cf23e9cd
 
 
 /** Create a temporary file. This function is like tmpfile(3), but
