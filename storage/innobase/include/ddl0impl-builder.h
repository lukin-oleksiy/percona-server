/*****************************************************************************

Copyright (c) 2020, 2023, Oracle and/or its affiliates.

This program is free software; you can redistribute it and/or modify it under
the terms of the GNU General Public License, version 2.0, as published by the
Free Software Foundation.

This program is also distributed with certain software (including but not
limited to OpenSSL) that is licensed under separate terms, as designated in a
particular file or component or in included license documentation. The authors
of MySQL hereby grant you an additional permission to link the program and
your derivative works with the separately licensed software that they have
included with MySQL.

This program is distributed in the hope that it will be useful, but WITHOUT
ANY WARRANTY; without even the implied warranty of MERCHANTABILITY or FITNESS
FOR A PARTICULAR PURPOSE. See the GNU General Public License, version 2.0,
for more details.

You should have received a copy of the GNU General Public License along with
this program; if not, write to the Free Software Foundation, Inc.,
51 Franklin St, Fifth Floor, Boston, MA 02110-1301  USA

*****************************************************************************/

/** @file include/ddl0impl-builder.h
 DDL index builder data interface.
 Created 2020-11-01 by Sunny Bains. */

#ifndef ddl0impl_builder_h
#define ddl0impl_builder_h

#include "btr0load.h"
#include "ddl0impl-buffer.h"
#include "ddl0impl-file-reader.h"
#include "row0pread.h"

namespace ddl {

// Forward declaration.
struct Copy_ctx;
struct File_cursor;
class RTree_inserter;

/** For loading indexes. */
struct Builder {
  /** Build phase/states. */
  enum class State : uint8_t {
    /** Initial phase. */
    INIT,

    /** Collect the rows for the index to build. */
    ADD,

    /** Setup the merge sort and add the tasks to the task queue. */
    SETUP_SORT,

    /** Sort the collected rows, if required. The builder moves to state
    BTREE_BUILD after all sort tasks are completed successfully or there
    was an error during the sort phase. */
    SORT,

    /** Build the btree. */
    BTREE_BUILD,

    /** FTS sort and build, this is done in one "step" */
    FTS_SORT_AND_BUILD,

    /** Finish the loading of the index. */
    FINISH,

    /** Stop on success. */
    STOP,

    /** Stop on error. */
    ERROR
  };

  /** Constructor.
  @param[in,out] ctx            DDL context.
  @param[in,out] loader         Owner of the instance.
  @param[in] i                  Index ordinal value. */
  Builder(ddl::Context &ctx, Loader &loader, size_t i) noexcept;

  /** Destructor/ */
  ~Builder() noexcept;

  /** @return the error status. */
  dberr_t get_error() const noexcept { return m_ctx.get_error(); }

  /** Set the error code.
  @param[in] err                Error code to set. */
  void set_error(dberr_t err) noexcept { m_ctx.set_error(err, m_id); }

  /** @return the instance ID. */
  [[nodiscard]] size_t id() const noexcept { return m_id; }

  /** @return the index being built. */
  [[nodiscard]] dict_index_t *index() noexcept { return m_sort_index; }

  /** @return the DDL context. */
  Context &ctx() noexcept { return m_ctx; }

  /** Parallel scan thread spawn failed, release the extra thread states. */
  void fallback_to_single_thread() noexcept;

  /** @return true if the index is a spatial index. */
  [[nodiscard]] bool is_spatial_index() const noexcept {
    return dict_index_is_spatial(m_index);
  }

  /** @return true if the index is an FTS index. */
  [[nodiscard]] bool is_fts_index() const noexcept {
    return m_index->type & DICT_FTS;
  }

  /** @return true if the index is a unique index. */
  [[nodiscard]] bool is_unique_index() const noexcept {
    ut_a(!is_fts_index());
    return dict_index_is_unique(m_sort_index);
  }

  /** @return the current builder state. */
  [[nodiscard]] State get_state() const noexcept {
    return m_state.load(std::memory_order_seq_cst);
  }

  /** Set the next state.
  @param[in] state              State to set. */
  void set_state(State state) noexcept {
    m_state.store(state, std::memory_order_seq_cst);
  }

  /** @return the PFS instance that is used to report progress (or nullptr). */
  Alter_stage *stage() noexcept { return m_local_stage; }

  /** Set the next state. */
  void set_next_state() noexcept;

  /** Initialize the cursor.
  @param[in,out] cursor         Cursor to initialize.
  @param[in] n_threads          Number of threads used for reading.
  @return DB_SUCCESS or error code. */
  [[nodiscard]] dberr_t init(Cursor &cursor, size_t n_threads) noexcept;

  /** Add a row to the merge buffer.
  @param[in,out]        cursor        Current scan cursor.
  @param[in,out] row            Row to add.
  @param[in] thread_id          ID of current thread.
  @param[in,out] latch_release  Called when a log free check is required.
  @return DB_SUCCESS or error code. */
  [[nodiscard]] dberr_t add_row(Cursor &cursor, Row &row, size_t thread_id,
                                Latch_release &&latch_release) noexcept;

  /** @return true if file sorting can be skipped. */
  bool is_skip_file_sort() const noexcept {
    return m_ctx.m_skip_pk_sort && m_sort_index->is_clustered();
  }

  /** FTS: Sort and insert the rows read.
  @return DB_SUCCESS or error code. */
  [[nodiscard]] dberr_t fts_sort_and_build() noexcept;

  /** Non-FTS: Sort the rows read.
  @return DB_SUCCESS or error code. */
  [[nodiscard]] dberr_t setup_sort() noexcept;

  /** Non-FTS: Sort the rows read.
  @param[in] thread_id           Thread state ID.
  @return DB_SUCCESS or error code. */
  [[nodiscard]] dberr_t merge_sort(size_t thread_id) noexcept;

  /** Load the sorted data into the B+Tree.
  @return DB_SUCESS or error code. */
  [[nodiscard]] dberr_t btree_build() noexcept;

  /** Close temporary files, Flush all dirty pages, apply the row log
  and write the redo log record.
  @return DB_SUCCESS or error code. */
  dberr_t finish() noexcept;

  /** Copy blobs to the tuple.
  @param[out] dtuple            Tuple to copy to.
  @param[in,out] offsets        Column offsets in the row.
  @param[in] mrec               Current row.
  @param[in,out] heap           Heap for the allocating tuple memory.
  @return DB_SUCCESS or error code. */
  [[nodiscard]] dberr_t dtuple_copy_blobs(dtuple_t *dtuple, ulint *offsets,
                                          const mrec_t *mrec,
                                          mem_heap_t *heap) noexcept;

  /** Write data to disk - in append mode. Increment the file size.
  @param[in,out] file           File handle.
  @param[in] file_buffer        Write the buffer contents to disk.
  @return DB_SUCCESS or error code. */
  [[nodiscard]] dberr_t append(ddl::file_t &file,
                               IO_buffer file_buffer) noexcept;

  /** @return the path for temporary files. */
  const char *tmpdir() const noexcept { return m_tmpdir; }

  /** Insert cached rows.
  @param[in] thread_id          Insert cached rows for this thread ID.
  @param[in,out] latch_release  Called when a log free check is required.
  @return DB_SUCCESS or error number */
  [[nodiscard]] dberr_t batch_insert(size_t thread_id,
                                     Latch_release &&latch_release) noexcept;

  /** Note that the latches are going to be released. Do a deep copy of the
  tuples that are being inserted in batches by batch_insert
  @param[in] thread_id          Deep copy cached rows for this thread ID. */
  void batch_insert_deep_copy_tuples(size_t thread_id) noexcept;

  /** Check the state of the online build log for the index.
  @return DB_SUCCESS or error code. */
  [[nodiscard]] dberr_t check_state_of_online_build_log() noexcept;

  /** Write an MLOG_INDEX_LOAD record to indicate in the redo-log
  that redo-logging of individual index pages was disabled, and
  the flushing of such pages to the data files was completed.
  @param[in] index              Index on which redo logging was disabled */
  static void write_redo(const dict_index_t *index) noexcept;

 private:
  /** State of a cluster index reader thread. */
  struct Thread_ctx {
    /** Constructor.
    @param[in] id               Thread state ID.
    @param[in,out] key_buffer   Buffer for building the target index. Note, the
                                thread state will own the key buffer and is
                                responsible for deleting it. */
    explicit Thread_ctx(size_t id, Key_sort_buffer *key_buffer) noexcept;

    /** Destructor. */
    ~Thread_ctx() noexcept;

    /** Thread ID. */
    size_t m_id{};

    /** Key sort buffer. */
    Key_sort_buffer *m_key_buffer{};

    /** Total number of records added to the key sort buffer. */
    size_t m_n_recs{};

    /** Merge file handle. */
    ddl::file_t m_file{};

    /** Buffer to use for file writes. */
    Aligned_buffer m_aligned_buffer{};

    /** Record list starting offset in the output file. */
    Merge_offsets m_offsets{};

    /** For spatial/Rtree rows handling. */
    RTree_inserter *m_rtree_inserter{};
  };

  using Allocator = ut::allocator<Thread_ctx *>;
  using Thread_ctxs = std::vector<Thread_ctx *, Allocator>;

  /** Create the tasks to merge Sort the file before we load the file into
  the Btree index.
  @return DB_SUCCESS or error code. */
  [[nodiscard]] dberr_t create_merge_sort_tasks() noexcept;

  /** Flush all dirty pages, apply the row log and write the redo log record.
  @return DB_SUCCESS or error code. */
  dberr_t finalize() noexcept;

  /** Convert the field data from compact to redundant format.
  @param[in]    clust_index           Clustered index being built
  @param[in]    row_field               Field to copy from
  @param[out]   field                     Field to copy to
  @param[in]    len                         Length of the field data
  @param[in]    page_size               Compressed BLOB page size
  @param[in]    is_sdi                  true for SDI Indexes
  @param[in,out]        heap                  Memory heap where to allocate
                                data when converting to ROW_FORMAT=REDUNDANT,
                                or nullptr */
  static void convert(const dict_index_t *clust_index,
                      const dfield_t *row_field, dfield_t *field, ulint len,
                      const page_size_t &page_size,
                      IF_DEBUG(bool is_sdi, ) mem_heap_t *heap) noexcept;

  /** Copy externally stored columns to the data tuple.
  @param[in] index              Index dictionary object.
  @param[in] mrec               Record containing BLOB pointers, or
                                nullptr to use tuple instead.
  @param[in] offsets            Offsets of mrec.
  @param[in] page_size          Compressed page size in bytes, or 0
  @param[in,out] tuple          Data tuple.
  @param[in] is_sdi             True for SDI Indexes
  @param[in,out] heap           Memory heap */
  static void copy_blobs(const dict_index_t *index, const mrec_t *mrec,
                         const ulint *offsets, const page_size_t &page_size,
                         dtuple_t *tuple,
                         IF_DEBUG(bool is_sdi, ) mem_heap_t *heap) noexcept;

  /** Cache a row for batch inserts. Currently used by spatial indexes.
  @param[in,out] row            Row to add.
  @param[in] thread_id          ID of current thread.
  @return DB_SUCCESS or error code. */
  [[nodiscard]] dberr_t batch_add_row(Row &row, size_t thread_id) noexcept;

  /** Add a row to the merge buffer.
  @param[in,out]        cursor        Current scan cursor.
  @param[in,out] row            Row to add.
  @param[in] thread_id          ID of current thread.
  @param[in,out] latch_release  Called when a log free check is required.
  @return DB_SUCCESS or error code. */
  [[nodiscard]] dberr_t bulk_add_row(Cursor &cursor, Row &row, size_t thread_id,
                                     Latch_release &&latch_release) noexcept;

  /** Clear the heap used for virtual columns. */
  void clear_virtual_heap() noexcept { m_v_heap.clear(); }

  /** Add the FTS document ID to the destination field.
  @param[in,out] dst            Field to write to.
  @param[in] src                Field to copy meta data from.
  @param[out] write_doc_id      Buffer for copying the doc id. */
  void fts_add_doc_id(dfield_t *dst, const dict_field_t *src,
                      doc_id_t &write_doc_id) noexcept;

  /** Add a row to the write buffer.
  @param[in,out] ctx             Copy context.
  @param[in,out] mv_rows_added   Number of multi-value rows added.
  @return DB_SUCCESS or error code. */
  [[nodiscard]] dberr_t copy_row(Copy_ctx &ctx, size_t &mv_rows_added) noexcept;

  /** Setup the virtual column src column.
  @param[in,out] ctx            Copy context.
  @param[in] ifield             Index field.
  @param[in] col                Table column.
  @param[out] src_field         Computed value.
  @param[in,out] mv_rows_added  Number of multi-value rows added.
  @return DB_SUCCESS or error code. */
  [[nodiscard]] dberr_t get_virtual_column(Copy_ctx &ctx,
                                           const dict_field_t *ifield,
                                           dict_col_t *col,
                                           dfield_t *&src_field,
                                           size_t &mv_rows_added) noexcept;

  /** Copy the FTS columns.
  @param[in,out] ctx            Copy context.
  @param[in,out] field          Field to write to.
  @return DB_SUCCESS or error code. */
  [[nodiscard]] dberr_t copy_fts_column(Copy_ctx &ctx,
                                        dfield_t *field) noexcept;

  /** Copy the columns to the temporary file buffer.
  @param[in,out] ctx            Copy context.
  @param[in,out] mv_rows_added  Multi value rows added.
  @param[in,out] write_doc_id   Buffer for storing the FTS doc ID.
  @return DB_SUCCESS or error code. */
  [[nodiscard]] dberr_t copy_columns(Copy_ctx &ctx, size_t &mv_rows_added,
                                     doc_id_t &write_doc_id) noexcept;

  /** Add row to the key buffer.
  @param[in,out] ctx            Copy context.
  @param[in,out] mv_rows_added  Number of multi-value index rows added.
  @return DB_SUCCESS or error code. */
  [[nodiscard]] dberr_t add_to_key_buffer(Copy_ctx &ctx,
                                          size_t &mv_rows_added) noexcept;

  /** Wait for FTS completion.
  @param[in] index             Index being built. */
  void fts_wait_for_completion(const dict_index_t *index) noexcept;

  /** Sort the data in the key buffer.
  @param[in] thread_id          Thread ID of current thread.
  @return DB_SUCCESS or error code. */
  [[nodiscard]] dberr_t key_buffer_sort(size_t thread_id) noexcept;

  /** Sort the buffer in memory and insert directly in the BTree loader,
  don't write to a temporary file.
  @param[in,out]        cursor        Current scan cursor.
  @param[in] thread_id          ID of current thread.
  @return DB_SUCCESS or error code. */
  dberr_t insert_direct(Cursor &cursor, size_t thread_id) noexcept;

  /** Create the merge file, if needed.
  @param[in,out] file           File handle.
  @return true if file was opened successfully . */
  [[nodiscard]] bool create_file(ddl::file_t &file) noexcept;

  /** Check for duplicates in the first block
  @param[in] dupcheck           Files to check for duplicates.
  @param[in,out] dup            For collecting duplicate key information.
  @return DB_SUCCESS or error code. */
  [[nodiscard]] dberr_t check_duplicates(Thread_ctxs &dupcheck,
                                         Dup *dup) noexcept;

 private:
  /** Buffer ID. */
  size_t m_id{};

  /** Initial phase. */
  std::atomic<State> m_state{State::INIT};

  /** DDL Context. */
  ddl::Context &m_ctx;

  /** Loader that owns the instance. */
  Loader &m_loader;

  /** Index to create (if not FTS index). */
  dict_index_t *m_index{};

  /** Temporary file path. */
  const char *m_tmpdir{};

  /** Per thread context. */
  Thread_ctxs m_thread_ctxs{};

  /** For tracking duplicates. */
  dfield_t *m_prev_fields{};

  /** For collecting duplicate entries (error reporting). */
  Dup m_clust_dup{};

  /** Scoped virtual column heap. */
  Scoped_heap m_v_heap{};

  /** Scoped conversion heap. */
  Scoped_heap m_conv_heap{};

  /** The index to be built, FTS or non-FTS. */
  dict_index_t *m_sort_index{};

  /** Number of active sort tasks. */
  std::atomic<size_t> m_n_sort_tasks{};

  /** Cluster index bulk load instance to use, direct insert without
  a file sort. */
  Btree_load *m_btr_load{};

  /** Stage per builder. */
  Alter_stage *m_local_stage{};
};

struct Load_cursor : Btree_load::Cursor {
  /** Default constructor. */
  explicit Load_cursor(Builder *builder, Dup *dup) noexcept
      : m_dup(dup), m_builder(builder) {}

  /** Default destructor. */
  virtual ~Load_cursor() override = default;

  /** @return the cursor error status. */
  [[nodiscard]] dberr_t get_err() const noexcept { return m_err; }

  /** @return true if duplicates detected. */
  [[nodiscard]] bool duplicates_detected() const noexcept override;

  /** Duplicate checking and reporting. */
  Dup *m_dup{};

  /** Operation error code. */
  dberr_t m_err{DB_SUCCESS};

  /** Index meta data. */
  Builder *m_builder{};

  /** Heap for the raw row to dtuple_t conversion. */
  Scoped_heap m_tuple_heap{};
};

/** Merge the sorted files. */
struct Merge_cursor : public Load_cursor {
  /** File cursors to use for the scan. */
  using File_readers = std::vector<File_reader *, ut::allocator<File_reader *>>;

  /** Constructor.
  @param[in,out] builder        Index builder.
  @param[in,out] dup            If not nullptr, then report duplicates.
  @param[in,out] stage          PFS stage monitoring. */
  explicit Merge_cursor(Builder *builder, Dup *dup,
                        Alter_stage *stage) noexcept;

  /** Destructor. */
  ~Merge_cursor() noexcept override;

  /** Add the cursor to use for merge load.
  @param[in] file               File to merge from.
  @param[in] buffer_size        IO buffer size to use for reading.
  @return DB_SUCCESS or error code. */
  [[nodiscard]] dberr_t add_file(const ddl::file_t &file,
                                 size_t buffer_size) noexcept;

  /** Add the cursor to use for merge load.
  @param[in] file               File file to read.
  @param[in] buffer_size        IO buffer size to use for reading.
  @param[in] offset             Page to read from.
  @return DB_SUCCESS or error code. */
  [[nodiscard]] dberr_t add_file(const ddl::file_t &file, size_t buffer_size,
                                 os_offset_t offset) noexcept;

  /** Open the cursor.
  @return DB_SUCCESS or error code. */
  [[nodiscard]] dberr_t open() noexcept;

  /** Fetch the current row as a tuple. Note: Tuple columns are shallow copies.
  @param[out] dtuple            Row represented as a tuple.
  @return DB_SUCCESS, DB_END_OF_INDEX or error code. */
  [[nodiscard]] dberr_t fetch(dtuple_t *&dtuple) noexcept override;

  /** Fetch the current row.
  @param[out] mrec              Current merge record.
  @param[out] offsets           Columns offsets inside mrec.
  @return DB_SUCCESS, DB_END_OF_INDEX or error code. */
  [[nodiscard]] dberr_t fetch(const mrec_t *&mrec, ulint *&offsets) noexcept;

  /** Move to the next record.
  @return DB_SUCCESS, DB_END_OF_INDEX or error code. */
  [[nodiscard]] dberr_t next() noexcept override;

  /** @return the file reader instances. */
  [[nodiscard]] File_readers file_readers() noexcept;

  /** Add the active cursors to the priority queue. */
  void clear_eof() noexcept;

  /** @return the number of active readers. */
  [[nodiscard]] size_t size() const noexcept { return m_pq.size(); }

  /** @return the number of rows read from the files. */
  [[nodiscard]] uint64_t get_n_rows() const noexcept;

  /** @return the number of cursors being merged. */
  [[nodiscard]] size_t number_of_cursors() const noexcept {
    return m_cursors.size();
  }

 private:
  /** @return the current cursor at the head of the queue. */
  [[nodiscard]] File_cursor *pop() noexcept;

 private:
  /** Comparator. */
  struct Compare {
    /** Constructor.
    @param[in] index            Index that the rows belong to.
    @param[in,out] dup          For reporting duplicates, can be nullptr.  */
    explicit Compare(const dict_index_t *index, Dup *dup)
        : m_dup(dup), m_index(index) {}

    /** Destructor. */
    Compare() = default;

    /** Compare the keys of two cursors.
    @param[in] lhs              Left hand side.
    @param[in] rhs              Right hand side.
    @return true if lhs strictly less than rhs. */
    bool operator()(const File_cursor *lhs,
                    const File_cursor *rhs) const noexcept;

    /** For reporting duplicates. */
    Dup *m_dup{};

    /** Index being built. */
    const dict_index_t *m_index{};
  };

  /** File cursors to use for the scan. */
  using File_cursors = std::vector<File_cursor *, ut::allocator<File_cursor *>>;

  /** Priority queue for ordering the rows. */
  using Queue = std::priority_queue<File_cursor *, File_cursors, Compare>;

  /** Priority queue for merging the file cursors. */
  Queue m_pq{};

  /** Cursors to use for parallel loading of the index. */
  File_cursors m_cursors{};

  /** Current cursor. */
  File_cursor *m_cursor{};

  /** PFS stage monitoring. */
  Alter_stage *m_stage{};
};

}  // namespace ddl

<<<<<<< HEAD
#ifdef UNIV_DEBUG
void set_bulk_load_split_mode(size_t split_mode);

/** This is a debug function. When an ALTER TABLE command builds both a
clustered index and a secondary index, the clustered index build is delayed by
a few seconds to let the secondary index build proceed first. This has been
added to capture a test case scenario. */
void ddl_delay_clust_index();

/** This is a debug function. In the Builder::State::SETUP_SORT there is a
duplicate check which can be avoided.  Use this debug function to disable
the duplicate check in Builder::State::SETUP_SORT phase. */
void disable_dupcheck_in_setup_sort();

/** This is a debug function. In the Builder::State::SETUP_SORT there is a
duplicate check which can be avoided.  Use this debug function to enable
the duplicate check in Builder::State::SETUP_SORT phase. */
void enable_dupcheck_in_setup_sort();
#endif /* UNIV_DEBUG */

=======
>>>>>>> 727c7414
#endif /* !ddl0impl_builder_h */<|MERGE_RESOLUTION|>--- conflicted
+++ resolved
@@ -584,27 +584,4 @@
 
 }  // namespace ddl
 
-<<<<<<< HEAD
-#ifdef UNIV_DEBUG
-void set_bulk_load_split_mode(size_t split_mode);
-
-/** This is a debug function. When an ALTER TABLE command builds both a
-clustered index and a secondary index, the clustered index build is delayed by
-a few seconds to let the secondary index build proceed first. This has been
-added to capture a test case scenario. */
-void ddl_delay_clust_index();
-
-/** This is a debug function. In the Builder::State::SETUP_SORT there is a
-duplicate check which can be avoided.  Use this debug function to disable
-the duplicate check in Builder::State::SETUP_SORT phase. */
-void disable_dupcheck_in_setup_sort();
-
-/** This is a debug function. In the Builder::State::SETUP_SORT there is a
-duplicate check which can be avoided.  Use this debug function to enable
-the duplicate check in Builder::State::SETUP_SORT phase. */
-void enable_dupcheck_in_setup_sort();
-#endif /* UNIV_DEBUG */
-
-=======
->>>>>>> 727c7414
 #endif /* !ddl0impl_builder_h */