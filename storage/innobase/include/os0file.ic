--- conflicted
+++ resolved
@@ -1,10 +1,6 @@
 /*****************************************************************************
 
-<<<<<<< HEAD
 Copyright (c) 2010, 2015, Oracle and/or its affiliates. All Rights Reserved.
-=======
-Copyright (c) 2010, 2016, Oracle and/or its affiliates. All Rights Reserved.
->>>>>>> ae6e5713
 
 This program is free software; you can redistribute it and/or modify it under
 the terms of the GNU General Public License as published by the Free Software
@@ -57,13 +53,9 @@
 	const char*	src_file,
 	ulint		src_line)
 {
-<<<<<<< HEAD
-=======
-	os_pfs_file_t	file;
+	PSI_file_locker_state	state;
 	struct PSI_file_locker* locker = NULL;
->>>>>>> ae6e5713
-	PSI_file_locker_state	state;
-	struct PSI_file_locker* locker = NULL;
+	os_pfs_file_t		file;
 
 	/* register a file open or creation depending on "create_mode" */
 	register_pfs_file_open_begin(
@@ -72,18 +64,13 @@
 		? PSI_FILE_CREATE : PSI_FILE_OPEN,
 		name, src_file, src_line);
 
-<<<<<<< HEAD
-	os_file_t	file = os_file_create_simple_func(
+	file.m_file = os_file_create_simple_func(
 		name, create_mode, access_type, read_only, success);
-=======
-	file.m_file = os_file_create_simple_func(name, create_mode,
-					  access_type, success);
 	file.m_psi = NULL;
->>>>>>> ae6e5713
 
 	/* Regsiter psi value for the file */
 	register_pfs_file_open_end(locker, file,
-				(*success == TRUE ? success : 0));
+			(*success == TRUE ? success : 0));
 
 	return(file);
 }
@@ -118,13 +105,9 @@
 	const char*	src_file,
 	ulint		src_line)
 {
-<<<<<<< HEAD
-=======
-	os_pfs_file_t	file;
+	PSI_file_locker_state	state;
 	struct PSI_file_locker* locker = NULL;
->>>>>>> ae6e5713
-	PSI_file_locker_state	state;
-	struct PSI_file_locker* locker = NULL;
+	os_pfs_file_t		file;
 
 	/* register a file open or creation depending on "create_mode" */
 	register_pfs_file_open_begin(
@@ -133,17 +116,12 @@
 		? PSI_FILE_CREATE : PSI_FILE_OPEN,
 		name, src_file, src_line);
 
-<<<<<<< HEAD
-	os_file_t	file = os_file_create_simple_no_error_handling_func(
+	file.m_file = os_file_create_simple_no_error_handling_func(
 		name, create_mode, access_type, read_only, success);
-=======
-	file.m_file = os_file_create_simple_no_error_handling_func(
-		name, create_mode, access_type, success);
+
 	file.m_psi = NULL;
->>>>>>> ae6e5713
-
 	register_pfs_file_open_end(locker, file,
-				 (*success == TRUE ? success : 0));
+					(*success == TRUE ? success : 0));
 
 	return(file);
 }
@@ -181,13 +159,9 @@
 	const char*	src_file,
 	ulint		src_line)
 {
-<<<<<<< HEAD
-=======
-	os_pfs_file_t	file;
+	PSI_file_locker_state	state;
 	struct PSI_file_locker* locker = NULL;
->>>>>>> ae6e5713
-	PSI_file_locker_state	state;
-	struct PSI_file_locker* locker = NULL;
+	os_pfs_file_t		file;
 
 	/* register a file open or creation depending on "create_mode" */
 	register_pfs_file_open_begin(
@@ -196,16 +170,12 @@
 		? PSI_FILE_CREATE : PSI_FILE_OPEN,
 		name, src_file, src_line);
 
-<<<<<<< HEAD
-	os_file_t	file = os_file_create_func(
+	file.m_file = os_file_create_func(
 		name, create_mode, purpose, type, read_only, success);
-=======
-	file.m_file = os_file_create_func(name, create_mode, purpose, type, success);
+
 	file.m_psi = NULL;
->>>>>>> ae6e5713
-
 	register_pfs_file_open_end(locker, file,
-				(*success == TRUE ? success : 0));
+					(*success == TRUE ? success : 0));
 
 	return(file);
 }
@@ -220,16 +190,9 @@
 UNIV_INLINE
 bool
 pfs_os_file_close_func(
-<<<<<<< HEAD
-	os_file_t	file,
-	const char*	src_file,
-	ulint		src_line)
-=======
-/*===================*/
-        os_pfs_file_t	file,	/*!< in, own: handle to a file */
-	const char*	src_file,/*!< in: file name where func invoked */
-	ulint		src_line)/*!< in: line where the func invoked */
->>>>>>> ae6e5713
+	os_pfs_file_t	file,
+	const char*	src_file,
+	ulint		src_line)
 {
 	PSI_file_locker_state	state;
 	struct PSI_file_locker*	locker = NULL;
@@ -238,11 +201,7 @@
 	register_pfs_file_io_begin(
 		&state, locker, file, 0, PSI_FILE_CLOSE, src_file, src_line);
 
-<<<<<<< HEAD
-	bool	result = os_file_close_func(file);
-=======
-	result = os_file_close_func(file.m_file);
->>>>>>> ae6e5713
+	bool	result = os_file_close_func(file.m_file);
 
 	register_pfs_file_io_end(locker, 0);
 
@@ -274,11 +233,10 @@
 UNIV_INLINE
 dberr_t
 pfs_os_aio_func(
-<<<<<<< HEAD
 	IORequest&	type,
 	ulint		mode,
 	const char*	name,
-	os_file_t	file,
+	os_pfs_file_t	file,
 	void*		buf,
 	os_offset_t	offset,
 	ulint		n,
@@ -287,28 +245,6 @@
 	void*		m2,
 	const char*	src_file,
 	ulint		src_line)
-=======
-/*============*/
-	ulint		type,	/*!< in: OS_FILE_READ or OS_FILE_WRITE */
-	ulint		mode,	/*!< in: OS_AIO_NORMAL etc. I/O mode */
-	const char*	name,	/*!< in: name of the file or path as a
-				null-terminated string */
-	os_pfs_file_t	file,	/*!< in: handle to a file */
-	void*		buf,	/*!< in: buffer where to read or from which
-				to write */
-	os_offset_t	offset,	/*!< in: file offset where to read or write */
-	ulint		n,	/*!< in: number of bytes to read or write */
-	fil_node_t*	message1,/*!< in: message for the aio handler
-				(can be used to identify a completed
-				aio operation); ignored if mode is
-				OS_AIO_SYNC */
-	void*		message2,/*!< in: message for the aio handler
-				(can be used to identify a completed
-				aio operation); ignored if mode is
-                                OS_AIO_SYNC */
-	const char*	src_file,/*!< in: file name where func invoked */
-	ulint		src_line)/*!< in: line where the func invoked */
->>>>>>> ae6e5713
 {
 	PSI_file_locker_state	state;
 	struct PSI_file_locker*	locker = NULL;
@@ -321,7 +257,7 @@
 		type.is_write() ? PSI_FILE_WRITE : PSI_FILE_READ,
 		src_file, src_line);
 
-	dberr_t	result = os_aio_func(
+	dberr_t result = os_aio_func(
 		type, mode, name, file, buf, offset, n, read_only, m1, m2);
 
 	register_pfs_file_io_end(locker, n);
@@ -344,23 +280,13 @@
 UNIV_INLINE
 dberr_t
 pfs_os_file_read_func(
-<<<<<<< HEAD
 	IORequest&	type,
-	os_file_t	file,
+	os_pfs_file_t	file,
 	void*		buf,
 	os_offset_t	offset,
 	ulint		n,
 	const char*	src_file,
 	ulint		src_line)
-=======
-/*==================*/
-	os_pfs_file_t	file,	/*!< in: handle to a file */
-	void*		buf,	/*!< in: buffer where to read */
-	os_offset_t	offset,	/*!< in: file offset where to read */
-	ulint		n,	/*!< in: number of bytes to read */
-	const char*	src_file,/*!< in: file name where func invoked */
-	ulint		src_line)/*!< in: line where the func invoked */
->>>>>>> ae6e5713
 {
 	PSI_file_locker_state	state;
 	struct PSI_file_locker*	locker = NULL;
@@ -372,11 +298,7 @@
 
 	dberr_t		result;
 
-<<<<<<< HEAD
-	result = os_file_read_func(type, file, buf, offset, n);
-=======
-	result = os_file_read_func(file.m_file, buf, offset, n);
->>>>>>> ae6e5713
+	result = os_file_read_func(type, file.m_file, buf, offset, n);
 
 	register_pfs_file_io_end(locker, n);
 
@@ -400,24 +322,14 @@
 UNIV_INLINE
 dberr_t
 pfs_os_file_read_no_error_handling_func(
-<<<<<<< HEAD
 	IORequest&	type,
-	os_file_t	file,
+	os_pfs_file_t	file,
 	void*		buf,
 	os_offset_t	offset,
 	ulint		n,
 	ulint*		o,
 	const char*	src_file,
 	ulint		src_line)
-=======
-/*====================================*/
-	os_pfs_file_t	file,	/*!< in: handle to a file */
-	void*		buf,	/*!< in: buffer where to read */
-	os_offset_t	offset,	/*!< in: file offset where to read */
-	ulint		n,	/*!< in: number of bytes to read */
-	const char*	src_file,/*!< in: file name where func invoked */
-	ulint		src_line)/*!< in: line where the func invoked */
->>>>>>> ae6e5713
 {
 	PSI_file_locker_state	state;
 	struct PSI_file_locker*	locker = NULL;
@@ -425,61 +337,62 @@
 	register_pfs_file_io_begin(
 		&state, locker, file, n, PSI_FILE_READ, src_file, src_line);
 
-<<<<<<< HEAD
 	dberr_t	result = os_file_read_no_error_handling_func(
-		type, file, buf, offset, n, o);
-=======
-	result = os_file_read_no_error_handling_func(file.m_file, buf, offset, n);
->>>>>>> ae6e5713
+		type, file.m_file, buf, offset, n, o);
 
 	register_pfs_file_io_end(locker, n);
 
 	return(result);
 }
 
-<<<<<<< HEAD
-/** NOTE! Please use the corresponding macro os_file_write(), not directly
-=======
 /** NOTE! Please use the corresponding macro
 os_file_read_no_error_handling_int_fd(), not directly this function!
 This is the performance schema instrumented wrapper function for
 os_file_read_no_error_handling_int_fd_func() which requests a
 synchronous  read operation.
-@return TRUE if request was successful, FALSE if fail */
-UNIV_INLINE
-ibool
+@param[in, out] type            IO request context
+@param[in]      file            Open file handle
+@param[out]     buf             buffer where to read
+@param[in]      offset          file offset where to read
+@param[in]      n               number of bytes to read
+@param[out]     o               number of bytes actually read
+@param[in]      src_file        file name where func invoked
+@param[in]      src_line        line where the func invoked
+@return DB_SUCCESS if request was successful */
+
+UNIV_INLINE
+dberr_t
 pfs_os_file_read_no_error_handling_int_fd_func(
-        int             file,	/*!< in: handle to a file */
-        void*           buf,	/*!< in: buffer where to read */
-        os_offset_t     offset,	/*!< in: file offset where to read */
-        ulint           n,	/*!< in: number of bytes to read */
-        const char*     src_file,/*!< in: file name where func invoked */
-        ulint           src_line)/*!< in: line where the func invoked */
-{
-		
-       	PSI_file_locker_state   state;
-       	struct PSI_file_locker* locker = NULL;
-
-       	locker = PSI_FILE_CALL(get_thread_file_descriptor_locker)(
-                                &state, file, PSI_FILE_READ);
-       	if (locker != NULL) {
-      		PSI_FILE_CALL(start_file_wait)(
-                               locker, n,
-                               __FILE__, __LINE__);
-               	}
-      	ibool result = os_file_read_no_error_handling_func(
-                                OS_FILE_FROM_FD(file), buf, offset, n);
-
-       	if (locker != NULL) {
+        IORequest&      type,
+        int             file,
+        void*           buf,
+        os_offset_t     offset,
+        ulint           n,
+        ulint*          o,
+        const char*     src_file,
+        ulint           src_line)
+{
+	PSI_file_locker_state   state;
+	struct PSI_file_locker* locker = NULL;
+
+	locker = PSI_FILE_CALL(get_thread_file_descriptor_locker)(
+				 &state, file, PSI_FILE_READ);
+	if (locker != NULL) {
+		PSI_FILE_CALL(start_file_wait)(
+				locker, n,
+				__FILE__, __LINE__);
+		}
+	dberr_t result = os_file_read_no_error_handling_func(
+				type, OS_FILE_FROM_FD(file), buf, offset, n, o);
+
+	if (locker != NULL) {
                 PSI_FILE_CALL(end_file_wait)(locker, n);
         }
 
-       return(result);
-}
-
-/*******************************************************************//**
-NOTE! Please use the corresponding macro os_file_write(), not directly
->>>>>>> ae6e5713
+	return(result);
+}
+
+/** NOTE! Please use the corresponding macro os_file_write(), not directly
 this function!
 This is the performance schema instrumented wrapper function for
 os_file_write() which requests a synchronous write operation.
@@ -496,26 +409,14 @@
 UNIV_INLINE
 dberr_t
 pfs_os_file_write_func(
-<<<<<<< HEAD
 	IORequest&	type,
 	const char*	name,
-	os_file_t	file,
+	os_pfs_file_t	file,
 	const void*	buf,
 	os_offset_t	offset,
 	ulint		n,
 	const char*	src_file,
 	ulint		src_line)
-=======
-/*===================*/
-	const char*	name,	/*!< in: name of the file or path as a
-				null-terminated string */
-	os_pfs_file_t	file,	/*!< in: handle to a file */
-	const void*	buf,	/*!< in: buffer from which to write */
-	os_offset_t	offset,	/*!< in: file offset where to write */
-	ulint		n,	/*!< in: number of bytes to write */
-	const char*	src_file,/*!< in: file name where func invoked */
-	ulint		src_line)/*!< in: line where the func invoked */
->>>>>>> ae6e5713
 {
 	PSI_file_locker_state	state;
 	struct PSI_file_locker*	locker = NULL;
@@ -525,49 +426,51 @@
 
 	dberr_t		result;
 
-<<<<<<< HEAD
-	result = os_file_write_func(type, name, file, buf, offset, n);
-=======
-	result = os_file_write_func(name, file.m_file, buf, offset, n);
->>>>>>> ae6e5713
+	result = os_file_write_func(type, name, file.m_file, buf, offset, n);
 
 	register_pfs_file_io_end(locker, n);
 
 	return(result);
 }
 
-<<<<<<< HEAD
-/** NOTE! Please use the corresponding macro os_file_flush(), not directly
-=======
 /** NOTE! Please use the corresponding macro os_file_write(), not
 directly this function!
 This is the performance schema instrumented wrapper function for
 os_file_write() which requests a synchronous write operation.
-@return TRUE if request was successful, FALSE if fail */
-UNIV_INLINE
-ibool
+@param[in, out] type            IO request context
+@param[in]      name            Name of the file or path as NUL terminated
+				string
+@param[in]      file            Open file handle
+@param[out]     buf             buffer where to read
+@param[in]      offset          file offset where to read
+@param[in]      n               number of bytes to read
+@param[in]      src_file        file name where func invoked
+@param[in]      src_line        line where the func invoked
+@return DB_SUCCESS if request was successful */
+UNIV_INLINE
+dberr_t
 pfs_os_file_write_int_fd_func(
-        const char*     name,	/*!< in: name of the file or path as a
-                                null-terminated string */
-        int             file,	/*!< in: handle to a file */
-        const void*     buf,	/*!< in: buffer from which to write */
-        os_offset_t     offset,	/*!< in: file offset where to write */
-        ulint           n,	/*!< in: number of bytes to write */
-        const char*     src_file,/*!< in: file name where func invoked */
-        ulint           src_line)/*!< in: line where the func invoked */
-{
-       PSI_file_locker_state   state;
-       struct PSI_file_locker* locker = NULL;
-
-       locker = PSI_FILE_CALL(get_thread_file_descriptor_locker)(
-                       &state, file, PSI_FILE_WRITE);
-       if (locker != NULL) {
+        IORequest&      type,
+        const char*     name,
+        int             file,
+        const void*     buf,
+        os_offset_t     offset,
+        ulint           n,
+        const char*     src_file,
+        ulint           src_line)
+{
+	PSI_file_locker_state   state;
+	struct PSI_file_locker* locker = NULL;
+
+	locker = PSI_FILE_CALL(get_thread_file_descriptor_locker)(
+			&state, file, PSI_FILE_WRITE);
+	if (locker != NULL) {
                 PSI_FILE_CALL(start_file_wait)(
                                 locker, n,
                                 __FILE__, __LINE__);
                 }
-        ibool result = os_file_write_func(
-                                name, OS_FILE_FROM_FD(file), buf, offset, n);
+        dberr_t result = os_file_write_func(
+                                type, name, OS_FILE_FROM_FD(file), buf, offset, n);
 
         if (locker != NULL) {
                 PSI_FILE_CALL(end_file_wait)(locker, n);
@@ -576,9 +479,8 @@
         return(result);
 }
 
-/***********************************************************************//**
-NOTE! Please use the corresponding macro os_file_flush(), not directly
->>>>>>> ae6e5713
+/** NOTE! Please use the corresponding macro os_file_flush(),
+ not directly
 this function!
 This is the performance schema instrumented wrapper function for
 os_file_flush() which flushes the write buffers of a given file to the disk.
@@ -590,30 +492,17 @@
 UNIV_INLINE
 bool
 pfs_os_file_flush_func(
-<<<<<<< HEAD
-	os_file_t	file,
-	const char*	src_file,
-	ulint		src_line)
-=======
-/*===================*/
-	os_pfs_file_t	file,	/*!< in, own: handle to a file */
-	const char*	src_file,/*!< in: file name where func invoked */
-	ulint		src_line)/*!< in: line where the func invoked */
->>>>>>> ae6e5713
-{
-	PSI_file_locker_state	state;
-	struct PSI_file_locker*	locker = NULL;
-
-<<<<<<< HEAD
+	os_pfs_file_t	file,
+	const char*	src_file,
+	ulint		src_line)
+{
+	PSI_file_locker_state	state;
+	struct PSI_file_locker*	locker = NULL;
+
 	register_pfs_file_io_begin(
 		&state, locker, file, 0, PSI_FILE_SYNC, src_file, src_line);
 
-	bool	result = os_file_flush_func(file);
-=======
-	register_pfs_file_io_begin(&state, locker, file, 0, PSI_FILE_SYNC,
-				   src_file, src_line);
-	result = os_file_flush_func(file.m_file);
->>>>>>> ae6e5713
+	bool	result = os_file_flush_func(file.m_file);
 
 	register_pfs_file_io_end(locker, 0);
 
@@ -643,14 +532,9 @@
 	PSI_file_locker_state	state;
 	struct PSI_file_locker*	locker = NULL;
 
-<<<<<<< HEAD
-	register_pfs_file_open_begin(
+	register_pfs_file_rename_begin(
 		&state, locker, key, PSI_FILE_RENAME, newpath,
 		src_file, src_line);
-=======
-	register_pfs_file_rename_begin(&state, locker, key, PSI_FILE_RENAME, newpath,
-				     src_file, src_line);
->>>>>>> ae6e5713
 
 	bool	result = os_file_rename_func(oldpath, newpath);
 
