/*****************************************************************************

<<<<<<< HEAD
Copyright (c) 1996, 2018, Oracle and/or its affiliates. All Rights Reserved.
=======
Copyright (c) 1996, 2019, Oracle and/or its affiliates. All Rights Reserved.
>>>>>>> 4869291f

This program is free software; you can redistribute it and/or modify it under
the terms of the GNU General Public License, version 2.0, as published by the
Free Software Foundation.

This program is also distributed with certain software (including but not
limited to OpenSSL) that is licensed under separate terms, as designated in a
particular file or component or in included license documentation. The authors
of MySQL hereby grant you an additional permission to link the program and
your derivative works with the separately licensed software that they have
included with MySQL.

This program is distributed in the hope that it will be useful, but WITHOUT
ANY WARRANTY; without even the implied warranty of MERCHANTABILITY or FITNESS
FOR A PARTICULAR PURPOSE. See the GNU General Public License, version 2.0,
for more details.

You should have received a copy of the GNU General Public License along with
this program; if not, write to the Free Software Foundation, Inc.,
51 Franklin St, Fifth Floor, Boston, MA 02110-1301  USA

*****************************************************************************/

/** @file include/trx0purge.h
 Purge old versions

 Created 3/26/1996 Heikki Tuuri
 *******************************************************/

#ifndef trx0purge_h
#define trx0purge_h

#include "fil0fil.h"
#include "mtr0mtr.h"
#include "page0page.h"
#include "que0types.h"
#include "read0types.h"
#include "trx0sys.h"
#include "trx0types.h"
#include "univ.i"
#include "usr0sess.h"
#ifdef UNIV_HOTBACKUP
#include "trx0sys.h"
#endif /* UNIV_HOTBACKUP */

/** The global data structure coordinating a purge */
extern trx_purge_t *purge_sys;

/** Calculates the file address of an undo log header when we have the file
 address of its history list node.
 @return file address of the log */
UNIV_INLINE
fil_addr_t trx_purge_get_log_from_hist(
    fil_addr_t node_addr); /*!< in: file address of the history
                           list node of the log */

/** Creates the global purge system control structure and inits the history
mutex.
@param[in]      n_purge_threads   number of purge threads
@param[in,out]  purge_queue       UNDO log min binary heap */
void trx_purge_sys_create(ulint n_purge_threads, purge_pq_t *purge_queue);

/** Frees the global purge system control structure. */
void trx_purge_sys_close(void);

/************************************************************************
Adds the update undo log as the first log in the history list. Removes the
update undo log segment from the rseg slot if it is too big for reuse. */
void trx_purge_add_update_undo_to_history(
    trx_t *trx,               /*!< in: transaction */
    trx_undo_ptr_t *undo_ptr, /*!< in: update undo log. */
    page_t *undo_page,        /*!< in: update undo log header page,
                              x-latched */
    bool update_rseg_history_len,
    /*!< in: if true: update rseg history
    len else skip updating it. */
    ulint n_added_logs, /*!< in: number of logs added */
    mtr_t *mtr);        /*!< in: mtr */

/** This function runs a purge batch.
 @return number of undo log pages handled in the batch */
ulint trx_purge(ulint n_purge_threads, /*!< in: number of purge tasks to
                                       submit to task queue. */
                ulint limit,           /*!< in: the maximum number of
                                       records to purge in one batch */
                bool truncate);        /*!< in: truncate history if true */

/** Stop purge and wait for it to stop, move to PURGE_STATE_STOP. */
void trx_purge_stop(void);
/** Resume purge, move to PURGE_STATE_RUN. */
void trx_purge_run(void);

/** Purge states */
enum purge_state_t {
  PURGE_STATE_INIT,    /*!< Purge instance created */
  PURGE_STATE_RUN,     /*!< Purge should be running */
  PURGE_STATE_STOP,    /*!< Purge should be stopped */
  PURGE_STATE_EXIT,    /*!< Purge has been shutdown */
  PURGE_STATE_DISABLED /*!< Purge was never started */
};

/** Get the purge state.
 @return purge state. */
purge_state_t trx_purge_state(void);

// Forward declaration
struct TrxUndoRsegsIterator;

/** This is the purge pointer/iterator. We need both the undo no and the
transaction no up to which purge has parsed and applied the records. */
struct purge_iter_t {
  purge_iter_t() : trx_no(), undo_no(), undo_rseg_space(SPACE_UNKNOWN) {
    // Do nothing
  }

  trx_id_t trx_no;   /*!< Purge has advanced past all
                     transactions whose number is less
                     than this */
  undo_no_t undo_no; /*!< Purge has advanced past all records
                     whose undo number is less than this */
  space_id_t undo_rseg_space;
  /*!< Last undo record resided in this
  space id. */
  trx_id_t modifier_trx_id;
  /*!< the transaction that created the
  undo log record. Modifier trx id.*/
};

/* Namespace to hold all the related functions and variables needed
to truncate an undo tablespace. */
namespace undo {

/** Magic Number to indicate truncate action is complete. */
const ib_uint32_t s_magic = 76845412;

/** Truncate Log file Prefix. */
const char *const s_log_prefix = "undo_";

/** Truncate Log file Extension. */
const char *const s_log_ext = "trunc.log";

/** The currently used undo space IDs for an undo space number
along with a boolean showing whether the undo space number is in use. */
struct space_id_account {
  space_id_t space_id;
  bool in_use;
};

/** List of currently used undo space IDs for each undo space number
along with a boolean showing whether the undo space number is in use. */
extern struct space_id_account *space_id_bank;

/** Check if the space_id is an undo space ID in the reserved range.
@param[in]	space_id	undo tablespace ID
@return true if it is in the reserved undo space ID range. */
inline bool is_reserved(space_id_t space_id) {
  return (space_id >= dict_sys_t::s_min_undo_space_id &&
          space_id <= dict_sys_t::s_max_undo_space_id);
}

/** Convert an undo space number (from 1 to 127) into the undo space_id,
given an index indicating which space_id from the pool assigned to that
undo number.
@param[in]  space_num  undo tablespace number
@param[in]  ndx        index of the space_id within that undo number
@return space_id of the undo tablespace */
inline space_id_t num2id(space_id_t space_num, size_t ndx) {
  ut_ad(space_num > 0);
  ut_ad(space_num <= FSP_MAX_UNDO_TABLESPACES);
  ut_ad(ndx < dict_sys_t::undo_space_id_range);

  space_id_t space_id = dict_sys_t::s_max_undo_space_id + 1 - space_num -
                        static_cast<space_id_t>(ndx * FSP_MAX_UNDO_TABLESPACES);

  return (space_id);
}

/** Convert an undo space number (from 1 to 127) into an undo space_id.
Use the undo::space_id_bank to return the curent space_id assigned to
that undo number.
@param[in]  space_num   undo tablespace number
@return space_id of the undo tablespace */
inline space_id_t num2id(space_id_t space_num) {
  ut_ad(space_num > 0);
  ut_ad(space_num <= FSP_MAX_UNDO_TABLESPACES);

  size_t slot = space_num - 1;

  /* The space_id_back is normally protected by undo::spaces::m_latch.
  But this can only be called on a specific slot when truncation is not
  happening on that slot, i.e. the undo tablespace is in use. */
  ut_ad(undo::space_id_bank[slot].in_use);

  return (undo::space_id_bank[slot].space_id);
}

/* clang-format off */
/** Convert an undo space ID into an undo space number.
NOTE: This may be an undo space_id from a pre-exisiting 5.7
database which used space_ids from 1 to 127.  If so, the
space_id is the space_num.
The space_ids are assigned to number ranges in reverse from high to low.
In addition, the first space IDs for each undo number occur sequentionally
and descending before the second space_id.

Since s_max_undo_space_id = 0xFFFFFFEF, FSP_MAX_UNDO_TABLESPACES = 127
and undo_space_id_range = 512:
  Space ID   Space Num    Space ID   Space Num   ...  Space ID   Space Num
  0xFFFFFFEF      1       0xFFFFFFEe       2     ...  0xFFFFFF71    127
  0xFFFFFF70      1       0xFFFFFF6F       2     ...  0xFFFFFEF2    127
  0xFFFFFEF1      1       0xFFFFFEF0       2     ...  0xFFFFFE73    127
...

This is done to maintain backward compatibility to when there was only one
space_id per undo space number.
@param[in]	space_id	undo tablespace ID
@return space number of the undo tablespace */
/* clang-format on */
inline space_id_t id2num(space_id_t space_id) {
  if (!is_reserved(space_id)) {
    return (space_id);
  }

  return (((dict_sys_t::s_max_undo_space_id - space_id) %
           FSP_MAX_UNDO_TABLESPACES) +
          1);
}

/* Given a reserved undo space_id, return the next space_id for the associated
undo space number. */
inline space_id_t id2next_id(space_id_t space_id) {
  ut_ad(is_reserved(space_id));

  space_id_t space_num = id2num(space_id);
  space_id_t first_id = dict_sys_t::s_max_undo_space_id + 1 - space_num;
  space_id_t last_id = first_id - (FSP_MAX_UNDO_TABLESPACES *
                                   (dict_sys_t::undo_space_id_range - 1));

  return (space_id == SPACE_UNKNOWN || space_id == last_id
              ? first_id
              : space_id - FSP_MAX_UNDO_TABLESPACES);
}

/** Initialize the undo tablespace space_id bank which is a lock free
repository for information about the space IDs used for undo tablespaces.
It is used during creation in order to assign an unused space number and
during truncation in order to assign the next space_id within that
space_number range. */
void init_space_id_bank();

/** Note that the undo space number for a space ID is being used.
Put that space_id into the space_id_bank.
@param[in] space_id  undo tablespace number */
void use_space_id(space_id_t space_id);

/** Mark that the given undo space number is being used and
return the next available space_id for that space number.
@param[in]  space_num  undo tablespace number
@return the next tablespace ID to use */
space_id_t use_next_space_id(space_id_t space_num);

/** Mark an undo number associated with a given space_id as unused and
available to be resused.  This happens when the fil_space_t is closed
associated with a drop undo tablespace.
@param[in] space_id  Undo Tablespace ID */
void unuse_space_id(space_id_t space_id);

/** Given a valid undo space_id or SPACE_UNKNOWN, return the next space_id
for the given space number.
@param[in]  space_id   undo tablespace ID
@param[in]  space_num  undo tablespace number
@return the next tablespace ID to use */
space_id_t next_space_id(space_id_t space_id, space_id_t space_num);

/** Given a valid undo space_id, return the next space_id for that
space number.
@param[in]  space_id  undo tablespace ID
@return the next tablespace ID to use */
space_id_t next_space_id(space_id_t space_id);

/** Return the next available undo space ID to be used for a new explicit
undo tablespaces.
@retval if success, next available undo space number.
@retval if failure, SPACE_UNKNOWN */
space_id_t get_next_available_space_num();

/** Build a standard undo tablespace name from a space_id.
@param[in]	space_id	id of the undo tablespace.
@return tablespace name of the undo tablespace file */
char *make_space_name(space_id_t space_id);

/** Build a standard undo tablespace file name from a space_id.
@param[in]	space_id	id of the undo tablespace.
@return file_name of the undo tablespace file */
char *make_file_name(space_id_t space_id);

/** An undo::Tablespace object is used to easily convert between
undo_space_id and undo_space_num and to create the automatic file_name
and space name.  In addition, it is used in undo::Tablespaces to track
the trx_rseg_t objects in an Rsegs vector. So we do not allocate the
Rsegs vector for each object, only when requested by the constructor. */
struct Tablespace {
  /** Constructor
  @param[in]  id    tablespace id */
  explicit Tablespace(space_id_t id)
      : m_id(id),
        m_num(undo::id2num(id)),
        m_implicit(true),
<<<<<<< HEAD
=======
        m_new(false),
>>>>>>> 4869291f
        m_space_name(),
        m_file_name(),
        m_log_file_name(),
        m_rsegs() {}

  /** Copy Constructor
  @param[in]  other    undo tablespace to copy */
  Tablespace(Tablespace &other)
      : m_id(other.id()),
        m_num(undo::id2num(other.id())),
        m_implicit(other.is_implicit()),
<<<<<<< HEAD
=======
        m_new(other.is_new()),
>>>>>>> 4869291f
        m_space_name(),
        m_file_name(),
        m_log_file_name(),
        m_rsegs() {
    ut_ad(m_id == 0 || is_reserved(m_id));

    set_space_name(other.space_name());
    set_file_name(other.file_name());

    /* When the copy constructor is used, add an Rsegs
    vector. This constructor is only used in the global
    undo::Tablespaces object where rollback segments are
    tracked. */
    m_rsegs = UT_NEW_NOKEY(Rsegs());
  }

  /** Destructor */
  ~Tablespace() {
    if (m_space_name != nullptr) {
      ut_free(m_space_name);
      m_space_name = nullptr;
    }

    if (m_file_name != nullptr) {
      ut_free(m_file_name);
      m_file_name = nullptr;
    }

    if (m_log_file_name != nullptr) {
      ut_free(m_log_file_name);
      m_log_file_name = nullptr;
    }

    /* Clear the cached rollback segments.  */
    if (m_rsegs != nullptr) {
      UT_DELETE(m_rsegs);
      m_rsegs = nullptr;
    }
  }

  /* Determine if this undo space needs to be truncated.
  @return true if it should be truncated, false if not. */
  bool needs_truncation() {
    /* If it is already inactive, even implicitly, then proceed. */
    if (m_rsegs->is_inactive_implicit() || m_rsegs->is_inactive_explicit()) {
      return (true);
    }

    /* If implicit undo truncation is turned off, or if the rsegs don't exist
    yet, don't bother checking the size. */
    if (!srv_undo_log_truncate || m_rsegs == nullptr || m_rsegs->is_empty() ||
        m_rsegs->is_init()) {
      return (false);
    }

    ut_ad(m_rsegs->is_active());

    page_no_t trunc_size = ut_max(
        static_cast<page_no_t>(srv_max_undo_tablespace_size / srv_page_size),
        static_cast<page_no_t>(SRV_UNDO_TABLESPACE_SIZE_IN_PAGES));
    if (fil_space_get_size(id()) > trunc_size) {
      return (true);
    }

    return (false);
  }

  /** Change the space_id from its current value.
  @param[in]  space_id  The new undo tablespace ID */
  void set_space_id(space_id_t space_id);

  /** Replace the standard undo space name if it exists with a copy
  of the undo tablespace name provided.
  @param[in]  new_space_name  non-standard undo space name */
  void set_space_name(const char *new_space_name);

  /** Get the undo tablespace name. Make it if not yet made.
  NOTE: This is only called from stack objects so there is no
  race condition. If it is ever called from a shared object
  like undo::spaces, then it must be protected by the caller.
  @return tablespace name created from the space_id */
  char *space_name() {
    if (m_space_name == nullptr) {
#ifndef UNIV_HOTBACKUP
      m_space_name = make_space_name(m_id);
#endif /* !UNIV_HOTBACKUP */
    }

    return (m_space_name);
  }

  /** Replace the standard undo file name if it exists with a copy
  of the file name provided. This name can come in three forms:
  absolute path, relative path, and basename.  Undo ADD DATAFILE
  does not accept a relative path.  So if that comes in here, it
  was the scaneed name and is relative to the datadir.
  If this is just a basename, add it to srv_undo_dir.
  @param[in]  file_name  explicit undo file name */
  void set_file_name(const char *file_name);

  /** Get the undo space filename. Make it if not yet made.
  NOTE: This is only called from stack objects so there is no
  race condition. If it is ever called from a shared object
  like undo::spaces, then it must be protected by the caller.
  @return tablespace filename created from the space_id */
  char *file_name() {
    if (m_file_name == nullptr) {
      m_file_name = make_file_name(m_id);
    }

    return (m_file_name);
  }

  /** Build a log file name based on space_id
  @param[in]	space_id	id of the undo tablespace.
  @return DB_SUCCESS or error code */
  char *make_log_file_name(space_id_t space_id);

  /** Get the undo log filename. Make it if not yet made.
  NOTE: This is only called from stack objects so there is no
  race condition. If it is ever called from a shared object
  like undo::spaces, then it must be protected by the caller.
  @return tablespace filename created from the space_id */
  char *log_file_name() {
    if (m_log_file_name == nullptr) {
      m_log_file_name = make_log_file_name(m_id);
    }

    return (m_log_file_name);
  }

  /** Get the undo tablespace ID.
  @return tablespace ID */
  space_id_t id() { return (m_id); }

  /** Get the undo tablespace number.  This is the same as m_id
  if m_id is 0 or this is a v5.6-5.7 undo tablespace. v8+ undo
  tablespaces use a space_id from the reserved range.
  @return undo tablespace number */
  space_id_t num() {
    ut_ad(m_num < FSP_MAX_ROLLBACK_SEGMENTS);

    return (m_num);
  }

  /** Get a reference to the List of rollback segments within
  this undo tablespace.
  @return a reference to the Rsegs vector. */
  Rsegs *rsegs() { return (m_rsegs); }

  /** Report whether this undo tablespace was explicitly created
  by an SQL statement.
  @return true if the tablespace was created explicitly. */
  bool is_explicit() { return (!m_implicit); }

<<<<<<< HEAD
  /** Report whether this undo tablespace was implicitly created
  at startup.
  @return true if the tablespace was created implicitly. */
  bool is_implicit() { return (m_implicit); }

=======
  /** Report whether this undo tablespace was implicitly created.
  @return true if the tablespace was created implicitly. */
  bool is_implicit() { return (m_implicit); }

  /** Report whether this undo tablespace was created at startup.
  @retval true if created at startup.
  @retval false if pre-existed at startup. */
  bool is_new() { return (m_new); }

  /** Note that this undo tablespace is being created. */
  void set_new() { m_new = true; }

>>>>>>> 4869291f
  /** Return whether the undo tablespace is active.
  @return true if active */
  bool is_active() {
    if (m_rsegs == nullptr) {
      return (false);
    }
    m_rsegs->s_lock();
    bool ret = m_rsegs->is_active();
    m_rsegs->s_unlock();
    return (ret);
  }

  /** Return whether the undo tablespace is active. For optimization purposes,
  do not take a latch.
  @return true if active */
  bool is_active_no_latch() {
    if (m_rsegs == nullptr) {
      return (false);
    }
    return (m_rsegs->is_active());
  }

  /** Return the rseg at the requested rseg slot if the undo space is active.
  @param[in] slot   The slot of the rseg.  1 to 127
  @return Rseg pointer of nullptr if the space is not active. */
  trx_rseg_t *get_active(ulint slot) {
    m_rsegs->s_lock();
    if (!m_rsegs->is_active()) {
      m_rsegs->s_unlock();
      return (nullptr);
    }

    /* Mark the chosen rseg so that it will not be selected
    for UNDO truncation. */
    trx_rseg_t *rseg = m_rsegs->at(slot);
    rseg->trx_ref_count++;

    m_rsegs->s_unlock();

    return (rseg);
  }

  /** Return whether the undo tablespace is inactive due to
  implicit selection by the purge thread.
  @return true if marked for truncation by the purge thread */
  bool is_inactive_implicit() {
    if (m_rsegs == nullptr) {
      return (false);
    }
    m_rsegs->s_lock();
    bool ret = m_rsegs->is_inactive_implicit();
    m_rsegs->s_unlock();
    return (ret);
  }

  /** Return whether the undo tablespace was made inactive by
  ALTER TABLESPACE.
  @return true if altered inactive */
  bool is_inactive_explicit() {
    if (m_rsegs == nullptr) {
      return (false);
    }
    m_rsegs->s_lock();
    bool ret = m_rsegs->is_inactive_explicit();
    m_rsegs->s_unlock();
    return (ret);
  }

  /** Return whether the undo tablespace is empty and ready
  to be dropped.
  @return true if empty */
  bool is_empty() {
    if (m_rsegs == nullptr) {
      return (true);
    }
    m_rsegs->s_lock();
    bool ret = m_rsegs->is_empty();
    m_rsegs->s_unlock();
    return (ret);
  }

  /** Set the undo tablespace active for use by transactions. */
  void set_active() {
    m_rsegs->x_lock();
    m_rsegs->set_active();
    m_rsegs->x_unlock();
  }

  /** Set the state of the rollback segments in this undo tablespace to
  inactive_implicit if currently active.  If the state is inactive_explicit,
  leave as is. Then put the space_id into the callers marked_space_id.
  This is done when marking a space for truncate.  It will not be used
  for new transactions until it becomes active again. */
  void set_inactive_implicit(space_id_t *marked_space_id) {
    m_rsegs->x_lock();
    if (m_rsegs->is_active()) {
      m_rsegs->set_inactive_implicit();
    }
    *marked_space_id = m_id;

    m_rsegs->x_unlock();
  }

  /** Make the undo tablespace inactive so that it will not be
  used for new transactions.  The purge thread will clear out
  all the undo logs, truncate it, and then mark it empty. */
  void set_inactive_explicit() {
    m_rsegs->x_lock();
    if (m_rsegs->is_active() || m_rsegs->is_inactive_implicit()) {
      m_rsegs->set_inactive_explicit();
    }
    m_rsegs->x_unlock();
  }

  /** Make the undo tablespace active again so that it will
  be used for new transactions.
  If current State is ___ then do:
  empty:            Set active.
  active_implicit:  Ignore.  It was not altered inactive. When it is done
                    being truncated it will go back to active.
  active_explicit:  Depends if it is marked for truncation.
    marked:         Set to inactive_implicit. the next state will be active.
    not yet:        Set to active so that it does not get truncated.  */
  void alter_active();

  /** Set the state of the undo tablespace to empty so that it
  can be dropped. */
  void set_empty() {
    m_rsegs->x_lock();
    m_rsegs->set_empty();
    m_rsegs->x_unlock();
  }

 private:
  /** Undo Tablespace ID. */
  space_id_t m_id;

  /** Undo Tablespace number, from 1 to 127. This is the
  7-bit number that is used in a rollback pointer.
  Use id2num() to get this number from a space_id. */
  space_id_t m_num;

<<<<<<< HEAD
  /* True if this is an implicit undo tablespace */
  bool m_implicit;

=======
  /** True if this is an implicit undo tablespace */
  bool m_implicit;

  /** True if this undo tablespace was implicitly created when
  this instance started up. False if it pre-existed. */
  bool m_new;

>>>>>>> 4869291f
  /** The tablespace name, auto-generated when needed from
  the space number. */
  char *m_space_name;

  /** The tablespace file name, auto-generated when needed
  from the space number. */
  char *m_file_name;

  /** The tablespace log file name, auto-generated when needed
  from the space number. */
  char *m_log_file_name;

  /** List of rollback segments within this tablespace.
  This is not always used. Must call init_rsegs to use it. */
  Rsegs *m_rsegs;
};

/** List of undo tablespaces, each containing a list of
rollback segments. */
class Tablespaces {
  using Tablespaces_Vector =
      std::vector<Tablespace *, ut_allocator<Tablespace *>>;

 public:
  Tablespaces() { init(); }

  ~Tablespaces() { deinit(); }

  /** Initialize */
  void init();

  /** De-initialize */
  void deinit();

  /** Clear the contents of the list of Tablespace objects.
  This does not deallocate any memory. */
  void clear() {
    for (auto undo_space : m_spaces) {
      UT_DELETE(undo_space);
    }
    m_spaces.clear();
  }

  /** Get the number of tablespaces tracked by this object. */
  ulint size() { return (m_spaces.size()); }

  /** See if the list of tablespaces is empty. */
  bool empty() { return (m_spaces.empty()); }

  /** Get the Tablespace tracked at a position. */
  Tablespace *at(size_t pos) { return (m_spaces.at(pos)); }

  /** Add a new undo::Tablespace to the back of the vector.
  The vector has been pre-allocated to 128 so read threads will
  not loose what is pointed to. If tablespace_name and file_name
  are standard names, they are optional.
  @param[in]	ref_undo_space	undo tablespace */
  void add(Tablespace &ref_undo_space);

  /** Drop an existing explicit undo::Tablespace.
  @param[in]	undo_space	pointer to undo space */
  void drop(Tablespace *undo_space);

  /** Drop an existing explicit undo::Tablespace.
  @param[in]	ref_undo_space	reference to undo space */
  void drop(Tablespace &ref_undo_space);

  /** Check if the given space_id is in the vector.
  @param[in]  num  undo tablespace number
  @return true if space_id is found, else false */
  bool contains(space_id_t num) { return (find(num) != nullptr); }

  /** Find the given space_num in the vector.
  @param[in]  num  undo tablespace number
  @return pointer to an undo::Tablespace struct */
  Tablespace *find(space_id_t num) {
    if (m_spaces.empty()) {
      return (nullptr);
    }

    /* The sort method above puts this vector in order by
    Tablespace::num. If there are no gaps, then we should
    be able to find it quickly. */
    space_id_t slot = num - 1;
    if (slot < m_spaces.size()) {
      auto undo_space = m_spaces.at(slot);
      if (undo_space->num() == num) {
        return (undo_space);
      }
    }

    /* If there are gaps in the numbering, do a search. */
    for (auto undo_space : m_spaces) {
      if (undo_space->num() == num) {
        return (undo_space);
      }
    }

    return (nullptr);
  }

#ifdef UNIV_DEBUG
  /** Determine if this thread owns a lock on m_latch. */
  bool own_latch() {
    return (rw_lock_own(m_latch, RW_LOCK_X) || rw_lock_own(m_latch, RW_LOCK_S));
  }
#endif /* UNIV_DEBUG */

  /** Get a shared lock on m_spaces. */
  void s_lock() { rw_lock_s_lock(m_latch); }

  /** Release a shared lock on m_spaces. */
  void s_unlock() { rw_lock_s_unlock(m_latch); }

  /** Get an exclusive lock on m_spaces. */
  void x_lock() { rw_lock_x_lock(m_latch); }

  /** Release an exclusive lock on m_spaces. */
  void x_unlock() { rw_lock_x_unlock(m_latch); }

  Tablespaces_Vector m_spaces;

 private:
  /** RW lock to protect m_spaces.
  x for adding elements, s for scanning, size() etc. */
  rw_lock_t *m_latch;
};

/** Mutext for serializing undo tablespace related DDL.  These have to do with
creating and dropping undo tablespaces. */
extern ib_mutex_t ddl_mutex;

/** A global object that contains a vector of undo::Tablespace structs. */
extern Tablespaces *spaces;

/** Create the truncate log file. Needed to track the state of truncate during
a crash. An auxiliary redo log file undo_<space_id>_trunc.log will be created
while the truncate of the UNDO is in progress. This file is required during
recovery to complete the truncate.
@param[in]  undo_space  undo tablespace to truncate.
@return DB_SUCCESS or error code.*/
dberr_t start_logging(Tablespace *undo_space);

/** Mark completion of undo truncate action by writing magic number
to the log file and then removing it from the disk.
If we are going to remove it from disk then why write magic number?
This is to safeguard from unlink (file-system) anomalies that will
keep the link to the file even after unlink action is successful
and ref-count = 0.
@param[in]  space_num  number of the undo tablespace to truncate. */
void done_logging(space_id_t space_num);

/** Check if TRUNCATE_DDL_LOG file exist.
@param[in]  space_num  undo tablespace number
@return true if exist else false. */
bool is_active_truncate_log_present(space_id_t space_num);

/** list of undo tablespaces that need header pages and rollback
segments written to them at startup.  This can be because they are
newly initialized, were being truncated and the system crashed, or
they were an old format at startup and were replaced when they were
opened. Old format undo tablespaces do not have space_ids between
dict_sys_t::s_min_undo_space_id and dict_sys_t::s_max_undo_space_id
and they do not contain an RSEG_ARRAY page. */
extern Space_Ids s_under_construction;

/** Add undo tablespace to s_under_construction vector.
@param[in]	space_id	space id of tablespace to
truncate */
void add_space_to_construction_list(space_id_t space_id);

/** Clear the s_under_construction vector. */
void clear_construction_list();

/** Is an undo tablespace under constuction at the moment.
@param[in]	space_id	space id to check
@return true if marked for truncate, else false. */
bool is_under_construction(space_id_t space_id);

/** Set an undo tablespace active. */
void set_active(space_id_t space_id);

/* Return whether the undo tablespace is active.  If this is a
non-undo tablespace, then it will not be found in spaces and it
will not be under construction, so this function will return true.
@param[in]  space_id   Undo Tablespace ID
@param[in]  get_latch  Specifies whether the rsegs->s_lock() is needed.
@return true if active (non-undo spaces are always active) */
bool is_active(space_id_t space_id, bool get_latch = true);

/** Track an UNDO tablespace marked for truncate. */
class Truncate {
 public:
  Truncate()
      : m_space_id_marked(SPACE_UNKNOWN),
        m_purge_rseg_truncate_frequency(
            static_cast<ulint>(srv_purge_rseg_truncate_frequency)) {
    /* Do Nothing. */
  }

  /** Is tablespace selected for truncate.
  @return true if undo tablespace is marked for truncate */
  bool is_marked() const { return (m_space_id_marked != SPACE_UNKNOWN); }

  /** Mark the undo tablespace selected for truncate as empty
  so that it will be truncated next. */
  void set_marked_space_empty() { m_marked_space_is_empty = true; }

  /** Is tablespace selected for truncate empty of undo logs yet?
  @return true if the marked undo tablespace has no more undo logs */
  bool is_marked_space_empty() const { return (m_marked_space_is_empty); }

  /** Mark the tablespace for truncate.
  @param[in]  undo_space  undo tablespace to truncate. */
  void mark(Tablespace *undo_space) {
    /* Set the internal state of this undo space to inactive_implicit
    so that its rsegs will not be allocated to any new transaction.
    If the space is already in the inactive_explicit state, it will
    stay there.
    Note that the DD is not modified since in case of crash, the
    action must be completed before the DD is available.
    Set both the state and this marked id while this routine has
    an x_lock on m_rsegs because a concurrent user thread might issue
    undo_space->alter_active(). */
    undo_space->set_inactive_implicit(&m_space_id_marked);

    m_marked_space_is_empty = false;

    /* We found an UNDO-tablespace to truncate so set the
    local purge rseg truncate frequency to 3. This will help
    accelerate the purge action and in turn truncate. */
    set_rseg_truncate_frequency(3);
  }

  /** Get the ID of the tablespace marked for truncate.
  @return tablespace ID marked for truncate. */
  space_id_t get_marked_space_num() const {
    return (id2num(m_space_id_marked));
  }

  /** Reset for next rseg truncate. */
  void reset() {
    /* Sync with global value as we are done with
    truncate now. */
    set_rseg_truncate_frequency(
        static_cast<ulint>(srv_purge_rseg_truncate_frequency));

    m_marked_space_is_empty = false;
    m_space_id_marked = SPACE_UNKNOWN;
  }

  /** Get the undo tablespace number to start a scan.
  Re-adjust in case the spaces::size() went down.
  @return	UNDO space_num to start scanning. */
  space_id_t get_scan_space_num() const {
    s_scan_pos = s_scan_pos % undo::spaces->size();

    Tablespace *undo_space = undo::spaces->at(s_scan_pos);

    return (undo_space->num());
  }

  /** Increment the scanning position in a round-robin fashion.
  @return	UNDO space_num at incremented scanning position. */
  space_id_t increment_scan() const {
    /** Round-robin way of selecting an undo tablespace
    for the truncate operation. Once we reach the end of
    the list of known undo tablespace IDs, move back to
    the first undo tablespace ID. This will scan active
    as well as inactive undo tablespaces. */
    s_scan_pos = (s_scan_pos + 1) % undo::spaces->size();

    return (get_scan_space_num());
  }

  /** Get local rseg purge truncate frequency
  @return rseg purge truncate frequency. */
  ulint get_rseg_truncate_frequency() const {
    return (m_purge_rseg_truncate_frequency);
  }

  /** Set local rseg purge truncate frequency */
  void set_rseg_truncate_frequency(ulint frequency) {
    m_purge_rseg_truncate_frequency = frequency;
  }

 private:
  /** UNDO space ID that is marked for truncate. */
  space_id_t m_space_id_marked;

  /** This is true if the marked space is empty of undo logs
  and ready to truncate.  We leave the rsegs object 'inactive'
  until after it is truncated and rebuilt.  This allow the
  code to do the check for undo logs only once. */
  bool m_marked_space_is_empty;

  /** Rollback segment(s) purge frequency. This is a local
  value maintained along with the global value. It is set
  to the global value in the before each truncate.  But when
  a tablespace is marked for truncate it is updated to 1 and
  then minimum value among 2 is used by the purge action. */
  ulint m_purge_rseg_truncate_frequency;

  /** Start scanning for UNDO tablespace from this
  vector position. This is to avoid bias selection
  of one tablespace always. */
  static size_t s_scan_pos;

}; /* class Truncate */

} /* namespace undo */

/** The control structure used in the purge operation */
struct trx_purge_t {
  sess_t *sess; /*!< System session running the purge
                query */
  trx_t *trx;   /*!< System transaction running the
                purge query: this trx is not in the
                trx list of the trx system and it
                never ends */
#ifndef UNIV_HOTBACKUP
  rw_lock_t latch;              /*!< The latch protecting the purge
                                view. A purge operation must acquire an
                                x-latch here for the instant at which
                                it changes the purge view: an undo
                                log operation can prevent this by
                                obtaining an s-latch here. It also
                                protects state and running */
#endif                          /* !UNIV_HOTBACKUP */
  os_event_t event;             /*!< State signal event */
  ulint n_stop;                 /*!< Counter to track number stops */
  volatile bool running;        /*!< true, if purge is active,
                                we check this without the latch too */
  volatile purge_state_t state; /*!< Purge coordinator thread states,
                                we check this in several places
                                without holding the latch. */
  que_t *query;                 /*!< The query graph which will do the
                                parallelized purge operation */
  ReadView view;                /*!< The purge will not remove undo logs
                                which are >= this view (purge view) */
  bool view_active;             /*!< true if view is active */
  volatile ulint n_submitted;   /*!< Count of total tasks submitted
                                to the task queue */
  volatile ulint n_completed;   /*!< Count of total tasks completed */

  /*------------------------------*/
  /* The following two fields form the 'purge pointer' which advances
  during a purge, and which is used in history list truncation */

  purge_iter_t iter;  /* Limit up to which we have read and
                      parsed the UNDO log records.  Not
                      necessarily purged from the indexes.
                      Note that this can never be less than
                      the limit below, we check for this
                      invariant in trx0purge.cc */
  purge_iter_t limit; /* The 'purge pointer' which advances
                      during a purge, and which is used in
                      history list truncation */
#ifdef UNIV_DEBUG
  purge_iter_t done; /* Indicate 'purge pointer' which have
                     purged already accurately. */
#endif               /* UNIV_DEBUG */
  /*-----------------------------*/
  ibool next_stored;     /*!< TRUE if the info of the next record
                         to purge is stored below: if yes, then
                         the transaction number and the undo
                         number of the record are stored in
                         purge_trx_no and purge_undo_no above */
  trx_rseg_t *rseg;      /*!< Rollback segment for the next undo
                         record to purge */
  page_no_t page_no;     /*!< Page number for the next undo
                         record to purge, page number of the
                         log header, if dummy record */
  ulint offset;          /*!< Page offset for the next undo
                         record to purge, 0 if the dummy
                         record */
  page_no_t hdr_page_no; /*!< Header page of the undo log where
                         the next record to purge belongs */
  ulint hdr_offset;      /*!< Header byte offset on the page */

  TrxUndoRsegsIterator *rseg_iter; /*!< Iterator to get the next rseg
                                   to process */

  purge_pq_t *purge_queue; /*!< Binary min-heap, ordered on
                           TrxUndoRsegs::trx_no. It is protected
                           by the pq_mutex */
  PQMutex pq_mutex;        /*!< Mutex protecting purge_queue */

  undo::Truncate undo_trunc; /*!< Track UNDO tablespace marked
                             for truncate. */

  mem_heap_t *heap; /*!< Heap for reading the undo log
                    records */
};

/** Choose the rollback segment with the smallest trx_no. */
struct TrxUndoRsegsIterator {
  /** Constructor */
  TrxUndoRsegsIterator(trx_purge_t *purge_sys);

  /** Sets the next rseg to purge in m_purge_sys.
  @return page size of the table for which the log is.
  NOTE: if rseg is NULL when this function returns this means that
  there are no rollback segments to purge and then the returned page
  size object should not be used. */
  const page_size_t set_next();

 private:
  // Disable copying
  TrxUndoRsegsIterator(const TrxUndoRsegsIterator &);
  TrxUndoRsegsIterator &operator=(const TrxUndoRsegsIterator &);

  /** The purge system pointer */
  trx_purge_t *m_purge_sys;

  /** The current element to process */
  TrxUndoRsegs m_trx_undo_rsegs;

  /** Track the current element in m_trx_undo_rseg */
  Rseg_Iterator m_iter;

  /** Sentinel value */
  static const TrxUndoRsegs NullElement;
};

#include "trx0purge.ic"

#endif /* trx0purge_h */<|MERGE_RESOLUTION|>--- conflicted
+++ resolved
@@ -1,10 +1,6 @@
 /*****************************************************************************
 
-<<<<<<< HEAD
-Copyright (c) 1996, 2018, Oracle and/or its affiliates. All Rights Reserved.
-=======
 Copyright (c) 1996, 2019, Oracle and/or its affiliates. All Rights Reserved.
->>>>>>> 4869291f
 
 This program is free software; you can redistribute it and/or modify it under
 the terms of the GNU General Public License, version 2.0, as published by the
@@ -313,10 +309,7 @@
       : m_id(id),
         m_num(undo::id2num(id)),
         m_implicit(true),
-<<<<<<< HEAD
-=======
         m_new(false),
->>>>>>> 4869291f
         m_space_name(),
         m_file_name(),
         m_log_file_name(),
@@ -328,10 +321,7 @@
       : m_id(other.id()),
         m_num(undo::id2num(other.id())),
         m_implicit(other.is_implicit()),
-<<<<<<< HEAD
-=======
         m_new(other.is_new()),
->>>>>>> 4869291f
         m_space_name(),
         m_file_name(),
         m_log_file_name(),
@@ -487,13 +477,6 @@
   @return true if the tablespace was created explicitly. */
   bool is_explicit() { return (!m_implicit); }
 
-<<<<<<< HEAD
-  /** Report whether this undo tablespace was implicitly created
-  at startup.
-  @return true if the tablespace was created implicitly. */
-  bool is_implicit() { return (m_implicit); }
-
-=======
   /** Report whether this undo tablespace was implicitly created.
   @return true if the tablespace was created implicitly. */
   bool is_implicit() { return (m_implicit); }
@@ -506,7 +489,6 @@
   /** Note that this undo tablespace is being created. */
   void set_new() { m_new = true; }
 
->>>>>>> 4869291f
   /** Return whether the undo tablespace is active.
   @return true if active */
   bool is_active() {
@@ -649,11 +631,6 @@
   Use id2num() to get this number from a space_id. */
   space_id_t m_num;
 
-<<<<<<< HEAD
-  /* True if this is an implicit undo tablespace */
-  bool m_implicit;
-
-=======
   /** True if this is an implicit undo tablespace */
   bool m_implicit;
 
@@ -661,7 +638,6 @@
   this instance started up. False if it pre-existed. */
   bool m_new;
 
->>>>>>> 4869291f
   /** The tablespace name, auto-generated when needed from
   the space number. */
   char *m_space_name;
@@ -792,7 +768,7 @@
 
 /** Mutext for serializing undo tablespace related DDL.  These have to do with
 creating and dropping undo tablespaces. */
-extern ib_mutex_t ddl_mutex;
+extern ib_uninitialized_mutex_t ddl_mutex;
 
 /** A global object that contains a vector of undo::Tablespace structs. */
 extern Tablespaces *spaces;
