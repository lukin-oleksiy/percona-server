/*****************************************************************************

Copyright (c) 1995, 2015, Oracle and/or its affiliates. All rights reserved.
Copyright (c) 2009, Google Inc.

Portions of this file contain modifications contributed and copyrighted by
Google, Inc. Those modifications are gratefully acknowledged and are described
briefly in the InnoDB documentation. The contributions by Google are
incorporated with their permission, and subject to the conditions contained in
the file COPYING.Google.

This program is free software; you can redistribute it and/or modify it under
the terms of the GNU General Public License as published by the Free Software
Foundation; version 2 of the License.

This program is distributed in the hope that it will be useful, but WITHOUT
ANY WARRANTY; without even the implied warranty of MERCHANTABILITY or FITNESS
FOR A PARTICULAR PURPOSE. See the GNU General Public License for more details.

You should have received a copy of the GNU General Public License along with
this program; if not, write to the Free Software Foundation, Inc.,
51 Franklin Street, Suite 500, Boston, MA 02110-1335 USA

*****************************************************************************/

/**************************************************//**
@file include/log0log.h
Database log

Created 12/9/1995 Heikki Tuuri
*******************************************************/

#ifndef log0log_h
#define log0log_h

#include "univ.i"
#include "dyn0buf.h"
#ifndef UNIV_HOTBACKUP
#include "sync0rw.h"
#endif /* !UNIV_HOTBACKUP */

/* Type used for all log sequence number storage and arithmetics */
typedef	ib_uint64_t		lsn_t;

#define LSN_MAX			IB_UINT64_MAX

#define LSN_PF			UINT64PF

/** Redo log buffer */
struct log_t;

/** Redo log group */
struct log_group_t;

<<<<<<< HEAD
=======
#ifdef UNIV_DEBUG
/** Flag: write to log file? */
extern	ibool	log_do_write;
/** Flag: enable debug output when writing to the log? */
extern	ibool	log_debug_writes;
#else /* UNIV_DEBUG */
/** Write to log */
# define log_do_write TRUE
#endif /* UNIV_DEBUG */

>>>>>>> 2071aeef
/** Magic value to use instead of log checksums when they are disabled */
#define LOG_NO_CHECKSUM_MAGIC 0xDEADBEEFUL

typedef ulint (*log_checksum_func_t)(const byte* log_block);

/** Pointer to the log checksum calculation function. Protected with
log_sys->mutex. */
extern log_checksum_func_t log_checksum_algorithm_ptr;
<<<<<<< HEAD
=======

/** Wait modes for log_write_up_to @{ */
#define LOG_NO_WAIT		91
#define LOG_WAIT_ONE_GROUP	92
#define	LOG_WAIT_ALL_GROUPS	93
/* @} */
/** Maximum number of log groups in log_group_t::checkpoint_buf */
#define LOG_MAX_N_GROUPS	32
>>>>>>> 2071aeef

#define IB_ARCHIVED_LOGS_PREFIX		"ib_log_archive_"
#define IB_ARCHIVED_LOGS_PREFIX_LEN	(sizeof(IB_ARCHIVED_LOGS_PREFIX) - 1)
#define IB_ARCHIVED_LOGS_SERIAL_LEN	20

/*******************************************************************//**
Calculates where in log files we find a specified lsn.
@return log file number */
ulint
log_calc_where_lsn_is(
/*==================*/
	int64_t*	log_file_offset,	/*!< out: offset in that file
						(including the header) */
	ib_uint64_t	first_header_lsn,	/*!< in: first log file start
						lsn */
	ib_uint64_t	lsn,			/*!< in: lsn whose position to
						determine */
	ulint		n_log_files,		/*!< in: total number of log
						files */
	int64_t		log_file_size);		/*!< in: log file size
						(including the header) */
#ifndef UNIV_HOTBACKUP
/** Append a string to the log.
@param[in]	str		string
@param[in]	len		string length
@param[out]	start_lsn	start LSN of the log record
@return end lsn of the log record, zero if did not succeed */
UNIV_INLINE
lsn_t
log_reserve_and_write_fast(
	const void*	str,
	ulint		len,
	lsn_t*		start_lsn);
/***********************************************************************//**
Checks if there is need for a log buffer flush or a new checkpoint, and does
this if yes. Any database operation should call this when it has modified
more than about 4 pages. NOTE that this function may only be called when the
OS thread owns no synchronization objects except the dictionary mutex. */
UNIV_INLINE
void
log_free_check(void);
/*================*/
<<<<<<< HEAD

/** Extends the log buffer.
@param[in]	len	requested minimum size in bytes */
void
log_buffer_extend(
	ulint	len);

/** Check margin not to overwrite transaction log from the last checkpoint.
If would estimate the log write to exceed the log_group_capacity,
waits for the checkpoint is done enough.
@param[in]	len	length of the data to be written */

void
log_margin_checkpoint_age(
	ulint	len);

/** Open the log for log_write_low. The log must be closed with log_close.
@param[in]	len	length of the data to be written
@return start lsn of the log record */
lsn_t
log_reserve_and_open(
	ulint	len);
=======
/**************************************************************************//**
Locks the log mutex and opens the log for log_write_low. The log must be closed
with log_close and released with log_release.
@return start lsn of the log record */
UNIV_INLINE
lsn_t
log_reserve_and_open(
/*=================*/
	ulint	len);	/*!< in: length of data to be catenated */
/************************************************************//**
Opens the log for log_write_low. The log must be closed with log_close.
@return	start lsn of the log record */
UNIV_INTERN
lsn_t
log_open(
/*=====*/
	ulint	len);	/*!< in: length of data to be catenated */
>>>>>>> 2071aeef
/************************************************************//**
Writes to the log the string given. It is assumed that the caller holds the
log mutex. */
void
log_write_low(
/*==========*/
	const byte*	str,		/*!< in: string */
	ulint		str_len);	/*!< in: string length */
/************************************************************//**
Closes the log.
@return lsn */
lsn_t
log_close(void);
/*===========*/
/************************************************************//**
Gets the current lsn.
@return current lsn */
UNIV_INLINE
lsn_t
log_get_lsn(void);
/*=============*/
/****************************************************************
Gets the log group capacity. It is OK to read the value without
holding log_sys->mutex because it is constant.
@return log group capacity */
UNIV_INLINE
lsn_t
log_get_capacity(void);
/*==================*/
/****************************************************************
Get log_sys::max_modified_age_async. It is OK to read the value without
holding log_sys::mutex because it is constant.
@return max_modified_age_async */
UNIV_INLINE
lsn_t
log_get_max_modified_age_async(void);
/*================================*/
/******************************************************//**
Initializes the log. */
void
log_init(void);
/*==========*/
/******************************************************************//**
Inits a log group to the log system.
@return true if success, false if not */
__attribute__((warn_unused_result))
bool
log_group_init(
/*===========*/
	ulint	id,			/*!< in: group id */
	ulint	n_files,		/*!< in: number of log files */
	lsn_t	file_size,		/*!< in: log file size in bytes */
	ulint	space_id);		/*!< in: space id of the file space
					which contains the log files of this
					group */
/******************************************************//**
Completes an i/o to a log file. */
void
log_io_complete(
/*============*/
	log_group_t*	group);	/*!< in: log group */
/******************************************************//**
This function is called, e.g., when a transaction wants to commit. It checks
that the log has been written to the log file up to the last log entry written
by the transaction. If there is a flush running, it waits and checks if the
flush flushed enough. If not, starts a new flush. */
void
log_write_up_to(
/*============*/
	lsn_t	lsn,	/*!< in: log sequence number up to which
			the log should be written, LSN_MAX if not specified */
	bool	flush_to_disk);
			/*!< in: true if we want the written log
			also to be flushed to disk */
/** write to the log file up to the last log entry.
@param[in]	sync	whether we want the written log
also to be flushed to disk. */
void
log_buffer_flush_to_disk(
	bool sync = true);
/****************************************************************//**
This functions writes the log buffer to the log file and if 'flush'
is set it forces a flush of the log file as well. This is meant to be
called from background master thread only as it does not wait for
the write (+ possible flush) to finish. */
void
log_buffer_sync_in_background(
/*==========================*/
	bool	flush);	/*<! in: flush the logs to disk */
/** Make a checkpoint. Note that this function does not flush dirty
blocks from the buffer pool: it only checks what is lsn of the oldest
modification in the pool, and writes information about the lsn in
log files. Use log_make_checkpoint_at() to flush also the pool.
@param[in]	sync		whether to wait for the write to complete
@param[in]	write_always	force a write even if no log
has been generated since the latest checkpoint
@return true if success, false if a checkpoint write was already running */
bool
log_checkpoint(
	bool	sync,
	bool	write_always);

/** Make a checkpoint at or after a specified LSN.
@param[in]	lsn		the log sequence number, or LSN_MAX
for the latest LSN
@param[in]	write_always	force a write even if no log
has been generated since the latest checkpoint */
void
log_make_checkpoint_at(
	lsn_t			lsn,
	bool			write_always);

/****************************************************************//**
Makes a checkpoint at the latest lsn and writes it to first page of each
data file in the database, so that we know that the file spaces contain
all modifications up to that lsn. This can only be called at database
shutdown. This function also writes all log in log files to the log archive. */
void
logs_empty_and_mark_files_at_shutdown(void);
/*=======================================*/
/** Read a log group header page to log_sys->checkpoint_buf.
@param[in]	group	log group
@param[in]	header	0 or LOG_CHEKCPOINT_1 or LOG_CHECKPOINT2 */
void
<<<<<<< HEAD
log_group_header_read(
	const log_group_t*	group,
	ulint			header);
/** Write checkpoint info to the log header and invoke log_mutex_exit().
@param[in]	sync	whether to wait for the write to complete */
void
log_write_checkpoint_info(
	bool	sync);

/** Set extra data to be written to the redo log during checkpoint.
@param[in]	buf	data to be appended on checkpoint, or NULL
@return pointer to previous data to be appended on checkpoint */
mtr_buf_t*
log_append_on_checkpoint(
	mtr_buf_t*	buf);
=======
log_checkpoint_get_nth_group_info(
/*==============================*/
	const byte*	buf,	/*!< in: buffer containing checkpoint info */
	ulint		n,	/*!< in: nth slot */
	lsn_t*		file_no);/*!< out: archived file number */
/******************************************************//**
Writes checkpoint info to groups. */
UNIV_INTERN
void
log_groups_write_checkpoint_info(void);
/*==================================*/
/********************************************************************//**
Starts an archiving operation.
@return	TRUE if succeed, FALSE if an archiving operation was already running */
UNIV_INTERN
ibool
log_archive_do(
/*===========*/
	ibool	sync,	/*!< in: TRUE if synchronous operation is desired */
	ulint*	n_bytes);/*!< out: archive log buffer size, 0 if nothing to
			archive */
/****************************************************************//**
Writes the log contents to the archive up to the lsn when this function was
called, and stops the archiving. When archiving is started again, the archived
log file numbers start from a number one higher, so that the archiving will
not write again to the archived log files which exist when this function
returns.
@return	DB_SUCCESS or DB_ERROR */
UNIV_INTERN
ulint
log_archive_stop(void);
/*==================*/
/****************************************************************//**
Starts again archiving which has been stopped.
@return	DB_SUCCESS or DB_ERROR */
UNIV_INTERN
ulint
log_archive_start(void);
/*===================*/
/****************************************************************//**
Stop archiving the log so that a gap may occur in the archived log files.
@return	DB_SUCCESS or DB_ERROR */
UNIV_INTERN
ulint
log_archive_noarchivelog(void);
/*==========================*/
/****************************************************************//**
Start archiving the log so that a gap may occur in the archived log files.
@return	DB_SUCCESS or DB_ERROR */
UNIV_INTERN
ulint
log_archive_archivelog(void);
/*========================*/
/******************************************************//**
Generates an archived log file name. */
UNIV_INTERN
void
log_archived_file_name_gen(
/*=======================*/
	char*	buf,	/*!< in: buffer where to write */
	ulint	buf_len,/*!< in: buffer length */
	ulint	id,	/*!< in: group id */
	lsn_t	file_no);/*!< in: file number */

UNIV_INTERN
void
log_archived_get_offset(
/*====================*/
	log_group_t*	group,		/*!< in: log group */
	lsn_t		file_no,	/*!< in: archive log file number */
	lsn_t		archived_lsn,	/*!< in: last archived LSN */
	lsn_t*		offset);	/*!< out: offset within archived file */
>>>>>>> 2071aeef
#else /* !UNIV_HOTBACKUP */
/******************************************************//**
Writes info to a buffer of a log group when log files are created in
backup restoration. */
void
log_reset_first_header_and_checkpoint(
/*==================================*/
	byte*		hdr_buf,/*!< in: buffer which will be written to the
				start of the first log file */
	ib_uint64_t	start);	/*!< in: lsn of the start of the first log file;
				we pretend that there is a checkpoint at
				start + LOG_BLOCK_HDR_SIZE */
#endif /* !UNIV_HOTBACKUP */
/**
Checks that there is enough free space in the log to start a new query step.
Flushes the log buffer or makes a new checkpoint if necessary. NOTE: this
function may only be called if the calling thread owns no synchronization
objects! */
void
log_check_margins(void);
#ifndef UNIV_HOTBACKUP
/******************************************************//**
Reads a specified log segment to a buffer. */
void
log_group_read_log_seg(
/*===================*/
	byte*		buf,		/*!< in: buffer where to read */
	log_group_t*	group,		/*!< in: log group */
	lsn_t		start_lsn,	/*!< in: read area start */
<<<<<<< HEAD
	lsn_t		end_lsn);	/*!< in: read area end */
=======
	lsn_t		end_lsn,	/*!< in: read area end */
	ibool		release_mutex);	/*!< in: whether the log_sys->mutex
				        should be released before the read */
/******************************************************//**
Writes a buffer to a log file group. */
UNIV_INTERN
void
log_group_write_buf(
/*================*/
	log_group_t*	group,		/*!< in: log group */
	byte*		buf,		/*!< in: buffer */
	ulint		len,		/*!< in: buffer len; must be divisible
					by OS_FILE_LOG_BLOCK_SIZE */
	lsn_t		start_lsn,	/*!< in: start lsn of the buffer; must
					be divisible by
					OS_FILE_LOG_BLOCK_SIZE */
	ulint		new_data_offset);/*!< in: start offset of new data in
					buf: this parameter is used to decide
					if we have to write a new log file
					header */
>>>>>>> 2071aeef
/********************************************************//**
Sets the field values in group to correspond to a given lsn. For this function
to work, the values must already be correctly initialized to correspond to
some lsn, for instance, a checkpoint lsn. */
void
log_group_set_fields(
/*=================*/
	log_group_t*	group,	/*!< in/out: group */
	lsn_t		lsn);	/*!< in: lsn for which the values should be
				set */
/******************************************************//**
Calculates the data capacity of a log group, when the log file headers are not
included.
@return capacity in bytes */
lsn_t
log_group_get_capacity(
/*===================*/
	const log_group_t*	group);	/*!< in: log group */
#endif /* !UNIV_HOTBACKUP */
/************************************************************//**
Gets a log block flush bit.
@return TRUE if this block was the first to be written in a log flush */
UNIV_INLINE
ibool
log_block_get_flush_bit(
/*====================*/
	const byte*	log_block);	/*!< in: log block */
/************************************************************//**
Gets a log block number stored in the header.
@return log block number stored in the block header */
UNIV_INLINE
ulint
log_block_get_hdr_no(
/*=================*/
	const byte*	log_block);	/*!< in: log block */
/************************************************************//**
Gets a log block data length.
@return log block data length measured as a byte offset from the block start */
UNIV_INLINE
ulint
log_block_get_data_len(
/*===================*/
	const byte*	log_block);	/*!< in: log block */
/************************************************************//**
Sets the log block data length. */
UNIV_INLINE
void
log_block_set_data_len(
/*===================*/
	byte*	log_block,	/*!< in/out: log block */
	ulint	len);		/*!< in: data length */
/************************************************************//**
Calculates the checksum for a log block.
@return checksum */
UNIV_INLINE
ulint
log_block_calc_checksum(
/*====================*/
	const byte*	block);	/*!< in: log block */

/** Calculates the checksum for a log block using the CRC32 algorithm.
@param[in]	block	log block
@return checksum */
UNIV_INLINE
ulint
log_block_calc_checksum_crc32(
	const byte*	block);

/** Calculates the checksum for a log block using the "no-op" algorithm.
@param[in]	block	the redo log block
@return		the calculated checksum value */
UNIV_INLINE
ulint
log_block_calc_checksum_none(const byte*	block);

/************************************************************//**
Gets a log block checksum field value.
@return checksum */
UNIV_INLINE
ulint
log_block_get_checksum(
/*===================*/
	const byte*	log_block);	/*!< in: log block */
/************************************************************//**
Sets a log block checksum field value. */
UNIV_INLINE
void
log_block_set_checksum(
/*===================*/
	byte*	log_block,	/*!< in/out: log block */
	ulint	checksum);	/*!< in: checksum */
/************************************************************//**
Gets a log block first mtr log record group offset.
@return first mtr log record group byte offset from the block start, 0
if none */
UNIV_INLINE
ulint
log_block_get_first_rec_group(
/*==========================*/
	const byte*	log_block);	/*!< in: log block */
/************************************************************//**
Sets the log block first mtr log record group offset. */
UNIV_INLINE
void
log_block_set_first_rec_group(
/*==========================*/
	byte*	log_block,	/*!< in/out: log block */
	ulint	offset);	/*!< in: offset, 0 if none */
/************************************************************//**
Gets a log block checkpoint number field (4 lowest bytes).
@return checkpoint no (4 lowest bytes) */
UNIV_INLINE
ulint
log_block_get_checkpoint_no(
/*========================*/
	const byte*	log_block);	/*!< in: log block */
/************************************************************//**
Initializes a log block in the log buffer. */
UNIV_INLINE
void
log_block_init(
/*===========*/
	byte*	log_block,	/*!< in: pointer to the log buffer */
	lsn_t	lsn);		/*!< in: lsn within the log block */
#ifdef UNIV_HOTBACKUP
/************************************************************//**
Initializes a log block in the log buffer in the old, < 3.23.52 format, where
there was no checksum yet. */
UNIV_INLINE
void
log_block_init_in_old_format(
/*=========================*/
	byte*	log_block,	/*!< in: pointer to the log buffer */
	lsn_t	lsn);		/*!< in: lsn within the log block */
#endif /* UNIV_HOTBACKUP */
/************************************************************//**
Converts a lsn to a log block number.
@return log block number, it is > 0 and <= 1G */
UNIV_INLINE
ulint
log_block_convert_lsn_to_no(
/*========================*/
	lsn_t	lsn);	/*!< in: lsn of a byte within the block */
/******************************************************//**
Prints info of the log. */
void
log_print(
/*======*/
	FILE*	file);	/*!< in: file where to print */
/******************************************************//**
Peeks the current lsn.
@return TRUE if success, FALSE if could not get the log system mutex */
ibool
log_peek_lsn(
/*=========*/
	lsn_t*	lsn);	/*!< out: if returns TRUE, current lsn is here */
/**********************************************************************//**
Refreshes the statistics used to print per-second averages. */
void
log_refresh_stats(void);
/*===================*/
/********************************************************//**
Closes all log groups. */
void
log_group_close_all(void);
/*=====================*/
/********************************************************//**
Shutdown the log system but do not release all the memory. */
void
log_shutdown(void);
/*==============*/
/********************************************************//**
Free the log system data structures. */
void
log_mem_free(void);
/*==============*/

<<<<<<< HEAD
/** Redo log system */
=======
/****************************************************************//**
Safely reads the log_sys->tracked_lsn value.  Uses atomic operations
if available, otherwise this field is protected with the log system
mutex.  The writer counterpart function is log_set_tracked_lsn() in
log0online.c.

@return log_sys->tracked_lsn value. */
UNIV_INLINE
lsn_t
log_get_tracked_lsn(void);
/*=====================*/

>>>>>>> 2071aeef
extern log_t*	log_sys;

/** Whether to generate and require checksums on the redo log pages */
extern my_bool	innodb_log_checksums;

/* Values used as flags */
#define LOG_FLUSH	7652559
#define LOG_CHECKPOINT	78656949

/* The counting of lsn's starts from this value: this must be non-zero */
#define LOG_START_LSN		((lsn_t) (16 * OS_FILE_LOG_BLOCK_SIZE))

#define LOG_BUFFER_SIZE		(srv_log_buffer_size * UNIV_PAGE_SIZE)

/* Offsets of a log block header */
#define	LOG_BLOCK_HDR_NO	0	/* block number which must be > 0 and
					is allowed to wrap around at 2G; the
					highest bit is set to 1 if this is the
					first log block in a log flush write
					segment */
#define LOG_BLOCK_FLUSH_BIT_MASK 0x80000000UL
					/* mask used to get the highest bit in
					the preceding field */
#define	LOG_BLOCK_HDR_DATA_LEN	4	/* number of bytes of log written to
					this block */
#define	LOG_BLOCK_FIRST_REC_GROUP 6	/* offset of the first start of an
					mtr log record group in this log block,
					0 if none; if the value is the same
					as LOG_BLOCK_HDR_DATA_LEN, it means
					that the first rec group has not yet
					been catenated to this log block, but
					if it will, it will start at this
					offset; an archive recovery can
					start parsing the log records starting
					from this offset in this log block,
					if value not 0 */
#define LOG_BLOCK_CHECKPOINT_NO	8	/* 4 lower bytes of the value of
					log_sys->next_checkpoint_no when the
					log block was last written to: if the
					block has not yet been written full,
					this value is only updated before a
					log buffer flush */
#define LOG_BLOCK_HDR_SIZE	12	/* size of the log block header in
					bytes */

/* Offsets of a log block trailer from the end of the block */
#define	LOG_BLOCK_CHECKSUM	4	/* 4 byte checksum of the log block
					contents; in InnoDB versions
					< 3.23.52 this did not contain the
					checksum but the same value as
					.._HDR_NO */
#define	LOG_BLOCK_TRL_SIZE	4	/* trailer size in bytes */

/* Offsets inside the checkpoint pages (redo log format version 1) */
#define LOG_CHECKPOINT_NO		0
#define LOG_CHECKPOINT_LSN		8
<<<<<<< HEAD
#define LOG_CHECKPOINT_OFFSET		16
#define LOG_CHECKPOINT_LOG_BUF_SIZE	24

/** Offsets of a log file header */
/* @{ */
/** Log file header format identifier (32-bit unsigned big-endian integer).
This used to be called LOG_GROUP_ID and always written as 0,
because InnoDB never supported more than one copy of the redo log. */
#define LOG_HEADER_FORMAT	0
/** 4 unused (zero-initialized) bytes. In format version 0, the
LOG_FILE_START_LSN started here, 4 bytes earlier than LOG_HEADER_START_LSN,
which the LOG_FILE_START_LSN was renamed to. */
#define LOG_HEADER_PAD1		4
/** LSN of the start of data in this log file (with format version 1;
in format version 0, it was called LOG_FILE_START_LSN and at offset 4). */
#define LOG_HEADER_START_LSN	8
/** A null-terminated string which will contain either the string 'ibbackup'
and the creation time if the log file was created by mysqlbackup --restore,
or the MySQL version that created the redo log file. */
#define LOG_HEADER_CREATOR	16
/** End of the log file creator field. */
#define LOG_HEADER_CREATOR_END	(LOG_HEADER_CREATOR + 32)
/** Contents of the LOG_HEADER_CREATOR field */
#define LOG_HEADER_CREATOR_CURRENT	"MySQL " INNODB_VERSION_STR

/** The redo log format identifier corresponding to the current format version.
Stored in LOG_HEADER_FORMAT. */
#define LOG_HEADER_FORMAT_CURRENT	1
/* @} */

=======
#define LOG_CHECKPOINT_OFFSET_LOW32	16
#define LOG_CHECKPOINT_LOG_BUF_SIZE	20
#define	LOG_CHECKPOINT_ARCHIVED_LSN	24
#define	LOG_CHECKPOINT_GROUP_ARRAY	32

/* For each value smaller than LOG_MAX_N_GROUPS the following 8 bytes: */

#define LOG_CHECKPOINT_ARCHIVED_FILE_NO	0
#define LOG_CHECKPOINT_ARCHIVED_OFFSET	4

#define	LOG_CHECKPOINT_ARRAY_END	(LOG_CHECKPOINT_GROUP_ARRAY\
							+ LOG_MAX_N_GROUPS * 8)
#define LOG_CHECKPOINT_CHECKSUM_1	LOG_CHECKPOINT_ARRAY_END
#define LOG_CHECKPOINT_CHECKSUM_2	(4 + LOG_CHECKPOINT_ARRAY_END)
#if 0
#define LOG_CHECKPOINT_FSP_FREE_LIMIT	(8 + LOG_CHECKPOINT_ARRAY_END)
					/*!< Not used (0);
					This used to contain the
					current fsp free limit in
					tablespace 0, in units of one
					megabyte.

					This information might have been used
					since mysqlbackup version 0.35 but
					before 1.41 to decide if unused ends of
					non-auto-extending data files
					in space 0 can be truncated.

					This information was made obsolete
					by mysqlbackup --compress. */
#define LOG_CHECKPOINT_FSP_MAGIC_N	(12 + LOG_CHECKPOINT_ARRAY_END)
					/*!< Not used (0);
					This magic number tells if the
					checkpoint contains the above field:
					the field was added to
					InnoDB-3.23.50 and
					removed from MySQL 5.6 */
#define LOG_CHECKPOINT_FSP_MAGIC_N_VAL	1441231243
					/*!< if LOG_CHECKPOINT_FSP_MAGIC_N
					contains this value, then
					LOG_CHECKPOINT_FSP_FREE_LIMIT
					is valid */
#endif
#define LOG_CHECKPOINT_OFFSET_HIGH32	(16 + LOG_CHECKPOINT_ARRAY_END)
#define LOG_CHECKPOINT_SIZE		(20 + LOG_CHECKPOINT_ARRAY_END)


/* Offsets of a log file header */
#define LOG_GROUP_ID		0	/* log group number */
#define LOG_FILE_START_LSN	4	/* lsn of the start of data in this
					log file */
#define LOG_FILE_NO		12	/* 4-byte archived log file number;
					this field is only defined in an
					archived log file */
#define LOG_FILE_WAS_CREATED_BY_HOT_BACKUP 16
					/* a 32-byte field which contains
					the string 'ibbackup' and the
					creation time if the log file was
					created by mysqlbackup --restore;
					when mysqld is first time started
					on the restored database, it can
					print helpful info for the user */
#define LOG_FILE_OS_FILE_LOG_BLOCK_SIZE 64
					/* extend to record log_block_size
					of XtraDB. 0 means default 512 */
#define	LOG_FILE_ARCH_COMPLETED	OS_FILE_LOG_BLOCK_SIZE
					/* this 4-byte field is TRUE when
					the writing of an archived log file
					has been completed; this field is
					only defined in an archived log file */
#define LOG_FILE_END_LSN	(OS_FILE_LOG_BLOCK_SIZE + 4)
					/* lsn where the archived log file
					at least extends: actually the
					archived log file may extend to a
					later lsn, as long as it is within the
					same log block as this lsn; this field
					is defined only when an archived log
					file has been completely written */
>>>>>>> 2071aeef
#define LOG_CHECKPOINT_1	OS_FILE_LOG_BLOCK_SIZE
					/* first checkpoint field in the log
					header; we write alternately to the
					checkpoint fields when we make new
					checkpoints; this field is only defined
					in the first log file of a log group */
#define LOG_CHECKPOINT_2	(3 * OS_FILE_LOG_BLOCK_SIZE)
					/* second checkpoint field in the log
					header */
#define LOG_FILE_HDR_SIZE	(4 * OS_FILE_LOG_BLOCK_SIZE)

/** The state of a log group */
enum log_group_state_t {
	/** No corruption detected */
	LOG_GROUP_OK,
	/** Corrupted */
	LOG_GROUP_CORRUPTED
};

typedef ib_mutex_t	LogSysMutex;
typedef ib_mutex_t	FlushOrderMutex;

/** Log group consists of a number of log files, each of the same size; a log
group is implemented as a space in the sense of the module fil0fil.
The fields are protected by log_sys->mutex. */
struct log_group_t{
<<<<<<< HEAD
	/** log group identifier (always 0) */
	ulint				id;
	/** number of files in the group */
	ulint				n_files;
	/** format of the redo log: e.g., LOG_HEADER_FORMAT_CURRENT */
	ulint				format;
	/** individual log file size in bytes, including the header */
	lsn_t				file_size
	/** file space which implements the log group */;
	ulint				space_id;
	/** corruption status */
	log_group_state_t		state;
	/** lsn used to fix coordinates within the log group */
	lsn_t				lsn;
	/** the byte offset of the above lsn */
	lsn_t				lsn_offset;
	/** unaligned buffers */
	byte**				file_header_bufs_ptr;
	/** buffers for each file header in the group */
	byte**				file_header_bufs;

	/** used only in recovery: recovery scan succeeded up to this
	lsn in this log group */
	lsn_t				scanned_lsn;
	/** unaligned checkpoint header */
	byte*				checkpoint_buf_ptr;
	/** buffer for writing a checkpoint header */
	byte*				checkpoint_buf;
	/** list of log groups */
	UT_LIST_NODE_T(log_group_t)	log_groups;
=======
	/* The following fields are protected by log_sys->mutex */
	ulint		id;		/*!< log group id */
	ulint		n_files;	/*!< number of files in the group */
	lsn_t		file_size;	/*!< individual log file size in bytes,
					including the log file header */
	ulint		space_id;	/*!< file space which implements the log
					group */
	ulint		state;		/*!< LOG_GROUP_OK or
					LOG_GROUP_CORRUPTED */
	lsn_t		lsn;		/*!< lsn used to fix coordinates within
					the log group */
	lsn_t		lsn_offset;	/*!< the offset of the above lsn */
	ulint		n_pending_writes;/*!< number of currently pending flush
					writes for this log group */
	byte**		file_header_bufs_ptr;/*!< unaligned buffers */
	byte**		file_header_bufs;/*!< buffers for each file
					header in the group */
#ifdef UNIV_LOG_ARCHIVE
	/*-----------------------------*/
	byte**		archive_file_header_bufs_ptr;/*!< unaligned buffers */
	byte**		archive_file_header_bufs;/*!< buffers for each file
					header in the group */
	ulint		archive_space_id;/*!< file space which
					implements the log group
					archive */
	lsn_t		archived_file_no;/*!< file number corresponding to
					log_sys->archived_lsn */
	lsn_t		archived_offset;/*!< file offset corresponding to
					log_sys->archived_lsn, 0 if we have
					not yet written to the archive file
					number archived_file_no */
	lsn_t		next_archived_file_no;/*!< during an archive write,
					until the write is completed, we
					store the next value for
					archived_file_no here: the write
					completion function then sets the new
					value to ..._file_no */
	lsn_t		next_archived_offset; /*!< like the preceding field */
#endif /* UNIV_LOG_ARCHIVE */
	/*-----------------------------*/
	lsn_t		scanned_lsn;	/*!< used only in recovery: recovery scan
					succeeded up to this lsn in this log
					group */
	byte*		checkpoint_buf_ptr;/*!< unaligned checkpoint header */
	byte*		checkpoint_buf;	/*!< checkpoint header is written from
					this buffer to the group */
	UT_LIST_NODE_T(log_group_t)
			log_groups;	/*!< list of log groups */
>>>>>>> 2071aeef
};

/** Redo log buffer */
struct log_t{
	char		pad1[CACHE_LINE_SIZE];
					/*!< Padding to prevent other memory
					update hotspots from residing on the
					same memory cache line */
	lsn_t		lsn;		/*!< log sequence number */
	ulint		buf_free;	/*!< first free offset within the log
					buffer */
#ifndef UNIV_HOTBACKUP
<<<<<<< HEAD
	char		pad2[CACHE_LINE_SIZE];/*!< Padding */
	LogSysMutex	mutex;		/*!< mutex protecting the log */
	char		pad3[CACHE_LINE_SIZE];/*!< Padding */
	FlushOrderMutex	log_flush_order_mutex;/*!< mutex to serialize access to
=======
	ib_prio_mutex_t		mutex;		/*!< mutex protecting the log */

	ib_mutex_t		log_flush_order_mutex;/*!< mutex to serialize access to
>>>>>>> 2071aeef
					the flush list when we are putting
					dirty blocks in the list. The idea
					behind this mutex is to be able
					to release log_sys->mutex during
					mtr_commit and still ensure that
					insertions in the flush_list happen
					in the LSN order. */
#endif /* !UNIV_HOTBACKUP */
	byte*		buf_ptr;	/* unaligned log buffer */
	byte*		buf;		/*!< log buffer */
	ulint		buf_size;	/*!< log buffer size in bytes */
	ulint		max_buf_free;	/*!< recommended maximum value of
					buf_free, after which the buffer is
					flushed */
	bool		check_flush_or_checkpoint;
					/*!< this is set when there may
					be need to flush the log buffer, or
					preflush buffer pool pages, or make
					a checkpoint; this MUST be TRUE when
					lsn - last_checkpoint_lsn >
					max_checkpoint_age; this flag is
					peeked at by log_free_check(), which
					does not reserve the log mutex */
	UT_LIST_BASE_NODE_T(log_group_t)
			log_groups;	/*!< log groups */

#ifndef UNIV_HOTBACKUP
	/** The fields involved in the log buffer flush @{ */

	ulint		buf_next_to_write;/*!< first offset in the log buffer
					where the byte content may not exist
					written to file, e.g., the start
					offset of a log record catenated
					later; this is advanced when a flush
					operation is completed to all the log
					groups */
	volatile bool	is_extending;	/*!< this is set to true during extend
					the log buffer size */
	lsn_t		write_lsn;	/*!< last written lsn */
	ulint		write_end_offset;/*!< the data in buffer has
					been written up to this offset
					when the current write ends:
					this field will then be copied
					to buf_next_to_write */
	lsn_t		current_flush_lsn;/*!< end lsn for the current running
					write + flush operation */
	lsn_t		flushed_to_disk_lsn;
					/*!< how far we have written the log
					AND flushed to disk */
	ulint		n_pending_flushes;/*!< number of currently
					pending flushes; incrementing is
					protected by the log mutex;
					may be decremented between
					resetting and setting flush_event */
	os_event_t	flush_event;	/*!< this event is in the reset state
					when a flush is running; a thread
					should wait for this without
					owning the log mutex, but NOTE that
					to set this event, the
					thread MUST own the log mutex! */
	ulint		n_log_ios;	/*!< number of log i/os initiated thus
					far */
	ulint		n_log_ios_old;	/*!< number of log i/o's at the
					previous printout */
	time_t		last_printout_time;/*!< when log_print was last time
					called */
	/* @} */

	/** Fields involved in checkpoints @{ */
	lsn_t		log_group_capacity; /*!< capacity of the log group; if
					the checkpoint age exceeds this, it is
					a serious error because it is possible
					we will then overwrite log and spoil
					crash recovery */
	lsn_t		max_modified_age_async;
					/*!< when this recommended
					value for lsn -
					buf_pool_get_oldest_modification()
					is exceeded, we start an
					asynchronous preflush of pool pages */
	lsn_t		max_modified_age_sync;
					/*!< when this recommended
					value for lsn -
					buf_pool_get_oldest_modification()
					is exceeded, we start a
					synchronous preflush of pool pages */
	lsn_t		max_checkpoint_age_async;
					/*!< when this checkpoint age
					is exceeded we start an
					asynchronous writing of a new
					checkpoint */
	lsn_t		max_checkpoint_age;
					/*!< this is the maximum allowed value
					for lsn - last_checkpoint_lsn when a
					new query step is started */
	ib_uint64_t	next_checkpoint_no;
					/*!< next checkpoint number */
	lsn_t		last_checkpoint_lsn;
					/*!< latest checkpoint lsn */
	lsn_t		next_checkpoint_lsn;
					/*!< next checkpoint lsn */
	mtr_buf_t*	append_on_checkpoint;
					/*!< extra redo log records to write
					during a checkpoint, or NULL if none.
					The pointer is protected by
					log_sys->mutex, and the data must
					remain constant as long as this
					pointer is not NULL. */
	ulint		n_pending_checkpoint_writes;
					/*!< number of currently pending
					checkpoint writes */
	rw_lock_t	checkpoint_lock;/*!< this latch is x-locked when a
					checkpoint write is running; a thread
					should wait for this without owning
					the log mutex */
#endif /* !UNIV_HOTBACKUP */
	byte*		checkpoint_buf_ptr;/* unaligned checkpoint header */
	byte*		checkpoint_buf;	/*!< checkpoint header is read to this
					buffer */
	/* @} */
<<<<<<< HEAD
=======
#ifdef UNIV_LOG_ARCHIVE
	/** Fields involved in archiving @{ */
	ulint		archiving_state;/*!< LOG_ARCH_ON, LOG_ARCH_STOPPING
					LOG_ARCH_STOPPED, LOG_ARCH_OFF */
	lsn_t		archived_lsn;	/*!< archiving has advanced to this
					lsn */
	lsn_t		max_archived_lsn_age_async;
					/*!< recommended maximum age of
					archived_lsn, before we start
					asynchronous copying to the archive */
	lsn_t		max_archived_lsn_age;
					/*!< maximum allowed age for
					archived_lsn */
	lsn_t		next_archived_lsn;/*!< during an archive write,
					until the write is completed, we
					store the next value for
					archived_lsn here: the write
					completion function then sets the new
					value to archived_lsn */
	ulint		archiving_phase;/*!< LOG_ARCHIVE_READ or
					LOG_ARCHIVE_WRITE */
	ulint		n_pending_archive_ios;
					/*!< number of currently pending reads
					or writes in archiving */
	rw_lock_t	archive_lock;	/*!< this latch is x-locked when an
					archive write is running; a thread
					should wait for this without owning
					the log mutex */
	ulint		archive_buf_size;/*!< size of archive_buf */
	byte*		archive_buf_ptr;/*!< unaligned archived_buf */
	byte*		archive_buf;	/*!< log segment is written to the
					archive from this buffer */
	os_event_t	archiving_on;	/*!< if archiving has been stopped,
					a thread can wait for this event to
					become signaled */
	/* @} */
#endif /* UNIV_LOG_ARCHIVE */
	lsn_t		tracked_lsn;	/*!< log tracking has advanced to this
					lsn.  Field accessed atomically where
					64-bit atomic ops are supported,
					protected by the log sys mutex
					otherwise. */
>>>>>>> 2071aeef
};

/** Test if flush order mutex is owned. */
#define log_flush_order_mutex_own()			\
	mutex_own(&log_sys->log_flush_order_mutex)

/** Acquire the flush order mutex. */
#define log_flush_order_mutex_enter() do {		\
	mutex_enter(&log_sys->log_flush_order_mutex);	\
} while (0)
/** Release the flush order mutex. */
# define log_flush_order_mutex_exit() do {		\
	mutex_exit(&log_sys->log_flush_order_mutex);	\
} while (0)

/** Test if log sys mutex is owned. */
#define log_mutex_own() mutex_own(&log_sys->mutex)

/** Acquire the log sys mutex. */
#define log_mutex_enter() mutex_enter(&log_sys->mutex)

/** Release the log sys mutex. */
#define log_mutex_exit() mutex_exit(&log_sys->mutex)

/** Calculate the offset of an lsn within a log group.
@param[in]	lsn	log sequence number
@param[in]	group	log group
@return offset within the log group */
lsn_t
log_group_calc_lsn_offset(
	lsn_t			lsn,
	const log_group_t*	group);

#ifndef UNIV_NONINL
#include "log0log.ic"
#endif

#endif<|MERGE_RESOLUTION|>--- conflicted
+++ resolved
@@ -52,19 +52,6 @@
 /** Redo log group */
 struct log_group_t;
 
-<<<<<<< HEAD
-=======
-#ifdef UNIV_DEBUG
-/** Flag: write to log file? */
-extern	ibool	log_do_write;
-/** Flag: enable debug output when writing to the log? */
-extern	ibool	log_debug_writes;
-#else /* UNIV_DEBUG */
-/** Write to log */
-# define log_do_write TRUE
-#endif /* UNIV_DEBUG */
-
->>>>>>> 2071aeef
 /** Magic value to use instead of log checksums when they are disabled */
 #define LOG_NO_CHECKSUM_MAGIC 0xDEADBEEFUL
 
@@ -73,17 +60,6 @@
 /** Pointer to the log checksum calculation function. Protected with
 log_sys->mutex. */
 extern log_checksum_func_t log_checksum_algorithm_ptr;
-<<<<<<< HEAD
-=======
-
-/** Wait modes for log_write_up_to @{ */
-#define LOG_NO_WAIT		91
-#define LOG_WAIT_ONE_GROUP	92
-#define	LOG_WAIT_ALL_GROUPS	93
-/* @} */
-/** Maximum number of log groups in log_group_t::checkpoint_buf */
-#define LOG_MAX_N_GROUPS	32
->>>>>>> 2071aeef
 
 #define IB_ARCHIVED_LOGS_PREFIX		"ib_log_archive_"
 #define IB_ARCHIVED_LOGS_PREFIX_LEN	(sizeof(IB_ARCHIVED_LOGS_PREFIX) - 1)
@@ -126,7 +102,6 @@
 void
 log_free_check(void);
 /*================*/
-<<<<<<< HEAD
 
 /** Extends the log buffer.
 @param[in]	len	requested minimum size in bytes */
@@ -149,25 +124,6 @@
 lsn_t
 log_reserve_and_open(
 	ulint	len);
-=======
-/**************************************************************************//**
-Locks the log mutex and opens the log for log_write_low. The log must be closed
-with log_close and released with log_release.
-@return start lsn of the log record */
-UNIV_INLINE
-lsn_t
-log_reserve_and_open(
-/*=================*/
-	ulint	len);	/*!< in: length of data to be catenated */
-/************************************************************//**
-Opens the log for log_write_low. The log must be closed with log_close.
-@return	start lsn of the log record */
-UNIV_INTERN
-lsn_t
-log_open(
-/*=====*/
-	ulint	len);	/*!< in: length of data to be catenated */
->>>>>>> 2071aeef
 /************************************************************//**
 Writes to the log the string given. It is assumed that the caller holds the
 log mutex. */
@@ -220,15 +176,44 @@
 	ulint	id,			/*!< in: group id */
 	ulint	n_files,		/*!< in: number of log files */
 	lsn_t	file_size,		/*!< in: log file size in bytes */
-	ulint	space_id);		/*!< in: space id of the file space
+	ulint	space_id,		/*!< in: space id of the file space
 					which contains the log files of this
 					group */
+	ulint	archive_space_id);
+					/*!< in: space id of the file space
+					which contains some archived log
+					files for this group; currently, only
+					for the first log group this is
+					used */
+
 /******************************************************//**
 Completes an i/o to a log file. */
 void
 log_io_complete(
 /*============*/
 	log_group_t*	group);	/*!< in: log group */
+
+/******************************************************//**
+Writes a buffer to a log file group. */
+
+void
+log_group_write_buf(
+/*================*/
+	log_group_t*	group,		/*!< in: log group */
+	byte*		buf,		/*!< in: buffer */
+	ulint		len,		/*!< in: buffer len; must be divisible
+					by OS_FILE_LOG_BLOCK_SIZE */
+#ifdef UNIV_DEBUG
+	ulint		pad_len,	/*!< in: pad len in the buffer len */
+#endif /* UNIV_DEBUG */
+	lsn_t		start_lsn,	/*!< in: start lsn of the buffer; must
+					be divisible by
+					OS_FILE_LOG_BLOCK_SIZE */
+	ulint		new_data_offset);/*!< in: start offset of new data in
+					buf: this parameter is used to decide
+					if we have to write a new log file
+					header */
+
 /******************************************************//**
 This function is called, e.g., when a transaction wants to commit. It checks
 that the log has been written to the log file up to the last log entry written
@@ -288,11 +273,18 @@
 void
 logs_empty_and_mark_files_at_shutdown(void);
 /*=======================================*/
+
+void
+log_checkpoint_get_nth_group_info(
+/*==============================*/
+	const byte*	buf,	/*!< in: buffer containing checkpoint info */
+	ulint		n,	/*!< in: nth slot */
+	lsn_t*		file_no);/*!< out: archived file number */
+
 /** Read a log group header page to log_sys->checkpoint_buf.
 @param[in]	group	log group
 @param[in]	header	0 or LOG_CHEKCPOINT_1 or LOG_CHECKPOINT2 */
 void
-<<<<<<< HEAD
 log_group_header_read(
 	const log_group_t*	group,
 	ulint			header);
@@ -308,80 +300,7 @@
 mtr_buf_t*
 log_append_on_checkpoint(
 	mtr_buf_t*	buf);
-=======
-log_checkpoint_get_nth_group_info(
-/*==============================*/
-	const byte*	buf,	/*!< in: buffer containing checkpoint info */
-	ulint		n,	/*!< in: nth slot */
-	lsn_t*		file_no);/*!< out: archived file number */
-/******************************************************//**
-Writes checkpoint info to groups. */
-UNIV_INTERN
-void
-log_groups_write_checkpoint_info(void);
-/*==================================*/
-/********************************************************************//**
-Starts an archiving operation.
-@return	TRUE if succeed, FALSE if an archiving operation was already running */
-UNIV_INTERN
-ibool
-log_archive_do(
-/*===========*/
-	ibool	sync,	/*!< in: TRUE if synchronous operation is desired */
-	ulint*	n_bytes);/*!< out: archive log buffer size, 0 if nothing to
-			archive */
-/****************************************************************//**
-Writes the log contents to the archive up to the lsn when this function was
-called, and stops the archiving. When archiving is started again, the archived
-log file numbers start from a number one higher, so that the archiving will
-not write again to the archived log files which exist when this function
-returns.
-@return	DB_SUCCESS or DB_ERROR */
-UNIV_INTERN
-ulint
-log_archive_stop(void);
-/*==================*/
-/****************************************************************//**
-Starts again archiving which has been stopped.
-@return	DB_SUCCESS or DB_ERROR */
-UNIV_INTERN
-ulint
-log_archive_start(void);
-/*===================*/
-/****************************************************************//**
-Stop archiving the log so that a gap may occur in the archived log files.
-@return	DB_SUCCESS or DB_ERROR */
-UNIV_INTERN
-ulint
-log_archive_noarchivelog(void);
-/*==========================*/
-/****************************************************************//**
-Start archiving the log so that a gap may occur in the archived log files.
-@return	DB_SUCCESS or DB_ERROR */
-UNIV_INTERN
-ulint
-log_archive_archivelog(void);
-/*========================*/
-/******************************************************//**
-Generates an archived log file name. */
-UNIV_INTERN
-void
-log_archived_file_name_gen(
-/*=======================*/
-	char*	buf,	/*!< in: buffer where to write */
-	ulint	buf_len,/*!< in: buffer length */
-	ulint	id,	/*!< in: group id */
-	lsn_t	file_no);/*!< in: file number */
-
-UNIV_INTERN
-void
-log_archived_get_offset(
-/*====================*/
-	log_group_t*	group,		/*!< in: log group */
-	lsn_t		file_no,	/*!< in: archive log file number */
-	lsn_t		archived_lsn,	/*!< in: last archived LSN */
-	lsn_t*		offset);	/*!< out: offset within archived file */
->>>>>>> 2071aeef
+
 #else /* !UNIV_HOTBACKUP */
 /******************************************************//**
 Writes info to a buffer of a log group when log files are created in
@@ -408,33 +327,14 @@
 void
 log_group_read_log_seg(
 /*===================*/
+	ulint		type,		/*!< in: LOG_ARCHIVE or LOG_RECOVER */
 	byte*		buf,		/*!< in: buffer where to read */
 	log_group_t*	group,		/*!< in: log group */
 	lsn_t		start_lsn,	/*!< in: read area start */
-<<<<<<< HEAD
-	lsn_t		end_lsn);	/*!< in: read area end */
-=======
 	lsn_t		end_lsn,	/*!< in: read area end */
-	ibool		release_mutex);	/*!< in: whether the log_sys->mutex
+	bool		release_mutex);	/*!< in: whether the log_sys->mutex
 				        should be released before the read */
-/******************************************************//**
-Writes a buffer to a log file group. */
-UNIV_INTERN
-void
-log_group_write_buf(
-/*================*/
-	log_group_t*	group,		/*!< in: log group */
-	byte*		buf,		/*!< in: buffer */
-	ulint		len,		/*!< in: buffer len; must be divisible
-					by OS_FILE_LOG_BLOCK_SIZE */
-	lsn_t		start_lsn,	/*!< in: start lsn of the buffer; must
-					be divisible by
-					OS_FILE_LOG_BLOCK_SIZE */
-	ulint		new_data_offset);/*!< in: start offset of new data in
-					buf: this parameter is used to decide
-					if we have to write a new log file
-					header */
->>>>>>> 2071aeef
+
 /********************************************************//**
 Sets the field values in group to correspond to a given lsn. For this function
 to work, the values must already be correctly initialized to correspond to
@@ -612,9 +512,6 @@
 log_mem_free(void);
 /*==============*/
 
-<<<<<<< HEAD
-/** Redo log system */
-=======
 /****************************************************************//**
 Safely reads the log_sys->tracked_lsn value.  Uses atomic operations
 if available, otherwise this field is protected with the log system
@@ -627,7 +524,7 @@
 log_get_tracked_lsn(void);
 /*=====================*/
 
->>>>>>> 2071aeef
+/** Redo log system */
 extern log_t*	log_sys;
 
 /** Whether to generate and require checksums on the redo log pages */
@@ -684,7 +581,6 @@
 /* Offsets inside the checkpoint pages (redo log format version 1) */
 #define LOG_CHECKPOINT_NO		0
 #define LOG_CHECKPOINT_LSN		8
-<<<<<<< HEAD
 #define LOG_CHECKPOINT_OFFSET		16
 #define LOG_CHECKPOINT_LOG_BUF_SIZE	24
 
@@ -715,86 +611,6 @@
 #define LOG_HEADER_FORMAT_CURRENT	1
 /* @} */
 
-=======
-#define LOG_CHECKPOINT_OFFSET_LOW32	16
-#define LOG_CHECKPOINT_LOG_BUF_SIZE	20
-#define	LOG_CHECKPOINT_ARCHIVED_LSN	24
-#define	LOG_CHECKPOINT_GROUP_ARRAY	32
-
-/* For each value smaller than LOG_MAX_N_GROUPS the following 8 bytes: */
-
-#define LOG_CHECKPOINT_ARCHIVED_FILE_NO	0
-#define LOG_CHECKPOINT_ARCHIVED_OFFSET	4
-
-#define	LOG_CHECKPOINT_ARRAY_END	(LOG_CHECKPOINT_GROUP_ARRAY\
-							+ LOG_MAX_N_GROUPS * 8)
-#define LOG_CHECKPOINT_CHECKSUM_1	LOG_CHECKPOINT_ARRAY_END
-#define LOG_CHECKPOINT_CHECKSUM_2	(4 + LOG_CHECKPOINT_ARRAY_END)
-#if 0
-#define LOG_CHECKPOINT_FSP_FREE_LIMIT	(8 + LOG_CHECKPOINT_ARRAY_END)
-					/*!< Not used (0);
-					This used to contain the
-					current fsp free limit in
-					tablespace 0, in units of one
-					megabyte.
-
-					This information might have been used
-					since mysqlbackup version 0.35 but
-					before 1.41 to decide if unused ends of
-					non-auto-extending data files
-					in space 0 can be truncated.
-
-					This information was made obsolete
-					by mysqlbackup --compress. */
-#define LOG_CHECKPOINT_FSP_MAGIC_N	(12 + LOG_CHECKPOINT_ARRAY_END)
-					/*!< Not used (0);
-					This magic number tells if the
-					checkpoint contains the above field:
-					the field was added to
-					InnoDB-3.23.50 and
-					removed from MySQL 5.6 */
-#define LOG_CHECKPOINT_FSP_MAGIC_N_VAL	1441231243
-					/*!< if LOG_CHECKPOINT_FSP_MAGIC_N
-					contains this value, then
-					LOG_CHECKPOINT_FSP_FREE_LIMIT
-					is valid */
-#endif
-#define LOG_CHECKPOINT_OFFSET_HIGH32	(16 + LOG_CHECKPOINT_ARRAY_END)
-#define LOG_CHECKPOINT_SIZE		(20 + LOG_CHECKPOINT_ARRAY_END)
-
-
-/* Offsets of a log file header */
-#define LOG_GROUP_ID		0	/* log group number */
-#define LOG_FILE_START_LSN	4	/* lsn of the start of data in this
-					log file */
-#define LOG_FILE_NO		12	/* 4-byte archived log file number;
-					this field is only defined in an
-					archived log file */
-#define LOG_FILE_WAS_CREATED_BY_HOT_BACKUP 16
-					/* a 32-byte field which contains
-					the string 'ibbackup' and the
-					creation time if the log file was
-					created by mysqlbackup --restore;
-					when mysqld is first time started
-					on the restored database, it can
-					print helpful info for the user */
-#define LOG_FILE_OS_FILE_LOG_BLOCK_SIZE 64
-					/* extend to record log_block_size
-					of XtraDB. 0 means default 512 */
-#define	LOG_FILE_ARCH_COMPLETED	OS_FILE_LOG_BLOCK_SIZE
-					/* this 4-byte field is TRUE when
-					the writing of an archived log file
-					has been completed; this field is
-					only defined in an archived log file */
-#define LOG_FILE_END_LSN	(OS_FILE_LOG_BLOCK_SIZE + 4)
-					/* lsn where the archived log file
-					at least extends: actually the
-					archived log file may extend to a
-					later lsn, as long as it is within the
-					same log block as this lsn; this field
-					is defined only when an archived log
-					file has been completely written */
->>>>>>> 2071aeef
 #define LOG_CHECKPOINT_1	OS_FILE_LOG_BLOCK_SIZE
 					/* first checkpoint field in the log
 					header; we write alternately to the
@@ -821,7 +637,6 @@
 group is implemented as a space in the sense of the module fil0fil.
 The fields are protected by log_sys->mutex. */
 struct log_group_t{
-<<<<<<< HEAD
 	/** log group identifier (always 0) */
 	ulint				id;
 	/** number of files in the group */
@@ -852,56 +667,23 @@
 	byte*				checkpoint_buf;
 	/** list of log groups */
 	UT_LIST_NODE_T(log_group_t)	log_groups;
-=======
-	/* The following fields are protected by log_sys->mutex */
-	ulint		id;		/*!< log group id */
-	ulint		n_files;	/*!< number of files in the group */
-	lsn_t		file_size;	/*!< individual log file size in bytes,
-					including the log file header */
-	ulint		space_id;	/*!< file space which implements the log
-					group */
-	ulint		state;		/*!< LOG_GROUP_OK or
-					LOG_GROUP_CORRUPTED */
-	lsn_t		lsn;		/*!< lsn used to fix coordinates within
-					the log group */
-	lsn_t		lsn_offset;	/*!< the offset of the above lsn */
-	ulint		n_pending_writes;/*!< number of currently pending flush
-					writes for this log group */
-	byte**		file_header_bufs_ptr;/*!< unaligned buffers */
-	byte**		file_header_bufs;/*!< buffers for each file
-					header in the group */
-#ifdef UNIV_LOG_ARCHIVE
-	/*-----------------------------*/
-	byte**		archive_file_header_bufs_ptr;/*!< unaligned buffers */
-	byte**		archive_file_header_bufs;/*!< buffers for each file
-					header in the group */
-	ulint		archive_space_id;/*!< file space which
-					implements the log group
-					archive */
-	lsn_t		archived_file_no;/*!< file number corresponding to
-					log_sys->archived_lsn */
-	lsn_t		archived_offset;/*!< file offset corresponding to
-					log_sys->archived_lsn, 0 if we have
-					not yet written to the archive file
-					number archived_file_no */
-	lsn_t		next_archived_file_no;/*!< during an archive write,
-					until the write is completed, we
-					store the next value for
-					archived_file_no here: the write
-					completion function then sets the new
-					value to ..._file_no */
-	lsn_t		next_archived_offset; /*!< like the preceding field */
-#endif /* UNIV_LOG_ARCHIVE */
-	/*-----------------------------*/
-	lsn_t		scanned_lsn;	/*!< used only in recovery: recovery scan
-					succeeded up to this lsn in this log
-					group */
-	byte*		checkpoint_buf_ptr;/*!< unaligned checkpoint header */
-	byte*		checkpoint_buf;	/*!< checkpoint header is written from
-					this buffer to the group */
-	UT_LIST_NODE_T(log_group_t)
-			log_groups;	/*!< list of log groups */
->>>>>>> 2071aeef
+	/** unaligned buffers */
+	byte**		archive_file_header_bufs_ptr;
+	/** buffers for each file header in the group */
+	byte**		archive_file_header_bufs;
+	/** file space which implements the log group archive */
+	ulint		archive_space_id;
+	/** file number corresponding to log_sys->archived_lsn */
+	lsn_t		archived_file_no;
+	/** file offset corresponding to log_sys->archived_lsn, 0 if we have
+	not yet written to the archive file number archived_file_no */
+	lsn_t		archived_offset;
+	/** during an archive write, until the write is completed, we store the
+	next value for archived_file_no here: the write completion function
+	then sets the new value to ..._file_no */
+	lsn_t		next_archived_file_no;
+	/** like the preceding field */
+	lsn_t		next_archived_offset;
 };
 
 /** Redo log buffer */
@@ -914,16 +696,10 @@
 	ulint		buf_free;	/*!< first free offset within the log
 					buffer */
 #ifndef UNIV_HOTBACKUP
-<<<<<<< HEAD
 	char		pad2[CACHE_LINE_SIZE];/*!< Padding */
 	LogSysMutex	mutex;		/*!< mutex protecting the log */
 	char		pad3[CACHE_LINE_SIZE];/*!< Padding */
 	FlushOrderMutex	log_flush_order_mutex;/*!< mutex to serialize access to
-=======
-	ib_prio_mutex_t		mutex;		/*!< mutex protecting the log */
-
-	ib_mutex_t		log_flush_order_mutex;/*!< mutex to serialize access to
->>>>>>> 2071aeef
 					the flush list when we are putting
 					dirty blocks in the list. The idea
 					behind this mutex is to be able
@@ -1044,9 +820,6 @@
 	byte*		checkpoint_buf;	/*!< checkpoint header is read to this
 					buffer */
 	/* @} */
-<<<<<<< HEAD
-=======
-#ifdef UNIV_LOG_ARCHIVE
 	/** Fields involved in archiving @{ */
 	ulint		archiving_state;/*!< LOG_ARCH_ON, LOG_ARCH_STOPPING
 					LOG_ARCH_STOPPED, LOG_ARCH_OFF */
@@ -1082,13 +855,11 @@
 					a thread can wait for this event to
 					become signaled */
 	/* @} */
-#endif /* UNIV_LOG_ARCHIVE */
 	lsn_t		tracked_lsn;	/*!< log tracking has advanced to this
 					lsn.  Field accessed atomically where
 					64-bit atomic ops are supported,
 					protected by the log sys mutex
 					otherwise. */
->>>>>>> 2071aeef
 };
 
 /** Test if flush order mutex is owned. */
