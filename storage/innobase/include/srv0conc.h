/*****************************************************************************

<<<<<<< HEAD
Copyright (c) 2011, 2013, Oracle and/or its affiliates. All Rights Reserved.
=======
Copyright (c) 2011, 2014, Oracle and/or its affiliates. All Rights Reserved.
>>>>>>> a9800d0d

Portions of this file contain modifications contributed and copyrighted by
Google, Inc. Those modifications are gratefully acknowledged and are described
briefly in the InnoDB documentation. The contributions by Google are
incorporated with their permission, and subject to the conditions contained in
the file COPYING.Google.

Portions of this file contain modifications contributed and copyrighted
by Percona Inc.. Those modifications are
gratefully acknowledged and are described briefly in the InnoDB
documentation. The contributions by Percona Inc. are incorporated with
their permission, and subject to the conditions contained in the file
COPYING.Percona.

This program is free software; you can redistribute it and/or modify it under
the terms of the GNU General Public License as published by the Free Software
Foundation; version 2 of the License.

This program is distributed in the hope that it will be useful, but WITHOUT
ANY WARRANTY; without even the implied warranty of MERCHANTABILITY or FITNESS
FOR A PARTICULAR PURPOSE. See the GNU General Public License for more details.

You should have received a copy of the GNU General Public License along with
this program; if not, write to the Free Software Foundation, Inc.,
51 Franklin Street, Suite 500, Boston, MA 02110-1335 USA

*****************************************************************************/

/**************************************************//**
@file srv/srv0conc.h

InnoDB concurrency manager header file

Created 2011/04/18 Sunny Bains
*******************************************************/

#ifndef srv_conc_h
#define srv_conc_h

/** We are prepared for a situation that we have this many threads waiting for
a semaphore inside InnoDB. innobase_start_or_create_for_mysql() sets the
value. */

extern	ulint	srv_max_n_threads;

/** The following controls how many threads we let inside InnoDB concurrently:
threads waiting for locks are not counted into the number because otherwise
we could get a deadlock. Value of 0 will disable the concurrency check. */

extern ulong	srv_thread_concurrency;

#ifndef HAVE_ATOMIC_BUILTINS
/** Mutex protecting some server global variables. */
extern ib_mutex_t	server_mutex;

/** Initialise the concurrency management data structures. */

void
srv_conc_init(void);

/** Free the concurrency management data structures. */

void
srv_conc_free(void);
#endif /* !HAVE_ATOMIC_BUILTINS */

/*********************************************************************//**
Puts an OS thread to wait if there are too many concurrent threads
(>= srv_thread_concurrency) inside InnoDB. The threads wait in a FIFO queue. */

void
srv_conc_enter_innodb(
/*==================*/
	trx_t*	trx);		/*!< in: transaction object associated
				with the thread */

/*********************************************************************//**
This lets a thread enter InnoDB regardless of the number of threads inside
InnoDB. This must be called when a thread ends a lock wait. */

void
srv_conc_force_enter_innodb(
/*========================*/
	trx_t*	trx);		/*!< in: transaction object associated with
				the thread */

/*********************************************************************//**
This must be called when a thread exits InnoDB in a lock wait or at the
end of an SQL statement. */

void
srv_conc_force_exit_innodb(
/*=======================*/
	trx_t*	trx);		/*!< in: transaction object associated with
				the thread */

/*********************************************************************//**
Get the count of threads waiting inside InnoDB. */

ulint
srv_conc_get_waiting_threads(void);
/*==============================*/

/*********************************************************************//**
Get the count of threads active inside InnoDB. */

ulint
srv_conc_get_active_threads(void);
/*==============================*/

#endif /* srv_conc_h */<|MERGE_RESOLUTION|>--- conflicted
+++ resolved
@@ -1,10 +1,6 @@
 /*****************************************************************************
 
-<<<<<<< HEAD
-Copyright (c) 2011, 2013, Oracle and/or its affiliates. All Rights Reserved.
-=======
 Copyright (c) 2011, 2014, Oracle and/or its affiliates. All Rights Reserved.
->>>>>>> a9800d0d
 
 Portions of this file contain modifications contributed and copyrighted by
 Google, Inc. Those modifications are gratefully acknowledged and are described
