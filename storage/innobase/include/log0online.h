--- conflicted
+++ resolved
@@ -38,35 +38,23 @@
 /** An iterator over changed page info */
 typedef struct log_bitmap_iterator_struct log_bitmap_iterator_t;
 
-<<<<<<< HEAD
-/*********************************************************************//**
-Initializes the online log following subsytem. */
+/** Initialize the constant part of the log tracking subsystem */
 
-=======
-/** Initialize the constant part of the log tracking subsystem */
-UNIV_INTERN
 void
 log_online_init(void);
 
 /** Initialize the dynamic part of the log tracking subsystem */
-UNIV_INTERN
->>>>>>> dd7f7de2
+
 void
 log_online_read_init(void);
 
-<<<<<<< HEAD
-/*********************************************************************//**
-Shuts down the online log following subsystem. */
+/** Shut down the dynamic part of the log tracking subsystem */
 
-=======
-/** Shut down the dynamic part of the log tracking subsystem */
-UNIV_INTERN
->>>>>>> dd7f7de2
 void
 log_online_read_shutdown(void);
 
 /** Shut down the constant part of the log tracking subsystem */
-UNIV_INTERN
+
 void
 log_online_shutdown(void);
 
