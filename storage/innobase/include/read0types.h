--- conflicted
+++ resolved
@@ -1,10 +1,6 @@
 /*****************************************************************************
 
-<<<<<<< HEAD
-Copyright (c) 1997, 2018, Oracle and/or its affiliates. All Rights Reserved.
-=======
 Copyright (c) 1997, 2019, Oracle and/or its affiliates. All Rights Reserved.
->>>>>>> 4869291f
 
 This program is free software; you can redistribute it and/or modify it under
 the terms of the GNU General Public License, version 2.0, as published by the
@@ -198,10 +194,7 @@
   void close() {
     ut_ad(m_creator_trx_id != TRX_ID_MAX);
     m_creator_trx_id = TRX_ID_MAX;
-<<<<<<< HEAD
     m_cloned = false;
-=======
->>>>>>> 4869291f
   }
 
   /**
@@ -218,8 +211,6 @@
             m_low_limit_id, m_up_limit_id);
   }
 
-<<<<<<< HEAD
-=======
   /** Check and reduce low limit number for read view. Used to
   block purge till GTID is persisted on disk table.
   @param[in]	trx_no	transaction number to check with */
@@ -231,7 +222,6 @@
     }
   }
 
->>>>>>> 4869291f
   /**
   @return the low limit no */
   trx_id_t low_limit_no() const { return (m_low_limit_no); }
@@ -241,10 +231,13 @@
   trx_id_t low_limit_id() const { return (m_low_limit_id); }
 
   /**
+  @return the up limit id */
+  trx_id_t up_limit_id() const noexcept { return (m_up_limit_id); }
+
+  /**
   @return true if there are no transaction ids in the snapshot */
   bool empty() const { return (m_ids.empty()); }
 
-<<<<<<< HEAD
   /**
   Clones a read view object. The resulting read view has identical change
   visibility as the donor read view
@@ -257,6 +250,10 @@
 
 #ifdef UNIV_DEBUG
   /**
+  @return the view low limit number */
+  trx_id_t view_low_limit_no() const { return (m_view_low_limit_no); }
+
+  /**
   @param rhs		view to compare with
   @return truen if this view is less than or equal rhs */
   bool le(const ReadView *rhs) const {
@@ -264,9 +261,7 @@
   }
 #endif /* UNIV_DEBUG */
 
-  trx_id_t up_limit_id() const { return (m_up_limit_id); }
-
-  void print(FILE *file) const {
+  void print(FILE *file) const noexcept {
     fprintf(file, "Read view low limit trx n:o " TRX_ID_FMT "\n",
             low_limit_no());
     print_limits(file);
@@ -275,87 +270,8 @@
       fprintf(file, "Read view trx id " TRX_ID_FMT "\n", m_ids.data()[i]);
   }
 
-  bool is_cloned() const { return (m_cloned); }
-
- private:
-  /**
-  Copy the transaction ids from the source vector */
-  inline void copy_trx_ids(const trx_ids_t &trx_ids);
-
-  /**
-  Opens a read view where exactly the transactions serialized before this
-  point in time are seen in the view.
-  @param id		Creator transaction id */
-  inline void prepare(trx_id_t id);
-
-  /**
-  Copy state from another view. Must call copy_complete() to finish.
-  @param other		view to copy from */
-  inline void copy_prepare(const ReadView &other);
-
-  /**
-  Complete the copy, insert the creator transaction id into the
-  m_trx_ids too and adjust the m_up_limit_id *, if required */
-  inline void copy_complete();
-
-  /**
-  Set the creator transaction id, existing id must be 0 */
-  void creator_trx_id(trx_id_t id) {
-    ut_ad(m_creator_trx_id == 0);
-    m_creator_trx_id = id;
-  }
-
-  friend class MVCC;
-
- private:
-  // Disable copying
-  ReadView(const ReadView &);
-  ReadView &operator=(const ReadView &);
-
- private:
-  /** The read should not see any transaction with trx id >= this
-  value. In other words, this is the "high water mark". */
-  trx_id_t m_low_limit_id;
-
-  /** The read should see all trx ids which are strictly
-  smaller (<) than this value.  In other words, this is the
-  low water mark". */
-  trx_id_t m_up_limit_id;
-
-  /** trx id of creating transaction, set to TRX_ID_MAX for free
-  views. */
-  trx_id_t m_creator_trx_id;
-
-  /** Set of RW transactions that was active when this snapshot
-  was taken */
-  ids_t m_ids;
-
-  /** The view does not need to see the undo logs for transactions
-  whose transaction number is strictly smaller (<) than this value:
-  they can be removed in purge if not needed by other views */
-  trx_id_t m_low_limit_no;
-
-  /** AC-NL-RO transaction view that has been "closed". */
-  bool m_closed;
-
-  /** This is a view cloned by clone but not by
-  MVCC::clone_oldest_view. Used to make sure the cloned transaction does
-  not see its own changes. */
-  bool m_cloned;
-
-=======
-#ifdef UNIV_DEBUG
-  /**
-  @return the view low limit number */
-  trx_id_t view_low_limit_no() const { return (m_view_low_limit_no); }
-
-  /**
-  @param rhs		view to compare with
-  @return truen if this view is less than or equal rhs */
-  bool le(const ReadView *rhs) const {
-    return (m_low_limit_no <= rhs->m_low_limit_no);
-  }
-#endif /* UNIV_DEBUG */
+  bool is_cloned() const noexcept { return (m_cloned); }
+
  private:
   /**
   Copy the transaction ids from the source vector */
@@ -425,7 +341,11 @@
   /** AC-NL-RO transaction view that has been "closed". */
   bool m_closed;
 
->>>>>>> 4869291f
+  /** This is a view cloned by clone but not by
+  MVCC::clone_oldest_view. Used to make sure the cloned transaction does
+  not see its own changes. */
+  bool m_cloned;
+
   typedef UT_LIST_NODE_T(ReadView) node_t;
 
   /** List of read views in trx_sys */
