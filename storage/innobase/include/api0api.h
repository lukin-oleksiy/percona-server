/*****************************************************************************

<<<<<<< HEAD
Copyright (c) 2012, 2018, Oracle and/or its affiliates. All Rights Reserved.
=======
Copyright (c) 2012, 2019, Oracle and/or its affiliates. All Rights Reserved.
>>>>>>> 4869291f

This program is free software; you can redistribute it and/or modify it under
the terms of the GNU General Public License, version 2.0, as published by the
Free Software Foundation.

This program is also distributed with certain software (including but not
limited to OpenSSL) that is licensed under separate terms, as designated in a
particular file or component or in included license documentation. The authors
of MySQL hereby grant you an additional permission to link the program and
your derivative works with the separately licensed software that they have
included with MySQL.

This program is distributed in the hope that it will be useful, but WITHOUT
ANY WARRANTY; without even the implied warranty of MERCHANTABILITY or FITNESS
FOR A PARTICULAR PURPOSE. See the GNU General Public License, version 2.0,
for more details.

You should have received a copy of the GNU General Public License along with
this program; if not, write to the Free Software Foundation, Inc.,
51 Franklin St, Fifth Floor, Boston, MA 02110-1301  USA

*****************************************************************************/

/** @file include/api0api.h
 InnoDB Native API

 2008-08-01 Created by Sunny Bains.
 3/20/2011 Jimmy Yang extracted from Embedded InnoDB
 *******************************************************/

#ifndef api0api_h
#define api0api_h

#include <stdio.h>

#include "config.h"
#include "db0err.h"

/* Define uint32 outside my_compiler.h, because my_compiler.h would not allow
Memcached C code to use the bool data type. */
#if SIZEOF_INT == 4
typedef unsigned int uint32;
#elif SIZEOF_LONG == 4
typedef unsigned long uint32;
#else
#error Neither int or long is of 4 bytes width
#endif

#if defined(WITH_INNODB_MEMCACHED) && !defined(DBUG_OFF)
#define UNIV_MEMCACHED_SDI
#endif

/** Page number */
typedef uint32 page_no_t;
/** Tablespace identifier */
typedef uint32 space_id_t;

typedef struct ib_sdi_key ib_sdi_key_t;
typedef struct ib_sdi_vector ib_sdi_vector_t;

#if defined(__GNUC__)
#define UNIV_NO_IGNORE MY_ATTRIBUTE((warn_unused_result))
#else
#define UNIV_NO_IGNORE
#endif /* __GNUC__ */

/* See comment about ib_bool_t as to why the two macros are unsigned long. */
/** The boolean value of "true" used internally within InnoDB */
#define IB_TRUE 0x1UL
/** The boolean value of "false" used internally within InnoDB */
#define IB_FALSE 0x0UL

/* Basic types used by the InnoDB API. */
/** All InnoDB error codes are represented by ib_err_t */
typedef enum dberr_t ib_err_t;
/** Representation of a byte within InnoDB */
typedef unsigned char ib_byte_t;
/** Representation of an unsigned long int within InnoDB */
#ifdef _WIN64
typedef unsigned __int64 ib_ulint_t;
#else
typedef unsigned long int ib_ulint_t;
#endif /* _WIN64 */

/* We assume C99 support except when using VisualStudio. */
#if !defined(_MSC_VER)
#include <stdint.h>
#endif /* _MSC_VER */

/* Integer types used by the API. Microsft VS defines its own types
and we use the Microsoft types when building with Visual Studio. */
#if defined(_MSC_VER)
/** A signed 8 bit integral type. */
typedef __int8 ib_i8_t;
#else
/** A signed 8 bit integral type. */
typedef int8_t ib_i8_t;
#endif

#if defined(_MSC_VER)
/** An unsigned 8 bit integral type. */
typedef unsigned __int8 ib_u8_t;
#else
/** An unsigned 8 bit integral type. */
typedef uint8_t ib_u8_t;
#endif

#if defined(_MSC_VER)
/** A signed 16 bit integral type. */
typedef __int16 ib_i16_t;
#else
/** A signed 16 bit integral type. */
typedef int16_t ib_i16_t;
#endif

#if defined(_MSC_VER)
/** An unsigned 16 bit integral type. */
typedef unsigned __int16 ib_u16_t;
#else
/** An unsigned 16 bit integral type. */
typedef uint16_t ib_u16_t;
#endif

#if defined(_MSC_VER)
/** A signed 32 bit integral type. */
typedef __int32 ib_i32_t;
#else
/** A signed 32 bit integral type. */
typedef int32_t ib_i32_t;
#endif

#if defined(_MSC_VER)
/** An unsigned 32 bit integral type. */
typedef unsigned __int32 ib_u32_t;
#else
/** An unsigned 32 bit integral type. */
typedef uint32_t ib_u32_t;
#endif

#if defined(_MSC_VER)
/** A signed 64 bit integral type. */
typedef __int64 ib_i64_t;
#else
/** A signed 64 bit integral type. */
typedef int64_t ib_i64_t;
#endif

#if defined(_MSC_VER)
/** An unsigned 64 bit integral type. */
typedef unsigned __int64 ib_u64_t;
#else
/** An unsigned 64 bit integral type. */
typedef uint64_t ib_u64_t;
#endif

typedef void *ib_opaque_t;
typedef ib_opaque_t ib_charset_t;
typedef ib_ulint_t ib_bool_t;
typedef ib_u64_t ib_id_u64_t;

/** @enum ib_cfg_type_t Possible types for a configuration variable. */
typedef enum {
  IB_CFG_IBOOL, /*!< The configuration parameter is
                of type ibool */

  /* XXX Can we avoid having different types for ulint and ulong?
  - On Win64 "unsigned long" is 32 bits
  - ulong is always defined as "unsigned long"
  - On Win64 ulint is defined as 64 bit integer
  => On Win64 ulint != ulong.
  If we typecast all ulong and ulint variables to the smaller type
  ulong, then we will cut the range of the ulint variables.
  This is not a problem for most ulint variables because their max
  allowed values do not exceed 2^32-1 (e.g. log_groups is ulint
  but its max allowed value is 10). BUT buffer_pool_size and
  log_file_size allow up to 2^64-1. */

  IB_CFG_ULINT, /*!< The configuration parameter is
                of type ulint */

  IB_CFG_ULONG, /*!< The configuration parameter is
                of type ulong */

  IB_CFG_TEXT, /*!< The configuration parameter is
               of type char* */

  IB_CFG_CB /*!< The configuration parameter is
            a callback parameter */
} ib_cfg_type_t;

/** @enum ib_col_type_t  column types that are supported. */
typedef enum {
  IB_VARCHAR = 1, /*!< Character varying length. The
                  column is not padded. */

  IB_CHAR = 2, /*!< Fixed length character string. The
               column is padded to the right. */

  IB_BINARY = 3, /*!< Fixed length binary, similar to
                 IB_CHAR but the column is not padded
                 to the right. */

  IB_VARBINARY = 4, /*!< Variable length binary */

  IB_BLOB = 5, /*!< Binary large object, or
               a TEXT type */

  IB_INT = 6, /*!< Integer: can be any size
              from 1 - 8 bytes. If the size is
              1, 2, 4 and 8 bytes then you can use
              the typed read and write functions. For
              other sizes you will need to use the
              ib_col_get_value() function and do the
              conversion yourself. */

  IB_SYS = 8, /*!< System column, this column can
              be one of DATA_TRX_ID, DATA_ROLL_PTR
              or DATA_ROW_ID. */

  IB_FLOAT = 9, /*!< C (float)  floating point value. */

  IB_DOUBLE = 10, /*!> C (double) floating point value. */

  IB_DECIMAL = 11, /*!< Decimal stored as an ASCII
                   string */

  IB_VARCHAR_ANYCHARSET = 12, /*!< Any charset, varying length */

  IB_CHAR_ANYCHARSET = 13 /*!< Any charset, fixed length */

} ib_col_type_t;

/** @enum ib_tbl_fmt_t InnoDB table format types */
typedef enum {
  IB_TBL_REDUNDANT, /*!< Redundant row format, the column
                    type and length is stored in the row.*/

  IB_TBL_COMPACT, /*!< Compact row format, the column
                  type is not stored in the row. The
                  length is stored in the row but the
                  storage format uses a compact format
                  to store the length of the column data
                  and record data storage format also
                  uses less storage. */

  IB_TBL_DYNAMIC, /*!< Compact row format. BLOB prefixes
                  are not stored in the clustered index */

  IB_TBL_COMPRESSED /*!< Similar to dynamic format but
                    with pages compressed */
} ib_tbl_fmt_t;

/** @enum ib_col_attr_t InnoDB column attributes */
typedef enum {
  IB_COL_NONE = 0, /*!< No special attributes. */

  IB_COL_NOT_NULL = 1, /*!< Column data can't be NULL. */

  IB_COL_UNSIGNED = 2, /*!< Column is IB_INT and unsigned. */

  IB_COL_NOT_USED = 4, /*!< Future use, reserved. */

  IB_COL_CUSTOM1 = 8, /*!< Custom precision type, this is
                      a bit that is ignored by InnoDB and so
                      can be set and queried by users. */

  IB_COL_CUSTOM2 = 16, /*!< Custom precision type, this is
                       a bit that is ignored by InnoDB and so
                       can be set and queried by users. */

  IB_COL_CUSTOM3 = 32 /*!< Custom precision type, this is
                      a bit that is ignored by InnoDB and so
                      can be set and queried by users. */
} ib_col_attr_t;

/* Note: must match lock0types.h */
/** @enum ib_lck_mode_t InnoDB lock modes. */
typedef enum {
  IB_LOCK_IS = 0, /*!< Intention shared, an intention
                  lock should be used to lock tables */

  IB_LOCK_IX, /*!< Intention exclusive, an intention
              lock should be used to lock tables */

  IB_LOCK_S, /*!< Shared locks should be used to
             lock rows */

  IB_LOCK_X, /*!< Exclusive locks should be used to
             lock rows*/

  IB_LOCK_TABLE_X, /*!< exclusive table lock */

  IB_LOCK_NONE, /*!< This is used internally to note
                consistent read */

  IB_LOCK_NUM = IB_LOCK_NONE /*!< number of lock modes */
} ib_lck_mode_t;

typedef enum {
  IB_CLUSTERED = 1, /*!< clustered index */
  IB_UNIQUE = 2     /*!< unique index */
} ib_index_type_t;

/** @enum ib_srch_mode_t InnoDB cursor search modes for ib_cursor_moveto().
Note: Values must match those found in page0cur.h */
typedef enum {
  IB_CUR_G = 1, /*!< If search key is not found then
                position the cursor on the row that
                is greater than the search key */

  IB_CUR_GE = 2, /*!< If the search key not found then
                 position the cursor on the row that
                 is greater than or equal to the search
                 key */

  IB_CUR_L = 3, /*!< If search key is not found then
                position the cursor on the row that
                is less than the search key */

  IB_CUR_LE = 4 /*!< If search key is not found then
                position the cursor on the row that
                is less than or equal to the search
                key */
} ib_srch_mode_t;

/** @enum ib_match_mode_t Various match modes used by ib_cursor_moveto() */
typedef enum {
  IB_CLOSEST_MATCH, /*!< Closest match possible */

  IB_EXACT_MATCH, /*!< Search using a complete key
                  value */

  IB_EXACT_PREFIX /*!< Search using a key prefix which
                  must match to rows: the prefix may
                  contain an incomplete field (the
                  last field in prefix may be just
                  a prefix of a fixed length column) */
} ib_match_mode_t;

/** InnoDB column meta data. */
typedef struct {
  ib_col_type_t type; /*!< Type of the column */

  ib_col_attr_t attr; /*!< Column attributes */

  ib_u32_t type_len; /*!< Length of type */

  ib_u16_t client_type; /*!< 16 bits of data relevant only to
                        the client. InnoDB doesn't care */

  ib_charset_t *charset; /*!< Column charset */
} ib_col_meta_t;

/* Note: Must be in sync with trx0trx.h */
/** @enum ib_trx_level_t Transaction isolation levels */
typedef enum {
  IB_TRX_READ_UNCOMMITTED = 0, /*!< Dirty read: non-locking SELECTs are
                               performed so that we do not look at a
                               possible earlier version of a record;
                               thus they are not 'consistent' reads
                               under this isolation level; otherwise
                               like level 2 */

  IB_TRX_READ_COMMITTED = 1, /*!< Somewhat Oracle-like isolation,
                             except that in range UPDATE and DELETE
                             we must block phantom rows with
                             next-key locks; SELECT ... FOR UPDATE
                             and ...  LOCK IN SHARE MODE only lock
                             the index records, NOT the gaps before
                             them, and thus allow free inserting;
                             each consistent read reads its own
                             snapshot */

  IB_TRX_REPEATABLE_READ = 2, /*!< All consistent reads in the same
                              trx read the same snapshot; full
                              next-key locking used in locking reads
                              to block insertions into gaps */

  IB_TRX_SERIALIZABLE = 3 /*!< All plain SELECTs are converted to
                          LOCK IN SHARE MODE reads */
} ib_trx_level_t;

/** Generical InnoDB callback prototype. */
typedef void (*ib_cb_t)(void);

#define IB_CFG_BINLOG_ENABLED 0x1
#define IB_CFG_MDL_ENABLED 0x2
#define IB_CFG_DISABLE_ROWLOCK 0x4

/** The first argument to the InnoDB message logging function. By default
it's set to stderr. You should treat ib_msg_stream_t as a void*, since
it will probably change in the future. */
typedef FILE *ib_msg_stream_t;

/** All log messages are written to this function.It should have the same
behavior as fprintf(3). */
typedef int (*ib_msg_log_t)(ib_msg_stream_t, const char *, ...);

/* Note: This is to make it easy for API users to have type
checking for arguments to our functions. Making it ib_opaque_t
by itself will result in pointer decay resulting in subverting
of the compiler's type checking. */

/** InnoDB tuple handle. This handle can refer to either a cluster index
tuple or a secondary index tuple. There are two types of tuples for each
type of index, making a total of four types of tuple handles. There
is a tuple for reading the entire row contents and another for searching
on the index key. */
typedef struct ib_tuple_t *ib_tpl_t;

/** InnoDB transaction handle, all database operations need to be covered
by transactions. This handle represents a transaction. The handle can be
created with ib_trx_begin(), you commit your changes with ib_trx_commit()
and undo your changes using ib_trx_rollback(). If the InnoDB deadlock
monitor rolls back the transaction then you need to free the transaction
using the function ib_trx_release(). You can query the state of an InnoDB
transaction by calling ib_trx_state(). */
typedef struct trx_t *ib_trx_t;

/** InnoDB cursor handle */
typedef struct ib_cursor_t *ib_crsr_t;

/** This function is used to compare two data fields for which the data type
 is such that we must use the client code to compare them.

 @param col_meta column meta data
 @param p1 key
 @param p1_len key length
 @param p2 second key
 @param p2_len second key length
 @return 1, 0, -1, if a is greater, equal, less than b, respectively */

typedef int (*ib_client_cmp_t)(const ib_col_meta_t *col_meta,
                               const ib_byte_t *p1, ib_ulint_t p1_len,
                               const ib_byte_t *p2, ib_ulint_t p2_len);

/* This should be the same as univ.i */
/** Represents SQL_NULL length */
#define IB_SQL_NULL 0xFFFFFFFF

/** Start a transaction that's been rolled back. This special function
 exists for the case when InnoDB's deadlock detector has rolledack
 a transaction. While the transaction has been rolled back the handle
 is still valid and can be reused by calling this function. If you
 don't want to reuse the transaction handle then you can free the handle
 by calling ib_trx_release().
 @return innobase txn handle */
ib_err_t ib_trx_start(
    ib_trx_t ib_trx,             /*!< in: transaction to restart */
    ib_trx_level_t ib_trx_level, /*!< in: trx isolation level */
    ib_bool_t read_write,        /*!< in: true if read write
                                 transaction */
    ib_bool_t auto_commit,       /*!< in: auto commit after each
                                 single DML */
    void *thd);                  /*!< in: THD */

/** Begin a transaction. This will allocate a new transaction handle and
put the transaction in the active state.
@param[in]	ib_trx_level	trx isolation level
@param[in]	read_write	true if read write transaction
@param[in]	auto_commit	auto commit after each single DML
@param[in,out]	thd		MySQL THD
@return innobase txn handle */
ib_trx_t ib_trx_begin(ib_trx_level_t ib_trx_level, ib_bool_t read_write,
                      ib_bool_t auto_commit, void *thd);

/** Check if the transaction is read_only */
ib_u32_t ib_trx_read_only(ib_trx_t ib_trx); /*!< in: trx handle */

/** Release the resources of the transaction. If the transaction was
 selected as a victim by InnoDB and rolled back then use this function
 to free the transaction handle.
 @return DB_SUCCESS or err code */
ib_err_t ib_trx_release(ib_trx_t ib_trx); /*!< in: trx handle */

/** Commit a transaction. This function will release the schema latches too.
 It will also free the transaction handle.
 @return DB_SUCCESS or err code */
ib_err_t ib_trx_commit(ib_trx_t ib_trx); /*!< in: trx handle */

/** Rollback a transaction. This function will release the schema latches too.
 It will also free the transaction handle.
 @return DB_SUCCESS or err code */
ib_err_t ib_trx_rollback(ib_trx_t ib_trx); /*!< in: trx handle */

/** Open an InnoDB secondary index cursor and return a cursor handle to it.
 @return DB_SUCCESS or err code */
ib_err_t ib_cursor_open_index_using_name(
    ib_crsr_t ib_open_crsr, /*!< in: open/active cursor */
    const char *index_name, /*!< in: secondary index name */
    ib_crsr_t *ib_crsr,     /*!< out,own: InnoDB index cursor */
    int *idx_type,          /*!< out: index is cluster index */
    ib_id_u64_t *idx_id);   /*!< out: index id */

/** Open an InnoDB table by name and return a cursor handle to it.
 @return DB_SUCCESS or err code */
ib_err_t ib_cursor_open_table(
    const char *name,    /*!< in: table name */
    ib_trx_t ib_trx,     /*!< in: Current transaction handle
                         can be NULL */
    ib_crsr_t *ib_crsr); /*!< out,own: InnoDB cursor */

/** Reset the cursor.
 @return DB_SUCCESS or err code */
ib_err_t ib_cursor_reset(ib_crsr_t ib_crsr); /*!< in/out: InnoDB cursor */

/** Close an InnoDB table and free the cursor.
 @return DB_SUCCESS or err code */
ib_err_t ib_cursor_close(ib_crsr_t ib_crsr); /*!< in/out: InnoDB cursor */

/** update the cursor with new transactions and also reset the cursor
 @return DB_SUCCESS or err code */
ib_err_t ib_cursor_new_trx(ib_crsr_t ib_crsr, /*!< in/out: InnoDB cursor */
                           ib_trx_t ib_trx);  /*!< in: transaction */

/** Commit the transaction in a cursor
 @return DB_SUCCESS or err code */
ib_err_t ib_cursor_commit_trx(ib_crsr_t ib_crsr, /*!< in/out: InnoDB cursor */
                              ib_trx_t ib_trx);  /*!< in: transaction */

/** Insert a row to a table.
 @return DB_SUCCESS or err code */
ib_err_t ib_cursor_insert_row(
    ib_crsr_t ib_crsr,      /*!< in/out: InnoDB cursor instance */
    const ib_tpl_t ib_tpl); /*!< in: tuple to insert */

/** Update a row in a table.
 @return DB_SUCCESS or err code */
ib_err_t ib_cursor_update_row(
    ib_crsr_t ib_crsr,          /*!< in: InnoDB cursor instance */
    const ib_tpl_t ib_old_tpl,  /*!< in: Old tuple in table */
    const ib_tpl_t ib_new_tpl); /*!< in: New tuple to update */

/** Delete a row in a table.
 @return DB_SUCCESS or err code */
ib_err_t ib_cursor_delete_row(ib_crsr_t ib_crsr); /*!< in: cursor instance */

/** Read current row.
 @return DB_SUCCESS or err code */
ib_err_t ib_cursor_read_row(
    ib_crsr_t ib_crsr,     /*!< in: InnoDB cursor instance */
    ib_tpl_t ib_tpl,       /*!< out: read cols into this tuple */
    ib_tpl_t cmp_tpl,      /*!< in: tuple to compare and stop
                           reading */
    int mode,              /*!< in: mode determine when to
                           stop read */
    void **row_buf,        /*!< in/out: row buffer */
    ib_ulint_t *row_len,   /*!< in/out: row buffer len */
    ib_ulint_t *used_len); /*!< in/out: row buffer len used */

/** Move cursor to the first record in the table.
 @return DB_SUCCESS or err code */
ib_err_t ib_cursor_first(ib_crsr_t ib_crsr); /*!< in: InnoDB cursor instance */

/** Move cursor to the next record in the table.
 @return DB_SUCCESS or err code */
ib_err_t ib_cursor_next(ib_crsr_t ib_crsr); /*!< in: InnoDB cursor instance */

/** Search for key.
 @return DB_SUCCESS or err code */
ib_err_t ib_cursor_moveto(ib_crsr_t ib_crsr, /*!< in: InnoDB cursor instance */
                          ib_tpl_t ib_tpl,   /*!< in: Key to search for */
                          ib_srch_mode_t ib_srch_mode, /*!< in: search mode */
                          ib_ulint_t direction); /*!< in: search direction */

/** Set the match mode for ib_cursor_move(). */
void ib_cursor_set_match_mode(
    ib_crsr_t ib_crsr,           /*!< in: Cursor instance */
    ib_match_mode_t match_mode); /*!< in: ib_cursor_moveto match mode */

/** Set a column of the tuple. Make a copy using the tuple's heap.
 @return DB_SUCCESS or error code */
ib_err_t ib_col_set_value(ib_tpl_t ib_tpl,     /*!< in: tuple instance */
                          ib_ulint_t col_no,   /*!< in: column index in tuple */
                          const void *src,     /*!< in: data value */
                          ib_ulint_t len,      /*!< in: data value len */
                          ib_bool_t need_cpy); /*!< in: if need memcpy */

/** Get the size of the data available in the column the tuple.
 @return bytes avail or IB_SQL_NULL */
ib_ulint_t ib_col_get_len(ib_tpl_t ib_tpl, /*!< in: tuple instance */
                          ib_ulint_t i);   /*!< in: column index in tuple */

/** Copy a column value from the tuple.
 @return bytes copied or IB_SQL_NULL */
ib_ulint_t ib_col_copy_value(
    ib_tpl_t ib_tpl, /*!< in: tuple instance */
    ib_ulint_t i,    /*!< in: column index in tuple */
    void *dst,       /*!< out: copied data value */
    ib_ulint_t len); /*!< in: max data value len to copy */

/** Read a signed int 8 bit column from an InnoDB tuple.
 @return DB_SUCCESS or error */
ib_err_t ib_tuple_read_i8(ib_tpl_t ib_tpl, /*!< in: InnoDB tuple */
                          ib_ulint_t i,    /*!< in: column number */
                          ib_i8_t *ival);  /*!< out: integer value */

/** Read an unsigned int 8 bit column from an InnoDB tuple.
 @return DB_SUCCESS or error */
ib_err_t ib_tuple_read_u8(ib_tpl_t ib_tpl, /*!< in: InnoDB tuple */
                          ib_ulint_t i,    /*!< in: column number */
                          ib_u8_t *ival);  /*!< out: integer value */

/** Read a signed int 16 bit column from an InnoDB tuple.
 @return DB_SUCCESS or error */
ib_err_t ib_tuple_read_i16(ib_tpl_t ib_tpl, /*!< in: InnoDB tuple */
                           ib_ulint_t i,    /*!< in: column number */
                           ib_i16_t *ival); /*!< out: integer value */

/** Read an unsigned int 16 bit column from an InnoDB tuple.
 @return DB_SUCCESS or error */
ib_err_t ib_tuple_read_u16(ib_tpl_t ib_tpl, /*!< in: InnoDB tuple */
                           ib_ulint_t i,    /*!< in: column number */
                           ib_u16_t *ival); /*!< out: integer value */

/** Read a signed int 32 bit column from an InnoDB tuple.
 @return DB_SUCCESS or error */
ib_err_t ib_tuple_read_i32(ib_tpl_t ib_tpl, /*!< in: InnoDB tuple */
                           ib_ulint_t i,    /*!< in: column number */
                           ib_i32_t *ival); /*!< out: integer value */

/** Read an unsigned int 32 bit column from an InnoDB tuple.
 @return DB_SUCCESS or error */
ib_err_t ib_tuple_read_u32(ib_tpl_t ib_tpl, /*!< in: InnoDB tuple */
                           ib_ulint_t i,    /*!< in: column number */
                           ib_u32_t *ival); /*!< out: integer value */

/** Read a signed int 64 bit column from an InnoDB tuple.
 @return DB_SUCCESS or error */
ib_err_t ib_tuple_read_i64(ib_tpl_t ib_tpl, /*!< in: InnoDB tuple */
                           ib_ulint_t i,    /*!< in: column number */
                           ib_i64_t *ival); /*!< out: integer value */

/** Read an unsigned int 64 bit column from an InnoDB tuple.
 @return DB_SUCCESS or error */
ib_err_t ib_tuple_read_u64(ib_tpl_t ib_tpl, /*!< in: InnoDB tuple */
                           ib_ulint_t i,    /*!< in: column number */
                           ib_u64_t *ival); /*!< out: integer value */

/** Get a column value pointer from the tuple.
 @return NULL or pointer to buffer */
const void *ib_col_get_value(ib_tpl_t ib_tpl, /*!< in: InnoDB tuple */
                             ib_ulint_t i);   /*!< in: column number */

/** Get a column type, length and attributes from the tuple.
 @return len of column data */
ib_ulint_t ib_col_get_meta(
    ib_tpl_t ib_tpl,             /*!< in: InnoDB tuple */
    ib_ulint_t i,                /*!< in: column number */
    ib_col_meta_t *ib_col_meta); /*!< out: column meta data */

/** "Clear" or reset an InnoDB tuple. We free the heap and recreate the tuple.
 @return new tuple, or NULL */
ib_tpl_t ib_tuple_clear(ib_tpl_t ib_tpl); /*!< in: InnoDB tuple */

/** Create a new cluster key search tuple and copy the contents of  the
 secondary index key tuple columns that refer to the cluster index record
 to the cluster key. It does a deep copy of the column data.
 @return DB_SUCCESS or error code */
ib_err_t ib_tuple_get_cluster_key(
    ib_crsr_t ib_crsr,          /*!< in: secondary index cursor */
    ib_tpl_t *ib_dst_tpl,       /*!< out,own: destination tuple */
    const ib_tpl_t ib_src_tpl); /*!< in: source tuple */

/** Create an InnoDB tuple used for index/table search.
 @return tuple for current index */
ib_tpl_t ib_sec_search_tuple_create(
    ib_crsr_t ib_crsr); /*!< in: Cursor instance */

/** Create an InnoDB tuple used for index/table search.
 @return tuple for current index */
ib_tpl_t ib_sec_read_tuple_create(
    ib_crsr_t ib_crsr); /*!< in: Cursor instance */

/** Create an InnoDB tuple used for table key operations.
 @return tuple for current table */
ib_tpl_t ib_clust_search_tuple_create(
    ib_crsr_t ib_crsr); /*!< in: Cursor instance */

/** Create an InnoDB tuple for table row operations.
 @return tuple for current table */
ib_tpl_t ib_clust_read_tuple_create(
    ib_crsr_t ib_crsr); /*!< in: Cursor instance */

/** Return the number of user columns in the tuple definition.
 @return number of user columns */
ib_ulint_t ib_tuple_get_n_user_cols(
    const ib_tpl_t ib_tpl); /*!< in: Tuple for current table */

/** Return the number of columns in the tuple definition.
 @return number of columns */
ib_ulint_t ib_tuple_get_n_cols(
    const ib_tpl_t ib_tpl); /*!< in: Tuple for current table */

/** Destroy an InnoDB tuple. */
void ib_tuple_delete(ib_tpl_t ib_tpl); /*!< in,own: Tuple instance to delete */

/** Get a table id.
 @return DB_SUCCESS if found */
ib_err_t ib_table_get_id(const char *table_name, /*!< in: table to find */
                         ib_id_u64_t *table_id); /*!< out: table id if found */

/** Check if cursor is positioned.
 @return IB_true if positioned */
ib_bool_t ib_cursor_is_positioned(
    const ib_crsr_t ib_crsr); /*!< in: InnoDB cursor instance */

/** Checks if the data dictionary is latched in exclusive mode by a
 user transaction.
 @return true if exclusive latch */
ib_bool_t ib_schema_lock_is_exclusive(
    const ib_trx_t ib_trx); /*!< in: transaction */

/** Lock an InnoDB cursor/table.
 @return DB_SUCCESS or error code */
ib_err_t ib_cursor_lock(ib_crsr_t ib_crsr, /*!< in/out: InnoDB cursor */
                        ib_lck_mode_t ib_lck_mode); /*!< in: InnoDB lock mode */

/** Set the Lock mode of the cursor.
 @return DB_SUCCESS or error code */
ib_err_t ib_cursor_set_lock_mode(
    ib_crsr_t ib_crsr,          /*!< in/out: InnoDB cursor */
    ib_lck_mode_t ib_lck_mode); /*!< in: InnoDB lock mode */

/** Set need to access clustered index record flag. */
void ib_cursor_set_cluster_access(
    ib_crsr_t ib_crsr); /*!< in/out: InnoDB cursor */

/** Inform the cursor that it's the start of an SQL statement. */
void ib_cursor_stmt_begin(ib_crsr_t ib_crsr); /*!< in: cursor */

/** Write a double value to a column.
 @return DB_SUCCESS or error */
ib_err_t ib_tuple_write_double(ib_tpl_t ib_tpl, /*!< in: InnoDB tuple */
                               int col_no,      /*!< in: column number */
                               double val);     /*!< in: value to write */

/** Read a double column value from an InnoDB tuple.
 @return DB_SUCCESS or error */
ib_err_t ib_tuple_read_double(ib_tpl_t ib_tpl,   /*!< in: InnoDB tuple */
                              ib_ulint_t col_no, /*!< in: column number */
                              double *dval);     /*!< out: double value */

/** Write a float value to a column.
 @return DB_SUCCESS or error */
ib_err_t ib_tuple_write_float(ib_tpl_t ib_tpl, /*!< in/out: tuple to write to */
                              int col_no,      /*!< in: column number */
                              float val);      /*!< in: value to write */

/** Read a float value from an InnoDB tuple.
 @return DB_SUCCESS or error */
ib_err_t ib_tuple_read_float(ib_tpl_t ib_tpl,   /*!< in: InnoDB tuple */
                             ib_ulint_t col_no, /*!< in: column number */
                             float *fval);      /*!< out: float value */

/** Get a column type, length and attributes from the tuple.
 @return len of column data */
const char *ib_col_get_name(
    ib_crsr_t ib_crsr, /*!< in: InnoDB cursor instance */
    ib_ulint_t i);     /*!< in: column index in tuple */

/** Get an index field name from the cursor.
 @return name of the field */
const char *ib_get_idx_field_name(
    ib_crsr_t ib_crsr, /*!< in: InnoDB cursor instance */
    ib_ulint_t i);     /*!< in: column index in tuple */

/** Get generic configure status
 @return configure status*/
int ib_cfg_get_cfg();

/** Return isolation configuration set by "innodb_api_trx_level"
 @return trx isolation level*/
ib_trx_level_t ib_cfg_trx_level();

/** Return configure value for background commit interval (in seconds)
 @return background commit interval (in seconds) */
ib_ulint_t ib_cfg_bk_commit_interval();

/** Get a trx start time.
 @return trx start_time */
ib_u64_t ib_trx_get_start_time(ib_trx_t ib_trx); /*!< in: transaction */

/** Wrapper of ut_strerr() which converts an InnoDB error number to a
 human readable text message.
 @return string, describing the error */
const char *ib_ut_strerr(ib_err_t num); /*!< in: error number */

/** Get the SDI keys in a tablespace into vector.
@param[in]	tablespace_id	tablespace id
@param[in,out]	ib_sdi_vector	vector to hold objects with tablespace types
and ids
@param[in,out]	trx		data dictionary transaction
@return DB_SUCCESS if SDI keys retrieval is successful, else error */
ib_err_t ib_sdi_get_keys(uint32_t tablespace_id, ib_sdi_vector_t *ib_sdi_vector,
                         ib_trx_t trx);

/** Retrieve SDI from tablespace
@param[in]	tablespace_id	tablespace id
@param[in]	ib_sdi_key	SDI key
@param[in,out]	comp_sdi	in: buffer to hold the SDI BLOB
                                out: compressed SDI retrieved from tablespace
@param[in,out]	comp_sdi_len	in:  Size of memory allocated
                                out: compressed length of SDI
@param[out]	uncomp_sdi_len	out: uncompressed length of SDI
@param[in,out]	trx		innodb transaction
@return DB_SUCCESS if SDI retrieval is successful, else error
in case the passed buffer length is smaller than the actual SDI
DB_OUT_OF_MEMORY is thrown and uncompressed length is set in
uncomp_sdi_len */
ib_err_t ib_sdi_get(uint32_t tablespace_id, const ib_sdi_key_t *ib_sdi_key,
                    void *comp_sdi, uint32_t *comp_sdi_len,
                    uint32_t *uncomp_sdi_len, ib_trx_t trx);

/** Insert/Update SDI in tablespace
@param[in]	tablespace_id	tablespace id
@param[in]	sdi_key		SDI key to uniquely identify the tablespace
                                object
@param[in]	uncomp_len	uncompressed length of SDI
@param[in]	comp_len	compressed length of SDI
@param[in]	sdi		compressed SDI to be stored in tablespace
@param[in,out]	trx		innodb transaction
@return DB_SUCCESS if SDI Insert/Update is successful, else error */
ib_err_t ib_sdi_set(uint32_t tablespace_id, const ib_sdi_key_t *sdi_key,
                    uint32_t uncomp_len, uint32_t comp_len, const void *sdi,
                    ib_trx_t trx);

/** Delete SDI from tablespace.
@param[in]	tablespace_id	tablespace id
@param[in]	sdi_key		SDI key to uniquely identify the tablespace
object
@param[in,out]	trx		innodb transaction
@return DB_SUCCESS if SDI deletion is successful, else error */
ib_err_t ib_sdi_delete(uint32_t tablespace_id, const ib_sdi_key_t *sdi_key,
                       ib_trx_t trx);

/** Create SDI in a tablespace
@param[in]	tablespace_id	InnoDB tablespace id
@return DB_SUCCESS if SDI index creation is successful, else error */
ib_err_t ib_sdi_create(space_id_t tablespace_id);

/** Drop SDI Index from tablespace. This should be used only when SDI
is corrupted.
@param[in]	tablespace_id	InnoDB tablespace id
@return DB_SUCCESS if dropping of SDI indexes  is successful, else error */
ib_err_t ib_sdi_drop(space_id_t tablespace_id);

/** Flush SDI in a tablespace. The pages of a SDI copy modified by the
transaction will be flushed to disk.
@param[in]	space_id	tablespace id
@return DB_SUCCESS always*/
ib_err_t ib_sdi_flush(space_id_t space_id);

#ifdef UNIV_MEMCACHED_SDI
/** Wrapper function to retrieve SDI from tablespace.
@param[in]	crsr		Memcached cursor
@param[in]	key_str		Memcached key
@param[in,out]	sdi		SDI data retrieved
@param[in,out]	sdi_len		in:  Size of allocated memory
                                out: Actual SDI length
@return DB_SUCCESS if SDI retrieval is successful, else error */
ib_err_t ib_memc_sdi_get(ib_crsr_t ib_crsr, const char *key, void *sdi,
                         uint64_t *sdi_len);

/** Wrapper function to delete SDI from tablespace.
@param[in,out]	crsr		Memcached cursor
@param[in]	key_str		Memcached key
@return DB_SUCCESS if SDI deletion is successful, else error */
ib_err_t ib_memc_sdi_delete(ib_crsr_t ib_crsr, const char *key);

/** Wrapper function to insert SDI into tablespace.
@param[in]	crsr		Memcached cursor
@param[in]	key_str		Memcached key
@param[in]	sdi		SDI to be stored in tablespace
@param[in]	sdi_len		SDI length
@return DB_SUCCESS if SDI insertion is successful, else error */
ib_err_t ib_memc_sdi_set(ib_crsr_t ib_crsr, const char *key, const void *sdi,
                         uint64_t *sdi_len);

/** Wrapper function to create SDI in a tablespace.
@param[in,out]	crsr		Memcached cursor
@return DB_SUCCESS if SDI creation is successful, else error */
ib_err_t ib_memc_sdi_create(ib_crsr_t ib_crsr);

/** Wrapper function to drop SDI in a tablespace.
@param[in,out]	crsr		Memcached cursor
@return DB_SUCCESS if dropping of SDI is successful, else error */
ib_err_t ib_memc_sdi_drop(ib_crsr_t ib_crsr);

/* Wrapper function to retreive list of SDI keys into the buffer
The SDI keys are copied in the from x:y and separated by '|'.
@param[in,out]	crsr		Memcached cursor
@param[in]	key_str		Memcached key
@param[out]	sdi		The keys are copies into this buffer
@return DB_SUCCESS if SDI keys retrieval is successful, else error */
ib_err_t ib_memc_sdi_get_keys(ib_crsr_t crsr, const char *key, void *sdi,
                              uint64_t list_buf_len);
#endif /* UNIV_MEMCACHED_SDI */

/** Check the table whether it contains virtual columns.
@param[in]	crsr	InnoDB Cursor
@return true if table contains virtual column else false. */
ib_bool_t ib_is_virtual_table(ib_crsr_t crsr);
<<<<<<< HEAD
=======

#ifdef UNIV_MEMCACHED_SDI
#define ONLY_FOR_MEMCACHED_SDI(x) x
#else
#define ONLY_FOR_MEMCACHED_SDI(x)
#endif

#define FOR_EACH_API_METHOD_NAME_STEM(transform)                \
  transform(cursor_open_table)                             /**/ \
      transform(cursor_read_row)                           /**/ \
      transform(cursor_insert_row)                         /**/ \
      transform(cursor_delete_row)                         /**/ \
      transform(cursor_update_row)                         /**/ \
      transform(cursor_moveto)                             /**/ \
      transform(cursor_first)                              /**/ \
      transform(cursor_next)                               /**/ \
      transform(cursor_set_match_mode)                     /**/ \
      transform(sec_search_tuple_create)                   /**/ \
      transform(clust_read_tuple_create)                   /**/ \
      transform(tuple_delete)                              /**/ \
      transform(tuple_read_u8)                             /**/ \
      transform(tuple_read_u16)                            /**/ \
      transform(tuple_read_u32)                            /**/ \
      transform(tuple_read_u64)                            /**/ \
      transform(tuple_read_i8)                             /**/ \
      transform(tuple_read_i16)                            /**/ \
      transform(tuple_read_i32)                            /**/ \
      transform(tuple_read_i64)                            /**/ \
      transform(tuple_get_n_cols)                          /**/ \
      transform(col_set_value)                             /**/ \
      transform(col_get_value)                             /**/ \
      transform(col_get_meta)                              /**/ \
      transform(trx_begin)                                 /**/ \
      transform(trx_commit)                                /**/ \
      transform(trx_rollback)                              /**/ \
      transform(trx_start)                                 /**/ \
      transform(trx_release)                               /**/ \
      transform(cursor_lock)                               /**/ \
      transform(cursor_close)                              /**/ \
      transform(cursor_new_trx)                            /**/ \
      transform(cursor_reset)                              /**/ \
      transform(col_get_name)                              /**/ \
      transform(cursor_open_index_using_name)              /**/ \
      transform(cfg_get_cfg)                               /**/ \
      transform(cursor_set_cluster_access)                 /**/ \
      transform(cursor_commit_trx)                         /**/ \
      transform(cfg_trx_level)                             /**/ \
      transform(tuple_get_n_user_cols)                     /**/ \
      transform(cursor_set_lock_mode)                      /**/ \
      transform(get_idx_field_name)                        /**/ \
      transform(trx_get_start_time)                        /**/ \
      transform(cfg_bk_commit_interval)                    /**/ \
      transform(ut_strerr)                                 /**/ \
      transform(cursor_stmt_begin)                         /**/ \
      ONLY_FOR_MEMCACHED_SDI(transform(memc_sdi_get))      /**/ \
      ONLY_FOR_MEMCACHED_SDI(transform(memc_sdi_delete))   /**/ \
      ONLY_FOR_MEMCACHED_SDI(transform(memc_sdi_set))      /**/ \
      ONLY_FOR_MEMCACHED_SDI(transform(memc_sdi_create))   /**/ \
      ONLY_FOR_MEMCACHED_SDI(transform(memc_sdi_drop))     /**/ \
      ONLY_FOR_MEMCACHED_SDI(transform(memc_sdi_get_keys)) /**/ \
      transform(trx_read_only)                             /**/ \
      transform(is_virtual_table)                          /**/
>>>>>>> 4869291f

#endif /* api0api_h */<|MERGE_RESOLUTION|>--- conflicted
+++ resolved
@@ -1,10 +1,6 @@
 /*****************************************************************************
 
-<<<<<<< HEAD
-Copyright (c) 2012, 2018, Oracle and/or its affiliates. All Rights Reserved.
-=======
 Copyright (c) 2012, 2019, Oracle and/or its affiliates. All Rights Reserved.
->>>>>>> 4869291f
 
 This program is free software; you can redistribute it and/or modify it under
 the terms of the GNU General Public License, version 2.0, as published by the
@@ -908,8 +904,6 @@
 @param[in]	crsr	InnoDB Cursor
 @return true if table contains virtual column else false. */
 ib_bool_t ib_is_virtual_table(ib_crsr_t crsr);
-<<<<<<< HEAD
-=======
 
 #ifdef UNIV_MEMCACHED_SDI
 #define ONLY_FOR_MEMCACHED_SDI(x) x
@@ -972,6 +966,5 @@
       ONLY_FOR_MEMCACHED_SDI(transform(memc_sdi_get_keys)) /**/ \
       transform(trx_read_only)                             /**/ \
       transform(is_virtual_table)                          /**/
->>>>>>> 4869291f
 
 #endif /* api0api_h */