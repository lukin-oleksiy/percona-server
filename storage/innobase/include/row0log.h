/*****************************************************************************

Copyright (c) 2011, 2018, Oracle and/or its affiliates. All Rights Reserved.

This program is free software; you can redistribute it and/or modify it under
the terms of the GNU General Public License, version 2.0, as published by the
Free Software Foundation.

This program is also distributed with certain software (including but not
limited to OpenSSL) that is licensed under separate terms, as designated in a
particular file or component or in included license documentation. The authors
of MySQL hereby grant you an additional permission to link the program and
your derivative works with the separately licensed software that they have
included with MySQL.

This program is distributed in the hope that it will be useful, but WITHOUT
ANY WARRANTY; without even the implied warranty of MERCHANTABILITY or FITNESS
FOR A PARTICULAR PURPOSE. See the GNU General Public License, version 2.0,
for more details.

You should have received a copy of the GNU General Public License along with
this program; if not, write to the Free Software Foundation, Inc.,
51 Franklin St, Fifth Floor, Boston, MA 02110-1301  USA

*****************************************************************************/

#include "my_compiler.h"
#include "my_psi_config.h"

/** @file include/row0log.h
 Modification log for online index creation and online table rebuild

 Created 2011-05-26 Marko Makela
 *******************************************************/

#ifndef row0log_h
#define row0log_h

#include "data0types.h"
#include "dict0types.h"
#include "mtr0types.h"
#include "que0types.h"
<<<<<<< HEAD
#include "rem0types.h"
#include "row0types.h"
#include "trx0types.h"
#include "univ.i"
=======
#include "os0file.h"
>>>>>>> 333b4508

class ut_stage_alter_t;

/** Allocate the row log for an index and flag the index
 for online creation.
 @retval true if success, false if not */
bool row_log_allocate(
    dict_index_t *index, /*!< in/out: index */
    dict_table_t *table, /*!< in/out: new table being rebuilt,
                         or NULL when creating a secondary index */
    bool same_pk,        /*!< in: whether the definition of the
                         PRIMARY KEY has remained the same */
    const dtuple_t *add_cols,
    /*!< in: default values of
    added columns, or NULL */
    const ulint *col_map, /*!< in: mapping of old column
                          numbers to new ones, or NULL if !table */
    const char *path)     /*!< in: where to create temporary file */
    MY_ATTRIBUTE((warn_unused_result));

/** Free the row log for an index that was being created online. */
void row_log_free(row_log_t *&log); /*!< in,own: row log */

/** Free the row log for an index on which online creation was aborted. */
UNIV_INLINE
void row_log_abort_sec(dict_index_t *index); /*!< in/out: index (x-latched) */

/** Try to log an operation to a secondary index that is
 (or was) being created.
 @retval true if the operation was logged or can be ignored
 @retval false if online index creation is not taking place */
UNIV_INLINE
bool row_log_online_op_try(
    dict_index_t *index,   /*!< in/out: index, S or X latched */
    const dtuple_t *tuple, /*!< in: index tuple */
    trx_id_t trx_id)       /*!< in: transaction ID for insert,
                           or 0 for delete */
    MY_ATTRIBUTE((warn_unused_result));
/** Logs an operation to a secondary index that is (or was) being created. */
void row_log_online_op(
    dict_index_t *index,   /*!< in/out: index, S or X latched */
    const dtuple_t *tuple, /*!< in: index tuple */
    trx_id_t trx_id)       /*!< in: transaction ID for insert,
                           or 0 for delete */
    UNIV_COLD;

/** Gets the error status of the online index rebuild log.
 @return DB_SUCCESS or error code */
dberr_t row_log_table_get_error(
    const dict_index_t *index) /*!< in: clustered index of a table
                               that is being rebuilt online */
    MY_ATTRIBUTE((warn_unused_result));

/** Check whether a virtual column is indexed in the new table being
created during alter table
@param[in]	index	cluster index
@param[in]	v_no	virtual column number
@return true if it is indexed, else false */
bool row_log_col_is_indexed(const dict_index_t *index, ulint v_no);

/** Logs a delete operation to a table that is being rebuilt.
 This will be merged in row_log_table_apply_delete(). */
void row_log_table_delete(
    trx_t *trx,             /*!< in: current transaction. */
    const rec_t *rec,       /*!< in: clustered index leaf page record,
                            page X-latched */
    const dtuple_t *ventry, /*!< in: dtuple holding virtual column info */
    dict_index_t *index,    /*!< in/out: clustered index, S-latched
                            or X-latched */
    const ulint *offsets,   /*!< in: rec_get_offsets(rec,index) */
    const byte *sys)        /*!< in: DB_TRX_ID,DB_ROLL_PTR that should
                            be logged, or NULL to use those in rec */
    UNIV_COLD;

/** Logs an update operation to a table that is being rebuilt.
 This will be merged in row_log_table_apply_update(). */
void row_log_table_update(
    const rec_t *rec,          /*!< in: clustered index leaf page record,
                               page X-latched */
    dict_index_t *index,       /*!< in/out: clustered index, S-latched
                               or X-latched */
    const ulint *offsets,      /*!< in: rec_get_offsets(rec,index) */
    const dtuple_t *old_pk,    /*!< in: row_log_table_get_pk()
                               before the update */
    const dtuple_t *new_v_row, /*!< in: dtuple contains the new virtual
                             columns */
    const dtuple_t *old_v_row) /*!< in: dtuple contains the old virtual
                             columns */
    UNIV_COLD;

/** Constructs the old PRIMARY KEY and DB_TRX_ID,DB_ROLL_PTR
 of a table that is being rebuilt.
 @return tuple of PRIMARY KEY,DB_TRX_ID,DB_ROLL_PTR in the rebuilt table,
 or NULL if the PRIMARY KEY definition does not change */
const dtuple_t *row_log_table_get_pk(
    trx_t *trx,           /*!< in: the current transaction. */
    const rec_t *rec,     /*!< in: clustered index leaf page record,
                          page X-latched */
    dict_index_t *index,  /*!< in/out: clustered index, S-latched
                          or X-latched */
    const ulint *offsets, /*!< in: rec_get_offsets(rec,index),
                          or NULL */
    byte *sys,            /*!< out: DB_TRX_ID,DB_ROLL_PTR for
                          row_log_table_delete(), or NULL */
    mem_heap_t **heap)    /*!< in/out: memory heap where allocated */
    UNIV_COLD MY_ATTRIBUTE((warn_unused_result));

/** Logs an insert to a table that is being rebuilt.
 This will be merged in row_log_table_apply_insert(). */
void row_log_table_insert(
    const rec_t *rec,       /*!< in: clustered index leaf page record,
                            page X-latched */
    const dtuple_t *ventry, /*!< in: dtuple holding virtual column info */
    dict_index_t *index,    /*!< in/out: clustered index, S-latched
                            or X-latched */
    const ulint *offsets)   /*!< in: rec_get_offsets(rec,index) */
    UNIV_COLD;
/** Notes that a BLOB is being freed during online ALTER TABLE. */
void row_log_table_blob_free(
    dict_index_t *index, /*!< in/out: clustered index, X-latched */
    page_no_t page_no)   /*!< in: starting page number of the BLOB */
    UNIV_COLD;
/** Notes that a BLOB is being allocated during online ALTER TABLE. */
void row_log_table_blob_alloc(
    dict_index_t *index, /*!< in/out: clustered index, X-latched */
    page_no_t page_no)   /*!< in: starting page number of the BLOB */
    UNIV_COLD;

/** Apply the row_log_table log to a table upon completing rebuild.
@param[in]	thr		query graph
@param[in]	old_table	old table
@param[in,out]	table		MySQL table (for reporting duplicates)
@param[in,out]	stage		performance schema accounting object, used by
ALTER TABLE. stage->begin_phase_log_table() will be called initially and then
stage->inc() will be called for each block of log that is applied.
@return DB_SUCCESS, or error code on failure */
dberr_t row_log_table_apply(que_thr_t *thr, dict_table_t *old_table,
                            struct TABLE *table, ut_stage_alter_t *stage)
    MY_ATTRIBUTE((warn_unused_result));

/** Get the latest transaction ID that has invoked row_log_online_op()
 during online creation.
 @return latest transaction ID, or 0 if nothing was logged */
trx_id_t row_log_get_max_trx(
    dict_index_t *index) /*!< in: index, must be locked */
    MY_ATTRIBUTE((warn_unused_result));

/** Apply the row log to the index upon completing index creation.
@param[in]	trx	transaction (for checking if the operation was
interrupted)
@param[in,out]	index	secondary index
@param[in,out]	table	MySQL table (for reporting duplicates)
@param[in,out]	stage	performance schema accounting object, used by
ALTER TABLE. stage->begin_phase_log_index() will be called initially and then
stage->inc() will be called for each block of log that is applied.
@return DB_SUCCESS, or error code on failure */
dberr_t row_log_apply(const trx_t *trx, dict_index_t *index,
                      struct TABLE *table, ut_stage_alter_t *stage)
    MY_ATTRIBUTE((warn_unused_result));

#ifdef HAVE_PSI_STAGE_INTERFACE
/** Estimate how much work is to be done by the log apply phase
of an ALTER TABLE for this index.
@param[in]	index	index whose log to assess
@return work to be done by log-apply in abstract units
*/
ulint row_log_estimate_work(const dict_index_t *index);
#endif /* HAVE_PSI_STAGE_INTERFACE */

<<<<<<< HEAD
=======
/** Find out if temporary log files encrypted.
@return true if temporary log file should be encrypted, false if not */
MY_ATTRIBUTE((warn_unused_result))
bool
log_tmp_is_encrypted();

/** Check the row log encryption is enabled or not.
It will enable the row log encryption. */
void
log_tmp_enable_encryption_if_set();

/** Encrypt a temporary file block.
@param[in]	src		block to encrypt
@param[in]	size		size of the block
@param[out]	dst		destination block
@param[in]	offs		offset to block
@param[in]	space_id	tablespace id
@return whether the operation succeeded */
MY_ATTRIBUTE((warn_unused_result))
bool
log_tmp_block_encrypt(
/*==================*/
	const byte*		src_block,
	ulint			size,
	byte*			dst_block,
	os_offset_t		offs,
	ulint			space_id);

/** Decrypt a temporary file block.
@param[in]	src		block to decrypt
@param[in]	size		size of the block
@param[out]	dst		destination block
@param[in]	offs		offset to block
@param[in]	space_id	tablespace id
@return whether the operation succeeded */
MY_ATTRIBUTE((warn_unused_result))
bool
log_tmp_block_decrypt(
/*==================*/
	const byte*		src_block,
	ulint			size,
	byte*			dst_block,
	os_offset_t		offs,
	ulint			space_id);

#ifndef UNIV_NONINL
>>>>>>> 333b4508
#include "row0log.ic"

#endif /* row0log.h */<|MERGE_RESOLUTION|>--- conflicted
+++ resolved
@@ -39,15 +39,12 @@
 #include "data0types.h"
 #include "dict0types.h"
 #include "mtr0types.h"
+#include "os0file.h"
 #include "que0types.h"
-<<<<<<< HEAD
 #include "rem0types.h"
 #include "row0types.h"
 #include "trx0types.h"
 #include "univ.i"
-=======
-#include "os0file.h"
->>>>>>> 333b4508
 
 class ut_stage_alter_t;
 
@@ -217,18 +214,14 @@
 ulint row_log_estimate_work(const dict_index_t *index);
 #endif /* HAVE_PSI_STAGE_INTERFACE */
 
-<<<<<<< HEAD
-=======
 /** Find out if temporary log files encrypted.
 @return true if temporary log file should be encrypted, false if not */
-MY_ATTRIBUTE((warn_unused_result))
-bool
-log_tmp_is_encrypted();
+MY_NODISCARD
+bool log_tmp_is_encrypted() noexcept;
 
 /** Check the row log encryption is enabled or not.
 It will enable the row log encryption. */
-void
-log_tmp_enable_encryption_if_set();
+void log_tmp_enable_encryption_if_set();
 
 /** Encrypt a temporary file block.
 @param[in]	src		block to encrypt
@@ -237,15 +230,9 @@
 @param[in]	offs		offset to block
 @param[in]	space_id	tablespace id
 @return whether the operation succeeded */
-MY_ATTRIBUTE((warn_unused_result))
-bool
-log_tmp_block_encrypt(
-/*==================*/
-	const byte*		src_block,
-	ulint			size,
-	byte*			dst_block,
-	os_offset_t		offs,
-	ulint			space_id);
+MY_NODISCARD
+bool log_tmp_block_encrypt(const byte *src_block, ulint size, byte *dst_block,
+                           os_offset_t offs, space_id_t space_id);
 
 /** Decrypt a temporary file block.
 @param[in]	src		block to decrypt
@@ -254,18 +241,10 @@
 @param[in]	offs		offset to block
 @param[in]	space_id	tablespace id
 @return whether the operation succeeded */
-MY_ATTRIBUTE((warn_unused_result))
-bool
-log_tmp_block_decrypt(
-/*==================*/
-	const byte*		src_block,
-	ulint			size,
-	byte*			dst_block,
-	os_offset_t		offs,
-	ulint			space_id);
-
-#ifndef UNIV_NONINL
->>>>>>> 333b4508
+MY_NODISCARD
+bool log_tmp_block_decrypt(const byte *src_block, ulint size, byte *dst_block,
+                           os_offset_t offs, space_id_t space_id);
+
 #include "row0log.ic"
 
 #endif /* row0log.h */