--- conflicted
+++ resolved
@@ -30,12 +30,8 @@
  Created 12/13/1995 Heikki Tuuri
  ***********************************************************************/
 
-<<<<<<< HEAD
-=======
+#include "buf0buf.h"
 #include "srv0srv.h"
-#include "sync0rw.h"
->>>>>>> 333b4508
-#include "buf0buf.h"
 #include "sync0rw.h"
 
 /** Gets a pointer to a file address and latches the page.
@@ -58,17 +54,11 @@
   ut_ad((rw_latch == RW_S_LATCH) || (rw_latch == RW_X_LATCH) ||
         (rw_latch == RW_SX_LATCH));
 
-<<<<<<< HEAD
   block = buf_page_get(page_id_t(space, addr.page), page_size, rw_latch, mtr);
+
+  SRV_CORRUPT_TABLE_CHECK(block, return (0););
+
   ptr = buf_block_get_frame(block) + addr.boffset;
-=======
-	block = buf_page_get(page_id_t(space, addr.page), page_size,
-			     rw_latch, mtr);
-
-	SRV_CORRUPT_TABLE_CHECK(block, return(0););
-
-	ptr = buf_block_get_frame(block) + addr.boffset;
->>>>>>> 333b4508
 
   buf_block_dbg_add_level(block, SYNC_NO_ORDER_CHECK);
   if (ptr_block != NULL) {
