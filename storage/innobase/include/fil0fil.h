--- conflicted
+++ resolved
@@ -50,7 +50,6 @@
 #include <list>
 #include <vector>
 
-<<<<<<< HEAD
 #include "create_info_encryption_key.h"
 #include "fil0rkinfo.h"
 
@@ -59,8 +58,6 @@
 /** Structure containing encryption specification */
 struct fil_space_crypt_t;
 
-extern const char general_space_name[];
-=======
 /** This tablespace name is used internally during file discovery to open a
 general tablespace before the data dictionary is recovered and available. */
 static constexpr char general_space_name[] = "innodb_general";
@@ -70,7 +67,6 @@
 recovered and available. */
 static constexpr char undo_space_name[] = "innodb_undo";
 
->>>>>>> 8e797a5d
 extern volatile bool recv_recovery_on;
 
 #ifdef UNIV_HOTBACKUP
