/*****************************************************************************

Copyright (c) 1995, 2014, Oracle and/or its affiliates. All Rights Reserved.

This program is free software; you can redistribute it and/or modify it under
the terms of the GNU General Public License as published by the Free Software
Foundation; version 2 of the License.

This program is distributed in the hope that it will be useful, but WITHOUT
ANY WARRANTY; without even the implied warranty of MERCHANTABILITY or FITNESS
FOR A PARTICULAR PURPOSE. See the GNU General Public License for more details.

You should have received a copy of the GNU General Public License along with
this program; if not, write to the Free Software Foundation, Inc.,
51 Franklin Street, Suite 500, Boston, MA 02110-1335 USA

*****************************************************************************/

/**************************************************//**
@file include/fil0fil.h
The low-level file system

Created 10/25/1995 Heikki Tuuri
*******************************************************/

#ifndef fil0fil_h
#define fil0fil_h

#include "univ.i"

#ifndef UNIV_INNOCHECKSUM

#include "dict0types.h"
#include "buf0types.h"
#include "hash0hash.h"
#include "page0size.h"
#include "mtr0types.h"
#include "ut0new.h"
#ifndef UNIV_HOTBACKUP
#include "ibuf0types.h"
#include "log0log.h"
#endif /* !UNIV_HOTBACKUP */

#include <list>
#include <vector>

// Forward declaration
struct trx_t;
class truncate_t;
struct btr_create_t;
class page_id_t;

typedef std::list<char*, ut_allocator<char*> >	space_name_list_t;

/** File types */
enum fil_type_t {
	/** temporary tablespace (temporary undo log or tables) */
	FIL_TYPE_TEMPORARY,
	/** a tablespace that is being imported (no logging until finished) */
	FIL_TYPE_IMPORT,
	/** persistent tablespace (for system, undo log or tables) */
	FIL_TYPE_TABLESPACE,
	/** redo log covering changes to files of FIL_TYPE_TABLESPACE */
	FIL_TYPE_LOG
};

/** Check if fil_type is any of FIL_TYPE_TEMPORARY, FIL_TYPE_IMPORT
or FIL_TYPE_TABLESPACE.
@param[in]	type	variable of type fil_type_t
@return true if any of FIL_TYPE_TEMPORARY, FIL_TYPE_IMPORT
or FIL_TYPE_TABLESPACE */
inline
bool
fil_type_is_data(
	fil_type_t	type)
{
	return(type == FIL_TYPE_TEMPORARY
	       || type == FIL_TYPE_IMPORT
	       || type == FIL_TYPE_TABLESPACE);
}

/** Tablespace or log data space */
struct fil_space_t {
	char*		name;	/*!< Tablespace name */
	ulint		id;	/*!< space id */
	int64_t		tablespace_version;
				/*!< in DISCARD/IMPORT this timestamp
				is used to check if we should ignore
				an insert buffer merge request for a
				page because it actually was for the
				previous incarnation of the space */
	lsn_t		max_lsn;
				/*!< LSN of the most recent fil_names_dirty().
				Reset to 0 by fil_names_clear().
				Protected by log_sys->mutex and
				sometimes by fil_system->mutex:

				Updates from nonzero to nonzero
				are only protected by log_sys->mutex.

				Updates between 0 and nonzero are
				protected by log_sys->mutex and
				fil_system->mutex.

				If and only if this is nonzero, the
				tablespace will be in named_spaces,
				which is protected by fil_system->mutex. */
	bool		stop_ios;/*!< true if we want to rename the
				.ibd file of tablespace and want to
				stop temporarily posting of new i/o
				requests on the file */
	bool		stop_new_ops;
				/*!< we set this true when we start
				deleting a single-table tablespace.
				When this is set following new ops
				are not allowed:
				* read IO request
				* ibuf merge
				* file flush
				Note that we can still possibly have
				new write operations because we don't
				check this flag when doing flush
				batches. */
	bool		is_being_truncated;
				/*!< this is set to true when we prepare to
				truncate a single-table tablespace and its
				.ibd file */
#ifdef UNIV_DEBUG
	ulint		redo_skipped_count;
				/*!< reference count for operations who want
				to skip redo log in the file space in order
				to make fsp_space_modify_check pass. */
#endif
	fil_type_t	purpose;/*!< purpose */
	UT_LIST_BASE_NODE_T(fil_node_t) chain;
				/*!< base node for the file chain */
	ulint		size;	/*!< space size in pages; 0 if a single-table
				tablespace whose size we do not know yet;
				last incomplete megabytes in data files may be
				ignored if space == 0 */
	ulint		flags;	/*!< tablespace flags; see
				fsp_flags_is_valid(),
				page_size_t(ulint) (constructor) */
	ulint		n_reserved_extents;
				/*!< number of reserved free extents for
				ongoing operations like B-tree page split */
	ulint		n_pending_flushes; /*!< this is positive when flushing
				the tablespace to disk; dropping of the
				tablespace is forbidden if this is positive */
	ulint		n_pending_ops;/*!< this is positive when we
				have pending operations against this
				tablespace. The pending operations can
				be ibuf merges or lock validation code
				trying to read a block.
				Dropping of the tablespace is forbidden
				if this is positive */
	hash_node_t	hash;	/*!< hash chain node */
	hash_node_t	name_hash;/*!< hash chain the name_hash table */
#ifndef UNIV_HOTBACKUP
	rw_lock_t	latch;	/*!< latch protecting the file space storage
				allocation */
#endif /* !UNIV_HOTBACKUP */
	UT_LIST_NODE_T(fil_space_t) unflushed_spaces;
				/*!< list of spaces with at least one unflushed
				file we have written to */
	UT_LIST_NODE_T(fil_space_t) named_spaces;
				/*!< list of spaces for which MLOG_FILE_NAME
				records have been issued */
	bool		is_in_unflushed_spaces;
				/*!< true if this space is currently in
				unflushed_spaces */
	UT_LIST_NODE_T(fil_space_t) space_list;
				/*!< list of all spaces */
	ulint		magic_n;/*!< FIL_SPACE_MAGIC_N */
};

/** Value of fil_space_t::magic_n */
#define	FIL_SPACE_MAGIC_N	89472

/** When mysqld is run, the default directory "." is the mysqld datadir,
but in the MySQL Embedded Server Library and mysqlbackup it is not the default
directory, and we must set the base file path explicitly */
extern const char*	fil_path_to_mysql_datadir;

/** Common InnoDB file extentions */
enum ib_extention {
	NO_EXT = 0,
	IBD = 1,
	ISL = 2,
	CFG = 3
};
extern const char* dot_ext[];
#define DOT_IBD dot_ext[IBD]
#define DOT_ISL dot_ext[ISL]
#define DOT_CFG dot_ext[CFG]

/** Initial size of a single-table tablespace in pages */
#define FIL_IBD_FILE_INITIAL_SIZE	4

/** 'null' (undefined) page offset in the context of file spaces */
#define	FIL_NULL	ULINT32_UNDEFINED

/* Space address data type; this is intended to be used when
addresses accurate to a byte are stored in file pages. If the page part
of the address is FIL_NULL, the address is considered undefined. */

typedef	byte	fil_faddr_t;	/*!< 'type' definition in C: an address
				stored in a file page is a string of bytes */
#define FIL_ADDR_PAGE	0	/* first in address is the page offset */
#define	FIL_ADDR_BYTE	4	/* then comes 2-byte byte offset within page*/
#endif /* !UNIV_INNOCHECKSUM */
#define	FIL_ADDR_SIZE	6	/* address size is 6 bytes */

#ifndef UNIV_INNOCHECKSUM

/** File space address */
struct fil_addr_t {
	ulint	page;		/*!< page number within a space */
	ulint	boffset;	/*!< byte offset within the page */
};

/** The null file address */
extern fil_addr_t	fil_addr_null;

#endif /* !UNIV_INNOCHECKSUM */

/** The byte offsets on a file page for various variables @{ */
#define FIL_PAGE_SPACE_OR_CHKSUM 0	/*!< in < MySQL-4.0.14 space id the
					page belongs to (== 0) but in later
					versions the 'new' checksum of the
					page */
#define FIL_PAGE_OFFSET		4	/*!< page offset inside space */
#define FIL_PAGE_PREV		8	/*!< if there is a 'natural'
					predecessor of the page, its
					offset.  Otherwise FIL_NULL.
					This field is not set on BLOB
					pages, which are stored as a
					singly-linked list.  See also
					FIL_PAGE_NEXT. */
#define FIL_PAGE_NEXT		12	/*!< if there is a 'natural' successor
					of the page, its offset.
					Otherwise FIL_NULL.
					B-tree index pages
					(FIL_PAGE_TYPE contains FIL_PAGE_INDEX)
					on the same PAGE_LEVEL are maintained
					as a doubly linked list via
					FIL_PAGE_PREV and FIL_PAGE_NEXT
					in the collation order of the
					smallest user record on each page. */
#define FIL_PAGE_LSN		16	/*!< lsn of the end of the newest
					modification log record to the page */
#define	FIL_PAGE_TYPE		24	/*!< file page type: FIL_PAGE_INDEX,...,
					2 bytes.

					The contents of this field can only
					be trusted in the following case:
					if the page is an uncompressed
					B-tree index page, then it is
					guaranteed that the value is
					FIL_PAGE_INDEX.
					The opposite does not hold.

					In tablespaces created by
					MySQL/InnoDB 5.1.7 or later, the
					contents of this field is valid
					for all uncompressed pages. */
#define FIL_PAGE_FILE_FLUSH_LSN	26	/*!< this is only defined for the
					first page of the system tablespace:
					the file has been flushed to disk
					at least up to this lsn */
#define	FIL_RTREE_SPLIT_SEQ_NUM	26	/*!< This overloads
					FIL_PAGE_FILE_FLUSH_LSN for RTREE
					Split Sequence Number */
#define FIL_PAGE_ARCH_LOG_NO_OR_SPACE_ID  34 /*!< starting from 4.1.x this
					contains the space id of the page */
#define FIL_PAGE_SPACE_ID  FIL_PAGE_ARCH_LOG_NO_OR_SPACE_ID

#define FIL_PAGE_DATA		38	/*!< start of the data on the page */
/* @} */
/** File page trailer @{ */
#define FIL_PAGE_END_LSN_OLD_CHKSUM 8	/*!< the low 4 bytes of this are used
					to store the page checksum, the
					last 4 bytes should be identical
					to the last 4 bytes of FIL_PAGE_LSN */
#define FIL_PAGE_DATA_END	8	/*!< size of the page trailer */
/* @} */

/** File page types (values of FIL_PAGE_TYPE) @{ */
#define FIL_PAGE_INDEX		17855	/*!< B-tree node */
#define FIL_PAGE_RTREE		17854	/*!< B-tree node */
#define FIL_PAGE_UNDO_LOG	2	/*!< Undo log page */
#define FIL_PAGE_INODE		3	/*!< Index node */
#define FIL_PAGE_IBUF_FREE_LIST	4	/*!< Insert buffer free list */
/* File page types introduced in MySQL/InnoDB 5.1.7 */
#define FIL_PAGE_TYPE_ALLOCATED	0	/*!< Freshly allocated page */
#define FIL_PAGE_IBUF_BITMAP	5	/*!< Insert buffer bitmap */
#define FIL_PAGE_TYPE_SYS	6	/*!< System page */
#define FIL_PAGE_TYPE_TRX_SYS	7	/*!< Transaction system data */
#define FIL_PAGE_TYPE_FSP_HDR	8	/*!< File space header */
#define FIL_PAGE_TYPE_XDES	9	/*!< Extent descriptor page */
#define FIL_PAGE_TYPE_BLOB	10	/*!< Uncompressed BLOB page */
#define FIL_PAGE_TYPE_ZBLOB	11	/*!< First compressed BLOB page */
#define FIL_PAGE_TYPE_ZBLOB2	12	/*!< Subsequent compressed BLOB page */
#define FIL_PAGE_TYPE_LAST	FIL_PAGE_TYPE_ZBLOB2
					/*!< Last page type */
/* @} */

/** macro to check whether the page type is index (Btree or Rtree) type */
#define fil_page_type_is_index(page_type)                          \
        (page_type == FIL_PAGE_INDEX || page_type == FIL_PAGE_RTREE)

/** Check whether the page is index page (either regular Btree index or Rtree
index */
#define fil_page_index_page_check(page)                         \
        fil_page_type_is_index(fil_page_get_type(page))

#ifndef UNIV_INNOCHECKSUM

/** The number of fsyncs done to the log */
extern ulint	fil_n_log_flushes;

/** Number of pending redo log flushes */
extern ulint	fil_n_pending_log_flushes;
/** Number of pending tablespace flushes */
extern ulint	fil_n_pending_tablespace_flushes;

/** Number of files currently open */
extern ulint	fil_n_file_opened;

#ifndef UNIV_HOTBACKUP
/*******************************************************************//**
Returns the version number of a tablespace, -1 if not found.
@return version number, -1 if the tablespace does not exist in the
memory cache */

int64_t
fil_space_get_version(
/*==================*/
	ulint	id);	/*!< in: space id */

/** Returns the latch of a file space.
@param[in]	id	space id
@param[out]	flags	tablespace flags
@return latch protecting storage allocation */
rw_lock_t*
fil_space_get_latch(
	ulint	id,
	ulint*	flags);

/** Gets the type of a file space.
@param[in]	id	tablespace identifier
@return file type */

fil_type_t
fil_space_get_type(
	ulint	id);

/** Note that a tablespace has been imported.
It is initially marked as FIL_TYPE_IMPORT so that no logging is
done during the import process when the space ID is stamped to each page.
Now we change it to FIL_SPACE_TABLESPACE to start redo and undo logging.
NOTE: temporary tablespaces are never imported.
@param[in]	id	tablespace identifier */

void
fil_space_set_imported(
	ulint	id);

# ifdef UNIV_DEBUG
/** Determine if a tablespace is temporary.
@param[in]	id	tablespace identifier
@return whether it is a temporary tablespace */

bool
fsp_is_temporary(ulint id)
__attribute__((warn_unused_result, pure));
# endif /* UNIV_DEBUG */
#endif /* !UNIV_HOTBACKUP */

/** Append a file to the chain of files of a space.
@param[in]	name	file name of a file that is not open
@param[in]	size	file size in entire database blocks
@param[in,out]	space	tablespace from fil_space_create()
@param[in]	is_raw	whether this is a raw device or partition
@return pointer to the file name, or NULL on error */

char*
fil_node_create(
	const char*	name,
	ulint		size,
	fil_space_t*	space,
	bool		is_raw)
	__attribute__((warn_unused_result));
/** Create a space memory object and put it to the fil_system hash table.
Error messages are issued to the server log.
@param[in]	name	tablespace name
@param[in]	id	tablespace identifier
@param[in]	flags	tablespace flags
@param[in]	purpose	tablespace purpose
@return pointer to created tablespace, to be filled in with fil_node_create()
@retval NULL on failure (such as when the same tablespace exists) */

fil_space_t*
fil_space_create(
	const char*	name,
	ulint		id,
	ulint		flags,
	fil_type_t	purpose)
	__attribute__((warn_unused_result));

/*******************************************************************//**
Assigns a new space id for a new single-table tablespace. This works simply by
incrementing the global counter. If 4 billion id's is not enough, we may need
to recycle id's.
@return true if assigned, false if not */

bool
fil_assign_new_space_id(
/*====================*/
	ulint*	space_id);	/*!< in/out: space id */

/** Frees a space object from the tablespace memory cache.
Closes the files in the chain but does not delete them.
There must not be any pending i/o's or flushes on the files.
@param[in]	id		tablespace identifier
@param[in]	x_latched	whether the caller holds X-mode space->latch
@return true if success */

bool
fil_space_free(
	ulint		id,
	bool		x_latched);

/** Returns the path from the first fil_node_t found with this space ID.
The caller is responsible for freeing the memory allocated here for the
value returned.
@param[in]	id	Tablespace ID
@return own: A copy of fil_node_t::path, NULL if space ID is zero
or not found. */

char*
fil_space_get_first_path(
	ulint		id);

/*******************************************************************//**
Returns the size of the space in pages. The tablespace must be cached in the
memory cache.
@return space size, 0 if space not found */

ulint
fil_space_get_size(
/*===============*/
	ulint	id);	/*!< in: space id */
/*******************************************************************//**
Returns the flags of the space. The tablespace must be cached
in the memory cache.
@return flags, ULINT_UNDEFINED if space not found */

ulint
fil_space_get_flags(
/*================*/
	ulint	id);	/*!< in: space id */

/** Check if table is mark for truncate.
@param[in]	id	space id
@return true if tablespace is marked for truncate. */

bool
fil_space_is_being_truncated(
	ulint id);

/** Returns the page size of the space and whether it is compressed or not.
The tablespace must be cached in the memory cache.
@param[in]	id	space id
@param[out]	found	true if tablespace was found
@return page size */
const page_size_t
fil_space_get_page_size(
	ulint	id,
	bool*	found);

/*******************************************************************//**
Checks if the pair space, page_no refers to an existing page in a tablespace
file space. The tablespace must be cached in the memory cache.
@return true if the address is meaningful */

bool
fil_check_adress_in_tablespace(
/*===========================*/
	ulint	id,	/*!< in: space id */
	ulint	page_no);/*!< in: page number */
/****************************************************************//**
Initializes the tablespace memory cache. */

void
fil_init(
/*=====*/
	ulint	hash_size,	/*!< in: hash table size */
	ulint	max_n_open);	/*!< in: max number of open files */
/*******************************************************************//**
Initializes the tablespace memory cache. */

void
fil_close(void);
/*===========*/
/*******************************************************************//**
Opens all log files and system tablespace data files. They stay open until the
database server shutdown. This should be called at a server startup after the
space objects for the log and the system tablespace have been created. The
purpose of this operation is to make sure we never run out of file descriptors
if we need to read from the insert buffer or to write to the log. */

void
fil_open_log_and_system_tablespace_files(void);
/*==========================================*/
/*******************************************************************//**
Closes all open files. There must not be any pending i/o's or not flushed
modifications in the files. */

void
fil_close_all_files(void);
/*=====================*/
/*******************************************************************//**
Closes the redo log files. There must not be any pending i/o's or not
flushed modifications in the files. */

void
fil_close_log_files(
/*================*/
	bool	free);	/*!< in: whether to free the memory object */
/*******************************************************************//**
Sets the max tablespace id counter if the given number is bigger than the
previous value. */

void
fil_set_max_space_id_if_bigger(
/*===========================*/
	ulint	max_id);/*!< in: maximum known id */
#ifndef UNIV_HOTBACKUP
/** Write the flushed LSN to the page header of the first page in the
system tablespace.
@param[in]	lsn	flushed LSN
@return DB_SUCCESS or error number */

dberr_t
fil_write_flushed_lsn(
	lsn_t	lsn);

/*******************************************************************//**
Increments the count of pending operation, if space is not being deleted.
@return true if being deleted, and operation should be skipped */

bool
fil_inc_pending_ops(
/*================*/
	ulint	id);	/*!< in: space id */
/*******************************************************************//**
Decrements the count of pending operations. */

void
fil_decr_pending_ops(
/*=================*/
	ulint	id);	/*!< in: space id */
#endif /* !UNIV_HOTBACKUP */
/********************************************************//**
Creates the database directory for a table if it does not exist yet. */

void
fil_create_directory_for_tablename(
/*===============================*/
	const char*	name);	/*!< in: name in the standard
				'databasename/tablename' format */
/********************************************************//**
Recreates table indexes by applying
TRUNCATE log record during recovery.
@return DB_SUCCESS or error code */

dberr_t
fil_recreate_table(
/*===============*/
	ulint			space_id,	/*!< in: space id */
	ulint			format_flags,	/*!< in: page format */
	ulint			flags,		/*!< in: tablespace flags */
	const char*		name,		/*!< in: table name */
	truncate_t&		truncate);	/*!< in/out: The information of
						TRUNCATE log record */
/********************************************************//**
Recreates the tablespace and table indexes by applying
TRUNCATE log record during recovery.
@return DB_SUCCESS or error code */

dberr_t
fil_recreate_tablespace(
/*====================*/
	ulint			space_id,	/*!< in: space id */
	ulint			format_flags,	/*!< in: page format */
	ulint			flags,		/*!< in: tablespace flags */
	const char*		name,		/*!< in: table name */
	truncate_t&		truncate,	/*!< in/out: The information of
						TRUNCATE log record */
	lsn_t			recv_lsn);	/*!< in: the end LSN of
						the log record */
<<<<<<< HEAD
/** Parse the body of a log record written about a file operation.

If desired, also replays the delete or rename operation if the .ibd file
exists and the space id in it matches.

Note that mysqlbackup --apply-log sets fil_path_to_mysql_datadir to point to
the datadir that we should use in replaying the file operations.

InnoDB recovery does not replay MLOG_FILE_DELETE; MySQL Enterprise Backup does.

@param[in]	type		redo log entry type
@param[in]	ptr		redo log record body
@param[in]	end_ptr		end of buffer
=======
/** Replay a file rename operation if possible.
>>>>>>> d6507b81
@param[in]	space_id	tablespace identifier
@param[in]	first_page_no	first page number in the file
@param[in]	name		old file name
@param[in]	new_name	new file name
@return	whether the operation was successfully applied
(the name did not exist, or new_name did not exist and
name was successfully renamed to new_name)  */

bool
fil_op_replay_rename(
	ulint		space_id,
	ulint		first_page_no,
	const char*	name,
	const char*	new_name)
	__attribute__((warn_unused_result));
/*******************************************************************//**
Deletes a single-table tablespace. The tablespace must be cached in the
memory cache.
@return true if success */

dberr_t
fil_delete_tablespace(
/*==================*/
	ulint		id,		/*!< in: space id */
	buf_remove_t	buf_remove);	/*!< in: specify the action to take
					on the tables pages in the buffer
					pool */

/** Truncate the tablespace to needed size.
@param[in]	space_id	id of tablespace to truncate
@param[in]	size_in_pages	truncate size.
@return true if truncate was successful. */

bool
fil_truncate_tablespace(
	ulint		space_id,
	ulint		size_in_pages);

/** Check if an index tree is freed by checking a descriptor bit of
index root page.
@param[in]	space_id	space id
@param[in]	root_page_no	root page no of an index tree
@param[in]	page_size	page size
@return true if the index tree is freed */
bool
fil_index_tree_is_freed(
	ulint			space_id,
	ulint			root_page_no,
	const page_size_t&	page_size);

/*******************************************************************//**
Prepare for truncating a single-table tablespace. The tablespace
must be cached in the memory cache.
1) Check pending operations on a tablespace;
2) Remove all insert buffer entries for the tablespace;
@return DB_SUCCESS or error */

dberr_t
fil_prepare_for_truncate(
/*=====================*/
	ulint	id);			/*!< in: space id */
/**********************************************************************//**
Reinitialize the original tablespace header with the same space id
for single tablespace */

void
fil_reinit_space_header(
/*====================*/
	ulint		id,	/*!< in: space id */
	ulint		size);	/*!< in: size in blocks */
/*******************************************************************//**
Closes a single-table tablespace. The tablespace must be cached in the
memory cache. Free all pages used by the tablespace.
@return DB_SUCCESS or error */

dberr_t
fil_close_tablespace(
/*=================*/
	trx_t*	trx,	/*!< in/out: Transaction covering the close */
	ulint	id);	/*!< in: space id */
#ifndef UNIV_HOTBACKUP
/*******************************************************************//**
Discards a single-table tablespace. The tablespace must be cached in the
memory cache. Discarding is like deleting a tablespace, but

 1. We do not drop the table from the data dictionary;

 2. We remove all insert buffer entries for the tablespace immediately;
    in DROP TABLE they are only removed gradually in the background;

 3. When the user does IMPORT TABLESPACE, the tablespace will have the
    same id as it originally had.

 4. Free all the pages in use by the tablespace if rename=true.
@return DB_SUCCESS or error */

dberr_t
fil_discard_tablespace(
/*===================*/
	ulint	id)	/*!< in: space id */
	__attribute__((warn_unused_result));
#endif /* !UNIV_HOTBACKUP */

/** Rename a single-table tablespace.
The tablespace must exist in the memory cache.
@param[in]	id		tablespace identifier
@param[in]	old_path	old file name
@param[in]	new_name	new table name in the
databasename/tablename format
@param[in]	new_path_in	new file name,
or NULL if it is located in the normal data directory
@return true if success */

bool
fil_rename_tablespace(
	ulint		id,
	const char*	old_path,
	const char*	new_name,
	const char*	new_path_in);

/*******************************************************************//**
Allocates and builds a file name from a path, a table or tablespace name
and a suffix. The string must be freed by caller with ut_free().
@param[in] path NULL or the direcory path or the full path and filename.
@param[in] name NULL if path is full, or Table/Tablespace name
@param[in] suffix NULL or the file extention to use.
@return own: file name */

char*
fil_make_filepath(
	const char*	path,
	const char*	name,
	ib_extention	suffix,
	bool		strip_name);

/*******************************************************************//**
Creates a new tablespace in a database directory of MySQL.
Database directories are under the 'datadir' of MySQL. The datadir is the
directory of a running mysqld program. We can refer to it by simply the
path '.'. Tables created with CREATE TEMPORARY TABLE we place in the temp
dir of the mysqld server.
@return DB_SUCCESS or error code */

dberr_t
fil_create_new_single_table_tablespace(
/*===================================*/
	ulint		space_id,	/*!< in: space id */
	const char*	tablename,	/*!< in: the table name in the usual
					databasename/tablename format
					of InnoDB */
	const char*	dir_path,	/*!< in: NULL or a dir path */
	ulint		flags,		/*!< in: tablespace flags */
	ulint		flags2,		/*!< in: table flags2 */
	ulint		size)		/*!< in: the initial size of the
					tablespace file in pages,
					must be >= FIL_IBD_FILE_INITIAL_SIZE */
	__attribute__((warn_unused_result));
#ifndef UNIV_HOTBACKUP
/********************************************************************//**
Tries to open a single-table tablespace and optionally checks the space id is
right in it. If does not succeed, prints an error message to the .err log. This
function is used to open a tablespace when we start up mysqld, and also in
IMPORT TABLESPACE.
NOTE that we assume this operation is used either at the database startup
or under the protection of the dictionary mutex, so that two users cannot
race here. This operation does not leave the file associated with the
tablespace open, but closes it after we have looked at the space id in it.

If the validate boolean is set, we read the first page of the file and
check that the space id in the file is what we expect. We assume that
this function runs much faster if no check is made, since accessing the
file inode probably is much faster (the OS caches them) than accessing
the first page of the file.  This boolean may be initially false, but if
a remote tablespace is found it will be changed to true.

If the fix_dict boolean is set, then it is safe to use an internal SQL
statement to update the dictionary tables if they are incorrect.

@param[in] validate True if we should validate the tablespace.
@param[in] fix_dict True if the dictionary is available to be fixed.
@param[in] purpose FIL_TYPE_TABLESPACE or FIL_TYPE_TEMPORARY
@param[in] id Tablespace ID
@param[in] flags Tablespace flags
@param[in] tablename Table name in the databasename/tablename format.
@param[in] path_in Tablespace filepath if found in SYS_DATAFILES
@return DB_SUCCESS or error code */

dberr_t
fil_open_single_table_tablespace(
	bool		validate,
	bool		fix_dict,
	fil_type_t	purpose,
	ulint		id,
	ulint		flags,
	const char*	tablename,
	const char*	path_in)
	__attribute__((warn_unused_result));

enum fil_load_status {
	/** The tablespace file(s) were found and valid. */
	FIL_LOAD_OK,
	/** The name no longer matches space_id */
	FIL_LOAD_ID_CHANGED,
	/** The file(s) were not found */
	FIL_LOAD_NOT_FOUND,
	/** The file(s) were not valid */
	FIL_LOAD_INVALID
};

/** Open a tablespace file and add it to the InnoDB data structures.
@param[in]	space_id	tablespace ID
@param[in]	filename	path/to/databasename/tablename.ibd
@param[in]	filename_len	the length of the filename, in bytes
@param[out]	space		the tablespace, or NULL on error
@return status of the operation */

enum fil_load_status
fil_load_single_table_tablespace(
	ulint		space_id,
	const char*	filename,
	ulint		filename_len,
	fil_space_t*&	space)
	__attribute__((warn_unused_result));

#endif /* !UNIV_HOTBACKUP */
/***********************************************************************//**
A fault-tolerant function that tries to read the next file name in the
directory. We retry 100 times if os_file_readdir_next_file() returns -1. The
idea is to read as much good data as we can and jump over bad data.
@return 0 if ok, -1 if error even after the retries, 1 if at the end
of the directory */

int
fil_file_readdir_next_file(
/*=======================*/
	dberr_t*	err,	/*!< out: this is set to DB_ERROR if an error
				was encountered, otherwise not changed */
	const char*	dirname,/*!< in: directory name or path */
	os_file_dir_t	dir,	/*!< in: directory stream */
	os_file_stat_t*	info);	/*!< in/out: buffer where the
				info is returned */
/*******************************************************************//**
Returns true if a single-table tablespace does not exist in the memory cache,
or is being deleted there.
@return true if does not exist or is being deleted */

bool
fil_tablespace_deleted_or_being_deleted_in_mem(
/*===========================================*/
	ulint		id,	/*!< in: space id */
	int64_t		version);/*!< in: tablespace_version should be this; if
				you pass -1 as the value of this, then this
				parameter is ignored */
/** Look up a tablespace in the memory cache.
@param[in]	id	tablespace ID
@return tablespace if exists, NULL if not */

fil_space_t*
fil_tablespace_exists_in_mem(
	ulint	id);
#ifndef UNIV_HOTBACKUP
/*******************************************************************//**
Returns true if a matching tablespace exists in the InnoDB tablespace memory
cache. Note that if we have not done a crash recovery at the database startup,
there may be many tablespaces which are not yet in the memory cache.
@return true if a matching tablespace exists in the memory cache */

bool
fil_space_for_table_exists_in_mem(
/*==============================*/
	ulint		id,		/*!< in: space id */
	const char*	name,		/*!< in: table name in the standard
					'databasename/tablename' format */
	bool		print_error_if_does_not_exist,
					/*!< in: print detailed error
					information to the .err log if a
					matching tablespace is not found from
					memory */
	bool		adjust_space,	/*!< in: whether to adjust space id
					when find table space mismatch */
	mem_heap_t*	heap,		/*!< in: heap memory */
	table_id_t	table_id);	/*!< in: table id */
#else /* !UNIV_HOTBACKUP */
/********************************************************************//**
Extends all tablespaces to the size stored in the space header. During the
mysqlbackup --apply-log phase we extended the spaces on-demand so that log
records could be appllied, but that may have left spaces still too small
compared to the size stored in the space header. */

void
fil_extend_tablespaces_to_stored_len(void);
/*======================================*/
#endif /* !UNIV_HOTBACKUP */
/**********************************************************************//**
Tries to extend a data file so that it would accommodate the number of pages
given. The tablespace must be cached in the memory cache. If the space is big
enough already, does nothing.
@return true if success */

bool
fil_extend_space_to_desired_size(
/*=============================*/
	ulint*	actual_size,	/*!< out: size of the space after extension;
				if we ran out of disk space this may be lower
				than the desired size */
	ulint	space_id,	/*!< in: space id */
	ulint	size_after_extend);/*!< in: desired size in pages after the
				extension; if the current space size is bigger
				than this already, the function does nothing */
/*******************************************************************//**
Tries to reserve free extents in a file space.
@return true if succeed */

bool
fil_space_reserve_free_extents(
/*===========================*/
	ulint	id,		/*!< in: space id */
	ulint	n_free_now,	/*!< in: number of free extents now */
	ulint	n_to_reserve);	/*!< in: how many one wants to reserve */
/*******************************************************************//**
Releases free extents in a file space. */

void
fil_space_release_free_extents(
/*===========================*/
	ulint	id,		/*!< in: space id */
	ulint	n_reserved);	/*!< in: how many one reserved */
/*******************************************************************//**
Gets the number of reserved extents. If the database is silent, this number
should be zero. */

ulint
fil_space_get_n_reserved_extents(
/*=============================*/
	ulint	id);		/*!< in: space id */

/** Reads or writes data. This operation could be asynchronous (aio).
@param[in]	type		OS_FILE_READ or OS_FILE_WRITE, ORed to
OS_FILE_LOG, if a log i/o and ORed to OS_AIO_SIMULATED_WAKE_LATER if
simulated aio and we want to post a batch of IOs; NOTE that a simulated
batch may introduce hidden chances of deadlocks, because IOs are not
actually handled until all have been posted: use with great caution!
@param[in]	sync		true if synchronous aio is desired
@param[in]	page_id		page id
@param[in]	page_size	page size
@param[in]	byte_offset	remainder of offset in bytes; in aio this
must be divisible by the OS block size
@param[in]	len		how many bytes to read or write; this must
not cross a file boundary; in aio this must be a block size multiple
@param[in,out]	buf		buffer where to store read data or from where
to write; in aio this must be appropriately aligned
@param[in]	message		message for aio handler if non-sync aio used,
else ignored
@return DB_SUCCESS, DB_TABLESPACE_DELETED or DB_TABLESPACE_TRUNCATED
if we are trying to do i/o on a tablespace which does not exist */
dberr_t
fil_io(
	ulint			type,
	bool			sync,
	const page_id_t&	page_id,
	const page_size_t&	page_size,
	ulint			byte_offset,
	ulint			len,
	void*			buf,
	void*			message);

/**********************************************************************//**
Waits for an aio operation to complete. This function is used to write the
handler for completed requests. The aio array of pending requests is divided
into segments (see os0file.cc for more info). The thread specifies which
segment it wants to wait for. */

void
fil_aio_wait(
/*=========*/
	ulint	segment);	/*!< in: the number of the segment in the aio
				array to wait for */
/**********************************************************************//**
Flushes to disk possible writes cached by the OS. If the space does not exist
or is being dropped, does not do anything. */

void
fil_flush(
/*======*/
	ulint	space_id);	/*!< in: file space id (this can be a group of
				log files or a tablespace of the database) */
/** Flush to disk the writes in file spaces of the given type
possibly cached by the OS.
@param[in]	purpose	FIL_TYPE_TABLESPACE or FIL_TYPE_LOG */

void
fil_flush_file_spaces(
	fil_type_t	purpose);
/******************************************************************//**
Checks the consistency of the tablespace cache.
@return true if ok */

bool
fil_validate(void);
/*==============*/
/********************************************************************//**
Returns true if file address is undefined.
@return true if undefined */

bool
fil_addr_is_null(
/*=============*/
	fil_addr_t	addr);	/*!< in: address */
/********************************************************************//**
Get the predecessor of a file page.
@return FIL_PAGE_PREV */

ulint
fil_page_get_prev(
/*==============*/
	const byte*	page);	/*!< in: file page */
/********************************************************************//**
Get the successor of a file page.
@return FIL_PAGE_NEXT */

ulint
fil_page_get_next(
/*==============*/
	const byte*	page);	/*!< in: file page */
/*********************************************************************//**
Sets the file page type. */

void
fil_page_set_type(
/*==============*/
	byte*	page,	/*!< in/out: file page */
	ulint	type);	/*!< in: type */
/*********************************************************************//**
Gets the file page type.
@return type; NOTE that if the type has not been written to page, the
return value not defined */

ulint
fil_page_get_type(
/*==============*/
	const byte*	page);	/*!< in: file page */

/*******************************************************************//**
Returns true if a single-table tablespace is redo skipped.
@return true if redo skipped */

bool
fil_tablespace_is_being_deleted(
/*============================*/
	ulint		id);	/*!< in: space id */

#ifdef UNIV_DEBUG
/** Increase redo skipped of a tablespace.
@param[in]	id	space id */
void
fil_space_inc_redo_skipped_count(
	ulint		id);

/** Decrease redo skipped of a tablespace.
@param[in]	id	space id */
void
fil_space_dec_redo_skipped_count(
	ulint		id);

/*******************************************************************//**
Check whether a single-table tablespace is redo skipped.
@return true if redo skipped */
bool
fil_space_is_redo_skipped(
/*======================*/
	ulint		id);	/*!< in: space id */
#endif

/********************************************************************//**
Delete the tablespace file and any related files like .cfg.
This should not be called for temporary tables. */

void
fil_delete_file(
/*============*/
	const char*	path);	/*!< in: filepath of the ibd tablespace */

/** Callback functor. */
struct PageCallback {

	/** Default constructor */
	PageCallback()
		:
		m_page_size(0, 0, false),
		m_filepath() UNIV_NOTHROW {}

	virtual ~PageCallback() UNIV_NOTHROW {}

	/** Called for page 0 in the tablespace file at the start.
	@param file_size size of the file in bytes
	@param block contents of the first page in the tablespace file
	@retval DB_SUCCESS or error code.*/
	virtual dberr_t init(
		os_offset_t		file_size,
		const buf_block_t*	block) UNIV_NOTHROW = 0;

	/** Called for every page in the tablespace. If the page was not
	updated then its state must be set to BUF_PAGE_NOT_USED. For
	compressed tables the page descriptor memory will be at offset:
	block->frame + UNIV_PAGE_SIZE;
	@param offset physical offset within the file
	@param block block read from file, note it is not from the buffer pool
	@retval DB_SUCCESS or error code. */
	virtual dberr_t operator()(
		os_offset_t 	offset,
		buf_block_t*	block) UNIV_NOTHROW = 0;

	/** Set the name of the physical file and the file handle that is used
	to open it for the file that is being iterated over.
	@param filename then physical name of the tablespace file.
	@param file OS file handle */
	void set_file(const char* filename, os_file_t file) UNIV_NOTHROW
	{
		m_file = file;
		m_filepath = filename;
	}

	/**
	@return the space id of the tablespace */
	virtual ulint get_space_id() const UNIV_NOTHROW = 0;

	/** Set the tablespace table size.
	@param[in] page a page belonging to the tablespace */
	void set_page_size(const buf_frame_t* page) UNIV_NOTHROW;

	/** The compressed page size
	@return the compressed page size */
	const page_size_t& get_page_size() const
	{
		return(m_page_size);
	}

	/** The tablespace page size. */
	page_size_t		m_page_size;

	/** File handle to the tablespace */
	os_file_t		m_file;

	/** Physical file path. */
	const char*		m_filepath;

protected:
	// Disable copying
	PageCallback(const PageCallback&);
	PageCallback& operator=(const PageCallback&);
};

/********************************************************************//**
Iterate over all the pages in the tablespace.
@param table the table definiton in the server
@param n_io_buffers number of blocks to read and write together
@param callback functor that will do the page updates
@return DB_SUCCESS or error code */

dberr_t
fil_tablespace_iterate(
/*===================*/
	dict_table_t*		table,
	ulint			n_io_buffers,
	PageCallback&		callback)
	__attribute__((warn_unused_result));

/********************************************************************//**
Looks for a pre-existing fil_space_t with the given tablespace ID
and, if found, returns the name and filepath in newly allocated buffers that the caller must free.
@param[in] space_id The tablespace ID to search for.
@param[out] name Name of the tablespace found.
@param[out] fileapth The filepath of the first datafile for thtablespace found.
@return true if tablespace is found, false if not. */

bool
fil_space_read_name_and_filepath(
	ulint	space_id,
	char**	name,
	char**	filepath);

/*******************************************************************//**
Checks if a single-table tablespace for a given table name exists in the
tablespace memory cache.
@return space id, ULINT_UNDEFINED if not found */

ulint
fil_get_space_id_for_table(
/*=======================*/
	const char*	name);	/*!< in: table name in the standard
				'databasename/tablename' format */

/**
Iterate over all the spaces in the space list and fetch the
tablespace names. It will return a copy of the name that must be
freed by the caller using: delete[].
@return DB_SUCCESS if all OK. */

dberr_t
fil_get_space_names(
/*================*/
	space_name_list_t&	space_name_list)
				/*!< in/out: Vector for collecting the names. */
	__attribute__((warn_unused_result));

/** Generate redo log for swapping two .ibd files
@param[in]	old_table	old table
@param[in]	new_table	new table
@param[in]	tmp_name	temporary table name
@param[in,out]	mtr		mini-transaction
@return	whether the operation succeeded */

bool
fil_mtr_rename_log(
	const dict_table_t*	old_table,
	const dict_table_t*	new_table,
	const char*		tmp_name,
	mtr_t*			mtr)
	__attribute__((warn_unused_result));

/** Write a MLOG_FILE_NAME record for a non-predefined tablespace.
@param[in]	space_id	tablespace identifier
@param[in,out]	mtr		mini-transaction
@return	tablespace */

fil_space_t*
fil_names_write(
	ulint		space_id,
	mtr_t*		mtr)
	__attribute__((warn_unused_result));

/** Note that a non-predefined persistent tablespace has been modified.
@param[in,out]	space	tablespace
@return whether this is the first dirtying since fil_names_clear() */

bool
fil_names_dirty(
	fil_space_t*	space)
	__attribute__((warn_unused_result));

/** On a log checkpoint, reset fil_names_dirty() flags
and write out MLOG_FILE_NAME and MLOG_CHECKPOINT if needed.
@param[in]	lsn		checkpoint LSN
@param[in]	do_write	whether to always write MLOG_CHECKPOINT
@return whether anything was written to the redo log
@retval false	if no flags were set and nothing written
@retval true	if anything was written to the redo log */

bool
fil_names_clear(
	lsn_t	lsn,
	bool	do_write);

#if !defined(NO_FALLOCATE) && defined(UNIV_LINUX)
/**
Try and enable FusionIO atomic writes.
@param[in] file		OS file handle
@return true if successful */

bool
fil_fusionio_enable_atomic_write(os_file_t file);
#endif /* !NO_FALLOCATE && UNIV_LINUX */

#ifdef UNIV_COMPILE_TEST_FUNCS
void test_make_filepath();
#endif /* UNIV_COMPILE_TEST_FUNCS */

#endif /* !UNIV_INNOCHECKSUM */

#endif /* fil0fil_h */<|MERGE_RESOLUTION|>--- conflicted
+++ resolved
@@ -600,23 +600,7 @@
 						TRUNCATE log record */
 	lsn_t			recv_lsn);	/*!< in: the end LSN of
 						the log record */
-<<<<<<< HEAD
-/** Parse the body of a log record written about a file operation.
-
-If desired, also replays the delete or rename operation if the .ibd file
-exists and the space id in it matches.
-
-Note that mysqlbackup --apply-log sets fil_path_to_mysql_datadir to point to
-the datadir that we should use in replaying the file operations.
-
-InnoDB recovery does not replay MLOG_FILE_DELETE; MySQL Enterprise Backup does.
-
-@param[in]	type		redo log entry type
-@param[in]	ptr		redo log record body
-@param[in]	end_ptr		end of buffer
-=======
 /** Replay a file rename operation if possible.
->>>>>>> d6507b81
 @param[in]	space_id	tablespace identifier
 @param[in]	first_page_no	first page number in the file
 @param[in]	name		old file name
