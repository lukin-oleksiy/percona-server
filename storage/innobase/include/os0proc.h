/*****************************************************************************

Copyright (c) 1995, 2018, Oracle and/or its affiliates. All Rights Reserved.

This program is free software; you can redistribute it and/or modify it under
the terms of the GNU General Public License, version 2.0, as published by the
Free Software Foundation.

This program is also distributed with certain software (including but not
limited to OpenSSL) that is licensed under separate terms, as designated in a
particular file or component or in included license documentation. The authors
of MySQL hereby grant you an additional permission to link the program and
your derivative works with the separately licensed software that they have
included with MySQL.

This program is distributed in the hope that it will be useful, but WITHOUT
ANY WARRANTY; without even the implied warranty of MERCHANTABILITY or FITNESS
FOR A PARTICULAR PURPOSE. See the GNU General Public License, version 2.0,
for more details.

You should have received a copy of the GNU General Public License along with
this program; if not, write to the Free Software Foundation, Inc.,
51 Franklin St, Fifth Floor, Boston, MA 02110-1301  USA

*****************************************************************************/

/** @file include/os0proc.h
 The interface to the operating system
 process control primitives

 Created 9/30/1995 Heikki Tuuri
 *******************************************************/

#ifndef os0proc_h
#define os0proc_h

#include "univ.i"

#ifdef UNIV_LINUX
#include <sys/ipc.h>
#include <sys/shm.h>
#endif

typedef void *os_process_t;
typedef unsigned long int os_process_id_t;

/** The total amount of memory currently allocated from the operating
system with os_mem_alloc_large(). */
extern ulint os_total_large_mem_allocated;

/** Whether to use large pages in the buffer pool */
extern bool os_use_large_pages;

/** Large page size. This may be a boot-time option on some platforms */
<<<<<<< HEAD
extern uint os_large_page_size;
=======
extern ulint	os_large_page_size;
>>>>>>> 31c20f42

/** Converts the current process id to a number.
@return process id as a number */
ulint os_proc_get_number(void);

/** Allocates large pages memory.
@param[in,out]	n	Number of bytes to allocate
@param[in] populate virtual page preallocation
@return allocated memory */
void *os_mem_alloc_large(ulint *n, bool populate);

/** Frees large pages memory.
@param[in]	ptr	pointer returned by os_mem_alloc_large()
@param[in]	size	size returned by os_mem_alloc_large() */
void os_mem_free_large(void *ptr, ulint size);

#include "os0proc.ic"

#endif<|MERGE_RESOLUTION|>--- conflicted
+++ resolved
@@ -52,11 +52,7 @@
 extern bool os_use_large_pages;
 
 /** Large page size. This may be a boot-time option on some platforms */
-<<<<<<< HEAD
-extern uint os_large_page_size;
-=======
-extern ulint	os_large_page_size;
->>>>>>> 31c20f42
+extern ulint os_large_page_size;
 
 /** Converts the current process id to a number.
 @return process id as a number */
