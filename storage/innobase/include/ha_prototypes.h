/*****************************************************************************

Copyright (c) 2006, 2012, Oracle and/or its affiliates. All Rights Reserved.

This program is free software; you can redistribute it and/or modify it under
the terms of the GNU General Public License as published by the Free Software
Foundation; version 2 of the License.

This program is distributed in the hope that it will be useful, but WITHOUT
ANY WARRANTY; without even the implied warranty of MERCHANTABILITY or FITNESS
FOR A PARTICULAR PURPOSE. See the GNU General Public License for more details.

You should have received a copy of the GNU General Public License along with
this program; if not, write to the Free Software Foundation, Inc.,
51 Franklin Street, Suite 500, Boston, MA 02110-1335 USA

*****************************************************************************/

/*******************************************************************//**
@file include/ha_prototypes.h
Prototypes for global functions in ha_innodb.cc that are called by
InnoDB C code

Created 5/11/2006 Osku Salerma
************************************************************************/

#ifndef HA_INNODB_PROTOTYPES_H
#define HA_INNODB_PROTOTYPES_H

#include "my_dbug.h"
#include "mysqld_error.h"
#include "my_compare.h"
#include "my_sys.h"
#include "m_string.h"
#include "debug_sync.h"

#include "trx0types.h"
#include "m_ctype.h" /* CHARSET_INFO */

// Forward declarations
class Field;
struct fts_string_t;

/*********************************************************************//**
Wrapper around MySQL's copy_and_convert function.
@return	number of bytes copied to 'to' */
UNIV_INTERN
ulint
innobase_convert_string(
/*====================*/
	void*		to,		/*!< out: converted string */
	ulint		to_length,	/*!< in: number of bytes reserved
					for the converted string */
	CHARSET_INFO*	to_cs,		/*!< in: character set to convert to */
	const void*	from,		/*!< in: string to convert */
	ulint		from_length,	/*!< in: number of bytes to convert */
	CHARSET_INFO*	from_cs,	/*!< in: character set to convert
					from */
	uint*		errors);	/*!< out: number of errors encountered
					during the conversion */

/*******************************************************************//**
Formats the raw data in "data" (in InnoDB on-disk format) that is of
type DATA_(CHAR|VARCHAR|MYSQL|VARMYSQL) using "charset_coll" and writes
the result to "buf". The result is converted to "system_charset_info".
Not more than "buf_size" bytes are written to "buf".
The result is always NUL-terminated (provided buf_size > 0) and the
number of bytes that were written to "buf" is returned (including the
terminating NUL).
@return	number of bytes that were written */
UNIV_INTERN
ulint
innobase_raw_format(
/*================*/
	const char*	data,		/*!< in: raw data */
	ulint		data_len,	/*!< in: raw data length
					in bytes */
	ulint		charset_coll,	/*!< in: charset collation */
	char*		buf,		/*!< out: output buffer */
	ulint		buf_size);	/*!< in: output buffer size
					in bytes */

/*****************************************************************//**
Invalidates the MySQL query cache for the table. */
UNIV_INTERN
void
innobase_invalidate_query_cache(
/*============================*/
	trx_t*		trx,		/*!< in: transaction which
					modifies the table */
	const char*	full_name,	/*!< in: concatenation of
					database name, null char NUL,
					table name, null char NUL;
					NOTE that in Windows this is
					always in LOWER CASE! */
	ulint		full_name_len);	/*!< in: full name length where
					also the null chars count */

/*****************************************************************//**
Convert a table or index name to the MySQL system_charset_info (UTF-8)
and quote it if needed.
@return	pointer to the end of buf */
UNIV_INTERN
char*
innobase_convert_name(
/*==================*/
	char*		buf,	/*!< out: buffer for converted identifier */
	ulint		buflen,	/*!< in: length of buf, in bytes */
	const char*	id,	/*!< in: identifier to convert */
	ulint		idlen,	/*!< in: length of id, in bytes */
	THD*		thd,	/*!< in: MySQL connection thread, or NULL */
	ibool		table_id);/*!< in: TRUE=id is a table or database name;
				FALSE=id is an index name */

/******************************************************************//**
Returns true if the thread is the replication thread on the slave
server. Used in srv_conc_enter_innodb() to determine if the thread
should be allowed to enter InnoDB - the replication thread is treated
differently than other threads. Also used in
srv_conc_force_exit_innodb().
@return	true if thd is the replication thread */
UNIV_INTERN
ibool
thd_is_replication_slave_thread(
/*============================*/
	THD*	thd);	/*!< in: thread handle */

/******************************************************************//**
Gets information on the durability property requested by thread.
Used when writing either a prepare or commit record to the log
buffer.
@return the durability property. */
UNIV_INTERN
enum durability_properties
thd_requested_durability(
/*=====================*/
	const THD* thd)	/*!< in: thread handle */
	__attribute__((nonnull, warn_unused_result));

/******************************************************************//**
Returns true if the transaction this thread is processing has edited
non-transactional tables. Used by the deadlock detector when deciding
which transaction to rollback in case of a deadlock - we try to avoid
rolling back transactions that have edited non-transactional tables.
@return	true if non-transactional tables have been edited */
UNIV_INTERN
ibool
thd_has_edited_nontrans_tables(
/*===========================*/
	THD*	thd);	/*!< in: thread handle */

/*************************************************************//**
Prints info of a THD object (== user session thread) to the given file. */
UNIV_INTERN
void
innobase_mysql_print_thd(
/*=====================*/
	FILE*	f,		/*!< in: output stream */
	THD*	thd,		/*!< in: pointer to a MySQL THD object */
	uint	max_query_len);	/*!< in: max query length to print, or 0 to
				   use the default max length */

/*************************************************************//**
InnoDB uses this function to compare two data fields for which the data type
is such that we must use MySQL code to compare them.
@return	1, 0, -1, if a is greater, equal, less than b, respectively */
UNIV_INTERN
int
innobase_mysql_cmp(
/*===============*/
	int		mysql_type,	/*!< in: MySQL type */
	uint		charset_number,	/*!< in: number of the charset */
	const unsigned char* a,		/*!< in: data field */
	unsigned int	a_length,	/*!< in: data field length,
					not UNIV_SQL_NULL */
	const unsigned char* b,		/*!< in: data field */
	unsigned int	b_length)	/*!< in: data field length,
					not UNIV_SQL_NULL */
	__attribute__((nonnull, warn_unused_result));
/**************************************************************//**
Converts a MySQL type to an InnoDB type. Note that this function returns
the 'mtype' of InnoDB. InnoDB differentiates between MySQL's old <= 4.1
VARCHAR and the new true VARCHAR in >= 5.0.3 by the 'prtype'.
@return	DATA_BINARY, DATA_VARCHAR, ... */
UNIV_INTERN
ulint
get_innobase_type_from_mysql_type(
/*==============================*/
	ulint*		unsigned_flag,	/*!< out: DATA_UNSIGNED if an
					'unsigned type';
					at least ENUM and SET,
					and unsigned integer
					types are 'unsigned types' */
	const void*	field)		/*!< in: MySQL Field */
	__attribute__((nonnull));

/******************************************************************//**
Get the variable length bounds of the given character set. */
UNIV_INTERN
void
innobase_get_cset_width(
/*====================*/
	ulint	cset,		/*!< in: MySQL charset-collation code */
	ulint*	mbminlen,	/*!< out: minimum length of a char (in bytes) */
	ulint*	mbmaxlen);	/*!< out: maximum length of a char (in bytes) */

/******************************************************************//**
Compares NUL-terminated UTF-8 strings case insensitively.
@return	0 if a=b, <0 if a<b, >1 if a>b */
UNIV_INTERN
int
innobase_strcasecmp(
/*================*/
	const char*	a,	/*!< in: first string to compare */
	const char*	b);	/*!< in: second string to compare */

/******************************************************************//**
Compares NUL-terminated UTF-8 strings case insensitively. The
second string contains wildcards.
@return 0 if a match is found, 1 if not */
UNIV_INTERN
int
innobase_wildcasecmp(
/*=================*/
	const char*	a,	/*!< in: string to compare */
	const char*	b);	/*!< in: wildcard string to compare */

/******************************************************************//**
Strip dir name from a full path name and return only its file name.
@return file name or "null" if no file name */
UNIV_INTERN
const char*
innobase_basename(
/*==============*/
	const char*	path_name);	/*!< in: full path name */

/******************************************************************//**
Returns true if the thread is executing a SELECT statement.
@return	true if thd is executing SELECT */
UNIV_INTERN
ibool
thd_is_select(
/*==========*/
	const THD*	thd);	/*!< in: thread handle */

/******************************************************************//**
Converts an identifier to a table name. */
UNIV_INTERN
void
innobase_convert_from_table_id(
/*===========================*/
	struct charset_info_st*	cs,	/*!< in: the 'from' character set */
	char*			to,	/*!< out: converted identifier */
	const char*		from,	/*!< in: identifier to convert */
	ulint			len);	/*!< in: length of 'to', in bytes; should
					be at least 5 * strlen(to) + 1 */
/******************************************************************//**
Converts an identifier to UTF-8. */
UNIV_INTERN
void
innobase_convert_from_id(
/*=====================*/
	struct charset_info_st*	cs,	/*!< in: the 'from' character set */
	char*			to,	/*!< out: converted identifier */
	const char*		from,	/*!< in: identifier to convert */
	ulint			len);	/*!< in: length of 'to', in bytes;
					should be at least 3 * strlen(to) + 1 */
/******************************************************************//**
Makes all characters in a NUL-terminated UTF-8 string lower case. */
UNIV_INTERN
void
innobase_casedn_str(
/*================*/
	char*	a);	/*!< in/out: string to put in lower case */

/**********************************************************************//**
Determines the connection character set.
@return	connection character set */
UNIV_INTERN
struct charset_info_st*
innobase_get_charset(
/*=================*/
	THD*	thd);	/*!< in: MySQL thread handle */
/**********************************************************************//**
Determines the current SQL statement.
@return	SQL statement string */
UNIV_INTERN
const char*
innobase_get_stmt(
/*==============*/
	THD*	thd,		/*!< in: MySQL thread handle */
	size_t*	length)		/*!< out: length of the SQL statement */
	__attribute__((nonnull));
/******************************************************************//**
This function is used to find the storage length in bytes of the first n
characters for prefix indexes using a multibyte character set. The function
finds charset information and returns length of prefix_len characters in the
index field in bytes.
@return	number of bytes occupied by the first n characters */
UNIV_INTERN
ulint
innobase_get_at_most_n_mbchars(
/*===========================*/
	ulint charset_id,	/*!< in: character set id */
	ulint prefix_len,	/*!< in: prefix length in bytes of the index
				(this has to be divided by mbmaxlen to get the
				number of CHARACTERS n in the prefix) */
	ulint data_len,		/*!< in: length of the string in bytes */
	const char* str);	/*!< in: character string */

/*************************************************************//**
InnoDB index push-down condition check
@return ICP_NO_MATCH, ICP_MATCH, or ICP_OUT_OF_RANGE */
UNIV_INTERN
enum icp_result
innobase_index_cond(
/*================*/
	void*	file)	/*!< in/out: pointer to ha_innobase */
	__attribute__((nonnull, warn_unused_result));
/******************************************************************//**
Returns true if the thread supports XA,
global value of innodb_supports_xa if thd is NULL.
@return	true if thd supports XA */
UNIV_INTERN
ibool
thd_supports_xa(
/*============*/
	THD*	thd);	/*!< in: thread handle, or NULL to query
			the global innodb_supports_xa */

/******************************************************************//**
Returns the lock wait timeout for the current connection.
@return	the lock wait timeout, in seconds */
UNIV_INTERN
ulong
thd_lock_wait_timeout(
/*==================*/
	THD*	thd);	/*!< in: thread handle, or NULL to query
			the global innodb_lock_wait_timeout */
/******************************************************************//**
Add up the time waited for the lock for the current query. */
UNIV_INTERN
void
thd_set_lock_wait_time(
/*===================*/
	THD*	thd,	/*!< in/out: thread handle */
	ulint	value);	/*!< in: time waited for the lock */

/**********************************************************************//**
Get the current setting of the table_cache_size global parameter. We do
a dirty read because for one there is no synchronization object and
secondly there is little harm in doing so even if we get a torn read.
@return	SQL statement string */
UNIV_INTERN
ulint
innobase_get_table_cache_size(void);
/*===============================*/

/**********************************************************************//**
Get the current setting of the lower_case_table_names global parameter from
mysqld.cc. We do a dirty read because for one there is no synchronization
object and secondly there is little harm in doing so even if we get a torn
read.
@return	value of lower_case_table_names */
UNIV_INTERN
ulint
innobase_get_lower_case_table_names(void);
/*=====================================*/

/*****************************************************************//**
Frees a possible InnoDB trx object associated with the current THD.
@return 0 or error number */
UNIV_INTERN
int
innobase_close_thd(
/*===============*/
	THD*	thd);		/*!< in: MySQL thread handle for
				which to close the connection */
/*************************************************************//**
Get the next token from the given string and store it in *token. */
UNIV_INTERN
ulint
innobase_mysql_fts_get_token(
/*=========================*/
	CHARSET_INFO*	charset,	/*!< in: Character set */
	byte*		start,		/*!< in: start of text */
	byte*		end,		/*!< in: one character past end of
					text */
	fts_string_t*	token,		/*!< out: token's text */
	ulint*		offset);	/*!< out: offset to token,
					measured as characters from
					'start' */

/******************************************************************//**
compare two character string case insensitively according to their charset. */
UNIV_INTERN
int
innobase_fts_text_case_cmp(
/*=======================*/
	const void*	cs,		/*!< in: Character set */
	const void*	p1,		/*!< in: key */
	const void*	p2);		/*!< in: node */

/******************************************************************//**
compare two character string according to their charset. */
UNIV_INTERN
int
innobase_fts_string_cmp(
/*====================*/
	const void*	cs,		/*!< in: Character set */
	const void*	p1,		/*!< in: key */
	const void*	p2);		/*!< in: node */

/****************************************************************//**
Get FTS field charset info from the field's prtype
@return charset info */
UNIV_INTERN
CHARSET_INFO*
innobase_get_fts_charset(
/*=====================*/
	int		mysql_type,	/*!< in: MySQL type */
	uint		charset_number);/*!< in: number of the charset */
/******************************************************************//**
Returns true if transaction should be flagged as read-only.
@return	true if the thd is marked as read-only */
UNIV_INTERN
ibool
thd_trx_is_read_only(
/*=================*/
	THD*	thd);	/*!< in/out: thread handle */

/******************************************************************//**
Check if the transaction is an auto-commit transaction. TRUE also
implies that it is a SELECT (read-only) transaction.
@return	true if the transaction is an auto commit read-only transaction. */
UNIV_INTERN
ibool
thd_trx_is_auto_commit(
/*===================*/
	THD*	thd);	/*!< in: thread handle, or NULL */

/*****************************************************************//**
A wrapper function of innobase_convert_name(), convert a table or
index name to the MySQL system_charset_info (UTF-8) and quote it if needed.
@return	pointer to the end of buf */
UNIV_INTERN
void
innobase_format_name(
/*==================*/
	char*		buf,		/*!< out: buffer for converted
					identifier */
	ulint		buflen,		/*!< in: length of buf, in bytes */
	const char*	name,		/*!< in: index or table name
					to format */
	ibool		is_index_name)	/*!< in: index name */
	__attribute__((nonnull));

/** Corresponds to Sql_condition:enum_warning_level. */
enum ib_log_level_t {
	IB_LOG_LEVEL_INFO,
	IB_LOG_LEVEL_WARN,
	IB_LOG_LEVEL_ERROR,
	IB_LOG_LEVEL_FATAL
};

/******************************************************************//**
Use this when the args are first converted to a formatted string and then
passed to the format string from errmsg-utf8.txt. The error message format
must be: "Some string ... %s".

Push a warning message to the client, it is a wrapper around:

void push_warning_printf(
	THD *thd, Sql_condition::enum_warning_level level,
	uint code, const char *format, ...);
*/
UNIV_INTERN
void
ib_errf(
/*====*/
	THD*		thd,		/*!< in/out: session */
	ib_log_level_t	level,		/*!< in: warning level */
	ib_uint32_t	code,		/*!< MySQL error code */
	const char*	format,		/*!< printf format */
	...)				/*!< Args */
	__attribute__((format(printf, 4, 5)));

/******************************************************************//**
Use this when the args are passed to the format string from
errmsg-utf8.txt directly as is.

Push a warning message to the client, it is a wrapper around:

void push_warning_printf(
	THD *thd, Sql_condition::enum_warning_level level,
	uint code, const char *format, ...);
*/
UNIV_INTERN
void
ib_senderrf(
/*========*/
	THD*		thd,		/*!< in/out: session */
	ib_log_level_t	level,		/*!< in: warning level */
	ib_uint32_t	code,		/*!< MySQL error code */
	...);				/*!< Args */

/******************************************************************//**
Write a message to the MySQL log, prefixed with "InnoDB: ".
Wrapper around sql_print_information() */
UNIV_INTERN
void
ib_logf(
/*====*/
	ib_log_level_t	level,		/*!< in: warning level */
	const char*	format,		/*!< printf format */
	...)				/*!< Args */
	__attribute__((format(printf, 2, 3)));

/******************************************************************//**
Returns the NUL terminated value of glob_hostname.
@return	pointer to glob_hostname. */
UNIV_INTERN
const char*
server_get_hostname();
/*=================*/

/******************************************************************//**
Get the error message format string.
@return the format string or 0 if not found. */
UNIV_INTERN
const char*
innobase_get_err_msg(
/*=================*/
	int	error_code);	/*!< in: MySQL error code */

/*********************************************************************//**
Compute the next autoinc value.

For MySQL replication the autoincrement values can be partitioned among
the nodes. The offset is the start or origin of the autoincrement value
for a particular node. For n nodes the increment will be n and the offset
will be in the interval [1, n]. The formula tries to allocate the next
value for a particular node.

Note: This function is also called with increment set to the number of
values we want to reserve for multi-value inserts e.g.,

	INSERT INTO T VALUES(), (), ();

innobase_next_autoinc() will be called with increment set to 3 where
autoinc_lock_mode != TRADITIONAL because we want to reserve 3 values for
the multi-value INSERT above.
@return	the next value */
UNIV_INTERN
ulonglong
innobase_next_autoinc(
/*==================*/
	ulonglong	current,	/*!< in: Current value */
	ulonglong	need,		/*!< in: count of values needed */
	ulonglong	step,		/*!< in: AUTOINC increment step */
	ulonglong	offset,		/*!< in: AUTOINC offset */
	ulonglong	max_value)	/*!< in: max value for type */
	__attribute__((pure, warn_unused_result));

<<<<<<< HEAD
=======
/********************************************************************//**
Get the upper limit of the MySQL integral and floating-point type.
@return maximum allowed value for the field */
UNIV_INTERN
ulonglong
innobase_get_int_col_max_value(
/*===========================*/
	const Field*	field)	/*!< in: MySQL field */
	__attribute__((nonnull, pure, warn_unused_result));

/**********************************************************************
Check if the length of the identifier exceeds the maximum allowed.
The input to this function is an identifier in charset my_charset_filename.
return true when length of identifier is too long. */
UNIV_INTERN
my_bool
innobase_check_identifier_length(
/*=============================*/
	const char*	id);	/* in: identifier to check.  it must belong
				to charset my_charset_filename */

>>>>>>> 54316138
#endif /* HA_INNODB_PROTOTYPES_H */<|MERGE_RESOLUTION|>--- conflicted
+++ resolved
@@ -562,18 +562,6 @@
 	ulonglong	max_value)	/*!< in: max value for type */
 	__attribute__((pure, warn_unused_result));
 
-<<<<<<< HEAD
-=======
-/********************************************************************//**
-Get the upper limit of the MySQL integral and floating-point type.
-@return maximum allowed value for the field */
-UNIV_INTERN
-ulonglong
-innobase_get_int_col_max_value(
-/*===========================*/
-	const Field*	field)	/*!< in: MySQL field */
-	__attribute__((nonnull, pure, warn_unused_result));
-
 /**********************************************************************
 Check if the length of the identifier exceeds the maximum allowed.
 The input to this function is an identifier in charset my_charset_filename.
@@ -585,5 +573,4 @@
 	const char*	id);	/* in: identifier to check.  it must belong
 				to charset my_charset_filename */
 
->>>>>>> 54316138
 #endif /* HA_INNODB_PROTOTYPES_H */