--- conflicted
+++ resolved
@@ -718,11 +718,8 @@
 	ulint innodb_rows_inserted;		/*!< srv_n_rows_inserted */
 	ulint innodb_rows_updated;		/*!< srv_n_rows_updated */
 	ulint innodb_rows_deleted;		/*!< srv_n_rows_deleted */
-<<<<<<< HEAD
 	ulint innodb_num_open_files;		/*!< fil_n_file_opened */
-=======
 	ulint innodb_truncated_status_writes;	/*!< srv_truncated_status_writes */
->>>>>>> 5b4c6642
 };
 
 /** Thread slot in the thread table */
