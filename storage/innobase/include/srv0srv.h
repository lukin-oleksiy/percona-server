--- conflicted
+++ resolved
@@ -214,12 +214,9 @@
 use simulated aio we build below with threads.
 Currently we support native aio on windows and linux */
 extern my_bool	srv_use_native_aio;
-<<<<<<< HEAD
-=======
 #ifdef _WIN32
 extern ibool	srv_use_native_conditions;
 #endif /* _WIN32 */
->>>>>>> cf0d1c56
 #endif /* !UNIV_HOTBACKUP */
 
 /** Server undo tablespaces directory, can be absolute path. */
