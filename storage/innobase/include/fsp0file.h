--- conflicted
+++ resolved
@@ -251,7 +251,6 @@
   @param[in]	name	Tablespace Name if known, nullptr if not */
   void set_name(const char *name);
 
-<<<<<<< HEAD
   struct ValidateOutput {
     ValidateOutput() : error(DB_ERROR), encryption_type(DO_NOT_KNOW) {}
 
@@ -268,8 +267,6 @@
     EncryptionType encryption_type;
   };
 
-=======
->>>>>>> 4869291f
   /** Validates the datafile and checks that it conforms with
   the expected space ID and flags.  The file should exist and be
   successfully opened in order for this function to validate it.
@@ -278,12 +275,8 @@
   @param[in]	for_import	is it for importing
   @retval DB_SUCCESS if tablespace is valid, DB_ERROR if not.
   m_is_valid is also set true on success, else false. */
-<<<<<<< HEAD
   ValidateOutput validate_to_dd(space_id_t space_id, uint32_t flags,
                                 bool for_import)
-=======
-  dberr_t validate_to_dd(space_id_t space_id, uint32_t flags, bool for_import)
->>>>>>> 4869291f
       MY_ATTRIBUTE((warn_unused_result));
 
   /** Validates this datafile for the purpose of recovery.
@@ -295,11 +288,7 @@
   @param[in]	space_id	Expected space ID
   @retval DB_SUCCESS on success
   m_is_valid is also set true on success, else false. */
-<<<<<<< HEAD
   ValidateOutput validate_for_recovery(space_id_t space_id)
-=======
-  dberr_t validate_for_recovery(space_id_t space_id)
->>>>>>> 4869291f
       MY_ATTRIBUTE((warn_unused_result));
 
   /** Checks the consistency of the first page of a datafile when the
@@ -317,13 +306,8 @@
   @retval DB_INVALID_ENCRYPTION_META if the encrypption meta data
           is not readable
   @retval DB_TABLESPACE_EXISTS if there is a duplicate space_id */
-<<<<<<< HEAD
   ValidateOutput validate_first_page(space_id_t space_id, lsn_t *flush_lsn,
                                      bool for_import)
-=======
-  dberr_t validate_first_page(space_id_t space_id, lsn_t *flush_lsn,
-                              bool for_import)
->>>>>>> 4869291f
       MY_ATTRIBUTE((warn_unused_result));
 
   /** Get Datafile::m_name.
@@ -383,31 +367,21 @@
   @return true if it is the same file, else false */
   bool same_as(const Datafile &other) const;
 
-<<<<<<< HEAD
   /** Get access to the first data page.
   It is valid after open_read_only() succeeded.
   @return the first data page */
   const byte *get_first_page() const { return (m_first_page); }
 
-=======
->>>>>>> 4869291f
   /** Determine the space id of the given file descriptor by reading
   a few pages from the beginning of the .ibd file.
   @return DB_SUCCESS if space id was successfully identified,
   else DB_ERROR. */
   dberr_t find_space_id();
 
-<<<<<<< HEAD
-#ifdef UNIV_HOTBACKUP
   /** @return file size in number of pages */
   page_no_t size() const { return (m_size); }
 
-=======
-  /** @return file size in number of pages */
-  page_no_t size() const { return (m_size); }
-
 #ifdef UNIV_HOTBACKUP
->>>>>>> 4869291f
   /** Set the tablespace ID.
   @param[in]	space_id	Tablespace ID to set */
   void set_space_id(space_id_t space_id) {
