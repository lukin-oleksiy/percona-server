/*****************************************************************************

Copyright (c) 1997, 2013, Oracle and/or its affiliates. All Rights Reserved.

This program is free software; you can redistribute it and/or modify it under
the terms of the GNU General Public License as published by the Free Software
Foundation; version 2 of the License.

This program is distributed in the hope that it will be useful, but WITHOUT
ANY WARRANTY; without even the implied warranty of MERCHANTABILITY or FITNESS
FOR A PARTICULAR PURPOSE. See the GNU General Public License for more details.

You should have received a copy of the GNU General Public License along with
this program; if not, write to the Free Software Foundation, Inc.,
51 Franklin Street, Suite 500, Boston, MA 02110-1335 USA

*****************************************************************************/

/**************************************************//**
@file include/read0read.h
Cursor read

Created 2/16/1997 Heikki Tuuri
*******************************************************/

#ifndef read0read_h
#define read0read_h

#include "univ.i"

<<<<<<< HEAD
#include "read0types.h"

#include <algorithm>

/** The MVCC read view manager */
class MVCC {
public:
	/** Constructor
	@param size		Number of views to pre-allocate */
	explicit MVCC(ulint size);

	/** Destructor.
	Free all the views in the m_free list */
	~MVCC();

	/**
	Allocate and create a view.
	@param view		view owned by this class created for the
				caller. Must be freed by calling close()
	@param trx		transaction creating the view */
	void view_open(ReadView*& view, trx_t* trx);

	/**
	Close a view created by the above function.
	@para view		view allocated by trx_open.
	@param own_mutex	true if caller owns trx_sys_t::mutex */
	void view_close(ReadView*& view, bool own_mutex);

	/**
	Release a view that is inactive but not closed. Caller must own
	the trx_sys_t::mutex.
	@param view		View to release */
	void view_release(ReadView*& view);

	/** Clones the oldest view and stores it in view. No need to
	call view_close(). The caller owns the view that is passed in.
	It will also move the closed views from the m_views list to the
	m_free list. This function is called by Purge to create it view.
	@param view		Preallocated view, owned by the caller */
	void clone_oldest_view(ReadView* view);

	/**
	@return the number of active views */
	ulint size() const;

	/**
	@return true if the view is active and valid */
	static bool is_view_active(ReadView* view)
	{
		ut_a(view != reinterpret_cast<ReadView*>(0x1));

		return(view != NULL && !(intptr_t(view) & 0x1));
	}

	/**
	Set the view creator transaction id. Note: This shouldbe set only
	for views created by RW transactions. */
	static void set_view_creator_trx_id(ReadView* view, trx_id_t id);

private:

	/**
	Validates a read view list. */
	bool validate() const;

	/**
	Find a free view from the active list, if none found then allocate
	a new view. This function will also attempt to move delete marked
	views from the active list to the freed list.
	@return a view to use */
	inline ReadView* get_view();

	/**
	Get the oldest view in the system. It will also move the delete
	marked read views from the views list to the freed list.
	@return oldest view if found or NULL */
	inline ReadView* get_oldest_view() const;

private:
	// Prevent copying
	MVCC(const MVCC&);
	MVCC& operator=(const MVCC&);

private:
	typedef UT_LIST_BASE_NODE_T(ReadView) view_list_t;

	/** Free views ready for reuse. */
	view_list_t		m_free;

	/** Active and closed views, the closed views will have the
	creator trx id set to TRX_ID_MAX */
	view_list_t		m_views;
=======

#include "ut0byte.h"
#include "ut0lst.h"
#include "btr0types.h"
#include "trx0trx.h"
#include "trx0sys.h"
#include "read0types.h"

/*********************************************************************//**
Opens a read view where exactly the transactions serialized before this
point in time are seen in the view.
@return	own: read view struct */
UNIV_INTERN
read_view_t*
read_view_open_now(
/*===============*/
	trx_id_t	cr_trx_id,	/*!< in: trx_id of creating
					transaction, or 0 used in purge */
	read_view_t*&	view);		/*!< in,out: pre-allocated view array or
					NULL if a new one needs to be created */

/*********************************************************************//**
Clones a read view object. This function will allocate space for two read
views contiguously, one identical in size and content as @param view (starting
at returned pointer) and another view immediately following the trx_ids array.
The second view will have space for an extra trx_id_t element.
@return	read view struct */
UNIV_INTERN
read_view_t*
read_view_clone(
/*============*/
	const read_view_t*	view,		/*!< in: view to clone */
	read_view_t*&		prebuilt_clone);/*!< in,out: prebuilt view or
						NULL */
/*********************************************************************//**
Insert the view in the proper order into the trx_sys->view_list. The
read view list is ordered by read_view_t::low_limit_no in descending order. */
UNIV_INTERN
void
read_view_add(
/*==========*/
	read_view_t*	view);		/*!< in: view to add to */
/*********************************************************************//**
Makes a copy of the oldest existing read view, or opens a new. The view
must be closed with ..._close.
@return	own: read view struct */
UNIV_INTERN
read_view_t*
read_view_purge_open(
/*=================*/
	read_view_t*&	clone_view,	/*!< in,out: pre-allocated view that
					will be used to clone the oldest view if
					exists */
	read_view_t*&	view);		/*!< in,out: pre-allocated view array or
					NULL if a new one needs to be created */
/*********************************************************************//**
Remove a read view from the trx_sys->view_list. */
UNIV_INLINE
void
read_view_remove(
/*=============*/
	read_view_t*	view,		/*!< in: read view, can be 0 */
	bool		own_mutex);	/*!< in: true if caller owns the
					trx_sys_t::mutex */
/*********************************************************************//**
Frees memory allocated by a read view. */
UNIV_INTERN
void
read_view_free(
/*===========*/
	read_view_t*&	view);	/*< in,out: read view */
/*********************************************************************//**
Closes a consistent read view for MySQL. This function is called at an SQL
statement end if the trx isolation level is <= TRX_ISO_READ_COMMITTED. */
UNIV_INTERN
void
read_view_close_for_mysql(
/*======================*/
	trx_t*	trx);	/*!< in: trx which has a read view */
/*********************************************************************//**
Checks if a read view sees the specified transaction.
@return	true if sees */
UNIV_INLINE
bool
read_view_sees_trx_id(
/*==================*/
	const read_view_t*	view,	/*!< in: read view */
	trx_id_t		trx_id)	/*!< in: trx id */
	__attribute__((nonnull, warn_unused_result));
/*********************************************************************//**
Prints a read view to file. */
UNIV_INTERN
void
read_view_print(
/*============*/
	FILE*			file,	/*!< in: file to print to */
	const read_view_t*	view);	/*!< in: read view */
/*********************************************************************//**
Create a consistent cursor view for mysql to be used in cursors. In this
consistent read view modifications done by the creating transaction or future
transactions are not visible. */
UNIV_INTERN
cursor_view_t*
read_cursor_view_create_for_mysql(
/*==============================*/
	trx_t*		cr_trx);/*!< in: trx where cursor view is created */
/*********************************************************************//**
Close a given consistent cursor view for mysql and restore global read view
back to a transaction read view. */
UNIV_INTERN
void
read_cursor_view_close_for_mysql(
/*=============================*/
	trx_t*		trx,		/*!< in: trx */
	cursor_view_t*	curview);	/*!< in: cursor view to be closed */
/*********************************************************************//**
This function sets a given consistent cursor view to a transaction
read view if given consistent cursor view is not NULL. Otherwise, function
restores a global read view to a transaction read view. */
UNIV_INTERN
void
read_cursor_set_for_mysql(
/*======================*/
	trx_t*		trx,	/*!< in: transaction where cursor is set */
	cursor_view_t*	curview);/*!< in: consistent cursor view to be set */

/** Read view lists the trx ids of those transactions for which a consistent
read should not see the modifications to the database. */

struct read_view_t{
	ulint		type;	/*!< VIEW_NORMAL, VIEW_HIGH_GRANULARITY */
	undo_no_t	undo_no;/*!< 0 or if type is
				VIEW_HIGH_GRANULARITY
				transaction undo_no when this high-granularity
				consistent read view was created */
	trx_id_t	low_limit_no;
				/*!< The view does not need to see the undo
				logs for transactions whose transaction number
				is strictly smaller (<) than this value: they
				can be removed in purge if not needed by other
				views */
	trx_id_t	low_limit_id;
				/*!< The read should not see any transaction
				with trx id >= this value. In other words,
				this is the "high water mark". */
	trx_id_t	up_limit_id;
				/*!< The read should see all trx ids which
				are strictly smaller (<) than this value.
				In other words,
				this is the "low water mark". */
	ulint		n_descr;
				/*!< Number of cells in the trx_ids array */
	ulint		max_descr;
				/*!< Maximum number of cells in the trx_ids
				array */
	trx_id_t*	descriptors;
				/*!< Additional trx ids which the read should
				not see: typically, these are the read-write
				active transactions at the time when the read
				is serialized, except the reading transaction
				itself; the trx ids in this array are in a
				ascending order. These trx_ids should be
				between the "low" and "high" water marks,
				that is, up_limit_id and low_limit_id. */
	trx_id_t	creator_trx_id;
				/*!< trx id of creating transaction, or
				0 used in purge */
	UT_LIST_NODE_T(read_view_t) view_list;
				/*!< List of read views in trx_sys */
};

/** Read view types @{ */
#define VIEW_NORMAL		1	/*!< Normal consistent read view
					where transaction does not see changes
					made by active transactions except
					creating transaction. */
#define VIEW_HIGH_GRANULARITY	2	/*!< High-granularity read view where
					transaction does not see changes
					made by active transactions and own
					changes after a point in time when this
					read view was created. */
/* @} */

/** Implement InnoDB framework to support consistent read views in
cursors. This struct holds both heap where consistent read view
is allocated and pointer to a read view. */

struct cursor_view_t{
	mem_heap_t*	heap;
				/*!< Memory heap for the cursor view */
	read_view_t*	read_view;
				/*!< Consistent read view of the cursor*/
	ulint		n_mysql_tables_in_use;
				/*!< number of Innobase tables used in the
				processing of this cursor */
>>>>>>> 2071aeef
};

#endif /* read0read_h */<|MERGE_RESOLUTION|>--- conflicted
+++ resolved
@@ -28,7 +28,6 @@
 
 #include "univ.i"
 
-<<<<<<< HEAD
 #include "read0types.h"
 
 #include <algorithm>
@@ -43,6 +42,10 @@
 	/** Destructor.
 	Free all the views in the m_free list */
 	~MVCC();
+
+	/** Insert the view in the proper order into the view list.
+	@param	view	view to add */
+	void view_add(const ReadView* view);
 
 	/**
 	Allocate and create a view.
@@ -94,6 +97,8 @@
 	Validates a read view list. */
 	bool validate() const;
 
+	friend class ReadView;
+
 	/**
 	Find a free view from the active list, if none found then allocate
 	a new view. This function will also attempt to move delete marked
@@ -101,11 +106,12 @@
 	@return a view to use */
 	inline ReadView* get_view();
 
+public:
 	/**
 	Get the oldest view in the system. It will also move the delete
 	marked read views from the views list to the freed list.
 	@return oldest view if found or NULL */
-	inline ReadView* get_oldest_view() const;
+	ReadView* get_oldest_view() const;
 
 private:
 	// Prevent copying
@@ -121,203 +127,6 @@
 	/** Active and closed views, the closed views will have the
 	creator trx id set to TRX_ID_MAX */
 	view_list_t		m_views;
-=======
-
-#include "ut0byte.h"
-#include "ut0lst.h"
-#include "btr0types.h"
-#include "trx0trx.h"
-#include "trx0sys.h"
-#include "read0types.h"
-
-/*********************************************************************//**
-Opens a read view where exactly the transactions serialized before this
-point in time are seen in the view.
-@return	own: read view struct */
-UNIV_INTERN
-read_view_t*
-read_view_open_now(
-/*===============*/
-	trx_id_t	cr_trx_id,	/*!< in: trx_id of creating
-					transaction, or 0 used in purge */
-	read_view_t*&	view);		/*!< in,out: pre-allocated view array or
-					NULL if a new one needs to be created */
-
-/*********************************************************************//**
-Clones a read view object. This function will allocate space for two read
-views contiguously, one identical in size and content as @param view (starting
-at returned pointer) and another view immediately following the trx_ids array.
-The second view will have space for an extra trx_id_t element.
-@return	read view struct */
-UNIV_INTERN
-read_view_t*
-read_view_clone(
-/*============*/
-	const read_view_t*	view,		/*!< in: view to clone */
-	read_view_t*&		prebuilt_clone);/*!< in,out: prebuilt view or
-						NULL */
-/*********************************************************************//**
-Insert the view in the proper order into the trx_sys->view_list. The
-read view list is ordered by read_view_t::low_limit_no in descending order. */
-UNIV_INTERN
-void
-read_view_add(
-/*==========*/
-	read_view_t*	view);		/*!< in: view to add to */
-/*********************************************************************//**
-Makes a copy of the oldest existing read view, or opens a new. The view
-must be closed with ..._close.
-@return	own: read view struct */
-UNIV_INTERN
-read_view_t*
-read_view_purge_open(
-/*=================*/
-	read_view_t*&	clone_view,	/*!< in,out: pre-allocated view that
-					will be used to clone the oldest view if
-					exists */
-	read_view_t*&	view);		/*!< in,out: pre-allocated view array or
-					NULL if a new one needs to be created */
-/*********************************************************************//**
-Remove a read view from the trx_sys->view_list. */
-UNIV_INLINE
-void
-read_view_remove(
-/*=============*/
-	read_view_t*	view,		/*!< in: read view, can be 0 */
-	bool		own_mutex);	/*!< in: true if caller owns the
-					trx_sys_t::mutex */
-/*********************************************************************//**
-Frees memory allocated by a read view. */
-UNIV_INTERN
-void
-read_view_free(
-/*===========*/
-	read_view_t*&	view);	/*< in,out: read view */
-/*********************************************************************//**
-Closes a consistent read view for MySQL. This function is called at an SQL
-statement end if the trx isolation level is <= TRX_ISO_READ_COMMITTED. */
-UNIV_INTERN
-void
-read_view_close_for_mysql(
-/*======================*/
-	trx_t*	trx);	/*!< in: trx which has a read view */
-/*********************************************************************//**
-Checks if a read view sees the specified transaction.
-@return	true if sees */
-UNIV_INLINE
-bool
-read_view_sees_trx_id(
-/*==================*/
-	const read_view_t*	view,	/*!< in: read view */
-	trx_id_t		trx_id)	/*!< in: trx id */
-	__attribute__((nonnull, warn_unused_result));
-/*********************************************************************//**
-Prints a read view to file. */
-UNIV_INTERN
-void
-read_view_print(
-/*============*/
-	FILE*			file,	/*!< in: file to print to */
-	const read_view_t*	view);	/*!< in: read view */
-/*********************************************************************//**
-Create a consistent cursor view for mysql to be used in cursors. In this
-consistent read view modifications done by the creating transaction or future
-transactions are not visible. */
-UNIV_INTERN
-cursor_view_t*
-read_cursor_view_create_for_mysql(
-/*==============================*/
-	trx_t*		cr_trx);/*!< in: trx where cursor view is created */
-/*********************************************************************//**
-Close a given consistent cursor view for mysql and restore global read view
-back to a transaction read view. */
-UNIV_INTERN
-void
-read_cursor_view_close_for_mysql(
-/*=============================*/
-	trx_t*		trx,		/*!< in: trx */
-	cursor_view_t*	curview);	/*!< in: cursor view to be closed */
-/*********************************************************************//**
-This function sets a given consistent cursor view to a transaction
-read view if given consistent cursor view is not NULL. Otherwise, function
-restores a global read view to a transaction read view. */
-UNIV_INTERN
-void
-read_cursor_set_for_mysql(
-/*======================*/
-	trx_t*		trx,	/*!< in: transaction where cursor is set */
-	cursor_view_t*	curview);/*!< in: consistent cursor view to be set */
-
-/** Read view lists the trx ids of those transactions for which a consistent
-read should not see the modifications to the database. */
-
-struct read_view_t{
-	ulint		type;	/*!< VIEW_NORMAL, VIEW_HIGH_GRANULARITY */
-	undo_no_t	undo_no;/*!< 0 or if type is
-				VIEW_HIGH_GRANULARITY
-				transaction undo_no when this high-granularity
-				consistent read view was created */
-	trx_id_t	low_limit_no;
-				/*!< The view does not need to see the undo
-				logs for transactions whose transaction number
-				is strictly smaller (<) than this value: they
-				can be removed in purge if not needed by other
-				views */
-	trx_id_t	low_limit_id;
-				/*!< The read should not see any transaction
-				with trx id >= this value. In other words,
-				this is the "high water mark". */
-	trx_id_t	up_limit_id;
-				/*!< The read should see all trx ids which
-				are strictly smaller (<) than this value.
-				In other words,
-				this is the "low water mark". */
-	ulint		n_descr;
-				/*!< Number of cells in the trx_ids array */
-	ulint		max_descr;
-				/*!< Maximum number of cells in the trx_ids
-				array */
-	trx_id_t*	descriptors;
-				/*!< Additional trx ids which the read should
-				not see: typically, these are the read-write
-				active transactions at the time when the read
-				is serialized, except the reading transaction
-				itself; the trx ids in this array are in a
-				ascending order. These trx_ids should be
-				between the "low" and "high" water marks,
-				that is, up_limit_id and low_limit_id. */
-	trx_id_t	creator_trx_id;
-				/*!< trx id of creating transaction, or
-				0 used in purge */
-	UT_LIST_NODE_T(read_view_t) view_list;
-				/*!< List of read views in trx_sys */
-};
-
-/** Read view types @{ */
-#define VIEW_NORMAL		1	/*!< Normal consistent read view
-					where transaction does not see changes
-					made by active transactions except
-					creating transaction. */
-#define VIEW_HIGH_GRANULARITY	2	/*!< High-granularity read view where
-					transaction does not see changes
-					made by active transactions and own
-					changes after a point in time when this
-					read view was created. */
-/* @} */
-
-/** Implement InnoDB framework to support consistent read views in
-cursors. This struct holds both heap where consistent read view
-is allocated and pointer to a read view. */
-
-struct cursor_view_t{
-	mem_heap_t*	heap;
-				/*!< Memory heap for the cursor view */
-	read_view_t*	read_view;
-				/*!< Consistent read view of the cursor*/
-	ulint		n_mysql_tables_in_use;
-				/*!< number of Innobase tables used in the
-				processing of this cursor */
->>>>>>> 2071aeef
 };
 
 #endif /* read0read_h */