/*****************************************************************************

<<<<<<< HEAD
Copyright (c) 1995, 2018, Oracle and/or its affiliates. All Rights Reserved.
=======
Copyright (c) 1995, 2019, Oracle and/or its affiliates. All Rights Reserved.
>>>>>>> 4869291f
Copyright (c) 2008, Google Inc.

Portions of this file contain modifications contributed and copyrighted by
Google, Inc. Those modifications are gratefully acknowledged and are described
briefly in the InnoDB documentation. The contributions by Google are
incorporated with their permission, and subject to the conditions contained in
the file COPYING.Google.

This program is free software; you can redistribute it and/or modify it under
the terms of the GNU General Public License, version 2.0, as published by the
Free Software Foundation.

This program is also distributed with certain software (including but not
limited to OpenSSL) that is licensed under separate terms, as designated in a
particular file or component or in included license documentation. The authors
of MySQL hereby grant you an additional permission to link the program and
your derivative works with the separately licensed software that they have
included with MySQL.

This program is distributed in the hope that it will be useful, but WITHOUT
ANY WARRANTY; without even the implied warranty of MERCHANTABILITY or FITNESS
FOR A PARTICULAR PURPOSE. See the GNU General Public License, version 2.0,
for more details.

You should have received a copy of the GNU General Public License along with
this program; if not, write to the Free Software Foundation, Inc.,
51 Franklin St, Fifth Floor, Boston, MA 02110-1301  USA

*****************************************************************************/

/** @file include/sync0rw.h
 The read-write lock (for threads, not for database transactions)

 Created 9/11/1995 Heikki Tuuri
 *******************************************************/

#ifndef sync0rw_h
#define sync0rw_h

#include "univ.i"
#ifndef UNIV_HOTBACKUP
#include "os0event.h"
#include "ut0counter.h"
#endif /* !UNIV_HOTBACKUP */
#include "ut0mutex.h"

struct rw_lock_t;

#ifndef UNIV_HOTBACKUP

#ifdef UNIV_LIBRARY

#ifdef UNIV_DEBUG

/**
Pass-through version of rw_lock_own(), which normally checks that the
thread has locked the rw-lock in the specified mode.
@param[in]	rw-lock		pointer to rw-lock
@param[in]	lock type	lock type: RW_LOCK_S, RW_LOCK_X
@return true if success */
UNIV_INLINE
bool rw_lock_own(rw_lock_t *lock, ulint lock_type) { return (lock != nullptr); }

#define sync_check_iterate(A) true
#endif /* UNIV_DEBUG */

#define rw_lock_s_lock(L) ((void)0)
#define rw_lock_s_unlock(L) ((void)0)
#define rw_lock_x_lock(L) ((void)0)
<<<<<<< HEAD
=======
#define rw_lock_x_lock_nowait(L) true
>>>>>>> 4869291f
#define rw_lock_x_unlock(L) ((void)0)
#define rw_lock_sx_lock(L) ((void)0)
#define rw_lock_sx_unlock(L) ((void)0)
#define rw_lock_s_lock_inline(M, P, F, L) ((void)0)
#define rw_lock_s_unlock_inline(M, P, F, L) ((void)0)
#define rw_lock_x_lock_inline(M, P, F, L) ((void)0)
#define rw_lock_x_unlock_inline(M, P, F, L) ((void)0)
#define rw_lock_sx_lock_inline(M, P, F, L) ((void)0)
#define rw_lock_sx_unlock_inline(M, P, F, L) ((void)0)
#define sync_check_lock(A, B) ((void)0)
#define rw_lock_s_lock_nowait(M, F, L) true
#define rw_lock_own_flagged(A, B) true
#endif /* UNIV_LIBRARY */

/** Counters for RW locks. */
struct rw_lock_stats_t {
  typedef ib_counter_t<uint64_t, IB_N_SLOTS> uint64_counter_t;

  /** number of spin waits on rw-latches,
  resulted during shared (read) locks */
  uint64_counter_t rw_s_spin_wait_count;

  /** number of spin loop rounds on rw-latches,
  resulted during shared (read) locks */
  uint64_counter_t rw_s_spin_round_count;

  /** number of OS waits on rw-latches,
  resulted during shared (read) locks */
  uint64_counter_t rw_s_os_wait_count;

  /** number of spin waits on rw-latches,
  resulted during exclusive (write) locks */
  uint64_counter_t rw_x_spin_wait_count;

  /** number of spin loop rounds on rw-latches,
  resulted during exclusive (write) locks */
  uint64_counter_t rw_x_spin_round_count;

  /** number of OS waits on rw-latches,
  resulted during exclusive (write) locks */
  uint64_counter_t rw_x_os_wait_count;

  /** number of spin waits on rw-latches,
  resulted during sx locks */
  uint64_counter_t rw_sx_spin_wait_count;

  /** number of spin loop rounds on rw-latches,
  resulted during sx locks */
  uint64_counter_t rw_sx_spin_round_count;

  /** number of OS waits on rw-latches,
  resulted during sx locks */
  uint64_counter_t rw_sx_os_wait_count;
};
#endif /* !UNIV_HOTBACKUP */

/* Latch types; these are used also in btr0btr.h and mtr0mtr.h: keep the
numerical values smaller than 30 (smaller than BTR_MODIFY_TREE and
MTR_MEMO_MODIFY) and the order of the numerical values like below! and they
should be 2pow value to be used also as ORed combination of flag. */
enum rw_lock_type_t {
  RW_S_LATCH = 1,
  RW_X_LATCH = 2,
  RW_SX_LATCH = 4,
  RW_NO_LATCH = 8
};

/* We decrement lock_word by X_LOCK_DECR for each x_lock. It is also the
start value for the lock_word, meaning that it limits the maximum number
of concurrent read locks before the rw_lock breaks. */
/* We decrement lock_word by X_LOCK_HALF_DECR for sx_lock. */
#define X_LOCK_DECR 0x20000000
#define X_LOCK_HALF_DECR 0x10000000

#ifdef UNIV_DEBUG
struct rw_lock_debug_t;
#endif /* UNIV_DEBUG */

typedef UT_LIST_BASE_NODE_T(rw_lock_t) rw_lock_list_t;

extern rw_lock_list_t rw_lock_list;
extern ib_mutex_t rw_lock_list_mutex;

#ifndef UNIV_HOTBACKUP
/** Counters for RW locks. */
extern rw_lock_stats_t rw_lock_stats;
#endif /* !UNIV_HOTBACKUP */

#ifndef UNIV_LIBRARY
#ifndef UNIV_HOTBACKUP
#ifndef UNIV_PFS_RWLOCK
/** Creates, or rather, initializes an rw-lock object in a specified memory
 location (which must be appropriately aligned). The rw-lock is initialized
 to the non-locked state. Explicit freeing of the rw-lock with rw_lock_free
 is necessary only if the memory block containing it is freed.
 if MySQL performance schema is enabled and "UNIV_PFS_RWLOCK" is
 defined, the rwlock are instrumented with performance schema probes. */
#ifdef UNIV_DEBUG
#define rw_lock_create(K, L, level) \
  rw_lock_create_func((L), (level), #L, __FILE__, __LINE__)
#else /* UNIV_DEBUG */
#define rw_lock_create(K, L, level) rw_lock_create_func((L), __FILE__, __LINE__)
#endif /* UNIV_DEBUG */
<<<<<<< HEAD

/** NOTE! The following macros should be used in rw locking and
 unlocking, not the corresponding function. */

#define rw_lock_s_lock(M) rw_lock_s_lock_func((M), 0, __FILE__, __LINE__)

#define rw_lock_s_lock_inline(M, P, F, L) \
  rw_lock_s_lock_func((M), (P), (F), (L))

#define rw_lock_s_lock_gen(M, P) \
  rw_lock_s_lock_func((M), (P), __FILE__, __LINE__)

#define rw_lock_s_lock_nowait(M, F, L) rw_lock_s_lock_low((M), 0, (F), (L))

#ifdef UNIV_DEBUG
#define rw_lock_s_unlock_gen(L, P) rw_lock_s_unlock_func(P, L)
#else
#define rw_lock_s_unlock_gen(L, P) rw_lock_s_unlock_func(L)
#endif /* UNIV_DEBUG */

#define rw_lock_sx_lock(L) rw_lock_sx_lock_func((L), 0, __FILE__, __LINE__)

#define rw_lock_sx_lock_inline(M, P, F, L) \
  rw_lock_sx_lock_func((M), (P), (F), (L))

#define rw_lock_sx_lock_gen(M, P) \
  rw_lock_sx_lock_func((M), (P), __FILE__, __LINE__)

#define rw_lock_sx_lock_nowait(M, P) \
  rw_lock_sx_lock_low((M), (P), __FILE__, __LINE__)

#ifdef UNIV_DEBUG
#define rw_lock_sx_unlock(L) rw_lock_sx_unlock_func(0, L)
#define rw_lock_sx_unlock_gen(L, P) rw_lock_sx_unlock_func(P, L)
#else /* UNIV_DEBUG */
#define rw_lock_sx_unlock(L) rw_lock_sx_unlock_func(L)
#define rw_lock_sx_unlock_gen(L, P) rw_lock_sx_unlock_func(L)
#endif /* UNIV_DEBUG */

=======

/** NOTE! The following macros should be used in rw locking and
 unlocking, not the corresponding function. */

#define rw_lock_s_lock(M) rw_lock_s_lock_func((M), 0, __FILE__, __LINE__)

#define rw_lock_s_lock_inline(M, P, F, L) \
  rw_lock_s_lock_func((M), (P), (F), (L))

#define rw_lock_s_lock_gen(M, P) \
  rw_lock_s_lock_func((M), (P), __FILE__, __LINE__)

#define rw_lock_s_lock_nowait(M, F, L) rw_lock_s_lock_low((M), 0, (F), (L))

#ifdef UNIV_DEBUG
#define rw_lock_s_unlock_gen(L, P) rw_lock_s_unlock_func(P, L)
#else
#define rw_lock_s_unlock_gen(L, P) rw_lock_s_unlock_func(L)
#endif /* UNIV_DEBUG */

#define rw_lock_sx_lock(L) rw_lock_sx_lock_func((L), 0, __FILE__, __LINE__)

#define rw_lock_sx_lock_inline(M, P, F, L) \
  rw_lock_sx_lock_func((M), (P), (F), (L))

#define rw_lock_sx_lock_gen(M, P) \
  rw_lock_sx_lock_func((M), (P), __FILE__, __LINE__)

#define rw_lock_sx_lock_nowait(M, P) \
  rw_lock_sx_lock_low((M), (P), __FILE__, __LINE__)

#ifdef UNIV_DEBUG
#define rw_lock_sx_unlock(L) rw_lock_sx_unlock_func(0, L)
#define rw_lock_sx_unlock_gen(L, P) rw_lock_sx_unlock_func(P, L)
#else /* UNIV_DEBUG */
#define rw_lock_sx_unlock(L) rw_lock_sx_unlock_func(L)
#define rw_lock_sx_unlock_gen(L, P) rw_lock_sx_unlock_func(L)
#endif /* UNIV_DEBUG */

>>>>>>> 4869291f
#define rw_lock_x_lock(M) rw_lock_x_lock_func((M), 0, __FILE__, __LINE__)

#define rw_lock_x_lock_inline(M, P, F, L) \
  rw_lock_x_lock_func((M), (P), (F), (L))

#define rw_lock_x_lock_gen(M, P) \
  rw_lock_x_lock_func((M), (P), __FILE__, __LINE__)

#define rw_lock_x_lock_nowait(M) \
  rw_lock_x_lock_func_nowait((M), __FILE__, __LINE__)

#define rw_lock_x_lock_func_nowait_inline(M, F, L) \
  rw_lock_x_lock_func_nowait((M), (F), (L))

#ifdef UNIV_DEBUG
#define rw_lock_x_unlock_gen(L, P) rw_lock_x_unlock_func(P, L)
#else
#define rw_lock_x_unlock_gen(L, P) rw_lock_x_unlock_func(L)
#endif

#define rw_lock_free(M) rw_lock_free_func(M)

#else /* !UNIV_PFS_RWLOCK */

/* Following macros point to Performance Schema instrumented functions. */
#ifdef UNIV_DEBUG
#define rw_lock_create(K, L, level) \
  pfs_rw_lock_create_func((K), (L), (level), #L, __FILE__, __LINE__)
#else /* UNIV_DEBUG */
#define rw_lock_create(K, L, level) \
  pfs_rw_lock_create_func((K), (L), __FILE__, __LINE__)
#endif /* UNIV_DEBUG */

/******************************************************************
NOTE! The following macros should be used in rw locking and
unlocking, not the corresponding function. */

#define rw_lock_s_lock(M) pfs_rw_lock_s_lock_func((M), 0, __FILE__, __LINE__)

#define rw_lock_s_lock_inline(M, P, F, L) \
  pfs_rw_lock_s_lock_func((M), (P), (F), (L))

#define rw_lock_s_lock_gen(M, P) \
  pfs_rw_lock_s_lock_func((M), (P), __FILE__, __LINE__)

#define rw_lock_s_lock_nowait(M, F, L) pfs_rw_lock_s_lock_low((M), 0, (F), (L))

#ifdef UNIV_DEBUG
#define rw_lock_s_unlock_gen(L, P) pfs_rw_lock_s_unlock_func(P, L)
#else
#define rw_lock_s_unlock_gen(L, P) pfs_rw_lock_s_unlock_func(L)
#endif

#define rw_lock_sx_lock(M) pfs_rw_lock_sx_lock_func((M), 0, __FILE__, __LINE__)

#define rw_lock_sx_lock_inline(M, P, F, L) \
  pfs_rw_lock_sx_lock_func((M), (P), (F), (L))

#define rw_lock_sx_lock_gen(M, P) \
  pfs_rw_lock_sx_lock_func((M), (P), __FILE__, __LINE__)

#define rw_lock_sx_lock_nowait(M, P) \
  pfs_rw_lock_sx_lock_low((M), (P), __FILE__, __LINE__)

#ifdef UNIV_DEBUG
#define rw_lock_sx_unlock(L) pfs_rw_lock_sx_unlock_func(0, L)
#define rw_lock_sx_unlock_gen(L, P) pfs_rw_lock_sx_unlock_func(P, L)
#else
#define rw_lock_sx_unlock(L) pfs_rw_lock_sx_unlock_func(L)
#define rw_lock_sx_unlock_gen(L, P) pfs_rw_lock_sx_unlock_func(L)
#endif

#define rw_lock_x_lock(M) pfs_rw_lock_x_lock_func((M), 0, __FILE__, __LINE__)

#define rw_lock_x_lock_inline(M, P, F, L) \
  pfs_rw_lock_x_lock_func((M), (P), (F), (L))

#define rw_lock_x_lock_gen(M, P) \
  pfs_rw_lock_x_lock_func((M), (P), __FILE__, __LINE__)

#define rw_lock_x_lock_nowait(M) \
  pfs_rw_lock_x_lock_func_nowait((M), __FILE__, __LINE__)

#define rw_lock_x_lock_func_nowait_inline(M, F, L) \
  pfs_rw_lock_x_lock_func_nowait((M), (F), (L))

#ifdef UNIV_DEBUG
#define rw_lock_x_unlock_gen(L, P) pfs_rw_lock_x_unlock_func(P, L)
#else
#define rw_lock_x_unlock_gen(L, P) pfs_rw_lock_x_unlock_func(L)
#endif

#define rw_lock_free(M) pfs_rw_lock_free_func(M)

#endif /* !UNIV_PFS_RWLOCK */

#define rw_lock_s_unlock(L) rw_lock_s_unlock_gen(L, 0)
#define rw_lock_x_unlock(L) rw_lock_x_unlock_gen(L, 0)

/** Creates, or rather, initializes an rw-lock object in a specified memory
 location (which must be appropriately aligned). The rw-lock is initialized
 to the non-locked state. Explicit freeing of the rw-lock with rw_lock_free
 is necessary only if the memory block containing it is freed. */
void rw_lock_create_func(
    rw_lock_t *lock, /*!< in: pointer to memory */
#ifdef UNIV_DEBUG
    latch_level_t level,     /*!< in: level */
    const char *cmutex_name, /*!< in: mutex name */
#endif                       /* UNIV_DEBUG */
    const char *cfile_name,  /*!< in: file name where created */
    ulint cline);            /*!< in: file line where created */
/** Calling this function is obligatory only if the memory buffer containing
 the rw-lock is freed. Removes an rw-lock object from the global list. The
 rw-lock is checked to be in the non-locked state. */
void rw_lock_free_func(rw_lock_t *lock); /*!< in/out: rw-lock */
#ifdef UNIV_DEBUG
/** Checks that the rw-lock has been initialized and that there are no
 simultaneous shared and exclusive locks.
 @return true */
bool rw_lock_validate(const rw_lock_t *lock); /*!< in: rw-lock */
#endif                                        /* UNIV_DEBUG */

/** Low-level function which tries to lock an rw-lock in s-mode. Performs no
spinning.
@param[in]	lock		pointer to rw-lock
@param[in]	pass		pass value; != 0, if the lock will be passed
                                to another thread to unlock
@param[in]	file_name	file name where lock requested
@param[in]	line		line where requested
@return true if success */
UNIV_INLINE
ibool rw_lock_s_lock_low(rw_lock_t *lock, ulint pass MY_ATTRIBUTE((unused)),
                         const char *file_name, ulint line);

/** NOTE! Use the corresponding macro, not directly this function, except if
you supply the file name and line number. Lock an rw-lock in shared mode for
the current thread. If the rw-lock is locked in exclusive mode, or there is an
exclusive lock request waiting, the function spins a preset time (controlled
by srv_n_spin_wait_rounds), waiting for the lock, before suspending the thread.
@param[in]	lock		pointer to rw-lock
@param[in]	pass		pass value; != 0, if the lock will be passed
                                to another thread to unlock
@param[in]	file_name	file name where lock requested
@param[in]	line		line where requested */
UNIV_INLINE
void rw_lock_s_lock_func(rw_lock_t *lock, ulint pass, const char *file_name,
                         ulint line);

/** NOTE! Use the corresponding macro, not directly this function! Lock an
rw-lock in exclusive mode for the current thread if the lock can be obtained
immediately.
@param[in]	lock		pointer to rw-lock
@param[in]	file_name	file name where lock requested
@param[in]	line		line where requested
@return true if success */
UNIV_INLINE
ibool rw_lock_x_lock_func_nowait(rw_lock_t *lock, const char *file_name,
                                 ulint line);

/** Releases a shared mode lock.
@param[in]	pass	pass value; != 0, if the lock will be passed
                        to another thread to unlock
@param[in,out]	lock	rw-lock */
UNIV_INLINE
void rw_lock_s_unlock_func(
#ifdef UNIV_DEBUG
    ulint pass,
#endif /* UNIV_DEBUG */
    rw_lock_t *lock);

/** NOTE! Use the corresponding macro, not directly this function! Lock an
 rw-lock in exclusive mode for the current thread. If the rw-lock is locked
 in shared or exclusive mode, or there is an exclusive lock request waiting,
 the function spins a preset time (controlled by srv_n_spin_wait_rounds),
 waiting for the lock, before suspending the thread. If the same thread has an
 x-lock on the rw-lock, locking succeed, with the following exception: if pass
 != 0, only a single x-lock may be taken on the lock. NOTE: If the same thread
 has an s-lock, locking does not succeed! */
void rw_lock_x_lock_func(
    rw_lock_t *lock,       /*!< in: pointer to rw-lock */
    ulint pass,            /*!< in: pass value; != 0, if the lock will
                           be passed to another thread to unlock */
    const char *file_name, /*!< in: file name where lock requested */
    ulint line);           /*!< in: line where requested */
/** Low-level function for acquiring an sx lock.
 @return false if did not succeed, true if success. */
ibool rw_lock_sx_lock_low(
    rw_lock_t *lock,       /*!< in: pointer to rw-lock */
    ulint pass,            /*!< in: pass value; != 0, if the lock will
                           be passed to another thread to unlock */
    const char *file_name, /*!< in: file name where lock requested */
    ulint line);           /*!< in: line where requested */
/** NOTE! Use the corresponding macro, not directly this function! Lock an
 rw-lock in SX mode for the current thread. If the rw-lock is locked
 in exclusive mode, or there is an exclusive lock request waiting,
 the function spins a preset time (controlled by SYNC_SPIN_ROUNDS), waiting
 for the lock, before suspending the thread. If the same thread has an x-lock
 on the rw-lock, locking succeed, with the following exception: if pass != 0,
 only a single sx-lock may be taken on the lock. NOTE: If the same thread has
 an s-lock, locking does not succeed! */
void rw_lock_sx_lock_func(
    rw_lock_t *lock,       /*!< in: pointer to rw-lock */
    ulint pass,            /*!< in: pass value; != 0, if the lock will
                           be passed to another thread to unlock */
    const char *file_name, /*!< in: file name where lock requested */
    ulint line);           /*!< in: line where requested */

/** Releases an exclusive mode lock.
@param[in]	pass	pass value; != 0, if the lock will be passed
                        to another thread to unlock
@param[in,out]	lock	rw-lock */
UNIV_INLINE
void rw_lock_x_unlock_func(
#ifdef UNIV_DEBUG
    ulint pass,
#endif /* UNIV_DEBUG */
    rw_lock_t *lock);

/** Releases an sx mode lock.
@param[in]	pass	pass value; != 0, if the lock will be passed
                        to another thread to unlock
@param[in,out]	lock	rw-lock */
UNIV_INLINE
void rw_lock_sx_unlock_func(
#ifdef UNIV_DEBUG
    ulint pass,
#endif /* UNIV_DEBUG */
    rw_lock_t *lock);

/** This function is used in the insert buffer to move the ownership of an
 x-latch on a buffer frame to the current thread. The x-latch was set by
 the buffer read operation and it protected the buffer frame while the
 read was done. The ownership is moved because we want that the current
 thread is able to acquire a second x-latch which is stored in an mtr.
 This, in turn, is needed to pass the debug checks of index page
 operations. */
void rw_lock_x_lock_move_ownership(
    rw_lock_t *lock); /*!< in: lock which was x-locked in the
                      buffer read */
#endif                /* !UNIV_HOTBACKUP */
/** Returns the value of writer_count for the lock. Does not reserve the lock
 mutex, so the caller must be sure it is not changed during the call.
 @return value of writer_count */
UNIV_INLINE
ulint rw_lock_get_x_lock_count(const rw_lock_t *lock); /*!< in: rw-lock */
/** Returns the number of sx-lock for the lock. Does not reserve the lock
 mutex, so the caller must be sure it is not changed during the call.
 @return value of writer_count */
UNIV_INLINE
ulint rw_lock_get_sx_lock_count(const rw_lock_t *lock); /*!< in: rw-lock */
/** Check if there are threads waiting for the rw-lock.
 @return 1 if waiters, 0 otherwise */
UNIV_INLINE
ulint rw_lock_get_waiters(const rw_lock_t *lock); /*!< in: rw-lock */
/** Returns the write-status of the lock - this function made more sense
 with the old rw_lock implementation.
 @return RW_LOCK_NOT_LOCKED, RW_LOCK_X, RW_LOCK_X_WAIT, RW_LOCK_SX */
UNIV_INLINE
ulint rw_lock_get_writer(const rw_lock_t *lock); /*!< in: rw-lock */
/** Returns the number of readers (s-locks).
 @return number of readers */
UNIV_INLINE
ulint rw_lock_get_reader_count(const rw_lock_t *lock); /*!< in: rw-lock */

/** Decrements lock_word the specified amount if it is greater than 0.
This is used by both s_lock and x_lock operations.
@param[in,out]	lock		rw-lock
@param[in]	amount		amount to decrement
@param[in]	threshold	threshold of judgement
@return true if decr occurs */
UNIV_INLINE
bool rw_lock_lock_word_decr(rw_lock_t *lock, ulint amount, lint threshold);

/** Increments lock_word the specified amount and returns new value.
@param[in,out]	lock		rw-lock
@param[in]	amount		amount to decrement
@return lock->lock_word after increment */
UNIV_INLINE
lint rw_lock_lock_word_incr(rw_lock_t *lock, ulint amount);

/** This function sets the lock->writer_thread and lock->recursive fields. For
platforms where we are using atomic builtins instead of lock->mutex it sets
the lock->writer_thread field using atomics to ensure memory ordering. Note
that it is assumed that the caller of this function effectively owns the lock
i.e.: nobody else is allowed to modify lock->writer_thread at this point in
time. The protocol is that lock->writer_thread MUST be updated BEFORE the
lock->recursive flag is set.
@param[in,out]	lock		lock to work on
@param[in]	recursive	true if recursion allowed */
UNIV_INLINE
void rw_lock_set_writer_id_and_recursion_flag(rw_lock_t *lock, bool recursive);

#ifndef UNIV_HOTBACKUP
#ifdef UNIV_DEBUG
/** Checks if the thread has locked the rw-lock in the specified mode, with
 the pass value == 0. */
ibool rw_lock_own(rw_lock_t *lock, /*!< in: rw-lock */
                  ulint lock_type) /*!< in: lock type: RW_LOCK_S,
                                   RW_LOCK_X */
    MY_ATTRIBUTE((warn_unused_result));

/** Checks if the thread has locked the rw-lock in the specified mode, with
 the pass value == 0. */
bool rw_lock_own_flagged(
    const rw_lock_t *lock, /*!< in: rw-lock */
    rw_lock_flags_t flags) /*!< in: specify lock types with
                           OR of the rw_lock_flag_t values */
    MY_ATTRIBUTE((warn_unused_result));
#endif /* UNIV_DEBUG */
#endif /* !UNIV_HOTBACKUP */
/** Checks if somebody has locked the rw-lock in the specified mode.
 @return true if locked */
bool rw_lock_is_locked(rw_lock_t *lock,  /*!< in: rw-lock */
                       ulint lock_type); /*!< in: lock type: RW_LOCK_S,
                                         RW_LOCK_X or RW_LOCK_SX */
#ifdef UNIV_DEBUG
/** Prints debug info of currently locked rw-locks. */
void rw_lock_list_print_info(FILE *file); /*!< in: file where to print */

/*#####################################################################*/

/** Prints info of a debug struct. */
void rw_lock_debug_print(FILE *f,                      /*!< in: output stream */
                         const rw_lock_debug_t *info); /*!< in: debug struct */
#endif                                                 /* UNIV_DEBUG */

#endif /* !UNIV_LIBRARY */

/* NOTE! The structure appears here only for the compiler to know its size.
Do not use its fields directly! */

/** The structure used in the spin lock implementation of a read-write
lock. Several threads may have a shared lock simultaneously in this
lock, but only one writer may have an exclusive lock, in which case no
shared locks are allowed. To prevent starving of a writer blocked by
readers, a writer may queue for x-lock by decrementing lock_word: no
new readers will be let in while the thread waits for readers to
exit. */

struct rw_lock_t
#ifdef UNIV_DEBUG
    : public latch_t
#endif /* UNIV_DEBUG */
{
  /** Holds the state of the lock. */
  volatile lint lock_word;

  /** 1: there are waiters */
  volatile ulint waiters;

  /** Default value FALSE which means the lock is non-recursive.
  The value is typically set to TRUE making normal rw_locks recursive.
  In case of asynchronous IO, when a non-zero value of 'pass' is
  passed then we keep the lock non-recursive.

  This flag also tells us about the state of writer_thread field.
  If this flag is set then writer_thread MUST contain the thread
  id of the current x-holder or wait-x thread.  This flag must be
  reset in x_unlock functions before incrementing the lock_word */
  volatile bool recursive;

  /** number of granted SX locks. */
  volatile ulint sx_recursive;

  /** This is TRUE if the writer field is RW_LOCK_X_WAIT; this field
  is located far from the memory update hotspot fields which are at
  the start of this struct, thus we can peek this field without
  causing much memory bus traffic */
  bool writer_is_wait_ex;

  /** Thread id of writer thread. Is only guaranteed to have sane
  and non-stale value iff recursive flag is set. */
  volatile os_thread_id_t writer_thread;

  /** Used by sync0arr.cc for thread queueing */
<<<<<<< HEAD
  struct os_event event;

  /** Event for next-writer to wait on. A thread must decrement
  lock_word before waiting. */
  struct os_event wait_ex_event;
=======
  os_event_t event;

  /** Event for next-writer to wait on. A thread must decrement
  lock_word before waiting. */
  os_event_t wait_ex_event;
>>>>>>> 4869291f

  /** File name where lock created */
  const char *cfile_name;

  /** last s-lock file/line is not guaranteed to be correct */
  const char *last_s_file_name;

  /** File name where last x-locked */
  const char *last_x_file_name;

  /** Line where created */
  unsigned cline : 13;

  /** If 1 then the rw-lock is a block lock */
  unsigned is_block_lock : 1;

  /** Line number where last time s-locked */
  unsigned last_s_line : 14;

  /** Line number where last time x-locked */
  unsigned last_x_line : 14;

  /** Count of os_waits. May not be accurate */
  uint32_t count_os_wait;

  /** All allocated rw locks are put into a list */
  UT_LIST_NODE_T(rw_lock_t) list;

#ifdef UNIV_PFS_RWLOCK
  /** The instrumentation hook */
  struct PSI_rwlock *pfs_psi;
#endif /* UNIV_PFS_RWLOCK */

#ifndef INNODB_RW_LOCKS_USE_ATOMICS
  /** The mutex protecting rw_lock_t */
  mutable ib_mutex_t mutex;
#endif /* INNODB_RW_LOCKS_USE_ATOMICS */

#ifdef UNIV_DEBUG
/** Value of rw_lock_t::magic_n */
#define RW_LOCK_MAGIC_N 22643
<<<<<<< HEAD
#endif /* UNIV_DEBUG */

  /** Constructor */
  rw_lock_t() noexcept { ut_d(magic_n = RW_LOCK_MAGIC_N;) }

  /** Copy constructor */
  rw_lock_t(const rw_lock_t &other) noexcept : rw_lock_t() {
    recursive = other.recursive;
    cfile_name = other.cfile_name;
    cline = other.cline;
    is_block_lock = other.is_block_lock;
  }
=======

  /** Constructor */
  rw_lock_t() { magic_n = RW_LOCK_MAGIC_N; }
>>>>>>> 4869291f

  rw_lock_t &operator=(const rw_lock_t &) = default;

  /** Destructor */
  virtual ~rw_lock_t() {
<<<<<<< HEAD
#ifdef UNIV_DEBUG
    ut_ad(magic_n == RW_LOCK_MAGIC_N);
    magic_n = 0;
#endif /* UNIV_DEBUG */
  }

#ifdef UNIV_DEBUG
=======
    ut_ad(magic_n == RW_LOCK_MAGIC_N);
    magic_n = 0;
  }

>>>>>>> 4869291f
  virtual std::string to_string() const;
  virtual std::string locked_from() const;

  /** For checking memory corruption. */
  ulint magic_n;

  /** In the debug version: pointer to the debug info list of the lock */
  UT_LIST_BASE_NODE_T(rw_lock_debug_t) debug_list;

  /** Level in the global latching order. */
  latch_level_t level;

#endif /* UNIV_DEBUG */
};
#ifdef UNIV_DEBUG
/** The structure for storing debug info of an rw-lock.  All access to this
structure must be protected by rw_lock_debug_mutex_enter(). */
struct rw_lock_debug_t {
  os_thread_id_t thread_id; /*!< The thread id of the thread which
                         locked the rw-lock */
  ulint pass;               /*!< Pass value given in the lock operation */
  ulint lock_type;          /*!< Type of the lock: RW_LOCK_X,
                            RW_LOCK_S, RW_LOCK_X_WAIT */
  const char *file_name;    /*!< File name where the lock was obtained */
  ulint line;               /*!< Line where the rw-lock was locked */
  UT_LIST_NODE_T(rw_lock_debug_t) list;
  /*!< Debug structs are linked in a two-way
  list */
};
#endif /* UNIV_DEBUG */

#ifndef UNIV_LIBRARY
#ifndef UNIV_HOTBACKUP
/* For performance schema instrumentation, a new set of rwlock
wrap functions are created if "UNIV_PFS_RWLOCK" is defined.
The instrumentations are not planted directly into original
functions, so that we keep the underlying function as they
are. And in case, user wants to "take out" some rwlock from
instrumentation even if performance schema (UNIV_PFS_RWLOCK)
is defined, they can do so by reinstating APIs directly link to
original underlying functions.
The instrumented function names have prefix of "pfs_rw_lock_" vs.
original name prefix of "rw_lock_". Following are list of functions
that have been instrumented:

rw_lock_create()
rw_lock_x_lock()
rw_lock_x_lock_gen()
rw_lock_x_lock_nowait()
rw_lock_x_unlock_gen()
rw_lock_s_lock()
rw_lock_s_lock_gen()
rw_lock_s_lock_nowait()
rw_lock_s_unlock_gen()
rw_lock_sx_lock()
rw_lock_sx_unlock_gen()
rw_lock_free()
*/

#ifdef UNIV_PFS_RWLOCK
/** Performance schema instrumented wrap function for rw_lock_create_func()
NOTE! Please use the corresponding macro rw_lock_create(), not directly this
function!
@param[in]	key		key registered with performance schema
@param[in]	lock		rw lock
@param[in]	level		level
@param[in]	cmutex_name	mutex name
@param[in]	cline		file line where created
@param[in]	cfile_name	file name where created */
UNIV_INLINE
void pfs_rw_lock_create_func(mysql_pfs_key_t key, rw_lock_t *lock,
#ifdef UNIV_DEBUG
                             latch_level_t level, const char *cmutex_name,
#endif /* UNIV_DEBUG */
                             const char *cfile_name, ulint cline);

/** Performance schema instrumented wrap function for rw_lock_x_lock_func()
NOTE! Please use the corresponding macro rw_lock_x_lock(), not directly this
function!
@param[in]	lock		pointer to rw-lock
@param[in]	pass		pass value; != 0, if the lock will be passed
                                to another thread to unlock
@param[in]	file_name	file name where lock requested
@param[in]	line		line where requested */
UNIV_INLINE
void pfs_rw_lock_x_lock_func(rw_lock_t *lock, ulint pass, const char *file_name,
                             ulint line);

/** Performance schema instrumented wrap function for
rw_lock_x_lock_func_nowait()
NOTE! Please use the corresponding macro, not directly this function!
@param[in]	lock		pointer to rw-lock
@param[in]	file_name	file name where lock requested
@param[in]	line		line where requested
@return true if success */
UNIV_INLINE
ibool pfs_rw_lock_x_lock_func_nowait(rw_lock_t *lock, const char *file_name,
                                     ulint line);

/** Performance schema instrumented wrap function for rw_lock_s_lock_func()
NOTE! Please use the corresponding macro rw_lock_s_lock(), not directly this
function!
@param[in]	lock		pointer to rw-lock
@param[in]	pass		pass value; != 0, if the lock will be passed
                                to another thread to unlock
@param[in]	file_name	file name where lock requested
@param[in]	line		line where requested */
UNIV_INLINE
void pfs_rw_lock_s_lock_func(rw_lock_t *lock, ulint pass, const char *file_name,
                             ulint line);

/** Performance schema instrumented wrap function for rw_lock_s_lock_func()
NOTE! Please use the corresponding macro rw_lock_s_lock(), not directly this
function!
@param[in]	lock		pointer to rw-lock
@param[in]	pass		pass value; != 0, if the lock will be passed
                                to another thread to unlock
@param[in]	file_name	file name where lock requested
@param[in]	line		line where requested
@return true if success */
UNIV_INLINE
ibool pfs_rw_lock_s_lock_low(rw_lock_t *lock, ulint pass, const char *file_name,
                             ulint line);

/** Performance schema instrumented wrap function for rw_lock_x_lock_func()
NOTE! Please use the corresponding macro rw_lock_x_lock(), not directly this
function!
@param[in]	lock		pointer to rw-lock
@param[in]	pass		pass value; != 0, if the lock will be passed
                                to another thread to unlock
@param[in]	file_name	file name where lock requested
@param[in]	line		line where requested */
UNIV_INLINE
void pfs_rw_lock_x_lock_func(rw_lock_t *lock, ulint pass, const char *file_name,
                             ulint line);

/** Performance schema instrumented wrap function for rw_lock_s_unlock_func()
NOTE! Please use the corresponding macro rw_lock_s_unlock(), not directly this
function!
@param[in]	pass	pass value; != 0, if the lock may have been passed to
                        another thread to unlock
@param[in,out]	lock	rw-lock */
UNIV_INLINE
void pfs_rw_lock_s_unlock_func(
#ifdef UNIV_DEBUG
    ulint pass,
#endif /* UNIV_DEBUG */
    rw_lock_t *lock);

/** Performance schema instrumented wrap function for rw_lock_x_unlock_func()
NOTE! Please use the corresponding macro rw_lock_x_unlock(), not directly this
function!
@param[in]	pass	pass value; != 0, if the lock may have been passed to
                        another thread to unlock
@param[in,out]	lock	rw-lock */
UNIV_INLINE
void pfs_rw_lock_x_unlock_func(
#ifdef UNIV_DEBUG
    ulint pass,
#endif /* UNIV_DEBUG */
    rw_lock_t *lock);

/** Performance schema instrumented wrap function for rw_lock_sx_lock_func()
NOTE! Please use the corresponding macro rw_lock_sx_lock(), not directly this
function!
@param[in]	lock		pointer to rw-lock
@param[in]	pass		pass value; != 0, if the lock will be passed
                                to another thread to unlock
@param[in]	file_name	file name where lock requested
@param[in]	line		line where requested */
UNIV_INLINE
void pfs_rw_lock_sx_lock_func(rw_lock_t *lock, ulint pass,
                              const char *file_name, ulint line);

/** Performance schema instrumented wrap function for rw_lock_sx_lock_nowait()
NOTE! Please use the corresponding macro, not directly this function!
@param[in]	lock		pointer to rw-lock
@param[in]	pass		pass value; != 0, if the lock will be passed
                                to another thread to unlock
@param[in]	file_name	file name where lock requested
@param[in]	line		line where requested */
UNIV_INLINE
ibool pfs_rw_lock_sx_lock_low(rw_lock_t *lock, ulint pass,
                              const char *file_name, ulint line);

/** Performance schema instrumented wrap function for rw_lock_sx_unlock_func()
NOTE! Please use the corresponding macro rw_lock_sx_unlock(), not directly this
function!
@param[in,out]	lock		pointer to rw-lock
@param[in]	pass		pass value; != 0, if the lock will be passed
                                to another thread to unlock */
UNIV_INLINE
void pfs_rw_lock_sx_unlock_func(
#ifdef UNIV_DEBUG
    ulint pass,
#endif /* UNIV_DEBUG */
    rw_lock_t *lock);

/** Performance schema instrumented wrap function for rw_lock_free_func()
 NOTE! Please use the corresponding macro rw_lock_free(), not directly
 this function! */
UNIV_INLINE
void pfs_rw_lock_free_func(rw_lock_t *lock); /*!< in: rw-lock */
#endif                                       /* UNIV_PFS_RWLOCK */

#include "sync0rw.ic"

#endif /* !UNIV_HOTBACKUP */

#endif /* !UNIV_LIBRARY */
#endif /* sync0rw.h */<|MERGE_RESOLUTION|>--- conflicted
+++ resolved
@@ -1,10 +1,6 @@
 /*****************************************************************************
 
-<<<<<<< HEAD
-Copyright (c) 1995, 2018, Oracle and/or its affiliates. All Rights Reserved.
-=======
 Copyright (c) 1995, 2019, Oracle and/or its affiliates. All Rights Reserved.
->>>>>>> 4869291f
 Copyright (c) 2008, Google Inc.
 
 Portions of this file contain modifications contributed and copyrighted by
@@ -74,10 +70,7 @@
 #define rw_lock_s_lock(L) ((void)0)
 #define rw_lock_s_unlock(L) ((void)0)
 #define rw_lock_x_lock(L) ((void)0)
-<<<<<<< HEAD
-=======
 #define rw_lock_x_lock_nowait(L) true
->>>>>>> 4869291f
 #define rw_lock_x_unlock(L) ((void)0)
 #define rw_lock_sx_lock(L) ((void)0)
 #define rw_lock_sx_unlock(L) ((void)0)
@@ -159,7 +152,7 @@
 typedef UT_LIST_BASE_NODE_T(rw_lock_t) rw_lock_list_t;
 
 extern rw_lock_list_t rw_lock_list;
-extern ib_mutex_t rw_lock_list_mutex;
+extern ib_uninitialized_mutex_t rw_lock_list_mutex;
 
 #ifndef UNIV_HOTBACKUP
 /** Counters for RW locks. */
@@ -181,7 +174,6 @@
 #else /* UNIV_DEBUG */
 #define rw_lock_create(K, L, level) rw_lock_create_func((L), __FILE__, __LINE__)
 #endif /* UNIV_DEBUG */
-<<<<<<< HEAD
 
 /** NOTE! The following macros should be used in rw locking and
  unlocking, not the corresponding function. */
@@ -221,47 +213,6 @@
 #define rw_lock_sx_unlock_gen(L, P) rw_lock_sx_unlock_func(L)
 #endif /* UNIV_DEBUG */
 
-=======
-
-/** NOTE! The following macros should be used in rw locking and
- unlocking, not the corresponding function. */
-
-#define rw_lock_s_lock(M) rw_lock_s_lock_func((M), 0, __FILE__, __LINE__)
-
-#define rw_lock_s_lock_inline(M, P, F, L) \
-  rw_lock_s_lock_func((M), (P), (F), (L))
-
-#define rw_lock_s_lock_gen(M, P) \
-  rw_lock_s_lock_func((M), (P), __FILE__, __LINE__)
-
-#define rw_lock_s_lock_nowait(M, F, L) rw_lock_s_lock_low((M), 0, (F), (L))
-
-#ifdef UNIV_DEBUG
-#define rw_lock_s_unlock_gen(L, P) rw_lock_s_unlock_func(P, L)
-#else
-#define rw_lock_s_unlock_gen(L, P) rw_lock_s_unlock_func(L)
-#endif /* UNIV_DEBUG */
-
-#define rw_lock_sx_lock(L) rw_lock_sx_lock_func((L), 0, __FILE__, __LINE__)
-
-#define rw_lock_sx_lock_inline(M, P, F, L) \
-  rw_lock_sx_lock_func((M), (P), (F), (L))
-
-#define rw_lock_sx_lock_gen(M, P) \
-  rw_lock_sx_lock_func((M), (P), __FILE__, __LINE__)
-
-#define rw_lock_sx_lock_nowait(M, P) \
-  rw_lock_sx_lock_low((M), (P), __FILE__, __LINE__)
-
-#ifdef UNIV_DEBUG
-#define rw_lock_sx_unlock(L) rw_lock_sx_unlock_func(0, L)
-#define rw_lock_sx_unlock_gen(L, P) rw_lock_sx_unlock_func(P, L)
-#else /* UNIV_DEBUG */
-#define rw_lock_sx_unlock(L) rw_lock_sx_unlock_func(L)
-#define rw_lock_sx_unlock_gen(L, P) rw_lock_sx_unlock_func(L)
-#endif /* UNIV_DEBUG */
-
->>>>>>> 4869291f
 #define rw_lock_x_lock(M) rw_lock_x_lock_func((M), 0, __FILE__, __LINE__)
 
 #define rw_lock_x_lock_inline(M, P, F, L) \
@@ -637,19 +588,11 @@
   volatile os_thread_id_t writer_thread;
 
   /** Used by sync0arr.cc for thread queueing */
-<<<<<<< HEAD
   struct os_event event;
 
   /** Event for next-writer to wait on. A thread must decrement
   lock_word before waiting. */
   struct os_event wait_ex_event;
-=======
-  os_event_t event;
-
-  /** Event for next-writer to wait on. A thread must decrement
-  lock_word before waiting. */
-  os_event_t wait_ex_event;
->>>>>>> 4869291f
 
   /** File name where lock created */
   const char *cfile_name;
@@ -691,7 +634,6 @@
 #ifdef UNIV_DEBUG
 /** Value of rw_lock_t::magic_n */
 #define RW_LOCK_MAGIC_N 22643
-<<<<<<< HEAD
 #endif /* UNIV_DEBUG */
 
   /** Constructor */
@@ -704,17 +646,11 @@
     cline = other.cline;
     is_block_lock = other.is_block_lock;
   }
-=======
-
-  /** Constructor */
-  rw_lock_t() { magic_n = RW_LOCK_MAGIC_N; }
->>>>>>> 4869291f
 
   rw_lock_t &operator=(const rw_lock_t &) = default;
 
   /** Destructor */
   virtual ~rw_lock_t() {
-<<<<<<< HEAD
 #ifdef UNIV_DEBUG
     ut_ad(magic_n == RW_LOCK_MAGIC_N);
     magic_n = 0;
@@ -722,12 +658,6 @@
   }
 
 #ifdef UNIV_DEBUG
-=======
-    ut_ad(magic_n == RW_LOCK_MAGIC_N);
-    magic_n = 0;
-  }
-
->>>>>>> 4869291f
   virtual std::string to_string() const;
   virtual std::string locked_from() const;
 
