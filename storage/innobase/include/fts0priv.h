/*****************************************************************************

Copyright (c) 2011, 2018, Oracle and/or its affiliates. All Rights Reserved.

This program is free software; you can redistribute it and/or modify it under
the terms of the GNU General Public License, version 2.0, as published by the
Free Software Foundation.

This program is also distributed with certain software (including but not
limited to OpenSSL) that is licensed under separate terms, as designated in a
particular file or component or in included license documentation. The authors
of MySQL hereby grant you an additional permission to link the program and
your derivative works with the separately licensed software that they have
included with MySQL.

This program is distributed in the hope that it will be useful, but WITHOUT
ANY WARRANTY; without even the implied warranty of MERCHANTABILITY or FITNESS
FOR A PARTICULAR PURPOSE. See the GNU General Public License, version 2.0,
for more details.

You should have received a copy of the GNU General Public License along with
this program; if not, write to the Free Software Foundation, Inc.,
51 Franklin St, Fifth Floor, Boston, MA 02110-1301  USA

*****************************************************************************/

/** @file include/fts0priv.h
 Full text search internal header file

 Created 2011/09/02 Sunny Bains
 ***********************************************************************/

#ifndef INNOBASE_FTS0PRIV_H
#define INNOBASE_FTS0PRIV_H

#include "dict0dict.h"
#include "fts0types.h"
#include "pars0pars.h"
#include "que0que.h"
#include "que0types.h"
#include "univ.i"

/* The various states of the FTS sub system pertaining to a table with
FTS indexes defined on it. */
enum fts_table_state_enum {
  /* !<This must be 0 since we insert
  a hard coded '0' at create time
  to the config table */

  FTS_TABLE_STATE_RUNNING = 0, /*!< Auxiliary tables created OK */

  FTS_TABLE_STATE_OPTIMIZING, /*!< This is a substate of RUNNING */

  FTS_TABLE_STATE_DELETED /*!< All aux tables to be dropped when
                          it's safe to do so */
};

typedef enum fts_table_state_enum fts_table_state_t;

/** The default time to wait for the background thread (in microsecnds). */
#define FTS_MAX_BACKGROUND_THREAD_WAIT 10000

/** Maximum number of iterations to wait before we complain */
#define FTS_BACKGROUND_THREAD_WAIT_COUNT 1000

/** The maximum length of the config table's value column in bytes */
#define FTS_MAX_CONFIG_NAME_LEN 64

/** The maximum length of the config table's value column in bytes */
#define FTS_MAX_CONFIG_VALUE_LEN 1024

/** Approx. upper limit of ilist length in bytes. */
#define FTS_ILIST_MAX_SIZE (64 * 1024)

/** FTS config table name parameters */

/** The number of seconds after which an OPTIMIZE run will stop */
#define FTS_OPTIMIZE_LIMIT_IN_SECS "optimize_checkpoint_limit"

/** The next doc id */
#define FTS_SYNCED_DOC_ID "synced_doc_id"

/** The last word that was OPTIMIZED */
#define FTS_LAST_OPTIMIZED_WORD "last_optimized_word"

/** Total number of documents that have been deleted. The next_doc_id
minus this count gives us the total number of documents. */
#define FTS_TOTAL_DELETED_COUNT "deleted_doc_count"

/** Total number of words parsed from all documents */
#define FTS_TOTAL_WORD_COUNT "total_word_count"

/** Start of optimize of an FTS index */
#define FTS_OPTIMIZE_START_TIME "optimize_start_time"

/** End of optimize for an FTS index */
#define FTS_OPTIMIZE_END_TIME "optimize_end_time"

/** User specified stopword table name */
#define FTS_STOPWORD_TABLE_NAME "stopword_table_name"

/** Whether to use (turn on/off) stopword */
#define FTS_USE_STOPWORD "use_stopword"

/** State of the FTS system for this table. It can be one of
 RUNNING, OPTIMIZING, DELETED. */
#define FTS_TABLE_STATE "table_state"

/** The minimum length of an FTS auxiliary table names's id component
e.g., For an auxiliary table name

        "FTS_@<TABLE_ID@>_SUFFIX"

This constant is for the minimum length required to store the @<TABLE_ID@>
component.
*/
#define FTS_AUX_MIN_TABLE_ID_LENGTH 48

/** Maximum length of an integer stored in the config table value column. */
#define FTS_MAX_INT_LEN 32

/** Parse an SQL string. %s is replaced with the table's id.
 @return query graph */
que_t *fts_parse_sql(fts_table_t *fts_table, /*!< in: FTS aux table */
                     pars_info_t *info,      /*!< in: info struct, or NULL */
                     const char *sql)        /*!< in: SQL string to evaluate */
    MY_ATTRIBUTE((warn_unused_result));

/** Evaluate a parsed SQL statement
 @return DB_SUCCESS or error code */
dberr_t fts_eval_sql(trx_t *trx,   /*!< in: transaction */
                     que_t *graph) /*!< in: Parsed statement */
    MY_ATTRIBUTE((warn_unused_result));

/** Construct the name of an ancillary FTS table for the given table.
 Caller must allocate enough memory(usually size of MAX_FULL_NAME_LEN)
 for param 'table_name'. */
void fts_get_table_name(
    const fts_table_t *fts_table, /*!< in: FTS aux table info */
    char *table_name);            /*!< in/out: aux table name */

/** Construct the name of an ancillary FTS table for the given table in
5.7 compatible format. Caller must allocate enough memory(usually size
of MAX_FULL_NAME_LEN) for param 'table_name'
@param[in]	fts_table	Auxiliary table object
@param[in,out]	table_name	aux table name */
void fts_get_table_name_5_7(const fts_table_t *fts_table, char *table_name);

/** Construct the column specification part of the SQL string for selecting the
 indexed FTS columns for the given table. Adds the necessary bound
 ids to the given 'info' and returns the SQL string. Examples:

 One indexed column named "text":

  "$sel0",
  info/ids: sel0 -> "text"

 Two indexed columns named "subject" and "content":

  "$sel0, $sel1",
  info/ids: sel0 -> "subject", sel1 -> "content",
 @return heap-allocated WHERE string */
const char *fts_get_select_columns_str(
    dict_index_t *index, /*!< in: FTS index */
    pars_info_t *info,   /*!< in/out: parser info */
    mem_heap_t *heap)    /*!< in: memory heap */
    MY_ATTRIBUTE((warn_unused_result));

/** define for fts_doc_fetch_by_doc_id() "option" value, defines whether
we want to get Doc whose ID is equal to or greater or smaller than supplied
ID */
#define FTS_FETCH_DOC_BY_ID_EQUAL 1
#define FTS_FETCH_DOC_BY_ID_LARGE 2

/** Fetch document (= a single row's indexed text) with the given
 document id.
 @return: DB_SUCCESS if fetch is successful, else error */
dberr_t fts_doc_fetch_by_doc_id(
    fts_get_doc_t *get_doc,     /*!< in: state */
    doc_id_t doc_id,            /*!< in: id of document to fetch */
    dict_index_t *index_to_use, /*!< in: caller supplied FTS index,
                                or NULL */
    ulint option,               /*!< in: search option, if it is
                                greater than doc_id or equal */
    fts_sql_callback callback,  /*!< in: callback to read
                                records */
    void *arg);                 /*!< in: callback arg */

/** Callback function for fetch that stores the text of an FTS document,
 converting each column to UTF-16.
 @return always false */
ibool fts_query_expansion_fetch_doc(void *row,       /*!< in: sel_node_t* */
                                    void *user_arg); /*!< in: fts_doc_t* */

/********************************************************************
Write out a single word's data as new entry/entries in the INDEX table.
@return DB_SUCCESS if all OK. */
dberr_t fts_write_node(trx_t *trx,             /*!< in: transaction */
                       que_t **graph,          /*!< in: query graph */
                       fts_table_t *fts_table, /*!< in: the FTS aux index */
                       fts_string_t *word,     /*!< in: word in UTF-8 */
                       fts_node_t *node)       /*!< in: node columns */
    MY_ATTRIBUTE((warn_unused_result));

/** Check fts token
1. for ngram token, check whether the token contains any words in stopwords
2. for non-ngram token, check if it's stopword or less than fts_min_token_size
or greater than fts_max_token_size.
@param[in]	token		token string
@param[in]	stopwords	stopwords rb tree
@param[in]	is_ngram	is ngram parser
@param[in]	cs		token charset
@param[in]	skip		true if the check should be skipped
@retval true	if it is not stopword and length in range
@retval false	if it is stopword or length not in range */
bool fts_check_token(const fts_string_t *token, const ib_rbt_t *stopwords,
<<<<<<< HEAD
                     bool is_ngram, const CHARSET_INFO *cs, bool skip);
=======
                     bool is_ngram, const CHARSET_INFO *cs);
>>>>>>> 4869291f

/** Initialize a document. */
void fts_doc_init(fts_doc_t *doc); /*!< in: doc to initialize */

/** Do a binary search for a doc id in the array
 @return +ve index if found -ve index where it should be
         inserted if not found */
int fts_bsearch(fts_update_t *array, /*!< in: array to sort */
                int lower,           /*!< in: lower bound of array*/
                int upper,           /*!< in: upper bound of array*/
                doc_id_t doc_id)     /*!< in: doc id to lookup */
    MY_ATTRIBUTE((warn_unused_result));
/** Free document. */
void fts_doc_free(fts_doc_t *doc); /*!< in: document */

/** Free fts_optimizer_word_t instanace.*/
void fts_word_free(fts_word_t *word); /*!< in: instance to free.*/

/** Read the rows from the FTS inde
 @return DB_SUCCESS or error code */
dberr_t fts_index_fetch_nodes(
    trx_t *trx,               /*!< in: transaction */
    que_t **graph,            /*!< in: prepared statement */
    fts_table_t *fts_table,   /*!< in: FTS aux table */
    const fts_string_t *word, /*!< in: the word to fetch */
    fts_fetch_t *fetch);      /*!< in: fetch callback.*/

/** Compare two fts_trx_table_t instances, we actually compare the
table id's here.
@param[in]	v1	id1
@param[in]	v2	id2
@return < 0 if n1 < n2, 0 if n1 == n2, > 0 if n1 > n2 */
UNIV_INLINE
int fts_trx_table_cmp(const void *v1, const void *v2);

/** Compare a table id with a trx_table_t table id.
@param[in]	p1	id1
@param[in]	p2	id2
@return < 0 if n1 < n2, 0 if n1 == n2, > 0 if n1 > n2 */
UNIV_INLINE
int fts_trx_table_id_cmp(const void *p1, const void *p2);

/** Commit a transaction.
 @return DB_SUCCESS if all OK */
dberr_t fts_sql_commit(trx_t *trx); /*!< in: transaction */

/** Rollback a transaction.
 @return DB_SUCCESS if all OK */
dberr_t fts_sql_rollback(trx_t *trx); /*!< in: transaction */

/** Get value from config table. The caller must ensure that enough
 space is allocated for value to hold the column contents
 @return DB_SUCCESS or error code */
dberr_t fts_config_get_value(
    trx_t *trx,             /* transaction */
    fts_table_t *fts_table, /*!< in: the indexed FTS table */
    const char *name,       /*!< in: get config value for
                            this parameter name */
    fts_string_t *value);   /*!< out: value read from
                            config table */
/** Get value specific to an FTS index from the config table. The caller
 must ensure that enough space is allocated for value to hold the
 column contents.
 @return DB_SUCCESS or error code */
<<<<<<< HEAD
dberr_t fts_config_get_index_value(
    trx_t *trx,          /*!< transaction */
    dict_index_t *index, /*!< in: index */
    const char *param,   /*!< in: get config value for
                         this parameter name */
    fts_string_t *value) /*!< out: value read from
                         config table */
=======
dberr_t fts_config_get_index_value(trx_t *trx,          /*!< transaction */
                                   dict_index_t *index, /*!< in: index */
                                   const char *param, /*!< in: get config value
                                                      for this parameter name */
                                   fts_string_t *value) /*!< out: value read
                                                        from config table */
>>>>>>> 4869291f
    MY_ATTRIBUTE((warn_unused_result));

/** Set the value in the config table for name.
 @return DB_SUCCESS or error code */
dberr_t fts_config_set_value(
    trx_t *trx,                 /*!< transaction */
    fts_table_t *fts_table,     /*!< in: the indexed FTS table */
    const char *name,           /*!< in: get config value for
                                this parameter name */
    const fts_string_t *value); /*!< in: value to update */

/** Set an ulint value in the config table.
 @return DB_SUCCESS if all OK else error code */
dberr_t fts_config_set_ulint(
    trx_t *trx,             /*!< in: transaction */
    fts_table_t *fts_table, /*!< in: the indexed FTS table */
    const char *name,       /*!< in: param name */
    ulint int_value)        /*!< in: value */
    MY_ATTRIBUTE((warn_unused_result));

/** Set the value specific to an FTS index in the config table.
 @return DB_SUCCESS or error code */
<<<<<<< HEAD
dberr_t fts_config_set_index_value(
    trx_t *trx,          /*!< transaction */
    dict_index_t *index, /*!< in: index */
    const char *param,   /*!< in: get config value for
                         this parameter name */
    fts_string_t *value) /*!< out: value read from
                         config table */
=======
dberr_t fts_config_set_index_value(trx_t *trx,          /*!< transaction */
                                   dict_index_t *index, /*!< in: index */
                                   const char *param, /*!< in: get config value
                                                      for this parameter name */
                                   fts_string_t *value) /*!< out: value read
                                                        from config table */
>>>>>>> 4869291f
    MY_ATTRIBUTE((warn_unused_result));

#ifdef FTS_OPTIMIZE_DEBUG
/** Get an ulint value from the config table.
 @return DB_SUCCESS or error code */
dberr_t fts_config_get_index_ulint(trx_t *trx,          /*!< in: transaction */
                                   dict_index_t *index, /*!< in: FTS index */
                                   const char *name,    /*!< in: param name */
                                   ulint *int_value)    /*!< out: value */
    MY_ATTRIBUTE((warn_unused_result));

/** Set an ulint value int the config table.
 @return DB_SUCCESS or error code */
dberr_t fts_config_set_index_ulint(trx_t *trx,          /*!< in: transaction */
                                   dict_index_t *index, /*!< in: FTS index */
                                   const char *name,    /*!< in: param name */
                                   ulint int_value)     /*!< in: value */
    MY_ATTRIBUTE((warn_unused_result));
#endif /* FTS_OPTIMIZE_DEBUG */

/** Get an ulint value from the config table.
 @return DB_SUCCESS or error code */
dberr_t fts_config_get_ulint(
    trx_t *trx,             /*!< in: transaction */
    fts_table_t *fts_table, /*!< in: the indexed FTS table */
    const char *name,       /*!< in: param name */
    ulint *int_value);      /*!< out: value */

/** Search cache for word.
 @return the word node vector if found else NULL */
const ib_vector_t *fts_cache_find_word(
    const fts_index_cache_t *index_cache, /*!< in: cache to search */
    const fts_string_t *text)             /*!< in: word to search for */
    MY_ATTRIBUTE((warn_unused_result));

/** Append deleted doc ids to vector and sort the vector. */
void fts_cache_append_deleted_doc_ids(
    const fts_cache_t *cache, /*!< in: cache to use */
    ib_vector_t *vector);     /*!< in: append to this vector */
/** Wait for the background thread to start. We poll to detect change
 of state, which is acceptable, since the wait should happen only
 once during startup.
 @return true if the thread started else false (i.e timed out) */
ibool fts_wait_for_background_thread_to_start(
    dict_table_t *table, /*!< in: table to which the thread
                         is attached */
    ulint max_wait);     /*!< in: time in microseconds, if set
                         to 0 then it disables timeout
                         checking */
/** Search the index specific cache for a particular FTS index.
 @return the index specific cache else NULL */
fts_index_cache_t *fts_find_index_cache(
    const fts_cache_t *cache,  /*!< in: cache to search */
    const dict_index_t *index) /*!< in: index to search for */
    MY_ATTRIBUTE((warn_unused_result));

/** Write the table id to the given buffer (including final NUL). Buffer must
be at least FTS_AUX_MIN_TABLE_ID_LENGTH bytes long.
@param[in]	id		a table/index id
@param[in]	str		buffer to write the id to
@return number of bytes written */
UNIV_INLINE
int fts_write_object_id(ib_id_t id, char *str);

/** Read the table id from the string generated by fts_write_object_id().
 @return true if parse successful */
UNIV_INLINE
ibool fts_read_object_id(ib_id_t *id,     /*!< out: a table id */
                         const char *str) /*!< in: buffer to read from */
    MY_ATTRIBUTE((warn_unused_result));

/** Get the table id.
 @return number of bytes written */
int fts_get_table_id(
    const fts_table_t *fts_table, /*!< in: FTS Auxiliary table */
    char *table_id)               /*!< out: table id, must be at least
                                  FTS_AUX_MIN_TABLE_ID_LENGTH bytes
                                  long */
    MY_ATTRIBUTE((warn_unused_result));

/** Add the table to add to the OPTIMIZER's list. */
void fts_optimize_add_table(dict_table_t *table); /*!< in: table to add */

/** Construct the prefix name of an FTS table.
 @return own: table name, must be freed with ut_free() */
char *fts_get_table_name_prefix(
    const fts_table_t *fts_table) /*!< in: Auxiliary table type */
    MY_ATTRIBUTE((warn_unused_result));

/** Add node positions. */
void fts_cache_node_add_positions(
    fts_cache_t *cache,      /*!< in: cache */
    fts_node_t *node,        /*!< in: word node */
    doc_id_t doc_id,         /*!< in: doc id */
    ib_vector_t *positions); /*!< in: fts_token_t::positions */

/** Create the config table name for retrieving index specific value.
 @return index config parameter name */
char *fts_config_create_index_param_name(
    const char *param,         /*!< in: base name of param */
    const dict_index_t *index) /*!< in: index for config */
    MY_ATTRIBUTE((warn_unused_result));

#include "fts0priv.ic"

#endif /* INNOBASE_FTS0PRIV_H */<|MERGE_RESOLUTION|>--- conflicted
+++ resolved
@@ -214,11 +214,7 @@
 @retval true	if it is not stopword and length in range
 @retval false	if it is stopword or length not in range */
 bool fts_check_token(const fts_string_t *token, const ib_rbt_t *stopwords,
-<<<<<<< HEAD
                      bool is_ngram, const CHARSET_INFO *cs, bool skip);
-=======
-                     bool is_ngram, const CHARSET_INFO *cs);
->>>>>>> 4869291f
 
 /** Initialize a document. */
 void fts_doc_init(fts_doc_t *doc); /*!< in: doc to initialize */
@@ -283,22 +279,12 @@
  must ensure that enough space is allocated for value to hold the
  column contents.
  @return DB_SUCCESS or error code */
-<<<<<<< HEAD
-dberr_t fts_config_get_index_value(
-    trx_t *trx,          /*!< transaction */
-    dict_index_t *index, /*!< in: index */
-    const char *param,   /*!< in: get config value for
-                         this parameter name */
-    fts_string_t *value) /*!< out: value read from
-                         config table */
-=======
 dberr_t fts_config_get_index_value(trx_t *trx,          /*!< transaction */
                                    dict_index_t *index, /*!< in: index */
                                    const char *param, /*!< in: get config value
                                                       for this parameter name */
                                    fts_string_t *value) /*!< out: value read
                                                         from config table */
->>>>>>> 4869291f
     MY_ATTRIBUTE((warn_unused_result));
 
 /** Set the value in the config table for name.
@@ -321,22 +307,12 @@
 
 /** Set the value specific to an FTS index in the config table.
  @return DB_SUCCESS or error code */
-<<<<<<< HEAD
-dberr_t fts_config_set_index_value(
-    trx_t *trx,          /*!< transaction */
-    dict_index_t *index, /*!< in: index */
-    const char *param,   /*!< in: get config value for
-                         this parameter name */
-    fts_string_t *value) /*!< out: value read from
-                         config table */
-=======
 dberr_t fts_config_set_index_value(trx_t *trx,          /*!< transaction */
                                    dict_index_t *index, /*!< in: index */
                                    const char *param, /*!< in: get config value
                                                       for this parameter name */
                                    fts_string_t *value) /*!< out: value read
                                                         from config table */
->>>>>>> 4869291f
     MY_ATTRIBUTE((warn_unused_result));
 
 #ifdef FTS_OPTIMIZE_DEBUG
