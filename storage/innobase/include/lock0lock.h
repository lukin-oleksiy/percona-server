/*****************************************************************************

Copyright (c) 1996, 2019, Oracle and/or its affiliates. All Rights Reserved.

This program is free software; you can redistribute it and/or modify it under
the terms of the GNU General Public License, version 2.0, as published by the
Free Software Foundation.

This program is also distributed with certain software (including but not
limited to OpenSSL) that is licensed under separate terms, as designated in a
particular file or component or in included license documentation. The authors
of MySQL hereby grant you an additional permission to link the program and
your derivative works with the separately licensed software that they have
included with MySQL.

This program is distributed in the hope that it will be useful, but WITHOUT
ANY WARRANTY; without even the implied warranty of MERCHANTABILITY or FITNESS
FOR A PARTICULAR PURPOSE. See the GNU General Public License, version 2.0,
for more details.

You should have received a copy of the GNU General Public License along with
this program; if not, write to the Free Software Foundation, Inc.,
51 Franklin St, Fifth Floor, Boston, MA 02110-1301  USA

*****************************************************************************/

/** @file include/lock0lock.h
 The transaction lock system

 Created 5/7/1996 Heikki Tuuri
 *******************************************************/

#ifndef lock0lock_h
#define lock0lock_h

#include "buf0types.h"
#include "dict0types.h"
#include "hash0hash.h"
#include "lock0types.h"
#include "mtr0types.h"
#include "que0types.h"
#include "rem0types.h"
#include "srv0srv.h"
#include "trx0types.h"
#include "univ.i"
#include "ut0vec.h"
#ifndef UNIV_HOTBACKUP
#include "gis0rtree.h"
#endif /* UNIV_HOTBACKUP */
#include "lock0prdt.h"

// Forward declaration
class ReadView;

extern bool innobase_deadlock_detect;

/** Gets the size of a lock struct.
 @return size in bytes */
ulint lock_get_size(void);
/** Creates the lock system at database start. */
void lock_sys_create(
    ulint n_cells); /*!< in: number of slots in lock hash table */
/** Resize the lock hash table.
@param[in]	n_cells	number of slots in lock hash table */
void lock_sys_resize(ulint n_cells);

/** Closes the lock system at database shutdown. */
void lock_sys_close(void);
/** Gets the heap_no of the smallest user record on a page.
 @return heap_no of smallest user record, or PAGE_HEAP_NO_SUPREMUM */
UNIV_INLINE
ulint lock_get_min_heap_no(const buf_block_t *block); /*!< in: buffer block */
/** Updates the lock table when we have reorganized a page. NOTE: we copy
 also the locks set on the infimum of the page; the infimum may carry
 locks if an update of a record is occurring on the page, and its locks
 were temporarily stored on the infimum. */
void lock_move_reorganize_page(
    const buf_block_t *block,   /*!< in: old index page, now
                                reorganized */
    const buf_block_t *oblock); /*!< in: copy of the old, not
                                reorganized page */
/** Moves the explicit locks on user records to another page if a record
 list end is moved to another page. */
void lock_move_rec_list_end(
    const buf_block_t *new_block, /*!< in: index page to move to */
    const buf_block_t *block,     /*!< in: index page */
    const rec_t *rec);            /*!< in: record on page: this
                                  is the first record moved */
/** Moves the explicit locks on user records to another page if a record
 list start is moved to another page. */
void lock_move_rec_list_start(
    const buf_block_t *new_block, /*!< in: index page to move to */
    const buf_block_t *block,     /*!< in: index page */
    const rec_t *rec,             /*!< in: record on page:
                                  this is the first
                                  record NOT copied */
    const rec_t *old_end);        /*!< in: old
                                  previous-to-last
                                  record on new_page
                                  before the records
                                  were copied */
/** Updates the lock table when a page is split to the right. */
void lock_update_split_right(
    const buf_block_t *right_block, /*!< in: right page */
    const buf_block_t *left_block); /*!< in: left page */
/** Updates the lock table when a page is merged to the right. */
void lock_update_merge_right(
    const buf_block_t *right_block, /*!< in: right page to
                                    which merged */
    const rec_t *orig_succ,         /*!< in: original
                                    successor of infimum
                                    on the right page
                                    before merge */
    const buf_block_t *left_block); /*!< in: merged index
                                    page which will be
                                    discarded */
/** Updates the lock table when the root page is copied to another in
 btr_root_raise_and_insert. Note that we leave lock structs on the
 root page, even though they do not make sense on other than leaf
 pages: the reason is that in a pessimistic update the infimum record
 of the root page will act as a dummy carrier of the locks of the record
 to be updated. */
void lock_update_root_raise(
    const buf_block_t *block, /*!< in: index page to which copied */
    const buf_block_t *root); /*!< in: root page */
/** Updates the lock table when a page is copied to another and the original
 page is removed from the chain of leaf pages, except if page is the root! */
void lock_update_copy_and_discard(
    const buf_block_t *new_block, /*!< in: index page to
                                  which copied */
    const buf_block_t *block);    /*!< in: index page;
                                  NOT the root! */
/** Updates the lock table when a page is split to the left. */
void lock_update_split_left(
    const buf_block_t *right_block, /*!< in: right page */
    const buf_block_t *left_block); /*!< in: left page */
/** Updates the lock table when a page is merged to the left. */
void lock_update_merge_left(
    const buf_block_t *left_block,   /*!< in: left page to
                                     which merged */
    const rec_t *orig_pred,          /*!< in: original predecessor
                                     of supremum on the left page
                                     before merge */
    const buf_block_t *right_block); /*!< in: merged index page
                                     which will be discarded */
/** Resets the original locks on heir and replaces them with gap type locks
 inherited from rec. */
void lock_rec_reset_and_inherit_gap_locks(
    const buf_block_t *heir_block, /*!< in: block containing the
                                   record which inherits */
    const buf_block_t *block,      /*!< in: block containing the
                                   record from which inherited;
                                   does NOT reset the locks on
                                   this record */
    ulint heir_heap_no,            /*!< in: heap_no of the
                                   inheriting record */
    ulint heap_no);                /*!< in: heap_no of the
                                   donating record */
/** Updates the lock table when a page is discarded. */
void lock_update_discard(
    const buf_block_t *heir_block, /*!< in: index page
                                   which will inherit the locks */
    ulint heir_heap_no,            /*!< in: heap_no of the record
                                   which will inherit the locks */
    const buf_block_t *block);     /*!< in: index page
                                   which will be discarded */
/** Updates the lock table when a new user record is inserted. */
void lock_update_insert(
    const buf_block_t *block, /*!< in: buffer block containing rec */
    const rec_t *rec);        /*!< in: the inserted record */
/** Updates the lock table when a record is removed. */
void lock_update_delete(
    const buf_block_t *block, /*!< in: buffer block containing rec */
    const rec_t *rec);        /*!< in: the record to be removed */
/** Stores on the page infimum record the explicit locks of another record.
 This function is used to store the lock state of a record when it is
 updated and the size of the record changes in the update. The record
 is in such an update moved, perhaps to another page. The infimum record
 acts as a dummy carrier record, taking care of lock releases while the
 actual record is being moved. */
void lock_rec_store_on_page_infimum(
    const buf_block_t *block, /*!< in: buffer block containing rec */
    const rec_t *rec);        /*!< in: record whose lock state
                              is stored on the infimum
                              record of the same page; lock
                              bits are reset on the
                              record */
/** Restores the state of explicit lock requests on a single record, where the
 state was stored on the infimum of the page. */
void lock_rec_restore_from_page_infimum(
    const buf_block_t *block,    /*!< in: buffer block containing rec */
    const rec_t *rec,            /*!< in: record whose lock state
                                 is restored */
    const buf_block_t *donator); /*!< in: page (rec is not
                                necessarily on this page)
                                whose infimum stored the lock
                                state; lock bits are reset on
                                the infimum */
/** Determines if there are explicit record locks on a page.
 @return an explicit record lock on the page, or NULL if there are none */
lock_t *lock_rec_expl_exist_on_page(space_id_t space,  /*!< in: space id */
                                    page_no_t page_no) /*!< in: page number */
    MY_ATTRIBUTE((warn_unused_result));
/** Checks if locks of other transactions prevent an immediate insert of
 a record. If they do, first tests if the query thread should anyway
 be suspended for some reason; if not, then puts the transaction and
 the query thread to the lock wait state and inserts a waiting request
 for a gap x-lock to the lock queue.
 @return DB_SUCCESS, DB_LOCK_WAIT, or DB_DEADLOCK */
dberr_t lock_rec_insert_check_and_lock(
    ulint flags,         /*!< in: if BTR_NO_LOCKING_FLAG bit is
                         set, does nothing */
    const rec_t *rec,    /*!< in: record after which to insert */
    buf_block_t *block,  /*!< in/out: buffer block of rec */
    dict_index_t *index, /*!< in: index */
    que_thr_t *thr,      /*!< in: query thread */
    mtr_t *mtr,          /*!< in/out: mini-transaction */
    ibool *inherit)      /*!< out: set to TRUE if the new
                         inserted record maybe should inherit
                         LOCK_GAP type locks from the successor
                         record */
    MY_ATTRIBUTE((warn_unused_result));

/** Checks if locks of other transactions prevent an immediate modify (update,
 delete mark, or delete unmark) of a clustered index record. If they do,
 first tests if the query thread should anyway be suspended for some
 reason; if not, then puts the transaction and the query thread to the
 lock wait state and inserts a waiting request for a record x-lock to the
 lock queue.
 @return DB_SUCCESS, DB_LOCK_WAIT, or DB_DEADLOCK */
dberr_t lock_clust_rec_modify_check_and_lock(
    ulint flags,              /*!< in: if BTR_NO_LOCKING_FLAG
                              bit is set, does nothing */
    const buf_block_t *block, /*!< in: buffer block of rec */
    const rec_t *rec,         /*!< in: record which should be
                              modified */
    dict_index_t *index,      /*!< in: clustered index */
    const ulint *offsets,     /*!< in: rec_get_offsets(rec, index) */
    que_thr_t *thr)           /*!< in: query thread */
    MY_ATTRIBUTE((warn_unused_result));
/** Checks if locks of other transactions prevent an immediate modify
 (delete mark or delete unmark) of a secondary index record.
 @return DB_SUCCESS, DB_LOCK_WAIT, or DB_DEADLOCK */
dberr_t lock_sec_rec_modify_check_and_lock(
    ulint flags,         /*!< in: if BTR_NO_LOCKING_FLAG
                         bit is set, does nothing */
    buf_block_t *block,  /*!< in/out: buffer block of rec */
    const rec_t *rec,    /*!< in: record which should be
                         modified; NOTE: as this is a secondary
                         index, we always have to modify the
                         clustered index record first: see the
                         comment below */
    dict_index_t *index, /*!< in: secondary index */
    que_thr_t *thr,      /*!< in: query thread
                         (can be NULL if BTR_NO_LOCKING_FLAG) */
    mtr_t *mtr)          /*!< in/out: mini-transaction */
    MY_ATTRIBUTE((warn_unused_result));

<<<<<<< HEAD
/** Like lock_clust_rec_read_check_and_lock(), but reads a
secondary index record.
@param[in]	flags		if BTR_NO_LOCKING_FLAG bit is set, does nothing
=======
/** Called to inform lock-sys that a statement processing for a trx has just
finished.
@param[in]  trx   transaction which has finished processing a statement */
void lock_on_statement_end(trx_t *trx);

/** Used to specify the intended duration of a record lock. */
enum class lock_duration_t {
  /** Keep the lock according to the rules of particular isolation level, in
  particular in case of READ COMMITTED or less restricive modes, do not inherit
  the lock if the record is purged. */
  REGULAR = 0,
  /** Keep the lock around for at least the duration of the current statement,
  in particular make sure it is inherited as gap lock if the record is purged.*/
  AT_LEAST_STATEMENT = 1,
};

/** Like lock_clust_rec_read_check_and_lock(), but reads a
secondary index record.
@param[in]	duration	If equal to AT_LEAST_STATEMENT, then makes sure
                                that the lock will be kept around and inherited
                                for at least the duration of current statement.
                                If equal to REGULAR the life-cycle of the lock
                                will depend on isolation level rules.
>>>>>>> 4869291f
@param[in]	block		buffer block of rec
@param[in]	rec		user record or page supremum record which should
                                be read or passed over by a read cursor
@param[in]	index		secondary index
@param[in]	offsets		rec_get_offsets(rec, index)
@param[in]	sel_mode	select mode: SELECT_ORDINARY,
                                SELECT_SKIP_LOKCED, or SELECT_NO_WAIT
@param[in]	mode		mode of the lock which the read cursor should
                                set on records: LOCK_S or LOCK_X; the latter is
                                possible in SELECT FOR UPDATE
@param[in]	gap_mode	LOCK_ORDINARY, LOCK_GAP, or LOCK_REC_NOT_GAP
@param[in,out]	thr		query thread
@return DB_SUCCESS, DB_SUCCESS_LOCKED_REC, DB_LOCK_WAIT, DB_DEADLOCK,
DB_SKIP_LOCKED, or DB_LOCK_NOWAIT */
<<<<<<< HEAD
dberr_t lock_sec_rec_read_check_and_lock(ulint flags, const buf_block_t *block,
=======
dberr_t lock_sec_rec_read_check_and_lock(lock_duration_t duration,
                                         const buf_block_t *block,
>>>>>>> 4869291f
                                         const rec_t *rec, dict_index_t *index,
                                         const ulint *offsets,
                                         select_mode sel_mode, lock_mode mode,
                                         ulint gap_mode, que_thr_t *thr);

/** Checks if locks of other transactions prevent an immediate read, or passing
over by a read cursor, of a clustered index record. If they do, first tests
if the query thread should anyway be suspended for some reason; if not, then
puts the transaction and the query thread to the lock wait state and inserts a
waiting request for a record lock to the lock queue. Sets the requested mode
lock on the record.
<<<<<<< HEAD
@param[in]	flags		if BTR_NO_LOCKING_FLAG bit is set, does nothing
=======
@param[in]	duration	If equal to AT_LEAST_STATEMENT, then makes sure
                                that the lock will be kept around and inherited
                                for at least the duration of current statement.
                                If equal to REGULAR the life-cycle of the lock
                                will depend on isolation level rules.
>>>>>>> 4869291f
@param[in]	block		buffer block of rec
@param[in]	rec		user record or page supremum record which should
                                be read or passed over by a read cursor
@param[in]	index		secondary index
@param[in]	offsets		rec_get_offsets(rec, index)
@param[in]	sel_mode	select mode: SELECT_ORDINARY,
                                SELECT_SKIP_LOKCED, or SELECT_NO_WAIT
@param[in]	mode		mode of the lock which the read cursor should
                                set on records: LOCK_S or LOCK_X; the latter is
                                possible in SELECT FOR UPDATE
@param[in]	gap_mode	LOCK_ORDINARY, LOCK_GAP, or LOCK_REC_NOT_GAP
@param[in,out]	thr		query thread
@return DB_SUCCESS, DB_SUCCESS_LOCKED_REC, DB_LOCK_WAIT, DB_DEADLOCK,
DB_SKIP_LOCKED, or DB_LOCK_NOWAIT */
dberr_t lock_clust_rec_read_check_and_lock(
<<<<<<< HEAD
    ulint flags, const buf_block_t *block, const rec_t *rec,
=======
    lock_duration_t duration, const buf_block_t *block, const rec_t *rec,
>>>>>>> 4869291f
    dict_index_t *index, const ulint *offsets, select_mode sel_mode,
    lock_mode mode, ulint gap_mode, que_thr_t *thr);

/** Checks if locks of other transactions prevent an immediate read, or passing
 over by a read cursor, of a clustered index record. If they do, first tests
 if the query thread should anyway be suspended for some reason; if not, then
 puts the transaction and the query thread to the lock wait state and inserts a
 waiting request for a record lock to the lock queue. Sets the requested mode
 lock on the record. This is an alternative version of
 lock_clust_rec_read_check_and_lock() that does not require the parameter
 "offsets".
 @return DB_SUCCESS, DB_LOCK_WAIT, or DB_DEADLOCK */
dberr_t lock_clust_rec_read_check_and_lock_alt(
<<<<<<< HEAD
    ulint flags,              /*!< in: if BTR_NO_LOCKING_FLAG
                              bit is set, does nothing */
=======
>>>>>>> 4869291f
    const buf_block_t *block, /*!< in: buffer block of rec */
    const rec_t *rec,         /*!< in: user record or page
                              supremum record which should
                              be read or passed over by a
                              read cursor */
    dict_index_t *index,      /*!< in: clustered index */
    lock_mode mode,           /*!< in: mode of the lock which
                              the read cursor should set on
                              records: LOCK_S or LOCK_X; the
                              latter is possible in
                              SELECT FOR UPDATE */
    ulint gap_mode,           /*!< in: LOCK_ORDINARY, LOCK_GAP, or
                             LOCK_REC_NOT_GAP */
    que_thr_t *thr)           /*!< in: query thread */
    MY_ATTRIBUTE((warn_unused_result));
/** Checks that a record is seen in a consistent read.
 @return true if sees, or false if an earlier version of the record
 should be retrieved */
bool lock_clust_rec_cons_read_sees(
    const rec_t *rec,     /*!< in: user record which should be read or
                          passed over by a read cursor */
    dict_index_t *index,  /*!< in: clustered index */
    const ulint *offsets, /*!< in: rec_get_offsets(rec, index) */
    ReadView *view);      /*!< in: consistent read view */
/** Checks that a non-clustered index record is seen in a consistent read.

 NOTE that a non-clustered index page contains so little information on
 its modifications that also in the case false, the present version of
 rec may be the right, but we must check this from the clustered index
 record.

 @return true if certainly sees, or false if an earlier version of the
 clustered index record might be needed */
bool lock_sec_rec_cons_read_sees(
    const rec_t *rec,          /*!< in: user record which
                               should be read or passed over
                               by a read cursor */
    const dict_index_t *index, /*!< in: index */
    const ReadView *view)      /*!< in: consistent read view */
    MY_ATTRIBUTE((warn_unused_result));
/** Locks the specified database table in the mode given. If the lock cannot
 be granted immediately, the query thread is put to wait.
 @return DB_SUCCESS, DB_LOCK_WAIT, or DB_DEADLOCK */
dberr_t lock_table(ulint flags, /*!< in: if BTR_NO_LOCKING_FLAG bit is set,
                                does nothing */
                   dict_table_t *table, /*!< in/out: database table
                                        in dictionary cache */
                   lock_mode mode,      /*!< in: lock mode */
                   que_thr_t *thr)      /*!< in: query thread */
    MY_ATTRIBUTE((warn_unused_result));
/** Creates a table IX lock object for a resurrected transaction. */
void lock_table_ix_resurrect(dict_table_t *table, /*!< in/out: table */
                             trx_t *trx);         /*!< in/out: transaction */

/** Sets a lock on a table based on the given mode.
@param[in]	table	table to lock
@param[in,out]	trx	transaction
@param[in]	mode	LOCK_X or LOCK_S
@return error code or DB_SUCCESS. */
dberr_t lock_table_for_trx(dict_table_t *table, trx_t *trx, enum lock_mode mode)
    MY_ATTRIBUTE((nonnull, warn_unused_result));

/** Removes a granted record lock of a transaction from the queue and grants
 locks to other transactions waiting in the queue if they now are entitled
 to a lock. */
void lock_rec_unlock(
    trx_t *trx,               /*!< in/out: transaction that has
                              set a record lock */
    const buf_block_t *block, /*!< in: buffer block containing rec */
    const rec_t *rec,         /*!< in: record */
    lock_mode lock_mode);     /*!< in: LOCK_S or LOCK_X */
/** Releases a transaction's locks, and releases possible other transactions
 waiting because of these locks. Change the state of the transaction to
 TRX_STATE_COMMITTED_IN_MEMORY. */
void lock_trx_release_locks(trx_t *trx); /*!< in/out: transaction */

/** Release read locks of a transacion. It is called during XA
prepare to release locks early.
@param[in,out]	trx		transaction
@param[in]	only_gap	release only GAP locks */
void lock_trx_release_read_locks(trx_t *trx, bool only_gap);

<<<<<<< HEAD
=======
/** Iterate over the granted locks which conflict with trx->lock.wait_lock and
prepare the hit list for ASYNC Rollback.

If the transaction is waiting for some other lock then wake up
with deadlock error.  Currently we don't mark following transactions
for ASYNC Rollback.

1. Read only transactions
2. Background transactions
3. Other High priority transactions
@param[in]      trx       High Priority transaction
@param[in,out]  hit_list  List of transactions which need to be rolled back */
void lock_make_trx_hit_list(trx_t *trx, hit_list_t &hit_list);

>>>>>>> 4869291f
/** Removes locks on a table to be dropped.
 If remove_also_table_sx_locks is TRUE then table-level S and X locks are
 also removed in addition to other table-level and record-level locks.
 No lock, that is going to be removed, is allowed to be a wait lock. */
void lock_remove_all_on_table(
    dict_table_t *table,               /*!< in: table to be dropped
                                       or discarded */
    ibool remove_also_table_sx_locks); /*!< in: also removes
                                   table S and X locks */

/** Calculates the fold value of a page file address: used in inserting or
 searching for a lock in the hash table.
 @return folded value */
UNIV_INLINE
ulint lock_rec_fold(space_id_t space,  /*!< in: space */
                    page_no_t page_no) /*!< in: page number */
    MY_ATTRIBUTE((const));

/** Calculates the hash value of a page file address: used in inserting or
searching for a lock in the hash table.
@param[in]	space	space
@param[in]	page_no	page number
@return hashed value */
UNIV_INLINE
ulint lock_rec_hash(space_id_t space, page_no_t page_no);

/** Get the lock hash table */
UNIV_INLINE
hash_table_t *lock_hash_get(ulint mode); /*!< in: lock mode */

/** Looks for a set bit in a record lock bitmap. Returns ULINT_UNDEFINED,
 if none found.
 @return bit index == heap number of the record, or ULINT_UNDEFINED if
 none found */
<<<<<<< HEAD
ulint lock_rec_find_set_bit(
    const lock_t *lock); /*!< in: record lock with at least one
                         bit set */
=======
ulint lock_rec_find_set_bit(const lock_t *lock); /*!< in: record lock with at
                                                 least one bit set */
>>>>>>> 4869291f

/** Looks for the next set bit in the record lock bitmap.
@param[in] lock		record lock with at least one bit set
@param[in] heap_no	current set bit
@return The next bit index  == heap number following heap_no, or ULINT_UNDEFINED
if none found */
ulint lock_rec_find_next_set_bit(const lock_t *lock, ulint heap_no);

/** Checks if a lock request lock1 has to wait for request lock2.
 @return TRUE if lock1 has to wait for lock2 to be removed */
<<<<<<< HEAD
bool lock_has_to_wait(
    const lock_t *lock1,  /*!< in: waiting lock */
    const lock_t *lock2); /*!< in: another lock; NOTE that it is
                          assumed that this has a lock bit set
                          on the same record as in lock1 if the
                          locks are record locks */
=======
bool lock_has_to_wait(const lock_t *lock1,  /*!< in: waiting lock */
                      const lock_t *lock2); /*!< in: another lock; NOTE that it
                                            is assumed that this has a lock bit
                                            set on the same record as in lock1
                                            if the locks are record locks */
>>>>>>> 4869291f
/** Reports that a transaction id is insensible, i.e., in the future. */
void lock_report_trx_id_insanity(
    trx_id_t trx_id,           /*!< in: trx id */
    const rec_t *rec,          /*!< in: user record */
    const dict_index_t *index, /*!< in: index */
    const ulint *offsets,      /*!< in: rec_get_offsets(rec, index) */
    trx_id_t max_trx_id);      /*!< in: trx_sys_get_max_trx_id() */

/** Prints info of locks for all transactions.
@return false if not able to obtain lock mutex and exits without
printing info */
bool lock_print_info_summary(
    FILE *file,   /*!< in: file where to print */
    ibool nowait) /*!< in: whether to wait for the lock mutex */
    MY_ATTRIBUTE((warn_unused_result));

/** Prints transaction lock wait and MVCC state.
@param[in,out]	file	file where to print
@param[in]	trx	transaction */
void lock_trx_print_wait_and_mvcc_state(FILE *file, const trx_t *trx);

/** Prints info of locks for each transaction. This function assumes that the
 caller holds the lock mutex and more importantly it will release the lock
 mutex on behalf of the caller. (This should be fixed in the future). */
void lock_print_info_all_transactions(
    FILE *file); /*!< in: file where to print */
/** Return approximate number or record locks (bits set in the bitmap) for
 this transaction. Since delete-marked records may be removed, the
 record count will not be precise.
 The caller must be holding lock_sys->mutex. */
ulint lock_number_of_rows_locked(
    const trx_lock_t *trx_lock) /*!< in: transaction locks */
    MY_ATTRIBUTE((warn_unused_result));

/** Return the number of table locks for a transaction.
 The caller must be holding lock_sys->mutex. */
ulint lock_number_of_tables_locked(
    const trx_lock_t *trx_lock) /*!< in: transaction locks */
    MY_ATTRIBUTE((warn_unused_result));

/** Gets the type of a lock. Non-inline version for using outside of the
 lock module.
 @return LOCK_TABLE or LOCK_REC */
uint32_t lock_get_type(const lock_t *lock); /*!< in: lock */

/** Gets the id of the transaction owning a lock.
@param[in]  lock  A lock of the transaction we are interested in
@return the transaction's id */
trx_id_t lock_get_trx_id(const lock_t *lock);

/** Gets the immutable id of the transaction owning a lock
@param[in]  lock   A lock of the transaction we are interested in
@return the transaction's immutable id */
uint64_t lock_get_trx_immutable_id(const lock_t *lock);

/** Gets the immutable id of this lock.
@param[in]  lock   The lock we are interested in
@return The lock's immutable id */
uint64_t lock_get_immutable_id(const lock_t *lock);

/** Get the performance schema event (thread_id, event_id)
that created the lock.
@param[in]	lock		Lock
@param[out]	thread_id	Thread ID that created the lock
@param[out]	event_id	Event ID that created the lock
*/
void lock_get_psi_event(const lock_t *lock, ulonglong *thread_id,
                        ulonglong *event_id);

/** Get the first lock of a trx lock list.
@param[in]	trx_lock	the trx lock
@return The first lock
*/
const lock_t *lock_get_first_trx_locks(const trx_lock_t *trx_lock);

/** Get the next lock of a trx lock list.
@param[in]	lock	the current lock
@return The next lock
*/
const lock_t *lock_get_next_trx_locks(const lock_t *lock);

/** Gets the mode of a lock in a human readable string.
 The string should not be free()'d or modified.
 @return lock mode */
const char *lock_get_mode_str(const lock_t *lock); /*!< in: lock */

/** Gets the type of a lock in a human readable string.
 The string should not be free()'d or modified.
 @return lock type */
const char *lock_get_type_str(const lock_t *lock); /*!< in: lock */

/** Gets the id of the table on which the lock is.
 @return id of the table */
table_id_t lock_get_table_id(const lock_t *lock); /*!< in: lock */

/** Determine which table a lock is associated with.
@param[in]	lock	the lock
@return name of the table */
const table_name_t &lock_get_table_name(const lock_t *lock);

/** For a record lock, gets the index on which the lock is.
 @return index */
const dict_index_t *lock_rec_get_index(const lock_t *lock); /*!< in: lock */

/** For a record lock, gets the name of the index on which the lock is.
 The string should not be free()'d or modified.
 @return name of the index */
const char *lock_rec_get_index_name(const lock_t *lock); /*!< in: lock */

/** For a record lock, gets the tablespace number on which the lock is.
 @return tablespace number */
space_id_t lock_rec_get_space_id(const lock_t *lock); /*!< in: lock */

/** For a record lock, gets the page number on which the lock is.
 @return page number */
page_no_t lock_rec_get_page_no(const lock_t *lock); /*!< in: lock */
/** Check if there are any locks (table or rec) against table.
 @return true if locks exist */
bool lock_table_has_locks(
    const dict_table_t *table); /*!< in: check if there are any locks
                                held on records in this table or on the
                                table itself */

/** A thread which wakes up threads whose lock wait may have lasted too long. */
void lock_wait_timeout_thread();

/** Puts a user OS thread to wait for a lock to be released. If an error
 occurs during the wait trx->error_state associated with thr is
 != DB_SUCCESS when we return. DB_LOCK_WAIT_TIMEOUT and DB_DEADLOCK
 are possible errors. DB_DEADLOCK is returned if selective deadlock
 resolution chose this transaction as a victim. */
<<<<<<< HEAD
void lock_wait_suspend_thread(
    que_thr_t *thr); /*!< in: query thread associated with the
                     user OS thread */
=======
void lock_wait_suspend_thread(que_thr_t *thr); /*!< in: query thread associated
                                               with the user OS thread */
>>>>>>> 4869291f
/** Unlocks AUTO_INC type locks that were possibly reserved by a trx. This
 function should be called at the the end of an SQL statement, by the
 connection thread that owns the transaction (trx->mysql_thd). */
void lock_unlock_table_autoinc(trx_t *trx); /*!< in/out: transaction */
/** Check whether the transaction has already been rolled back because it
 was selected as a deadlock victim, or if it has to wait then cancel
 the wait lock.
 @return DB_DEADLOCK, DB_LOCK_WAIT or DB_SUCCESS */
dberr_t lock_trx_handle_wait(trx_t *trx); /*!< in/out: trx lock state */
/** Initialise the trx lock list. */
void lock_trx_lock_list_init(
    trx_lock_list_t *lock_list); /*!< List to initialise */

<<<<<<< HEAD
=======
/** Set the lock system timeout event. */
void lock_set_timeout_event();
>>>>>>> 4869291f
#ifdef UNIV_DEBUG
/** Checks that a transaction id is sensible, i.e., not in the future.
 @return true if ok */
bool lock_check_trx_id_sanity(
    trx_id_t trx_id,           /*!< in: trx id */
    const rec_t *rec,          /*!< in: user record */
    const dict_index_t *index, /*!< in: index */
    const ulint *offsets)      /*!< in: rec_get_offsets(rec, index) */
    MY_ATTRIBUTE((warn_unused_result));
/** Check if the transaction holds an exclusive lock on a record.
 @return whether the locks are held */
bool lock_trx_has_rec_x_lock(
    const trx_t *trx,          /*!< in: transaction to check */
    const dict_table_t *table, /*!< in: table to check */
    const buf_block_t *block,  /*!< in: buffer block of the record */
    ulint heap_no)             /*!< in: record heap number */
    MY_ATTRIBUTE((warn_unused_result));
#endif /* UNIV_DEBUG */

/**
Allocate cached locks for the transaction.
@param trx		allocate cached record locks for this transaction */
void lock_trx_alloc_locks(trx_t *trx);

/** Lock modes and types */
/* @{ */
#define LOCK_MODE_MASK                          \
  0xFUL /*!< mask used to extract mode from the \
        type_mode field in a lock */
/** Lock types */
/* @{ */
#define LOCK_TABLE 16 /*!< table lock */
#define LOCK_REC 32   /*!< record lock */
#define LOCK_TYPE_MASK                                \
  0xF0UL /*!< mask used to extract lock type from the \
         type_mode field in a lock */
#if LOCK_MODE_MASK & LOCK_TYPE_MASK
#error "LOCK_MODE_MASK & LOCK_TYPE_MASK"
#endif

#define LOCK_WAIT                          \
  256 /*!< Waiting lock flag; when set, it \
      means that the lock has not yet been \
      granted, it is just waiting for its  \
      turn in the wait queue */
/* Precise modes */
#define LOCK_ORDINARY                     \
  0 /*!< this flag denotes an ordinary    \
    next-key lock in contrast to LOCK_GAP \
    or LOCK_REC_NOT_GAP */
#define LOCK_GAP                                     \
  512 /*!< when this bit is set, it means that the   \
      lock holds only on the gap before the record;  \
      for instance, an x-lock on the gap does not    \
      give permission to modify the record on which  \
      the bit is set; locks of this type are created \
      when records are removed from the index chain  \
      of records */
#define LOCK_REC_NOT_GAP                            \
  1024 /*!< this bit means that the lock is only on \
       the index record and does NOT block inserts  \
       to the gap before the index record; this is  \
       used in the case when we retrieve a record   \
       with a unique key, and is also used in       \
       locking plain SELECTs (not part of UPDATE    \
       or DELETE) when the user has set the READ    \
       COMMITTED isolation level */
#define LOCK_INSERT_INTENTION                                             \
  2048                       /*!< this bit is set when we place a waiting \
                          gap type record lock request in order to let    \
                          an insert of an index record to wait until      \
                          there are no conflicting locks by other         \
                          transactions on the gap; note that this flag    \
                          remains set when the waiting lock is granted,   \
                          or if the lock is inherited to a neighboring    \
                          record */
#define LOCK_PREDICATE 8192  /*!< Predicate lock */
#define LOCK_PRDT_PAGE 16384 /*!< Page lock */

#if (LOCK_WAIT | LOCK_GAP | LOCK_REC_NOT_GAP | LOCK_INSERT_INTENTION | \
     LOCK_PREDICATE | LOCK_PRDT_PAGE) &                                \
    LOCK_MODE_MASK
#error
#endif
#if (LOCK_WAIT | LOCK_GAP | LOCK_REC_NOT_GAP | LOCK_INSERT_INTENTION | \
     LOCK_PREDICATE | LOCK_PRDT_PAGE) &                                \
    LOCK_TYPE_MASK
#error
#endif
/* @} */

/** Lock operation struct */
struct lock_op_t {
  dict_table_t *table; /*!< table to be locked */
  lock_mode mode;      /*!< lock mode */
};

typedef ib_mutex_t LockMutex;

/** The lock system struct */
struct lock_sys_t {
  char pad1[INNOBASE_CACHE_LINE_SIZE];
  /*!< padding to prevent other
  memory update hotspots from
  residing on the same memory
  cache line */
  LockMutex mutex;              /*!< Mutex protecting the
                                locks */
  hash_table_t *rec_hash;       /*!< hash table of the record
                                locks */
  hash_table_t *prdt_hash;      /*!< hash table of the predicate
                                lock */
  hash_table_t *prdt_page_hash; /*!< hash table of the page
                                lock */

  char pad2[INNOBASE_CACHE_LINE_SIZE]; /*!< Padding */
  LockMutex wait_mutex;                /*!< Mutex protecting the
                                       next two fields */
  srv_slot_t *waiting_threads;         /*!< Array  of user threads
                                       suspended while waiting for
                                       locks within InnoDB, protected
                                       by the lock_sys->wait_mutex */
  srv_slot_t *last_slot;               /*!< highest slot ever used
                                       in the waiting_threads array,
                                       protected by
                                       lock_sys->wait_mutex */
<<<<<<< HEAD
  int n_waiting;                       /*!< Number of slots in use.
                                       Protected by lock_sys->mutex */
=======

  /** Number of slots in use. Writes are protected by lock_sys->wait_mutex, but
  we read this without any latch in the lock_use_fcfs() heuristic. Also, we use
  relaxed memory ordering for both writes and reads, because this is just a
  counter field which does not "acquire" or "release" anything, and
  lock_use_fcfs is just a heuristic anyway, so even if it reads a value not
  synchronized with other fields/variables it is not a big deal. OTOH this field
  is accessed pretty often during trx->age updating, so we try to minimize the
  chance of performance issues. One can say that the only reason it is atomic
  is to avoid torn reads in lock_use_fcfs(). */
  std::atomic<int> n_waiting{0};

>>>>>>> 4869291f
  ibool rollback_complete;
  /*!< TRUE if rollback of all
  recovered transactions is
  complete. Protected by
  lock_sys->mutex */

  ulint n_lock_max_wait_time; /*!< Max wait time */

  os_event_t timeout_event; /*!< Set to the event that is
                            created in the lock wait monitor
                            thread. A value of 0 means the
                            thread is not active */

  /** Marker value before trx_t::age. */
  uint64_t mark_age_updated;

#ifdef UNIV_DEBUG
  /** Lock timestamp counter */
  uint64_t m_seq;
#endif /* UNIV_DEBUG */
};

/*********************************************************************/ /**
This function is kind of wrapper to lock_rec_convert_impl_to_expl_for_trx()
function with functionailty added to facilitate lock conversion from implicit
to explicit for partial rollback cases
@param[in]	block		buffer block of rec
@param[in]	rec		user record on page
@param[in]	index		index of record
@param[in]	offsets		rec_get_offsets(rec, index)
@param[in,out]	trx		active transaction
@param[in]	heap_no		rec heap number to lock */
void lock_rec_convert_active_impl_to_expl(const buf_block_t *block,
                                          const rec_t *rec, dict_index_t *index,
                                          const ulint *offsets, trx_t *trx,
                                          ulint heap_no);

/** Removes a record lock request, waiting or granted, from the queue. */
void lock_rec_discard(lock_t *in_lock); /*!< in: record lock object: all
                                        record locks which are contained
                                        in this lock object are removed */

/** Moves the explicit locks on user records to another page if a record
 list start is moved to another page. */
void lock_rtr_move_rec_list(const buf_block_t *new_block, /*!< in: index page to
                                                          move to */
                            const buf_block_t *block,     /*!< in: index page */
                            rtr_rec_move_t *rec_move, /*!< in: recording records
                                                      moved */
                            ulint num_move); /*!< in: num of rec to move */

/** Removes record lock objects set on an index page which is discarded. This
 function does not move locks, or check for waiting locks, therefore the
 lock bitmaps must already be reset when this function is called. */
void lock_rec_free_all_from_discard_page(
    const buf_block_t *block); /*!< in: page to be discarded */

/** Reset the nth bit of a record lock.
@param[in,out]	lock record lock
@param[in] i	index of the bit that will be reset
@param[in] type	whether the lock is in wait mode  */
void lock_rec_trx_wait(lock_t *lock, ulint i, ulint type);

/** The lock system */
extern lock_sys_t *lock_sys;

/** Test if lock_sys->mutex can be acquired without waiting. */
#define lock_mutex_enter_nowait() (lock_sys->mutex.trylock(__FILE__, __LINE__))

/** Test if lock_sys->mutex is owned. */
#define lock_mutex_own() (lock_sys->mutex.is_owned())

/** Acquire the lock_sys->mutex. */
#define lock_mutex_enter()         \
  do {                             \
    mutex_enter(&lock_sys->mutex); \
  } while (0)

/** Release the lock_sys->mutex. */
#define lock_mutex_exit()   \
  do {                      \
    lock_sys->mutex.exit(); \
  } while (0)

/** Test if lock_sys->wait_mutex is owned. */
#define lock_wait_mutex_own() (lock_sys->wait_mutex.is_owned())

/** Acquire the lock_sys->wait_mutex. */
#define lock_wait_mutex_enter()         \
  do {                                  \
    mutex_enter(&lock_sys->wait_mutex); \
  } while (0)

/** Release the lock_sys->wait_mutex. */
#define lock_wait_mutex_exit()   \
  do {                           \
    lock_sys->wait_mutex.exit(); \
  } while (0)

#include "lock0lock.ic"

#endif<|MERGE_RESOLUTION|>--- conflicted
+++ resolved
@@ -256,11 +256,6 @@
     mtr_t *mtr)          /*!< in/out: mini-transaction */
     MY_ATTRIBUTE((warn_unused_result));
 
-<<<<<<< HEAD
-/** Like lock_clust_rec_read_check_and_lock(), but reads a
-secondary index record.
-@param[in]	flags		if BTR_NO_LOCKING_FLAG bit is set, does nothing
-=======
 /** Called to inform lock-sys that a statement processing for a trx has just
 finished.
 @param[in]  trx   transaction which has finished processing a statement */
@@ -284,7 +279,6 @@
                                 for at least the duration of current statement.
                                 If equal to REGULAR the life-cycle of the lock
                                 will depend on isolation level rules.
->>>>>>> 4869291f
 @param[in]	block		buffer block of rec
 @param[in]	rec		user record or page supremum record which should
                                 be read or passed over by a read cursor
@@ -299,12 +293,8 @@
 @param[in,out]	thr		query thread
 @return DB_SUCCESS, DB_SUCCESS_LOCKED_REC, DB_LOCK_WAIT, DB_DEADLOCK,
 DB_SKIP_LOCKED, or DB_LOCK_NOWAIT */
-<<<<<<< HEAD
-dberr_t lock_sec_rec_read_check_and_lock(ulint flags, const buf_block_t *block,
-=======
 dberr_t lock_sec_rec_read_check_and_lock(lock_duration_t duration,
                                          const buf_block_t *block,
->>>>>>> 4869291f
                                          const rec_t *rec, dict_index_t *index,
                                          const ulint *offsets,
                                          select_mode sel_mode, lock_mode mode,
@@ -316,15 +306,11 @@
 puts the transaction and the query thread to the lock wait state and inserts a
 waiting request for a record lock to the lock queue. Sets the requested mode
 lock on the record.
-<<<<<<< HEAD
-@param[in]	flags		if BTR_NO_LOCKING_FLAG bit is set, does nothing
-=======
 @param[in]	duration	If equal to AT_LEAST_STATEMENT, then makes sure
                                 that the lock will be kept around and inherited
                                 for at least the duration of current statement.
                                 If equal to REGULAR the life-cycle of the lock
                                 will depend on isolation level rules.
->>>>>>> 4869291f
 @param[in]	block		buffer block of rec
 @param[in]	rec		user record or page supremum record which should
                                 be read or passed over by a read cursor
@@ -340,11 +326,7 @@
 @return DB_SUCCESS, DB_SUCCESS_LOCKED_REC, DB_LOCK_WAIT, DB_DEADLOCK,
 DB_SKIP_LOCKED, or DB_LOCK_NOWAIT */
 dberr_t lock_clust_rec_read_check_and_lock(
-<<<<<<< HEAD
-    ulint flags, const buf_block_t *block, const rec_t *rec,
-=======
     lock_duration_t duration, const buf_block_t *block, const rec_t *rec,
->>>>>>> 4869291f
     dict_index_t *index, const ulint *offsets, select_mode sel_mode,
     lock_mode mode, ulint gap_mode, que_thr_t *thr);
 
@@ -358,11 +340,6 @@
  "offsets".
  @return DB_SUCCESS, DB_LOCK_WAIT, or DB_DEADLOCK */
 dberr_t lock_clust_rec_read_check_and_lock_alt(
-<<<<<<< HEAD
-    ulint flags,              /*!< in: if BTR_NO_LOCKING_FLAG
-                              bit is set, does nothing */
-=======
->>>>>>> 4869291f
     const buf_block_t *block, /*!< in: buffer block of rec */
     const rec_t *rec,         /*!< in: user record or page
                               supremum record which should
@@ -445,8 +422,6 @@
 @param[in]	only_gap	release only GAP locks */
 void lock_trx_release_read_locks(trx_t *trx, bool only_gap);
 
-<<<<<<< HEAD
-=======
 /** Iterate over the granted locks which conflict with trx->lock.wait_lock and
 prepare the hit list for ASYNC Rollback.
 
@@ -461,7 +436,6 @@
 @param[in,out]  hit_list  List of transactions which need to be rolled back */
 void lock_make_trx_hit_list(trx_t *trx, hit_list_t &hit_list);
 
->>>>>>> 4869291f
 /** Removes locks on a table to be dropped.
  If remove_also_table_sx_locks is TRUE then table-level S and X locks are
  also removed in addition to other table-level and record-level locks.
@@ -496,14 +470,8 @@
  if none found.
  @return bit index == heap number of the record, or ULINT_UNDEFINED if
  none found */
-<<<<<<< HEAD
-ulint lock_rec_find_set_bit(
-    const lock_t *lock); /*!< in: record lock with at least one
-                         bit set */
-=======
 ulint lock_rec_find_set_bit(const lock_t *lock); /*!< in: record lock with at
                                                  least one bit set */
->>>>>>> 4869291f
 
 /** Looks for the next set bit in the record lock bitmap.
 @param[in] lock		record lock with at least one bit set
@@ -514,20 +482,11 @@
 
 /** Checks if a lock request lock1 has to wait for request lock2.
  @return TRUE if lock1 has to wait for lock2 to be removed */
-<<<<<<< HEAD
-bool lock_has_to_wait(
-    const lock_t *lock1,  /*!< in: waiting lock */
-    const lock_t *lock2); /*!< in: another lock; NOTE that it is
-                          assumed that this has a lock bit set
-                          on the same record as in lock1 if the
-                          locks are record locks */
-=======
 bool lock_has_to_wait(const lock_t *lock1,  /*!< in: waiting lock */
                       const lock_t *lock2); /*!< in: another lock; NOTE that it
                                             is assumed that this has a lock bit
                                             set on the same record as in lock1
                                             if the locks are record locks */
->>>>>>> 4869291f
 /** Reports that a transaction id is insensible, i.e., in the future. */
 void lock_report_trx_id_insanity(
     trx_id_t trx_id,           /*!< in: trx id */
@@ -659,14 +618,8 @@
  != DB_SUCCESS when we return. DB_LOCK_WAIT_TIMEOUT and DB_DEADLOCK
  are possible errors. DB_DEADLOCK is returned if selective deadlock
  resolution chose this transaction as a victim. */
-<<<<<<< HEAD
-void lock_wait_suspend_thread(
-    que_thr_t *thr); /*!< in: query thread associated with the
-                     user OS thread */
-=======
 void lock_wait_suspend_thread(que_thr_t *thr); /*!< in: query thread associated
                                                with the user OS thread */
->>>>>>> 4869291f
 /** Unlocks AUTO_INC type locks that were possibly reserved by a trx. This
  function should be called at the the end of an SQL statement, by the
  connection thread that owns the transaction (trx->mysql_thd). */
@@ -680,11 +633,6 @@
 void lock_trx_lock_list_init(
     trx_lock_list_t *lock_list); /*!< List to initialise */
 
-<<<<<<< HEAD
-=======
-/** Set the lock system timeout event. */
-void lock_set_timeout_event();
->>>>>>> 4869291f
 #ifdef UNIV_DEBUG
 /** Checks that a transaction id is sensible, i.e., not in the future.
  @return true if ok */
@@ -811,10 +759,6 @@
                                        in the waiting_threads array,
                                        protected by
                                        lock_sys->wait_mutex */
-<<<<<<< HEAD
-  int n_waiting;                       /*!< Number of slots in use.
-                                       Protected by lock_sys->mutex */
-=======
 
   /** Number of slots in use. Writes are protected by lock_sys->wait_mutex, but
   we read this without any latch in the lock_use_fcfs() heuristic. Also, we use
@@ -827,7 +771,6 @@
   is to avoid torn reads in lock_use_fcfs(). */
   std::atomic<int> n_waiting{0};
 
->>>>>>> 4869291f
   ibool rollback_complete;
   /*!< TRUE if rollback of all
   recovered transactions is
