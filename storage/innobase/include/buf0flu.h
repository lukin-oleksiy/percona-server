--- conflicted
+++ resolved
@@ -254,16 +254,10 @@
 os_aio_simulated_wake_handler_threads after we have posted a batch of
 writes! NOTE: buf_pool->mutex and buf_page_get_mutex(bpage) must be
 held upon entering this function, and they will be released by this
-<<<<<<< HEAD
-function. */
-
-void
-=======
 function.
 @return TRUE if page was flushed */
 
 ibool
->>>>>>> a9800d0d
 buf_flush_page(
 /*===========*/
 	buf_pool_t*	buf_pool,	/*!< in: buffer pool instance */
