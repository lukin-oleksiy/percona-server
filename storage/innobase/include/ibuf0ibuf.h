--- conflicted
+++ resolved
@@ -329,7 +329,6 @@
 /********************************************************************
 Read the first two bytes from a record's fourth field (counter field in new
 records; something else in older records).
-<<<<<<< HEAD
 @return "counter" field, or ULINT_UNDEFINED if for some reason it can't be read
 */
 ulint ibuf_rec_get_counter(const rec_t *rec); /*!< in: ibuf record */
@@ -342,36 +341,9 @@
     const trx_t *trx,    /*!< in: transaction */
     space_id_t space_id) /*!< in: tablespace identifier */
     MY_ATTRIBUTE((warn_unused_result));
-=======
-@return "counter" field, or ULINT_UNDEFINED if for some reason it can't be read */
-ulint
-ibuf_rec_get_counter(
-/*=================*/
-	const rec_t*	rec);	/*!< in: ibuf record */
-/******************************************************************//**
-Closes insert buffer and frees the data structures. */
-void
-ibuf_close(void);
-/*============*/
-/******************************************************************//**
-Function to pass ibuf status variables */
-
-void
-ibuf_export_ibuf_status(
-/*====================*/
-	ulint*	free_list,
-	ulint*	segment_size);
-
-/******************************************************************//**
-Checks the insert buffer bitmaps on IMPORT TABLESPACE.
-@return DB_SUCCESS or error code */
-dberr_t
-ibuf_check_bitmap_on_import(
-/*========================*/
-	const trx_t*	trx,		/*!< in: transaction */
-	ulint		space_id)	/*!< in: tablespace identifier */
-	MY_ATTRIBUTE((nonnull, warn_unused_result));
->>>>>>> 333b4508
+
+/** Function to pass ibuf status variables */
+void ibuf_export_ibuf_status(ulint *free_list, ulint *segment_size);
 
 /** Updates free bits and buffered bits for bulk loaded page.
 @param[in]      block   index page
