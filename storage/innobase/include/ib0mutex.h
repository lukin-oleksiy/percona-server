/*****************************************************************************

Copyright (c) 2013, 2019, Oracle and/or its affiliates. All Rights Reserved.

This program is free software; you can redistribute it and/or modify it under
the terms of the GNU General Public License, version 2.0, as published by the
Free Software Foundation.

This program is also distributed with certain software (including but not
limited to OpenSSL) that is licensed under separate terms, as designated in a
particular file or component or in included license documentation. The authors
of MySQL hereby grant you an additional permission to link the program and
your derivative works with the separately licensed software that they have
included with MySQL.

This program is distributed in the hope that it will be useful, but WITHOUT
ANY WARRANTY; without even the implied warranty of MERCHANTABILITY or FITNESS
FOR A PARTICULAR PURPOSE. See the GNU General Public License, version 2.0,
for more details.

You should have received a copy of the GNU General Public License along with
this program; if not, write to the Free Software Foundation, Inc.,
51 Franklin St, Fifth Floor, Boston, MA 02110-1301  USA

*****************************************************************************/

/** @file include/ib0mutex.h
 Policy based mutexes.

 Created 2013-03-26 Sunny Bains.
 ***********************************************************************/

#ifndef ib0mutex_h
#define ib0mutex_h

#include "os0atomic.h"
#include "os0event.h"
#include "sync0policy.h"
#include "ut0rnd.h"
#include "ut0ut.h"

#include <atomic>

/** OS mutex for tracking lock/unlock for debugging */
template <template <typename> class Policy = NoPolicy>
struct OSTrackMutex {
  typedef Policy<OSTrackMutex> MutexPolicy;

  explicit OSTrackMutex(bool destroy_mutex_at_exit = true) UNIV_NOTHROW {
    ut_d(m_freed = true);
    ut_d(m_locked = false);
    ut_d(m_destroy_at_exit = destroy_mutex_at_exit);
  }

  ~OSTrackMutex() UNIV_NOTHROW { ut_ad(!m_destroy_at_exit || !m_locked); }

  /** Initialise the mutex.
  @param[in]	id              Mutex ID
  @param[in]	filename	File where mutex was created
  @param[in]	line		Line in filename */
  void init(latch_id_t id, const char *filename, uint32_t line) UNIV_NOTHROW {
    ut_ad(m_freed);
    ut_ad(!m_locked);

    m_mutex.init();

    ut_d(m_freed = false);

    m_policy.init(*this, id, filename, line);
  }

  /** Destroy the mutex */
  void destroy() UNIV_NOTHROW {
    ut_ad(!m_locked);
    ut_ad(innodb_calling_exit || !m_freed);

    m_mutex.destroy();

    ut_d(m_freed = true);

    m_policy.destroy();
  }

  /** Release the mutex. */
  void exit() UNIV_NOTHROW {
    ut_ad(m_locked);
    ut_d(m_locked = false);
    ut_ad(innodb_calling_exit || !m_freed);

    m_mutex.exit();
  }

  /** Acquire the mutex.
  @param[in]	max_spins	max number of spins
  @param[in]	max_delay	max delay per spin
  @param[in]	filename	from where called
  @param[in]	line		within filename */
  void enter(uint32_t max_spins, uint32_t max_delay, const char *filename,
             uint32_t line) UNIV_NOTHROW {
    ut_ad(innodb_calling_exit || !m_freed);

    m_mutex.enter();

    ut_ad(!m_locked);
    ut_d(m_locked = true);
  }

  /** @return true if locking succeeded */
  bool try_lock() UNIV_NOTHROW {
    ut_ad(innodb_calling_exit || !m_freed);

    bool locked = m_mutex.try_lock();

    if (locked) {
      ut_ad(!m_locked);
      ut_d(m_locked = locked);
    }

    return (locked);
  }

#ifdef UNIV_DEBUG
  /** @return true if the thread owns the mutex. */
  bool is_owned() const UNIV_NOTHROW {
    return (m_locked && m_policy.is_owned());
  }
#endif /* UNIV_DEBUG */

  /** @return non-const version of the policy */
  MutexPolicy &policy() UNIV_NOTHROW { return (m_policy); }

  /** @return the const version of the policy */
  const MutexPolicy &policy() const UNIV_NOTHROW { return (m_policy); }

 private:
#ifdef UNIV_DEBUG
  /** true if the mutex has not be initialized */
  bool m_freed;

  /** true if the mutex has been locked. */
  bool m_locked;

  /** Do/Dont destroy mutex at exit */
  bool m_destroy_at_exit;
#endif /* UNIV_DEBUG */

  /** OS Mutex instance */
  OSMutex m_mutex;

  /** Policy data */
  MutexPolicy m_policy;
};

#ifdef HAVE_IB_LINUX_FUTEX

#include <linux/futex.h>
#include <sys/syscall.h>

/** Mutex implementation that used the Linux futex. */
template <template <typename> class Policy = NoPolicy>
struct TTASFutexMutex {
  typedef Policy<TTASFutexMutex> MutexPolicy;

  TTASFutexMutex() UNIV_NOTHROW : m_lock_word(MUTEX_STATE_UNLOCKED) {
    /* Check that lock_word is aligned. */
    ut_ad(!((ulint)&m_lock_word % sizeof(ulint)));
  }

  ~TTASFutexMutex() { ut_a(m_lock_word == MUTEX_STATE_UNLOCKED); }

  /** Called when the mutex is "created". Note: Not from the constructor
  but when the mutex is initialised.
  @param[in]	id		Mutex ID
  @param[in]	filename	File where mutex was created
  @param[in]	line		Line in filename */
  void init(latch_id_t id, const char *filename, uint32_t line) UNIV_NOTHROW {
    ut_a(m_lock_word == MUTEX_STATE_UNLOCKED);
    m_policy.init(*this, id, filename, line);
  }

  /** Destroy the mutex. */
  void destroy() UNIV_NOTHROW {
    /* The destructor can be called at shutdown. */
    ut_a(m_lock_word == MUTEX_STATE_UNLOCKED);
    m_policy.destroy();
  }

  /** Acquire the mutex.
  @param[in]	max_spins	max number of spins
  @param[in]	max_delay	max delay per spin
  @param[in]	filename	from where called
  @param[in]	line		within filename */
  void enter(uint32_t max_spins, uint32_t max_delay, const char *filename,
             uint32_t line) UNIV_NOTHROW {
    uint32_t n_spins;
    lock_word_t lock = ttas(max_spins, max_delay, n_spins);

    /* If there were no waiters when this thread tried
    to acquire the mutex then set the waiters flag now.
    Additionally, when this thread set the waiters flag it is
    possible that the mutex had already been released
    by then. In this case the thread can assume it
    was granted the mutex. */

    uint32_t n_waits;

    if (lock != MUTEX_STATE_UNLOCKED) {
      if (lock != MUTEX_STATE_LOCKED || !set_waiters()) {
        n_waits = wait();
      } else {
        n_waits = 0;
      }

    } else {
      n_waits = 0;
    }

    m_policy.add(n_spins, n_waits);
  }

  /** Release the mutex. */
  void exit() UNIV_NOTHROW {
    /* If there are threads waiting then we have to wake
    them up. Reset the lock state to unlocked so that waiting
    threads can test for success. */

    std::atomic_thread_fence(std::memory_order_acquire);

    if (state() == MUTEX_STATE_WAITERS) {
      m_lock_word = MUTEX_STATE_UNLOCKED;

    } else if (unlock() == MUTEX_STATE_LOCKED) {
      /* No threads waiting, no need to signal a wakeup. */
      return;
    }

    signal();
  }

  /** Try and lock the mutex.
  @return the old state of the mutex */
  lock_word_t trylock() UNIV_NOTHROW {
    return (CAS(&m_lock_word, MUTEX_STATE_UNLOCKED, MUTEX_STATE_LOCKED));
  }

  /** Try and lock the mutex.
  @return true if successful */
  bool try_lock() UNIV_NOTHROW { return (trylock() == MUTEX_STATE_UNLOCKED); }

  /** @return true if mutex is unlocked */
  bool is_locked() const UNIV_NOTHROW {
    return (state() != MUTEX_STATE_UNLOCKED);
  }

#ifdef UNIV_DEBUG
  /** @return true if the thread owns the mutex. */
  bool is_owned() const UNIV_NOTHROW {
    return (is_locked() && m_policy.is_owned());
  }
#endif /* UNIV_DEBUG */

  /** @return non-const version of the policy */
  MutexPolicy &policy() UNIV_NOTHROW { return (m_policy); }

  /** @return const version of the policy */
  const MutexPolicy &policy() const UNIV_NOTHROW { return (m_policy); }

 private:
  /** @return the lock state. */
  lock_word_t state() const UNIV_NOTHROW { return (m_lock_word); }

  /** Release the mutex.
  @return the new state of the mutex */
  lock_word_t unlock() UNIV_NOTHROW {
    return (TAS(&m_lock_word, MUTEX_STATE_UNLOCKED));
  }

  /** Note that there are threads waiting and need to be woken up.
  @return true if state was MUTEX_STATE_UNLOCKED (ie. granted) */
  bool set_waiters() UNIV_NOTHROW {
    return (TAS(&m_lock_word, MUTEX_STATE_WAITERS) == MUTEX_STATE_UNLOCKED);
  }

  /** Set the waiters flag, only if the mutex is locked
  @return true if succesful. */
  bool try_set_waiters() UNIV_NOTHROW {
    return (CAS(&m_lock_word, MUTEX_STATE_LOCKED, MUTEX_STATE_WAITERS) !=
            MUTEX_STATE_UNLOCKED);
  }

  /** Wait if the lock is contended.
  @return the number of waits */
  uint32_t wait() UNIV_NOTHROW {
    uint32_t n_waits = 0;

    /* Use FUTEX_WAIT_PRIVATE because our mutexes are
    not shared between processes. */

    do {
      ++n_waits;

      syscall(SYS_futex, &m_lock_word, FUTEX_WAIT_PRIVATE, MUTEX_STATE_WAITERS,
              0, 0, 0);

      // Since we are retrying the operation the return
      // value doesn't matter.

    } while (!set_waiters());

    return (n_waits);
  }

  /** Wakeup a waiting thread */
  void signal() UNIV_NOTHROW {
    syscall(SYS_futex, &m_lock_word, FUTEX_WAKE_PRIVATE, 1, 0, 0, 0);
  }

  /** Poll waiting for mutex to be unlocked.
  @param[in]	max_spins	max spins
  @param[in]	max_delay	max delay per spin
  @param[out]	n_spins		retries before acquire
  @return value of lock word before locking. */
  lock_word_t ttas(uint32_t max_spins, uint32_t max_delay,
                   uint32_t &n_spins) UNIV_NOTHROW {
    std::atomic_thread_fence(std::memory_order_acquire);

    for (n_spins = 0; n_spins < max_spins; ++n_spins) {
      if (!is_locked()) {
        lock_word_t lock = trylock();

        if (lock == MUTEX_STATE_UNLOCKED) {
          /* Lock successful */
          return (lock);
        }
      }

      ut_delay(ut_rnd_interval(0, max_delay));
    }

    return (trylock());
  }

 private:
  /** Policy data */
  MutexPolicy m_policy;

  /** lock_word is the target of the atomic test-and-set instruction
  when atomic operations are enabled. */
  alignas(ulint) lock_word_t m_lock_word;
};

#endif /* HAVE_IB_LINUX_FUTEX */

template <template <typename> class Policy = NoPolicy>
struct TTASMutex {
  typedef Policy<TTASMutex> MutexPolicy;

  TTASMutex() UNIV_NOTHROW : m_lock_word(MUTEX_STATE_UNLOCKED) {
    /* Check that lock_word is aligned. */
    ut_ad(!((ulint)&m_lock_word % sizeof(ulint)));
  }

  ~TTASMutex() { ut_ad(m_lock_word == MUTEX_STATE_UNLOCKED); }

  /** Called when the mutex is "created". Note: Not from the constructor
  but when the mutex is initialised.
  @param[in]	id		Mutex ID
  @param[in]	filename	File where mutex was created
  @param[in]	line		Line in filename */
  void init(latch_id_t id, const char *filename, uint32_t line) UNIV_NOTHROW {
    ut_ad(m_lock_word == MUTEX_STATE_UNLOCKED);
    m_policy.init(*this, id, filename, line);
  }

  /** Destroy the mutex. */
  void destroy() UNIV_NOTHROW {
    /* The destructor can be called at shutdown. */
    ut_ad(m_lock_word == MUTEX_STATE_UNLOCKED);
    m_policy.destroy();
  }

  /**
  Try and acquire the lock using TestAndSet.
  @return	true if lock succeeded */
  bool tas_lock() UNIV_NOTHROW {
    return (TAS(&m_lock_word, MUTEX_STATE_LOCKED) == MUTEX_STATE_UNLOCKED);
  }

  /** In theory __sync_lock_release should be used to release the lock.
  Unfortunately, it does not work properly alone. The workaround is
  that more conservative __sync_lock_test_and_set is used instead. */
  void tas_unlock() UNIV_NOTHROW {
#ifdef UNIV_DEBUG
    ut_ad(state() == MUTEX_STATE_LOCKED);

    lock_word_t lock =
#endif /* UNIV_DEBUG */

        TAS(&m_lock_word, MUTEX_STATE_UNLOCKED);

    ut_ad(lock == MUTEX_STATE_LOCKED);
  }

  /** Try and lock the mutex.
  @return true on success */
  bool try_lock() UNIV_NOTHROW { return (tas_lock()); }

  /** Release the mutex. */
  void exit() UNIV_NOTHROW { tas_unlock(); }

  /** Acquire the mutex.
  @param max_spins	max number of spins
  @param max_delay	max delay per spin
  @param filename		from where called
  @param line		within filename */
  void enter(uint32_t max_spins, uint32_t max_delay, const char *filename,
             uint32_t line) UNIV_NOTHROW {
    if (!try_lock()) {
      uint32_t n_spins = ttas(max_spins, max_delay);

      /* No OS waits for spin mutexes */
      m_policy.add(n_spins, 0);
    }
  }

  /** @return the lock state. */
  lock_word_t state() const UNIV_NOTHROW { return (m_lock_word); }

  /** @return true if locked by some thread */
  bool is_locked() const UNIV_NOTHROW {
    return (m_lock_word != MUTEX_STATE_UNLOCKED);
  }

#ifdef UNIV_DEBUG
  /** @return true if the calling thread owns the mutex. */
  bool is_owned() const UNIV_NOTHROW {
    return (is_locked() && m_policy.is_owned());
  }
#endif /* UNIV_DEBUG */

  /** @return non-const version of the policy */
  MutexPolicy &policy() UNIV_NOTHROW { return (m_policy); }

  /** @return const version of the policy */
  const MutexPolicy &policy() const UNIV_NOTHROW { return (m_policy); }

 private:
  /** Spin and try to acquire the lock.
  @param[in]	max_spins	max spins
  @param[in]	max_delay	max delay per spin
  @return number spins before acquire */
  uint32_t ttas(uint32_t max_spins, uint32_t max_delay) UNIV_NOTHROW {
    uint32_t i = 0;
    const uint32_t step = max_spins;

    std::atomic_thread_fence(std::memory_order_acquire);

    do {
      while (is_locked()) {
        ut_delay(ut_rnd_interval(0, max_delay));

        ++i;

        if (i >= max_spins) {
          max_spins += step;

          os_thread_yield();

          break;
        }
      }

    } while (!try_lock());

    return (i);
  }

 private:
  // Disable copying
  TTASMutex(const TTASMutex &);
  TTASMutex &operator=(const TTASMutex &);

  /** Policy data */
  MutexPolicy m_policy;

  /** lock_word is the target of the atomic test-and-set instruction
  when atomic operations are enabled. */
  lock_word_t m_lock_word;
};

template <template <typename> class Policy = NoPolicy>
struct TTASEventMutex {
  typedef Policy<TTASEventMutex> MutexPolicy;

  TTASEventMutex() UNIV_NOTHROW : m_lock_word(MUTEX_STATE_UNLOCKED),
                                  m_waiters(),
                                  m_event() {
    /* Check that lock_word is aligned. */
    ut_ad(!((ulint)&m_lock_word % sizeof(ulint)));
  }

  ~TTASEventMutex() UNIV_NOTHROW { ut_ad(!m_lock_word.load()); }

  /** Called when the mutex is "created". Note: Not from the constructor
  but when the mutex is initialised.
  @param[in]	id		Mutex ID
  @param[in]	filename	File where mutex was created
  @param[in]	line		Line in filename */
  void init(latch_id_t id, const char *filename, uint32_t line) UNIV_NOTHROW {
<<<<<<< HEAD
    ut_a(!m_lock_word.load(std::memory_order_relaxed));

=======
    ut_a(m_event == nullptr);
    ut_a(!m_lock_word.load(std::memory_order_relaxed));

    m_event = os_event_create(sync_latch_get_name(id));

>>>>>>> 4869291f
    m_policy.init(*this, id, filename, line);
  }

  /** This is the real desctructor. This mutex can be created in BSS and
  its desctructor will be called on exit(). We can't call
  os_event_destroy() at that stage. */
  void destroy() UNIV_NOTHROW {
    ut_ad(!m_lock_word.load(std::memory_order_relaxed));

<<<<<<< HEAD
=======
    /* We have to free the event before InnoDB shuts down. */
    os_event_destroy(m_event);
    m_event = 0;

>>>>>>> 4869291f
    m_policy.destroy();
  }

  /** Try and lock the mutex. Note: POSIX returns 0 on success.
  @return true on success */
  bool try_lock() UNIV_NOTHROW {
    bool expected = false;
    return (m_lock_word.compare_exchange_strong(expected, true));
  }

  /** Release the mutex. */
  void exit() UNIV_NOTHROW {
<<<<<<< HEAD
    /* A problem: we assume that mutex_reset_lock word
    is a memory barrier, that is when we read the waiters
    field next, the read must be serialized in memory
    after the reset. A speculative processor might
    perform the read first, which could leave a waiting
    thread hanging indefinitely. */

=======
>>>>>>> 4869291f
    m_lock_word.store(false);
    std::atomic_thread_fence(std::memory_order_acquire);

    if (m_waiters.load(std::memory_order_acquire)) {
      signal();
    }
  }

  /** Acquire the mutex.
  @param[in]	max_spins	max number of spins
  @param[in]	max_delay	max delay per spin
  @param[in]	filename	from where called
  @param[in]	line		within filename */
  void enter(uint32_t max_spins, uint32_t max_delay, const char *filename,
             uint32_t line) UNIV_NOTHROW {
    if (!try_lock()) {
      spin_and_try_lock(max_spins, max_delay, filename, line);
    }
  }

  /** @return true if locked. */
  bool state() const UNIV_NOTHROW {
    return (m_lock_word.load(std::memory_order_relaxed));
  }

  /** The event that the mutex will wait in sync0arr.cc
  @return even instance */
<<<<<<< HEAD
  os_event_t event() UNIV_NOTHROW { return (&m_event); }
=======
  os_event_t event() UNIV_NOTHROW { return (m_event); }
>>>>>>> 4869291f

  /** @return true if locked by some thread */
  bool is_locked() const UNIV_NOTHROW {
    return (m_lock_word.load(std::memory_order_relaxed));
  }

#ifdef UNIV_DEBUG
  /** @return true if the calling thread owns the mutex. */
  bool is_owned() const UNIV_NOTHROW {
    return (is_locked() && m_policy.is_owned());
  }
#endif /* UNIV_DEBUG */

  /** @return non-const version of the policy */
  MutexPolicy &policy() UNIV_NOTHROW { return (m_policy); }

  /** @return const version of the policy */
  const MutexPolicy &policy() const UNIV_NOTHROW { return (m_policy); }

 private:
  /** Wait in the sync array.
  @param[in]	filename	from where it was called
  @param[in]	line		line number in file
  @param[in]	spin		retry this many times again
  @return true if the mutex acquisition was successful. */
  bool wait(const char *filename, uint32_t line, uint32_t spin) UNIV_NOTHROW;

  /** Spin and wait for the mutex to become free.
  @param[in]	max_spins	max spins
  @param[in]	max_delay	max delay per spin
  @param[in,out]	n_spins		spin start index
  @return true if unlocked */
  bool is_free(uint32_t max_spins, uint32_t max_delay,
               uint32_t &n_spins) const UNIV_NOTHROW {
    ut_ad(n_spins <= max_spins);

    /* Spin waiting for the lock word to become zero. Note
    that we do not have to assume that the read access to
    the lock word is atomic, as the actual locking is always
    committed with atomic test-and-set. In reality, however,
    all processors probably have an atomic read of a memory word. */

    do {
      if (!is_locked()) {
        return (true);
      }

      ut_delay(ut_rnd_interval(0, max_delay));

      ++n_spins;

    } while (n_spins < max_spins);

    return (false);
  }

  /** Spin while trying to acquire the mutex
  @param[in]	max_spins	max number of spins
  @param[in]	max_delay	max delay per spin
  @param[in]	filename	from where called
  @param[in]	line		within filename */
  void spin_and_try_lock(uint32_t max_spins, uint32_t max_delay,
                         const char *filename, uint32_t line) UNIV_NOTHROW {
    uint32_t n_spins = 0;
    uint32_t n_waits = 0;
    const uint32_t step = max_spins;

    for (;;) {
      /* If the lock was free then try and acquire it. */

      if (is_free(max_spins, max_delay, n_spins)) {
        if (try_lock()) {
          break;
        } else {
          continue;
        }

      } else {
        max_spins = n_spins + step;
      }

      ++n_waits;

      os_thread_yield();

      /* The 4 below is a heuristic that has existed for a
      very long time now. It is unclear if changing this
      value will make a difference.

      NOTE: There is a delay that happens before the retry,
      finding a free slot in the sync arary and the yield
      above. Otherwise we could have simply done the extra
      spin above. */

      if (wait(filename, line, 4)) {
        n_spins += 4;

        break;
      }
    }

    /* Waits and yields will be the same number in our
    mutex design */

    m_policy.add(n_spins, n_waits);
  }

  /** @return the value of the m_waiters flag */
  lock_word_t waiters() UNIV_NOTHROW {
    return (m_waiters.load(std::memory_order_relaxed));
  }

  /** Note that there are threads waiting on the mutex */
  void set_waiters() UNIV_NOTHROW {
    m_waiters.store(true, std::memory_order_release);
  }

  /** Note that there are no threads waiting on the mutex */
  void clear_waiters() UNIV_NOTHROW {
    m_waiters.store(false, std::memory_order_release);
  }

  /** Wakeup any waiting thread(s). */
  void signal() UNIV_NOTHROW;

 private:
  /** Disable copying */
  TTASEventMutex(TTASEventMutex &&) = delete;
  TTASEventMutex(const TTASEventMutex &) = delete;
  TTASEventMutex &operator=(TTASEventMutex &&) = delete;
  TTASEventMutex &operator=(const TTASEventMutex &) = delete;

  /** lock_word is the target of the atomic test-and-set instruction
  when atomic operations are enabled. */
  std::atomic_bool m_lock_word;

  /** true if there are (or may be) threads waiting
  in the global wait array for this mutex to be released. */
  std::atomic_bool m_waiters;

  /** Used by sync0arr.cc for the wait queue */
<<<<<<< HEAD
  struct os_event m_event;
=======
  os_event_t m_event;
>>>>>>> 4869291f

  /** Policy data */
  MutexPolicy m_policy;
};

/** Mutex interface for all policy mutexes. This class handles the interfacing
with the Performance Schema instrumentation. */
template <typename MutexImpl>
struct PolicyMutex {
  typedef MutexImpl MutexType;
  typedef typename MutexImpl::MutexPolicy Policy;

  PolicyMutex() UNIV_NOTHROW : m_impl() {
#ifdef UNIV_PFS_MUTEX
    m_ptr = 0;
#endif /* UNIV_PFS_MUTEX */
  }

  ~PolicyMutex() {}

  /** @return non-const version of the policy */
  Policy &policy() UNIV_NOTHROW { return (m_impl.policy()); }

  /** @return const version of the policy */
  const Policy &policy() const UNIV_NOTHROW { return (m_impl.policy()); }

  /** Release the mutex. */
  void exit() UNIV_NOTHROW {
#ifdef UNIV_PFS_MUTEX
    pfs_exit();
#endif /* UNIV_PFS_MUTEX */

    policy().release(m_impl);

    m_impl.exit();
  }

  /** Acquire the mutex.
  @param n_spins	max number of spins
  @param n_delay	max delay per spin
  @param name	filename where locked
  @param line	line number where locked */
  void enter(uint32_t n_spins, uint32_t n_delay, const char *name,
             uint32_t line) UNIV_NOTHROW {
#ifdef UNIV_PFS_MUTEX
    /* Note: locker is really an alias for state. That's why
    it has to be in the same scope during pfs_end(). */

    PSI_mutex_locker_state state;
    PSI_mutex_locker *locker;

    locker = pfs_begin_lock(&state, name, line);
#endif /* UNIV_PFS_MUTEX */

    policy().enter(m_impl, name, line);

    m_impl.enter(n_spins, n_delay, name, line);

    policy().locked(m_impl, name, line);
#ifdef UNIV_PFS_MUTEX
    pfs_end(locker, 0);
#endif /* UNIV_PFS_MUTEX */
  }

  /** Try and lock the mutex, return 0 on SUCCESS and 1 otherwise.
  @param name	filename where locked
  @param line	line number where locked */
  int trylock(const char *name, uint32_t line) UNIV_NOTHROW {
#ifdef UNIV_PFS_MUTEX
    /* Note: locker is really an alias for state. That's why
    it has to be in the same scope during pfs_end(). */

    PSI_mutex_locker_state state;
    PSI_mutex_locker *locker;

    locker = pfs_begin_trylock(&state, name, line);
#endif /* UNIV_PFS_MUTEX */

    /* There is a subtlety here, we check the mutex ordering
    after locking here. This is only done to avoid add and
    then remove if the trylock was unsuccesful. */

    int ret = m_impl.try_lock() ? 0 : 1;

    if (ret == 0) {
      policy().enter(m_impl, name, line);

      policy().locked(m_impl, name, line);
    }

#ifdef UNIV_PFS_MUTEX
<<<<<<< HEAD
    pfs_end(locker, 0);
=======
    pfs_end(locker, ret);
>>>>>>> 4869291f
#endif /* UNIV_PFS_MUTEX */

    return (ret);
  }

#ifdef UNIV_DEBUG
  /** @return true if the thread owns the mutex. */
  bool is_owned() const UNIV_NOTHROW { return (m_impl.is_owned()); }
#endif /* UNIV_DEBUG */

  /**
  Initialise the mutex.

  @param[in]	id              Mutex ID
  @param[in]	filename	file where created
  @param[in]	line		line number in file where created */
  void init(latch_id_t id, const char *filename, uint32_t line) UNIV_NOTHROW {
#ifdef UNIV_PFS_MUTEX
    pfs_add(sync_latch_get_pfs_key(id));
#endif /* UNIV_PFS_MUTEX */

    m_impl.init(id, filename, line);
  }

  /** Free resources (if any) */
  void destroy() UNIV_NOTHROW {
#ifdef UNIV_PFS_MUTEX
    pfs_del();
#endif /* UNIV_PFS_MUTEX */
    m_impl.destroy();
  }

  /** Required for os_event_t */
  operator sys_mutex_t *() UNIV_NOTHROW {
    return (m_impl.operator sys_mutex_t *());
  }

#ifdef UNIV_PFS_MUTEX
  /** Performance schema monitoring - register mutex with PFS.

  Note: This is public only because we want to get around an issue
  with registering a subset of buffer pool pages with PFS when
  PFS_GROUP_BUFFER_SYNC is defined. Therefore this has to then
  be called by external code (see buf0buf.cc).

  @param key - Performance Schema key. */
  void pfs_add(mysql_pfs_key_t key) UNIV_NOTHROW {
    ut_ad(m_ptr == 0);
    m_ptr = PSI_MUTEX_CALL(init_mutex)(key.m_value, this);
  }

 private:
  /** Performance schema monitoring.
  @param state - PFS locker state
  @param name - file name where locked
  @param line - line number in file where locked */
  PSI_mutex_locker *pfs_begin_lock(PSI_mutex_locker_state *state,
                                   const char *name,
                                   uint32_t line) UNIV_NOTHROW {
    if (m_ptr != 0) {
      return (PSI_MUTEX_CALL(start_mutex_wait)(state, m_ptr, PSI_MUTEX_LOCK,
                                               name, (uint)line));
    }

    return (0);
  }

  /** Performance schema monitoring.
  @param state - PFS locker state
  @param name - file name where locked
  @param line - line number in file where locked */
  PSI_mutex_locker *pfs_begin_trylock(PSI_mutex_locker_state *state,
                                      const char *name,
                                      uint32_t line) UNIV_NOTHROW {
    if (m_ptr != 0) {
      return (PSI_MUTEX_CALL(start_mutex_wait)(state, m_ptr, PSI_MUTEX_TRYLOCK,
                                               name, (uint)line));
    }

    return (0);
  }

  /** Performance schema monitoring
  @param locker - PFS identifier
  @param ret - 0 for success and 1 for failure */
  void pfs_end(PSI_mutex_locker *locker, int ret) UNIV_NOTHROW {
    if (locker != 0) {
      PSI_MUTEX_CALL(end_mutex_wait)(locker, ret);
    }
  }

  /** Performance schema monitoring - register mutex release */
  void pfs_exit() {
    if (m_ptr != 0) {
      PSI_MUTEX_CALL(unlock_mutex)(m_ptr);
    }
  }

  /** Performance schema monitoring - deregister */
  void pfs_del() {
    if (m_ptr != 0) {
      PSI_MUTEX_CALL(destroy_mutex)(m_ptr);
      m_ptr = 0;
    }
  }
#endif /* UNIV_PFS_MUTEX */

 private:
  /** The mutex implementation */
  MutexImpl m_impl;

#ifdef UNIV_PFS_MUTEX
  /** The performance schema instrumentation hook. */
  PSI_mutex *m_ptr;
#endif /* UNIV_PFS_MUTEX */
};

#endif /* ib0mutex_h */<|MERGE_RESOLUTION|>--- conflicted
+++ resolved
@@ -507,16 +507,8 @@
   @param[in]	filename	File where mutex was created
   @param[in]	line		Line in filename */
   void init(latch_id_t id, const char *filename, uint32_t line) UNIV_NOTHROW {
-<<<<<<< HEAD
     ut_a(!m_lock_word.load(std::memory_order_relaxed));
 
-=======
-    ut_a(m_event == nullptr);
-    ut_a(!m_lock_word.load(std::memory_order_relaxed));
-
-    m_event = os_event_create(sync_latch_get_name(id));
-
->>>>>>> 4869291f
     m_policy.init(*this, id, filename, line);
   }
 
@@ -526,13 +518,6 @@
   void destroy() UNIV_NOTHROW {
     ut_ad(!m_lock_word.load(std::memory_order_relaxed));
 
-<<<<<<< HEAD
-=======
-    /* We have to free the event before InnoDB shuts down. */
-    os_event_destroy(m_event);
-    m_event = 0;
-
->>>>>>> 4869291f
     m_policy.destroy();
   }
 
@@ -545,7 +530,6 @@
 
   /** Release the mutex. */
   void exit() UNIV_NOTHROW {
-<<<<<<< HEAD
     /* A problem: we assume that mutex_reset_lock word
     is a memory barrier, that is when we read the waiters
     field next, the read must be serialized in memory
@@ -553,8 +537,6 @@
     perform the read first, which could leave a waiting
     thread hanging indefinitely. */
 
-=======
->>>>>>> 4869291f
     m_lock_word.store(false);
     std::atomic_thread_fence(std::memory_order_acquire);
 
@@ -582,11 +564,7 @@
 
   /** The event that the mutex will wait in sync0arr.cc
   @return even instance */
-<<<<<<< HEAD
   os_event_t event() UNIV_NOTHROW { return (&m_event); }
-=======
-  os_event_t event() UNIV_NOTHROW { return (m_event); }
->>>>>>> 4869291f
 
   /** @return true if locked by some thread */
   bool is_locked() const UNIV_NOTHROW {
@@ -728,11 +706,7 @@
   std::atomic_bool m_waiters;
 
   /** Used by sync0arr.cc for the wait queue */
-<<<<<<< HEAD
   struct os_event m_event;
-=======
-  os_event_t m_event;
->>>>>>> 4869291f
 
   /** Policy data */
   MutexPolicy m_policy;
@@ -824,11 +798,7 @@
     }
 
 #ifdef UNIV_PFS_MUTEX
-<<<<<<< HEAD
-    pfs_end(locker, 0);
-=======
     pfs_end(locker, ret);
->>>>>>> 4869291f
 #endif /* UNIV_PFS_MUTEX */
 
     return (ret);
