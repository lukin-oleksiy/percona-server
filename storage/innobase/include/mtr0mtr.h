--- conflicted
+++ resolved
@@ -52,25 +52,10 @@
 
 /** Release the (index tree) s-latch stored in an mtr memo after a
 savepoint. */
-<<<<<<< HEAD
 #define mtr_release_s_latch_at_savepoint(m, s, l)			\
 				(m)->release_s_latch_at_savepoint((s), (l))
 
 /** Get the logging mode of a mini-transaction.
-=======
-UNIV_INLINE
-void
-mtr_release_s_latch_at_savepoint(
-/*=============================*/
-	mtr_t*		mtr,		/*!< in: mtr */
-	ulint		savepoint,	/*!< in: savepoint */
-	prio_rw_lock_t*	lock);		/*!< in: latch to release */
-#else /* !UNIV_HOTBACKUP */
-# define mtr_release_s_latch_at_savepoint(mtr,savepoint,lock) ((void) 0)
-#endif /* !UNIV_HOTBACKUP */
-/***************************************************************//**
-Gets the logging mode of a mini-transaction.
->>>>>>> 2071aeef
 @return	logging mode: MTR_LOG_NONE, ... */
 #define mtr_get_log_mode(m)	(m)->get_log_mode()
 
@@ -87,54 +72,9 @@
 
 /** Read 1 - 4 bytes from a file page buffered in the buffer pool.
 @return	value read */
-<<<<<<< HEAD
 #define mtr_read_ulint(p, t, m)	(m)->read_ulint((p), (t))
 
 /** Release an object in the memo stack.
-=======
-UNIV_INTERN
-ulint
-mtr_read_ulint(
-/*===========*/
-	const byte*	ptr,	/*!< in: pointer from where to read */
-	ulint		type,	/*!< in: MLOG_1BYTE, MLOG_2BYTES, MLOG_4BYTES */
-	mtr_t*		mtr);	/*!< in: mini-transaction handle */
-#ifndef UNIV_HOTBACKUP
-/*********************************************************************//**
-This macro locks an rw-lock in s-mode. */
-#define mtr_s_lock(B, MTR)	mtr_s_lock_func((B), __FILE__, __LINE__,\
-						(MTR))
-/*********************************************************************//**
-This macro locks an rw-lock in x-mode. */
-#define mtr_x_lock(B, MTR)	mtr_x_lock_func((B), __FILE__, __LINE__,\
-						(MTR))
-/*********************************************************************//**
-NOTE! Use the macro above!
-Locks a lock in s-mode. */
-UNIV_INLINE
-void
-mtr_s_lock_func(
-/*============*/
-	prio_rw_lock_t*	lock,	/*!< in: rw-lock */
-	const char*	file,	/*!< in: file name */
-	ulint		line,	/*!< in: line number */
-	mtr_t*		mtr);	/*!< in: mtr */
-/*********************************************************************//**
-NOTE! Use the macro above!
-Locks a lock in x-mode. */
-UNIV_INLINE
-void
-mtr_x_lock_func(
-/*============*/
-	prio_rw_lock_t*	lock,	/*!< in: rw-lock */
-	const char*	file,	/*!< in: file name */
-	ulint		line,	/*!< in: line number */
-	mtr_t*		mtr);	/*!< in: mtr */
-#endif /* !UNIV_HOTBACKUP */
-
-/***************************************************//**
-Releases an object in the memo stack.
->>>>>>> 2071aeef
 @return true if released */
 #define mtr_memo_release(m, o, t)					\
 				(m)->memo_release((o), (t))
@@ -434,7 +374,7 @@
 	@param lock	rw-lock
 	@param file	file name from where called
 	@param line	line number in file */
-	inline void x_lock(rw_lock_t* lock, const char*	file, ulint line);
+	inline void x_lock(rw_lock_t* lock, const char* file, ulint line);
 
 	/** Locks a rw-latch in X mode.
 	NOTE: use mtr_sx_lock().
