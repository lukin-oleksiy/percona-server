--- conflicted
+++ resolved
@@ -188,11 +188,6 @@
 ibool
 btr_search_validate(void);
 /*======================*/
-<<<<<<< HEAD
-#else
-# define btr_search_validate()	TRUE
-=======
->>>>>>> f6dfd7d7
 #endif /* defined UNIV_AHI_DEBUG || defined UNIV_DEBUG */
 
 /** The search info struct in an index */
