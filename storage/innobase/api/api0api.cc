--- conflicted
+++ resolved
@@ -1,10 +1,6 @@
 /*****************************************************************************
 
-<<<<<<< HEAD
-Copyright (c) 2008, 2016, Oracle and/or its affiliates. All Rights Reserved.
-=======
 Copyright (c) 2008, 2017, Oracle and/or its affiliates. All Rights Reserved.
->>>>>>> d9bc5e03
 
 This program is free software; you can redistribute it and/or modify it under
 the terms of the GNU General Public License as published by the Free Software
@@ -1840,7 +1836,6 @@
 
 			page_format = static_cast<ib_bool_t>(
 				dict_table_is_comp(tuple->index->table));
-
 			rec = btr_pcur_get_rec(pcur);
 
 			if (!rec_get_deleted_flag(rec, page_format)) {
@@ -1885,9 +1880,8 @@
 	buf = static_cast<unsigned char*>(ut_malloc_nokey(UNIV_PAGE_SIZE));
 
 	if (prebuilt->innodb_api) {
-                prebuilt->cursor_heap = cursor->heap;
-        }
-
+		prebuilt->cursor_heap = cursor->heap;
+	}
 	/* We want to position at one of the ends, row_search_for_mysql()
 	uses the search_tuple fields to work out what to do. */
 	dtuple_set_n_fields(prebuilt->search_tuple, 0);
@@ -1927,8 +1921,8 @@
 	byte		buf[UNIV_PAGE_SIZE_MAX];
 
 	if (prebuilt->innodb_api) {
-                prebuilt->cursor_heap = cursor->heap;
-        }
+		prebuilt->cursor_heap = cursor->heap;
+	}
         /* We want to move to the next record */
         dtuple_set_n_fields(prebuilt->search_tuple, 0);
 
@@ -1983,6 +1977,7 @@
 	if (prebuilt->innodb_api) {
 		prebuilt->cursor_heap = cursor->heap;
 	}
+
 	err = static_cast<ib_err_t>(row_search_for_mysql(
 		buf, static_cast<page_cur_mode_t>(ib_srch_mode), prebuilt,
 		cursor->match_mode, 0));
