/*****************************************************************************

Copyright (c) 1994, 2018, Oracle and/or its affiliates. All Rights Reserved.

This program is free software; you can redistribute it and/or modify it under
the terms of the GNU General Public License, version 2.0, as published by the
Free Software Foundation.

This program is also distributed with certain software (including but not
limited to OpenSSL) that is licensed under separate terms, as designated in a
particular file or component or in included license documentation. The authors
of MySQL hereby grant you an additional permission to link the program and
your derivative works with the separately licensed software that they have
included with MySQL.

This program is distributed in the hope that it will be useful, but WITHOUT
ANY WARRANTY; without even the implied warranty of MERCHANTABILITY or FITNESS
FOR A PARTICULAR PURPOSE. See the GNU General Public License, version 2.0,
for more details.

You should have received a copy of the GNU General Public License along with
this program; if not, write to the Free Software Foundation, Inc.,
51 Franklin St, Fifth Floor, Boston, MA 02110-1301  USA

*****************************************************************************/

/** @file rem/rem0rec.cc
 Record manager

 Created 5/30/1994 Heikki Tuuri
 *************************************************************************/

#include "rem0rec.h"

#include <sys/types.h>
#ifndef UNIV_HOTBACKUP

#include "fts0fts.h"
#endif /* !UNIV_HOTBACKUP */
#include "gis0geo.h"
#include "mach0data.h"
#include "mtr0log.h"
#include "mtr0mtr.h"
#include "my_dbug.h"
#include "my_inttypes.h"
#include "page0page.h"
#include "trx0sys.h"

/*			PHYSICAL RECORD (OLD STYLE)
                        ===========================

The physical record, which is the data type of all the records
found in index pages of the database, has the following format
(lower addresses and more significant bits inside a byte are below
represented on a higher text line):

| offset of the end of the last field of data, the most significant
  bit is set to 1 if and only if the field is SQL-null,
  if the offset is 2-byte, then the second most significant
  bit is set to 1 if the field is stored on another page:
  mostly this will occur in the case of big BLOB fields |
...
| offset of the end of the first field of data + the SQL-null bit |
| 4 bits used to delete mark a record, and mark a predefined
  minimum record in alphabetical order |
| 4 bits giving the number of records owned by this record
  (this term is explained in page0page.h) |
| 13 bits giving the order number of this record in the
  heap of the index page |
| 10 bits giving the number of fields in this record |
| 1 bit which is set to 1 if the offsets above are given in
  one byte format, 0 if in two byte format |
| two bytes giving an absolute pointer to the next record in the page |
ORIGIN of the record
| first field of data |
...
| last field of data |

The origin of the record is the start address of the first field
of data. The offsets are given relative to the origin.
The offsets of the data fields are stored in an inverted
order because then the offset of the first fields are near the
origin, giving maybe a better processor cache hit rate in searches.

The offsets of the data fields are given as one-byte
(if there are less than 127 bytes of data in the record)
or two-byte unsigned integers. The most significant bit
is not part of the offset, instead it indicates the SQL-null
if the bit is set to 1. */

/*			PHYSICAL RECORD (NEW STYLE)
                        ===========================

The physical record, which is the data type of all the records
found in index pages of the database, has the following format
(lower addresses and more significant bits inside a byte are below
represented on a higher text line):

| length of the last non-null variable-length field of data:
  if the maximum length is 255, one byte; otherwise,
  0xxxxxxx (one byte, length=0..127), or 1exxxxxxxxxxxxxx (two bytes,
  length=128..16383, extern storage flag) |
...
| length of first variable-length field of data |
| SQL-null flags (1 bit per nullable field), padded to full bytes |
| 4 bits used to delete mark a record, and mark a predefined
  minimum record in alphabetical order |
| 4 bits giving the number of records owned by this record
  (this term is explained in page0page.h) |
| 13 bits giving the order number of this record in the
  heap of the index page |
| 3 bits record type: 000=conventional, 001=node pointer (inside B-tree),
  010=infimum, 011=supremum, 1xx=reserved |
| two bytes giving a relative pointer to the next record in the page |
ORIGIN of the record
| first field of data |
...
| last field of data |

The origin of the record is the start address of the first field
of data. The offsets are given relative to the origin.
The offsets of the data fields are stored in an inverted
order because then the offset of the first fields are near the
origin, giving maybe a better processor cache hit rate in searches.

The offsets of the data fields are given as one-byte
(if there are less than 127 bytes of data in the record)
or two-byte unsigned integers. The most significant bit
is not part of the offset, instead it indicates the SQL-null
if the bit is set to 1. */

/* CANONICAL COORDINATES. A record can be seen as a single
string of 'characters' in the following way: catenate the bytes
in each field, in the order of fields. An SQL-null field
is taken to be an empty sequence of bytes. Then after
the position of each field insert in the string
the 'character' <FIELD-END>, except that after an SQL-null field
insert <NULL-FIELD-END>. Now the ordinal position of each
byte in this canonical string is its canonical coordinate.
So, for the record ("AA", SQL-NULL, "BB", ""), the canonical
string is "AA<FIELD_END><NULL-FIELD-END>BB<FIELD-END><FIELD-END>".
We identify prefixes (= initial segments) of a record
with prefixes of the canonical string. The canonical
length of the prefix is the length of the corresponding
prefix of the canonical string. The canonical length of
a record is the length of its canonical string.

For example, the maximal common prefix of records
("AA", SQL-NULL, "BB", "C") and ("AA", SQL-NULL, "B", "C")
is "AA<FIELD-END><NULL-FIELD-END>B", and its canonical
length is 5.

A complete-field prefix of a record is a prefix which ends at the
end of some field (containing also <FIELD-END>).
A record is a complete-field prefix of another record, if
the corresponding canonical strings have the same property. */

/** Validates the consistency of an old-style physical record.
 @return true if ok */
static ibool rec_validate_old(const rec_t *rec); /*!< in: physical record */

/** Determine how many of the first n columns in a compact
 physical record are stored externally.
 @return number of externally stored columns */
ulint rec_get_n_extern_new(
    const rec_t *rec,          /*!< in: compact physical record */
    const dict_index_t *index, /*!< in: record descriptor */
    ulint n)                   /*!< in: number of columns to scan */
{
  const byte *nulls;
  const byte *lens;
  ulint null_mask;
  ulint n_extern;
  ulint i;

  ut_ad(dict_table_is_comp(index->table));
  ut_ad(rec_get_status(rec) == REC_STATUS_ORDINARY);
  ut_ad(n == ULINT_UNDEFINED || n <= dict_index_get_n_fields(index));

  if (n == ULINT_UNDEFINED) {
    n = dict_index_get_n_fields(index);
  }

  nulls = rec - (REC_N_NEW_EXTRA_BYTES + 1);
  lens = nulls - UT_BITS_IN_BYTES(index->n_nullable);
  null_mask = 1;
  n_extern = 0;
  i = 0;

  /* read the lengths of fields 0..n */
  do {
    const dict_field_t *field = index->get_field(i);
    const dict_col_t *col = field->col;
    ulint len;

    if (!(col->prtype & DATA_NOT_NULL)) {
      /* nullable field => read the null flag */

      if (UNIV_UNLIKELY(!(byte)null_mask)) {
        nulls--;
        null_mask = 1;
      }

      if (*nulls & null_mask) {
        null_mask <<= 1;
        /* No length is stored for NULL fields. */
        continue;
      }
      null_mask <<= 1;
    }

    if (UNIV_UNLIKELY(!field->fixed_len)) {
      /* Variable-length field: read the length */
      len = *lens--;
      /* If the maximum length of the field is up
      to 255 bytes, the actual length is always
      stored in one byte. If the maximum length is
      more than 255 bytes, the actual length is
      stored in one byte for 0..127.  The length
      will be encoded in two bytes when it is 128 or
      more, or when the field is stored externally. */
      if (DATA_BIG_COL(col)) {
        if (len & 0x80) {
          /* 1exxxxxxx xxxxxxxx */
          if (len & 0x40) {
            n_extern++;
          }
          lens--;
        }
      }
    }
  } while (++i < n);

  return (n_extern);
}

/** The following function is used to get the offset to the nth
 data field in an old-style record.
 @return offset to the field */
ulint rec_get_nth_field_offs_old(const rec_t *rec, /*!< in: record */
                                 ulint n,    /*!< in: index of the field */
                                 ulint *len) /*!< out: length of the field;
                                             UNIV_SQL_NULL if SQL null */
{
  ulint os;
  ulint next_os;

  ut_ad(len);
  ut_a(rec);
  ut_a(n < rec_get_n_fields_old(rec));

  if (rec_get_1byte_offs_flag(rec)) {
    os = rec_1_get_field_start_offs(rec, n);

    next_os = rec_1_get_field_end_info(rec, n);

    if (next_os & REC_1BYTE_SQL_NULL_MASK) {
      *len = UNIV_SQL_NULL;

      return (os);
    }

    next_os = next_os & ~REC_1BYTE_SQL_NULL_MASK;
  } else {
    os = rec_2_get_field_start_offs(rec, n);

    next_os = rec_2_get_field_end_info(rec, n);

    if (next_os & REC_2BYTE_SQL_NULL_MASK) {
      *len = UNIV_SQL_NULL;

      return (os);
    }

    next_os = next_os & ~(REC_2BYTE_SQL_NULL_MASK | REC_2BYTE_EXTERN_MASK);
  }

  *len = next_os - os;

  ut_ad(*len < UNIV_PAGE_SIZE);

  return (os);
}

<<<<<<< HEAD
/** Determines the size of a data tuple prefix in ROW_FORMAT=COMPACT.
 @return total size */
UNIV_INLINE MY_ATTRIBUTE((warn_unused_result)) ulint
    rec_get_converted_size_comp_prefix_low(
        const dict_index_t *index, /*!< in: record descriptor;
                                   dict_table_is_comp() is
                                   assumed to hold, even if
                                   it does not */
        const dfield_t *fields,    /*!< in: array of data fields */
        ulint n_fields,            /*!< in: number of data fields */
        const dtuple_t *v_entry,   /*!< in: dtuple contains virtual column
                                   data */
        ulint *extra,              /*!< out: extra size */
        bool temp)                 /*!< in: whether this is a
                                   temporary file record */
=======
/**********************************************************//**
Determines the size of a data tuple prefix in ROW_FORMAT=COMPACT.
@return	total size */
UNIV_INLINE MY_ATTRIBUTE((warn_unused_result))
ulint
rec_get_converted_size_comp_prefix_low(
/*===================================*/
	const dict_index_t*	index,	/*!< in: record descriptor;
					dict_table_is_comp() is
					assumed to hold, even if
					it does not */
	const dfield_t*		fields,	/*!< in: array of data fields */
	ulint			n_fields,/*!< in: number of data fields */
	const dtuple_t*		v_entry,/*!< in: dtuple contains virtual column
					data */
	ulint*			extra,	/*!< out: extra size */
	bool			temp)	/*!< in: whether this is a
					temporary file record */
>>>>>>> 333b4508
{
  ulint extra_size;
  ulint data_size;
  ulint i;
  ulint n_null = (n_fields > 0) ? index->n_nullable : 0;
  ulint n_v_fields;
  ut_ad(n_fields <= dict_index_get_n_fields(index));
  ut_ad(!temp || extra);

  /* At the time being, only temp file record could possible
  store virtual columns */
  ut_ad(!v_entry || (index->is_clustered() && temp));
  n_v_fields = v_entry ? dtuple_get_n_v_fields(v_entry) : 0;

  extra_size = temp ? UT_BITS_IN_BYTES(n_null)
                    : REC_N_NEW_EXTRA_BYTES + UT_BITS_IN_BYTES(n_null);
  data_size = 0;

  if (temp && dict_table_is_comp(index->table)) {
    /* No need to do adjust fixed_len=0. We only need to
    adjust it for ROW_FORMAT=REDUNDANT. */
    temp = false;
  }

  /* read the lengths of fields 0..n */
  for (i = 0; i < n_fields; i++) {
    const dict_field_t *field;
    ulint len;
    ulint fixed_len;
    const dict_col_t *col;

    field = index->get_field(i);
    len = dfield_get_len(&fields[i]);
    col = field->col;

#ifdef UNIV_DEBUG
    dtype_t *type;

    type = dfield_get_type(&fields[i]);
    if (dict_index_is_spatial(index)) {
      if (DATA_GEOMETRY_MTYPE(col->mtype) && i == 0) {
        ut_ad(type->prtype & DATA_GIS_MBR);
      } else {
        ut_ad(type->mtype == DATA_SYS_CHILD || col->assert_equal(type));
      }
    } else {
      ut_ad(col->assert_equal(type));
    }
#endif

<<<<<<< HEAD
    /* All NULLable fields must be included in the n_null count. */
    ut_ad((col->prtype & DATA_NOT_NULL) || n_null--);

    if (dfield_is_null(&fields[i])) {
      /* No length is stored for NULL fields. */
      ut_ad(!(col->prtype & DATA_NOT_NULL));
      continue;
    }

    ut_ad(len <= col->len || DATA_LARGE_MTYPE(col->mtype) ||
          (DATA_POINT_MTYPE(col->mtype) && len == DATA_MBR_LEN) ||
          (col->len == 0 && col->mtype == DATA_VARCHAR));

    fixed_len = field->fixed_len;
    if (temp && fixed_len && !col->get_fixed_size(temp)) {
      fixed_len = 0;
    }
    /* If the maximum length of a variable-length field
    is up to 255 bytes, the actual length is always stored
    in one byte. If the maximum length is more than 255
    bytes, the actual length is stored in one byte for
    0..127.  The length will be encoded in two bytes when
    it is 128 or more, or when the field is stored externally. */

    if (fixed_len) {
=======
		/* All NULLable fields must be included in the n_null count. */
		ut_ad((col->prtype & DATA_NOT_NULL) || n_null--);

		if (dfield_is_null(&fields[i])) {
			/* No length is stored for NULL fields. */
			ut_ad(!(col->prtype & DATA_NOT_NULL));
			continue;
		}

		ut_ad(len <= col->len || DATA_LARGE_MTYPE(col->mtype)
                      || (DATA_POINT_MTYPE(col->mtype)
			  && len == DATA_MBR_LEN)
		      || ((col->mtype == DATA_VARCHAR
			  || col->mtype == DATA_BINARY
			  || col->mtype == DATA_VARMYSQL)
			 && (col->len == 0
			     || len <= col->len +
			        prtype_get_compression_extra(col->prtype))));

		fixed_len = field->fixed_len;
		if (temp && fixed_len
		    && !dict_col_get_fixed_size(col, temp)) {
			fixed_len = 0;
		}
		/* If the maximum length of a variable-length field
		is up to 255 bytes, the actual length is always stored
		in one byte. If the maximum length is more than 255
		bytes, the actual length is stored in one byte for
		0..127.  The length will be encoded in two bytes when
		it is 128 or more, or when the field is stored externally. */

		if (fixed_len) {
>>>>>>> 333b4508
#ifdef UNIV_DEBUG
      ulint mbminlen = DATA_MBMINLEN(col->mbminmaxlen);
      ulint mbmaxlen = DATA_MBMAXLEN(col->mbminmaxlen);

      ut_ad(len <= fixed_len);

      if (dict_index_is_spatial(index)) {
        ut_ad(type->mtype == DATA_SYS_CHILD || !mbmaxlen ||
              len >= mbminlen * (fixed_len / mbmaxlen));
      } else {
        ut_ad(type->mtype != DATA_SYS_CHILD);
        ut_ad(!mbmaxlen || len >= mbminlen * (fixed_len / mbmaxlen));
      }

      /* dict_index_add_col() should guarantee this */
      ut_ad(!field->prefix_len || fixed_len == field->prefix_len);
#endif /* UNIV_DEBUG */
    } else if (dfield_is_ext(&fields[i])) {
      ut_ad(DATA_BIG_COL(col));
      extra_size += 2;
    } else if (len < 128 || !DATA_BIG_COL(col)) {
      extra_size++;
    } else {
      /* For variable-length columns, we look up the
      maximum length from the column itself.  If this
      is a prefix index column shorter than 256 bytes,
      this will waste one byte. */
      extra_size += 2;
    }
    data_size += len;
  }

  if (extra) {
    *extra = extra_size;
  }

  /* Log virtual columns */
  if (n_v_fields != 0) {
    /* length marker */
    data_size += 2;

    for (i = 0; i < n_v_fields; i++) {
      dfield_t *vfield;
      ulint flen;

      const dict_v_col_t *col = dict_table_get_nth_v_col(index->table, i);

      /* Only those indexed needs to be logged */
      if (col->m_col.ord_part || !dict_table_is_comp(index->table)) {
        data_size += mach_get_compressed_size(i + REC_MAX_N_FIELDS);
        vfield = dtuple_get_nth_v_field(v_entry, col->v_pos);

        flen = vfield->len;

        if (flen != UNIV_SQL_NULL) {
          flen = ut_min(flen, static_cast<ulint>(
                                  DICT_MAX_FIELD_LEN_BY_FORMAT(index->table)));
          data_size += flen;
        }

        data_size += mach_get_compressed_size(flen);
      }
    }
  }

  return (extra_size + data_size);
}

/** Determines the size of a data tuple prefix in ROW_FORMAT=COMPACT.
 @return total size */
ulint rec_get_converted_size_comp_prefix(
    const dict_index_t *index, /*!< in: record descriptor */
    const dfield_t *fields,    /*!< in: array of data fields */
    ulint n_fields,            /*!< in: number of data fields */
    ulint *extra)              /*!< out: extra size */
{
  ut_ad(dict_table_is_comp(index->table));
  return (rec_get_converted_size_comp_prefix_low(index, fields, n_fields, NULL,
                                                 extra, false));
}

/** Determines the size of a data tuple in ROW_FORMAT=COMPACT.
 @return total size */
ulint rec_get_converted_size_comp(
    const dict_index_t *index, /*!< in: record descriptor;
                               dict_table_is_comp() is
                               assumed to hold, even if
                               it does not */
    ulint status,              /*!< in: status bits of the record */
    const dfield_t *fields,    /*!< in: array of data fields */
    ulint n_fields,            /*!< in: number of data fields */
    ulint *extra)              /*!< out: extra size */
{
  ulint size;
  ut_ad(n_fields > 0);

  switch (UNIV_EXPECT(status, REC_STATUS_ORDINARY)) {
    case REC_STATUS_ORDINARY:
      ut_ad(n_fields == dict_index_get_n_fields(index));
      size = 0;
      break;
    case REC_STATUS_NODE_PTR:
      n_fields--;
      ut_ad(n_fields == dict_index_get_n_unique_in_tree_nonleaf(index));
      ut_ad(dfield_get_len(&fields[n_fields]) == REC_NODE_PTR_SIZE);
      size = REC_NODE_PTR_SIZE; /* child page number */
      break;
    case REC_STATUS_INFIMUM:
    case REC_STATUS_SUPREMUM:
      /* infimum or supremum record, 8 data bytes */
      if (UNIV_LIKELY_NULL(extra)) {
        *extra = REC_N_NEW_EXTRA_BYTES;
      }
      return (REC_N_NEW_EXTRA_BYTES + 8);
    default:
      ut_error;
      return (ULINT_UNDEFINED);
  }

  return (size + rec_get_converted_size_comp_prefix_low(index, fields, n_fields,
                                                        NULL, extra, false));
}

/** Sets the value of the ith field SQL null bit of an old-style record. */
void rec_set_nth_field_null_bit(rec_t *rec, /*!< in: record */
                                ulint i,    /*!< in: ith field */
                                ibool val)  /*!< in: value to set */
{
  ulint info;

  if (rec_get_1byte_offs_flag(rec)) {
    info = rec_1_get_field_end_info(rec, i);

    if (val) {
      info = info | REC_1BYTE_SQL_NULL_MASK;
    } else {
      info = info & ~REC_1BYTE_SQL_NULL_MASK;
    }

    rec_1_set_field_end_info(rec, i, info);

    return;
  }

  info = rec_2_get_field_end_info(rec, i);

  if (val) {
    info = info | REC_2BYTE_SQL_NULL_MASK;
  } else {
    info = info & ~REC_2BYTE_SQL_NULL_MASK;
  }

  rec_2_set_field_end_info(rec, i, info);
}

/** Sets an old-style record field to SQL null.
 The physical size of the field is not changed. */
void rec_set_nth_field_sql_null(rec_t *rec, /*!< in: record */
                                ulint n)    /*!< in: index of the field */
{
  ulint offset;

  offset = rec_get_field_start_offs(rec, n);

  data_write_sql_null(rec + offset, rec_get_nth_field_size(rec, n));

  rec_set_nth_field_null_bit(rec, n, TRUE);
}

/** Builds an old-style physical record out of a data tuple and
 stores it beginning from the start of the given buffer.
 @return pointer to the origin of physical record */
static rec_t *rec_convert_dtuple_to_rec_old(
    byte *buf,              /*!< in: start address of the physical record */
    const dtuple_t *dtuple, /*!< in: data tuple */
    ulint n_ext)            /*!< in: number of externally stored columns */
{
  const dfield_t *field;
  ulint n_fields;
  ulint data_size;
  rec_t *rec;
  ulint end_offset;
  ulint ored_offset;
  ulint len;
  ulint i;

  ut_ad(buf && dtuple);
  ut_ad(dtuple_validate(dtuple));
  ut_ad(dtuple_check_typed(dtuple));

  n_fields = dtuple_get_n_fields(dtuple);
  data_size = dtuple_get_data_size(dtuple, 0);

  ut_ad(n_fields > 0);

  /* Calculate the offset of the origin in the physical record */

  rec = buf + rec_get_converted_extra_size(data_size, n_fields, n_ext);
#ifdef UNIV_DEBUG
  /* Suppress Valgrind warnings of ut_ad()
  in mach_write_to_1(), mach_write_to_2() et al. */
  memset(buf, 0xff, rec - buf + data_size);
#endif /* UNIV_DEBUG */
  /* Store the number of fields */
  rec_set_n_fields_old(rec, n_fields);

  /* Set the info bits of the record */
  rec_set_info_bits_old(rec, dtuple_get_info_bits(dtuple) & REC_INFO_BITS_MASK);

  /* Store the data and the offsets */

  end_offset = 0;

  if (!n_ext && data_size <= REC_1BYTE_OFFS_LIMIT) {
    rec_set_1byte_offs_flag(rec, TRUE);

    for (i = 0; i < n_fields; i++) {
      field = dtuple_get_nth_field(dtuple, i);

      if (dfield_is_null(field)) {
        len = dtype_get_sql_null_size(dfield_get_type(field), 0);
        data_write_sql_null(rec + end_offset, len);

        end_offset += len;
        ored_offset = end_offset | REC_1BYTE_SQL_NULL_MASK;
      } else {
        /* If the data is not SQL null, store it */
        len = dfield_get_len(field);

        memcpy(rec + end_offset, dfield_get_data(field), len);

        end_offset += len;
        ored_offset = end_offset;
      }

      rec_1_set_field_end_info(rec, i, ored_offset);
    }
  } else {
    rec_set_1byte_offs_flag(rec, FALSE);

    for (i = 0; i < n_fields; i++) {
      field = dtuple_get_nth_field(dtuple, i);

      if (dfield_is_null(field)) {
        len = dtype_get_sql_null_size(dfield_get_type(field), 0);
        data_write_sql_null(rec + end_offset, len);

        end_offset += len;
        ored_offset = end_offset | REC_2BYTE_SQL_NULL_MASK;
      } else {
        /* If the data is not SQL null, store it */
        len = dfield_get_len(field);

        memcpy(rec + end_offset, dfield_get_data(field), len);

        end_offset += len;
        ored_offset = end_offset;

        if (dfield_is_ext(field)) {
          ored_offset |= REC_2BYTE_EXTERN_MASK;
        }
      }

      rec_2_set_field_end_info(rec, i, ored_offset);
    }
  }

  return (rec);
}

/** Builds a ROW_FORMAT=COMPACT record out of a data tuple. */
UNIV_INLINE
void rec_convert_dtuple_to_rec_comp(
    rec_t *rec,                /*!< in: origin of record */
    const dict_index_t *index, /*!< in: record descriptor */
    const dfield_t *fields,    /*!< in: array of data fields */
    ulint n_fields,            /*!< in: number of data fields */
    const dtuple_t *v_entry,   /*!< in: dtuple contains
                               virtual column data */
    ulint status,              /*!< in: status bits of the record */
    bool temp)                 /*!< in: whether to use the
                               format for temporary files in
                               index creation */
{
  const dfield_t *field;
  const dtype_t *type;
  byte *end;
  byte *nulls;
  byte *lens = NULL;
  ulint len;
  ulint i;
  ulint n_node_ptr_field;
  ulint fixed_len;
  ulint null_mask = 1;
  ulint n_null = 0;
  ulint num_v = v_entry ? dtuple_get_n_v_fields(v_entry) : 0;

  ut_ad(temp || dict_table_is_comp(index->table));

  if (temp) {
    ut_ad(status == REC_STATUS_ORDINARY);
    ut_ad(n_fields <= dict_index_get_n_fields(index));
    n_node_ptr_field = ULINT_UNDEFINED;
    nulls = rec - 1;
    if (dict_table_is_comp(index->table)) {
      /* No need to do adjust fixed_len=0. We only
      need to adjust it for ROW_FORMAT=REDUNDANT. */
      temp = false;
    }
  } else {
    ut_ad(v_entry == NULL);
    ut_ad(num_v == 0);
    nulls = rec - (REC_N_NEW_EXTRA_BYTES + 1);

    switch (UNIV_EXPECT(status, REC_STATUS_ORDINARY)) {
      case REC_STATUS_ORDINARY:
        ut_ad(n_fields <= dict_index_get_n_fields(index));
        n_node_ptr_field = ULINT_UNDEFINED;
        break;
      case REC_STATUS_NODE_PTR:
        ut_ad(n_fields == dict_index_get_n_unique_in_tree_nonleaf(index) + 1);
        n_node_ptr_field = n_fields - 1;
        break;
      case REC_STATUS_INFIMUM:
      case REC_STATUS_SUPREMUM:
        ut_ad(n_fields == 1);
        n_node_ptr_field = ULINT_UNDEFINED;
        break;
      default:
        ut_error;
        return;
    }
  }

  end = rec;

  if (n_fields != 0) {
    n_null = index->n_nullable;
    lens = nulls - UT_BITS_IN_BYTES(n_null);
    /* clear the SQL-null flags */
    memset(lens + 1, 0, nulls - lens);
  }

  /* Store the data and the offsets */

  for (i = 0; i < n_fields; i++) {
    const dict_field_t *ifield;
    dict_col_t *col = NULL;

    field = &fields[i];

    type = dfield_get_type(field);
    len = dfield_get_len(field);

    if (UNIV_UNLIKELY(i == n_node_ptr_field)) {
      ut_ad(dtype_get_prtype(type) & DATA_NOT_NULL);
      ut_ad(len == REC_NODE_PTR_SIZE);
      memcpy(end, dfield_get_data(field), len);
      end += REC_NODE_PTR_SIZE;
      break;
    }

    if (!(dtype_get_prtype(type) & DATA_NOT_NULL)) {
      /* nullable field */
      ut_ad(n_null--);

      if (UNIV_UNLIKELY(!(byte)null_mask)) {
        nulls--;
        null_mask = 1;
      }

      ut_ad(*nulls < null_mask);

      /* set the null flag if necessary */
      if (dfield_is_null(field)) {
        *nulls |= null_mask;
        null_mask <<= 1;
        continue;
      }

      null_mask <<= 1;
    }
    /* only nullable fields can be null */
    ut_ad(!dfield_is_null(field));

    ifield = index->get_field(i);
    fixed_len = ifield->fixed_len;
    col = ifield->col;
    if (temp && fixed_len && !col->get_fixed_size(temp)) {
      fixed_len = 0;
    }

    /* If the maximum length of a variable-length field
    is up to 255 bytes, the actual length is always stored
    in one byte. If the maximum length is more than 255
    bytes, the actual length is stored in one byte for
    0..127.  The length will be encoded in two bytes when
    it is 128 or more, or when the field is stored externally. */
    if (fixed_len) {
#ifdef UNIV_DEBUG
      ulint mbminlen = DATA_MBMINLEN(col->mbminmaxlen);
      ulint mbmaxlen = DATA_MBMAXLEN(col->mbminmaxlen);

      ut_ad(len <= fixed_len);
      ut_ad(!mbmaxlen || len >= mbminlen * (fixed_len / mbmaxlen));
      ut_ad(!dfield_is_ext(field));
#endif /* UNIV_DEBUG */
<<<<<<< HEAD
    } else if (dfield_is_ext(field)) {
      ut_ad(DATA_BIG_COL(col));
      ut_ad(len <= REC_ANTELOPE_MAX_INDEX_COL_LEN + BTR_EXTERN_FIELD_REF_SIZE);
      *lens-- = (byte)(len >> 8) | 0xc0;
      *lens-- = (byte)len;
    } else {
      /* DATA_POINT would have a fixed_len */
      ut_ad(dtype_get_mtype(type) != DATA_POINT);
#ifndef UNIV_HOTBACKUP
      ut_ad(len <= dtype_get_len(type) ||
            DATA_LARGE_MTYPE(dtype_get_mtype(type)) ||
            !strcmp(index->name, FTS_INDEX_TABLE_IND_NAME));
#endif /* !UNIV_HOTBACKUP */
      if (len < 128 ||
          !DATA_BIG_LEN_MTYPE(dtype_get_len(type), dtype_get_mtype(type))) {
        *lens-- = (byte)len;
      } else {
        ut_ad(len < 16384);
        *lens-- = (byte)(len >> 8) | 0x80;
        *lens-- = (byte)len;
      }
    }
    if (len > 0) memcpy(end, dfield_get_data(field), len);
    end += len;
  }

  if (!num_v) {
    return;
  }

  /* reserve 2 bytes for writing length */
  byte *ptr = end;
  ptr += 2;

  /* Now log information on indexed virtual columns */
  for (ulint col_no = 0; col_no < num_v; col_no++) {
    dfield_t *vfield;
    ulint flen;

    const dict_v_col_t *col = dict_table_get_nth_v_col(index->table, col_no);

    if (col->m_col.ord_part || !dict_table_is_comp(index->table)) {
      ulint pos = col_no;

      pos += REC_MAX_N_FIELDS;

      ptr += mach_write_compressed(ptr, pos);

      vfield = dtuple_get_nth_v_field(v_entry, col->v_pos);

      flen = vfield->len;

      if (flen != UNIV_SQL_NULL) {
        /* The virtual column can only be in sec
        index, and index key length is bound by
        DICT_MAX_FIELD_LEN_BY_FORMAT */
        flen = ut_min(flen, static_cast<ulint>(
                                DICT_MAX_FIELD_LEN_BY_FORMAT(index->table)));
      }

      ptr += mach_write_compressed(ptr, flen);

      if (flen != UNIV_SQL_NULL) {
        ut_memcpy(ptr, dfield_get_data(vfield), flen);
        ptr += flen;
      }
    }
  }

  mach_write_to_2(end, ptr - end);
=======
		} else if (dfield_is_ext(field)) {
			ut_ad(DATA_BIG_COL(col));
			ut_ad(len <= REC_ANTELOPE_MAX_INDEX_COL_LEN
			      + BTR_EXTERN_FIELD_REF_SIZE);
			*lens-- = (byte) (len >> 8) | 0xc0;
			*lens-- = (byte) len;
		} else {
			/* DATA_POINT would have a fixed_len */
			ut_ad(dtype_get_mtype(type) != DATA_POINT);
			ut_ad(len <= dtype_get_len(type) +
			      prtype_get_compression_extra(
			        dtype_get_prtype(type))
			      || DATA_LARGE_MTYPE(dtype_get_mtype(type))
			      || !strcmp(index->name,
					 FTS_INDEX_TABLE_IND_NAME));
			if (len < 128 || !DATA_BIG_LEN_MTYPE(
				dtype_get_len(type), dtype_get_mtype(type),
				prtype_get_compression_extra(
					dtype_get_prtype(type)))) {
				*lens-- = (byte) len;
			} else {
				ut_ad(len < 16384);
				*lens-- = (byte) (len >> 8) | 0x80;
				*lens-- = (byte) len;
			}
		}

		memcpy(end, dfield_get_data(field), len);
		end += len;
	}

	if (!num_v) {
		return;
	}

	/* reserve 2 bytes for writing length */
	byte*	ptr = end;
	ptr += 2;

	/* Now log information on indexed virtual columns */
	for (ulint col_no = 0; col_no < num_v; col_no++) {
		dfield_t*       vfield;
		ulint		flen;

		const dict_v_col_t*     col
			= dict_table_get_nth_v_col(index->table, col_no);

		if (col->m_col.ord_part) {
			ulint   pos = col_no;

			pos += REC_MAX_N_FIELDS;

			ptr += mach_write_compressed(ptr, pos);

			vfield = dtuple_get_nth_v_field(
				v_entry, col->v_pos);

			flen = vfield->len;

			if (flen != UNIV_SQL_NULL) {
				/* The virtual column can only be in sec
				index, and index key length is bound by
				DICT_MAX_FIELD_LEN_BY_FORMAT */
				flen = ut_min(
					flen,
					static_cast<ulint>(
					DICT_MAX_FIELD_LEN_BY_FORMAT(
						index->table)));
			}

			ptr += mach_write_compressed(ptr, flen);

			if (flen != UNIV_SQL_NULL) {
				ut_memcpy(ptr, dfield_get_data(vfield), flen);
				ptr += flen;
			}
		}
	}

	mach_write_to_2(end, ptr - end);
>>>>>>> 333b4508
}

/** Builds a new-style physical record out of a data tuple and
 stores it beginning from the start of the given buffer.
 @return pointer to the origin of physical record */
static rec_t *rec_convert_dtuple_to_rec_new(
    byte *buf,                 /*!< in: start address of
                               the physical record */
    const dict_index_t *index, /*!< in: record descriptor */
    const dtuple_t *dtuple)    /*!< in: data tuple */
{
  ulint extra_size;
  ulint status;
  rec_t *rec;

  status = dtuple_get_info_bits(dtuple) & REC_NEW_STATUS_MASK;
  rec_get_converted_size_comp(index, status, dtuple->fields, dtuple->n_fields,
                              &extra_size);
  rec = buf + extra_size;

  rec_convert_dtuple_to_rec_comp(rec, index, dtuple->fields, dtuple->n_fields,
                                 NULL, status, false);

  /* Set the info bits of the record */
  rec_set_info_and_status_bits(rec, dtuple_get_info_bits(dtuple));

  return (rec);
}

/** Builds a physical record out of a data tuple and
 stores it beginning from the start of the given buffer.
 @return pointer to the origin of physical record */
rec_t *rec_convert_dtuple_to_rec(
    byte *buf,                 /*!< in: start address of the
                               physical record */
    const dict_index_t *index, /*!< in: record descriptor */
    const dtuple_t *dtuple,    /*!< in: data tuple */
    ulint n_ext)               /*!< in: number of
                               externally stored columns */
{
  rec_t *rec;

  ut_ad(buf != NULL);
  ut_ad(index != NULL);
  ut_ad(dtuple != NULL);
  ut_ad(dtuple_validate(dtuple));
  ut_ad(dtuple_check_typed(dtuple));

  if (dict_table_is_comp(index->table)) {
    rec = rec_convert_dtuple_to_rec_new(buf, index, dtuple);
  } else {
    rec = rec_convert_dtuple_to_rec_old(buf, dtuple, n_ext);
  }

#ifdef UNIV_DEBUG
  {
    mem_heap_t *heap = NULL;
    ulint offsets_[REC_OFFS_NORMAL_SIZE];
    const ulint *offsets;
    ulint i;
    rec_offs_init(offsets_);

    offsets = rec_get_offsets(rec, index, offsets_, ULINT_UNDEFINED, &heap);
    ut_ad(rec_validate(rec, offsets));
    ut_ad(dtuple_get_n_fields(dtuple) == rec_offs_n_fields(offsets));

    for (i = 0; i < rec_offs_n_fields(offsets); i++) {
      ut_ad(!dfield_is_ext(dtuple_get_nth_field(dtuple, i)) ==
            !rec_offs_nth_extern(offsets, i));
    }

    if (UNIV_LIKELY_NULL(heap)) {
      mem_heap_free(heap);
    }
  }
#endif /* UNIV_DEBUG */
  return (rec);
}

#ifndef UNIV_HOTBACKUP
/** Determines the size of a data tuple prefix in ROW_FORMAT=COMPACT.
 @return total size */
ulint rec_get_converted_size_temp(
    const dict_index_t *index, /*!< in: record descriptor */
    const dfield_t *fields,    /*!< in: array of data fields */
    ulint n_fields,            /*!< in: number of data fields */
    const dtuple_t *v_entry,   /*!< in: dtuple contains virtual column
                               data */
    ulint *extra)              /*!< out: extra size */
{
  return (rec_get_converted_size_comp_prefix_low(index, fields, n_fields,
                                                 v_entry, extra, true));
}

/** Determine the offset to each field in temporary file.
 @see rec_convert_dtuple_to_temp() */
void rec_init_offsets_temp(
    const rec_t *rec,          /*!< in: temporary file record */
    const dict_index_t *index, /*!< in: record descriptor */
    ulint *offsets)            /*!< in/out: array of offsets;
                               in: n=rec_offs_n_fields(offsets) */
{
  rec_init_offsets_comp_ordinary(rec, true, index, offsets);
}

/** Builds a temporary file record out of a data tuple.
 @see rec_init_offsets_temp() */
void rec_convert_dtuple_to_temp(
    rec_t *rec,                /*!< out: record */
    const dict_index_t *index, /*!< in: record descriptor */
    const dfield_t *fields,    /*!< in: array of data fields */
    ulint n_fields,            /*!< in: number of fields */
    const dtuple_t *v_entry)   /*!< in: dtuple contains
                               virtual column data */
{
  rec_convert_dtuple_to_rec_comp(rec, index, fields, n_fields, v_entry,
                                 REC_STATUS_ORDINARY, true);
}

/** Copies the first n fields of a physical record to a data tuple. The fields
 are copied to the memory heap. */
void rec_copy_prefix_to_dtuple(
    dtuple_t *tuple,           /*!< out: data tuple */
    const rec_t *rec,          /*!< in: physical record */
    const dict_index_t *index, /*!< in: record descriptor */
    ulint n_fields,            /*!< in: number of fields
                               to copy */
    mem_heap_t *heap)          /*!< in: memory heap */
{
  ulint i;
  ulint offsets_[REC_OFFS_NORMAL_SIZE];
  ulint *offsets = offsets_;
  rec_offs_init(offsets_);

  offsets = rec_get_offsets(rec, index, offsets, n_fields, &heap);

  ut_ad(rec_validate(rec, offsets));
  ut_ad(dtuple_check_typed(tuple));

  dtuple_set_info_bits(
      tuple, rec_get_info_bits(rec, dict_table_is_comp(index->table)));

  for (i = 0; i < n_fields; i++) {
    dfield_t *field;
    const byte *data;
    ulint len;

    field = dtuple_get_nth_field(tuple, i);
    data = rec_get_nth_field(rec, offsets, i, &len);

    if (len != UNIV_SQL_NULL) {
      dfield_set_data(field, mem_heap_dup(heap, data, len), len);
      ut_ad(!rec_offs_nth_extern(offsets, i));
    } else {
      dfield_set_null(field);
    }
  }
}

/** Copies the first n fields of an old-style physical record
 to a new physical record in a buffer.
 @return own: copied record */
static rec_t *rec_copy_prefix_to_buf_old(
    const rec_t *rec, /*!< in: physical record */
    ulint n_fields,   /*!< in: number of fields to copy */
    ulint area_end,   /*!< in: end of the prefix data */
    byte **buf,       /*!< in/out: memory buffer for
                      the copied prefix, or NULL */
    ulint *buf_size)  /*!< in/out: buffer size */
{
  rec_t *copy_rec;
  ulint area_start;
  ulint prefix_len;

  if (rec_get_1byte_offs_flag(rec)) {
    area_start = REC_N_OLD_EXTRA_BYTES + n_fields;
  } else {
    area_start = REC_N_OLD_EXTRA_BYTES + 2 * n_fields;
  }

  prefix_len = area_start + area_end;

  if ((*buf == NULL) || (*buf_size < prefix_len)) {
    ut_free(*buf);
    *buf_size = prefix_len;
    *buf = static_cast<byte *>(ut_malloc_nokey(prefix_len));
  }

  ut_memcpy(*buf, rec - area_start, prefix_len);

  copy_rec = *buf + area_start;

  rec_set_n_fields_old(copy_rec, n_fields);

  return (copy_rec);
}

/** Copies the first n fields of a physical record to a new physical record in
 a buffer.
 @return own: copied record */
rec_t *rec_copy_prefix_to_buf(
    const rec_t *rec,          /*!< in: physical record */
    const dict_index_t *index, /*!< in: record descriptor */
    ulint n_fields,            /*!< in: number of fields
                               to copy */
    byte **buf,                /*!< in/out: memory buffer
                               for the copied prefix,
                               or NULL */
    ulint *buf_size)           /*!< in/out: buffer size */
{
  const byte *nulls;
  const byte *lens;
  ulint i;
  ulint prefix_len;
  ulint null_mask;
  ulint status;
  bool is_rtr_node_ptr = false;

  UNIV_PREFETCH_RW(*buf);

  if (!dict_table_is_comp(index->table)) {
    ut_ad(rec_validate_old(rec));
    return (rec_copy_prefix_to_buf_old(
        rec, n_fields, rec_get_field_start_offs(rec, n_fields), buf, buf_size));
  }

  status = rec_get_status(rec);

  switch (status) {
    case REC_STATUS_ORDINARY:
      ut_ad(n_fields <= dict_index_get_n_fields(index));
      break;
    case REC_STATUS_NODE_PTR:
      /* For R-tree, we need to copy the child page number field. */
      if (dict_index_is_spatial(index)) {
        ut_ad(n_fields == DICT_INDEX_SPATIAL_NODEPTR_SIZE + 1);
        is_rtr_node_ptr = true;
      } else {
        /* it doesn't make sense to copy the child page number
        field */
        ut_ad(n_fields <= dict_index_get_n_unique_in_tree_nonleaf(index));
      }
      break;
    case REC_STATUS_INFIMUM:
    case REC_STATUS_SUPREMUM:
      /* infimum or supremum record: no sense to copy anything */
    default:
      ut_error;
      return (NULL);
  }

  nulls = rec - (REC_N_NEW_EXTRA_BYTES + 1);
  lens = nulls - UT_BITS_IN_BYTES(index->n_nullable);
  UNIV_PREFETCH_R(lens);
  prefix_len = 0;
  null_mask = 1;

  /* read the lengths of fields 0..n */
  for (i = 0; i < n_fields; i++) {
    const dict_field_t *field;
    const dict_col_t *col;

    field = index->get_field(i);
    col = field->col;

    if (!(col->prtype & DATA_NOT_NULL)) {
      /* nullable field => read the null flag */
      if (UNIV_UNLIKELY(!(byte)null_mask)) {
        nulls--;
        null_mask = 1;
      }

      if (*nulls & null_mask) {
        null_mask <<= 1;
        continue;
      }

      null_mask <<= 1;
    }

    if (is_rtr_node_ptr && i == 1) {
      /* For rtree node ptr rec, we need to
      copy the page no field with 4 bytes len. */
      prefix_len += 4;
    } else if (field->fixed_len) {
      prefix_len += field->fixed_len;
    } else {
      ulint len = *lens--;
      /* If the maximum length of the column is up
      to 255 bytes, the actual length is always
      stored in one byte. If the maximum length is
      more than 255 bytes, the actual length is
      stored in one byte for 0..127.  The length
      will be encoded in two bytes when it is 128 or
      more, or when the column is stored externally. */
      if (DATA_BIG_COL(col)) {
        if (len & 0x80) {
          /* 1exxxxxx */
          len &= 0x3f;
          len <<= 8;
          len |= *lens--;
          UNIV_PREFETCH_R(lens);
        }
      }
      prefix_len += len;
    }
  }

  UNIV_PREFETCH_R(rec + prefix_len);

  prefix_len += rec - (lens + 1);

  if ((*buf == NULL) || (*buf_size < prefix_len)) {
    ut_free(*buf);
    *buf_size = prefix_len;
    *buf = static_cast<byte *>(ut_malloc_nokey(prefix_len));
  }

  memcpy(*buf, lens + 1, prefix_len);

  return (*buf + (rec - (lens + 1)));
}
#endif /* UNIV_HOTBACKUP */

/** Validates the consistency of an old-style physical record.
 @return true if ok */
static ibool rec_validate_old(const rec_t *rec) /*!< in: physical record */
{
  ulint len;
  ulint n_fields;
  ulint len_sum = 0;
  ulint i;

  ut_a(rec);
  n_fields = rec_get_n_fields_old(rec);

  if ((n_fields == 0) || (n_fields > REC_MAX_N_FIELDS)) {
    ib::error(ER_IB_MSG_922) << "Record has " << n_fields << " fields";
    return (FALSE);
  }

  for (i = 0; i < n_fields; i++) {
    rec_get_nth_field_offs_old(rec, i, &len);

    if (!((len < UNIV_PAGE_SIZE) || (len == UNIV_SQL_NULL))) {
      ib::error(ER_IB_MSG_923) << "Record field " << i << " len " << len;
      return (FALSE);
    }

    if (len != UNIV_SQL_NULL) {
      len_sum += len;
    } else {
      len_sum += rec_get_nth_field_size(rec, i);
    }
  }

  if (len_sum != rec_get_data_size_old(rec)) {
    ib::error(ER_IB_MSG_924) << "Record len should be " << len_sum << ", len "
                             << rec_get_data_size_old(rec);
    return (FALSE);
  }

  return (TRUE);
}

/** Validates the consistency of a physical record.
 @return true if ok */
ibool rec_validate(
    const rec_t *rec,     /*!< in: physical record */
    const ulint *offsets) /*!< in: array returned by rec_get_offsets() */
{
  ulint len;
  ulint n_fields;
  ulint len_sum = 0;
  ulint i;

  ut_a(rec);
  n_fields = rec_offs_n_fields(offsets);

  if ((n_fields == 0) || (n_fields > REC_MAX_N_FIELDS)) {
    ib::error(ER_IB_MSG_925) << "Record has " << n_fields << " fields";
    return (FALSE);
  }

  ut_a(rec_offs_comp(offsets) || n_fields <= rec_get_n_fields_old(rec));

  for (i = 0; i < n_fields; i++) {
    rec_get_nth_field_offs(offsets, i, &len);

    if (!((len < UNIV_PAGE_SIZE) || (len == UNIV_SQL_NULL))) {
      ib::error(ER_IB_MSG_926) << "Record field " << i << " len " << len;
      return (FALSE);
    }

    if (len != UNIV_SQL_NULL) {
      len_sum += len;
    } else if (!rec_offs_comp(offsets)) {
      len_sum += rec_get_nth_field_size(rec, i);
    }
  }

  if (len_sum != rec_offs_data_size(offsets)) {
    ib::error(ER_IB_MSG_927) << "Record len should be " << len_sum << ", len "
                             << rec_offs_data_size(offsets);
    return (FALSE);
  }

  if (!rec_offs_comp(offsets)) {
    ut_a(rec_validate_old(rec));
  }

  return (TRUE);
}

/** Prints an old-style physical record. */
void rec_print_old(FILE *file,       /*!< in: file where to print */
                   const rec_t *rec) /*!< in: physical record */
{
  const byte *data;
  ulint len;
  ulint n;
  ulint i;

  ut_ad(rec);

  n = rec_get_n_fields_old(rec);

  fprintf(file,
          "PHYSICAL RECORD: n_fields %lu;"
          " %u-byte offsets; info bits %lu\n",
          (ulong)n, rec_get_1byte_offs_flag(rec) ? 1 : 2,
          (ulong)rec_get_info_bits(rec, FALSE));

  for (i = 0; i < n; i++) {
    data = rec_get_nth_field_old(rec, i, &len);

    fprintf(file, " %lu:", (ulong)i);

    if (len != UNIV_SQL_NULL) {
      if (len <= 30) {
        ut_print_buf(file, data, len);
      } else {
        ut_print_buf(file, data, 30);

        fprintf(file, " (total %lu bytes)", (ulong)len);
      }
    } else {
      fprintf(file, " SQL NULL, size " ULINTPF " ",
              rec_get_nth_field_size(rec, i));
    }

    putc(';', file);
    putc('\n', file);
  }

  rec_validate_old(rec);
}

#ifndef UNIV_HOTBACKUP
/** Prints a physical record in ROW_FORMAT=COMPACT.  Ignores the
 record header. */
static void rec_print_comp(
    FILE *file,           /*!< in: file where to print */
    const rec_t *rec,     /*!< in: physical record */
    const ulint *offsets) /*!< in: array returned by rec_get_offsets() */
{
  ulint i;

  for (i = 0; i < rec_offs_n_fields(offsets); i++) {
    const byte *data;
    ulint len;

    data = rec_get_nth_field(rec, offsets, i, &len);

    fprintf(file, " %lu:", (ulong)i);

    if (len != UNIV_SQL_NULL) {
      if (len <= 30) {
        ut_print_buf(file, data, len);
      } else if (rec_offs_nth_extern(offsets, i)) {
        ut_print_buf(file, data, 30);
        fprintf(file, " (total %lu bytes, external)", (ulong)len);
        ut_print_buf(file, data + len - BTR_EXTERN_FIELD_REF_SIZE,
                     BTR_EXTERN_FIELD_REF_SIZE);
      } else {
        ut_print_buf(file, data, 30);

        fprintf(file, " (total %lu bytes)", (ulong)len);
      }
    } else {
      fputs(" SQL NULL", file);
    }
    putc(';', file);
    putc('\n', file);
  }
}

/** Prints an old-style spatial index record. */
static void rec_print_mbr_old(FILE *file,       /*!< in: file where to print */
                              const rec_t *rec) /*!< in: physical record */
{
  const byte *data;
  ulint len;
  ulint n;
  ulint i;

  ut_ad(rec);

  n = rec_get_n_fields_old(rec);

  fprintf(file,
          "PHYSICAL RECORD: n_fields %lu;"
          " %u-byte offsets; info bits %lu\n",
          (ulong)n, rec_get_1byte_offs_flag(rec) ? 1 : 2,
          (ulong)rec_get_info_bits(rec, FALSE));

  for (i = 0; i < n; i++) {
    data = rec_get_nth_field_old(rec, i, &len);

    fprintf(file, " %lu:", (ulong)i);

    if (len != UNIV_SQL_NULL) {
      if (i == 0) {
        fprintf(file, " MBR:");
        for (; len > 0; len -= sizeof(double)) {
          double d = mach_double_read(data);

          if (len != sizeof(double)) {
            fprintf(file, "%.2lf,", d);
          } else {
            fprintf(file, "%.2lf", d);
          }

          data += sizeof(double);
        }
      } else {
        if (len <= 30) {
          ut_print_buf(file, data, len);
        } else {
          ut_print_buf(file, data, 30);

          fprintf(file, " (total %lu bytes)", (ulong)len);
        }
      }
    } else {
      fprintf(file, " SQL NULL, size " ULINTPF " ",
              rec_get_nth_field_size(rec, i));
    }

    putc(';', file);
    putc('\n', file);
  }

  if (rec_get_deleted_flag(rec, false)) {
    fprintf(file, " Deleted");
  }

  if (rec_get_info_bits(rec, true) & REC_INFO_MIN_REC_FLAG) {
    fprintf(file, " First rec");
  }

  rec_validate_old(rec);
}

/** Prints a spatial index record. */
void rec_print_mbr_rec(
    FILE *file,           /*!< in: file where to print */
    const rec_t *rec,     /*!< in: physical record */
    const ulint *offsets) /*!< in: array returned by rec_get_offsets() */
{
  ut_ad(rec);
  ut_ad(offsets);
  ut_ad(rec_offs_validate(rec, NULL, offsets));

  if (!rec_offs_comp(offsets)) {
    rec_print_mbr_old(file, rec);
    return;
  }

  for (ulint i = 0; i < rec_offs_n_fields(offsets); i++) {
    const byte *data;
    ulint len;

    data = rec_get_nth_field(rec, offsets, i, &len);

    if (i == 0) {
      fprintf(file, " MBR:");
      for (; len > 0; len -= sizeof(double)) {
        double d = mach_double_read(data);

        if (len != sizeof(double)) {
          fprintf(file, "%.2lf,", d);
        } else {
          fprintf(file, "%.2lf", d);
        }

        data += sizeof(double);
      }
    } else {
      fprintf(file, " %lu:", (ulong)i);

      if (len != UNIV_SQL_NULL) {
        if (len <= 30) {
          ut_print_buf(file, data, len);
        } else {
          ut_print_buf(file, data, 30);

          fprintf(file, " (total %lu bytes)", (ulong)len);
        }
      } else {
        fputs(" SQL NULL", file);
      }
    }
    putc(';', file);
  }

  if (rec_get_info_bits(rec, true) & REC_INFO_DELETED_FLAG) {
    fprintf(file, " Deleted");
  }

  if (rec_get_info_bits(rec, true) & REC_INFO_MIN_REC_FLAG) {
    fprintf(file, " First rec");
  }

  rec_validate(rec, offsets);
}

/** Prints a physical record. */
/** Prints a physical record. */
void rec_print_new(
    FILE *file,           /*!< in: file where to print */
    const rec_t *rec,     /*!< in: physical record */
    const ulint *offsets) /*!< in: array returned by rec_get_offsets() */
{
  ut_ad(rec);
  ut_ad(offsets);
  ut_ad(rec_offs_validate(rec, NULL, offsets));

#ifdef UNIV_DEBUG
  if (rec_get_deleted_flag(rec, rec_offs_comp(offsets))) {
    DBUG_PRINT("info", ("deleted "));
  } else {
    DBUG_PRINT("info", ("not-deleted "));
  }
#endif /* UNIV_DEBUG */

  if (!rec_offs_comp(offsets)) {
    rec_print_old(file, rec);
    return;
  }

  fprintf(file,
          "PHYSICAL RECORD: n_fields %lu;"
          " compact format; info bits %lu\n",
          (ulong)rec_offs_n_fields(offsets),
          (ulong)rec_get_info_bits(rec, TRUE));

  rec_print_comp(file, rec, offsets);
  rec_validate(rec, offsets);
}

/** Prints a physical record. */
void rec_print(FILE *file,                /*!< in: file where to print */
               const rec_t *rec,          /*!< in: physical record */
               const dict_index_t *index) /*!< in: record descriptor */
{
  ut_ad(index);

  if (!dict_table_is_comp(index->table)) {
    rec_print_old(file, rec);
    return;
  } else {
    mem_heap_t *heap = NULL;
    ulint offsets_[REC_OFFS_NORMAL_SIZE];
    rec_offs_init(offsets_);

    rec_print_new(
        file, rec,
        rec_get_offsets(rec, index, offsets_, ULINT_UNDEFINED, &heap));
    if (UNIV_LIKELY_NULL(heap)) {
      mem_heap_free(heap);
    }
  }
}

/** Pretty-print a record.
@param[in,out]	o	output stream
@param[in]	rec	physical record
@param[in]	info	rec_get_info_bits(rec)
@param[in]	offsets	rec_get_offsets(rec) */
void rec_print(std::ostream &o, const rec_t *rec, ulint info,
               const ulint *offsets) {
  const ulint comp = rec_offs_comp(offsets);
  const ulint n = rec_offs_n_fields(offsets);

  ut_ad(rec_offs_validate(rec, NULL, offsets));

  o << (comp ? "COMPACT RECORD" : "RECORD") << "(info_bits=" << info << ", "
    << n << " fields): {";

  for (ulint i = 0; i < n; i++) {
    const byte *data;
    ulint len;

    if (i) {
      o << ',';
    }

    data = rec_get_nth_field(rec, offsets, i, &len);

    if (len == UNIV_SQL_NULL) {
      o << "NULL";
      continue;
    }

    if (rec_offs_nth_extern(offsets, i)) {
      ulint local_len = len - BTR_EXTERN_FIELD_REF_SIZE;
      ut_ad(len >= BTR_EXTERN_FIELD_REF_SIZE);

      o << '[' << local_len << '+' << BTR_EXTERN_FIELD_REF_SIZE << ']';
      ut_print_buf(o, data, local_len);
      ut_print_buf_hex(o, data + local_len, BTR_EXTERN_FIELD_REF_SIZE);
    } else {
      o << '[' << len << ']';
      ut_print_buf(o, data, len);
    }
  }

  o << "}";
}

/** Display a record.
@param[in,out]	o	output stream
@param[in]	r	record to display
@return	the output stream */
std::ostream &operator<<(std::ostream &o, const rec_index_print &r) {
  mem_heap_t *heap = NULL;
  ulint *offsets =
      rec_get_offsets(r.m_rec, r.m_index, NULL, ULINT_UNDEFINED, &heap);
  rec_print(o, r.m_rec, rec_get_info_bits(r.m_rec, rec_offs_comp(offsets)),
            offsets);
  mem_heap_free(heap);
  return (o);
}

/** Display a record.
@param[in,out]	o	output stream
@param[in]	r	record to display
@return	the output stream */
std::ostream &operator<<(std::ostream &o, const rec_offsets_print &r) {
  rec_print(o, r.m_rec, rec_get_info_bits(r.m_rec, rec_offs_comp(r.m_offsets)),
            r.m_offsets);
  return (o);
}

/** Reads the DB_TRX_ID of a clustered index record.
 @return the value of DB_TRX_ID */
trx_id_t rec_get_trx_id(const rec_t *rec,          /*!< in: record */
                        const dict_index_t *index) /*!< in: clustered index */
{
  ulint trx_id_col = index->get_sys_col_pos(DATA_TRX_ID);
  const byte *trx_id;
  ulint len;
  mem_heap_t *heap = NULL;
  ulint offsets_[REC_OFFS_NORMAL_SIZE];
  ulint *offsets = offsets_;
  rec_offs_init(offsets_);

  ut_ad(index->is_clustered());
  ut_ad(trx_id_col > 0);
  ut_ad(trx_id_col != ULINT_UNDEFINED);

#ifdef UNIV_DEBUG
  const page_t *page = page_align(rec);
  if (fil_page_index_page_check(page)) {
    ut_ad(mach_read_from_8(page + PAGE_HEADER + PAGE_INDEX_ID) == index->id);
  }
#endif /* UNIV_DEBUG */

  offsets = rec_get_offsets(rec, index, offsets, trx_id_col + 1, &heap);

  trx_id = rec_get_nth_field(rec, offsets, trx_id_col, &len);

  ut_ad(len == DATA_TRX_ID_LEN);

  if (heap) {
    mem_heap_free(heap);
  }

  return (trx_read_trx_id(trx_id));
}
#endif /* !UNIV_HOTBACKUP */

/** Mark the nth field as externally stored.
@param[in]	offsets		array returned by rec_get_offsets()
@param[in]	n		nth field */
void rec_offs_make_nth_extern(ulint *offsets, const ulint n) {
  ut_ad(!rec_offs_nth_sql_null(offsets, n));
  rec_offs_base(offsets)[1 + n] |= REC_OFFS_EXTERNAL;
}<|MERGE_RESOLUTION|>--- conflicted
+++ resolved
@@ -282,7 +282,6 @@
   return (os);
 }
 
-<<<<<<< HEAD
 /** Determines the size of a data tuple prefix in ROW_FORMAT=COMPACT.
  @return total size */
 UNIV_INLINE MY_ATTRIBUTE((warn_unused_result)) ulint
@@ -298,26 +297,6 @@
         ulint *extra,              /*!< out: extra size */
         bool temp)                 /*!< in: whether this is a
                                    temporary file record */
-=======
-/**********************************************************//**
-Determines the size of a data tuple prefix in ROW_FORMAT=COMPACT.
-@return	total size */
-UNIV_INLINE MY_ATTRIBUTE((warn_unused_result))
-ulint
-rec_get_converted_size_comp_prefix_low(
-/*===================================*/
-	const dict_index_t*	index,	/*!< in: record descriptor;
-					dict_table_is_comp() is
-					assumed to hold, even if
-					it does not */
-	const dfield_t*		fields,	/*!< in: array of data fields */
-	ulint			n_fields,/*!< in: number of data fields */
-	const dtuple_t*		v_entry,/*!< in: dtuple contains virtual column
-					data */
-	ulint*			extra,	/*!< out: extra size */
-	bool			temp)	/*!< in: whether this is a
-					temporary file record */
->>>>>>> 333b4508
 {
   ulint extra_size;
   ulint data_size;
@@ -368,7 +347,6 @@
     }
 #endif
 
-<<<<<<< HEAD
     /* All NULLable fields must be included in the n_null count. */
     ut_ad((col->prtype & DATA_NOT_NULL) || n_null--);
 
@@ -380,7 +358,10 @@
 
     ut_ad(len <= col->len || DATA_LARGE_MTYPE(col->mtype) ||
           (DATA_POINT_MTYPE(col->mtype) && len == DATA_MBR_LEN) ||
-          (col->len == 0 && col->mtype == DATA_VARCHAR));
+          ((col->mtype == DATA_VARCHAR || col->mtype == DATA_BINARY ||
+            col->mtype == DATA_VARMYSQL) &&
+           (col->len == 0 ||
+            len <= col->len + prtype_get_compression_extra(col->prtype))));
 
     fixed_len = field->fixed_len;
     if (temp && fixed_len && !col->get_fixed_size(temp)) {
@@ -394,40 +375,6 @@
     it is 128 or more, or when the field is stored externally. */
 
     if (fixed_len) {
-=======
-		/* All NULLable fields must be included in the n_null count. */
-		ut_ad((col->prtype & DATA_NOT_NULL) || n_null--);
-
-		if (dfield_is_null(&fields[i])) {
-			/* No length is stored for NULL fields. */
-			ut_ad(!(col->prtype & DATA_NOT_NULL));
-			continue;
-		}
-
-		ut_ad(len <= col->len || DATA_LARGE_MTYPE(col->mtype)
-                      || (DATA_POINT_MTYPE(col->mtype)
-			  && len == DATA_MBR_LEN)
-		      || ((col->mtype == DATA_VARCHAR
-			  || col->mtype == DATA_BINARY
-			  || col->mtype == DATA_VARMYSQL)
-			 && (col->len == 0
-			     || len <= col->len +
-			        prtype_get_compression_extra(col->prtype))));
-
-		fixed_len = field->fixed_len;
-		if (temp && fixed_len
-		    && !dict_col_get_fixed_size(col, temp)) {
-			fixed_len = 0;
-		}
-		/* If the maximum length of a variable-length field
-		is up to 255 bytes, the actual length is always stored
-		in one byte. If the maximum length is more than 255
-		bytes, the actual length is stored in one byte for
-		0..127.  The length will be encoded in two bytes when
-		it is 128 or more, or when the field is stored externally. */
-
-		if (fixed_len) {
->>>>>>> 333b4508
 #ifdef UNIV_DEBUG
       ulint mbminlen = DATA_MBMINLEN(col->mbminmaxlen);
       ulint mbmaxlen = DATA_MBMAXLEN(col->mbminmaxlen);
@@ -835,7 +782,6 @@
       ut_ad(!mbmaxlen || len >= mbminlen * (fixed_len / mbmaxlen));
       ut_ad(!dfield_is_ext(field));
 #endif /* UNIV_DEBUG */
-<<<<<<< HEAD
     } else if (dfield_is_ext(field)) {
       ut_ad(DATA_BIG_COL(col));
       ut_ad(len <= REC_ANTELOPE_MAX_INDEX_COL_LEN + BTR_EXTERN_FIELD_REF_SIZE);
@@ -845,12 +791,15 @@
       /* DATA_POINT would have a fixed_len */
       ut_ad(dtype_get_mtype(type) != DATA_POINT);
 #ifndef UNIV_HOTBACKUP
-      ut_ad(len <= dtype_get_len(type) ||
+      ut_ad(len <= dtype_get_len(type) +
+                       prtype_get_compression_extra(dtype_get_prtype(type)) ||
             DATA_LARGE_MTYPE(dtype_get_mtype(type)) ||
             !strcmp(index->name, FTS_INDEX_TABLE_IND_NAME));
 #endif /* !UNIV_HOTBACKUP */
       if (len < 128 ||
-          !DATA_BIG_LEN_MTYPE(dtype_get_len(type), dtype_get_mtype(type))) {
+          !DATA_BIG_LEN_MTYPE(
+              dtype_get_len(type), dtype_get_mtype(type),
+              prtype_get_compression_extra(dtype_get_prtype(type)))) {
         *lens-- = (byte)len;
       } else {
         ut_ad(len < 16384);
@@ -906,88 +855,6 @@
   }
 
   mach_write_to_2(end, ptr - end);
-=======
-		} else if (dfield_is_ext(field)) {
-			ut_ad(DATA_BIG_COL(col));
-			ut_ad(len <= REC_ANTELOPE_MAX_INDEX_COL_LEN
-			      + BTR_EXTERN_FIELD_REF_SIZE);
-			*lens-- = (byte) (len >> 8) | 0xc0;
-			*lens-- = (byte) len;
-		} else {
-			/* DATA_POINT would have a fixed_len */
-			ut_ad(dtype_get_mtype(type) != DATA_POINT);
-			ut_ad(len <= dtype_get_len(type) +
-			      prtype_get_compression_extra(
-			        dtype_get_prtype(type))
-			      || DATA_LARGE_MTYPE(dtype_get_mtype(type))
-			      || !strcmp(index->name,
-					 FTS_INDEX_TABLE_IND_NAME));
-			if (len < 128 || !DATA_BIG_LEN_MTYPE(
-				dtype_get_len(type), dtype_get_mtype(type),
-				prtype_get_compression_extra(
-					dtype_get_prtype(type)))) {
-				*lens-- = (byte) len;
-			} else {
-				ut_ad(len < 16384);
-				*lens-- = (byte) (len >> 8) | 0x80;
-				*lens-- = (byte) len;
-			}
-		}
-
-		memcpy(end, dfield_get_data(field), len);
-		end += len;
-	}
-
-	if (!num_v) {
-		return;
-	}
-
-	/* reserve 2 bytes for writing length */
-	byte*	ptr = end;
-	ptr += 2;
-
-	/* Now log information on indexed virtual columns */
-	for (ulint col_no = 0; col_no < num_v; col_no++) {
-		dfield_t*       vfield;
-		ulint		flen;
-
-		const dict_v_col_t*     col
-			= dict_table_get_nth_v_col(index->table, col_no);
-
-		if (col->m_col.ord_part) {
-			ulint   pos = col_no;
-
-			pos += REC_MAX_N_FIELDS;
-
-			ptr += mach_write_compressed(ptr, pos);
-
-			vfield = dtuple_get_nth_v_field(
-				v_entry, col->v_pos);
-
-			flen = vfield->len;
-
-			if (flen != UNIV_SQL_NULL) {
-				/* The virtual column can only be in sec
-				index, and index key length is bound by
-				DICT_MAX_FIELD_LEN_BY_FORMAT */
-				flen = ut_min(
-					flen,
-					static_cast<ulint>(
-					DICT_MAX_FIELD_LEN_BY_FORMAT(
-						index->table)));
-			}
-
-			ptr += mach_write_compressed(ptr, flen);
-
-			if (flen != UNIV_SQL_NULL) {
-				ut_memcpy(ptr, dfield_get_data(vfield), flen);
-				ptr += flen;
-			}
-		}
-	}
-
-	mach_write_to_2(end, ptr - end);
->>>>>>> 333b4508
 }
 
 /** Builds a new-style physical record out of a data tuple and
