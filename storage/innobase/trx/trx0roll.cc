/*****************************************************************************

Copyright (c) 1996, 2017, Oracle and/or its affiliates. All Rights Reserved.

This program is free software; you can redistribute it and/or modify it under
the terms of the GNU General Public License as published by the Free Software
Foundation; version 2 of the License.

This program is distributed in the hope that it will be useful, but WITHOUT
ANY WARRANTY; without even the implied warranty of MERCHANTABILITY or FITNESS
FOR A PARTICULAR PURPOSE. See the GNU General Public License for more details.

You should have received a copy of the GNU General Public License along with
this program; if not, write to the Free Software Foundation, Inc.,
51 Franklin Street, Suite 500, Boston, MA 02110-1335 USA

*****************************************************************************/

/**************************************************//**
@file trx/trx0roll.cc
Transaction rollback

Created 3/26/1996 Heikki Tuuri
*******************************************************/

#include "ha_prototypes.h"

#include "trx0roll.h"

#ifdef UNIV_NONINL
#include "trx0roll.ic"
#endif

#include "fsp0fsp.h"
#include "lock0lock.h"
#include "mach0data.h"
#include "pars0pars.h"
#include "que0que.h"
#include "read0read.h"
#include "row0mysql.h"
#include "row0undo.h"
#include "srv0mon.h"
#include "srv0start.h"
#include "trx0rec.h"
#include "trx0rseg.h"
#include "trx0sys.h"
#include "trx0trx.h"
#include "trx0undo.h"
#include "usr0sess.h"

/** This many pages must be undone before a truncate is tried within
rollback */
static const ulint TRX_ROLL_TRUNC_THRESHOLD = 1;

/** true if trx_rollback_or_clean_all_recovered() thread is active */
bool			trx_rollback_or_clean_is_active;

/** In crash recovery, the current trx to be rolled back; NULL otherwise */
static const trx_t*	trx_roll_crash_recv_trx	= NULL;

/** In crash recovery we set this to the undo n:o of the current trx to be
rolled back. Then we can print how many % the rollback has progressed. */
static undo_no_t	trx_roll_max_undo_no;

/** Auxiliary variable which tells the previous progress % we printed */
static ulint		trx_roll_progress_printed_pct;

/****************************************************************//**
Finishes a transaction rollback. */
static
void
trx_rollback_finish(
/*================*/
	trx_t*		trx);	/*!< in: transaction */

/*******************************************************************//**
Rollback a transaction used in MySQL. */
static
void
trx_rollback_to_savepoint_low(
/*==========================*/
	trx_t*		trx,	/*!< in: transaction handle */
	trx_savept_t*	savept)	/*!< in: pointer to savepoint undo number, if
				partial rollback requested, or NULL for
				complete rollback */
{
	que_thr_t*	thr;
	mem_heap_t*	heap;
	roll_node_t*	roll_node;

	heap = mem_heap_create(512);

	roll_node = roll_node_create(heap);

	if (savept != NULL) {
		roll_node->partial = TRUE;
		roll_node->savept = *savept;
		check_trx_state(trx);
	} else {
		assert_trx_nonlocking_or_in_list(trx);
	}

	trx->error_state = DB_SUCCESS;

	if (trx_is_rseg_updated(trx)) {

		ut_ad(trx->rsegs.m_redo.rseg != 0
		      || trx->rsegs.m_noredo.rseg != 0);

		thr = pars_complete_graph_for_exec(roll_node, trx, heap, NULL);

		ut_a(thr == que_fork_start_command(
			static_cast<que_fork_t*>(que_node_get_parent(thr))));

		que_run_threads(thr);

		ut_a(roll_node->undo_thr != NULL);
		que_run_threads(roll_node->undo_thr);

		/* Free the memory reserved by the undo graph. */
		que_graph_free(static_cast<que_t*>(
				       roll_node->undo_thr->common.parent));
	}

	if (savept == NULL) {
		trx_rollback_finish(trx);
		MONITOR_INC(MONITOR_TRX_ROLLBACK);
	} else {
		trx->lock.que_state = TRX_QUE_RUNNING;
		MONITOR_INC(MONITOR_TRX_ROLLBACK_SAVEPOINT);
	}

	ut_a(trx->error_state == DB_SUCCESS);
	ut_a(trx->lock.que_state == TRX_QUE_RUNNING);

	mem_heap_free(heap);

	/* There might be work for utility threads.*/
	srv_active_wake_master_thread();

	MONITOR_DEC(MONITOR_TRX_ACTIVE);
}

/*******************************************************************//**
Rollback a transaction to a given savepoint or do a complete rollback.
@return error code or DB_SUCCESS */
dberr_t
trx_rollback_to_savepoint(
/*======================*/
	trx_t*		trx,	/*!< in: transaction handle */
	trx_savept_t*	savept)	/*!< in: pointer to savepoint undo number, if
				partial rollback requested, or NULL for
				complete rollback */
{
	ut_ad(!trx_mutex_own(trx));

	trx_start_if_not_started_xa(trx, true);

	trx_rollback_to_savepoint_low(trx, savept);

	return(trx->error_state);
}

/*******************************************************************//**
Rollback a transaction used in MySQL.
@return error code or DB_SUCCESS */
static
dberr_t
trx_rollback_for_mysql_low(
/*=======================*/
	trx_t*	trx)	/*!< in/out: transaction */
{
	trx->op_info = "rollback";

	/* If we are doing the XA recovery of prepared transactions,
	then the transaction object does not have an InnoDB session
	object, and we set a dummy session that we use for all MySQL
	transactions. */

	trx_rollback_to_savepoint_low(trx, NULL);

	trx->op_info = "";

	ut_a(trx->error_state == DB_SUCCESS);

	return(trx->error_state);
}

/** Rollback a transaction used in MySQL
@param[in, out]	trx	transaction
@return error code or DB_SUCCESS */
static
dberr_t
trx_rollback_low(
	trx_t*	trx)
{
	/* We are reading trx->state without holding trx_sys->mutex
	here, because the rollback should be invoked for a running
	active MySQL transaction (or recovered prepared transaction)
	that is associated with the current thread. */

	switch (trx->state) {
	case TRX_STATE_FORCED_ROLLBACK:
	case TRX_STATE_NOT_STARTED:
		trx->will_lock = 0;
		ut_ad(trx->in_mysql_trx_list);
		return(DB_SUCCESS);

	case TRX_STATE_ACTIVE:
		ut_ad(trx->in_mysql_trx_list);
		assert_trx_nonlocking_or_in_list(trx);
		return(trx_rollback_for_mysql_low(trx));

	case TRX_STATE_PREPARED:
		ut_ad(!trx_is_autocommit_non_locking(trx));
		if (trx->rsegs.m_redo.rseg != NULL
		    && trx_is_redo_rseg_updated(trx)) {
			/* Change the undo log state back from
			TRX_UNDO_PREPARED to TRX_UNDO_ACTIVE
			so that if the system gets killed,
			recovery will perform the rollback. */
			trx_undo_ptr_t*	undo_ptr = &trx->rsegs.m_redo;
			mtr_t		mtr;
			mtr.start();
			mutex_enter(&trx->rsegs.m_redo.rseg->mutex);
			if (undo_ptr->insert_undo != NULL) {
				trx_undo_set_state_at_prepare(
					trx, undo_ptr->insert_undo,
					true, &mtr);
			}
			if (undo_ptr->update_undo != NULL) {
				trx_undo_set_state_at_prepare(
					trx, undo_ptr->update_undo,
					true, &mtr);
			}
			mutex_exit(&trx->rsegs.m_redo.rseg->mutex);
			/* Persist the XA ROLLBACK, so that crash
			recovery will replay the rollback in case
			the redo log gets applied past this point. */
			mtr.commit();
			ut_ad(mtr.commit_lsn() > 0);
		}
#ifdef ENABLED_DEBUG_SYNC
		if (trx->mysql_thd == NULL) {
			/* We could be executing XA ROLLBACK after
			XA PREPARE and a server restart. */
		} else if (!trx_is_redo_rseg_updated(trx)) {
			/* innobase_close_connection() may roll back a
			transaction that did not generate any
			persistent undo log. The DEBUG_SYNC
			would cause an assertion failure for a
			disconnected thread.

			NOTE: InnoDB will not know about the XID
			if no persistent undo log was generated. */
		} else {
			DEBUG_SYNC_C("trx_xa_rollback");
		}
#endif /* ENABLED_DEBUG_SYNC */
		return(trx_rollback_for_mysql_low(trx));

	case TRX_STATE_COMMITTED_IN_MEMORY:
		check_trx_state(trx);
		break;
	}

	ut_error;
	return(DB_CORRUPTION);
}

/*******************************************************************//**
Rollback a transaction used in MySQL.
@return error code or DB_SUCCESS */
dberr_t
trx_rollback_for_mysql(
/*===================*/
	trx_t*	trx)	/*!< in/out: transaction */
{
	/* Avoid the tracking of async rollback killer
	thread to enter into InnoDB. */
	if (TrxInInnoDB::is_async_rollback(trx)) {

		return(trx_rollback_low(trx));

	} else {

		TrxInInnoDB	trx_in_innodb(trx, true);

		return(trx_rollback_low(trx));
	}
}

/*******************************************************************//**
Rollback the latest SQL statement for MySQL.
@return error code or DB_SUCCESS */
dberr_t
trx_rollback_last_sql_stat_for_mysql(
/*=================================*/
	trx_t*	trx)	/*!< in/out: transaction */
{
	dberr_t	err;

	/* We are reading trx->state without holding trx_sys->mutex
	here, because the statement rollback should be invoked for a
	running active MySQL transaction that is associated with the
	current thread. */
	ut_ad(trx->in_mysql_trx_list);

	switch (trx->state) {
	case TRX_STATE_FORCED_ROLLBACK:
	case TRX_STATE_NOT_STARTED:
		return(DB_SUCCESS);

	case TRX_STATE_ACTIVE:
		assert_trx_nonlocking_or_in_list(trx);

		trx->op_info = "rollback of SQL statement";

		err = trx_rollback_to_savepoint(
			trx, &trx->last_sql_stat_start);

		if (trx->fts_trx != NULL) {
			fts_savepoint_rollback_last_stmt(trx);
		}

		/* The following call should not be needed,
		but we play it safe: */
		trx_mark_sql_stat_end(trx);

		trx->op_info = "";

		return(err);

	case TRX_STATE_PREPARED:
	case TRX_STATE_COMMITTED_IN_MEMORY:
		/* The statement rollback is only allowed on an ACTIVE
		transaction, not a PREPARED or COMMITTED one. */
		break;
	}

	ut_error;
	return(DB_CORRUPTION);
}

/*******************************************************************//**
Search for a savepoint using name.
@return savepoint if found else NULL */
static
trx_named_savept_t*
trx_savepoint_find(
/*===============*/
	trx_t*		trx,			/*!< in: transaction */
	const char*	name)			/*!< in: savepoint name */
{
	trx_named_savept_t*	savep;

	for (savep = UT_LIST_GET_FIRST(trx->trx_savepoints);
	     savep != NULL;
	     savep = UT_LIST_GET_NEXT(trx_savepoints, savep)) {

		if (0 == ut_strcmp(savep->name, name)) {
			return(savep);
		}
	}

	return(NULL);
}

/*******************************************************************//**
Frees a single savepoint struct. */
static
void
trx_roll_savepoint_free(
/*=====================*/
	trx_t*			trx,	/*!< in: transaction handle */
	trx_named_savept_t*	savep)	/*!< in: savepoint to free */
{
	UT_LIST_REMOVE(trx->trx_savepoints, savep);

	ut_free(savep->name);
	ut_free(savep);
}

/*******************************************************************//**
Frees savepoint structs starting from savep. */
void
trx_roll_savepoints_free(
/*=====================*/
	trx_t*			trx,	/*!< in: transaction handle */
	trx_named_savept_t*	savep)	/*!< in: free all savepoints starting
					with this savepoint i*/
{
	while (savep != NULL) {
		trx_named_savept_t*	next_savep;

		next_savep = UT_LIST_GET_NEXT(trx_savepoints, savep);

		trx_roll_savepoint_free(trx, savep);

		savep = next_savep;
	}
}

/*******************************************************************//**
Rolls back a transaction back to a named savepoint. Modifications after the
savepoint are undone but InnoDB does NOT release the corresponding locks
which are stored in memory. If a lock is 'implicit', that is, a new inserted
row holds a lock where the lock information is carried by the trx id stored in
the row, these locks are naturally released in the rollback. Savepoints which
were set after this savepoint are deleted.
@return if no savepoint of the name found then DB_NO_SAVEPOINT,
otherwise DB_SUCCESS */
static MY_ATTRIBUTE((nonnull, warn_unused_result))
dberr_t
trx_rollback_to_savepoint_for_mysql_low(
/*====================================*/
	trx_t*			trx,	/*!< in/out: transaction */
	trx_named_savept_t*	savep,	/*!< in/out: savepoint */
	int64_t*		mysql_binlog_cache_pos)
					/*!< out: the MySQL binlog
					cache position corresponding
					to this savepoint; MySQL needs
					this information to remove the
					binlog entries of the queries
					executed after the savepoint */
{
	dberr_t	err;

	ut_ad(trx_state_eq(trx, TRX_STATE_ACTIVE));
	ut_ad(trx->in_mysql_trx_list);

	/* Free all savepoints strictly later than savep. */

	trx_roll_savepoints_free(
		trx, UT_LIST_GET_NEXT(trx_savepoints, savep));

	*mysql_binlog_cache_pos = savep->mysql_binlog_cache_pos;

	trx->op_info = "rollback to a savepoint";

	err = trx_rollback_to_savepoint(trx, &savep->savept);

	/* Store the current undo_no of the transaction so that
	we know where to roll back if we have to roll back the
	next SQL statement: */

	trx_mark_sql_stat_end(trx);

	trx->op_info = "";

	return(err);
}

/*******************************************************************//**
Rolls back a transaction back to a named savepoint. Modifications after the
savepoint are undone but InnoDB does NOT release the corresponding locks
which are stored in memory. If a lock is 'implicit', that is, a new inserted
row holds a lock where the lock information is carried by the trx id stored in
the row, these locks are naturally released in the rollback. Savepoints which
were set after this savepoint are deleted.
@return if no savepoint of the name found then DB_NO_SAVEPOINT,
otherwise DB_SUCCESS */
dberr_t
trx_rollback_to_savepoint_for_mysql(
/*================================*/
	trx_t*		trx,			/*!< in: transaction handle */
	const char*	savepoint_name,		/*!< in: savepoint name */
	int64_t*	mysql_binlog_cache_pos)	/*!< out: the MySQL binlog cache
						position corresponding to this
						savepoint; MySQL needs this
						information to remove the
						binlog entries of the queries
						executed after the savepoint */
{
	trx_named_savept_t*	savep;

	/* We are reading trx->state without holding trx_sys->mutex
	here, because the savepoint rollback should be invoked for a
	running active MySQL transaction that is associated with the
	current thread. */
	ut_ad(trx->in_mysql_trx_list);

	savep = trx_savepoint_find(trx, savepoint_name);

	if (savep == NULL) {
		return(DB_NO_SAVEPOINT);
	}

	switch (trx->state) {
	case TRX_STATE_NOT_STARTED:
	case TRX_STATE_FORCED_ROLLBACK:

		ib::error() << "Transaction has a savepoint "
			<< savep->name
			<< " though it is not started";

		return(DB_ERROR);

	case TRX_STATE_ACTIVE:

		return(trx_rollback_to_savepoint_for_mysql_low(
				trx, savep, mysql_binlog_cache_pos));

	case TRX_STATE_PREPARED:
	case TRX_STATE_COMMITTED_IN_MEMORY:
		/* The savepoint rollback is only allowed on an ACTIVE
		transaction, not a PREPARED or COMMITTED one. */
		break;
	}

	ut_error;
	return(DB_CORRUPTION);
}

/*******************************************************************//**
Creates a named savepoint. If the transaction is not yet started, starts it.
If there is already a savepoint of the same name, this call erases that old
savepoint and replaces it with a new. Savepoints are deleted in a transaction
commit or rollback.
@return always DB_SUCCESS */
dberr_t
trx_savepoint_for_mysql(
/*====================*/
	trx_t*		trx,			/*!< in: transaction handle */
	const char*	savepoint_name,		/*!< in: savepoint name */
	int64_t		binlog_cache_pos)	/*!< in: MySQL binlog cache
						position corresponding to this
						connection at the time of the
						savepoint */
{
	trx_named_savept_t*	savep;

	trx_start_if_not_started_xa(trx, false);

	savep = trx_savepoint_find(trx, savepoint_name);

	if (savep) {
		/* There is a savepoint with the same name: free that */

		UT_LIST_REMOVE(trx->trx_savepoints, savep);

		ut_free(savep->name);
		ut_free(savep);
	}

	/* Create a new savepoint and add it as the last in the list */

	savep = static_cast<trx_named_savept_t*>(
		ut_malloc_nokey(sizeof(*savep)));

	savep->name = mem_strdup(savepoint_name);

	savep->savept = trx_savept_take(trx);

	savep->mysql_binlog_cache_pos = binlog_cache_pos;

	UT_LIST_ADD_LAST(trx->trx_savepoints, savep);

	return(DB_SUCCESS);
}

/*******************************************************************//**
Releases only the named savepoint. Savepoints which were set after this
savepoint are left as is.
@return if no savepoint of the name found then DB_NO_SAVEPOINT,
otherwise DB_SUCCESS */
dberr_t
trx_release_savepoint_for_mysql(
/*============================*/
	trx_t*		trx,			/*!< in: transaction handle */
	const char*	savepoint_name)		/*!< in: savepoint name */
{
	trx_named_savept_t*	savep;

	ut_ad(trx_state_eq(trx, TRX_STATE_ACTIVE));
	ut_ad(trx->in_mysql_trx_list);

	savep = trx_savepoint_find(trx, savepoint_name);

	if (savep != NULL) {
		trx_roll_savepoint_free(trx, savep);
	}

	return(savep != NULL ? DB_SUCCESS : DB_NO_SAVEPOINT);
}

/*******************************************************************//**
Determines if this transaction is rolling back an incomplete transaction
in crash recovery.
@return TRUE if trx is an incomplete transaction that is being rolled
back in crash recovery */
ibool
trx_is_recv(
/*========*/
	const trx_t*	trx)	/*!< in: transaction */
{
	return(trx == trx_roll_crash_recv_trx);
}

/*******************************************************************//**
Returns a transaction savepoint taken at this point in time.
@return savepoint */
trx_savept_t
trx_savept_take(
/*============*/
	trx_t*	trx)	/*!< in: transaction */
{
	trx_savept_t	savept;

	savept.least_undo_no = trx->undo_no;

	return(savept);
}

/*******************************************************************//**
Roll back an active transaction. */
static
void
trx_rollback_active(
/*================*/
	trx_t*	trx)	/*!< in/out: transaction */
{
	mem_heap_t*	heap;
	que_fork_t*	fork;
	que_thr_t*	thr;
	roll_node_t*	roll_node;
	dict_table_t*	table;
	int64_t		rows_to_undo;
	const char*	unit		= "";
	ibool		dictionary_locked = FALSE;

	heap = mem_heap_create(512);

	fork = que_fork_create(NULL, NULL, QUE_FORK_RECOVERY, heap);
	fork->trx = trx;

	thr = que_thr_create(fork, heap, NULL);

	roll_node = roll_node_create(heap);

	thr->child = roll_node;
	roll_node->common.parent = thr;

	trx->graph = fork;

	ut_a(thr == que_fork_start_command(fork));

	trx_sys_mutex_enter();

	trx_roll_crash_recv_trx	= trx;

	trx_roll_max_undo_no = trx->undo_no;

	trx_roll_progress_printed_pct = 0;

	rows_to_undo = trx_roll_max_undo_no;

	trx_sys_mutex_exit();

	if (rows_to_undo > 1000000000) {
		rows_to_undo = rows_to_undo / 1000000;
		unit = "M";
	}

	const trx_id_t	trx_id = trx_get_id_for_print(trx);

	ib::info() << "Rolling back trx with id " << trx_id << ", "
		<< rows_to_undo << unit << " rows to undo";

	if (trx_get_dict_operation(trx) != TRX_DICT_OP_NONE) {
		row_mysql_lock_data_dictionary(trx);
		dictionary_locked = TRUE;
	}

	que_run_threads(thr);
	ut_a(roll_node->undo_thr != NULL);

	que_run_threads(roll_node->undo_thr);

	trx_rollback_finish(thr_get_trx(roll_node->undo_thr));

	/* Free the memory reserved by the undo graph */
	que_graph_free(static_cast<que_t*>(
			       roll_node->undo_thr->common.parent));

	ut_a(trx->lock.que_state == TRX_QUE_RUNNING);

	if (trx_get_dict_operation(trx) != TRX_DICT_OP_NONE
	    && trx->table_id != 0) {

		ut_ad(dictionary_locked);

		/* If the transaction was for a dictionary operation,
		we drop the relevant table only if it is not flagged
		as DISCARDED. If it still exists. */

		table = dict_table_open_on_id(
			trx->table_id, TRUE, DICT_TABLE_OP_NORMAL);

		if (table && !dict_table_is_discarded(table)) {
			ib::warn() << "Dropping table '" << table->name
				<< "', with id " << trx->table_id
				<< " in recovery";

			dict_table_close_and_drop(trx, table);

			trx_commit_for_mysql(trx);
		}
	}

	if (dictionary_locked) {
		row_mysql_unlock_data_dictionary(trx);
	}

	ib::info() << "Rollback of trx with id " << trx_id << " completed";

	mem_heap_free(heap);

	trx_roll_crash_recv_trx	= NULL;
}

/*******************************************************************//**
Rollback or clean up any resurrected incomplete transactions. It assumes
that the caller holds the trx_sys_t::mutex and it will release the
lock if it does a clean up or rollback.
@return TRUE if the transaction was cleaned up or rolled back
and trx_sys->mutex was released. */
static
ibool
trx_rollback_resurrected(
/*=====================*/
	trx_t*	trx,	/*!< in: transaction to rollback or clean */
	ibool	all)	/*!< in: FALSE=roll back dictionary transactions;
			TRUE=roll back all non-PREPARED transactions */
{
	ut_ad(trx_sys_mutex_own());

	/* The trx->is_recovered flag and trx->state are set
	atomically under the protection of the trx->mutex (and
	lock_sys->mutex) in lock_trx_release_locks(). We do not want
	to accidentally clean up a non-recovered transaction here. */

	trx_mutex_enter(trx);
	bool		is_recovered	= trx->is_recovered;
	trx_state_t	state		= trx->state;
	trx_mutex_exit(trx);

	if (!is_recovered) {
		return(FALSE);
	}

	switch (state) {
	case TRX_STATE_COMMITTED_IN_MEMORY:
		trx_sys_mutex_exit();
		ib::info() << "Cleaning up trx with id "
			<< trx_get_id_for_print(trx);

		trx_cleanup_at_db_startup(trx);
		trx_free_resurrected(trx);
		return(TRUE);
	case TRX_STATE_ACTIVE:
		if (all || trx_get_dict_operation(trx) != TRX_DICT_OP_NONE) {
			trx_sys_mutex_exit();
			trx_rollback_active(trx);
			trx_free_for_background(trx);
			return(TRUE);
		}
		return(FALSE);
	case TRX_STATE_PREPARED:
		return(FALSE);
	case TRX_STATE_NOT_STARTED:
	case TRX_STATE_FORCED_ROLLBACK:
		break;
	}

	ut_error;
	return(FALSE);
}

/*******************************************************************//**
Rollback or clean up any incomplete transactions which were
encountered in crash recovery.  If the transaction already was
committed, then we clean up a possible insert undo log. If the
transaction was not yet committed, then we roll it back. */
void
trx_rollback_or_clean_recovered(
/*============================*/
	ibool	all)	/*!< in: FALSE=roll back dictionary transactions;
			TRUE=roll back all non-PREPARED transactions */
{
	trx_t*	trx;

	ut_a(srv_force_recovery < SRV_FORCE_NO_TRX_UNDO);

	if (trx_sys_get_n_rw_trx() == 0) {

		return;
	}

	if (all) {
		ib::info() << "Starting in background the rollback"
			" of uncommitted transactions";
	}

	/* Note: For XA recovered transactions, we rely on MySQL to
	do rollback. They will be in TRX_STATE_PREPARED state. If the server
	is shutdown and they are still lingering in trx_sys_t::trx_list
	then the shutdown will hang. */

	/* Loop over the transaction list as long as there are
	recovered transactions to clean up or recover. */

	do {
		trx_sys_mutex_enter();

		for (trx = UT_LIST_GET_FIRST(trx_sys->rw_trx_list);
		     trx != NULL;
		     trx = UT_LIST_GET_NEXT(trx_list, trx)) {

			assert_trx_in_rw_list(trx);

			/* If this function does a cleanup or rollback
			then it will release the trx_sys->mutex, therefore
			we need to reacquire it before retrying the loop. */

			if (trx_rollback_resurrected(trx, all)) {

				trx_sys_mutex_enter();

				break;
			}
		}

		trx_sys_mutex_exit();

	} while (trx != NULL);

	if (all) {
		ib::info() << "Rollback of non-prepared transactions"
			" completed";
	}
}

/*******************************************************************//**
Rollback or clean up any incomplete transactions which were
encountered in crash recovery.  If the transaction already was
committed, then we clean up a possible insert undo log. If the
transaction was not yet committed, then we roll it back.
Note: this is done in a background thread.
@return a dummy parameter */
extern "C"
os_thread_ret_t
DECLARE_THREAD(trx_rollback_or_clean_all_recovered)(
/*================================================*/
	void*	arg MY_ATTRIBUTE((unused)))
			/*!< in: a dummy parameter required by
			os_thread_create */
{
	my_thread_init();

	ut_ad(!srv_read_only_mode);

#ifdef UNIV_PFS_THREAD
	pfs_register_thread(trx_rollback_clean_thread_key);
#endif /* UNIV_PFS_THREAD */

	trx_rollback_or_clean_recovered(TRUE);

	trx_rollback_or_clean_is_active = false;

	my_thread_end();
	/* We count the number of threads in os_thread_exit(). A created
	thread should always use that to exit and not use return() to exit. */

	os_thread_exit();

	OS_THREAD_DUMMY_RETURN;
}

/***********************************************************************//**
Tries truncate the undo logs. */
static
void
trx_roll_try_truncate(
/*==================*/
	trx_t*		trx,		/*!< in/out: transaction */
	trx_undo_ptr_t*	undo_ptr)	/*!< in: rollback segment to look
					for next undo log record. */
{
	ut_ad(mutex_own(&trx->undo_mutex));
	ut_ad(mutex_own(&undo_ptr->rseg->mutex));

	trx->pages_undone = 0;

	if (undo_ptr->insert_undo) {
		trx_undo_truncate_end(trx, undo_ptr->insert_undo, trx->undo_no);
	}

	if (undo_ptr->update_undo) {
		trx_undo_truncate_end(trx, undo_ptr->update_undo, trx->undo_no);
	}
}

/***********************************************************************//**
Pops the topmost undo log record in a single undo log and updates the info
about the topmost record in the undo log memory struct.
@return undo log record, the page s-latched */
static
trx_undo_rec_t*
trx_roll_pop_top_rec(
/*=================*/
	trx_t*		trx,	/*!< in: transaction */
	trx_undo_t*	undo,	/*!< in: undo log */
	mtr_t*		mtr)	/*!< in: mtr */
{
	ut_ad(mutex_own(&trx->undo_mutex));

	page_t*	undo_page = trx_undo_page_get_s_latched(
		page_id_t(undo->space, undo->top_page_no),
		undo->page_size, mtr);
<<<<<<< HEAD

	ulint	offset = undo->top_offset;

=======

	ulint	offset = undo->top_offset;

>>>>>>> bb16788a
	trx_undo_rec_t*	prev_rec = trx_undo_get_prev_rec(
		undo_page + offset, undo->hdr_page_no, undo->hdr_offset,
		true, mtr);

	if (prev_rec == NULL) {

		undo->empty = TRUE;
	} else {
		page_t*	prev_rec_page = page_align(prev_rec);

		if (prev_rec_page != undo_page) {

			trx->pages_undone++;
		}

		undo->top_page_no = page_get_page_no(prev_rec_page);
		undo->top_offset  = prev_rec - prev_rec_page;
		undo->top_undo_no = trx_undo_rec_get_undo_no(prev_rec);
	}

	return(undo_page + offset);
}


/********************************************************************//**
Pops the topmost record when the two undo logs of a transaction are seen
as a single stack of records ordered by their undo numbers.
@return undo log record copied to heap, NULL if none left, or if the
undo number of the top record would be less than the limit */
trx_undo_rec_t*
trx_roll_pop_top_rec_of_trx_low(
/*============================*/
	trx_t*		trx,		/*!< in/out: transaction */
	trx_undo_ptr_t*	undo_ptr,	/*!< in: rollback segment to look
					for next undo log record. */
	undo_no_t	limit,		/*!< in: least undo number we need */
	roll_ptr_t*	roll_ptr,	/*!< out: roll pointer to undo record */
	mem_heap_t*	heap)		/*!< in/out: memory heap where copied */
{
	trx_undo_t*	undo;
	trx_undo_t*	ins_undo;
	trx_undo_t*	upd_undo;
	trx_undo_rec_t*	undo_rec;
	trx_undo_rec_t*	undo_rec_copy;
	undo_no_t	undo_no;
	ibool		is_insert;
	trx_rseg_t*	rseg;
	mtr_t		mtr;

	rseg = undo_ptr->rseg;

	mutex_enter(&trx->undo_mutex);

	if (trx->pages_undone >= TRX_ROLL_TRUNC_THRESHOLD) {
		mutex_enter(&rseg->mutex);

		trx_roll_try_truncate(trx, undo_ptr);

		mutex_exit(&rseg->mutex);
	}

	ins_undo = undo_ptr->insert_undo;
	upd_undo = undo_ptr->update_undo;

	if (!ins_undo || ins_undo->empty) {
		undo = upd_undo;
	} else if (!upd_undo || upd_undo->empty) {
		undo = ins_undo;
	} else if (upd_undo->top_undo_no > ins_undo->top_undo_no) {
		undo = upd_undo;
	} else {
		undo = ins_undo;
	}

	if (!undo || undo->empty || limit > undo->top_undo_no) {
		mutex_enter(&rseg->mutex);
		trx_roll_try_truncate(trx, undo_ptr);
		mutex_exit(&rseg->mutex);
		mutex_exit(&trx->undo_mutex);
		return(NULL);
	}

	is_insert = (undo == ins_undo);

	*roll_ptr = trx_undo_build_roll_ptr(
		is_insert, undo->rseg->id, undo->top_page_no, undo->top_offset);

	mtr_start(&mtr);

	undo_rec = trx_roll_pop_top_rec(trx, undo, &mtr);

	undo_no = trx_undo_rec_get_undo_no(undo_rec);

	ut_ad(trx_roll_check_undo_rec_ordering(
		undo_no, undo->rseg->space, trx));

	/* We print rollback progress info if we are in a crash recovery
	and the transaction has at least 1000 row operations to undo. */

	if (trx == trx_roll_crash_recv_trx && trx_roll_max_undo_no > 1000) {

		ulint	progress_pct = 100 - (ulint)
			((undo_no * 100) / trx_roll_max_undo_no);
		if (progress_pct != trx_roll_progress_printed_pct) {
			if (trx_roll_progress_printed_pct == 0) {
				fprintf(stderr,
					"\nInnoDB: Progress in percents:"
					" %lu", (ulong) progress_pct);
			} else {
				fprintf(stderr,
					" %lu", (ulong) progress_pct);
			}
			fflush(stderr);
			trx_roll_progress_printed_pct = progress_pct;
		}
	}

	trx->undo_no = undo_no;
	trx->undo_rseg_space = undo->rseg->space;

	undo_rec_copy = trx_undo_rec_copy(undo_rec, heap);

	mutex_exit(&trx->undo_mutex);

	mtr_commit(&mtr);

	return(undo_rec_copy);
}

/********************************************************************//**
Get next undo log record from redo and noredo rollback segments.
@return undo log record copied to heap, NULL if none left, or if the
undo number of the top record would be less than the limit */
trx_undo_rec_t*
trx_roll_pop_top_rec_of_trx(
/*========================*/
	trx_t*		trx,		/*!< in: transaction */
	undo_no_t	limit,		/*!< in: least undo number we need */
	roll_ptr_t*	roll_ptr,	/*!< out: roll pointer to undo record */
	mem_heap_t*	heap)		/*!< in: memory heap where copied */
{
	trx_undo_rec_t* undo_rec = 0;

	if (trx_is_redo_rseg_updated(trx)) {
		undo_rec = trx_roll_pop_top_rec_of_trx_low(
			trx, &trx->rsegs.m_redo, limit, roll_ptr, heap);
	}

	if (undo_rec == 0 && trx_is_noredo_rseg_updated(trx)) {
		undo_rec = trx_roll_pop_top_rec_of_trx_low(
			trx, &trx->rsegs.m_noredo, limit, roll_ptr, heap);
	}

	return(undo_rec);
}

/****************************************************************//**
Builds an undo 'query' graph for a transaction. The actual rollback is
performed by executing this query graph like a query subprocedure call.
The reply about the completion of the rollback will be sent by this
graph.
@return own: the query graph */
static
que_t*
trx_roll_graph_build(
/*=================*/
	trx_t*	trx)	/*!< in/out: transaction */
{
	mem_heap_t*	heap;
	que_fork_t*	fork;
	que_thr_t*	thr;

	ut_ad(trx_mutex_own(trx));

	heap = mem_heap_create(512);
	fork = que_fork_create(NULL, NULL, QUE_FORK_ROLLBACK, heap);
	fork->trx = trx;

	thr = que_thr_create(fork, heap, NULL);

	thr->child = row_undo_node_create(trx, thr, heap);

	return(fork);
}

/*********************************************************************//**
Starts a rollback operation, creates the UNDO graph that will do the
actual undo operation.
@return query graph thread that will perform the UNDO operations. */
static
que_thr_t*
trx_rollback_start(
/*===============*/
	trx_t*		trx,		/*!< in: transaction */
	ib_id_t		roll_limit)	/*!< in: rollback to undo no (for
					partial undo), 0 if we are rolling back
					the entire transaction */
{
	ut_ad(trx_mutex_own(trx));

	/* Initialize the rollback field in the transaction */

	ut_ad(!trx->roll_limit);
	ut_ad(!trx->in_rollback);

	trx->roll_limit = roll_limit;
	ut_d(trx->in_rollback = true);

	ut_a(trx->roll_limit <= trx->undo_no);

	trx->pages_undone = 0;

	/* Build a 'query' graph which will perform the undo operations */

	que_t*	roll_graph = trx_roll_graph_build(trx);

	trx->graph = roll_graph;

	trx->lock.que_state = TRX_QUE_ROLLING_BACK;

	return(que_fork_start_command(roll_graph));
}

/****************************************************************//**
Finishes a transaction rollback. */
static
void
trx_rollback_finish(
/*================*/
	trx_t*		trx)	/*!< in: transaction */
{
	trx_commit(trx);

	trx->mod_tables.clear();

	trx->lock.que_state = TRX_QUE_RUNNING;
}

/*********************************************************************//**
Creates a rollback command node struct.
@return own: rollback node struct */
roll_node_t*
roll_node_create(
/*=============*/
	mem_heap_t*	heap)	/*!< in: mem heap where created */
{
	roll_node_t*	node;

	node = static_cast<roll_node_t*>(mem_heap_zalloc(heap, sizeof(*node)));

	node->state = ROLL_NODE_SEND;

	node->common.type = QUE_NODE_ROLLBACK;

	return(node);
}

/***********************************************************//**
Performs an execution step for a rollback command node in a query graph.
@return query thread to run next, or NULL */
que_thr_t*
trx_rollback_step(
/*==============*/
	que_thr_t*	thr)	/*!< in: query thread */
{
	roll_node_t*	node;

	node = static_cast<roll_node_t*>(thr->run_node);

	ut_ad(que_node_get_type(node) == QUE_NODE_ROLLBACK);

	if (thr->prev_node == que_node_get_parent(node)) {
		node->state = ROLL_NODE_SEND;
	}

	if (node->state == ROLL_NODE_SEND) {
		trx_t*		trx;
		ib_id_t		roll_limit;

		trx = thr_get_trx(thr);

		trx_mutex_enter(trx);

		node->state = ROLL_NODE_WAIT;

		ut_a(node->undo_thr == NULL);

		roll_limit = node->partial ? node->savept.least_undo_no : 0;

		trx_commit_or_rollback_prepare(trx);

		node->undo_thr = trx_rollback_start(trx, roll_limit);

		trx_mutex_exit(trx);

	} else {
		ut_ad(node->state == ROLL_NODE_WAIT);

		thr->run_node = que_node_get_parent(node);
	}

	return(thr);
}<|MERGE_RESOLUTION|>--- conflicted
+++ resolved
@@ -918,15 +918,9 @@
 	page_t*	undo_page = trx_undo_page_get_s_latched(
 		page_id_t(undo->space, undo->top_page_no),
 		undo->page_size, mtr);
-<<<<<<< HEAD
 
 	ulint	offset = undo->top_offset;
 
-=======
-
-	ulint	offset = undo->top_offset;
-
->>>>>>> bb16788a
 	trx_undo_rec_t*	prev_rec = trx_undo_get_prev_rec(
 		undo_page + offset, undo->hdr_page_no, undo->hdr_offset,
 		true, mtr);
