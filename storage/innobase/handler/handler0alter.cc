/*****************************************************************************

Copyright (c) 2005, 2016, Oracle and/or its affiliates. All Rights Reserved.

This program is free software; you can redistribute it and/or modify it under
the terms of the GNU General Public License as published by the Free Software
Foundation; version 2 of the License.

This program is distributed in the hope that it will be useful, but WITHOUT
ANY WARRANTY; without even the implied warranty of MERCHANTABILITY or FITNESS
FOR A PARTICULAR PURPOSE. See the GNU General Public License for more details.

You should have received a copy of the GNU General Public License along with
this program; if not, write to the Free Software Foundation, Inc.,
51 Franklin Street, Suite 500, Boston, MA 02110-1335 USA

*****************************************************************************/

/**************************************************//**
@file handler/handler0alter.cc
Smart ALTER TABLE
*******************************************************/

/* Include necessary SQL headers */
#include "ha_prototypes.h"
#include <debug_sync.h>
#include <log.h>
#include <sql_lex.h>
#include <sql_class.h>
#include <sql_table.h>
#include <mysql/plugin.h>

/* Include necessary InnoDB headers */
#include "btr0sea.h"
#include "dict0crea.h"
#include "dict0dict.h"
#include "dict0priv.h"
#include "dict0stats.h"
#include "dict0stats_bg.h"
#include "fsp0sysspace.h"
#include "log0log.h"
#include "rem0types.h"
#include "row0log.h"
#include "row0merge.h"
#include "trx0trx.h"
#include "trx0roll.h"
#include "handler0alter.h"
#include "srv0mon.h"
#include "fts0priv.h"
#include "fts0plugin.h"
#include "pars0pars.h"
#include "row0sel.h"
#include "ha_innodb.h"
#include "ut0new.h"
#include "ut0stage.h"

/* For supporting Native InnoDB Partitioning. */
#include "partition_info.h"
#include "ha_innopart.h"

/** Operations for creating secondary indexes (no rebuild needed) */
static const Alter_inplace_info::HA_ALTER_FLAGS INNOBASE_ONLINE_CREATE
	= Alter_inplace_info::ADD_INDEX
	| Alter_inplace_info::ADD_UNIQUE_INDEX
	| Alter_inplace_info::ADD_SPATIAL_INDEX;

/** Operations for rebuilding a table in place */
static const Alter_inplace_info::HA_ALTER_FLAGS INNOBASE_ALTER_REBUILD
	= Alter_inplace_info::ADD_PK_INDEX
	| Alter_inplace_info::DROP_PK_INDEX
	| Alter_inplace_info::CHANGE_CREATE_OPTION
	/* CHANGE_CREATE_OPTION needs to check innobase_need_rebuild() */
	| Alter_inplace_info::ALTER_COLUMN_NULLABLE
	| Alter_inplace_info::ALTER_COLUMN_NOT_NULLABLE
	| Alter_inplace_info::ALTER_STORED_COLUMN_ORDER
	| Alter_inplace_info::DROP_STORED_COLUMN
	| Alter_inplace_info::ADD_STORED_BASE_COLUMN
	| Alter_inplace_info::RECREATE_TABLE
	/*
	| Alter_inplace_info::ALTER_STORED_COLUMN_TYPE
	*/
	;

/** Operations that require changes to data */
static const Alter_inplace_info::HA_ALTER_FLAGS INNOBASE_ALTER_DATA
	= INNOBASE_ONLINE_CREATE | INNOBASE_ALTER_REBUILD;

/** Operations for altering a table that InnoDB does not care about */
static const Alter_inplace_info::HA_ALTER_FLAGS INNOBASE_INPLACE_IGNORE
	= Alter_inplace_info::ALTER_COLUMN_DEFAULT
	| Alter_inplace_info::ALTER_COLUMN_COLUMN_FORMAT
	| Alter_inplace_info::ALTER_COLUMN_STORAGE_TYPE
	| Alter_inplace_info::ALTER_VIRTUAL_GCOL_EXPR
	| Alter_inplace_info::ALTER_RENAME;

/** Operations on foreign key definitions (changing the schema only) */
static const Alter_inplace_info::HA_ALTER_FLAGS INNOBASE_FOREIGN_OPERATIONS
	= Alter_inplace_info::DROP_FOREIGN_KEY
	| Alter_inplace_info::ADD_FOREIGN_KEY;

/** Operations that InnoDB cares about and can perform without rebuild */
static const Alter_inplace_info::HA_ALTER_FLAGS INNOBASE_ALTER_NOREBUILD
	= INNOBASE_ONLINE_CREATE
	| INNOBASE_FOREIGN_OPERATIONS
	| Alter_inplace_info::DROP_INDEX
	| Alter_inplace_info::DROP_UNIQUE_INDEX
	| Alter_inplace_info::RENAME_INDEX
	| Alter_inplace_info::ALTER_COLUMN_NAME
	| Alter_inplace_info::ALTER_COLUMN_EQUAL_PACK_LENGTH
	| Alter_inplace_info::ALTER_INDEX_COMMENT
	| Alter_inplace_info::ADD_VIRTUAL_COLUMN
	| Alter_inplace_info::DROP_VIRTUAL_COLUMN
	| Alter_inplace_info::ALTER_VIRTUAL_COLUMN_ORDER;
	/* | Alter_inplace_info::ALTER_VIRTUAL_COLUMN_TYPE; */

struct ha_innobase_inplace_ctx : public inplace_alter_handler_ctx
{
	/** Dummy query graph */
	que_thr_t*	thr;
	/** The prebuilt struct of the creating instance */
	row_prebuilt_t*&	prebuilt;
	/** InnoDB indexes being created */
	dict_index_t**	add_index;
	/** MySQL key numbers for the InnoDB indexes that are being created */
	const ulint*	add_key_numbers;
	/** number of InnoDB indexes being created */
	ulint		num_to_add_index;
	/** InnoDB indexes being dropped */
	dict_index_t**	drop_index;
	/** number of InnoDB indexes being dropped */
	const ulint	num_to_drop_index;
	/** InnoDB indexes being renamed */
	dict_index_t**	rename;
	/** number of InnoDB indexes being renamed */
	const ulint	num_to_rename;
	/** InnoDB foreign key constraints being dropped */
	dict_foreign_t** drop_fk;
	/** number of InnoDB foreign key constraints being dropped */
	const ulint	num_to_drop_fk;
	/** InnoDB foreign key constraints being added */
	dict_foreign_t** add_fk;
	/** number of InnoDB foreign key constraints being dropped */
	const ulint	num_to_add_fk;
	/** whether to create the indexes online */
	bool		online;
	/** memory heap */
	mem_heap_t*	heap;
	/** dictionary transaction */
	trx_t*		trx;
	/** original table (if rebuilt, differs from indexed_table) */
	dict_table_t*	old_table;
	/** table where the indexes are being created or dropped */
	dict_table_t*	new_table;
	/** mapping of old column numbers to new ones, or NULL */
	const ulint*	col_map;
	/** new column names, or NULL if nothing was renamed */
	const char**	col_names;
	/** added AUTO_INCREMENT column position, or ULINT_UNDEFINED */
	const ulint	add_autoinc;
	/** default values of ADD COLUMN, or NULL */
	const dtuple_t*	add_cols;
	/** autoinc sequence to use */
	ib_sequence_t	sequence;
	/** maximum auto-increment value */
	ulonglong	max_autoinc;
	/** temporary table name to use for old table when renaming tables */
	const char*	tmp_name;
	/** whether the order of the clustered index is unchanged */
	bool		skip_pk_sort;
	/** number of virtual columns to be added */
	ulint		num_to_add_vcol;
	/** virtual columns to be added */
	dict_v_col_t*	add_vcol;
	const char**	add_vcol_name;
	/** number of virtual columns to be dropped */
	ulint		num_to_drop_vcol;
	/** virtual columns to be dropped */
	dict_v_col_t*	drop_vcol;
	const char**	drop_vcol_name;
	/** ALTER TABLE stage progress recorder */
	ut_stage_alter_t* m_stage;

	ha_innobase_inplace_ctx(row_prebuilt_t*& prebuilt_arg,
				dict_index_t** drop_arg,
				ulint num_to_drop_arg,
				dict_index_t** rename_arg,
				ulint num_to_rename_arg,
				dict_foreign_t** drop_fk_arg,
				ulint num_to_drop_fk_arg,
				dict_foreign_t** add_fk_arg,
				ulint num_to_add_fk_arg,
				bool online_arg,
				mem_heap_t* heap_arg,
				dict_table_t* new_table_arg,
				const char** col_names_arg,
				ulint add_autoinc_arg,
				ulonglong autoinc_col_min_value_arg,
				ulonglong autoinc_col_max_value_arg,
				ulint num_to_drop_vcol_arg) :
		inplace_alter_handler_ctx(),
		prebuilt (prebuilt_arg),
		add_index (0), add_key_numbers (0), num_to_add_index (0),
		drop_index (drop_arg), num_to_drop_index (num_to_drop_arg),
		rename (rename_arg), num_to_rename (num_to_rename_arg),
		drop_fk (drop_fk_arg), num_to_drop_fk (num_to_drop_fk_arg),
		add_fk (add_fk_arg), num_to_add_fk (num_to_add_fk_arg),
		online (online_arg), heap (heap_arg), trx (0),
		old_table (prebuilt_arg->table),
		new_table (new_table_arg),
		col_map (0), col_names (col_names_arg),
		add_autoinc (add_autoinc_arg),
		add_cols (0),
		sequence(prebuilt->trx->mysql_thd,
			 autoinc_col_min_value_arg, autoinc_col_max_value_arg),
		max_autoinc (0),
		tmp_name (0),
		skip_pk_sort(false),
		num_to_add_vcol(0),
		add_vcol(0),
		add_vcol_name(0),
		num_to_drop_vcol(0),
		drop_vcol(0),
		drop_vcol_name(0),
		m_stage(NULL)
	{
#ifdef UNIV_DEBUG
		for (ulint i = 0; i < num_to_add_index; i++) {
			ut_ad(!add_index[i]->to_be_dropped);
		}
		for (ulint i = 0; i < num_to_drop_index; i++) {
			ut_ad(drop_index[i]->to_be_dropped);
		}
#endif /* UNIV_DEBUG */

		thr = pars_complete_graph_for_exec(NULL, prebuilt->trx, heap,
						   prebuilt);
	}

	~ha_innobase_inplace_ctx()
	{
		UT_DELETE(m_stage);
		mem_heap_free(heap);
	}

	/** Determine if the table will be rebuilt.
	@return whether the table will be rebuilt */
	bool need_rebuild () const { return(old_table != new_table); }

private:
	// Disable copying
	ha_innobase_inplace_ctx(const ha_innobase_inplace_ctx&);
	ha_innobase_inplace_ctx& operator=(const ha_innobase_inplace_ctx&);
};

/* Report an InnoDB error to the client by invoking my_error(). */
static UNIV_COLD MY_ATTRIBUTE((nonnull))
void
my_error_innodb(
/*============*/
	dberr_t		error,	/*!< in: InnoDB error code */
	const char*	table,	/*!< in: table name */
	ulint		flags)	/*!< in: table flags */
{
	switch (error) {
	case DB_MISSING_HISTORY:
		my_error(ER_TABLE_DEF_CHANGED, MYF(0));
		break;
	case DB_RECORD_NOT_FOUND:
		my_error(ER_KEY_NOT_FOUND, MYF(0), table);
		break;
	case DB_DEADLOCK:
		my_error(ER_LOCK_DEADLOCK, MYF(0));
		break;
	case DB_LOCK_WAIT_TIMEOUT:
		my_error(ER_LOCK_WAIT_TIMEOUT, MYF(0));
		break;
	case DB_INTERRUPTED:
		my_error(ER_QUERY_INTERRUPTED, MYF(0));
		break;
	case DB_OUT_OF_MEMORY:
		my_error(ER_OUT_OF_RESOURCES, MYF(0));
		break;
	case DB_OUT_OF_FILE_SPACE:
		my_error(ER_RECORD_FILE_FULL, MYF(0), table);
		break;
	case DB_TEMP_FILE_WRITE_FAIL:
		my_error(ER_TEMP_FILE_WRITE_FAILURE, MYF(0));
		break;
	case DB_TOO_BIG_INDEX_COL:
		my_error(ER_INDEX_COLUMN_TOO_LONG, MYF(0),
			 DICT_MAX_FIELD_LEN_BY_FORMAT_FLAG(flags));
		break;
	case DB_TOO_MANY_CONCURRENT_TRXS:
		my_error(ER_TOO_MANY_CONCURRENT_TRXS, MYF(0));
		break;
	case DB_LOCK_TABLE_FULL:
		my_error(ER_LOCK_TABLE_FULL, MYF(0));
		break;
	case DB_UNDO_RECORD_TOO_BIG:
		my_error(ER_UNDO_RECORD_TOO_BIG, MYF(0));
		break;
	case DB_CORRUPTION:
		my_error(ER_NOT_KEYFILE, MYF(0), table);
		break;
	case DB_TOO_BIG_RECORD:
		/* We limit max record size to 16k for 64k page size. */
		my_error(ER_TOO_BIG_ROWSIZE, MYF(0),
			 srv_page_size == UNIV_PAGE_SIZE_MAX
			 ? REC_MAX_DATA_SIZE - 1
			 : page_get_free_space_of_empty(
				 flags & DICT_TF_COMPACT) / 2);
		break;
	case DB_INVALID_NULL:
		/* TODO: report the row, as we do for DB_DUPLICATE_KEY */
		my_error(ER_INVALID_USE_OF_NULL, MYF(0));
		break;
	case DB_CANT_CREATE_GEOMETRY_OBJECT:
		my_error(ER_CANT_CREATE_GEOMETRY_OBJECT, MYF(0));
		break;
	case DB_TABLESPACE_EXISTS:
		my_error(ER_TABLESPACE_EXISTS, MYF(0), table);
		break;

#ifdef UNIV_DEBUG
	case DB_SUCCESS:
	case DB_DUPLICATE_KEY:
	case DB_ONLINE_LOG_TOO_BIG:
		/* These codes should not be passed here. */
		ut_error;
#endif /* UNIV_DEBUG */
	default:
		my_error(ER_GET_ERRNO, MYF(0), error);
		break;
	}
}

/** Determine if fulltext indexes exist in a given table.
@param table MySQL table
@return whether fulltext indexes exist on the table */
static
bool
innobase_fulltext_exist(
/*====================*/
	const TABLE*	table)
{
	for (uint i = 0; i < table->s->keys; i++) {
		if (table->key_info[i].flags & HA_FULLTEXT) {
			return(true);
		}
	}

	return(false);
}

/** Determine if spatial indexes exist in a given table.
@param table MySQL table
@return whether spatial indexes exist on the table */
static
bool
innobase_spatial_exist(
/*===================*/
	const   TABLE*  table)
{
	for (uint i = 0; i < table->s->keys; i++) {
	       if (table->key_info[i].flags & HA_SPATIAL) {
		       return(true);
	       }
	}

	return(false);
}

/*******************************************************************//**
Determine if ALTER TABLE needs to rebuild the table.
@param ha_alter_info the DDL operation
@return whether it is necessary to rebuild the table */
static MY_ATTRIBUTE((nonnull, warn_unused_result))
bool
innobase_need_rebuild(
/*==================*/
	const Alter_inplace_info*	ha_alter_info)
{
	Alter_inplace_info::HA_ALTER_FLAGS alter_inplace_flags =
		ha_alter_info->handler_flags & ~(INNOBASE_INPLACE_IGNORE);

	if (alter_inplace_flags
	    == Alter_inplace_info::CHANGE_CREATE_OPTION
	    && !(ha_alter_info->create_info->used_fields
		 & (HA_CREATE_USED_ROW_FORMAT
		    | HA_CREATE_USED_KEY_BLOCK_SIZE
		    | HA_CREATE_USED_TABLESPACE))) {
		/* Any other CHANGE_CREATE_OPTION than changing
		ROW_FORMAT, KEY_BLOCK_SIZE or TABLESPACE can be done
		without rebuilding the table. */
		return(false);
	}

	return(!!(ha_alter_info->handler_flags & INNOBASE_ALTER_REBUILD));
}
/** Check if virtual column in old and new table are in order, excluding
those dropped column. This is needed because when we drop a virtual column,
ALTER_VIRTUAL_COLUMN_ORDER is also turned on, so we can't decide if this
is a real ORDER change or just DROP COLUMN
@param[in]	table		old TABLE
@param[in]	altered_table	new TABLE
@param[in]	ha_alter_info	Structure describing changes to be done
by ALTER TABLE and holding data used during in-place alter.
@return	true is all columns in order, false otherwise. */
static
bool
check_v_col_in_order(
	const TABLE*		table,
	const TABLE*		altered_table,
	Alter_inplace_info*	ha_alter_info)
{
	ulint	j = 0;

	/* We don't support any adding new virtual column before
	existed virtual column. */
	if (ha_alter_info->handler_flags
              & Alter_inplace_info::ADD_VIRTUAL_COLUMN) {
		bool			has_new = false;

		List_iterator_fast<Create_field> cf_it(
			ha_alter_info->alter_info->create_list);

		cf_it.rewind();

		while (const Create_field* new_field = cf_it++) {
			if (!new_field->is_virtual_gcol()) {
				continue;
			}

			/* Found a new added virtual column. */
			if (!new_field->field) {
				has_new = true;
				continue;
			}

			/* If there's any old virtual column
			after the new added virtual column,
			order must be changed. */
			if (has_new) {
				return(false);
			}
		}
	}

	/* directly return true if ALTER_VIRTUAL_COLUMN_ORDER is not on */
	if (!(ha_alter_info->handler_flags
              & Alter_inplace_info::ALTER_VIRTUAL_COLUMN_ORDER)) {
		return(true);
	}

	for (ulint i = 0; i < table->s->fields; i++) {
		Field*		field = table->s->field[i];
		bool		dropped = false;
		Alter_drop*	drop;

		if (field->stored_in_db) {
			continue;
		}

		ut_ad(innobase_is_v_fld(field));

		/* Check if this column is in drop list */
		List_iterator_fast<Alter_drop> cf_it(
			ha_alter_info->alter_info->drop_list);

		while ((drop = (cf_it++)) != NULL) {
			if (my_strcasecmp(system_charset_info,
					  field->field_name, drop->name) == 0) {
				dropped = true;
				break;
			}
		}

		if (dropped) {
			continue;
		}

		/* Now check if the next virtual column in altered table
		matches this column */
		while (j < altered_table->s->fields) {
			 Field*  new_field = altered_table->s->field[j];

			if (new_field->stored_in_db) {
				j++;
				continue;
			}

			if (my_strcasecmp(system_charset_info,
					  field->field_name,
					  new_field->field_name) != 0) {
				/* different column */
				return(false);
			} else {
				j++;
				break;
			}
		}

		if (j > altered_table->s->fields) {
			/* there should not be less column in new table
			without them being in drop list */
			ut_ad(0);
			return(false);
		}
	}

	return(true);
}

/** Check if InnoDB supports a particular alter table in-place
@param altered_table TABLE object for new version of table.
@param ha_alter_info Structure describing changes to be done
by ALTER TABLE and holding data used during in-place alter.

@retval HA_ALTER_INPLACE_NOT_SUPPORTED Not supported
@retval HA_ALTER_INPLACE_NO_LOCK Supported
@retval HA_ALTER_INPLACE_SHARED_LOCK_AFTER_PREPARE Supported, but requires
lock during main phase and exclusive lock during prepare phase.
@retval HA_ALTER_INPLACE_NO_LOCK_AFTER_PREPARE Supported, prepare phase
requires exclusive lock (any transactions that have accessed the table
must commit or roll back first, and no transactions can access the table
while prepare_inplace_alter_table() is executing)
*/

enum_alter_inplace_result
ha_innobase::check_if_supported_inplace_alter(
/*==========================================*/
	TABLE*			altered_table,
	Alter_inplace_info*	ha_alter_info)
{
	DBUG_ENTER("check_if_supported_inplace_alter");

	if (high_level_read_only
	    || srv_sys_space.created_new_raw()
	    || srv_force_recovery) {
		ha_alter_info->unsupported_reason = (srv_force_recovery)?
			innobase_get_err_msg(ER_INNODB_FORCED_RECOVERY):
			innobase_get_err_msg(ER_READ_ONLY_MODE);

		DBUG_RETURN(HA_ALTER_INPLACE_NOT_SUPPORTED);
	}

	if (altered_table->s->fields > REC_MAX_N_USER_FIELDS) {
		/* Deny the inplace ALTER TABLE. MySQL will try to
		re-create the table and ha_innobase::create() will
		return an error too. This is how we effectively
		deny adding too many columns to a table. */
		ha_alter_info->unsupported_reason =
			innobase_get_err_msg(ER_TOO_MANY_FIELDS);
		DBUG_RETURN(HA_ALTER_INPLACE_NOT_SUPPORTED);
	}

	/* We don't support change encryption attribute with
	inplace algorithm. */
	char*	old_encryption = this->table->s->encrypt_type.str;
	char*	new_encryption = altered_table->s->encrypt_type.str;

	if (Encryption::is_none(old_encryption)
	    != Encryption::is_none(new_encryption)) {
		ha_alter_info->unsupported_reason =
			innobase_get_err_msg(
				ER_UNSUPPORTED_ALTER_ENCRYPTION_INPLACE);
		DBUG_RETURN(HA_ALTER_INPLACE_NOT_SUPPORTED);
	}

	update_thd();
	trx_search_latch_release_if_reserved(m_prebuilt->trx);

	if (ha_alter_info->handler_flags
	    & ~(INNOBASE_INPLACE_IGNORE
		| INNOBASE_ALTER_NOREBUILD
		| INNOBASE_ALTER_REBUILD)) {

		if (ha_alter_info->handler_flags
		    & Alter_inplace_info::ALTER_STORED_COLUMN_TYPE) {
			ha_alter_info->unsupported_reason = innobase_get_err_msg(
				ER_ALTER_OPERATION_NOT_SUPPORTED_REASON_COLUMN_TYPE);
		}
		DBUG_RETURN(HA_ALTER_INPLACE_NOT_SUPPORTED);
	}

	/* Only support online add foreign key constraint when
	check_foreigns is turned off */
	if ((ha_alter_info->handler_flags & Alter_inplace_info::ADD_FOREIGN_KEY)
	    && m_prebuilt->trx->check_foreigns) {
		ha_alter_info->unsupported_reason = innobase_get_err_msg(
			ER_ALTER_OPERATION_NOT_SUPPORTED_REASON_FK_CHECK);
		DBUG_RETURN(HA_ALTER_INPLACE_NOT_SUPPORTED);
	}

	if (altered_table->file->ht != ht) {
		/* Non-native partitioning table engine. No longer supported,
		due to implementation of native InnoDB partitioning. */
		DBUG_RETURN(HA_ALTER_INPLACE_NOT_SUPPORTED);
	}

	if (!(ha_alter_info->handler_flags & ~INNOBASE_INPLACE_IGNORE)) {
		DBUG_RETURN(HA_ALTER_INPLACE_NO_LOCK);
	}

	/* Only support NULL -> NOT NULL change if strict table sql_mode
	is set. Fall back to COPY for conversion if not strict tables.
	In-Place will fail with an error when trying to convert
	NULL to a NOT NULL value. */
	if ((ha_alter_info->handler_flags
	     & Alter_inplace_info::ALTER_COLUMN_NOT_NULLABLE)
	    && !thd_is_strict_mode(m_user_thd)) {
		ha_alter_info->unsupported_reason = innobase_get_err_msg(
			ER_ALTER_OPERATION_NOT_SUPPORTED_REASON_NOT_NULL);
		DBUG_RETURN(HA_ALTER_INPLACE_NOT_SUPPORTED);
	}

	/* DROP PRIMARY KEY is only allowed in combination with ADD
	PRIMARY KEY. */
	if ((ha_alter_info->handler_flags
	     & (Alter_inplace_info::ADD_PK_INDEX
		| Alter_inplace_info::DROP_PK_INDEX))
	    == Alter_inplace_info::DROP_PK_INDEX) {
		ha_alter_info->unsupported_reason = innobase_get_err_msg(
			ER_ALTER_OPERATION_NOT_SUPPORTED_REASON_NOPK);
		DBUG_RETURN(HA_ALTER_INPLACE_NOT_SUPPORTED);
	}

	/* If a column change from NOT NULL to NULL,
	and there's a implict pk on this column. the
	table should be rebuild. The change should
	only go through the "Copy" method. */
	if ((ha_alter_info->handler_flags
	     & Alter_inplace_info::ALTER_COLUMN_NULLABLE)) {
		const uint my_primary_key = altered_table->s->primary_key;

		/* See if MYSQL table has no pk but we do. */
		if (UNIV_UNLIKELY(my_primary_key >= MAX_KEY)
		    && !row_table_got_default_clust_index(m_prebuilt->table)) {
			ha_alter_info->unsupported_reason = innobase_get_err_msg(
				ER_PRIMARY_CANT_HAVE_NULL);
			DBUG_RETURN(HA_ALTER_INPLACE_NOT_SUPPORTED);
		}
	}

	bool	add_drop_v_cols = false;

	/* If there is add or drop virtual columns, we will support operations
	with these 2 options alone with inplace interface for now */
	if (ha_alter_info->handler_flags
	    & (Alter_inplace_info::ADD_VIRTUAL_COLUMN
	       | Alter_inplace_info::DROP_VIRTUAL_COLUMN
	       | Alter_inplace_info::ALTER_VIRTUAL_COLUMN_ORDER)) {
		ulonglong	flags = ha_alter_info->handler_flags;

		/* TODO: uncomment the flags below, once we start to
		support them */
		flags &= ~(Alter_inplace_info::ADD_VIRTUAL_COLUMN
			   | Alter_inplace_info::DROP_VIRTUAL_COLUMN
			   | Alter_inplace_info::ALTER_VIRTUAL_COLUMN_ORDER
			   | Alter_inplace_info::ALTER_VIRTUAL_GCOL_EXPR
			   /*
			   | Alter_inplace_info::ALTER_STORED_COLUMN_ORDER
			   | Alter_inplace_info::ADD_STORED_BASE_COLUMN
			   | Alter_inplace_info::DROP_STORED_COLUMN
			   | Alter_inplace_info::ALTER_STORED_COLUMN_ORDER
			   | Alter_inplace_info::ADD_UNIQUE_INDEX
			   */
			   | Alter_inplace_info::ADD_INDEX
			   | Alter_inplace_info::DROP_INDEX);

		if (flags != 0
		    || (altered_table->s->partition_info_str
			&& altered_table->s->partition_info_str_len)
		    || (!check_v_col_in_order(
			this->table, altered_table, ha_alter_info))) {
			ha_alter_info->unsupported_reason =
				innobase_get_err_msg(
				ER_UNSUPPORTED_ALTER_INPLACE_ON_VIRTUAL_COLUMN);
			DBUG_RETURN(HA_ALTER_INPLACE_NOT_SUPPORTED);
		}

		add_drop_v_cols = true;
	}

	/* We should be able to do the operation in-place.
	See if we can do it online (LOCK=NONE). */
	bool	online = true;

	List_iterator_fast<Create_field> cf_it(
		ha_alter_info->alter_info->create_list);

	/* Fix the key parts. */
	for (KEY* new_key = ha_alter_info->key_info_buffer;
	     new_key < ha_alter_info->key_info_buffer
		     + ha_alter_info->key_count;
	     new_key++) {

		/* Do not support adding/droping a vritual column, while
		there is a table rebuild caused by adding a new FTS_DOC_ID */
		if ((new_key->flags & HA_FULLTEXT) && add_drop_v_cols
		    && !DICT_TF2_FLAG_IS_SET(m_prebuilt->table,
					     DICT_TF2_FTS_HAS_DOC_ID)) {
			ha_alter_info->unsupported_reason =
				innobase_get_err_msg(
				ER_UNSUPPORTED_ALTER_INPLACE_ON_VIRTUAL_COLUMN);
			DBUG_RETURN(HA_ALTER_INPLACE_NOT_SUPPORTED);
		}

		for (KEY_PART_INFO* key_part = new_key->key_part;
		     key_part < new_key->key_part + new_key->user_defined_key_parts;
		     key_part++) {
			const Create_field*	new_field;

			DBUG_ASSERT(key_part->fieldnr
				    < altered_table->s->fields);

			cf_it.rewind();
			for (uint fieldnr = 0; (new_field = cf_it++);
			     fieldnr++) {
				if (fieldnr == key_part->fieldnr) {
					break;
				}
			}

			DBUG_ASSERT(new_field);

			key_part->field = altered_table->field[
				key_part->fieldnr];
			/* In some special cases InnoDB emits "false"
			duplicate key errors with NULL key values. Let
			us play safe and ensure that we can correctly
			print key values even in such cases. */
			key_part->null_offset = key_part->field->null_offset();
			key_part->null_bit = key_part->field->null_bit;

			if (new_field->field) {
				/* This is an existing column. */
				continue;
			}

			/* This is an added column. */
			DBUG_ASSERT(ha_alter_info->handler_flags
				    & Alter_inplace_info::ADD_COLUMN);

			/* We cannot replace a hidden FTS_DOC_ID
			with a user-visible FTS_DOC_ID. */
			if (m_prebuilt->table->fts
			    && innobase_fulltext_exist(altered_table)
			    && !my_strcasecmp(
				    system_charset_info,
				    key_part->field->field_name,
				    FTS_DOC_ID_COL_NAME)) {
				ha_alter_info->unsupported_reason = innobase_get_err_msg(
					ER_ALTER_OPERATION_NOT_SUPPORTED_REASON_HIDDEN_FTS);
				DBUG_RETURN(HA_ALTER_INPLACE_NOT_SUPPORTED);
			}

			DBUG_ASSERT((MTYP_TYPENR(key_part->field->unireg_check)
				     == Field::NEXT_NUMBER)
				    == !!(key_part->field->flags
					  & AUTO_INCREMENT_FLAG));

			if (key_part->field->flags & AUTO_INCREMENT_FLAG) {
				/* We cannot assign an AUTO_INCREMENT
				column values during online ALTER. */
				DBUG_ASSERT(key_part->field == altered_table
					    -> found_next_number_field);
				ha_alter_info->unsupported_reason = innobase_get_err_msg(
					ER_ALTER_OPERATION_NOT_SUPPORTED_REASON_AUTOINC);
				online = false;
			}

			if (key_part->field->is_virtual_gcol()) {
				/* Do not support adding index on newly added
				virtual column, while there is also a drop
				virtual column in the same clause */
				if (ha_alter_info->handler_flags
				    & Alter_inplace_info::DROP_VIRTUAL_COLUMN) {
					ha_alter_info->unsupported_reason =
						innobase_get_err_msg(
							ER_UNSUPPORTED_ALTER_INPLACE_ON_VIRTUAL_COLUMN);

					DBUG_RETURN(HA_ALTER_INPLACE_NOT_SUPPORTED);
				}

				ha_alter_info->unsupported_reason =
					innobase_get_err_msg(
						ER_UNSUPPORTED_ALTER_ONLINE_ON_VIRTUAL_COLUMN);
				online = false;
			}
		}
	}

	DBUG_ASSERT(!m_prebuilt->table->fts || m_prebuilt->table->fts->doc_col
		    <= table->s->fields);
	DBUG_ASSERT(!m_prebuilt->table->fts || m_prebuilt->table->fts->doc_col
		    < dict_table_get_n_user_cols(m_prebuilt->table));

	if (ha_alter_info->handler_flags
	    & Alter_inplace_info::ADD_SPATIAL_INDEX) {
		ha_alter_info->unsupported_reason = innobase_get_err_msg(
			ER_ALTER_OPERATION_NOT_SUPPORTED_REASON_GIS);
		online = false;
	}

	if (m_prebuilt->table->fts
	    && innobase_fulltext_exist(altered_table)) {
		/* FULLTEXT indexes are supposed to remain. */
		/* Disallow DROP INDEX FTS_DOC_ID_INDEX */

		for (uint i = 0; i < ha_alter_info->index_drop_count; i++) {
			if (!my_strcasecmp(
				    system_charset_info,
				    ha_alter_info->index_drop_buffer[i]->name,
				    FTS_DOC_ID_INDEX_NAME)) {
				ha_alter_info->unsupported_reason = innobase_get_err_msg(
					ER_ALTER_OPERATION_NOT_SUPPORTED_REASON_CHANGE_FTS);
				DBUG_RETURN(HA_ALTER_INPLACE_NOT_SUPPORTED);
			}
		}

		/* InnoDB can have a hidden FTS_DOC_ID_INDEX on a
		visible FTS_DOC_ID column as well. Prevent dropping or
		renaming the FTS_DOC_ID. */

		for (Field** fp = table->field; *fp; fp++) {
			if (!((*fp)->flags
			      & (FIELD_IS_RENAMED | FIELD_IS_DROPPED))) {
				continue;
			}

			if (!my_strcasecmp(
				    system_charset_info,
				    (*fp)->field_name,
				    FTS_DOC_ID_COL_NAME)) {
				ha_alter_info->unsupported_reason = innobase_get_err_msg(
					ER_ALTER_OPERATION_NOT_SUPPORTED_REASON_CHANGE_FTS);
				DBUG_RETURN(HA_ALTER_INPLACE_NOT_SUPPORTED);
			}
		}
	}

	m_prebuilt->trx->will_lock++;

	if (!online) {
		/* We already determined that only a non-locking
		operation is possible. */
	} else if (((ha_alter_info->handler_flags
		     & Alter_inplace_info::ADD_PK_INDEX)
		    || innobase_need_rebuild(ha_alter_info))
		   && (innobase_fulltext_exist(altered_table)
		       || innobase_spatial_exist(altered_table))) {
		/* Refuse to rebuild the table online, if
		FULLTEXT OR SPATIAL indexes are to survive the rebuild. */
		online = false;
		/* If the table already contains fulltext indexes,
		refuse to rebuild the table natively altogether. */
		if (m_prebuilt->table->fts) {
			ha_alter_info->unsupported_reason = innobase_get_err_msg(
				ER_INNODB_FT_LIMIT);
			DBUG_RETURN(HA_ALTER_INPLACE_NOT_SUPPORTED);
		}

		if (innobase_spatial_exist(altered_table)) {
			ha_alter_info->unsupported_reason =
				innobase_get_err_msg(
				ER_ALTER_OPERATION_NOT_SUPPORTED_REASON_GIS);
		} else {
			ha_alter_info->unsupported_reason =
				innobase_get_err_msg(
				ER_ALTER_OPERATION_NOT_SUPPORTED_REASON_FTS);
		}
	} else if ((ha_alter_info->handler_flags
		    & Alter_inplace_info::ADD_INDEX)) {
		/* Building a full-text index requires a lock.
		We could do without a lock if the table already contains
		an FTS_DOC_ID column, but in that case we would have
		to apply the modification log to the full-text indexes. */

		for (uint i = 0; i < ha_alter_info->index_add_count; i++) {
			const KEY* key =
				&ha_alter_info->key_info_buffer[
					ha_alter_info->index_add_buffer[i]];
			if (key->flags & HA_FULLTEXT) {
				DBUG_ASSERT(!(key->flags & HA_KEYFLAG_MASK
					      & ~(HA_FULLTEXT
						  | HA_PACK_KEY
						  | HA_GENERATED_KEY
						  | HA_BINARY_PACK_KEY)));
				ha_alter_info->unsupported_reason = innobase_get_err_msg(
					ER_ALTER_OPERATION_NOT_SUPPORTED_REASON_FTS);
				online = false;
				break;
			}
		}
	}

	DBUG_RETURN(online
		    ? HA_ALTER_INPLACE_NO_LOCK_AFTER_PREPARE
		    : HA_ALTER_INPLACE_SHARED_LOCK_AFTER_PREPARE);
}

/*************************************************************//**
Initialize the dict_foreign_t structure with supplied info
@return true if added, false if duplicate foreign->id */
static MY_ATTRIBUTE((nonnull(1,3,5,7)))
bool
innobase_init_foreign(
/*==================*/
	dict_foreign_t*	foreign,		/*!< in/out: structure to
						initialize */
	char*		constraint_name,	/*!< in/out: constraint name if
						exists */
	dict_table_t*	table,			/*!< in: foreign table */
	dict_index_t*	index,			/*!< in: foreign key index */
	const char**	column_names,		/*!< in: foreign key column
						names */
	ulint		num_field,		/*!< in: number of columns */
	const char*	referenced_table_name,	/*!< in: referenced table
						name */
	dict_table_t*	referenced_table,	/*!< in: referenced table */
	dict_index_t*	referenced_index,	/*!< in: referenced index */
	const char**	referenced_column_names,/*!< in: referenced column
						names */
	ulint		referenced_num_field)	/*!< in: number of referenced
						columns */
{
	ut_ad(mutex_own(&dict_sys->mutex));

        if (constraint_name) {
                ulint   db_len;

                /* Catenate 'databasename/' to the constraint name specified
                by the user: we conceive the constraint as belonging to the
                same MySQL 'database' as the table itself. We store the name
                to foreign->id. */

                db_len = dict_get_db_name_len(table->name.m_name);

                foreign->id = static_cast<char*>(mem_heap_alloc(
                        foreign->heap, db_len + strlen(constraint_name) + 2));

                ut_memcpy(foreign->id, table->name.m_name, db_len);
                foreign->id[db_len] = '/';
                strcpy(foreign->id + db_len + 1, constraint_name);

		/* Check if any existing foreign key has the same id,
		this is needed only if user supplies the constraint name */

		if (table->foreign_set.find(foreign)
		    != table->foreign_set.end()) {
			return(false);
		}
        }

        foreign->foreign_table = table;
        foreign->foreign_table_name = mem_heap_strdup(
                foreign->heap, table->name.m_name);
        dict_mem_foreign_table_name_lookup_set(foreign, TRUE);

        foreign->foreign_index = index;
        foreign->n_fields = (unsigned int) num_field;

        foreign->foreign_col_names = static_cast<const char**>(
                mem_heap_alloc(foreign->heap, num_field * sizeof(void*)));

        for (ulint i = 0; i < foreign->n_fields; i++) {
                foreign->foreign_col_names[i] = mem_heap_strdup(
                        foreign->heap, column_names[i]);
        }

	foreign->referenced_index = referenced_index;
	foreign->referenced_table = referenced_table;

	foreign->referenced_table_name = mem_heap_strdup(
		foreign->heap, referenced_table_name);
        dict_mem_referenced_table_name_lookup_set(foreign, TRUE);

        foreign->referenced_col_names = static_cast<const char**>(
                mem_heap_alloc(foreign->heap,
			       referenced_num_field * sizeof(void*)));

        for (ulint i = 0; i < foreign->n_fields; i++) {
                foreign->referenced_col_names[i]
                        = mem_heap_strdup(foreign->heap,
					  referenced_column_names[i]);
        }

	return(true);
}

/*************************************************************//**
Check whether the foreign key options is legit
@return true if it is */
static MY_ATTRIBUTE((nonnull, warn_unused_result))
bool
innobase_check_fk_option(
/*=====================*/
	const dict_foreign_t*	foreign)	/*!< in: foreign key */
{
	if (!foreign->foreign_index) {
		return(true);
	}

	if (foreign->type & (DICT_FOREIGN_ON_UPDATE_SET_NULL
			     | DICT_FOREIGN_ON_DELETE_SET_NULL)) {

		for (ulint j = 0; j < foreign->n_fields; j++) {
			if ((dict_index_get_nth_col(
				     foreign->foreign_index, j)->prtype)
			    & DATA_NOT_NULL) {

				/* It is not sensible to define
				SET NULL if the column is not
				allowed to be NULL! */
				return(false);
			}
		}
	}

	return(true);
}

/*************************************************************//**
Set foreign key options
@return true if successfully set */
static MY_ATTRIBUTE((nonnull, warn_unused_result))
bool
innobase_set_foreign_key_option(
/*============================*/
	dict_foreign_t*	foreign,	/*!< in:InnoDB Foreign key */
	Foreign_key*	fk_key)		/*!< in: Foreign key info from
					MySQL */
{
	ut_ad(!foreign->type);

	switch (fk_key->delete_opt) {
	case FK_OPTION_NO_ACTION:
	case FK_OPTION_RESTRICT:
	case FK_OPTION_DEFAULT:
		foreign->type = DICT_FOREIGN_ON_DELETE_NO_ACTION;
		break;
	case FK_OPTION_CASCADE:
		foreign->type = DICT_FOREIGN_ON_DELETE_CASCADE;
		break;
	case FK_OPTION_SET_NULL:
		foreign->type = DICT_FOREIGN_ON_DELETE_SET_NULL;
		break;
	}

	switch (fk_key->update_opt) {
	case FK_OPTION_NO_ACTION:
	case FK_OPTION_RESTRICT:
	case FK_OPTION_DEFAULT:
		foreign->type |= DICT_FOREIGN_ON_UPDATE_NO_ACTION;
		break;
	case FK_OPTION_CASCADE:
		foreign->type |= DICT_FOREIGN_ON_UPDATE_CASCADE;
		break;
	case FK_OPTION_SET_NULL:
		foreign->type |= DICT_FOREIGN_ON_UPDATE_SET_NULL;
		break;
	}

	return(innobase_check_fk_option(foreign));
}

/*******************************************************************//**
Check if a foreign key constraint can make use of an index
that is being created.
@return useable index, or NULL if none found */
static MY_ATTRIBUTE((nonnull, warn_unused_result))
const KEY*
innobase_find_equiv_index(
/*======================*/
	const char*const*	col_names,
					/*!< in: column names */
	uint			n_cols,	/*!< in: number of columns */
	const KEY*		keys,	/*!< in: index information */
	const uint*		add,	/*!< in: indexes being created */
	uint			n_add)	/*!< in: number of indexes to create */
{
	for (uint i = 0; i < n_add; i++) {
		const KEY*	key = &keys[add[i]];

		if (key->user_defined_key_parts < n_cols
		    || key->flags & HA_SPATIAL) {
no_match:
			continue;
		}

		for (uint j = 0; j < n_cols; j++) {
			const KEY_PART_INFO&	key_part = key->key_part[j];
			uint32			col_len
				= key_part.field->pack_length();

			/* Any index on virtual columns cannot be used
			for reference constaint */
			if (innobase_is_v_fld(key_part.field)) {
				goto no_match;
			}

			/* The MySQL pack length contains 1 or 2 bytes
			length field for a true VARCHAR. */

			if (key_part.field->type() == MYSQL_TYPE_VARCHAR) {
				col_len -= static_cast<const Field_varstring*>(
					key_part.field)->length_bytes;
			}

			if (key_part.length < col_len) {

				/* Column prefix indexes cannot be
				used for FOREIGN KEY constraints. */
				goto no_match;
			}

			if (innobase_strcasecmp(col_names[j],
						key_part.field->field_name)) {
				/* Name mismatch */
				goto no_match;
			}
		}

		return(key);
	}

	return(NULL);
}

/*************************************************************//**
Find an index whose first fields are the columns in the array
in the same order and is not marked for deletion
@return matching index, NULL if not found */
static MY_ATTRIBUTE((nonnull(1,2,6), warn_unused_result))
dict_index_t*
innobase_find_fk_index(
/*===================*/
	Alter_inplace_info*	ha_alter_info,
					/*!< in: alter table info */
	dict_table_t*		table,	/*!< in: table */
	const char**		col_names,
					/*!< in: column names, or NULL
					to use table->col_names */
	dict_index_t**		drop_index,
					/*!< in: indexes to be dropped */
	ulint			n_drop_index,
					/*!< in: size of drop_index[] */
	const char**		columns,/*!< in: array of column names */
	ulint			n_cols) /*!< in: number of columns */
{
	dict_index_t*	index;

	index = dict_table_get_first_index(table);

	while (index != NULL) {
		if (!(index->type & DICT_FTS)
		    && !dict_index_has_virtual(index)
		    && dict_foreign_qualify_index(
			    table, col_names, columns, n_cols,
			    index, NULL, true, 0)) {
			for (ulint i = 0; i < n_drop_index; i++) {
				if (index == drop_index[i]) {
					/* Skip to-be-dropped indexes. */
					goto next_rec;
				}
			}

			return(index);
		}

next_rec:
		index = dict_table_get_next_index(index);
	}

	return(NULL);
}

/** Check whether given column is a base of stored column.
@param[in]	col_name	column name
@param[in]	table		table
@param[in]	s_cols		list of stored columns
@return true if the given column is a base of stored column,else false. */
static
bool
innobase_col_check_fk(
	const char*		col_name,
	const dict_table_t*	table,
	dict_s_col_list*	s_cols)
{
	dict_s_col_list::const_iterator	it;

	for (it = s_cols->begin();
	     it != s_cols->end(); ++it) {
		dict_s_col_t	s_col = *it;

		for (ulint j = 0; j < s_col.num_base; j++) {
			if (strcmp(col_name, dict_table_get_col_name(
						table,
						s_col.base_col[j]->ind)) == 0) {
				return(true);
			}
		}
	}

	return(false);
}

/** Check whether the foreign key constraint is on base of any stored columns.
@param[in]	foreign	Foriegn key constraing information
@param[in]	table	table to which the foreign key objects
to be added
@param[in]	s_cols	list of stored column information in the table.
@return true if yes, otherwise false. */
static
bool
innobase_check_fk_stored(
	const dict_foreign_t*	foreign,
	const dict_table_t*	table,
	dict_s_col_list*	s_cols)
{
	ulint	type = foreign->type;

	type &= ~(DICT_FOREIGN_ON_DELETE_NO_ACTION
		  | DICT_FOREIGN_ON_UPDATE_NO_ACTION);

	if (type == 0 || s_cols == NULL) {
		return(false);
	}

	for (ulint i = 0; i < foreign->n_fields; i++) {
		if (innobase_col_check_fk(
			foreign->foreign_col_names[i], table, s_cols)) {
			return(true);
		}
	}

	return(false);
}

/** Create InnoDB foreign key structure from MySQL alter_info
@param[in]	ha_alter_info	alter table info
@param[in]	table_share	TABLE_SHARE
@param[in]	table		table object
@param[in]	col_names	column names, or NULL to use
table->col_names
@param[in]	drop_index	indexes to be dropped
@param[in]	n_drop_index	size of drop_index
@param[out]	add_fk		foreign constraint added
@param[out]	n_add_fk	number of foreign constraints
added
@param[in]	trx		user transaction
@param[in]	s_cols		list of stored column information
@retval true if successful
@retval false on error (will call my_error()) */
static MY_ATTRIBUTE((nonnull(1,2,3,7,8), warn_unused_result))
bool
innobase_get_foreign_key_info(
	Alter_inplace_info*
			ha_alter_info,
	const TABLE_SHARE*
			table_share,
	dict_table_t*	table,
	const char**	col_names,
	dict_index_t**	drop_index,
	ulint		n_drop_index,
	dict_foreign_t**add_fk,
	ulint*		n_add_fk,
	const trx_t*	trx,
	dict_s_col_list*s_cols)
{
	Key*		key;
	Foreign_key*	fk_key;
	dict_table_t*	referenced_table = NULL;
	char*		referenced_table_name = NULL;
	ulint		num_fk = 0;
	Alter_info*	alter_info = ha_alter_info->alter_info;

	DBUG_ENTER("innobase_get_foreign_key_info");

	*n_add_fk = 0;

	List_iterator<Key> key_iterator(alter_info->key_list);

	while ((key=key_iterator++)) {
		if (key->type != KEYTYPE_FOREIGN) {
			continue;
		}

		const char*	column_names[MAX_NUM_FK_COLUMNS];
		dict_index_t*	index = NULL;
		const char*	referenced_column_names[MAX_NUM_FK_COLUMNS];
		dict_index_t*	referenced_index = NULL;
		ulint		num_col = 0;
		ulint		referenced_num_col = 0;
		bool		correct_option;
		char*		db_namep = NULL;
		char*		tbl_namep = NULL;
		ulint		db_name_len = 0;
		ulint		tbl_name_len = 0;
		char		db_name[MAX_DATABASE_NAME_LEN];
		char		tbl_name[MAX_TABLE_NAME_LEN];

		fk_key = static_cast<Foreign_key*>(key);

		if (fk_key->columns.elements > 0) {
			ulint	i = 0;
			Key_part_spec* column;
			List_iterator<Key_part_spec> key_part_iterator(
				fk_key->columns);

			/* Get all the foreign key column info for the
			current table */
			while ((column = key_part_iterator++)) {
				column_names[i] = column->field_name.str;
				ut_ad(i < MAX_NUM_FK_COLUMNS);
				i++;
			}

			index = innobase_find_fk_index(
				ha_alter_info,
				table, col_names,
				drop_index, n_drop_index,
				column_names, i);

			/* MySQL would add a index in the creation
			list if no such index for foreign table,
			so we have to use DBUG_EXECUTE_IF to simulate
			the scenario */
			DBUG_EXECUTE_IF("innodb_test_no_foreign_idx",
					index = NULL;);

			/* Check whether there exist such
			index in the the index create clause */
			if (!index && !innobase_find_equiv_index(
				    column_names, static_cast<uint>(i),
				    ha_alter_info->key_info_buffer,
				    ha_alter_info->index_add_buffer,
				    ha_alter_info->index_add_count)) {
				my_error(
					ER_FK_NO_INDEX_CHILD,
					MYF(0),
					fk_key->name.str
					? fk_key->name.str : "",
					table_share->table_name.str);
				goto err_exit;
			}

			num_col = i;
		}

		add_fk[num_fk] = dict_mem_foreign_create();

#ifndef _WIN32
		if(fk_key->ref_db.str) {
			tablename_to_filename(fk_key->ref_db.str, db_name,
					      MAX_DATABASE_NAME_LEN);
			db_namep = db_name;
			db_name_len = strlen(db_name);
		}
		if (fk_key->ref_table.str) {
			tablename_to_filename(fk_key->ref_table.str, tbl_name,
					      MAX_TABLE_NAME_LEN);
			tbl_namep = tbl_name;
			tbl_name_len = strlen(tbl_name);
		}
#else
		ut_ad(fk_key->ref_table.str);
		tablename_to_filename(fk_key->ref_table.str, tbl_name,
				      MAX_TABLE_NAME_LEN);
		innobase_casedn_str(tbl_name);
		tbl_name_len = strlen(tbl_name);
		tbl_namep = &tbl_name[0];

		if (fk_key->ref_db.str != NULL) {
			tablename_to_filename(fk_key->ref_db.str, db_name,
					      MAX_DATABASE_NAME_LEN);
			innobase_casedn_str(db_name);
			db_name_len = strlen(db_name);
			db_namep = &db_name[0];
		}
#endif
		mutex_enter(&dict_sys->mutex);

		referenced_table_name = dict_get_referenced_table(
			table->name.m_name,
			db_namep,
			db_name_len,
			tbl_namep,
			tbl_name_len,
			&referenced_table,
			add_fk[num_fk]->heap);

		/* Test the case when referenced_table failed to
		open, if trx->check_foreigns is not set, we should
		still be able to add the foreign key */
		DBUG_EXECUTE_IF("innodb_test_open_ref_fail",
				referenced_table = NULL;);

		if (!referenced_table && trx->check_foreigns) {
			mutex_exit(&dict_sys->mutex);
			my_error(ER_FK_CANNOT_OPEN_PARENT,
				 MYF(0), tbl_namep);

			goto err_exit;
		}

		if (fk_key->ref_columns.elements > 0) {
			ulint	i = 0;
			Key_part_spec* column;
			List_iterator<Key_part_spec> key_part_iterator(
				fk_key->ref_columns);

			while ((column = key_part_iterator++)) {
				referenced_column_names[i] =
					column->field_name.str;
				ut_ad(i < MAX_NUM_FK_COLUMNS);
				i++;
			}

			if (referenced_table) {
				referenced_index =
					dict_foreign_find_index(
						referenced_table, 0,
						referenced_column_names,
						i, index,
						TRUE, FALSE);

				DBUG_EXECUTE_IF(
					"innodb_test_no_reference_idx",
					referenced_index = NULL;);

				/* Check whether there exist such
				index in the the index create clause */
				if (!referenced_index) {
					mutex_exit(&dict_sys->mutex);
					my_error(ER_FK_NO_INDEX_PARENT, MYF(0),
						 fk_key->name.str
						 ? fk_key->name.str : "",
						 tbl_namep);
					goto err_exit;
				}
			} else {
				ut_a(!trx->check_foreigns);
			}

			referenced_num_col = i;
		} else {
			/* Not possible to add a foreign key without a
			referenced column */
			mutex_exit(&dict_sys->mutex);
			my_error(ER_CANNOT_ADD_FOREIGN, MYF(0), tbl_namep);
			goto err_exit;
		}

		if (!innobase_init_foreign(
			    add_fk[num_fk], fk_key->name.str,
			    table, index, column_names,
			    num_col, referenced_table_name,
			    referenced_table, referenced_index,
			    referenced_column_names, referenced_num_col)) {
			mutex_exit(&dict_sys->mutex);
			my_error(
				ER_FK_DUP_NAME,
				MYF(0),
				add_fk[num_fk]->id);
			goto err_exit;
		}

		mutex_exit(&dict_sys->mutex);

		correct_option = innobase_set_foreign_key_option(
			add_fk[num_fk], fk_key);

		DBUG_EXECUTE_IF("innodb_test_wrong_fk_option",
				correct_option = false;);

		if (!correct_option) {
			my_error(ER_FK_INCORRECT_OPTION,
				 MYF(0),
				 table_share->table_name.str,
				 add_fk[num_fk]->id);
			goto err_exit;
		}

		if (innobase_check_fk_stored(
			add_fk[num_fk], table, s_cols)) {
			my_error(ER_CANNOT_ADD_FOREIGN_BASE_COL_STORED, MYF(0));
			goto err_exit;
		}

		num_fk++;
	}

	*n_add_fk = num_fk;

	DBUG_RETURN(true);
err_exit:
	for (ulint i = 0; i <= num_fk; i++) {
		if (add_fk[i]) {
			dict_foreign_free(add_fk[i]);
		}
	}

	DBUG_RETURN(false);
}

/*************************************************************//**
Copies an InnoDB column to a MySQL field.  This function is
adapted from row_sel_field_store_in_mysql_format(). */
static
void
innobase_col_to_mysql(
/*==================*/
	const dict_col_t*	col,	/*!< in: InnoDB column */
	const uchar*		data,	/*!< in: InnoDB column data */
	ulint			len,	/*!< in: length of data, in bytes */
	Field*			field)	/*!< in/out: MySQL field */
{
	uchar*	ptr;
	uchar*	dest	= field->ptr;
	ulint	flen	= field->pack_length();

	switch (col->mtype) {
	case DATA_INT:
		ut_ad(len == flen);

		/* Convert integer data from Innobase to little-endian
		format, sign bit restored to normal */

		for (ptr = dest + len; ptr != dest; ) {
			*--ptr = *data++;
		}

		if (!(field->flags & UNSIGNED_FLAG)) {
			((byte*) dest)[len - 1] ^= 0x80;
		}

		break;

	case DATA_VARCHAR:
	case DATA_VARMYSQL:
	case DATA_BINARY:
		field->reset();

		if (field->type() == MYSQL_TYPE_VARCHAR) {
			if (field->column_format() ==
				COLUMN_FORMAT_TYPE_COMPRESSED) {
				/* Skip compressed varchar column when
				reporting an erroneous row
				during index creation or table rebuild. */
				field->set_null();
				break;
			}

			/* This is a >= 5.0.3 type true VARCHAR. Store the
			length of the data to the first byte or the first
			two bytes of dest. */

			dest = row_mysql_store_true_var_len(
				dest, len, flen - field->key_length());
		}

		/* Copy the actual data */
		memcpy(dest, data, len);
		break;

	case DATA_VAR_POINT:
	case DATA_GEOMETRY:
	case DATA_BLOB:
		/* Skip MySQL BLOBs when reporting an erroneous row
		during index creation or table rebuild. */
		field->set_null();
		break;

#ifdef UNIV_DEBUG
	case DATA_MYSQL:
		ut_ad(flen >= len);
		ut_ad(DATA_MBMAXLEN(col->mbminmaxlen)
		      >= DATA_MBMINLEN(col->mbminmaxlen));
		memcpy(dest, data, len);
		break;

	default:
	case DATA_SYS_CHILD:
	case DATA_SYS:
		/* These column types should never be shipped to MySQL. */
		ut_ad(0);

	case DATA_FLOAT:
	case DATA_DOUBLE:
	case DATA_DECIMAL:
	case DATA_POINT:
		/* Above are the valid column types for MySQL data. */
		ut_ad(flen == len);
		/* fall through */
	case DATA_FIXBINARY:
	case DATA_CHAR:
		/* We may have flen > len when there is a shorter
		prefix on the CHAR and BINARY column. */
		ut_ad(flen >= len);
#else /* UNIV_DEBUG */
	default:
#endif /* UNIV_DEBUG */
		memcpy(dest, data, len);
	}
}

/*************************************************************//**
Copies an InnoDB record to table->record[0]. */
void
innobase_rec_to_mysql(
/*==================*/
	struct TABLE*		table,	/*!< in/out: MySQL table */
	const rec_t*		rec,	/*!< in: record */
	const dict_index_t*	index,	/*!< in: index */
	const ulint*		offsets)/*!< in: rec_get_offsets(
					rec, index, ...) */
{
	uint	n_fields	= table->s->fields;

	ut_ad(n_fields == dict_table_get_n_user_cols(index->table)
	      - !!(DICT_TF2_FLAG_IS_SET(index->table,
					DICT_TF2_FTS_HAS_DOC_ID)));

	for (uint i = 0; i < n_fields; i++) {
		Field*		field	= table->field[i];
		ulint		ipos;
		ulint		ilen;
		const uchar*	ifield;

		field->reset();

		ipos = dict_index_get_nth_col_or_prefix_pos(
			index, i, true, false);

		if (ipos == ULINT_UNDEFINED
		    || rec_offs_nth_extern(offsets, ipos)) {
null_field:
			field->set_null();
			continue;
		}

		ifield = rec_get_nth_field(rec, offsets, ipos, &ilen);

		/* Assign the NULL flag */
		if (ilen == UNIV_SQL_NULL) {
			ut_ad(field->real_maybe_null());
			goto null_field;
		}

		field->set_notnull();

		innobase_col_to_mysql(
			dict_field_get_col(
				dict_index_get_nth_field(index, ipos)),
			ifield, ilen, field);
	}
}

/*************************************************************//**
Copies an InnoDB index entry to table->record[0]. */
void
innobase_fields_to_mysql(
/*=====================*/
	struct TABLE*		table,	/*!< in/out: MySQL table */
	const dict_index_t*	index,	/*!< in: InnoDB index */
	const dfield_t*		fields)	/*!< in: InnoDB index fields */
{
	uint	n_fields	= table->s->fields;
	ulint	num_v = 0;

	ut_ad(n_fields == dict_table_get_n_user_cols(index->table)
	      + dict_table_get_n_v_cols(index->table)
	      - !!(DICT_TF2_FLAG_IS_SET(index->table,
					DICT_TF2_FTS_HAS_DOC_ID)));

	for (uint i = 0; i < n_fields; i++) {
		Field*		field	= table->field[i];
		ulint		ipos;
		ulint		col_n;

		field->reset();

		if (innobase_is_v_fld(field)) {
			col_n = num_v;
			num_v++;
		} else {
			col_n = i - num_v;
		}

		ipos = dict_index_get_nth_col_or_prefix_pos(
			index, col_n, true, innobase_is_v_fld(field));

		if (ipos == ULINT_UNDEFINED
		    || dfield_is_ext(&fields[ipos])
		    || dfield_is_null(&fields[ipos])) {

			field->set_null();
		} else {
			field->set_notnull();

			const dfield_t*	df	= &fields[ipos];

			innobase_col_to_mysql(
				dict_field_get_col(
					dict_index_get_nth_field(index, ipos)),
				static_cast<const uchar*>(dfield_get_data(df)),
				dfield_get_len(df), field);
		}
	}
}

/*************************************************************//**
Copies an InnoDB row to table->record[0]. */
void
innobase_row_to_mysql(
/*==================*/
	struct TABLE*		table,	/*!< in/out: MySQL table */
	const dict_table_t*	itab,	/*!< in: InnoDB table */
	const dtuple_t*		row)	/*!< in: InnoDB row */
{
	uint	n_fields = table->s->fields;
	ulint	num_v = 0;

	/* The InnoDB row may contain an extra FTS_DOC_ID column at the end. */
	ut_ad(row->n_fields == dict_table_get_n_cols(itab));
	ut_ad(n_fields == row->n_fields - DATA_N_SYS_COLS
	      + dict_table_get_n_v_cols(itab)
	      - !!(DICT_TF2_FLAG_IS_SET(itab, DICT_TF2_FTS_HAS_DOC_ID)));

	for (uint i = 0; i < n_fields; i++) {
		Field*		field	= table->field[i];

		field->reset();

		if (innobase_is_v_fld(field)) {
			/* Virtual column are not stored in InnoDB table, so
			skip it */
			num_v++;
			continue;
		}

		const dfield_t*	df	= dtuple_get_nth_field(row, i - num_v);

		if (dfield_is_ext(df) || dfield_is_null(df)) {
			field->set_null();
		} else {
			field->set_notnull();

			innobase_col_to_mysql(
				dict_table_get_nth_col(itab, i - num_v),
				static_cast<const uchar*>(dfield_get_data(df)),
				dfield_get_len(df), field);
		}
	}
}

/*************************************************************//**
Resets table->record[0]. */
void
innobase_rec_reset(
/*===============*/
	TABLE*			table)		/*!< in/out: MySQL table */
{
	uint	n_fields	= table->s->fields;
	uint	i;

	for (i = 0; i < n_fields; i++) {
		table->field[i]->set_default();
	}
}

/*******************************************************************//**
This function checks that index keys are sensible.
@return 0 or error number */
static MY_ATTRIBUTE((nonnull, warn_unused_result))
int
innobase_check_index_keys(
/*======================*/
	const Alter_inplace_info*	info,
				/*!< in: indexes to be created or dropped */
	const dict_table_t*		innodb_table)
				/*!< in: Existing indexes */
{
	for (uint key_num = 0; key_num < info->index_add_count;
	     key_num++) {
		const KEY&	key = info->key_info_buffer[
			info->index_add_buffer[key_num]];

		/* Check that the same index name does not appear
		twice in indexes to be created. */

		for (ulint i = 0; i < key_num; i++) {
			const KEY&	key2 = info->key_info_buffer[
				info->index_add_buffer[i]];

			if (0 == strcmp(key.name, key2.name)) {
				my_error(ER_WRONG_NAME_FOR_INDEX, MYF(0),
					 key.name);

				return(ER_WRONG_NAME_FOR_INDEX);
			}
		}

		/* Check that the same index name does not already exist. */

		const dict_index_t* index;

		for (index = dict_table_get_first_index(innodb_table);
		     index; index = dict_table_get_next_index(index)) {

			if (index->is_committed()
			    && !strcmp(key.name, index->name)) {
				break;
			}
		}

		/* Now we are in a situation where we have "ADD INDEX x"
		and an index by the same name already exists. We have 4
		possible cases:
		1. No further clauses for an index x are given. Should reject
		the operation.
		2. "DROP INDEX x" is given. Should allow the operation.
		3. "RENAME INDEX x TO y" is given. Should allow the operation.
		4. "DROP INDEX x, RENAME INDEX x TO y" is given. Should allow
		the operation, since no name clash occurs. In this particular
		case MySQL cancels the operation without calling InnoDB
		methods. */

		if (index) {
			/* If a key by the same name is being created and
			dropped, the name clash is OK. */
			for (uint i = 0; i < info->index_drop_count;
			     i++) {
				const KEY*	drop_key
					= info->index_drop_buffer[i];

				if (0 == strcmp(key.name, drop_key->name)) {
					goto name_ok;
				}
			}

			/* If a key by the same name is being created and
			renamed, the name clash is OK. E.g.
			ALTER TABLE t ADD INDEX i (col), RENAME INDEX i TO x
			where the index "i" exists prior to the ALTER command.
			In this case we:
			1. rename the existing index from "i" to "x"
			2. add the new index "i" */
			for (uint i = 0; i < info->index_rename_count; i++) {
				const KEY_PAIR*	pair
					= &info->index_rename_buffer[i];

				if (0 == strcmp(key.name, pair->old_key->name)) {
					goto name_ok;
				}
			}

			my_error(ER_WRONG_NAME_FOR_INDEX, MYF(0), key.name);

			return(ER_WRONG_NAME_FOR_INDEX);
		}

name_ok:
		for (ulint i = 0; i < key.user_defined_key_parts; i++) {
			const KEY_PART_INFO&	key_part1
				= key.key_part[i];
			const Field*		field
				= key_part1.field;
			ibool			is_unsigned;

			switch (get_innobase_type_from_mysql_type(
					&is_unsigned, field)) {
			default:
				break;
			case DATA_INT:
			case DATA_FLOAT:
			case DATA_DOUBLE:
			case DATA_DECIMAL:
				/* Check that MySQL does not try to
				create a column prefix index field on
				an inappropriate data type. */

				if (field->type() == MYSQL_TYPE_VARCHAR) {
					if (key_part1.length
					    >= field->pack_length()
					    - ((Field_varstring*) field)
					    ->length_bytes) {
						break;
					}
				} else {
					if (key_part1.length
					    >= field->pack_length()) {
						break;
					}
				}

				my_error(ER_WRONG_KEY_COLUMN, MYF(0),
					 field->field_name);
				return(ER_WRONG_KEY_COLUMN);
			}

			/* Check that the same column does not appear
			twice in the index. */

			for (ulint j = 0; j < i; j++) {
				const KEY_PART_INFO&	key_part2
					= key.key_part[j];

				if (key_part1.fieldnr != key_part2.fieldnr) {
					continue;
				}

				my_error(ER_WRONG_KEY_COLUMN, MYF(0),
					 field->field_name);
				return(ER_WRONG_KEY_COLUMN);
			}
		}
	}

	return(0);
}

/** Create index field definition for key part
@param[in]	altered_table		MySQL table that is being altered,
					or NULL if a new clustered index
					is not being created
@param[in]	key_part		MySQL key definition
@param[in,out]	index_field		index field
@param[in]	new_clustered		new cluster */
static
void
innobase_create_index_field_def(
	const TABLE*		altered_table,
	const KEY_PART_INFO*	key_part,
	index_field_t*		index_field,
	bool			new_clustered)
{
	const Field*	field;
	ibool		is_unsigned;
	ulint		col_type;
	ulint		num_v = 0;

	DBUG_ENTER("innobase_create_index_field_def");

	ut_ad(key_part);
	ut_ad(index_field);

	field = new_clustered
		? altered_table->field[key_part->fieldnr]
		: key_part->field;
	ut_a(field);

	for (ulint i = 0; i < key_part->fieldnr; i++) {
		if (innobase_is_v_fld(altered_table->field[i])) {
			num_v++;
		}
	}

	col_type = get_innobase_type_from_mysql_type(
		&is_unsigned, field);

	if (!field->stored_in_db && field->gcol_info) {
		index_field->is_v_col = true;
		index_field->col_no = num_v;
	} else {
		index_field->is_v_col = false;
		index_field->col_no = key_part->fieldnr - num_v;
	}

	if (DATA_LARGE_MTYPE(col_type)
	    || (key_part->length < field->pack_length()
		&& field->type() != MYSQL_TYPE_VARCHAR)
	    || (field->type() == MYSQL_TYPE_VARCHAR
		&& key_part->length < field->pack_length()
			- ((Field_varstring*) field)->length_bytes)) {

		index_field->prefix_len = key_part->length;
	} else {
		index_field->prefix_len = 0;
	}

	DBUG_VOID_RETURN;
}

/** Create index definition for key
@param[in]	altered_table		MySQL table that is being altered
@param[in]	keys			key definitions
@param[in]	key_number		MySQL key number
@param[in]	new_clustered		true if generating a new clustered
index on the table
@param[in]	key_clustered		true if this is the new clustered index
@param[out]	index			index definition
@param[in]	heap			heap where memory is allocated */
static MY_ATTRIBUTE((nonnull))
void
innobase_create_index_def(
	const TABLE*		altered_table,
	const KEY*		keys,
	ulint			key_number,
	bool			new_clustered,
	bool			key_clustered,
	index_def_t*		index,
	mem_heap_t*		heap)
{
	const KEY*	key = &keys[key_number];
	ulint		i;
	ulint		n_fields = key->user_defined_key_parts;

	DBUG_ENTER("innobase_create_index_def");
	DBUG_ASSERT(!key_clustered || new_clustered);

	index->fields = static_cast<index_field_t*>(
		mem_heap_alloc(heap, n_fields * sizeof *index->fields));

	index->parser = NULL;
	index->is_ngram = false;
	index->key_number = key_number;
	index->n_fields = n_fields;
	index->name = mem_heap_strdup(heap, key->name);
	index->rebuild = new_clustered;

	if (key_clustered) {
		DBUG_ASSERT(!(key->flags & (HA_FULLTEXT | HA_SPATIAL)));
		DBUG_ASSERT(key->flags & HA_NOSAME);
		index->ind_type = DICT_CLUSTERED | DICT_UNIQUE;
	} else if (key->flags & HA_FULLTEXT) {
		DBUG_ASSERT(!(key->flags & (HA_SPATIAL | HA_NOSAME)));
		DBUG_ASSERT(!(key->flags & HA_KEYFLAG_MASK
			      & ~(HA_FULLTEXT
				  | HA_PACK_KEY
				  | HA_BINARY_PACK_KEY)));
		index->ind_type = DICT_FTS;

		/* Set plugin parser */
		/* Note: key->parser is only parser name,
			 we need to get parser from altered_table instead */
		if (key->flags & HA_USES_PARSER) {
			for (ulint j = 0; j < altered_table->s->keys; j++) {
				if (ut_strcmp(altered_table->key_info[j].name,
					      key->name) == 0) {
					ut_ad(altered_table->key_info[j].flags
					      & HA_USES_PARSER);

					plugin_ref	parser =
						altered_table->key_info[j].parser;
					index->parser =
						static_cast<st_mysql_ftparser*>(
						plugin_decl(parser)->info);

					index->is_ngram = strncmp(
						plugin_name(parser)->str,
						FTS_NGRAM_PARSER_NAME,
						plugin_name(parser)->length)
						 == 0;

					break;
				}
			}

			DBUG_EXECUTE_IF("fts_instrument_use_default_parser",
				index->parser = &fts_default_parser;);
			ut_ad(index->parser);
		}
	} else if (key->flags & HA_SPATIAL) {
		DBUG_ASSERT(!(key->flags & HA_NOSAME));
		index->ind_type = DICT_SPATIAL;
		ut_ad(n_fields == 1);
		ulint	num_v = 0;

		/* Need to count the virtual fields before this spatial
		indexed field */
		for (ulint i = 0; i < key->key_part->fieldnr; i++) {
			if (innobase_is_v_fld(altered_table->field[i])) {
				num_v++;
			}
		}
		index->fields[0].col_no = key->key_part[0].fieldnr - num_v;
		index->fields[0].prefix_len = 0;
		index->fields[0].is_v_col = false;
		if (!key->key_part[0].field->stored_in_db
		    && key->key_part[0].field->gcol_info) {
			/* Currently, the spatial index cannot be created
			on virtual columns. It is blocked in server
			layer */
			ut_ad(0);
			index->fields[0].is_v_col = true;
		} else {
			index->fields[0].is_v_col = false;
		}
	} else {
		index->ind_type = (key->flags & HA_NOSAME) ? DICT_UNIQUE : 0;
	}

	if (!(key->flags & HA_SPATIAL)) {
		for (i = 0; i < n_fields; i++) {
			innobase_create_index_field_def(
				altered_table, &key->key_part[i],
				&index->fields[i], new_clustered);

			if (index->fields[i].is_v_col) {
				index->ind_type |= DICT_VIRTUAL;
			}
		}
	}

	DBUG_VOID_RETURN;
}

/*******************************************************************//**
Check whether the table has the FTS_DOC_ID column
@return whether there exists an FTS_DOC_ID column */
static
bool
innobase_fts_check_doc_id_col(
/*==========================*/
	const dict_table_t*	table,  /*!< in: InnoDB table with
					fulltext index */
	const TABLE*		altered_table,
					/*!< in: MySQL table with
					fulltext index */
	ulint*			fts_doc_col_no,
					/*!< out: The column number for
					Doc ID, or ULINT_UNDEFINED
					if it is of wrong type */
	ulint*			num_v)	/*!< out: number of virtual column */
{
	*fts_doc_col_no = ULINT_UNDEFINED;

	const uint n_cols = altered_table->s->fields;
	ulint	i;

	*num_v = 0;

	for (i = 0; i < n_cols; i++) {
		const Field*	field = altered_table->field[i];

		if (innobase_is_v_fld(field)) {
			(*num_v)++;
		}

		if (my_strcasecmp(system_charset_info,
				  field->field_name, FTS_DOC_ID_COL_NAME)) {
			continue;
		}

		if (strcmp(field->field_name, FTS_DOC_ID_COL_NAME)) {
			my_error(ER_WRONG_COLUMN_NAME, MYF(0),
				 field->field_name);
		} else if (field->type() != MYSQL_TYPE_LONGLONG
			   || field->pack_length() != 8
			   || field->real_maybe_null()
			   || !(field->flags & UNSIGNED_FLAG)
			   || innobase_is_v_fld(field)) {
			my_error(ER_INNODB_FT_WRONG_DOCID_COLUMN, MYF(0),
				 field->field_name);
		} else {
			*fts_doc_col_no = i - *num_v;
		}

		return(true);
	}

	if (!table) {
		return(false);
	}

	/* Not to count the virtual columns */
	i -= *num_v;

	for (; i + DATA_N_SYS_COLS < (uint) table->n_cols; i++) {
		const char*     name = dict_table_get_col_name(table, i);

		if (strcmp(name, FTS_DOC_ID_COL_NAME) == 0) {
#ifdef UNIV_DEBUG
			const dict_col_t*       col;

			col = dict_table_get_nth_col(table, i);

			/* Because the FTS_DOC_ID does not exist in
			the MySQL data dictionary, this must be the
			internally created FTS_DOC_ID column. */
			ut_ad(col->mtype == DATA_INT);
			ut_ad(col->len == 8);
			ut_ad(col->prtype & DATA_NOT_NULL);
			ut_ad(col->prtype & DATA_UNSIGNED);
#endif /* UNIV_DEBUG */
			*fts_doc_col_no = i;
			return(true);
		}
	}

	return(false);
}

/*******************************************************************//**
Check whether the table has a unique index with FTS_DOC_ID_INDEX_NAME
on the Doc ID column.
@return the status of the FTS_DOC_ID index */
enum fts_doc_id_index_enum
innobase_fts_check_doc_id_index(
/*============================*/
	const dict_table_t*	table,		/*!< in: table definition */
	const TABLE*		altered_table,	/*!< in: MySQL table
						that is being altered */
	ulint*			fts_doc_col_no)	/*!< out: The column number for
						Doc ID, or ULINT_UNDEFINED
						if it is being created in
						ha_alter_info */
{
	const dict_index_t*	index;
	const dict_field_t*	field;

	if (altered_table) {
		/* Check if a unique index with the name of
		FTS_DOC_ID_INDEX_NAME is being created. */

		for (uint i = 0; i < altered_table->s->keys; i++) {
			const KEY& key = altered_table->key_info[i];

			if (innobase_strcasecmp(
				    key.name, FTS_DOC_ID_INDEX_NAME)) {
				continue;
			}

			if ((key.flags & HA_NOSAME)
			    && key.user_defined_key_parts == 1
			    && !strcmp(key.name, FTS_DOC_ID_INDEX_NAME)
			    && !strcmp(key.key_part[0].field->field_name,
				       FTS_DOC_ID_COL_NAME)) {
				if (fts_doc_col_no) {
					*fts_doc_col_no = ULINT_UNDEFINED;
				}
				return(FTS_EXIST_DOC_ID_INDEX);
			} else {
				return(FTS_INCORRECT_DOC_ID_INDEX);
			}
		}
	}

	if (!table) {
		return(FTS_NOT_EXIST_DOC_ID_INDEX);
	}

	for (index = dict_table_get_first_index(table);
	     index; index = dict_table_get_next_index(index)) {

		/* Check if there exists a unique index with the name of
		FTS_DOC_ID_INDEX_NAME */
		if (innobase_strcasecmp(index->name, FTS_DOC_ID_INDEX_NAME)) {
			continue;
		}

		if (!dict_index_is_unique(index)
		    || dict_index_get_n_unique(index) > 1
		    || strcmp(index->name, FTS_DOC_ID_INDEX_NAME)) {
			return(FTS_INCORRECT_DOC_ID_INDEX);
		}

		/* Check whether the index has FTS_DOC_ID as its
		first column */
		field = dict_index_get_nth_field(index, 0);

		/* The column would be of a BIGINT data type */
		if (strcmp(field->name, FTS_DOC_ID_COL_NAME) == 0
		    && field->col->mtype == DATA_INT
		    && field->col->len == 8
		    && field->col->prtype & DATA_NOT_NULL
		    && !dict_col_is_virtual(field->col)) {
			if (fts_doc_col_no) {
				*fts_doc_col_no = dict_col_get_no(field->col);
			}
			return(FTS_EXIST_DOC_ID_INDEX);
		} else {
			return(FTS_INCORRECT_DOC_ID_INDEX);
		}
	}


	/* Not found */
	return(FTS_NOT_EXIST_DOC_ID_INDEX);
}
/*******************************************************************//**
Check whether the table has a unique index with FTS_DOC_ID_INDEX_NAME
on the Doc ID column in MySQL create index definition.
@return FTS_EXIST_DOC_ID_INDEX if there exists the FTS_DOC_ID index,
FTS_INCORRECT_DOC_ID_INDEX if the FTS_DOC_ID index is of wrong format */
enum fts_doc_id_index_enum
innobase_fts_check_doc_id_index_in_def(
/*===================================*/
	ulint		n_key,		/*!< in: Number of keys */
	const KEY*	key_info)	/*!< in: Key definition */
{
	/* Check whether there is a "FTS_DOC_ID_INDEX" in the to be built index
	list */
	for (ulint j = 0; j < n_key; j++) {
		const KEY*	key = &key_info[j];

		if (innobase_strcasecmp(key->name, FTS_DOC_ID_INDEX_NAME)) {
			continue;
		}

		/* Do a check on FTS DOC ID_INDEX, it must be unique,
		named as "FTS_DOC_ID_INDEX" and on column "FTS_DOC_ID" */
		if (!(key->flags & HA_NOSAME)
		    || key->user_defined_key_parts != 1
		    || strcmp(key->name, FTS_DOC_ID_INDEX_NAME)
		    || strcmp(key->key_part[0].field->field_name,
			      FTS_DOC_ID_COL_NAME)) {
			return(FTS_INCORRECT_DOC_ID_INDEX);
		}

		return(FTS_EXIST_DOC_ID_INDEX);
	}

	return(FTS_NOT_EXIST_DOC_ID_INDEX);
}
/*******************************************************************//**
Create an index table where indexes are ordered as follows:

IF a new primary key is defined for the table THEN

	1) New primary key
	2) The remaining keys in key_info

ELSE

	1) All new indexes in the order they arrive from MySQL

ENDIF

@return key definitions */
static MY_ATTRIBUTE((nonnull, warn_unused_result, malloc))
index_def_t*
innobase_create_key_defs(
/*=====================*/
	mem_heap_t*			heap,
			/*!< in/out: memory heap where space for key
			definitions are allocated */
	const Alter_inplace_info*	ha_alter_info,
			/*!< in: alter operation */
	const TABLE*			altered_table,
			/*!< in: MySQL table that is being altered */
	ulint&				n_add,
			/*!< in/out: number of indexes to be created */
	ulint&				n_fts_add,
			/*!< out: number of FTS indexes to be created */
	bool				got_default_clust,
			/*!< in: whether the table lacks a primary key */
	ulint&				fts_doc_id_col,
			/*!< in: The column number for Doc ID */
	bool&				add_fts_doc_id,
			/*!< in: whether we need to add new DOC ID
			column for FTS index */
	bool&				add_fts_doc_idx)
			/*!< in: whether we need to add new DOC ID
			index for FTS index */
{
	index_def_t*		indexdef;
	index_def_t*		indexdefs;
	bool			new_primary;
	const uint*const	add
		= ha_alter_info->index_add_buffer;
	const KEY*const		key_info
		= ha_alter_info->key_info_buffer;

	DBUG_ENTER("innobase_create_key_defs");
	DBUG_ASSERT(!add_fts_doc_id || add_fts_doc_idx);
	DBUG_ASSERT(ha_alter_info->index_add_count == n_add);

	/* If there is a primary key, it is always the first index
	defined for the innodb_table. */

	new_primary = n_add > 0
		&& !my_strcasecmp(system_charset_info,
				  key_info[*add].name, "PRIMARY");
	n_fts_add = 0;

	/* If there is a UNIQUE INDEX consisting entirely of NOT NULL
	columns and if the index does not contain column prefix(es)
	(only prefix/part of the column is indexed), MySQL will treat the
	index as a PRIMARY KEY unless the table already has one. */

	if (n_add > 0 && !new_primary && got_default_clust
	    && (key_info[*add].flags & HA_NOSAME)
	    && !(key_info[*add].flags & HA_KEY_HAS_PART_KEY_SEG)) {
		uint	key_part = key_info[*add].user_defined_key_parts;

		new_primary = true;

		while (key_part--) {
			const uint	maybe_null
				= key_info[*add].key_part[key_part].key_type
				& FIELDFLAG_MAYBE_NULL;
			bool		is_v
				= innobase_is_v_fld(
					key_info[*add].key_part[key_part].field);
			DBUG_ASSERT(!maybe_null
				    == !key_info[*add].key_part[key_part].
				    field->real_maybe_null());

			if (maybe_null || is_v) {
				new_primary = false;
				break;
			}
		}
	}

	const bool rebuild = new_primary || add_fts_doc_id
		|| innobase_need_rebuild(ha_alter_info);


	/* Reserve one more space if new_primary is true, and we might
	need to add the FTS_DOC_ID_INDEX */
	indexdef = indexdefs = static_cast<index_def_t*>(
		mem_heap_alloc(
			heap, sizeof *indexdef
			* (ha_alter_info->key_count
			   + rebuild
			   + got_default_clust)));

	if (rebuild) {
		ulint	primary_key_number;

		if (new_primary) {
			DBUG_ASSERT(n_add > 0);
			primary_key_number = *add;
		} else if (got_default_clust) {
			/* Create the GEN_CLUST_INDEX */
			index_def_t*	index = indexdef++;

			index->fields = NULL;
			index->n_fields = 0;
			index->ind_type = DICT_CLUSTERED;
			index->name = innobase_index_reserve_name;
			index->rebuild = true;
			index->key_number = ~0;
			primary_key_number = ULINT_UNDEFINED;
			goto created_clustered;
		} else {
			primary_key_number = 0;
		}

		/* Create the PRIMARY key index definition */
		innobase_create_index_def(
			altered_table, key_info, primary_key_number,
			true, true, indexdef++, heap);

created_clustered:
		n_add = 1;

		for (ulint i = 0; i < ha_alter_info->key_count; i++) {
			if (i == primary_key_number) {
				continue;
			}
			/* Copy the index definitions. */
			innobase_create_index_def(
				altered_table, key_info, i, true,
				false, indexdef, heap);

			if (indexdef->ind_type & DICT_FTS) {
				n_fts_add++;
			}

			indexdef++;
			n_add++;
		}

		if (n_fts_add > 0) {
			ulint	num_v = 0;

			if (!add_fts_doc_id
			    && !innobase_fts_check_doc_id_col(
				    NULL, altered_table,
				    &fts_doc_id_col, &num_v)) {
				fts_doc_id_col = altered_table->s->fields - num_v;
				add_fts_doc_id = true;
			}

			if (!add_fts_doc_idx) {
				fts_doc_id_index_enum	ret;
				ulint			doc_col_no;

				ret = innobase_fts_check_doc_id_index(
					NULL, altered_table, &doc_col_no);

				/* This should have been checked before */
				ut_ad(ret != FTS_INCORRECT_DOC_ID_INDEX);

				if (ret == FTS_NOT_EXIST_DOC_ID_INDEX) {
					add_fts_doc_idx = true;
				} else {
					ut_ad(ret == FTS_EXIST_DOC_ID_INDEX);
					ut_ad(doc_col_no == ULINT_UNDEFINED
					      || doc_col_no == fts_doc_id_col);
				}
			}
		}
	} else {
		/* Create definitions for added secondary indexes. */

		for (ulint i = 0; i < n_add; i++) {
			innobase_create_index_def(
				altered_table, key_info, add[i],
				false, false, indexdef, heap);

			if (indexdef->ind_type & DICT_FTS) {
				n_fts_add++;
			}

			indexdef++;
		}
	}

	DBUG_ASSERT(indexdefs + n_add == indexdef);

	if (add_fts_doc_idx) {
		index_def_t*	index = indexdef++;

		index->fields = static_cast<index_field_t*>(
			mem_heap_alloc(heap, sizeof *index->fields));
		index->n_fields = 1;
		index->fields->col_no = fts_doc_id_col;
		index->fields->prefix_len = 0;
		index->fields->is_v_col = false;
		index->ind_type = DICT_UNIQUE;
		ut_ad(!rebuild
		      || !add_fts_doc_id
		      || fts_doc_id_col <= altered_table->s->fields);

		index->name = FTS_DOC_ID_INDEX_NAME;
		index->rebuild = rebuild;

		/* TODO: assign a real MySQL key number for this */
		index->key_number = ULINT_UNDEFINED;
		n_add++;
	}

	DBUG_ASSERT(indexdef > indexdefs);
	DBUG_ASSERT((ulint) (indexdef - indexdefs)
		    <= ha_alter_info->key_count
		    + add_fts_doc_idx + got_default_clust);
	DBUG_ASSERT(ha_alter_info->index_add_count <= n_add);
	DBUG_RETURN(indexdefs);
}

/*******************************************************************//**
Check each index column size, make sure they do not exceed the max limit
@return true if index column size exceeds limit */
static MY_ATTRIBUTE((nonnull, warn_unused_result))
bool
innobase_check_column_length(
/*=========================*/
	ulint		max_col_len,	/*!< in: maximum column length */
	const KEY*	key_info)	/*!< in: Indexes to be created */
{
	for (ulint key_part = 0; key_part < key_info->user_defined_key_parts; key_part++) {
		if (key_info->key_part[key_part].length > max_col_len) {
			return(true);
		}
	}
	return(false);
}

/********************************************************************//**
Drop any indexes that we were not able to free previously due to
open table handles. */
static
void
online_retry_drop_indexes_low(
/*==========================*/
	dict_table_t*	table,	/*!< in/out: table */
	trx_t*		trx)	/*!< in/out: transaction */
{
	ut_ad(mutex_own(&dict_sys->mutex));
	ut_ad(trx->dict_operation_lock_mode == RW_X_LATCH);
	ut_ad(trx_get_dict_operation(trx) == TRX_DICT_OP_INDEX);

	/* We can have table->n_ref_count > 1, because other threads
	may have prebuilt->table pointing to the table. However, these
	other threads should be between statements, waiting for the
	next statement to execute, or for a meta-data lock. */
	ut_ad(table->get_ref_count() >= 1);

	if (table->drop_aborted) {
		row_merge_drop_indexes(trx, table, TRUE);
	}
}

/********************************************************************//**
Drop any indexes that we were not able to free previously due to
open table handles. */
static MY_ATTRIBUTE((nonnull))
void
online_retry_drop_indexes(
/*======================*/
	dict_table_t*	table,		/*!< in/out: table */
	THD*		user_thd)	/*!< in/out: MySQL connection */
{
	if (table->drop_aborted) {
		trx_t*	trx = innobase_trx_allocate(user_thd);

		trx_start_for_ddl(trx, TRX_DICT_OP_INDEX);

		row_mysql_lock_data_dictionary(trx);
		online_retry_drop_indexes_low(table, trx);
		trx_commit_for_mysql(trx);
		row_mysql_unlock_data_dictionary(trx);
		trx_free_for_mysql(trx);
	}

	ut_d(mutex_enter(&dict_sys->mutex));
	ut_d(dict_table_check_for_dup_indexes(table, CHECK_ALL_COMPLETE));
	ut_d(mutex_exit(&dict_sys->mutex));
	ut_ad(!table->drop_aborted);
}

/********************************************************************//**
Commit a dictionary transaction and drop any indexes that we were not
able to free previously due to open table handles. */
static MY_ATTRIBUTE((nonnull))
void
online_retry_drop_indexes_with_trx(
/*===============================*/
	dict_table_t*	table,	/*!< in/out: table */
	trx_t*		trx)	/*!< in/out: transaction */
{
	ut_ad(trx_state_eq(trx, TRX_STATE_NOT_STARTED)
	      || trx_state_eq(trx, TRX_STATE_FORCED_ROLLBACK));

	ut_ad(trx->dict_operation_lock_mode == RW_X_LATCH);

	/* Now that the dictionary is being locked, check if we can
	drop any incompletely created indexes that may have been left
	behind in rollback_inplace_alter_table() earlier. */
	if (table->drop_aborted) {

		trx->table_id = 0;

		trx_start_for_ddl(trx, TRX_DICT_OP_INDEX);

		online_retry_drop_indexes_low(table, trx);
		trx_commit_for_mysql(trx);
	}
}

/** Determines if InnoDB is dropping a foreign key constraint.
@param foreign the constraint
@param drop_fk constraints being dropped
@param n_drop_fk number of constraints that are being dropped
@return whether the constraint is being dropped */
inline MY_ATTRIBUTE((warn_unused_result))
bool
innobase_dropping_foreign(
/*======================*/
	const dict_foreign_t*	foreign,
	dict_foreign_t**	drop_fk,
	ulint			n_drop_fk)
{
	while (n_drop_fk--) {
		if (*drop_fk++ == foreign) {
			return(true);
		}
	}

	return(false);
}

/** Determines if an InnoDB FOREIGN KEY constraint depends on a
column that is being dropped or modified to NOT NULL.
@param user_table InnoDB table as it is before the ALTER operation
@param col_name Name of the column being altered
@param drop_fk constraints being dropped
@param n_drop_fk number of constraints that are being dropped
@param drop true=drop column, false=set NOT NULL
@retval true Not allowed (will call my_error())
@retval false Allowed
*/
static MY_ATTRIBUTE((warn_unused_result))
bool
innobase_check_foreigns_low(
/*========================*/
	const dict_table_t*	user_table,
	dict_foreign_t**	drop_fk,
	ulint			n_drop_fk,
	const char*		col_name,
	bool			drop)
{
	dict_foreign_t*	foreign;
	ut_ad(mutex_own(&dict_sys->mutex));

	/* Check if any FOREIGN KEY constraints are defined on this
	column. */

	for (dict_foreign_set::iterator it = user_table->foreign_set.begin();
	     it != user_table->foreign_set.end();
	     ++it) {

		foreign = *it;

		if (!drop && !(foreign->type
			       & (DICT_FOREIGN_ON_DELETE_SET_NULL
				  | DICT_FOREIGN_ON_UPDATE_SET_NULL))) {
			continue;
		}

		if (innobase_dropping_foreign(foreign, drop_fk, n_drop_fk)) {
			continue;
		}

		for (unsigned f = 0; f < foreign->n_fields; f++) {
			if (!strcmp(foreign->foreign_col_names[f],
				    col_name)) {
				my_error(drop
					 ? ER_FK_COLUMN_CANNOT_DROP
					 : ER_FK_COLUMN_NOT_NULL, MYF(0),
					 col_name, foreign->id);
				return(true);
			}
		}
	}

	if (!drop) {
		/* SET NULL clauses on foreign key constraints of
		child tables affect the child tables, not the parent table.
		The column can be NOT NULL in the parent table. */
		return(false);
	}

	/* Check if any FOREIGN KEY constraints in other tables are
	referring to the column that is being dropped. */
	for (dict_foreign_set::iterator it
		= user_table->referenced_set.begin();
	     it != user_table->referenced_set.end();
	     ++it) {

		foreign = *it;

		if (innobase_dropping_foreign(foreign, drop_fk, n_drop_fk)) {
			continue;
		}

		for (unsigned f = 0; f < foreign->n_fields; f++) {
			char display_name[FN_REFLEN];

			if (strcmp(foreign->referenced_col_names[f],
				   col_name)) {
				continue;
			}

			char* buf_end = innobase_convert_name(
				display_name, (sizeof display_name) - 1,
				foreign->foreign_table_name,
				strlen(foreign->foreign_table_name),
				NULL);
			*buf_end = '\0';
			my_error(ER_FK_COLUMN_CANNOT_DROP_CHILD,
				 MYF(0), col_name, foreign->id,
				 display_name);

			return(true);
		}
	}

	return(false);
}

/** Determines if an InnoDB FOREIGN KEY constraint depends on a
column that is being dropped or modified to NOT NULL.
@param ha_alter_info Data used during in-place alter
@param altered_table MySQL table that is being altered
@param old_table MySQL table as it is before the ALTER operation
@param user_table InnoDB table as it is before the ALTER operation
@param drop_fk constraints being dropped
@param n_drop_fk number of constraints that are being dropped
@retval true Not allowed (will call my_error())
@retval false Allowed
*/
static MY_ATTRIBUTE((warn_unused_result))
bool
innobase_check_foreigns(
/*====================*/
	Alter_inplace_info*	ha_alter_info,
	const TABLE*		altered_table,
	const TABLE*		old_table,
	const dict_table_t*	user_table,
	dict_foreign_t**	drop_fk,
	ulint			n_drop_fk)
{
	List_iterator_fast<Create_field> cf_it(
		ha_alter_info->alter_info->create_list);

	for (Field** fp = old_table->field; *fp; fp++) {
		cf_it.rewind();
		const Create_field* new_field;

		ut_ad(!(*fp)->real_maybe_null()
		      == !!((*fp)->flags & NOT_NULL_FLAG));

		while ((new_field = cf_it++)) {
			if (new_field->field == *fp) {
				break;
			}
		}

		if (!new_field || (new_field->flags & NOT_NULL_FLAG)) {
			if (innobase_check_foreigns_low(
				    user_table, drop_fk, n_drop_fk,
				    (*fp)->field_name, !new_field)) {
				return(true);
			}
		}
	}

	return(false);
}

/** Get the default POINT value in MySQL format
@param[in]	heap	memory heap where allocated
@param[in]	length	length of MySQL format
@return mysql format data */
static
const byte*
innobase_build_default_mysql_point(
	mem_heap_t*	heap,
	ulint		length)
{
	byte*	buf	= static_cast<byte*>(mem_heap_alloc(
				heap, DATA_POINT_LEN + length));

	byte*	wkb	= buf + length;

	ulint   len = get_wkb_of_default_point(SPDIMS, wkb, DATA_POINT_LEN);
	ut_ad(len == DATA_POINT_LEN);

	row_mysql_store_blob_ref(buf, length, wkb, len);

	return(buf);
}

/** Convert a default value for ADD COLUMN.

@param heap Memory heap where allocated
@param dfield InnoDB data field to copy to
@param field MySQL value for the column
@param comp nonzero if in compact format */
static MY_ATTRIBUTE((nonnull))
void
innobase_build_col_map_add(
/*=======================*/
	mem_heap_t*	heap,
	dfield_t*	dfield,
	const Field*	field,
	ulint		comp,
	row_prebuilt_t*	prebuilt)
{
	if (field->is_real_null()) {
		dfield_set_null(dfield);
		return;
	}

	ulint	size	= field->pack_length();

	byte*	buf	= static_cast<byte*>(mem_heap_alloc(heap, size));

	const byte*	mysql_data = field->ptr;

	if (dfield_get_type(dfield)->mtype == DATA_POINT) {
		/** If the DATA_POINT field is NOT NULL, we need to
		give it a default value, since DATA_POINT is a fixed length
		type, we couldn't store a value of length 0, like other
		geom types. Server doesn't provide the default value, and
		we would use POINT(0 0) here instead. */

		mysql_data = innobase_build_default_mysql_point(heap, size);
	}

	row_mysql_store_col_in_innobase_format(
<<<<<<< HEAD
		dfield, buf, true, mysql_data, size, comp);
=======
		dfield, buf, TRUE, field->ptr, size, comp,
		field->column_format() == COLUMN_FORMAT_TYPE_COMPRESSED,
		reinterpret_cast<const byte*>(field->zip_dict_data.str),
		field->zip_dict_data.length, prebuilt);
>>>>>>> 35d5d3fa
}

/** Construct the translation table for reordering, dropping or
adding columns.

@param ha_alter_info Data used during in-place alter
@param altered_table MySQL table that is being altered
@param table MySQL table as it is before the ALTER operation
@param new_table InnoDB table corresponding to MySQL altered_table
@param old_table InnoDB table corresponding to MYSQL table
@param add_cols Default values for ADD COLUMN, or NULL if no ADD COLUMN
@param heap Memory heap where allocated
@return array of integers, mapping column numbers in the table
to column numbers in altered_table */
static MY_ATTRIBUTE((nonnull(1,2,3,4,5,7), warn_unused_result))
const ulint*
innobase_build_col_map(
/*===================*/
	Alter_inplace_info*	ha_alter_info,
	const TABLE*		altered_table,
	const TABLE*		table,
	const dict_table_t*	new_table,
	const dict_table_t*	old_table,
	dtuple_t*		add_cols,
	mem_heap_t*		heap,
	row_prebuilt_t*	prebuilt)
{
	DBUG_ENTER("innobase_build_col_map");
	DBUG_ASSERT(altered_table != table);
	DBUG_ASSERT(new_table != old_table);
	DBUG_ASSERT(dict_table_get_n_cols(new_table)
		    + dict_table_get_n_v_cols(new_table)
		    >= altered_table->s->fields + DATA_N_SYS_COLS);
	DBUG_ASSERT(dict_table_get_n_cols(old_table)
		    + dict_table_get_n_v_cols(old_table)
		    >= table->s->fields + DATA_N_SYS_COLS);
	DBUG_ASSERT(!!add_cols == !!(ha_alter_info->handler_flags
				     & Alter_inplace_info::ADD_COLUMN));
	DBUG_ASSERT(!add_cols || dtuple_get_n_fields(add_cols)
		    == dict_table_get_n_cols(new_table));

	ulint*	col_map = static_cast<ulint*>(
		mem_heap_alloc(
			heap, (old_table->n_cols + old_table->n_v_cols)
			* sizeof *col_map));

	List_iterator_fast<Create_field> cf_it(
		ha_alter_info->alter_info->create_list);
	uint	i = 0;
	uint	num_v = 0;

	/* Any dropped columns will map to ULINT_UNDEFINED. */
	for (uint old_i = 0; old_i + DATA_N_SYS_COLS < old_table->n_cols;
	     old_i++) {
		col_map[old_i] = ULINT_UNDEFINED;
	}

	for (uint old_i = 0; old_i < old_table->n_v_cols; old_i++) {
		col_map[old_i + old_table->n_cols] = ULINT_UNDEFINED;
	}

	while (const Create_field* new_field = cf_it++) {
		bool	is_v = false;

		if (innobase_is_v_fld(new_field)) {
			is_v = true;
		}

		ulint	num_old_v = 0;

		for (uint old_i = 0; table->field[old_i]; old_i++) {
			const Field* field = table->field[old_i];
			if (innobase_is_v_fld(field)) {
				if (is_v && new_field->field == field) {
					col_map[old_table->n_cols + num_v]
						= num_old_v;
					num_old_v++;
					goto found_col;
				}
				num_old_v++;
				continue;
			}

			if (new_field->field == field) {
				col_map[old_i - num_old_v] = i;
				goto found_col;
			}
		}

		ut_ad(!is_v);
		innobase_build_col_map_add(
			heap, dtuple_get_nth_field(add_cols, i),
<<<<<<< HEAD
			altered_table->field[i + num_v],
			dict_table_is_comp(new_table));
=======
			altered_table->field[i],
			dict_table_is_comp(new_table), prebuilt);
>>>>>>> 35d5d3fa
found_col:
		if (is_v) {
			num_v++;
		} else {
			i++;
		}
	}

	DBUG_ASSERT(i == altered_table->s->fields - num_v);

	i = table->s->fields - old_table->n_v_cols;

	/* Add the InnoDB hidden FTS_DOC_ID column, if any. */
	if (i + DATA_N_SYS_COLS < old_table->n_cols) {
		/* There should be exactly one extra field,
		the FTS_DOC_ID. */
		DBUG_ASSERT(DICT_TF2_FLAG_IS_SET(old_table,
						 DICT_TF2_FTS_HAS_DOC_ID));
		DBUG_ASSERT(i + DATA_N_SYS_COLS + 1 == old_table->n_cols);
		DBUG_ASSERT(!strcmp(dict_table_get_col_name(
					    old_table, i),
				    FTS_DOC_ID_COL_NAME));
		if (altered_table->s->fields + DATA_N_SYS_COLS
		    - new_table->n_v_cols
		    < new_table->n_cols) {
			DBUG_ASSERT(DICT_TF2_FLAG_IS_SET(
					    new_table,
					    DICT_TF2_FTS_HAS_DOC_ID));
			DBUG_ASSERT(altered_table->s->fields
				    + DATA_N_SYS_COLS + 1
				    == static_cast<ulint>(
					new_table->n_cols
					+ new_table->n_v_cols));
			col_map[i] = altered_table->s->fields
				     - new_table->n_v_cols;
		} else {
			DBUG_ASSERT(!DICT_TF2_FLAG_IS_SET(
					    new_table,
					    DICT_TF2_FTS_HAS_DOC_ID));
			col_map[i] = ULINT_UNDEFINED;
		}

		i++;
	} else {
		DBUG_ASSERT(!DICT_TF2_FLAG_IS_SET(
				    old_table,
				    DICT_TF2_FTS_HAS_DOC_ID));
	}

	for (; i < old_table->n_cols; i++) {
		col_map[i] = i + new_table->n_cols - old_table->n_cols;
	}

	DBUG_RETURN(col_map);
}

/** Drop newly create FTS index related auxiliary table during
FIC create index process, before fts_add_index is called
@param table table that was being rebuilt online
@param trx transaction
@return DB_SUCCESS if successful, otherwise last error code
*/
static
dberr_t
innobase_drop_fts_index_table(
/*==========================*/
        dict_table_t*   table,
	trx_t*		trx)
{
	dberr_t		ret_err = DB_SUCCESS;

	for (dict_index_t* index = dict_table_get_first_index(table);
	     index != NULL;
	     index = dict_table_get_next_index(index)) {
		if (index->type & DICT_FTS) {
			dberr_t	err;

			err = fts_drop_index_tables(trx, index);

			if (err != DB_SUCCESS) {
				ret_err = err;
			}
		}
	}

	return(ret_err);
}

/** Get the new non-virtual column names if any columns were renamed
@param ha_alter_info	Data used during in-place alter
@param altered_table	MySQL table that is being altered
@param table		MySQL table as it is before the ALTER operation
@param user_table	InnoDB table as it is before the ALTER operation
@param heap		Memory heap for the allocation
@return array of new column names in rebuilt_table, or NULL if not renamed */
static MY_ATTRIBUTE((nonnull, warn_unused_result))
const char**
innobase_get_col_names(
	Alter_inplace_info*	ha_alter_info,
	const TABLE*		altered_table,
	const TABLE*		table,
	const dict_table_t*	user_table,
	mem_heap_t*		heap)
{
	const char**		cols;
	uint			i;

	DBUG_ENTER("innobase_get_col_names");
	DBUG_ASSERT(user_table->n_t_def > table->s->fields);
	DBUG_ASSERT(ha_alter_info->handler_flags
		    & Alter_inplace_info::ALTER_COLUMN_NAME);

	cols = static_cast<const char**>(
		mem_heap_zalloc(heap, user_table->n_def * sizeof *cols));

	i = 0;
	List_iterator_fast<Create_field> cf_it(
		ha_alter_info->alter_info->create_list);
	while (const Create_field* new_field = cf_it++) {
		ulint	num_v = 0;
		DBUG_ASSERT(i < altered_table->s->fields);

		if (innobase_is_v_fld(new_field)) {
			continue;
		}

		for (uint old_i = 0; table->field[old_i]; old_i++) {
			if (innobase_is_v_fld(table->field[old_i])) {
				num_v++;
			}

			if (new_field->field == table->field[old_i]) {
				cols[old_i - num_v] = new_field->field_name;
				break;
			}
		}

		i++;
	}

	/* Copy the internal column names. */
	i = table->s->fields - user_table->n_v_def;
	cols[i] = dict_table_get_col_name(user_table, i);

	while (++i < user_table->n_def) {
		cols[i] = cols[i - 1] + strlen(cols[i - 1]) + 1;
	}

	DBUG_RETURN(cols);
}

/** Check whether the column prefix is increased, decreased, or unchanged.
@param[in]	new_prefix_len	new prefix length
@param[in]	old_prefix_len	new prefix length
@retval	1	prefix is increased
@retval	0	prefix is unchanged
@retval	-1	prefix is decreased */
static inline
lint
innobase_pk_col_prefix_compare(
	ulint	new_prefix_len,
	ulint	old_prefix_len)
{
	ut_ad(new_prefix_len < REC_MAX_DATA_SIZE);
	ut_ad(old_prefix_len < REC_MAX_DATA_SIZE);

	if (new_prefix_len == old_prefix_len) {
		return(0);
	}

	if (new_prefix_len == 0) {
		new_prefix_len = ULINT_MAX;
	}

	if (old_prefix_len == 0) {
		old_prefix_len = ULINT_MAX;
	}

	if (new_prefix_len > old_prefix_len) {
		return(1);
	} else {
		return(-1);
	}
}

/** Check whether the column is existing in old table.
@param[in]	new_col_no	new column no
@param[in]	col_map		mapping of old column numbers to new ones
@param[in]	col_map_size	the column map size
@return true if the column is existing, otherwise false. */
static inline
bool
innobase_pk_col_is_existing(
	const ulint	new_col_no,
	const ulint*	col_map,
	const ulint	col_map_size)
{
	for (ulint i = 0; i < col_map_size; i++) {
		if (col_map[i] == new_col_no) {
			return(true);
		}
	}

	return(false);
}

/** Determine whether both the indexes have same set of primary key
fields arranged in the same order.

Rules when we cannot skip sorting:
(1) Removing existing PK columns somewhere else than at the end of the PK;
(2) Adding existing columns to the PK, except at the end of the PK when no
columns are removed from the PK;
(3) Changing the order of existing PK columns;
(4) Decreasing the prefix length just like removing existing PK columns
follows rule(1), Increasing the prefix length just like adding existing
PK columns follows rule(2).
@param[in]	col_map		mapping of old column numbers to new ones
@param[in]	ha_alter_info	Data used during in-place alter
@param[in]	old_clust_index	index to be compared
@param[in]	new_clust_index index to be compared
@retval true if both indexes have same order.
@retval false. */
static MY_ATTRIBUTE((warn_unused_result))
bool
innobase_pk_order_preserved(
	const ulint*		col_map,
	const dict_index_t*	old_clust_index,
	const dict_index_t*	new_clust_index)
{
	ulint	old_n_uniq
		= dict_index_get_n_ordering_defined_by_user(
			old_clust_index);
	ulint	new_n_uniq
		= dict_index_get_n_ordering_defined_by_user(
			new_clust_index);

	ut_ad(dict_index_is_clust(old_clust_index));
	ut_ad(dict_index_is_clust(new_clust_index));
	ut_ad(old_clust_index->table != new_clust_index->table);
	ut_ad(col_map != NULL);

	if (old_n_uniq == 0) {
		/* There was no PRIMARY KEY in the table.
		If there is no PRIMARY KEY after the ALTER either,
		no sorting is needed. */
		return(new_n_uniq == old_n_uniq);
	}

	/* DROP PRIMARY KEY is only allowed in combination with
	ADD PRIMARY KEY. */
	ut_ad(new_n_uniq > 0);

	/* The order of the last processed new_clust_index key field,
	not counting ADD COLUMN, which are constant. */
	lint	last_field_order = -1;
	ulint	existing_field_count = 0;
	ulint	old_n_cols = dict_table_get_n_cols(old_clust_index->table);
	for (ulint new_field = 0; new_field < new_n_uniq; new_field++) {
		ulint	new_col_no =
			new_clust_index->fields[new_field].col->ind;

		/* Check if there is a match in old primary key. */
		ulint	old_field = 0;
		while (old_field < old_n_uniq) {
			ulint	old_col_no =
				old_clust_index->fields[old_field].col->ind;

			if (col_map[old_col_no] == new_col_no) {
				break;
			}

			old_field++;
		}

		/* The order of key field in the new primary key.
		1. old PK column:      idx in old primary key
		2. existing column:    old_n_uniq + sequence no
		3. newly added column: no order */
		lint		new_field_order;
		const bool	old_pk_column = old_field < old_n_uniq;

		if (old_pk_column) {
			new_field_order = old_field;
		} else if (innobase_pk_col_is_existing(new_col_no, col_map,
						       old_n_cols)) {
			new_field_order = old_n_uniq + existing_field_count++;
		} else {
			/* Skip newly added column. */
			continue;
		}

		if (last_field_order + 1 != new_field_order) {
			/* Old PK order is not kept, or existing column
			is not added at the end of old PK. */
			return(false);
		}

		last_field_order = new_field_order;

		if (!old_pk_column) {
			continue;
		}

		/* Check prefix length change. */
		const lint	prefix_change = innobase_pk_col_prefix_compare(
			new_clust_index->fields[new_field].prefix_len,
			old_clust_index->fields[old_field].prefix_len);

		if (prefix_change < 0) {
			/* If a column's prefix length is decreased, it should
			be the last old PK column in new PK.
			Note: we set last_field_order to -2, so that if	there
			are any old PK colmns or existing columns after it in
			new PK, the comparison to new_field_order will fail in
			the next round.*/
			last_field_order = -2;
		} else if (prefix_change > 0) {
			/* If a column's prefix length is increased, it	should
			be the last PK column in old PK. */
			if (old_field != old_n_uniq - 1) {
				return(false);
			}
		}
	}

	return(true);
}

/** Update the mtype from DATA_BLOB to DATA_GEOMETRY for a specified
GIS column of a table. This is used when we want to create spatial index
on legacy GIS columns coming from 5.6, where we store GIS data as DATA_BLOB
in innodb layer.
@param[in]	table_id	table id
@param[in]	col_name	column name
@param[in]	trx		data dictionary transaction
@retval true Failure
@retval false Success */
static
bool
innobase_update_gis_column_type(
	table_id_t	table_id,
	const char*	col_name,
	trx_t*		trx)
{
	pars_info_t*	info;
	dberr_t		error;

	DBUG_ENTER("innobase_update_gis_column_type");

	DBUG_ASSERT(trx_get_dict_operation(trx) == TRX_DICT_OP_INDEX);
	ut_ad(trx->dict_operation_lock_mode == RW_X_LATCH);
	ut_ad(mutex_own(&dict_sys->mutex));
	ut_ad(rw_lock_own(dict_operation_lock, RW_LOCK_X));

	info = pars_info_create();

	pars_info_add_ull_literal(info, "tableid", table_id);
	pars_info_add_str_literal(info, "name", col_name);
	pars_info_add_int4_literal(info, "mtype", DATA_GEOMETRY);

	trx->op_info = "update column type to DATA_GEOMETRY";

	error = que_eval_sql(
		info,
		"PROCEDURE UPDATE_SYS_COLUMNS_PROC () IS\n"
		"BEGIN\n"
		"UPDATE SYS_COLUMNS SET MTYPE=:mtype\n"
		"WHERE TABLE_ID=:tableid AND NAME=:name;\n"
		"END;\n",
		false, trx);

	trx->error_state = DB_SUCCESS;
	trx->op_info = "";

	DBUG_RETURN(error != DB_SUCCESS);
}

/** Check if we are creating spatial indexes on GIS columns, which are
legacy columns from earlier MySQL, such as 5.6. If so, we have to update
the mtypes of the old GIS columns to DATA_GEOMETRY.
In 5.6, we store GIS columns as DATA_BLOB in InnoDB layer, it will introduce
confusion when we run latest server on older data. That's why we need to
do the upgrade.
@param[in] ha_alter_info	Data used during in-place alter
@param[in] table		Table on which we want to add indexes
@param[in] trx			Transaction
@return DB_SUCCESS if update successfully or no columns need to be updated,
otherwise DB_ERROR, which means we can't update the mtype for some
column, and creating spatial index on it should be dangerous */
static
dberr_t
innobase_check_gis_columns(
	Alter_inplace_info*	ha_alter_info,
	dict_table_t*		table,
	trx_t*			trx)
{
	DBUG_ENTER("innobase_check_gis_columns");

	for (uint key_num = 0;
	     key_num < ha_alter_info->index_add_count;
	     key_num++) {

		const KEY&	key = ha_alter_info->key_info_buffer[
			ha_alter_info->index_add_buffer[key_num]];

		if (!(key.flags & HA_SPATIAL)) {
			continue;
		}

		ut_ad(key.user_defined_key_parts == 1);
		const KEY_PART_INFO&    key_part = key.key_part[0];

		/* Does not support spatial index on virtual columns */
		if (innobase_is_v_fld(key_part.field)) {
			DBUG_RETURN(DB_UNSUPPORTED);
		}

		ulint col_nr = dict_table_has_column(
			table,
			key_part.field->field_name,
			key_part.fieldnr);
		ut_ad(col_nr != table->n_def);
		dict_col_t*	col = &table->cols[col_nr];

		if (col->mtype != DATA_BLOB) {
			ut_ad(DATA_GEOMETRY_MTYPE(col->mtype));
			continue;
		}

		const char* col_name = dict_table_get_col_name(
			table, col_nr);

		if (innobase_update_gis_column_type(
			table->id, col_name, trx)) {

			DBUG_RETURN(DB_ERROR);
		} else {
			col->mtype = DATA_GEOMETRY;

			ib::info() << "Updated mtype of column" << col_name
				<< " in table " << table->name
				<< ", whose id is " << table->id
				<< " to DATA_GEOMETRY";
		}
	}

	DBUG_RETURN(DB_SUCCESS);
}

/** Collect virtual column info for its addition
@param[in] ha_alter_info	Data used during in-place alter
@param[in] altered_table	MySQL table that is being altered to
@param[in] table		MySQL table as it is before the ALTER operation
@retval true Failure
@retval false Success */
static
bool
prepare_inplace_add_virtual(
	Alter_inplace_info*	ha_alter_info,
	const TABLE*		altered_table,
	const TABLE*		table)
{
	ha_innobase_inplace_ctx*	ctx;
	ulint				i = 0;
	ulint				j = 0;
	const Create_field*		new_field;

	ctx = static_cast<ha_innobase_inplace_ctx*>
		(ha_alter_info->handler_ctx);

	ctx->num_to_add_vcol = altered_table->s->fields
			       + ctx->num_to_drop_vcol - table->s->fields;

	ctx->add_vcol = static_cast<dict_v_col_t*>(
		 mem_heap_zalloc(ctx->heap, ctx->num_to_add_vcol
				 * sizeof *ctx->add_vcol));
	ctx->add_vcol_name = static_cast<const char**>(
		 mem_heap_alloc(ctx->heap, ctx->num_to_add_vcol
				* sizeof *ctx->add_vcol_name));

	List_iterator_fast<Create_field> cf_it(
		ha_alter_info->alter_info->create_list);

	while ((new_field = (cf_it++)) != NULL) {
		const Field* field = new_field->field;
		ulint	old_i;

		for (old_i = 0; table->field[old_i]; old_i++) {
			const Field* n_field = table->field[old_i];
			if (field == n_field) {
				break;
			}
		}

		i++;

		if (table->field[old_i]) {
			continue;
		}

		ut_ad(!field);

		ulint	col_len;
		ulint	is_unsigned;
		ulint	field_type;
		ulint	charset_no;

		field =  altered_table->field[i - 1];

		ulint           col_type
                                = get_innobase_type_from_mysql_type(
                                        &is_unsigned, field);

		if (!field->gcol_info || field->stored_in_db) {
			my_error(ER_WRONG_KEY_COLUMN, MYF(0),
				 field->field_name);
			return(true);
		}

		col_len = field->pack_length();
		field_type = (ulint) field->type();

		if (!field->real_maybe_null()) {
			field_type |= DATA_NOT_NULL;
		}

		if (field->binary()) {
			field_type |= DATA_BINARY_TYPE;
		}

		if (is_unsigned) {
			field_type |= DATA_UNSIGNED;
		}

		if (dtype_is_string_type(col_type)) {
			charset_no = (ulint) field->charset()->number;

			DBUG_EXECUTE_IF(
				"ib_alter_add_virtual_fail",
				charset_no += MAX_CHAR_COLL_NUM;);

			if (charset_no > MAX_CHAR_COLL_NUM) {
				my_error(ER_WRONG_KEY_COLUMN, MYF(0),
					 field->field_name);
				return(true);
			}
		} else {
			charset_no = 0;
		}

		if (field->type() == MYSQL_TYPE_VARCHAR) {
			uint32  length_bytes
				= static_cast<const Field_varstring*>(
					field)->length_bytes;

			col_len -= length_bytes;

			if (length_bytes == 2) {
				field_type |= DATA_LONG_TRUE_VARCHAR;
			}
		}


		ctx->add_vcol[j].m_col.prtype = dtype_form_prtype(
						field_type, charset_no);

		ctx->add_vcol[j].m_col.prtype |= DATA_VIRTUAL;

		ctx->add_vcol[j].m_col.mtype = col_type;

		ctx->add_vcol[j].m_col.len = col_len;

		ctx->add_vcol[j].m_col.ind = i - 1;
		ctx->add_vcol[j].num_base =
		  field->gcol_info->non_virtual_base_columns();
		ctx->add_vcol_name[j] = field->field_name;
		ctx->add_vcol[j].base_col = static_cast<dict_col_t**>(
			mem_heap_alloc(ctx->heap, ctx->add_vcol[j].num_base
				       * sizeof *(ctx->add_vcol[j].base_col)));
		ctx->add_vcol[j].v_pos = ctx->old_table->n_v_cols
					 - ctx->num_to_drop_vcol + j;

		/* No need to track the list */
		ctx->add_vcol[j].v_indexes = NULL;
		innodb_base_col_setup(ctx->old_table, field, &ctx->add_vcol[j]);
		j++;
	}

	return(false);
}

/** Collect virtual column info for its addition
@param[in] ha_alter_info	Data used during in-place alter
@param[in] altered_table	MySQL table that is being altered to
@param[in] table		MySQL table as it is before the ALTER operation
@retval true Failure
@retval false Success */
static
bool
prepare_inplace_drop_virtual(
	Alter_inplace_info*	ha_alter_info,
	const TABLE*		altered_table,
	const TABLE*		table)
{
	ha_innobase_inplace_ctx*	ctx;
	ulint				i = 0;
	ulint				j = 0;
	Alter_drop *drop;

	ctx = static_cast<ha_innobase_inplace_ctx*>
		(ha_alter_info->handler_ctx);

	ctx->num_to_drop_vcol = ha_alter_info->alter_info->drop_list.elements;

	ctx->drop_vcol = static_cast<dict_v_col_t*>(
		 mem_heap_alloc(ctx->heap, ctx->num_to_drop_vcol
				* sizeof *ctx->drop_vcol));
	ctx->drop_vcol_name = static_cast<const char**>(
		 mem_heap_alloc(ctx->heap, ctx->num_to_drop_vcol
				* sizeof *ctx->drop_vcol_name));

	List_iterator_fast<Alter_drop> cf_it(
		ha_alter_info->alter_info->drop_list);

	while ((drop = (cf_it++)) != NULL) {
		const Field* field;
		ulint	old_i;

		ut_ad(drop->type == Alter_drop::COLUMN);

		for (old_i = 0; table->field[old_i]; old_i++) {
			const Field* n_field = table->field[old_i];
			if (!my_strcasecmp(system_charset_info,
					   n_field->field_name, drop->name)) {
				break;
			}
		}

		i++;

		if (!table->field[old_i]) {
			continue;
		}

		ulint	col_len;
		ulint	is_unsigned;
		ulint	field_type;
		ulint	charset_no;

		field =  table->field[old_i];

		ulint           col_type
                                = get_innobase_type_from_mysql_type(
                                        &is_unsigned, field);

		if (!field->gcol_info || field->stored_in_db) {
			my_error(ER_WRONG_KEY_COLUMN, MYF(0),
				 field->field_name);
			return(true);
		}

		col_len = field->pack_length();
		field_type = (ulint) field->type();

		if (!field->real_maybe_null()) {
			field_type |= DATA_NOT_NULL;
		}

		if (field->binary()) {
			field_type |= DATA_BINARY_TYPE;
		}

		if (is_unsigned) {
			field_type |= DATA_UNSIGNED;
		}

		if (dtype_is_string_type(col_type)) {
			charset_no = (ulint) field->charset()->number;

			DBUG_EXECUTE_IF(
				"ib_alter_add_virtual_fail",
				charset_no += MAX_CHAR_COLL_NUM;);

			if (charset_no > MAX_CHAR_COLL_NUM) {
				my_error(ER_WRONG_KEY_COLUMN, MYF(0),
					 field->field_name);
				return(true);
			}
		} else {
			charset_no = 0;
		}

		if (field->type() == MYSQL_TYPE_VARCHAR) {
			uint32  length_bytes
				= static_cast<const Field_varstring*>(
					field)->length_bytes;

			col_len -= length_bytes;

			if (length_bytes == 2) {
				field_type |= DATA_LONG_TRUE_VARCHAR;
			}
		}


		ctx->drop_vcol[j].m_col.prtype = dtype_form_prtype(
						field_type, charset_no);

		ctx->drop_vcol[j].m_col.prtype |= DATA_VIRTUAL;

		ctx->drop_vcol[j].m_col.mtype = col_type;

		ctx->drop_vcol[j].m_col.len = col_len;

		ctx->drop_vcol[j].m_col.ind = old_i;

		ctx->drop_vcol_name[j] = field->field_name;

		dict_v_col_t*	v_col = dict_table_get_nth_v_col_mysql(
					ctx->old_table, old_i);
		ctx->drop_vcol[j].v_pos = v_col->v_pos;
		j++;
	}

	return(false);
}

/** Insert a new record to INNODB SYS_VIRTUAL
@param[in] table	InnoDB table
@param[in] pos		virtual column column no
@param[in] base_pos	base column pos
@param[in] trx		transaction
@return DB_SUCCESS if successful, otherwise error code */
static
dberr_t
innobase_insert_sys_virtual(
	const dict_table_t*	table,
	ulint			pos,
	ulint			base_pos,
	trx_t*			trx)
{
	pars_info_t*    info = pars_info_create();

	pars_info_add_ull_literal(info, "id", table->id);

	pars_info_add_int4_literal(info, "pos", pos);

	pars_info_add_int4_literal(info, "base_pos", base_pos);

	dberr_t error = que_eval_sql(
			info,
			"PROCEDURE P () IS\n"
			"BEGIN\n"
			"INSERT INTO SYS_VIRTUAL VALUES"
			"(:id, :pos, :base_pos);\n"
			"END;\n",
			FALSE, trx);

	return(error);
}

/** Update INNODB SYS_COLUMNS on new virtual columns
@param[in] table	InnoDB table
@param[in] col_name	column name
@param[in] vcol		virtual column
@param[in] trx		transaction
@return DB_SUCCESS if successful, otherwise error code */
static
dberr_t
innobase_add_one_virtual(
	const dict_table_t*	table,
	const char*		col_name,
	dict_v_col_t*		vcol,
	trx_t*			trx)
{
	ulint		pos = dict_create_v_col_pos(vcol->v_pos,
						    vcol->m_col.ind);
	ulint		mtype =	vcol->m_col.mtype;
	ulint		prtype = vcol->m_col.prtype;
	ulint		len = vcol->m_col.len;
	pars_info_t*    info = pars_info_create();

	pars_info_add_ull_literal(info, "id", table->id);

	pars_info_add_int4_literal(info, "pos", pos);

	pars_info_add_str_literal(info, "name", col_name);
	pars_info_add_int4_literal(info, "mtype", mtype);
	pars_info_add_int4_literal(info, "prtype", prtype);
	pars_info_add_int4_literal(info, "len", len);
	pars_info_add_int4_literal(info, "prec", vcol->num_base);

	dberr_t error = que_eval_sql(
			info,
			"PROCEDURE P () IS\n"
			"BEGIN\n"
			"INSERT INTO SYS_COLUMNS VALUES"
			"(:id, :pos, :name, :mtype, :prtype, :len, :prec);\n"
			"END;\n",
			FALSE, trx);

	if (error != DB_SUCCESS) {
		return(error);
	}

	for (ulint i = 0; i < vcol->num_base; i++) {
		error = innobase_insert_sys_virtual(
			table, pos, vcol->base_col[i]->ind, trx);
		if (error != DB_SUCCESS) {
			return(error);
		}
	}

	return(error);
}

/** Update INNODB SYS_TABLES on number of virtual columns
@param[in] user_table	InnoDB table
@param[in] n_col	number of columns
@param[in] trx		transaction
@return DB_SUCCESS if successful, otherwise error code */
static
dberr_t
innobase_update_n_virtual(
	const dict_table_t*	table,
	ulint			n_col,
	trx_t*			trx)
{
	dberr_t		err = DB_SUCCESS;
	pars_info_t*    info = pars_info_create();

	pars_info_add_int4_literal(info, "num_col", n_col);
	pars_info_add_ull_literal(info, "id", table->id);

        err = que_eval_sql(
                info,
                "PROCEDURE RENUMBER_TABLE_ID_PROC () IS\n"
                "BEGIN\n"
                "UPDATE SYS_TABLES"
                " SET N_COLS = :num_col\n"
                " WHERE ID = :id;\n"
		"END;\n", FALSE, trx);

	return(err);
}

/** Update system table for adding virtual column(s)
@param[in]	ha_alter_info	Data used during in-place alter
@param[in]	altered_table	MySQL table that is being altered
@param[in]	table		MySQL table as it is before the ALTER operation
@param[in]	user_table	InnoDB table
@param[in]	trx		transaction
@retval true Failure
@retval false Success */
static
bool
innobase_add_virtual_try(
	Alter_inplace_info*	ha_alter_info,
	const TABLE*		altered_table,
	const TABLE*		table,
	const dict_table_t*     user_table,
	trx_t*			trx)
{
	ha_innobase_inplace_ctx*	ctx;
	dberr_t				err = DB_SUCCESS;

	ctx = static_cast<ha_innobase_inplace_ctx*>(
		ha_alter_info->handler_ctx);

	for (ulint i = 0; i < ctx->num_to_add_vcol; i++) {

		err = innobase_add_one_virtual(
			user_table, ctx->add_vcol_name[i],
			&ctx->add_vcol[i], trx);

		if (err != DB_SUCCESS) {
			my_error(ER_INTERNAL_ERROR, MYF(0),
				 "InnoDB: ADD COLUMN...VIRTUAL");
			return(true);
		}
	}


	ulint	n_col = user_table->n_cols;
	ulint	n_v_col = user_table->n_v_cols;

	n_v_col +=  ctx->num_to_add_vcol;

	n_col -= dict_table_get_n_sys_cols(user_table);

	n_v_col -= ctx->num_to_drop_vcol;

	ulint	new_n = dict_table_encode_n_col(n_col, n_v_col)
			+ ((user_table->flags & DICT_TF_COMPACT) << 31);

	err = innobase_update_n_virtual(user_table, new_n, trx);

	if (err != DB_SUCCESS) {
		my_error(ER_INTERNAL_ERROR, MYF(0),
			 "InnoDB: ADD COLUMN...VIRTUAL");
		return(true);
	}

	return(false);
}

/** Update INNODB SYS_COLUMNS on new virtual column's position
@param[in]	table	InnoDB table
@param[in]	old_pos	old position
@param[in]	new_pos	new position
@param[in]	trx	transaction
@return DB_SUCCESS if successful, otherwise error code */
static
dberr_t
innobase_update_v_pos_sys_columns(
	const dict_table_t*	table,
	ulint			old_pos,
	ulint			new_pos,
	trx_t*			trx)
{
	pars_info_t*    info = pars_info_create();

	pars_info_add_int4_literal(info, "pos", old_pos);
	pars_info_add_int4_literal(info, "val", new_pos);
	pars_info_add_ull_literal(info, "id", table->id);

	dberr_t error = que_eval_sql(
			info,
			"PROCEDURE P () IS\n"
			"BEGIN\n"
			"UPDATE SYS_COLUMNS\n"
			"SET POS = :val\n"
			"WHERE POS = :pos\n"
			"AND TABLE_ID = :id;\n"
			"END;\n",
			FALSE, trx);

	return(error);
}

/** Update INNODB SYS_VIRTUAL table with new virtual column position
@param[in]	table		InnoDB table
@param[in]	old_pos		old position
@param[in]	new_pos		new position
@param[in]	trx		transaction
@return DB_SUCCESS if successful, otherwise error code */
static
dberr_t
innobase_update_v_pos_sys_virtual(
	const dict_table_t*	table,
	ulint			old_pos,
	ulint			new_pos,
	trx_t*			trx)
{
	pars_info_t*    info = pars_info_create();

	pars_info_add_int4_literal(info, "pos", old_pos);
	pars_info_add_int4_literal(info, "val", new_pos);
	pars_info_add_ull_literal(info, "id", table->id);

	dberr_t error = que_eval_sql(
			info,
			"PROCEDURE P () IS\n"
			"BEGIN\n"
			"UPDATE SYS_VIRTUAL\n"
			"SET POS = :val\n"
			"WHERE POS = :pos\n"
			"AND TABLE_ID = :id;\n"
			"END;\n",
			FALSE, trx);

	return(error);
}

/** Update InnoDB system tables on dropping a virtual column
@param[in]	table		InnoDB table
@param[in]	col_name	column name of the dropping column
@param[in]	drop_col	col information for the dropping column
@param[in]	n_prev_dropped	number of previously dropped columns in the
				same alter clause
@param[in]	trx		transaction
@return DB_SUCCESS if successful, otherwise error code */
static
dberr_t
innobase_drop_one_virtual_sys_columns(
	const dict_table_t*	table,
	const char*		col_name,
	dict_col_t*		drop_col,
	ulint			n_prev_dropped,
	trx_t*			trx)
{
	pars_info_t*    info = pars_info_create();
	pars_info_add_ull_literal(info, "id", table->id);

	pars_info_add_str_literal(info, "name", col_name);

	dberr_t error = que_eval_sql(
			info,
			"PROCEDURE P () IS\n"
			"BEGIN\n"
			"DELETE FROM SYS_COLUMNS\n"
			"WHERE TABLE_ID = :id\n"
			"AND NAME = :name;\n"
			"END;\n",
			FALSE, trx);

	if (error != DB_SUCCESS) {
		return(error);
	}

	dict_v_col_t*	v_col = dict_table_get_nth_v_col_mysql(
				table, drop_col->ind);

	/* Adjust column positions for all subsequent columns */
	for (ulint i = v_col->v_pos + 1; i < table->n_v_cols; i++) {
		dict_v_col_t*   t_col = dict_table_get_nth_v_col(table, i);
		ulint		old_p = dict_create_v_col_pos(
					t_col->v_pos - n_prev_dropped,
					t_col->m_col.ind - n_prev_dropped);
		ulint		new_p = dict_create_v_col_pos(
					t_col->v_pos - 1 - n_prev_dropped,
					t_col->m_col.ind - 1 - n_prev_dropped);

		error = innobase_update_v_pos_sys_columns(
			table, old_p, new_p, trx);
		if (error != DB_SUCCESS) {
			return(error);
		}
		error = innobase_update_v_pos_sys_virtual(
			table, old_p, new_p, trx);
		if (error != DB_SUCCESS) {
			return(error);
		}
	}

	return(error);
}

/** Delete virtual column's info from INNODB SYS_VIRTUAL
@param[in]	table	InnoDB table
@param[in]	pos	position of the virtual column to be deleted
@param[in]	trx	transaction
@return DB_SUCCESS if successful, otherwise error code */
static
dberr_t
innobase_drop_one_virtual_sys_virtual(
	const dict_table_t*	table,
	ulint			pos,
	trx_t*			trx)
{
	pars_info_t*    info = pars_info_create();
	pars_info_add_ull_literal(info, "id", table->id);

	pars_info_add_int4_literal(info, "pos", pos);

	dberr_t error = que_eval_sql(
			info,
			"PROCEDURE P () IS\n"
			"BEGIN\n"
			"DELETE FROM SYS_VIRTUAL\n"
			"WHERE TABLE_ID = :id\n"
			"AND POS = :pos;\n"
			"END;\n",
			FALSE, trx);

	return(error);
}

/** Update system table for dropping virtual column(s)
@param[in]	ha_alter_info	Data used during in-place alter
@param[in]	altered_table	MySQL table that is being altered
@param[in]	table		MySQL table as it is before the ALTER operation
@param[in]	user_table	InnoDB table
@param[in]	trx		transaction
@retval true Failure
@retval false Success */
static
bool
innobase_drop_virtual_try(
	Alter_inplace_info*	ha_alter_info,
	const TABLE*		altered_table,
	const TABLE*		table,
	const dict_table_t*     user_table,
	trx_t*			trx)
{
	ha_innobase_inplace_ctx*	ctx;
	dberr_t				err = DB_SUCCESS;

	ctx = static_cast<ha_innobase_inplace_ctx*>
		(ha_alter_info->handler_ctx);

	for (ulint i = 0; i < ctx->num_to_drop_vcol; i++) {

		ulint	pos = dict_create_v_col_pos(
			ctx->drop_vcol[i].v_pos - i,
			ctx->drop_vcol[i].m_col.ind - i);
		err = innobase_drop_one_virtual_sys_virtual(
			user_table, pos, trx);

		if (err != DB_SUCCESS) {
			my_error(ER_INTERNAL_ERROR, MYF(0),
				 "InnoDB: DROP COLUMN...VIRTUAL");
			return(true);
		}

		err = innobase_drop_one_virtual_sys_columns(
			user_table, ctx->drop_vcol_name[i],
			&(ctx->drop_vcol[i].m_col), i, trx);

		if (err != DB_SUCCESS) {
			my_error(ER_INTERNAL_ERROR, MYF(0),
				 "InnoDB: DROP COLUMN...VIRTUAL");
			return(true);
		}
	}


	ulint	n_col = user_table->n_cols;
	ulint	n_v_col = user_table->n_v_cols;

	n_v_col -=  ctx->num_to_drop_vcol;

	n_col -= dict_table_get_n_sys_cols(user_table);

	ulint	new_n = dict_table_encode_n_col(n_col, n_v_col)
			+ ((user_table->flags & DICT_TF_COMPACT) << 31);

	err = innobase_update_n_virtual(user_table, new_n, trx);

	if (err != DB_SUCCESS) {
		my_error(ER_INTERNAL_ERROR, MYF(0),
			 "InnoDB: DROP COLUMN...VIRTUAL");
	}

	return(false);
}

/** Adjust the create index column number from "New table" to
"old InnoDB table" while we are doing dropping virtual column. Since we do
not create separate new table for the dropping/adding virtual columns.
To correctly find the indexed column, we will need to find its col_no
in the "Old Table", not the "New table".
@param[in]	ha_alter_info	Data used during in-place alter
@param[in]	old_table	MySQL table as it is before the ALTER operation
@param[in]	num_v_dropped	number of virtual column dropped
@param[in,out]	index_def	index definition */
static
void
innodb_v_adjust_idx_col(
	const Alter_inplace_info*	ha_alter_info,
	const TABLE*			old_table,
	ulint				num_v_dropped,
	index_def_t*			index_def)
{
	List_iterator_fast<Create_field> cf_it(
		ha_alter_info->alter_info->create_list);
	for (ulint i = 0; i < index_def->n_fields; i++) {
#ifdef UNIV_DEBUG
		bool	col_found = false;
#endif /* UNIV_DEBUG */
		ulint	num_v = 0;

		index_field_t*	index_field = &index_def->fields[i];

		/* Only adjust virtual column col_no, since non-virtual
		column position (in non-vcol list) won't change unless
		table rebuild */
		if (!index_field->is_v_col) {
			continue;
		}

		const Field*	field = NULL;

		cf_it.rewind();

		/* Found the field in the new table */
		while (const Create_field* new_field = cf_it++) {
			if (!new_field->is_virtual_gcol()) {
				continue;
			}

			field = new_field->field;

			if (num_v == index_field->col_no) {
				break;
			}
			num_v++;
		}

		if (!field) {
			/* this means the field is a newly added field, this
			should have been blocked when we drop virtual column
			at the same time */
			ut_ad(num_v_dropped > 0);
			ut_a(0);
		}

		ut_ad(field->is_virtual_gcol());

		num_v = 0;

		/* Look for its position in old table */
		for (uint old_i = 0; old_table->field[old_i]; old_i++) {
			if (old_table->field[old_i] == field) {
				/* Found it, adjust its col_no to its position
				in old table */
				index_def->fields[i].col_no = num_v;
				ut_d(col_found = true);
				break;
			}

			if (old_table->field[old_i]->is_virtual_gcol()) {
				num_v++;
			}
		}

		ut_ad(col_found);
	}
}

/** Update internal structures with concurrent writes blocked,
while preparing ALTER TABLE.

@param ha_alter_info Data used during in-place alter
@param altered_table MySQL table that is being altered
@param old_table MySQL table as it is before the ALTER operation
@param table_name Table name in MySQL
@param flags Table and tablespace flags
@param flags2 Additional table flags
@param fts_doc_id_col The column number of FTS_DOC_ID
@param add_fts_doc_id Flag: add column FTS_DOC_ID?
@param add_fts_doc_id_idx Flag: add index FTS_DOC_ID_INDEX (FTS_DOC_ID)?

@retval true Failure
@retval false Success
*/
static MY_ATTRIBUTE((warn_unused_result, nonnull(1,2,3,4)))
bool
prepare_inplace_alter_table_dict(
/*=============================*/
	Alter_inplace_info*	ha_alter_info,
	const TABLE*		altered_table,
	const TABLE*		old_table,
	const char*		table_name,
	ulint			flags,
	ulint			flags2,
	ulint			fts_doc_id_col,
	bool			add_fts_doc_id,
	bool			add_fts_doc_id_idx,
	row_prebuilt_t* 	prebuilt)
{
	bool			dict_locked	= false;
	ulint*			add_key_nums;	/* MySQL key numbers */
	index_def_t*		index_defs;	/* index definitions */
	dict_table_t*		user_table;
	dict_index_t*		fts_index	= NULL;
	ulint			new_clustered	= 0;
	dberr_t			error;
	const char*		punch_hole_warning = NULL;
	ulint			num_fts_index;
	dict_add_v_col_t*	add_v = NULL;
	ha_innobase_inplace_ctx*ctx;
	ulint*			zip_dict_ids = 0;

	DBUG_ENTER("prepare_inplace_alter_table_dict");

	ctx = static_cast<ha_innobase_inplace_ctx*>
		(ha_alter_info->handler_ctx);

	DBUG_ASSERT((ctx->add_autoinc != ULINT_UNDEFINED)
		    == (ctx->sequence.m_max_value > 0));
	DBUG_ASSERT(!ctx->num_to_drop_index == !ctx->drop_index);
	DBUG_ASSERT(!ctx->num_to_drop_fk == !ctx->drop_fk);
	DBUG_ASSERT(!add_fts_doc_id || add_fts_doc_id_idx);
	DBUG_ASSERT(!add_fts_doc_id_idx
		    || innobase_fulltext_exist(altered_table));
	DBUG_ASSERT(!ctx->add_cols);
	DBUG_ASSERT(!ctx->add_index);
	DBUG_ASSERT(!ctx->add_key_numbers);
	DBUG_ASSERT(!ctx->num_to_add_index);

	user_table = ctx->new_table;

	trx_start_if_not_started_xa(ctx->prebuilt->trx, true);

	if (ha_alter_info->handler_flags
	    & Alter_inplace_info::DROP_VIRTUAL_COLUMN) {
		if (prepare_inplace_drop_virtual(
			    ha_alter_info, altered_table, old_table)) {
			DBUG_RETURN(true);
		}
	}

	if (ha_alter_info->handler_flags
	    & Alter_inplace_info::ADD_VIRTUAL_COLUMN) {
		if (prepare_inplace_add_virtual(
			    ha_alter_info, altered_table, old_table)) {
			DBUG_RETURN(true);
		}

		/* Need information for newly added virtual columns
		for create index */
		if (ha_alter_info->handler_flags
		    & Alter_inplace_info::ADD_INDEX) {
			add_v = static_cast<dict_add_v_col_t*>(
				mem_heap_alloc(ctx->heap, sizeof *add_v));
			add_v->n_v_col = ctx->num_to_add_vcol;
			add_v->v_col = ctx->add_vcol;
			add_v->v_col_name = ctx->add_vcol_name;
		}
	}

	/* There should be no order change for virtual columns coming in
	here */
	ut_ad(check_v_col_in_order(old_table, altered_table, ha_alter_info));

	/* Create a background transaction for the operations on
	the data dictionary tables. */
	ctx->trx = innobase_trx_allocate(ctx->prebuilt->trx->mysql_thd);

	trx_start_for_ddl(ctx->trx, TRX_DICT_OP_INDEX);

	/* Create table containing all indexes to be built in this
	ALTER TABLE ADD INDEX so that they are in the correct order
	in the table. */

	ctx->num_to_add_index = ha_alter_info->index_add_count;

	ut_ad(ctx->prebuilt->trx->mysql_thd !=NULL);

	const char*	path = thd_innodb_tmpdir(
		ctx->prebuilt->trx->mysql_thd);

	index_defs = innobase_create_key_defs(
		ctx->heap, ha_alter_info, altered_table, ctx->num_to_add_index,
		num_fts_index,
		row_table_got_default_clust_index(ctx->new_table),
		fts_doc_id_col, add_fts_doc_id, add_fts_doc_id_idx);

	new_clustered = DICT_CLUSTERED & index_defs[0].ind_type;

	if (num_fts_index > 1) {
		my_error(ER_INNODB_FT_LIMIT, MYF(0));
		goto error_handled;
	}

	if (!ctx->online) {
		/* This is not an online operation (LOCK=NONE). */
	} else if (ctx->add_autoinc == ULINT_UNDEFINED
		   && num_fts_index == 0
		   && (!innobase_need_rebuild(ha_alter_info)
		       || !innobase_fulltext_exist(altered_table))) {
		/* InnoDB can perform an online operation (LOCK=NONE). */
	} else {
		/* This should have been blocked in
		check_if_supported_inplace_alter(). */
		ut_ad(0);
		my_error(ER_NOT_SUPPORTED_YET, MYF(0),
			 thd_query_unsafe(ctx->prebuilt->trx->mysql_thd).str);
		goto error_handled;
	}

	/* The primary index would be rebuilt if a FTS Doc ID
	column is to be added, and the primary index definition
	is just copied from old table and stored in indexdefs[0] */
	DBUG_ASSERT(!add_fts_doc_id || new_clustered);
	DBUG_ASSERT(!!new_clustered ==
		    (innobase_need_rebuild(ha_alter_info)
		     || add_fts_doc_id));

	/* Allocate memory for dictionary index definitions */

	ctx->add_index = static_cast<dict_index_t**>(
		mem_heap_alloc(ctx->heap, ctx->num_to_add_index
			       * sizeof *ctx->add_index));
	ctx->add_key_numbers = add_key_nums = static_cast<ulint*>(
		mem_heap_alloc(ctx->heap, ctx->num_to_add_index
			       * sizeof *ctx->add_key_numbers));

	/* This transaction should be dictionary operation, so that
	the data dictionary will be locked during crash recovery. */

	ut_ad(ctx->trx->dict_operation == TRX_DICT_OP_INDEX);

	/* Acquire a lock on the table before creating any indexes. */

	if (ctx->online) {
		error = DB_SUCCESS;
	} else {
		error = row_merge_lock_table(
			ctx->prebuilt->trx, ctx->new_table, LOCK_S);

		if (error != DB_SUCCESS) {

			goto error_handling;
		}
	}

	/* Latch the InnoDB data dictionary exclusively so that no deadlocks
	or lock waits can happen in it during an index create operation. */

	row_mysql_lock_data_dictionary(ctx->trx);
	dict_locked = true;

	/* Wait for background stats processing to stop using the table that
	we are going to alter. We know bg stats will not start using it again
	until we are holding the data dict locked and we are holding it here
	at least until checking ut_ad(user_table->n_ref_count == 1) below.
	XXX what may happen if bg stats opens the table after we
	have unlocked data dictionary below? */
	dict_stats_wait_bg_to_stop_using_table(user_table, ctx->trx);

	online_retry_drop_indexes_low(ctx->new_table, ctx->trx);

	ut_d(dict_table_check_for_dup_indexes(
		     ctx->new_table, CHECK_ABORTED_OK));

	/* If a new clustered index is defined for the table we need
	to rebuild the table with a temporary name. */

	if (new_clustered) {
		const char*	new_table_name
			= dict_mem_create_temporary_tablename(
				ctx->heap,
				ctx->new_table->name.m_name,
				ctx->new_table->id);
		ulint		n_cols = 0;
		ulint		n_v_cols = 0;
		dtuple_t*	add_cols;
<<<<<<< HEAD
		ulint		space_id = 0;
		ulint		z = 0;
=======
		const char*	err_zip_dict_name = 0;

		zip_dict_ids = static_cast<ulint*>(
			mem_heap_alloc(ctx->heap,
				altered_table->s->fields * sizeof(ulint)));

		if (!innobase_check_zip_dicts(altered_table, zip_dict_ids,
			ctx->trx, &err_zip_dict_name)) {
			my_error(ER_COMPRESSION_DICTIONARY_DOES_NOT_EXIST,
				MYF(0), err_zip_dict_name);
			goto new_clustered_failed;
		}
>>>>>>> 35d5d3fa

		if (innobase_check_foreigns(
			    ha_alter_info, altered_table, old_table,
			    user_table, ctx->drop_fk, ctx->num_to_drop_fk)) {
			goto new_clustered_failed;
		}

		for (uint i = 0; i < altered_table->s->fields; i++) {
			const Field*	field = altered_table->field[i];

			if (innobase_is_v_fld(field)) {
				n_v_cols++;
			} else {
				n_cols++;
			}
		}

		ut_ad(n_cols + n_v_cols == altered_table->s->fields);

		if (add_fts_doc_id) {
			n_cols++;
			DBUG_ASSERT(flags2 & DICT_TF2_FTS);
			DBUG_ASSERT(add_fts_doc_id_idx);
			flags2 |= DICT_TF2_FTS_ADD_DOC_ID
				| DICT_TF2_FTS_HAS_DOC_ID
				| DICT_TF2_FTS;
		}

		DBUG_ASSERT(!add_fts_doc_id_idx || (flags2 & DICT_TF2_FTS));

		/* Create the table. */
		trx_set_dict_operation(ctx->trx, TRX_DICT_OP_TABLE);

		if (dict_table_get_low(new_table_name)) {
			my_error(ER_TABLE_EXISTS_ERROR, MYF(0),
				 new_table_name);
			goto new_clustered_failed;
		}

		/* Use the old tablespace unless the tablespace
		is changing. */
		if (DICT_TF_HAS_SHARED_SPACE(user_table->flags)
		    && (ha_alter_info->create_info->tablespace == NULL
			|| (0 == strcmp(ha_alter_info->create_info->tablespace,
				    user_table->tablespace)))) {
			space_id = user_table->space;
		} else if (tablespace_is_shared_space(
				ha_alter_info->create_info)) {
			space_id = fil_space_get_id_by_name(
				ha_alter_info->create_info->tablespace);
			ut_a(space_id != ULINT_UNDEFINED);
		}

		/* The initial space id 0 may be overridden later if this
		table is going to be a file_per_table tablespace. */
		ctx->new_table = dict_mem_table_create(
			new_table_name, space_id, n_cols + n_v_cols, n_v_cols,
			flags, flags2);
		/* The rebuilt indexed_table will use the renamed
		column names. */
		ctx->col_names = NULL;

		if (DICT_TF_HAS_DATA_DIR(flags)) {
			ctx->new_table->data_dir_path =
				mem_heap_strdup(ctx->new_table->heap,
				user_table->data_dir_path);
		}

		for (uint i = 0; i < altered_table->s->fields; i++) {
			const Field*	field = altered_table->field[i];
			ulint		is_unsigned;
			ulint		field_type
				= (ulint) field->type();
			ulint		col_type
				= get_innobase_type_from_mysql_type(
					&is_unsigned, field);
			ulint		charset_no;
			ulint		col_len;
			bool		is_virtual = innobase_is_v_fld(field);

			/* we assume in dtype_form_prtype() that this
			fits in two bytes */
			ut_a(field_type <= MAX_CHAR_COLL_NUM);

			if (!field->real_maybe_null()) {
				field_type |= DATA_NOT_NULL;
			}

			if (field->binary()) {
				field_type |= DATA_BINARY_TYPE;
			}

			if (is_unsigned) {
				field_type |= DATA_UNSIGNED;
			}

			if (dtype_is_string_type(col_type)) {
				charset_no = (ulint) field->charset()->number;

				if (charset_no > MAX_CHAR_COLL_NUM) {
					dict_mem_table_free(
						ctx->new_table);
					my_error(ER_WRONG_KEY_COLUMN, MYF(0),
						 field->field_name);
					goto new_clustered_failed;
				}
			} else {
				charset_no = 0;
			}

			col_len = field->pack_length();

			/* The MySQL pack length contains 1 or 2 bytes
			length field for a true VARCHAR. Let us
			subtract that, so that the InnoDB column
			length in the InnoDB data dictionary is the
			real maximum byte length of the actual data. */

			if (field->type() == MYSQL_TYPE_VARCHAR) {
				uint32	length_bytes
					= static_cast<const Field_varstring*>(
						field)->length_bytes;

				col_len -= length_bytes;

				if (length_bytes == 2) {
					field_type |= DATA_LONG_TRUE_VARCHAR;
				}

			}

			if (col_type == DATA_POINT) {
				/* DATA_POINT should be of fixed length,
				instead of the pack_length(blob length). */
				col_len = DATA_POINT_LEN;
			}

			if (field->column_format() ==
				COLUMN_FORMAT_TYPE_COMPRESSED) {
				field_type |= DATA_COMPRESSED;
			}


			if (dict_col_name_is_reserved(field->field_name)) {
				dict_mem_table_free(ctx->new_table);
				my_error(ER_WRONG_COLUMN_NAME, MYF(0),
					 field->field_name);
				goto new_clustered_failed;
			}

			if (is_virtual) {
				dict_mem_table_add_v_col(
					ctx->new_table, ctx->heap,
					field->field_name,
					col_type,
					dtype_form_prtype(
						field_type, charset_no)
					| DATA_VIRTUAL,
					col_len, i,
					field->gcol_info->non_virtual_base_columns());
			} else {
				dict_mem_table_add_col(
					ctx->new_table, ctx->heap,
					field->field_name,
					col_type,
					dtype_form_prtype(
						field_type, charset_no),
					col_len);
			}
		}

		if (n_v_cols) {
			for (uint i = 0; i < altered_table->s->fields; i++) {
				dict_v_col_t*	v_col;
				const Field*	field = altered_table->field[i];

				if (!innobase_is_v_fld(field)) {
					continue;
				}
				v_col = dict_table_get_nth_v_col(
					ctx->new_table, z);
				z++;
				innodb_base_col_setup(
					ctx->new_table, field, v_col);
			}
		}

		if (add_fts_doc_id) {
			fts_add_doc_id_column(ctx->new_table, ctx->heap);
			ctx->new_table->fts->doc_col = fts_doc_id_col;
			ut_ad(fts_doc_id_col
			      == altered_table->s->fields - n_v_cols);
		} else if (ctx->new_table->fts) {
			ctx->new_table->fts->doc_col = fts_doc_id_col;
		}

		const char*	compression;

		compression = ha_alter_info->create_info->compress.str;

		if (Compression::validate(compression) != DB_SUCCESS) {
			compression = NULL;
		}

		error = row_create_table_for_mysql(
			ctx->new_table, compression, ctx->trx, false);

		punch_hole_warning =
			(error == DB_IO_NO_PUNCH_HOLE_FS)
			? "Punch hole is not supported by the file system"
			: "Page Compression is not supported for this"
			  " tablespace";

		switch (error) {
			dict_table_t*	temp_table;
		case DB_IO_NO_PUNCH_HOLE_FS:
		case DB_IO_NO_PUNCH_HOLE_TABLESPACE:

			push_warning_printf(
				ctx->prebuilt->trx->mysql_thd,
				Sql_condition::SL_WARNING,
				HA_ERR_UNSUPPORTED,
				"%s. Compression disabled for '%s'",
				punch_hole_warning,
				ctx->old_table->name.m_name);

			error = DB_SUCCESS;

		case DB_SUCCESS:
			/* We need to bump up the table ref count and
			before we can use it we need to open the
			table. The new_table must be in the data
			dictionary cache, because we are still holding
			the dict_sys->mutex. */
			ut_ad(mutex_own(&dict_sys->mutex));
			temp_table = dict_table_open_on_name(
				ctx->new_table->name.m_name, TRUE, FALSE,
				DICT_ERR_IGNORE_NONE);
			ut_a(ctx->new_table == temp_table);
			/* n_ref_count must be 1, because purge cannot
			be executing on this very table as we are
			holding dict_operation_lock X-latch. */
			DBUG_ASSERT(ctx->new_table->get_ref_count() == 1);
			break;
		case DB_TABLESPACE_EXISTS:
			my_error(ER_TABLESPACE_EXISTS, MYF(0),
				 new_table_name);
			goto new_clustered_failed;
		case DB_DUPLICATE_KEY:
			my_error(HA_ERR_TABLE_EXIST, MYF(0),
				 altered_table->s->table_name.str);
			goto new_clustered_failed;
		case DB_UNSUPPORTED:
			my_error(ER_UNSUPPORTED_EXTENSION, MYF(0),
				 ctx->new_table->name.m_name);
			goto new_clustered_failed;
		default:
			my_error_innodb(error, table_name, flags);
new_clustered_failed:
			DBUG_ASSERT(ctx->trx != ctx->prebuilt->trx);
			trx_rollback_to_savepoint(ctx->trx, NULL);

			ut_ad(user_table->get_ref_count() == 1);

			online_retry_drop_indexes_with_trx(
				user_table, ctx->trx);
			goto err_exit;
		}

		if (ha_alter_info->handler_flags
		    & Alter_inplace_info::ADD_COLUMN) {
			add_cols = dtuple_create_with_vcol(
				ctx->heap,
				dict_table_get_n_cols(ctx->new_table),
				dict_table_get_n_v_cols(ctx->new_table));

			dict_table_copy_types(add_cols, ctx->new_table);
		} else {
			add_cols = NULL;
		}

		ctx->col_map = innobase_build_col_map(
			ha_alter_info, altered_table, old_table,
			ctx->new_table, user_table,
			add_cols, ctx->heap, prebuilt);
		ctx->add_cols = add_cols;
	} else {
		DBUG_ASSERT(!innobase_need_rebuild(ha_alter_info));

		for (dict_index_t* index
			     = dict_table_get_first_index(user_table);
		     index != NULL;
		     index = dict_table_get_next_index(index)) {
			if (!index->to_be_dropped
			    && dict_index_is_corrupted(index)) {
				my_error(ER_CHECK_NO_SUCH_TABLE, MYF(0));
				goto error_handled;
			}
		}

		if (!ctx->new_table->fts
		    && innobase_fulltext_exist(altered_table)) {
			ctx->new_table->fts = fts_create(
				ctx->new_table);
			ctx->new_table->fts->doc_col = fts_doc_id_col;
		}

		/* Check if we need to update mtypes of legacy GIS columns.
		This check is only needed when we don't have to rebuild
		the table, since rebuild would update all mtypes for GIS
		columns */
		error = innobase_check_gis_columns(
			ha_alter_info, ctx->new_table, ctx->trx);
		if (error != DB_SUCCESS) {
			ut_ad(error == DB_ERROR);
			error = DB_UNSUPPORTED;
			goto error_handling;
		}
	}

	/* Assign table_id, so that no table id of
	fts_create_index_tables() will be written to the undo logs. */
	DBUG_ASSERT(ctx->new_table->id != 0);
	ctx->trx->table_id = ctx->new_table->id;

	/* Create the indexes in SYS_INDEXES and load into dictionary. */

	for (ulint a = 0; a < ctx->num_to_add_index; a++) {

		if (index_defs[a].ind_type & DICT_VIRTUAL
		    && ctx->num_to_drop_vcol > 0 && !new_clustered) {
			innodb_v_adjust_idx_col(ha_alter_info, old_table,
						ctx->num_to_drop_vcol,
						&index_defs[a]);
		}

		ctx->add_index[a] = row_merge_create_index(
			ctx->trx, ctx->new_table,
			&index_defs[a], add_v);

		add_key_nums[a] = index_defs[a].key_number;

		if (!ctx->add_index[a]) {
			error = ctx->trx->error_state;
			DBUG_ASSERT(error != DB_SUCCESS);
			goto error_handling;
		}

		DBUG_ASSERT(ctx->add_index[a]->is_committed()
			    == !!new_clustered);

		if (ctx->add_index[a]->type & DICT_FTS) {
			DBUG_ASSERT(num_fts_index);
			DBUG_ASSERT(!fts_index);
			DBUG_ASSERT(ctx->add_index[a]->type == DICT_FTS);
			fts_index = ctx->add_index[a];
		}

		/* If only online ALTER TABLE operations have been
		requested, allocate a modification log. If the table
		will be locked anyway, the modification
		log is unnecessary. When rebuilding the table
		(new_clustered), we will allocate the log for the
		clustered index of the old table, later. */
		if (new_clustered
		    || !ctx->online
		    || user_table->ibd_file_missing
		    || dict_table_is_discarded(user_table)) {
			/* No need to allocate a modification log. */
			ut_ad(!ctx->add_index[a]->online_log);
		} else if (ctx->add_index[a]->type & DICT_FTS) {
			/* Fulltext indexes are not covered
			by a modification log. */
		} else {
			DBUG_EXECUTE_IF("innodb_OOM_prepare_inplace_alter",
					error = DB_OUT_OF_MEMORY;
					goto error_handling;);
			rw_lock_x_lock(&ctx->add_index[a]->lock);
			bool ok = row_log_allocate(ctx->add_index[a],
						   NULL, true, NULL, NULL,
						   path);
			rw_lock_x_unlock(&ctx->add_index[a]->lock);

			if (!ok) {
				error = DB_OUT_OF_MEMORY;
				goto error_handling;
			}
		}
	}

	ut_ad(new_clustered == ctx->need_rebuild());

	DBUG_EXECUTE_IF("innodb_OOM_prepare_inplace_alter",
			error = DB_OUT_OF_MEMORY;
			goto error_handling;);

	if (new_clustered) {
		dict_index_t*	clust_index = dict_table_get_first_index(
			user_table);
		dict_index_t*	new_clust_index = dict_table_get_first_index(
			ctx->new_table);
		ctx->skip_pk_sort = innobase_pk_order_preserved(
			ctx->col_map, clust_index, new_clust_index);

		DBUG_EXECUTE_IF("innodb_alter_table_pk_assert_no_sort",
			DBUG_ASSERT(ctx->skip_pk_sort););

		if (ctx->online) {
			/* Allocate a log for online table rebuild. */
			rw_lock_x_lock(&clust_index->lock);
			bool ok = row_log_allocate(
				clust_index, ctx->new_table,
				!(ha_alter_info->handler_flags
				  & Alter_inplace_info::ADD_PK_INDEX),
				ctx->add_cols, ctx->col_map, path);
			rw_lock_x_unlock(&clust_index->lock);

			if (!ok) {
				error = DB_OUT_OF_MEMORY;
				goto error_handling;
			}
		}
	}

	if (ctx->online) {
		/* Assign a consistent read view for
		row_merge_read_clustered_index(). */
		trx_assign_read_view(ctx->prebuilt->trx);
	}

	if (fts_index) {
		/* Ensure that the dictionary operation mode will
		not change while creating the auxiliary tables. */
		trx_dict_op_t	op = trx_get_dict_operation(ctx->trx);

#ifdef UNIV_DEBUG
		switch (op) {
		case TRX_DICT_OP_NONE:
			break;
		case TRX_DICT_OP_TABLE:
		case TRX_DICT_OP_INDEX:
			goto op_ok;
		}
		ut_error;
op_ok:
#endif /* UNIV_DEBUG */
		ut_ad(ctx->trx->dict_operation_lock_mode == RW_X_LATCH);
		ut_ad(mutex_own(&dict_sys->mutex));
		ut_ad(rw_lock_own(dict_operation_lock, RW_LOCK_X));

		DICT_TF2_FLAG_SET(ctx->new_table, DICT_TF2_FTS);
		if (new_clustered) {
			/* For !new_clustered, this will be set at
			commit_cache_norebuild(). */
			ctx->new_table->fts_doc_id_index
				= dict_table_get_index_on_name(
					ctx->new_table, FTS_DOC_ID_INDEX_NAME);
			DBUG_ASSERT(ctx->new_table->fts_doc_id_index != NULL);
		}

		/* This function will commit the transaction and reset
		the trx_t::dict_operation flag on success. */

		error = fts_create_index_tables(ctx->trx, fts_index);

		DBUG_EXECUTE_IF("innodb_test_fail_after_fts_index_table",
				error = DB_LOCK_WAIT_TIMEOUT;
				goto error_handling;);

		if (error != DB_SUCCESS) {
			goto error_handling;
		}

		trx_start_for_ddl(ctx->trx, op);

		if (!ctx->new_table->fts
		    || ib_vector_size(ctx->new_table->fts->indexes) == 0) {
			error = fts_create_common_tables(
				ctx->trx, ctx->new_table,
				user_table->name.m_name, TRUE);

			DBUG_EXECUTE_IF(
				"innodb_test_fail_after_fts_common_table",
				error = DB_LOCK_WAIT_TIMEOUT;);

			if (error != DB_SUCCESS) {
				goto error_handling;
			}

			ctx->new_table->fts->fts_status
				|= TABLE_DICT_LOCKED;

			error = innobase_fts_load_stopword(
				ctx->new_table, ctx->trx,
				ctx->prebuilt->trx->mysql_thd)
				? DB_SUCCESS : DB_ERROR;
			ctx->new_table->fts->fts_status
				&= ~TABLE_DICT_LOCKED;

			if (error != DB_SUCCESS) {
				goto error_handling;
			}
		}

		ut_ad(trx_get_dict_operation(ctx->trx) == op);
	}

	DBUG_ASSERT(error == DB_SUCCESS);

	/*
	Adding compression dictionary <-> compressed table column links
	to the SYS_ZIP_DICT_COLS table.
	*/
	if (zip_dict_ids != 0) {
		innobase_create_zip_dict_references(altered_table,
			ctx->trx->table_id, zip_dict_ids, ctx->trx);
	}

	/* Commit the data dictionary transaction in order to release
	the table locks on the system tables.  This means that if
	MySQL crashes while creating a new primary key inside
	row_merge_build_indexes(), ctx->new_table will not be dropped
	by trx_rollback_active().  It will have to be recovered or
	dropped by the database administrator. */
	trx_commit_for_mysql(ctx->trx);

	row_mysql_unlock_data_dictionary(ctx->trx);
	dict_locked = false;

	ut_a(ctx->trx->lock.n_active_thrs == 0);

	DBUG_EXECUTE_IF("crash_innodb_add_index_after", DBUG_SUICIDE(););

error_handling:
	/* After an error, remove all those index definitions from the
	dictionary which were defined. */

	switch (error) {
	case DB_SUCCESS:
		ut_a(!dict_locked);

		ut_d(mutex_enter(&dict_sys->mutex));
		ut_d(dict_table_check_for_dup_indexes(
			     user_table, CHECK_PARTIAL_OK));
		ut_d(mutex_exit(&dict_sys->mutex));
		DBUG_RETURN(false);
	case DB_TABLESPACE_EXISTS:
		my_error(ER_TABLESPACE_EXISTS, MYF(0), "(unknown)");
		break;
	case DB_DUPLICATE_KEY:
		my_error(ER_DUP_KEY, MYF(0), "SYS_INDEXES");
		break;
	case DB_UNSUPPORTED:
		my_error(ER_TABLE_CANT_HANDLE_SPKEYS, MYF(0), "SYS_COLUMNS");
		break;
	default:
		my_error_innodb(error, table_name, user_table->flags);
	}

error_handled:

	ctx->prebuilt->trx->error_info = NULL;
	ctx->trx->error_state = DB_SUCCESS;

	if (!dict_locked) {
		row_mysql_lock_data_dictionary(ctx->trx);
	}

	if (new_clustered) {
		if (ctx->need_rebuild()) {

			if (DICT_TF2_FLAG_IS_SET(
				    ctx->new_table, DICT_TF2_FTS)) {
				innobase_drop_fts_index_table(
					ctx->new_table, ctx->trx);
			}

			dict_table_close_and_drop(ctx->trx, ctx->new_table);

			/* Free the log for online table rebuild, if
			one was allocated. */

			dict_index_t* clust_index = dict_table_get_first_index(
				user_table);

			rw_lock_x_lock(&clust_index->lock);

			if (clust_index->online_log) {
				ut_ad(ctx->online);
				row_log_abort_sec(clust_index);
				clust_index->online_status
					= ONLINE_INDEX_COMPLETE;
			}

			rw_lock_x_unlock(&clust_index->lock);
		}

		trx_commit_for_mysql(ctx->trx);
		/* n_ref_count must be 1, because purge cannot
		be executing on this very table as we are
		holding dict_operation_lock X-latch. */
		DBUG_ASSERT(user_table->get_ref_count() == 1 || ctx->online);

		online_retry_drop_indexes_with_trx(user_table, ctx->trx);
	} else {
		ut_ad(!ctx->need_rebuild());
		row_merge_drop_indexes(ctx->trx, user_table, TRUE);
		trx_commit_for_mysql(ctx->trx);
	}

	ut_d(dict_table_check_for_dup_indexes(user_table, CHECK_ALL_COMPLETE));
	ut_ad(!user_table->drop_aborted);

err_exit:
#ifdef UNIV_DEBUG
	/* Clear the to_be_dropped flag in the data dictionary cache. */
	for (ulint i = 0; i < ctx->num_to_drop_index; i++) {
		DBUG_ASSERT(ctx->drop_index[i]->is_committed());
		DBUG_ASSERT(ctx->drop_index[i]->to_be_dropped);
		ctx->drop_index[i]->to_be_dropped = 0;
	}
#endif /* UNIV_DEBUG */

	row_mysql_unlock_data_dictionary(ctx->trx);

	trx_free_for_mysql(ctx->trx);
	trx_commit_for_mysql(ctx->prebuilt->trx);

	delete ctx;
	ha_alter_info->handler_ctx = NULL;

	DBUG_RETURN(true);
}

/* Check whether an index is needed for the foreign key constraint.
If so, if it is dropped, is there an equivalent index can play its role.
@return true if the index is needed and can't be dropped */
static MY_ATTRIBUTE((warn_unused_result))
bool
innobase_check_foreign_key_index(
/*=============================*/
	Alter_inplace_info*	ha_alter_info,	/*!< in: Structure describing
						changes to be done by ALTER
						TABLE */
	dict_index_t*		index,		/*!< in: index to check */
	dict_table_t*		indexed_table,	/*!< in: table that owns the
						foreign keys */
	const char**		col_names,	/*!< in: column names, or NULL
						for indexed_table->col_names */
	trx_t*			trx,		/*!< in/out: transaction */
	dict_foreign_t**	drop_fk,	/*!< in: Foreign key constraints
						to drop */
	ulint			n_drop_fk)	/*!< in: Number of foreign keys
						to drop */
{
	ut_ad(index != NULL);
	ut_ad(indexed_table != NULL);

	const dict_foreign_set*	fks = &indexed_table->referenced_set;

	/* Check for all FK references from other tables to the index. */
	for (dict_foreign_set::const_iterator it = fks->begin();
	     it != fks->end(); ++it) {

		dict_foreign_t*	foreign = *it;
		if (foreign->referenced_index != index) {
			continue;
		}
		ut_ad(indexed_table == foreign->referenced_table);

		if (NULL == dict_foreign_find_index(
			    indexed_table, col_names,
			    foreign->referenced_col_names,
			    foreign->n_fields, index,
			    /*check_charsets=*/TRUE,
			    /*check_null=*/FALSE)
		    && NULL == innobase_find_equiv_index(
			    foreign->referenced_col_names,
			    foreign->n_fields,
			    ha_alter_info->key_info_buffer,
			    ha_alter_info->index_add_buffer,
			    ha_alter_info->index_add_count)) {

			/* Index cannot be dropped. */
			trx->error_info = index;
			return(true);
		}
	}

	fks = &indexed_table->foreign_set;

	/* Check for all FK references in current table using the index. */
	for (dict_foreign_set::const_iterator it = fks->begin();
	     it != fks->end(); ++it) {

		dict_foreign_t*	foreign = *it;
		if (foreign->foreign_index != index) {
			continue;
		}

		ut_ad(indexed_table == foreign->foreign_table);

		if (!innobase_dropping_foreign(
			    foreign, drop_fk, n_drop_fk)
		    && NULL == dict_foreign_find_index(
			    indexed_table, col_names,
			    foreign->foreign_col_names,
			    foreign->n_fields, index,
			    /*check_charsets=*/TRUE,
			    /*check_null=*/FALSE)
		    && NULL == innobase_find_equiv_index(
			    foreign->foreign_col_names,
			    foreign->n_fields,
			    ha_alter_info->key_info_buffer,
			    ha_alter_info->index_add_buffer,
			    ha_alter_info->index_add_count)) {

			/* Index cannot be dropped. */
			trx->error_info = index;
			return(true);
		}
	}

	return(false);
}

/**
Rename a given index in the InnoDB data dictionary.

@param index index to rename
@param new_name new name of the index
@param[in,out] trx dict transaction to use, not going to be committed here

@retval true Failure
@retval false Success */
static MY_ATTRIBUTE((warn_unused_result))
bool
rename_index_in_data_dictionary(
/*============================*/
	const dict_index_t*	index,
	const char*		new_name,
	trx_t*			trx)
{
	DBUG_ENTER("rename_index_in_data_dictionary");

	ut_ad(mutex_own(&dict_sys->mutex));
	ut_ad(rw_lock_own(dict_operation_lock, RW_LOCK_X));
	ut_ad(trx->dict_operation_lock_mode == RW_X_LATCH);

	pars_info_t*	pinfo;
	dberr_t		err;

	pinfo = pars_info_create();

	pars_info_add_ull_literal(pinfo, "table_id", index->table->id);
	pars_info_add_ull_literal(pinfo, "index_id", index->id);
	pars_info_add_str_literal(pinfo, "new_name", new_name);

	trx->op_info = "Renaming an index in SYS_INDEXES";

	DBUG_EXECUTE_IF(
		"ib_rename_index_fail1",
		DBUG_SET("+d,innodb_report_deadlock");
	);

	err = que_eval_sql(
		pinfo,
		"PROCEDURE RENAME_INDEX_IN_SYS_INDEXES () IS\n"
		"BEGIN\n"
		"UPDATE SYS_INDEXES SET\n"
		"NAME = :new_name\n"
		"WHERE\n"
		"ID = :index_id AND\n"
		"TABLE_ID = :table_id;\n"
		"END;\n",
		FALSE, trx); /* pinfo is freed by que_eval_sql() */

	DBUG_EXECUTE_IF(
		"ib_rename_index_fail1",
		DBUG_SET("-d,innodb_report_deadlock");
	);

	trx->op_info = "";

	if (err != DB_SUCCESS) {
		my_error_innodb(err, index->table->name.m_name, 0);
		DBUG_RETURN(true);
	}

	DBUG_RETURN(false);
}

/**
Rename all indexes in data dictionary of a given table that are
specified in ha_alter_info.

@param ctx alter context, used to fetch the list of indexes to
rename
@param ha_alter_info fetch the new names from here
@param[in,out] trx dict transaction to use, not going to be committed here

@retval true Failure
@retval false Success */
static MY_ATTRIBUTE((warn_unused_result))
bool
rename_indexes_in_data_dictionary(
/*==============================*/
	const ha_innobase_inplace_ctx*	ctx,
	const Alter_inplace_info*	ha_alter_info,
	trx_t*				trx)
{
	DBUG_ENTER("rename_indexes_in_data_dictionary");

	ut_ad(ctx->num_to_rename == ha_alter_info->index_rename_count);

	for (ulint i = 0; i < ctx->num_to_rename; i++) {
		KEY_PAIR*	pair = &ha_alter_info->index_rename_buffer[i];
		dict_index_t*	index;

		index = ctx->rename[i];

		ut_ad(strcmp(index->name, pair->old_key->name) == 0);

		if (rename_index_in_data_dictionary(index,
						    pair->new_key->name,
						    trx)) {
			/* failed */
			DBUG_RETURN(true);
		}
	}

	DBUG_RETURN(false);
}

/**
Rename a given index in the InnoDB data dictionary cache.

@param[in,out] index index to rename
@param new_name new index name
*/
static
void
rename_index_in_cache(
/*==================*/
	dict_index_t*	index,
	const char*	new_name)
{
	DBUG_ENTER("rename_index_in_cache");

	ut_ad(mutex_own(&dict_sys->mutex));
	ut_ad(rw_lock_own(dict_operation_lock, RW_LOCK_X));

	size_t	old_name_len = strlen(index->name);
	size_t	new_name_len = strlen(new_name);

	if (old_name_len >= new_name_len) {
		/* reuse the old buffer for the name if it is large enough */
		memcpy(const_cast<char*>(index->name()), new_name,
		       new_name_len + 1);
	} else {
		/* Free the old chunk of memory if it is at the topmost
		place in the heap, otherwise the old chunk will be freed
		when the index is evicted from the cache. This code will
		kick-in in a repeated ALTER sequences where the old name is
		alternately longer/shorter than the new name:
		1. ALTER TABLE t RENAME INDEX a TO aa;
		2. ALTER TABLE t RENAME INDEX aa TO a;
		3. go to 1. */
		index->name = mem_heap_strdup_replace(
			index->heap,
			/* Presumed topmost element of the heap: */
			index->name, old_name_len + 1,
			new_name);
	}

	DBUG_VOID_RETURN;
}

/**
Rename all indexes in data dictionary cache of a given table that are
specified in ha_alter_info.

@param ctx alter context, used to fetch the list of indexes to rename
@param ha_alter_info fetch the new names from here
*/
static
void
rename_indexes_in_cache(
/*====================*/
	const ha_innobase_inplace_ctx*	ctx,
	const Alter_inplace_info*	ha_alter_info)
{
	DBUG_ENTER("rename_indexes_in_cache");

	ut_ad(ctx->num_to_rename == ha_alter_info->index_rename_count);

	for (ulint i = 0; i < ctx->num_to_rename; i++) {
		KEY_PAIR*	pair = &ha_alter_info->index_rename_buffer[i];
		dict_index_t*	index;

		index = ctx->rename[i];

		ut_ad(strcmp(index->name, pair->old_key->name) == 0);

		rename_index_in_cache(index, pair->new_key->name);
	}

	DBUG_VOID_RETURN;
}

/** Fill the stored column information in s_cols list.
@param[in]	altered_table	mysql table object
@param[in]	table		innodb table object
@param[out]	s_cols		list of stored column
@param[out]	s_heap		heap for storing stored
column information. */
static
void
alter_fill_stored_column(
	const TABLE*		altered_table,
	dict_table_t*		table,
	dict_s_col_list**	s_cols,
	mem_heap_t**		s_heap)
{
       ulint   n_cols = altered_table->s->fields;

	for (ulint i = 0; i < n_cols; i++) {
		Field* field = altered_table->field[i];
		dict_s_col_t	s_col;

		if (!innobase_is_s_fld(field)) {
			continue;
		}

		ulint	num_base = field->gcol_info->non_virtual_base_columns();
		dict_col_t*	col = dict_table_get_nth_col(table, i);

		s_col.m_col = col;
		s_col.s_pos = i;

		if (*s_cols == NULL) {
			*s_cols = UT_NEW_NOKEY(dict_s_col_list());
			*s_heap = mem_heap_create(1000);
		}

		if (num_base != 0) {
			s_col.base_col = static_cast<dict_col_t**>(mem_heap_zalloc(
						*s_heap, num_base * sizeof(dict_col_t*)));
		} else {
			s_col.base_col = NULL;
		}

		s_col.num_base = num_base;
		innodb_base_col_setup_for_stored(table, field, &s_col);
		(*s_cols)->push_back(s_col);
	}
}


/** Allows InnoDB to update internal structures with concurrent
writes blocked (provided that check_if_supported_inplace_alter()
did not return HA_ALTER_INPLACE_NO_LOCK).
This will be invoked before inplace_alter_table().

@param altered_table TABLE object for new version of table.
@param ha_alter_info Structure describing changes to be done
by ALTER TABLE and holding data used during in-place alter.

@retval true Failure
@retval false Success
*/

bool
ha_innobase::prepare_inplace_alter_table(
/*=====================================*/
	TABLE*			altered_table,
	Alter_inplace_info*	ha_alter_info)
{
	dict_index_t**	drop_index;	/*!< Index to be dropped */
	ulint		n_drop_index;	/*!< Number of indexes to drop */
	dict_index_t**	rename_index;	/*!< Indexes to be dropped */
	ulint		n_rename_index;	/*!< Number of indexes to rename */
	dict_foreign_t**drop_fk;	/*!< Foreign key constraints to drop */
	ulint		n_drop_fk;	/*!< Number of foreign keys to drop */
	dict_foreign_t**add_fk = NULL;	/*!< Foreign key constraints to drop */
	ulint		n_add_fk;	/*!< Number of foreign keys to drop */
	dict_table_t*	indexed_table;	/*!< Table where indexes are created */
	mem_heap_t*	heap;
	const char**	col_names;
	int		error;
	ulint		max_col_len;
	ulint		add_autoinc_col_no	= ULINT_UNDEFINED;
	ulonglong	autoinc_col_max_value	= 0;
	ulint		fts_doc_col_no		= ULINT_UNDEFINED;
	bool		add_fts_doc_id		= false;
	bool		add_fts_doc_id_idx	= false;
	bool		add_fts_idx		= false;
	dict_s_col_list*s_cols			= NULL;
	mem_heap_t*	s_heap			= NULL;

	DBUG_ENTER("prepare_inplace_alter_table");
	DBUG_ASSERT(!ha_alter_info->handler_ctx);
	DBUG_ASSERT(ha_alter_info->create_info);
	DBUG_ASSERT(!srv_read_only_mode);

	MONITOR_ATOMIC_INC(MONITOR_PENDING_ALTER_TABLE);

#ifdef UNIV_DEBUG
	for (dict_index_t* index = dict_table_get_first_index(m_prebuilt->table);
	     index;
	     index = dict_table_get_next_index(index)) {
		ut_ad(!index->to_be_dropped);
	}
#endif /* UNIV_DEBUG */

	ut_d(mutex_enter(&dict_sys->mutex));
	ut_d(dict_table_check_for_dup_indexes(
		     m_prebuilt->table, CHECK_ABORTED_OK));
	ut_d(mutex_exit(&dict_sys->mutex));

	if (!(ha_alter_info->handler_flags & ~INNOBASE_INPLACE_IGNORE)) {
		/* Nothing to do */
		DBUG_ASSERT(m_prebuilt->trx->dict_operation_lock_mode == 0);
		if (ha_alter_info->handler_flags & ~INNOBASE_INPLACE_IGNORE) {

			online_retry_drop_indexes(
				m_prebuilt->table, m_user_thd);

		}
		DBUG_RETURN(false);
	}

	indexed_table = m_prebuilt->table;

	if (indexed_table->corrupted
	    || dict_table_get_first_index(indexed_table) == NULL
	    || dict_index_is_corrupted(
		    dict_table_get_first_index(indexed_table))) {
		/* The clustered index is corrupted. */
		my_error(ER_CHECK_NO_SUCH_TABLE, MYF(0));
		DBUG_RETURN(true);
	}

	/* ALTER TABLE will not implicitly move a table from a single-table
	tablespace to the system tablespace when innodb_file_per_table=OFF.
	But it will implicitly move a table from the system tablespace to a
	single-table tablespace if innodb_file_per_table = ON.
	Tables found in a general tablespace will stay there unless ALTER
	TABLE contains another TABLESPACE=name.  If that is found it will
	explicitly move a table to the named tablespace.
	So if you specify TABLESPACE=`innodb_system` a table can be moved
	into the system tablespace from either a general or file-per-table
	tablespace. But from then on, it is labeled as using a shared space
	(the create options have tablespace=='innodb_system' and the
	SHARED_SPACE flag is set in the table flags) so it can no longer be
	implicitly moved to a file-per-table tablespace. */
	bool	in_system_space = is_system_tablespace(indexed_table->space);
	bool	is_file_per_table = !in_system_space
			&& !DICT_TF_HAS_SHARED_SPACE(indexed_table->flags);
#ifdef UNIV_DEBUG
	bool	in_general_space = !in_system_space
			&& DICT_TF_HAS_SHARED_SPACE(indexed_table->flags);

	/* The table being altered can only be in a system tablespace,
	or its own file-per-table tablespace, or a general tablespace. */
	ut_ad(1 == in_system_space + is_file_per_table + in_general_space);
#endif /* UNIV_DEBUG */

	create_table_info_t	info(m_user_thd,
				     altered_table,
				     ha_alter_info->create_info,
				     NULL,
				     NULL,
				     NULL,
				     NULL);

	info.set_tablespace_type(is_file_per_table);

	if (ha_alter_info->handler_flags
	    & Alter_inplace_info::CHANGE_CREATE_OPTION) {
		const char* invalid_opt = info.create_options_are_invalid();
		if (invalid_opt) {
			my_error(ER_ILLEGAL_HA_CREATE_OPTION, MYF(0),
				 table_type(), invalid_opt);
			goto err_exit_no_heap;
		}
	}

	/* Check if any index name is reserved. */
	if (innobase_index_name_is_reserved(
		    m_user_thd,
		    ha_alter_info->key_info_buffer,
		    ha_alter_info->key_count)) {
err_exit_no_heap:
		DBUG_ASSERT(m_prebuilt->trx->dict_operation_lock_mode == 0);
		if (ha_alter_info->handler_flags & ~INNOBASE_INPLACE_IGNORE) {

			online_retry_drop_indexes(
				m_prebuilt->table, m_user_thd);
		}
		DBUG_RETURN(true);
	}

	indexed_table = m_prebuilt->table;

	/* Check that index keys are sensible */
	error = innobase_check_index_keys(ha_alter_info, indexed_table);

	if (error) {
		goto err_exit_no_heap;
	}

	/* Prohibit renaming a column to something that the table
	already contains. */
	if (ha_alter_info->handler_flags
	    & Alter_inplace_info::ALTER_COLUMN_NAME) {
		List_iterator_fast<Create_field> cf_it(
			ha_alter_info->alter_info->create_list);

		for (Field** fp = table->field; *fp; fp++) {
			if (!((*fp)->flags & FIELD_IS_RENAMED)) {
				continue;
			}

			const char* name = 0;

			cf_it.rewind();
			while (Create_field* cf = cf_it++) {
				if (cf->field == *fp) {
					name = cf->field_name;
					goto check_if_ok_to_rename;
				}
			}

			ut_error;
check_if_ok_to_rename:
			/* Prohibit renaming a column from FTS_DOC_ID
			if full-text indexes exist. */
			if (!my_strcasecmp(system_charset_info,
					   (*fp)->field_name,
					   FTS_DOC_ID_COL_NAME)
			    && innobase_fulltext_exist(altered_table)) {
				my_error(ER_INNODB_FT_WRONG_DOCID_COLUMN,
					 MYF(0), name);
				goto err_exit_no_heap;
			}

			/* Prohibit renaming a column to an internal column. */
			const char*	s = m_prebuilt->table->col_names;
			unsigned j;
			/* Skip user columns.
			MySQL should have checked these already.
			We want to allow renaming of c1 to c2, c2 to c1. */
			for (j = 0; j < table->s->fields; j++) {
				if (!innobase_is_v_fld(table->field[j])) {
					s += strlen(s) + 1;
				}
			}

			for (; j < m_prebuilt->table->n_def; j++) {
				if (!my_strcasecmp(
					    system_charset_info, name, s)) {
					my_error(ER_WRONG_COLUMN_NAME, MYF(0),
						 s);
					goto err_exit_no_heap;
				}

				s += strlen(s) + 1;
			}
		}
	}

	if (!info.innobase_table_flags()) {
		goto err_exit_no_heap;
	}

	max_col_len = DICT_MAX_FIELD_LEN_BY_FORMAT_FLAG(info.flags());

	/* Check each index's column length to make sure they do not
	exceed limit */
	for (ulint i = 0; i < ha_alter_info->index_add_count; i++) {
		const KEY* key = &ha_alter_info->key_info_buffer[
			ha_alter_info->index_add_buffer[i]];

		if (key->flags & HA_FULLTEXT) {
			/* The column length does not matter for
			fulltext search indexes. But, UNIQUE
			fulltext indexes are not supported. */
			DBUG_ASSERT(!(key->flags & HA_NOSAME));
			DBUG_ASSERT(!(key->flags & HA_KEYFLAG_MASK
				      & ~(HA_FULLTEXT
					  | HA_PACK_KEY
					  | HA_BINARY_PACK_KEY)));
			add_fts_idx = true;
			continue;
		}

		if (innobase_check_column_length(max_col_len, key)) {
			my_error(ER_INDEX_COLUMN_TOO_LONG, MYF(0),
				 max_col_len);
			goto err_exit_no_heap;
		}
	}

	/* We won't be allowed to add fts index to a table with
	fts indexes already but without AUX_HEX_NAME set.
	This means the aux tables of the table failed to
	rename to hex format but new created aux tables
	shall be in hex format, which is contradictory. */
	if (!DICT_TF2_FLAG_IS_SET(indexed_table, DICT_TF2_FTS_AUX_HEX_NAME)
	    && indexed_table->fts != NULL && add_fts_idx) {
		my_error(ER_INNODB_FT_AUX_NOT_HEX_ID, MYF(0));
		goto err_exit_no_heap;
	}

	/* Check existing index definitions for too-long column
	prefixes as well, in case max_col_len shrunk. */
	for (const dict_index_t* index
		     = dict_table_get_first_index(indexed_table);
	     index;
	     index = dict_table_get_next_index(index)) {
		if (index->type & DICT_FTS) {
			DBUG_ASSERT(index->type == DICT_FTS
				    || (index->type & DICT_CORRUPT));

			/* We need to drop any corrupted fts indexes
			before we add a new fts index. */
			if (add_fts_idx && index->type & DICT_CORRUPT) {
				ib_errf(m_user_thd, IB_LOG_LEVEL_ERROR,
					ER_INNODB_INDEX_CORRUPT,
					"Fulltext index '%s' is corrupt. "
					"you should drop this index first.",
					index->name());

				goto err_exit_no_heap;
			}

			continue;
		}

		for (ulint i = 0; i < dict_index_get_n_fields(index); i++) {
			const dict_field_t* field
				= dict_index_get_nth_field(index, i);
			if (field->prefix_len > max_col_len) {
				my_error(ER_INDEX_COLUMN_TOO_LONG, MYF(0),
					 max_col_len);
				goto err_exit_no_heap;
			}
		}
	}

	n_drop_index = 0;
	n_drop_fk = 0;

	if (ha_alter_info->handler_flags
	    & (INNOBASE_ALTER_NOREBUILD | INNOBASE_ALTER_REBUILD)) {
		heap = mem_heap_create(1024);

		if (ha_alter_info->handler_flags
		    & Alter_inplace_info::ALTER_COLUMN_NAME) {
			col_names = innobase_get_col_names(
				ha_alter_info, altered_table, table,
				indexed_table, heap);
		} else {
			col_names = NULL;
		}
	} else {
		heap = NULL;
		col_names = NULL;
	}

	if (ha_alter_info->handler_flags
	    & Alter_inplace_info::DROP_FOREIGN_KEY) {
		DBUG_ASSERT(ha_alter_info->alter_info->drop_list.elements > 0);

		drop_fk = static_cast<dict_foreign_t**>(
			mem_heap_alloc(
				heap,
				ha_alter_info->alter_info->drop_list.elements
				* sizeof(dict_foreign_t*)));

		List_iterator<Alter_drop> drop_it(
			ha_alter_info->alter_info->drop_list);

		while (Alter_drop* drop = drop_it++) {
			if (drop->type != Alter_drop::FOREIGN_KEY) {
				continue;
			}

			for (dict_foreign_set::iterator it
				= m_prebuilt->table->foreign_set.begin();
			     it != m_prebuilt->table->foreign_set.end();
			     ++it) {

				dict_foreign_t*	foreign = *it;
				const char* fid = strchr(foreign->id, '/');

				DBUG_ASSERT(fid);
				/* If no database/ prefix was present in
				the FOREIGN KEY constraint name, compare
				to the full constraint name. */
				fid = fid ? fid + 1 : foreign->id;

				if (!my_strcasecmp(system_charset_info,
						   fid, drop->name)) {
					drop_fk[n_drop_fk++] = foreign;
					goto found_fk;
				}
			}

			my_error(ER_CANT_DROP_FIELD_OR_KEY, MYF(0),
				 drop->name);
			goto err_exit;
found_fk:
			continue;
		}

		DBUG_ASSERT(n_drop_fk > 0);

		DBUG_ASSERT(n_drop_fk
			    == ha_alter_info->alter_info->drop_list.elements);
	} else {
		drop_fk = NULL;
	}

	if (ha_alter_info->index_drop_count) {
		dict_index_t*	drop_primary = NULL;

		DBUG_ASSERT(ha_alter_info->handler_flags
			    & (Alter_inplace_info::DROP_INDEX
			       | Alter_inplace_info::DROP_UNIQUE_INDEX
			       | Alter_inplace_info::DROP_PK_INDEX));
		/* Check which indexes to drop. */
		drop_index = static_cast<dict_index_t**>(
			mem_heap_alloc(
				heap, (ha_alter_info->index_drop_count + 1)
				* sizeof *drop_index));

		for (uint i = 0; i < ha_alter_info->index_drop_count; i++) {
			const KEY*	key
				= ha_alter_info->index_drop_buffer[i];
			dict_index_t*	index
				= dict_table_get_index_on_name(
					indexed_table, key->name);

			if (!index) {
				push_warning_printf(
					m_user_thd,
					Sql_condition::SL_WARNING,
					HA_ERR_WRONG_INDEX,
					"InnoDB could not find key"
					" with name %s", key->name);
			} else {
				ut_ad(!index->to_be_dropped);
				if (!dict_index_is_clust(index)) {
					drop_index[n_drop_index++] = index;
				} else {
					drop_primary = index;
				}
			}
		}

		/* If all FULLTEXT indexes were removed, drop an
		internal FTS_DOC_ID_INDEX as well, unless it exists in
		the table. */

		if (innobase_fulltext_exist(table)
		    && !innobase_fulltext_exist(altered_table)
		    && !DICT_TF2_FLAG_IS_SET(
			indexed_table, DICT_TF2_FTS_HAS_DOC_ID)) {
			dict_index_t*	fts_doc_index
				= indexed_table->fts_doc_id_index;
			ut_ad(fts_doc_index);

			// Add some fault tolerance for non-debug builds.
			if (fts_doc_index == NULL) {
				goto check_if_can_drop_indexes;
			}

			DBUG_ASSERT(!fts_doc_index->to_be_dropped);

			for (uint i = 0; i < table->s->keys; i++) {
				if (!my_strcasecmp(
					    system_charset_info,
					    FTS_DOC_ID_INDEX_NAME,
					    table->key_info[i].name)) {
					/* The index exists in the MySQL
					data dictionary. Do not drop it,
					even though it is no longer needed
					by InnoDB fulltext search. */
					goto check_if_can_drop_indexes;
				}
			}

			drop_index[n_drop_index++] = fts_doc_index;
		}

check_if_can_drop_indexes:
		/* Check if the indexes can be dropped. */

		/* Prevent a race condition between DROP INDEX and
		CREATE TABLE adding FOREIGN KEY constraints. */
		row_mysql_lock_data_dictionary(m_prebuilt->trx);

		if (!n_drop_index) {
			drop_index = NULL;
		} else {
			/* Flag all indexes that are to be dropped. */
			for (ulint i = 0; i < n_drop_index; i++) {
				ut_ad(!drop_index[i]->to_be_dropped);
				drop_index[i]->to_be_dropped = 1;
			}
		}

		for (uint i = 0; i < n_drop_index; i++) {
			dict_index_t*	index = drop_index[i];

			if (innobase_check_foreign_key_index(
				ha_alter_info, index,
				indexed_table, col_names,
				m_prebuilt->trx, drop_fk, n_drop_fk)) {
				row_mysql_unlock_data_dictionary(
					m_prebuilt->trx);
				m_prebuilt->trx->error_info = index;
				print_error(HA_ERR_DROP_INDEX_FK,
					    MYF(0));
				goto err_exit;
			}
		}

		/* If a primary index is dropped, need to check
		any depending foreign constraints get affected */
		if (drop_primary
		    && innobase_check_foreign_key_index(
			    ha_alter_info, drop_primary,
			    indexed_table, col_names,
			    m_prebuilt->trx, drop_fk, n_drop_fk)) {
			row_mysql_unlock_data_dictionary(m_prebuilt->trx);
			print_error(HA_ERR_DROP_INDEX_FK, MYF(0));
			goto err_exit;
		}

		row_mysql_unlock_data_dictionary(m_prebuilt->trx);
	} else {
		drop_index = NULL;
	}

	n_rename_index = ha_alter_info->index_rename_count;
	rename_index = NULL;

	/* Create a list of dict_index_t objects that are to be renamed,
	also checking for requests to rename nonexistent indexes. If
	the table is going to be rebuilt (new_clustered == true in
	prepare_inplace_alter_table_dict()), then this can be skipped,
	but we don't for simplicity (we have not determined the value of
	new_clustered yet). */
	if (n_rename_index > 0) {
		rename_index = static_cast<dict_index_t**>(
			mem_heap_alloc(
				heap,
				n_rename_index * sizeof(*rename_index)));
		for (ulint i = 0; i < n_rename_index; i++) {
			dict_index_t*	index;
			const char*	old_name = ha_alter_info
				->index_rename_buffer[i].old_key->name;

			index = dict_table_get_index_on_name(indexed_table,
							     old_name);

			if (index == NULL) {
				my_error(ER_KEY_DOES_NOT_EXITS, MYF(0),
					 old_name,
					 m_prebuilt->table->name.m_name);
				goto err_exit;
			}

			rename_index[i] = index;
		}
	}

	n_add_fk = 0;

	if (ha_alter_info->handler_flags
	    & Alter_inplace_info::ADD_FOREIGN_KEY) {
		ut_ad(!m_prebuilt->trx->check_foreigns);

		alter_fill_stored_column(altered_table, m_prebuilt->table,
					 &s_cols, &s_heap);

		add_fk = static_cast<dict_foreign_t**>(
			mem_heap_zalloc(
				heap,
				ha_alter_info->alter_info->key_list.elements
				* sizeof(dict_foreign_t*)));

		if (!innobase_get_foreign_key_info(
			    ha_alter_info, table_share,
			    m_prebuilt->table, col_names,
			    drop_index, n_drop_index,
			    add_fk, &n_add_fk, m_prebuilt->trx, s_cols)) {
err_exit:
			if (n_drop_index) {
				row_mysql_lock_data_dictionary(m_prebuilt->trx);

				/* Clear the to_be_dropped flags, which might
				have been set at this point. */
				for (ulint i = 0; i < n_drop_index; i++) {
					ut_ad(drop_index[i]->is_committed());
					drop_index[i]->to_be_dropped = 0;
				}

				row_mysql_unlock_data_dictionary(
					m_prebuilt->trx);
			}

			if (heap) {
				mem_heap_free(heap);
			}

			if (s_cols != NULL) {
				UT_DELETE(s_cols);
				mem_heap_free(s_heap);
			}

			goto err_exit_no_heap;
		}

		if (s_cols != NULL) {
			UT_DELETE(s_cols);
			mem_heap_free(s_heap);
		}
	}

	if (!(ha_alter_info->handler_flags & INNOBASE_ALTER_DATA)
	    || ((ha_alter_info->handler_flags & ~INNOBASE_INPLACE_IGNORE)
		== Alter_inplace_info::CHANGE_CREATE_OPTION
		&& !innobase_need_rebuild(ha_alter_info))) {

		if (heap) {
			ha_alter_info->handler_ctx
				= new ha_innobase_inplace_ctx(
					(*m_prebuilt_ptr),
					drop_index, n_drop_index,
					rename_index, n_rename_index,
					drop_fk, n_drop_fk,
					add_fk, n_add_fk,
					ha_alter_info->online,
					heap, indexed_table,
					col_names, ULINT_UNDEFINED, 0, 0, 0);
		}

		DBUG_ASSERT(m_prebuilt->trx->dict_operation_lock_mode == 0);
		if (ha_alter_info->handler_flags & ~INNOBASE_INPLACE_IGNORE) {

			online_retry_drop_indexes(
				m_prebuilt->table, m_user_thd);

		}

		if ((ha_alter_info->handler_flags
		     & Alter_inplace_info::DROP_VIRTUAL_COLUMN)
		    && prepare_inplace_drop_virtual(
			    ha_alter_info, altered_table, table)) {
			DBUG_RETURN(true);
		}

		if ((ha_alter_info->handler_flags
		     & Alter_inplace_info::ADD_VIRTUAL_COLUMN)
		    && prepare_inplace_add_virtual(
			    ha_alter_info, altered_table, table)) {
			DBUG_RETURN(true);
		}

		DBUG_RETURN(false);
	}

	/* If we are to build a full-text search index, check whether
	the table already has a DOC ID column.  If not, we will need to
	add a Doc ID hidden column and rebuild the primary index */
	if (innobase_fulltext_exist(altered_table)) {
		ulint	doc_col_no;
		ulint	num_v = 0;

		if (!innobase_fts_check_doc_id_col(
			    m_prebuilt->table,
			    altered_table, &fts_doc_col_no, &num_v)) {

			fts_doc_col_no = altered_table->s->fields - num_v;
			add_fts_doc_id = true;
			add_fts_doc_id_idx = true;

			push_warning_printf(
				m_user_thd,
				Sql_condition::SL_WARNING,
				HA_ERR_WRONG_INDEX,
				"InnoDB rebuilding table to add"
				" column " FTS_DOC_ID_COL_NAME);
		} else if (fts_doc_col_no == ULINT_UNDEFINED) {
			goto err_exit;
		}

		switch (innobase_fts_check_doc_id_index(
				m_prebuilt->table, altered_table,
				&doc_col_no)) {
		case FTS_NOT_EXIST_DOC_ID_INDEX:
			add_fts_doc_id_idx = true;
			break;
		case FTS_INCORRECT_DOC_ID_INDEX:
			my_error(ER_INNODB_FT_WRONG_DOCID_INDEX, MYF(0),
				 FTS_DOC_ID_INDEX_NAME);
			goto err_exit;
		case FTS_EXIST_DOC_ID_INDEX:
			DBUG_ASSERT(
				doc_col_no == fts_doc_col_no
				|| doc_col_no == ULINT_UNDEFINED
				|| (ha_alter_info->handler_flags
				    & (Alter_inplace_info::ALTER_STORED_COLUMN_ORDER
				       | Alter_inplace_info::DROP_STORED_COLUMN
				       | Alter_inplace_info::ADD_STORED_BASE_COLUMN)));
		}
	}

	/* See if an AUTO_INCREMENT column was added. */
	uint	i = 0;
	ulint	num_v = 0;
	List_iterator_fast<Create_field> cf_it(
		ha_alter_info->alter_info->create_list);
	while (const Create_field* new_field = cf_it++) {
		const Field*	field;

		DBUG_ASSERT(i < altered_table->s->fields);

		for (uint old_i = 0; table->field[old_i]; old_i++) {
			if (new_field->field == table->field[old_i]) {
				goto found_col;
			}
		}

		/* This is an added column. */
		DBUG_ASSERT(!new_field->field);
		DBUG_ASSERT(ha_alter_info->handler_flags
			    & Alter_inplace_info::ADD_COLUMN);

		field = altered_table->field[i];

		DBUG_ASSERT((MTYP_TYPENR(field->unireg_check)
			     == Field::NEXT_NUMBER)
			    == !!(field->flags & AUTO_INCREMENT_FLAG));

		if (field->flags & AUTO_INCREMENT_FLAG) {
			if (add_autoinc_col_no != ULINT_UNDEFINED) {
				/* This should have been blocked earlier. */
				ut_ad(0);
				my_error(ER_WRONG_AUTO_KEY, MYF(0));
				goto err_exit;
			}

			/* Get the col no of the old table non-virtual column array */
			add_autoinc_col_no = i - num_v;

			autoinc_col_max_value =
				field->get_max_int_value();
		}
found_col:
		if (innobase_is_v_fld(new_field)) {
			++num_v;
		}

		i++;
	}

	DBUG_ASSERT(heap);
	DBUG_ASSERT(m_user_thd == m_prebuilt->trx->mysql_thd);
	DBUG_ASSERT(!ha_alter_info->handler_ctx);

	ha_alter_info->handler_ctx = new ha_innobase_inplace_ctx(
		(*m_prebuilt_ptr),
		drop_index, n_drop_index,
		rename_index, n_rename_index,
		drop_fk, n_drop_fk, add_fk, n_add_fk,
		ha_alter_info->online,
		heap, m_prebuilt->table, col_names,
		add_autoinc_col_no,
		ha_alter_info->create_info->auto_increment_value,
		autoinc_col_max_value, 0);

	DBUG_RETURN(prepare_inplace_alter_table_dict(
			    ha_alter_info, altered_table, table,
			    table_share->table_name.str,
			    info.flags(), info.flags2(),
			    fts_doc_col_no, add_fts_doc_id,
			    add_fts_doc_id_idx, prebuilt));
}

/** Check that the column is part of a virtual index(index contains
virtual column) in the table
@param[in]	table		Table containing column
@param[in]	col		column to be checked
@return true if this column is indexed with other virtual columns */
static
bool
dict_col_in_v_indexes(
	dict_table_t*	table,
	dict_col_t*	col)
{
	for (dict_index_t* index = dict_table_get_next_index(
		dict_table_get_first_index(table)); index != NULL;
		index = dict_table_get_next_index(index)) {
		if (!dict_index_has_virtual(index)) {
			continue;
		}
		for (ulint k = 0; k < index->n_fields; k++) {
			dict_field_t*   field
				= dict_index_get_nth_field(index, k);
			if (field->col->ind == col->ind) {
				return(true);
			}
		}
	}

	return(false);
}

/* Check whether a columnn length change alter operation requires
to rebuild the template.
@param[in]	altered_table	TABLE object for new version of table.
@param[in]	ha_alter_info	Structure describing changes to be done
				by ALTER TABLE and holding data used
				during in-place alter.
@param[in]	table		table being altered
@return TRUE if needs rebuild. */
static
bool
alter_templ_needs_rebuild(
	TABLE*                  altered_table,
	Alter_inplace_info*     ha_alter_info,
	dict_table_t*		table)
{
        ulint	i = 0;
        List_iterator_fast<Create_field>  cf_it(
                ha_alter_info->alter_info->create_list);

	for (Field** fp = altered_table->field; *fp; fp++, i++) {
		cf_it.rewind();
		while (const Create_field* cf = cf_it++) {
			for (ulint j=0; j < table->n_cols; j++) {
				dict_col_t* cols
                                   = dict_table_get_nth_col(table, j);
				if (cf->length > cols->len
				    && dict_col_in_v_indexes(table, cols)) {
					return(true);
				}
			}
		}
	}

	return(false);
}


/** Alter the table structure in-place with operations
specified using Alter_inplace_info.
The level of concurrency allowed during this operation depends
on the return value from check_if_supported_inplace_alter().

@param altered_table TABLE object for new version of table.
@param ha_alter_info Structure describing changes to be done
by ALTER TABLE and holding data used during in-place alter.

@retval true Failure
@retval false Success
*/

bool
ha_innobase::inplace_alter_table(
/*=============================*/
	TABLE*			altered_table,
	Alter_inplace_info*	ha_alter_info)
{
	dberr_t			error;
	dict_add_v_col_t*	add_v = NULL;
	dict_vcol_templ_t*	s_templ = NULL;
	dict_vcol_templ_t*	old_templ = NULL;
	struct TABLE*		eval_table = altered_table;
	bool			rebuild_templ = false;
	DBUG_ENTER("inplace_alter_table");
	DBUG_ASSERT(!srv_read_only_mode);

	ut_ad(!rw_lock_own(dict_operation_lock, RW_LOCK_X));
	ut_ad(!rw_lock_own(dict_operation_lock, RW_LOCK_S));

	DEBUG_SYNC(m_user_thd, "innodb_inplace_alter_table_enter");

	if (!(ha_alter_info->handler_flags & INNOBASE_ALTER_DATA)) {
ok_exit:
		DEBUG_SYNC(m_user_thd, "innodb_after_inplace_alter_table");
		DBUG_RETURN(false);
	}

	if ((ha_alter_info->handler_flags & ~INNOBASE_INPLACE_IGNORE)
	    == Alter_inplace_info::CHANGE_CREATE_OPTION
	    && !innobase_need_rebuild(ha_alter_info)) {
		goto ok_exit;
	}

	ha_innobase_inplace_ctx*	ctx
		= static_cast<ha_innobase_inplace_ctx*>
		(ha_alter_info->handler_ctx);

	DBUG_ASSERT(ctx);
	DBUG_ASSERT(ctx->trx);
	DBUG_ASSERT(ctx->prebuilt == m_prebuilt);

	dict_index_t*	pk = dict_table_get_first_index(m_prebuilt->table);
	ut_ad(pk != NULL);

	/* For partitioned tables this could be already allocated from a
	previous partition invocation. For normal tables this is NULL. */
	UT_DELETE(ctx->m_stage);

	ctx->m_stage = UT_NEW_NOKEY(ut_stage_alter_t(pk));

	if (m_prebuilt->table->ibd_file_missing
	    || dict_table_is_discarded(m_prebuilt->table)) {
		goto all_done;
	}

	/* If we are doing a table rebuilding or having added virtual
	columns in the same clause, we will need to build a table template
	that carries translation information between MySQL TABLE and InnoDB
	table, which indicates the virtual columns and their base columns
	info. This is used to do the computation callback, so that the
	data in base columns can be extracted send to server.
	If the Column length changes and it is a part of virtual
	index then we need to rebuild the template. */
	rebuild_templ
	     = ctx->need_rebuild()
	       || ((ha_alter_info->handler_flags
		& Alter_inplace_info::ALTER_COLUMN_EQUAL_PACK_LENGTH)
		&& alter_templ_needs_rebuild(
		   altered_table, ha_alter_info, ctx->new_table));

	if ((ctx->new_table->n_v_cols > 0) && rebuild_templ) {
		/* Save the templ if isn't NULL so as to restore the
		original state in case of alter operation failures. */
		if (ctx->new_table->vc_templ != NULL && !ctx->need_rebuild()) {
			old_templ = ctx->new_table->vc_templ;
		}
		s_templ = UT_NEW_NOKEY(dict_vcol_templ_t());
		s_templ->vtempl = NULL;

		innobase_build_v_templ(
			altered_table, ctx->new_table, s_templ,
			NULL, false, NULL);

		ctx->new_table->vc_templ = s_templ;
	} else if (ctx->num_to_add_vcol > 0 && ctx->num_to_drop_vcol == 0) {
		/* if there is ongoing drop virtual column, then we disallow
		inplace add index on newly added virtual column, so it does
		not need to come in here to rebuild template with add_v.
		Please also see the assertion in innodb_v_adjust_idx_col() */

		s_templ = UT_NEW_NOKEY(dict_vcol_templ_t());

		add_v = static_cast<dict_add_v_col_t*>(
			mem_heap_alloc(ctx->heap, sizeof *add_v));
		add_v->n_v_col = ctx->num_to_add_vcol;
		add_v->v_col = ctx->add_vcol;
		add_v->v_col_name = ctx->add_vcol_name;

		s_templ->vtempl = NULL;

		innobase_build_v_templ(
			altered_table, ctx->new_table, s_templ,
			add_v, false, NULL);
		old_templ = ctx->new_table->vc_templ;
		ctx->new_table->vc_templ = s_templ;
	}

	/* Drop virtual column without rebuild will keep dict table
	unchanged, we use old table to evaluate virtual column value
	in innobase_get_computed_value(). */
	if (!ctx->need_rebuild() && ctx->num_to_drop_vcol > 0) {
		eval_table = table;
	}

	/* Read the clustered index of the table and build
	indexes based on this information using temporary
	files and merge sort. */
	DBUG_EXECUTE_IF("innodb_OOM_inplace_alter",
			error = DB_OUT_OF_MEMORY; goto oom;);
	error = row_merge_build_indexes(
		m_prebuilt->trx,
		m_prebuilt->table, ctx->new_table,
		ctx->online,
		ctx->add_index, ctx->add_key_numbers, ctx->num_to_add_index,
		altered_table, ctx->add_cols, ctx->col_map,
		ctx->add_autoinc, ctx->sequence, ctx->skip_pk_sort,
		ctx->m_stage, add_v, eval_table);

	if (s_templ) {
		ut_ad(ctx->need_rebuild() || ctx->num_to_add_vcol > 0
		      || rebuild_templ);
		dict_free_vc_templ(s_templ);
		UT_DELETE(s_templ);

		ctx->new_table->vc_templ = old_templ;
	}

#ifndef DBUG_OFF
oom:
#endif /* !DBUG_OFF */
	if (error == DB_SUCCESS && ctx->online && ctx->need_rebuild()) {
		DEBUG_SYNC_C("row_log_table_apply1_before");
		error = row_log_table_apply(
			ctx->thr, m_prebuilt->table, altered_table,
			ctx->m_stage);
	}

	DEBUG_SYNC_C("inplace_after_index_build");

	DBUG_EXECUTE_IF("create_index_fail",
			error = DB_DUPLICATE_KEY;
			m_prebuilt->trx->error_key_num = ULINT_UNDEFINED;);

	/* After an error, remove all those index definitions
	from the dictionary which were defined. */

	switch (error) {
		KEY*	dup_key;
	all_done:
	case DB_SUCCESS:
		ut_d(mutex_enter(&dict_sys->mutex));
		ut_d(dict_table_check_for_dup_indexes(
			     m_prebuilt->table, CHECK_PARTIAL_OK));
		ut_d(mutex_exit(&dict_sys->mutex));
		/* prebuilt->table->n_ref_count can be anything here,
		given that we hold at most a shared lock on the table. */
		goto ok_exit;
	case DB_DUPLICATE_KEY:
		if (m_prebuilt->trx->error_key_num == ULINT_UNDEFINED
		    || ha_alter_info->key_count == 0) {
			/* This should be the hidden index on
			FTS_DOC_ID, or there is no PRIMARY KEY in the
			table. Either way, we should be seeing and
			reporting a bogus duplicate key error. */
			dup_key = NULL;
		} else {
			DBUG_ASSERT(m_prebuilt->trx->error_key_num
				    < ha_alter_info->key_count);
			dup_key = &ha_alter_info->key_info_buffer[
				m_prebuilt->trx->error_key_num];
		}
		print_keydup_error(altered_table, dup_key, MYF(0));
		break;
	case DB_ONLINE_LOG_TOO_BIG:
		DBUG_ASSERT(ctx->online);
		my_error(ER_INNODB_ONLINE_LOG_TOO_BIG, MYF(0),
			 (m_prebuilt->trx->error_key_num == ULINT_UNDEFINED)
			 ? FTS_DOC_ID_INDEX_NAME
			 : ha_alter_info->key_info_buffer[
				 m_prebuilt->trx->error_key_num].name);
		break;
	case DB_INDEX_CORRUPT:
		my_error(ER_INDEX_CORRUPT, MYF(0),
			 (m_prebuilt->trx->error_key_num == ULINT_UNDEFINED)
			 ? FTS_DOC_ID_INDEX_NAME
			 : ha_alter_info->key_info_buffer[
				 m_prebuilt->trx->error_key_num].name);
		break;
	default:
		my_error_innodb(error,
				table_share->table_name.str,
				m_prebuilt->table->flags);
	}

	/* prebuilt->table->n_ref_count can be anything here, given
	that we hold at most a shared lock on the table. */
	m_prebuilt->trx->error_info = NULL;
	ctx->trx->error_state = DB_SUCCESS;

	DBUG_RETURN(true);
}

/** Free the modification log for online table rebuild.
@param table table that was being rebuilt online */
static
void
innobase_online_rebuild_log_free(
/*=============================*/
	dict_table_t*	table)
{
	dict_index_t* clust_index = dict_table_get_first_index(table);

	ut_ad(mutex_own(&dict_sys->mutex));
	ut_ad(rw_lock_own(dict_operation_lock, RW_LOCK_X));

	rw_lock_x_lock(&clust_index->lock);

	if (clust_index->online_log) {
		ut_ad(dict_index_get_online_status(clust_index)
		      == ONLINE_INDEX_CREATION);
		clust_index->online_status = ONLINE_INDEX_COMPLETE;
		row_log_free(clust_index->online_log);
		DEBUG_SYNC_C("innodb_online_rebuild_log_free_aborted");
	}

	DBUG_ASSERT(dict_index_get_online_status(clust_index)
		    == ONLINE_INDEX_COMPLETE);
	rw_lock_x_unlock(&clust_index->lock);
}

/** For each user column, which is part of an index which is not going to be
dropped, it checks if the column number of the column is same as col_no
argument passed.
@param[in]	table	table object
@param[in]	col_no	column number of the column which is to be checked
@param[in]	is_v	if this is a virtual column
@retval true column exists
@retval false column does not exist, true if column is system column or
it is in the index. */
static
bool
check_col_exists_in_indexes(
	const dict_table_t*	table,
	ulint			col_no,
	bool			is_v)
{
	/* This function does not check system columns */
	if (!is_v && dict_table_get_nth_col(table, col_no)->mtype == DATA_SYS) {
		return(true);
	}

	for (dict_index_t* index = dict_table_get_first_index(table); index;
	     index = dict_table_get_next_index(index)) {

		if (index->to_be_dropped) {
			continue;
		}

		for (ulint i = 0; i < index->n_user_defined_cols; i++) {
			const dict_col_t* idx_col
				= dict_index_get_nth_col(index, i);

			if (is_v && dict_col_is_virtual(idx_col)) {
				const dict_v_col_t*   v_col = reinterpret_cast<
					const dict_v_col_t*>(idx_col);
				if (v_col->v_pos == col_no) {
					return(true);
				}
			}

			if (!is_v && !dict_col_is_virtual(idx_col)
			    && dict_col_get_no(idx_col) == col_no) {
				return(true);
			}
		}
	}

	return(false);
}

/** Rollback a secondary index creation, drop the indexes with
temparary index prefix
@param user_table InnoDB table
@param table the TABLE
@param locked TRUE=table locked, FALSE=may need to do a lazy drop
@param trx the transaction
*/
static MY_ATTRIBUTE((nonnull))
void
innobase_rollback_sec_index(
/*========================*/
	dict_table_t*		user_table,
	const TABLE*		table,
	ibool			locked,
	trx_t*			trx)
{
	row_merge_drop_indexes(trx, user_table, locked);

	/* Free the table->fts only if there is no FTS_DOC_ID
	in the table */
	if (user_table->fts
	    && !DICT_TF2_FLAG_IS_SET(user_table,
				     DICT_TF2_FTS_HAS_DOC_ID)
	    && !innobase_fulltext_exist(table)) {
		fts_free(user_table);
	}
}

/** Roll back the changes made during prepare_inplace_alter_table()
and inplace_alter_table() inside the storage engine. Note that the
allowed level of concurrency during this operation will be the same as
for inplace_alter_table() and thus might be higher than during
prepare_inplace_alter_table(). (E.g concurrent writes were blocked
during prepare, but might not be during commit).

@param ha_alter_info Data used during in-place alter.
@param table the TABLE
@param prebuilt the prebuilt struct
@retval true Failure
@retval false Success
*/
inline MY_ATTRIBUTE((nonnull, warn_unused_result))
bool
rollback_inplace_alter_table(
/*=========================*/
	Alter_inplace_info*	ha_alter_info,
	const TABLE*		table,
	row_prebuilt_t*		prebuilt)
{
	bool	fail	= false;

	ha_innobase_inplace_ctx*	ctx
		= static_cast<ha_innobase_inplace_ctx*>
		(ha_alter_info->handler_ctx);

	DBUG_ENTER("rollback_inplace_alter_table");

	if (!ctx || !ctx->trx) {
		/* If we have not started a transaction yet,
		(almost) nothing has been or needs to be done. */
		goto func_exit;
	}

	trx_start_for_ddl(ctx->trx, TRX_DICT_OP_INDEX);
	row_mysql_lock_data_dictionary(ctx->trx);

	if (ctx->need_rebuild()) {
		dberr_t	err = DB_SUCCESS;
		ulint	flags	= ctx->new_table->flags;

		/* DML threads can access ctx->new_table via the
		online rebuild log. Free it first. */
		innobase_online_rebuild_log_free(prebuilt->table);

		/* Since the FTS index specific auxiliary tables has
		not yet registered with "table->fts" by fts_add_index(),
		we will need explicitly delete them here */
		if (dict_table_has_fts_index(ctx->new_table)) {

			err = innobase_drop_fts_index_table(
				ctx->new_table, ctx->trx);

			if (err != DB_SUCCESS) {
				my_error_innodb(
					err, table->s->table_name.str,
					flags);
				fail = true;
			}
		}

		dict_table_close_and_drop(ctx->trx, ctx->new_table);

		switch (err) {
		case DB_SUCCESS:
			break;
		default:
			my_error_innodb(err, table->s->table_name.str,
					flags);
			fail = true;
		}
	} else {
		DBUG_ASSERT(!(ha_alter_info->handler_flags
			      & Alter_inplace_info::ADD_PK_INDEX));
		DBUG_ASSERT(ctx->new_table == prebuilt->table);

		innobase_rollback_sec_index(
			prebuilt->table, table, FALSE, ctx->trx);
	}

	trx_commit_for_mysql(ctx->trx);
	row_mysql_unlock_data_dictionary(ctx->trx);
	trx_free_for_mysql(ctx->trx);

func_exit:
#ifndef DBUG_OFF
	dict_index_t* clust_index = dict_table_get_first_index(
		prebuilt->table);
	DBUG_ASSERT(!clust_index->online_log);
	DBUG_ASSERT(dict_index_get_online_status(clust_index)
		    == ONLINE_INDEX_COMPLETE);
#endif /* !DBUG_OFF */

	if (ctx) {
		DBUG_ASSERT(ctx->prebuilt == prebuilt);

		if (ctx->num_to_add_fk) {
			for (ulint i = 0; i < ctx->num_to_add_fk; i++) {
				dict_foreign_free(ctx->add_fk[i]);
			}
		}

		if (ctx->num_to_drop_index) {
			row_mysql_lock_data_dictionary(prebuilt->trx);

			/* Clear the to_be_dropped flags
			in the data dictionary cache.
			The flags may already have been cleared,
			in case an error was detected in
			commit_inplace_alter_table(). */
			for (ulint i = 0; i < ctx->num_to_drop_index; i++) {
				dict_index_t*	index = ctx->drop_index[i];
				DBUG_ASSERT(index->is_committed());
				index->to_be_dropped = 0;
			}

			row_mysql_unlock_data_dictionary(prebuilt->trx);
		}
	}

	/* Reset dict_col_t::ord_part for those columns fail to be indexed,
	we do this by checking every existing column, if any current
	index would index them */
	for (ulint i = 0; i < dict_table_get_n_cols(prebuilt->table); i++) {
		if (!check_col_exists_in_indexes(prebuilt->table, i, false)) {
			prebuilt->table->cols[i].ord_part = 0;
		}
	}

	for (ulint i = 0; i < dict_table_get_n_v_cols(prebuilt->table); i++) {
		if (!check_col_exists_in_indexes(prebuilt->table, i, true)) {
			prebuilt->table->v_cols[i].m_col.ord_part = 0;
		}
	}

	trx_commit_for_mysql(prebuilt->trx);
	MONITOR_ATOMIC_DEC(MONITOR_PENDING_ALTER_TABLE);
	DBUG_RETURN(fail);
}

/** Drop a FOREIGN KEY constraint from the data dictionary tables.
@param trx data dictionary transaction
@param table_name Table name in MySQL
@param foreign_id Foreign key constraint identifier
@retval true Failure
@retval false Success */
static MY_ATTRIBUTE((nonnull, warn_unused_result))
bool
innobase_drop_foreign_try(
/*======================*/
	trx_t*			trx,
	const char*		table_name,
	const char*		foreign_id)
{
	DBUG_ENTER("innobase_drop_foreign_try");

	DBUG_ASSERT(trx_get_dict_operation(trx) == TRX_DICT_OP_INDEX);
	ut_ad(trx->dict_operation_lock_mode == RW_X_LATCH);
	ut_ad(mutex_own(&dict_sys->mutex));
	ut_ad(rw_lock_own(dict_operation_lock, RW_LOCK_X));

	/* Drop the constraint from the data dictionary. */
	static const char sql[] =
		"PROCEDURE DROP_FOREIGN_PROC () IS\n"
		"BEGIN\n"
		"DELETE FROM SYS_FOREIGN WHERE ID=:id;\n"
		"DELETE FROM SYS_FOREIGN_COLS WHERE ID=:id;\n"
		"END;\n";

	dberr_t		error;
	pars_info_t*	info;

	info = pars_info_create();
	pars_info_add_str_literal(info, "id", foreign_id);

	trx->op_info = "dropping foreign key constraint from dictionary";
	error = que_eval_sql(info, sql, FALSE, trx);
	trx->op_info = "";

	DBUG_EXECUTE_IF("ib_drop_foreign_error",
			error = DB_OUT_OF_FILE_SPACE;);

	if (error != DB_SUCCESS) {
		my_error_innodb(error, table_name, 0);
		trx->error_state = DB_SUCCESS;
		DBUG_RETURN(true);
	}

	DBUG_RETURN(false);
}

/** Rename a column in the data dictionary tables.
@param[in] user_table	InnoDB table that was being altered
@param[in] trx		data dictionary transaction
@param[in] table_name	Table name in MySQL
@param[in] nth_col	0-based index of the column
@param[in] from		old column name
@param[in] to		new column name
@param[in] new_clustered whether the table has been rebuilt
@param[in] is_virtual	whether it is a virtual column
@retval true Failure
@retval false Success */
static MY_ATTRIBUTE((nonnull, warn_unused_result))
bool
innobase_rename_column_try(
	const dict_table_t*	user_table,
	trx_t*			trx,
	const char*		table_name,
	ulint			nth_col,
	const char*		from,
	const char*		to,
	bool			new_clustered,
	bool			is_virtual)
{
	pars_info_t*	info;
	dberr_t		error;

	DBUG_ENTER("innobase_rename_column_try");

	DBUG_ASSERT(trx_get_dict_operation(trx) == TRX_DICT_OP_INDEX);
	ut_ad(trx->dict_operation_lock_mode == RW_X_LATCH);
	ut_ad(mutex_own(&dict_sys->mutex));
	ut_ad(rw_lock_own(dict_operation_lock, RW_LOCK_X));

	if (new_clustered) {
		goto rename_foreign;
	}

	info = pars_info_create();

	pars_info_add_ull_literal(info, "tableid", user_table->id);
	pars_info_add_int4_literal(info, "nth", nth_col);
	pars_info_add_str_literal(info, "old", from);
	pars_info_add_str_literal(info, "new", to);

	trx->op_info = "renaming column in SYS_COLUMNS";

	error = que_eval_sql(
		info,
		"PROCEDURE RENAME_SYS_COLUMNS_PROC () IS\n"
		"BEGIN\n"
		"UPDATE SYS_COLUMNS SET NAME=:new\n"
		"WHERE TABLE_ID=:tableid AND NAME=:old\n"
		"AND POS=:nth;\n"
		"END;\n",
		FALSE, trx);

	DBUG_EXECUTE_IF("ib_rename_column_error",
			error = DB_OUT_OF_FILE_SPACE;);

	if (error != DB_SUCCESS) {
err_exit:
		my_error_innodb(error, table_name, 0);
		trx->error_state = DB_SUCCESS;
		trx->op_info = "";
		DBUG_RETURN(true);
	}

	trx->op_info = "renaming column in SYS_FIELDS";

	for (const dict_index_t* index = dict_table_get_first_index(
		     user_table);
	     index != NULL;
	     index = dict_table_get_next_index(index)) {

		for (ulint i = 0; i < dict_index_get_n_fields(index); i++) {
			if (strcmp(dict_index_get_nth_field(index, i)->name,
				   from)) {
				continue;
			}

			info = pars_info_create();

			pars_info_add_ull_literal(info, "indexid", index->id);
			pars_info_add_int4_literal(info, "nth", i);
			pars_info_add_str_literal(info, "old", from);
			pars_info_add_str_literal(info, "new", to);

			error = que_eval_sql(
				info,
				"PROCEDURE RENAME_SYS_FIELDS_PROC () IS\n"
				"BEGIN\n"

				"UPDATE SYS_FIELDS SET COL_NAME=:new\n"
				"WHERE INDEX_ID=:indexid AND COL_NAME=:old\n"
				"AND POS=:nth;\n"

				/* Try again, in case there is a prefix_len
				encoded in SYS_FIELDS.POS */

				"UPDATE SYS_FIELDS SET COL_NAME=:new\n"
				"WHERE INDEX_ID=:indexid AND COL_NAME=:old\n"
				"AND POS>=65536*:nth AND POS<65536*(:nth+1);\n"

				"END;\n",
				FALSE, trx);

			if (error != DB_SUCCESS) {
				goto err_exit;
			}
		}
	}

rename_foreign:
	trx->op_info = "renaming column in SYS_FOREIGN_COLS";

	std::list<dict_foreign_t*>	fk_evict;
	bool		foreign_modified;

	for (dict_foreign_set::iterator it = user_table->foreign_set.begin();
	     it != user_table->foreign_set.end();
	     ++it) {

		dict_foreign_t*	foreign = *it;
		foreign_modified = false;

		for (unsigned i = 0; i < foreign->n_fields; i++) {
			if (strcmp(foreign->foreign_col_names[i], from)) {
				continue;
			}

			info = pars_info_create();

			pars_info_add_str_literal(info, "id", foreign->id);
			pars_info_add_int4_literal(info, "nth", i);
			pars_info_add_str_literal(info, "old", from);
			pars_info_add_str_literal(info, "new", to);

			error = que_eval_sql(
				info,
				"PROCEDURE RENAME_SYS_FOREIGN_F_PROC () IS\n"
				"BEGIN\n"
				"UPDATE SYS_FOREIGN_COLS\n"
				"SET FOR_COL_NAME=:new\n"
				"WHERE ID=:id AND POS=:nth\n"
				"AND FOR_COL_NAME=:old;\n"
				"END;\n",
				FALSE, trx);

			if (error != DB_SUCCESS) {
				goto err_exit;
			}
			foreign_modified = true;
		}

		if (foreign_modified) {
			fk_evict.push_back(foreign);
		}
	}

	for (dict_foreign_set::iterator it
		= user_table->referenced_set.begin();
	     it != user_table->referenced_set.end();
	     ++it) {

		foreign_modified = false;
		dict_foreign_t*	foreign = *it;

		for (unsigned i = 0; i < foreign->n_fields; i++) {
			if (strcmp(foreign->referenced_col_names[i], from)) {
				continue;
			}

			info = pars_info_create();

			pars_info_add_str_literal(info, "id", foreign->id);
			pars_info_add_int4_literal(info, "nth", i);
			pars_info_add_str_literal(info, "old", from);
			pars_info_add_str_literal(info, "new", to);

			error = que_eval_sql(
				info,
				"PROCEDURE RENAME_SYS_FOREIGN_R_PROC () IS\n"
				"BEGIN\n"
				"UPDATE SYS_FOREIGN_COLS\n"
				"SET REF_COL_NAME=:new\n"
				"WHERE ID=:id AND POS=:nth\n"
				"AND REF_COL_NAME=:old;\n"
				"END;\n",
				FALSE, trx);

			if (error != DB_SUCCESS) {
				goto err_exit;
			}
			foreign_modified = true;
		}

		if (foreign_modified) {
			fk_evict.push_back(foreign);
		}
	}

	if (new_clustered) {
		std::for_each(fk_evict.begin(), fk_evict.end(),
			      dict_foreign_remove_from_cache);
	}

	trx->op_info = "";
	DBUG_RETURN(false);
}

/** Rename columns in the data dictionary tables.
@param ha_alter_info Data used during in-place alter.
@param ctx In-place ALTER TABLE context
@param table the TABLE
@param trx data dictionary transaction
@param table_name Table name in MySQL
@retval true Failure
@retval false Success */
static MY_ATTRIBUTE((warn_unused_result))
bool
innobase_rename_columns_try(
/*========================*/
	Alter_inplace_info*	ha_alter_info,
	ha_innobase_inplace_ctx*ctx,
	const TABLE*		table,
	trx_t*			trx,
	const char*		table_name)
{
	List_iterator_fast<Create_field> cf_it(
		ha_alter_info->alter_info->create_list);
	uint	i = 0;
	ulint	num_v = 0;

	DBUG_ASSERT(ctx);
	DBUG_ASSERT(ha_alter_info->handler_flags
		    & Alter_inplace_info::ALTER_COLUMN_NAME);

	for (Field** fp = table->field; *fp; fp++, i++) {
		bool	is_virtual = innobase_is_v_fld(*fp);

		if (!((*fp)->flags & FIELD_IS_RENAMED)) {
			goto processed_field;
		}

		cf_it.rewind();
		while (Create_field* cf = cf_it++) {
			if (cf->field == *fp) {
				ulint	col_n = is_virtual
						? dict_create_v_col_pos(
							num_v, i)
						: i - num_v;

				if (innobase_rename_column_try(
					    ctx->old_table, trx, table_name,
					    col_n,
					    cf->field->field_name,
					    cf->field_name,
					    ctx->need_rebuild(),
					    is_virtual)) {
					return(true);
				}
				goto processed_field;
			}
		}

		ut_error;
processed_field:
		if (is_virtual) {
			num_v++;
		}

		continue;
	}

	return(false);
}

/** Enlarge a column in the data dictionary tables.
@param user_table InnoDB table that was being altered
@param trx data dictionary transaction
@param table_name Table name in MySQL
@param nth_col 0-based index of the column
@param new_len new column length, in bytes
@param is_v if it's a virtual column
@retval true Failure
@retval false Success */
static MY_ATTRIBUTE((nonnull, warn_unused_result))
bool
innobase_enlarge_column_try(
/*========================*/
	const dict_table_t*	user_table,
	trx_t*			trx,
	const char*		table_name,
	ulint			nth_col,
	ulint			new_len,
	bool			is_v)
{
	pars_info_t*	info;
	dberr_t		error;
#ifdef UNIV_DEBUG
	dict_col_t*	col;
#endif /* UNIV_DEBUG */
	dict_v_col_t*	v_col;
	ulint		pos;

	DBUG_ENTER("innobase_enlarge_column_try");

	DBUG_ASSERT(trx_get_dict_operation(trx) == TRX_DICT_OP_INDEX);
	ut_ad(trx->dict_operation_lock_mode == RW_X_LATCH);
	ut_ad(mutex_own(&dict_sys->mutex));
	ut_ad(rw_lock_own(dict_operation_lock, RW_LOCK_X));

	if (is_v) {
		v_col = dict_table_get_nth_v_col(user_table, nth_col);
		pos = dict_create_v_col_pos(v_col->v_pos, v_col->m_col.ind);
#ifdef UNIV_DEBUG
		col = &v_col->m_col;
#endif /* UNIV_DEBUG */
	} else {
#ifdef UNIV_DEBUG
		col = dict_table_get_nth_col(user_table, nth_col);
#endif /* UNIV_DEBUG */
		pos = nth_col;
	}

#ifdef UNIV_DEBUG
	ut_ad(col->len < new_len);
	switch (col->mtype) {
	case DATA_MYSQL:
		/* NOTE: we could allow this when !(prtype & DATA_BINARY_TYPE)
		and ROW_FORMAT is not REDUNDANT and mbminlen<mbmaxlen.
		That is, we treat a UTF-8 CHAR(n) column somewhat like
		a VARCHAR. */
		ut_error;
	case DATA_BINARY:
	case DATA_VARCHAR:
	case DATA_VARMYSQL:
	case DATA_DECIMAL:
	case DATA_BLOB:
		break;
	default:
		ut_error;
	}
#endif /* UNIV_DEBUG */
	info = pars_info_create();

	pars_info_add_ull_literal(info, "tableid", user_table->id);
	pars_info_add_int4_literal(info, "nth", pos);
	pars_info_add_int4_literal(info, "new", new_len);

	trx->op_info = "resizing column in SYS_COLUMNS";

	error = que_eval_sql(
		info,
		"PROCEDURE RESIZE_SYS_COLUMNS_PROC () IS\n"
		"BEGIN\n"
		"UPDATE SYS_COLUMNS SET LEN=:new\n"
		"WHERE TABLE_ID=:tableid AND POS=:nth;\n"
		"END;\n",
		FALSE, trx);

	DBUG_EXECUTE_IF("ib_resize_column_error",
			error = DB_OUT_OF_FILE_SPACE;);

	trx->op_info = "";
	trx->error_state = DB_SUCCESS;

	if (error != DB_SUCCESS) {
		my_error_innodb(error, table_name, 0);
		DBUG_RETURN(true);
	}

	DBUG_RETURN(false);
}

/** Enlarge columns in the data dictionary tables.
@param ha_alter_info Data used during in-place alter.
@param table the TABLE
@param user_table InnoDB table that was being altered
@param trx data dictionary transaction
@param table_name Table name in MySQL
@retval true Failure
@retval false Success */
static MY_ATTRIBUTE((nonnull, warn_unused_result))
bool
innobase_enlarge_columns_try(
/*=========================*/
	Alter_inplace_info*	ha_alter_info,
	const TABLE*		table,
	const dict_table_t*	user_table,
	trx_t*			trx,
	const char*		table_name)
{
	List_iterator_fast<Create_field> cf_it(
		ha_alter_info->alter_info->create_list);
	ulint	i = 0;
	ulint	num_v = 0;
	bool	is_v;

	for (Field** fp = table->field; *fp; fp++, i++) {
		ulint	idx;

		if ((*fp)->is_virtual_gcol()) {
			is_v = true;
			idx = num_v;
			num_v++;
		} else {
			idx = i - num_v;
			is_v = false;
		}

		cf_it.rewind();
		while (Create_field* cf = cf_it++) {
			if (cf->field == *fp) {
				if ((*fp)->is_equal(cf)
				    == IS_EQUAL_PACK_LENGTH
				    && innobase_enlarge_column_try(
					    user_table, trx, table_name,
					    idx, cf->length, is_v)) {
					return(true);
				}

				break;
			}
		}
	}

	return(false);
}

/** Rename or enlarge columns in the data dictionary cache
as part of commit_cache_norebuild().
@param ha_alter_info Data used during in-place alter.
@param table the TABLE
@param user_table InnoDB table that was being altered */
static MY_ATTRIBUTE((nonnull))
void
innobase_rename_or_enlarge_columns_cache(
/*=====================================*/
	Alter_inplace_info*	ha_alter_info,
	const TABLE*		table,
	dict_table_t*		user_table)
{
	if (!(ha_alter_info->handler_flags
	      & (Alter_inplace_info::ALTER_COLUMN_EQUAL_PACK_LENGTH
		 | Alter_inplace_info::ALTER_COLUMN_NAME))) {
		return;
	}

	List_iterator_fast<Create_field> cf_it(
		ha_alter_info->alter_info->create_list);
	uint	i = 0;
	ulint	num_v = 0;

	for (Field** fp = table->field; *fp; fp++, i++) {
		bool	is_virtual = innobase_is_v_fld(*fp);

		cf_it.rewind();
		while (Create_field* cf = cf_it++) {
			if (cf->field != *fp) {
				continue;
			}

			ulint	col_n = is_virtual ? num_v : i - num_v;

			if ((*fp)->is_equal(cf) == IS_EQUAL_PACK_LENGTH) {
				if (is_virtual) {
					dict_table_get_nth_v_col(
						user_table, col_n)->m_col.len
					= cf->length;
				} else {
					dict_table_get_nth_col(
						user_table, col_n)->len
					= cf->length;
				}
			}

			if ((*fp)->flags & FIELD_IS_RENAMED) {
				dict_mem_table_col_rename(
					user_table, col_n,
					cf->field->field_name,
					cf->field_name, is_virtual);
			}

			break;
		}

		if (is_virtual) {
			num_v++;
		}
	}
}

/** Get the auto-increment value of the table on commit.
@param ha_alter_info Data used during in-place alter
@param ctx In-place ALTER TABLE context
@param altered_table MySQL table that is being altered
@param old_table MySQL table as it is before the ALTER operation
@return the next auto-increment value (0 if not present) */
static MY_ATTRIBUTE((nonnull, warn_unused_result))
ulonglong
commit_get_autoinc(
/*===============*/
	Alter_inplace_info*	ha_alter_info,
	ha_innobase_inplace_ctx*ctx,
	const TABLE*		altered_table,
	const TABLE*		old_table)
{
	ulonglong		max_autoinc;

	DBUG_ENTER("commit_get_autoinc");

	if (!altered_table->found_next_number_field) {
		/* There is no AUTO_INCREMENT column in the table
		after the ALTER operation. */
		max_autoinc = 0;
	} else if (ctx->add_autoinc != ULINT_UNDEFINED) {
		/* An AUTO_INCREMENT column was added. Get the last
		value from the sequence, which may be based on a
		supplied AUTO_INCREMENT value. */
		max_autoinc = ctx->sequence.last();
	} else if ((ha_alter_info->handler_flags
		    & Alter_inplace_info::CHANGE_CREATE_OPTION)
		   && (ha_alter_info->create_info->used_fields
		       & HA_CREATE_USED_AUTO)) {
		/* An AUTO_INCREMENT value was supplied, but the table was not
		rebuilt. Get the user-supplied value or the last value from the
		sequence. */
		ib_uint64_t	max_value_table;
		dberr_t		err;

		Field*	autoinc_field =
			old_table->found_next_number_field;

		dict_index_t*	index = dict_table_get_index_on_first_col(
			ctx->old_table, autoinc_field->field_index);

		max_autoinc = ha_alter_info->create_info->auto_increment_value;

		dict_table_autoinc_lock(ctx->old_table);

		err = row_search_max_autoinc(
			index, autoinc_field->field_name, &max_value_table);

		if (err != DB_SUCCESS) {
			ut_ad(0);
			max_autoinc = 0;
		} else if (max_autoinc <= max_value_table) {
			ulonglong	col_max_value;
			ulonglong	offset;

			col_max_value = autoinc_field->get_max_int_value();

			offset = ctx->prebuilt->autoinc_offset;
			max_autoinc = innobase_next_autoinc(
				max_value_table, 1, 1, offset,
				col_max_value);
		}
		dict_table_autoinc_unlock(ctx->old_table);
	} else {
		/* An AUTO_INCREMENT value was not specified.
		Read the old counter value from the table. */
		ut_ad(old_table->found_next_number_field);
		dict_table_autoinc_lock(ctx->old_table);
		max_autoinc = ctx->old_table->autoinc;
		dict_table_autoinc_unlock(ctx->old_table);
	}

	DBUG_RETURN(max_autoinc);
}

/** Add or drop foreign key constraints to the data dictionary tables,
but do not touch the data dictionary cache.
@param ha_alter_info Data used during in-place alter
@param ctx In-place ALTER TABLE context
@param trx Data dictionary transaction
@param table_name Table name in MySQL
@retval true Failure
@retval false Success
*/
static MY_ATTRIBUTE((warn_unused_result))
bool
innobase_update_foreign_try(
/*========================*/
	ha_innobase_inplace_ctx*ctx,
	trx_t*			trx,
	const char*		table_name)
{
	ulint	foreign_id;
	ulint	i;

	DBUG_ENTER("innobase_update_foreign_try");
	DBUG_ASSERT(ctx);

	foreign_id = dict_table_get_highest_foreign_id(ctx->new_table);

	foreign_id++;

	for (i = 0; i < ctx->num_to_add_fk; i++) {
		dict_foreign_t*		fk = ctx->add_fk[i];

		ut_ad(fk->foreign_table == ctx->new_table
		      || fk->foreign_table == ctx->old_table);

		dberr_t error = dict_create_add_foreign_id(
			&foreign_id, ctx->old_table->name.m_name, fk);

		if (error != DB_SUCCESS) {
			my_error(ER_TOO_LONG_IDENT, MYF(0),
				 fk->id);
			DBUG_RETURN(true);
		}

		if (!fk->foreign_index) {
			fk->foreign_index = dict_foreign_find_index(
				ctx->new_table, ctx->col_names,
				fk->foreign_col_names,
				fk->n_fields, fk->referenced_index, TRUE,
				fk->type
				& (DICT_FOREIGN_ON_DELETE_SET_NULL
				   | DICT_FOREIGN_ON_UPDATE_SET_NULL));
			if (!fk->foreign_index) {
				my_error(ER_FK_INCORRECT_OPTION,
					 MYF(0), table_name, fk->id);
				DBUG_RETURN(true);
			}
		}

		/* The fk->foreign_col_names[] uses renamed column
		names, while the columns in ctx->old_table have not
		been renamed yet. */
		error = dict_create_add_foreign_to_dictionary(
			ctx->old_table->name.m_name, fk, trx);

		DBUG_EXECUTE_IF(
			"innodb_test_cannot_add_fk_system",
			error = DB_ERROR;);

		if (error != DB_SUCCESS) {
			my_error(ER_FK_FAIL_ADD_SYSTEM, MYF(0),
				 fk->id);
			DBUG_RETURN(true);
		}
	}

	for (i = 0; i < ctx->num_to_drop_fk; i++) {
		dict_foreign_t* fk = ctx->drop_fk[i];

		DBUG_ASSERT(fk->foreign_table == ctx->old_table);

		if (innobase_drop_foreign_try(trx, table_name, fk->id)) {
			DBUG_RETURN(true);
		}
	}

	DBUG_RETURN(false);
}

/** Update the foreign key constraint definitions in the data dictionary cache
after the changes to data dictionary tables were committed.
@param ctx	In-place ALTER TABLE context
@param user_thd	MySQL connection
@return		InnoDB error code (should always be DB_SUCCESS) */
static MY_ATTRIBUTE((nonnull, warn_unused_result))
dberr_t
innobase_update_foreign_cache(
/*==========================*/
	ha_innobase_inplace_ctx*	ctx,
	THD*				user_thd)
{
	dict_table_t*	user_table;
	dberr_t		err = DB_SUCCESS;

	DBUG_ENTER("innobase_update_foreign_cache");

	ut_ad(mutex_own(&dict_sys->mutex));

	user_table = ctx->old_table;

	/* Discard the added foreign keys, because we will
	load them from the data dictionary. */
	for (ulint i = 0; i < ctx->num_to_add_fk; i++) {
		dict_foreign_t*	fk = ctx->add_fk[i];
		dict_foreign_free(fk);
	}

	if (ctx->need_rebuild()) {
		/* The rebuilt table is already using the renamed
		column names. No need to pass col_names or to drop
		constraints from the data dictionary cache. */
		DBUG_ASSERT(!ctx->col_names);
		DBUG_ASSERT(user_table->foreign_set.empty());
		DBUG_ASSERT(user_table->referenced_set.empty());
		user_table = ctx->new_table;
	} else {
		/* Drop the foreign key constraints if the
		table was not rebuilt. If the table is rebuilt,
		there would not be any foreign key contraints for
		it yet in the data dictionary cache. */
		for (ulint i = 0; i < ctx->num_to_drop_fk; i++) {
			dict_foreign_t* fk = ctx->drop_fk[i];
			dict_foreign_remove_from_cache(fk);
		}
	}

	/* Load the old or added foreign keys from the data dictionary
	and prevent the table from being evicted from the data
	dictionary cache (work around the lack of WL#6049). */
	dict_names_t	fk_tables;

	err = dict_load_foreigns(user_table->name.m_name,
				 ctx->col_names, false, true,
				 DICT_ERR_IGNORE_NONE,
				 fk_tables);

	if (err == DB_CANNOT_ADD_CONSTRAINT) {
		fk_tables.clear();

		/* It is possible there are existing foreign key are
		loaded with "foreign_key checks" off,
		so let's retry the loading with charset_check is off */
		err = dict_load_foreigns(user_table->name.m_name,
					 ctx->col_names, false, false,
					 DICT_ERR_IGNORE_NONE,
					 fk_tables);

		/* The load with "charset_check" off is successful, warn
		the user that the foreign key has loaded with mis-matched
		charset */
		if (err == DB_SUCCESS) {
			push_warning_printf(
				user_thd,
				Sql_condition::SL_WARNING,
				ER_ALTER_INFO,
				"Foreign key constraints for table '%s'"
				" are loaded with charset check off",
				user_table->name.m_name);
		}
	}

	/* For complete loading of foreign keys, all associated tables must
	also be loaded. */
	while (err == DB_SUCCESS && !fk_tables.empty()) {
		dict_table_t*	table = dict_load_table(
			fk_tables.front(), true, DICT_ERR_IGNORE_NONE);

		if (table == NULL) {
			table_name_t	table_name;
			table_name.m_name = const_cast<char*>(
						fk_tables.front());

			err = DB_TABLE_NOT_FOUND;
			ib::error()
				<< "Failed to load table '" << table_name
				<< "' which has a foreign key constraint with"
				<< " table '" << user_table->name << "'.";
			break;
		}

		fk_tables.pop_front();
	}

	DBUG_RETURN(err);
}

/** Commit the changes made during prepare_inplace_alter_table()
and inplace_alter_table() inside the data dictionary tables,
when rebuilding the table.
@param ha_alter_info Data used during in-place alter
@param ctx In-place ALTER TABLE context
@param altered_table MySQL table that is being altered
@param old_table MySQL table as it is before the ALTER operation
@param trx Data dictionary transaction
@param table_name Table name in MySQL
@retval true Failure
@retval false Success
*/
inline MY_ATTRIBUTE((nonnull, warn_unused_result))
bool
commit_try_rebuild(
/*===============*/
	Alter_inplace_info*	ha_alter_info,
	ha_innobase_inplace_ctx*ctx,
	TABLE*			altered_table,
	const TABLE*		old_table,
	trx_t*			trx,
	const char*		table_name)
{
	dict_table_t*	rebuilt_table	= ctx->new_table;
	dict_table_t*	user_table	= ctx->old_table;

	DBUG_ENTER("commit_try_rebuild");
	DBUG_ASSERT(ctx->need_rebuild());
	DBUG_ASSERT(trx->dict_operation_lock_mode == RW_X_LATCH);
	DBUG_ASSERT(!(ha_alter_info->handler_flags
		      & Alter_inplace_info::DROP_FOREIGN_KEY)
		    || ctx->num_to_drop_fk > 0);

	for (dict_index_t* index = dict_table_get_first_index(rebuilt_table);
	     index;
	     index = dict_table_get_next_index(index)) {
		DBUG_ASSERT(dict_index_get_online_status(index)
			    == ONLINE_INDEX_COMPLETE);
		DBUG_ASSERT(index->is_committed());
		if (dict_index_is_corrupted(index)) {
			my_error(ER_INDEX_CORRUPT, MYF(0), index->name());
			DBUG_RETURN(true);
		}
	}

	if (innobase_update_foreign_try(ctx, trx, table_name)) {
		DBUG_RETURN(true);
	}

	dberr_t	error;

	/* Clear the to_be_dropped flag in the data dictionary cache
	of user_table. */
	for (ulint i = 0; i < ctx->num_to_drop_index; i++) {
		dict_index_t*	index = ctx->drop_index[i];
		DBUG_ASSERT(index->table == user_table);
		DBUG_ASSERT(index->is_committed());
		DBUG_ASSERT(index->to_be_dropped);
		index->to_be_dropped = 0;
	}

	/* We copied the table. Any indexes that were requested to be
	dropped were not created in the copy of the table. Apply any
	last bit of the rebuild log and then rename the tables. */

	if (ctx->online) {
		DEBUG_SYNC_C("row_log_table_apply2_before");

		error = row_log_table_apply(
			ctx->thr, user_table, altered_table,
			static_cast<ha_innobase_inplace_ctx*>(
				ha_alter_info->handler_ctx)->m_stage);

		ulint	err_key = thr_get_trx(ctx->thr)->error_key_num;

		switch (error) {
			KEY*	dup_key;
		case DB_SUCCESS:
			break;
		case DB_DUPLICATE_KEY:
			if (err_key == ULINT_UNDEFINED) {
				/* This should be the hidden index on
				FTS_DOC_ID. */
				dup_key = NULL;
			} else {
				DBUG_ASSERT(err_key <
					    ha_alter_info->key_count);
				dup_key = &ha_alter_info
					->key_info_buffer[err_key];
			}
			print_keydup_error(altered_table, dup_key, MYF(0));
			DBUG_RETURN(true);
		case DB_ONLINE_LOG_TOO_BIG:
			my_error(ER_INNODB_ONLINE_LOG_TOO_BIG, MYF(0),
				 ha_alter_info->key_info_buffer[0].name);
			DBUG_RETURN(true);
		case DB_INDEX_CORRUPT:
			my_error(ER_INDEX_CORRUPT, MYF(0),
				 (err_key == ULINT_UNDEFINED)
				 ? FTS_DOC_ID_INDEX_NAME
				 : ha_alter_info->key_info_buffer[err_key]
				 .name);
			DBUG_RETURN(true);
		default:
			my_error_innodb(error, table_name, user_table->flags);
			DBUG_RETURN(true);
		}
	}

	if ((ha_alter_info->handler_flags
	     & Alter_inplace_info::ALTER_COLUMN_NAME)
	    && innobase_rename_columns_try(ha_alter_info, ctx, old_table,
					   trx, table_name)) {
		DBUG_RETURN(true);
	}

	DBUG_EXECUTE_IF("ib_ddl_crash_before_rename", DBUG_SUICIDE(););

	/* The new table must inherit the flag from the
	"parent" table. */
	if (dict_table_is_discarded(user_table)) {
		rebuilt_table->ibd_file_missing = true;
		rebuilt_table->flags2 |= DICT_TF2_DISCARDED;
	}

	/* We can now rename the old table as a temporary table,
	rename the new temporary table as the old table and drop the
	old table. First, we only do this in the data dictionary
	tables. The actual renaming will be performed in
	commit_cache_rebuild(), once the data dictionary transaction
	has been successfully committed. */

	error = row_merge_rename_tables_dict(
		user_table, rebuilt_table, ctx->tmp_name, trx);

	/* We must be still holding a table handle. */
	DBUG_ASSERT(user_table->get_ref_count() >= 1);

	DBUG_EXECUTE_IF("ib_ddl_crash_after_rename", DBUG_SUICIDE(););
	DBUG_EXECUTE_IF("ib_rebuild_cannot_rename", error = DB_ERROR;);

	if (user_table->get_ref_count() > 1) {
		/* This should only occur when an innodb_memcached
		connection with innodb_api_enable_mdl=off was started
		before commit_inplace_alter_table() locked the data
		dictionary. We must roll back the ALTER TABLE, because
		we cannot drop a table while it is being used. */

		/* Normally, n_ref_count must be 1, because purge
		cannot be executing on this very table as we are
		holding dict_operation_lock X-latch. */
		my_error(ER_TABLE_REFERENCED,MYF(0));
		DBUG_RETURN(true);
	}

	switch (error) {
	case DB_SUCCESS:
		DBUG_RETURN(false);
	case DB_TABLESPACE_EXISTS:
		ut_a(rebuilt_table->get_ref_count() == 1);
		my_error(ER_TABLESPACE_EXISTS, MYF(0), ctx->tmp_name);
		DBUG_RETURN(true);
	case DB_DUPLICATE_KEY:
		ut_a(rebuilt_table->get_ref_count() == 1);
		my_error(ER_TABLE_EXISTS_ERROR, MYF(0), ctx->tmp_name);
		DBUG_RETURN(true);
	default:
		my_error_innodb(error, table_name, user_table->flags);
		DBUG_RETURN(true);
	}
}

/** Apply the changes made during commit_try_rebuild(),
to the data dictionary cache and the file system.
@param ctx In-place ALTER TABLE context */
inline MY_ATTRIBUTE((nonnull))
void
commit_cache_rebuild(
/*=================*/
	ha_innobase_inplace_ctx*	ctx)
{
	dberr_t		error;

	DBUG_ENTER("commit_cache_rebuild");
	DEBUG_SYNC_C("commit_cache_rebuild");
	DBUG_ASSERT(ctx->need_rebuild());
	DBUG_ASSERT(dict_table_is_discarded(ctx->old_table)
		    == dict_table_is_discarded(ctx->new_table));

	const char* old_name = mem_heap_strdup(
		ctx->heap, ctx->old_table->name.m_name);

	/* We already committed and redo logged the renames,
	so this must succeed. */
	error = dict_table_rename_in_cache(
		ctx->old_table, ctx->tmp_name, FALSE);
	ut_a(error == DB_SUCCESS);

	DEBUG_SYNC_C("commit_cache_rebuild_middle");

	error = dict_table_rename_in_cache(
		ctx->new_table, old_name, FALSE);
	ut_a(error == DB_SUCCESS);

	DBUG_VOID_RETURN;
}

/** Set of column numbers */
typedef std::set<ulint, std::less<ulint>, ut_allocator<ulint> >	col_set;

/** Store the column number of the columns in a list belonging
to indexes which are not being dropped.
@param[in]	ctx		In-place ALTER TABLE context
@param[in, out]	drop_col_list	list which will be set, containing columns
				which is part of index being dropped
@param[in, out]	drop_v_col_list	list which will be set, containing
				virtual columns which is part of index
				being dropped */
static
void
get_col_list_to_be_dropped(
	const ha_innobase_inplace_ctx*	ctx,
	col_set&			drop_col_list,
	col_set&			drop_v_col_list)
{
	for (ulint index_count = 0; index_count < ctx->num_to_drop_index;
	     index_count++) {
		const dict_index_t*	index = ctx->drop_index[index_count];

		for (ulint col = 0; col < index->n_user_defined_cols; col++) {
			const dict_col_t*	idx_col
				= dict_index_get_nth_col(index, col);

			if (dict_col_is_virtual(idx_col)) {
				const dict_v_col_t*	v_col
					= reinterpret_cast<
						const dict_v_col_t*>(idx_col);
				drop_v_col_list.insert(v_col->v_pos);

			} else {
				ulint	col_no = dict_col_get_no(idx_col);
				drop_col_list.insert(col_no);
			}
		}
	}
}

/** Commit the changes made during prepare_inplace_alter_table()
and inplace_alter_table() inside the data dictionary tables,
when not rebuilding the table.
@param ha_alter_info Data used during in-place alter
@param ctx In-place ALTER TABLE context
@param old_table MySQL table as it is before the ALTER operation
@param trx Data dictionary transaction
@param table_name Table name in MySQL
@retval true Failure
@retval false Success
*/
inline MY_ATTRIBUTE((nonnull, warn_unused_result))
bool
commit_try_norebuild(
/*=================*/
	Alter_inplace_info*	ha_alter_info,
	ha_innobase_inplace_ctx*ctx,
	TABLE*			altered_table,
	const TABLE*		old_table,
	trx_t*			trx,
	const char*		table_name)
{
	DBUG_ENTER("commit_try_norebuild");
	DBUG_ASSERT(!ctx->need_rebuild());
	DBUG_ASSERT(trx->dict_operation_lock_mode == RW_X_LATCH);
	DBUG_ASSERT(!(ha_alter_info->handler_flags
		      & Alter_inplace_info::DROP_FOREIGN_KEY)
		    || ctx->num_to_drop_fk > 0);
	DBUG_ASSERT(ctx->num_to_drop_fk
		    == ha_alter_info->alter_info->drop_list.elements
		    || ctx->num_to_drop_vcol
		       == ha_alter_info->alter_info->drop_list.elements);

	for (ulint i = 0; i < ctx->num_to_add_index; i++) {
		dict_index_t*	index = ctx->add_index[i];
		DBUG_ASSERT(dict_index_get_online_status(index)
			    == ONLINE_INDEX_COMPLETE);
		DBUG_ASSERT(!index->is_committed());
		if (dict_index_is_corrupted(index)) {
			/* Report a duplicate key
			error for the index that was
			flagged corrupted, most likely
			because a duplicate value was
			inserted (directly or by
			rollback) after
			ha_innobase::inplace_alter_table()
			completed.
			TODO: report this as a corruption
			with a detailed reason once
			WL#6379 has been implemented. */
			my_error(ER_DUP_UNKNOWN_IN_INDEX,
				 MYF(0), index->name());
			DBUG_RETURN(true);
		}
	}

	if (innobase_update_foreign_try(ctx, trx, table_name)) {
		DBUG_RETURN(true);
	}

	dberr_t	error;

	/* We altered the table in place. Mark the indexes as committed. */
	for (ulint i = 0; i < ctx->num_to_add_index; i++) {
		dict_index_t*	index = ctx->add_index[i];
		DBUG_ASSERT(dict_index_get_online_status(index)
			    == ONLINE_INDEX_COMPLETE);
		DBUG_ASSERT(!index->is_committed());
		error = row_merge_rename_index_to_add(
			trx, ctx->new_table->id, index->id);
		switch (error) {
		case DB_SUCCESS:
			break;
		case DB_TOO_MANY_CONCURRENT_TRXS:
			/* If we wrote some undo log here, then the
			persistent data dictionary for this table may
			probably be corrupted. This is because a
			'trigger' on SYS_INDEXES could already have invoked
			btr_free_if_exists(), which cannot be rolled back. */
			DBUG_ASSERT(trx->undo_no == 0);
			my_error(ER_TOO_MANY_CONCURRENT_TRXS, MYF(0));
			DBUG_RETURN(true);
		default:
			sql_print_error(
				"InnoDB: rename index to add: %lu\n",
				(ulong) error);
			DBUG_ASSERT(0);
			my_error(ER_INTERNAL_ERROR, MYF(0),
				 "rename index to add");
			DBUG_RETURN(true);
		}
	}

	/* Drop any indexes that were requested to be dropped.
	Flag them in the data dictionary first. */

	for (ulint i = 0; i < ctx->num_to_drop_index; i++) {
		dict_index_t*	index = ctx->drop_index[i];
		DBUG_ASSERT(index->is_committed());
		DBUG_ASSERT(index->table == ctx->new_table);
		DBUG_ASSERT(index->to_be_dropped);

		error = row_merge_rename_index_to_drop(
			trx, index->table->id, index->id);
		if (error != DB_SUCCESS) {
			sql_print_error(
				"InnoDB: rename index to drop: %lu\n",
				(ulong) error);
			DBUG_ASSERT(0);
			my_error(ER_INTERNAL_ERROR, MYF(0),
				 "rename index to drop");
			DBUG_RETURN(true);
		}
	}

	if ((ha_alter_info->handler_flags
	     & Alter_inplace_info::ALTER_COLUMN_NAME)
	    && innobase_rename_columns_try(ha_alter_info, ctx, old_table,
					   trx, table_name)) {
		DBUG_RETURN(true);
	}

	if ((ha_alter_info->handler_flags
	     & Alter_inplace_info::ALTER_COLUMN_EQUAL_PACK_LENGTH)
	    && innobase_enlarge_columns_try(ha_alter_info, old_table,
					    ctx->old_table, trx, table_name)) {
		DBUG_RETURN(true);
	}

	if ((ha_alter_info->handler_flags
	     & Alter_inplace_info::RENAME_INDEX)
	    && rename_indexes_in_data_dictionary(ctx, ha_alter_info, trx)) {
		DBUG_RETURN(true);
	}

	if ((ha_alter_info->handler_flags
	     & Alter_inplace_info::DROP_VIRTUAL_COLUMN)
	    && innobase_drop_virtual_try(
		    ha_alter_info, altered_table, old_table,
		    ctx->old_table, trx)) {
		DBUG_RETURN(true);
	}

	if ((ha_alter_info->handler_flags
	     & Alter_inplace_info::ADD_VIRTUAL_COLUMN)
	    && innobase_add_virtual_try(
		    ha_alter_info, altered_table, old_table,
		    ctx->old_table, trx)) {
		DBUG_RETURN(true);
	}

	DBUG_RETURN(false);
}

/** Commit the changes to the data dictionary cache
after a successful commit_try_norebuild() call.
@param ctx In-place ALTER TABLE context
@param table the TABLE before the ALTER
@param trx Data dictionary transaction object
(will be started and committed)
@return whether all replacements were found for dropped indexes */
inline MY_ATTRIBUTE((nonnull, warn_unused_result))
bool
commit_cache_norebuild(
/*===================*/
	ha_innobase_inplace_ctx*ctx,
	const TABLE*		table,
	trx_t*			trx)
{
	DBUG_ENTER("commit_cache_norebuild");

	bool	found = true;

	DBUG_ASSERT(!ctx->need_rebuild());

	col_set			drop_list;
	col_set			v_drop_list;
	col_set::const_iterator col_it;

	/* Check if the column, part of an index to be dropped is part of any
	other index which is not being dropped. If it so, then set the ord_part
	of the column to 0. */
	get_col_list_to_be_dropped(ctx, drop_list, v_drop_list);

	for (col_it = drop_list.begin(); col_it != drop_list.end(); ++col_it) {
		if (!check_col_exists_in_indexes(ctx->new_table,
						 *col_it, false)) {
			ctx->new_table->cols[*col_it].ord_part = 0;
		}
	}

	for (col_it = v_drop_list.begin();
	     col_it != v_drop_list.end(); ++col_it) {
		if (!check_col_exists_in_indexes(ctx->new_table,
						 *col_it, true)) {
			ctx->new_table->v_cols[*col_it].m_col.ord_part = 0;
		}
	}

	for (ulint i = 0; i < ctx->num_to_add_index; i++) {
		dict_index_t*	index = ctx->add_index[i];
		DBUG_ASSERT(dict_index_get_online_status(index)
			    == ONLINE_INDEX_COMPLETE);
		DBUG_ASSERT(!index->is_committed());
		index->set_committed(true);
	}

	if (ctx->num_to_drop_index) {
		/* Really drop the indexes that were dropped.
		The transaction had to be committed first
		(after renaming the indexes), so that in the
		event of a crash, crash recovery will drop the
		indexes, because it drops all indexes whose
		names start with TEMP_INDEX_PREFIX. Once we
		have started dropping an index tree, there is
		no way to roll it back. */

		for (ulint i = 0; i < ctx->num_to_drop_index; i++) {
			dict_index_t*	index = ctx->drop_index[i];
			DBUG_ASSERT(index->is_committed());
			DBUG_ASSERT(index->table == ctx->new_table);
			DBUG_ASSERT(index->to_be_dropped);

			/* Replace the indexes in foreign key
			constraints if needed. */

			if (!dict_foreign_replace_index(
				    index->table, ctx->col_names, index)) {
				found = false;
			}

			/* Mark the index dropped
			in the data dictionary cache. */
			rw_lock_x_lock(dict_index_get_lock(index));
			index->page = FIL_NULL;
			rw_lock_x_unlock(dict_index_get_lock(index));
		}

		trx_start_for_ddl(trx, TRX_DICT_OP_INDEX);
		row_merge_drop_indexes_dict(trx, ctx->new_table->id);

		for (ulint i = 0; i < ctx->num_to_drop_index; i++) {
			dict_index_t*	index = ctx->drop_index[i];
			DBUG_ASSERT(index->is_committed());
			DBUG_ASSERT(index->table == ctx->new_table);

			if (index->type & DICT_FTS) {
				DBUG_ASSERT(index->type == DICT_FTS
					    || (index->type
						& DICT_CORRUPT));
				DBUG_ASSERT(index->table->fts);
				fts_drop_index(index->table, index, trx);
			}

			dict_index_remove_from_cache(index->table, index);
		}

		trx_commit_for_mysql(trx);
	}

	ctx->new_table->fts_doc_id_index
		= ctx->new_table->fts
		? dict_table_get_index_on_name(
			ctx->new_table, FTS_DOC_ID_INDEX_NAME)
		: NULL;
	DBUG_ASSERT((ctx->new_table->fts == NULL)
		    == (ctx->new_table->fts_doc_id_index == NULL));

	DBUG_RETURN(found);
}

/** Adjust the persistent statistics after non-rebuilding ALTER TABLE.
Remove statistics for dropped indexes, add statistics for created indexes
and rename statistics for renamed indexes.
@param ha_alter_info Data used during in-place alter
@param ctx In-place ALTER TABLE context
@param altered_table MySQL table that is being altered
@param table_name Table name in MySQL
@param thd MySQL connection
*/
static
void
alter_stats_norebuild(
/*==================*/
	Alter_inplace_info*		ha_alter_info,
	ha_innobase_inplace_ctx*	ctx,
	TABLE*				altered_table,
	const char*			table_name,
	THD*				thd)
{
	ulint	i;

	DBUG_ENTER("alter_stats_norebuild");
	DBUG_ASSERT(!ctx->need_rebuild());

	if (!dict_stats_is_persistent_enabled(ctx->new_table)) {
		DBUG_VOID_RETURN;
	}

	/* Delete corresponding rows from the stats table. We do this
	in a separate transaction from trx, because lock waits are not
	allowed in a data dictionary transaction. (Lock waits are possible
	on the statistics table, because it is directly accessible by users,
	not covered by the dict_operation_lock.)

	Because the data dictionary changes were already committed, orphaned
	rows may be left in the statistics table if the system crashes.

	FIXME: each change to the statistics tables is being committed in a
	separate transaction, meaning that the operation is not atomic

	FIXME: This will not drop the (unused) statistics for
	FTS_DOC_ID_INDEX if it was a hidden index, dropped together
	with the last renamining FULLTEXT index. */
	for (i = 0; i < ha_alter_info->index_drop_count; i++) {
		const KEY* key = ha_alter_info->index_drop_buffer[i];

		if (key->flags & HA_FULLTEXT) {
			/* There are no index cardinality
			statistics for FULLTEXT indexes. */
			continue;
		}

		char	errstr[1024];

		if (dict_stats_drop_index(
			    ctx->new_table->name.m_name, key->name,
			    errstr, sizeof errstr) != DB_SUCCESS) {
			push_warning(thd,
				     Sql_condition::SL_WARNING,
				     ER_LOCK_WAIT_TIMEOUT, errstr);
		}
	}

	for (i = 0; i < ha_alter_info->index_rename_count; i++) {
		KEY_PAIR*	pair = &ha_alter_info->index_rename_buffer[i];
		dberr_t		err;

		err = dict_stats_rename_index(ctx->new_table,
					      pair->old_key->name,
					      pair->new_key->name);

		if (err != DB_SUCCESS) {
			push_warning_printf(
				thd,
				Sql_condition::SL_WARNING,
				ER_ERROR_ON_RENAME,
				"Error renaming an index of table '%s'"
				" from '%s' to '%s' in InnoDB persistent"
				" statistics storage: %s",
				table_name,
				pair->old_key->name,
				pair->new_key->name,
				ut_strerr(err));
		}
	}

	for (i = 0; i < ctx->num_to_add_index; i++) {
		dict_index_t*	index = ctx->add_index[i];
		DBUG_ASSERT(index->table == ctx->new_table);

		if (!(index->type & DICT_FTS)) {
			dict_stats_init(ctx->new_table);
			dict_stats_update_for_index(index);
		}
	}

	DBUG_VOID_RETURN;
}

/** Adjust the persistent statistics after rebuilding ALTER TABLE.
Remove statistics for dropped indexes, add statistics for created indexes
and rename statistics for renamed indexes.
@param table InnoDB table that was rebuilt by ALTER TABLE
@param table_name Table name in MySQL
@param thd MySQL connection
*/
static
void
alter_stats_rebuild(
/*================*/
	dict_table_t*	table,
	const char*	table_name,
	THD*		thd)
{
	DBUG_ENTER("alter_stats_rebuild");

	if (dict_table_is_discarded(table)
	    || !dict_stats_is_persistent_enabled(table)) {
		DBUG_VOID_RETURN;
	}

#ifndef DBUG_OFF
	bool	ibd_file_missing_orig = false;
#endif /* DBUG_OFF */

	DBUG_EXECUTE_IF(
		"ib_rename_index_fail2",
		ibd_file_missing_orig = table->ibd_file_missing;
		table->ibd_file_missing = TRUE;
	);

	dberr_t	ret = dict_stats_update(table, DICT_STATS_RECALC_PERSISTENT);

	DBUG_EXECUTE_IF(
		"ib_rename_index_fail2",
		table->ibd_file_missing = ibd_file_missing_orig;
	);

	if (ret != DB_SUCCESS) {
		push_warning_printf(
			thd,
			Sql_condition::SL_WARNING,
			ER_ALTER_INFO,
			"Error updating stats for table '%s'"
			" after table rebuild: %s",
			table_name, ut_strerr(ret));
	}

	DBUG_VOID_RETURN;
}

#ifndef DBUG_OFF
# define DBUG_INJECT_CRASH(prefix, count)			\
do {								\
	char buf[32];						\
	ut_snprintf(buf, sizeof buf, prefix "_%u", count);	\
	DBUG_EXECUTE_IF(buf, DBUG_SUICIDE(););			\
} while (0)
#else
# define DBUG_INJECT_CRASH(prefix, count)
#endif

/** Commit or rollback the changes made during
prepare_inplace_alter_table() and inplace_alter_table() inside
the storage engine. Note that the allowed level of concurrency
during this operation will be the same as for
inplace_alter_table() and thus might be higher than during
prepare_inplace_alter_table(). (E.g concurrent writes were
blocked during prepare, but might not be during commit).
@param altered_table TABLE object for new version of table.
@param ha_alter_info Structure describing changes to be done
by ALTER TABLE and holding data used during in-place alter.
@param commit true => Commit, false => Rollback.
@retval true Failure
@retval false Success
*/

bool
ha_innobase::commit_inplace_alter_table(
/*====================================*/
	TABLE*			altered_table,
	Alter_inplace_info*	ha_alter_info,
	bool			commit)
{
	dberr_t	error;
	ha_innobase_inplace_ctx*ctx0;
	struct mtr_buf_copy_t	logs;

	ctx0 = static_cast<ha_innobase_inplace_ctx*>
		(ha_alter_info->handler_ctx);

#ifndef DBUG_OFF
	uint	crash_inject_count	= 1;
	uint	crash_fail_inject_count	= 1;
	uint	failure_inject_count	= 1;
#endif /* DBUG_OFF */

	DBUG_ENTER("commit_inplace_alter_table");
	DBUG_ASSERT(!srv_read_only_mode);
	DBUG_ASSERT(!ctx0 || ctx0->prebuilt == m_prebuilt);
	DBUG_ASSERT(!ctx0 || ctx0->old_table == m_prebuilt->table);

	DEBUG_SYNC_C("innodb_commit_inplace_alter_table_enter");

	DEBUG_SYNC_C("innodb_commit_inplace_alter_table_wait");

	if (ctx0 != NULL && ctx0->m_stage != NULL) {
		ctx0->m_stage->begin_phase_end();
	}

	if (!commit) {
		/* A rollback is being requested. So far we may at
		most have created some indexes. If any indexes were to
		be dropped, they would actually be dropped in this
		method if commit=true. */
		const bool	ret = rollback_inplace_alter_table(
			ha_alter_info, table, m_prebuilt);
		DBUG_RETURN(ret);
	}

	if (!(ha_alter_info->handler_flags & ~INNOBASE_INPLACE_IGNORE)) {
		DBUG_ASSERT(!ctx0);
		MONITOR_ATOMIC_DEC(MONITOR_PENDING_ALTER_TABLE);
		ha_alter_info->group_commit_ctx = NULL;
		DBUG_RETURN(false);
	}

	DBUG_ASSERT(ctx0);

	inplace_alter_handler_ctx**	ctx_array;
	inplace_alter_handler_ctx*	ctx_single[2];

	if (ha_alter_info->group_commit_ctx) {
		ctx_array = ha_alter_info->group_commit_ctx;
	} else {
		ctx_single[0] = ctx0;
		ctx_single[1] = NULL;
		ctx_array = ctx_single;
	}

	DBUG_ASSERT(ctx0 == ctx_array[0]);
	ut_ad(m_prebuilt->table == ctx0->old_table);
	ha_alter_info->group_commit_ctx = NULL;

	/* Free the ctx->trx of other partitions, if any. We will only
	use the ctx0->trx here. Others may have been allocated in
	the prepare stage. */

	for (inplace_alter_handler_ctx** pctx = &ctx_array[1]; *pctx;
	     pctx++) {
		ha_innobase_inplace_ctx*	ctx
			= static_cast<ha_innobase_inplace_ctx*>(*pctx);

		if (ctx->trx) {
			trx_free_for_mysql(ctx->trx);
			ctx->trx = NULL;
		}
	}

	trx_start_if_not_started_xa(m_prebuilt->trx, true);

	for (inplace_alter_handler_ctx** pctx = ctx_array; *pctx; pctx++) {
		ha_innobase_inplace_ctx*	ctx
			= static_cast<ha_innobase_inplace_ctx*>(*pctx);
		DBUG_ASSERT(ctx->prebuilt->trx == m_prebuilt->trx);

		/* Exclusively lock the table, to ensure that no other
		transaction is holding locks on the table while we
		change the table definition. The MySQL meta-data lock
		should normally guarantee that no conflicting locks
		exist. However, FOREIGN KEY constraints checks and any
		transactions collected during crash recovery could be
		holding InnoDB locks only, not MySQL locks. */

		error = row_merge_lock_table(
			m_prebuilt->trx, ctx->old_table, LOCK_X);

		if (error != DB_SUCCESS) {
			my_error_innodb(
				error, table_share->table_name.str, 0);
			DBUG_RETURN(true);
		}
	}

	DEBUG_SYNC(m_user_thd, "innodb_alter_commit_after_lock_table");

	const bool	new_clustered	= ctx0->need_rebuild();
	trx_t*		trx		= ctx0->trx;
	bool		fail		= false;

	if (new_clustered) {
		for (inplace_alter_handler_ctx** pctx = ctx_array;
		     *pctx; pctx++) {
			ha_innobase_inplace_ctx*	ctx
				= static_cast<ha_innobase_inplace_ctx*>(*pctx);
			DBUG_ASSERT(ctx->need_rebuild());

			if (ctx->old_table->fts) {
				ut_ad(!ctx->old_table->fts->add_wq);
				fts_optimize_remove_table(
					ctx->old_table);
			}

			if (ctx->new_table->fts) {
				ut_ad(!ctx->new_table->fts->add_wq);
				fts_optimize_remove_table(
					ctx->new_table);
			}
		}
	}

	if (!trx) {
		DBUG_ASSERT(!new_clustered);
		trx = innobase_trx_allocate(m_user_thd);
	}

	trx_start_for_ddl(trx, TRX_DICT_OP_INDEX);
	/* Latch the InnoDB data dictionary exclusively so that no deadlocks
	or lock waits can happen in it during the data dictionary operation. */
	row_mysql_lock_data_dictionary(trx);

	ut_ad(log_append_on_checkpoint(NULL) == NULL);

	/* Prevent the background statistics collection from accessing
	the tables. */
	for (;;) {
		bool	retry = false;

		for (inplace_alter_handler_ctx** pctx = ctx_array;
		     *pctx; pctx++) {
			ha_innobase_inplace_ctx*	ctx
				= static_cast<ha_innobase_inplace_ctx*>(*pctx);

			DBUG_ASSERT(new_clustered == ctx->need_rebuild());

			if (new_clustered
			    && !dict_stats_stop_bg(ctx->old_table)) {
				retry = true;
			}

			if (!dict_stats_stop_bg(ctx->new_table)) {
				retry = true;
			}
		}

		if (!retry) {
			break;
		}

		DICT_STATS_BG_YIELD(trx);
	}

	/* Apply the changes to the data dictionary tables, for all
	partitions. */

	for (inplace_alter_handler_ctx** pctx = ctx_array;
	     *pctx && !fail; pctx++) {
		ha_innobase_inplace_ctx*	ctx
			= static_cast<ha_innobase_inplace_ctx*>(*pctx);

		DBUG_ASSERT(new_clustered == ctx->need_rebuild());

		ctx->max_autoinc = commit_get_autoinc(
			ha_alter_info, ctx, altered_table, table);

		if (ctx->need_rebuild()) {
			ctx->tmp_name = dict_mem_create_temporary_tablename(
				ctx->heap, ctx->new_table->name.m_name,
				ctx->new_table->id);

			fail = commit_try_rebuild(
				ha_alter_info, ctx, altered_table, table,
				trx, table_share->table_name.str);
		} else {
			fail = commit_try_norebuild(
				ha_alter_info, ctx, altered_table, table, trx,
				table_share->table_name.str);
		}
		DBUG_INJECT_CRASH("ib_commit_inplace_crash",
				  crash_inject_count++);
#ifndef DBUG_OFF
		{
			/* Generate a dynamic dbug text. */
			char buf[32];

			ut_snprintf(buf, sizeof buf,
				    "ib_commit_inplace_fail_%u",
				    failure_inject_count++);

			DBUG_EXECUTE_IF(buf,
					my_error(ER_INTERNAL_ERROR, MYF(0),
						 "Injected error!");
					fail = true;
			);
		}
#endif
	}

	/* Commit or roll back the changes to the data dictionary. */

	if (fail) {
		trx_rollback_for_mysql(trx);
	} else if (!new_clustered) {
		trx_commit_for_mysql(trx);
	} else {
		mtr_t	mtr;
		mtr_start(&mtr);

		for (inplace_alter_handler_ctx** pctx = ctx_array;
		     *pctx; pctx++) {
			ha_innobase_inplace_ctx*	ctx
				= static_cast<ha_innobase_inplace_ctx*>(*pctx);

			DBUG_ASSERT(ctx->need_rebuild());
			/* Check for any possible problems for any
			file operations that will be performed in
			commit_cache_rebuild(), and if none, generate
			the redo log for these operations. */
			error = fil_mtr_rename_log(ctx->old_table,
						   ctx->new_table,
						   ctx->tmp_name, &mtr);
			if (error != DB_SUCCESS) {
				/* Out of memory or a problem will occur
				when renaming files. */
				fail = true;
				my_error_innodb(error, ctx->old_table->name.m_name,
						ctx->old_table->flags);
			}
			DBUG_INJECT_CRASH("ib_commit_inplace_crash",
					  crash_inject_count++);
		}

		/* Test what happens on crash if the redo logs
		are flushed to disk here. The log records
		about the rename should not be committed, and
		the data dictionary transaction should be
		rolled back, restoring the old table. */
		DBUG_EXECUTE_IF("innodb_alter_commit_crash_before_commit",
				log_buffer_flush_to_disk();
				DBUG_SUICIDE(););
		ut_ad(!trx->fts_trx);

		if (fail) {
			mtr.set_log_mode(MTR_LOG_NO_REDO);
			mtr_commit(&mtr);
			trx_rollback_for_mysql(trx);
		} else {
			ut_ad(trx_state_eq(trx, TRX_STATE_ACTIVE));
			ut_ad(trx_is_rseg_updated(trx));

			if (mtr.get_log()->size() > 0) {
				ut_ad(*mtr.get_log()->front()->begin()
				      == MLOG_FILE_RENAME2);

				/* Append the MLOG_FILE_RENAME2
				records on checkpoint, as a separate
				mini-transaction before the one that
				contains the MLOG_CHECKPOINT marker. */
				static const byte	multi
					= MLOG_MULTI_REC_END;

				mtr.get_log()->for_each_block(logs);
				logs.m_buf.push(&multi, sizeof multi);

				log_append_on_checkpoint(&logs.m_buf);
			}

			/* The following call commits the
			mini-transaction, making the data dictionary
			transaction committed at mtr.end_lsn. The
			transaction becomes 'durable' by the time when
			log_buffer_flush_to_disk() returns. In the
			logical sense the commit in the file-based
			data structures happens here. */
			trx_commit_low(trx, &mtr);
		}

		/* If server crashes here, the dictionary in
		InnoDB and MySQL will differ.  The .ibd files
		and the .frm files must be swapped manually by
		the administrator. No loss of data. */
		DBUG_EXECUTE_IF("innodb_alter_commit_crash_after_commit",
				log_make_checkpoint_at(LSN_MAX, TRUE);
				log_buffer_flush_to_disk();
				DBUG_SUICIDE(););
	}

	/* Flush the log to reduce probability that the .frm files and
	the InnoDB data dictionary get out-of-sync if the user runs
	with innodb_flush_log_at_trx_commit = 0 */

	log_buffer_flush_to_disk();

	/* At this point, the changes to the persistent storage have
	been committed or rolled back. What remains to be done is to
	update the in-memory structures, close some handles, release
	temporary files, and (unless we rolled back) update persistent
	statistics. */
	for (inplace_alter_handler_ctx** pctx = ctx_array;
	     *pctx; pctx++) {
		ha_innobase_inplace_ctx*	ctx
			= static_cast<ha_innobase_inplace_ctx*>(*pctx);

		DBUG_ASSERT(ctx->need_rebuild() == new_clustered);

		if (new_clustered) {
			innobase_online_rebuild_log_free(ctx->old_table);
		}

		if (fail) {
			if (new_clustered) {
				trx_start_for_ddl(trx, TRX_DICT_OP_TABLE);

				dict_table_close_and_drop(trx, ctx->new_table);

				trx_commit_for_mysql(trx);
				ctx->new_table = NULL;
			} else {
				/* We failed, but did not rebuild the table.
				Roll back any ADD INDEX, or get rid of garbage
				ADD INDEX that was left over from a previous
				ALTER TABLE statement. */
				trx_start_for_ddl(trx, TRX_DICT_OP_INDEX);
				innobase_rollback_sec_index(
					ctx->new_table, table, TRUE, trx);
				trx_commit_for_mysql(trx);
			}
			DBUG_INJECT_CRASH("ib_commit_inplace_crash_fail",
					  crash_fail_inject_count++);

			continue;
		}

		innobase_copy_frm_flags_from_table_share(
			ctx->new_table, altered_table->s);

		if (new_clustered) {
			/* We will reload and refresh the
			in-memory foreign key constraint
			metadata. This is a rename operation
			in preparing for dropping the old
			table. Set the table to_be_dropped bit
			here, so to make sure DML foreign key
			constraint check does not use the
			stale dict_foreign_t. This is done
			because WL#6049 (FK MDL) has not been
			implemented yet. */
			ctx->old_table->to_be_dropped = true;

			DBUG_PRINT("to_be_dropped",
				   ("table: %s", ctx->old_table->name.m_name));

			/* Rename the tablespace files. */
			commit_cache_rebuild(ctx);

			error = innobase_update_foreign_cache(ctx, m_user_thd);
			if (error != DB_SUCCESS) {
				goto foreign_fail;
			}
		} else {
			error = innobase_update_foreign_cache(ctx, m_user_thd);

			if (error != DB_SUCCESS) {
foreign_fail:
				/* The data dictionary cache
				should be corrupted now.  The
				best solution should be to
				kill and restart the server,
				but the *.frm file has not
				been replaced yet. */
				push_warning_printf(
					m_user_thd,
					Sql_condition::SL_WARNING,
					ER_ALTER_INFO,
					"InnoDB: Could not add foreign"
					" key constraints.");
			} else {
				if (!commit_cache_norebuild(
					    ctx, table, trx)) {
					ut_a(!m_prebuilt->trx->check_foreigns);
				}

				innobase_rename_or_enlarge_columns_cache(
					ha_alter_info, table,
					ctx->new_table);

				rename_indexes_in_cache(ctx, ha_alter_info);
			}

		}

		dict_mem_table_free_foreign_vcol_set(ctx->new_table);
		dict_mem_table_fill_foreign_vcol_set(ctx->new_table);

		DBUG_INJECT_CRASH("ib_commit_inplace_crash",
				  crash_inject_count++);
	}

	log_append_on_checkpoint(NULL);

	/* Invalidate the index translation table. In partitioned
	tables, there is no share. */
	if (m_share) {
		m_share->idx_trans_tbl.index_count = 0;
	}

	if (trx == ctx0->trx) {
		ctx0->trx = NULL;
	}

	/* Tell the InnoDB server that there might be work for
	utility threads: */

	srv_active_wake_master_thread();

	if (fail) {
		for (inplace_alter_handler_ctx** pctx = ctx_array;
		     *pctx; pctx++) {
			ha_innobase_inplace_ctx*	ctx
				= static_cast<ha_innobase_inplace_ctx*>
				(*pctx);
			DBUG_ASSERT(ctx->need_rebuild() == new_clustered);

			ut_d(dict_table_check_for_dup_indexes(
				     ctx->old_table,
				     CHECK_ABORTED_OK));
			ut_a(fts_check_cached_index(ctx->old_table));
			DBUG_INJECT_CRASH("ib_commit_inplace_crash_fail",
					  crash_fail_inject_count++);
		}

		row_mysql_unlock_data_dictionary(trx);
		trx_free_for_mysql(trx);
		DBUG_RETURN(true);
	}

	if (ctx0->num_to_drop_vcol || ctx0->num_to_add_vcol) {

		if (ctx0->old_table->get_ref_count() > 1) {

			row_mysql_unlock_data_dictionary(trx);
			trx_free_for_mysql(trx);
			my_error(ER_TABLE_REFERENCED,MYF(0));
			DBUG_RETURN(true);
		}

		trx_commit_for_mysql(m_prebuilt->trx);

		if (btr_search_enabled) {
			btr_search_disable(false);
			btr_search_enable();
		}

		char	tb_name[FN_REFLEN];
		ut_strcpy(tb_name, m_prebuilt->table->name.m_name);

		tb_name[strlen(m_prebuilt->table->name.m_name)] = 0;

		dict_table_close(m_prebuilt->table, true, false);
		dict_table_remove_from_cache(m_prebuilt->table);
		m_prebuilt->table = dict_table_open_on_name(
			tb_name, TRUE, TRUE, DICT_ERR_IGNORE_NONE);

		/* Drop outdated table stats. */
		char	errstr[1024];
		if (dict_stats_drop_table(
			    m_prebuilt->table->name.m_name,
			    errstr, sizeof(errstr))
		    != DB_SUCCESS) {
			push_warning_printf(
				m_user_thd,
				Sql_condition::SL_WARNING,
				ER_ALTER_INFO,
				"Deleting persistent statistics"
				" for table '%s' in"
				" InnoDB failed: %s",
				table->s->table_name.str,
				errstr);
		}

		row_mysql_unlock_data_dictionary(trx);
		trx_free_for_mysql(trx);
		MONITOR_ATOMIC_DEC(MONITOR_PENDING_ALTER_TABLE);
		DBUG_RETURN(false);
	}

	/* Release the table locks. */
	trx_commit_for_mysql(m_prebuilt->trx);

	DBUG_EXECUTE_IF("ib_ddl_crash_after_user_trx_commit", DBUG_SUICIDE(););

	for (inplace_alter_handler_ctx** pctx = ctx_array;
	     *pctx; pctx++) {
		ha_innobase_inplace_ctx*	ctx
			= static_cast<ha_innobase_inplace_ctx*>
			(*pctx);
		DBUG_ASSERT(ctx->need_rebuild() == new_clustered);

		if (altered_table->found_next_number_field) {
			dict_table_t* t = ctx->new_table;

			dict_table_autoinc_lock(t);
			dict_table_autoinc_initialize(t, ctx->max_autoinc);
			dict_table_autoinc_unlock(t);
		}

		bool	add_fts	= false;

		/* Publish the created fulltext index, if any.
		Note that a fulltext index can be created without
		creating the clustered index, if there already exists
		a suitable FTS_DOC_ID column. If not, one will be
		created, implying new_clustered */
		for (ulint i = 0; i < ctx->num_to_add_index; i++) {
			dict_index_t*	index = ctx->add_index[i];

			if (index->type & DICT_FTS) {
				DBUG_ASSERT(index->type == DICT_FTS);
				/* We reset DICT_TF2_FTS here because the bit
				is left unset when a drop proceeds the add. */
				DICT_TF2_FLAG_SET(ctx->new_table, DICT_TF2_FTS);
				fts_add_index(index, ctx->new_table);
				add_fts = true;
			}
		}

		ut_d(dict_table_check_for_dup_indexes(
			     ctx->new_table, CHECK_ALL_COMPLETE));

		if (add_fts) {
			fts_optimize_add_table(ctx->new_table);
		}

		ut_d(dict_table_check_for_dup_indexes(
			     ctx->new_table, CHECK_ABORTED_OK));
		ut_a(fts_check_cached_index(ctx->new_table));

		if (new_clustered) {
			/* Since the table has been rebuilt, we remove
			all persistent statistics corresponding to the
			old copy of the table (which was renamed to
			ctx->tmp_name). */

			char	errstr[1024];

			DBUG_ASSERT(0 == strcmp(ctx->old_table->name.m_name,
						ctx->tmp_name));

			DBUG_EXECUTE_IF(
				"ib_rename_index_fail3",
				DBUG_SET("+d,innodb_report_deadlock");
			);

			if (dict_stats_drop_table(
				    ctx->new_table->name.m_name,
				    errstr, sizeof(errstr))
			    != DB_SUCCESS) {
				push_warning_printf(
					m_user_thd,
					Sql_condition::SL_WARNING,
					ER_ALTER_INFO,
					"Deleting persistent statistics"
					" for rebuilt table '%s' in"
					" InnoDB failed: %s",
					table->s->table_name.str,
					errstr);
			}

			DBUG_EXECUTE_IF(
				"ib_rename_index_fail3",
				DBUG_SET("-d,innodb_report_deadlock");
			);

			DBUG_EXECUTE_IF("ib_ddl_crash_before_commit",
					DBUG_SUICIDE(););

			ut_ad(m_prebuilt != ctx->prebuilt
			      || ctx == ctx0);
			bool update_own_prebuilt =
				(m_prebuilt == ctx->prebuilt);
			trx_t* const	user_trx = m_prebuilt->trx;

			row_prebuilt_free(ctx->prebuilt, TRUE);

			/* Drop the copy of the old table, which was
			renamed to ctx->tmp_name at the atomic DDL
			transaction commit.  If the system crashes
			before this is completed, some orphan tables
			with ctx->tmp_name may be recovered. */
			trx_start_for_ddl(trx, TRX_DICT_OP_TABLE);
			row_merge_drop_table(trx, ctx->old_table);
			trx_commit_for_mysql(trx);

			/* Rebuild the prebuilt object. */
			ctx->prebuilt = row_create_prebuilt(
				ctx->new_table, altered_table->s->reclength);
			if (update_own_prebuilt) {
				m_prebuilt = ctx->prebuilt;
			}
			trx_start_if_not_started(user_trx, true);
			user_trx->will_lock++;
			m_prebuilt->trx = user_trx;
		}
		DBUG_INJECT_CRASH("ib_commit_inplace_crash",
				  crash_inject_count++);
	}

	row_mysql_unlock_data_dictionary(trx);
	trx_free_for_mysql(trx);

	/* Rebuild index translation table now for temporary tables if we are
	restoring secondary keys, as ha_innobase::open will not be called for
	the next access.  */
	if (DICT_TF2_FLAG_IS_SET(ctx0->new_table, DICT_TF2_TEMPORARY)
	    && ctx0->num_to_add_index) {
		ut_ad(!ctx0->num_to_drop_index);
		ut_ad(!ctx0->num_to_rename);
		ut_ad(!ctx0->num_to_drop_fk);
		if (!innobase_build_index_translation(altered_table,
						      ctx0->new_table,
						      m_share)) {
			MONITOR_ATOMIC_DEC(MONITOR_PENDING_ALTER_TABLE);
			DBUG_RETURN(true);
		}
	}

	/* TODO: The following code could be executed
	while allowing concurrent access to the table
	(MDL downgrade). */

	if (new_clustered) {
		for (inplace_alter_handler_ctx** pctx = ctx_array;
		     *pctx; pctx++) {
			ha_innobase_inplace_ctx*	ctx
				= static_cast<ha_innobase_inplace_ctx*>
				(*pctx);
			DBUG_ASSERT(ctx->need_rebuild());

			alter_stats_rebuild(
				ctx->new_table, table->s->table_name.str,
				m_user_thd);
			DBUG_INJECT_CRASH("ib_commit_inplace_crash",
					  crash_inject_count++);
		}
	} else {
		for (inplace_alter_handler_ctx** pctx = ctx_array;
		     *pctx; pctx++) {
			ha_innobase_inplace_ctx*	ctx
				= static_cast<ha_innobase_inplace_ctx*>
				(*pctx);
			DBUG_ASSERT(!ctx->need_rebuild());

			alter_stats_norebuild(
				ha_alter_info, ctx, altered_table,
				table->s->table_name.str, m_user_thd);
			DBUG_INJECT_CRASH("ib_commit_inplace_crash",
					  crash_inject_count++);
		}
	}

	/* We don't support compression for the system tablespace nor
	the temporary tablespace. Only because they are shared tablespaces.
	There is no other technical reason. */

	innobase_parse_hint_from_comment(
		m_user_thd, m_prebuilt->table, altered_table->s);

	/* TODO: Also perform DROP TABLE and DROP INDEX after
	the MDL downgrade. */

#ifndef DBUG_OFF
	dict_index_t* clust_index = dict_table_get_first_index(
		ctx0->prebuilt->table);
	DBUG_ASSERT(!clust_index->online_log);
	DBUG_ASSERT(dict_index_get_online_status(clust_index)
		    == ONLINE_INDEX_COMPLETE);

	for (dict_index_t* index = clust_index;
	     index;
	     index = dict_table_get_next_index(index)) {
		DBUG_ASSERT(!index->to_be_dropped);
	}
#endif /* DBUG_OFF */
	MONITOR_ATOMIC_DEC(MONITOR_PENDING_ALTER_TABLE);
	DBUG_RETURN(false);
}


/** Helper class for in-place alter, see handler.h */
class ha_innopart_inplace_ctx : public inplace_alter_handler_ctx
{
/* Only used locally in this file, so have everything public for
conveniance. */
public:
	/** Total number of partitions. */
	uint				m_tot_parts;
	/** Array of inplace contexts for all partitions. */
	inplace_alter_handler_ctx**	ctx_array;
	/** Array of prebuilt for all partitions. */
	row_prebuilt_t**		prebuilt_array;

	ha_innopart_inplace_ctx(THD *thd, uint tot_parts)
		: inplace_alter_handler_ctx(),
		m_tot_parts(tot_parts),
		ctx_array(),
		prebuilt_array()
	{}

	~ha_innopart_inplace_ctx()
	{
		if (ctx_array) {
			for (uint i = 0; i < m_tot_parts; i++) {
				delete ctx_array[i];
			}
			ut_free(ctx_array);
		}
		if (prebuilt_array) {
			/* First entry is the original prebuilt! */
			for (uint i = 1; i < m_tot_parts; i++) {
				/* Don't close the tables. */
				prebuilt_array[i]->table = NULL;
				row_prebuilt_free(prebuilt_array[i], false);
			}
			ut_free(prebuilt_array);
		}
	}
};

/** Check if supported inplace alter table.
@param[in]	altered_table	Altered MySQL table.
@param[in]	ha_alter_info	Information about inplace operations to do.
@return	Lock level, not supported or error */
enum_alter_inplace_result
ha_innopart::check_if_supported_inplace_alter(
	TABLE*			altered_table,
	Alter_inplace_info*	ha_alter_info)
{
	DBUG_ENTER("ha_innopart::check_if_supported_inplace_alter");
	DBUG_ASSERT(ha_alter_info->handler_ctx == NULL);

	/* Not supporting these for partitioned tables yet! */

	/* FK not yet supported. */
	if (ha_alter_info->handler_flags
		& (Alter_inplace_info::ADD_FOREIGN_KEY
			| Alter_inplace_info::DROP_FOREIGN_KEY)) {

		ha_alter_info->unsupported_reason = innobase_get_err_msg(
			ER_FOREIGN_KEY_ON_PARTITIONED);
		DBUG_RETURN(HA_ALTER_INPLACE_NOT_SUPPORTED);
	}
	/* FTS not yet supported either. */
	if ((ha_alter_info->handler_flags
		    & Alter_inplace_info::ADD_INDEX)) {

		for (uint i = 0; i < ha_alter_info->index_add_count; i++) {
			const KEY* key =
				&ha_alter_info->key_info_buffer[
					ha_alter_info->index_add_buffer[i]];
			if (key->flags & HA_FULLTEXT) {
				DBUG_ASSERT(!(key->flags & HA_KEYFLAG_MASK
					      & ~(HA_FULLTEXT
						  | HA_PACK_KEY
						  | HA_GENERATED_KEY
						  | HA_BINARY_PACK_KEY)));
				ha_alter_info->unsupported_reason =
					innobase_get_err_msg(
					ER_FULLTEXT_NOT_SUPPORTED_WITH_PARTITIONING);
				DBUG_RETURN(HA_ALTER_INPLACE_NOT_SUPPORTED);
			}
		}
	}
	/* We cannot allow INPLACE to change order of KEY partitioning fields! */
	if ((ha_alter_info->handler_flags
	     & Alter_inplace_info::ALTER_STORED_COLUMN_ORDER)
	    && !m_part_info->same_key_column_order(
				&ha_alter_info->alter_info->create_list)) {

		DBUG_RETURN(HA_ALTER_INPLACE_NOT_SUPPORTED);
	}

	/* Cannot allow INPLACE for drop and create PRIMARY KEY if partition is
	on Primary Key - PARTITION BY KEY() */
	if ((ha_alter_info->handler_flags
	     & (Alter_inplace_info::ADD_PK_INDEX
		| Alter_inplace_info::DROP_PK_INDEX))) {

		/* Check partition by key(). */
		if ((m_part_info->part_type == HASH_PARTITION)
		    && m_part_info->list_of_part_fields
		    && m_part_info->part_field_list.is_empty()) {

			DBUG_RETURN(HA_ALTER_INPLACE_NOT_SUPPORTED);
		}

		/* Check sub-partition by key(). */
		if ((m_part_info->subpart_type == HASH_PARTITION)
		    && m_part_info->list_of_subpart_fields
		    && m_part_info->subpart_field_list.is_empty()) {

			DBUG_RETURN(HA_ALTER_INPLACE_NOT_SUPPORTED);
		}
	}

	/* Check for PK and UNIQUE should already be done when creating the
	new table metadata.
	(fix_partition_info/check_primary_key+check_unique_key) */

	set_partition(0);
	DBUG_RETURN(ha_innobase::check_if_supported_inplace_alter(altered_table,
							ha_alter_info));
}

/** Prepare inplace alter table.
Allows InnoDB to update internal structures with concurrent
writes blocked (provided that check_if_supported_inplace_alter()
did not return HA_ALTER_INPLACE_NO_LOCK).
This will be invoked before inplace_alter_table().
@param[in]	altered_table	TABLE object for new version of table.
@param[in]	ha_alter_info	Structure describing changes to be done
by ALTER TABLE and holding data used during in-place alter.
@retval true Failure.
@retval false Success. */
bool
ha_innopart::prepare_inplace_alter_table(
	TABLE*			altered_table,
	Alter_inplace_info*	ha_alter_info)
{
	THD* thd;
	ha_innopart_inplace_ctx* ctx_parts;
	bool res = true;
	DBUG_ENTER("ha_innopart::prepare_inplace_alter_table");
	DBUG_ASSERT(ha_alter_info->handler_ctx == NULL);

	thd = ha_thd();

	/* Clean up all ins/upd nodes. */
	clear_ins_upd_nodes();
	/* Based on Sql_alloc class, return NULL for new on failure. */
	ctx_parts = new ha_innopart_inplace_ctx(thd, m_tot_parts);
	if (!ctx_parts) {
		DBUG_RETURN(HA_ALTER_ERROR);
	}

	uint ctx_array_size = sizeof(inplace_alter_handler_ctx*)
				* (m_tot_parts + 1);
	ctx_parts->ctx_array =
		static_cast<inplace_alter_handler_ctx**>(
					ut_malloc(ctx_array_size,
					mem_key_partitioning));
	if (!ctx_parts->ctx_array) {
		DBUG_RETURN(HA_ALTER_ERROR);
	}

	/* Set all to NULL, including the terminating one. */
	memset(ctx_parts->ctx_array, 0, ctx_array_size);

	ctx_parts->prebuilt_array = static_cast<row_prebuilt_t**>(
					ut_malloc(sizeof(row_prebuilt_t*)
							* m_tot_parts,
					mem_key_partitioning));
	if (!ctx_parts->prebuilt_array) {
		DBUG_RETURN(HA_ALTER_ERROR);
	}
	/* For the first partition use the current prebuilt. */
	ctx_parts->prebuilt_array[0] = m_prebuilt;
	/* Create new prebuilt for the rest of the partitions.
	It is needed for the current implementation of
	ha_innobase::commit_inplace_alter_table(). */
	for (uint i = 1; i < m_tot_parts; i++) {
		row_prebuilt_t* tmp_prebuilt;
		tmp_prebuilt = row_create_prebuilt(
					m_part_share->get_table_part(i),
					table_share->reclength);
		/* Use same trx as original prebuilt. */
		tmp_prebuilt->trx = m_prebuilt->trx;
		ctx_parts->prebuilt_array[i] = tmp_prebuilt;
	}

	const char*	save_tablespace =
		ha_alter_info->create_info->tablespace;

	const char*	save_data_file_name =
		ha_alter_info->create_info->data_file_name;

	for (uint i = 0; i < m_tot_parts; i++) {
		m_prebuilt = ctx_parts->prebuilt_array[i];
		m_prebuilt_ptr = ctx_parts->prebuilt_array + i;
		ha_alter_info->handler_ctx = ctx_parts->ctx_array[i];
		set_partition(i);

		/* Set the tablespace and data_file_name value of the
		alter_info to the tablespace value and data_file_name
		value that was existing for the partition originally,
		so that for ALTER TABLE the tablespace clause in create
		option is ignored for existing partitions, and later
		set it back to its old value */

		ha_alter_info->create_info->tablespace =
			m_prebuilt->table->tablespace;
		ha_alter_info->create_info->data_file_name =
			m_prebuilt->table->data_dir_path;

		res = ha_innobase::prepare_inplace_alter_table(altered_table,
							ha_alter_info);
		update_partition(i);
		ctx_parts->ctx_array[i] = ha_alter_info->handler_ctx;
		if (res) {
			break;
		}
	}
	m_prebuilt = ctx_parts->prebuilt_array[0];
	m_prebuilt_ptr = &m_prebuilt;
	ha_alter_info->handler_ctx = ctx_parts;
	ha_alter_info->group_commit_ctx = ctx_parts->ctx_array;
	ha_alter_info->create_info->tablespace = save_tablespace;
	ha_alter_info->create_info->data_file_name = save_data_file_name;
	DBUG_RETURN(res);
}

/** Inplace alter table.
Alter the table structure in-place with operations
specified using Alter_inplace_info.
The level of concurrency allowed during this operation depends
on the return value from check_if_supported_inplace_alter().
@param[in]	altered_table	TABLE object for new version of table.
@param[in]	ha_alter_info	Structure describing changes to be done
by ALTER TABLE and holding data used during in-place alter.
@retval true Failure.
@retval false Success. */
bool
ha_innopart::inplace_alter_table(
	TABLE*			altered_table,
	Alter_inplace_info*	ha_alter_info)
{
	bool res = true;
	ha_innopart_inplace_ctx* ctx_parts;

	ctx_parts = static_cast<ha_innopart_inplace_ctx*>(
					ha_alter_info->handler_ctx);
	for (uint i = 0; i < m_tot_parts; i++) {
		m_prebuilt = ctx_parts->prebuilt_array[i];
		ha_alter_info->handler_ctx = ctx_parts->ctx_array[i];
		set_partition(i);
		res = ha_innobase::inplace_alter_table(altered_table,
						ha_alter_info);
		ut_ad(ctx_parts->ctx_array[i] == ha_alter_info->handler_ctx);
		ctx_parts->ctx_array[i] = ha_alter_info->handler_ctx;
		if (res) {
			break;
		}
	}
	m_prebuilt = ctx_parts->prebuilt_array[0];
	ha_alter_info->handler_ctx = ctx_parts;
	return(res);
}

/** Commit or rollback inplace alter table.
Commit or rollback the changes made during
prepare_inplace_alter_table() and inplace_alter_table() inside
the storage engine. Note that the allowed level of concurrency
during this operation will be the same as for
inplace_alter_table() and thus might be higher than during
prepare_inplace_alter_table(). (E.g concurrent writes were
blocked during prepare, but might not be during commit).
@param[in]	altered_table	TABLE object for new version of table.
@param[in]	ha_alter_info	Structure describing changes to be done
by ALTER TABLE and holding data used during in-place alter.
@param[in]	commit		true => Commit, false => Rollback.
@retval true Failure.
@retval false Success. */
bool
ha_innopart::commit_inplace_alter_table(
	TABLE*			altered_table,
	Alter_inplace_info*	ha_alter_info,
	bool			commit)
{
	bool res = false;
	ha_innopart_inplace_ctx* ctx_parts;

	ctx_parts = static_cast<ha_innopart_inplace_ctx*>(
					ha_alter_info->handler_ctx);
	ut_ad(ctx_parts);
	ut_ad(ctx_parts->prebuilt_array);
	ut_ad(ctx_parts->prebuilt_array[0] == m_prebuilt);
	if (commit) {
		/* Commit is done through first partition (group commit). */
		ut_ad(ha_alter_info->group_commit_ctx == ctx_parts->ctx_array);
		ha_alter_info->handler_ctx = ctx_parts->ctx_array[0];
		set_partition(0);
		res = ha_innobase::commit_inplace_alter_table(altered_table,
							ha_alter_info,
							commit);
		ut_ad(res || !ha_alter_info->group_commit_ctx);
		goto end;
	}
	/* Rollback is done for each partition. */
	for (uint i = 0; i < m_tot_parts; i++) {
		m_prebuilt = ctx_parts->prebuilt_array[i];
		ha_alter_info->handler_ctx = ctx_parts->ctx_array[i];
		set_partition(i);
		if (ha_innobase::commit_inplace_alter_table(altered_table,
						ha_alter_info, commit)) {
			res = true;
		}
		ut_ad(ctx_parts->ctx_array[i] == ha_alter_info->handler_ctx);
		ctx_parts->ctx_array[i] = ha_alter_info->handler_ctx;
	}
end:
	/* Move the ownership of the new tables back to
	the m_part_share. */
	ha_innobase_inplace_ctx*	ctx;
	for (uint i = 0; i < m_tot_parts; i++) {
		/* TODO: Fix to only use one prebuilt (i.e. make inplace
		alter partition aware instead of using multiple prebuilt
		copies... */
		ctx = static_cast<ha_innobase_inplace_ctx*>(
					ctx_parts->ctx_array[i]);
		if (ctx) {
			m_part_share->set_table_part(i, ctx->prebuilt->table);
			ctx->prebuilt->table = NULL;
			ctx_parts->prebuilt_array[i] = ctx->prebuilt;
		}
	}
	/* The above juggling of prebuilt must be reset here. */
	m_prebuilt = ctx_parts->prebuilt_array[0];
	m_prebuilt->table = m_part_share->get_table_part(0);
	ha_alter_info->handler_ctx = ctx_parts;
	return(res);
}

/** Notify the storage engine that the table structure (.frm) has
been updated.

ha_partition allows inplace operations that also upgrades the engine
if it supports partitioning natively. So if this is the case then
we will remove the .par file since it is not used with ha_innopart
(we use the internal data dictionary instead). */
void
ha_innopart::notify_table_changed()
{
	char	tmp_par_path[FN_REFLEN + 1];
	strxnmov(tmp_par_path, FN_REFLEN, table->s->normalized_path.str,
		".par", NullS);

	if (my_access(tmp_par_path, W_OK) == 0)
	{
		my_delete(tmp_par_path, MYF(0));
	}
}

/**
@param thd the session
@param start_value the lower bound
@param max_value the upper bound (inclusive) */

ib_sequence_t::ib_sequence_t(
	THD*		thd,
	ulonglong	start_value,
	ulonglong	max_value)
	:
	m_max_value(max_value),
	m_increment(0),
	m_offset(0),
	m_next_value(start_value),
	m_eof(false)
{
	if (thd != 0 && m_max_value > 0) {

		thd_get_autoinc(thd, &m_offset, &m_increment);

		if (m_increment > 1 || m_offset > 1) {

			/* If there is an offset or increment specified
			then we need to work out the exact next value. */

			m_next_value = innobase_next_autoinc(
				start_value, 1,
				m_increment, m_offset, m_max_value);

		} else if (start_value == 0) {
			/* The next value can never be 0. */
			m_next_value = 1;
		}
	} else {
		m_eof = true;
	}
}

/**
Postfix increment
@return the next value to insert */

ulonglong
ib_sequence_t::operator++(int) UNIV_NOTHROW
{
	ulonglong	current = m_next_value;

	ut_ad(!m_eof);
	ut_ad(m_max_value > 0);

	m_next_value = innobase_next_autoinc(
		current, 1, m_increment, m_offset, m_max_value);

	if (m_next_value == m_max_value && current == m_next_value) {
		m_eof = true;
	}

	return(current);
}<|MERGE_RESOLUTION|>--- conflicted
+++ resolved
@@ -1544,15 +1544,6 @@
 		field->reset();
 
 		if (field->type() == MYSQL_TYPE_VARCHAR) {
-			if (field->column_format() ==
-				COLUMN_FORMAT_TYPE_COMPRESSED) {
-				/* Skip compressed varchar column when
-				reporting an erroneous row
-				during index creation or table rebuild. */
-				field->set_null();
-				break;
-			}
-
 			/* This is a >= 5.0.3 type true VARCHAR. Store the
 			length of the data to the first byte or the first
 			two bytes of dest. */
@@ -2834,7 +2825,7 @@
 	ulint   len = get_wkb_of_default_point(SPDIMS, wkb, DATA_POINT_LEN);
 	ut_ad(len == DATA_POINT_LEN);
 
-	row_mysql_store_blob_ref(buf, length, wkb, len);
+	row_mysql_store_blob_ref(buf, length, wkb, len, false, 0, 0, 0);
 
 	return(buf);
 }
@@ -2877,14 +2868,10 @@
 	}
 
 	row_mysql_store_col_in_innobase_format(
-<<<<<<< HEAD
-		dfield, buf, true, mysql_data, size, comp);
-=======
-		dfield, buf, TRUE, field->ptr, size, comp,
+		dfield, buf, true, mysql_data, size, comp,
 		field->column_format() == COLUMN_FORMAT_TYPE_COMPRESSED,
 		reinterpret_cast<const byte*>(field->zip_dict_data.str),
 		field->zip_dict_data.length, prebuilt);
->>>>>>> 35d5d3fa
 }
 
 /** Construct the translation table for reordering, dropping or
@@ -2910,7 +2897,7 @@
 	const dict_table_t*	old_table,
 	dtuple_t*		add_cols,
 	mem_heap_t*		heap,
-	row_prebuilt_t*	prebuilt)
+	row_prebuilt_t*		prebuilt)
 {
 	DBUG_ENTER("innobase_build_col_map");
 	DBUG_ASSERT(altered_table != table);
@@ -2977,13 +2964,8 @@
 		ut_ad(!is_v);
 		innobase_build_col_map_add(
 			heap, dtuple_get_nth_field(add_cols, i),
-<<<<<<< HEAD
 			altered_table->field[i + num_v],
-			dict_table_is_comp(new_table));
-=======
-			altered_table->field[i],
 			dict_table_is_comp(new_table), prebuilt);
->>>>>>> 35d5d3fa
 found_col:
 		if (is_v) {
 			num_v++;
@@ -4247,7 +4229,7 @@
 	ulint			num_fts_index;
 	dict_add_v_col_t*	add_v = NULL;
 	ha_innobase_inplace_ctx*ctx;
-	ulint*			zip_dict_ids = 0;
+	zip_dict_id_container_t	zip_dict_ids;
 
 	DBUG_ENTER("prepare_inplace_alter_table_dict");
 
@@ -4414,15 +4396,9 @@
 		ulint		n_cols = 0;
 		ulint		n_v_cols = 0;
 		dtuple_t*	add_cols;
-<<<<<<< HEAD
 		ulint		space_id = 0;
 		ulint		z = 0;
-=======
 		const char*	err_zip_dict_name = 0;
-
-		zip_dict_ids = static_cast<ulint*>(
-			mem_heap_alloc(ctx->heap,
-				altered_table->s->fields * sizeof(ulint)));
 
 		if (!innobase_check_zip_dicts(altered_table, zip_dict_ids,
 			ctx->trx, &err_zip_dict_name)) {
@@ -4430,7 +4406,6 @@
 				MYF(0), err_zip_dict_name);
 			goto new_clustered_failed;
 		}
->>>>>>> 35d5d3fa
 
 		if (innobase_check_foreigns(
 			    ha_alter_info, altered_table, old_table,
@@ -4559,7 +4534,11 @@
 				if (length_bytes == 2) {
 					field_type |= DATA_LONG_TRUE_VARCHAR;
 				}
-
+			}
+
+			if (field->column_format() ==
+				COLUMN_FORMAT_TYPE_COMPRESSED) {
+				field_type |= DATA_COMPRESSED;
 			}
 
 			if (col_type == DATA_POINT) {
@@ -4567,12 +4546,6 @@
 				instead of the pack_length(blob length). */
 				col_len = DATA_POINT_LEN;
 			}
-
-			if (field->column_format() ==
-				COLUMN_FORMAT_TYPE_COMPRESSED) {
-				field_type |= DATA_COMPRESSED;
-			}
-
 
 			if (dict_col_name_is_reserved(field->field_name)) {
 				dict_mem_table_free(ctx->new_table);
@@ -4944,7 +4917,7 @@
 	Adding compression dictionary <-> compressed table column links
 	to the SYS_ZIP_DICT_COLS table.
 	*/
-	if (zip_dict_ids != 0) {
+	if (!zip_dict_ids.empty()) {
 		innobase_create_zip_dict_references(altered_table,
 			ctx->trx->table_id, zip_dict_ids, ctx->trx);
 	}
@@ -6122,7 +6095,7 @@
 			    table_share->table_name.str,
 			    info.flags(), info.flags2(),
 			    fts_doc_col_no, add_fts_doc_id,
-			    add_fts_doc_id_idx, prebuilt));
+			    add_fts_doc_id_idx, m_prebuilt));
 }
 
 /** Check that the column is part of a virtual index(index contains
@@ -6329,7 +6302,7 @@
 		ctx->add_index, ctx->add_key_numbers, ctx->num_to_add_index,
 		altered_table, ctx->add_cols, ctx->col_map,
 		ctx->add_autoinc, ctx->sequence, ctx->skip_pk_sort,
-		ctx->m_stage, add_v, eval_table);
+		ctx->m_stage, add_v, eval_table, m_prebuilt);
 
 	if (s_templ) {
 		ut_ad(ctx->need_rebuild() || ctx->num_to_add_vcol > 0
