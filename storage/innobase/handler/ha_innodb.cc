--- conflicted
+++ resolved
@@ -4557,12 +4557,7 @@
 	if (!thd_tablespace_op(thd) && no_tablespace) {
 		my_errno = ENOENT;
 
-<<<<<<< HEAD
-		dict_table_close(ib_table, FALSE);
-
-=======
 		dict_table_close(ib_table, FALSE, FALSE);
->>>>>>> 6f4ec905
 		DBUG_RETURN(HA_ERR_NO_SUCH_TABLE);
 	}
 
@@ -10605,11 +10600,7 @@
 		/* If this is an index being created or dropped, break */
 		if (*index->name == TEMP_INDEX_PREFIX) {
 			break;
-<<<<<<< HEAD
-		}  else if (!btr_validate_index(index, prebuilt->trx, FALSE)) {
-=======
-		} else if (!btr_validate_index(index, prebuilt->trx)) {
->>>>>>> 6f4ec905
+		} else if (!btr_validate_index(index, prebuilt->trx, FALSE)) {
 			is_ok = FALSE;
 
 			innobase_format_name(
@@ -15511,7 +15502,7 @@
 	str[size - 1] = 0x0;
 	vsnprintf(str, size, format, args);
 #elif HAVE_VASPRINTF
-	vasprintf(&str, format, args);
+	(void) vasprintf(&str, format, args);
 #else
 	/* Use a fixed length string. */
 	str = static_cast<char*>(malloc(BUFSIZ));
@@ -15520,9 +15511,10 @@
 
 	Sql_condition::enum_warning_level	l;
 
+	l = Sql_condition::WARN_LEVEL_NOTE;
+
 	switch(level) {
 	case IB_LOG_LEVEL_INFO:
-		l = Sql_condition::WARN_LEVEL_NOTE;
 		break;
 	case IB_LOG_LEVEL_WARN:
 		l = Sql_condition::WARN_LEVEL_WARN;
@@ -15571,7 +15563,7 @@
 	str[size - 1] = 0x0;
 	vsnprintf(str, size, format, args);
 #elif HAVE_VASPRINTF
-	vasprintf(&str, format, args);
+	(void) vasprintf(&str, format, args);
 #else
 	/* Use a fixed length string. */
 	str = static_cast<char*>(malloc(BUFSIZ));
