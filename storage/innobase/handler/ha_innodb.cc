/*****************************************************************************

Copyright (c) 2000, 2011, Oracle and/or its affiliates. All Rights Reserved.
Copyright (c) 2008, 2009 Google Inc.
Copyright (c) 2009, Percona Inc.

Portions of this file contain modifications contributed and copyrighted by
Google, Inc. Those modifications are gratefully acknowledged and are described
briefly in the InnoDB documentation. The contributions by Google are
incorporated with their permission, and subject to the conditions contained in
the file COPYING.Google.

Portions of this file contain modifications contributed and copyrighted
by Percona Inc.. Those modifications are
gratefully acknowledged and are described briefly in the InnoDB
documentation. The contributions by Percona Inc. are incorporated with
their permission, and subject to the conditions contained in the file
COPYING.Percona.

This program is free software; you can redistribute it and/or modify it under
the terms of the GNU General Public License as published by the Free Software
Foundation; version 2 of the License.

This program is distributed in the hope that it will be useful, but WITHOUT
ANY WARRANTY; without even the implied warranty of MERCHANTABILITY or FITNESS
FOR A PARTICULAR PURPOSE. See the GNU General Public License for more details.

You should have received a copy of the GNU General Public License along with
this program; if not, write to the Free Software Foundation, Inc., 59 Temple
Place, Suite 330, Boston, MA 02111-1307 USA

*****************************************************************************/

/* TODO list for the InnoDB handler in 5.0:
  - fix savepoint functions to use savepoint storage area
  - Find out what kind of problems the OS X case-insensitivity causes to
    table and database names; should we 'normalize' the names like we do
    in Windows?
*/

#ifdef USE_PRAGMA_IMPLEMENTATION
#pragma implementation				// gcc: Class implementation
#endif

#include <sql_table.h>	// explain_filename, nz2, EXPLAIN_PARTITIONS_AS_COMMENT,
			// EXPLAIN_FILENAME_MAX_EXTRA_LENGTH

#include <sql_acl.h>	// PROCESS_ACL
#include <m_ctype.h>
#include <mysys_err.h>
#include <mysql/plugin.h>
#include <mysql/innodb_priv.h>
#include <mysql/psi/psi.h>
#include <my_sys.h>

/** @file ha_innodb.cc */

/* Include necessary InnoDB headers */
extern "C" {
#include "univ.i"
#include "buf0lru.h"
#include "btr0sea.h"
#include "os0file.h"
#include "os0thread.h"
#include "srv0start.h"
#include "srv0srv.h"
#include "trx0roll.h"
#include "trx0trx.h"
#include "trx0sys.h"
#include "mtr0mtr.h"
#include "row0ins.h"
#include "row0mysql.h"
#include "row0sel.h"
#include "row0upd.h"
#include "log0log.h"
#include "lock0lock.h"
#include "dict0crea.h"
#include "btr0cur.h"
#include "btr0btr.h"
#include "fsp0fsp.h"
#include "sync0sync.h"
#include "fil0fil.h"
#include "trx0xa.h"
#include "row0merge.h"
#include "dict0boot.h"
#include "ha_prototypes.h"
#include "ut0mem.h"
#include "ibuf0ibuf.h"
}

#include "ha_innodb.h"
#include "i_s.h"

# ifndef MYSQL_PLUGIN_IMPORT
#  define MYSQL_PLUGIN_IMPORT /* nothing */
# endif /* MYSQL_PLUGIN_IMPORT */

/** to protect innobase_open_files */
static mysql_mutex_t innobase_share_mutex;
/** to force correct commit order in binlog */
static mysql_mutex_t prepare_commit_mutex;
static ulong commit_threads = 0;
static mysql_mutex_t commit_threads_m;
static mysql_cond_t commit_cond;
static mysql_mutex_t commit_cond_m;
static bool innodb_inited = 0;

#define INSIDE_HA_INNOBASE_CC

/* In the Windows plugin, the return value of current_thd is
undefined.  Map it to NULL. */

#define EQ_CURRENT_THD(thd) ((thd) == current_thd)


static struct handlerton* innodb_hton_ptr;

static const long AUTOINC_OLD_STYLE_LOCKING = 0;
static const long AUTOINC_NEW_STYLE_LOCKING = 1;
static const long AUTOINC_NO_LOCKING = 2;

static long innobase_mirrored_log_groups, innobase_log_files_in_group,
	innobase_log_buffer_size,
	innobase_additional_mem_pool_size, innobase_file_io_threads,
	innobase_force_recovery, innobase_open_files,
	innobase_autoinc_lock_mode;
static ulong innobase_commit_concurrency = 0;
static ulong innobase_read_io_threads;
static ulong innobase_write_io_threads;
static long innobase_buffer_pool_instances = 1;

static long long innobase_buffer_pool_size, innobase_log_file_size;

/** Percentage of the buffer pool to reserve for 'old' blocks.
Connected to buf_LRU_old_ratio. */
static uint innobase_old_blocks_pct;

/* The default values for the following char* start-up parameters
are determined in innobase_init below: */

static char*	innobase_data_home_dir			= NULL;
static char*	innobase_data_file_path			= NULL;
static char*	innobase_log_group_home_dir		= NULL;
static char*	innobase_file_format_name		= NULL;
static char*	innobase_change_buffering		= NULL;

/* The highest file format being used in the database. The value can be
set by user, however, it will be adjusted to the newer file format if
a table of such format is created/opened. */
static char*	innobase_file_format_max		= NULL;

static char*	innobase_file_flush_method		= NULL;

/* Below we have boolean-valued start-up parameters, and their default
values */

static ulong	innobase_fast_shutdown			= 1;
static my_bool	innobase_file_format_check		= TRUE;
#ifdef UNIV_LOG_ARCHIVE
static my_bool	innobase_log_archive			= FALSE;
static char*	innobase_log_arch_dir			= NULL;
#endif /* UNIV_LOG_ARCHIVE */
static my_bool	innobase_use_doublewrite		= TRUE;
static my_bool	innobase_use_checksums			= TRUE;
static my_bool	innobase_locks_unsafe_for_binlog	= FALSE;
static my_bool	innobase_rollback_on_timeout		= FALSE;
static my_bool	innobase_create_status_file		= FALSE;
static my_bool	innobase_stats_on_metadata		= TRUE;
static my_bool	innobase_large_prefix			= FALSE;


static char*	internal_innobase_data_file_path	= NULL;

static char*	innodb_version_str = (char*) INNODB_VERSION_STR;

/** Possible values for system variable "innodb_stats_method". The values
are defined the same as its corresponding MyISAM system variable
"myisam_stats_method"(see "myisam_stats_method_names"), for better usability */
static const char* innodb_stats_method_names[] = {
	"nulls_equal",
	"nulls_unequal",
	"nulls_ignored",
	NullS
};

/** Used to define an enumerate type of the system variable innodb_stats_method.
This is the same as "myisam_stats_method_typelib" */
static TYPELIB innodb_stats_method_typelib = {
	array_elements(innodb_stats_method_names) - 1,
	"innodb_stats_method_typelib",
	innodb_stats_method_names,
	NULL
};

/* The following counter is used to convey information to InnoDB
about server activity: in selects it is not sensible to call
srv_active_wake_master_thread after each fetch or search, we only do
it every INNOBASE_WAKE_INTERVAL'th step. */

#define INNOBASE_WAKE_INTERVAL	32
static ulong	innobase_active_counter	= 0;

static hash_table_t*	innobase_open_tables;

/** Allowed values of innodb_change_buffering */
static const char* innobase_change_buffering_values[IBUF_USE_COUNT] = {
	"none",		/* IBUF_USE_NONE */
	"inserts",	/* IBUF_USE_INSERT */
	"deletes",	/* IBUF_USE_DELETE_MARK */
	"changes",	/* IBUF_USE_INSERT_DELETE_MARK */
	"purges",	/* IBUF_USE_DELETE */
	"all"		/* IBUF_USE_ALL */
};

#ifdef HAVE_PSI_INTERFACE
/* Keys to register pthread mutexes/cond in the current file with
performance schema */
static mysql_pfs_key_t	innobase_share_mutex_key;
static mysql_pfs_key_t	prepare_commit_mutex_key;
static mysql_pfs_key_t	commit_threads_m_key;
static mysql_pfs_key_t	commit_cond_mutex_key;
static mysql_pfs_key_t	commit_cond_key;

static PSI_mutex_info	all_pthread_mutexes[] = {
        {&commit_threads_m_key, "commit_threads_m", 0},
        {&commit_cond_mutex_key, "commit_cond_mutex", 0},
        {&innobase_share_mutex_key, "innobase_share_mutex", 0},
        {&prepare_commit_mutex_key, "prepare_commit_mutex", 0}
};

static PSI_cond_info	all_innodb_conds[] = {
	{&commit_cond_key, "commit_cond", 0}
};

# ifdef UNIV_PFS_MUTEX
/* all_innodb_mutexes array contains mutexes that are
performance schema instrumented if "UNIV_PFS_MUTEX"
is defined */
static PSI_mutex_info all_innodb_mutexes[] = {
	{&autoinc_mutex_key, "autoinc_mutex", 0},
	{&btr_search_enabled_mutex_key, "btr_search_enabled_mutex", 0},
#  ifndef PFS_SKIP_BUFFER_MUTEX_RWLOCK
	{&buffer_block_mutex_key, "buffer_block_mutex", 0},
#  endif /* !PFS_SKIP_BUFFER_MUTEX_RWLOCK */
	{&buf_pool_mutex_key, "buf_pool_mutex", 0},
	{&buf_pool_zip_mutex_key, "buf_pool_zip_mutex", 0},
	{&cache_last_read_mutex_key, "cache_last_read_mutex", 0},
	{&dict_foreign_err_mutex_key, "dict_foreign_err_mutex", 0},
	{&dict_sys_mutex_key, "dict_sys_mutex", 0},
	{&file_format_max_mutex_key, "file_format_max_mutex", 0},
	{&fil_system_mutex_key, "fil_system_mutex", 0},
	{&flush_list_mutex_key, "flush_list_mutex", 0},
	{&log_flush_order_mutex_key, "log_flush_order_mutex", 0},
	{&hash_table_mutex_key, "hash_table_mutex", 0},
	{&ibuf_bitmap_mutex_key, "ibuf_bitmap_mutex", 0},
	{&ibuf_mutex_key, "ibuf_mutex", 0},
	{&ibuf_pessimistic_insert_mutex_key,
		 "ibuf_pessimistic_insert_mutex", 0},
	{&kernel_mutex_key, "kernel_mutex", 0},
	{&log_sys_mutex_key, "log_sys_mutex", 0},
#  ifdef UNIV_MEM_DEBUG
	{&mem_hash_mutex_key, "mem_hash_mutex", 0},
#  endif /* UNIV_MEM_DEBUG */
	{&mem_pool_mutex_key, "mem_pool_mutex", 0},
	{&mutex_list_mutex_key, "mutex_list_mutex", 0},
	{&purge_sys_bh_mutex_key, "purge_sys_bh_mutex", 0},
	{&recv_sys_mutex_key, "recv_sys_mutex", 0},
	{&rseg_mutex_key, "rseg_mutex", 0},
#  ifdef UNIV_SYNC_DEBUG
	{&rw_lock_debug_mutex_key, "rw_lock_debug_mutex", 0},
#  endif /* UNIV_SYNC_DEBUG */
	{&rw_lock_list_mutex_key, "rw_lock_list_mutex", 0},
	{&rw_lock_mutex_key, "rw_lock_mutex", 0},
	{&srv_dict_tmpfile_mutex_key, "srv_dict_tmpfile_mutex", 0},
	{&srv_innodb_monitor_mutex_key, "srv_innodb_monitor_mutex", 0},
	{&srv_misc_tmpfile_mutex_key, "srv_misc_tmpfile_mutex", 0},
	{&srv_monitor_file_mutex_key, "srv_monitor_file_mutex", 0},
	{&syn_arr_mutex_key, "syn_arr_mutex", 0},
#  ifdef UNIV_SYNC_DEBUG
	{&sync_thread_mutex_key, "sync_thread_mutex", 0},
#  endif /* UNIV_SYNC_DEBUG */
	{&trx_doublewrite_mutex_key, "trx_doublewrite_mutex", 0},
	{&trx_undo_mutex_key, "trx_undo_mutex", 0}
};
# endif /* UNIV_PFS_MUTEX */

# ifdef UNIV_PFS_RWLOCK
/* all_innodb_rwlocks array contains rwlocks that are
performance schema instrumented if "UNIV_PFS_RWLOCK"
is defined */
static PSI_rwlock_info all_innodb_rwlocks[] = {
#  ifdef UNIV_LOG_ARCHIVE
	{&archive_lock_key, "archive_lock", 0},
#  endif /* UNIV_LOG_ARCHIVE */
	{&btr_search_latch_key, "btr_search_latch", 0},
#  ifndef PFS_SKIP_BUFFER_MUTEX_RWLOCK
	{&buf_block_lock_key, "buf_block_lock", 0},
#  endif /* !PFS_SKIP_BUFFER_MUTEX_RWLOCK */
#  ifdef UNIV_SYNC_DEBUG
	{&buf_block_debug_latch_key, "buf_block_debug_latch", 0},
#  endif /* UNIV_SYNC_DEBUG */
	{&dict_operation_lock_key, "dict_operation_lock", 0},
	{&fil_space_latch_key, "fil_space_latch", 0},
	{&checkpoint_lock_key, "checkpoint_lock", 0},
	{&trx_i_s_cache_lock_key, "trx_i_s_cache_lock", 0},
	{&trx_purge_latch_key, "trx_purge_latch", 0},
	{&index_tree_rw_lock_key, "index_tree_rw_lock", 0},
	{&dict_table_stats_latch_key, "dict_table_stats", 0}
};
# endif /* UNIV_PFS_RWLOCK */

# ifdef UNIV_PFS_THREAD
/* all_innodb_threads array contains threads that are
performance schema instrumented if "UNIV_PFS_THREAD"
is defined */
static PSI_thread_info	all_innodb_threads[] = {
	{&trx_rollback_clean_thread_key, "trx_rollback_clean_thread", 0},
	{&io_handler_thread_key, "io_handler_thread", 0},
	{&srv_lock_timeout_thread_key, "srv_lock_timeout_thread", 0},
	{&srv_error_monitor_thread_key, "srv_error_monitor_thread", 0},
	{&srv_monitor_thread_key, "srv_monitor_thread", 0},
	{&srv_master_thread_key, "srv_master_thread", 0},
	{&srv_purge_thread_key, "srv_purge_thread", 0}
};
# endif /* UNIV_PFS_THREAD */

# ifdef UNIV_PFS_IO
/* all_innodb_files array contains the type of files that are
performance schema instrumented if "UNIV_PFS_IO" is defined */
static PSI_file_info	all_innodb_files[] = {
	{&innodb_file_data_key, "innodb_data_file", 0},
	{&innodb_file_log_key, "innodb_log_file", 0},
	{&innodb_file_temp_key, "innodb_temp_file", 0}
};
# endif /* UNIV_PFS_IO */
#endif /* HAVE_PSI_INTERFACE */

static INNOBASE_SHARE *get_share(const char *table_name);
static void free_share(INNOBASE_SHARE *share);
static int innobase_close_connection(handlerton *hton, THD* thd);
static int innobase_commit(handlerton *hton, THD* thd, bool all);
static int innobase_rollback(handlerton *hton, THD* thd, bool all);
static int innobase_rollback_to_savepoint(handlerton *hton, THD* thd,
           void *savepoint);
static int innobase_savepoint(handlerton *hton, THD* thd, void *savepoint);
static int innobase_release_savepoint(handlerton *hton, THD* thd,
           void *savepoint);
static handler *innobase_create_handler(handlerton *hton,
                                        TABLE_SHARE *table,
                                        MEM_ROOT *mem_root);

/* "GEN_CLUST_INDEX" is the name reserved for Innodb default
system primary index. */
static const char innobase_index_reserve_name[]= "GEN_CLUST_INDEX";

/** @brief Initialize the default value of innodb_commit_concurrency.

Once InnoDB is running, the innodb_commit_concurrency must not change
from zero to nonzero. (Bug #42101)

The initial default value is 0, and without this extra initialization,
SET GLOBAL innodb_commit_concurrency=DEFAULT would set the parameter
to 0, even if it was initially set to nonzero at the command line
or configuration file. */
static
void
innobase_commit_concurrency_init_default(void);
/*==========================================*/

/************************************************************//**
Validate the file format name and return its corresponding id.
@return	valid file format id */
static
uint
innobase_file_format_name_lookup(
/*=============================*/
	const char*	format_name);		/*!< in: pointer to file format
						name */
/************************************************************//**
Validate the file format check config parameters, as a side effect it
sets the srv_max_file_format_at_startup variable.
@return	the format_id if valid config value, otherwise, return -1 */
static
int
innobase_file_format_validate_and_set(
/*==================================*/
	const char*	format_max);		/*!< in: parameter value */
/****************************************************************//**
Return alter table flags supported in an InnoDB database. */
static
uint
innobase_alter_table_flags(
/*=======================*/
	uint	flags);

static const char innobase_hton_name[]= "InnoDB";

/*************************************************************//**
Check for a valid value of innobase_commit_concurrency.
@return	0 for valid innodb_commit_concurrency */
static
int
innobase_commit_concurrency_validate(
/*=================================*/
	THD*				thd,	/*!< in: thread handle */
	struct st_mysql_sys_var*	var,	/*!< in: pointer to system
						variable */
	void*				save,	/*!< out: immediate result
						for update function */
	struct st_mysql_value*		value)	/*!< in: incoming string */
{
	long long	intbuf;
	ulong		commit_concurrency;

	DBUG_ENTER("innobase_commit_concurrency_validate");

	if (value->val_int(value, &intbuf)) {
		/* The value is NULL. That is invalid. */
		DBUG_RETURN(1);
	}

	*reinterpret_cast<ulong*>(save) = commit_concurrency
		= static_cast<ulong>(intbuf);

	/* Allow the value to be updated, as long as it remains zero
	or nonzero. */
	DBUG_RETURN(!(!commit_concurrency == !innobase_commit_concurrency));
}

static MYSQL_THDVAR_BOOL(support_xa, PLUGIN_VAR_OPCMDARG,
  "Enable InnoDB support for the XA two-phase commit",
  /* check_func */ NULL, /* update_func */ NULL,
  /* default */ TRUE);

static MYSQL_THDVAR_BOOL(table_locks, PLUGIN_VAR_OPCMDARG,
  "Enable InnoDB locking in LOCK TABLES",
  /* check_func */ NULL, /* update_func */ NULL,
  /* default */ TRUE);

static MYSQL_THDVAR_BOOL(strict_mode, PLUGIN_VAR_OPCMDARG,
  "Use strict mode when evaluating create options.",
  NULL, NULL, FALSE);

static MYSQL_THDVAR_ULONG(lock_wait_timeout, PLUGIN_VAR_RQCMDARG,
  "Timeout in seconds an InnoDB transaction may wait for a lock before being rolled back. Values above 100000000 disable the timeout.",
  NULL, NULL, 50, 1, 1024 * 1024 * 1024, 0);


static handler *innobase_create_handler(handlerton *hton,
                                        TABLE_SHARE *table,
                                        MEM_ROOT *mem_root)
{
  return new (mem_root) ha_innobase(hton, table);
}

/*******************************************************************//**
This function is used to prepare an X/Open XA distributed transaction.
@return	0 or error number */
static
int
innobase_xa_prepare(
/*================*/
        handlerton*	hton,	/*!< in: InnoDB handlerton */
	THD*		thd,	/*!< in: handle to the MySQL thread of
				the user whose XA transaction should
				be prepared */
	bool		all);	/*!< in: TRUE - commit transaction
				FALSE - the current SQL statement
				ended */
/*******************************************************************//**
This function is used to recover X/Open XA distributed transactions.
@return	number of prepared transactions stored in xid_list */
static
int
innobase_xa_recover(
/*================*/
	handlerton*	hton,	/*!< in: InnoDB handlerton */
	XID*		xid_list,/*!< in/out: prepared transactions */
	uint		len);	/*!< in: number of slots in xid_list */
/*******************************************************************//**
This function is used to commit one X/Open XA distributed transaction
which is in the prepared state
@return	0 or error number */
static
int
innobase_commit_by_xid(
/*===================*/
	handlerton* hton,
	XID*	xid);	/*!< in: X/Open XA transaction identification */
/*******************************************************************//**
This function is used to rollback one X/Open XA distributed transaction
which is in the prepared state
@return	0 or error number */
static
int
innobase_rollback_by_xid(
/*=====================*/
	handlerton*	hton,	/*!< in: InnoDB handlerton */
	XID*		xid);	/*!< in: X/Open XA transaction
				identification */
/*******************************************************************//**
Create a consistent view for a cursor based on current transaction
which is created if the corresponding MySQL thread still lacks one.
This consistent view is then used inside of MySQL when accessing records
using a cursor.
@return	pointer to cursor view or NULL */
static
void*
innobase_create_cursor_view(
/*========================*/
	handlerton*	hton,	/*!< in: innobase hton */
	THD*		thd);	/*!< in: user thread handle */
/*******************************************************************//**
Set the given consistent cursor view to a transaction which is created
if the corresponding MySQL thread still lacks one. If the given
consistent cursor view is NULL global read view of a transaction is
restored to a transaction read view. */
static
void
innobase_set_cursor_view(
/*=====================*/
	handlerton* hton,
	THD*	thd,	/*!< in: user thread handle */
	void*	curview);/*!< in: Consistent cursor view to be set */
/*******************************************************************//**
Close the given consistent cursor view of a transaction and restore
global read view to a transaction read view. Transaction is created if the
corresponding MySQL thread still lacks one. */
static
void
innobase_close_cursor_view(
/*=======================*/
	handlerton* hton,
	THD*	thd,	/*!< in: user thread handle */
	void*	curview);/*!< in: Consistent read view to be closed */
/*****************************************************************//**
Removes all tables in the named database inside InnoDB. */
static
void
innobase_drop_database(
/*===================*/
	handlerton* hton, /*!< in: handlerton of Innodb */
	char*	path);	/*!< in: database path; inside InnoDB the name
			of the last directory in the path is used as
			the database name: for example, in 'mysql/data/test'
			the database name is 'test' */
/*******************************************************************//**
Closes an InnoDB database. */
static
int
innobase_end(handlerton *hton, ha_panic_function type);

/*****************************************************************//**
Creates an InnoDB transaction struct for the thd if it does not yet have one.
Starts a new InnoDB transaction if a transaction is not yet started. And
assigns a new snapshot for a consistent read if the transaction does not yet
have one.
@return	0 */
static
int
innobase_start_trx_and_assign_read_view(
/*====================================*/
			/* out: 0 */
	handlerton* hton, /* in: Innodb handlerton */
	THD*	thd);	/* in: MySQL thread handle of the user for whom
			the transaction should be committed */
/****************************************************************//**
Flushes InnoDB logs to disk and makes a checkpoint. Really, a commit flushes
the logs, and the name of this function should be innobase_checkpoint.
@return	TRUE if error */
static
bool
innobase_flush_logs(
/*================*/
	handlerton*	hton);	/*!< in: InnoDB handlerton */

/************************************************************************//**
Implements the SHOW INNODB STATUS command. Sends the output of the InnoDB
Monitor to the client. */
static
bool
innodb_show_status(
/*===============*/
	handlerton*	hton,	/*!< in: the innodb handlerton */
	THD*	thd,	/*!< in: the MySQL query thread of the caller */
	stat_print_fn *stat_print);
static
bool innobase_show_status(handlerton *hton, THD* thd,
                          stat_print_fn* stat_print,
                          enum ha_stat_type stat_type);

/*****************************************************************//**
Commits a transaction in an InnoDB database. */
static
void
innobase_commit_low(
/*================*/
	trx_t*	trx);	/*!< in: transaction handle */

static SHOW_VAR innodb_status_variables[]= {
  {"buffer_pool_pages_data",
  (char*) &export_vars.innodb_buffer_pool_pages_data,	  SHOW_LONG},
  {"buffer_pool_pages_dirty",
  (char*) &export_vars.innodb_buffer_pool_pages_dirty,	  SHOW_LONG},
  {"buffer_pool_pages_flushed",
  (char*) &export_vars.innodb_buffer_pool_pages_flushed,  SHOW_LONG},
  {"buffer_pool_pages_free",
  (char*) &export_vars.innodb_buffer_pool_pages_free,	  SHOW_LONG},
#ifdef UNIV_DEBUG
  {"buffer_pool_pages_latched",
  (char*) &export_vars.innodb_buffer_pool_pages_latched,  SHOW_LONG},
#endif /* UNIV_DEBUG */
  {"buffer_pool_pages_misc",
  (char*) &export_vars.innodb_buffer_pool_pages_misc,	  SHOW_LONG},
  {"buffer_pool_pages_total",
  (char*) &export_vars.innodb_buffer_pool_pages_total,	  SHOW_LONG},
  {"buffer_pool_read_ahead_rnd",
  (char*) &export_vars.innodb_buffer_pool_read_ahead_rnd, SHOW_LONG},
  {"buffer_pool_read_ahead",
  (char*) &export_vars.innodb_buffer_pool_read_ahead,	  SHOW_LONG},
  {"buffer_pool_read_ahead_evicted",
  (char*) &export_vars.innodb_buffer_pool_read_ahead_evicted, SHOW_LONG},
  {"buffer_pool_read_requests",
  (char*) &export_vars.innodb_buffer_pool_read_requests,  SHOW_LONG},
  {"buffer_pool_reads",
  (char*) &export_vars.innodb_buffer_pool_reads,	  SHOW_LONG},
  {"buffer_pool_wait_free",
  (char*) &export_vars.innodb_buffer_pool_wait_free,	  SHOW_LONG},
  {"buffer_pool_write_requests",
  (char*) &export_vars.innodb_buffer_pool_write_requests, SHOW_LONG},
  {"data_fsyncs",
  (char*) &export_vars.innodb_data_fsyncs,		  SHOW_LONG},
  {"data_pending_fsyncs",
  (char*) &export_vars.innodb_data_pending_fsyncs,	  SHOW_LONG},
  {"data_pending_reads",
  (char*) &export_vars.innodb_data_pending_reads,	  SHOW_LONG},
  {"data_pending_writes",
  (char*) &export_vars.innodb_data_pending_writes,	  SHOW_LONG},
  {"data_read",
  (char*) &export_vars.innodb_data_read,		  SHOW_LONG},
  {"data_reads",
  (char*) &export_vars.innodb_data_reads,		  SHOW_LONG},
  {"data_writes",
  (char*) &export_vars.innodb_data_writes,		  SHOW_LONG},
  {"data_written",
  (char*) &export_vars.innodb_data_written,		  SHOW_LONG},
  {"dblwr_pages_written",
  (char*) &export_vars.innodb_dblwr_pages_written,	  SHOW_LONG},
  {"dblwr_writes",
  (char*) &export_vars.innodb_dblwr_writes,		  SHOW_LONG},
  {"have_atomic_builtins",
  (char*) &export_vars.innodb_have_atomic_builtins,	  SHOW_BOOL},
  {"log_waits",
  (char*) &export_vars.innodb_log_waits,		  SHOW_LONG},
  {"log_write_requests",
  (char*) &export_vars.innodb_log_write_requests,	  SHOW_LONG},
  {"log_writes",
  (char*) &export_vars.innodb_log_writes,		  SHOW_LONG},
  {"os_log_fsyncs",
  (char*) &export_vars.innodb_os_log_fsyncs,		  SHOW_LONG},
  {"os_log_pending_fsyncs",
  (char*) &export_vars.innodb_os_log_pending_fsyncs,	  SHOW_LONG},
  {"os_log_pending_writes",
  (char*) &export_vars.innodb_os_log_pending_writes,	  SHOW_LONG},
  {"os_log_written",
  (char*) &export_vars.innodb_os_log_written,		  SHOW_LONG},
  {"page_size",
  (char*) &export_vars.innodb_page_size,		  SHOW_LONG},
  {"pages_created",
  (char*) &export_vars.innodb_pages_created,		  SHOW_LONG},
  {"pages_read",
  (char*) &export_vars.innodb_pages_read,		  SHOW_LONG},
  {"pages_written",
  (char*) &export_vars.innodb_pages_written,		  SHOW_LONG},
  {"row_lock_current_waits",
  (char*) &export_vars.innodb_row_lock_current_waits,	  SHOW_LONG},
  {"row_lock_time",
  (char*) &export_vars.innodb_row_lock_time,		  SHOW_LONGLONG},
  {"row_lock_time_avg",
  (char*) &export_vars.innodb_row_lock_time_avg,	  SHOW_LONG},
  {"row_lock_time_max",
  (char*) &export_vars.innodb_row_lock_time_max,	  SHOW_LONG},
  {"row_lock_waits",
  (char*) &export_vars.innodb_row_lock_waits,		  SHOW_LONG},
  {"rows_deleted",
  (char*) &export_vars.innodb_rows_deleted,		  SHOW_LONG},
  {"rows_inserted",
  (char*) &export_vars.innodb_rows_inserted,		  SHOW_LONG},
  {"rows_read",
  (char*) &export_vars.innodb_rows_read,		  SHOW_LONG},
  {"rows_updated",
  (char*) &export_vars.innodb_rows_updated,		  SHOW_LONG},
  {"truncated_status_writes",
  (char*) &export_vars.innodb_truncated_status_writes,	SHOW_LONG},
  {NullS, NullS, SHOW_LONG}
};

/* General functions */

/******************************************************************//**
Returns true if the thread is the replication thread on the slave
server. Used in srv_conc_enter_innodb() to determine if the thread
should be allowed to enter InnoDB - the replication thread is treated
differently than other threads. Also used in
srv_conc_force_exit_innodb().
@return	true if thd is the replication thread */
extern "C" UNIV_INTERN
ibool
thd_is_replication_slave_thread(
/*============================*/
	void*	thd)	/*!< in: thread handle (THD*) */
{
	return((ibool) thd_slave_thread((THD*) thd));
}

/******************************************************************//**
Save some CPU by testing the value of srv_thread_concurrency in inline
functions. */
static inline
void
innodb_srv_conc_enter_innodb(
/*=========================*/
	trx_t*	trx)	/*!< in: transaction handle */
{
	if (UNIV_LIKELY(!srv_thread_concurrency)) {

		return;
	}

	srv_conc_enter_innodb(trx);
}

/******************************************************************//**
Save some CPU by testing the value of srv_thread_concurrency in inline
functions. */
static inline
void
innodb_srv_conc_exit_innodb(
/*========================*/
	trx_t*	trx)	/*!< in: transaction handle */
{
	if (UNIV_LIKELY(!trx->declared_to_be_inside_innodb)) {

		return;
	}

	srv_conc_exit_innodb(trx);
}

/******************************************************************//**
Releases possible search latch and InnoDB thread FIFO ticket. These should
be released at each SQL statement end, and also when mysqld passes the
control to the client. It does no harm to release these also in the middle
of an SQL statement. */
static inline
void
innobase_release_stat_resources(
/*============================*/
	trx_t*	trx)	/*!< in: transaction object */
{
	if (trx->has_search_latch) {
		trx_search_latch_release_if_reserved(trx);
	}

	if (trx->declared_to_be_inside_innodb) {
		/* Release our possible ticket in the FIFO */

		srv_conc_force_exit_innodb(trx);
	}
}

/******************************************************************//**
Returns true if the transaction this thread is processing has edited
non-transactional tables. Used by the deadlock detector when deciding
which transaction to rollback in case of a deadlock - we try to avoid
rolling back transactions that have edited non-transactional tables.
@return	true if non-transactional tables have been edited */
extern "C" UNIV_INTERN
ibool
thd_has_edited_nontrans_tables(
/*===========================*/
	void*	thd)	/*!< in: thread handle (THD*) */
{
	return((ibool) thd_non_transactional_update((THD*) thd));
}

/******************************************************************//**
Returns true if the thread is executing a SELECT statement.
@return	true if thd is executing SELECT */
extern "C" UNIV_INTERN
ibool
thd_is_select(
/*==========*/
	const void*	thd)	/*!< in: thread handle (THD*) */
{
	return(thd_sql_command((const THD*) thd) == SQLCOM_SELECT);
}

/******************************************************************//**
Returns true if the thread supports XA,
global value of innodb_supports_xa if thd is NULL.
@return	true if thd has XA support */
extern "C" UNIV_INTERN
ibool
thd_supports_xa(
/*============*/
	void*	thd)	/*!< in: thread handle (THD*), or NULL to query
			the global innodb_supports_xa */
{
	return(THDVAR((THD*) thd, support_xa));
}

/******************************************************************//**
Returns the lock wait timeout for the current connection.
@return	the lock wait timeout, in seconds */
extern "C" UNIV_INTERN
ulong
thd_lock_wait_timeout(
/*==================*/
	void*	thd)	/*!< in: thread handle (THD*), or NULL to query
			the global innodb_lock_wait_timeout */
{
	/* According to <mysql/plugin.h>, passing thd == NULL
	returns the global value of the session variable. */
	return(THDVAR((THD*) thd, lock_wait_timeout));
}

/******************************************************************//**
Set the time waited for the lock for the current query. */
extern "C" UNIV_INTERN
void
thd_set_lock_wait_time(
/*===================*/
	void*	thd,	/*!< in: thread handle (THD*) */
	ulint	value)	/*!< in: time waited for the lock */
{
	if (thd) {
		thd_storage_lock_wait((THD*)thd, value);
	}
}

/********************************************************************//**
Obtain the InnoDB transaction of a MySQL thread.
@return	reference to transaction pointer */
static inline
trx_t*&
thd_to_trx(
/*=======*/
	THD*	thd)	/*!< in: MySQL thread */
{
	return(*(trx_t**) thd_ha_data(thd, innodb_hton_ptr));
}

/********************************************************************//**
Call this function when mysqld passes control to the client. That is to
avoid deadlocks on the adaptive hash S-latch possibly held by thd. For more
documentation, see handler.cc.
@return	0 */
static
int
innobase_release_temporary_latches(
/*===============================*/
	handlerton*	hton,	/*!< in: handlerton */
	THD*		thd)	/*!< in: MySQL thread */
{
	trx_t*	trx;

	DBUG_ASSERT(hton == innodb_hton_ptr);

	if (!innodb_inited) {

		return(0);
	}

	trx = thd_to_trx(thd);

	if (trx) {
		innobase_release_stat_resources(trx);
	}
	return(0);
}

/********************************************************************//**
Increments innobase_active_counter and every INNOBASE_WAKE_INTERVALth
time calls srv_active_wake_master_thread. This function should be used
when a single database operation may introduce a small need for
server utility activity, like checkpointing. */
static inline
void
innobase_active_small(void)
/*=======================*/
{
	innobase_active_counter++;

	if ((innobase_active_counter % INNOBASE_WAKE_INTERVAL) == 0) {
		srv_active_wake_master_thread();
	}
}

/********************************************************************//**
Converts an InnoDB error code to a MySQL error code and also tells to MySQL
about a possible transaction rollback inside InnoDB caused by a lock wait
timeout or a deadlock.
@return	MySQL error code */
extern "C" UNIV_INTERN
int
convert_error_code_to_mysql(
/*========================*/
	int	error,	/*!< in: InnoDB error code */
	ulint	flags,  /*!< in: InnoDB table flags, or 0 */
	THD*	thd)	/*!< in: user thread handle or NULL */
{
	switch (error) {
	case DB_SUCCESS:
		return(0);

	case DB_INTERRUPTED:
		my_error(ER_QUERY_INTERRUPTED, MYF(0));
		/* fall through */

	case DB_FOREIGN_EXCEED_MAX_CASCADE:
		push_warning_printf(thd, MYSQL_ERROR::WARN_LEVEL_WARN,
				    HA_ERR_ROW_IS_REFERENCED,
				    "InnoDB: Cannot delete/update "
				    "rows with cascading foreign key "
				    "constraints that exceed max "
				    "depth of %d. Please "
				    "drop extra constraints and try "
				    "again", DICT_FK_MAX_RECURSIVE_LOAD);

		/* fall through */

	case DB_ERROR:
	default:
		return(-1); /* unspecified error */

	case DB_DUPLICATE_KEY:
		/* Be cautious with returning this error, since
		mysql could re-enter the storage layer to get
		duplicated key info, the operation requires a
		valid table handle and/or transaction information,
		which might not always be available in the error
		handling stage. */
		return(HA_ERR_FOUND_DUPP_KEY);

	case DB_FOREIGN_DUPLICATE_KEY:
		return(HA_ERR_FOREIGN_DUPLICATE_KEY);

	case DB_MISSING_HISTORY:
		return(HA_ERR_TABLE_DEF_CHANGED);

	case DB_RECORD_NOT_FOUND:
		return(HA_ERR_NO_ACTIVE_RECORD);

	case DB_DEADLOCK:
		/* Since we rolled back the whole transaction, we must
		tell it also to MySQL so that MySQL knows to empty the
		cached binlog for this transaction */

		if (thd) {
			thd_mark_transaction_to_rollback(thd, TRUE);
		}

		return(HA_ERR_LOCK_DEADLOCK);

	case DB_LOCK_WAIT_TIMEOUT:
		/* Starting from 5.0.13, we let MySQL just roll back the
		latest SQL statement in a lock wait timeout. Previously, we
		rolled back the whole transaction. */

		if (thd) {
			thd_mark_transaction_to_rollback(
				thd, (bool)row_rollback_on_timeout);
		}

		return(HA_ERR_LOCK_WAIT_TIMEOUT);

	case DB_NO_REFERENCED_ROW:
		return(HA_ERR_NO_REFERENCED_ROW);

	case DB_ROW_IS_REFERENCED:
		return(HA_ERR_ROW_IS_REFERENCED);

	case DB_CANNOT_ADD_CONSTRAINT:
	case DB_CHILD_NO_INDEX:
	case DB_PARENT_NO_INDEX:
		return(HA_ERR_CANNOT_ADD_FOREIGN);

	case DB_CANNOT_DROP_CONSTRAINT:

		return(HA_ERR_ROW_IS_REFERENCED); /* TODO: This is a bit
						misleading, a new MySQL error
						code should be introduced */

	case DB_CORRUPTION:
		return(HA_ERR_CRASHED);

	case DB_OUT_OF_FILE_SPACE:
		return(HA_ERR_RECORD_FILE_FULL);

	case DB_TABLE_IS_BEING_USED:
		return(HA_ERR_WRONG_COMMAND);

	case DB_TABLE_NOT_FOUND:
		return(HA_ERR_NO_SUCH_TABLE);

	case DB_TOO_BIG_RECORD:
		my_error(ER_TOO_BIG_ROWSIZE, MYF(0),
			 page_get_free_space_of_empty(flags
						      & DICT_TF_COMPACT) / 2);
		return(HA_ERR_TO_BIG_ROW);

	case DB_TOO_BIG_INDEX_COL:
		my_error(ER_INDEX_COLUMN_TOO_LONG, MYF(0),
			 DICT_MAX_FIELD_LEN_BY_FORMAT_FLAG(flags));
		return(HA_ERR_INDEX_COL_TOO_LONG);

	case DB_NO_SAVEPOINT:
		return(HA_ERR_NO_SAVEPOINT);

	case DB_LOCK_TABLE_FULL:
		/* Since we rolled back the whole transaction, we must
		tell it also to MySQL so that MySQL knows to empty the
		cached binlog for this transaction */

		if (thd) {
			thd_mark_transaction_to_rollback(thd, TRUE);
		}

		return(HA_ERR_LOCK_TABLE_FULL);

	case DB_PRIMARY_KEY_IS_NULL:
		return(ER_PRIMARY_CANT_HAVE_NULL);

	case DB_TOO_MANY_CONCURRENT_TRXS:
		/* New error code HA_ERR_TOO_MANY_CONCURRENT_TRXS is only
		available in 5.1.38 and later, but the plugin should still
		work with previous versions of MySQL. */
#ifdef HA_ERR_TOO_MANY_CONCURRENT_TRXS
		return(HA_ERR_TOO_MANY_CONCURRENT_TRXS);
#else /* HA_ERR_TOO_MANY_CONCURRENT_TRXS */
		return(HA_ERR_RECORD_FILE_FULL);
#endif /* HA_ERR_TOO_MANY_CONCURRENT_TRXS */
	case DB_UNSUPPORTED:
		return(HA_ERR_UNSUPPORTED);
	case DB_INDEX_CORRUPT:
		return(HA_ERR_INDEX_CORRUPT);
	case DB_UNDO_RECORD_TOO_BIG:
		return(HA_ERR_UNDO_REC_TOO_BIG);
	}
}

/*************************************************************//**
Prints info of a THD object (== user session thread) to the given file. */
extern "C" UNIV_INTERN
void
innobase_mysql_print_thd(
/*=====================*/
	FILE*	f,		/*!< in: output stream */
	void*	thd,		/*!< in: pointer to a MySQL THD object */
	uint	max_query_len)	/*!< in: max query length to print, or 0 to
				   use the default max length */
{
	char	buffer[1024];

	fputs(thd_security_context((THD*) thd, buffer, sizeof buffer,
				   max_query_len), f);
	putc('\n', f);
}

/******************************************************************//**
Get the variable length bounds of the given character set. */
extern "C" UNIV_INTERN
void
innobase_get_cset_width(
/*====================*/
	ulint	cset,		/*!< in: MySQL charset-collation code */
	ulint*	mbminlen,	/*!< out: minimum length of a char (in bytes) */
	ulint*	mbmaxlen)	/*!< out: maximum length of a char (in bytes) */
{
	CHARSET_INFO*	cs;
	ut_ad(cset < 256);
	ut_ad(mbminlen);
	ut_ad(mbmaxlen);

	cs = all_charsets[cset];
	if (cs) {
		*mbminlen = cs->mbminlen;
		*mbmaxlen = cs->mbmaxlen;
		ut_ad(*mbminlen < DATA_MBMAX);
		ut_ad(*mbmaxlen < DATA_MBMAX);
	} else {
		THD*	thd = current_thd;

		if (thd && thd_sql_command(thd) == SQLCOM_DROP_TABLE) {

			/* Fix bug#46256: allow tables to be dropped if the
			collation is not found, but issue a warning. */
			if ((global_system_variables.log_warnings)
			    && (cset != 0)){

				sql_print_warning(
					"Unknown collation #%lu.", cset);
			}
		} else {

			ut_a(cset == 0);
		}

		*mbminlen = *mbmaxlen = 0;
	}
}

/******************************************************************//**
Converts an identifier to a table name. */
extern "C" UNIV_INTERN
void
innobase_convert_from_table_id(
/*===========================*/
	struct charset_info_st*	cs,	/*!< in: the 'from' character set */
	char*			to,	/*!< out: converted identifier */
	const char*		from,	/*!< in: identifier to convert */
	ulint			len)	/*!< in: length of 'to', in bytes */
{
	uint	errors;

	strconvert(cs, from, &my_charset_filename, to, (uint) len, &errors);
}

/******************************************************************//**
Converts an identifier to UTF-8. */
extern "C" UNIV_INTERN
void
innobase_convert_from_id(
/*=====================*/
	struct charset_info_st*	cs,	/*!< in: the 'from' character set */
	char*			to,	/*!< out: converted identifier */
	const char*		from,	/*!< in: identifier to convert */
	ulint			len)	/*!< in: length of 'to', in bytes */
{
	uint	errors;

	strconvert(cs, from, system_charset_info, to, (uint) len, &errors);
}

/******************************************************************//**
Compares NUL-terminated UTF-8 strings case insensitively.
@return	0 if a=b, <0 if a<b, >1 if a>b */
extern "C" UNIV_INTERN
int
innobase_strcasecmp(
/*================*/
	const char*	a,	/*!< in: first string to compare */
	const char*	b)	/*!< in: second string to compare */
{
	return(my_strcasecmp(system_charset_info, a, b));
}

/******************************************************************//**
Strip dir name from a full path name and return only the file name
@return file name or "null" if no file name */
extern "C" UNIV_INTERN
const char*
innobase_basename(
/*==============*/
	const char*	path_name)	/*!< in: full path name */
{
	const char*	name = base_name(path_name);

	return((name) ? name : "null");
}

/******************************************************************//**
Makes all characters in a NUL-terminated UTF-8 string lower case. */
extern "C" UNIV_INTERN
void
innobase_casedn_str(
/*================*/
	char*	a)	/*!< in/out: string to put in lower case */
{
	my_casedn_str(system_charset_info, a);
}

/**********************************************************************//**
Determines the connection character set.
@return	connection character set */
extern "C" UNIV_INTERN
struct charset_info_st*
innobase_get_charset(
/*=================*/
	void*	mysql_thd)	/*!< in: MySQL thread handle */
{
	return(thd_charset((THD*) mysql_thd));
}

/**********************************************************************//**
Determines the current SQL statement.
@return	SQL statement string */
extern "C" UNIV_INTERN
const char*
innobase_get_stmt(
/*==============*/
	void*	mysql_thd,	/*!< in: MySQL thread handle */
	size_t*	length)		/*!< out: length of the SQL statement */
{
	LEX_STRING* stmt;

	stmt = thd_query_string((THD*) mysql_thd);
	*length = stmt->length;
	return(stmt->str);
}

/**********************************************************************//**
Get the current setting of the lower_case_table_names global parameter from
mysqld.cc. We do a dirty read because for one there is no synchronization
object and secondly there is little harm in doing so even if we get a torn
read.
@return	value of lower_case_table_names */
extern "C" UNIV_INTERN
ulint
innobase_get_lower_case_table_names(void)
/*=====================================*/
{
	return(lower_case_table_names);
}

#if defined (__WIN__) && defined (MYSQL_DYNAMIC_PLUGIN)
extern MYSQL_PLUGIN_IMPORT MY_TMPDIR mysql_tmpdir_list;
/*******************************************************************//**
Map an OS error to an errno value. The OS error number is stored in
_doserrno and the mapped value is stored in errno) */
extern "C"
void __cdecl
_dosmaperr(
	unsigned long);	/*!< in: OS error value */

/*********************************************************************//**
Creates a temporary file.
@return	temporary file descriptor, or < 0 on error */
extern "C" UNIV_INTERN
int
innobase_mysql_tmpfile(void)
/*========================*/
{
	int	fd;				/* handle of opened file */
	HANDLE	osfh;				/* OS handle of opened file */
	char*	tmpdir;				/* point to the directory
						where to create file */
	TCHAR	path_buf[MAX_PATH - 14];	/* buffer for tmp file path.
						The length cannot be longer
						than MAX_PATH - 14, or
						GetTempFileName will fail. */
	char	filename[MAX_PATH];		/* name of the tmpfile */
	DWORD	fileaccess = GENERIC_READ	/* OS file access */
			     | GENERIC_WRITE
			     | DELETE;
	DWORD	fileshare = FILE_SHARE_READ	/* OS file sharing mode */
			    | FILE_SHARE_WRITE
			    | FILE_SHARE_DELETE;
	DWORD	filecreate = CREATE_ALWAYS;	/* OS method of open/create */
	DWORD	fileattrib =			/* OS file attribute flags */
			     FILE_ATTRIBUTE_NORMAL
			     | FILE_FLAG_DELETE_ON_CLOSE
			     | FILE_ATTRIBUTE_TEMPORARY
			     | FILE_FLAG_SEQUENTIAL_SCAN;

	DBUG_ENTER("innobase_mysql_tmpfile");

	tmpdir = my_tmpdir(&mysql_tmpdir_list);

	/* The tmpdir parameter can not be NULL for GetTempFileName. */
	if (!tmpdir) {
		uint	ret;

		/* Use GetTempPath to determine path for temporary files. */
		ret = GetTempPath(sizeof(path_buf), path_buf);
		if (ret > sizeof(path_buf) || (ret == 0)) {

			_dosmaperr(GetLastError());	/* map error */
			DBUG_RETURN(-1);
		}

		tmpdir = path_buf;
	}

	/* Use GetTempFileName to generate a unique filename. */
	if (!GetTempFileName(tmpdir, "ib", 0, filename)) {

		_dosmaperr(GetLastError());	/* map error */
		DBUG_RETURN(-1);
	}

	DBUG_PRINT("info", ("filename: %s", filename));

	/* Open/Create the file. */
	osfh = CreateFile(filename, fileaccess, fileshare, NULL,
			  filecreate, fileattrib, NULL);
	if (osfh == INVALID_HANDLE_VALUE) {

		/* open/create file failed! */
		_dosmaperr(GetLastError());	/* map error */
		DBUG_RETURN(-1);
	}

	do {
		/* Associates a CRT file descriptor with the OS file handle. */
		fd = _open_osfhandle((intptr_t) osfh, 0);
	} while (fd == -1 && errno == EINTR);

	if (fd == -1) {
		/* Open failed, close the file handle. */

		_dosmaperr(GetLastError());	/* map error */
		CloseHandle(osfh);		/* no need to check if
						CloseHandle fails */
	}

	DBUG_RETURN(fd);
}
#else
/*********************************************************************//**
Creates a temporary file.
@return	temporary file descriptor, or < 0 on error */
extern "C" UNIV_INTERN
int
innobase_mysql_tmpfile(void)
/*========================*/
{
	int	fd2 = -1;
	File	fd = mysql_tmpfile("ib");
	if (fd >= 0) {
		/* Copy the file descriptor, so that the additional resources
		allocated by create_temp_file() can be freed by invoking
		my_close().

		Because the file descriptor returned by this function
		will be passed to fdopen(), it will be closed by invoking
		fclose(), which in turn will invoke close() instead of
		my_close(). */

#ifdef _WIN32
		/* Note that on Windows, the integer returned by mysql_tmpfile
		has no relation to C runtime file descriptor. Here, we need
		to call my_get_osfhandle to get the HANDLE and then convert it 
		to C runtime filedescriptor. */
		{
			HANDLE hFile = my_get_osfhandle(fd);
			HANDLE hDup;
			BOOL bOK = 
				DuplicateHandle(GetCurrentProcess(), hFile, GetCurrentProcess(),
								&hDup, 0, FALSE, DUPLICATE_SAME_ACCESS);
			if(bOK) {
				fd2 = _open_osfhandle((intptr_t)hDup,0);
			}
			else {
				my_osmaperr(GetLastError());
				fd2 = -1;
			}	
		}
#else
		fd2 = dup(fd);
#endif
		if (fd2 < 0) {
			DBUG_PRINT("error",("Got error %d on dup",fd2));
			my_errno=errno;
			my_error(EE_OUT_OF_FILERESOURCES,
				 MYF(ME_BELL+ME_WAITTANG),
				 "ib*", my_errno);
		}
		my_close(fd, MYF(MY_WME));
	}
	return(fd2);
}
#endif /* defined (__WIN__) && defined (MYSQL_DYNAMIC_PLUGIN) */

/*********************************************************************//**
Wrapper around MySQL's copy_and_convert function.
@return	number of bytes copied to 'to' */
extern "C" UNIV_INTERN
ulint
innobase_convert_string(
/*====================*/
	void*		to,		/*!< out: converted string */
	ulint		to_length,	/*!< in: number of bytes reserved
					for the converted string */
	CHARSET_INFO*	to_cs,		/*!< in: character set to convert to */
	const void*	from,		/*!< in: string to convert */
	ulint		from_length,	/*!< in: number of bytes to convert */
	CHARSET_INFO*	from_cs,	/*!< in: character set to convert from */
	uint*		errors)		/*!< out: number of errors encountered
					during the conversion */
{
  return(copy_and_convert((char*)to, (uint32) to_length, to_cs,
                          (const char*)from, (uint32) from_length, from_cs,
                          errors));
}

/*******************************************************************//**
Formats the raw data in "data" (in InnoDB on-disk format) that is of
type DATA_(CHAR|VARCHAR|MYSQL|VARMYSQL) using "charset_coll" and writes
the result to "buf". The result is converted to "system_charset_info".
Not more than "buf_size" bytes are written to "buf".
The result is always NUL-terminated (provided buf_size > 0) and the
number of bytes that were written to "buf" is returned (including the
terminating NUL).
@return	number of bytes that were written */
extern "C" UNIV_INTERN
ulint
innobase_raw_format(
/*================*/
	const char*	data,		/*!< in: raw data */
	ulint		data_len,	/*!< in: raw data length
					in bytes */
	ulint		charset_coll,	/*!< in: charset collation */
	char*		buf,		/*!< out: output buffer */
	ulint		buf_size)	/*!< in: output buffer size
					in bytes */
{
	/* XXX we use a hard limit instead of allocating
	but_size bytes from the heap */
	CHARSET_INFO*	data_cs;
	char		buf_tmp[8192];
	ulint		buf_tmp_used;
	uint		num_errors;

	data_cs = all_charsets[charset_coll];

	buf_tmp_used = innobase_convert_string(buf_tmp, sizeof(buf_tmp),
					       system_charset_info,
					       data, data_len, data_cs,
					       &num_errors);

	return(ut_str_sql_format(buf_tmp, buf_tmp_used, buf, buf_size));
}

/*********************************************************************//**
Compute the next autoinc value.

For MySQL replication the autoincrement values can be partitioned among
the nodes. The offset is the start or origin of the autoincrement value
for a particular node. For n nodes the increment will be n and the offset
will be in the interval [1, n]. The formula tries to allocate the next
value for a particular node.

Note: This function is also called with increment set to the number of
values we want to reserve for multi-value inserts e.g.,

	INSERT INTO T VALUES(), (), ();

innobase_next_autoinc() will be called with increment set to
n * 3 where autoinc_lock_mode != TRADITIONAL because we want
to reserve 3 values for the multi-value INSERT above.
@return	the next value */
static
ulonglong
innobase_next_autoinc(
/*==================*/
	ulonglong	current,	/*!< in: Current value */
	ulonglong	increment,	/*!< in: increment current by */
	ulonglong	offset,		/*!< in: AUTOINC offset */
	ulonglong	max_value)	/*!< in: max value for type */
{
	ulonglong	next_value;

	/* Should never be 0. */
	ut_a(increment > 0);

	/* According to MySQL documentation, if the offset is greater than
	the increment then the offset is ignored. */
	if (offset > increment) {
		offset = 0;
	}

	if (max_value <= current) {
		next_value = max_value;
	} else if (offset <= 1) {
		/* Offset 0 and 1 are the same, because there must be at
		least one node in the system. */
		if (max_value - current <= increment) {
			next_value = max_value;
		} else {
			next_value = current + increment;
		}
	} else if (max_value > current) {
		if (current > offset) {
			next_value = ((current - offset) / increment) + 1;
		} else {
			next_value = ((offset - current) / increment) + 1;
		}

		ut_a(increment > 0);
		ut_a(next_value > 0);

		/* Check for multiplication overflow. */
		if (increment > (max_value / next_value)) {

			next_value = max_value;
		} else {
			next_value *= increment;

			ut_a(max_value >= next_value);

			/* Check for overflow. */
			if (max_value - next_value <= offset) {
				next_value = max_value;
			} else {
				next_value += offset;
			}
		}
	} else {
		next_value = max_value;
	}

	ut_a(next_value <= max_value);

	return(next_value);
}

/*********************************************************************//**
Initializes some fields in an InnoDB transaction object. */
static
void
innobase_trx_init(
/*==============*/
	THD*	thd,	/*!< in: user thread handle */
	trx_t*	trx)	/*!< in/out: InnoDB transaction handle */
{
	DBUG_ENTER("innobase_trx_init");
	DBUG_ASSERT(EQ_CURRENT_THD(thd));
	DBUG_ASSERT(thd == trx->mysql_thd);

	trx->check_foreigns = !thd_test_options(
		thd, OPTION_NO_FOREIGN_KEY_CHECKS);

	trx->check_unique_secondary = !thd_test_options(
		thd, OPTION_RELAXED_UNIQUE_CHECKS);

	DBUG_VOID_RETURN;
}

/*********************************************************************//**
Allocates an InnoDB transaction for a MySQL handler object.
@return	InnoDB transaction handle */
extern "C" UNIV_INTERN
trx_t*
innobase_trx_allocate(
/*==================*/
	THD*	thd)	/*!< in: user thread handle */
{
	trx_t*	trx;

	DBUG_ENTER("innobase_trx_allocate");
	DBUG_ASSERT(thd != NULL);
	DBUG_ASSERT(EQ_CURRENT_THD(thd));

	trx = trx_allocate_for_mysql();

	trx->mysql_thd = thd;

	innobase_trx_init(thd, trx);

	DBUG_RETURN(trx);
}

/*********************************************************************//**
Gets the InnoDB transaction handle for a MySQL handler object, creates
an InnoDB transaction struct if the corresponding MySQL thread struct still
lacks one.
@return	InnoDB transaction handle */
static inline
trx_t*
check_trx_exists(
/*=============*/
	THD*	thd)	/*!< in: user thread handle */
{
	trx_t*&	trx = thd_to_trx(thd);

	ut_ad(EQ_CURRENT_THD(thd));

	if (trx == NULL) {
		trx = innobase_trx_allocate(thd);
	} else if (UNIV_UNLIKELY(trx->magic_n != TRX_MAGIC_N)) {
		mem_analyze_corruption(trx);
		ut_error;
	}

	innobase_trx_init(thd, trx);

	return(trx);
}

/*********************************************************************//**
Note that a transaction has been registered with MySQL.
@return true if transaction is registered with MySQL 2PC coordinator */
static inline
bool
trx_is_registered_for_2pc(
/*=========================*/
	const trx_t*	trx)	/* in: transaction */
{
	return(trx->is_registered == 1);
}

/*********************************************************************//**
Note that a transaction owns the prepare_commit_mutex. */
static inline
void
trx_owns_prepare_commit_mutex_set(
/*==============================*/
	trx_t*	trx)	/* in: transaction */
{
	ut_a(trx_is_registered_for_2pc(trx));
	trx->owns_prepare_mutex = 1;
}

/*********************************************************************//**
Note that a transaction has been registered with MySQL 2PC coordinator. */
static inline
void
trx_register_for_2pc(
/*==================*/
	trx_t*	trx)	/* in: transaction */
{
	trx->is_registered = 1;
	ut_ad(trx->owns_prepare_mutex == 0);
}

/*********************************************************************//**
Note that a transaction has been deregistered. */
static inline
void
trx_deregister_from_2pc(
/*====================*/
	trx_t*	trx)	/* in: transaction */
{
	trx->is_registered = 0;
	trx->owns_prepare_mutex = 0;
}

/*********************************************************************//**
Check whether atransaction owns the prepare_commit_mutex.
@return true if transaction owns the prepare commit mutex */
static inline
bool
trx_has_prepare_commit_mutex(
/*=========================*/
	const trx_t*	trx)	/* in: transaction */
{
	return(trx->owns_prepare_mutex == 1);
}

/*********************************************************************//**
Check if transaction is started.
@reutrn true if transaction is in state started */
static
bool
trx_is_started(
/*===========*/
	trx_t*	trx)	/* in: transaction */
{
	return(trx->conc_state != TRX_NOT_STARTED);
}

/*********************************************************************//**
Construct ha_innobase handler. */
UNIV_INTERN
ha_innobase::ha_innobase(handlerton *hton, TABLE_SHARE *table_arg)
  :handler(hton, table_arg),
  int_table_flags(HA_REC_NOT_IN_SEQ |
		  HA_NULL_IN_KEY |
		  HA_CAN_INDEX_BLOBS |
		  HA_CAN_SQL_HANDLER |
		  HA_PRIMARY_KEY_REQUIRED_FOR_POSITION |
		  HA_PRIMARY_KEY_IN_READ_INDEX |
		  HA_BINLOG_ROW_CAPABLE |
		  HA_CAN_GEOMETRY | HA_PARTIAL_COLUMN_READ |
		  HA_TABLE_SCAN_ON_INDEX),
  start_of_scan(0),
  num_write_row(0)
{}

/*********************************************************************//**
Destruct ha_innobase handler. */
UNIV_INTERN
ha_innobase::~ha_innobase()
{
}

/*********************************************************************//**
Updates the user_thd field in a handle and also allocates a new InnoDB
transaction handle if needed, and updates the transaction fields in the
prebuilt struct. */
UNIV_INTERN inline
void
ha_innobase::update_thd(
/*====================*/
	THD*	thd)	/*!< in: thd to use the handle */
{
	trx_t*		trx;

	trx = check_trx_exists(thd);

	if (prebuilt->trx != trx) {

		row_update_prebuilt_trx(prebuilt, trx);
	}

	user_thd = thd;
}

/*********************************************************************//**
Updates the user_thd field in a handle and also allocates a new InnoDB
transaction handle if needed, and updates the transaction fields in the
prebuilt struct. */
UNIV_INTERN
void
ha_innobase::update_thd()
/*=====================*/
{
	THD*	thd = ha_thd();
	ut_ad(EQ_CURRENT_THD(thd));
	update_thd(thd);
}

/*********************************************************************//**
Registers an InnoDB transaction with the MySQL 2PC coordinator, so that
the MySQL XA code knows to call the InnoDB prepare and commit, or rollback
for the transaction. This MUST be called for every transaction for which
the user may call commit or rollback. Calling this several times to register
the same transaction is allowed, too. This function also registers the
current SQL statement. */
static inline
void
innobase_register_trx(
/*==================*/
	handlerton*	hton,	/* in: Innobase handlerton */
	THD*		thd,	/* in: MySQL thd (connection) object */
	trx_t*		trx)	/* in: transaction to register */
{
	trans_register_ha(thd, FALSE, hton);

	if (!trx_is_registered_for_2pc(trx)
	    && thd_test_options(thd, OPTION_NOT_AUTOCOMMIT | OPTION_BEGIN)) {

		trans_register_ha(thd, TRUE, hton);
	}

	trx_register_for_2pc(trx);
}
  
/*   BACKGROUND INFO: HOW THE MYSQL QUERY CACHE WORKS WITH INNODB
     ------------------------------------------------------------

1) The use of the query cache for TBL is disabled when there is an
uncommitted change to TBL.

2) When a change to TBL commits, InnoDB stores the current value of
its global trx id counter, let us denote it by INV_TRX_ID, to the table object
in the InnoDB data dictionary, and does only allow such transactions whose
id <= INV_TRX_ID to use the query cache.

3) When InnoDB does an INSERT/DELETE/UPDATE to a table TBL, or an implicit
modification because an ON DELETE CASCADE, we invalidate the MySQL query cache
of TBL immediately.

How this is implemented inside InnoDB:

1) Since every modification always sets an IX type table lock on the InnoDB
table, it is easy to check if there can be uncommitted modifications for a
table: just check if there are locks in the lock list of the table.

2) When a transaction inside InnoDB commits, it reads the global trx id
counter and stores the value INV_TRX_ID to the tables on which it had a lock.

3) If there is an implicit table change from ON DELETE CASCADE or SET NULL,
InnoDB calls an invalidate method for the MySQL query cache for that table.

How this is implemented inside sql_cache.cc:

1) The query cache for an InnoDB table TBL is invalidated immediately at an
INSERT/UPDATE/DELETE, just like in the case of MyISAM. No need to delay
invalidation to the transaction commit.

2) To store or retrieve a value from the query cache of an InnoDB table TBL,
any query must first ask InnoDB's permission. We must pass the thd as a
parameter because InnoDB will look at the trx id, if any, associated with
that thd.

3) Use of the query cache for InnoDB tables is now allowed also when
AUTOCOMMIT==0 or we are inside BEGIN ... COMMIT. Thus transactions no longer
put restrictions on the use of the query cache.
*/

/******************************************************************//**
The MySQL query cache uses this to check from InnoDB if the query cache at
the moment is allowed to operate on an InnoDB table. The SQL query must
be a non-locking SELECT.

The query cache is allowed to operate on certain query only if this function
returns TRUE for all tables in the query.

If thd is not in the autocommit state, this function also starts a new
transaction for thd if there is no active trx yet, and assigns a consistent
read view to it if there is no read view yet.

Why a deadlock of threads is not possible: the query cache calls this function
at the start of a SELECT processing. Then the calling thread cannot be
holding any InnoDB semaphores. The calling thread is holding the
query cache mutex, and this function will reserver the InnoDB kernel mutex.
Thus, the 'rank' in sync0sync.h of the MySQL query cache mutex is above
the InnoDB kernel mutex.
@return TRUE if permitted, FALSE if not; note that the value FALSE
does not mean we should invalidate the query cache: invalidation is
called explicitly */
static
my_bool
innobase_query_caching_of_table_permitted(
/*======================================*/
	THD*	thd,		/*!< in: thd of the user who is trying to
				store a result to the query cache or
				retrieve it */
	char*	full_name,	/*!< in: concatenation of database name,
				the null character NUL, and the table
				name */
	uint	full_name_len,	/*!< in: length of the full name, i.e.
				len(dbname) + len(tablename) + 1 */
	ulonglong *unused)	/*!< unused for this engine */
{
	ibool	is_autocommit;
	trx_t*	trx;
	char	norm_name[1000];

	ut_a(full_name_len < 999);

	trx = check_trx_exists(thd);

	if (trx->isolation_level == TRX_ISO_SERIALIZABLE) {
		/* In the SERIALIZABLE mode we add LOCK IN SHARE MODE to every
		plain SELECT if AUTOCOMMIT is not on. */

		return((my_bool)FALSE);
	}

	if (trx->has_search_latch) {
		sql_print_error("The calling thread is holding the adaptive "
				"search, latch though calling "
				"innobase_query_caching_of_table_permitted.");

		mutex_enter(&kernel_mutex);
		trx_print(stderr, trx, 1024);
		mutex_exit(&kernel_mutex);
	}

	innobase_release_stat_resources(trx);

	if (!thd_test_options(thd, OPTION_NOT_AUTOCOMMIT | OPTION_BEGIN)) {

		is_autocommit = TRUE;
	} else {
		is_autocommit = FALSE;

	}

	if (is_autocommit && trx->n_mysql_tables_in_use == 0) {
		/* We are going to retrieve the query result from the query
		cache. This cannot be a store operation to the query cache
		because then MySQL would have locks on tables already.

		TODO: if the user has used LOCK TABLES to lock the table,
		then we open a transaction in the call of row_.. below.
		That trx can stay open until UNLOCK TABLES. The same problem
		exists even if we do not use the query cache. MySQL should be
		modified so that it ALWAYS calls some cleanup function when
		the processing of a query ends!

		We can imagine we instantaneously serialize this consistent
		read trx to the current trx id counter. If trx2 would have
		changed the tables of a query result stored in the cache, and
		trx2 would have already committed, making the result obsolete,
		then trx2 would have already invalidated the cache. Thus we
		can trust the result in the cache is ok for this query. */

		return((my_bool)TRUE);
	}

	/* Normalize the table name to InnoDB format */

	memcpy(norm_name, full_name, full_name_len);

	norm_name[strlen(norm_name)] = '/'; /* InnoDB uses '/' as the
					    separator between db and table */
	norm_name[full_name_len] = '\0';
#ifdef __WIN__
	innobase_casedn_str(norm_name);
#endif

	innobase_register_trx(innodb_hton_ptr, thd, trx);

	if (row_search_check_if_query_cache_permitted(trx, norm_name)) {

		/* printf("Query cache for %s permitted\n", norm_name); */

		return((my_bool)TRUE);
	}

	/* printf("Query cache for %s NOT permitted\n", norm_name); */

	return((my_bool)FALSE);
}

/*****************************************************************//**
Invalidates the MySQL query cache for the table. */
extern "C" UNIV_INTERN
void
innobase_invalidate_query_cache(
/*============================*/
	trx_t*		trx,		/*!< in: transaction which
					modifies the table */
	const char*	full_name,	/*!< in: concatenation of
					database name, null char NUL,
					table name, null char NUL;
					NOTE that in Windows this is
					always in LOWER CASE! */
	ulint		full_name_len)	/*!< in: full name length where
					also the null chars count */
{
	/* Note that the sync0sync.h rank of the query cache mutex is just
	above the InnoDB kernel mutex. The caller of this function must not
	have latches of a lower rank. */

	/* Argument TRUE below means we are using transactions */
#ifdef HAVE_QUERY_CACHE
	mysql_query_cache_invalidate4((THD*) trx->mysql_thd,
				      full_name,
				      (uint32) full_name_len,
				      TRUE);
#endif
}

/*****************************************************************//**
Convert an SQL identifier to the MySQL system_charset_info (UTF-8)
and quote it if needed.
@return	pointer to the end of buf */
static
char*
innobase_convert_identifier(
/*========================*/
	char*		buf,	/*!< out: buffer for converted identifier */
	ulint		buflen,	/*!< in: length of buf, in bytes */
	const char*	id,	/*!< in: identifier to convert */
	ulint		idlen,	/*!< in: length of id, in bytes */
	void*		thd,	/*!< in: MySQL connection thread, or NULL */
	ibool		file_id)/*!< in: TRUE=id is a table or database name;
				FALSE=id is an UTF-8 string */
{
	char nz[NAME_LEN + 1];
	char nz2[NAME_LEN + 1 + EXPLAIN_FILENAME_MAX_EXTRA_LENGTH];

	const char*	s	= id;
	int		q;

	if (file_id) {
		/* Decode the table name.  The MySQL function expects
		a NUL-terminated string.  The input and output strings
		buffers must not be shared. */

		if (UNIV_UNLIKELY(idlen > (sizeof nz) - 1)) {
			idlen = (sizeof nz) - 1;
		}

		memcpy(nz, id, idlen);
		nz[idlen] = 0;

		s = nz2;
		idlen = explain_filename((THD*) thd, nz, nz2, sizeof nz2,
					 EXPLAIN_PARTITIONS_AS_COMMENT);
		goto no_quote;
	}

	/* See if the identifier needs to be quoted. */
	if (UNIV_UNLIKELY(!thd)) {
		q = '"';
	} else {
		q = get_quote_char_for_identifier((THD*) thd, s, (int) idlen);
	}

	if (q == EOF) {
no_quote:
		if (UNIV_UNLIKELY(idlen > buflen)) {
			idlen = buflen;
		}
		memcpy(buf, s, idlen);
		return(buf + idlen);
	}

	/* Quote the identifier. */
	if (buflen < 2) {
		return(buf);
	}

	*buf++ = q;
	buflen--;

	for (; idlen; idlen--) {
		int	c = *s++;
		if (UNIV_UNLIKELY(c == q)) {
			if (UNIV_UNLIKELY(buflen < 3)) {
				break;
			}

			*buf++ = c;
			*buf++ = c;
			buflen -= 2;
		} else {
			if (UNIV_UNLIKELY(buflen < 2)) {
				break;
			}

			*buf++ = c;
			buflen--;
		}
	}

	*buf++ = q;
	return(buf);
}

/*****************************************************************//**
Convert a table or index name to the MySQL system_charset_info (UTF-8)
and quote it if needed.
@return	pointer to the end of buf */
extern "C" UNIV_INTERN
char*
innobase_convert_name(
/*==================*/
	char*		buf,	/*!< out: buffer for converted identifier */
	ulint		buflen,	/*!< in: length of buf, in bytes */
	const char*	id,	/*!< in: identifier to convert */
	ulint		idlen,	/*!< in: length of id, in bytes */
	void*		thd,	/*!< in: MySQL connection thread, or NULL */
	ibool		table_id)/*!< in: TRUE=id is a table or database name;
				FALSE=id is an index name */
{
	char*		s	= buf;
	const char*	bufend	= buf + buflen;

	if (table_id) {
		const char*	slash = (const char*) memchr(id, '/', idlen);
		if (!slash) {

			goto no_db_name;
		}

		/* Print the database name and table name separately. */
		s = innobase_convert_identifier(s, bufend - s, id, slash - id,
						thd, TRUE);
		if (UNIV_LIKELY(s < bufend)) {
			*s++ = '.';
			s = innobase_convert_identifier(s, bufend - s,
							slash + 1, idlen
							- (slash - id) - 1,
							thd, TRUE);
		}
	} else if (UNIV_UNLIKELY(*id == TEMP_INDEX_PREFIX)) {
		/* Temporary index name (smart ALTER TABLE) */
		const char temp_index_suffix[]= "--temporary--";

		s = innobase_convert_identifier(buf, buflen, id + 1, idlen - 1,
						thd, FALSE);
		if (s - buf + (sizeof temp_index_suffix - 1) < buflen) {
			memcpy(s, temp_index_suffix,
			       sizeof temp_index_suffix - 1);
			s += sizeof temp_index_suffix - 1;
		}
	} else {
no_db_name:
		s = innobase_convert_identifier(buf, buflen, id, idlen,
						thd, table_id);
	}

	return(s);

}

/*****************************************************************//**
A wrapper function of innobase_convert_name(), convert a table or
index name to the MySQL system_charset_info (UTF-8) and quote it if needed.
@return	pointer to the end of buf */
static inline
void
innobase_format_name(
/*==================*/
	char*		buf,	/*!< out: buffer for converted identifier */
	ulint		buflen,	/*!< in: length of buf, in bytes */
	const char*	name,	/*!< in: index or table name to format */
	ibool		is_index_name) /*!< in: index name */
{
	const char*     bufend;

	bufend = innobase_convert_name(buf, buflen, name, strlen(name),
				       NULL, !is_index_name);

	ut_ad((ulint) (bufend - buf) < buflen);

	buf[bufend - buf] = '\0';
}

/**********************************************************************//**
Determines if the currently running transaction has been interrupted.
@return	TRUE if interrupted */
extern "C" UNIV_INTERN
ibool
trx_is_interrupted(
/*===============*/
	trx_t*	trx)	/*!< in: transaction */
{
	return(trx && trx->mysql_thd && thd_killed((THD*) trx->mysql_thd));
}

/**********************************************************************//**
Determines if the currently running transaction is in strict mode.
@return	TRUE if strict */
extern "C" UNIV_INTERN
ibool
trx_is_strict(
/*==========*/
	trx_t*	trx)	/*!< in: transaction */
{
	return(trx && trx->mysql_thd
	       && THDVAR((THD*) trx->mysql_thd, strict_mode));
}

/**************************************************************//**
Resets some fields of a prebuilt struct. The template is used in fast
retrieval of just those column values MySQL needs in its processing. */
static
void
reset_template(
/*===========*/
	row_prebuilt_t*	prebuilt)	/*!< in/out: prebuilt struct */
{
	prebuilt->keep_other_fields_on_keyread = 0;
	prebuilt->read_just_key = 0;
}

/*****************************************************************//**
Call this when you have opened a new table handle in HANDLER, before you
call index_read_idx() etc. Actually, we can let the cursor stay open even
over a transaction commit! Then you should call this before every operation,
fetch next etc. This function inits the necessary things even after a
transaction commit. */
UNIV_INTERN
void
ha_innobase::init_table_handle_for_HANDLER(void)
/*============================================*/
{
	/* If current thd does not yet have a trx struct, create one.
	If the current handle does not yet have a prebuilt struct, create
	one. Update the trx pointers in the prebuilt struct. Normally
	this operation is done in external_lock. */

	update_thd(ha_thd());

	/* Initialize the prebuilt struct much like it would be inited in
	external_lock */

	innobase_release_stat_resources(prebuilt->trx);

	/* If the transaction is not started yet, start it */

	trx_start_if_not_started(prebuilt->trx);

	/* Assign a read view if the transaction does not have it yet */

	trx_assign_read_view(prebuilt->trx);

	innobase_register_trx(ht, user_thd, prebuilt->trx);

	/* We did the necessary inits in this function, no need to repeat them
	in row_search_for_mysql */

	prebuilt->sql_stat_start = FALSE;

	/* We let HANDLER always to do the reads as consistent reads, even
	if the trx isolation level would have been specified as SERIALIZABLE */

	prebuilt->select_lock_type = LOCK_NONE;
	prebuilt->stored_select_lock_type = LOCK_NONE;

	/* Always fetch all columns in the index record */

	prebuilt->hint_need_to_fetch_extra_cols = ROW_RETRIEVE_ALL_COLS;

	/* We want always to fetch all columns in the whole row? Or do
	we???? */

	prebuilt->used_in_HANDLER = TRUE;
	reset_template(prebuilt);
}

/*********************************************************************//**
Opens an InnoDB database.
@return	0 on success, error code on failure */
static
int
innobase_init(
/*==========*/
	void	*p)	/*!< in: InnoDB handlerton */
{
	static char	current_dir[3];		/*!< Set if using current lib */
	int		err;
	bool		ret;
	char		*default_path;
	uint		format_id;

	DBUG_ENTER("innobase_init");
        handlerton *innobase_hton= (handlerton *)p;
        innodb_hton_ptr = innobase_hton;

        innobase_hton->state = SHOW_OPTION_YES;
        innobase_hton->db_type= DB_TYPE_INNODB;
        innobase_hton->savepoint_offset=sizeof(trx_named_savept_t);
        innobase_hton->close_connection=innobase_close_connection;
        innobase_hton->savepoint_set=innobase_savepoint;
        innobase_hton->savepoint_rollback=innobase_rollback_to_savepoint;
        innobase_hton->savepoint_release=innobase_release_savepoint;
        innobase_hton->commit=innobase_commit;
        innobase_hton->rollback=innobase_rollback;
        innobase_hton->prepare=innobase_xa_prepare;
        innobase_hton->recover=innobase_xa_recover;
        innobase_hton->commit_by_xid=innobase_commit_by_xid;
        innobase_hton->rollback_by_xid=innobase_rollback_by_xid;
        innobase_hton->create_cursor_read_view=innobase_create_cursor_view;
        innobase_hton->set_cursor_read_view=innobase_set_cursor_view;
        innobase_hton->close_cursor_read_view=innobase_close_cursor_view;
        innobase_hton->create=innobase_create_handler;
        innobase_hton->drop_database=innobase_drop_database;
        innobase_hton->panic=innobase_end;
        innobase_hton->start_consistent_snapshot=innobase_start_trx_and_assign_read_view;
        innobase_hton->flush_logs=innobase_flush_logs;
        innobase_hton->show_status=innobase_show_status;
        innobase_hton->flags=HTON_NO_FLAGS;
        innobase_hton->release_temporary_latches=innobase_release_temporary_latches;
	innobase_hton->alter_table_flags = innobase_alter_table_flags;

	ut_a(DATA_MYSQL_TRUE_VARCHAR == (ulint)MYSQL_TYPE_VARCHAR);

#ifndef DBUG_OFF
	static const char	test_filename[] = "-@";
	char			test_tablename[sizeof test_filename
				+ sizeof srv_mysql50_table_name_prefix];
	if ((sizeof test_tablename) - 1
			!= filename_to_tablename(test_filename, test_tablename,
			sizeof test_tablename, true)
			|| strncmp(test_tablename,
			srv_mysql50_table_name_prefix,
			sizeof srv_mysql50_table_name_prefix)
			|| strcmp(test_tablename
			+ sizeof srv_mysql50_table_name_prefix,
			test_filename)) {
		sql_print_error("tablename encoding has been changed");
		goto error;
	}
#endif /* DBUG_OFF */

	/* Check that values don't overflow on 32-bit systems. */
	if (sizeof(ulint) == 4) {
		if (innobase_buffer_pool_size > UINT_MAX32) {
			sql_print_error(
				"innobase_buffer_pool_size can't be over 4GB"
				" on 32-bit systems");

			goto error;
		}

		if (innobase_log_file_size > UINT_MAX32) {
			sql_print_error(
				"innobase_log_file_size can't be over 4GB"
				" on 32-bit systems");

			goto error;
		}
	}

	os_innodb_umask = (ulint)my_umask;

	/* First calculate the default path for innodb_data_home_dir etc.,
	in case the user has not given any value.

	Note that when using the embedded server, the datadirectory is not
	necessarily the current directory of this program. */

	if (mysqld_embedded) {
		default_path = mysql_real_data_home;
		fil_path_to_mysql_datadir = mysql_real_data_home;
	} else {
		/* It's better to use current lib, to keep paths short */
		current_dir[0] = FN_CURLIB;
		current_dir[1] = FN_LIBCHAR;
		current_dir[2] = 0;
		default_path = current_dir;
	}

	ut_a(default_path);

	/* Set InnoDB initialization parameters according to the values
	read from MySQL .cnf file */

	/*--------------- Data files -------------------------*/

	/* The default dir for data files is the datadir of MySQL */

	srv_data_home = (innobase_data_home_dir ? innobase_data_home_dir :
			 default_path);

	/* Set default InnoDB data file size to 10 MB and let it be
	auto-extending. Thus users can use InnoDB in >= 4.0 without having
	to specify any startup options. */

	if (!innobase_data_file_path) {
		innobase_data_file_path = (char*) "ibdata1:10M:autoextend";
	}

	/* Since InnoDB edits the argument in the next call, we make another
	copy of it: */

	internal_innobase_data_file_path = my_strdup(innobase_data_file_path,
						   MYF(MY_FAE));

	ret = (bool) srv_parse_data_file_paths_and_sizes(
		internal_innobase_data_file_path);
	if (ret == FALSE) {
		sql_print_error(
			"InnoDB: syntax error in innodb_data_file_path");
mem_free_and_error:
		srv_free_paths_and_sizes();
		my_free(internal_innobase_data_file_path);
		goto error;
	}

	/* -------------- Log files ---------------------------*/

	/* The default dir for log files is the datadir of MySQL */

	if (!innobase_log_group_home_dir) {
		innobase_log_group_home_dir = default_path;
	}

#ifdef UNIV_LOG_ARCHIVE
	/* Since innodb_log_arch_dir has no relevance under MySQL,
	starting from 4.0.6 we always set it the same as
	innodb_log_group_home_dir: */

	innobase_log_arch_dir = innobase_log_group_home_dir;

	srv_arch_dir = innobase_log_arch_dir;
#endif /* UNIG_LOG_ARCHIVE */

	ret = (bool)
		srv_parse_log_group_home_dirs(innobase_log_group_home_dir);

	if (ret == FALSE || innobase_mirrored_log_groups != 1) {
	  sql_print_error("syntax error in innodb_log_group_home_dir, or a "
			  "wrong number of mirrored log groups");

		goto mem_free_and_error;
	}

	/* Validate the file format by animal name */
	if (innobase_file_format_name != NULL) {

		format_id = innobase_file_format_name_lookup(
			innobase_file_format_name);

		if (format_id > DICT_TF_FORMAT_MAX) {

			sql_print_error("InnoDB: wrong innodb_file_format.");

			goto mem_free_and_error;
		}
	} else {
		/* Set it to the default file format id. Though this
		should never happen. */
		format_id = 0;
	}

	srv_file_format = format_id;

	/* Given the type of innobase_file_format_name we have little
	choice but to cast away the constness from the returned name.
	innobase_file_format_name is used in the MySQL set variable
	interface and so can't be const. */

	innobase_file_format_name =
		(char*) trx_sys_file_format_id_to_name(format_id);

	/* Check innobase_file_format_check variable */
	if (!innobase_file_format_check) {

		/* Set the value to disable checking. */
		srv_max_file_format_at_startup = DICT_TF_FORMAT_MAX + 1;

	} else {

		/* Set the value to the lowest supported format. */
		srv_max_file_format_at_startup = DICT_TF_FORMAT_MIN;
	}

	/* Did the user specify a format name that we support?
	As a side effect it will update the variable
	srv_max_file_format_at_startup */
	if (innobase_file_format_validate_and_set(
			innobase_file_format_max) < 0) {

		sql_print_error("InnoDB: invalid "
				"innodb_file_format_max value: "
				"should be any value up to %s or its "
				"equivalent numeric id",
				trx_sys_file_format_id_to_name(
					DICT_TF_FORMAT_MAX));

		goto mem_free_and_error;
	}

	if (innobase_change_buffering) {
		ulint	use;

		for (use = 0;
		     use < UT_ARR_SIZE(innobase_change_buffering_values);
		     use++) {
			if (!innobase_strcasecmp(
				    innobase_change_buffering,
				    innobase_change_buffering_values[use])) {
				ibuf_use = (ibuf_use_t) use;
				goto innobase_change_buffering_inited_ok;
			}
		}

		sql_print_error("InnoDB: invalid value "
				"innodb_change_buffering=%s",
				innobase_change_buffering);
		goto mem_free_and_error;
	}

innobase_change_buffering_inited_ok:
	ut_a((ulint) ibuf_use < UT_ARR_SIZE(innobase_change_buffering_values));
	innobase_change_buffering = (char*)
		innobase_change_buffering_values[ibuf_use];

	/* --------------------------------------------------*/

	srv_file_flush_method_str = innobase_file_flush_method;

	srv_n_log_groups = (ulint) innobase_mirrored_log_groups;
	srv_n_log_files = (ulint) innobase_log_files_in_group;
	srv_log_file_size = (ulint) innobase_log_file_size;

#ifdef UNIV_LOG_ARCHIVE
	srv_log_archive_on = (ulint) innobase_log_archive;
#endif /* UNIV_LOG_ARCHIVE */
	srv_log_buffer_size = (ulint) innobase_log_buffer_size;

	srv_buf_pool_size = (ulint) innobase_buffer_pool_size;
	srv_buf_pool_instances = (ulint) innobase_buffer_pool_instances;

	srv_mem_pool_size = (ulint) innobase_additional_mem_pool_size;

	srv_n_file_io_threads = (ulint) innobase_file_io_threads;
	srv_n_read_io_threads = (ulint) innobase_read_io_threads;
	srv_n_write_io_threads = (ulint) innobase_write_io_threads;

	srv_force_recovery = (ulint) innobase_force_recovery;

	srv_use_doublewrite_buf = (ibool) innobase_use_doublewrite;
	srv_use_checksums = (ibool) innobase_use_checksums;

#ifdef HAVE_LARGE_PAGES
        if ((os_use_large_pages = (ibool) my_use_large_pages))
		os_large_page_size = (ulint) opt_large_page_size;
#endif

	row_rollback_on_timeout = (ibool) innobase_rollback_on_timeout;

	srv_locks_unsafe_for_binlog = (ibool) innobase_locks_unsafe_for_binlog;

	srv_max_n_open_files = (ulint) innobase_open_files;
	srv_innodb_status = (ibool) innobase_create_status_file;

	srv_print_verbose_log = mysqld_embedded ? 0 : 1;

	/* Store the default charset-collation number of this MySQL
	installation */

	data_mysql_default_charset_coll = (ulint)default_charset_info->number;

	ut_a(DATA_MYSQL_LATIN1_SWEDISH_CHARSET_COLL ==
					my_charset_latin1.number);
	ut_a(DATA_MYSQL_BINARY_CHARSET_COLL == my_charset_bin.number);

	/* Store the latin1_swedish_ci character ordering table to InnoDB. For
	non-latin1_swedish_ci charsets we use the MySQL comparison functions,
	and consequently we do not need to know the ordering internally in
	InnoDB. */

	ut_a(0 == strcmp(my_charset_latin1.name, "latin1_swedish_ci"));
	srv_latin1_ordering = my_charset_latin1.sort_order;

	innobase_commit_concurrency_init_default();

#ifdef HAVE_PSI_INTERFACE
	/* Register keys with MySQL performance schema */
	if (PSI_server) {
		int	count;

                count = array_elements(all_pthread_mutexes);
                PSI_server->register_mutex("innodb",
                                           all_pthread_mutexes, count);

# ifdef UNIV_PFS_MUTEX
		count = array_elements(all_innodb_mutexes);
		PSI_server->register_mutex("innodb",
					   all_innodb_mutexes, count);
# endif /* UNIV_PFS_MUTEX */

# ifdef UNIV_PFS_RWLOCK
		count = array_elements(all_innodb_rwlocks);
		PSI_server->register_rwlock("innodb",
					    all_innodb_rwlocks, count);
# endif /* UNIV_PFS_MUTEX */

# ifdef UNIV_PFS_THREAD
		count = array_elements(all_innodb_threads);
		PSI_server->register_thread("innodb",
					    all_innodb_threads, count);
# endif /* UNIV_PFS_THREAD */

# ifdef UNIV_PFS_IO
		count = array_elements(all_innodb_files);
		PSI_server->register_file("innodb",
					  all_innodb_files, count);
# endif /* UNIV_PFS_IO */

		count = array_elements(all_innodb_conds);
		PSI_server->register_cond("innodb",
					  all_innodb_conds, count);
	}
#endif /* HAVE_PSI_INTERFACE */

	/* Since we in this module access directly the fields of a trx
	struct, and due to different headers and flags it might happen that
	mutex_t has a different size in this module and in InnoDB
	modules, we check at run time that the size is the same in
	these compilation modules. */

	err = innobase_start_or_create_for_mysql();

	if (err != DB_SUCCESS) {
		goto mem_free_and_error;
	}

	innobase_old_blocks_pct = buf_LRU_old_ratio_update(
		innobase_old_blocks_pct, TRUE);

	innobase_open_tables = hash_create(200);
	mysql_mutex_init(innobase_share_mutex_key,
			 &innobase_share_mutex,
			 MY_MUTEX_INIT_FAST);
	mysql_mutex_init(prepare_commit_mutex_key,
			 &prepare_commit_mutex, MY_MUTEX_INIT_FAST);
	mysql_mutex_init(commit_threads_m_key,
			 &commit_threads_m, MY_MUTEX_INIT_FAST);
	mysql_mutex_init(commit_cond_mutex_key,
			 &commit_cond_m, MY_MUTEX_INIT_FAST);
	mysql_cond_init(commit_cond_key, &commit_cond, NULL);
	innodb_inited= 1;
#ifdef MYSQL_DYNAMIC_PLUGIN
	if (innobase_hton != p) {
		innobase_hton = reinterpret_cast<handlerton*>(p);
		*innobase_hton = *innodb_hton_ptr;
	}
#endif /* MYSQL_DYNAMIC_PLUGIN */

	/* Get the current high water mark format. */
	innobase_file_format_max = (char*) trx_sys_file_format_max_get();

	DBUG_RETURN(FALSE);
error:
	DBUG_RETURN(TRUE);
}

/*******************************************************************//**
Closes an InnoDB database.
@return	TRUE if error */
static
int
innobase_end(
/*=========*/
	handlerton*		hton,	/*!< in/out: InnoDB handlerton */
	ha_panic_function	type __attribute__((unused)))
					/*!< in: ha_panic() parameter */
{
	int	err= 0;

	DBUG_ENTER("innobase_end");
	DBUG_ASSERT(hton == innodb_hton_ptr);

	if (innodb_inited) {

		srv_fast_shutdown = (ulint) innobase_fast_shutdown;
		innodb_inited = 0;
		hash_table_free(innobase_open_tables);
		innobase_open_tables = NULL;
		if (innobase_shutdown_for_mysql() != DB_SUCCESS) {
			err = 1;
		}
		srv_free_paths_and_sizes();
		my_free(internal_innobase_data_file_path);
		mysql_mutex_destroy(&innobase_share_mutex);
		mysql_mutex_destroy(&prepare_commit_mutex);
		mysql_mutex_destroy(&commit_threads_m);
		mysql_mutex_destroy(&commit_cond_m);
		mysql_cond_destroy(&commit_cond);
	}

	DBUG_RETURN(err);
}

/****************************************************************//**
Flushes InnoDB logs to disk and makes a checkpoint. Really, a commit flushes
the logs, and the name of this function should be innobase_checkpoint.
@return	TRUE if error */
static
bool
innobase_flush_logs(
/*================*/
	handlerton*	hton)	/*!< in/out: InnoDB handlerton */
{
	bool	result = 0;

	DBUG_ENTER("innobase_flush_logs");
	DBUG_ASSERT(hton == innodb_hton_ptr);

	log_buffer_flush_to_disk();

	DBUG_RETURN(result);
}

/****************************************************************//**
Return alter table flags supported in an InnoDB database. */
static
uint
innobase_alter_table_flags(
/*=======================*/
	uint	flags)
{
	return(HA_INPLACE_ADD_INDEX_NO_READ_WRITE
		| HA_INPLACE_ADD_INDEX_NO_WRITE
		| HA_INPLACE_DROP_INDEX_NO_READ_WRITE
		| HA_INPLACE_ADD_UNIQUE_INDEX_NO_READ_WRITE
		| HA_INPLACE_ADD_UNIQUE_INDEX_NO_WRITE
		| HA_INPLACE_DROP_UNIQUE_INDEX_NO_READ_WRITE
		| HA_INPLACE_ADD_PK_INDEX_NO_READ_WRITE);
}

/*****************************************************************//**
Commits a transaction in an InnoDB database. */
static
void
innobase_commit_low(
/*================*/
	trx_t*	trx)	/*!< in: transaction handle */
{
	if (trx_is_started(trx)) {

		trx_commit_for_mysql(trx);
	}
}

/*****************************************************************//**
Creates an InnoDB transaction struct for the thd if it does not yet have one.
Starts a new InnoDB transaction if a transaction is not yet started. And
assigns a new snapshot for a consistent read if the transaction does not yet
have one.
@return	0 */
static
int
innobase_start_trx_and_assign_read_view(
/*====================================*/
        handlerton *hton, /*!< in: Innodb handlerton */
	THD*	thd)	/*!< in: MySQL thread handle of the user for whom
			the transaction should be committed */
{
	trx_t*	trx;

	DBUG_ENTER("innobase_start_trx_and_assign_read_view");
	DBUG_ASSERT(hton == innodb_hton_ptr);

	/* Create a new trx struct for thd, if it does not yet have one */

	trx = check_trx_exists(thd);

	/* This is just to play safe: release a possible FIFO ticket and
	search latch. Since we will reserve the kernel mutex, we have to
	release the search system latch first to obey the latching order. */

	innobase_release_stat_resources(trx);

	/* If the transaction is not started yet, start it */

	trx_start_if_not_started(trx);

	/* Assign a read view if the transaction does not have it yet */

	trx_assign_read_view(trx);

	/* Set the MySQL flag to mark that there is an active transaction */

	innobase_register_trx(hton, current_thd, trx);

	DBUG_RETURN(0);
}

/*****************************************************************//**
Commits a transaction in an InnoDB database or marks an SQL statement
ended.
@return	0 */
static
int
innobase_commit(
/*============*/
        handlerton *hton, /*!< in: Innodb handlerton */
	THD* 	thd,	/*!< in: MySQL thread handle of the user for whom
			the transaction should be committed */
	bool	all)	/*!< in:	TRUE - commit transaction
				FALSE - the current SQL statement ended */
{
	trx_t*		trx;

	DBUG_ENTER("innobase_commit");
	DBUG_ASSERT(hton == innodb_hton_ptr);
	DBUG_PRINT("trans", ("ending transaction"));

	trx = check_trx_exists(thd);

	/* Since we will reserve the kernel mutex, we have to release
	the search system latch first to obey the latching order. */

	if (trx->has_search_latch) {
		trx_search_latch_release_if_reserved(trx);
	}

	/* Transaction is deregistered only in a commit or a rollback. If
	it is deregistered we know there cannot be resources to be freed
	and we could return immediately.  For the time being, we play safe
	and do the cleanup though there should be nothing to clean up. */

	if (!trx_is_registered_for_2pc(trx) && trx_is_started(trx)) {

		sql_print_error("Transaction not registered for MySQL 2PC, "
				"but transaction is active");
	}

	if (all
	    || (!thd_test_options(thd, OPTION_NOT_AUTOCOMMIT | OPTION_BEGIN))) {

		/* We were instructed to commit the whole transaction, or
		this is an SQL statement end and autocommit is on */

		/* We need current binlog position for ibbackup to work.
		Note, the position is current because of
		prepare_commit_mutex */
retry:
		if (innobase_commit_concurrency > 0) {
			mysql_mutex_lock(&commit_cond_m);
			commit_threads++;

			if (commit_threads > innobase_commit_concurrency) {
				commit_threads--;
				mysql_cond_wait(&commit_cond,
					&commit_cond_m);
				mysql_mutex_unlock(&commit_cond_m);
				goto retry;
			}
			else {
				mysql_mutex_unlock(&commit_cond_m);
			}
		}

		/* The following calls to read the MySQL binary log
		file name and the position return consistent results:
		1) Other InnoDB transactions cannot intervene between
		these calls as we are holding prepare_commit_mutex.
		2) Binary logging of other engines is not relevant
		to InnoDB as all InnoDB requires is that committing
		InnoDB transactions appear in the same order in the
		MySQL binary log as they appear in InnoDB logs.
		3) A MySQL log file rotation cannot happen because
		MySQL protects against this by having a counter of
		transactions in prepared state and it only allows
		a rotation when the counter drops to zero. See
		LOCK_prep_xids and COND_prep_xids in log.cc. */
		trx->mysql_log_file_name = mysql_bin_log_file_name();
		trx->mysql_log_offset = (ib_int64_t) mysql_bin_log_file_pos();

		/* Don't do write + flush right now. For group commit
		to work we want to do the flush after releasing the
		prepare_commit_mutex. */
		trx->flush_log_later = TRUE;
		innobase_commit_low(trx);
		trx->flush_log_later = FALSE;

		if (innobase_commit_concurrency > 0) {
			mysql_mutex_lock(&commit_cond_m);
			commit_threads--;
			mysql_cond_signal(&commit_cond);
			mysql_mutex_unlock(&commit_cond_m);
		}

		if (trx_has_prepare_commit_mutex(trx)) {
  
			mysql_mutex_unlock(&prepare_commit_mutex);
  		}
  
		trx_deregister_from_2pc(trx);

		/* Now do a write + flush of logs. */
		trx_commit_complete_for_mysql(trx);
	} else {
		/* We just mark the SQL statement ended and do not do a
		transaction commit */

		/* If we had reserved the auto-inc lock for some
		table in this SQL statement we release it now */

		row_unlock_table_autoinc_for_mysql(trx);

		/* Store the current undo_no of the transaction so that we
		know where to roll back if we have to roll back the next
		SQL statement */

		trx_mark_sql_stat_end(trx);
	}

	trx->n_autoinc_rows = 0; /* Reset the number AUTO-INC rows required */

	if (trx->declared_to_be_inside_innodb) {
		/* Release our possible ticket in the FIFO */

		srv_conc_force_exit_innodb(trx);
	}

	/* Tell the InnoDB server that there might be work for utility
	threads: */
	srv_active_wake_master_thread();

	DBUG_RETURN(0);
}

/*****************************************************************//**
Rolls back a transaction or the latest SQL statement.
@return	0 or error number */
static
int
innobase_rollback(
/*==============*/
        handlerton *hton, /*!< in: Innodb handlerton */ 
	THD*	thd,	/*!< in: handle to the MySQL thread of the user
			whose transaction should be rolled back */
	bool	all)	/*!< in:	TRUE - commit transaction
				FALSE - the current SQL statement ended */
{
	int	error = 0;
	trx_t*	trx;

	DBUG_ENTER("innobase_rollback");
	DBUG_ASSERT(hton == innodb_hton_ptr);
	DBUG_PRINT("trans", ("aborting transaction"));

	trx = check_trx_exists(thd);

	/* Release a possible FIFO ticket and search latch. Since we will
	reserve the kernel mutex, we have to release the search system latch
	first to obey the latching order. */

	innobase_release_stat_resources(trx);

	trx->n_autoinc_rows = 0; /* Reset the number AUTO-INC rows required */

	/* If we had reserved the auto-inc lock for some table (if
	we come here to roll back the latest SQL statement) we
	release it now before a possibly lengthy rollback */

	row_unlock_table_autoinc_for_mysql(trx);

	if (all
	    || !thd_test_options(thd, OPTION_NOT_AUTOCOMMIT | OPTION_BEGIN)) {

		error = trx_rollback_for_mysql(trx);
		trx_deregister_from_2pc(trx);
	} else {
		error = trx_rollback_last_sql_stat_for_mysql(trx);
	}

	DBUG_RETURN(convert_error_code_to_mysql(error, 0, NULL));
}

/*****************************************************************//**
Rolls back a transaction
@return	0 or error number */
static
int
innobase_rollback_trx(
/*==================*/
	trx_t*	trx)	/*!< in: transaction */
{
	int	error = 0;

	DBUG_ENTER("innobase_rollback_trx");
	DBUG_PRINT("trans", ("aborting transaction"));

	/* Release a possible FIFO ticket and search latch. Since we will
	reserve the kernel mutex, we have to release the search system latch
	first to obey the latching order. */

	innobase_release_stat_resources(trx);

	/* If we had reserved the auto-inc lock for some table (if
	we come here to roll back the latest SQL statement) we
	release it now before a possibly lengthy rollback */

	row_unlock_table_autoinc_for_mysql(trx);

	error = trx_rollback_for_mysql(trx);

	DBUG_RETURN(convert_error_code_to_mysql(error, 0, NULL));
}

/*****************************************************************//**
Rolls back a transaction to a savepoint.
@return 0 if success, HA_ERR_NO_SAVEPOINT if no savepoint with the
given name */
static
int
innobase_rollback_to_savepoint(
/*===========================*/
        handlerton *hton,       /*!< in: Innodb handlerton */ 
	THD*	thd,		/*!< in: handle to the MySQL thread of the user
				whose transaction should be rolled back */
	void*	savepoint)	/*!< in: savepoint data */
{
	ib_int64_t	mysql_binlog_cache_pos;
	int		error = 0;
	trx_t*		trx;
	char		name[64];

	DBUG_ENTER("innobase_rollback_to_savepoint");
	DBUG_ASSERT(hton == innodb_hton_ptr);

	trx = check_trx_exists(thd);

	/* Release a possible FIFO ticket and search latch. Since we will
	reserve the kernel mutex, we have to release the search system latch
	first to obey the latching order. */

	innobase_release_stat_resources(trx);

	/* TODO: use provided savepoint data area to store savepoint data */

	longlong2str((ulint)savepoint, name, 36);

	error = (int) trx_rollback_to_savepoint_for_mysql(trx, name,
						&mysql_binlog_cache_pos);
	DBUG_RETURN(convert_error_code_to_mysql(error, 0, NULL));
}

/*****************************************************************//**
Release transaction savepoint name.
@return 0 if success, HA_ERR_NO_SAVEPOINT if no savepoint with the
given name */
static
int
innobase_release_savepoint(
/*=======================*/
        handlerton*	hton,	/*!< in: handlerton for Innodb */
	THD*	thd,		/*!< in: handle to the MySQL thread of the user
				whose transaction should be rolled back */
	void*	savepoint)	/*!< in: savepoint data */
{
	int		error = 0;
	trx_t*		trx;
	char		name[64];

	DBUG_ENTER("innobase_release_savepoint");
	DBUG_ASSERT(hton == innodb_hton_ptr);

	trx = check_trx_exists(thd);

	/* TODO: use provided savepoint data area to store savepoint data */

	longlong2str((ulint)savepoint, name, 36);

	error = (int) trx_release_savepoint_for_mysql(trx, name);

	DBUG_RETURN(convert_error_code_to_mysql(error, 0, NULL));
}

/*****************************************************************//**
Sets a transaction savepoint.
@return	always 0, that is, always succeeds */
static
int
innobase_savepoint(
/*===============*/
	handlerton*	hton,   /*!< in: handle to the Innodb handlerton */
	THD*	thd,		/*!< in: handle to the MySQL thread */
	void*	savepoint)	/*!< in: savepoint data */
{
	int	error = 0;
	trx_t*	trx;

	DBUG_ENTER("innobase_savepoint");
	DBUG_ASSERT(hton == innodb_hton_ptr);

	/*
	  In the autocommit mode there is no sense to set a savepoint
	  (unless we are in sub-statement), so SQL layer ensures that
	  this method is never called in such situation.
	*/
#ifdef MYSQL_SERVER /* plugins cannot access thd->in_sub_stmt */
	DBUG_ASSERT(thd_test_options(thd, OPTION_NOT_AUTOCOMMIT | OPTION_BEGIN) ||
		thd->in_sub_stmt);
#endif /* MYSQL_SERVER */

	trx = check_trx_exists(thd);

	/* Release a possible FIFO ticket and search latch. Since we will
	reserve the kernel mutex, we have to release the search system latch
	first to obey the latching order. */

	innobase_release_stat_resources(trx);

	/* Cannot happen outside of transaction */
	DBUG_ASSERT(trx_is_registered_for_2pc(trx));

	/* TODO: use provided savepoint data area to store savepoint data */
	char name[64];
	longlong2str((ulint)savepoint,name,36);

	error = (int) trx_savepoint_for_mysql(trx, name, (ib_int64_t)0);

	DBUG_RETURN(convert_error_code_to_mysql(error, 0, NULL));
}

/*****************************************************************//**
Frees a possible InnoDB trx object associated with the current THD.
@return	0 or error number */
static
int
innobase_close_connection(
/*======================*/
        handlerton*	hton,	/*!< in:  innobase handlerton */
	THD*	thd)	/*!< in: handle to the MySQL thread of the user
			whose resources should be free'd */
{
	trx_t*	trx;

	DBUG_ENTER("innobase_close_connection");
	DBUG_ASSERT(hton == innodb_hton_ptr);
	trx = thd_to_trx(thd);

	ut_a(trx);

	if (!trx_is_registered_for_2pc(trx) && trx_is_started(trx)) {

		sql_print_error("Transaction not registered for MySQL 2PC, "
				"but transaction is active");
	}


	if (trx_is_started(trx) && global_system_variables.log_warnings) {

		sql_print_warning(
			"MySQL is closing a connection that has an active "
			"InnoDB transaction.  %llu row modifications will "
			"roll back.",
			(ullint) trx->undo_no);
	}

	innobase_rollback_trx(trx);

	trx_free_for_mysql(trx);

	DBUG_RETURN(0);
}


/*************************************************************************//**
** InnoDB database tables
*****************************************************************************/

/****************************************************************//**
Get the record format from the data dictionary.
@return one of ROW_TYPE_REDUNDANT, ROW_TYPE_COMPACT,
ROW_TYPE_COMPRESSED, ROW_TYPE_DYNAMIC */
UNIV_INTERN
enum row_type
ha_innobase::get_row_type() const
/*=============================*/
{
	if (prebuilt && prebuilt->table) {
		const ulint	flags = prebuilt->table->flags;

		if (UNIV_UNLIKELY(!flags)) {
			return(ROW_TYPE_REDUNDANT);
		}

		ut_ad(flags & DICT_TF_COMPACT);

		switch (flags & DICT_TF_FORMAT_MASK) {
		case DICT_TF_FORMAT_51 << DICT_TF_FORMAT_SHIFT:
			return(ROW_TYPE_COMPACT);
		case DICT_TF_FORMAT_ZIP << DICT_TF_FORMAT_SHIFT:
			if (flags & DICT_TF_ZSSIZE_MASK) {
				return(ROW_TYPE_COMPRESSED);
			} else {
				return(ROW_TYPE_DYNAMIC);
			}
#if DICT_TF_FORMAT_ZIP != DICT_TF_FORMAT_MAX
# error "DICT_TF_FORMAT_ZIP != DICT_TF_FORMAT_MAX"
#endif
		}
	}
	ut_ad(0);
	return(ROW_TYPE_NOT_USED);
}



/****************************************************************//**
Get the table flags to use for the statement.
@return	table flags */
UNIV_INTERN
handler::Table_flags
ha_innobase::table_flags() const
/*============================*/
{
       /* Need to use tx_isolation here since table flags is (also)
          called before prebuilt is inited. */
        ulong const tx_isolation = thd_tx_isolation(ha_thd());
        if (tx_isolation <= ISO_READ_COMMITTED)
                return int_table_flags;
        return int_table_flags | HA_BINLOG_STMT_CAPABLE;
}

/****************************************************************//**
Gives the file extension of an InnoDB single-table tablespace. */
static const char* ha_innobase_exts[] = {
  ".ibd",
  NullS
};

/****************************************************************//**
Returns the table type (storage engine name).
@return	table type */
UNIV_INTERN
const char*
ha_innobase::table_type() const
/*===========================*/
{
	return(innobase_hton_name);
}

/****************************************************************//**
Returns the index type. */
UNIV_INTERN
const char*
ha_innobase::index_type(
/*====================*/
	uint)
				/*!< out: index type */
{
	return("BTREE");
}

/****************************************************************//**
Returns the table file name extension.
@return	file extension string */
UNIV_INTERN
const char**
ha_innobase::bas_ext() const
/*========================*/
{
	return(ha_innobase_exts);
}

/****************************************************************//**
Returns the operations supported for indexes.
@return	flags of supported operations */
UNIV_INTERN
ulong
ha_innobase::index_flags(
/*=====================*/
	uint,
	uint,
	bool)
const
{
	return(HA_READ_NEXT | HA_READ_PREV | HA_READ_ORDER
	       | HA_READ_RANGE | HA_KEYREAD_ONLY);
}

/****************************************************************//**
Returns the maximum number of keys.
@return	MAX_KEY */
UNIV_INTERN
uint
ha_innobase::max_supported_keys() const
/*===================================*/
{
	return(MAX_KEY);
}

/****************************************************************//**
Returns the maximum key length.
@return	maximum supported key length, in bytes */
UNIV_INTERN
uint
ha_innobase::max_supported_key_length() const
/*=========================================*/
{
	/* An InnoDB page must store >= 2 keys; a secondary key record
	must also contain the primary key value: max key length is
	therefore set to slightly less than 1 / 4 of page size which
	is 16 kB; but currently MySQL does not work with keys whose
	size is > MAX_KEY_LENGTH */
	return(3500);
}

/****************************************************************//**
Returns the key map of keys that are usable for scanning.
@return	key_map_full */
UNIV_INTERN
const key_map*
ha_innobase::keys_to_use_for_scanning()
{
	return(&key_map_full);
}

/****************************************************************//**
Determines if table caching is supported.
@return	HA_CACHE_TBL_ASKTRANSACT */
UNIV_INTERN
uint8
ha_innobase::table_cache_type()
{
	return(HA_CACHE_TBL_ASKTRANSACT);
}

/****************************************************************//**
Determines if the primary key is clustered index.
@return	true */
UNIV_INTERN
bool
ha_innobase::primary_key_is_clustered()
{
	return(true);
}

/*****************************************************************//**
Normalizes a table name string. A normalized name consists of the
database name catenated to '/' and table name. An example:
test/mytable. On Windows normalization puts both the database name and the
table name always to lower case. */
static
void
normalize_table_name(
/*=================*/
	char*		norm_name,	/*!< out: normalized name as a
					null-terminated string */
	const char*	name)		/*!< in: table name string */
{
	char*	name_ptr;
	char*	db_ptr;
	char*	ptr;

	/* Scan name from the end */

	ptr = strend(name)-1;

	while (ptr >= name && *ptr != '\\' && *ptr != '/') {
		ptr--;
	}

	name_ptr = ptr + 1;

	DBUG_ASSERT(ptr > name);

	ptr--;

	while (ptr >= name && *ptr != '\\' && *ptr != '/') {
		ptr--;
	}

	db_ptr = ptr + 1;

	memcpy(norm_name, db_ptr, strlen(name) + 1 - (db_ptr - name));

	norm_name[name_ptr - db_ptr - 1] = '/';

#ifdef __WIN__
	innobase_casedn_str(norm_name);
#endif
}

/********************************************************************//**
Get the upper limit of the MySQL integral and floating-point type.
@return maximum allowed value for the field */
static
ulonglong
innobase_get_int_col_max_value(
/*===========================*/
	const Field*	field)	/*!< in: MySQL field */
{
	ulonglong	max_value = 0;

	switch(field->key_type()) {
	/* TINY */
	case HA_KEYTYPE_BINARY:
		max_value = 0xFFULL;
		break;
	case HA_KEYTYPE_INT8:
		max_value = 0x7FULL;
		break;
	/* SHORT */
	case HA_KEYTYPE_USHORT_INT:
		max_value = 0xFFFFULL;
		break;
	case HA_KEYTYPE_SHORT_INT:
		max_value = 0x7FFFULL;
		break;
	/* MEDIUM */
	case HA_KEYTYPE_UINT24:
		max_value = 0xFFFFFFULL;
		break;
	case HA_KEYTYPE_INT24:
		max_value = 0x7FFFFFULL;
		break;
	/* LONG */
	case HA_KEYTYPE_ULONG_INT:
		max_value = 0xFFFFFFFFULL;
		break;
	case HA_KEYTYPE_LONG_INT:
		max_value = 0x7FFFFFFFULL;
		break;
	/* BIG */
	case HA_KEYTYPE_ULONGLONG:
		max_value = 0xFFFFFFFFFFFFFFFFULL;
		break;
	case HA_KEYTYPE_LONGLONG:
		max_value = 0x7FFFFFFFFFFFFFFFULL;
		break;
	case HA_KEYTYPE_FLOAT:
		/* We use the maximum as per IEEE754-2008 standard, 2^24 */
		max_value = 0x1000000ULL;
		break;
	case HA_KEYTYPE_DOUBLE:
		/* We use the maximum as per IEEE754-2008 standard, 2^53 */
		max_value = 0x20000000000000ULL;
		break;
	default:
		ut_error;
	}

	return(max_value);
}

/*******************************************************************//**
This function checks whether the index column information
is consistent between KEY info from mysql and that from innodb index.
@return TRUE if all column types match. */
static
ibool
innobase_match_index_columns(
/*=========================*/
	const KEY*		key_info,	/*!< in: Index info
						from mysql */
	const dict_index_t*	index_info)	/*!< in: Index info
						from Innodb */
{
	const KEY_PART_INFO*	key_part;
	const KEY_PART_INFO*	key_end;
	const dict_field_t*	innodb_idx_fld;
	const dict_field_t*	innodb_idx_fld_end;

	DBUG_ENTER("innobase_match_index_columns");

	/* Check whether user defined index column count matches */
	if (key_info->key_parts != index_info->n_user_defined_cols) {
		DBUG_RETURN(FALSE);
	}

	key_part = key_info->key_part;
	key_end = key_part + key_info->key_parts;
	innodb_idx_fld = index_info->fields;
	innodb_idx_fld_end = index_info->fields + index_info->n_fields;

	/* Check each index column's datatype. We do not check
	column name because there exists case that index
	column name got modified in mysql but such change does not
	propagate to InnoDB.
	One hidden assumption here is that the index column sequences
	are matched up between those in mysql and Innodb. */
	for (; key_part != key_end; ++key_part) {
		ulint	col_type;
		ibool	is_unsigned;
		ulint	mtype = innodb_idx_fld->col->mtype;

		/* Need to translate to InnoDB column type before
		comparison. */
		col_type = get_innobase_type_from_mysql_type(&is_unsigned,
							     key_part->field);

		/* Ignore Innodb specific system columns. */
		while (mtype == DATA_SYS) {
			innodb_idx_fld++;

			if (innodb_idx_fld >= innodb_idx_fld_end) {
				DBUG_RETURN(FALSE);
			}
		}

		if (col_type != mtype) {
			/* Column Type mismatches */
			DBUG_RETURN(FALSE);
		}

		innodb_idx_fld++;
	}

	DBUG_RETURN(TRUE);
}

/*******************************************************************//**
This function builds a translation table in INNOBASE_SHARE
structure for fast index location with mysql array number from its
table->key_info structure. This also provides the necessary translation
between the key order in mysql key_info and Innodb ib_table->indexes if
they are not fully matched with each other.
Note we do not have any mutex protecting the translation table
building based on the assumption that there is no concurrent
index creation/drop and DMLs that requires index lookup. All table
handle will be closed before the index creation/drop.
@return TRUE if index translation table built successfully */
static
ibool
innobase_build_index_translation(
/*=============================*/
	const TABLE*		table,	  /*!< in: table in MySQL data
					  dictionary */
	dict_table_t*		ib_table, /*!< in: table in Innodb data
					  dictionary */
	INNOBASE_SHARE*		share)	  /*!< in/out: share structure
					  where index translation table
					  will be constructed in. */
{
	ulint		mysql_num_index;
	ulint		ib_num_index;
	dict_index_t**	index_mapping;
	ibool		ret = TRUE;

	DBUG_ENTER("innobase_build_index_translation");

	mutex_enter(&dict_sys->mutex);

	mysql_num_index = table->s->keys;
	ib_num_index = UT_LIST_GET_LEN(ib_table->indexes);

	index_mapping = share->idx_trans_tbl.index_mapping;

	/* If there exists inconsistency between MySQL and InnoDB dictionary
	(metadata) information, the number of index defined in MySQL
	could exceed that in InnoDB, do not build index translation
	table in such case */
	if (UNIV_UNLIKELY(ib_num_index < mysql_num_index)) {
		ret = FALSE;
		goto func_exit;
	}

	/* If index entry count is non-zero, nothing has
	changed since last update, directly return TRUE */
	if (share->idx_trans_tbl.index_count) {
		/* Index entry count should still match mysql_num_index */
		ut_a(share->idx_trans_tbl.index_count == mysql_num_index);
		goto func_exit;
	}

	/* The number of index increased, rebuild the mapping table */
	if (mysql_num_index > share->idx_trans_tbl.array_size) {
		index_mapping = (dict_index_t**) my_realloc(index_mapping,
							mysql_num_index *
							sizeof(*index_mapping),
							MYF(MY_ALLOW_ZERO_PTR));

		if (!index_mapping) {
			/* Report an error if index_mapping continues to be
			NULL and mysql_num_index is a non-zero value */
			sql_print_error("InnoDB: fail to allocate memory for "
					"index translation table. Number of "
					"Index:%lu, array size:%lu",
					mysql_num_index,
					share->idx_trans_tbl.array_size);
			ret = FALSE;
			goto func_exit;
		}

		share->idx_trans_tbl.array_size = mysql_num_index;
	}

	/* For each index in the mysql key_info array, fetch its
	corresponding InnoDB index pointer into index_mapping
	array. */
	for (ulint count = 0; count < mysql_num_index; count++) {

		/* Fetch index pointers into index_mapping according to mysql
		index sequence */
		index_mapping[count] = dict_table_get_index_on_name(
			ib_table, table->key_info[count].name);

		if (!index_mapping[count]) {
			sql_print_error("Cannot find index %s in InnoDB "
					"index dictionary.",
					table->key_info[count].name);
			ret = FALSE;
			goto func_exit;
		}

		/* Double check fetched index has the same
		column info as those in mysql key_info. */
		if (!innobase_match_index_columns(&table->key_info[count],
					          index_mapping[count])) {
			sql_print_error("Found index %s whose column info "
					"does not match that of MySQL.",
					table->key_info[count].name);
			ret = FALSE;
			goto func_exit;
		}
	}

	/* Successfully built the translation table */
	share->idx_trans_tbl.index_count = mysql_num_index;

func_exit:
	if (!ret) {
		/* Build translation table failed. */
		my_free(index_mapping);

		share->idx_trans_tbl.array_size = 0;
		share->idx_trans_tbl.index_count = 0;
		index_mapping = NULL;
	}

	share->idx_trans_tbl.index_mapping = index_mapping;

	mutex_exit(&dict_sys->mutex);

	DBUG_RETURN(ret);
}

/*******************************************************************//**
This function uses index translation table to quickly locate the
requested index structure.
Note we do not have mutex protection for the index translatoin table
access, it is based on the assumption that there is no concurrent
translation table rebuild (fter create/drop index) and DMLs that
require index lookup.
@return dict_index_t structure for requested index. NULL if
fail to locate the index structure. */
static
dict_index_t*
innobase_index_lookup(
/*==================*/
	INNOBASE_SHARE*	share,	/*!< in: share structure for index
				translation table. */
	uint		keynr)	/*!< in: index number for the requested
				index */
{
	if (!share->idx_trans_tbl.index_mapping
	    || keynr >= share->idx_trans_tbl.index_count) {
		return(NULL);
	}

	return(share->idx_trans_tbl.index_mapping[keynr]);
}

/************************************************************************
Set the autoinc column max value. This should only be called once from
ha_innobase::open(). Therefore there's no need for a covering lock. */
UNIV_INTERN
void
ha_innobase::innobase_initialize_autoinc()
/*======================================*/
{
	ulonglong	auto_inc;
	const Field*	field = table->found_next_number_field;

	if (field != NULL) {
		auto_inc = innobase_get_int_col_max_value(field);
	} else {
		/* We have no idea what's been passed in to us as the
		autoinc column. We set it to the 0, effectively disabling
		updates to the table. */
		auto_inc = 0;

		ut_print_timestamp(stderr);
		fprintf(stderr, "  InnoDB: Unable to determine the AUTOINC "
				"column name\n");
	}

	if (srv_force_recovery >= SRV_FORCE_NO_IBUF_MERGE) {
		/* If the recovery level is set so high that writes
		are disabled we force the AUTOINC counter to 0
		value effectively disabling writes to the table.
		Secondly, we avoid reading the table in case the read
		results in failure due to a corrupted table/index.

		We will not return an error to the client, so that the
		tables can be dumped with minimal hassle.  If an error
		were returned in this case, the first attempt to read
		the table would fail and subsequent SELECTs would succeed. */
		auto_inc = 0;
	} else if (field == NULL) {
		/* This is a far more serious error, best to avoid
		opening the table and return failure. */
		my_error(ER_AUTOINC_READ_FAILED, MYF(0));
	} else {
		dict_index_t*	index;
		const char*	col_name;
		ulonglong	read_auto_inc;
		ulint		err;

		update_thd(ha_thd());

		ut_a(prebuilt->trx == thd_to_trx(user_thd));

		col_name = field->field_name;
		index = innobase_get_index(table->s->next_number_index);

		/* Execute SELECT MAX(col_name) FROM TABLE; */
		err = row_search_max_autoinc(index, col_name, &read_auto_inc);

		switch (err) {
		case DB_SUCCESS: {
			ulonglong	col_max_value;

			col_max_value = innobase_get_int_col_max_value(field);

			/* At the this stage we do not know the increment
			nor the offset, so use a default increment of 1. */

			auto_inc = innobase_next_autoinc(
				read_auto_inc, 1, 1, col_max_value);

			break;
		}
		case DB_RECORD_NOT_FOUND:
			ut_print_timestamp(stderr);
			fprintf(stderr, "  InnoDB: MySQL and InnoDB data "
				"dictionaries are out of sync.\n"
				"InnoDB: Unable to find the AUTOINC column "
				"%s in the InnoDB table %s.\n"
				"InnoDB: We set the next AUTOINC column "
				"value to 0,\n"
				"InnoDB: in effect disabling the AUTOINC "
				"next value generation.\n"
				"InnoDB: You can either set the next "
				"AUTOINC value explicitly using ALTER TABLE\n"
				"InnoDB: or fix the data dictionary by "
				"recreating the table.\n",
				col_name, index->table->name);

			/* This will disable the AUTOINC generation. */
			auto_inc = 0;

			/* We want the open to succeed, so that the user can
			take corrective action. ie. reads should succeed but
			updates should fail. */
			err = DB_SUCCESS;
			break;
		default:
			/* row_search_max_autoinc() should only return
			one of DB_SUCCESS or DB_RECORD_NOT_FOUND. */
			ut_error;
		}
	}

	dict_table_autoinc_initialize(prebuilt->table, auto_inc);
}

/*****************************************************************//**
Creates and opens a handle to a table which already exists in an InnoDB
database.
@return	1 if error, 0 if success */
UNIV_INTERN
int
ha_innobase::open(
/*==============*/
	const char*	name,		/*!< in: table name */
	int		mode,		/*!< in: not used */
	uint		test_if_locked)	/*!< in: not used */
{
	dict_table_t*	ib_table;
	char		norm_name[1000];
	THD*		thd;
	ulint		retries = 0;
	char*		is_part = NULL;

	DBUG_ENTER("ha_innobase::open");

	UT_NOT_USED(mode);
	UT_NOT_USED(test_if_locked);

	thd = ha_thd();

	/* Under some cases MySQL seems to call this function while
	holding btr_search_latch. This breaks the latching order as
	we acquire dict_sys->mutex below and leads to a deadlock. */
	if (thd != NULL) {
		innobase_release_temporary_latches(ht, thd);
	}

	normalize_table_name(norm_name, name);

	user_thd = NULL;

	if (!(share=get_share(name))) {

		DBUG_RETURN(1);
	}

	/* Will be allocated if it is needed in ::update_row() */
	upd_buf = NULL;
	upd_buf_size = 0;

	/* We look for pattern #P# to see if the table is partitioned
	MySQL table. The retry logic for partitioned tables is a
	workaround for http://bugs.mysql.com/bug.php?id=33349. Look
	at support issue https://support.mysql.com/view.php?id=21080
	for more details. */
	is_part = strstr(norm_name, "#P#");
retry:
	/* Get pointer to a table object in InnoDB dictionary cache */
	ib_table = dict_table_get(norm_name, TRUE);
	
	if (NULL == ib_table) {
		if (is_part && retries < 10) {
			++retries;
			os_thread_sleep(100000);
			goto retry;
		}

		if (is_part) {
			sql_print_error("Failed to open table %s after "
					"%lu attempts.\n", norm_name,
					retries);
		}

		sql_print_error("Cannot find or open table %s from\n"
				"the internal data dictionary of InnoDB "
				"though the .frm file for the\n"
				"table exists. Maybe you have deleted and "
				"recreated InnoDB data\n"
				"files but have forgotten to delete the "
				"corresponding .frm files\n"
				"of InnoDB tables, or you have moved .frm "
				"files to another database?\n"
				"or, the table contains indexes that this "
				"version of the engine\n"
				"doesn't support.\n"
				"See " REFMAN "innodb-troubleshooting.html\n"
				"how you can resolve the problem.\n",
				norm_name);
		free_share(share);
		my_errno = ENOENT;

		DBUG_RETURN(HA_ERR_NO_SUCH_TABLE);
	}

	if (ib_table->ibd_file_missing && !thd_tablespace_op(thd)) {
		sql_print_error("MySQL is trying to open a table handle but "
				"the .ibd file for\ntable %s does not exist.\n"
				"Have you deleted the .ibd file from the "
				"database directory under\nthe MySQL datadir, "
				"or have you used DISCARD TABLESPACE?\n"
				"See " REFMAN "innodb-troubleshooting.html\n"
				"how you can resolve the problem.\n",
				norm_name);
		free_share(share);
		my_errno = ENOENT;

		dict_table_decrement_handle_count(ib_table, FALSE);
		DBUG_RETURN(HA_ERR_NO_SUCH_TABLE);
	}

	prebuilt = row_create_prebuilt(ib_table, table->s->reclength);

	prebuilt->default_rec = table->s->default_values;
	ut_ad(prebuilt->default_rec);

	/* Looks like MySQL-3.23 sometimes has primary key number != 0 */

	primary_key = table->s->primary_key;
	key_used_on_scan = primary_key;

	if (!innobase_build_index_translation(table, ib_table, share)) {
		  sql_print_error("Build InnoDB index translation table for"
				  " Table %s failed", name);
	}

	/* Allocate a buffer for a 'row reference'. A row reference is
	a string of bytes of length ref_length which uniquely specifies
	a row in our table. Note that MySQL may also compare two row
	references for equality by doing a simple memcmp on the strings
	of length ref_length! */

	if (!row_table_got_default_clust_index(ib_table)) {

		prebuilt->clust_index_was_generated = FALSE;

		if (UNIV_UNLIKELY(primary_key >= MAX_KEY)) {
			sql_print_error("Table %s has a primary key in "
					"InnoDB data dictionary, but not "
					"in MySQL!", name);

			/* This mismatch could cause further problems
			if not attended, bring this to the user's attention
			by printing a warning in addition to log a message
			in the errorlog */
			push_warning_printf(thd, MYSQL_ERROR::WARN_LEVEL_WARN,
					    ER_NO_SUCH_INDEX,
					    "InnoDB: Table %s has a "
					    "primary key in InnoDB data "
					    "dictionary, but not in "
					    "MySQL!", name);

			/* If primary_key >= MAX_KEY, its (primary_key)
			value could be out of bound if continue to index
			into key_info[] array. Find InnoDB primary index,
			and assign its key_length to ref_length.
			In addition, since MySQL indexes are sorted starting
			with primary index, unique index etc., initialize
			ref_length to the first index key length in
			case we fail to find InnoDB cluster index.

			Please note, this will not resolve the primary
			index mismatch problem, other side effects are
			possible if users continue to use the table.
			However, we allow this table to be opened so
			that user can adopt necessary measures for the
			mismatch while still being accessible to the table
			date. */
			ref_length = table->key_info[0].key_length;

			/* Find correspoinding cluster index
			key length in MySQL's key_info[] array */
			for (ulint i = 0; i < table->s->keys; i++) {
				dict_index_t*	index;
				index = innobase_get_index(i);
				if (dict_index_is_clust(index)) {
					ref_length =
						 table->key_info[i].key_length;
				}
			}
		} else {
			/* MySQL allocates the buffer for ref.
			key_info->key_length includes space for all key
			columns + one byte for each column that may be
			NULL. ref_length must be as exact as possible to
			save space, because all row reference buffers are
			allocated based on ref_length. */

			ref_length = table->key_info[primary_key].key_length;
		}
	} else {
		if (primary_key != MAX_KEY) {
			sql_print_error(
				"Table %s has no primary key in InnoDB data "
				"dictionary, but has one in MySQL! If you "
				"created the table with a MySQL version < "
				"3.23.54 and did not define a primary key, "
				"but defined a unique key with all non-NULL "
				"columns, then MySQL internally treats that "
				"key as the primary key. You can fix this "
				"error by dump + DROP + CREATE + reimport "
				"of the table.", name);

			/* This mismatch could cause further problems
			if not attended, bring this to the user attention
			by printing a warning in addition to log a message
			in the errorlog */
			push_warning_printf(thd, MYSQL_ERROR::WARN_LEVEL_WARN,
					    ER_NO_SUCH_INDEX,
					    "InnoDB: Table %s has no "
					    "primary key in InnoDB data "
					    "dictionary, but has one in "
					    "MySQL!", name);
		}

		prebuilt->clust_index_was_generated = TRUE;

		ref_length = DATA_ROW_ID_LEN;

		/* If we automatically created the clustered index, then
		MySQL does not know about it, and MySQL must NOT be aware
		of the index used on scan, to make it avoid checking if we
		update the column of the index. That is why we assert below
		that key_used_on_scan is the undefined value MAX_KEY.
		The column is the row id in the automatical generation case,
		and it will never be updated anyway. */

		if (key_used_on_scan != MAX_KEY) {
			sql_print_warning(
				"Table %s key_used_on_scan is %lu even "
				"though there is no primary key inside "
				"InnoDB.", name, (ulong) key_used_on_scan);
		}
	}

	/* Index block size in InnoDB: used by MySQL in query optimization */
	stats.block_size = 16 * 1024;

	/* Init table lock structure */
	thr_lock_data_init(&share->lock,&lock,(void*) 0);

	if (prebuilt->table) {
		/* We update the highest file format in the system table
		space, if this table has higher file format setting. */

		trx_sys_file_format_max_upgrade(
			(const char**) &innobase_file_format_max,
			dict_table_get_format(prebuilt->table));
	}

	/* Only if the table has an AUTOINC column. */
	if (prebuilt->table != NULL && table->found_next_number_field != NULL) {
		dict_table_autoinc_lock(prebuilt->table);

		/* Since a table can already be "open" in InnoDB's internal
		data dictionary, we only init the autoinc counter once, the
		first time the table is loaded. We can safely reuse the
		autoinc value from a previous MySQL open. */
		if (dict_table_autoinc_read(prebuilt->table) == 0) {

			innobase_initialize_autoinc();
		}

		dict_table_autoinc_unlock(prebuilt->table);
	}

	info(HA_STATUS_NO_LOCK | HA_STATUS_VARIABLE | HA_STATUS_CONST);

	DBUG_RETURN(0);
}

UNIV_INTERN
uint
ha_innobase::max_supported_key_part_length() const
{
	/* A table format specific index column length check will be performed
	at ha_innobase::add_index() and row_create_index_for_mysql() */
	return(innobase_large_prefix
		? REC_VERSION_56_MAX_INDEX_COL_LEN
		: REC_ANTELOPE_MAX_INDEX_COL_LEN - 1);
}

/******************************************************************//**
Closes a handle to an InnoDB table.
@return	0 */
UNIV_INTERN
int
ha_innobase::close(void)
/*====================*/
{
	THD*	thd;

	DBUG_ENTER("ha_innobase::close");

	thd = ha_thd();
	if (thd != NULL) {
		innobase_release_temporary_latches(ht, thd);
	}

	row_prebuilt_free(prebuilt, FALSE);

	if (upd_buf != NULL) {
		ut_ad(upd_buf_size != 0);
		my_free(upd_buf);
		upd_buf = NULL;
		upd_buf_size = 0;
	}

	free_share(share);

	/* Tell InnoDB server that there might be work for
	utility threads: */

	srv_active_wake_master_thread();

	DBUG_RETURN(0);
}

/* The following accessor functions should really be inside MySQL code! */

/**************************************************************//**
Gets field offset for a field in a table.
@return	offset */
static inline
uint
get_field_offset(
/*=============*/
	TABLE*	table,	/*!< in: MySQL table object */
	Field*	field)	/*!< in: MySQL field object */
{
	return((uint) (field->ptr - table->record[0]));
}

/**************************************************************//**
Checks if a field in a record is SQL NULL. Uses the record format
information in table to track the null bit in record.
@return	1 if NULL, 0 otherwise */
static inline
uint
field_in_record_is_null(
/*====================*/
	TABLE*	table,	/*!< in: MySQL table object */
	Field*	field,	/*!< in: MySQL field object */
	char*	record)	/*!< in: a row in MySQL format */
{
	int	null_offset;

	if (!field->null_ptr) {

		return(0);
	}

	null_offset = (uint) ((char*) field->null_ptr
					- (char*) table->record[0]);

	if (record[null_offset] & field->null_bit) {

		return(1);
	}

	return(0);
}

/*************************************************************//**
InnoDB uses this function to compare two data fields for which the data type
is such that we must use MySQL code to compare them. NOTE that the prototype
of this function is in rem0cmp.c in InnoDB source code! If you change this
function, remember to update the prototype there!
@return	1, 0, -1, if a is greater, equal, less than b, respectively */
extern "C" UNIV_INTERN
int
innobase_mysql_cmp(
/*===============*/
	int		mysql_type,	/*!< in: MySQL type */
	uint		charset_number,	/*!< in: number of the charset */
	const unsigned char* a,		/*!< in: data field */
	unsigned int	a_length,	/*!< in: data field length,
					not UNIV_SQL_NULL */
	const unsigned char* b,		/*!< in: data field */
	unsigned int	b_length)	/*!< in: data field length,
					not UNIV_SQL_NULL */
{
	CHARSET_INFO*		charset;
	enum_field_types	mysql_tp;
	int			ret;

	DBUG_ASSERT(a_length != UNIV_SQL_NULL);
	DBUG_ASSERT(b_length != UNIV_SQL_NULL);

	mysql_tp = (enum_field_types) mysql_type;

	switch (mysql_tp) {

	case MYSQL_TYPE_BIT:
	case MYSQL_TYPE_STRING:
	case MYSQL_TYPE_VAR_STRING:
	case MYSQL_TYPE_TINY_BLOB:
	case MYSQL_TYPE_MEDIUM_BLOB:
	case MYSQL_TYPE_BLOB:
	case MYSQL_TYPE_LONG_BLOB:
	case MYSQL_TYPE_VARCHAR:
		/* Use the charset number to pick the right charset struct for
		the comparison. Since the MySQL function get_charset may be
		slow before Bar removes the mutex operation there, we first
		look at 2 common charsets directly. */

		if (charset_number == default_charset_info->number) {
			charset = default_charset_info;
		} else if (charset_number == my_charset_latin1.number) {
			charset = &my_charset_latin1;
		} else {
			charset = get_charset(charset_number, MYF(MY_WME));

			if (charset == NULL) {
			  sql_print_error("InnoDB needs charset %lu for doing "
					  "a comparison, but MySQL cannot "
					  "find that charset.",
					  (ulong) charset_number);
				ut_a(0);
			}
		}

		/* Starting from 4.1.3, we use strnncollsp() in comparisons of
		non-latin1_swedish_ci strings. NOTE that the collation order
		changes then: 'b\0\0...' is ordered BEFORE 'b  ...'. Users
		having indexes on such data need to rebuild their tables! */

		ret = charset->coll->strnncollsp(charset,
				  a, a_length,
						 b, b_length, 0);
		if (ret < 0) {
			return(-1);
		} else if (ret > 0) {
			return(1);
		} else {
			return(0);
		}
	default:
		ut_error;
	}

	return(0);
}

/**************************************************************//**
Converts a MySQL type to an InnoDB type. Note that this function returns
the 'mtype' of InnoDB. InnoDB differentiates between MySQL's old <= 4.1
VARCHAR and the new true VARCHAR in >= 5.0.3 by the 'prtype'.
@return	DATA_BINARY, DATA_VARCHAR, ... */
extern "C" UNIV_INTERN
ulint
get_innobase_type_from_mysql_type(
/*==============================*/
	ulint*		unsigned_flag,	/*!< out: DATA_UNSIGNED if an
					'unsigned type';
					at least ENUM and SET,
					and unsigned integer
					types are 'unsigned types' */
	const void*	f)		/*!< in: MySQL Field */
{
	const class Field* field = reinterpret_cast<const class Field*>(f);

	/* The following asserts try to check that the MySQL type code fits in
	8 bits: this is used in ibuf and also when DATA_NOT_NULL is ORed to
	the type */

	DBUG_ASSERT((ulint)MYSQL_TYPE_STRING < 256);
	DBUG_ASSERT((ulint)MYSQL_TYPE_VAR_STRING < 256);
	DBUG_ASSERT((ulint)MYSQL_TYPE_DOUBLE < 256);
	DBUG_ASSERT((ulint)MYSQL_TYPE_FLOAT < 256);
	DBUG_ASSERT((ulint)MYSQL_TYPE_DECIMAL < 256);

	if (field->flags & UNSIGNED_FLAG) {

		*unsigned_flag = DATA_UNSIGNED;
	} else {
		*unsigned_flag = 0;
	}

	if (field->real_type() == MYSQL_TYPE_ENUM
		|| field->real_type() == MYSQL_TYPE_SET) {

		/* MySQL has field->type() a string type for these, but the
		data is actually internally stored as an unsigned integer
		code! */

		*unsigned_flag = DATA_UNSIGNED; /* MySQL has its own unsigned
						flag set to zero, even though
						internally this is an unsigned
						integer type */
		return(DATA_INT);
	}

	switch (field->type()) {
		/* NOTE that we only allow string types in DATA_MYSQL and
		DATA_VARMYSQL */
	case MYSQL_TYPE_VAR_STRING: /* old <= 4.1 VARCHAR */
	case MYSQL_TYPE_VARCHAR:    /* new >= 5.0.3 true VARCHAR */
		if (field->binary()) {
			return(DATA_BINARY);
		} else if (strcmp(
				   field->charset()->name,
				   "latin1_swedish_ci") == 0) {
			return(DATA_VARCHAR);
		} else {
			return(DATA_VARMYSQL);
		}
	case MYSQL_TYPE_BIT:
	case MYSQL_TYPE_STRING: if (field->binary()) {

			return(DATA_FIXBINARY);
		} else if (strcmp(
				   field->charset()->name,
				   "latin1_swedish_ci") == 0) {
			return(DATA_CHAR);
		} else {
			return(DATA_MYSQL);
		}
	case MYSQL_TYPE_NEWDECIMAL:
		return(DATA_FIXBINARY);
	case MYSQL_TYPE_LONG:
	case MYSQL_TYPE_LONGLONG:
	case MYSQL_TYPE_TINY:
	case MYSQL_TYPE_SHORT:
	case MYSQL_TYPE_INT24:
	case MYSQL_TYPE_DATE:
	case MYSQL_TYPE_DATETIME:
	case MYSQL_TYPE_YEAR:
	case MYSQL_TYPE_NEWDATE:
	case MYSQL_TYPE_TIME:
	case MYSQL_TYPE_TIMESTAMP:
		return(DATA_INT);
	case MYSQL_TYPE_FLOAT:
		return(DATA_FLOAT);
	case MYSQL_TYPE_DOUBLE:
		return(DATA_DOUBLE);
	case MYSQL_TYPE_DECIMAL:
		return(DATA_DECIMAL);
	case MYSQL_TYPE_GEOMETRY:
	case MYSQL_TYPE_TINY_BLOB:
	case MYSQL_TYPE_MEDIUM_BLOB:
	case MYSQL_TYPE_BLOB:
	case MYSQL_TYPE_LONG_BLOB:
		return(DATA_BLOB);
	case MYSQL_TYPE_NULL:
		/* MySQL currently accepts "NULL" datatype, but will
		reject such datatype in the next release. We will cope
		with it and not trigger assertion failure in 5.1 */
		break;
	default:
		ut_error;
	}

	return(0);
}

/*******************************************************************//**
Writes an unsigned integer value < 64k to 2 bytes, in the little-endian
storage format. */
static inline
void
innobase_write_to_2_little_endian(
/*==============================*/
	byte*	buf,	/*!< in: where to store */
	ulint	val)	/*!< in: value to write, must be < 64k */
{
	ut_a(val < 256 * 256);

	buf[0] = (byte)(val & 0xFF);
	buf[1] = (byte)(val / 256);
}

/*******************************************************************//**
Reads an unsigned integer value < 64k from 2 bytes, in the little-endian
storage format.
@return	value */
static inline
uint
innobase_read_from_2_little_endian(
/*===============================*/
	const uchar*	buf)	/*!< in: from where to read */
{
	return (uint) ((ulint)(buf[0]) + 256 * ((ulint)(buf[1])));
}

/*******************************************************************//**
Stores a key value for a row to a buffer.
@return	key value length as stored in buff */
UNIV_INTERN
uint
ha_innobase::store_key_val_for_row(
/*===============================*/
	uint		keynr,	/*!< in: key number */
	char*		buff,	/*!< in/out: buffer for the key value (in MySQL
				format) */
	uint		buff_len,/*!< in: buffer length */
	const uchar*	record)/*!< in: row in MySQL format */
{
	KEY*		key_info	= table->key_info + keynr;
	KEY_PART_INFO*	key_part	= key_info->key_part;
	KEY_PART_INFO*	end		= key_part + key_info->key_parts;
	char*		buff_start	= buff;
	enum_field_types mysql_type;
	Field*		field;
	ibool		is_null;

	DBUG_ENTER("store_key_val_for_row");

	/* The format for storing a key field in MySQL is the following:

	1. If the column can be NULL, then in the first byte we put 1 if the
	field value is NULL, 0 otherwise.

	2. If the column is of a BLOB type (it must be a column prefix field
	in this case), then we put the length of the data in the field to the
	next 2 bytes, in the little-endian format. If the field is SQL NULL,
	then these 2 bytes are set to 0. Note that the length of data in the
	field is <= column prefix length.

	3. In a column prefix field, prefix_len next bytes are reserved for
	data. In a normal field the max field length next bytes are reserved
	for data. For a VARCHAR(n) the max field length is n. If the stored
	value is the SQL NULL then these data bytes are set to 0.

	4. We always use a 2 byte length for a true >= 5.0.3 VARCHAR. Note that
	in the MySQL row format, the length is stored in 1 or 2 bytes,
	depending on the maximum allowed length. But in the MySQL key value
	format, the length always takes 2 bytes.

	We have to zero-fill the buffer so that MySQL is able to use a
	simple memcmp to compare two key values to determine if they are
	equal. MySQL does this to compare contents of two 'ref' values. */

	bzero(buff, buff_len);

	for (; key_part != end; key_part++) {
		is_null = FALSE;

		if (key_part->null_bit) {
			if (record[key_part->null_offset]
						& key_part->null_bit) {
				*buff = 1;
				is_null = TRUE;
			} else {
				*buff = 0;
			}
			buff++;
		}

		field = key_part->field;
		mysql_type = field->type();

		if (mysql_type == MYSQL_TYPE_VARCHAR) {
						/* >= 5.0.3 true VARCHAR */
			ulint		lenlen;
			ulint		len;
			const byte*	data;
			ulint		key_len;
			ulint		true_len;
			CHARSET_INFO*	cs;
			int		error=0;

			key_len = key_part->length;

			if (is_null) {
				buff += key_len + 2;

				continue;
			}
			cs = field->charset();

			lenlen = (ulint)
				(((Field_varstring*)field)->length_bytes);

			data = row_mysql_read_true_varchar(&len,
				(byte*) (record
				+ (ulint)get_field_offset(table, field)),
				lenlen);

			true_len = len;

			/* For multi byte character sets we need to calculate
			the true length of the key */

			if (len > 0 && cs->mbmaxlen > 1) {
				true_len = (ulint) cs->cset->well_formed_len(cs,
						(const char *) data,
						(const char *) data + len,
                                                (uint) (key_len /
                                                        cs->mbmaxlen),
						&error);
			}

			/* In a column prefix index, we may need to truncate
			the stored value: */

			if (true_len > key_len) {
				true_len = key_len;
			}

			/* The length in a key value is always stored in 2
			bytes */

			row_mysql_store_true_var_len((byte*)buff, true_len, 2);
			buff += 2;

			memcpy(buff, data, true_len);

			/* Note that we always reserve the maximum possible
			length of the true VARCHAR in the key value, though
			only len first bytes after the 2 length bytes contain
			actual data. The rest of the space was reset to zero
			in the bzero() call above. */

			buff += key_len;

		} else if (mysql_type == MYSQL_TYPE_TINY_BLOB
			|| mysql_type == MYSQL_TYPE_MEDIUM_BLOB
			|| mysql_type == MYSQL_TYPE_BLOB
			|| mysql_type == MYSQL_TYPE_LONG_BLOB
			/* MYSQL_TYPE_GEOMETRY data is treated
			as BLOB data in innodb. */
			|| mysql_type == MYSQL_TYPE_GEOMETRY) {

			CHARSET_INFO*	cs;
			ulint		key_len;
			ulint		true_len;
			int		error=0;
			ulint		blob_len;
			const byte*	blob_data;

			ut_a(key_part->key_part_flag & HA_PART_KEY_SEG);

			key_len = key_part->length;

			if (is_null) {
				buff += key_len + 2;

				continue;
			}

			cs = field->charset();

			blob_data = row_mysql_read_blob_ref(&blob_len,
				(byte*) (record
				+ (ulint)get_field_offset(table, field)),
					(ulint) field->pack_length());

			true_len = blob_len;

			ut_a(get_field_offset(table, field)
				== key_part->offset);

			/* For multi byte character sets we need to calculate
			the true length of the key */

			if (blob_len > 0 && cs->mbmaxlen > 1) {
				true_len = (ulint) cs->cset->well_formed_len(cs,
						(const char *) blob_data,
						(const char *) blob_data
							+ blob_len,
                                                (uint) (key_len /
                                                        cs->mbmaxlen),
						&error);
			}

			/* All indexes on BLOB and TEXT are column prefix
			indexes, and we may need to truncate the data to be
			stored in the key value: */

			if (true_len > key_len) {
				true_len = key_len;
			}

			/* MySQL reserves 2 bytes for the length and the
			storage of the number is little-endian */

			innobase_write_to_2_little_endian(
					(byte*)buff, true_len);
			buff += 2;

			memcpy(buff, blob_data, true_len);

			/* Note that we always reserve the maximum possible
			length of the BLOB prefix in the key value. */

			buff += key_len;
		} else {
			/* Here we handle all other data types except the
			true VARCHAR, BLOB and TEXT. Note that the column
			value we store may be also in a column prefix
			index. */

			CHARSET_INFO*		cs;
			ulint			true_len;
			ulint			key_len;
			const uchar*		src_start;
			int			error=0;
			enum_field_types	real_type;

			key_len = key_part->length;

			if (is_null) {
				 buff += key_len;

				 continue;
			}

			src_start = record + key_part->offset;
			real_type = field->real_type();
			true_len = key_len;

			/* Character set for the field is defined only
			to fields whose type is string and real field
			type is not enum or set. For these fields check
			if character set is multi byte. */

			if (real_type != MYSQL_TYPE_ENUM
				&& real_type != MYSQL_TYPE_SET
				&& ( mysql_type == MYSQL_TYPE_VAR_STRING
					|| mysql_type == MYSQL_TYPE_STRING)) {

				cs = field->charset();

				/* For multi byte character sets we need to
				calculate the true length of the key */

				if (key_len > 0 && cs->mbmaxlen > 1) {

					true_len = (ulint)
						cs->cset->well_formed_len(cs,
							(const char *)src_start,
							(const char *)src_start
								+ key_len,
                                                        (uint) (key_len /
                                                                cs->mbmaxlen),
							&error);
				}
			}

			memcpy(buff, src_start, true_len);
			buff += true_len;

			/* Pad the unused space with spaces. */

			if (true_len < key_len) {
				ulint	pad_len = key_len - true_len;
				ut_a(!(pad_len % cs->mbminlen));

				cs->cset->fill(cs, buff, pad_len,
					       0x20 /* space */);
				buff += pad_len;
			}
		}
	}

	ut_a(buff <= buff_start + buff_len);

	DBUG_RETURN((uint)(buff - buff_start));
}

/**************************************************************//**
Builds a 'template' to the prebuilt struct. The template is used in fast
retrieval of just those column values MySQL needs in its processing. */
static
void
build_template(
/*===========*/
	row_prebuilt_t*	prebuilt,	/*!< in/out: prebuilt struct */
	THD*		thd,		/*!< in: current user thread, used
					only if templ_type is
					ROW_MYSQL_REC_FIELDS */
	TABLE*		table,		/*!< in: MySQL table */
	uint		templ_type)	/*!< in: ROW_MYSQL_WHOLE_ROW or
					ROW_MYSQL_REC_FIELDS */
{
	dict_index_t*	index;
	dict_index_t*	clust_index;
	mysql_row_templ_t* templ;
	Field*		field;
	ulint		n_fields;
	ulint		n_requested_fields	= 0;
	ibool		fetch_all_in_key	= FALSE;
	ibool		fetch_primary_key_cols	= FALSE;
	ulint		i;
	/* byte offset of the end of last requested column */
	ulint		mysql_prefix_len	= 0;

	if (prebuilt->select_lock_type == LOCK_X) {
		/* We always retrieve the whole clustered index record if we
		use exclusive row level locks, for example, if the read is
		done in an UPDATE statement. */

		templ_type = ROW_MYSQL_WHOLE_ROW;
	}

	if (templ_type == ROW_MYSQL_REC_FIELDS) {
		if (prebuilt->hint_need_to_fetch_extra_cols
			== ROW_RETRIEVE_ALL_COLS) {

			/* We know we must at least fetch all columns in the
			key, or all columns in the table */

			if (prebuilt->read_just_key) {
				/* MySQL has instructed us that it is enough
				to fetch the columns in the key; looks like
				MySQL can set this flag also when there is
				only a prefix of the column in the key: in
				that case we retrieve the whole column from
				the clustered index */

				fetch_all_in_key = TRUE;
			} else {
				templ_type = ROW_MYSQL_WHOLE_ROW;
			}
		} else if (prebuilt->hint_need_to_fetch_extra_cols
			== ROW_RETRIEVE_PRIMARY_KEY) {
			/* We must at least fetch all primary key cols. Note
			   that if the clustered index was internally generated
			   by InnoDB on the row id (no primary key was
			   defined), then row_search_for_mysql() will always
			   retrieve the row id to a special buffer in the
			   prebuilt struct. */

			fetch_primary_key_cols = TRUE;
		}
	}

	clust_index = dict_table_get_first_index(prebuilt->table);

	if (templ_type == ROW_MYSQL_REC_FIELDS) {
		index = prebuilt->index;
	} else {
		index = clust_index;
	}

	if (index == clust_index) {
		prebuilt->need_to_access_clustered = TRUE;
	} else {
		prebuilt->need_to_access_clustered = FALSE;
		/* Below we check column by column if we need to access
		the clustered index */
	}

	n_fields = (ulint)table->s->fields; /* number of columns */

	if (!prebuilt->mysql_template) {
		prebuilt->mysql_template = (mysql_row_templ_t*)
			mem_alloc(n_fields * sizeof(mysql_row_templ_t));
	}

	prebuilt->template_type = templ_type;
	prebuilt->null_bitmap_len = table->s->null_bytes;

	prebuilt->templ_contains_blob = FALSE;

	/* Note that in InnoDB, i is the column number. MySQL calls columns
	'fields'. */
	for (i = 0; i < n_fields; i++) {
		const dict_col_t* col = &index->table->cols[i];
		templ = prebuilt->mysql_template + n_requested_fields;
		field = table->field[i];

		if (UNIV_LIKELY(templ_type == ROW_MYSQL_REC_FIELDS)) {
			/* Decide which columns we should fetch
			and which we can skip. */
			register const ibool	index_contains_field =
				dict_index_contains_col_or_prefix(index, i);

			if (!index_contains_field && prebuilt->read_just_key) {
				/* If this is a 'key read', we do not need
				columns that are not in the key */

				goto skip_field;
			}

			if (index_contains_field && fetch_all_in_key) {
				/* This field is needed in the query */

				goto include_field;
			}

			if (bitmap_is_set(table->read_set, i) ||
			    bitmap_is_set(table->write_set, i)) {
				/* This field is needed in the query */

				goto include_field;
			}

			if (fetch_primary_key_cols
				&& dict_table_col_in_clustered_key(
					index->table, i)) {
				/* This field is needed in the query */

				goto include_field;
			}

			/* This field is not needed in the query, skip it */

			goto skip_field;
		}
include_field:
		n_requested_fields++;

		templ->col_no = i;
		templ->clust_rec_field_no = dict_col_get_clust_pos(
			col, clust_index);
		ut_ad(templ->clust_rec_field_no != ULINT_UNDEFINED);

		if (index == clust_index) {
			templ->rec_field_no = templ->clust_rec_field_no;
		} else {
			templ->rec_field_no = dict_index_get_nth_col_pos(
								index, i);
			if (templ->rec_field_no == ULINT_UNDEFINED) {
				prebuilt->need_to_access_clustered = TRUE;
			}
		}

		if (field->null_ptr) {
			templ->mysql_null_byte_offset =
				(ulint) ((char*) field->null_ptr
					- (char*) table->record[0]);

			templ->mysql_null_bit_mask = (ulint) field->null_bit;
		} else {
			templ->mysql_null_bit_mask = 0;
		}

		templ->mysql_col_offset = (ulint)
					get_field_offset(table, field);

		templ->mysql_col_len = (ulint) field->pack_length();
		if (mysql_prefix_len < templ->mysql_col_offset
				+ templ->mysql_col_len) {
			mysql_prefix_len = templ->mysql_col_offset
				+ templ->mysql_col_len;
		}
		templ->type = col->mtype;
		templ->mysql_type = (ulint)field->type();

		if (templ->mysql_type == DATA_MYSQL_TRUE_VARCHAR) {
			templ->mysql_length_bytes = (ulint)
				(((Field_varstring*)field)->length_bytes);
		}

		templ->charset = dtype_get_charset_coll(col->prtype);
		templ->mbminlen = dict_col_get_mbminlen(col);
		templ->mbmaxlen = dict_col_get_mbmaxlen(col);
		templ->is_unsigned = col->prtype & DATA_UNSIGNED;
		if (templ->type == DATA_BLOB) {
			prebuilt->templ_contains_blob = TRUE;
		}
skip_field:
		;
	}

	prebuilt->n_template = n_requested_fields;
	prebuilt->mysql_prefix_len = mysql_prefix_len;

	if (index != clust_index && prebuilt->need_to_access_clustered) {
		/* Change rec_field_no's to correspond to the clustered index
		record */
		for (i = 0; i < n_requested_fields; i++) {
			templ = prebuilt->mysql_template + i;

			templ->rec_field_no = templ->clust_rec_field_no;
		}
	}
}

/********************************************************************//**
This special handling is really to overcome the limitations of MySQL's
binlogging. We need to eliminate the non-determinism that will arise in
INSERT ... SELECT type of statements, since MySQL binlog only stores the
min value of the autoinc interval. Once that is fixed we can get rid of
the special lock handling.
@return	DB_SUCCESS if all OK else error code */
UNIV_INTERN
ulint
ha_innobase::innobase_lock_autoinc(void)
/*====================================*/
{
	ulint		error = DB_SUCCESS;

	switch (innobase_autoinc_lock_mode) {
	case AUTOINC_NO_LOCKING:
		/* Acquire only the AUTOINC mutex. */
		dict_table_autoinc_lock(prebuilt->table);
		break;

	case AUTOINC_NEW_STYLE_LOCKING:
		/* For simple (single/multi) row INSERTs, we fallback to the
		old style only if another transaction has already acquired
		the AUTOINC lock on behalf of a LOAD FILE or INSERT ... SELECT
		etc. type of statement. */
		if (thd_sql_command(user_thd) == SQLCOM_INSERT
		    || thd_sql_command(user_thd) == SQLCOM_REPLACE) {
			dict_table_t*	table = prebuilt->table;

			/* Acquire the AUTOINC mutex. */
			dict_table_autoinc_lock(table);

			/* We need to check that another transaction isn't
			already holding the AUTOINC lock on the table. */
			if (table->n_waiting_or_granted_auto_inc_locks) {
				/* Release the mutex to avoid deadlocks. */
				dict_table_autoinc_unlock(table);
			} else {
				break;
			}
		}
		/* Fall through to old style locking. */

	case AUTOINC_OLD_STYLE_LOCKING:
		error = row_lock_table_autoinc_for_mysql(prebuilt);

		if (error == DB_SUCCESS) {

			/* Acquire the AUTOINC mutex. */
			dict_table_autoinc_lock(prebuilt->table);
		}
		break;

	default:
		ut_error;
	}

	return(ulong(error));
}

/********************************************************************//**
Reset the autoinc value in the table.
@return	DB_SUCCESS if all went well else error code */
UNIV_INTERN
ulint
ha_innobase::innobase_reset_autoinc(
/*================================*/
	ulonglong	autoinc)	/*!< in: value to store */
{
	ulint		error;

	error = innobase_lock_autoinc();

	if (error == DB_SUCCESS) {

		dict_table_autoinc_initialize(prebuilt->table, autoinc);

		dict_table_autoinc_unlock(prebuilt->table);
	}

	return(ulong(error));
}

/********************************************************************//**
Store the autoinc value in the table. The autoinc value is only set if
it's greater than the existing autoinc value in the table.
@return	DB_SUCCESS if all went well else error code */
UNIV_INTERN
ulint
ha_innobase::innobase_set_max_autoinc(
/*==================================*/
	ulonglong	auto_inc)	/*!< in: value to store */
{
	ulint		error;

	error = innobase_lock_autoinc();

	if (error == DB_SUCCESS) {

		dict_table_autoinc_update_if_greater(prebuilt->table, auto_inc);

		dict_table_autoinc_unlock(prebuilt->table);
	}

	return(ulong(error));
}

/********************************************************************//**
Stores a row in an InnoDB database, to the table specified in this
handle.
@return	error code */
UNIV_INTERN
int
ha_innobase::write_row(
/*===================*/
	uchar*	record)	/*!< in: a row in MySQL format */
{
	ulint		error = 0;
        int             error_result= 0;
	ibool		auto_inc_used= FALSE;
	ulint		sql_command;
	trx_t*		trx = thd_to_trx(user_thd);

	DBUG_ENTER("ha_innobase::write_row");

	if (prebuilt->trx != trx) {
	  sql_print_error("The transaction object for the table handle is at "
			  "%p, but for the current thread it is at %p",
			  (const void*) prebuilt->trx, (const void*) trx);

		fputs("InnoDB: Dump of 200 bytes around prebuilt: ", stderr);
		ut_print_buf(stderr, ((const byte*)prebuilt) - 100, 200);
		fputs("\n"
			"InnoDB: Dump of 200 bytes around ha_data: ",
			stderr);
		ut_print_buf(stderr, ((const byte*) trx) - 100, 200);
		putc('\n', stderr);
		ut_error;
	}

	ha_statistic_increment(&SSV::ha_write_count);

	if (table->timestamp_field_type & TIMESTAMP_AUTO_SET_ON_INSERT)
		table->timestamp_field->set_time();

	sql_command = thd_sql_command(user_thd);

	if ((sql_command == SQLCOM_ALTER_TABLE
	     || sql_command == SQLCOM_OPTIMIZE
	     || sql_command == SQLCOM_CREATE_INDEX
	     || sql_command == SQLCOM_DROP_INDEX)
	    && num_write_row >= 10000) {
		/* ALTER TABLE is COMMITted at every 10000 copied rows.
		The IX table lock for the original table has to be re-issued.
		As this method will be called on a temporary table where the
		contents of the original table is being copied to, it is
		a bit tricky to determine the source table.  The cursor
		position in the source table need not be adjusted after the
		intermediate COMMIT, since writes by other transactions are
		being blocked by a MySQL table lock TL_WRITE_ALLOW_READ. */

		dict_table_t*	src_table;
		enum lock_mode	mode;

		num_write_row = 0;

		/* Commit the transaction.  This will release the table
		locks, so they have to be acquired again. */

		/* Altering an InnoDB table */
		/* Get the source table. */
		src_table = lock_get_src_table(
				prebuilt->trx, prebuilt->table, &mode);
		if (!src_table) {
no_commit:
			/* Unknown situation: do not commit */
			/*
			ut_print_timestamp(stderr);
			fprintf(stderr,
				"  InnoDB: ALTER TABLE is holding lock"
				" on %lu tables!\n",
				prebuilt->trx->mysql_n_tables_locked);
			*/
			;
		} else if (src_table == prebuilt->table) {
			/* Source table is not in InnoDB format:
			no need to re-acquire locks on it. */

			/* Altering to InnoDB format */
			innobase_commit(ht, user_thd, 1);
			/* Note that this transaction is still active. */
			trx_register_for_2pc(prebuilt->trx);
			/* We will need an IX lock on the destination table. */
			prebuilt->sql_stat_start = TRUE;
		} else {
			/* Ensure that there are no other table locks than
			LOCK_IX and LOCK_AUTO_INC on the destination table. */

			if (!lock_is_table_exclusive(prebuilt->table,
							prebuilt->trx)) {
				goto no_commit;
			}

			/* Commit the transaction.  This will release the table
			locks, so they have to be acquired again. */
			innobase_commit(ht, user_thd, 1);
			/* Note that this transaction is still active. */
			trx_register_for_2pc(prebuilt->trx);
			/* Re-acquire the table lock on the source table. */
			row_lock_table_for_mysql(prebuilt, src_table, mode);
			/* We will need an IX lock on the destination table. */
			prebuilt->sql_stat_start = TRUE;
		}
	}

	num_write_row++;

	/* This is the case where the table has an auto-increment column */
	if (table->next_number_field && record == table->record[0]) {

		/* Reset the error code before calling
		innobase_get_auto_increment(). */
		prebuilt->autoinc_error = DB_SUCCESS;

		if ((error = update_auto_increment())) {
			/* We don't want to mask autoinc overflow errors. */

			/* Handle the case where the AUTOINC sub-system
			failed during initialization. */
			if (prebuilt->autoinc_error == DB_UNSUPPORTED) {
				error_result = ER_AUTOINC_READ_FAILED;
				/* Set the error message to report too. */
				my_error(ER_AUTOINC_READ_FAILED, MYF(0));
				goto func_exit;
			} else if (prebuilt->autoinc_error != DB_SUCCESS) {
				error = (int) prebuilt->autoinc_error;
				goto report_error;
			}

			/* MySQL errors are passed straight back. */
			error_result = (int) error;
			goto func_exit;
		}

		auto_inc_used = TRUE;
	}

	if (prebuilt->mysql_template == NULL
	    || prebuilt->template_type != ROW_MYSQL_WHOLE_ROW) {

		/* Build the template used in converting quickly between
		the two database formats */

		build_template(prebuilt, NULL, table, ROW_MYSQL_WHOLE_ROW);
	}

	innodb_srv_conc_enter_innodb(prebuilt->trx);

	error = row_insert_for_mysql((byte*) record, prebuilt);

	/* Handle duplicate key errors */
	if (auto_inc_used) {
		ulint		err;
		ulonglong	auto_inc;
		ulonglong	col_max_value;

		/* Note the number of rows processed for this statement, used
		by get_auto_increment() to determine the number of AUTO-INC
		values to reserve. This is only useful for a mult-value INSERT
		and is a statement level counter.*/
		if (trx->n_autoinc_rows > 0) {
			--trx->n_autoinc_rows;
		}

		/* We need the upper limit of the col type to check for
		whether we update the table autoinc counter or not. */
		col_max_value = innobase_get_int_col_max_value(
			table->next_number_field);

		/* Get the value that MySQL attempted to store in the table.*/
		auto_inc = table->next_number_field->val_int();

		switch (error) {
		case DB_DUPLICATE_KEY:

			/* A REPLACE command and LOAD DATA INFILE REPLACE
			handle a duplicate key error themselves, but we
			must update the autoinc counter if we are performing
			those statements. */

			switch (sql_command) {
			case SQLCOM_LOAD:
				if (trx->duplicates) {

					goto set_max_autoinc;
				}
				break;

			case SQLCOM_REPLACE:
			case SQLCOM_INSERT_SELECT:
			case SQLCOM_REPLACE_SELECT:
				goto set_max_autoinc;

			default:
				break;
			}

			break;

		case DB_SUCCESS:
			/* If the actual value inserted is greater than
			the upper limit of the interval, then we try and
			update the table upper limit. Note: last_value
			will be 0 if get_auto_increment() was not called.*/

			if (auto_inc >= prebuilt->autoinc_last_value) {
set_max_autoinc:
				/* This should filter out the negative
				values set explicitly by the user. */
				if (auto_inc <= col_max_value) {
					ut_a(prebuilt->autoinc_increment > 0);

					ulonglong	need;
					ulonglong	offset;

					offset = prebuilt->autoinc_offset;
					need = prebuilt->autoinc_increment;

					auto_inc = innobase_next_autoinc(
						auto_inc,
						need, offset, col_max_value);

					err = innobase_set_max_autoinc(
						auto_inc);

					if (err != DB_SUCCESS) {
						error = err;
					}
				}
			}
			break;
		}
	}

	innodb_srv_conc_exit_innodb(prebuilt->trx);

report_error:
	error_result = convert_error_code_to_mysql((int) error,
						   prebuilt->table->flags,
						   user_thd);

func_exit:
	innobase_active_small();

	DBUG_RETURN(error_result);
}

/**********************************************************************//**
Checks which fields have changed in a row and stores information
of them to an update vector.
@return	error number or 0 */
static
int
calc_row_difference(
/*================*/
	upd_t*		uvect,		/*!< in/out: update vector */
	uchar*		old_row,	/*!< in: old row in MySQL format */
	uchar*		new_row,	/*!< in: new row in MySQL format */
	TABLE*		table,		/*!< in: table in MySQL data
					dictionary */
	uchar*		upd_buff,	/*!< in: buffer to use */
	ulint		buff_len,	/*!< in: buffer length */
	row_prebuilt_t*	prebuilt,	/*!< in: InnoDB prebuilt struct */
	THD*		thd)		/*!< in: user thread */
{
	uchar*		original_upd_buff = upd_buff;
	Field*		field;
	enum_field_types field_mysql_type;
	uint		n_fields;
	ulint		o_len;
	ulint		n_len;
	ulint		col_pack_len;
	const byte*	new_mysql_row_col;
	const byte*	o_ptr;
	const byte*	n_ptr;
	byte*		buf;
	upd_field_t*	ufield;
	ulint		col_type;
	ulint		n_changed = 0;
	dfield_t	dfield;
	dict_index_t*	clust_index;
	uint		i;

	n_fields = table->s->fields;
	clust_index = dict_table_get_first_index(prebuilt->table);

	/* We use upd_buff to convert changed fields */
	buf = (byte*) upd_buff;

	for (i = 0; i < n_fields; i++) {
		field = table->field[i];

		o_ptr = (const byte*) old_row + get_field_offset(table, field);
		n_ptr = (const byte*) new_row + get_field_offset(table, field);

		/* Use new_mysql_row_col and col_pack_len save the values */

		new_mysql_row_col = n_ptr;
		col_pack_len = field->pack_length();

		o_len = col_pack_len;
		n_len = col_pack_len;

		/* We use o_ptr and n_ptr to dig up the actual data for
		comparison. */

		field_mysql_type = field->type();

		col_type = prebuilt->table->cols[i].mtype;

		switch (col_type) {

		case DATA_BLOB:
			o_ptr = row_mysql_read_blob_ref(&o_len, o_ptr, o_len);
			n_ptr = row_mysql_read_blob_ref(&n_len, n_ptr, n_len);

			break;

		case DATA_VARCHAR:
		case DATA_BINARY:
		case DATA_VARMYSQL:
			if (field_mysql_type == MYSQL_TYPE_VARCHAR) {
				/* This is a >= 5.0.3 type true VARCHAR where
				the real payload data length is stored in
				1 or 2 bytes */

				o_ptr = row_mysql_read_true_varchar(
					&o_len, o_ptr,
					(ulint)
					(((Field_varstring*)field)->length_bytes));

				n_ptr = row_mysql_read_true_varchar(
					&n_len, n_ptr,
					(ulint)
					(((Field_varstring*)field)->length_bytes));
			}

			break;
		default:
			;
		}

		if (field->null_ptr) {
			if (field_in_record_is_null(table, field,
							(char*) old_row)) {
				o_len = UNIV_SQL_NULL;
			}

			if (field_in_record_is_null(table, field,
							(char*) new_row)) {
				n_len = UNIV_SQL_NULL;
			}
		}

		if (o_len != n_len || (o_len != UNIV_SQL_NULL &&
					0 != memcmp(o_ptr, n_ptr, o_len))) {
			/* The field has changed */

			ufield = uvect->fields + n_changed;
			UNIV_MEM_INVALID(ufield, sizeof *ufield);

			/* Let us use a dummy dfield to make the conversion
			from the MySQL column format to the InnoDB format */

			if (n_len != UNIV_SQL_NULL) {
				dict_col_copy_type(prebuilt->table->cols + i,
						   dfield_get_type(&dfield));

				buf = row_mysql_store_col_in_innobase_format(
					&dfield,
					(byte*)buf,
					TRUE,
					new_mysql_row_col,
					col_pack_len,
					dict_table_is_comp(prebuilt->table));
				dfield_copy(&ufield->new_val, &dfield);
			} else {
				dfield_set_null(&ufield->new_val);
			}

			ufield->exp = NULL;
			ufield->orig_len = 0;
			ufield->field_no = dict_col_get_clust_pos(
				&prebuilt->table->cols[i], clust_index);
			n_changed++;
		}
	}

	uvect->n_fields = n_changed;
	uvect->info_bits = 0;

	ut_a(buf <= (byte*)original_upd_buff + buff_len);

	return(0);
}

/**********************************************************************//**
Updates a row given as a parameter to a new value. Note that we are given
whole rows, not just the fields which are updated: this incurs some
overhead for CPU when we check which fields are actually updated.
TODO: currently InnoDB does not prevent the 'Halloween problem':
in a searched update a single row can get updated several times
if its index columns are updated!
@return	error number or 0 */
UNIV_INTERN
int
ha_innobase::update_row(
/*====================*/
	const uchar*	old_row,	/*!< in: old row in MySQL format */
	uchar*		new_row)	/*!< in: new row in MySQL format */
{
	upd_t*		uvect;
	int		error = 0;
	trx_t*		trx = thd_to_trx(user_thd);

	DBUG_ENTER("ha_innobase::update_row");

	ut_a(prebuilt->trx == trx);

	if (upd_buf == NULL) {
		ut_ad(upd_buf_size == 0);

		/* Create a buffer for packing the fields of a record. Why
		table->reclength did not work here? Obviously, because char
		fields when packed actually became 1 byte longer, when we also
		stored the string length as the first byte. */

		upd_buf_size = table->s->reclength + table->s->max_key_length
			+ MAX_REF_PARTS * 3;
		upd_buf = (uchar*) my_malloc(upd_buf_size, MYF(MY_WME));
		if (upd_buf == NULL) {
			upd_buf_size = 0;
			DBUG_RETURN(HA_ERR_OUT_OF_MEM);
		}
	}

	ha_statistic_increment(&SSV::ha_update_count);

	if (table->timestamp_field_type & TIMESTAMP_AUTO_SET_ON_UPDATE)
		table->timestamp_field->set_time();

	if (prebuilt->upd_node) {
		uvect = prebuilt->upd_node->update;
	} else {
		uvect = row_get_prebuilt_update_vector(prebuilt);
	}

	/* Build an update vector from the modified fields in the rows
	(uses upd_buf of the handle) */

	calc_row_difference(uvect, (uchar*) old_row, new_row, table,
			    upd_buf, upd_buf_size, prebuilt, user_thd);

	/* This is not a delete */
	prebuilt->upd_node->is_delete = FALSE;

	ut_a(prebuilt->template_type == ROW_MYSQL_WHOLE_ROW);

	innodb_srv_conc_enter_innodb(trx);

	error = row_update_for_mysql((byte*) old_row, prebuilt);

	/* We need to do some special AUTOINC handling for the following case:

	INSERT INTO t (c1,c2) VALUES(x,y) ON DUPLICATE KEY UPDATE ...

	We need to use the AUTOINC counter that was actually used by
	MySQL in the UPDATE statement, which can be different from the
	value used in the INSERT statement.*/

	if (error == DB_SUCCESS
	    && table->next_number_field
	    && new_row == table->record[0]
	    && thd_sql_command(user_thd) == SQLCOM_INSERT
	    && trx->duplicates)  {

		ulonglong	auto_inc;
		ulonglong	col_max_value;

		auto_inc = table->next_number_field->val_int();

		/* We need the upper limit of the col type to check for
		whether we update the table autoinc counter or not. */
		col_max_value = innobase_get_int_col_max_value(
			table->next_number_field);

		if (auto_inc <= col_max_value && auto_inc != 0) {

			ulonglong	need;
			ulonglong	offset;

			offset = prebuilt->autoinc_offset;
			need = prebuilt->autoinc_increment;

			auto_inc = innobase_next_autoinc(
				auto_inc, need, offset, col_max_value);

			error = innobase_set_max_autoinc(auto_inc);
		}
	}

	innodb_srv_conc_exit_innodb(trx);

	error = convert_error_code_to_mysql(error,
					    prebuilt->table->flags, user_thd);

	if (error == 0 /* success */
	    && uvect->n_fields == 0 /* no columns were updated */) {

		/* This is the same as success, but instructs
		MySQL that the row is not really updated and it
		should not increase the count of updated rows.
		This is fix for http://bugs.mysql.com/29157 */
		error = HA_ERR_RECORD_IS_THE_SAME;
	}

	/* Tell InnoDB server that there might be work for
	utility threads: */

	innobase_active_small();

	DBUG_RETURN(error);
}

/**********************************************************************//**
Deletes a row given as the parameter.
@return	error number or 0 */
UNIV_INTERN
int
ha_innobase::delete_row(
/*====================*/
	const uchar*	record)	/*!< in: a row in MySQL format */
{
	int		error = 0;
	trx_t*		trx = thd_to_trx(user_thd);

	DBUG_ENTER("ha_innobase::delete_row");

	ut_a(prebuilt->trx == trx);

	ha_statistic_increment(&SSV::ha_delete_count);

	if (!prebuilt->upd_node) {
		row_get_prebuilt_update_vector(prebuilt);
	}

	/* This is a delete */

	prebuilt->upd_node->is_delete = TRUE;

	innodb_srv_conc_enter_innodb(trx);

	error = row_update_for_mysql((byte*) record, prebuilt);

	innodb_srv_conc_exit_innodb(trx);

	error = convert_error_code_to_mysql(
		error, prebuilt->table->flags, user_thd);

	/* Tell the InnoDB server that there might be work for
	utility threads: */

	innobase_active_small();

	DBUG_RETURN(error);
}

/**********************************************************************//**
Removes a new lock set on a row, if it was not read optimistically. This can
be called after a row has been read in the processing of an UPDATE or a DELETE
query, if the option innodb_locks_unsafe_for_binlog is set. */
UNIV_INTERN
void
ha_innobase::unlock_row(void)
/*=========================*/
{
	DBUG_ENTER("ha_innobase::unlock_row");

	/* Consistent read does not take any locks, thus there is
	nothing to unlock. */

	if (prebuilt->select_lock_type == LOCK_NONE) {
		DBUG_VOID_RETURN;
	}

	switch (prebuilt->row_read_type) {
	case ROW_READ_WITH_LOCKS:
		if (!srv_locks_unsafe_for_binlog
		    && prebuilt->trx->isolation_level
		    > TRX_ISO_READ_COMMITTED) {
			break;
		}
		/* fall through */
	case ROW_READ_TRY_SEMI_CONSISTENT:
		row_unlock_for_mysql(prebuilt, FALSE);
		break;
	case ROW_READ_DID_SEMI_CONSISTENT:
		prebuilt->row_read_type = ROW_READ_TRY_SEMI_CONSISTENT;
		break;
	}

	DBUG_VOID_RETURN;
}

/* See handler.h and row0mysql.h for docs on this function. */
UNIV_INTERN
bool
ha_innobase::was_semi_consistent_read(void)
/*=======================================*/
{
	return(prebuilt->row_read_type == ROW_READ_DID_SEMI_CONSISTENT);
}

/* See handler.h and row0mysql.h for docs on this function. */
UNIV_INTERN
void
ha_innobase::try_semi_consistent_read(bool yes)
/*===========================================*/
{
	ut_a(prebuilt->trx == thd_to_trx(ha_thd()));

	/* Row read type is set to semi consistent read if this was
	requested by the MySQL and either innodb_locks_unsafe_for_binlog
	option is used or this session is using READ COMMITTED isolation
	level. */

	if (yes
	    && (srv_locks_unsafe_for_binlog
		|| prebuilt->trx->isolation_level <= TRX_ISO_READ_COMMITTED)) {
		prebuilt->row_read_type = ROW_READ_TRY_SEMI_CONSISTENT;
	} else {
		prebuilt->row_read_type = ROW_READ_WITH_LOCKS;
	}
}

/******************************************************************//**
Initializes a handle to use an index.
@return	0 or error number */
UNIV_INTERN
int
ha_innobase::index_init(
/*====================*/
	uint	keynr,	/*!< in: key (index) number */
	bool sorted)	/*!< in: 1 if result MUST be sorted according to index */
{
	DBUG_ENTER("index_init");

	DBUG_RETURN(change_active_index(keynr));
}

/******************************************************************//**
Currently does nothing.
@return	0 */
UNIV_INTERN
int
ha_innobase::index_end(void)
/*========================*/
{
	int	error	= 0;
	DBUG_ENTER("index_end");
	active_index=MAX_KEY;
	DBUG_RETURN(error);
}

/*********************************************************************//**
Converts a search mode flag understood by MySQL to a flag understood
by InnoDB. */
static inline
ulint
convert_search_mode_to_innobase(
/*============================*/
	enum ha_rkey_function	find_flag)
{
	switch (find_flag) {
	case HA_READ_KEY_EXACT:
		/* this does not require the index to be UNIQUE */
		return(PAGE_CUR_GE);
	case HA_READ_KEY_OR_NEXT:
		return(PAGE_CUR_GE);
	case HA_READ_KEY_OR_PREV:
		return(PAGE_CUR_LE);
	case HA_READ_AFTER_KEY:	
		return(PAGE_CUR_G);
	case HA_READ_BEFORE_KEY:
		return(PAGE_CUR_L);
	case HA_READ_PREFIX:
		return(PAGE_CUR_GE);
	case HA_READ_PREFIX_LAST:
		return(PAGE_CUR_LE);
	case HA_READ_PREFIX_LAST_OR_PREV:
		return(PAGE_CUR_LE);
		/* In MySQL-4.0 HA_READ_PREFIX and HA_READ_PREFIX_LAST always
		pass a complete-field prefix of a key value as the search
		tuple. I.e., it is not allowed that the last field would
		just contain n first bytes of the full field value.
		MySQL uses a 'padding' trick to convert LIKE 'abc%'
		type queries so that it can use as a search tuple
		a complete-field-prefix of a key value. Thus, the InnoDB
		search mode PAGE_CUR_LE_OR_EXTENDS is never used.
		TODO: when/if MySQL starts to use also partial-field
		prefixes, we have to deal with stripping of spaces
		and comparison of non-latin1 char type fields in
		innobase_mysql_cmp() to get PAGE_CUR_LE_OR_EXTENDS to
		work correctly. */
	case HA_READ_MBR_CONTAIN:
	case HA_READ_MBR_INTERSECT:
	case HA_READ_MBR_WITHIN:
	case HA_READ_MBR_DISJOINT:
	case HA_READ_MBR_EQUAL:
		return(PAGE_CUR_UNSUPP);
	/* do not use "default:" in order to produce a gcc warning:
	enumeration value '...' not handled in switch
	(if -Wswitch or -Wall is used) */
	}

	my_error(ER_CHECK_NOT_IMPLEMENTED, MYF(0), "this functionality");

	return(PAGE_CUR_UNSUPP);
}

/*
   BACKGROUND INFO: HOW A SELECT SQL QUERY IS EXECUTED
   ---------------------------------------------------
The following does not cover all the details, but explains how we determine
the start of a new SQL statement, and what is associated with it.

For each table in the database the MySQL interpreter may have several
table handle instances in use, also in a single SQL query. For each table
handle instance there is an InnoDB  'prebuilt' struct which contains most
of the InnoDB data associated with this table handle instance.

  A) if the user has not explicitly set any MySQL table level locks:

  1) MySQL calls ::external_lock to set an 'intention' table level lock on
the table of the handle instance. There we set
prebuilt->sql_stat_start = TRUE. The flag sql_stat_start should be set
true if we are taking this table handle instance to use in a new SQL
statement issued by the user. We also increment trx->n_mysql_tables_in_use.

  2) If prebuilt->sql_stat_start == TRUE we 'pre-compile' the MySQL search
instructions to prebuilt->template of the table handle instance in
::index_read. The template is used to save CPU time in large joins.

  3) In row_search_for_mysql, if prebuilt->sql_stat_start is true, we
allocate a new consistent read view for the trx if it does not yet have one,
or in the case of a locking read, set an InnoDB 'intention' table level
lock on the table.

  4) We do the SELECT. MySQL may repeatedly call ::index_read for the
same table handle instance, if it is a join.

  5) When the SELECT ends, MySQL removes its intention table level locks
in ::external_lock. When trx->n_mysql_tables_in_use drops to zero,
 (a) we execute a COMMIT there if the autocommit is on,
 (b) we also release possible 'SQL statement level resources' InnoDB may
have for this SQL statement. The MySQL interpreter does NOT execute
autocommit for pure read transactions, though it should. That is why the
table handler in that case has to execute the COMMIT in ::external_lock.

  B) If the user has explicitly set MySQL table level locks, then MySQL
does NOT call ::external_lock at the start of the statement. To determine
when we are at the start of a new SQL statement we at the start of
::index_read also compare the query id to the latest query id where the
table handle instance was used. If it has changed, we know we are at the
start of a new SQL statement. Since the query id can theoretically
overwrap, we use this test only as a secondary way of determining the
start of a new SQL statement. */


/**********************************************************************//**
Positions an index cursor to the index specified in the handle. Fetches the
row if any.
@return	0, HA_ERR_KEY_NOT_FOUND, or error number */
UNIV_INTERN
int
ha_innobase::index_read(
/*====================*/
	uchar*		buf,		/*!< in/out: buffer for the returned
					row */
	const uchar*	key_ptr,	/*!< in: key value; if this is NULL
					we position the cursor at the
					start or end of index; this can
					also contain an InnoDB row id, in
					which case key_len is the InnoDB
					row id length; the key value can
					also be a prefix of a full key value,
					and the last column can be a prefix
					of a full column */
	uint			key_len,/*!< in: key value length */
	enum ha_rkey_function find_flag)/*!< in: search flags from my_base.h */
{
	ulint		mode;
	dict_index_t*	index;
	ulint		match_mode	= 0;
	int		error;
	ulint		ret;

	DBUG_ENTER("index_read");

	ut_a(prebuilt->trx == thd_to_trx(user_thd));

	ha_statistic_increment(&SSV::ha_read_key_count);

	index = prebuilt->index;

	if (UNIV_UNLIKELY(index == NULL) || dict_index_is_corrupted(index)) {
		prebuilt->index_usable = FALSE;
		DBUG_RETURN(HA_ERR_CRASHED);
	}
	if (UNIV_UNLIKELY(!prebuilt->index_usable)) {
		DBUG_RETURN(dict_index_is_corrupted(index)
			    ? HA_ERR_INDEX_CORRUPT
			    : HA_ERR_TABLE_DEF_CHANGED);
	}

	/* Note that if the index for which the search template is built is not
	necessarily prebuilt->index, but can also be the clustered index */

	if (prebuilt->sql_stat_start) {
		build_template(prebuilt, user_thd, table, ROW_MYSQL_REC_FIELDS);
	}

	if (key_ptr) {
		/* Convert the search key value to InnoDB format into
		prebuilt->search_tuple */

		row_sel_convert_mysql_key_to_innobase(
			prebuilt->search_tuple,
			srch_key_val1, sizeof(srch_key_val1),
			index,
			(byte*) key_ptr,
			(ulint) key_len,
			prebuilt->trx);
		DBUG_ASSERT(prebuilt->search_tuple->n_fields > 0);
	} else {
		/* We position the cursor to the last or the first entry
		in the index */

		dtuple_set_n_fields(prebuilt->search_tuple, 0);
	}

	mode = convert_search_mode_to_innobase(find_flag);

	match_mode = 0;

	if (find_flag == HA_READ_KEY_EXACT) {

		match_mode = ROW_SEL_EXACT;

	} else if (find_flag == HA_READ_PREFIX
		   || find_flag == HA_READ_PREFIX_LAST) {

		match_mode = ROW_SEL_EXACT_PREFIX;
	}

	last_match_mode = (uint) match_mode;

	if (mode != PAGE_CUR_UNSUPP) {

		innodb_srv_conc_enter_innodb(prebuilt->trx);

		ret = row_search_for_mysql((byte*) buf, mode, prebuilt,
					   match_mode, 0);

		innodb_srv_conc_exit_innodb(prebuilt->trx);
	} else {

		ret = DB_UNSUPPORTED;
	}

	switch (ret) {
	case DB_SUCCESS:
		error = 0;
		table->status = 0;
		break;
	case DB_RECORD_NOT_FOUND:
		error = HA_ERR_KEY_NOT_FOUND;
		table->status = STATUS_NOT_FOUND;
		break;
	case DB_END_OF_INDEX:
		error = HA_ERR_KEY_NOT_FOUND;
		table->status = STATUS_NOT_FOUND;
		break;
	default:
		error = convert_error_code_to_mysql((int) ret,
						    prebuilt->table->flags,
						    user_thd);
		table->status = STATUS_NOT_FOUND;
		break;
	}

	DBUG_RETURN(error);
}

/*******************************************************************//**
The following functions works like index_read, but it find the last
row with the current key value or prefix.
@return	0, HA_ERR_KEY_NOT_FOUND, or an error code */
UNIV_INTERN
int
ha_innobase::index_read_last(
/*=========================*/
	uchar*		buf,	/*!< out: fetched row */
	const uchar*	key_ptr,/*!< in: key value, or a prefix of a full
				key value */
	uint		key_len)/*!< in: length of the key val or prefix
				in bytes */
{
	return(index_read(buf, key_ptr, key_len, HA_READ_PREFIX_LAST));
}

/********************************************************************//**
Get the index for a handle. Does not change active index.
@return	NULL or index instance. */
UNIV_INTERN
dict_index_t*
ha_innobase::innobase_get_index(
/*============================*/
	uint		keynr)	/*!< in: use this index; MAX_KEY means always
				clustered index, even if it was internally
				generated by InnoDB */
{
	KEY*		key = 0;
	dict_index_t*	index = 0;

	DBUG_ENTER("innobase_get_index");

	if (keynr != MAX_KEY && table->s->keys > 0) {
		key = table->key_info + keynr;

		index = innobase_index_lookup(share, keynr);

		if (index) {
			ut_a(ut_strcmp(index->name, key->name) == 0);
		} else {
			/* Can't find index with keynr in the translation
			table. Only print message if the index translation
			table exists */
			if (share->idx_trans_tbl.index_mapping) {
				sql_print_warning("InnoDB could not find "
						  "index %s key no %u for "
						  "table %s through its "
						  "index translation table",
						  key ? key->name : "NULL",
						  keynr,
						  prebuilt->table->name);
			}

			index = dict_table_get_index_on_name(prebuilt->table,
							     key->name);
		}
	} else {
		index = dict_table_get_first_index(prebuilt->table);
	}

	if (!index) {
		sql_print_error(
			"Innodb could not find key n:o %u with name %s "
			"from dict cache for table %s",
			keynr, key ? key->name : "NULL",
			prebuilt->table->name);
	}

	DBUG_RETURN(index);
}

/********************************************************************//**
Changes the active index of a handle.
@return	0 or error code */
UNIV_INTERN
int
ha_innobase::change_active_index(
/*=============================*/
	uint	keynr)	/*!< in: use this index; MAX_KEY means always clustered
			index, even if it was internally generated by
			InnoDB */
{
	DBUG_ENTER("change_active_index");

	ut_ad(user_thd == ha_thd());
	ut_a(prebuilt->trx == thd_to_trx(user_thd));

	active_index = keynr;

	prebuilt->index = innobase_get_index(keynr);

	if (UNIV_UNLIKELY(!prebuilt->index)) {
		sql_print_warning("InnoDB: change_active_index(%u) failed",
				  keynr);
		prebuilt->index_usable = FALSE;
		DBUG_RETURN(1);
	}

	prebuilt->index_usable = row_merge_is_index_usable(prebuilt->trx,
							   prebuilt->index);

	if (UNIV_UNLIKELY(!prebuilt->index_usable)) {
		if (dict_index_is_corrupted(prebuilt->index)) {
			char	index_name[MAX_FULL_NAME_LEN + 1];
			char	table_name[MAX_FULL_NAME_LEN + 1];

			innobase_format_name(
				index_name, sizeof index_name,
				prebuilt->index->name, TRUE);

			innobase_format_name(
				table_name, sizeof table_name,
				prebuilt->index->table->name, FALSE);

			push_warning_printf(
				user_thd, MYSQL_ERROR::WARN_LEVEL_WARN,
				HA_ERR_INDEX_CORRUPT,
				"InnoDB: Index %s for table %s is"
				" marked as corrupted",
				index_name, table_name);
			DBUG_RETURN(1);
		} else {
			push_warning_printf(
				user_thd, MYSQL_ERROR::WARN_LEVEL_WARN,
				HA_ERR_TABLE_DEF_CHANGED,
				"InnoDB: insufficient history for index %u",
				keynr);
		}

		/* The caller seems to ignore this.  Thus, we must check
		this again in row_search_for_mysql(). */
		DBUG_RETURN(2);
	}

	ut_a(prebuilt->search_tuple != 0);

	dtuple_set_n_fields(prebuilt->search_tuple, prebuilt->index->n_fields);

	dict_index_copy_types(prebuilt->search_tuple, prebuilt->index,
			      prebuilt->index->n_fields);

	/* MySQL changes the active index for a handle also during some
	queries, for example SELECT MAX(a), SUM(a) first retrieves the MAX()
	and then calculates the sum. Previously we played safe and used
	the flag ROW_MYSQL_WHOLE_ROW below, but that caused unnecessary
	copying. Starting from MySQL-4.1 we use a more efficient flag here. */

	build_template(prebuilt, user_thd, table, ROW_MYSQL_REC_FIELDS);

	DBUG_RETURN(0);
}

/**********************************************************************//**
Positions an index cursor to the index specified in keynr. Fetches the
row if any.
??? This is only used to read whole keys ???
@return	error number or 0 */
UNIV_INTERN
int
ha_innobase::index_read_idx(
/*========================*/
	uchar*		buf,		/*!< in/out: buffer for the returned
					row */
	uint		keynr,		/*!< in: use this index */
	const uchar*	key,		/*!< in: key value; if this is NULL
					we position the cursor at the
					start or end of index */
	uint		key_len,	/*!< in: key value length */
	enum ha_rkey_function find_flag)/*!< in: search flags from my_base.h */
{
	if (change_active_index(keynr)) {

		return(1);
	}

	return(index_read(buf, key, key_len, find_flag));
}

/***********************************************************************//**
Reads the next or previous row from a cursor, which must have previously been
positioned using index_read.
@return	0, HA_ERR_END_OF_FILE, or error number */
UNIV_INTERN
int
ha_innobase::general_fetch(
/*=======================*/
	uchar*	buf,		/*!< in/out: buffer for next row in MySQL
				format */
	uint	direction,	/*!< in: ROW_SEL_NEXT or ROW_SEL_PREV */
	uint	match_mode)	/*!< in: 0, ROW_SEL_EXACT, or
				ROW_SEL_EXACT_PREFIX */
{
	ulint		ret;
	int		error	= 0;

	DBUG_ENTER("general_fetch");

	ut_a(prebuilt->trx == thd_to_trx(user_thd));

	innodb_srv_conc_enter_innodb(prebuilt->trx);

	ret = row_search_for_mysql(
		(byte*)buf, 0, prebuilt, match_mode, direction);

	innodb_srv_conc_exit_innodb(prebuilt->trx);

	switch (ret) {
	case DB_SUCCESS:
		error = 0;
		table->status = 0;
		break;
	case DB_RECORD_NOT_FOUND:
		error = HA_ERR_END_OF_FILE;
		table->status = STATUS_NOT_FOUND;
		break;
	case DB_END_OF_INDEX:
		error = HA_ERR_END_OF_FILE;
		table->status = STATUS_NOT_FOUND;
		break;
	default:
		error = convert_error_code_to_mysql(
			(int) ret, prebuilt->table->flags, user_thd);
		table->status = STATUS_NOT_FOUND;
		break;
	}

	DBUG_RETURN(error);
}

/***********************************************************************//**
Reads the next row from a cursor, which must have previously been
positioned using index_read.
@return	0, HA_ERR_END_OF_FILE, or error number */
UNIV_INTERN
int
ha_innobase::index_next(
/*====================*/
	uchar*		buf)	/*!< in/out: buffer for next row in MySQL
				format */
{
	ha_statistic_increment(&SSV::ha_read_next_count);

	return(general_fetch(buf, ROW_SEL_NEXT, 0));
}

/*******************************************************************//**
Reads the next row matching to the key value given as the parameter.
@return	0, HA_ERR_END_OF_FILE, or error number */
UNIV_INTERN
int
ha_innobase::index_next_same(
/*=========================*/
	uchar*		buf,	/*!< in/out: buffer for the row */
	const uchar*	key,	/*!< in: key value */
	uint		keylen)	/*!< in: key value length */
{
	ha_statistic_increment(&SSV::ha_read_next_count);

	return(general_fetch(buf, ROW_SEL_NEXT, last_match_mode));
}

/***********************************************************************//**
Reads the previous row from a cursor, which must have previously been
positioned using index_read.
@return	0, HA_ERR_END_OF_FILE, or error number */
UNIV_INTERN
int
ha_innobase::index_prev(
/*====================*/
	uchar*	buf)	/*!< in/out: buffer for previous row in MySQL format */
{
	ha_statistic_increment(&SSV::ha_read_prev_count);

	return(general_fetch(buf, ROW_SEL_PREV, 0));
}

/********************************************************************//**
Positions a cursor on the first record in an index and reads the
corresponding row to buf.
@return	0, HA_ERR_END_OF_FILE, or error code */
UNIV_INTERN
int
ha_innobase::index_first(
/*=====================*/
	uchar*	buf)	/*!< in/out: buffer for the row */
{
	int	error;

	DBUG_ENTER("index_first");
	ha_statistic_increment(&SSV::ha_read_first_count);

	error = index_read(buf, NULL, 0, HA_READ_AFTER_KEY);

	/* MySQL does not seem to allow this to return HA_ERR_KEY_NOT_FOUND */

	if (error == HA_ERR_KEY_NOT_FOUND) {
		error = HA_ERR_END_OF_FILE;
	}

	DBUG_RETURN(error);
}

/********************************************************************//**
Positions a cursor on the last record in an index and reads the
corresponding row to buf.
@return	0, HA_ERR_END_OF_FILE, or error code */
UNIV_INTERN
int
ha_innobase::index_last(
/*====================*/
	uchar*	buf)	/*!< in/out: buffer for the row */
{
	int	error;

	DBUG_ENTER("index_last");
	ha_statistic_increment(&SSV::ha_read_last_count);

	error = index_read(buf, NULL, 0, HA_READ_BEFORE_KEY);

	/* MySQL does not seem to allow this to return HA_ERR_KEY_NOT_FOUND */

	if (error == HA_ERR_KEY_NOT_FOUND) {
		error = HA_ERR_END_OF_FILE;
	}

	DBUG_RETURN(error);
}

/****************************************************************//**
Initialize a table scan.
@return	0 or error number */
UNIV_INTERN
int
ha_innobase::rnd_init(
/*==================*/
	bool	scan)	/*!< in: TRUE if table/index scan FALSE otherwise */
{
	int	err;

	/* Store the active index value so that we can restore the original
	value after a scan */

	if (prebuilt->clust_index_was_generated) {
		err = change_active_index(MAX_KEY);
	} else {
		err = change_active_index(primary_key);
	}

	/* Don't use semi-consistent read in random row reads (by position).
	This means we must disable semi_consistent_read if scan is false */

	if (!scan) {
		try_semi_consistent_read(0);
	}

	start_of_scan = 1;

	return(err);
}

/*****************************************************************//**
Ends a table scan.
@return	0 or error number */
UNIV_INTERN
int
ha_innobase::rnd_end(void)
/*======================*/
{
	return(index_end());
}

/*****************************************************************//**
Reads the next row in a table scan (also used to read the FIRST row
in a table scan).
@return	0, HA_ERR_END_OF_FILE, or error number */
UNIV_INTERN
int
ha_innobase::rnd_next(
/*==================*/
	uchar*	buf)	/*!< in/out: returns the row in this buffer,
			in MySQL format */
{
	int	error;

	DBUG_ENTER("rnd_next");
	ha_statistic_increment(&SSV::ha_read_rnd_next_count);

	if (start_of_scan) {
		error = index_first(buf);

		if (error == HA_ERR_KEY_NOT_FOUND) {
			error = HA_ERR_END_OF_FILE;
		}

		start_of_scan = 0;
	} else {
		error = general_fetch(buf, ROW_SEL_NEXT, 0);
	}

	DBUG_RETURN(error);
}

/**********************************************************************//**
Fetches a row from the table based on a row reference.
@return	0, HA_ERR_KEY_NOT_FOUND, or error code */
UNIV_INTERN
int
ha_innobase::rnd_pos(
/*=================*/
	uchar*	buf,	/*!< in/out: buffer for the row */
	uchar*	pos)	/*!< in: primary key value of the row in the
			MySQL format, or the row id if the clustered
			index was internally generated by InnoDB; the
			length of data in pos has to be ref_length */
{
	int		error;
	uint		keynr	= active_index;
	DBUG_ENTER("rnd_pos");
	DBUG_DUMP("key", pos, ref_length);

	ha_statistic_increment(&SSV::ha_read_rnd_count);

	ut_a(prebuilt->trx == thd_to_trx(ha_thd()));

	if (prebuilt->clust_index_was_generated) {
		/* No primary key was defined for the table and we
		generated the clustered index from the row id: the
		row reference is the row id, not any key value
		that MySQL knows of */

		error = change_active_index(MAX_KEY);
	} else {
		error = change_active_index(primary_key);
	}

	if (error) {
		DBUG_PRINT("error", ("Got error: %d", error));
		DBUG_RETURN(error);
	}

	/* Note that we assume the length of the row reference is fixed
	for the table, and it is == ref_length */

	error = index_read(buf, pos, ref_length, HA_READ_KEY_EXACT);

	if (error) {
		DBUG_PRINT("error", ("Got error: %d", error));
	}

	change_active_index(keynr);

	DBUG_RETURN(error);
}

/*********************************************************************//**
Stores a reference to the current row to 'ref' field of the handle. Note
that in the case where we have generated the clustered index for the
table, the function parameter is illogical: we MUST ASSUME that 'record'
is the current 'position' of the handle, because if row ref is actually
the row id internally generated in InnoDB, then 'record' does not contain
it. We just guess that the row id must be for the record where the handle
was positioned the last time. */
UNIV_INTERN
void
ha_innobase::position(
/*==================*/
	const uchar*	record)	/*!< in: row in MySQL format */
{
	uint		len;

	ut_a(prebuilt->trx == thd_to_trx(ha_thd()));

	if (prebuilt->clust_index_was_generated) {
		/* No primary key was defined for the table and we
		generated the clustered index from row id: the
		row reference will be the row id, not any key value
		that MySQL knows of */

		len = DATA_ROW_ID_LEN;

		memcpy(ref, prebuilt->row_id, len);
	} else {
		len = store_key_val_for_row(primary_key, (char*)ref,
							 ref_length, record);
	}

	/* We assume that the 'ref' value len is always fixed for the same
	table. */

	if (len != ref_length) {
	  sql_print_error("Stored ref len is %lu, but table ref len is %lu",
			  (ulong) len, (ulong) ref_length);
	}
}

/* limit innodb monitor access to users with PROCESS privilege.
See http://bugs.mysql.com/32710 for expl. why we choose PROCESS. */
#define IS_MAGIC_TABLE_AND_USER_DENIED_ACCESS(table_name, thd) \
	(row_is_magic_monitor_table(table_name) \
	 && check_global_access(thd, PROCESS_ACL))

/*****************************************************************//**
Creates a table definition to an InnoDB database. */
static
int
create_table_def(
/*=============*/
	trx_t*		trx,		/*!< in: InnoDB transaction handle */
	TABLE*		form,		/*!< in: information on table
					columns and indexes */
	const char*	table_name,	/*!< in: table name */
	const char*	path_of_temp_table,/*!< in: if this is a table explicitly
					created by the user with the
					TEMPORARY keyword, then this
					parameter is the dir path where the
					table should be placed if we create
					an .ibd file for it (no .ibd extension
					in the path, though); otherwise this
					is NULL */
	ulint		flags)		/*!< in: table flags */
{
	Field*		field;
	dict_table_t*	table;
	ulint		n_cols;
	int		error;
	ulint		col_type;
	ulint		col_len;
	ulint		nulls_allowed;
	ulint		unsigned_type;
	ulint		binary_type;
	ulint		long_true_varchar;
	ulint		charset_no;
	ulint		i;

	DBUG_ENTER("create_table_def");
	DBUG_PRINT("enter", ("table_name: %s", table_name));

	ut_a(trx->mysql_thd != NULL);

	/* MySQL does the name length check. But we do additional check
	on the name length here */
	if (strlen(table_name) > MAX_FULL_NAME_LEN) {
		push_warning_printf(
			(THD*) trx->mysql_thd, MYSQL_ERROR::WARN_LEVEL_WARN,
			ER_TABLE_NAME,
			"InnoDB: Table Name or Database Name is too long");

		DBUG_RETURN(ER_TABLE_NAME);
	}

	n_cols = form->s->fields;

	/* We pass 0 as the space id, and determine at a lower level the space
	id where to store the table */

	table = dict_mem_table_create(table_name, 0, n_cols, flags);

	if (path_of_temp_table) {
		table->dir_path_of_temp_table =
			mem_heap_strdup(table->heap, path_of_temp_table);
	}

	for (i = 0; i < n_cols; i++) {
		field = form->field[i];

		col_type = get_innobase_type_from_mysql_type(&unsigned_type,
							     field);

		if (!col_type) {
			push_warning_printf(
				(THD*) trx->mysql_thd,
				MYSQL_ERROR::WARN_LEVEL_WARN,
				ER_CANT_CREATE_TABLE,
				"Error creating table '%s' with "
				"column '%s'. Please check its "
				"column type and try to re-create "
				"the table with an appropriate "
				"column type.",
				table->name, (char*) field->field_name);
			goto err_col;
		}

		if (field->null_ptr) {
			nulls_allowed = 0;
		} else {
			nulls_allowed = DATA_NOT_NULL;
		}

		if (field->binary()) {
			binary_type = DATA_BINARY_TYPE;
		} else {
			binary_type = 0;
		}

		charset_no = 0;

		if (dtype_is_string_type(col_type)) {

			charset_no = (ulint)field->charset()->number;

			if (UNIV_UNLIKELY(charset_no >= 256)) {
				/* in data0type.h we assume that the
				number fits in one byte in prtype */
				push_warning_printf(
					(THD*) trx->mysql_thd,
					MYSQL_ERROR::WARN_LEVEL_WARN,
					ER_CANT_CREATE_TABLE,
					"In InnoDB, charset-collation codes"
					" must be below 256."
					" Unsupported code %lu.",
					(ulong) charset_no);
				DBUG_RETURN(ER_CANT_CREATE_TABLE);
			}
		}

		ut_a(field->type() < 256); /* we assume in dtype_form_prtype()
					   that this fits in one byte */
		col_len = field->pack_length();

		/* The MySQL pack length contains 1 or 2 bytes length field
		for a true VARCHAR. Let us subtract that, so that the InnoDB
		column length in the InnoDB data dictionary is the real
		maximum byte length of the actual data. */

		long_true_varchar = 0;

		if (field->type() == MYSQL_TYPE_VARCHAR) {
			col_len -= ((Field_varstring*)field)->length_bytes;

			if (((Field_varstring*)field)->length_bytes == 2) {
				long_true_varchar = DATA_LONG_TRUE_VARCHAR;
			}
		}

		/* First check whether the column to be added has a
		system reserved name. */
		if (dict_col_name_is_reserved(field->field_name)){
			my_error(ER_WRONG_COLUMN_NAME, MYF(0),
				 field->field_name);
err_col:
			dict_mem_table_free(table);
			trx_commit_for_mysql(trx);

			error = DB_ERROR;
			goto error_ret;
		}

		dict_mem_table_add_col(table, table->heap,
			(char*) field->field_name,
			col_type,
			dtype_form_prtype(
				(ulint)field->type()
				| nulls_allowed | unsigned_type
				| binary_type | long_true_varchar,
				charset_no),
			col_len);
	}

	error = row_create_table_for_mysql(table, trx);

	if (error == DB_DUPLICATE_KEY) {
		char buf[100];
		char* buf_end = innobase_convert_identifier(
			buf, sizeof buf - 1, table_name, strlen(table_name),
			trx->mysql_thd, TRUE);

		*buf_end = '\0';
		my_error(ER_TABLE_EXISTS_ERROR, MYF(0), buf);
	}

error_ret:
	error = convert_error_code_to_mysql(error, flags, NULL);

	DBUG_RETURN(error);
}

/*****************************************************************//**
Creates an index in an InnoDB database. */
static
int
create_index(
/*=========*/
	trx_t*		trx,		/*!< in: InnoDB transaction handle */
	TABLE*		form,		/*!< in: information on table
					columns and indexes */
	ulint		flags,		/*!< in: InnoDB table flags */
	const char*	table_name,	/*!< in: table name */
	uint		key_num)	/*!< in: index number */
{
	Field*		field;
	dict_index_t*	index;
	int		error;
	ulint		n_fields;
	KEY*		key;
	KEY_PART_INFO*	key_part;
	ulint		ind_type;
	ulint		col_type;
	ulint		prefix_len;
	ulint		is_unsigned;
	ulint		i;
	ulint		j;
	ulint*		field_lengths;

	DBUG_ENTER("create_index");

	key = form->key_info + key_num;

	n_fields = key->key_parts;

	/* Assert that "GEN_CLUST_INDEX" cannot be used as non-primary index */
	ut_a(innobase_strcasecmp(key->name, innobase_index_reserve_name) != 0);

	ind_type = 0;

	if (key_num == form->s->primary_key) {
		ind_type = ind_type | DICT_CLUSTERED;
	}

	if (key->flags & HA_NOSAME ) {
		ind_type = ind_type | DICT_UNIQUE;
	}

	/* We pass 0 as the space id, and determine at a lower level the space
	id where to store the table */

	index = dict_mem_index_create(table_name, key->name, 0,
				      ind_type, n_fields);

	field_lengths = (ulint*) my_malloc(sizeof(ulint) * n_fields,
		MYF(MY_FAE));

	for (i = 0; i < n_fields; i++) {
		key_part = key->key_part + i;

		/* (The flag HA_PART_KEY_SEG denotes in MySQL a column prefix
		field in an index: we only store a specified number of first
		bytes of the column to the index field.) The flag does not
		seem to be properly set by MySQL. Let us fall back on testing
		the length of the key part versus the column. */

		field = NULL;
		for (j = 0; j < form->s->fields; j++) {

			field = form->field[j];

			if (0 == innobase_strcasecmp(
					field->field_name,
					key_part->field->field_name)) {
				/* Found the corresponding column */

				break;
			}
		}

		ut_a(j < form->s->fields);

		col_type = get_innobase_type_from_mysql_type(
					&is_unsigned, key_part->field);

		if (DATA_BLOB == col_type
			|| (key_part->length < field->pack_length()
				&& field->type() != MYSQL_TYPE_VARCHAR)
			|| (field->type() == MYSQL_TYPE_VARCHAR
				&& key_part->length < field->pack_length()
				- ((Field_varstring*)field)->length_bytes)) {

			prefix_len = key_part->length;

			if (col_type == DATA_INT
				|| col_type == DATA_FLOAT
				|| col_type == DATA_DOUBLE
				|| col_type == DATA_DECIMAL) {
				sql_print_error(
					"MySQL is trying to create a column "
					"prefix index field, on an "
					"inappropriate data type. Table "
					"name %s, column name %s.",
					table_name,
					key_part->field->field_name);

				prefix_len = 0;
			}
		} else {
			prefix_len = 0;
		}

		field_lengths[i] = key_part->length;

		dict_mem_index_add_field(index,
			(char*) key_part->field->field_name, prefix_len);
	}

	/* Even though we've defined max_supported_key_part_length, we
	still do our own checking using field_lengths to be absolutely
	sure we don't create too long indexes. */
	error = row_create_index_for_mysql(index, trx, field_lengths);

	error = convert_error_code_to_mysql(error, flags, NULL);

	my_free(field_lengths);

	DBUG_RETURN(error);
}

/*****************************************************************//**
Creates an index to an InnoDB table when the user has defined no
primary index. */
static
int
create_clustered_index_when_no_primary(
/*===================================*/
	trx_t*		trx,		/*!< in: InnoDB transaction handle */
	ulint		flags,		/*!< in: InnoDB table flags */
	const char*	table_name)	/*!< in: table name */
{
	dict_index_t*	index;
	int		error;

	/* We pass 0 as the space id, and determine at a lower level the space
	id where to store the table */
	index = dict_mem_index_create(table_name,
				      innobase_index_reserve_name,
				      0, DICT_CLUSTERED, 0);

	error = row_create_index_for_mysql(index, trx, NULL);

	error = convert_error_code_to_mysql(error, flags, NULL);

	return(error);
}

/*****************************************************************//**
Return a display name for the row format
@return row format name */
UNIV_INTERN
const char*
get_row_format_name(
/*================*/
	enum row_type	row_format)		/*!< in: Row Format */
{
	switch (row_format) {
	case ROW_TYPE_COMPACT:
		return("COMPACT");
	case ROW_TYPE_COMPRESSED:
		return("COMPRESSED");
	case ROW_TYPE_DYNAMIC:
		return("DYNAMIC");
	case ROW_TYPE_REDUNDANT:
		return("REDUNDANT");
	case ROW_TYPE_DEFAULT:
		return("DEFAULT");
	case ROW_TYPE_FIXED:
		return("FIXED");
	case ROW_TYPE_PAGE:
	case ROW_TYPE_NOT_USED:
		break;
	}
	return("NOT USED");
}

/** If file-per-table is missing, issue warning and set ret false */
#define CHECK_ERROR_ROW_TYPE_NEEDS_FILE_PER_TABLE		\
	if (!srv_file_per_table) {				\
		push_warning_printf(				\
			thd, MYSQL_ERROR::WARN_LEVEL_WARN,	\
			ER_ILLEGAL_HA_CREATE_OPTION,		\
			"InnoDB: ROW_FORMAT=%s requires"	\
			" innodb_file_per_table.",		\
			get_row_format_name(row_format));	\
		ret = FALSE;					\
	}

/** If file-format is Antelope, issue warning and set ret false */
#define CHECK_ERROR_ROW_TYPE_NEEDS_GT_ANTELOPE			\
	if (srv_file_format < DICT_TF_FORMAT_ZIP) {		\
		push_warning_printf(				\
			thd, MYSQL_ERROR::WARN_LEVEL_WARN,	\
			ER_ILLEGAL_HA_CREATE_OPTION,		\
			"InnoDB: ROW_FORMAT=%s requires"	\
			" innodb_file_format > Antelope.",	\
			get_row_format_name(row_format));	\
		ret = FALSE;					\
	}


/*****************************************************************//**
Validates the create options. We may build on this function
in future. For now, it checks two specifiers:
KEY_BLOCK_SIZE and ROW_FORMAT
If innodb_strict_mode is not set then this function is a no-op
@return	TRUE if valid. */
static
ibool
create_options_are_valid(
/*=====================*/
	THD*		thd,		/*!< in: connection thread. */
	TABLE*		form,		/*!< in: information on table
					columns and indexes */
	HA_CREATE_INFO*	create_info)	/*!< in: create info. */
{
	ibool	kbs_specified	= FALSE;
	ibool	ret		= TRUE;
	enum row_type	row_format	= form->s->row_type;

	ut_ad(thd != NULL);

	/* If innodb_strict_mode is not set don't do any validation. */
	if (!(THDVAR(thd, strict_mode))) {
		return(TRUE);
	}

	ut_ad(form != NULL);
	ut_ad(create_info != NULL);

	/* First check if a non-zero KEY_BLOCK_SIZE was specified. */
	if (create_info->key_block_size) {
		kbs_specified = TRUE;
		switch (create_info->key_block_size) {
		case 1:
		case 2:
		case 4:
		case 8:
		case 16:
			/* Valid KEY_BLOCK_SIZE, check its dependencies. */
			if (!srv_file_per_table) {
				push_warning(
					thd, MYSQL_ERROR::WARN_LEVEL_WARN,
					ER_ILLEGAL_HA_CREATE_OPTION,
					"InnoDB: KEY_BLOCK_SIZE requires"
					" innodb_file_per_table.");
				ret = FALSE;
			}
			if (srv_file_format < DICT_TF_FORMAT_ZIP) {
				push_warning(
					thd, MYSQL_ERROR::WARN_LEVEL_WARN,
					ER_ILLEGAL_HA_CREATE_OPTION,
					"InnoDB: KEY_BLOCK_SIZE requires"
					" innodb_file_format > Antelope.");
					ret = FALSE;
			}
			break;
		default:
			push_warning_printf(
				thd, MYSQL_ERROR::WARN_LEVEL_WARN,
				ER_ILLEGAL_HA_CREATE_OPTION,
				"InnoDB: invalid KEY_BLOCK_SIZE = %lu."
				" Valid values are [1, 2, 4, 8, 16]",
				create_info->key_block_size);
			ret = FALSE;
			break;
		}
	}
	
	/* Check for a valid Innodb ROW_FORMAT specifier and
	other incompatibilities. */
	switch (row_format) {
	case ROW_TYPE_COMPRESSED:
		CHECK_ERROR_ROW_TYPE_NEEDS_FILE_PER_TABLE;
		CHECK_ERROR_ROW_TYPE_NEEDS_GT_ANTELOPE;
		break;
	case ROW_TYPE_DYNAMIC:
		CHECK_ERROR_ROW_TYPE_NEEDS_FILE_PER_TABLE;
		CHECK_ERROR_ROW_TYPE_NEEDS_GT_ANTELOPE;
		/* fall through since dynamic also shuns KBS */
	case ROW_TYPE_COMPACT:
	case ROW_TYPE_REDUNDANT:
		if (kbs_specified) {
			push_warning_printf(
				thd, MYSQL_ERROR::WARN_LEVEL_WARN,
				ER_ILLEGAL_HA_CREATE_OPTION,
				"InnoDB: cannot specify ROW_FORMAT = %s"
				" with KEY_BLOCK_SIZE.",
				get_row_format_name(row_format));
			ret = FALSE;
		}
		break;
	case ROW_TYPE_DEFAULT:
		break;
	case ROW_TYPE_FIXED:
	case ROW_TYPE_PAGE:
	case ROW_TYPE_NOT_USED:
		push_warning(
			thd, MYSQL_ERROR::WARN_LEVEL_WARN,
			ER_ILLEGAL_HA_CREATE_OPTION,		\
			"InnoDB: invalid ROW_FORMAT specifier.");
		ret = FALSE;
		break;
	}

	return(ret);
}

/*****************************************************************//**
Update create_info.  Used in SHOW CREATE TABLE et al. */
UNIV_INTERN
void
ha_innobase::update_create_info(
/*============================*/
	HA_CREATE_INFO* create_info)	/*!< in/out: create info */
{
  if (!(create_info->used_fields & HA_CREATE_USED_AUTO)) {
    ha_innobase::info(HA_STATUS_AUTO);
    create_info->auto_increment_value = stats.auto_increment_value;
  }
}

/*****************************************************************//**
Creates a new table to an InnoDB database.
@return	error number */
UNIV_INTERN
int
ha_innobase::create(
/*================*/
	const char*	name,		/*!< in: table name */
	TABLE*		form,		/*!< in: information on table
					columns and indexes */
	HA_CREATE_INFO*	create_info)	/*!< in: more information of the
					created table, contains also the
					create statement string */
{
	int		error;
	dict_table_t*	innobase_table;
	trx_t*		parent_trx;
	trx_t*		trx;
	int		primary_key_no;
	uint		i;
	char		name2[FN_REFLEN];
	char		norm_name[FN_REFLEN];
	THD*		thd = ha_thd();
	ib_int64_t	auto_inc_value;
	ulint		flags;
	/* Cache the value of innodb_file_format, in case it is
	modified by another thread while the table is being created. */
	const ulint	file_format = srv_file_format;
	const char*	stmt;
	size_t		stmt_len;
	enum row_type	row_format;

	DBUG_ENTER("ha_innobase::create");

	DBUG_ASSERT(thd != NULL);
	DBUG_ASSERT(create_info != NULL);

#ifdef __WIN__
	/* Names passed in from server are in two formats:
	1. <database_name>/<table_name>: for normal table creation
	2. full path: for temp table creation, or sym link

	When srv_file_per_table is on and mysqld_embedded is off,
	check for full path pattern, i.e.
	X:\dir\...,		X is a driver letter, or
	\\dir1\dir2\...,	UNC path
	returns error if it is in full path format, but not creating a temp.
	table. Currently InnoDB does not support symbolic link on Windows. */

	if (srv_file_per_table
	    && !mysqld_embedded
	    && (!create_info->options & HA_LEX_CREATE_TMP_TABLE)) {

		if ((name[1] == ':')
		    || (name[0] == '\\' && name[1] == '\\')) {
			sql_print_error("Cannot create table %s\n", name);
			DBUG_RETURN(HA_ERR_GENERIC);
		}
	}
#endif

	if (form->s->fields > 1000) {
		/* The limit probably should be REC_MAX_N_FIELDS - 3 = 1020,
		but we play safe here */

		DBUG_RETURN(HA_ERR_TO_BIG_ROW);
	}

	strcpy(name2, name);

	normalize_table_name(norm_name, name2);

	/* Create the table definition in InnoDB */

	flags = 0;

	/* Validate create options if innodb_strict_mode is set. */
	if (!create_options_are_valid(thd, form, create_info)) {
		DBUG_RETURN(ER_ILLEGAL_HA_CREATE_OPTION);
	}

	if (create_info->key_block_size) {
		/* Determine the page_zip.ssize corresponding to the
		requested page size (key_block_size) in kilobytes. */

		ulint	ssize, ksize;
		ulint	key_block_size = create_info->key_block_size;

		/*  Set 'flags' to the correct key_block_size.
		It will be zero if key_block_size is an invalid number.*/
		for (ssize = ksize = 1; ssize <= DICT_TF_ZSSIZE_MAX;
		     ssize++, ksize <<= 1) {
			if (key_block_size == ksize) {
				flags = ssize << DICT_TF_ZSSIZE_SHIFT
					| DICT_TF_COMPACT
					| DICT_TF_FORMAT_ZIP
					  << DICT_TF_FORMAT_SHIFT;
				break;
			}
		}

		if (!srv_file_per_table) {
			push_warning(
				thd, MYSQL_ERROR::WARN_LEVEL_WARN,
				ER_ILLEGAL_HA_CREATE_OPTION,
				"InnoDB: KEY_BLOCK_SIZE requires"
				" innodb_file_per_table.");
			flags = 0;
		}

		if (file_format < DICT_TF_FORMAT_ZIP) {
			push_warning(
				thd, MYSQL_ERROR::WARN_LEVEL_WARN,
				ER_ILLEGAL_HA_CREATE_OPTION,
				"InnoDB: KEY_BLOCK_SIZE requires"
				" innodb_file_format > Antelope.");
			flags = 0;
		}

		if (!flags) {
			push_warning_printf(
				thd, MYSQL_ERROR::WARN_LEVEL_WARN,
				ER_ILLEGAL_HA_CREATE_OPTION,
				"InnoDB: ignoring KEY_BLOCK_SIZE=%lu.",
				create_info->key_block_size);
		}
	}

	row_format = form->s->row_type;

	if (flags) {
		/* if ROW_FORMAT is set to default,
		automatically change it to COMPRESSED.*/
		if (row_format == ROW_TYPE_DEFAULT) {
			row_format = ROW_TYPE_COMPRESSED;
		} else if (row_format != ROW_TYPE_COMPRESSED) {
			/* ROW_FORMAT other than COMPRESSED
			ignores KEY_BLOCK_SIZE.  It does not
			make sense to reject conflicting
			KEY_BLOCK_SIZE and ROW_FORMAT, because
			such combinations can be obtained
			with ALTER TABLE anyway. */
			push_warning_printf(
				thd, MYSQL_ERROR::WARN_LEVEL_WARN,
				ER_ILLEGAL_HA_CREATE_OPTION,
				"InnoDB: ignoring KEY_BLOCK_SIZE=%lu"
				" unless ROW_FORMAT=COMPRESSED.",
				create_info->key_block_size);
			flags = 0;
		}
	} else {
		/* flags == 0 means no KEY_BLOCK_SIZE.*/
		if (row_format == ROW_TYPE_COMPRESSED) {
			/* ROW_FORMAT=COMPRESSED without
			KEY_BLOCK_SIZE implies half the
			maximum KEY_BLOCK_SIZE. */
			flags = (DICT_TF_ZSSIZE_MAX - 1)
				<< DICT_TF_ZSSIZE_SHIFT
				| DICT_TF_COMPACT
				| DICT_TF_FORMAT_ZIP
				<< DICT_TF_FORMAT_SHIFT;
#if DICT_TF_ZSSIZE_MAX < 1
# error "DICT_TF_ZSSIZE_MAX < 1"
#endif
		}
	}

	switch (row_format) {
	case ROW_TYPE_REDUNDANT:
		break;
	case ROW_TYPE_COMPRESSED:
	case ROW_TYPE_DYNAMIC:
		if (!srv_file_per_table) {
			push_warning_printf(
				thd, MYSQL_ERROR::WARN_LEVEL_WARN,
				ER_ILLEGAL_HA_CREATE_OPTION,
				"InnoDB: ROW_FORMAT=%s requires"
				" innodb_file_per_table.",
				get_row_format_name(row_format));
		} else if (file_format < DICT_TF_FORMAT_ZIP) {
			push_warning_printf(
				thd, MYSQL_ERROR::WARN_LEVEL_WARN,
				ER_ILLEGAL_HA_CREATE_OPTION,
				"InnoDB: ROW_FORMAT=%s requires"
				" innodb_file_format > Antelope.",
				get_row_format_name(row_format));
		} else {
			flags |= DICT_TF_COMPACT
			         | (DICT_TF_FORMAT_ZIP
			            << DICT_TF_FORMAT_SHIFT);
			break;
		}

		/* fall through */
	case ROW_TYPE_NOT_USED:
	case ROW_TYPE_FIXED:
	case ROW_TYPE_PAGE:
		push_warning(
			thd, MYSQL_ERROR::WARN_LEVEL_WARN,
			ER_ILLEGAL_HA_CREATE_OPTION,
			"InnoDB: assuming ROW_FORMAT=COMPACT.");
	case ROW_TYPE_DEFAULT:
	case ROW_TYPE_COMPACT:
		flags = DICT_TF_COMPACT;
		break;
	}

	/* Look for a primary key */

	primary_key_no= (form->s->primary_key != MAX_KEY ?
			 (int) form->s->primary_key :
			 -1);

	/* Our function innobase_get_mysql_key_number_for_index assumes
	the primary key is always number 0, if it exists */

	ut_a(primary_key_no == -1 || primary_key_no == 0);

	/* Check for name conflicts (with reserved name) for
	any user indices to be created. */
	if (innobase_index_name_is_reserved(thd, form->key_info,
					    form->s->keys)) {
		DBUG_RETURN(-1);
	}

	if (IS_MAGIC_TABLE_AND_USER_DENIED_ACCESS(norm_name, thd)) {
		DBUG_RETURN(HA_ERR_GENERIC);
	}

	if (create_info->options & HA_LEX_CREATE_TMP_TABLE) {
		flags |= DICT_TF2_TEMPORARY << DICT_TF2_SHIFT;
	}

	/* Get the transaction associated with the current thd, or create one
	if not yet created */

	parent_trx = check_trx_exists(thd);

	/* In case MySQL calls this in the middle of a SELECT query, release
	possible adaptive hash latch to avoid deadlocks of threads */

	trx_search_latch_release_if_reserved(parent_trx);

	trx = innobase_trx_allocate(thd);

	/* Latch the InnoDB data dictionary exclusively so that no deadlocks
	or lock waits can happen in it during a table create operation.
	Drop table etc. do this latching in row0mysql.c. */

	row_mysql_lock_data_dictionary(trx);

	error = create_table_def(trx, form, norm_name,
		create_info->options & HA_LEX_CREATE_TMP_TABLE ? name2 : NULL,
		flags);

	if (error) {
		goto cleanup;
	}


	/* Create the keys */

	if (form->s->keys == 0 || primary_key_no == -1) {
		/* Create an index which is used as the clustered index;
		order the rows by their row id which is internally generated
		by InnoDB */

		error = create_clustered_index_when_no_primary(
			trx, flags, norm_name);
		if (error) {
			goto cleanup;
		}
	}

	if (primary_key_no != -1) {
		/* In InnoDB the clustered index must always be created
		first */
		if ((error = create_index(trx, form, flags, norm_name,
					  (uint) primary_key_no))) {
			goto cleanup;
		}
	}

	for (i = 0; i < form->s->keys; i++) {

		if (i != (uint) primary_key_no) {

			if ((error = create_index(trx, form, flags,
						  norm_name, i))) {
				goto cleanup;
			}
		}
	}

	stmt = innobase_get_stmt(thd, &stmt_len);

	if (stmt) {
		error = row_table_add_foreign_constraints(
			trx, stmt, stmt_len, norm_name,
			create_info->options & HA_LEX_CREATE_TMP_TABLE);

		switch (error) {

		case DB_PARENT_NO_INDEX:
			push_warning_printf(
				thd, MYSQL_ERROR::WARN_LEVEL_WARN,
				HA_ERR_CANNOT_ADD_FOREIGN,
				"Create table '%s' with foreign key constraint"
				" failed. There is no index in the referenced"
				" table where the referenced columns appear"
				" as the first columns.\n", norm_name);
			break;

		case DB_CHILD_NO_INDEX:
			push_warning_printf(
				thd, MYSQL_ERROR::WARN_LEVEL_WARN,
				HA_ERR_CANNOT_ADD_FOREIGN,
				"Create table '%s' with foreign key constraint"
				" failed. There is no index in the referencing"
				" table where referencing columns appear"
				" as the first columns.\n", norm_name);
			break;
                }

		error = convert_error_code_to_mysql(error, flags, NULL);

		if (error) {
			goto cleanup;
		}
	}

	innobase_commit_low(trx);

	row_mysql_unlock_data_dictionary(trx);

	/* Flush the log to reduce probability that the .frm files and
	the InnoDB data dictionary get out-of-sync if the user runs
	with innodb_flush_log_at_trx_commit = 0 */

	log_buffer_flush_to_disk();

	innobase_table = dict_table_get(norm_name, FALSE);

	DBUG_ASSERT(innobase_table != 0);

	if (innobase_table) {
		/* We update the highest file format in the system table
		space, if this table has higher file format setting. */

		trx_sys_file_format_max_upgrade(
			(const char**) &innobase_file_format_max,
			dict_table_get_format(innobase_table));
	}

	/* Note: We can't call update_thd() as prebuilt will not be
	setup at this stage and so we use thd. */

	/* We need to copy the AUTOINC value from the old table if
	this is an ALTER|OPTIMIZE TABLE or CREATE INDEX because CREATE INDEX
	does a table copy too. If query was one of :

		CREATE TABLE ...AUTO_INCREMENT = x; or
		ALTER TABLE...AUTO_INCREMENT = x;   or
		OPTIMIZE TABLE t; or
		CREATE INDEX x on t(...);

	Find out a table definition from the dictionary and get
	the current value of the auto increment field. Set a new
	value to the auto increment field if the value is greater
	than the maximum value in the column. */

	if (((create_info->used_fields & HA_CREATE_USED_AUTO)
	    || thd_sql_command(thd) == SQLCOM_ALTER_TABLE
	    || thd_sql_command(thd) == SQLCOM_OPTIMIZE
	    || thd_sql_command(thd) == SQLCOM_CREATE_INDEX)
	    && create_info->auto_increment_value > 0) {

		auto_inc_value = create_info->auto_increment_value;

		dict_table_autoinc_lock(innobase_table);
		dict_table_autoinc_initialize(innobase_table, auto_inc_value);
		dict_table_autoinc_unlock(innobase_table);
	}

	/* Tell the InnoDB server that there might be work for
	utility threads: */

	srv_active_wake_master_thread();

	trx_free_for_mysql(trx);

	DBUG_RETURN(0);

cleanup:
	innobase_commit_low(trx);

	row_mysql_unlock_data_dictionary(trx);

	trx_free_for_mysql(trx);

	DBUG_RETURN(error);
}

/*****************************************************************//**
Discards or imports an InnoDB tablespace.
@return	0 == success, -1 == error */
UNIV_INTERN
int
ha_innobase::discard_or_import_tablespace(
/*======================================*/
	my_bool discard)	/*!< in: TRUE if discard, else import */
{
	dict_table_t*	dict_table;
	trx_t*		trx;
	int		err;

	DBUG_ENTER("ha_innobase::discard_or_import_tablespace");

	ut_a(prebuilt->trx);
	ut_a(prebuilt->trx->magic_n == TRX_MAGIC_N);
	ut_a(prebuilt->trx == thd_to_trx(ha_thd()));

	dict_table = prebuilt->table;
	trx = prebuilt->trx;

	if (discard) {
		err = row_discard_tablespace_for_mysql(dict_table->name, trx);
	} else {
		err = row_import_tablespace_for_mysql(dict_table->name, trx);
	}

	err = convert_error_code_to_mysql(err, dict_table->flags, NULL);

	DBUG_RETURN(err);
}

/*****************************************************************//**
Deletes all rows of an InnoDB table.
@return	error number */
UNIV_INTERN
int
ha_innobase::truncate(void)
/*==============================*/
{
	int		error;

	DBUG_ENTER("ha_innobase::truncate");

	/* Get the transaction associated with the current thd, or create one
	if not yet created, and update prebuilt->trx */

	update_thd(ha_thd());

	/* Truncate the table in InnoDB */

	error = row_truncate_table_for_mysql(prebuilt->table, prebuilt->trx);

	error = convert_error_code_to_mysql(error, prebuilt->table->flags,
					    NULL);

	DBUG_RETURN(error);
}

/*****************************************************************//**
Drops a table from an InnoDB database. Before calling this function,
MySQL calls innobase_commit to commit the transaction of the current user.
Then the current user cannot have locks set on the table. Drop table
operation inside InnoDB will remove all locks any user has on the table
inside InnoDB.
@return	error number */
UNIV_INTERN
int
ha_innobase::delete_table(
/*======================*/
	const char*	name)	/*!< in: table name */
{
	ulint	name_len;
	int	error;
	trx_t*	parent_trx;
	trx_t*	trx;
	THD	*thd = ha_thd();
	char	norm_name[1000];

	DBUG_ENTER("ha_innobase::delete_table");

	/* Strangely, MySQL passes the table name without the '.frm'
	extension, in contrast to ::create */
	normalize_table_name(norm_name, name);

	if (IS_MAGIC_TABLE_AND_USER_DENIED_ACCESS(norm_name, thd)) {
		DBUG_RETURN(HA_ERR_GENERIC);
	}

	/* Get the transaction associated with the current thd, or create one
	if not yet created */

	parent_trx = check_trx_exists(thd);

	/* In case MySQL calls this in the middle of a SELECT query, release
	possible adaptive hash latch to avoid deadlocks of threads */

	trx_search_latch_release_if_reserved(parent_trx);

	trx = innobase_trx_allocate(thd);

	name_len = strlen(name);

	ut_a(name_len < 1000);

	/* Drop the table in InnoDB */

	error = row_drop_table_for_mysql(norm_name, trx,
					 thd_sql_command(thd)
					 == SQLCOM_DROP_DB);

	/* Flush the log to reduce probability that the .frm files and
	the InnoDB data dictionary get out-of-sync if the user runs
	with innodb_flush_log_at_trx_commit = 0 */

	log_buffer_flush_to_disk();

	/* Tell the InnoDB server that there might be work for
	utility threads: */

	srv_active_wake_master_thread();

	innobase_commit_low(trx);

	trx_free_for_mysql(trx);

	error = convert_error_code_to_mysql(error, 0, NULL);

	DBUG_RETURN(error);
}

/*****************************************************************//**
Removes all tables in the named database inside InnoDB. */
static
void
innobase_drop_database(
/*===================*/
	handlerton *hton, /*!< in: handlerton of Innodb */
	char*	path)	/*!< in: database path; inside InnoDB the name
			of the last directory in the path is used as
			the database name: for example, in 'mysql/data/test'
			the database name is 'test' */
{
	ulint	len		= 0;
	trx_t*	trx;
	char*	ptr;
	char*	namebuf;
	THD*	thd		= current_thd;

	/* Get the transaction associated with the current thd, or create one
	if not yet created */

	DBUG_ASSERT(hton == innodb_hton_ptr);

	/* In the Windows plugin, thd = current_thd is always NULL */
	if (thd) {
		trx_t*	parent_trx = check_trx_exists(thd);

		/* In case MySQL calls this in the middle of a SELECT
		query, release possible adaptive hash latch to avoid
		deadlocks of threads */

		trx_search_latch_release_if_reserved(parent_trx);
	}

	ptr = strend(path) - 2;

	while (ptr >= path && *ptr != '\\' && *ptr != '/') {
		ptr--;
		len++;
	}

	ptr++;
	namebuf = (char*) my_malloc((uint) len + 2, MYF(0));

	memcpy(namebuf, ptr, len);
	namebuf[len] = '/';
	namebuf[len + 1] = '\0';
#ifdef	__WIN__
	innobase_casedn_str(namebuf);
#endif
#if defined __WIN__ && !defined MYSQL_SERVER
	/* In the Windows plugin, thd = current_thd is always NULL */
	trx = trx_allocate_for_mysql();
	trx->mysql_thd = NULL;
#else
	trx = innobase_trx_allocate(thd);
#endif
	row_drop_database_for_mysql(namebuf, trx);
	my_free(namebuf);

	/* Flush the log to reduce probability that the .frm files and
	the InnoDB data dictionary get out-of-sync if the user runs
	with innodb_flush_log_at_trx_commit = 0 */

	log_buffer_flush_to_disk();

	/* Tell the InnoDB server that there might be work for
	utility threads: */

	srv_active_wake_master_thread();

	innobase_commit_low(trx);
	trx_free_for_mysql(trx);
}
/*********************************************************************//**
Renames an InnoDB table.
@return	0 or error code */
static
int
innobase_rename_table(
/*==================*/
	trx_t*		trx,	/*!< in: transaction */
	const char*	from,	/*!< in: old name of the table */
	const char*	to,	/*!< in: new name of the table */
	ibool		lock_and_commit)
				/*!< in: TRUE=lock data dictionary and commit */
{
	int	error;
	char*	norm_to;
	char*	norm_from;

	// Magic number 64 arbitrary
	norm_to = (char*) my_malloc(strlen(to) + 64, MYF(0));
	norm_from = (char*) my_malloc(strlen(from) + 64, MYF(0));

	normalize_table_name(norm_to, to);
	normalize_table_name(norm_from, from);

	/* Serialize data dictionary operations with dictionary mutex:
	no deadlocks can occur then in these operations */

	if (lock_and_commit) {
		row_mysql_lock_data_dictionary(trx);
	}

	error = row_rename_table_for_mysql(
		norm_from, norm_to, trx, lock_and_commit);

	if (error != DB_SUCCESS) {
		FILE* ef = dict_foreign_err_file;

		fputs("InnoDB: Renaming table ", ef);
		ut_print_name(ef, trx, TRUE, norm_from);
		fputs(" to ", ef);
		ut_print_name(ef, trx, TRUE, norm_to);
		fputs(" failed!\n", ef);
	}

	if (lock_and_commit) {
		row_mysql_unlock_data_dictionary(trx);

		/* Flush the log to reduce probability that the .frm
		files and the InnoDB data dictionary get out-of-sync
		if the user runs with innodb_flush_log_at_trx_commit = 0 */

		log_buffer_flush_to_disk();
	}

	my_free(norm_to);
	my_free(norm_from);

	return error;
}
/*********************************************************************//**
Renames an InnoDB table.
@return	0 or error code */
UNIV_INTERN
int
ha_innobase::rename_table(
/*======================*/
	const char*	from,	/*!< in: old name of the table */
	const char*	to)	/*!< in: new name of the table */
{
	trx_t*	trx;
	int	error;
	trx_t*	parent_trx;
	THD*	thd		= ha_thd();

	DBUG_ENTER("ha_innobase::rename_table");

	/* Get the transaction associated with the current thd, or create one
	if not yet created */

	parent_trx = check_trx_exists(thd);

	/* In case MySQL calls this in the middle of a SELECT query, release
	possible adaptive hash latch to avoid deadlocks of threads */

	trx_search_latch_release_if_reserved(parent_trx);

	trx = innobase_trx_allocate(thd);

	error = innobase_rename_table(trx, from, to, TRUE);

	/* Tell the InnoDB server that there might be work for
	utility threads: */

	srv_active_wake_master_thread();

	innobase_commit_low(trx);
	trx_free_for_mysql(trx);

	/* Add a special case to handle the Duplicated Key error
	and return DB_ERROR instead.
	This is to avoid a possible SIGSEGV error from mysql error
	handling code. Currently, mysql handles the Duplicated Key
	error by re-entering the storage layer and getting dup key
	info by calling get_dup_key(). This operation requires a valid
	table handle ('row_prebuilt_t' structure) which could no
	longer be available in the error handling stage. The suggested
	solution is to report a 'table exists' error message (since
	the dup key error here is due to an existing table whose name
	is the one we are trying to rename to) and return the generic
	error code. */
	if (error == (int) DB_DUPLICATE_KEY) {
		my_error(ER_TABLE_EXISTS_ERROR, MYF(0), to);

		error = DB_ERROR;
	}

	error = convert_error_code_to_mysql(error, 0, NULL);

	DBUG_RETURN(error);
}

/*********************************************************************//**
Estimates the number of index records in a range.
@return	estimated number of rows */
UNIV_INTERN
ha_rows
ha_innobase::records_in_range(
/*==========================*/
	uint			keynr,		/*!< in: index number */
	key_range		*min_key,	/*!< in: start key value of the
						   range, may also be 0 */
	key_range		*max_key)	/*!< in: range end key val, may
						   also be 0 */
{
	KEY*		key;
	dict_index_t*	index;
	dtuple_t*	range_start;
	dtuple_t*	range_end;
	ib_int64_t	n_rows;
	ulint		mode1;
	ulint		mode2;
	mem_heap_t*	heap;

	DBUG_ENTER("records_in_range");
	DBUG_ASSERT(min_key || max_key);

	ut_a(prebuilt->trx == thd_to_trx(ha_thd()));

	prebuilt->trx->op_info = (char*)"estimating records in index range";

	/* In case MySQL calls this in the middle of a SELECT query, release
	possible adaptive hash latch to avoid deadlocks of threads */

	trx_search_latch_release_if_reserved(prebuilt->trx);

	active_index = keynr;

	key = table->key_info + active_index;

	index = innobase_get_index(keynr);

	/* There exists possibility of not being able to find requested
	index due to inconsistency between MySQL and InoDB dictionary info.
	Necessary message should have been printed in innobase_get_index() */
	if (UNIV_UNLIKELY(!index)) {
		n_rows = HA_POS_ERROR;
		goto func_exit;
	}
	if (dict_index_is_corrupted(index)) {
		n_rows = HA_ERR_INDEX_CORRUPT;
		goto func_exit;
	}
	if (UNIV_UNLIKELY(!row_merge_is_index_usable(prebuilt->trx, index))) {
		n_rows = HA_ERR_TABLE_DEF_CHANGED;
		goto func_exit;
	}

	heap = mem_heap_create(2 * (key->key_parts * sizeof(dfield_t)
				    + sizeof(dtuple_t)));

	range_start = dtuple_create(heap, key->key_parts);
	dict_index_copy_types(range_start, index, key->key_parts);

	range_end = dtuple_create(heap, key->key_parts);
	dict_index_copy_types(range_end, index, key->key_parts);

	row_sel_convert_mysql_key_to_innobase(
				range_start,
				srch_key_val1, sizeof(srch_key_val1),
				index,
				(byte*) (min_key ? min_key->key :
					 (const uchar*) 0),
				(ulint) (min_key ? min_key->length : 0),
				prebuilt->trx);
	DBUG_ASSERT(min_key
		    ? range_start->n_fields > 0
		    : range_start->n_fields == 0);

	row_sel_convert_mysql_key_to_innobase(
				range_end,
				srch_key_val2, sizeof(srch_key_val2),
				index,
				(byte*) (max_key ? max_key->key :
					 (const uchar*) 0),
				(ulint) (max_key ? max_key->length : 0),
				prebuilt->trx);
	DBUG_ASSERT(max_key
		    ? range_end->n_fields > 0
		    : range_end->n_fields == 0);

	mode1 = convert_search_mode_to_innobase(min_key ? min_key->flag :
						HA_READ_KEY_EXACT);
	mode2 = convert_search_mode_to_innobase(max_key ? max_key->flag :
						HA_READ_KEY_EXACT);

	if (mode1 != PAGE_CUR_UNSUPP && mode2 != PAGE_CUR_UNSUPP) {

		n_rows = btr_estimate_n_rows_in_range(index, range_start,
						      mode1, range_end,
						      mode2);
	} else {

		n_rows = HA_POS_ERROR;
	}

	mem_heap_free(heap);

func_exit:

	prebuilt->trx->op_info = (char*)"";

	/* The MySQL optimizer seems to believe an estimate of 0 rows is
	always accurate and may return the result 'Empty set' based on that.
	The accuracy is not guaranteed, and even if it were, for a locking
	read we should anyway perform the search to set the next-key lock.
	Add 1 to the value to make sure MySQL does not make the assumption! */

	if (n_rows == 0) {
		n_rows = 1;
	}

	DBUG_RETURN((ha_rows) n_rows);
}

/*********************************************************************//**
Gives an UPPER BOUND to the number of rows in a table. This is used in
filesort.cc.
@return	upper bound of rows */
UNIV_INTERN
ha_rows
ha_innobase::estimate_rows_upper_bound(void)
/*======================================*/
{
	dict_index_t*	index;
	ulonglong	estimate;
	ulonglong	local_data_file_length;
	ulint		stat_n_leaf_pages;

	DBUG_ENTER("estimate_rows_upper_bound");

	/* We do not know if MySQL can call this function before calling
	external_lock(). To be safe, update the thd of the current table
	handle. */

	update_thd(ha_thd());

	prebuilt->trx->op_info = (char*)
				 "calculating upper bound for table rows";

	/* In case MySQL calls this in the middle of a SELECT query, release
	possible adaptive hash latch to avoid deadlocks of threads */

	trx_search_latch_release_if_reserved(prebuilt->trx);

	index = dict_table_get_first_index(prebuilt->table);

	stat_n_leaf_pages = index->stat_n_leaf_pages;

	ut_a(stat_n_leaf_pages > 0);

	local_data_file_length =
		((ulonglong) stat_n_leaf_pages) * UNIV_PAGE_SIZE;


	/* Calculate a minimum length for a clustered index record and from
	that an upper bound for the number of rows. Since we only calculate
	new statistics in row0mysql.c when a table has grown by a threshold
	factor, we must add a safety factor 2 in front of the formula below. */

	estimate = 2 * local_data_file_length /
					 dict_index_calc_min_rec_len(index);

	prebuilt->trx->op_info = (char*)"";

	DBUG_RETURN((ha_rows) estimate);
}

/*********************************************************************//**
How many seeks it will take to read through the table. This is to be
comparable to the number returned by records_in_range so that we can
decide if we should scan the table or use keys.
@return	estimated time measured in disk seeks */
UNIV_INTERN
double
ha_innobase::scan_time()
/*====================*/
{
	/* Since MySQL seems to favor table scans too much over index
	searches, we pretend that a sequential read takes the same time
	as a random disk read, that is, we do not divide the following
	by 10, which would be physically realistic. */

	return((double) (prebuilt->table->stat_clustered_index_size));
}

/******************************************************************//**
Calculate the time it takes to read a set of ranges through an index
This enables us to optimise reads for clustered indexes.
@return	estimated time measured in disk seeks */
UNIV_INTERN
double
ha_innobase::read_time(
/*===================*/
	uint	index,	/*!< in: key number */
	uint	ranges,	/*!< in: how many ranges */
	ha_rows rows)	/*!< in: estimated number of rows in the ranges */
{
	ha_rows total_rows;
	double	time_for_scan;

	if (index != table->s->primary_key) {
		/* Not clustered */
		return(handler::read_time(index, ranges, rows));
	}

	if (rows <= 2) {

		return((double) rows);
	}

	/* Assume that the read time is proportional to the scan time for all
	rows + at most one seek per range. */

	time_for_scan = scan_time();

	if ((total_rows = estimate_rows_upper_bound()) < rows) {

		return(time_for_scan);
	}

	return(ranges + (double) rows / (double) total_rows * time_for_scan);
}

/*********************************************************************//**
Calculates the key number used inside MySQL for an Innobase index. We will
first check the "index translation table" for a match of the index to get
the index number. If there does not exist an "index translation table",
or not able to find the index in the translation table, then we will fall back
to the traditional way of looping through dict_index_t list to find a
match. In this case, we have to take into account if we generated a
default clustered index for the table
@return the key number used inside MySQL */
static
unsigned int
innobase_get_mysql_key_number_for_index(
/*====================================*/
	INNOBASE_SHARE*		share,	/*!< in: share structure for index
					translation table. */
	const TABLE*		table,	/*!< in: table in MySQL data
					dictionary */
	dict_table_t*		ib_table,/*!< in: table in Innodb data
					dictionary */
        const dict_index_t*     index)	/*!< in: index */
{
	const dict_index_t*	ind;
	unsigned int		i;

        ut_a(index);

	/* If index does not belong to the table of share structure. Search
	index->table instead */
	if (index->table != ib_table) {
		i = 0;
		ind = dict_table_get_first_index(index->table);

		while (index != ind) {
			ind = dict_table_get_next_index(ind);
			i++;
		}

		if (row_table_got_default_clust_index(index->table)) {
			ut_a(i > 0);
			i--;
		}

		return(i);
	}

	/* If index translation table exists, we will first check
	the index through index translation table for a match. */
        if (share->idx_trans_tbl.index_mapping) {
		for (i = 0; i < share->idx_trans_tbl.index_count; i++) {
			if (share->idx_trans_tbl.index_mapping[i] == index) {
				return(i);
			}
		}

		/* Print an error message if we cannot find the index
		** in the "index translation table". */
		sql_print_error("Cannot find index %s in InnoDB index "
				"translation table.", index->name);
	}

	/* If we do not have an "index translation table", or not able
	to find the index in the translation table, we'll directly find
	matching index with information from mysql TABLE structure and
	InnoDB dict_index_t list */
	for (i = 0; i < table->s->keys; i++) {
		ind = dict_table_get_index_on_name(
			ib_table, table->key_info[i].name);

		if (index == ind) {
			return(i);
		}
        }

	ut_error;

        return(0);
}

/*********************************************************************//**
Calculate Record Per Key value. Need to exclude the NULL value if
innodb_stats_method is set to "nulls_ignored"
@return estimated record per key value */
static
ha_rows
innodb_rec_per_key(
/*===============*/
	dict_index_t*	index,		/*!< in: dict_index_t structure */
	ulint		i,		/*!< in: the column we are
					calculating rec per key */
	ha_rows		records)	/*!< in: estimated total records */
{
	ha_rows		rec_per_key;

	ut_ad(i < dict_index_get_n_unique(index));

	/* Note the stat_n_diff_key_vals[] stores the diff value with
	n-prefix indexing, so it is always stat_n_diff_key_vals[i + 1] */
	if (index->stat_n_diff_key_vals[i + 1] == 0) {

		rec_per_key = records;
	} else if (srv_innodb_stats_method == SRV_STATS_NULLS_IGNORED) {
		ib_int64_t	num_null;

		/* Number of rows with NULL value in this
		field */
		num_null = records - index->stat_n_non_null_key_vals[i];

		/* In theory, index->stat_n_non_null_key_vals[i]
		should always be less than the number of records.
		Since this is statistics value, the value could
		have slight discrepancy. But we will make sure
		the number of null values is not a negative number. */
		num_null = (num_null < 0) ? 0 : num_null;

		/* If the number of NULL values is the same as or
		large than that of the distinct values, we could
		consider that the table consists mostly of NULL value. 
		Set rec_per_key to 1. */
		if (index->stat_n_diff_key_vals[i + 1] <= num_null) {
			rec_per_key = 1;
		} else {
			/* Need to exclude rows with NULL values from
			rec_per_key calculation */
			rec_per_key = (ha_rows)(
				(records - num_null)
				/ (index->stat_n_diff_key_vals[i + 1]
				   - num_null));
		}
	} else {
		rec_per_key = (ha_rows)
			 (records / index->stat_n_diff_key_vals[i + 1]);
	}

	return(rec_per_key);
}

/*********************************************************************//**
Returns statistics information of the table to the MySQL interpreter,
in various fields of the handle object. */
UNIV_INTERN
int
ha_innobase::info_low(
/*==================*/
	uint	flag,			/*!< in: what information MySQL
					requests */
	bool	called_from_analyze)	/* in: TRUE if called from
					::analyze() */
{
	dict_table_t*	ib_table;
	dict_index_t*	index;
	ha_rows		rec_per_key;
	ib_int64_t	n_rows;
	char		path[FN_REFLEN];
	os_file_stat_t	stat_info;

	DBUG_ENTER("info");

	/* If we are forcing recovery at a high level, we will suppress
	statistics calculation on tables, because that may crash the
	server if an index is badly corrupted. */

	/* We do not know if MySQL can call this function before calling
	external_lock(). To be safe, update the thd of the current table
	handle. */

	update_thd(ha_thd());

	/* In case MySQL calls this in the middle of a SELECT query, release
	possible adaptive hash latch to avoid deadlocks of threads */

	prebuilt->trx->op_info = (char*)"returning various info to MySQL";

	trx_search_latch_release_if_reserved(prebuilt->trx);

	ib_table = prebuilt->table;

	if (flag & HA_STATUS_TIME) {
		if (called_from_analyze || innobase_stats_on_metadata) {
			/* In sql_show we call with this flag: update
			then statistics so that they are up-to-date */

			prebuilt->trx->op_info = "updating table statistics";

			dict_update_statistics(ib_table,
					       FALSE /* update even if stats
						     are initialized */);

			prebuilt->trx->op_info = "returning various info to MySQL";
		}

		my_snprintf(path, sizeof(path), "%s/%s%s",
				mysql_data_home, ib_table->name, reg_ext);

		unpack_filename(path,path);

		/* Note that we do not know the access time of the table,
		nor the CHECK TABLE time, nor the UPDATE or INSERT time. */

		if (os_file_get_status(path,&stat_info)) {
			stats.create_time = (ulong) stat_info.ctime;
		}
	}

	if (flag & HA_STATUS_VARIABLE) {

		ulint	page_size;

		dict_table_stats_lock(ib_table, RW_S_LATCH);

		n_rows = ib_table->stat_n_rows;

		/* Because we do not protect stat_n_rows by any mutex in a
		delete, it is theoretically possible that the value can be
		smaller than zero! TODO: fix this race.

		The MySQL optimizer seems to assume in a left join that n_rows
		is an accurate estimate if it is zero. Of course, it is not,
		since we do not have any locks on the rows yet at this phase.
		Since SHOW TABLE STATUS seems to call this function with the
		HA_STATUS_TIME flag set, while the left join optimizer does not
		set that flag, we add one to a zero value if the flag is not
		set. That way SHOW TABLE STATUS will show the best estimate,
		while the optimizer never sees the table empty. */

		if (n_rows < 0) {
			n_rows = 0;
		}

		if (n_rows == 0 && !(flag & HA_STATUS_TIME)) {
			n_rows++;
		}

		/* Fix bug#40386: Not flushing query cache after truncate.
		n_rows can not be 0 unless the table is empty, set to 1
		instead. The original problem of bug#29507 is actually
		fixed in the server code. */
		if (thd_sql_command(user_thd) == SQLCOM_TRUNCATE) {

			n_rows = 1;

			/* We need to reset the prebuilt value too, otherwise
			checks for values greater than the last value written
			to the table will fail and the autoinc counter will
			not be updated. This will force write_row() into
			attempting an update of the table's AUTOINC counter. */

			prebuilt->autoinc_last_value = 0;
		}

		page_size = dict_table_zip_size(ib_table);
		if (page_size == 0) {
			page_size = UNIV_PAGE_SIZE;
		}

		stats.records = (ha_rows)n_rows;
		stats.deleted = 0;
		stats.data_file_length
			= ((ulonglong) ib_table->stat_clustered_index_size)
			* page_size;
		stats.index_file_length =
			((ulonglong) ib_table->stat_sum_of_other_index_sizes)
			* page_size;

		dict_table_stats_unlock(ib_table, RW_S_LATCH);

		/* Since fsp_get_available_space_in_free_extents() is
		acquiring latches inside InnoDB, we do not call it if we
		are asked by MySQL to avoid locking. Another reason to
		avoid the call is that it uses quite a lot of CPU.
		See Bug#38185. */
		if (flag & HA_STATUS_NO_LOCK
		    || !(flag & HA_STATUS_VARIABLE_EXTRA)) {
			/* We do not update delete_length if no
			locking is requested so the "old" value can
			remain. delete_length is initialized to 0 in
			the ha_statistics' constructor. Also we only
			need delete_length to be set when
			HA_STATUS_VARIABLE_EXTRA is set */
		} else if (UNIV_UNLIKELY
			   (srv_force_recovery >= SRV_FORCE_NO_IBUF_MERGE)) {
			/* Avoid accessing the tablespace if
			innodb_crash_recovery is set to a high value. */
			stats.delete_length = 0;
		} else {
			ullint	avail_space;

			avail_space = fsp_get_available_space_in_free_extents(
				ib_table->space);

			if (avail_space == ULLINT_UNDEFINED) {
				THD*	thd;

				thd = ha_thd();

				push_warning_printf(
					thd,
					MYSQL_ERROR::WARN_LEVEL_WARN,
					ER_CANT_GET_STAT,
					"InnoDB: Trying to get the free "
					"space for table %s but its "
					"tablespace has been discarded or "
					"the .ibd file is missing. Setting "
					"the free space to zero.",
					ib_table->name);

				stats.delete_length = 0;
			} else {
				stats.delete_length = avail_space * 1024;
			}
		}

		stats.check_time = 0;

		if (stats.records == 0) {
			stats.mean_rec_length = 0;
		} else {
			stats.mean_rec_length = (ulong) (stats.data_file_length / stats.records);
		}
	}

	if (flag & HA_STATUS_CONST) {
		ulong	i;
		/* Verify the number of index in InnoDB and MySQL
		matches up. If prebuilt->clust_index_was_generated
		holds, InnoDB defines GEN_CLUST_INDEX internally */
		ulint	num_innodb_index = UT_LIST_GET_LEN(ib_table->indexes)
					- prebuilt->clust_index_was_generated;

		if (table->s->keys != num_innodb_index) {
			sql_print_error("Table %s contains %lu "
					"indexes inside InnoDB, which "
					"is different from the number of "
					"indexes %u defined in the MySQL ",
					ib_table->name, num_innodb_index,
					table->s->keys);
		}

		dict_table_stats_lock(ib_table, RW_S_LATCH);

		for (i = 0; i < table->s->keys; i++) {
			ulong	j;
			/* We could get index quickly through internal
			index mapping with the index translation table.
			The identity of index (match up index name with
			that of table->key_info[i]) is already verified in
			innobase_get_index().  */
			index = innobase_get_index(i);

			if (index == NULL) {
				sql_print_error("Table %s contains fewer "
						"indexes inside InnoDB than "
						"are defined in the MySQL "
						".frm file. Have you mixed up "
						".frm files from different "
						"installations? See "
						REFMAN
						"innodb-troubleshooting.html\n",
						ib_table->name);
				break;
			}

			for (j = 0; j < table->key_info[i].key_parts; j++) {

				if (j + 1 > index->n_uniq) {
					sql_print_error(
"Index %s of %s has %lu columns unique inside InnoDB, but MySQL is asking "
"statistics for %lu columns. Have you mixed up .frm files from different "
"installations? "
"See " REFMAN "innodb-troubleshooting.html\n",
							index->name,
							ib_table->name,
							(unsigned long)
							index->n_uniq, j + 1);
					break;
				}

				rec_per_key = innodb_rec_per_key(
					index, j, stats.records);

				/* Since MySQL seems to favor table scans
				too much over index searches, we pretend
				index selectivity is 2 times better than
				our estimate: */

				rec_per_key = rec_per_key / 2;

				if (rec_per_key == 0) {
					rec_per_key = 1;
				}

				table->key_info[i].rec_per_key[j]=
				  rec_per_key >= ~(ulong) 0 ? ~(ulong) 0 :
				  (ulong) rec_per_key;
			}
		}

		dict_table_stats_unlock(ib_table, RW_S_LATCH);
	}

	if (srv_force_recovery >= SRV_FORCE_NO_IBUF_MERGE) {

		goto func_exit;
	}

	if (flag & HA_STATUS_ERRKEY) {
		const dict_index_t*	err_index;

		ut_a(prebuilt->trx);
		ut_a(prebuilt->trx->magic_n == TRX_MAGIC_N);

		err_index = trx_get_error_info(prebuilt->trx);

		if (err_index) {
			errkey = innobase_get_mysql_key_number_for_index(
					share, table, ib_table, err_index);
		} else {
			errkey = (unsigned int) prebuilt->trx->error_key_num;
		}
	}

	if ((flag & HA_STATUS_AUTO) && table->found_next_number_field) {
		stats.auto_increment_value = innobase_peek_autoinc();
	}

func_exit:
	prebuilt->trx->op_info = (char*)"";

	DBUG_RETURN(0);
}

/*********************************************************************//**
Returns statistics information of the table to the MySQL interpreter,
in various fields of the handle object. */
UNIV_INTERN
int
ha_innobase::info(
/*==============*/
	uint	flag)	/*!< in: what information MySQL requests */
{
	return(info_low(flag, false /* not called from analyze */));
}

/**********************************************************************//**
Updates index cardinalities of the table, based on 8 random dives into
each index tree. This does NOT calculate exact statistics on the table.
@return	returns always 0 (success) */
UNIV_INTERN
int
ha_innobase::analyze(
/*=================*/
	THD*		thd,		/*!< in: connection thread handle */
	HA_CHECK_OPT*	check_opt)	/*!< in: currently ignored */
{
	/* Simply call ::info() with all the flags */
	info_low(HA_STATUS_TIME | HA_STATUS_CONST | HA_STATUS_VARIABLE,
		 true /* called from analyze */);

	return(0);
}

/**********************************************************************//**
This is mapped to "ALTER TABLE tablename ENGINE=InnoDB", which rebuilds
the table in MySQL. */
UNIV_INTERN
int
ha_innobase::optimize(
/*==================*/
	THD*		thd,		/*!< in: connection thread handle */
	HA_CHECK_OPT*	check_opt)	/*!< in: currently ignored */
{
	return(HA_ADMIN_TRY_ALTER);
}

/*******************************************************************//**
Tries to check that an InnoDB table is not corrupted. If corruption is
noticed, prints to stderr information about it. In case of corruption
may also assert a failure and crash the server.
@return	HA_ADMIN_CORRUPT or HA_ADMIN_OK */
UNIV_INTERN
int
ha_innobase::check(
/*===============*/
	THD*		thd,		/*!< in: user thread handle */
	HA_CHECK_OPT*	check_opt)	/*!< in: check options, currently
					ignored */
{
	dict_index_t*	index;
	ulint		n_rows;
	ulint		n_rows_in_table	= ULINT_UNDEFINED;
	ibool		is_ok		= TRUE;
	ulint		old_isolation_level;
	ibool		table_corrupted;

	DBUG_ENTER("ha_innobase::check");
	DBUG_ASSERT(thd == ha_thd());
	ut_a(prebuilt->trx);
	ut_a(prebuilt->trx->magic_n == TRX_MAGIC_N);
	ut_a(prebuilt->trx == thd_to_trx(thd));

	if (prebuilt->mysql_template == NULL) {
		/* Build the template; we will use a dummy template
		in index scans done in checking */

		build_template(prebuilt, NULL, table, ROW_MYSQL_WHOLE_ROW);
	}

	if (prebuilt->table->ibd_file_missing) {
		sql_print_error("InnoDB: Error:\n"
			"InnoDB: MySQL is trying to use a table handle"
			" but the .ibd file for\n"
			"InnoDB: table %s does not exist.\n"
			"InnoDB: Have you deleted the .ibd file"
			" from the database directory under\n"
			"InnoDB: the MySQL datadir, or have you"
			" used DISCARD TABLESPACE?\n"
			"InnoDB: Please refer to\n"
			"InnoDB: " REFMAN "innodb-troubleshooting.html\n"
			"InnoDB: how you can resolve the problem.\n",
			prebuilt->table->name);
		DBUG_RETURN(HA_ADMIN_CORRUPT);
	}

	prebuilt->trx->op_info = "checking table";

	old_isolation_level = prebuilt->trx->isolation_level;

	/* We must run the index record counts at an isolation level
	>= READ COMMITTED, because a dirty read can see a wrong number
	of records in some index; to play safe, we use always
	REPEATABLE READ here */

	prebuilt->trx->isolation_level = TRX_ISO_REPEATABLE_READ;

	/* Check whether the table is already marked as corrupted
	before running the check table */
	table_corrupted = prebuilt->table->corrupted;

	/* Reset table->corrupted bit so that check table can proceed to
	do additional check */
	prebuilt->table->corrupted = FALSE;

	/* Enlarge the fatal lock wait timeout during CHECK TABLE. */
	mutex_enter(&kernel_mutex);
	srv_fatal_semaphore_wait_threshold += 7200; /* 2 hours */
	mutex_exit(&kernel_mutex);

	for (index = dict_table_get_first_index(prebuilt->table);
	     index != NULL;
	     index = dict_table_get_next_index(index)) {
		char	index_name[MAX_FULL_NAME_LEN + 1];
#if 0
		fputs("Validating index ", stderr);
		ut_print_name(stderr, trx, FALSE, index->name);
		putc('\n', stderr);
#endif

		/* If this is an index being created, break */
		if (*index->name == TEMP_INDEX_PREFIX) {
			break;
		}  else if (!btr_validate_index(index, prebuilt->trx)) {
			is_ok = FALSE;

			innobase_format_name(
				index_name, sizeof index_name,
				prebuilt->index->name, TRUE);

			push_warning_printf(thd, MYSQL_ERROR::WARN_LEVEL_WARN,
					    ER_NOT_KEYFILE,
					    "InnoDB: The B-tree of"
					    " index %s is corrupted.",
					    index_name);
			continue;
		}

		/* Instead of invoking change_active_index(), set up
		a dummy template for non-locking reads, disabling
		access to the clustered index. */
		prebuilt->index = index;

		prebuilt->index_usable = row_merge_is_index_usable(
			prebuilt->trx, prebuilt->index);

		if (UNIV_UNLIKELY(!prebuilt->index_usable)) {
			innobase_format_name(
				index_name, sizeof index_name,
				prebuilt->index->name, TRUE);

			if (dict_index_is_corrupted(prebuilt->index)) {
				push_warning_printf(
					user_thd, MYSQL_ERROR::WARN_LEVEL_WARN,
					HA_ERR_INDEX_CORRUPT,
					"InnoDB: Index %s is marked as"
					" corrupted",
					index_name);
				is_ok = FALSE;
			} else {
				push_warning_printf(
					thd, MYSQL_ERROR::WARN_LEVEL_WARN,
					HA_ERR_TABLE_DEF_CHANGED,
					"InnoDB: Insufficient history for"
					" index %s",
					index_name);
			}
			continue;
		}

		prebuilt->sql_stat_start = TRUE;
		prebuilt->template_type = ROW_MYSQL_DUMMY_TEMPLATE;
		prebuilt->n_template = 0;
		prebuilt->need_to_access_clustered = FALSE;

		dtuple_set_n_fields(prebuilt->search_tuple, 0);

		prebuilt->select_lock_type = LOCK_NONE;

		if (!row_check_index_for_mysql(prebuilt, index, &n_rows)) {
			innobase_format_name(
				index_name, sizeof index_name,
				index->name, TRUE);

			push_warning_printf(thd, MYSQL_ERROR::WARN_LEVEL_WARN,
					    ER_NOT_KEYFILE,
					    "InnoDB: The B-tree of"
					    " index %s is corrupted.",
					    index_name);
			is_ok = FALSE;
			row_mysql_lock_data_dictionary(prebuilt->trx);
			dict_set_corrupted(index);
			row_mysql_unlock_data_dictionary(prebuilt->trx);
		}

		if (thd_killed(user_thd)) {
			break;
		}

#if 0
		fprintf(stderr, "%lu entries in index %s\n", n_rows,
			index->name);
#endif

		if (index == dict_table_get_first_index(prebuilt->table)) {
			n_rows_in_table = n_rows;
		} else if (n_rows != n_rows_in_table) {
			push_warning_printf(thd, MYSQL_ERROR::WARN_LEVEL_WARN,
					    ER_NOT_KEYFILE,
					    "InnoDB: Index '%-.200s'"
					    " contains %lu entries,"
					    " should be %lu.",
					    index->name,
					    (ulong) n_rows,
					    (ulong) n_rows_in_table);
			is_ok = FALSE;
		}
	}

	if (table_corrupted) {
		/* If some previous operation has marked the table as
		corrupted in memory, and has not propagated such to
		clustered index, we will do so here */
		index = dict_table_get_first_index(prebuilt->table);

		if (!dict_index_is_corrupted(index)) {
			mutex_enter(&dict_sys->mutex);
			dict_set_corrupted(index);
			mutex_exit(&dict_sys->mutex);
		}
		prebuilt->table->corrupted = TRUE;
	}

	/* Restore the original isolation level */
	prebuilt->trx->isolation_level = old_isolation_level;

	/* We validate also the whole adaptive hash index for all tables
	at every CHECK TABLE */

	if (!btr_search_validate()) {
		push_warning(thd, MYSQL_ERROR::WARN_LEVEL_WARN,
			     ER_NOT_KEYFILE,
			     "InnoDB: The adaptive hash index is corrupted.");
		is_ok = FALSE;
	}

	/* Restore the fatal lock wait timeout after CHECK TABLE. */
	mutex_enter(&kernel_mutex);
	srv_fatal_semaphore_wait_threshold -= 7200; /* 2 hours */
	mutex_exit(&kernel_mutex);

	prebuilt->trx->op_info = "";
	if (thd_killed(user_thd)) {
		my_error(ER_QUERY_INTERRUPTED, MYF(0));
	}

	DBUG_RETURN(is_ok ? HA_ADMIN_OK : HA_ADMIN_CORRUPT);
}

/*************************************************************//**
Adds information about free space in the InnoDB tablespace to a table comment
which is printed out when a user calls SHOW TABLE STATUS. Adds also info on
foreign keys.
@return	table comment + InnoDB free space + info on foreign keys */
UNIV_INTERN
char*
ha_innobase::update_table_comment(
/*==============================*/
	const char*	comment)/*!< in: table comment defined by user */
{
	uint	length = (uint) strlen(comment);
	char*	str;
	long	flen;

	/* We do not know if MySQL can call this function before calling
	external_lock(). To be safe, update the thd of the current table
	handle. */

	if (length > 64000 - 3) {
		return((char*)comment); /* string too long */
	}

	update_thd(ha_thd());

	prebuilt->trx->op_info = (char*)"returning table comment";

	/* In case MySQL calls this in the middle of a SELECT query, release
	possible adaptive hash latch to avoid deadlocks of threads */

	trx_search_latch_release_if_reserved(prebuilt->trx);
	str = NULL;

	/* output the data to a temporary file */

	mutex_enter(&srv_dict_tmpfile_mutex);
	rewind(srv_dict_tmpfile);

	fprintf(srv_dict_tmpfile, "InnoDB free: %llu kB",
		fsp_get_available_space_in_free_extents(
			prebuilt->table->space));

	dict_print_info_on_foreign_keys(FALSE, srv_dict_tmpfile,
				prebuilt->trx, prebuilt->table);
	flen = ftell(srv_dict_tmpfile);
	if (flen < 0) {
		flen = 0;
	} else if (length + flen + 3 > 64000) {
		flen = 64000 - 3 - length;
	}

	/* allocate buffer for the full string, and
	read the contents of the temporary file */

	str = (char*) my_malloc(length + flen + 3, MYF(0));

	if (str) {
		char* pos	= str + length;
		if (length) {
			memcpy(str, comment, length);
			*pos++ = ';';
			*pos++ = ' ';
		}
		rewind(srv_dict_tmpfile);
		flen = (uint) fread(pos, 1, flen, srv_dict_tmpfile);
		pos[flen] = 0;
	}

	mutex_exit(&srv_dict_tmpfile_mutex);

	prebuilt->trx->op_info = (char*)"";

	return(str ? str : (char*) comment);
}

/*******************************************************************//**
Gets the foreign key create info for a table stored in InnoDB.
@return own: character string in the form which can be inserted to the
CREATE TABLE statement, MUST be freed with
ha_innobase::free_foreign_key_create_info */
UNIV_INTERN
char*
ha_innobase::get_foreign_key_create_info(void)
/*==========================================*/
{
	char*	str	= 0;
	long	flen;

	ut_a(prebuilt != NULL);

	/* We do not know if MySQL can call this function before calling
	external_lock(). To be safe, update the thd of the current table
	handle. */

	update_thd(ha_thd());

	prebuilt->trx->op_info = (char*)"getting info on foreign keys";

	/* In case MySQL calls this in the middle of a SELECT query,
	release possible adaptive hash latch to avoid
	deadlocks of threads */

	trx_search_latch_release_if_reserved(prebuilt->trx);

	mutex_enter(&srv_dict_tmpfile_mutex);
	rewind(srv_dict_tmpfile);

	/* output the data to a temporary file */
	dict_print_info_on_foreign_keys(TRUE, srv_dict_tmpfile,
				prebuilt->trx, prebuilt->table);
	prebuilt->trx->op_info = (char*)"";

	flen = ftell(srv_dict_tmpfile);
	if (flen < 0) {
		flen = 0;
	}

	/* allocate buffer for the string, and
	read the contents of the temporary file */

	str = (char*) my_malloc(flen + 1, MYF(0));

	if (str) {
		rewind(srv_dict_tmpfile);
		flen = (uint) fread(str, 1, flen, srv_dict_tmpfile);
		str[flen] = 0;
	}

	mutex_exit(&srv_dict_tmpfile_mutex);

	return(str);
}


/***********************************************************************//**
Maps a InnoDB foreign key constraint to a equivalent MySQL foreign key info.
@return pointer to foreign key info */
static
FOREIGN_KEY_INFO*
get_foreign_key_info(
/*=================*/
	THD*			thd,		/*!< in: user thread handle */
	dict_foreign_t*		foreign)	/*!< in: foreign key constraint */
{
	FOREIGN_KEY_INFO	f_key_info;
	FOREIGN_KEY_INFO*	pf_key_info;
	uint			i = 0;
	ulint			len;
	char			tmp_buff[NAME_LEN+1];
	char			name_buff[NAME_LEN+1];
	const char*		ptr;
	LEX_STRING*		referenced_key_name;
	LEX_STRING*		name = NULL;

	ptr = dict_remove_db_name(foreign->id);
	f_key_info.foreign_id = thd_make_lex_string(thd, 0, ptr,
						    (uint) strlen(ptr), 1);

	/* Name format: database name, '/', table name, '\0' */

	/* Referenced (parent) database name */
	len = dict_get_db_name_len(foreign->referenced_table_name);
	ut_a(len < sizeof(tmp_buff));
	ut_memcpy(tmp_buff, foreign->referenced_table_name, len);
	tmp_buff[len] = 0;

	len = filename_to_tablename(tmp_buff, name_buff, sizeof(name_buff));
	f_key_info.referenced_db = thd_make_lex_string(thd, 0, name_buff, len, 1);

	/* Referenced (parent) table name */
	ptr = dict_remove_db_name(foreign->referenced_table_name);
	len = filename_to_tablename(ptr, name_buff, sizeof(name_buff));
	f_key_info.referenced_table = thd_make_lex_string(thd, 0, name_buff, len, 1);

	/* Dependent (child) database name */
	len = dict_get_db_name_len(foreign->foreign_table_name);
	ut_a(len < sizeof(tmp_buff));
	ut_memcpy(tmp_buff, foreign->foreign_table_name, len);
	tmp_buff[len] = 0;

	len = filename_to_tablename(tmp_buff, name_buff, sizeof(name_buff));
	f_key_info.foreign_db = thd_make_lex_string(thd, 0, name_buff, len, 1);

	/* Dependent (child) table name */
	ptr = dict_remove_db_name(foreign->foreign_table_name);
	len = filename_to_tablename(ptr, name_buff, sizeof(name_buff));
	f_key_info.foreign_table = thd_make_lex_string(thd, 0, name_buff, len, 1);

	do {
		ptr = foreign->foreign_col_names[i];
		name = thd_make_lex_string(thd, name, ptr,
					   (uint) strlen(ptr), 1);
		f_key_info.foreign_fields.push_back(name);
		ptr = foreign->referenced_col_names[i];
		name = thd_make_lex_string(thd, name, ptr,
					   (uint) strlen(ptr), 1);
		f_key_info.referenced_fields.push_back(name);
	} while (++i < foreign->n_fields);

	if (foreign->type & DICT_FOREIGN_ON_DELETE_CASCADE) {
		len = 7;
		ptr = "CASCADE";
	} else if (foreign->type & DICT_FOREIGN_ON_DELETE_SET_NULL) {
		len = 8;
		ptr = "SET NULL";
	} else if (foreign->type & DICT_FOREIGN_ON_DELETE_NO_ACTION) {
		len = 9;
		ptr = "NO ACTION";
	} else {
		len = 8;
		ptr = "RESTRICT";
	}

	f_key_info.delete_method = thd_make_lex_string(thd,
						       f_key_info.delete_method,
						       ptr, len, 1);

	if (foreign->type & DICT_FOREIGN_ON_UPDATE_CASCADE) {
		len = 7;
		ptr = "CASCADE";
	} else if (foreign->type & DICT_FOREIGN_ON_UPDATE_SET_NULL) {
		len = 8;
		ptr = "SET NULL";
	} else if (foreign->type & DICT_FOREIGN_ON_UPDATE_NO_ACTION) {
		len = 9;
		ptr = "NO ACTION";
	} else {
		len = 8;
		ptr = "RESTRICT";
	}

	f_key_info.update_method = thd_make_lex_string(thd,
						       f_key_info.update_method,
						       ptr, len, 1);

	if (foreign->referenced_index && foreign->referenced_index->name) {
		referenced_key_name = thd_make_lex_string(thd,
					f_key_info.referenced_key_name,
					foreign->referenced_index->name,
					 (uint) strlen(foreign->referenced_index->name),
					1);
	} else {
		referenced_key_name = NULL;
	}

	f_key_info.referenced_key_name = referenced_key_name;

	pf_key_info = (FOREIGN_KEY_INFO *) thd_memdup(thd, &f_key_info,
						      sizeof(FOREIGN_KEY_INFO));

	return(pf_key_info);
}

/*******************************************************************//**
Gets the list of foreign keys in this table.
@return always 0, that is, always succeeds */
UNIV_INTERN
int
ha_innobase::get_foreign_key_list(
/*==============================*/
	THD*			thd,		/*!< in: user thread handle */
	List<FOREIGN_KEY_INFO>*	f_key_list)	/*!< out: foreign key list */
{
	FOREIGN_KEY_INFO*	pf_key_info;
	dict_foreign_t*		foreign;

	ut_a(prebuilt != NULL);
	update_thd(ha_thd());

	prebuilt->trx->op_info = "getting list of foreign keys";

	trx_search_latch_release_if_reserved(prebuilt->trx);

	mutex_enter(&(dict_sys->mutex));

	for (foreign = UT_LIST_GET_FIRST(prebuilt->table->foreign_list);
	     foreign != NULL;
	     foreign = UT_LIST_GET_NEXT(foreign_list, foreign)) {
		pf_key_info = get_foreign_key_info(thd, foreign);
		if (pf_key_info) {
			f_key_list->push_back(pf_key_info);
		}
	}

	mutex_exit(&(dict_sys->mutex));

	prebuilt->trx->op_info = "";

	return(0);
}

/*******************************************************************//**
Gets the set of foreign keys where this table is the referenced table.
@return always 0, that is, always succeeds */
UNIV_INTERN
int
ha_innobase::get_parent_foreign_key_list(
/*=====================================*/
	THD*			thd,		/*!< in: user thread handle */
	List<FOREIGN_KEY_INFO>*	f_key_list)	/*!< out: foreign key list */
{
	FOREIGN_KEY_INFO*	pf_key_info;
	dict_foreign_t*		foreign;

	ut_a(prebuilt != NULL);
	update_thd(ha_thd());

	prebuilt->trx->op_info = "getting list of referencing foreign keys";

	trx_search_latch_release_if_reserved(prebuilt->trx);

	mutex_enter(&(dict_sys->mutex));

	for (foreign = UT_LIST_GET_FIRST(prebuilt->table->referenced_list);
	     foreign != NULL;
	     foreign = UT_LIST_GET_NEXT(referenced_list, foreign)) {
		pf_key_info = get_foreign_key_info(thd, foreign);
		if (pf_key_info) {
			f_key_list->push_back(pf_key_info);
		}
	}

	mutex_exit(&(dict_sys->mutex));

	prebuilt->trx->op_info = "";

	return(0);
}

/*****************************************************************//**
Checks if ALTER TABLE may change the storage engine of the table.
Changing storage engines is not allowed for tables for which there
are foreign key constraints (parent or child tables).
@return	TRUE if can switch engines */
UNIV_INTERN
bool
ha_innobase::can_switch_engines(void)
/*=================================*/
{
	bool	can_switch;

	DBUG_ENTER("ha_innobase::can_switch_engines");

	ut_a(prebuilt->trx == thd_to_trx(ha_thd()));

	prebuilt->trx->op_info =
			"determining if there are foreign key constraints";
	row_mysql_lock_data_dictionary(prebuilt->trx);

	can_switch = !UT_LIST_GET_FIRST(prebuilt->table->referenced_list)
			&& !UT_LIST_GET_FIRST(prebuilt->table->foreign_list);

	row_mysql_unlock_data_dictionary(prebuilt->trx);
	prebuilt->trx->op_info = "";

	DBUG_RETURN(can_switch);
}

/*******************************************************************//**
Checks if a table is referenced by a foreign key. The MySQL manual states that
a REPLACE is either equivalent to an INSERT, or DELETE(s) + INSERT. Only a
delete is then allowed internally to resolve a duplicate key conflict in
REPLACE, not an update.
@return	> 0 if referenced by a FOREIGN KEY */
UNIV_INTERN
uint
ha_innobase::referenced_by_foreign_key(void)
/*========================================*/
{
	if (dict_table_is_referenced_by_foreign_key(prebuilt->table)) {

		return(1);
	}

	return(0);
}

/*******************************************************************//**
Frees the foreign key create info for a table stored in InnoDB, if it is
non-NULL. */
UNIV_INTERN
void
ha_innobase::free_foreign_key_create_info(
/*======================================*/
	char*	str)	/*!< in, own: create info string to free */
{
	if (str) {
		my_free(str);
	}
}

/*******************************************************************//**
Tells something additional to the handler about how to do things.
@return	0 or error number */
UNIV_INTERN
int
ha_innobase::extra(
/*===============*/
	enum ha_extra_function operation)
			   /*!< in: HA_EXTRA_FLUSH or some other flag */
{
	/* Warning: since it is not sure that MySQL calls external_lock
	before calling this function, the trx field in prebuilt can be
	obsolete! */

	switch (operation) {
		case HA_EXTRA_FLUSH:
			if (prebuilt->blob_heap) {
				row_mysql_prebuilt_free_blob_heap(prebuilt);
			}
			break;
		case HA_EXTRA_RESET_STATE:
			reset_template(prebuilt);
			thd_to_trx(ha_thd())->duplicates = 0;
			break;
		case HA_EXTRA_NO_KEYREAD:
			prebuilt->read_just_key = 0;
			break;
		case HA_EXTRA_KEYREAD:
			prebuilt->read_just_key = 1;
			break;
		case HA_EXTRA_KEYREAD_PRESERVE_FIELDS:
			prebuilt->keep_other_fields_on_keyread = 1;
			break;

			/* IMPORTANT: prebuilt->trx can be obsolete in
			this method, because it is not sure that MySQL
			calls external_lock before this method with the
			parameters below.  We must not invoke update_thd()
			either, because the calling threads may change.
			CAREFUL HERE, OR MEMORY CORRUPTION MAY OCCUR! */
		case HA_EXTRA_INSERT_WITH_UPDATE:
			thd_to_trx(ha_thd())->duplicates |= TRX_DUP_IGNORE;
			break;
		case HA_EXTRA_NO_IGNORE_DUP_KEY:
			thd_to_trx(ha_thd())->duplicates &= ~TRX_DUP_IGNORE;
			break;
		case HA_EXTRA_WRITE_CAN_REPLACE:
			thd_to_trx(ha_thd())->duplicates |= TRX_DUP_REPLACE;
			break;
		case HA_EXTRA_WRITE_CANNOT_REPLACE:
			thd_to_trx(ha_thd())->duplicates &= ~TRX_DUP_REPLACE;
			break;
		default:/* Do nothing */
			;
	}

	return(0);
}

UNIV_INTERN
int
ha_innobase::reset()
{
	if (prebuilt->blob_heap) {
		row_mysql_prebuilt_free_blob_heap(prebuilt);
	}

	reset_template(prebuilt);

	/* TODO: This should really be reset in reset_template() but for now
	it's safer to do it explicitly here. */

	/* This is a statement level counter. */
	prebuilt->autoinc_last_value = 0;

	return(0);
}

/******************************************************************//**
MySQL calls this function at the start of each SQL statement inside LOCK
TABLES. Inside LOCK TABLES the ::external_lock method does not work to
mark SQL statement borders. Note also a special case: if a temporary table
is created inside LOCK TABLES, MySQL has not called external_lock() at all
on that table.
MySQL-5.0 also calls this before each statement in an execution of a stored
procedure. To make the execution more deterministic for binlogging, MySQL-5.0
locks all tables involved in a stored procedure with full explicit table
locks (thd_in_lock_tables(thd) holds in store_lock()) before executing the
procedure.
@return	0 or error code */
UNIV_INTERN
int
ha_innobase::start_stmt(
/*====================*/
	THD*		thd,	/*!< in: handle to the user thread */
	thr_lock_type	lock_type)
{
	trx_t*		trx;

	update_thd(thd);

	trx = prebuilt->trx;

	/* Here we release the search latch and the InnoDB thread FIFO ticket
	if they were reserved. They should have been released already at the
	end of the previous statement, but because inside LOCK TABLES the
	lock count method does not work to mark the end of a SELECT statement,
	that may not be the case. We MUST release the search latch before an
	INSERT, for example. */

	innobase_release_stat_resources(trx);

	/* Reset the AUTOINC statement level counter for multi-row INSERTs. */
	trx->n_autoinc_rows = 0;

	prebuilt->sql_stat_start = TRUE;
	prebuilt->hint_need_to_fetch_extra_cols = 0;
	reset_template(prebuilt);

	if (!prebuilt->mysql_has_locked) {
		/* This handle is for a temporary table created inside
		this same LOCK TABLES; since MySQL does NOT call external_lock
		in this case, we must use x-row locks inside InnoDB to be
		prepared for an update of a row */

		prebuilt->select_lock_type = LOCK_X;

	} else if (trx->isolation_level != TRX_ISO_SERIALIZABLE
		   && thd_sql_command(thd) == SQLCOM_SELECT
		   && lock_type == TL_READ) {

		/* For other than temporary tables, we obtain
		no lock for consistent read (plain SELECT). */

		prebuilt->select_lock_type = LOCK_NONE;
	} else {
		/* Not a consistent read: restore the
		select_lock_type value. The value of
		stored_select_lock_type was decided in:
		1) ::store_lock(),
		2) ::external_lock(),
		3) ::init_table_handle_for_HANDLER(), and
		4) ::transactional_table_lock(). */

		prebuilt->select_lock_type = prebuilt->stored_select_lock_type;
	}

	*trx->detailed_error = 0;

	innobase_register_trx(ht, thd, trx);

	return(0);
}

/******************************************************************//**
Maps a MySQL trx isolation level code to the InnoDB isolation level code
@return	InnoDB isolation level */
static inline
ulint
innobase_map_isolation_level(
/*=========================*/
	enum_tx_isolation	iso)	/*!< in: MySQL isolation level code */
{
	switch(iso) {
		case ISO_REPEATABLE_READ: return(TRX_ISO_REPEATABLE_READ);
		case ISO_READ_COMMITTED: return(TRX_ISO_READ_COMMITTED);
		case ISO_SERIALIZABLE: return(TRX_ISO_SERIALIZABLE);
		case ISO_READ_UNCOMMITTED: return(TRX_ISO_READ_UNCOMMITTED);
		default: ut_a(0); return(0);
	}
}

/******************************************************************//**
As MySQL will execute an external lock for every new table it uses when it
starts to process an SQL statement (an exception is when MySQL calls
start_stmt for the handle) we can use this function to store the pointer to
the THD in the handle. We will also use this function to communicate
to InnoDB that a new SQL statement has started and that we must store a
savepoint to our transaction handle, so that we are able to roll back
the SQL statement in case of an error.
@return	0 */
UNIV_INTERN
int
ha_innobase::external_lock(
/*=======================*/
	THD*	thd,		/*!< in: handle to the user thread */
	int	lock_type)	/*!< in: lock type */
{
	trx_t*		trx;

	DBUG_ENTER("ha_innobase::external_lock");
	DBUG_PRINT("enter",("lock_type: %d", lock_type));

	update_thd(thd);

	/* Statement based binlogging does not work in isolation level
	READ UNCOMMITTED and READ COMMITTED since the necessary
	locks cannot be taken. In this case, we print an
	informative error message and return with an error.
	Note: decide_logging_format would give the same error message,
	except it cannot give the extra details. */
	if (lock_type == F_WRLCK
	    && !(table_flags() & HA_BINLOG_STMT_CAPABLE)
	    && thd_binlog_format(thd) == BINLOG_FORMAT_STMT
	    && thd_binlog_filter_ok(thd)
            && thd_sqlcom_can_generate_row_events(thd))
        {
		int skip = 0;
		/* used by test case */
		DBUG_EXECUTE_IF("no_innodb_binlog_errors", skip = 1;);
		if (!skip) {
			my_error(ER_BINLOG_STMT_MODE_AND_ROW_ENGINE, MYF(0),
			         " InnoDB is limited to row-logging when "
			         "transaction isolation level is "
			         "READ COMMITTED or READ UNCOMMITTED.");
			DBUG_RETURN(HA_ERR_LOGGING_IMPOSSIBLE);
		}
	}


	trx = prebuilt->trx;

	prebuilt->sql_stat_start = TRUE;
	prebuilt->hint_need_to_fetch_extra_cols = 0;

	reset_template(prebuilt);

	if (lock_type == F_WRLCK) {

		/* If this is a SELECT, then it is in UPDATE TABLE ...
		or SELECT ... FOR UPDATE */
		prebuilt->select_lock_type = LOCK_X;
		prebuilt->stored_select_lock_type = LOCK_X;
	}

	if (lock_type != F_UNLCK) {
		/* MySQL is setting a new table lock */

		*trx->detailed_error = 0;

		innobase_register_trx(ht, thd, trx);

		if (trx->isolation_level == TRX_ISO_SERIALIZABLE
		    && prebuilt->select_lock_type == LOCK_NONE
		    && thd_test_options(
			    thd, OPTION_NOT_AUTOCOMMIT | OPTION_BEGIN)) {

			/* To get serializable execution, we let InnoDB
			conceptually add 'LOCK IN SHARE MODE' to all SELECTs
			which otherwise would have been consistent reads. An
			exception is consistent reads in the AUTOCOMMIT=1 mode:
			we know that they are read-only transactions, and they
			can be serialized also if performed as consistent
			reads. */

			prebuilt->select_lock_type = LOCK_S;
			prebuilt->stored_select_lock_type = LOCK_S;
		}

		/* Starting from 4.1.9, no InnoDB table lock is taken in LOCK
		TABLES if AUTOCOMMIT=1. It does not make much sense to acquire
		an InnoDB table lock if it is released immediately at the end
		of LOCK TABLES, and InnoDB's table locks in that case cause
		VERY easily deadlocks.

		We do not set InnoDB table locks if user has not explicitly
		requested a table lock. Note that thd_in_lock_tables(thd)
		can hold in some cases, e.g., at the start of a stored
		procedure call (SQLCOM_CALL). */

		if (prebuilt->select_lock_type != LOCK_NONE) {

			if (thd_sql_command(thd) == SQLCOM_LOCK_TABLES
			    && THDVAR(thd, table_locks)
			    && thd_test_options(thd, OPTION_NOT_AUTOCOMMIT)
			    && thd_in_lock_tables(thd)) {

				ulint	error = row_lock_table_for_mysql(
					prebuilt, NULL, 0);

				if (error != DB_SUCCESS) {
					error = convert_error_code_to_mysql(
						(int) error, 0, thd);
					DBUG_RETURN((int) error);
				}
			}

			trx->mysql_n_tables_locked++;
		}

		trx->n_mysql_tables_in_use++;
		prebuilt->mysql_has_locked = TRUE;

		DBUG_RETURN(0);
	}

	/* MySQL is releasing a table lock */

	trx->n_mysql_tables_in_use--;
	prebuilt->mysql_has_locked = FALSE;

	/* Release a possible FIFO ticket and search latch. Since we
	may reserve the kernel mutex, we have to release the search
	system latch first to obey the latching order. */

	innobase_release_stat_resources(trx);

	/* If the MySQL lock count drops to zero we know that the current SQL
	statement has ended */

	if (trx->n_mysql_tables_in_use == 0) {

		trx->mysql_n_tables_locked = 0;
		prebuilt->used_in_HANDLER = FALSE;

		if (!thd_test_options(
				thd, OPTION_NOT_AUTOCOMMIT | OPTION_BEGIN)) {

			if (trx_is_started(trx)) {
				innobase_commit(ht, thd, TRUE);
			}

		} else if (trx->isolation_level <= TRX_ISO_READ_COMMITTED
			   && trx->global_read_view) {

			/* At low transaction isolation levels we let
			each consistent read set its own snapshot */

			read_view_close_for_mysql(trx);
		}
	}

	DBUG_RETURN(0);
}

/******************************************************************//**
With this function MySQL request a transactional lock to a table when
user issued query LOCK TABLES..WHERE ENGINE = InnoDB.
@return	error code */
UNIV_INTERN
int
ha_innobase::transactional_table_lock(
/*==================================*/
	THD*	thd,		/*!< in: handle to the user thread */
	int	lock_type)	/*!< in: lock type */
{
	trx_t*		trx;

	DBUG_ENTER("ha_innobase::transactional_table_lock");
	DBUG_PRINT("enter",("lock_type: %d", lock_type));

	/* We do not know if MySQL can call this function before calling
	external_lock(). To be safe, update the thd of the current table
	handle. */

	update_thd(thd);

	if (prebuilt->table->ibd_file_missing && !thd_tablespace_op(thd)) {
		ut_print_timestamp(stderr);
		fprintf(stderr,
			"  InnoDB: MySQL is trying to use a table handle"
			" but the .ibd file for\n"
			"InnoDB: table %s does not exist.\n"
			"InnoDB: Have you deleted the .ibd file"
			" from the database directory under\n"
			"InnoDB: the MySQL datadir?"
			"InnoDB: See " REFMAN
			"innodb-troubleshooting.html\n"
			"InnoDB: how you can resolve the problem.\n",
			prebuilt->table->name);
		DBUG_RETURN(HA_ERR_CRASHED);
	}

	trx = prebuilt->trx;

	prebuilt->sql_stat_start = TRUE;
	prebuilt->hint_need_to_fetch_extra_cols = 0;

	reset_template(prebuilt);

	if (lock_type == F_WRLCK) {
		prebuilt->select_lock_type = LOCK_X;
		prebuilt->stored_select_lock_type = LOCK_X;
	} else if (lock_type == F_RDLCK) {
		prebuilt->select_lock_type = LOCK_S;
		prebuilt->stored_select_lock_type = LOCK_S;
	} else {
		ut_print_timestamp(stderr);
		fprintf(stderr, "  InnoDB error:\n"
"MySQL is trying to set transactional table lock with corrupted lock type\n"
"to table %s, lock type %d does not exist.\n",
				prebuilt->table->name, lock_type);
		DBUG_RETURN(HA_ERR_CRASHED);
	}

	/* MySQL is setting a new transactional table lock */

	innobase_register_trx(ht, thd, trx);

	if (THDVAR(thd, table_locks) && thd_in_lock_tables(thd)) {
		ulint	error = DB_SUCCESS;

		error = row_lock_table_for_mysql(prebuilt, NULL, 0);

		if (error != DB_SUCCESS) {
			error = convert_error_code_to_mysql(
				(int) error, prebuilt->table->flags, thd);
			DBUG_RETURN((int) error);
		}

		if (thd_test_options(
			thd, OPTION_NOT_AUTOCOMMIT | OPTION_BEGIN)) {

			/* Store the current undo_no of the transaction
			so that we know where to roll back if we have
			to roll back the next SQL statement */

			trx_mark_sql_stat_end(trx);
		}
	}

	DBUG_RETURN(0);
}

/************************************************************************//**
Here we export InnoDB status variables to MySQL. */
static
void
innodb_export_status(void)
/*======================*/
{
	if (innodb_inited) {
		srv_export_innodb_status();
	}
}

/************************************************************************//**
Implements the SHOW INNODB STATUS command. Sends the output of the InnoDB
Monitor to the client. */
static
bool
innodb_show_status(
/*===============*/
	handlerton*	hton,	/*!< in: the innodb handlerton */
	THD*	thd,	/*!< in: the MySQL query thread of the caller */
	stat_print_fn *stat_print)
{
	trx_t*			trx;
	static const char	truncated_msg[] = "... truncated...\n";
	const long		MAX_STATUS_SIZE = 1048576;
	ulint			trx_list_start = ULINT_UNDEFINED;
	ulint			trx_list_end = ULINT_UNDEFINED;

	DBUG_ENTER("innodb_show_status");
	DBUG_ASSERT(hton == innodb_hton_ptr);

	trx = check_trx_exists(thd);

	innobase_release_stat_resources(trx);

	/* We let the InnoDB Monitor to output at most MAX_STATUS_SIZE
	bytes of text. */

	long	flen, usable_len;
	char*	str;

	mutex_enter(&srv_monitor_file_mutex);
	rewind(srv_monitor_file);
	srv_printf_innodb_monitor(srv_monitor_file, FALSE,
				  &trx_list_start, &trx_list_end);
	flen = ftell(srv_monitor_file);
	os_file_set_eof(srv_monitor_file);

	if (flen < 0) {
		flen = 0;
	}

	if (flen > MAX_STATUS_SIZE) {
		usable_len = MAX_STATUS_SIZE;
		srv_truncated_status_writes++;
	} else {
		usable_len = flen;
	}

	/* allocate buffer for the string, and
	read the contents of the temporary file */

	if (!(str = (char*) my_malloc(usable_len + 1, MYF(0)))) {
		mutex_exit(&srv_monitor_file_mutex);
		DBUG_RETURN(TRUE);
	}

	rewind(srv_monitor_file);
	if (flen < MAX_STATUS_SIZE) {
		/* Display the entire output. */
		flen = (long) fread(str, 1, flen, srv_monitor_file);
	} else if (trx_list_end < (ulint) flen
			&& trx_list_start < trx_list_end
			&& trx_list_start + (flen - trx_list_end)
			< MAX_STATUS_SIZE - sizeof truncated_msg - 1) {
		/* Omit the beginning of the list of active transactions. */
		long len = (long) fread(str, 1, trx_list_start, srv_monitor_file);
		memcpy(str + len, truncated_msg, sizeof truncated_msg - 1);
		len += sizeof truncated_msg - 1;
		usable_len = (MAX_STATUS_SIZE - 1) - len;
		fseek(srv_monitor_file, flen - usable_len, SEEK_SET);
		len += (long) fread(str + len, 1, usable_len, srv_monitor_file);
		flen = len;
	} else {
		/* Omit the end of the output. */
		flen = (long) fread(str, 1, MAX_STATUS_SIZE - 1, srv_monitor_file);
	}

	mutex_exit(&srv_monitor_file_mutex);

	stat_print(thd, innobase_hton_name, (uint) strlen(innobase_hton_name),
		   STRING_WITH_LEN(""), str, flen);

	my_free(str);

	DBUG_RETURN(FALSE);
}

/************************************************************************//**
Implements the SHOW MUTEX STATUS command.
@return TRUE on failure, FALSE on success. */
static
bool
innodb_mutex_show_status(
/*=====================*/
	handlerton*	hton,		/*!< in: the innodb handlerton */
	THD*		thd,		/*!< in: the MySQL query thread of the
					caller */
	stat_print_fn*	stat_print)	/*!< in: function for printing
					statistics */
{
	char buf1[IO_SIZE], buf2[IO_SIZE];
	mutex_t*	mutex;
	rw_lock_t*	lock;
	ulint		block_mutex_oswait_count = 0;
	ulint		block_lock_oswait_count = 0;
	mutex_t*	block_mutex = NULL;
	rw_lock_t*	block_lock = NULL;
#ifdef UNIV_DEBUG
	ulint	  rw_lock_count= 0;
	ulint	  rw_lock_count_spin_loop= 0;
	ulint	  rw_lock_count_spin_rounds= 0;
	ulint	  rw_lock_count_os_wait= 0;
	ulint	  rw_lock_count_os_yield= 0;
	ulonglong rw_lock_wait_time= 0;
#endif /* UNIV_DEBUG */
	uint	  hton_name_len= (uint) strlen(innobase_hton_name), buf1len, buf2len;
	DBUG_ENTER("innodb_mutex_show_status");
	DBUG_ASSERT(hton == innodb_hton_ptr);

	mutex_enter(&mutex_list_mutex);

	for (mutex = UT_LIST_GET_FIRST(mutex_list); mutex != NULL;
	     mutex = UT_LIST_GET_NEXT(list, mutex)) {
		if (mutex->count_os_wait == 0) {
			continue;
		}

		if (buf_pool_is_block_mutex(mutex)) {
			block_mutex = mutex;
			block_mutex_oswait_count += mutex->count_os_wait;
			continue;
		}
#ifdef UNIV_DEBUG
		if (mutex->mutex_type != 1) {
			if (mutex->count_using > 0) {
				buf1len= my_snprintf(buf1, sizeof(buf1),
					"%s:%s",
					mutex->cmutex_name,
					innobase_basename(mutex->cfile_name));
				buf2len= my_snprintf(buf2, sizeof(buf2),
					"count=%lu, spin_waits=%lu,"
					" spin_rounds=%lu, "
					"os_waits=%lu, os_yields=%lu,"
					" os_wait_times=%lu",
					mutex->count_using,
					mutex->count_spin_loop,
					mutex->count_spin_rounds,
					mutex->count_os_wait,
					mutex->count_os_yield,
					(ulong) (mutex->lspent_time/1000));

				if (stat_print(thd, innobase_hton_name,
						hton_name_len, buf1, buf1len,
						buf2, buf2len)) {
					mutex_exit(&mutex_list_mutex);
					DBUG_RETURN(1);
				}
			}
		} else {
			rw_lock_count += mutex->count_using;
			rw_lock_count_spin_loop += mutex->count_spin_loop;
			rw_lock_count_spin_rounds += mutex->count_spin_rounds;
			rw_lock_count_os_wait += mutex->count_os_wait;
			rw_lock_count_os_yield += mutex->count_os_yield;
			rw_lock_wait_time += mutex->lspent_time;
		}
#else /* UNIV_DEBUG */
		buf1len= (uint) my_snprintf(buf1, sizeof(buf1), "%s:%lu",
				     innobase_basename(mutex->cfile_name),
				     (ulong) mutex->cline);
		buf2len= (uint) my_snprintf(buf2, sizeof(buf2), "os_waits=%lu",
				     (ulong) mutex->count_os_wait);

		if (stat_print(thd, innobase_hton_name,
			       hton_name_len, buf1, buf1len,
			       buf2, buf2len)) {
			mutex_exit(&mutex_list_mutex);
			DBUG_RETURN(1);
		}
#endif /* UNIV_DEBUG */
	}

	if (block_mutex) {
		buf1len = (uint) my_snprintf(buf1, sizeof buf1,
					     "combined %s:%lu",
					     innobase_basename(
						block_mutex->cfile_name),
					     (ulong) block_mutex->cline);
		buf2len = (uint) my_snprintf(buf2, sizeof buf2,
					     "os_waits=%lu",
					     (ulong) block_mutex_oswait_count);

		if (stat_print(thd, innobase_hton_name,
			       hton_name_len, buf1, buf1len,
			       buf2, buf2len)) {
			mutex_exit(&mutex_list_mutex);
			DBUG_RETURN(1);
		}
	}

	mutex_exit(&mutex_list_mutex);

	mutex_enter(&rw_lock_list_mutex);

	for (lock = UT_LIST_GET_FIRST(rw_lock_list); lock != NULL;
	     lock = UT_LIST_GET_NEXT(list, lock)) {
		if (lock->count_os_wait == 0) {
			continue;
		}

		if (buf_pool_is_block_lock(lock)) {
			block_lock = lock;
			block_lock_oswait_count += lock->count_os_wait;
			continue;
		}

		buf1len = my_snprintf(buf1, sizeof buf1, "%s:%lu",
				     innobase_basename(lock->cfile_name),
				     (ulong) lock->cline);
		buf2len = my_snprintf(buf2, sizeof buf2, "os_waits=%lu",
				      (ulong) lock->count_os_wait);

		if (stat_print(thd, innobase_hton_name,
			       hton_name_len, buf1, buf1len,
			       buf2, buf2len)) {
			mutex_exit(&rw_lock_list_mutex);
			DBUG_RETURN(1);
		}
	}

	if (block_lock) {
		buf1len = (uint) my_snprintf(buf1, sizeof buf1,
					     "combined %s:%lu",
					     innobase_basename(
						block_lock->cfile_name),
					     (ulong) block_lock->cline);
		buf2len = (uint) my_snprintf(buf2, sizeof buf2,
					     "os_waits=%lu",
					     (ulong) block_lock_oswait_count);

		if (stat_print(thd, innobase_hton_name,
			       hton_name_len, buf1, buf1len,
			       buf2, buf2len)) {
			mutex_exit(&rw_lock_list_mutex);
			DBUG_RETURN(1);
		}
	}

	mutex_exit(&rw_lock_list_mutex);

#ifdef UNIV_DEBUG
	buf2len = my_snprintf(buf2, sizeof buf2,
			     "count=%lu, spin_waits=%lu, spin_rounds=%lu, "
			     "os_waits=%lu, os_yields=%lu, os_wait_times=%lu",
			      (ulong) rw_lock_count,
			      (ulong) rw_lock_count_spin_loop,
			      (ulong) rw_lock_count_spin_rounds,
			      (ulong) rw_lock_count_os_wait,
			      (ulong) rw_lock_count_os_yield,
			      (ulong) (rw_lock_wait_time / 1000));

	if (stat_print(thd, innobase_hton_name, hton_name_len,
			STRING_WITH_LEN("rw_lock_mutexes"), buf2, buf2len)) {
		DBUG_RETURN(1);
	}
#endif /* UNIV_DEBUG */

	DBUG_RETURN(FALSE);
}

static
bool innobase_show_status(handlerton *hton, THD* thd, 
                          stat_print_fn* stat_print,
                          enum ha_stat_type stat_type)
{
	DBUG_ASSERT(hton == innodb_hton_ptr);

	switch (stat_type) {
	case HA_ENGINE_STATUS:
		return innodb_show_status(hton, thd, stat_print);
	case HA_ENGINE_MUTEX:
		return innodb_mutex_show_status(hton, thd, stat_print);
	default:
		return(FALSE);
	}
}

/************************************************************************//**
 Handling the shared INNOBASE_SHARE structure that is needed to provide table
 locking.
****************************************************************************/

static INNOBASE_SHARE* get_share(const char* table_name)
{
	INNOBASE_SHARE *share;
	mysql_mutex_lock(&innobase_share_mutex);

	ulint	fold = ut_fold_string(table_name);

	HASH_SEARCH(table_name_hash, innobase_open_tables, fold,
		    INNOBASE_SHARE*, share,
		    ut_ad(share->use_count > 0),
		    !strcmp(share->table_name, table_name));

	if (!share) {

		uint length = (uint) strlen(table_name);

		/* TODO: invoke HASH_MIGRATE if innobase_open_tables
		grows too big */

		share = (INNOBASE_SHARE *) my_malloc(sizeof(*share)+length+1,
			MYF(MY_FAE | MY_ZEROFILL));

		share->table_name = (char*) memcpy(share + 1,
						   table_name, length + 1);

		HASH_INSERT(INNOBASE_SHARE, table_name_hash,
			    innobase_open_tables, fold, share);

		thr_lock_init(&share->lock);

		/* Index translation table initialization */
		share->idx_trans_tbl.index_mapping = NULL;
		share->idx_trans_tbl.index_count = 0;
		share->idx_trans_tbl.array_size = 0;
	}

	share->use_count++;
	mysql_mutex_unlock(&innobase_share_mutex);

	return(share);
}

static void free_share(INNOBASE_SHARE* share)
{
	mysql_mutex_lock(&innobase_share_mutex);

#ifdef UNIV_DEBUG
	INNOBASE_SHARE* share2;
	ulint	fold = ut_fold_string(share->table_name);

	HASH_SEARCH(table_name_hash, innobase_open_tables, fold,
		    INNOBASE_SHARE*, share2,
		    ut_ad(share->use_count > 0),
		    !strcmp(share->table_name, share2->table_name));

	ut_a(share2 == share);
#endif /* UNIV_DEBUG */

	if (!--share->use_count) {
		ulint	fold = ut_fold_string(share->table_name);

		HASH_DELETE(INNOBASE_SHARE, table_name_hash,
			    innobase_open_tables, fold, share);
		thr_lock_delete(&share->lock);

		/* Free any memory from index translation table */
		my_free(share->idx_trans_tbl.index_mapping);

		my_free(share);

		/* TODO: invoke HASH_MIGRATE if innobase_open_tables
		shrinks too much */
	}

	mysql_mutex_unlock(&innobase_share_mutex);
}

/*****************************************************************//**
Converts a MySQL table lock stored in the 'lock' field of the handle to
a proper type before storing pointer to the lock into an array of pointers.
MySQL also calls this if it wants to reset some table locks to a not-locked
state during the processing of an SQL query. An example is that during a
SELECT the read lock is released early on the 'const' tables where we only
fetch one row. MySQL does not call this when it releases all locks at the
end of an SQL statement.
@return	pointer to the next element in the 'to' array */
UNIV_INTERN
THR_LOCK_DATA**
ha_innobase::store_lock(
/*====================*/
	THD*			thd,		/*!< in: user thread handle */
	THR_LOCK_DATA**		to,		/*!< in: pointer to an array
						of pointers to lock structs;
						pointer to the 'lock' field
						of current handle is stored
						next to this array */
	enum thr_lock_type	lock_type)	/*!< in: lock type to store in
						'lock'; this may also be
						TL_IGNORE */
{
	trx_t*		trx;

	/* Note that trx in this function is NOT necessarily prebuilt->trx
	because we call update_thd() later, in ::external_lock()! Failure to
	understand this caused a serious memory corruption bug in 5.1.11. */

	trx = check_trx_exists(thd);

	/* NOTE: MySQL can call this function with lock 'type' TL_IGNORE!
	Be careful to ignore TL_IGNORE if we are going to do something with
	only 'real' locks! */

	/* If no MySQL table is in use, we need to set the isolation level
	of the transaction. */

	if (lock_type != TL_IGNORE
	    && trx->n_mysql_tables_in_use == 0) {
		trx->isolation_level = innobase_map_isolation_level(
			(enum_tx_isolation) thd_tx_isolation(thd));

		if (trx->isolation_level <= TRX_ISO_READ_COMMITTED
		    && trx->global_read_view) {

			/* At low transaction isolation levels we let
			each consistent read set its own snapshot */

			read_view_close_for_mysql(trx);
		}
	}

	DBUG_ASSERT(EQ_CURRENT_THD(thd));
	const bool in_lock_tables = thd_in_lock_tables(thd);
	const uint sql_command = thd_sql_command(thd);

	if (sql_command == SQLCOM_DROP_TABLE) {

		/* MySQL calls this function in DROP TABLE though this table
		handle may belong to another thd that is running a query. Let
		us in that case skip any changes to the prebuilt struct. */ 

	} else if ((lock_type == TL_READ && in_lock_tables)
		   || (lock_type == TL_READ_HIGH_PRIORITY && in_lock_tables)
		   || lock_type == TL_READ_WITH_SHARED_LOCKS
		   || lock_type == TL_READ_NO_INSERT
		   || (lock_type != TL_IGNORE
		       && sql_command != SQLCOM_SELECT)) {

		/* The OR cases above are in this order:
		1) MySQL is doing LOCK TABLES ... READ LOCAL, or we
		are processing a stored procedure or function, or
		2) (we do not know when TL_READ_HIGH_PRIORITY is used), or
		3) this is a SELECT ... IN SHARE MODE, or
		4) we are doing a complex SQL statement like
		INSERT INTO ... SELECT ... and the logical logging (MySQL
		binlog) requires the use of a locking read, or
		MySQL is doing LOCK TABLES ... READ.
		5) we let InnoDB do locking reads for all SQL statements that
		are not simple SELECTs; note that select_lock_type in this
		case may get strengthened in ::external_lock() to LOCK_X.
		Note that we MUST use a locking read in all data modifying
		SQL statements, because otherwise the execution would not be
		serializable, and also the results from the update could be
		unexpected if an obsolete consistent read view would be
		used. */

		ulint	isolation_level;

		isolation_level = trx->isolation_level;

		if ((srv_locks_unsafe_for_binlog
		     || isolation_level <= TRX_ISO_READ_COMMITTED)
		    && isolation_level != TRX_ISO_SERIALIZABLE
		    && (lock_type == TL_READ || lock_type == TL_READ_NO_INSERT)
		    && (sql_command == SQLCOM_INSERT_SELECT
			|| sql_command == SQLCOM_REPLACE_SELECT
			|| sql_command == SQLCOM_UPDATE
			|| sql_command == SQLCOM_CREATE_TABLE)) {

			/* If we either have innobase_locks_unsafe_for_binlog
			option set or this session is using READ COMMITTED
			isolation level and isolation level of the transaction
			is not set to serializable and MySQL is doing
			INSERT INTO...SELECT or REPLACE INTO...SELECT
			or UPDATE ... = (SELECT ...) or CREATE  ...
			SELECT... without FOR UPDATE or IN SHARE
			MODE in select, then we use consistent read
			for select. */

			prebuilt->select_lock_type = LOCK_NONE;
			prebuilt->stored_select_lock_type = LOCK_NONE;
		} else if (sql_command == SQLCOM_CHECKSUM) {
			/* Use consistent read for checksum table */

			prebuilt->select_lock_type = LOCK_NONE;
			prebuilt->stored_select_lock_type = LOCK_NONE;
		} else {
			prebuilt->select_lock_type = LOCK_S;
			prebuilt->stored_select_lock_type = LOCK_S;
		}

	} else if (lock_type != TL_IGNORE) {

		/* We set possible LOCK_X value in external_lock, not yet
		here even if this would be SELECT ... FOR UPDATE */

		prebuilt->select_lock_type = LOCK_NONE;
		prebuilt->stored_select_lock_type = LOCK_NONE;
	}

	if (lock_type != TL_IGNORE && lock.type == TL_UNLOCK) {

		/* Starting from 5.0.7, we weaken also the table locks
		set at the start of a MySQL stored procedure call, just like
		we weaken the locks set at the start of an SQL statement.
		MySQL does set in_lock_tables TRUE there, but in reality
		we do not need table locks to make the execution of a
		single transaction stored procedure call deterministic
		(if it does not use a consistent read). */

		if (lock_type == TL_READ
		    && sql_command == SQLCOM_LOCK_TABLES) {
			/* We come here if MySQL is processing LOCK TABLES
			... READ LOCAL. MyISAM under that table lock type
			reads the table as it was at the time the lock was
			granted (new inserts are allowed, but not seen by the
			reader). To get a similar effect on an InnoDB table,
			we must use LOCK TABLES ... READ. We convert the lock
			type here, so that for InnoDB, READ LOCAL is
			equivalent to READ. This will change the InnoDB
			behavior in mysqldump, so that dumps of InnoDB tables
			are consistent with dumps of MyISAM tables. */

			lock_type = TL_READ_NO_INSERT;
		}

		/* If we are not doing a LOCK TABLE, DISCARD/IMPORT
		TABLESPACE or TRUNCATE TABLE then allow multiple
		writers. Note that ALTER TABLE uses a TL_WRITE_ALLOW_READ
		< TL_WRITE_CONCURRENT_INSERT.

		We especially allow multiple writers if MySQL is at the
		start of a stored procedure call (SQLCOM_CALL) or a
		stored function call (MySQL does have in_lock_tables
		TRUE there). */

		if ((lock_type >= TL_WRITE_CONCURRENT_INSERT
		     && lock_type <= TL_WRITE)
		    && !(in_lock_tables
			 && sql_command == SQLCOM_LOCK_TABLES)
		    && !thd_tablespace_op(thd)
		    && sql_command != SQLCOM_TRUNCATE
		    && sql_command != SQLCOM_OPTIMIZE
		    && sql_command != SQLCOM_CREATE_TABLE) {

			lock_type = TL_WRITE_ALLOW_WRITE;
		}

		/* In queries of type INSERT INTO t1 SELECT ... FROM t2 ...
		MySQL would use the lock TL_READ_NO_INSERT on t2, and that
		would conflict with TL_WRITE_ALLOW_WRITE, blocking all inserts
		to t2. Convert the lock to a normal read lock to allow
		concurrent inserts to t2.

		We especially allow concurrent inserts if MySQL is at the
		start of a stored procedure call (SQLCOM_CALL)
		(MySQL does have thd_in_lock_tables() TRUE there). */

		if (lock_type == TL_READ_NO_INSERT
		    && sql_command != SQLCOM_LOCK_TABLES) {

			lock_type = TL_READ;
		}

		lock.type = lock_type;
	}

	*to++= &lock;

	return(to);
}

/*********************************************************************//**
Read the next autoinc value. Acquire the relevant locks before reading
the AUTOINC value. If SUCCESS then the table AUTOINC mutex will be locked
on return and all relevant locks acquired.
@return	DB_SUCCESS or error code */
UNIV_INTERN
ulint
ha_innobase::innobase_get_autoinc(
/*==============================*/
	ulonglong*	value)		/*!< out: autoinc value */
{
 	*value = 0;
 
	prebuilt->autoinc_error = innobase_lock_autoinc();

	if (prebuilt->autoinc_error == DB_SUCCESS) {

		/* Determine the first value of the interval */
		*value = dict_table_autoinc_read(prebuilt->table);

		/* It should have been initialized during open. */
		if (*value == 0) {
			prebuilt->autoinc_error = DB_UNSUPPORTED;
			dict_table_autoinc_unlock(prebuilt->table);
		}
	}

	return(prebuilt->autoinc_error);
}

/*******************************************************************//**
This function reads the global auto-inc counter. It doesn't use the
AUTOINC lock even if the lock mode is set to TRADITIONAL.
@return	the autoinc value */
UNIV_INTERN
ulonglong
ha_innobase::innobase_peek_autoinc(void)
/*====================================*/
{
	ulonglong	auto_inc;
	dict_table_t*	innodb_table;

	ut_a(prebuilt != NULL);
	ut_a(prebuilt->table != NULL);

	innodb_table = prebuilt->table;

	dict_table_autoinc_lock(innodb_table);

	auto_inc = dict_table_autoinc_read(innodb_table);

	if (auto_inc == 0) {
		ut_print_timestamp(stderr);
		fprintf(stderr, "  InnoDB: AUTOINC next value generation "
			"is disabled for '%s'\n", innodb_table->name);
	}

	dict_table_autoinc_unlock(innodb_table);

	return(auto_inc);
}

/*********************************************************************//**
This function initializes the auto-inc counter if it has not been
initialized yet. This function does not change the value of the auto-inc
counter if it already has been initialized. Returns the value of the
auto-inc counter in *first_value, and ULONGLONG_MAX in *nb_reserved_values (as
we have a table-level lock). offset, increment, nb_desired_values are ignored.
*first_value is set to -1 if error (deadlock or lock wait timeout) */
UNIV_INTERN
void
ha_innobase::get_auto_increment(
/*============================*/
        ulonglong	offset,              /*!< in: table autoinc offset */
        ulonglong	increment,           /*!< in: table autoinc increment */
        ulonglong	nb_desired_values,   /*!< in: number of values reqd */
        ulonglong	*first_value,        /*!< out: the autoinc value */
        ulonglong	*nb_reserved_values) /*!< out: count of reserved values */
{
	trx_t*		trx;
	ulint		error;
	ulonglong	autoinc = 0;

	/* Prepare prebuilt->trx in the table handle */
	update_thd(ha_thd());

	error = innobase_get_autoinc(&autoinc);

	if (error != DB_SUCCESS) {
		*first_value = (~(ulonglong) 0);
		return;
	}

	/* This is a hack, since nb_desired_values seems to be accurate only
	for the first call to get_auto_increment() for multi-row INSERT and
	meaningless for other statements e.g, LOAD etc. Subsequent calls to
	this method for the same statement results in different values which
	don't make sense. Therefore we store the value the first time we are
	called and count down from that as rows are written (see write_row()).
	*/

	trx = prebuilt->trx;

	/* Note: We can't rely on *first_value since some MySQL engines,
	in particular the partition engine, don't initialize it to 0 when
	invoking this method. So we are not sure if it's guaranteed to
	be 0 or not. */

	/* We need the upper limit of the col type to check for
	whether we update the table autoinc counter or not. */
	ulonglong	col_max_value = innobase_get_int_col_max_value(
		table->next_number_field);

	/* Called for the first time ? */
	if (trx->n_autoinc_rows == 0) {

		trx->n_autoinc_rows = (ulint) nb_desired_values;

		/* It's possible for nb_desired_values to be 0:
		e.g., INSERT INTO T1(C) SELECT C FROM T2; */
		if (nb_desired_values == 0) {

			trx->n_autoinc_rows = 1;
		}

		set_if_bigger(*first_value, autoinc);
	/* Not in the middle of a mult-row INSERT. */
	} else if (prebuilt->autoinc_last_value == 0) {
		set_if_bigger(*first_value, autoinc);
	/* Check for -ve values. */
	} else if (*first_value > col_max_value && trx->n_autoinc_rows > 0) {
		/* Set to next logical value. */
		ut_a(autoinc > trx->n_autoinc_rows);
		*first_value = (autoinc - trx->n_autoinc_rows) - 1;
	}

	*nb_reserved_values = trx->n_autoinc_rows;

	/* With old style AUTOINC locking we only update the table's
	AUTOINC counter after attempting to insert the row. */
	if (innobase_autoinc_lock_mode != AUTOINC_OLD_STYLE_LOCKING) {
		ulonglong	need;
		ulonglong	current;
		ulonglong	next_value;

		current = *first_value > col_max_value ? autoinc : *first_value;
		need = *nb_reserved_values * increment;

		/* Compute the last value in the interval */
		next_value = innobase_next_autoinc(
			current, need, offset, col_max_value);

		prebuilt->autoinc_last_value = next_value;

		if (prebuilt->autoinc_last_value < *first_value) {
			*first_value = (~(ulonglong) 0);
		} else {
			/* Update the table autoinc variable */
			dict_table_autoinc_update_if_greater(
				prebuilt->table, prebuilt->autoinc_last_value);
		}
	} else {
		/* This will force write_row() into attempting an update
		of the table's AUTOINC counter. */
		prebuilt->autoinc_last_value = 0;
	}

	/* The increment to be used to increase the AUTOINC value, we use
	this in write_row() and update_row() to increase the autoinc counter
	for columns that are filled by the user. We need the offset and
	the increment. */
	prebuilt->autoinc_offset = offset;
	prebuilt->autoinc_increment = increment;

	dict_table_autoinc_unlock(prebuilt->table);
}

/*******************************************************************//**
Reset the auto-increment counter to the given value, i.e. the next row
inserted will get the given value. This is called e.g. after TRUNCATE
is emulated by doing a 'DELETE FROM t'. HA_ERR_WRONG_COMMAND is
returned by storage engines that don't support this operation.
@return	0 or error code */
UNIV_INTERN
int
ha_innobase::reset_auto_increment(
/*==============================*/
	ulonglong	value)		/*!< in: new value for table autoinc */
{
	DBUG_ENTER("ha_innobase::reset_auto_increment");

	int	error;

	update_thd(ha_thd());

	error = row_lock_table_autoinc_for_mysql(prebuilt);

	if (error != DB_SUCCESS) {
		error = convert_error_code_to_mysql(error,
						    prebuilt->table->flags,
						    user_thd);

		DBUG_RETURN(error);
	}

	/* The next value can never be 0. */
	if (value == 0) {
		value = 1;
	}

	innobase_reset_autoinc(value);

	DBUG_RETURN(0);
}

/* See comment in handler.cc */
UNIV_INTERN
bool
ha_innobase::get_error_message(int error, String *buf)
{
	trx_t*	trx = check_trx_exists(ha_thd());

	buf->copy(trx->detailed_error, (uint) strlen(trx->detailed_error),
		system_charset_info);

	return(FALSE);
}

/*******************************************************************//**
Compares two 'refs'. A 'ref' is the (internal) primary key value of the row.
If there is no explicitly declared non-null unique key or a primary key, then
InnoDB internally uses the row id as the primary key.
@return	< 0 if ref1 < ref2, 0 if equal, else > 0 */
UNIV_INTERN
int
ha_innobase::cmp_ref(
/*=================*/
	const uchar*	ref1,	/*!< in: an (internal) primary key value in the
				MySQL key value format */
	const uchar*	ref2)	/*!< in: an (internal) primary key value in the
				MySQL key value format */
{
	enum_field_types mysql_type;
	Field*		field;
	KEY_PART_INFO*	key_part;
	KEY_PART_INFO*	key_part_end;
	uint		len1;
	uint		len2;
	int		result;

	if (prebuilt->clust_index_was_generated) {
		/* The 'ref' is an InnoDB row id */

		return(memcmp(ref1, ref2, DATA_ROW_ID_LEN));
	}

	/* Do a type-aware comparison of primary key fields. PK fields
	are always NOT NULL, so no checks for NULL are performed. */

	key_part = table->key_info[table->s->primary_key].key_part;

	key_part_end = key_part
			+ table->key_info[table->s->primary_key].key_parts;

	for (; key_part != key_part_end; ++key_part) {
		field = key_part->field;
		mysql_type = field->type();

		if (mysql_type == MYSQL_TYPE_TINY_BLOB
			|| mysql_type == MYSQL_TYPE_MEDIUM_BLOB
			|| mysql_type == MYSQL_TYPE_BLOB
			|| mysql_type == MYSQL_TYPE_LONG_BLOB) {

			/* In the MySQL key value format, a column prefix of
			a BLOB is preceded by a 2-byte length field */

			len1 = innobase_read_from_2_little_endian(ref1);
			len2 = innobase_read_from_2_little_endian(ref2);

			ref1 += 2;
			ref2 += 2;
			result = ((Field_blob*)field)->cmp( ref1, len1,
                                                            ref2, len2);
		} else {
			result = field->key_cmp(ref1, ref2);
		}

		if (result) {

			return(result);
		}

		ref1 += key_part->store_length;
		ref2 += key_part->store_length;
	}

	return(0);
}

/*******************************************************************//**
Ask InnoDB if a query to a table can be cached.
@return	TRUE if query caching of the table is permitted */
UNIV_INTERN
my_bool
ha_innobase::register_query_cache_table(
/*====================================*/
	THD*		thd,		/*!< in: user thread handle */
	char*		table_key,	/*!< in: concatenation of database name,
					the null character NUL,
					and the table name */
	uint		key_length,	/*!< in: length of the full name, i.e.
					len(dbname) + len(tablename) + 1 */
	qc_engine_callback*
			call_back,	/*!< out: pointer to function for
					checking if query caching
					is permitted */
	ulonglong	*engine_data)	/*!< in/out: data to call_back */
{
	*call_back = innobase_query_caching_of_table_permitted;
	*engine_data = 0;
	return(innobase_query_caching_of_table_permitted(thd, table_key,
							 key_length,
							 engine_data));
}

UNIV_INTERN
char*
ha_innobase::get_mysql_bin_log_name()
{
	return(trx_sys_mysql_bin_log_name);
}

UNIV_INTERN
ulonglong
ha_innobase::get_mysql_bin_log_pos()
{
	/* trx... is ib_int64_t, which is a typedef for a 64-bit integer
	(__int64 or longlong) so it's ok to cast it to ulonglong. */

	return(trx_sys_mysql_bin_log_pos);
}

/******************************************************************//**
This function is used to find the storage length in bytes of the first n
characters for prefix indexes using a multibyte character set. The function
finds charset information and returns length of prefix_len characters in the
index field in bytes.
@return	number of bytes occupied by the first n characters */
extern "C" UNIV_INTERN
ulint
innobase_get_at_most_n_mbchars(
/*===========================*/
	ulint charset_id,	/*!< in: character set id */
	ulint prefix_len,	/*!< in: prefix length in bytes of the index
				(this has to be divided by mbmaxlen to get the
				number of CHARACTERS n in the prefix) */
	ulint data_len,		/*!< in: length of the string in bytes */
	const char* str)	/*!< in: character string */
{
	ulint char_length;	/*!< character length in bytes */
	ulint n_chars;		/*!< number of characters in prefix */
	CHARSET_INFO* charset;	/*!< charset used in the field */

	charset = get_charset((uint) charset_id, MYF(MY_WME));

	ut_ad(charset);
	ut_ad(charset->mbmaxlen);

	/* Calculate how many characters at most the prefix index contains */

	n_chars = prefix_len / charset->mbmaxlen;

	/* If the charset is multi-byte, then we must find the length of the
	first at most n chars in the string. If the string contains less
	characters than n, then we return the length to the end of the last
	character. */

	if (charset->mbmaxlen > 1) {
		/* my_charpos() returns the byte length of the first n_chars
		characters, or a value bigger than the length of str, if
		there were not enough full characters in str.

		Why does the code below work:
		Suppose that we are looking for n UTF-8 characters.

		1) If the string is long enough, then the prefix contains at
		least n complete UTF-8 characters + maybe some extra
		characters + an incomplete UTF-8 character. No problem in
		this case. The function returns the pointer to the
		end of the nth character.

		2) If the string is not long enough, then the string contains
		the complete value of a column, that is, only complete UTF-8
		characters, and we can store in the column prefix index the
		whole string. */

		char_length = my_charpos(charset, str,
						str + data_len, (int) n_chars);
		if (char_length > data_len) {
			char_length = data_len;
		}
	} else {
		if (data_len < prefix_len) {
			char_length = data_len;
		} else {
			char_length = prefix_len;
		}
	}

	return(char_length);
}

/*******************************************************************//**
This function is used to prepare an X/Open XA distributed transaction.
@return	0 or error number */
static
int
innobase_xa_prepare(
/*================*/
        handlerton*	hton,	/*!< in: InnoDB handlerton */
	THD*		thd,	/*!< in: handle to the MySQL thread of
				the user whose XA transaction should
				be prepared */
	bool		all)	/*!< in: TRUE - commit transaction
				FALSE - the current SQL statement
				ended */
{
	int error = 0;
	trx_t* trx = check_trx_exists(thd);

	DBUG_ASSERT(hton == innodb_hton_ptr);

	/* we use support_xa value as it was seen at transaction start
	time, not the current session variable value. Any possible changes
	to the session variable take effect only in the next transaction */
	if (!trx->support_xa) {

		return(0);
	}

	thd_get_xid(thd, (MYSQL_XID*) &trx->xid);

	/* Release a possible FIFO ticket and search latch. Since we will
	reserve the kernel mutex, we have to release the search system latch
	first to obey the latching order. */

	innobase_release_stat_resources(trx);

	if (!trx_is_registered_for_2pc(trx) && trx_is_started(trx)) {

		sql_print_error("Transaction not registered for MySQL 2PC, "
				"but transaction is active");
	}

	if (all
	    || (!thd_test_options(thd, OPTION_NOT_AUTOCOMMIT | OPTION_BEGIN))) {

		/* We were instructed to prepare the whole transaction, or
		this is an SQL statement end and autocommit is on */

		ut_ad(trx_is_registered_for_2pc(trx));

		error = (int) trx_prepare_for_mysql(trx);
	} else {
		/* We just mark the SQL statement ended and do not do a
		transaction prepare */

		/* If we had reserved the auto-inc lock for some
		table in this SQL statement we release it now */

		row_unlock_table_autoinc_for_mysql(trx);

		/* Store the current undo_no of the transaction so that we
		know where to roll back if we have to roll back the next
		SQL statement */

		trx_mark_sql_stat_end(trx);
	}

	/* Tell the InnoDB server that there might be work for utility
	threads: */

	srv_active_wake_master_thread();

	if (thd_sql_command(thd) != SQLCOM_XA_PREPARE
	    && (all
		|| !thd_test_options(
			thd, OPTION_NOT_AUTOCOMMIT | OPTION_BEGIN))) {

		/* For ibbackup to work the order of transactions in binlog
		and InnoDB must be the same. Consider the situation

		  thread1> prepare; write to binlog; ...
			  <context switch>
		  thread2> prepare; write to binlog; commit
		  thread1>			     ... commit

		To ensure this will not happen we're taking the mutex on
		prepare, and releasing it on commit.

		Note: only do it for normal commits, done via ha_commit_trans.
		If 2pc protocol is executed by external transaction
		coordinator, it will be just a regular MySQL client
		executing XA PREPARE and XA COMMIT commands.
		In this case we cannot know how many minutes or hours
		will be between XA PREPARE and XA COMMIT, and we don't want
		to block for undefined period of time. */
		mysql_mutex_lock(&prepare_commit_mutex);
		trx_owns_prepare_commit_mutex_set(trx);
	}

	return(error);
}

/*******************************************************************//**
This function is used to recover X/Open XA distributed transactions.
@return	number of prepared transactions stored in xid_list */
static
int
innobase_xa_recover(
/*================*/
	handlerton*	hton,	/*!< in: InnoDB handlerton */
	XID*		xid_list,/*!< in/out: prepared transactions */
	uint		len)	/*!< in: number of slots in xid_list */
{
	DBUG_ASSERT(hton == innodb_hton_ptr);

	if (len == 0 || xid_list == NULL) {

		return(0);
	}

	return(trx_recover_for_mysql(xid_list, len));
}

/*******************************************************************//**
This function is used to commit one X/Open XA distributed transaction
which is in the prepared state
@return	0 or error number */
static
int
innobase_commit_by_xid(
/*===================*/
	handlerton*	hton,
	XID*		xid)	/*!< in: X/Open XA transaction identification */
{
	trx_t*	trx;

	DBUG_ASSERT(hton == innodb_hton_ptr);

	trx = trx_get_trx_by_xid(xid);

	if (trx) {
		innobase_commit_low(trx);
		trx_free_for_background(trx);
		return(XA_OK);
	} else {
		return(XAER_NOTA);
	}
}

/*******************************************************************//**
This function is used to rollback one X/Open XA distributed transaction
which is in the prepared state
@return	0 or error number */
static
int
innobase_rollback_by_xid(
/*=====================*/
	handlerton*	hton,	/*!< in: InnoDB handlerton */
	XID*		xid)	/*!< in: X/Open XA transaction
				identification */
{
	trx_t*	trx;

	DBUG_ASSERT(hton == innodb_hton_ptr);

	trx = trx_get_trx_by_xid(xid);

	if (trx) {
		int	ret = innobase_rollback_trx(trx);
		trx_free_for_background(trx);
		return(ret);
	} else {
		return(XAER_NOTA);
	}
}

/*******************************************************************//**
Create a consistent view for a cursor based on current transaction
which is created if the corresponding MySQL thread still lacks one.
This consistent view is then used inside of MySQL when accessing records
using a cursor.
@return	pointer to cursor view or NULL */
static
void*
innobase_create_cursor_view(
/*========================*/
        handlerton *hton, /*!< in: innobase hton */
	THD* thd)	  /*!< in: user thread handle */
{
	DBUG_ASSERT(hton == innodb_hton_ptr);

	return(read_cursor_view_create_for_mysql(check_trx_exists(thd)));
}

/*******************************************************************//**
Close the given consistent cursor view of a transaction and restore
global read view to a transaction read view. Transaction is created if the
corresponding MySQL thread still lacks one. */
static
void
innobase_close_cursor_view(
/*=======================*/
        handlerton *hton,
	THD*	thd,	/*!< in: user thread handle */
	void*	curview)/*!< in: Consistent read view to be closed */
{
	DBUG_ASSERT(hton == innodb_hton_ptr);

	read_cursor_view_close_for_mysql(check_trx_exists(thd),
					 (cursor_view_t*) curview);
}

/*******************************************************************//**
Set the given consistent cursor view to a transaction which is created
if the corresponding MySQL thread still lacks one. If the given
consistent cursor view is NULL global read view of a transaction is
restored to a transaction read view. */
static
void
innobase_set_cursor_view(
/*=====================*/
        handlerton *hton,
	THD*	thd,	/*!< in: user thread handle */
	void*	curview)/*!< in: Consistent cursor view to be set */
{
	DBUG_ASSERT(hton == innodb_hton_ptr);

	read_cursor_set_for_mysql(check_trx_exists(thd),
				  (cursor_view_t*) curview);
}

/*******************************************************************//**
If col_name is not NULL, check whether the named column is being
renamed in the table. If col_name is not provided, check
whether any one of columns in the table is being renamed.
@return true if the column is being renamed */
static
bool
check_column_being_renamed(
/*=======================*/
	const TABLE*	table,		/*!< in: MySQL table */
	const char*	col_name)	/*!< in: name of the column */
{
	uint		k;
	Field*		field;

	for (k = 0; k < table->s->fields; k++) {
		field = table->field[k];

		if (field->flags & FIELD_IS_RENAMED) {

			/* If col_name is not provided, return
			if the field is marked as being renamed. */
			if (!col_name) {
				return(true);
			}

			/* If col_name is provided, return only
			if names match */
			if (innobase_strcasecmp(field->field_name,
						col_name) == 0) {
				return(true);
			}
		}
	}

	return(false);
}

/*******************************************************************//**
Check whether any of the given columns is being renamed in the table.
@return true if any of col_names is being renamed in table */
static
bool
column_is_being_renamed(
/*====================*/
	TABLE*		table,		/*!< in: MySQL table */
	uint		n_cols,		/*!< in: number of columns */
	const char**	col_names)	/*!< in: names of the columns */
{
	uint		j;

	for (j = 0; j < n_cols; j++) {
		if (check_column_being_renamed(table, col_names[j])) {
			return(true);
		}
	}

	return(false);
}

/***********************************************************************
Check whether a column in table "table" is being renamed and if this column
is part of a foreign key, either part of another table, referencing this
table or part of this table, referencing another table. */
static
bool
foreign_key_column_is_being_renamed(
/*================================*/
					/* out: true if a column that
					participates in a foreign key definition
					is being renamed */
	row_prebuilt_t*	prebuilt,	/* in: InnoDB prebuilt struct */
	TABLE*		table)		/* in: MySQL table */
{
	dict_foreign_t*	foreign;

	/* check whether there are foreign keys at all */
	if (UT_LIST_GET_LEN(prebuilt->table->foreign_list) == 0
	    && UT_LIST_GET_LEN(prebuilt->table->referenced_list) == 0) {
		/* no foreign keys involved with prebuilt->table */

		return(false);
	}

	row_mysql_lock_data_dictionary(prebuilt->trx);

	/* Check whether any column in the foreign key constraints which refer
	to this table is being renamed. */
	for (foreign = UT_LIST_GET_FIRST(prebuilt->table->referenced_list);
	     foreign != NULL;
	     foreign = UT_LIST_GET_NEXT(referenced_list, foreign)) {

		if (column_is_being_renamed(table, foreign->n_fields,
					    foreign->referenced_col_names)) {

			row_mysql_unlock_data_dictionary(prebuilt->trx);
			return(true);
		}
	}

	/* Check whether any column in the foreign key constraints in the
	table is being renamed. */
	for (foreign = UT_LIST_GET_FIRST(prebuilt->table->foreign_list);
	     foreign != NULL;
	     foreign = UT_LIST_GET_NEXT(foreign_list, foreign)) {

		if (column_is_being_renamed(table, foreign->n_fields,
					    foreign->foreign_col_names)) {

			row_mysql_unlock_data_dictionary(prebuilt->trx);
			return(true);
		}
	}

	row_mysql_unlock_data_dictionary(prebuilt->trx);

	return(false);
}

UNIV_INTERN
bool
ha_innobase::check_if_incompatible_data(
	HA_CREATE_INFO*	info,
	uint		table_changes)
{
	if (table_changes != IS_EQUAL_YES) {

		return(COMPATIBLE_DATA_NO);
	}

	/* Check that auto_increment value was not changed */
	if ((info->used_fields & HA_CREATE_USED_AUTO) &&
		info->auto_increment_value != 0) {

		return(COMPATIBLE_DATA_NO);
	}

	/* For column rename operation, MySQL does not supply enough
	information (new column name etc.) for InnoDB to make appropriate
	system metadata change. To avoid system metadata inconsistency,
	currently we can just request a table rebuild/copy by returning
	COMPATIBLE_DATA_NO */
	if (check_column_being_renamed(table, NULL)) {
		return COMPATIBLE_DATA_NO;
	}

	/* Check if a column participating in a foreign key is being renamed.
	There is no mechanism for updating InnoDB foreign key definitions. */
	if (foreign_key_column_is_being_renamed(prebuilt, table)) {

		return COMPATIBLE_DATA_NO;
	}

	/* Check that row format didn't change */
	if ((info->used_fields & HA_CREATE_USED_ROW_FORMAT)
	    && info->row_type != ROW_TYPE_DEFAULT
	    && info->row_type != get_row_type()) {

		return(COMPATIBLE_DATA_NO);
	}

	/* Specifying KEY_BLOCK_SIZE requests a rebuild of the table. */
	if (info->used_fields & HA_CREATE_USED_KEY_BLOCK_SIZE) {
		return(COMPATIBLE_DATA_NO);
	}

	return(COMPATIBLE_DATA_YES);
}

/************************************************************//**
Validate the file format name and return its corresponding id.
@return	valid file format id */
static
uint
innobase_file_format_name_lookup(
/*=============================*/
	const char*	format_name)	/*!< in: pointer to file format name */
{
	char*	endp;
	uint	format_id;

	ut_a(format_name != NULL);

	/* The format name can contain the format id itself instead of
	the name and we check for that. */
	format_id = (uint) strtoul(format_name, &endp, 10);

	/* Check for valid parse. */
	if (*endp == '\0' && *format_name != '\0') {

		if (format_id <= DICT_TF_FORMAT_MAX) {

			return(format_id);
		}
	} else {

		for (format_id = 0; format_id <= DICT_TF_FORMAT_MAX;
		     format_id++) {
			const char*	name;

			name = trx_sys_file_format_id_to_name(format_id);

			if (!innobase_strcasecmp(format_name, name)) {

				return(format_id);
			}
		}
	}

	return(DICT_TF_FORMAT_MAX + 1);
}

/************************************************************//**
Validate the file format check config parameters, as a side effect it
sets the srv_max_file_format_at_startup variable.
@return the format_id if valid config value, otherwise, return -1 */
static
int
innobase_file_format_validate_and_set(
/*==================================*/
	const char*	format_max)	/*!< in: parameter value */
{
	uint		format_id;

	format_id = innobase_file_format_name_lookup(format_max);

	if (format_id < DICT_TF_FORMAT_MAX + 1) {
		srv_max_file_format_at_startup = format_id;

		return((int) format_id);
	} else {
		return(-1);
	}
}

/*************************************************************//**
Check if it is a valid file format. This function is registered as
a callback with MySQL.
@return	0 for valid file format */
static
int
innodb_file_format_name_validate(
/*=============================*/
	THD*				thd,	/*!< in: thread handle */
	struct st_mysql_sys_var*	var,	/*!< in: pointer to system
						variable */
	void*				save,	/*!< out: immediate result
						for update function */
	struct st_mysql_value*		value)	/*!< in: incoming string */
{
	const char*	file_format_input;
	char		buff[STRING_BUFFER_USUAL_SIZE];
	int		len = sizeof(buff);

	ut_a(save != NULL);
	ut_a(value != NULL);

	file_format_input = value->val_str(value, buff, &len);

	if (file_format_input != NULL) {
		uint	format_id;

		format_id = innobase_file_format_name_lookup(
			file_format_input);

		if (format_id <= DICT_TF_FORMAT_MAX) {

			/* Save a pointer to the name in the
			'file_format_name_map' constant array. */
			*static_cast<const char**>(save) =
			    trx_sys_file_format_id_to_name(format_id);

			return(0);
		}
	}

	*static_cast<const char**>(save) = NULL;
	return(1);
}

/****************************************************************//**
Update the system variable innodb_file_format using the "saved"
value. This function is registered as a callback with MySQL. */
static
void
innodb_file_format_name_update(
/*===========================*/
	THD*				thd,		/*!< in: thread handle */
	struct st_mysql_sys_var*	var,		/*!< in: pointer to
							system variable */
	void*				var_ptr,	/*!< out: where the
							formal string goes */
	const void*			save)		/*!< in: immediate result
							from check function */
{
	const char* format_name;

	ut_a(var_ptr != NULL);
	ut_a(save != NULL);

	format_name = *static_cast<const char*const*>(save);

	if (format_name) {
		uint	format_id;

		format_id = innobase_file_format_name_lookup(format_name);

		if (format_id <= DICT_TF_FORMAT_MAX) {
			srv_file_format = format_id;
		}
	}

	*static_cast<const char**>(var_ptr)
		= trx_sys_file_format_id_to_name(srv_file_format);
}
/*************************************************************//**
Check if valid argument to innodb_file_format_max. This function
is registered as a callback with MySQL.
@return	0 for valid file format */
static
int
innodb_file_format_max_validate(
/*============================*/
	THD*				thd,	/*!< in: thread handle */
	struct st_mysql_sys_var*	var,	/*!< in: pointer to system
						variable */
	void*				save,	/*!< out: immediate result
						for update function */
	struct st_mysql_value*		value)	/*!< in: incoming string */
{
	const char*	file_format_input;
	char		buff[STRING_BUFFER_USUAL_SIZE];
	int		len = sizeof(buff);
	int		format_id;

	ut_a(save != NULL);
	ut_a(value != NULL);

	file_format_input = value->val_str(value, buff, &len);

	if (file_format_input != NULL) {

		format_id = innobase_file_format_validate_and_set(
			file_format_input);

		if (format_id >= 0) {
			/* Save a pointer to the name in the
			'file_format_name_map' constant array. */
			*static_cast<const char**>(save) =
			    trx_sys_file_format_id_to_name(
						(uint)format_id);

			return(0);

		} else {
			push_warning_printf(thd,
			  MYSQL_ERROR::WARN_LEVEL_WARN,
			  ER_WRONG_ARGUMENTS,
			  "InnoDB: invalid innodb_file_format_max "
			  "value; can be any format up to %s "
			  "or equivalent id of %d",
			  trx_sys_file_format_id_to_name(DICT_TF_FORMAT_MAX),
			  DICT_TF_FORMAT_MAX);
		}
	}

	*static_cast<const char**>(save) = NULL;
	return(1);
}

/****************************************************************//**
Update the system variable innodb_file_format_max using the "saved"
value. This function is registered as a callback with MySQL. */
static
void
innodb_file_format_max_update(
/*==========================*/
	THD*				thd,		/*!< in: thread handle */
	struct st_mysql_sys_var*	var,		/*!< in: pointer to
							system variable */
	void*				var_ptr,	/*!< out: where the
							formal string goes */
	const void*			save)		/*!< in: immediate result
							from check function */
{
	const char*	format_name_in;
	const char**	format_name_out;
	uint		format_id;

	ut_a(save != NULL);
	ut_a(var_ptr != NULL);

	format_name_in = *static_cast<const char*const*>(save);

	if (!format_name_in) {

		return;
	}

	format_id = innobase_file_format_name_lookup(format_name_in);

	if (format_id > DICT_TF_FORMAT_MAX) {
		/* DEFAULT is "on", which is invalid at runtime. */
		push_warning_printf(thd, MYSQL_ERROR::WARN_LEVEL_WARN,
				    ER_WRONG_ARGUMENTS,
				    "Ignoring SET innodb_file_format=%s",
				    format_name_in);
		return;
	}

	format_name_out = static_cast<const char**>(var_ptr);

	/* Update the max format id in the system tablespace. */
	if (trx_sys_file_format_max_set(format_id, format_name_out)) {
		ut_print_timestamp(stderr);
		fprintf(stderr,
			" [Info] InnoDB: the file format in the system "
			"tablespace is now set to %s.\n", *format_name_out);
	}
}

/****************************************************************//**
Update the system variable innodb_adaptive_hash_index using the "saved"
value. This function is registered as a callback with MySQL. */
static
void
innodb_adaptive_hash_index_update(
/*==============================*/
	THD*				thd,		/*!< in: thread handle */
	struct st_mysql_sys_var*	var,		/*!< in: pointer to
							system variable */
	void*				var_ptr,	/*!< out: where the
							formal string goes */
	const void*			save)		/*!< in: immediate result
							from check function */
{
	if (*(my_bool*) save) {
		btr_search_enable();
	} else {
		btr_search_disable();
	}
}

/****************************************************************//**
Update the system variable innodb_old_blocks_pct using the "saved"
value. This function is registered as a callback with MySQL. */
static
void
innodb_old_blocks_pct_update(
/*=========================*/
	THD*				thd,	/*!< in: thread handle */
	struct st_mysql_sys_var*	var,	/*!< in: pointer to
						system variable */
	void*				var_ptr,/*!< out: where the
						formal string goes */
	const void*			save)	/*!< in: immediate result
						from check function */
{
	innobase_old_blocks_pct = buf_LRU_old_ratio_update(
		*static_cast<const uint*>(save), TRUE);
}

/*************************************************************//**
Find the corresponding ibuf_use_t value that indexes into
innobase_change_buffering_values[] array for the input
change buffering option name.
@return	corresponding IBUF_USE_* value for the input variable
name, or IBUF_USE_COUNT if not able to find a match */
static
ibuf_use_t
innodb_find_change_buffering_value(
/*===============================*/
	const char*	input_name)	/*!< in: input change buffering
					option name */
{
	ulint	use;

	for (use = 0; use < UT_ARR_SIZE(innobase_change_buffering_values);
	     use++) {
		/* found a match */
		if (!innobase_strcasecmp(
			input_name, innobase_change_buffering_values[use])) {
			return((ibuf_use_t)use);
		}
	}

	/* Did not find any match */
	return(IBUF_USE_COUNT);
}

/*************************************************************//**
Check if it is a valid value of innodb_change_buffering. This function is
registered as a callback with MySQL.
@return	0 for valid innodb_change_buffering */
static
int
innodb_change_buffering_validate(
/*=============================*/
	THD*				thd,	/*!< in: thread handle */
	struct st_mysql_sys_var*	var,	/*!< in: pointer to system
						variable */
	void*				save,	/*!< out: immediate result
						for update function */
	struct st_mysql_value*		value)	/*!< in: incoming string */
{
	const char*	change_buffering_input;
	char		buff[STRING_BUFFER_USUAL_SIZE];
	int		len = sizeof(buff);

	ut_a(save != NULL);
	ut_a(value != NULL);

	change_buffering_input = value->val_str(value, buff, &len);

	if (change_buffering_input != NULL) {
		ibuf_use_t	use;

		use = innodb_find_change_buffering_value(
			change_buffering_input);

		if (use != IBUF_USE_COUNT) {
			/* Find a matching change_buffering option value. */
			*static_cast<const char**>(save) =
				innobase_change_buffering_values[use];

			return(0);
		}
	}

	/* No corresponding change buffering option for user supplied
	"change_buffering_input" */
	return(1);
}

/****************************************************************//**
Update the system variable innodb_change_buffering using the "saved"
value. This function is registered as a callback with MySQL. */
static
void
innodb_change_buffering_update(
/*===========================*/
	THD*				thd,	/*!< in: thread handle */
	struct st_mysql_sys_var*	var,	/*!< in: pointer to
						system variable */
	void*				var_ptr,/*!< out: where the
						formal string goes */
	const void*			save)	/*!< in: immediate result
						from check function */
{
	ibuf_use_t	use;

	ut_a(var_ptr != NULL);
	ut_a(save != NULL);

	use = innodb_find_change_buffering_value(
		*static_cast<const char*const*>(save));

	ut_a(use < IBUF_USE_COUNT);

	ibuf_use = use;
	*static_cast<const char**>(var_ptr) =
		 *static_cast<const char*const*>(save);
}

static int show_innodb_vars(THD *thd, SHOW_VAR *var, char *buff)
{
  innodb_export_status();
  var->type= SHOW_ARRAY;
  var->value= (char *) &innodb_status_variables;
  return 0;
}

/*********************************************************************//**
This function checks each index name for a table against reserved
system default primary index name 'GEN_CLUST_INDEX'. If a name
matches, this function pushes an warning message to the client,
and returns true.
@return true if the index name matches the reserved name */
extern "C" UNIV_INTERN
bool
innobase_index_name_is_reserved(
/*============================*/
	THD*		thd,		/*!< in/out: MySQL connection */
	const KEY*	key_info,	/*!< in: Indexes to be created */
	ulint		num_of_keys)	/*!< in: Number of indexes to
					be created. */
{
	const KEY*	key;
	uint		key_num;	/* index number */

	for (key_num = 0; key_num < num_of_keys; key_num++) {
		key = &key_info[key_num];

		if (innobase_strcasecmp(key->name,
					innobase_index_reserve_name) == 0) {
			/* Push warning to mysql */
			push_warning_printf(thd,
					    MYSQL_ERROR::WARN_LEVEL_WARN,
					    ER_WRONG_NAME_FOR_INDEX,
					    "Cannot Create Index with name "
					    "'%s'. The name is reserved "
					    "for the system default primary "
					    "index.",
					    innobase_index_reserve_name);

			my_error(ER_WRONG_NAME_FOR_INDEX, MYF(0),
				 innobase_index_reserve_name);

			return(true);
		}
	}

	return(false);
}

static SHOW_VAR innodb_status_variables_export[]= {
  {"Innodb",                   (char*) &show_innodb_vars, SHOW_FUNC},
  {NullS, NullS, SHOW_LONG}
};

static struct st_mysql_storage_engine innobase_storage_engine=
{ MYSQL_HANDLERTON_INTERFACE_VERSION };

/* plugin options */
static MYSQL_SYSVAR_BOOL(checksums, innobase_use_checksums,
  PLUGIN_VAR_NOCMDARG | PLUGIN_VAR_READONLY,
  "Enable InnoDB checksums validation (enabled by default). "
  "Disable with --skip-innodb-checksums.",
  NULL, NULL, TRUE);

static MYSQL_SYSVAR_STR(data_home_dir, innobase_data_home_dir,
  PLUGIN_VAR_READONLY,
  "The common part for InnoDB table spaces.",
  NULL, NULL, NULL);

static MYSQL_SYSVAR_BOOL(doublewrite, innobase_use_doublewrite,
  PLUGIN_VAR_NOCMDARG | PLUGIN_VAR_READONLY,
  "Enable InnoDB doublewrite buffer (enabled by default). "
  "Disable with --skip-innodb-doublewrite.",
  NULL, NULL, TRUE);

static MYSQL_SYSVAR_ULONG(io_capacity, srv_io_capacity,
  PLUGIN_VAR_RQCMDARG,
  "Number of IOPs the server can do. Tunes the background IO rate",
  NULL, NULL, 200, 100, ~0L, 0);

static MYSQL_SYSVAR_ULONG(purge_batch_size, srv_purge_batch_size,
  PLUGIN_VAR_OPCMDARG,
  "Number of UNDO log pages to purge in one batch from the history list.",
  NULL, NULL,
  20,			/* Default setting */
  1,			/* Minimum value */
  5000, 0);		/* Maximum value */

static MYSQL_SYSVAR_ULONG(rollback_segments, srv_rollback_segments,
  PLUGIN_VAR_OPCMDARG,
  "Number of UNDO logs to use.",
  NULL, NULL,
  128,			/* Default setting */
  1,			/* Minimum value */
  TRX_SYS_N_RSEGS, 0);	/* Maximum value */

static MYSQL_SYSVAR_ULONG(purge_threads, srv_n_purge_threads,
  PLUGIN_VAR_OPCMDARG | PLUGIN_VAR_READONLY,
  "Purge threads can be either 0 or 1.",
  NULL, NULL,
  0,			/* Default setting */
  0,			/* Minimum value */
  1, 0);		/* Maximum value */

static MYSQL_SYSVAR_ULONG(fast_shutdown, innobase_fast_shutdown,
  PLUGIN_VAR_OPCMDARG,
  "Speeds up the shutdown process of the InnoDB storage engine. Possible "
  "values are 0, 1 (faster) or 2 (fastest - crash-like).",
  NULL, NULL, 1, 0, 2, 0);

static MYSQL_SYSVAR_BOOL(file_per_table, srv_file_per_table,
  PLUGIN_VAR_NOCMDARG,
  "Stores each InnoDB table to an .ibd file in the database dir.",
  NULL, NULL, FALSE);

static MYSQL_SYSVAR_STR(file_format, innobase_file_format_name,
  PLUGIN_VAR_RQCMDARG,
  "File format to use for new tables in .ibd files.",
  innodb_file_format_name_validate,
  innodb_file_format_name_update, "Antelope");

/* "innobase_file_format_check" decides whether we would continue
booting the server if the file format stamped on the system
table space exceeds the maximum file format supported
by the server. Can be set during server startup at command
line or configure file, and a read only variable after
server startup */
static MYSQL_SYSVAR_BOOL(file_format_check, innobase_file_format_check,
  PLUGIN_VAR_NOCMDARG | PLUGIN_VAR_READONLY,
  "Whether to perform system file format check.",
  NULL, NULL, TRUE);

/* If a new file format is introduced, the file format
name needs to be updated accordingly. Please refer to
file_format_name_map[] defined in trx0sys.c for the next
file format name. */
static MYSQL_SYSVAR_STR(file_format_max, innobase_file_format_max,
  PLUGIN_VAR_OPCMDARG,
  "The highest file format in the tablespace.",
  innodb_file_format_max_validate,
  innodb_file_format_max_update, "Antelope");

static MYSQL_SYSVAR_ULONG(flush_log_at_trx_commit, srv_flush_log_at_trx_commit,
  PLUGIN_VAR_OPCMDARG,
  "Set to 0 (write and flush once per second),"
  " 1 (write and flush at each commit)"
  " or 2 (write at commit, flush once per second).",
  NULL, NULL, 1, 0, 2, 0);

static MYSQL_SYSVAR_STR(flush_method, innobase_file_flush_method,
  PLUGIN_VAR_RQCMDARG | PLUGIN_VAR_READONLY,
  "With which method to flush data.", NULL, NULL, NULL);

static MYSQL_SYSVAR_BOOL(large_prefix, innobase_large_prefix,
  PLUGIN_VAR_NOCMDARG,
  "Support large index prefix length of REC_VERSION_56_MAX_INDEX_COL_LEN (3072) bytes.",
  NULL, NULL, FALSE);

static MYSQL_SYSVAR_BOOL(force_load_corrupted, srv_load_corrupted,
  PLUGIN_VAR_NOCMDARG | PLUGIN_VAR_READONLY,
  "Force InnoDB to load metadata of corrupted table.",
  NULL, NULL, FALSE);

static MYSQL_SYSVAR_BOOL(locks_unsafe_for_binlog, innobase_locks_unsafe_for_binlog,
  PLUGIN_VAR_NOCMDARG | PLUGIN_VAR_READONLY,
  "Force InnoDB to not use next-key locking, to use only row-level locking.",
  NULL, NULL, FALSE);

#ifdef UNIV_LOG_ARCHIVE
static MYSQL_SYSVAR_STR(log_arch_dir, innobase_log_arch_dir,
  PLUGIN_VAR_RQCMDARG | PLUGIN_VAR_READONLY,
  "Where full logs should be archived.", NULL, NULL, NULL);

static MYSQL_SYSVAR_BOOL(log_archive, innobase_log_archive,
  PLUGIN_VAR_OPCMDARG | PLUGIN_VAR_READONLY,
  "Set to 1 if you want to have logs archived.", NULL, NULL, FALSE);
#endif /* UNIV_LOG_ARCHIVE */

static MYSQL_SYSVAR_STR(log_group_home_dir, innobase_log_group_home_dir,
  PLUGIN_VAR_RQCMDARG | PLUGIN_VAR_READONLY,
  "Path to InnoDB log files.", NULL, NULL, NULL);

static MYSQL_SYSVAR_ULONG(max_dirty_pages_pct, srv_max_buf_pool_modified_pct,
  PLUGIN_VAR_RQCMDARG,
  "Percentage of dirty pages allowed in bufferpool.",
  NULL, NULL, 75, 0, 99, 0);

static MYSQL_SYSVAR_BOOL(adaptive_flushing, srv_adaptive_flushing,
  PLUGIN_VAR_NOCMDARG,
  "Attempt flushing dirty pages to avoid IO bursts at checkpoints.",
  NULL, NULL, TRUE);

static MYSQL_SYSVAR_ULONG(max_purge_lag, srv_max_purge_lag,
  PLUGIN_VAR_RQCMDARG,
  "Desired maximum length of the purge queue (0 = no limit)",
  NULL, NULL, 0, 0, ~0L, 0);

static MYSQL_SYSVAR_BOOL(rollback_on_timeout, innobase_rollback_on_timeout,
  PLUGIN_VAR_OPCMDARG | PLUGIN_VAR_READONLY,
  "Roll back the complete transaction on lock wait timeout, for 4.x compatibility (disabled by default)",
  NULL, NULL, FALSE);

static MYSQL_SYSVAR_BOOL(status_file, innobase_create_status_file,
  PLUGIN_VAR_OPCMDARG | PLUGIN_VAR_NOSYSVAR,
  "Enable SHOW INNODB STATUS output in the innodb_status.<pid> file",
  NULL, NULL, FALSE);

static MYSQL_SYSVAR_BOOL(stats_on_metadata, innobase_stats_on_metadata,
  PLUGIN_VAR_OPCMDARG,
  "Enable statistics gathering for metadata commands such as SHOW TABLE STATUS (on by default)",
  NULL, NULL, TRUE);

static MYSQL_SYSVAR_ULONGLONG(stats_sample_pages, srv_stats_sample_pages,
  PLUGIN_VAR_RQCMDARG,
  "The number of index pages to sample when calculating statistics (default 8)",
  NULL, NULL, 8, 1, ~0ULL, 0);

static MYSQL_SYSVAR_BOOL(adaptive_hash_index, btr_search_enabled,
  PLUGIN_VAR_OPCMDARG,
  "Enable InnoDB adaptive hash index (enabled by default).  "
  "Disable with --skip-innodb-adaptive-hash-index.",
  NULL, innodb_adaptive_hash_index_update, TRUE);

static MYSQL_SYSVAR_ULONG(replication_delay, srv_replication_delay,
  PLUGIN_VAR_RQCMDARG,
  "Replication thread delay (ms) on the slave server if "
  "innodb_thread_concurrency is reached (0 by default)",
  NULL, NULL, 0, 0, ~0UL, 0);

static MYSQL_SYSVAR_LONG(additional_mem_pool_size, innobase_additional_mem_pool_size,
  PLUGIN_VAR_RQCMDARG | PLUGIN_VAR_READONLY,
  "Size of a memory pool InnoDB uses to store data dictionary information and other internal data structures.",
  NULL, NULL, 8*1024*1024L, 512*1024L, LONG_MAX, 1024);

static MYSQL_SYSVAR_ULONG(autoextend_increment, srv_auto_extend_increment,
  PLUGIN_VAR_RQCMDARG,
  "Data file autoextend increment in megabytes",
  NULL, NULL, 8L, 1L, 1000L, 0);

static MYSQL_SYSVAR_LONGLONG(buffer_pool_size, innobase_buffer_pool_size,
  PLUGIN_VAR_RQCMDARG | PLUGIN_VAR_READONLY,
  "The size of the memory buffer InnoDB uses to cache data and indexes of its tables.",
  NULL, NULL, 128*1024*1024L, 5*1024*1024L, LONGLONG_MAX, 1024*1024L);

static MYSQL_SYSVAR_LONG(buffer_pool_instances, innobase_buffer_pool_instances,
  PLUGIN_VAR_RQCMDARG | PLUGIN_VAR_READONLY,
  "Number of buffer pool instances, set to higher value on high-end machines to increase scalability",
  NULL, NULL, 1L, 1L, MAX_BUFFER_POOLS, 1L);

static MYSQL_SYSVAR_ULONG(commit_concurrency, innobase_commit_concurrency,
  PLUGIN_VAR_RQCMDARG,
  "Helps in performance tuning in heavily concurrent environments.",
  innobase_commit_concurrency_validate, NULL, 0, 0, 1000, 0);

static MYSQL_SYSVAR_ULONG(concurrency_tickets, srv_n_free_tickets_to_enter,
  PLUGIN_VAR_RQCMDARG,
  "Number of times a thread is allowed to enter InnoDB within the same SQL query after it has once got the ticket",
  NULL, NULL, 500L, 1L, ~0L, 0);

static MYSQL_SYSVAR_LONG(file_io_threads, innobase_file_io_threads,
  PLUGIN_VAR_RQCMDARG | PLUGIN_VAR_READONLY | PLUGIN_VAR_NOSYSVAR,
  "Number of file I/O threads in InnoDB.",
  NULL, NULL, 4, 4, 64, 0);

static MYSQL_SYSVAR_ULONG(read_io_threads, innobase_read_io_threads,
  PLUGIN_VAR_RQCMDARG | PLUGIN_VAR_READONLY,
  "Number of background read I/O threads in InnoDB.",
  NULL, NULL, 4, 1, 64, 0);

static MYSQL_SYSVAR_ULONG(write_io_threads, innobase_write_io_threads,
  PLUGIN_VAR_RQCMDARG | PLUGIN_VAR_READONLY,
  "Number of background write I/O threads in InnoDB.",
  NULL, NULL, 4, 1, 64, 0);

static MYSQL_SYSVAR_LONG(force_recovery, innobase_force_recovery,
  PLUGIN_VAR_RQCMDARG | PLUGIN_VAR_READONLY,
  "Helps to save your data in case the disk image of the database becomes corrupt.",
  NULL, NULL, 0, 0, 6, 0);

static MYSQL_SYSVAR_LONG(log_buffer_size, innobase_log_buffer_size,
  PLUGIN_VAR_RQCMDARG | PLUGIN_VAR_READONLY,
  "The size of the buffer which InnoDB uses to write log to the log files on disk.",
  NULL, NULL, 8*1024*1024L, 256*1024L, LONG_MAX, 1024);

static MYSQL_SYSVAR_LONGLONG(log_file_size, innobase_log_file_size,
  PLUGIN_VAR_RQCMDARG | PLUGIN_VAR_READONLY,
  "Size of each log file in a log group.",
  NULL, NULL, 5*1024*1024L, 1*1024*1024L, LONGLONG_MAX, 1024*1024L);

static MYSQL_SYSVAR_LONG(log_files_in_group, innobase_log_files_in_group,
  PLUGIN_VAR_RQCMDARG | PLUGIN_VAR_READONLY,
  "Number of log files in the log group. InnoDB writes to the files in a circular fashion. Value 3 is recommended here.",
  NULL, NULL, 2, 2, 100, 0);

static MYSQL_SYSVAR_LONG(mirrored_log_groups, innobase_mirrored_log_groups,
  PLUGIN_VAR_RQCMDARG | PLUGIN_VAR_READONLY,
  "Number of identical copies of log groups we keep for the database. Currently this should be set to 1.",
  NULL, NULL, 1, 1, 10, 0);

static MYSQL_SYSVAR_UINT(old_blocks_pct, innobase_old_blocks_pct,
  PLUGIN_VAR_RQCMDARG,
  "Percentage of the buffer pool to reserve for 'old' blocks.",
  NULL, innodb_old_blocks_pct_update, 100 * 3 / 8, 5, 95, 0);

static MYSQL_SYSVAR_UINT(old_blocks_time, buf_LRU_old_threshold_ms,
  PLUGIN_VAR_RQCMDARG,
  "Move blocks to the 'new' end of the buffer pool if the first access"
  " was at least this many milliseconds ago."
  " The timeout is disabled if 0 (the default).",
  NULL, NULL, 0, 0, UINT_MAX32, 0);

static MYSQL_SYSVAR_LONG(open_files, innobase_open_files,
  PLUGIN_VAR_RQCMDARG | PLUGIN_VAR_READONLY,
  "How many files at the maximum InnoDB keeps open at the same time.",
  NULL, NULL, 300L, 10L, LONG_MAX, 0);

static MYSQL_SYSVAR_ULONG(sync_spin_loops, srv_n_spin_wait_rounds,
  PLUGIN_VAR_RQCMDARG,
  "Count of spin-loop rounds in InnoDB mutexes (30 by default)",
  NULL, NULL, 30L, 0L, ~0L, 0);

static MYSQL_SYSVAR_ULONG(spin_wait_delay, srv_spin_wait_delay,
  PLUGIN_VAR_OPCMDARG,
  "Maximum delay between polling for a spin lock (6 by default)",
  NULL, NULL, 6L, 0L, ~0L, 0);

static MYSQL_SYSVAR_ULONG(thread_concurrency, srv_thread_concurrency,
  PLUGIN_VAR_RQCMDARG,
  "Helps in performance tuning in heavily concurrent environments. Sets the maximum number of threads allowed inside InnoDB. Value 0 will disable the thread throttling.",
  NULL, NULL, 0, 0, 1000, 0);

static MYSQL_SYSVAR_ULONG(thread_sleep_delay, srv_thread_sleep_delay,
  PLUGIN_VAR_RQCMDARG,
  "Time of innodb thread sleeping before joining InnoDB queue (usec). Value 0 disable a sleep",
  NULL, NULL, 10000L, 0L, ~0L, 0);

static MYSQL_SYSVAR_STR(data_file_path, innobase_data_file_path,
  PLUGIN_VAR_RQCMDARG | PLUGIN_VAR_READONLY,
  "Path to individual files and their sizes.",
  NULL, NULL, NULL);

static MYSQL_SYSVAR_LONG(autoinc_lock_mode, innobase_autoinc_lock_mode,
  PLUGIN_VAR_RQCMDARG | PLUGIN_VAR_READONLY,
  "The AUTOINC lock modes supported by InnoDB:               "
  "0 => Old style AUTOINC locking (for backward"
  " compatibility)                                           "
  "1 => New style AUTOINC locking                            "
  "2 => No AUTOINC locking (unsafe for SBR)",
  NULL, NULL,
  AUTOINC_NEW_STYLE_LOCKING,	/* Default setting */
  AUTOINC_OLD_STYLE_LOCKING,	/* Minimum value */
  AUTOINC_NO_LOCKING, 0);	/* Maximum value */

static MYSQL_SYSVAR_STR(version, innodb_version_str,
  PLUGIN_VAR_NOCMDOPT | PLUGIN_VAR_READONLY,
  "InnoDB version", NULL, NULL, INNODB_VERSION_STR);

static MYSQL_SYSVAR_BOOL(use_sys_malloc, srv_use_sys_malloc,
  PLUGIN_VAR_NOCMDARG | PLUGIN_VAR_READONLY,
  "Use OS memory allocator instead of InnoDB's internal memory allocator",
  NULL, NULL, TRUE);

static MYSQL_SYSVAR_BOOL(use_native_aio, srv_use_native_aio,
  PLUGIN_VAR_NOCMDARG | PLUGIN_VAR_READONLY,
  "Use native AIO if supported on this platform.",
  NULL, NULL, TRUE);

static MYSQL_SYSVAR_STR(change_buffering, innobase_change_buffering,
  PLUGIN_VAR_RQCMDARG,
  "Buffer changes to reduce random access: "
  "OFF, ON, inserting, deleting, changing, or purging.",
  innodb_change_buffering_validate,
  innodb_change_buffering_update, "all");

static MYSQL_SYSVAR_ENUM(stats_method, srv_innodb_stats_method,
   PLUGIN_VAR_RQCMDARG,
  "Specifies how InnoDB index statistics collection code should "
  "treat NULLs. Possible values are NULLS_EQUAL (default), "
  "NULLS_UNEQUAL and NULLS_IGNORED",
   NULL, NULL, SRV_STATS_NULLS_EQUAL, &innodb_stats_method_typelib);

#if defined UNIV_DEBUG || defined UNIV_IBUF_DEBUG
static MYSQL_SYSVAR_UINT(change_buffering_debug, ibuf_debug,
  PLUGIN_VAR_RQCMDARG,
  "Debug flags for InnoDB change buffering (0=none)",
  NULL, NULL, 0, 0, 1, 0);
#endif /* UNIV_DEBUG || UNIV_IBUF_DEBUG */

<<<<<<< HEAD
static MYSQL_SYSVAR_BOOL(random_read_ahead, srv_random_read_ahead,
  PLUGIN_VAR_NOCMDARG,
  "Whether to use read ahead for random access within an extent.",
  NULL, NULL, FALSE);

static MYSQL_SYSVAR_ULONG(read_ahead_threshold, srv_read_ahead_threshold,
  PLUGIN_VAR_RQCMDARG,
  "Number of pages that must be accessed sequentially for InnoDB to "
  "trigger a readahead.",
  NULL, NULL, 56, 0, 64, 0);
=======
#ifdef UNIV_DEBUG
static MYSQL_SYSVAR_UINT(trx_rseg_n_slots_debug, trx_rseg_n_slots_debug,
  PLUGIN_VAR_RQCMDARG,
  "Debug flags for InnoDB to limit TRX_RSEG_N_SLOTS for trx_rsegf_undo_find_free()",
  NULL, NULL, 0, 0, 1024, 0);
#endif /* UNIV_DEBUG */
>>>>>>> 40203bd5

static struct st_mysql_sys_var* innobase_system_variables[]= {
  MYSQL_SYSVAR(additional_mem_pool_size),
  MYSQL_SYSVAR(autoextend_increment),
  MYSQL_SYSVAR(buffer_pool_size),
  MYSQL_SYSVAR(buffer_pool_instances),
  MYSQL_SYSVAR(checksums),
  MYSQL_SYSVAR(commit_concurrency),
  MYSQL_SYSVAR(concurrency_tickets),
  MYSQL_SYSVAR(data_file_path),
  MYSQL_SYSVAR(data_home_dir),
  MYSQL_SYSVAR(doublewrite),
  MYSQL_SYSVAR(fast_shutdown),
  MYSQL_SYSVAR(file_io_threads),
  MYSQL_SYSVAR(read_io_threads),
  MYSQL_SYSVAR(write_io_threads),
  MYSQL_SYSVAR(file_per_table),
  MYSQL_SYSVAR(file_format),
  MYSQL_SYSVAR(file_format_check),
  MYSQL_SYSVAR(file_format_max),
  MYSQL_SYSVAR(flush_log_at_trx_commit),
  MYSQL_SYSVAR(flush_method),
  MYSQL_SYSVAR(force_recovery),
  MYSQL_SYSVAR(large_prefix),
  MYSQL_SYSVAR(force_load_corrupted),
  MYSQL_SYSVAR(locks_unsafe_for_binlog),
  MYSQL_SYSVAR(lock_wait_timeout),
#ifdef UNIV_LOG_ARCHIVE
  MYSQL_SYSVAR(log_arch_dir),
  MYSQL_SYSVAR(log_archive),
#endif /* UNIV_LOG_ARCHIVE */
  MYSQL_SYSVAR(log_buffer_size),
  MYSQL_SYSVAR(log_file_size),
  MYSQL_SYSVAR(log_files_in_group),
  MYSQL_SYSVAR(log_group_home_dir),
  MYSQL_SYSVAR(max_dirty_pages_pct),
  MYSQL_SYSVAR(adaptive_flushing),
  MYSQL_SYSVAR(max_purge_lag),
  MYSQL_SYSVAR(mirrored_log_groups),
  MYSQL_SYSVAR(old_blocks_pct),
  MYSQL_SYSVAR(old_blocks_time),
  MYSQL_SYSVAR(open_files),
  MYSQL_SYSVAR(rollback_on_timeout),
  MYSQL_SYSVAR(stats_on_metadata),
  MYSQL_SYSVAR(stats_sample_pages),
  MYSQL_SYSVAR(adaptive_hash_index),
  MYSQL_SYSVAR(stats_method),
  MYSQL_SYSVAR(replication_delay),
  MYSQL_SYSVAR(status_file),
  MYSQL_SYSVAR(strict_mode),
  MYSQL_SYSVAR(support_xa),
  MYSQL_SYSVAR(sync_spin_loops),
  MYSQL_SYSVAR(spin_wait_delay),
  MYSQL_SYSVAR(table_locks),
  MYSQL_SYSVAR(thread_concurrency),
  MYSQL_SYSVAR(thread_sleep_delay),
  MYSQL_SYSVAR(autoinc_lock_mode),
  MYSQL_SYSVAR(version),
  MYSQL_SYSVAR(use_sys_malloc),
  MYSQL_SYSVAR(use_native_aio),
  MYSQL_SYSVAR(change_buffering),
#if defined UNIV_DEBUG || defined UNIV_IBUF_DEBUG
  MYSQL_SYSVAR(change_buffering_debug),
#endif /* UNIV_DEBUG || UNIV_IBUF_DEBUG */
<<<<<<< HEAD
  MYSQL_SYSVAR(random_read_ahead),
  MYSQL_SYSVAR(read_ahead_threshold),
  MYSQL_SYSVAR(io_capacity),
  MYSQL_SYSVAR(purge_threads),
  MYSQL_SYSVAR(purge_batch_size),
  MYSQL_SYSVAR(rollback_segments),
=======
#ifdef UNIV_DEBUG
  MYSQL_SYSVAR(trx_rseg_n_slots_debug),
#endif /* UNIV_DEBUG */
>>>>>>> 40203bd5
  NULL
};

mysql_declare_plugin(innobase)
{
  MYSQL_STORAGE_ENGINE_PLUGIN,
  &innobase_storage_engine,
  innobase_hton_name,
  plugin_author,
  "Supports transactions, row-level locking, and foreign keys",
  PLUGIN_LICENSE_GPL,
  innobase_init, /* Plugin Init */
  NULL, /* Plugin Deinit */
  INNODB_VERSION_SHORT,
  innodb_status_variables_export,/* status variables             */
  innobase_system_variables, /* system variables */
  NULL, /* reserved */
  0,    /* flags */
},
i_s_innodb_trx,
i_s_innodb_locks,
i_s_innodb_lock_waits,
i_s_innodb_cmp,
i_s_innodb_cmp_reset,
i_s_innodb_cmpmem,
i_s_innodb_cmpmem_reset
mysql_declare_plugin_end;

/** @brief Initialize the default value of innodb_commit_concurrency.

Once InnoDB is running, the innodb_commit_concurrency must not change
from zero to nonzero. (Bug #42101)

The initial default value is 0, and without this extra initialization,
SET GLOBAL innodb_commit_concurrency=DEFAULT would set the parameter
to 0, even if it was initially set to nonzero at the command line
or configuration file. */
static
void
innobase_commit_concurrency_init_default(void)
/*==========================================*/
{
	MYSQL_SYSVAR_NAME(commit_concurrency).def_val
		= innobase_commit_concurrency;
}

#ifdef UNIV_COMPILE_TEST_FUNCS

typedef struct innobase_convert_name_test_struct {
	char*		buf;
	ulint		buflen;
	const char*	id;
	ulint		idlen;
	void*		thd;
	ibool		file_id;

	const char*	expected;
} innobase_convert_name_test_t;

void
test_innobase_convert_name()
{
	char	buf[1024];
	ulint	i;

	innobase_convert_name_test_t test_input[] = {
		{buf, sizeof(buf), "abcd", 4, NULL, TRUE, "\"abcd\""},
		{buf, 7, "abcd", 4, NULL, TRUE, "\"abcd\""},
		{buf, 6, "abcd", 4, NULL, TRUE, "\"abcd\""},
		{buf, 5, "abcd", 4, NULL, TRUE, "\"abc\""},
		{buf, 4, "abcd", 4, NULL, TRUE, "\"ab\""},

		{buf, sizeof(buf), "ab@0060cd", 9, NULL, TRUE, "\"ab`cd\""},
		{buf, 9, "ab@0060cd", 9, NULL, TRUE, "\"ab`cd\""},
		{buf, 8, "ab@0060cd", 9, NULL, TRUE, "\"ab`cd\""},
		{buf, 7, "ab@0060cd", 9, NULL, TRUE, "\"ab`cd\""},
		{buf, 6, "ab@0060cd", 9, NULL, TRUE, "\"ab`c\""},
		{buf, 5, "ab@0060cd", 9, NULL, TRUE, "\"ab`\""},
		{buf, 4, "ab@0060cd", 9, NULL, TRUE, "\"ab\""},

		{buf, sizeof(buf), "ab\"cd", 5, NULL, TRUE,
			"\"#mysql50#ab\"\"cd\""},
		{buf, 17, "ab\"cd", 5, NULL, TRUE,
			"\"#mysql50#ab\"\"cd\""},
		{buf, 16, "ab\"cd", 5, NULL, TRUE,
			"\"#mysql50#ab\"\"c\""},
		{buf, 15, "ab\"cd", 5, NULL, TRUE,
			"\"#mysql50#ab\"\"\""},
		{buf, 14, "ab\"cd", 5, NULL, TRUE,
			"\"#mysql50#ab\""},
		{buf, 13, "ab\"cd", 5, NULL, TRUE,
			"\"#mysql50#ab\""},
		{buf, 12, "ab\"cd", 5, NULL, TRUE,
			"\"#mysql50#a\""},
		{buf, 11, "ab\"cd", 5, NULL, TRUE,
			"\"#mysql50#\""},
		{buf, 10, "ab\"cd", 5, NULL, TRUE,
			"\"#mysql50\""},

		{buf, sizeof(buf), "ab/cd", 5, NULL, TRUE, "\"ab\".\"cd\""},
		{buf, 9, "ab/cd", 5, NULL, TRUE, "\"ab\".\"cd\""},
		{buf, 8, "ab/cd", 5, NULL, TRUE, "\"ab\".\"c\""},
		{buf, 7, "ab/cd", 5, NULL, TRUE, "\"ab\".\"\""},
		{buf, 6, "ab/cd", 5, NULL, TRUE, "\"ab\"."},
		{buf, 5, "ab/cd", 5, NULL, TRUE, "\"ab\"."},
		{buf, 4, "ab/cd", 5, NULL, TRUE, "\"ab\""},
		{buf, 3, "ab/cd", 5, NULL, TRUE, "\"a\""},
		{buf, 2, "ab/cd", 5, NULL, TRUE, "\"\""},
		/* XXX probably "" is a better result in this case
		{buf, 1, "ab/cd", 5, NULL, TRUE, "."},
		*/
		{buf, 0, "ab/cd", 5, NULL, TRUE, ""},
	};

	for (i = 0; i < sizeof(test_input) / sizeof(test_input[0]); i++) {

		char*	end;
		ibool	ok = TRUE;
		size_t	res_len;

		fprintf(stderr, "TESTING %lu, %s, %lu, %s\n",
			test_input[i].buflen,
			test_input[i].id,
			test_input[i].idlen,
			test_input[i].expected);

		end = innobase_convert_name(
			test_input[i].buf,
			test_input[i].buflen,
			test_input[i].id,
			test_input[i].idlen,
			test_input[i].thd,
			test_input[i].file_id);

		res_len = (size_t) (end - test_input[i].buf);

		if (res_len != strlen(test_input[i].expected)) {

			fprintf(stderr, "unexpected len of the result: %u, "
				"expected: %u\n", (unsigned) res_len,
				(unsigned) strlen(test_input[i].expected));
			ok = FALSE;
		}

		if (memcmp(test_input[i].buf,
			   test_input[i].expected,
			   strlen(test_input[i].expected)) != 0
		    || !ok) {

			fprintf(stderr, "unexpected result: %.*s, "
				"expected: %s\n", (int) res_len,
				test_input[i].buf,
				test_input[i].expected);
			ok = FALSE;
		}

		if (ok) {
			fprintf(stderr, "OK: res: %.*s\n\n", (int) res_len,
				buf);
		} else {
			fprintf(stderr, "FAILED\n\n");
			return;
		}
	}
}

#endif /* UNIV_COMPILE_TEST_FUNCS */<|MERGE_RESOLUTION|>--- conflicted
+++ resolved
@@ -11426,7 +11426,6 @@
   NULL, NULL, 0, 0, 1, 0);
 #endif /* UNIV_DEBUG || UNIV_IBUF_DEBUG */
 
-<<<<<<< HEAD
 static MYSQL_SYSVAR_BOOL(random_read_ahead, srv_random_read_ahead,
   PLUGIN_VAR_NOCMDARG,
   "Whether to use read ahead for random access within an extent.",
@@ -11437,14 +11436,13 @@
   "Number of pages that must be accessed sequentially for InnoDB to "
   "trigger a readahead.",
   NULL, NULL, 56, 0, 64, 0);
-=======
+
 #ifdef UNIV_DEBUG
 static MYSQL_SYSVAR_UINT(trx_rseg_n_slots_debug, trx_rseg_n_slots_debug,
   PLUGIN_VAR_RQCMDARG,
   "Debug flags for InnoDB to limit TRX_RSEG_N_SLOTS for trx_rsegf_undo_find_free()",
   NULL, NULL, 0, 0, 1024, 0);
 #endif /* UNIV_DEBUG */
->>>>>>> 40203bd5
 
 static struct st_mysql_sys_var* innobase_system_variables[]= {
   MYSQL_SYSVAR(additional_mem_pool_size),
@@ -11509,18 +11507,15 @@
 #if defined UNIV_DEBUG || defined UNIV_IBUF_DEBUG
   MYSQL_SYSVAR(change_buffering_debug),
 #endif /* UNIV_DEBUG || UNIV_IBUF_DEBUG */
-<<<<<<< HEAD
   MYSQL_SYSVAR(random_read_ahead),
   MYSQL_SYSVAR(read_ahead_threshold),
   MYSQL_SYSVAR(io_capacity),
   MYSQL_SYSVAR(purge_threads),
   MYSQL_SYSVAR(purge_batch_size),
   MYSQL_SYSVAR(rollback_segments),
-=======
 #ifdef UNIV_DEBUG
   MYSQL_SYSVAR(trx_rseg_n_slots_debug),
 #endif /* UNIV_DEBUG */
->>>>>>> 40203bd5
   NULL
 };
 
