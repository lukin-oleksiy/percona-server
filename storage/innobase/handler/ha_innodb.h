/*****************************************************************************

Copyright (c) 2000, 2019, Oracle and/or its affiliates. All Rights Reserved.

This program is free software; you can redistribute it and/or modify it under
the terms of the GNU General Public License, version 2.0, as published by the
Free Software Foundation.

This program is also distributed with certain software (including but not
limited to OpenSSL) that is licensed under separate terms, as designated in a
particular file or component or in included license documentation. The authors
of MySQL hereby grant you an additional permission to link the program and
your derivative works with the separately licensed software that they have
included with MySQL.

This program is distributed in the hope that it will be useful, but WITHOUT
ANY WARRANTY; without even the implied warranty of MERCHANTABILITY or FITNESS
FOR A PARTICULAR PURPOSE. See the GNU General Public License, version 2.0,
for more details.

You should have received a copy of the GNU General Public License along with
this program; if not, write to the Free Software Foundation, Inc.,
51 Franklin St, Fifth Floor, Boston, MA 02110-1301  USA

*****************************************************************************/

#ifndef ha_innodb_h
#define ha_innodb_h

/* The InnoDB handler: the interface between MySQL and InnoDB. */

#include <sys/types.h>
#include "handler.h"
#include "my_dbug.h"
#include "row0pread-adapter.h"
#include "trx0trx.h"

/** "GEN_CLUST_INDEX" is the name reserved for InnoDB default
system clustered index when there is no primary key. */
extern const char innobase_index_reserve_name[];

/* Structure defines translation table between mysql index and InnoDB
index structures */
struct innodb_idx_translate_t {
  ulint index_count; /*!< number of valid index entries
                     in the index_mapping array */

  ulint array_size; /*!< array size of index_mapping */

  dict_index_t **index_mapping; /*!< index pointer array directly
                                maps to index in InnoDB from MySQL
                                array index */
};

/** InnoDB table share */
struct INNOBASE_SHARE {
  const char *table_name; /*!< InnoDB table name */
  uint use_count;         /*!< reference count,
                          incremented in get_share()
                          and decremented in
                          free_share() */
  void *table_name_hash;
  /*!< hash table chain node */
  innodb_idx_translate_t idx_trans_tbl; /*!< index translation table between
                                        MySQL and InnoDB */
  dict_table_t *ib_table;
};

/** Prebuilt structures in an InnoDB table handle used within MySQL */
struct row_prebuilt_t;

namespace dd {
namespace cache {
class Dictionary_client;
}
}  // namespace dd

/** The class defining a handle to an InnoDB table */
class ha_innobase : public handler {
 public:
  ha_innobase(handlerton *hton, TABLE_SHARE *table_arg);
  ~ha_innobase() override;

  row_type get_real_row_type(const HA_CREATE_INFO *create_info) const override;

  const char *table_type() const override;

  enum ha_key_alg get_default_index_algorithm() const override {
    return HA_KEY_ALG_BTREE;
  }

  /** Check if SE supports specific key algorithm. */
  bool is_index_algorithm_supported(enum ha_key_alg key_alg) const override {
    /* This method is never used for FULLTEXT or SPATIAL keys.
    We rely on handler::ha_table_flags() to check if such keys
    are supported. */
    DBUG_ASSERT(key_alg != HA_KEY_ALG_FULLTEXT && key_alg != HA_KEY_ALG_RTREE);
    return key_alg == HA_KEY_ALG_BTREE;
  }

  Table_flags table_flags() const override;

  ulong index_flags(uint idx, uint part, bool all_parts) const override;

  uint max_supported_keys() const override;

  uint max_supported_key_length() const override;

  uint max_supported_key_part_length(
      HA_CREATE_INFO *create_info) const override;

  int open(const char *name, int, uint open_flags,
           const dd::Table *table_def) override;

  /** Opens dictionary table object using table name. For partition, we need to
  try alternative lower/upper case names to support moving data files across
  platforms.
  @param[in]	table_name	name of the table/partition
  @param[in]	norm_name	normalized name of the table/partition
  @param[in]	is_partition	if this is a partition of a table
  @param[in]	ignore_err	error to ignore for loading dictionary object
  @return dictionary table object or NULL if not found */
  static dict_table_t *open_dict_table(const char *table_name,
                                       const char *norm_name, bool is_partition,
                                       dict_err_ignore_t ignore_err);

  handler *clone(const char *name, MEM_ROOT *mem_root) override;

  int close(void) override;

  double scan_time() override;

  double read_time(uint index, uint ranges, ha_rows rows) override;

  longlong get_memory_buffer_size() const override;

  int write_row(uchar *buf) override;

  int update_row(const uchar *old_data, uchar *new_data) override;

  int delete_row(const uchar *buf) override;

  /** Delete all rows from the table.
  @retval HA_ERR_WRONG_COMMAND if the table is transactional
  @retval 0 on success */
  int delete_all_rows() override;

  bool was_semi_consistent_read() override;

  void try_semi_consistent_read(bool yes) override;

  void unlock_row() override;

  int index_init(uint index, bool sorted) override;

  int index_end() override;

  int index_read(uchar *buf, const uchar *key, uint key_len,
                 ha_rkey_function find_flag) override;

  int index_read_last(uchar *buf, const uchar *key, uint key_len) override;

  int index_next(uchar *buf) override;

  int index_next_same(uchar *buf, const uchar *key, uint keylen) override;

  int index_prev(uchar *buf) override;

  int index_first(uchar *buf) override;

  int index_last(uchar *buf) override;

  bool has_gap_locks() const noexcept override { return true; }

  int rnd_init(bool scan) override;

  int rnd_end() override;

  int rnd_next(uchar *buf) override;

  int rnd_pos(uchar *buf, uchar *pos) override;

  int ft_init() override;

  void ft_end();

  FT_INFO *ft_init_ext(uint flags, uint inx, String *key) override;

  FT_INFO *ft_init_ext_with_hints(uint inx, String *key,
                                  Ft_hints *hints) override;

  int ft_read(uchar *buf) override;

  void position(const uchar *record) override;

  int info(uint) override;

  int enable_indexes(uint mode) override;

  int disable_indexes(uint mode) override;

  int analyze(THD *thd, HA_CHECK_OPT *check_opt) override;

  int optimize(THD *thd, HA_CHECK_OPT *check_opt) override;

  int discard_or_import_tablespace(bool discard, dd::Table *table_def) override;

  int extra(ha_extra_function operation) override;

  int reset() override;

  int external_lock(THD *thd, int lock_type) override;

  /** MySQL calls this function at the start of each SQL statement
  inside LOCK TABLES. Inside LOCK TABLES the "::external_lock" method
  does not work to mark SQL statement borders. Note also a special case:
  if a temporary table is created inside LOCK TABLES, MySQL has not
  called external_lock() at all on that table.
  MySQL-5.0 also calls this before each statement in an execution of a
  stored procedure. To make the execution more deterministic for
  binlogging, MySQL-5.0 locks all tables involved in a stored procedure
  with full explicit table locks (thd_in_lock_tables(thd) holds in
  store_lock()) before executing the procedure.
  @param[in]	thd		handle to the user thread
  @param[in]	lock_type	lock type
  @return 0 or error code */
  int start_stmt(THD *thd, thr_lock_type lock_type) override;

  void position(uchar *record);

  int records(ha_rows *num_rows) override;

  ha_rows records_in_range(uint inx, key_range *min_key,
                           key_range *max_key) override;

  ha_rows estimate_rows_upper_bound() override;

  /** Adjust encryption options.
  @param[in,out]  create_info Additional create information.
  @param[in,out]  table_def dd::Table object object to be modified.*/
  void adjust_encryption_options(HA_CREATE_INFO *create_info,
                                 dd::Table *table_def) noexcept;

  void adjust_encryption_key_id(HA_CREATE_INFO *create_info,
                                dd::Properties *options) noexcept;

  void update_create_info(HA_CREATE_INFO *create_info) override;

  /** Get storage-engine private data for a data dictionary table.
  @param[in,out]	dd_table	data dictionary table definition
  @param		reset		reset counters
  @retval		true		an error occurred
  @retval		false		success */
  bool get_se_private_data(dd::Table *dd_table, bool reset) override;

  /** Add hidden columns and indexes to an InnoDB table definition.
  @param[in,out]	dd_table	data dictionary cache object
  @return	error number
  @retval	0 on success */
  int get_extra_columns_and_keys(const HA_CREATE_INFO *,
                                 const List<Create_field> *, const KEY *, uint,
                                 dd::Table *dd_table) override;

  /** Set Engine specific data to dd::Table object for upgrade.
  @param[in,out]  thd		thread handle
  @param[in]	db_name		database name
  @param[in]	table_name	table name
  @param[in,out]	dd_table	data dictionary cache object
  @return 0 on success, non-zero on failure */
  bool upgrade_table(THD *thd, const char *db_name, const char *table_name,
                     dd::Table *dd_table) override;

  /** Create an InnoDB table.
  @param[in]	name		table name in filename-safe encoding
  @param[in]	form		table structure
  @param[in]	create_info	more information
  @param[in,out]	table_def	dd::Table describing table to be
  created. Can be adjusted by SE, the changes will be saved into data-dictionary
  at statement commit time.
  @return error number
  @retval 0 on success */
  int create(const char *name, TABLE *form, HA_CREATE_INFO *create_info,
             dd::Table *table_def) override;

  /** Drop a table.
  @param[in]	name		table name
  @param[in]	table_def	dd::Table describing table to
  be dropped
  @return	error number
  @retval 0 on success */
  int delete_table(const char *name, const dd::Table *table_def) override;

 protected:
  /** Drop a table.
  @param[in]	name		table name
  @param[in]	table_def	dd::Table describing table to
  be dropped
  @param[in]	sqlcom	type of operation that the DROP is part of
  @return	error number
  @retval 0 on success */
  int delete_table(const char *name, const dd::Table *table_def,
                   enum enum_sql_command sqlcom);

 public:
  int rename_table(const char *from, const char *to,
                   const dd::Table *from_table, dd::Table *to_table) override;

  int check(THD *thd, HA_CHECK_OPT *check_opt) override;

  char *get_foreign_key_create_info() override;

  int get_foreign_key_list(THD *thd,
                           List<FOREIGN_KEY_INFO> *f_key_list) override;

  int get_parent_foreign_key_list(THD *thd,
                                  List<FOREIGN_KEY_INFO> *f_key_list) override;

  int get_cascade_foreign_key_table_list(
      THD *thd, List<st_handler_tablename> *fk_table_list) override;

  uint referenced_by_foreign_key() override;

  void free_foreign_key_create_info(char *str) override;

  uint lock_count(void) const override;

  THR_LOCK_DATA **store_lock(THD *thd, THR_LOCK_DATA **to,
                             thr_lock_type lock_type) override;

  void init_table_handle_for_HANDLER() override;

  virtual void get_auto_increment(ulonglong offset, ulonglong increment,
                                  ulonglong nb_desired_values,
                                  ulonglong *first_value,
                                  ulonglong *nb_reserved_values) override;

  virtual bool get_error_message(int error, String *buf) override;

  virtual bool get_foreign_dup_key(char *, uint, char *, uint) override;

  bool primary_key_is_clustered() const override;

  int cmp_ref(const uchar *ref1, const uchar *ref2) const override;

  /** On-line ALTER TABLE interface @see handler0alter.cc @{ */

  /** Check if InnoDB supports a particular alter table in-place
  @param altered_table TABLE object for new version of table.
  @param ha_alter_info Structure describing changes to be done
  by ALTER TABLE and holding data used during in-place alter.

  @retval HA_ALTER_INPLACE_NOT_SUPPORTED Not supported
  @retval HA_ALTER_INPLACE_NO_LOCK Supported
  @retval HA_ALTER_INPLACE_SHARED_LOCK_AFTER_PREPARE
          Supported, but requires lock during main phase and
          exclusive lock during prepare phase.
  @retval HA_ALTER_INPLACE_NO_LOCK_AFTER_PREPARE
          Supported, prepare phase requires exclusive lock.  */
  enum_alter_inplace_result check_if_supported_inplace_alter(
      TABLE *altered_table, Alter_inplace_info *ha_alter_info) override;

  /** Allows InnoDB to update internal structures with concurrent
  writes blocked (provided that check_if_supported_inplace_alter()
  did not return HA_ALTER_INPLACE_NO_LOCK).
  This will be invoked before inplace_alter_table().

  @param[in]	altered_table	TABLE object for new version of table.
  @param[in,out]	ha_alter_info	Structure describing changes to be done
  by ALTER TABLE and holding data used during in-place alter.
  @param[in]	old_dd_tab	dd::Table object describing old version
  of the table.
  @param[in,out]	new_dd_tab	dd::Table object for the new version of
  the table. Can be adjusted by this call. Changes to the table definition will
  be persisted in the data-dictionary at statement commit time.

  @retval true Failure
  @retval false Success
  */
  bool prepare_inplace_alter_table(TABLE *altered_table,
                                   Alter_inplace_info *ha_alter_info,
                                   const dd::Table *old_dd_tab,
                                   dd::Table *new_dd_tab) override;

  /** Alter the table structure in-place with operations
  specified using HA_ALTER_FLAGS and Alter_inplace_information.
  The level of concurrency allowed during this operation depends
  on the return value from check_if_supported_inplace_alter().

  @param[in]	altered_table	TABLE object for new version of table.
  @param[in,out]	ha_alter_info	Structure describing changes to be done
  by ALTER TABLE and holding data used during in-place alter.
  @param[in]	 old_dd_tab	dd::Table object describing old version
  of the table.
  @param[in,out]	 new_dd_tab	dd::Table object for the new version of
  the table. Can be adjusted by this call. Changes to the table definition will
  be persisted in the data-dictionary at statement commit time.

  @retval true Failure
  @retval false Success
  */
  bool inplace_alter_table(TABLE *altered_table,
                           Alter_inplace_info *ha_alter_info,
                           const dd::Table *old_dd_tab,
                           dd::Table *new_dd_tab) override;

  /** Commit or rollback the changes made during
  prepare_inplace_alter_table() and inplace_alter_table() inside
  the storage engine. Note that the allowed level of concurrency
  during this operation will be the same as for
  inplace_alter_table() and thus might be higher than during
  prepare_inplace_alter_table(). (E.g concurrent writes were
  blocked during prepare, but might not be during commit).

  @param[in]	altered_table	TABLE object for new version of table.
  @param[in,out]	ha_alter_info	Structure describing changes to be done
  by ALTER TABLE and holding data used during in-place alter.
  @param commit true => Commit, false => Rollback.
  @param old_dd_tab dd::Table object describing old version
  of the table.
  @param new_dd_tab dd::Table object for the new version of the
  table. Can be adjusted by this call. Changes to the table
  definition will be persisted in the data-dictionary at statement
  commit time.
  @retval true Failure
  @retval false Success
  */
  bool commit_inplace_alter_table(TABLE *altered_table,
                                  Alter_inplace_info *ha_alter_info,
                                  bool commit, const dd::Table *old_dd_tab,
                                  dd::Table *new_dd_tab) override;
  /** @} */

<<<<<<< HEAD
  /** This function reads zip dict-related info from SYS_ZIP_DICT
  and SYS_ZIP_DICT_COLS for all columns marked with
  COLUMN_FORMAT_TYPE_COMPRESSED flag and updates
  zip_dict_name / zip_dict_data for those which have associated
  compression dictionaries.

  @param	thd		Thread handle, used to determine whether it
  is necessary to lock dict_sys mutex
  @param	part_name	Full table name (including partition part).
  Must be non-NULL only if called from
  ha_partition.
  */
  virtual void upgrade_update_field_with_zip_dict_info(
      THD *thd, const char *part_name) override;

  /** Get number of threads that would be spawned for parallel read.
  @param[in, out]   num_threads     number of threads to be spawned
=======
  /** Initializes a parallel scan. It creates a parallel_scan_ctx that has to
  be used across all parallel_scan methods. Also, gets the number of threads
  that would be spawned for parallel scan.
  @param[in, out]   parallel_scan_ctx a scan context created by this method
                                      that has to be used in
                                      pread_adapter_scan_parallel_load
  @param[in, out]   num_threads       number of threads to be spawned

>>>>>>> 124c7ab1
  @return error code
  @retval 0 on success
  */
  int pread_adapter_parallel_scan_start(void *&parallel_scan_ctx,
                                        size_t &num_threads) override;

  /** Run the parallel read of data.
  @param[in]      parallel_scan_ctx a scan context created by
                                    pread_adapter_scan_get_num_threads
  @param[in]      thread_contexts   context for each of the spawned threads
  @param[in]      load_init_fn      callback called by each parallel load
                                    thread at the beginning of the parallel
                                    load.
  @param[in]      load_rows_fn      callback called by each parallel load
                                    thread when processing of rows is
                                    required.
  @param[in]      load_end_fn       callback called by each parallel load
                                    thread when processing of rows has ended.
  @return error code
  @retval 0 on success
  */
  int pread_adapter_parallel_scan_run(
      void *parallel_scan_ctx, void **thread_contexts,
      pread_adapter_pload_init_cbk load_init_fn,
      pread_adapter_pload_row_cbk load_rows_fn,
      pread_adapter_pload_end_cbk load_end_fn) override;

  /** Run the parallel read of data.
  @param[in]      parallel_scan_ctx a scan context created by
                                    pread_adapter_scan_get_num_threads
  @return error code
  @retval 0 on success
  */
  int pread_adapter_parallel_scan_end(void *parallel_scan_ctx) override;

  bool check_if_incompatible_data(HA_CREATE_INFO *info,
                                  uint table_changes) override;

 private:
  /** @name Multi Range Read interface @{ */

  /** Initialize multi range read @see DsMrr_impl::dsmrr_init
  @param seq
  @param seq_init_param
  @param n_ranges
  @param mode
  @param buf */
  int multi_range_read_init(RANGE_SEQ_IF *seq, void *seq_init_param,
                            uint n_ranges, uint mode,
                            HANDLER_BUFFER *buf) override;

  /** Process next multi range read @see DsMrr_impl::dsmrr_next
  @param range_info */
  int multi_range_read_next(char **range_info) override;

  /** Initialize multi range read and get information.
  @see ha_myisam::multi_range_read_info_const
  @see DsMrr_impl::dsmrr_info_const
  @param keyno
  @param seq
  @param seq_init_param
  @param n_ranges
  @param bufsz
  @param flags
  @param cost */
  ha_rows multi_range_read_info_const(uint keyno, RANGE_SEQ_IF *seq,
                                      void *seq_init_param, uint n_ranges,
                                      uint *bufsz, uint *flags,
                                      Cost_estimate *cost) override;

  /** Initialize multi range read and get information.
  @see DsMrr_impl::dsmrr_info
  @param keyno
  @param n_ranges
  @param keys
  @param bufsz
  @param flags
  @param cost */
  ha_rows multi_range_read_info(uint keyno, uint n_ranges, uint keys,
                                uint *bufsz, uint *flags,
                                Cost_estimate *cost) override;

  /** Attempt to push down an index condition.
  @param[in] keyno MySQL key number
  @param[in] idx_cond Index condition to be checked
  @return idx_cond if pushed; NULL if not pushed */
  Item *idx_cond_push(uint keyno, Item *idx_cond) override;
  /* @} */

 private:
  void update_thd();

  int change_active_index(uint keynr);

  dberr_t innobase_lock_autoinc();

  dberr_t innobase_set_max_autoinc(ulonglong auto_inc);

  dberr_t innobase_get_autoinc(ulonglong *value);

  void innobase_initialize_autoinc();

  /** Resets a query execution 'template'.
  @see build_template() */
  void reset_template();

  /** Write Row Interface optimized for Intrinsic table. */
  int intrinsic_table_write_row(uchar *record);

  /** Find out if a Record_buffer is wanted by this handler, and what is
  the maximum buffer size the handler wants.

  @param[out] max_rows gets set to the maximum number of records to
              allocate space for in the buffer
  @retval true   if the handler wants a buffer
  @retval false  if the handler does not want a buffer */
  bool is_record_buffer_wanted(ha_rows *const max_rows) const override;

  /** TRUNCATE an InnoDB table.
  @param[in]		name		table name
  @param[in]		form		table definition
  @param[in,out]	table_def	dd::Table describing table to be
  truncated. Can be adjusted by SE, the changes will be saved into
  the data-dictionary at statement commit time.
  @return	error number
  @retval 0 on success */
  int truncate_impl(const char *name, TABLE *form, dd::Table *table_def);

 protected:
  /** Enter InnoDB engine after checking max allowed threads */
  void srv_concurrency_enter();

  /** Leave Innodb, if no more tickets are left */
  void srv_concurrency_exit();

  void update_thd(THD *thd);

  int general_fetch(uchar *buf, uint direction, uint match_mode);

  virtual dict_index_t *innobase_get_index(uint keynr);

  /** Builds a 'template' to the prebuilt struct.

  The template is used in fast retrieval of just those column
  values MySQL needs in its processing.
  @param whole_row true if access is needed to a whole row,
  false if accessing individual fields is enough */
  void build_template(bool whole_row);

  /** Returns statistics information of the table to the MySQL
  interpreter, in various fields of the handle object.
  @param[in]	flag		what information is requested
  @param[in]	is_analyze	True if called from "::analyze()"
  @return HA_ERR_* error code or 0 */
  virtual int info_low(uint flag, bool is_analyze);

  /**
  MySQL calls this method at the end of each statement. This method
  exists for readability only, called from reset(). The name reset()
  doesn't give any clue that it is called at the end of a statement. */
  int end_stmt();

  /** Implementation of prepare_inplace_alter_table()
  @tparam		Table		dd::Table or dd::Partition
  @param[in]	altered_table	TABLE object for new version of table.
  @param[in,out]	ha_alter_info	Structure describing changes to be done
                                  by ALTER TABLE and holding data used
                                  during in-place alter.
  @param[in]	old_dd_tab	dd::Table object representing old
                                  version of the table
  @param[in,out]	new_dd_tab	dd::Table object representing new
                                  version of the table
  @retval	true Failure
  @retval	false Success */
  template <typename Table>
  bool prepare_inplace_alter_table_impl(TABLE *altered_table,
                                        Alter_inplace_info *ha_alter_info,
                                        const Table *old_dd_tab,
                                        Table *new_dd_tab);

  /** Implementation of inplace_alter_table()
  @tparam		Table		dd::Table or dd::Partition
  @param[in]	altered_table	TABLE object for new version of table.
  @param[in,out]	ha_alter_info	Structure describing changes to be done
                                  by ALTER TABLE and holding data used
                                  during in-place alter.
  @param[in]	old_dd_tab	dd::Table object representing old
                                  version of the table
  @param[in,out]	new_dd_tab	dd::Table object representing new
                                  version of the table
  @retval	true Failure
  @retval	false Success */
  template <typename Table>
  bool inplace_alter_table_impl(TABLE *altered_table,
                                Alter_inplace_info *ha_alter_info,
                                const Table *old_dd_tab, Table *new_dd_tab);

  /** Implementation of commit_inplace_alter_table()
  @tparam		Table		dd::Table or dd::Partition
  @param[in]	altered_table	TABLE object for new version of table.
  @param[in,out]	ha_alter_info	Structure describing changes to be done
                                  by ALTER TABLE and holding data used
                                  during in-place alter.
  @param[in]	commit		True to commit or false to rollback.
  @param[in]	old_dd_tab      Table object describing old version
                                  of the table.
  @param[in,out]	new_dd_tab	Table object for the new version of the
                                  table. Can be adjusted by this call.
                                  Changes to the table definition
                                  will be persisted in the data-dictionary
                                  at statement version of it.
  @retval	true Failure
  @retval	false Success */
  template <typename Table>
  bool commit_inplace_alter_table_impl(TABLE *altered_table,
                                       Alter_inplace_info *ha_alter_info,
                                       bool commit, const Table *old_dd_tab,
                                       Table *new_dd_tab);

  /** The multi range read session object */
  DsMrr_impl m_ds_mrr;

  /** Save CPU time with prebuilt/cached data structures */
  row_prebuilt_t *m_prebuilt;

  /** Thread handle of the user currently using the handler;
  this is set in external_lock function */
  THD *m_user_thd;

  /** information for MySQL table locking */
  INNOBASE_SHARE *m_share;

  /** buffer used in updates */
  uchar *m_upd_buf;

  /** the size of upd_buf in bytes */
  ulint m_upd_buf_size;

  /** Flags that specificy the handler instance (table) capability. */
  Table_flags m_int_table_flags;

  /** this is set to 1 when we are starting a table scan but have
  not yet fetched any row, else false */
  bool m_start_of_scan;

  /*!< match mode of the latest search: ROW_SEL_EXACT,
  ROW_SEL_EXACT_PREFIX, or undefined */
  uint m_last_match_mode{0};

  /** this field is used to remember the original select_lock_type that
  was decided in ha_innodb.cc,":: store_lock()", "::external_lock()",
  etc. */
  ulint m_stored_select_lock_type;

  /** If mysql has locked with external_lock() */
  bool m_mysql_has_locked;
};

struct trx_t;

extern const struct _ft_vft ft_vft_result;

/** Return the number of read threads for this session.
@param[in]      thd       Session instance, or nullptr to query the global
                          innodb_parallel_read_threads value. */
ulong thd_parallel_read_threads(THD *thd);

/** Structure Returned by ha_innobase::ft_init_ext() */
typedef struct new_ft_info {
  struct _ft_vft *please;
  struct _ft_vft_ext *could_you;
  row_prebuilt_t *ft_prebuilt;
  fts_result_t *ft_result;
} NEW_FT_INFO;

/** Allocates an InnoDB transaction for a MySQL handler object for DML.
@param[in]	hton	Innobase handlerton.
@param[in]	thd	MySQL thd (connection) object.
@param[in]	trx	transaction to register. */
void innobase_register_trx(handlerton *hton, THD *thd, trx_t *trx);

/**
Allocates an InnoDB transaction for a MySQL handler object.
@return InnoDB transaction handle */
trx_t *innobase_trx_allocate(THD *thd); /*!< in: user thread handle */

/** Match index columns between MySQL and InnoDB.
This function checks whether the index column information
is consistent between KEY info from mysql and that from innodb index.
@param[in]	key_info	Index info from mysql
@param[in]	index_info	Index info from InnoDB
@return true if all column types match. */
bool innobase_match_index_columns(const KEY *key_info,
                                  const dict_index_t *index_info);

/** This function checks each index name for a table against reserved
 system default primary index name 'GEN_CLUST_INDEX'. If a name
 matches, this function pushes an warning message to the client,
 and returns true.
 @return true if the index name matches the reserved name */
bool innobase_index_name_is_reserved(
    THD *thd,            /*!< in/out: MySQL connection */
    const KEY *key_info, /*!< in: Indexes to be
                         created */
    ulint num_of_keys)   /*!< in: Number of indexes to
                         be created. */
    MY_ATTRIBUTE((warn_unused_result));

/** Check if the explicit tablespace targeted is file_per_table.
@param[in]	create_info	Metadata for the table to create.
@return true if the table is intended to use a file_per_table tablespace. */
UNIV_INLINE
bool tablespace_is_file_per_table(const HA_CREATE_INFO *create_info) {
  return (create_info->tablespace != NULL &&
          (0 ==
           strcmp(create_info->tablespace, dict_sys_t::s_file_per_table_name)));
}

/** Check if table will be explicitly put in an existing shared general
or system tablespace.
@param[in]	create_info	Metadata for the table to create.
@return true if the table will use a shared general or system tablespace. */
UNIV_INLINE
bool tablespace_is_shared_space(const HA_CREATE_INFO *create_info) {
  return (create_info->tablespace != NULL &&
          create_info->tablespace[0] != '\0' &&
          (0 !=
           strcmp(create_info->tablespace, dict_sys_t::s_file_per_table_name)));
}

/** Check if table will be explicitly put in a general tablespace.
@param[in]	create_info	Metadata for the table to create.
@return true if the table will use a general tablespace. */
UNIV_INLINE
bool tablespace_is_general_space(const HA_CREATE_INFO *create_info) {
  return (
      create_info->tablespace != NULL && create_info->tablespace[0] != '\0' &&
      (0 !=
       strcmp(create_info->tablespace, dict_sys_t::s_file_per_table_name)) &&
      (0 != strcmp(create_info->tablespace, dict_sys_t::s_temp_space_name)) &&
      (0 != strcmp(create_info->tablespace, dict_sys_t::s_sys_space_name)));
}

/** Check if tablespace is shared tablespace.
@param[in]	tablespace_name	Name of the tablespace
@return true if tablespace is a shared tablespace. */
UNIV_INLINE
bool is_shared_tablespace(const char *tablespace_name) {
  if (tablespace_name != NULL && tablespace_name[0] != '\0' &&
      (strcmp(tablespace_name, dict_sys_t::s_file_per_table_name) != 0)) {
    return true;
  }
  return false;
}

/** Parse hint for table and its indexes, and update the information
in dictionary.
@param[in]	thd		Connection thread
@param[in,out]	table		Target table
@param[in]	table_share	Table definition */
void innobase_parse_hint_from_comment(THD *thd, dict_table_t *table,
                                      const TABLE_SHARE *table_share);

/** Obtain the InnoDB transaction of a MySQL thread.
@param[in,out]	thd	MySQL thread handler.
@return	reference to transaction pointer */
trx_t *&thd_to_trx(THD *thd);

/** Class for handling create table information. */
class create_table_info_t {
 public:
  /** Constructor.
  Used in two ways:
  - all but file_per_table is used, when creating the table.
  - all but name/path is used, when validating options and using flags. */
  create_table_info_t(THD *thd, TABLE *form, HA_CREATE_INFO *create_info,
                      char *table_name, char *remote_path, char *tablespace,
                      bool file_per_table, bool skip_strict, uint32_t old_flags,
                      uint32_t old_flags2)
      : m_thd(thd),
        m_trx(thd_to_trx(thd)),
        m_form(form),
        m_create_info(create_info),
        m_table_name(table_name),
        m_remote_path(remote_path),
        m_tablespace(tablespace),
        m_innodb_file_per_table(file_per_table),
        m_flags(old_flags),
        m_flags2(old_flags2),
        m_skip_strict(skip_strict) {}

  /** Initialize the object. */
  int initialize();

  /** Set m_tablespace_type. */
  void set_tablespace_type(bool table_being_altered_is_file_per_table);

  /** Create the internal innodb table.
  @param[in]	dd_table	dd::Table or nullptr for intrinsic table
  @return 0 or error number */
  int create_table(const dd::Table *dd_table);

  /** Update the internal data dictionary. */
  int create_table_update_dict();

  /** Update the global data dictionary.
  @param[in]	dd_table	table object
  @return	0		On success
  @retval	error number	On failure*/
  template <typename Table>
  int create_table_update_global_dd(Table *dd_table);

  /** Validates the create options. Checks that the options
  KEY_BLOCK_SIZE, ROW_FORMAT, DATA DIRECTORY, TEMPORARY & TABLESPACE
  are compatible with each other and other settings.
  These CREATE OPTIONS are not validated here unless innodb_strict_mode
  is on. With strict mode, this function will report each problem it
  finds using a custom message with error code
  ER_ILLEGAL_HA_CREATE_OPTION, not its built-in message.
  @return NULL if valid, string name of bad option if not. */
  const char *create_options_are_invalid();

  /** Validate DATA DIRECTORY option. */
  bool create_option_data_directory_is_valid();
  /** Validate TABLESPACE option. */
  bool create_option_tablespace_is_valid();

  /** Validate COMPRESSION option. */
  bool create_option_compression_is_valid();

  /** Validate ENCRYPTION option. */
  bool create_option_encryption_is_valid() const;

  /** Prepare to create a table. */
  int prepare_create_table(const char *name);

  /** Determines InnoDB table flags.
  If strict_mode=OFF, this will adjust the flags to what should be assumed.
  @retval true if successful, false if error */
  bool innobase_table_flags();

  /** Set flags and append '/' to remote path if necessary. */
  void set_remote_path_flags();

  /** Get table flags. */
  uint32_t flags() const { return (m_flags); }

  /** Get table flags2. */
  uint32_t flags2() const { return (m_flags2); }

  /** Reset table flags. */
  void flags_reset() { m_flags = 0; }

  /** Reset table flags2. */
  void flags2_reset() { m_flags2 = 0; }

  /** whether to skip strict check. */
  bool skip_strict() const { return (m_skip_strict); }

  /** Return table name. */
  const char *table_name() const { return (m_table_name); }

  THD *thd() const { return (m_thd); }

  inline bool is_intrinsic_temp_table() const {
    /* DICT_TF2_INTRINSIC implies DICT_TF2_TEMPORARY */
    ut_ad(!(m_flags2 & DICT_TF2_INTRINSIC) || (m_flags2 & DICT_TF2_TEMPORARY));
    return ((m_flags2 & DICT_TF2_INTRINSIC) != 0);
  }

  /** @return true only if table is temporary and not intrinsic */
  inline bool is_temp_table() const {
    return (((m_flags2 & DICT_TF2_TEMPORARY) != 0) &&
            ((m_flags2 & DICT_TF2_INTRINSIC) == 0));
  }

  /** Detach the just created table and its auxiliary tables if exist. */
  void detach();

  /** Normalizes a table name string.
  A normalized name consists of the database name catenated to '/' and
  table name. An example: test/mytable. On Windows normalization puts
  both the database name and the table name always to lower case if
  "set_lower_case" is set to true.
  @param[in,out]	norm_name	Buffer to return the normalized name in.
  @param[in]	name		Table name string.
  @param[in]	set_lower_case	True if we want to set name to lower
                                  case. */
  static void normalize_table_name_low(char *norm_name, const char *name,
                                       ibool set_lower_case);

  /** If master key encryption is requested, check for master key availability
  and set the encryption flag in table flags
  @param[in,out]	table	table object
  @return on success DB_SUCCESS else DB_UNSPPORTED on failure */
  dberr_t enable_master_key_encryption(dict_table_t *table);

  /** If keyring encryption is requested, check for tablespace's key
  availability and set the encryption flag in table flags
  @param[in,out] table table object
  @param[in,out] rotated_keys_encryption_option contains appropriate
                 FIL_ENCRYPTION_(ON/DEFAULT/OFF)
  @return on success DB_SUCCESS else DB_UNSPPORTED on failure */
  dberr_t enable_keyring_encryption(
      dict_table_t *table, fil_encryption_t &rotated_keys_encryption_option);

 private:
  /** Parses the table name into normal name and either temp path or
  remote path if needed.*/
  int parse_table_name(const char *name);

  /** Create the internal innodb table definition.
  @param[in]	dd_table	dd::Table or nullptr for intrinsic table
  @return ER_* level error */
  int create_table_def(const dd::Table *dd_table);

  /** Initialize the autoinc of this table if necessary, which should
  be called before we flush logs, so autoinc counter can be persisted. */
  void initialize_autoinc();

  /** Connection thread handle. */
  THD *m_thd;

  /** InnoDB transaction handle. */
  trx_t *m_trx;

  /** Information on table columns and indexes. */
  const TABLE *m_form;

  /** Create options. */
  HA_CREATE_INFO *m_create_info;

  /** Table name */
  char *m_table_name;
  /** Remote path (DATA DIRECTORY) or zero length-string */
  char *m_remote_path;
  /** Tablespace name or zero length-string. */
  char *m_tablespace;

  /** The newly created InnoDB table object. This is currently only
  used in this class, since the new table is not evictable until
  final success/failure, it can be accessed directly. */
  dict_table_t *m_table;

  /** Local copy of srv_file_per_table. */
  bool m_innodb_file_per_table;

  /** Allow file_per_table for this table either because:
  1) the setting innodb_file_per_table=on,
  2) it was explicitly requested by tablespace=innodb_file_per_table.
  3) the table being altered is currently file_per_table */
  bool m_allow_file_per_table;

  /** After all considerations, this shows whether we will actually
  create a table and tablespace using file-per-table. */
  bool m_use_file_per_table;

  /** Using DATA DIRECTORY */
  bool m_use_data_dir;

  /** Using a Shared General Tablespace */
  bool m_use_shared_space;

  /** Table flags */
  uint32_t m_flags;

  /** Table flags2 */
  uint32_t m_flags2;

  /** Skip strict check */
  bool m_skip_strict;
};

/** Class of basic DDL implementation, for CREATE/DROP/RENAME TABLE */
class innobase_basic_ddl {
 public:
  /** Create an InnoDB table.
  @tparam		Table		dd::Table or dd::Partition
  @param[in,out]	thd		THD object
  @param[in]	name		Table name, format: "db/table_name"
  @param[in]	form		Table format; columns and index
                                  information
  @param[in]	create_info	Create info(including create statement
                                  string)
  @param[in,out]	dd_tab		dd::Table describing table to be created
  @param[in]	file_per_table	whether to create a tablespace too
  @param[in]	evictable	whether the caller wants the
                                  dict_table_t to be kept in memory
  @param[in]	skip_strict	whether to skip strict check for create
                                  option
  @param[in]	old_flags	old Table flags
  @param[in]	old_flags2	old Table flags2
  @return	error number
  @retval	0 on success */
  template <typename Table>
  static int create_impl(THD *thd, const char *name, TABLE *form,
                         HA_CREATE_INFO *create_info, Table *dd_tab,
                         bool file_per_table, bool evictable, bool skip_strict,
                         ulint old_flags, ulint old_flags2);

  /** Drop an InnoDB table.
  @tparam		Table		dd::Table or dd::Partition
  @param[in,out]	thd		THD object
  @param[in]	name		table name
  @param[in]	dd_tab		dd::Table describing table to be dropped
  @return	error number
  @retval	0 on success */
  template <typename Table>
  static int delete_impl(THD *thd, const char *name, const Table *dd_tab);

  /** Renames an InnoDB table.
  @tparam		Table		dd::Table or dd::Partition
  @param[in,out]	thd		THD object
  @param[in]	from		old name of the table
  @param[in]	to		new name of the table
  @param[in]	from_table	dd::Table or dd::Partition of the table
                                  with old name
  @param[in]	to_table	dd::Table or dd::Partition of the table
                                  with new name
  @return	error number
  @retval	0 on success */
  template <typename Table>
  static int rename_impl(THD *thd, const char *from, const char *to,
                         const Table *from_table, const Table *to_table);
};

/** Class to handle TRUNCATE for one InnoDB table or one partition */
template <typename Table>
class innobase_truncate {
 public:
  /** Constructor
  @param[in]	thd		THD object
  @param[in]	name		normalized table name
  @param[in]	form		Table format; columns and index information
  @param[in]	dd_table	dd::Table or dd::Partition
  @param[in]	keep_autoinc	true to remember original autoinc counter */
  innobase_truncate(THD *thd, const char *name, TABLE *form, Table *dd_table,
                    bool keep_autoinc)
      : m_thd(thd),
        m_name(name),
        m_dd_table(dd_table),
        m_trx(nullptr),
        m_table(nullptr),
        m_form(form),
        m_create_info(),
        m_file_per_table(false),
        m_keep_autoinc(keep_autoinc),
        m_flags(0),
        m_flags2(0) {}

  /** Destructor */
  ~innobase_truncate();

  /** Open the table/partition to be truncated
  @param[out]	innodb_table	InnoDB table object opened
  @return error number or 0 on success */
  int open_table(dict_table_t *&innodb_table);

  /** Do the truncate of the table/partition
  @return error number or 0 on success */
  int exec();

 private:
  /** Prepare for truncate
  @return error number or 0 on success */
  int prepare();

  /** Do the real truncation
  @return error number or 0 on success */
  int truncate();

  /** Rename tablespace file name
  @return error number or 0 on success */
  int rename_tablespace();

  /** Cleanup */
  void cleanup();

  /** Reload the FK related information
  @return error number or 0 on success */
  int load_fk();

 private:
  /** THD object */
  THD *m_thd;

  /** Normalized table name */
  const char *m_name;

  /** dd::Table or dd::Partition */
  Table *m_dd_table;

  /** Transaction attached to current thd */
  trx_t *m_trx;

  /** InnoDB table object for the table/partition */
  dict_table_t *m_table;

  /** Table format */
  TABLE *m_form;

  /** Create information */
  HA_CREATE_INFO m_create_info;

  /** True if this table/partition is file per table */
  bool m_file_per_table;

  /** True if the original autoinc counter should be kept. It's
  specified by caller, however if the table has no AUTOINC column,
  it would be reset to false internally */
  bool m_keep_autoinc;

  /** flags of the table to be truncated, which should not change */
  uint64_t m_flags;

  /** flags2 of the table to be truncated, which should not change */
  uint64_t m_flags2;
};

/**
Initialize the table FTS stopword list
@return true if success */
ibool innobase_fts_load_stopword(
    dict_table_t *table, /*!< in: Table has the FTS */
    trx_t *trx,          /*!< in: transaction */
    THD *thd)            /*!< in: current thread */
    MY_ATTRIBUTE((warn_unused_result));

/** Some defines for innobase_fts_check_doc_id_index() return value */
enum fts_doc_id_index_enum {
  FTS_INCORRECT_DOC_ID_INDEX,
  FTS_EXIST_DOC_ID_INDEX,
  FTS_NOT_EXIST_DOC_ID_INDEX
};

/**
Check whether the table has a unique index with FTS_DOC_ID_INDEX_NAME
on the Doc ID column.
@return the status of the FTS_DOC_ID index */
fts_doc_id_index_enum innobase_fts_check_doc_id_index(
    const dict_table_t *table,  /*!< in: table definition */
    const TABLE *altered_table, /*!< in: MySQL table
                                that is being altered */
    ulint *fts_doc_col_no)      /*!< out: The column number for
                                Doc ID */
    MY_ATTRIBUTE((warn_unused_result));

/**
Check whether the table has a unique index with FTS_DOC_ID_INDEX_NAME
on the Doc ID column in MySQL create index definition.
@return FTS_EXIST_DOC_ID_INDEX if there exists the FTS_DOC_ID index,
FTS_INCORRECT_DOC_ID_INDEX if the FTS_DOC_ID index is of wrong format */
fts_doc_id_index_enum innobase_fts_check_doc_id_index_in_def(
    ulint n_key,         /*!< in: Number of keys */
    const KEY *key_info) /*!< in: Key definitions */
    MY_ATTRIBUTE((warn_unused_result));

/**
Copy table flags from MySQL's TABLE_SHARE into an InnoDB table object.
Those flags are stored in .frm file and end up in the MySQL table object,
but are frequently used inside InnoDB so we keep their copies into the
InnoDB table object. */
void innobase_copy_frm_flags_from_table_share(
    dict_table_t *innodb_table,      /*!< in/out: InnoDB table */
    const TABLE_SHARE *table_share); /*!< in: table share */

/** Set up base columns for virtual column
@param[in]	table	the InnoDB table
@param[in]	field	MySQL field
@param[in,out]	v_col	virtual column to be set up */
void innodb_base_col_setup(dict_table_t *table, const Field *field,
                           dict_v_col_t *v_col);

/** Set up base columns for stored column
@param[in]	table	InnoDB table
@param[in]	field	MySQL field
@param[in,out]	s_col	stored column */
void innodb_base_col_setup_for_stored(const dict_table_t *table,
                                      const Field *field, dict_s_col_t *s_col);

/** whether this ia stored column */
#define innobase_is_s_fld(field) ((field)->gcol_info && (field)->stored_in_db)

/** whether this is a computed virtual column */
#define innobase_is_v_fld(field) ((field)->gcol_info && !(field)->stored_in_db)

/** Always normalize table name to lower case on Windows */
#ifdef _WIN32
#define normalize_table_name(norm_name, name) \
  create_table_info_t::normalize_table_name_low(norm_name, name, TRUE)
#else
#define normalize_table_name(norm_name, name) \
  create_table_info_t::normalize_table_name_low(norm_name, name, FALSE)
#endif /* _WIN32 */

/** Note that a transaction has been registered with MySQL.
@param[in]	trx	Transaction.
@return true if transaction is registered with MySQL 2PC coordinator */
inline bool trx_is_registered_for_2pc(const trx_t *trx) {
  return (trx->is_registered == 1);
}

/** Converts an InnoDB error code to a MySQL error code.
Also tells to MySQL about a possible transaction rollback inside InnoDB caused
by a lock wait timeout or a deadlock.
@param[in]  error   InnoDB error code.
@param[in]  flags   InnoDB table flags or 0.
@param[in]  thd     MySQL thread or NULL.
@return MySQL error code */
int convert_error_code_to_mysql(dberr_t error, uint32_t flags, THD *thd);

/** Converts a search mode flag understood by MySQL to a flag understood
by InnoDB.
@param[in]	find_flag	MySQL search mode flag.
@return	InnoDB search mode flag. */
page_cur_mode_t convert_search_mode_to_innobase(
    enum ha_rkey_function find_flag);

extern bool innobase_stats_on_metadata;

/** Calculate Record Per Key value.
Need to exclude the NULL value if innodb_stats_method is set to "nulls_ignored"
@param[in]	index	InnoDB index.
@param[in]	i	The column we are calculating rec per key.
@param[in]	records	Estimated total records.
@return estimated record per key value */
rec_per_key_t innodb_rec_per_key(const dict_index_t *index, ulint i,
                                 ha_rows records);

/** Build template for the virtual columns and their base columns
@param[in]	table		MySQL TABLE
@param[in]	ib_table	InnoDB dict_table_t
@param[in,out]	s_templ		InnoDB template structure
@param[in]	add_v		new virtual columns added along with
                                add index call
@param[in]	locked		true if innobase_share_mutex is held
@param[in]	share_tbl_name	original MySQL table name */
void innobase_build_v_templ(const TABLE *table, const dict_table_t *ib_table,
                            dict_vcol_templ_t *s_templ,
                            const dict_add_v_col_t *add_v, bool locked,
                            const char *share_tbl_name);

/** callback used by MySQL server layer to initialized
the table virtual columns' template
@param[in]	table		MySQL TABLE
@param[in,out]	ib_table	InnoDB dict_table_t */
void innobase_build_v_templ_callback(const TABLE *table, void *ib_table);

/** Callback function definition, used by MySQL server layer to initialized
the table virtual columns' template */
typedef void (*my_gcolumn_templatecallback_t)(const TABLE *, void *);

/** This function builds a translation table in INNOBASE_SHARE
structure for fast index location with mysql array number from its
table->key_info structure. This also provides the necessary
translation between the key order in mysql key_info and InnoDB
ib_table->indexes if they are not fully matched with each other.  Note
we do not have any mutex protecting the translation table building
based on the assumption that there is no concurrent index
creation/drop and DMLs that requires index lookup. All table handle
will be closed before the index creation/drop.
@param[in]	table           table in MySQL data dictionary
@param[in]	ib_table	table in InnoDB data dictionary
@param[in,out]	share		share structure where index translation table
                                will be constructed in.
@return true if index translation table built successfully */
MY_NODISCARD
bool innobase_build_index_translation(const TABLE *table,
                                      dict_table_t *ib_table,
                                      INNOBASE_SHARE *share);

#endif /* ha_innodb_h */<|MERGE_RESOLUTION|>--- conflicted
+++ resolved
@@ -430,7 +430,6 @@
                                   dd::Table *new_dd_tab) override;
   /** @} */
 
-<<<<<<< HEAD
   /** This function reads zip dict-related info from SYS_ZIP_DICT
   and SYS_ZIP_DICT_COLS for all columns marked with
   COLUMN_FORMAT_TYPE_COMPRESSED flag and updates
@@ -446,9 +445,6 @@
   virtual void upgrade_update_field_with_zip_dict_info(
       THD *thd, const char *part_name) override;
 
-  /** Get number of threads that would be spawned for parallel read.
-  @param[in, out]   num_threads     number of threads to be spawned
-=======
   /** Initializes a parallel scan. It creates a parallel_scan_ctx that has to
   be used across all parallel_scan methods. Also, gets the number of threads
   that would be spawned for parallel scan.
@@ -457,7 +453,6 @@
                                       pread_adapter_scan_parallel_load
   @param[in, out]   num_threads       number of threads to be spawned
 
->>>>>>> 124c7ab1
   @return error code
   @retval 0 on success
   */
