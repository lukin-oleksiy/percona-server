--- conflicted
+++ resolved
@@ -3350,12 +3350,7 @@
 {
 	buf_block_t*	block;
 	ibool		success;
-<<<<<<< HEAD
-	ulint		fix_type;
 	buf_pool_t*	buf_pool = buf_pool_get(page_id);
-=======
-	buf_pool_t*	buf_pool = buf_pool_get(space_id, page_no);
->>>>>>> 686878c3
 	rw_lock_t*	hash_lock;
 
 	ut_ad(mtr);
@@ -3806,14 +3801,8 @@
 	buf_pool_t*	buf_pool = buf_pool_get(page_id);
 	rw_lock_t*	hash_lock;
 
-<<<<<<< HEAD
-	ut_ad(mtr);
-	ut_ad(mtr->state == MTR_ACTIVE);
+	ut_ad(mtr->is_active());
 	ut_ad(page_id.space() != 0 || !page_size.is_compressed());
-=======
-	ut_ad(mtr->is_active());
-	ut_ad(space || !zip_size);
->>>>>>> 686878c3
 
 	free_block = buf_LRU_get_free_block(buf_pool);
 
@@ -4253,12 +4242,8 @@
 		During re-init we have already freed ibuf entries. */
 		if (uncompressed
 		    && !recv_no_ibuf_operations
-<<<<<<< HEAD
 		    && !srv_is_tablespace_truncated(bpage->id.space())) {
-=======
-		    && !srv_is_tablespace_truncated(bpage->space)) {
-
->>>>>>> 686878c3
+
 			ibuf_merge_or_delete_for_page(
 				(buf_block_t*) bpage, bpage->id,
 				&bpage->size, TRUE);
