--- conflicted
+++ resolved
@@ -505,27 +505,13 @@
 		return(false);
 	}
 
-<<<<<<< HEAD
-	bool		processed = false;
-
 	buf_flush_list_mutex_exit(buf_pool);
 
 	/* We don't have to worry about bpage becoming a dangling
 	pointer by a compressed page flush list relocation because
 	buf_page_get_gen() won't be called for pages from this
 	tablespace.  */
-=======
-	/* We have to release the flush_list_mutex to obey the
-	latching order. We are however guaranteed that the page
-	will stay in the flush_list and won't be relocated because
-	buf_flush_remove() and buf_flush_relocate_on_flush_list()
-	need buf_pool->mutex as well. */
-
-	buf_flush_list_mutex_exit(buf_pool);
-
 	bool		processed;
-	ib_mutex_t*	block_mutex = buf_page_get_mutex(bpage);
->>>>>>> 9e957d56
 
 	mutex_enter(block_mutex);
 
@@ -541,43 +527,40 @@
 		mutex_exit(block_mutex);
 
 		*must_restart = TRUE;
+		processed = false;
 
 	} else if (!flush) {
 
 		buf_flush_remove(bpage);
+
+		mutex_exit(block_mutex);
+
 		processed = true;
 
-<<<<<<< HEAD
-	} else if (buf_flush_ready_for_flush(bpage,
-					     BUF_FLUSH_SINGLE_PAGE)) {
-
-		mutex_exit(&buf_pool->LRU_list_mutex);
-
-		/* The following call will release the buf_page_get_mutex()
-		mutex. */
-		buf_flush_page(buf_pool, bpage, BUF_FLUSH_SINGLE_PAGE, false);
-		ut_ad(!mutex_own(block_mutex));
-=======
-	} else if (buf_flush_ready_for_flush(bpage, BUF_FLUSH_SINGLE_PAGE)
-		   && buf_flush_page(
-			   buf_pool, bpage, BUF_FLUSH_SINGLE_PAGE, false)) {
->>>>>>> 9e957d56
-
-		/* Wake possible simulated aio thread to actually
-		post the writes to the operating system */
-		os_aio_simulated_wake_handler_threads();
-
-		mutex_enter(&buf_pool->LRU_list_mutex);
-
-		buf_flush_list_mutex_enter(buf_pool);
-
-		return(true);
+	} else if (buf_flush_ready_for_flush(bpage, BUF_FLUSH_SINGLE_PAGE)) {
+
+		if (buf_flush_page(
+			    buf_pool, bpage, BUF_FLUSH_SINGLE_PAGE, false)) {
+
+			/* Wake possible simulated aio thread to actually
+			post the writes to the operating system */
+			os_aio_simulated_wake_handler_threads();
+
+			mutex_enter(&buf_pool->LRU_list_mutex);
+
+			processed = true;
+
+		} else {
+			mutex_exit(block_mutex);
+
+			processed = false;
+		}
 
 	} else {
+		mutex_exit(block_mutex);
+
 		processed = false;
 	}
-
-	mutex_exit(block_mutex);
 
 	buf_flush_list_mutex_enter(buf_pool);
 
@@ -1847,13 +1830,7 @@
 {
 	buf_pool_t*	buf_pool = buf_pool_from_bpage(bpage);
 
-<<<<<<< HEAD
-	ut_ad(buf_pool);
-	ut_ad(bpage);
 	ut_ad(mutex_own(&buf_pool->LRU_list_mutex));
-=======
-	ut_ad(buf_pool_mutex_own(buf_pool));
->>>>>>> 9e957d56
 
 	ut_a(buf_page_in_file(bpage));
 	ut_ad(!bpage->in_LRU_list);
@@ -2002,13 +1979,8 @@
 
 	if (!buf_page_can_relocate(bpage)) {
 
-<<<<<<< HEAD
-		/* Do not free buffer-fixed or I/O-fixed blocks. */
+		/* Do not free buffer fixed or I/O-fixed blocks. */
 		return(false);
-=======
-		/* Do not free buffer fixed or I/O-fixed blocks. */
-		goto func_exit;
->>>>>>> 9e957d56
 	}
 
 #ifdef UNIV_IBUF_COUNT_DEBUG
