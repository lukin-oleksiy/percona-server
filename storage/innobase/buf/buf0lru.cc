--- conflicted
+++ resolved
@@ -668,8 +668,8 @@
 
     err = buf_flush_or_remove_pages(buf_pool, id, observer, flush, trx);
 
-    ut_ad(err == DB_INTERRUPTED || err == DB_FAIL
-          || buf_pool_get_dirty_pages_count(buf_pool, id, observer) == 0);
+    ut_ad(err == DB_INTERRUPTED || err == DB_FAIL ||
+          buf_pool_get_dirty_pages_count(buf_pool, id, observer) == 0);
 
     mutex_exit(&buf_pool->LRU_list_mutex);
 
@@ -692,12 +692,6 @@
     ut_ad(buf_flush_validate(buf_pool));
 
   } while (err == DB_FAIL);
-
-<<<<<<< HEAD
-  ut_ad(err == DB_INTERRUPTED || !strict ||
-        buf_pool_get_dirty_pages_count(buf_pool, id, observer) == 0);
-=======
->>>>>>> 3637583b
 }
 
 /** Remove all pages that belong to a given tablespace inside a specific
