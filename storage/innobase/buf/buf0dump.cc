--- conflicted
+++ resolved
@@ -377,15 +377,15 @@
 @param[in]	n_io			number of IO ops done since buffer
                                         pool load has started */
 UNIV_INLINE
-<<<<<<< HEAD
-void buf_load_throttle_if_needed(ulint *last_check_time,
-                                 ulint *last_activity_count, ulint n_io) {
+void buf_load_throttle_if_needed(
+    std::chrono::steady_clock::time_point &last_check_tm,
+    ulint *last_activity_count, ulint n_io) {
   if (n_io % srv_io_capacity < srv_io_capacity - 1) {
     return;
   }
 
-  if (*last_check_time == 0 || *last_activity_count == 0) {
-    *last_check_time = ut_time_ms();
+  if (!last_check_tm.time_since_epoch().count() || *last_activity_count == 0) {
+    last_check_tm = std::chrono::steady_clock::now();
     *last_activity_count = srv_get_activity_count();
     return;
   }
@@ -400,8 +400,10 @@
 
   /* There has been other activity, throttle. */
 
-  ulint now = ut_time_ms();
-  ulint elapsed_time = now - *last_check_time;
+  static const constexpr std::chrono::milliseconds ms1000(1000);
+  const auto now_tm = std::chrono::steady_clock::now();
+  const auto elapsed_tm = std::chrono::duration_cast<std::chrono::milliseconds>(
+      now_tm - last_check_tm);
 
   /* Notice that elapsed_time is not the time for the last
   srv_io_capacity IO operations performed by BP load. It is the
@@ -422,11 +424,12 @@
   "cur_activity_count == *last_activity_count" check and calling
   ut_time_ms() that often may turn out to be too expensive. */
 
-  if (elapsed_time < 1000 /* 1 sec (1000 milli secs) */) {
-    os_thread_sleep((1000 - elapsed_time) * 1000 /* micro secs */);
-  }
-
-  *last_check_time = ut_time_ms();
+  if (elapsed_tm < ms1000) {
+    os_thread_sleep(std::chrono::duration_cast<std::chrono::microseconds>(
+        ms1000 - elapsed_tm));
+  }
+
+  last_check_tm = std::chrono::steady_clock::now();
   *last_activity_count = srv_get_activity_count();
 }
 
@@ -570,7 +573,7 @@
     std::sort(dump, dump + dump_n);
   }
 
-  ulint last_check_time = 0;
+  std::chrono::steady_clock::time_point last_check_tm;
   ulint last_activity_cnt = 0;
 
   /* Avoid calling the expensive fil_space_acquire_silent() for each
@@ -579,229 +582,6 @@
   space_id_t cur_space_id = BUF_DUMP_SPACE(dump[0]);
   fil_space_t *space = fil_space_acquire_silent(cur_space_id);
   page_size_t page_size(space ? space->flags : 0);
-=======
-void
-buf_load_throttle_if_needed(
-    ut_monotonic_time *last_check_time, /*!< in/out: milliseconds since epoch
-					of the last time we did check if
-					throttling is needed, we do the check
-					every srv_io_capacity IO ops. */
-    ulint *	    last_activity_count,
-    ulint	      n_io) /*!< in: number of IO ops done since
-					buffer pool load has started */
-{
-	if (n_io % srv_io_capacity < srv_io_capacity - 1) {
-		return;
-	}
-
-	if (last_check_time->ms == 0 || *last_activity_count == 0) {
-		*last_check_time = ut_monotonic_time_ms();
-		*last_activity_count = srv_get_activity_count();
-		return;
-	}
-
-	/* srv_io_capacity IO operations have been performed by buffer pool
-	load since the last time we were here. */
-
-	/* If no other activity, then keep going without any delay. */
-	if (srv_get_activity_count() == *last_activity_count) {
-		return;
-	}
-
-	/* There has been other activity, throttle. */
-
-	const ut_monotonic_time now = ut_monotonic_time_ms();
-	ulint			elapsed_time;
-	elapsed_time = now.ms - last_check_time->ms;
-
-	/* Notice that elapsed_time is not the time for the last
-	srv_io_capacity IO operations performed by BP load. It is the
-	time elapsed since the last time we detected that there has been
-	other activity. This has a small and acceptable deficiency, e.g.:
-	1. BP load runs and there is no other activity.
-	2. Other activity occurs, we run N IO operations after that and
-	   enter here (where 0 <= N < srv_io_capacity).
-	3. last_check_time is very old and we do not sleep at this time, but
-	   only update last_check_time and last_activity_count.
-	4. We run srv_io_capacity more IO operations and call this function
-	   again.
-	5. There has been more other activity and thus we enter here.
-	6. Now last_check_time is recent and we sleep if necessary to prevent
-	   more than srv_io_capacity IO operations per second.
-	The deficiency is that we could have slept at 3., but for this we
-	would have to update last_check_time before the
-	"cur_activity_count == *last_activity_count" check and calling
-	ut_monotonic_time_ms() that often may turn out to be too expensive. */
-
-	if (elapsed_time < 1000 /* 1 sec (1000 milli secs) */) {
-		os_thread_sleep((1000 - elapsed_time) * 1000 /* micro secs */);
-	}
-
-	*last_check_time = ut_monotonic_time_ms();
-	*last_activity_count = srv_get_activity_count();
-}
-
-/*****************************************************************//**
-Perform a buffer pool load from the file specified by
-innodb_buffer_pool_filename. If any errors occur then the value of
-innodb_buffer_pool_load_status will be set accordingly, see buf_load_status().
-The dump filename can be specified by (relative to srv_data_home):
-SET GLOBAL innodb_buffer_pool_filename='filename'; */
-static
-void
-buf_load()
-/*======*/
-{
-	char		full_filename[OS_FILE_MAX_PATH];
-	char		now[32];
-	FILE*		f;
-	buf_dump_t*	dump;
-	ulint		dump_n;
-	ulint		total_buffer_pools_pages;
-	ulint		i;
-	ulint		space_id;
-	ulint		page_no;
-	int		fscanf_ret;
-
-	/* Ignore any leftovers from before */
-	buf_load_abort_flag = FALSE;
-
-	buf_dump_generate_path(full_filename, sizeof(full_filename));
-
-	buf_load_status(STATUS_INFO,
-			"Loading buffer pool(s) from %s", full_filename);
-
-	f = fopen(full_filename, "r");
-	if (f == NULL) {
-		buf_load_status(STATUS_ERR,
-				"Cannot open '%s' for reading: %s",
-				full_filename, strerror(errno));
-		return;
-	}
-	/* else */
-
-	/* First scan the file to estimate how many entries are in it.
-	This file is tiny (approx 500KB per 1GB buffer pool), reading it
-	two times is fine. */
-	dump_n = 0;
-	while (fscanf(f, ULINTPF "," ULINTPF, &space_id, &page_no) == 2
-	       && !SHUTTING_DOWN()) {
-		dump_n++;
-	}
-
-	if (!SHUTTING_DOWN() && !feof(f)) {
-		/* fscanf() returned != 2 */
-		const char*	what;
-		if (ferror(f)) {
-			what = "reading";
-		} else {
-			what = "parsing";
-		}
-		fclose(f);
-		buf_load_status(STATUS_ERR, "Error %s '%s',"
-				" unable to load buffer pool (stage 1)",
-				what, full_filename);
-		return;
-	}
-
-	/* If dump is larger than the buffer pool(s), then we ignore the
-	extra trailing. This could happen if a dump is made, then buffer
-	pool is shrunk and then load is attempted. */
-	total_buffer_pools_pages = buf_pool_get_n_pages()
-		* srv_buf_pool_instances;
-	if (dump_n > total_buffer_pools_pages) {
-		dump_n = total_buffer_pools_pages;
-	}
-
-	if(dump_n != 0) {
-		dump = static_cast<buf_dump_t*>(ut_malloc_nokey(
-				dump_n * sizeof(*dump)));
-	} else {
-		fclose(f);
-		ut_sprintf_timestamp(now);
-		buf_load_status(STATUS_INFO,
-				"Buffer pool(s) load completed at %s"
-				" (%s was empty)", now, full_filename);
-		return;
-	}
-
-	if (dump == NULL) {
-		fclose(f);
-		buf_load_status(STATUS_ERR,
-				"Cannot allocate " ULINTPF " bytes: %s",
-				(ulint) (dump_n * sizeof(*dump)),
-				strerror(errno));
-		return;
-	}
-
-	rewind(f);
-
-	for (i = 0; i < dump_n && !SHUTTING_DOWN(); i++) {
-		fscanf_ret = fscanf(f, ULINTPF "," ULINTPF,
-				    &space_id, &page_no);
-
-		if (fscanf_ret != 2) {
-			if (feof(f)) {
-				break;
-			}
-			/* else */
-
-			ut_free(dump);
-			fclose(f);
-			buf_load_status(STATUS_ERR,
-					"Error parsing '%s', unable"
-					" to load buffer pool (stage 2)",
-					full_filename);
-			return;
-		}
-
-		if (space_id > ULINT32_MASK || page_no > ULINT32_MASK) {
-			ut_free(dump);
-			fclose(f);
-			buf_load_status(STATUS_ERR,
-					"Error parsing '%s': bogus"
-					" space,page " ULINTPF "," ULINTPF
-					" at line " ULINTPF ","
-					" unable to load buffer pool",
-					full_filename,
-					space_id, page_no,
-					i);
-			return;
-		}
-
-		dump[i] = BUF_DUMP_CREATE(space_id, page_no);
-	}
-
-	/* Set dump_n to the actual number of initialized elements,
-	i could be smaller than dump_n here if the file got truncated after
-	we read it the first time. */
-	dump_n = i;
-
-	fclose(f);
-
-	if (dump_n == 0) {
-		ut_free(dump);
-		ut_sprintf_timestamp(now);
-		buf_load_status(STATUS_INFO,
-				"Buffer pool(s) load completed at %s"
-				" (%s was empty)", now, full_filename);
-		return;
-	}
-
-	if (!SHUTTING_DOWN()) {
-		std::sort(dump, dump + dump_n);
-	}
-
-	ut_monotonic_time last_check_time = {0};
-	ulint		last_activity_cnt = 0;
-
-	/* Avoid calling the expensive fil_space_acquire_silent() for each
-	page within the same tablespace. dump[] is sorted by (space, page),
-	so all pages from a given tablespace are consecutive. */
-	ulint		cur_space_id = BUF_DUMP_SPACE(dump[0]);
-	fil_space_t*	space = fil_space_acquire_silent(cur_space_id);
-	page_size_t	page_size(space ? space->flags : 0);
->>>>>>> 8fbc296f
 
 #ifdef HAVE_PSI_STAGE_INTERFACE
   PSI_stage_progress *pfs_stage_progress =
@@ -869,7 +649,7 @@
       return;
     }
 
-    buf_load_throttle_if_needed(&last_check_time, &last_activity_cnt, i);
+    buf_load_throttle_if_needed(last_check_tm, &last_activity_cnt, i);
   }
 
   if (space != NULL) {
