--- conflicted
+++ resolved
@@ -57,58 +57,12 @@
 /** If there are buf_pool->curr_size per the number below pending reads, then
 read-ahead is not done: this is to prevent flooding the buffer pool with
 i/o-fixed buffer blocks */
-<<<<<<< HEAD
 #define BUF_READ_AHEAD_PEND_LIMIT 2
-=======
-#define BUF_READ_AHEAD_PEND_LIMIT	2
-
-/********************************************************************//**
-Unfixes the pages, unlatches the page,
-removes it from page_hash and removes it from LRU. */
-static
-void
-buf_read_page_handle_error(
-/*=======================*/
-	buf_page_t*	bpage)	/*!< in: pointer to the block */
-{
-	buf_pool_t*	buf_pool = buf_pool_from_bpage(bpage);
-	const bool	uncompressed = (buf_page_get_state(bpage)
-					== BUF_BLOCK_FILE_PAGE);
-	rw_lock_t*	hash_lock = buf_page_hash_lock_get(buf_pool,
-							   bpage->id);
-
-	mutex_enter(&buf_pool->LRU_list_mutex);
-	rw_lock_x_lock(hash_lock);
-	mutex_enter(buf_page_get_mutex(bpage));
-
-	/* First unfix and release lock on the bpage */
-	ut_ad(buf_page_get_io_fix(bpage) == BUF_IO_READ);
-	ut_ad(bpage->buf_fix_count == 0);
-
-	/* Set BUF_IO_NONE before we remove the block from LRU list */
-	buf_page_set_io_fix(bpage, BUF_IO_NONE);
-
-	if (uncompressed) {
-		rw_lock_x_unlock_gen(
-			&((buf_block_t*) bpage)->lock,
-			BUF_IO_READ);
-	}
-
-	/* remove the block from LRU list */
-	buf_LRU_free_one_page(bpage);
-
-	mutex_exit(&buf_pool->LRU_list_mutex);
-
-	ut_ad(buf_pool->n_pend_reads > 0);
-	os_atomic_decrement_ulint(&buf_pool->n_pend_reads, 1);
-}
->>>>>>> 333b4508
 
 /** Low-level function which reads a page asynchronously from a file to the
 buffer buf_pool if it is not already there, in which case does nothing.
 Sets the io_fix flag and sets an exclusive lock on the buffer frame. The
 flag is cleared and the x-lock released by an i/o-handler thread.
-<<<<<<< HEAD
 @param[out]	err		DB_SUCCESS or DB_TABLESPACE_DELETED
                                 if we are trying to read from a non-existent
                                 tablespace or a tablespace which is just now
@@ -119,14 +73,22 @@
 @param[in]	page_id		page id
 @param[in]	page_size	page size
 @param[in]	unzip		true=request uncompressed page
+@param[in]      should_buffer   whether to buffer an aio request. AIO read
+                                ahead uses this. If you plan to use this
+                                parameter, make sure you remember to call
+                                os_aio_dispatch_read_array_submit() when you're
+                                ready to commit all your requests.
 @return 1 if a read request was queued, 0 if the page already resided in
 buf_pool, or if the page is in the doublewrite buffer blocks in which case it
 is never read into the pool, or if the tablespace does not exist or is being
 dropped */
 static ulint buf_read_page_low(dberr_t *err, bool sync, ulint type, ulint mode,
                                const page_id_t &page_id,
-                               const page_size_t &page_size, bool unzip) {
+                               const page_size_t &page_size, bool unzip,
+                               trx_t *trx, bool should_buffer) {
   buf_page_t *bpage;
+
+  ut_ad(!trx || trx->take_stats);
 
   *err = DB_SUCCESS;
 
@@ -181,8 +143,8 @@
 
   IORequest request(type | IORequest::READ);
 
-  *err = fil_io(request, sync, page_id, page_size, 0, page_size.physical(), dst,
-                bpage);
+  *err = _fil_io(request, sync, page_id, page_size, 0, page_size.physical(),
+                 dst, bpage, trx, should_buffer);
 
   if (sync) {
     thd_wait_end(NULL);
@@ -194,7 +156,7 @@
       return (0);
     }
 
-    ut_error;
+    SRV_CORRUPT_TABLE_CHECK(*err == DB_SUCCESS, bpage->is_corrupt = true;);
   }
 
   if (sync) {
@@ -206,158 +168,6 @@
   }
 
   return (1);
-=======
-
-@param[out] err		DB_SUCCESS, DB_TABLESPACE_DELETED or
-			DB_TABLESPACE_TRUNCATED if we are trying
-			to read from a non-existent tablespace, a
-			tablespace which is just now being dropped,
-			or a tablespace which is truncated
-@param[in] sync		true if synchronous aio is desired
-@param[in] type		IO type, SIMULATED, IGNORE_MISSING
-@param[in] mode		BUF_READ_IBUF_PAGES_ONLY, ...,
-@param[in] page_id	page id
-@param[in] unzip	true=request uncompressed page
-@param[in] should_buffer
-			whether to buffer an aio request.
-			AIO read ahead uses this. If you plan to
-			use this parameter, make sure you remember to
-			call os_aio_dispatch_read_array_submit()
-			when you're ready to commit all your requests.
-
-@return 1 if a read request was queued, 0 if the page already resided
-in buf_pool, or if the page is in the doublewrite buffer blocks in
-which case it is never read into the pool, or if the tablespace does
-not exist or is being dropped */
-static
-ulint
-buf_read_page_low(
-	dberr_t*		err,
-	bool			sync,
-	ulint			type,
-	ulint			mode,
-	const page_id_t&	page_id,
-	const page_size_t&	page_size,
-	bool			unzip,
-	trx_t*			trx,
-	bool			should_buffer)
-{
-	buf_page_t*	bpage;
-
-	ut_ad(!trx || trx->take_stats);
-
-	*err = DB_SUCCESS;
-
-	if (page_id.space() == TRX_SYS_SPACE
-	    && buf_dblwr_page_inside(page_id.page_no())) {
-
-		ib::error() << "Trying to read doublewrite buffer page "
-			<< page_id;
-		return(0);
-	}
-
-	if (ibuf_bitmap_page(page_id, page_size) || trx_sys_hdr_page(page_id)) {
-
-		/* Trx sys header is so low in the latching order that we play
-		safe and do not leave the i/o-completion to an asynchronous
-		i/o-thread. Ibuf bitmap pages must always be read with
-		syncronous i/o, to make sure they do not get involved in
-		thread deadlocks. */
-
-		sync = true;
-	}
-
-	/* The following call will also check if the tablespace does not exist
-	or is being dropped; if we succeed in initing the page in the buffer
-	pool for read, then DISCARD cannot proceed until the read has
-	completed */
-	bpage = buf_page_init_for_read(err, mode, page_id, page_size, unzip);
-
-	if (bpage == NULL) {
-
-		return(0);
-	}
-
-	DBUG_PRINT("ib_buf", ("read page %u:%u size=%u unzip=%u,%s",
-			      (unsigned) page_id.space(),
-			      (unsigned) page_id.page_no(),
-			      (unsigned) page_size.physical(),
-			      (unsigned) unzip,
-			      sync ? "sync" : "async"));
-
-	ut_ad(buf_page_in_file(bpage));
-	ut_ad(!mutex_own(&buf_pool_from_bpage(bpage)->LRU_list_mutex));
-
-	if (sync) {
-		thd_wait_begin(NULL, THD_WAIT_DISKIO);
-	}
-
-	void*	dst;
-
-	if (page_size.is_compressed()) {
-		dst = bpage->zip.data;
-	} else {
-		ut_a(buf_page_get_state(bpage) == BUF_BLOCK_FILE_PAGE);
-
-		dst = ((buf_block_t*) bpage)->frame;
-	}
-
-	/* This debug code is only for 5.7. In trunk, with newDD,
-	the space->name is no longer same as table name. */
-	DBUG_EXECUTE_IF("innodb_invalid_read_after_truncate",
-		fil_space_t*	space = fil_space_get(page_id.space());
-
-		if (space != NULL && strcmp(space->name, "test/t1") == 0
-		    && page_id.page_no() == space->size - 1) {
-			type = IORequest::READ;
-			sync = true;
-		}
-	);
-
-	IORequest	request(type | IORequest::READ);
-
-	*err = _fil_io(
-		request, sync, page_id, page_size, 0, page_size.physical(),
-		dst, bpage, trx, should_buffer);
-
-	if (sync) {
-		thd_wait_end(NULL);
-	}
-
-	if (*err != DB_SUCCESS) {
-		if (*err == DB_TABLESPACE_TRUNCATED) {
-			/* Remove the page which is outside the
-			truncated tablespace bounds when recovering
-			from a crash happened during a truncation */
-			buf_read_page_handle_error(bpage);
-			if (recv_recovery_on) {
-				mutex_enter(&recv_sys->mutex);
-				ut_ad(recv_sys->n_addrs > 0);
-				recv_sys->n_addrs--;
-				mutex_exit(&recv_sys->mutex);
-			}
-			return(0);
-		} else if (IORequest::ignore_missing(type)
-			   || *err == DB_TABLESPACE_DELETED) {
-			buf_read_page_handle_error(bpage);
-			return(0);
-		}
-
-		SRV_CORRUPT_TABLE_CHECK(*err == DB_SUCCESS,
-					bpage->is_corrupt = true;);
-
-	}
-
-	if (sync) {
-		/* The i/o is already completed when we arrive from
-		fil_read */
-		if (!buf_page_io_complete(bpage)) {
-			return(0);
-		}
-	}
-
-	return(1);
->>>>>>> 333b4508
 }
 
 /** Applies a random read-ahead in buf_pool if there are at least a threshold
@@ -376,9 +186,9 @@
 @return number of page read requests issued; NOTE that if we read ibuf
 pages, it may happen that the page at the given page number does not
 get read even if we return a positive value! */
-<<<<<<< HEAD
 ulint buf_read_ahead_random(const page_id_t &page_id,
-                            const page_size_t &page_size, ibool inside_ibuf) {
+                            const page_size_t &page_size, ibool inside_ibuf,
+                            trx_t *trx) {
   buf_pool_t *buf_pool = buf_pool_get(page_id);
   ulint recent_blocks = 0;
   ulint ibuf_mode;
@@ -388,6 +198,8 @@
   page_no_t i;
   const page_no_t buf_read_ahead_random_area = BUF_READ_AHEAD_AREA(buf_pool);
 
+  ut_ad(!trx || trx->take_stats);
+
   if (!srv_random_read_ahead) {
     /* Disabled by user */
     return (0);
@@ -477,7 +289,7 @@
 
     if (!ibuf_bitmap_page(cur_page_id, page_size)) {
       count += buf_read_page_low(&err, false, IORequest::DO_NOT_WAKE, ibuf_mode,
-                                 cur_page_id, page_size, false);
+                                 cur_page_id, page_size, false, trx, false);
 
       if (err == DB_TABLESPACE_DELETED) {
         ib::warn(ER_IB_MSG_140) << "Random readahead trying to"
@@ -509,187 +321,6 @@
   buf_pool->stat.n_ra_pages_read_rnd += count;
   srv_stats.buf_pool_reads.add(count);
   return (count);
-=======
-ulint
-buf_read_ahead_random(
-	const page_id_t&	page_id,
-	const page_size_t&	page_size,
-	ibool			inside_ibuf,
-	trx_t*			trx)
-{
-	buf_pool_t*	buf_pool = buf_pool_get(page_id);
-	ulint		recent_blocks	= 0;
-	ulint		ibuf_mode;
-	ulint		count;
-	ulint		low, high;
-	dberr_t		err;
-	ulint		i;
-	const ulint	buf_read_ahead_random_area
-				= BUF_READ_AHEAD_AREA(buf_pool);
-
-	ut_ad(!trx || trx->take_stats);
-
-	if (!srv_random_read_ahead) {
-		/* Disabled by user */
-		return(0);
-	}
-
-	if (srv_startup_is_before_trx_rollback_phase) {
-		/* No read-ahead to avoid thread deadlocks */
-		return(0);
-	}
-
-	if (ibuf_bitmap_page(page_id, page_size) || trx_sys_hdr_page(page_id)) {
-
-		/* If it is an ibuf bitmap page or trx sys hdr, we do
-		no read-ahead, as that could break the ibuf page access
-		order */
-
-		return(0);
-	}
-
-	low  = (page_id.page_no() / buf_read_ahead_random_area)
-		* buf_read_ahead_random_area;
-
-	high = (page_id.page_no() / buf_read_ahead_random_area + 1)
-		* buf_read_ahead_random_area;
-
-	/* Remember the tablespace version before we ask the tablespace size
-	below: if DISCARD + IMPORT changes the actual .ibd file meanwhile, we
-	do not try to read outside the bounds of the tablespace! */
-	if (fil_space_t* space = fil_space_acquire(page_id.space())) {
-
-#ifdef UNIV_DEBUG
-		if (srv_file_per_table) {
-			ulint	size = 0;
-
-			for (const fil_node_t*	node =
-				UT_LIST_GET_FIRST(space->chain);
-			     node != NULL;
-			     node = UT_LIST_GET_NEXT(chain, node)) {
-
-				size += os_file_get_size(node->handle)
-					/ page_size.physical();
-			}
-		}
-#endif /* UNIV_DEBUG */
-
-		if (high > space->size) {
-			high = space->size;
-		}
-		fil_space_release(space);
-	} else {
-		return(0);
-	}
-
-	os_rmb;
-	if (buf_pool->n_pend_reads
-	    > buf_pool->curr_size / BUF_READ_AHEAD_PEND_LIMIT) {
-
-		return(0);
-	}
-
-	/* Count how many blocks in the area have been recently accessed,
-	that is, reside near the start of the LRU list. */
-
-	for (i = low; i < high; i++) {
-		/* This debug code is only for 5.7. In trunk, with newDD,
-		the space->name is no longer same as table name. */
-		DBUG_EXECUTE_IF("innodb_invalid_read_after_truncate",
-			fil_space_t*	space = fil_space_get(page_id.space());
-
-			if (space != NULL
-			    && strcmp(space->name, "test/t1") == 0) {
-				high = space->size;
-				goto read_ahead;
-			}
-		);
-
-		rw_lock_t* hash_lock;
-
-		const buf_page_t* bpage =
-			buf_page_hash_get_s_locked(buf_pool,
-						   page_id_t(page_id.space(),
-						   i), &hash_lock);
-
-		if (bpage != NULL
-		    && buf_page_is_accessed(bpage)
-		    && buf_page_peek_if_young(bpage)) {
-
-			recent_blocks++;
-
-			if (recent_blocks
-			    >= BUF_READ_AHEAD_RANDOM_THRESHOLD(buf_pool)) {
-
-				rw_lock_s_unlock(hash_lock);
-				goto read_ahead;
-			}
-		}
-
-		if (bpage) {
-			rw_lock_s_unlock(hash_lock);
-		}
-	}
-
-	/* Do nothing */
-	return(0);
-
-read_ahead:
-	/* Read all the suitable blocks within the area */
-
-	if (inside_ibuf) {
-		ibuf_mode = BUF_READ_IBUF_PAGES_ONLY;
-	} else {
-		ibuf_mode = BUF_READ_ANY_PAGE;
-	}
-
-	count = 0;
-
-	for (i = low; i < high; i++) {
-		/* It is only sensible to do read-ahead in the non-sync aio
-		mode: hence FALSE as the first parameter */
-
-		const page_id_t	cur_page_id(page_id.space(), i);
-
-		if (!ibuf_bitmap_page(cur_page_id, page_size)) {
-
-			count += buf_read_page_low(
-				&err, false,
-				IORequest::DO_NOT_WAKE,
-				ibuf_mode,
-				cur_page_id, page_size, false, trx, false);
-
-			if (err == DB_TABLESPACE_DELETED) {
-				ib::warn() << "Random readahead trying to"
-					" access page " << cur_page_id
-					<< " in nonexisting or"
-					" being-dropped tablespace";
-				break;
-			}
-		}
-	}
-
-	/* In simulated aio we wake the aio handler threads only after
-	queuing all aio requests, in native aio the following call does
-	nothing: */
-
-	os_aio_simulated_wake_handler_threads();
-
-	if (count) {
-		DBUG_PRINT("ib_buf", ("random read-ahead %u pages, %u:%u",
-				      (unsigned) count,
-				      (unsigned) page_id.space(),
-				      (unsigned) page_id.page_no()));
-	}
-
-	/* Read ahead is considered one I/O operation for the purpose of
-	LRU policy decision. */
-	buf_LRU_stat_inc_io();
-
-	buf_pool->stat.n_ra_pages_read_rnd += count;
-	srv_stats.buf_pool_reads.add(count);
-	return(count);
->>>>>>> 333b4508
 }
 
 /** High-level function which reads a page asynchronously from a file to the
@@ -698,37 +329,16 @@
 released by the i/o-handler thread.
 @param[in]	page_id		page id
 @param[in]	page_size	page size
-<<<<<<< HEAD
 @return true if page has been read in, false in case of failure */
-ibool buf_read_page(const page_id_t &page_id, const page_size_t &page_size) {
+ibool buf_read_page(const page_id_t &page_id, const page_size_t &page_size,
+                    trx_t *trx) {
   ulint count;
   dberr_t err;
 
+  ut_ad(!trx || trx->take_stats);
+
   count = buf_read_page_low(&err, true, 0, BUF_READ_ANY_PAGE, page_id,
-                            page_size, false);
-=======
-@return TRUE if page has been read in, FALSE in case of failure */
-ibool
-buf_read_page(
-	const page_id_t&	page_id,
-	const page_size_t&	page_size,
-	trx_t*			trx)
-{
-	ulint		count;
-	dberr_t		err;
-
-	ut_ad(!trx || trx->take_stats);
-
-	/* We do synchronous IO because our AIO completion code
-	is sub-optimal. See buf_page_io_complete(), we have to
-	acquire the buffer pool mutex before acquiring the block
-	mutex, required for updating the page state. The acquire
-	of the buffer pool mutex becomes an expensive bottleneck. */
-
-	count = buf_read_page_low(
-		&err, true,
-		0, BUF_READ_ANY_PAGE, page_id, page_size, false, trx, false);
->>>>>>> 333b4508
+                            page_size, false, trx, false);
 
   srv_stats.buf_pool_reads.add(count);
 
@@ -750,16 +360,15 @@
 @param[in]	page_id		page id
 @param[in]	page_size	page size
 @param[in]	sync		true if synchronous aio is desired
-<<<<<<< HEAD
 @return true if page has been read in, false in case of failure */
 ibool buf_read_page_background(const page_id_t &page_id,
                                const page_size_t &page_size, bool sync) {
   ulint count;
   dberr_t err;
 
-  count = buf_read_page_low(&err, sync,
-                            IORequest::DO_NOT_WAKE | IORequest::IGNORE_MISSING,
-                            BUF_READ_ANY_PAGE, page_id, page_size, false);
+  count = buf_read_page_low(
+      &err, sync, IORequest::DO_NOT_WAKE | IORequest::IGNORE_MISSING,
+      BUF_READ_ANY_PAGE, page_id, page_size, false, nullptr, false);
 
   srv_stats.buf_pool_reads.add(count);
 
@@ -771,34 +380,6 @@
   ignore these in our heuristics. */
 
   return (count > 0);
-=======
-@return TRUE if page has been read in, FALSE in case of failure */
-ibool
-buf_read_page_background(
-	const page_id_t&	page_id,
-	const page_size_t&	page_size,
-	bool			sync)
-{
-	ulint		count;
-	dberr_t		err;
-
-	count = buf_read_page_low(
-		&err, sync,
-		IORequest::DO_NOT_WAKE | IORequest::IGNORE_MISSING,
-		BUF_READ_ANY_PAGE,
-		page_id, page_size, false, NULL, false);
-
-	srv_stats.buf_pool_reads.add(count);
-
-	/* We do not increment number of I/O operations used for LRU policy
-	here (buf_LRU_stat_inc_io()). We use this in heuristics to decide
-	about evicting uncompressed version of compressed pages from the
-	buffer pool. Since this function is called from buffer pool load
-	these IOs are deliberate and are not part of normal workload we can
-	ignore these in our heuristics. */
-
-	return(count > 0);
->>>>>>> 333b4508
 }
 
 /** Applies linear read-ahead if in the buf_pool the page is a border page of
@@ -827,9 +408,9 @@
 @param[in]	page_size	page size
 @param[in]	inside_ibuf	TRUE if we are inside ibuf routine
 @return number of page read requests issued */
-<<<<<<< HEAD
 ulint buf_read_ahead_linear(const page_id_t &page_id,
-                            const page_size_t &page_size, ibool inside_ibuf) {
+                            const page_size_t &page_size, ibool inside_ibuf,
+                            trx_t *trx) {
   buf_pool_t *buf_pool = buf_pool_get(page_id);
   buf_page_t *bpage;
   buf_frame_t *frame;
@@ -846,6 +427,8 @@
   const page_no_t buf_read_ahead_linear_area = BUF_READ_AHEAD_AREA(buf_pool);
   page_no_t threshold;
 
+  ut_ad(!trx || trx->take_stats);
+
   /* check if readahead is disabled */
   if (!srv_read_ahead_threshold) {
     return (0);
@@ -1045,160 +628,11 @@
     aio mode: hence FALSE as the first parameter */
 
     const page_id_t cur_page_id(page_id.space(), i);
-=======
-ulint
-buf_read_ahead_linear(
-	const page_id_t&	page_id,
-	const page_size_t&	page_size,
-	ibool			inside_ibuf,
-	trx_t*			trx)
-{
-	buf_pool_t*	buf_pool = buf_pool_get(page_id);
-	buf_page_t*	bpage;
-	buf_frame_t*	frame;
-	buf_page_t*	pred_bpage	= NULL;
-	unsigned	pred_bpage_is_accessed = 0;
-	ulint		pred_offset;
-	ulint		succ_offset;
-	int		asc_or_desc;
-	ulint		new_offset;
-	ulint		fail_count;
-	ulint		low, high;
-	dberr_t		err;
-	ulint		i;
-	const ulint	buf_read_ahead_linear_area
-		= BUF_READ_AHEAD_AREA(buf_pool);
-	ulint		threshold;
-
-	ut_ad(!trx || trx->take_stats);
-
-	/* check if readahead is disabled */
-	if (!srv_read_ahead_threshold) {
-		return(0);
-	}
-
-	if (srv_startup_is_before_trx_rollback_phase) {
-		/* No read-ahead to avoid thread deadlocks */
-		return(0);
-	}
-
-	low  = (page_id.page_no() / buf_read_ahead_linear_area)
-		* buf_read_ahead_linear_area;
-	high = (page_id.page_no() / buf_read_ahead_linear_area + 1)
-		* buf_read_ahead_linear_area;
-
-	if ((page_id.page_no() != low) && (page_id.page_no() != high - 1)) {
-		/* This is not a border page of the area: return */
-
-		return(0);
-	}
-
-	if (ibuf_bitmap_page(page_id, page_size) || trx_sys_hdr_page(page_id)) {
-
-		/* If it is an ibuf bitmap page or trx sys hdr, we do
-		no read-ahead, as that could break the ibuf page access
-		order */
-
-		return(0);
-	}
-
-	/* Remember the tablespace version before we ask te tablespace size
-	below: if DISCARD + IMPORT changes the actual .ibd file meanwhile, we
-	do not try to read outside the bounds of the tablespace! */
-	ulint	space_size;
-
-	if (fil_space_t* space = fil_space_acquire(page_id.space())) {
-		space_size = space->size;
-		fil_space_release(space);
-
-		if (high > space_size) {
-			/* The area is not whole */
-			return(0);
-		}
-	} else {
-		return(0);
-	}
-
-	os_rmb;
-
-	if (buf_pool->n_pend_reads
-	    > buf_pool->curr_size / BUF_READ_AHEAD_PEND_LIMIT) {
-
-		return(0);
-	}
-
-	/* Check that almost all pages in the area have been accessed; if
-	offset == low, the accesses must be in a descending order, otherwise,
-	in an ascending order. */
-
-	asc_or_desc = 1;
-
-	if (page_id.page_no() == low) {
-		asc_or_desc = -1;
-	}
-
-	/* How many out of order accessed pages can we ignore
-	when working out the access pattern for linear readahead */
-	threshold = ut_min(static_cast<ulint>(64 - srv_read_ahead_threshold),
-			   BUF_READ_AHEAD_AREA(buf_pool));
-
-	fail_count = 0;
-
-	rw_lock_t*	hash_lock;
-
-	for (i = low; i < high; i++) {
-
-		bpage = buf_page_hash_get_s_locked(buf_pool,
-						   page_id_t(page_id.space(),
-							     i), &hash_lock);
-
-		if (bpage == NULL || !buf_page_is_accessed(bpage)) {
-			/* Not accessed */
-			fail_count++;
-
-		} else if (pred_bpage) {
-			/* Note that buf_page_is_accessed() returns
-			the time of the first access.  If some blocks
-			of the extent existed in the buffer pool at
-			the time of a linear access pattern, the first
-			access times may be nonmonotonic, even though
-			the latest access times were linear.  The
-			threshold (srv_read_ahead_factor) should help
-			a little against this. */
-			int res = ut_ulint_cmp(
-				buf_page_is_accessed(bpage),
-				pred_bpage_is_accessed);
-			/* Accesses not in the right order */
-			if (res != 0 && res != asc_or_desc) {
-				fail_count++;
-			}
-		}
-
-		if (fail_count > threshold) {
-			/* Too many failures: return */
-			if (bpage) {
-				rw_lock_s_unlock(hash_lock);
-			}
-			return(0);
-		}
-
-		if (bpage) {
-			if (buf_page_is_accessed(bpage)) {
-				pred_bpage = bpage;
-				pred_bpage_is_accessed
-					= buf_page_is_accessed(bpage);
-			}
-
-			rw_lock_s_unlock(hash_lock);
-		}
-	}
->>>>>>> 333b4508
 
     if (!ibuf_bitmap_page(cur_page_id, page_size)) {
       count += buf_read_page_low(&err, false, IORequest::DO_NOT_WAKE, ibuf_mode,
-                                 cur_page_id, page_size, false);
-
-<<<<<<< HEAD
+                                 cur_page_id, page_size, false, trx, true);
+
       if (err == DB_TABLESPACE_DELETED) {
         ib::warn(ER_IB_MSG_142) << "linear readahead trying to"
                                    " access page "
@@ -1208,50 +642,18 @@
       }
     }
   }
+  os_aio_dispatch_read_array_submit();
 
   /* In simulated aio we wake the aio handler threads only after
   queuing all aio requests, in native aio the following call does
   nothing: */
-=======
-	bpage = buf_page_hash_get_s_locked(buf_pool, page_id, &hash_lock);
-
-	if (bpage == NULL) {
->>>>>>> 333b4508
 
   os_aio_simulated_wake_handler_threads();
 
-<<<<<<< HEAD
   if (count) {
     DBUG_PRINT("ib_buf", ("linear read-ahead %lu pages, " UINT32PF ":" UINT32PF,
                           count, page_id.space(), page_id.page_no()));
   }
-=======
-	switch (buf_page_get_state(bpage)) {
-	case BUF_BLOCK_ZIP_PAGE:
-		frame = bpage->zip.data;
-		break;
-	case BUF_BLOCK_FILE_PAGE:
-		frame = ((buf_block_t*) bpage)->frame;
-		break;
-	default:
-		ut_error;
-		break;
-	}
-
-	/* Read the natural predecessor and successor page addresses from
-	the page; NOTE that because the calling thread may have an x-latch
-	on the page, we do not acquire an s-latch on the page, this is to
-	prevent deadlocks. Even if we read values which are nonsense, the
-	algorithm will work. */
-
-	pred_offset = fil_page_get_prev(frame);
-	succ_offset = fil_page_get_next(frame);
-
-	rw_lock_s_unlock(hash_lock);
-
-	if ((page_id.page_no() == low)
-	    && (succ_offset == page_id.page_no() + 1)) {
->>>>>>> 333b4508
 
   /* Read ahead is considered one I/O operation for the purpose of
   LRU policy decision. */
@@ -1285,29 +687,10 @@
   for (ulint i = 0; i < n_stored; i++) {
     const page_id_t page_id(space_ids[i], page_nos[i]);
 
-<<<<<<< HEAD
     buf_pool_t *buf_pool = buf_pool_get(page_id);
 
     bool found;
     const page_size_t page_size(fil_space_get_page_size(space_ids[i], &found));
-=======
-			count += buf_read_page_low(
-				&err, false,
-				IORequest::DO_NOT_WAKE,
-				ibuf_mode, cur_page_id, page_size, false,
-				trx, true);
-
-			if (err == DB_TABLESPACE_DELETED) {
-				ib::warn() << "linear readahead trying to"
-					" access page "
-					<< page_id_t(page_id.space(), i)
-					<< " in nonexisting or being-dropped"
-					" tablespace";
-			}
-		}
-	}
-	os_aio_dispatch_read_array_submit();
->>>>>>> 333b4508
 
     if (!found) {
       /* The tablespace was not found, remove the
@@ -1326,7 +709,7 @@
 
     buf_read_page_low(&err, sync && (i + 1 == n_stored),
                       IORequest::IGNORE_MISSING, BUF_READ_ANY_PAGE, page_id,
-                      page_size, true);
+                      page_size, true, nullptr, false);
 
     if (err == DB_TABLESPACE_DELETED) {
       /* We have deleted or are deleting the single-table
@@ -1337,59 +720,10 @@
 
   os_aio_simulated_wake_handler_threads();
 
-<<<<<<< HEAD
   if (n_stored) {
     DBUG_PRINT("ib_buf", ("ibuf merge read-ahead %u pages, space %u",
                           unsigned(n_stored), unsigned(space_ids[0])));
   }
-=======
-	for (ulint i = 0; i < n_stored; i++) {
-		const page_id_t	page_id(space_ids[i], page_nos[i]);
-
-		buf_pool_t*	buf_pool = buf_pool_get(page_id);
-
-		bool			found;
-		const page_size_t	page_size(fil_space_get_page_size(
-			space_ids[i], &found));
-
-		if (!found) {
-			/* The tablespace was not found, remove the
-			entries for that page */
-			ibuf_merge_or_delete_for_page(NULL, page_id,
-						      NULL, FALSE);
-			continue;
-		}
-
-		os_rmb;
-		while (buf_pool->n_pend_reads
-		       > buf_pool->curr_size / BUF_READ_AHEAD_PEND_LIMIT) {
-			os_thread_sleep(500000);
-		}
-
-		dberr_t	err;
-
-		buf_read_page_low(&err,
-				  sync && (i + 1 == n_stored),
-				  0,
-				  BUF_READ_ANY_PAGE, page_id, page_size,
-				  true, NULL, false);
-
-		if (err == DB_TABLESPACE_DELETED) {
-			/* We have deleted or are deleting the single-table
-			tablespace: remove the entries for that page */
-			ibuf_merge_or_delete_for_page(NULL, page_id,
-						      &page_size, FALSE);
-		}
-	}
-
-	os_aio_simulated_wake_handler_threads();
-
-	if (n_stored) {
-		DBUG_PRINT("ib_buf",
-			   ("ibuf merge read-ahead %u pages, space %u",
-			    unsigned(n_stored), unsigned(space_ids[0])));
-	}
->>>>>>> 333b4508
 }
 
 /** Issues read requests for pages which recovery wants to read in.
@@ -1400,7 +734,6 @@
 @param[in]	page_nos	array of page numbers to read, with the
                                 highest page number the last in the array
 @param[in]	n_stored	number of page numbers in the array */
-<<<<<<< HEAD
 void buf_read_recv_pages(bool sync, space_id_t space_id,
                          const page_no_t *page_nos, ulint n_stored) {
   ulint count;
@@ -1466,82 +799,14 @@
 
     if ((i + 1 == n_stored) && sync) {
       buf_read_page_low(&err, true, 0, BUF_READ_ANY_PAGE, cur_page_id,
-                        page_size, true);
+                        page_size, true, nullptr, false);
     } else {
       buf_read_page_low(&err, false, IORequest::DO_NOT_WAKE, BUF_READ_ANY_PAGE,
-                        cur_page_id, page_size, true);
+                        cur_page_id, page_size, true, nullptr, false);
     }
   }
 
   os_aio_simulated_wake_handler_threads();
 
   DBUG_PRINT("ib_buf", ("recovery read-ahead (%u pages)", unsigned(n_stored)));
-}
-=======
-void
-buf_read_recv_pages(
-	bool		sync,
-	ulint		space_id,
-	const ulint*	page_nos,
-	ulint		n_stored)
-{
-	ulint			count;
-	dberr_t			err;
-	ulint			i;
-	fil_space_t*		space	= fil_space_get(space_id);
-
-	if (space == NULL) {
-		/* The tablespace is missing: do nothing */
-		return;
-	}
-
-	fil_space_open_if_needed(space);
-
-	const page_size_t	page_size(space->flags);
-
-	for (i = 0; i < n_stored; i++) {
-		buf_pool_t*		buf_pool;
-		const page_id_t	cur_page_id(space_id, page_nos[i]);
-
-		count = 0;
-
-		buf_pool = buf_pool_get(cur_page_id);
-		os_rmb;
-		while (buf_pool->n_pend_reads >= recv_n_pool_free_frames / 2) {
-
-			os_aio_simulated_wake_handler_threads();
-			os_thread_sleep(10000);
-
-			count++;
-
-			if (!(count % 1000)) {
-
-				ib::error()
-					<< "Waited for " << count / 100
-					<< " seconds for "
-					<< buf_pool->n_pend_reads
-					<< " pending reads";
-			}
-		}
-
-		if ((i + 1 == n_stored) && sync) {
-			buf_read_page_low(
-				&err, true,
-				0,
-				BUF_READ_ANY_PAGE,
-				cur_page_id, page_size, true, NULL, false);
-		} else {
-			buf_read_page_low(
-				&err, false,
-				IORequest::DO_NOT_WAKE,
-				BUF_READ_ANY_PAGE,
-				cur_page_id, page_size, true, NULL, false);
-		}
-	}
-
-	os_aio_simulated_wake_handler_threads();
-
-	DBUG_PRINT("ib_buf", ("recovery read-ahead (%u pages)",
-			      unsigned(n_stored)));
-}
->>>>>>> 333b4508
+}