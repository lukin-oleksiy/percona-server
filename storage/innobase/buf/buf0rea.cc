--- conflicted
+++ resolved
@@ -63,7 +63,6 @@
 buffer buf_pool if it is not already there, in which case does nothing.
 Sets the io_fix flag and sets an exclusive lock on the buffer frame. The
 flag is cleared and the x-lock released by an i/o-handler thread.
-<<<<<<< HEAD
 @param[out]	err		DB_SUCCESS or DB_TABLESPACE_DELETED
                                 if we are trying to read from a non-existent
                                 tablespace or a tablespace which is just now
@@ -89,8 +88,6 @@
                                trx_t *trx, bool should_buffer) {
   buf_page_t *bpage;
 
-  ut_ad(!trx || trx->take_stats);
-
   *err = DB_SUCCESS;
 
   if (page_id.space() == TRX_SYS_SPACE &&
@@ -169,156 +166,6 @@
   }
 
   return (1);
-=======
-
-@param[out] err		DB_SUCCESS, DB_TABLESPACE_DELETED or
-			DB_TABLESPACE_TRUNCATED if we are trying
-			to read from a non-existent tablespace, a
-			tablespace which is just now being dropped,
-			or a tablespace which is truncated
-@param[in] sync		true if synchronous aio is desired
-@param[in] type		IO type, SIMULATED, IGNORE_MISSING
-@param[in] mode		BUF_READ_IBUF_PAGES_ONLY, ...,
-@param[in] page_id	page id
-@param[in] unzip	true=request uncompressed page
-@param[in] should_buffer
-			whether to buffer an aio request.
-			AIO read ahead uses this. If you plan to
-			use this parameter, make sure you remember to
-			call os_aio_dispatch_read_array_submit()
-			when you're ready to commit all your requests.
-
-@return 1 if a read request was queued, 0 if the page already resided
-in buf_pool, or if the page is in the doublewrite buffer blocks in
-which case it is never read into the pool, or if the tablespace does
-not exist or is being dropped */
-static
-ulint
-buf_read_page_low(
-	dberr_t*		err,
-	bool			sync,
-	ulint			type,
-	ulint			mode,
-	const page_id_t&	page_id,
-	const page_size_t&	page_size,
-	bool			unzip,
-	trx_t*			trx,
-	bool			should_buffer)
-{
-	buf_page_t*	bpage;
-
-	*err = DB_SUCCESS;
-
-	if (page_id.space() == TRX_SYS_SPACE
-	    && buf_dblwr_page_inside(page_id.page_no())) {
-
-		ib::error() << "Trying to read doublewrite buffer page "
-			<< page_id;
-		return(0);
-	}
-
-	if (ibuf_bitmap_page(page_id, page_size) || trx_sys_hdr_page(page_id)) {
-
-		/* Trx sys header is so low in the latching order that we play
-		safe and do not leave the i/o-completion to an asynchronous
-		i/o-thread. Ibuf bitmap pages must always be read with
-		syncronous i/o, to make sure they do not get involved in
-		thread deadlocks. */
-
-		sync = true;
-	}
-
-	/* The following call will also check if the tablespace does not exist
-	or is being dropped; if we succeed in initing the page in the buffer
-	pool for read, then DISCARD cannot proceed until the read has
-	completed */
-	bpage = buf_page_init_for_read(err, mode, page_id, page_size, unzip);
-
-	if (bpage == NULL) {
-
-		return(0);
-	}
-
-	DBUG_PRINT("ib_buf", ("read page %u:%u size=%u unzip=%u,%s",
-			      (unsigned) page_id.space(),
-			      (unsigned) page_id.page_no(),
-			      (unsigned) page_size.physical(),
-			      (unsigned) unzip,
-			      sync ? "sync" : "async"));
-
-	ut_ad(buf_page_in_file(bpage));
-	ut_ad(!mutex_own(&buf_pool_from_bpage(bpage)->LRU_list_mutex));
-
-	if (sync) {
-		thd_wait_begin(NULL, THD_WAIT_DISKIO);
-	}
-
-	void*	dst;
-
-	if (page_size.is_compressed()) {
-		dst = bpage->zip.data;
-	} else {
-		ut_a(buf_page_get_state(bpage) == BUF_BLOCK_FILE_PAGE);
-
-		dst = ((buf_block_t*) bpage)->frame;
-	}
-
-	/* This debug code is only for 5.7. In trunk, with newDD,
-	the space->name is no longer same as table name. */
-	DBUG_EXECUTE_IF("innodb_invalid_read_after_truncate",
-		fil_space_t*	space = fil_space_get(page_id.space());
-
-		if (space != NULL && strcmp(space->name, "test/t1") == 0
-		    && page_id.page_no() == space->size - 1) {
-			type = IORequest::READ;
-			sync = true;
-		}
-	);
-
-	IORequest	request(type | IORequest::READ);
-
-	*err = _fil_io(
-		request, sync, page_id, page_size, 0, page_size.physical(),
-		dst, bpage, trx, should_buffer);
-
-	if (sync) {
-		thd_wait_end(NULL);
-	}
-
-	if (*err != DB_SUCCESS) {
-		if (*err == DB_TABLESPACE_TRUNCATED) {
-			/* Remove the page which is outside the
-			truncated tablespace bounds when recovering
-			from a crash happened during a truncation */
-			buf_read_page_handle_error(bpage);
-			if (recv_recovery_on) {
-				mutex_enter(&recv_sys->mutex);
-				ut_ad(recv_sys->n_addrs > 0);
-				recv_sys->n_addrs--;
-				mutex_exit(&recv_sys->mutex);
-			}
-			return(0);
-		} else if (IORequest::ignore_missing(type)
-			   || *err == DB_TABLESPACE_DELETED) {
-			buf_read_page_handle_error(bpage);
-			return(0);
-		}
-
-		SRV_CORRUPT_TABLE_CHECK(*err == DB_SUCCESS,
-					bpage->is_corrupt = true;);
-
-	}
-
-	if (sync) {
-		/* The i/o is already completed when we arrive from
-		fil_read */
-		if (!buf_page_io_complete(bpage)) {
-			return(0);
-		}
-	}
-
-	return(1);
->>>>>>> be20e845
 }
 
 /** Applies a random read-ahead in buf_pool if there are at least a threshold
@@ -337,7 +184,6 @@
 @return number of page read requests issued; NOTE that if we read ibuf
 pages, it may happen that the page at the given page number does not
 get read even if we return a positive value! */
-<<<<<<< HEAD
 ulint buf_read_ahead_random(const page_id_t &page_id,
                             const page_size_t &page_size, ibool inside_ibuf,
                             trx_t *trx) {
@@ -350,8 +196,6 @@
   page_no_t i;
   const page_no_t buf_read_ahead_random_area = BUF_READ_AHEAD_AREA(buf_pool);
 
-  ut_ad(!trx || trx->take_stats);
-
   if (!srv_random_read_ahead) {
     /* Disabled by user */
     return (0);
@@ -421,129 +265,6 @@
 
   /* Do nothing */
   return (0);
-=======
-ulint
-buf_read_ahead_random(
-	const page_id_t&	page_id,
-	const page_size_t&	page_size,
-	ibool			inside_ibuf,
-	trx_t*			trx)
-{
-	buf_pool_t*	buf_pool = buf_pool_get(page_id);
-	ulint		recent_blocks	= 0;
-	ulint		ibuf_mode;
-	ulint		count;
-	ulint		low, high;
-	dberr_t		err;
-	ulint		i;
-	const ulint	buf_read_ahead_random_area
-				= BUF_READ_AHEAD_AREA(buf_pool);
-
-	if (!srv_random_read_ahead) {
-		/* Disabled by user */
-		return(0);
-	}
-
-	if (srv_startup_is_before_trx_rollback_phase) {
-		/* No read-ahead to avoid thread deadlocks */
-		return(0);
-	}
-
-	if (ibuf_bitmap_page(page_id, page_size) || trx_sys_hdr_page(page_id)) {
-
-		/* If it is an ibuf bitmap page or trx sys hdr, we do
-		no read-ahead, as that could break the ibuf page access
-		order */
-
-		return(0);
-	}
-
-	low  = (page_id.page_no() / buf_read_ahead_random_area)
-		* buf_read_ahead_random_area;
-
-	high = (page_id.page_no() / buf_read_ahead_random_area + 1)
-		* buf_read_ahead_random_area;
-
-	/* Remember the tablespace version before we ask the tablespace size
-	below: if DISCARD + IMPORT changes the actual .ibd file meanwhile, we
-	do not try to read outside the bounds of the tablespace! */
-	if (fil_space_t* space = fil_space_acquire(page_id.space())) {
-
-#ifdef UNIV_DEBUG
-		if (srv_file_per_table) {
-			ulint	size = 0;
-
-			for (const fil_node_t*	node =
-				UT_LIST_GET_FIRST(space->chain);
-			     node != NULL;
-			     node = UT_LIST_GET_NEXT(chain, node)) {
-
-				size += os_file_get_size(node->handle)
-					/ page_size.physical();
-			}
-		}
-#endif /* UNIV_DEBUG */
-
-		if (high > space->size) {
-			high = space->size;
-		}
-		fil_space_release(space);
-	} else {
-		return(0);
-	}
-
-	os_rmb;
-	if (buf_pool->n_pend_reads
-	    > buf_pool->curr_size / BUF_READ_AHEAD_PEND_LIMIT) {
-
-		return(0);
-	}
-
-	/* Count how many blocks in the area have been recently accessed,
-	that is, reside near the start of the LRU list. */
-
-	for (i = low; i < high; i++) {
-		/* This debug code is only for 5.7. In trunk, with newDD,
-		the space->name is no longer same as table name. */
-		DBUG_EXECUTE_IF("innodb_invalid_read_after_truncate",
-			fil_space_t*	space = fil_space_get(page_id.space());
-
-			if (space != NULL
-			    && strcmp(space->name, "test/t1") == 0) {
-				high = space->size;
-				goto read_ahead;
-			}
-		);
-
-		rw_lock_t* hash_lock;
-
-		const buf_page_t* bpage =
-			buf_page_hash_get_s_locked(buf_pool,
-						   page_id_t(page_id.space(),
-						   i), &hash_lock);
-
-		if (bpage != NULL
-		    && buf_page_is_accessed(bpage)
-		    && buf_page_peek_if_young(bpage)) {
-
-			recent_blocks++;
-
-			if (recent_blocks
-			    >= BUF_READ_AHEAD_RANDOM_THRESHOLD(buf_pool)) {
-
-				rw_lock_s_unlock(hash_lock);
-				goto read_ahead;
-			}
-		}
-
-		if (bpage) {
-			rw_lock_s_unlock(hash_lock);
-		}
-	}
-
-	/* Do nothing */
-	return(0);
->>>>>>> be20e845
 
 read_ahead:
   /* Read all the suitable blocks within the area */
@@ -604,31 +325,11 @@
 released by the i/o-handler thread.
 @param[in]	page_id		page id
 @param[in]	page_size	page size
-<<<<<<< HEAD
 @return true if page has been read in, false in case of failure */
 ibool buf_read_page(const page_id_t &page_id, const page_size_t &page_size,
                     trx_t *trx) {
   ulint count;
   dberr_t err;
-
-  ut_ad(!trx || trx->take_stats);
-=======
-@return TRUE if page has been read in, FALSE in case of failure */
-ibool
-buf_read_page(
-	const page_id_t&	page_id,
-	const page_size_t&	page_size,
-	trx_t*			trx)
-{
-	ulint		count;
-	dberr_t		err;
-
-	/* We do synchronous IO because our AIO completion code
-	is sub-optimal. See buf_page_io_complete(), we have to
-	acquire the buffer pool mutex before acquiring the block
-	mutex, required for updating the page state. The acquire
-	of the buffer pool mutex becomes an expensive bottleneck. */
->>>>>>> be20e845
 
   count = buf_read_page_low(&err, true, 0, BUF_READ_ANY_PAGE, page_id,
                             page_size, false, trx, false);
@@ -701,7 +402,6 @@
 @param[in]	page_size	page size
 @param[in]	inside_ibuf	TRUE if we are inside ibuf routine
 @return number of page read requests issued */
-<<<<<<< HEAD
 ulint buf_read_ahead_linear(const page_id_t &page_id,
                             const page_size_t &page_size, ibool inside_ibuf,
                             trx_t *trx) {
@@ -721,8 +421,6 @@
   const page_no_t buf_read_ahead_linear_area = BUF_READ_AHEAD_AREA(buf_pool);
   page_no_t threshold;
 
-  ut_ad(!trx || trx->take_stats);
-
   /* check if readahead is disabled */
   if (!srv_read_ahead_threshold) {
     return (0);
@@ -822,133 +520,6 @@
         fail_count++;
       }
     }
-=======
-ulint
-buf_read_ahead_linear(
-	const page_id_t&	page_id,
-	const page_size_t&	page_size,
-	ibool			inside_ibuf,
-	trx_t*			trx)
-{
-	buf_pool_t*	buf_pool = buf_pool_get(page_id);
-	buf_page_t*	bpage;
-	buf_frame_t*	frame;
-	buf_page_t*	pred_bpage	= NULL;
-	unsigned	pred_bpage_is_accessed = 0;
-	ulint		pred_offset;
-	ulint		succ_offset;
-	int		asc_or_desc;
-	ulint		new_offset;
-	ulint		fail_count;
-	ulint		low, high;
-	dberr_t		err;
-	ulint		i;
-	const ulint	buf_read_ahead_linear_area
-		= BUF_READ_AHEAD_AREA(buf_pool);
-	ulint		threshold;
-
-	/* check if readahead is disabled */
-	if (!srv_read_ahead_threshold) {
-		return(0);
-	}
-
-	if (srv_startup_is_before_trx_rollback_phase) {
-		/* No read-ahead to avoid thread deadlocks */
-		return(0);
-	}
-
-	low  = (page_id.page_no() / buf_read_ahead_linear_area)
-		* buf_read_ahead_linear_area;
-	high = (page_id.page_no() / buf_read_ahead_linear_area + 1)
-		* buf_read_ahead_linear_area;
-
-	if ((page_id.page_no() != low) && (page_id.page_no() != high - 1)) {
-		/* This is not a border page of the area: return */
-
-		return(0);
-	}
-
-	if (ibuf_bitmap_page(page_id, page_size) || trx_sys_hdr_page(page_id)) {
-
-		/* If it is an ibuf bitmap page or trx sys hdr, we do
-		no read-ahead, as that could break the ibuf page access
-		order */
-
-		return(0);
-	}
-
-	/* Remember the tablespace version before we ask te tablespace size
-	below: if DISCARD + IMPORT changes the actual .ibd file meanwhile, we
-	do not try to read outside the bounds of the tablespace! */
-	ulint	space_size;
-
-	if (fil_space_t* space = fil_space_acquire(page_id.space())) {
-		space_size = space->size;
-		fil_space_release(space);
-
-		if (high > space_size) {
-			/* The area is not whole */
-			return(0);
-		}
-	} else {
-		return(0);
-	}
-
-	os_rmb;
-
-	if (buf_pool->n_pend_reads
-	    > buf_pool->curr_size / BUF_READ_AHEAD_PEND_LIMIT) {
-
-		return(0);
-	}
-
-	/* Check that almost all pages in the area have been accessed; if
-	offset == low, the accesses must be in a descending order, otherwise,
-	in an ascending order. */
-
-	asc_or_desc = 1;
-
-	if (page_id.page_no() == low) {
-		asc_or_desc = -1;
-	}
-
-	/* How many out of order accessed pages can we ignore
-	when working out the access pattern for linear readahead */
-	threshold = ut_min(static_cast<ulint>(64 - srv_read_ahead_threshold),
-			   BUF_READ_AHEAD_AREA(buf_pool));
-
-	fail_count = 0;
-
-	rw_lock_t*	hash_lock;
-
-	for (i = low; i < high; i++) {
-
-		bpage = buf_page_hash_get_s_locked(buf_pool,
-						   page_id_t(page_id.space(),
-							     i), &hash_lock);
-
-		if (bpage == NULL || !buf_page_is_accessed(bpage)) {
-			/* Not accessed */
-			fail_count++;
-
-		} else if (pred_bpage) {
-			/* Note that buf_page_is_accessed() returns
-			the time of the first access.  If some blocks
-			of the extent existed in the buffer pool at
-			the time of a linear access pattern, the first
-			access times may be nonmonotonic, even though
-			the latest access times were linear.  The
-			threshold (srv_read_ahead_factor) should help
-			a little against this. */
-			int res = ut_ulint_cmp(
-				buf_page_is_accessed(bpage),
-				pred_bpage_is_accessed);
-			/* Accesses not in the right order */
-			if (res != 0 && res != asc_or_desc) {
-				fail_count++;
-			}
-		}
->>>>>>> be20e845
 
     if (fail_count > threshold) {
       /* Too many failures: return */
