--- conflicted
+++ resolved
@@ -1047,20 +1047,12 @@
 				false, frame, bpage->size,
 				fsp_is_checksum_disabled(bpage->id.space()));
 
-<<<<<<< HEAD
-			ut_a(reporter.verify_zip_checksum());
-
 			mach_write_to_8(frame + FIL_PAGE_LSN,
 					bpage->newest_modification);
+
+			ut_a(reporter.verify_zip_checksum());
 			break;
 		}
-=======
-		mach_write_to_8(frame + FIL_PAGE_LSN,
-				bpage->newest_modification);
-
-		ut_a(page_zip_verify_checksum(frame, bpage->size.physical()));
-		break;
->>>>>>> f2b64865
 	case BUF_BLOCK_FILE_PAGE:
 		frame = bpage->zip.data;
 		if (!frame) {
