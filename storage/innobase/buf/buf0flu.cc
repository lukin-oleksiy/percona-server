/*****************************************************************************

Copyright (c) 1995, 2023, Oracle and/or its affiliates.
Copyright (c) 2016, Percona Inc. All Rights Reserved.

This program is free software; you can redistribute it and/or modify it under
the terms of the GNU General Public License, version 2.0, as published by the
Free Software Foundation.

This program is also distributed with certain software (including but not
limited to OpenSSL) that is licensed under separate terms, as designated in a
particular file or component or in included license documentation. The authors
of MySQL hereby grant you an additional permission to link the program and
your derivative works with the separately licensed software that they have
included with MySQL.

This program is distributed in the hope that it will be useful, but WITHOUT
ANY WARRANTY; without even the implied warranty of MERCHANTABILITY or FITNESS
FOR A PARTICULAR PURPOSE. See the GNU General Public License, version 2.0,
for more details.

You should have received a copy of the GNU General Public License along with
this program; if not, write to the Free Software Foundation, Inc.,
51 Franklin St, Fifth Floor, Boston, MA 02110-1301  USA

*****************************************************************************/

/** @file buf/buf0flu.cc
 The database buffer buf_pool flush algorithm

 Created 11/11/1995 Heikki Tuuri
 *******************************************************/

#include <math.h>
#include <my_dbug.h>
#include <mysql/service_thd_wait.h>
#include <sys/types.h>
#include <time.h>

#ifndef UNIV_HOTBACKUP
#include "buf0buf.h"
#include "buf0checksum.h"
#include "buf0flu.h"
#include "ha_prototypes.h"
#include "my_inttypes.h"
#include "sql_thd_internal_api.h"
#endif /* !UNIV_HOTBACKUP */
#include "page0zip.h"
#ifndef UNIV_HOTBACKUP
#include "arch0arch.h"
#include "buf0lru.h"
#include "buf0rea.h"
#include "fil0fil.h"
#include "fsp0sysspace.h"
#include "ibuf0ibuf.h"
#include "log0buf.h"
#include "log0chkp.h"
#include "log0write.h"
#include "my_compiler.h"
#include "os0file.h"
#include "os0thread-create.h"
#include "page0page.h"
#include "srv0mon.h"
#include "srv0srv.h"
#include "srv0start.h"
#include "trx0sys.h"
#include "ut0byte.h"
#include "ut0stage.h"

#ifdef UNIV_LINUX
/* include defs for CPU time priority settings */
#include <sys/resource.h>
#include <sys/syscall.h>
#include <sys/time.h>
#include <unistd.h>

static const int buf_flush_page_cleaner_priority = -20;
#endif /* UNIV_LINUX */

/** Number of pages flushed through non flush_list flushes. */
static ulint buf_lru_flush_page_count = 0;

/** Factor for scan length to determine n_pages for intended oldest LSN
progress */
static uint buf_flush_lsn_scan_factor = 3;

/** Target oldest LSN for the requested flush_sync */
static lsn_t buf_flush_sync_lsn = 0;

#ifdef UNIV_DEBUG
/** Get the lsn up to which data pages are to be synchronously flushed.
@return target lsn for the requested flush_sync */
lsn_t get_flush_sync_lsn() noexcept { return buf_flush_sync_lsn; }
#endif /* UNIV_DEBUG */

#ifdef UNIV_PFS_THREAD
mysql_pfs_key_t page_flush_thread_key;
mysql_pfs_key_t page_flush_coordinator_thread_key;
mysql_pfs_key_t buf_lru_manager_thread_key;
#endif /* UNIV_PFS_THREAD */

/** Event to synchronise with the flushing. */
os_event_t buf_flush_event;

/** Event to wait for one flushing step */
os_event_t buf_flush_tick_event;

/** State for page cleaner array slot */
enum page_cleaner_state_t {
  /** Not requested any yet.
  Moved from FINISHED by the coordinator. */
  PAGE_CLEANER_STATE_NONE = 0,
  /** Requested but not started flushing.
  Moved from NONE by the coordinator. */
  PAGE_CLEANER_STATE_REQUESTED,
  /** Flushing is on going.
  Moved from REQUESTED by the worker. */
  PAGE_CLEANER_STATE_FLUSHING,
  /** Flushing was finished.
  Moved from FLUSHING by the worker. */
  PAGE_CLEANER_STATE_FINISHED
};

/** Page cleaner request state for each buffer pool instance */
struct page_cleaner_slot_t {
  page_cleaner_state_t state; /*!< state of the request.
                              protected by page_cleaner_t::mutex
                              if the worker thread got the slot and
                              set to PAGE_CLEANER_STATE_FLUSHING,
                              n_flushed_list can be updated only by
                              the worker thread */
  /* This value is set during state==PAGE_CLEANER_STATE_NONE */
  ulint n_pages_requested;
  /*!< number of requested pages
  for the slot */
  /* These values are updated during state==PAGE_CLEANER_STATE_FLUSHING,
  and committed with state==PAGE_CLEANER_STATE_FINISHED.
  The consistency is protected by the 'state' */
  ulint n_flushed_list;
  /*!< number of flushed pages
  by flush_list flushing */
  bool succeeded_list;
  /*!< true if flush_list flushing
  succeeded. */
  std::chrono::milliseconds flush_lru_time;
  /*!< elapsed time for LRU flushing */
  std::chrono::milliseconds flush_list_time;
  /*!< elapsed time for flush_list
  flushing */
  ulint flush_lru_pass;
  /*!< count to attempt LRU flushing */
  ulint flush_list_pass;
  /*!< count to attempt flush_list
  flushing */
};

/** Page cleaner structure common for all threads */
struct page_cleaner_t {
  ib_mutex_t mutex;        /*!< mutex to protect whole of
                           page_cleaner_t struct and
                           page_cleaner_slot_t slots. */
  os_event_t is_requested; /*!< event to activate worker
                           threads. */
  os_event_t is_finished;  /*!< event to signal that all
                           slots were finished. */
  bool requested;          /*!< true if requested pages
                           to flush */
  lsn_t lsn_limit;         /*!< upper limit of LSN to be
                           flushed */
  ulint n_slots;           /*!< total number of slots */
  ulint n_slots_requested;
  /*!< number of slots
  in the state
  PAGE_CLEANER_STATE_REQUESTED */
  ulint n_slots_flushing;
  /*!< number of slots
  in the state
  PAGE_CLEANER_STATE_FLUSHING */
  ulint n_slots_finished;
  /*!< number of slots
  in the state
  PAGE_CLEANER_STATE_FINISHED */
  std::chrono::milliseconds flush_time;        /*!< elapsed time to flush
                              requests for all slots */
  ulint flush_pass;                            /*!< count to finish to flush
                                               requests for all slots */
  ut::unique_ptr<page_cleaner_slot_t[]> slots; /*!< pointer to the slots */
  bool is_running;                             /*!< false if attempt
                                               to shutdown */

#ifdef UNIV_DEBUG
  ulint n_disabled_debug;
  /*!< how many of pc threads
  have been disabled */
#endif /* UNIV_DEBUG */
};

static ut::unique_ptr<page_cleaner_t> page_cleaner;

#ifdef UNIV_DEBUG
bool innodb_page_cleaner_disabled_debug;
#endif /* UNIV_DEBUG */

/** Flush a batch of writes to the datafiles that have already been
written to the dblwr buffer on disk. */
static void buf_flush_sync_datafiles() {
  /* Wake possible simulated AIO thread to actually post the
  writes to the operating system */
  os_aio_simulated_wake_handler_threads();

  /* Wait that all async writes to tablespaces have been posted to
  the OS */
  os_aio_wait_until_no_pending_writes();

  /* Now we flush the data to disk (for example, with fsync) */
  fil_flush_file_spaces();
}

/** Thread tasked with flushing dirty pages from the buffer pools.
As of now we'll have only one coordinator. */
static void buf_flush_page_coordinator_thread();

/** Worker thread of page_cleaner. */
static void buf_flush_page_cleaner_thread();

/** LRU manager thread for performing LRU flushed and evictions for buffer pool
free list refill. One thread is created for each buffer pool instance. */
static void buf_lru_manager_thread(size_t buf_pool_instance);

/** Increases flush_list size in bytes with the page size in inline function */
static inline void incr_flush_list_size_in_bytes(
    buf_block_t *block,   /*!< in: control block */
    buf_pool_t *buf_pool) /*!< in: buffer pool instance */
{
  ut_ad(buf_flush_list_mutex_own(buf_pool));

  buf_pool->stat.flush_list_bytes += block->page.size.physical();

  ut_ad(buf_pool->stat.flush_list_bytes <= buf_pool->curr_pool_size);
}

#if defined UNIV_DEBUG || defined UNIV_BUF_DEBUG
/** Validate a buffer pool instance flush list.
@param[in] buf_pool Instance to validate
@return true on success. */
static bool buf_flush_validate_low(const buf_pool_t *buf_pool);

/** Validates the flush list some of the time.
 @return true if ok or the check was skipped */
static bool buf_flush_validate_skip(
    buf_pool_t *buf_pool) /*!< in: Buffer pool instance */
{
  /** Try buf_flush_validate_low() every this many times */
  constexpr uint32_t BUF_FLUSH_VALIDATE_SKIP = 23;

  /** The buf_flush_validate_low() call skip counter.
  Use a signed type because of the race condition below. */
  static int buf_flush_validate_count = BUF_FLUSH_VALIDATE_SKIP;

  DBUG_EXECUTE_IF("buf_flush_list_validate", buf_flush_validate_count = 1;);

  /* There is a race condition below, but it does not matter,
  because this call is only for heuristic purposes. We want to
  reduce the call frequency of the costly buf_flush_validate_low()
  check in debug builds. */
  if (--buf_flush_validate_count > 0) {
    return true;
  }

  buf_flush_validate_count = BUF_FLUSH_VALIDATE_SKIP;
  return (buf_flush_validate_low(buf_pool));
}
#endif /* UNIV_DEBUG || UNIV_BUF_DEBUG */

/** Insert a block in the flush_rbt and returns a pointer to its
 predecessor or NULL if no predecessor. The ordering is maintained
 on the basis of the <oldest_modification, space, offset> key.
 @return pointer to the predecessor or NULL if no predecessor. */
static buf_page_t *buf_flush_insert_in_flush_rbt(
    buf_page_t *bpage) /*!< in: bpage to be inserted. */
{
  const ib_rbt_node_t *c_node;
  const ib_rbt_node_t *p_node;
  buf_page_t *prev = nullptr;
  buf_pool_t *buf_pool = buf_pool_from_bpage(bpage);

  ut_ad(buf_flush_list_mutex_own(buf_pool));

  /* Insert this buffer into the rbt. */
  c_node = rbt_insert(buf_pool->flush_rbt, &bpage, &bpage);
  ut_a(c_node != nullptr);

  /* Get the predecessor. */
  p_node = rbt_prev(buf_pool->flush_rbt, c_node);

  if (p_node != nullptr) {
    buf_page_t **value;
    value = rbt_value(buf_page_t *, p_node);
    prev = *value;
    ut_a(prev != nullptr);
  }

  return (prev);
}

/** Delete a bpage from the flush_rbt. */
static void buf_flush_delete_from_flush_rbt(
    buf_page_t *bpage) /*!< in: bpage to be removed. */
{
  buf_pool_t *buf_pool = buf_pool_from_bpage(bpage);

  ut_ad(buf_flush_list_mutex_own(buf_pool));

#ifdef UNIV_DEBUG
  bool ret =
#endif /* UNIV_DEBUG */
      rbt_delete(buf_pool->flush_rbt, &bpage);

  ut_ad(ret);
}

/** Compare two modified blocks in the buffer pool. The key for comparison
 is:
 key = <oldest_modification, space, offset>
 This comparison is used to maintian ordering of blocks in the
 buf_pool->flush_rbt.
 Note that for the purpose of flush_rbt, we only need to order blocks
 on the oldest_modification. The other two fields are used to uniquely
 identify the blocks.
 @return < 0 if b2 < b1, 0 if b2 == b1, > 0 if b2 > b1 */
static int buf_flush_block_cmp(const void *p1, /*!< in: block1 */
                               const void *p2) /*!< in: block2 */
{
  int ret;
  const buf_page_t *b1 = *(const buf_page_t **)p1;
  const buf_page_t *b2 = *(const buf_page_t **)p2;

  ut_ad(b1 != nullptr);
  ut_ad(b2 != nullptr);

#ifdef UNIV_DEBUG
  buf_pool_t *buf_pool = buf_pool_from_bpage(b1);
#endif /* UNIV_DEBUG */

  ut_ad(buf_flush_list_mutex_own(buf_pool));

  ut_ad(b1->in_flush_list);
  ut_ad(b2->in_flush_list);

  if (b2->get_oldest_lsn() > b1->get_oldest_lsn()) {
    return (1);
  } else if (b2->get_oldest_lsn() < b1->get_oldest_lsn()) {
    return (-1);
  }

  /* If oldest_modification is same then decide on the space. */
  ret = (int)(b2->id.space() - b1->id.space());

  /* Or else decide ordering on the page number. */
  return (ret ? ret : (int)(b2->id.page_no() - b1->id.page_no()));
}

/** Initialize the red-black tree to speed up insertions into the flush_list
 during recovery process. Should be called at the start of recovery
 process before any page has been read/written. */
void buf_flush_init_flush_rbt(void) {
  ulint i;

  for (i = 0; i < srv_buf_pool_instances; i++) {
    buf_pool_t *buf_pool;

    buf_pool = buf_pool_from_array(i);

    buf_flush_list_mutex_enter(buf_pool);

    ut_ad(buf_pool->flush_rbt == nullptr);

    /* Create red black tree for speedy insertions in flush list. */
    buf_pool->flush_rbt = rbt_create(sizeof(buf_page_t *), buf_flush_block_cmp);

    buf_flush_list_mutex_exit(buf_pool);
  }
}

/** Frees up the red-black tree. */
void buf_flush_free_flush_rbt(void) {
  ulint i;

  if (!buf_pool_ptr) return;

  for (i = 0; i < srv_buf_pool_instances; i++) {
    buf_pool_t *buf_pool;

    buf_pool = buf_pool_from_array(i);

    if (!buf_pool || !buf_pool->flush_rbt) continue;

    buf_flush_list_mutex_enter(buf_pool);

#if defined UNIV_DEBUG || defined UNIV_BUF_DEBUG
    ut_a(buf_flush_validate_low(buf_pool));
#endif /* UNIV_DEBUG || UNIV_BUF_DEBUG */

    rbt_free(buf_pool->flush_rbt);
    buf_pool->flush_rbt = nullptr;

    buf_flush_list_mutex_exit(buf_pool);
  }
}

bool buf_are_flush_lists_empty_validate(void) {
  /* No mutex is acquired. It is used by single-thread
  in assertions during startup. */

  for (size_t i = 0; i < srv_buf_pool_instances; i++) {
    auto buf_pool = buf_pool_from_array(i);

    if (UT_LIST_GET_FIRST(buf_pool->flush_list) != nullptr) {
      return false;
    }
  }

  return true;
}

/** Checks that order of two consecutive pages in flush list would be valid,
according to their oldest_modification values.

@remarks
We have a relaxed order in flush list, but still we have guarantee,
that the earliest added page has oldest_modification not greater than
minimum oldest_midification of all dirty pages by more than number of
slots in the log recent closed buffer.

This is used by assertions only.

@param[in]      earlier_added_lsn       oldest_modification of page which was
                                        added to flush list earlier
@param[in]      new_added_lsn           oldest_modification of page which is
                                        being added to flush list
@retval true if the order is valid
*/
MY_COMPILER_DIAGNOSTIC_PUSH()
MY_COMPILER_CLANG_WORKAROUND_REF_DOCBUG()
/**
@see @ref sect_redo_log_reclaim_space
@see @ref sect_redo_log_add_dirty_pages */
MY_COMPILER_DIAGNOSTIC_POP()

[[maybe_unused]] static inline bool buf_flush_list_order_validate(
    lsn_t earlier_added_lsn, lsn_t new_added_lsn) {
  return (earlier_added_lsn <=
          new_added_lsn + log_buffer_flush_order_lag(*log_sys));
}

/** Borrows LSN from the recent added dirty page to the flush list.

This should be the lsn which we may use to mark pages dirtied without
underlying redo records, when we add them to the flush list.

The lsn should be chosen in a way which will guarantee that we will
not destroy checkpoint calculations if we inserted a new dirty page
with such lsn to the flush list. This is strictly related to the
limitations we put on the relaxed order in flush lists, which have
direct impact on computation of lsn available for next checkpoint.

Therefore when the flush list is empty, the lsn is chosen as the
maximum lsn up to which we know, that all dirty pages with smaller
oldest_modification were added to the flush list.

This guarantees that the limitations put on the relaxed order are
hold and lsn available for next checkpoint is not miscalculated.

@param[in]  buf_pool  buffer pool instance
@return     the borrowed newest_modification of the page or lsn up
            to which all dirty pages were added to the flush list
            if the flush list is empty */
static inline lsn_t buf_flush_borrow_lsn(const buf_pool_t *buf_pool) {
  ut_ad(buf_flush_list_mutex_own(buf_pool));

  const auto page = UT_LIST_GET_FIRST(buf_pool->flush_list);

  if (page == nullptr) {
    /* Flush list is empty - use lsn up to which we know that all
    dirty pages with smaller oldest_modification were added to
    the flush list (they were flushed as the flush list is empty). */
    const lsn_t lsn = log_buffer_dirty_pages_added_up_to_lsn(*log_sys);

    if (lsn < LOG_START_LSN) {
      ut_ad(srv_read_only_mode);
      return LOG_START_LSN + LOG_BLOCK_HDR_SIZE;
    }
    return lsn;
  }

  ut_ad(page->is_dirty());
  ut_ad(page->get_newest_lsn() >= page->get_oldest_lsn());

  return page->get_oldest_lsn();
}

/** Inserts a modified block into the flush list. */
void buf_flush_insert_into_flush_list(
    buf_pool_t *buf_pool, /*!< buffer pool instance */
    buf_block_t *block,   /*!< in/out: block which is modified */
    lsn_t lsn)            /*!< in: oldest modification */
{
  ut_ad(mutex_own(buf_page_get_mutex(&block->page)));
  ut_ad(log_sys != nullptr);

  buf_flush_list_mutex_enter(buf_pool);

  /* If we are in the recovery then we need to update the flush
  red-black tree as well. */
  if (buf_pool->flush_rbt != nullptr) {
    ut_ad(lsn != 0);
    ut_ad(block->page.get_newest_lsn() != 0);
    buf_flush_list_mutex_exit(buf_pool);
    buf_flush_insert_sorted_into_flush_list(buf_pool, block, lsn);
    return;
  }

  ut_ad(buf_block_get_state(block) == BUF_BLOCK_FILE_PAGE);
  ut_ad(!block->page.in_flush_list);

  ut_d(block->page.in_flush_list = true);

  if (lsn == 0) {
    /* This is no-redo dirtied page. Borrow the lsn. */
    lsn = buf_flush_borrow_lsn(buf_pool);

    ut_ad(log_is_data_lsn(lsn));

    /* This page could already be no-redo dirtied before,
    and flushed since then. Also the page from which we
    borrowed lsn last time could be flushed by LRU and
    we would end up borrowing smaller LSN.

    Another risk is that this page was flushed earlier
    and freed. We should not re-flush it to disk with
    smaller FIL_PAGE_LSN.

    The best way to go is to use flushed_to_disk_lsn,
    unless we borrowed even higher value.

    This way we are sure that no page has ever been
    flushed with higher newest_modification - it would
    first need to wait until redo is flushed up to
    such point and it would ensure that by checking
    the log_sys->flushed_to_disk_lsn's value too.

    Because we keep the page latched, after we read
    flushed_to_disk_lsn this page cannot be flushed
    in background with higher lsn (hence we are safe
    even if the flushed_to_disk_lsn advanced after
    we read it). */

    block->page.set_newest_lsn(
        std::max(lsn, log_sys->flushed_to_disk_lsn.load()));
  }

  ut_ad(log_is_data_lsn(lsn));
  ut_ad(!block->page.is_dirty());
  ut_ad(block->page.get_newest_lsn() >= lsn);

  ut_ad(UT_LIST_GET_FIRST(buf_pool->flush_list) == nullptr ||
        buf_flush_list_order_validate(
            UT_LIST_GET_FIRST(buf_pool->flush_list)->get_oldest_lsn(), lsn));

  block->page.set_oldest_lsn(lsn);

  UT_LIST_ADD_FIRST(buf_pool->flush_list, &block->page);

  incr_flush_list_size_in_bytes(block, buf_pool);

#ifdef UNIV_DEBUG_VALGRIND
  void *p;

  if (block->page.size.is_compressed()) {
    p = block->page.zip.data;
  } else {
    p = block->frame;
  }

  UNIV_MEM_ASSERT_RW(p, block->page.size.physical());
#endif /* UNIV_DEBUG_VALGRIND */

#if defined UNIV_DEBUG || defined UNIV_BUF_DEBUG
  ut_a(buf_flush_validate_skip(buf_pool));
#endif /* UNIV_DEBUG || UNIV_BUF_DEBUG */

  buf_flush_list_mutex_exit(buf_pool);
}

/** Inserts a modified block into the flush list in the right sorted position.
 This function is used by recovery, because there the modifications do not
 necessarily come in the order of lsn's. */
void buf_flush_insert_sorted_into_flush_list(
    buf_pool_t *buf_pool, /*!< in: buffer pool instance */
    buf_block_t *block,   /*!< in/out: block which is modified */
    lsn_t lsn)            /*!< in: oldest modification */
{
  buf_page_t *prev_b;
  buf_page_t *b;

  ut_ad(mutex_own(buf_page_get_mutex(&block->page)));
  ut_ad(buf_block_get_state(block) == BUF_BLOCK_FILE_PAGE);

  buf_flush_list_mutex_enter(buf_pool);

  /* The field in_LRU_list is protected by buf_pool->LRU_list_mutex,
  which we are not holding.  However, while a block is in the flush
  list, it is dirty and cannot be discarded, not from the
  page_hash or from the LRU list.  At most, the uncompressed
  page frame of a compressed block may be discarded or created
  (copying the block->page to or from a buf_page_t that is
  dynamically allocated from buf_buddy_alloc()).  Because those
  transitions hold block->mutex and the flush list mutex (via
  buf_flush_relocate_on_flush_list()), there is no possibility
  of a race condition in the assertions below. */
  ut_ad(block->page.in_LRU_list);
  ut_ad(block->page.in_page_hash);
  /* buf_buddy_block_register() will take a block in the
  BUF_BLOCK_MEMORY state, not a file page. */
  ut_ad(!block->page.in_zip_hash);

  ut_ad(!block->page.in_flush_list);
  ut_d(block->page.in_flush_list = true);
  block->page.set_oldest_lsn(lsn);

#ifdef UNIV_DEBUG_VALGRIND
  void *p;

  if (block->page.size.is_compressed()) {
    p = block->page.zip.data;
  } else {
    p = block->frame;
  }

  UNIV_MEM_ASSERT_RW(p, block->page.size.physical());
#endif /* UNIV_DEBUG_VALGRIND */

  prev_b = nullptr;

  /* For the most part when this function is called the flush_rbt
  should not be NULL. In a very rare boundary case it is possible
  that the flush_rbt has already been freed by the recovery thread
  before the last page was hooked up in the flush_list by the
  io-handler thread. In that case we'll just do a simple
  linear search in the else block. */
  if (buf_pool->flush_rbt != nullptr) {
    prev_b = buf_flush_insert_in_flush_rbt(&block->page);

  } else {
    b = UT_LIST_GET_FIRST(buf_pool->flush_list);

    while (b != nullptr && b->get_oldest_lsn() > block->page.get_oldest_lsn()) {
      ut_ad(b->in_flush_list);
      prev_b = b;
      b = UT_LIST_GET_NEXT(list, b);
    }
  }

  if (prev_b == nullptr) {
    UT_LIST_ADD_FIRST(buf_pool->flush_list, &block->page);
  } else {
    UT_LIST_INSERT_AFTER(buf_pool->flush_list, prev_b, &block->page);
  }

  if (buf_pool->oldest_hp.get() != nullptr) {
    /* clear oldest_hp */
    buf_pool->oldest_hp.set(nullptr);
  }

  incr_flush_list_size_in_bytes(block, buf_pool);

#if defined UNIV_DEBUG || defined UNIV_BUF_DEBUG
  ut_a(buf_flush_validate_low(buf_pool));
#endif /* UNIV_DEBUG || UNIV_BUF_DEBUG */

  buf_flush_list_mutex_exit(buf_pool);
}

bool buf_flush_ready_for_replace(buf_page_t *bpage) {
  ut_d(auto buf_pool = buf_pool_from_bpage(bpage));
  ut_ad(mutex_own(&buf_pool->LRU_list_mutex));
  ut_ad(mutex_own(buf_page_get_mutex(bpage)));
  ut_ad(bpage->in_LRU_list);

  if (!buf_page_in_file(bpage)) {
    ib::fatal(UT_LOCATION_HERE, ER_IB_MSG_123)
        << "Buffer block " << bpage << " state "
        << static_cast<unsigned>(bpage->state) << " in the LRU list!";
  }

  /* We can't replace a page that is fixed in any way.*/
  if (!buf_page_can_relocate(bpage)) {
    return false;
  }
  /* We can replace it if it is stale, but only if the page is not fixed. */
  if (bpage->was_stale()) {
    return true;
  }
  return !bpage->is_dirty();
}

/** Check if the block was modified and was ready for flushing.
This is a common part of the logic of buf_flush_was_ready_for_flush() and
buf_flush_ready_for_flush() which differ by the tolerance for stale result.
@param[in]      bpage           buffer control block, must be buf_page_in_file()
@param[in]      flush_type      type of flush
@param[in]      atomic          false if the caller can tolerate stale data,
                                true if the caller needs accurate answer, which
                                requires the caller to hold buf_page_get_mutex.
@return true if page seems ready for flush */
static bool buf_flush_ready_for_flush_gen(buf_page_t *bpage,
                                          buf_flush_t flush_type, bool atomic) {
#ifdef UNIV_DEBUG
  auto buf_pool = buf_pool_from_bpage(bpage);

  ut_a(buf_page_in_file(bpage) ||
       (buf_page_get_state(bpage) == BUF_BLOCK_REMOVE_HASH &&
        !mutex_own(&buf_pool->LRU_list_mutex)));
#else
  ut_a(buf_page_in_file(bpage) ||
       buf_page_get_state(bpage) == BUF_BLOCK_REMOVE_HASH);
#endif /* UNIV_DEBUG */

  /*As buf_flush_insert_into_flush_list() acquires SYNC_BUF_BLOCK after
  SYNC_BUF_FLUSH_LIST, the latch ordering prevents buf_do_flush_list_batch()
  from acquiring SYNC_BUF_BLOCK after SYNC_BUF_FLUSH_LIST taken for iterating
  over the flush_list. Thus for BUF_FLUSH_LIST we first perform a heuristic
  check with atomic==false, and if it looks ready to flush, we relatch, and
  recheck under proper mutex protection. In all other cases we already have
  the block_mutex.
  However, for BUF_FLUSH_LRU if we are called with atomic==false, then we will
  have the block mutex which will allow us to provide exact answer, even if we
  don't require it to be so (because atomic==false), and this is not required to
  have flush_list mutex in such situation.*/
  ut_ad(mutex_own(buf_page_get_mutex(bpage)) ||
        (!atomic && flush_type == BUF_FLUSH_LIST &&
         buf_flush_list_mutex_own(buf_pool)));

  ut_ad(flush_type < BUF_FLUSH_N_TYPES);

  if (!bpage->is_dirty() ||
      (atomic ? bpage->get_io_fix() != BUF_IO_NONE : bpage->was_io_fixed())) {
    return false;
  }

  ut_ad(bpage->in_flush_list);

  switch (flush_type) {
    case BUF_FLUSH_LIST:
      return (buf_page_get_state(bpage) != BUF_BLOCK_REMOVE_HASH);
    case BUF_FLUSH_LRU:
    case BUF_FLUSH_SINGLE_PAGE:
      return true;

    case BUF_FLUSH_N_TYPES:
      break;
  }

  ut_error;
}

/** Check if the block was modified and was ready for flushing at some point in
time during the call. Result might be obsolete.
@param[in]      bpage           buffer control block, must be buf_page_in_file()
@param[in]      flush_type      type of flush
@return true if can flush immediately */
static bool buf_flush_was_ready_for_flush(buf_page_t *bpage,
                                          buf_flush_t flush_type) {
  return buf_flush_ready_for_flush_gen(bpage, flush_type, false);
}

bool buf_flush_ready_for_flush(buf_page_t *bpage, buf_flush_t flush_type) {
  return buf_flush_ready_for_flush_gen(bpage, flush_type, true);
}

/** Remove a block from the flush list of modified blocks.
@param[in]      bpage   pointer to the block in question */
void buf_flush_remove(buf_page_t *bpage) {
  buf_pool_t *buf_pool = buf_pool_from_bpage(bpage);

  ut_ad(mutex_own(buf_page_get_mutex(bpage)));
#if defined UNIV_DEBUG || defined UNIV_BUF_DEBUG
  ut_ad(buf_page_get_state(bpage) != BUF_BLOCK_ZIP_DIRTY ||
        mutex_own(&buf_pool->LRU_list_mutex));
#endif
  ut_ad(bpage->in_flush_list);

  buf_flush_list_mutex_enter(buf_pool);

  /* Important that we adjust the hazard pointer before removing
  the bpage from flush list. */
  buf_pool->flush_hp.adjust(bpage);
  buf_pool->oldest_hp.adjust(bpage);

  switch (buf_page_get_state(bpage)) {
    case BUF_BLOCK_POOL_WATCH:
    case BUF_BLOCK_ZIP_PAGE:
      /* Clean compressed pages should not be on the flush list */
    case BUF_BLOCK_NOT_USED:
    case BUF_BLOCK_READY_FOR_USE:
    case BUF_BLOCK_MEMORY:
    case BUF_BLOCK_REMOVE_HASH:
      ut_error;
      return;
    case BUF_BLOCK_ZIP_DIRTY:
      buf_page_set_state(bpage, BUF_BLOCK_ZIP_PAGE);
      UT_LIST_REMOVE(buf_pool->flush_list, bpage);
#if defined UNIV_DEBUG || defined UNIV_BUF_DEBUG
      buf_LRU_insert_zip_clean(bpage);
#endif /* UNIV_DEBUG || UNIV_BUF_DEBUG */
      break;
    case BUF_BLOCK_FILE_PAGE:
      UT_LIST_REMOVE(buf_pool->flush_list, bpage);
      break;
  }

  /* If the flush_rbt is active then delete from there as well. */
  if (buf_pool->flush_rbt != nullptr) {
    buf_flush_delete_from_flush_rbt(bpage);
  }

  /* Must be done after we have removed it from the flush_rbt
  because we assert on in_flush_list in comparison function. */
  ut_d(bpage->in_flush_list = false);

  buf_pool->stat.flush_list_bytes -= bpage->size.physical();

  bpage->set_clean();

#if defined UNIV_DEBUG || defined UNIV_BUF_DEBUG
  ut_a(buf_flush_validate_skip(buf_pool));
#endif /* UNIV_DEBUG || UNIV_BUF_DEBUG */

  /* If there is an observer that want to know if the asynchronous
  flushing was done then notify it. */
  if (bpage->get_flush_observer() != nullptr) {
    bpage->get_flush_observer()->notify_remove(buf_pool, bpage);
    bpage->reset_flush_observer();
  }

  buf_flush_list_mutex_exit(buf_pool);
}

/** Relocates a buffer control block on the flush_list.
 Note that it is assumed that the contents of bpage have already been
 copied to dpage.
 IMPORTANT: When this function is called bpage and dpage are not
 exact copies of each other. For example, they both will have different
 "::state". Also the "::list" pointers in dpage may be stale. We need to
 use the current list node (bpage) to do the list manipulation because
 the list pointers could have changed between the time that we copied
 the contents of bpage to the dpage and the flush list manipulation
 below. */
void buf_flush_relocate_on_flush_list(
    buf_page_t *bpage, /*!< in/out: control block being moved */
    buf_page_t *dpage) /*!< in/out: destination block */
{
  buf_page_t *prev;
  buf_page_t *prev_b = nullptr;
  buf_pool_t *buf_pool = buf_pool_from_bpage(bpage);

  /* Must reside in the same buffer pool. */
  ut_ad(buf_pool == buf_pool_from_bpage(dpage));

  ut_ad(mutex_own(buf_page_get_mutex(bpage)));

  buf_flush_list_mutex_enter(buf_pool);

  ut_ad(bpage->in_flush_list);
  ut_ad(dpage->in_flush_list);

  /* If recovery is active we must swap the control blocks in
  the flush_rbt as well. */
  if (buf_pool->flush_rbt != nullptr) {
    buf_flush_delete_from_flush_rbt(bpage);
    prev_b = buf_flush_insert_in_flush_rbt(dpage);
  }

  /* Important that we adjust the hazard pointer before removing
  the bpage from the flush list. */
  buf_pool->flush_hp.move(bpage, dpage);
  buf_pool->oldest_hp.move(bpage, dpage);

  /* Must be done after we have removed it from the flush_rbt
  because we assert on in_flush_list in comparison function. */
  ut_d(bpage->in_flush_list = false);

  prev = UT_LIST_GET_PREV(list, bpage);
  UT_LIST_REMOVE(buf_pool->flush_list, bpage);

  if (prev) {
    ut_ad(prev->in_flush_list);
    UT_LIST_INSERT_AFTER(buf_pool->flush_list, prev, dpage);
  } else {
    UT_LIST_ADD_FIRST(buf_pool->flush_list, dpage);
  }

  /* Just an extra check. Previous in flush_list
  should be the same control block as in flush_rbt. */
  ut_a(buf_pool->flush_rbt == nullptr || prev_b == prev);

#if defined UNIV_DEBUG || defined UNIV_BUF_DEBUG
  ut_a(buf_flush_validate_low(buf_pool));
#endif /* UNIV_DEBUG || UNIV_BUF_DEBUG */

  buf_flush_list_mutex_exit(buf_pool);
}

/** Updates the flush system data structures when a write is completed.
@param[in]      bpage   pointer to the block in question */
void buf_flush_write_complete(buf_page_t *bpage) {
  auto buf_pool = buf_pool_from_bpage(bpage);

  ut_ad(mutex_own(buf_page_get_mutex(bpage)));

  ut_ad(buf_page_get_state(bpage) != BUF_BLOCK_ZIP_DIRTY ||
        mutex_own(&buf_pool->LRU_list_mutex));

  const buf_flush_t flush_type = buf_page_get_flush_type(bpage);

  buf_pool->change_flush_state(flush_type, [&]() {
    buf_flush_remove(bpage);
    buf_page_set_io_fix(bpage, BUF_IO_NONE);
    --buf_pool->n_flush[flush_type];
  });

  if (!fsp_is_system_temporary(bpage->id.space()) && dblwr::is_enabled()) {
    dblwr::write_complete(bpage, flush_type);
  }
}
#endif /* !UNIV_HOTBACKUP */

/** Calculate the checksum of a page from compressed table and update
the page.
@param[in,out]  page            page to update
@param[in]      size            compressed page size
@param[in]      lsn             LSN to stamp on the page
@param[in]      skip_lsn_check  true to skip check for lsn (in DEBUG) */
void buf_flush_update_zip_checksum(buf_frame_t *page, ulint size, lsn_t lsn,
                                   bool skip_lsn_check) {
  ut_a(size > 0);

  BlockReporter reporter = BlockReporter(false, nullptr, univ_page_size, false);

  const uint32_t checksum = reporter.calc_zip_checksum(
      page, size,
      static_cast<srv_checksum_algorithm_t>(srv_checksum_algorithm));

#ifdef UNIV_DEBUG
  const lsn_t page_lsn = mach_read_from_8(page + FIL_PAGE_LSN);
  ut_ad(skip_lsn_check || page_lsn <= lsn);
#endif /* UNIV_DEBUG */

  mach_write_to_8(page + FIL_PAGE_LSN, lsn);
  mach_write_to_4(page + FIL_PAGE_SPACE_OR_CHKSUM, checksum);
}

bool page_is_uncompressed_type(const byte *page) {
  switch (fil_page_get_type(page)) {
    case FIL_PAGE_TYPE_ALLOCATED:
    case FIL_PAGE_INODE:
    case FIL_PAGE_IBUF_BITMAP:
    case FIL_PAGE_TYPE_FSP_HDR:
    case FIL_PAGE_TYPE_XDES:
    case FIL_PAGE_TYPE_ZLOB_FIRST:
    case FIL_PAGE_TYPE_ZLOB_DATA:
    case FIL_PAGE_TYPE_ZLOB_INDEX:
    case FIL_PAGE_TYPE_ZLOB_FRAG:
    case FIL_PAGE_TYPE_ZLOB_FRAG_ENTRY:
      return (true);
  }
  return (false);
}

/** Initialize a page for writing to the tablespace.
@param[in]      block           buffer block; NULL if bypassing the buffer pool
@param[in,out]  page            page frame
@param[in,out]  page_zip_       compressed page, or NULL if uncompressed
@param[in]      newest_lsn      newest modification LSN to the page
@param[in]      skip_checksum   whether to disable the page checksum
@param[in]      skip_lsn_check  true to skip check for LSN (in DEBUG) */
void buf_flush_init_for_writing(const buf_block_t *block, byte *page,
                                void *page_zip_, lsn_t newest_lsn,
                                bool skip_checksum, bool skip_lsn_check) {
  uint32_t checksum = BUF_NO_CHECKSUM_MAGIC;

  ut_ad(block == nullptr || block->frame == page);
  ut_ad(block == nullptr || page_zip_ == nullptr ||
        &block->page.zip == page_zip_);
  ut_ad(page);

  if (page_zip_) {
    page_zip_des_t *page_zip;
    ulint size;

    page_zip = static_cast<page_zip_des_t *>(page_zip_);
    size = page_zip_get_size(page_zip);

    ut_ad(size);
    ut_ad(ut_is_2pow(size));
    ut_ad(size <= UNIV_ZIP_SIZE_MAX);

    const page_type_t page_type = fil_page_get_type(page);
    switch (page_type) {
      case FIL_PAGE_TYPE_ALLOCATED:
      case FIL_PAGE_INODE:
      case FIL_PAGE_IBUF_BITMAP:
      case FIL_PAGE_TYPE_FSP_HDR:
      case FIL_PAGE_TYPE_XDES:
      case FIL_PAGE_TYPE_ZLOB_FIRST:
      case FIL_PAGE_TYPE_ZLOB_DATA:
      case FIL_PAGE_TYPE_ZLOB_INDEX:
      case FIL_PAGE_TYPE_ZLOB_FRAG:
      case FIL_PAGE_TYPE_ZLOB_FRAG_ENTRY:
        /* These are essentially uncompressed pages. */
        ut_ad(page_is_uncompressed_type(page));
        /* Skip copy if they points to same memory: clone page copy. */
        if (page_zip->data != page) {
          memcpy(page_zip->data, page, size);
        }
        [[fallthrough]];
      case FIL_PAGE_TYPE_ZBLOB:
      case FIL_PAGE_TYPE_ZBLOB2:
      case FIL_PAGE_SDI_ZBLOB:
      case FIL_PAGE_INDEX:
      case FIL_PAGE_SDI:
      case FIL_PAGE_RTREE:

        buf_flush_update_zip_checksum(page_zip->data, size, newest_lsn,
                                      skip_lsn_check);

        return;
    }

    ib::error(ER_IB_MSG_124) << "The compressed page to be written"
                                " seems corrupt:";
    ut_print_buf(stderr, page, size);
    fputs("\nInnoDB: Possibly older version of the page:", stderr);
    ut_print_buf(stderr, page_zip->data, size);
    putc('\n', stderr);
    ut_error;
  }

#ifdef UNIV_DEBUG
  {
    /* Check if the previously existing page lsn is less than or equal to the
    new lsn.  The page_lsn should be updated in non-descending order. */
    const lsn_t old_page_lsn = mach_read_from_8(page + FIL_PAGE_LSN);
    const bool lsn_non_descending = (old_page_lsn <= newest_lsn);
    ut_ad(skip_lsn_check || lsn_non_descending);
  }
#endif /* UNIV_DEBUG */

  /* Write the newest modification lsn to the page header and trailer */
  mach_write_to_8(page + FIL_PAGE_LSN, newest_lsn);

  mach_write_to_8(page + UNIV_PAGE_SIZE - FIL_PAGE_END_LSN_OLD_CHKSUM,
                  newest_lsn);

  if (skip_checksum) {
    mach_write_to_4(page + FIL_PAGE_SPACE_OR_CHKSUM, checksum);
  } else {
    if (block != nullptr && UNIV_PAGE_SIZE == 16384) {
      /* The page type could be garbage in old files
      created before MySQL 5.5. Such files always
      had a page size of 16 kilobytes. */
      ulint page_type = fil_page_get_type(page);
      ulint reset_type = page_type;

      switch (block->page.id.page_no() % 16384) {
        case 0:
          reset_type = block->page.id.page_no() == 0 ? FIL_PAGE_TYPE_FSP_HDR
                                                     : FIL_PAGE_TYPE_XDES;
          break;
        case 1:
          reset_type = FIL_PAGE_IBUF_BITMAP;
          break;
        default:
          switch (page_type) {
            case FIL_PAGE_INDEX:
            case FIL_PAGE_RTREE:
            case FIL_PAGE_SDI:
            case FIL_PAGE_UNDO_LOG:
            case FIL_PAGE_INODE:
            case FIL_PAGE_IBUF_FREE_LIST:
            case FIL_PAGE_TYPE_ALLOCATED:
            case FIL_PAGE_TYPE_SYS:
            case FIL_PAGE_TYPE_TRX_SYS:
            case FIL_PAGE_TYPE_BLOB:
            case FIL_PAGE_TYPE_ZBLOB:
            case FIL_PAGE_TYPE_ZBLOB2:
            case FIL_PAGE_SDI_BLOB:
            case FIL_PAGE_SDI_ZBLOB:
            case FIL_PAGE_TYPE_LOB_INDEX:
            case FIL_PAGE_TYPE_LOB_DATA:
            case FIL_PAGE_TYPE_LOB_FIRST:
            case FIL_PAGE_TYPE_ZLOB_FIRST:
            case FIL_PAGE_TYPE_ZLOB_DATA:
            case FIL_PAGE_TYPE_ZLOB_INDEX:
            case FIL_PAGE_TYPE_ZLOB_FRAG:
            case FIL_PAGE_TYPE_ZLOB_FRAG_ENTRY:
            case FIL_PAGE_TYPE_RSEG_ARRAY:
              break;
            case FIL_PAGE_TYPE_FSP_HDR:
            case FIL_PAGE_TYPE_XDES:
            case FIL_PAGE_IBUF_BITMAP:
              /* These pages should have
              predetermined page numbers
              (see above). */
            default:
              reset_type = FIL_PAGE_TYPE_UNKNOWN;
              break;
          }
      }

      if (UNIV_UNLIKELY(page_type != reset_type)) {
        ib::info(ER_IB_MSG_125)
            << "Resetting invalid page " << block->page.id << " type "
            << page_type << " to " << reset_type << " when flushing.";
        fil_page_set_type(page, reset_type);
      }
    }

    switch ((srv_checksum_algorithm_t)srv_checksum_algorithm) {
      case SRV_CHECKSUM_ALGORITHM_CRC32:
      case SRV_CHECKSUM_ALGORITHM_STRICT_CRC32:
        checksum = buf_calc_page_crc32(page);
        mach_write_to_4(page + FIL_PAGE_SPACE_OR_CHKSUM, checksum);
        break;
      case SRV_CHECKSUM_ALGORITHM_INNODB:
      case SRV_CHECKSUM_ALGORITHM_STRICT_INNODB:
        checksum = (uint32_t)buf_calc_page_new_checksum(page);
        mach_write_to_4(page + FIL_PAGE_SPACE_OR_CHKSUM, checksum);
        checksum = (uint32_t)buf_calc_page_old_checksum(page);
        break;
      case SRV_CHECKSUM_ALGORITHM_NONE:
      case SRV_CHECKSUM_ALGORITHM_STRICT_NONE:
        mach_write_to_4(page + FIL_PAGE_SPACE_OR_CHKSUM, checksum);
        break;
        /* no default so the compiler will emit a warning if
        new enum is added and not handled here */
    }
  }

  /* With the InnoDB checksum, we overwrite the first 4 bytes of
  the end lsn field to store the old formula checksum. Since it
  depends also on the field FIL_PAGE_SPACE_OR_CHKSUM, it has to
  be calculated after storing the new formula checksum.

  In other cases we write the same value to both fields.
  If CRC32 is used then it is faster to use that checksum
  (calculated above) instead of calculating another one.
  We can afford to store something other than
  buf_calc_page_old_checksum() or BUF_NO_CHECKSUM_MAGIC in
  this field because the file will not be readable by old
  versions of MySQL/InnoDB anyway (older than MySQL 5.6.3) */

  mach_write_to_4(page + UNIV_PAGE_SIZE - FIL_PAGE_END_LSN_OLD_CHKSUM,
                  checksum);
}

#ifndef UNIV_HOTBACKUP
/** Does an asynchronous write of a buffer page.
@param[in]      bpage           buffer block to write
@param[in]      flush_type      type of flush
@param[in]      sync            true if sync IO request */
static void buf_flush_write_block_low(buf_page_t *bpage, buf_flush_t flush_type,
                                      bool sync) {
  page_t *frame = nullptr;

#ifdef UNIV_DEBUG
  buf_pool_t *buf_pool = buf_pool_from_bpage(bpage);
  ut_ad(!mutex_own(&buf_pool->LRU_list_mutex));
#endif /* UNIV_DEBUG */

  DBUG_PRINT("ib_buf", ("flush %s %u page " UINT32PF ":" UINT32PF,
                        sync ? "sync" : "async", (unsigned)flush_type,
                        bpage->id.space(), bpage->id.page_no()));

  ut_ad(buf_page_in_file(bpage));

  /* We are not holding block_mutex here. Nevertheless, it is safe to
  access bpage, because it is io_fixed and oldest_modification != 0.
  Thus, it cannot be relocated in the buffer pool or removed from
  flush_list or LRU_list. */
  ut_ad(!buf_flush_list_mutex_own(buf_pool));
  ut_ad(!buf_page_get_mutex(bpage)->is_owned());
  ut_ad(bpage->is_io_fix_write());
  ut_ad(bpage->is_dirty());

#ifdef UNIV_IBUF_COUNT_DEBUG
  ut_a(ibuf_count_get(bpage->id) == 0);
#endif /* UNIV_IBUF_COUNT_DEBUG */

  ut_ad(recv_recovery_is_on() || bpage->get_newest_lsn() != 0);

  /* Force the log to the disk before writing the modified block */
  if (!srv_read_only_mode) {
    const lsn_t flush_to_lsn = bpage->get_newest_lsn();

    /* Do the check before calling log_write_up_to() because in most
    cases it would allow to avoid call, and because of that we don't
    want those calls because they would have bad impact on the counter
    of calls, which is monitored to save CPU on spinning in log threads. */

    if (log_sys->flushed_to_disk_lsn.load() < flush_to_lsn) {
      Wait_stats wait_stats;

      wait_stats = log_write_up_to(*log_sys, flush_to_lsn, true);

      MONITOR_INC_WAIT_STATS_EX(MONITOR_ON_LOG_, _PAGE_WRITTEN, wait_stats);
    }
  }

  switch (buf_page_get_state(bpage)) {
    case BUF_BLOCK_POOL_WATCH:
    case BUF_BLOCK_ZIP_PAGE: /* The page should be dirty. */
    case BUF_BLOCK_NOT_USED:
    case BUF_BLOCK_READY_FOR_USE:
    case BUF_BLOCK_MEMORY:
    case BUF_BLOCK_REMOVE_HASH:
      ut_error;
      break;
    case BUF_BLOCK_ZIP_DIRTY: {
      frame = bpage->zip.data;
      BlockReporter reporter =
          BlockReporter(false, frame, bpage->size,
                        fsp_is_checksum_disabled(bpage->id.space()));

      mach_write_to_8(frame + FIL_PAGE_LSN, bpage->get_newest_lsn());

      ut_a(reporter.verify_zip_checksum());
      break;
    }
    case BUF_BLOCK_FILE_PAGE:
      frame = bpage->zip.data;
      if (!frame) {
        frame = ((buf_block_t *)bpage)->frame;
      }

      buf_flush_init_for_writing(
          reinterpret_cast<const buf_block_t *>(bpage),
          reinterpret_cast<const buf_block_t *>(bpage)->frame,
          bpage->zip.data ? &bpage->zip : nullptr, bpage->get_newest_lsn(),
          fsp_is_checksum_disabled(bpage->id.space()),
          false /* do not skip lsn check */);
      break;
  }

  dberr_t err = dblwr::write(flush_type, bpage, sync);

  ut_a(err == DB_SUCCESS || err == DB_TABLESPACE_DELETED);

  /* Increment the counter of I/O operations used
  for selecting LRU policy. */
  buf_LRU_stat_inc_io();
}

/** Writes a flushable page asynchronously from the buffer pool to a file.
NOTE: 1. in simulated aio we must call os_aio_simulated_wake_handler_threads
after we have posted a batch of writes! 2. buf_page_get_mutex(bpage) must be
held upon entering this function. The LRU list mutex must be held if flush_type
== BUF_FLUSH_SINGLE_PAGE. Both mutexes will be released by this function if it
returns true.
@param[in]      buf_pool        buffer pool instance
@param[in]      bpage           buffer control block
@param[in]      flush_type      type of flush
@param[in]      sync            true if sync IO request
@return true if page was flushed */
bool buf_flush_page(buf_pool_t *buf_pool, buf_page_t *bpage,
                    buf_flush_t flush_type, bool sync) {
  BPageMutex *block_mutex;

  ut_ad(flush_type < BUF_FLUSH_N_TYPES);
  /* Hold the LRU list mutex iff called for a single page LRU
  flush. A single page LRU flush is already non-performant, and holding
  the LRU list mutex allows us to avoid having to store the previous LRU
  list page or to restart the LRU scan in
  buf_flush_single_page_from_LRU(). */
  ut_ad(flush_type == BUF_FLUSH_SINGLE_PAGE ||
        !mutex_own(&buf_pool->LRU_list_mutex));
  ut_ad(flush_type != BUF_FLUSH_SINGLE_PAGE ||
        mutex_own(&buf_pool->LRU_list_mutex));
  ut_ad(buf_page_in_file(bpage));
  ut_ad(!sync || flush_type == BUF_FLUSH_SINGLE_PAGE);

  block_mutex = buf_page_get_mutex(bpage);
  ut_ad(mutex_own(block_mutex));

  ut_ad(buf_flush_ready_for_flush(bpage, flush_type));

  bool is_uncompressed;

  is_uncompressed = (buf_page_get_state(bpage) == BUF_BLOCK_FILE_PAGE);
  ut_ad(is_uncompressed == (block_mutex != &buf_pool->zip_mutex));

  bool flush;
  rw_lock_t *rw_lock = nullptr;
  bool no_fix_count = bpage->buf_fix_count == 0;

  if (!is_uncompressed) {
    flush = true;
    rw_lock = nullptr;
  } else if (!(no_fix_count || flush_type == BUF_FLUSH_LIST) ||
             (!no_fix_count &&
              srv_shutdown_state.load() < SRV_SHUTDOWN_FLUSH_PHASE &&
              fsp_is_system_temporary(bpage->id.space()))) {
    /* This is a heuristic, to avoid expensive SX attempts. */
    /* For table residing in temporary tablespace sync is done
    using IO_FIX and so before scheduling for flush ensure that
    page is not fixed. */
    flush = false;
  } else {
    rw_lock = &reinterpret_cast<buf_block_t *>(bpage)->lock;
    if (flush_type != BUF_FLUSH_LIST) {
      flush = rw_lock_sx_lock_nowait(rw_lock, BUF_IO_WRITE, UT_LOCATION_HERE);
    } else {
      /* Will SX lock later */
      flush = true;
    }
  }

  if (flush) {
    /* We are committed to flushing by the time we get here */

    buf_pool->change_flush_state(flush_type, [&] {
      buf_page_set_io_fix(bpage, BUF_IO_WRITE);
<<<<<<< HEAD

      buf_page_set_flush_type(bpage, flush_type);

      ++buf_pool->n_flush[flush_type];

      if (bpage->get_oldest_lsn() > buf_pool->max_lsn_io) {
        buf_pool->max_lsn_io = bpage->get_oldest_lsn();
      }

      if (!fsp_is_system_temporary(bpage->id.space()) &&
          buf_pool->track_page_lsn != LSN_MAX) {
        auto frame = bpage->zip.data;

=======

      buf_page_set_flush_type(bpage, flush_type);

      ++buf_pool->n_flush[flush_type];

      if (bpage->get_oldest_lsn() > buf_pool->max_lsn_io) {
        buf_pool->max_lsn_io = bpage->get_oldest_lsn();
      }

      if (!fsp_is_system_temporary(bpage->id.space()) &&
          buf_pool->track_page_lsn != LSN_MAX) {
        auto frame = bpage->zip.data;

>>>>>>> 824e2b40
        if (frame == nullptr) {
          frame = ((buf_block_t *)bpage)->frame;
        }
        const lsn_t frame_lsn = mach_read_from_8(frame + FIL_PAGE_LSN);

        arch_page_sys->track_page(bpage, buf_pool->track_page_lsn, frame_lsn,
                                  false);
      }
    });

    mutex_exit(block_mutex);

    if (flush_type == BUF_FLUSH_SINGLE_PAGE) {
      mutex_exit(&buf_pool->LRU_list_mutex);
    }

    if (flush_type == BUF_FLUSH_LIST && is_uncompressed &&
        !rw_lock_sx_lock_nowait(rw_lock, BUF_IO_WRITE, UT_LOCATION_HERE)) {
      if (!fsp_is_system_temporary(bpage->id.space()) && dblwr::is_enabled()) {
        dblwr::force_flush(flush_type, buf_pool_index(buf_pool));
      } else {
        buf_flush_sync_datafiles();
      }

      rw_lock_sx_lock_gen(rw_lock, BUF_IO_WRITE, UT_LOCATION_HERE);
    }

    /* If there is an observer that wants to know if the
    asynchronous flushing was sent then notify it.
    Note: we set flush observer to a page with x-latch, so we can
    guarantee that notify_flush and notify_remove are called in pair
    with s-latch on a uncompressed page. */
    if (bpage->get_flush_observer() != nullptr) {
      bpage->get_flush_observer()->notify_flush(buf_pool, bpage);
    }

    /* Even though bpage is not protected by any mutex at this
    point, it is safe to access bpage, because it is io_fixed and
    oldest_modification != 0.  Thus, it cannot be relocated in the
    buffer pool or removed from flush_list or LRU_list. */

    buf_flush_write_block_low(bpage, flush_type, sync);
  }

  return flush;
}

#if defined UNIV_DEBUG || defined UNIV_IBUF_DEBUG
/** Writes a flushable page asynchronously from the buffer pool to a file.
NOTE: block and LRU list mutexes must be held upon entering this function, and
they will be released by this function after flushing. This is loosely based on
buf_flush_batch() and buf_flush_page().
@param[in,out]  buf_pool        buffer pool instance
@param[in,out]  block           buffer control block
@return true if the page was flushed and the mutex released */
bool buf_flush_page_try(buf_pool_t *buf_pool, buf_block_t *block) {
  ut_ad(mutex_own(&buf_pool->LRU_list_mutex));
  ut_ad(buf_block_get_state(block) == BUF_BLOCK_FILE_PAGE);
  ut_ad(mutex_own(buf_page_get_mutex(&block->page)));

  if (!buf_flush_ready_for_flush(&block->page, BUF_FLUSH_SINGLE_PAGE)) {
    return false;
  }

  /* The following call will release the LRU list and block mutexes. */
  return (buf_flush_page(buf_pool, &block->page, BUF_FLUSH_SINGLE_PAGE, true));
}
#endif /* UNIV_DEBUG || UNIV_IBUF_DEBUG */

/** Check if the page is in buffer pool and can be flushed.
@param[in]      page_id         page id
@param[in]      flush_type      BUF_FLUSH_LRU or BUF_FLUSH_LIST
@return true if the page can be flushed. */
static bool buf_flush_check_neighbor(const page_id_t &page_id,
                                     buf_flush_t flush_type) {
  buf_page_t *bpage;
  buf_pool_t *buf_pool = buf_pool_get(page_id);
  bool ret;
  rw_lock_t *hash_lock;
  BPageMutex *block_mutex;

  ut_ad(flush_type == BUF_FLUSH_LRU || flush_type == BUF_FLUSH_LIST);

  /* We only want to flush pages from this buffer pool. */
  bpage = buf_page_hash_get_s_locked(buf_pool, page_id, &hash_lock);

  if (!bpage) {
    return (false);
  }

  block_mutex = buf_page_get_mutex(bpage);

  mutex_enter(block_mutex);

  rw_lock_s_unlock(hash_lock);

  ut_a(buf_page_in_file(bpage));

  /* We avoid flushing 'non-old' blocks in an LRU flush,
  because the flushed blocks are soon freed */

  ret = false;
  if (flush_type != BUF_FLUSH_LRU || buf_page_is_old(bpage)) {
    if (buf_flush_ready_for_flush(bpage, flush_type)) {
      ret = true;
    }
  }

  mutex_exit(block_mutex);

  return (ret);
}

/** Flushes to disk all flushable pages within the flush area.
@param[in]      page_id         page id
@param[in]      flush_type      BUF_FLUSH_LRU or BUF_FLUSH_LIST
@param[in]      n_flushed       number of pages flushed so far in this batch
@param[in]      n_to_flush      maximum number of pages we are allowed to flush
@return number of pages flushed */
static ulint buf_flush_try_neighbors(const page_id_t &page_id,
                                     buf_flush_t flush_type, ulint n_flushed,
                                     ulint n_to_flush) {
  page_no_t i;
  page_no_t low;
  page_no_t high;
  ulint count = 0;
  buf_pool_t *buf_pool = buf_pool_get(page_id);

  ut_ad(flush_type == BUF_FLUSH_LRU || flush_type == BUF_FLUSH_LIST);
  ut_ad(!mutex_own(&buf_pool->LRU_list_mutex));
  ut_ad(!buf_flush_list_mutex_own(buf_pool));

  if (UT_LIST_GET_LEN(buf_pool->LRU) < BUF_LRU_OLD_MIN_LEN ||
      srv_flush_neighbors == 0) {
    /* If there is little space or neighbor flushing is
    not enabled then just flush the victim. */
    low = page_id.page_no();
    high = page_id.page_no() + 1;
  } else {
    /* When flushed, dirty blocks are searched in
    neighborhoods of this size, and flushed along with the
    original page. */

    page_no_t buf_flush_area;

    buf_flush_area = std::min(buf_pool->read_ahead_area,
                              static_cast<page_no_t>(buf_pool->curr_size / 16));

    low = (page_id.page_no() / buf_flush_area) * buf_flush_area;
    high = (page_id.page_no() / buf_flush_area + 1) * buf_flush_area;

    if (srv_flush_neighbors == 1) {
      /* adjust 'low' and 'high' to limit
         for contiguous dirty area */
      if (page_id.page_no() > low) {
        for (i = page_id.page_no() - 1; i >= low; i--) {
          if (!buf_flush_check_neighbor(page_id_t(page_id.space(), i),
                                        flush_type)) {
            break;
          }

          if (i == low) {
            /* Avoid overwrap when low == 0
            and calling
            buf_flush_check_neighbor() with
            i == (ulint) -1 */
            i--;
            break;
          }
        }
        low = i + 1;
      }

      for (i = page_id.page_no() + 1;
           i < high &&
           buf_flush_check_neighbor(page_id_t(page_id.space(), i), flush_type);
           i++) {
        /* do nothing */
      }
      high = i;
    }
  }

  DBUG_PRINT("ib_buf", ("flush " UINT32PF ":%u..%u", page_id.space(),
                        (unsigned)low, (unsigned)high));

  for (i = low; i < high; i++) {
    if ((count + n_flushed) >= n_to_flush) {
      /* We have already flushed enough pages and
      should call it a day. There is, however, one
      exception. If the page whose neighbors we
      are flushing has not been flushed yet then
      we'll try to flush the victim that we
      selected originally. */
      if (i <= page_id.page_no()) {
        i = page_id.page_no();
      } else {
        break;
      }
    }

    const page_id_t cur_page_id(page_id.space(), i);

    auto buf_pool = buf_pool_get(cur_page_id);

    rw_lock_t *hash_lock;

    /* We only want to flush pages from this buffer pool. */
    auto bpage = buf_page_hash_get_s_locked(buf_pool, cur_page_id, &hash_lock);

    if (bpage == nullptr) {
      continue;
    }

    auto block_mutex = buf_page_get_mutex(bpage);

    mutex_enter(block_mutex);

    if (flush_type == BUF_FLUSH_LIST &&
        buf_flush_ready_for_flush(bpage, flush_type) &&
        bpage->buf_fix_count == 0 && bpage->was_stale()) {
      mutex_exit(block_mutex);
      buf_page_free_stale(buf_pool, bpage, hash_lock);
      continue;
    }

    rw_lock_s_unlock(hash_lock);

    ut_a(buf_page_in_file(bpage));

    /* We avoid flushing 'non-old' blocks in an LRU flush,
    because the flushed blocks are soon freed */

    if (flush_type != BUF_FLUSH_LRU || i == page_id.page_no() ||
        buf_page_is_old(bpage)) {
      if (buf_flush_ready_for_flush(bpage, flush_type) &&
          (i == page_id.page_no() || bpage->buf_fix_count == 0)) {
        /* We also try to flush those
        neighbors != offset */

        if (buf_flush_page(buf_pool, bpage, flush_type, false)) {
          ++count;
        } else {
          mutex_exit(block_mutex);
        }

        continue;
      }
    }

    mutex_exit(block_mutex);
  }

  if (count > 1) {
    MONITOR_INC_VALUE_CUMULATIVE(MONITOR_FLUSH_NEIGHBOR_TOTAL_PAGE,
                                 MONITOR_FLUSH_NEIGHBOR_COUNT,
                                 MONITOR_FLUSH_NEIGHBOR_PAGES, (count - 1));
  }

  return (count);
}

/** Check if the block is modified and ready for flushing.
If ready to flush then flush the page and try o flush its neighbors. The caller
must hold the buffer pool list mutex corresponding to the type of flush.
@param[in]  bpage       buffer control block,
                        must be buf_page_in_file(bpage)
@param[in]  flush_type  BUF_FLUSH_LRU or BUF_FLUSH_LIST
@param[in]  n_to_flush  number of pages to flush
@param[in,out]  count   number of pages flushed
@return true if the list mutex was released during this function.  This does
not guarantee that some pages were written as well. */
static bool buf_flush_page_and_try_neighbors(buf_page_t *bpage,
                                             buf_flush_t flush_type,
                                             ulint n_to_flush, ulint *count) {
#ifdef UNIV_DEBUG
  buf_pool_t *buf_pool = buf_pool_from_bpage(bpage);
#endif /* UNIV_DEBUG */

  bool flushed;
  BPageMutex *block_mutex = nullptr;

  ut_ad(flush_type != BUF_FLUSH_SINGLE_PAGE);

  ut_ad((flush_type == BUF_FLUSH_LRU && mutex_own(&buf_pool->LRU_list_mutex)) ||
        (flush_type == BUF_FLUSH_LIST && buf_flush_list_mutex_own(buf_pool)));

  if (flush_type == BUF_FLUSH_LRU) {
    block_mutex = buf_page_get_mutex(bpage);
    mutex_enter(block_mutex);
  }

#ifdef UNIV_DEBUG
  if (!buf_page_in_file(bpage)) {
    ut_ad(buf_page_get_state(bpage) == BUF_BLOCK_REMOVE_HASH);
    ut_ad(!mutex_own(&buf_pool->LRU_list_mutex));
  }
#else
  ut_a(buf_page_in_file(bpage) ||
       buf_page_get_state(bpage) == BUF_BLOCK_REMOVE_HASH);
#endif /* UNIV_DEBUG */

  /* This is just a heuristic check, perhaps without block mutex latch, so we
  will repeat the check with block mutexes in buf_flush_try_neighbors. */
  if (buf_flush_was_ready_for_flush(bpage, flush_type)) {
    buf_pool_t *buf_pool;

    buf_pool = buf_pool_from_bpage(bpage);

    if (flush_type == BUF_FLUSH_LRU) {
      mutex_exit(&buf_pool->LRU_list_mutex);
    }

    const page_id_t page_id = bpage->id;

    if (flush_type == BUF_FLUSH_LRU) {
      mutex_exit(block_mutex);
    } else {
      buf_flush_list_mutex_exit(buf_pool);
    }

    /* Try to flush also all the neighbors */
    *count += buf_flush_try_neighbors(page_id, flush_type, *count, n_to_flush);

    if (flush_type == BUF_FLUSH_LRU) {
      mutex_enter(&buf_pool->LRU_list_mutex);
    } else {
      buf_flush_list_mutex_enter(buf_pool);
    }
    flushed = true;

  } else if (flush_type == BUF_FLUSH_LRU) {
    mutex_exit(block_mutex);

    flushed = false;
  } else {
    flushed = false;
  }

  ut_ad((flush_type == BUF_FLUSH_LRU && mutex_own(&buf_pool->LRU_list_mutex)) ||
        (flush_type == BUF_FLUSH_LIST && buf_flush_list_mutex_own(buf_pool)));

  return (flushed);
}

/** This utility moves the uncompressed frames of pages to the free list.
Note that this function does not actually flush any data to disk. It
just detaches the uncompressed frames from the compressed pages at the
tail of the unzip_LRU and puts those freed frames in the free list.
Note that it is a best effort attempt and it is not guaranteed that
after a call to this function there will be 'max' blocks in the free
list. The caller must hold the LRU list mutex.
@param[in]      buf_pool        buffer pool instance
@param[in]      max             desired number of blocks in the free_list
@return number of blocks moved to the free list. */
static ulint buf_free_from_unzip_LRU_list_batch(buf_pool_t *buf_pool,
                                                ulint max) {
  ulint scanned = 0;
  ulint count = 0;
  ulint free_len = UT_LIST_GET_LEN(buf_pool->free);
  ulint lru_len = UT_LIST_GET_LEN(buf_pool->unzip_LRU);

  ut_ad(mutex_own(&buf_pool->LRU_list_mutex));

  buf_block_t *block = UT_LIST_GET_LAST(buf_pool->unzip_LRU);

  while (block != nullptr && count < max && free_len < srv_LRU_scan_depth &&
         lru_len > UT_LIST_GET_LEN(buf_pool->LRU) / 10) {
    BPageMutex *block_mutex = buf_page_get_mutex(&block->page);

    ++scanned;

    mutex_enter(block_mutex);

    if (buf_LRU_free_page(&block->page, false)) {
      /* Block was freed, all mutexes released */
      ++count;
      mutex_enter(&buf_pool->LRU_list_mutex);
      block = UT_LIST_GET_LAST(buf_pool->unzip_LRU);

    } else {
      mutex_exit(block_mutex);
      block = UT_LIST_GET_PREV(unzip_LRU, block);
    }

    free_len = UT_LIST_GET_LEN(buf_pool->free);
    lru_len = UT_LIST_GET_LEN(buf_pool->unzip_LRU);
  }

  ut_ad(mutex_own(&buf_pool->LRU_list_mutex));

  if (count) {
    MONITOR_INC_VALUE_CUMULATIVE(MONITOR_LRU_BATCH_EVICT_TOTAL_PAGE,
                                 MONITOR_LRU_BATCH_EVICT_COUNT,
                                 MONITOR_LRU_BATCH_EVICT_PAGES, count);
  }

  if (scanned) {
    MONITOR_INC_VALUE_CUMULATIVE(MONITOR_LRU_BATCH_SCANNED,
                                 MONITOR_LRU_BATCH_SCANNED_NUM_CALL,
                                 MONITOR_LRU_BATCH_SCANNED_PER_CALL, scanned);
  }

  return (count);
}

/** This utility flushes dirty blocks from the end of the LRU list.
The calling thread is not allowed to own any latches on pages!
It attempts to make 'max' blocks available in the free list. Note that
it is a best effort attempt and it is not guaranteed that after a call
to this function there will be 'max' blocks in the free list.
@param[in]      buf_pool        buffer pool instance
@param[in]      max             desired number for blocks in the free_list
@return pair of numbers where first number is the blocks for which
flush request is queued and second is the number of blocks that were
clean and simply evicted from the LRU. */
static std::pair<ulint, ulint> buf_flush_LRU_list_batch(buf_pool_t *buf_pool,
                                                        ulint max) {
  buf_page_t *bpage;
  ulint scanned = 0;
  ulint evict_count = 0;
  ulint count = 0;
  ulint free_len = UT_LIST_GET_LEN(buf_pool->free);
  ulint lru_len = UT_LIST_GET_LEN(buf_pool->LRU);
  ulint withdraw_depth;

  withdraw_depth = buf_get_withdraw_depth(buf_pool);

  for (bpage = UT_LIST_GET_LAST(buf_pool->LRU);
       bpage != nullptr && count + evict_count < max &&
       free_len < srv_LRU_scan_depth + withdraw_depth &&
       lru_len > BUF_LRU_MIN_LEN;
       ++scanned, bpage = buf_pool->lru_hp.get()) {
    ut_ad(mutex_own(&buf_pool->LRU_list_mutex));

    auto prev = UT_LIST_GET_PREV(LRU, bpage);
    buf_pool->lru_hp.set(prev);

    auto block_mutex = buf_page_get_mutex(bpage);

    if (bpage->was_stale()) {
      if (buf_page_free_stale(buf_pool, bpage)) {
        ++evict_count;
        mutex_enter(&buf_pool->LRU_list_mutex);
      }
    } else {
      auto acquired = mutex_enter_nowait(block_mutex) == 0;

      if (acquired && buf_flush_ready_for_replace(bpage)) {
        /* block is ready for eviction i.e., it is
        clean and is not IO-fixed or buffer fixed. */
        if (buf_LRU_free_page(bpage, true)) {
          ++evict_count;
          mutex_enter(&buf_pool->LRU_list_mutex);
        } else {
          mutex_exit(block_mutex);
        }
      } else if (acquired && buf_flush_ready_for_flush(bpage, BUF_FLUSH_LRU)) {
        /* Block is ready for flush. Dispatch an IO request. The IO helper
        thread will put it on the free list in the IO completion routine. */
        mutex_exit(block_mutex);
        buf_flush_page_and_try_neighbors(bpage, BUF_FLUSH_LRU, max, &count);
      } else if (!acquired) {
        ut_ad(buf_pool->lru_hp.is_hp(prev));
      } else {
        /* Can't evict or dispatch this block. Go to previous. */
        mutex_exit(block_mutex);
        ut_ad(buf_pool->lru_hp.is_hp(prev));
      }
    }

    ut_ad(!mutex_own(block_mutex));
    ut_ad(mutex_own(&buf_pool->LRU_list_mutex));

    free_len = UT_LIST_GET_LEN(buf_pool->free);
    lru_len = UT_LIST_GET_LEN(buf_pool->LRU);
    withdraw_depth = buf_get_withdraw_depth(buf_pool);
  }

  buf_pool->lru_hp.set(nullptr);

  /* We keep track of all flushes happening as part of LRU
  flush. When estimating the desired rate at which flush_list
  should be flushed, we factor in this value. */
  buf_lru_flush_page_count += count;

  ut_ad(mutex_own(&buf_pool->LRU_list_mutex));

  if (evict_count) {
    MONITOR_INC_VALUE_CUMULATIVE(MONITOR_LRU_BATCH_EVICT_TOTAL_PAGE,
                                 MONITOR_LRU_BATCH_EVICT_COUNT,
                                 MONITOR_LRU_BATCH_EVICT_PAGES, evict_count);
  }

  if (scanned) {
    MONITOR_INC_VALUE_CUMULATIVE(MONITOR_LRU_BATCH_SCANNED,
                                 MONITOR_LRU_BATCH_SCANNED_NUM_CALL,
                                 MONITOR_LRU_BATCH_SCANNED_PER_CALL, scanned);
  }

  return (std::make_pair(count, evict_count));
}

/** Flush and move pages from LRU or unzip_LRU list to the free list.
Whether LRU or unzip_LRU is used depends on the state of the system.
@param[in]      buf_pool        buffer pool instance
@param[in]      max             desired number of blocks in the free_list
@return number of blocks for which either the write request was queued
or in case of unzip_LRU the number of blocks actually moved to the
free list */
static std::pair<ulint, ulint> buf_do_LRU_batch(buf_pool_t *buf_pool,
                                                ulint max) {
  ulint count = 0;
  std::pair<ulint, ulint> res;

  ut_ad(mutex_own(&buf_pool->LRU_list_mutex));

  if (buf_LRU_evict_from_unzip_LRU(buf_pool)) {
    count = buf_free_from_unzip_LRU_list_batch(buf_pool, max);
  }

  if (max > count) {
    res = buf_flush_LRU_list_batch(buf_pool, max - count);
  }

  /* Add evicted pages from unzip_LRU to the evicted pages from the simple
  LRU. */
  res.second += count;

  return (res);
}

/** This utility flushes dirty blocks from the end of the flush_list.
The calling thread is not allowed to own any latches on pages!
@param[in]      buf_pool        buffer pool instance
@param[in]      min_n           wished minimum number of blocks flushed (it is
not guaranteed that the actual number is that big, though)
@param[in]      lsn_limit       all blocks whose oldest_modification is smaller
than this should be flushed (if their number does not exceed min_n)
@return number of blocks for which the write request was queued;
ULINT_UNDEFINED if there was a flush of the same type already
running */
static ulint buf_do_flush_list_batch(buf_pool_t *buf_pool, ulint min_n,
                                     lsn_t lsn_limit) {
  ulint count = 0;
  ulint scanned = 0;

  /* Start from the end of the list looking for a suitable
  block to be flushed. */
  buf_flush_list_mutex_enter(buf_pool);
  ulint len = UT_LIST_GET_LEN(buf_pool->flush_list);

  /* In order not to degenerate this scan to O(n*n) we attempt
  to preserve pointer of previous block in the flush list. To do
  so we declare it a hazard pointer. Any thread working on the
  flush list must check the hazard pointer and if it is removing
  the same block then it must reset it. */
  for (buf_page_t *bpage = UT_LIST_GET_LAST(buf_pool->flush_list);
       count < min_n && bpage != nullptr && len > 0 &&
       bpage->get_oldest_lsn() < lsn_limit;
       bpage = buf_pool->flush_hp.get(), ++scanned) {
    buf_page_t *prev;

    ut_a(bpage->is_dirty());
    ut_ad(bpage->in_flush_list);

    prev = UT_LIST_GET_PREV(list, bpage);
    buf_pool->flush_hp.set(prev);

#ifdef UNIV_DEBUG
    bool flushed =
#endif /* UNIV_DEBUG */
        buf_flush_page_and_try_neighbors(bpage, BUF_FLUSH_LIST, min_n, &count);

    ut_ad(flushed || buf_pool->flush_hp.is_hp(prev));

    --len;
  }

  buf_pool->flush_hp.set(nullptr);
  buf_flush_list_mutex_exit(buf_pool);

  if (scanned) {
    MONITOR_INC_VALUE_CUMULATIVE(MONITOR_FLUSH_BATCH_SCANNED,
                                 MONITOR_FLUSH_BATCH_SCANNED_NUM_CALL,
                                 MONITOR_FLUSH_BATCH_SCANNED_PER_CALL, scanned);
  }

  if (count) {
    MONITOR_INC_VALUE_CUMULATIVE(MONITOR_FLUSH_BATCH_TOTAL_PAGE,
                                 MONITOR_FLUSH_BATCH_COUNT,
                                 MONITOR_FLUSH_BATCH_PAGES, count);
  }

  return (count);
}

/** This utility flushes dirty blocks from the end of the LRU list or
flush_list.
NOTE 1: in the case of an LRU flush the calling thread may own latches to
pages: to avoid deadlocks, this function must be written so that it cannot
end up waiting for these latches! NOTE 2: in the case of a flush list flush,
the calling thread is not allowed to own any latches on pages!
@param[in]      buf_pool        buffer pool instance
@param[in]      flush_type      BUF_FLUSH_LRU or BUF_FLUSH_LIST; if
BUF_FLUSH_LIST, then the caller must not own any latches on pages
@param[in]      min_n           wished minimum number of blocks flushed (it is
not guaranteed that the actual number is that big, though)
@param[in]      lsn_limit       in the case of BUF_FLUSH_LIST all blocks whose
oldest_modification is smaller than this should be flushed (if their number
does not exceed min_n), otherwise ignored
@return pair of numbers of flushed and evicted blocks */
static std::pair<ulint, ulint> buf_flush_batch(buf_pool_t *buf_pool,
                                               buf_flush_t flush_type,
                                               ulint min_n, lsn_t lsn_limit) {
  ut_ad(flush_type == BUF_FLUSH_LRU || flush_type == BUF_FLUSH_LIST);

#ifdef UNIV_DEBUG
  {
    dict_sync_check check(true);

    ut_ad(flush_type != BUF_FLUSH_LIST || !sync_check_iterate(check));
  }
#endif /* UNIV_DEBUG */

  std::pair<ulint, ulint> res;

  /* Note: The buffer pool mutexes is released and reacquired within
  the flush functions. */
  switch (flush_type) {
    case BUF_FLUSH_LRU:
      mutex_enter(&buf_pool->LRU_list_mutex);
      res = buf_do_LRU_batch(buf_pool, min_n);
      mutex_exit(&buf_pool->LRU_list_mutex);
      break;
    case BUF_FLUSH_LIST:
      res.first = buf_do_flush_list_batch(buf_pool, min_n, lsn_limit);
      res.second = 0;
      break;
    default:
      ut_error;
  }

  DBUG_PRINT("ib_buf",
             ("flush %u completed, flushed %u pages, evicted %u pages",
              unsigned(flush_type), unsigned(res.first), unsigned(res.second)));

  return (res);
}

/** Start a buffer flush batch for LRU or flush list
@param[in]      buf_pool        buffer pool instance
@param[in]      flush_type      BUF_FLUSH_LRU or BUF_FLUSH_LIST */
static bool buf_flush_start(buf_pool_t *buf_pool, buf_flush_t flush_type) {
  ut_ad(flush_type == BUF_FLUSH_LRU || flush_type == BUF_FLUSH_LIST);
  bool started = false;
  buf_pool->change_flush_state(flush_type, [&]() {
    /* Can't start a new batch of the same type as one already running -
    various synchronization mechanisms/counters would not work. */
    if (!buf_pool->is_flushing(flush_type)) {
      buf_pool->init_flush[flush_type] = true;
      started = true;
    }
  });
  return started;
}

/** End a buffer flush batch for LRU or flush list
@param[in]      buf_pool        buffer pool instance
<<<<<<< HEAD
@param[in]      flush_type      BUF_FLUSH_LRU or BUF_FLUSH_LIST
@param[in]      flushed_page_count  number of dirty pages whose writes have
                                    been queued by this flush. */
static void buf_flush_end(buf_pool_t *buf_pool, buf_flush_t flush_type,
                          ulint flushed_page_count) {
=======
@param[in]      flush_type      BUF_FLUSH_LRU or BUF_FLUSH_LIST */
static void buf_flush_end(buf_pool_t *buf_pool, buf_flush_t flush_type) {
>>>>>>> 824e2b40
  buf_pool->change_flush_state(flush_type, [&]() {
    buf_pool->try_LRU_scan = true;
    buf_pool->init_flush[flush_type] = false;
  });

  if (!srv_read_only_mode) {
    if (dblwr::is_enabled()) {
      if (flushed_page_count != 0)
        dblwr::force_flush(flush_type, buf_pool_index(buf_pool));
    } else {
      buf_flush_sync_datafiles();
    }
  } else {
    os_aio_simulated_wake_handler_threads();
  }
}

void buf_flush_await_no_flushing(buf_pool_t *buf_pool, buf_flush_t flush_type) {
  if (buf_pool == nullptr) {
    for (ulong i = 0; i < srv_buf_pool_instances; ++i) {
      buf_flush_await_no_flushing(buf_pool_from_array(i), flush_type);
    }
  } else {
    thd_wait_begin(nullptr, THD_WAIT_DISKIO);
    os_event_wait(buf_pool->no_flush[flush_type]);
    thd_wait_end(nullptr);
  }
}

bool buf_flush_do_batch(buf_pool_t *buf_pool, buf_flush_t type, ulint min_n,
                        lsn_t lsn_limit, ulint *n_processed) {
  ut_ad(type == BUF_FLUSH_LRU || type == BUF_FLUSH_LIST);

  if (n_processed != nullptr) {
    *n_processed = 0;
  }

  if (!buf_flush_start(buf_pool, type)) {
    return (false);
  }

  const auto res = buf_flush_batch(buf_pool, type, min_n, lsn_limit);

  buf_flush_end(buf_pool, type, res.first);

  if (n_processed != nullptr) {
    *n_processed = res.first + res.second;
  }

  return (true);
}

bool buf_flush_lists(ulint min_n, lsn_t lsn_limit, ulint *n_processed) {
  ulint n_flushed = 0;
  bool success = true;

  if (n_processed) {
    *n_processed = 0;
  }

  if (min_n != ULINT_MAX) {
    /* Ensure that flushing is spread evenly amongst the
    buffer pool instances. When min_n is ULINT_MAX
    we need to flush everything up to the lsn limit
    so no limit here. */
    min_n = (min_n + srv_buf_pool_instances - 1) / srv_buf_pool_instances;
  }

  /* Flush to lsn_limit in all buffer pool instances */
  for (ulint i = 0; i < srv_buf_pool_instances; i++) {
    buf_pool_t *buf_pool;
    ulint page_count = 0;

    buf_pool = buf_pool_from_array(i);

    if (!buf_flush_do_batch(buf_pool, BUF_FLUSH_LIST, min_n, lsn_limit,
                            &page_count)) {
      /* We have two choices here. If lsn_limit was
      specified then skipping an instance of buffer
      pool means we cannot guarantee that all pages
      up to lsn_limit has been flushed. We can
      return right now with failure or we can try
      to flush remaining buffer pools up to the
      lsn_limit. We attempt to flush other buffer
      pools based on the assumption that it will
      help in the retry which will follow the
      failure. */
      success = false;

      continue;
    }

    n_flushed += page_count;
  }

  if (n_flushed) {
    srv_stats.buf_pool_flushed.add(n_flushed);
  }

  if (n_processed) {
    *n_processed = n_flushed;
  }

  return (success);
}

/** This function picks up a single page from the tail of the LRU
list, flushes it (if it is dirty), removes it from page_hash and LRU
list and puts it on the free list. It is called from user threads when
they are unable to find a replaceable page at the tail of the LRU
list i.e.: when the background LRU flushing in the page_cleaner thread
is not fast enough to keep pace with the workload.
@param[in,out]  buf_pool        buffer pool instance
@return true if success. */
bool buf_flush_single_page_from_LRU(buf_pool_t *buf_pool) {
  bool freed;
  ulint scanned;
  buf_page_t *bpage;

  mutex_enter(&buf_pool->LRU_list_mutex);

  for (bpage = buf_pool->single_scan_itr.start(), scanned = 0, freed = false;
       bpage != nullptr; ++scanned, bpage = buf_pool->single_scan_itr.get()) {
    ut_ad(mutex_own(&buf_pool->LRU_list_mutex));

    auto prev = UT_LIST_GET_PREV(LRU, bpage);

    buf_pool->single_scan_itr.set(prev);

    if (bpage->was_stale()) {
      freed = buf_page_free_stale(buf_pool, bpage);
      if (freed) {
        break;
      }
    } else {
      auto block_mutex = buf_page_get_mutex(bpage);

      mutex_enter(block_mutex);

      if (buf_flush_ready_for_replace(bpage)) {
        /* block is ready for eviction i.e., it is
        clean and is not IO-fixed or buffer fixed. */

        if (buf_LRU_free_page(bpage, true)) {
          freed = true;
          break;
        }

        mutex_exit(block_mutex);

      } else if (buf_flush_ready_for_flush(bpage, BUF_FLUSH_SINGLE_PAGE)) {
        /* Block is ready for flush. Try and dispatch an IO
        request. We'll put it on free list in IO completion
        routine if it is not buffer fixed. The following call
        will release the buffer pool and block mutex.

        Note: There is no guarantee that this page has actually
        been freed, only that it has been flushed to disk */

        freed = buf_flush_page(buf_pool, bpage, BUF_FLUSH_SINGLE_PAGE, true);

        if (freed) {
          break;
        }

        mutex_exit(block_mutex);
      } else {
        mutex_exit(block_mutex);
      }
      ut_ad(!mutex_own(block_mutex));
    }
  }

  if (!freed) {
    /* Can't find a single flushable page. */
    ut_ad(bpage == nullptr);
    mutex_exit(&buf_pool->LRU_list_mutex);
  }

  if (scanned) {
    MONITOR_INC_VALUE_CUMULATIVE(MONITOR_LRU_SINGLE_FLUSH_SCANNED,
                                 MONITOR_LRU_SINGLE_FLUSH_SCANNED_NUM_CALL,
                                 MONITOR_LRU_SINGLE_FLUSH_SCANNED_PER_CALL,
                                 scanned);
  }

  ut_ad(!mutex_own(&buf_pool->LRU_list_mutex));

  return freed;
}

/**
Clears up tail of the LRU list of a given buffer pool instance:
* Put replaceable pages at the tail of LRU to the free list
* Flush dirty pages at the tail of LRU to the disk
The depth to which we scan each buffer pool is controlled by dynamic
config parameter innodb_LRU_scan_depth.
@param buf_pool buffer pool instance
@return total pages flushed and evicted */
static ulint buf_flush_LRU_list(buf_pool_t *buf_pool) {
  ulint scan_depth, withdraw_depth;
  ulint n_flushed = 0;

  ut_ad(buf_pool);

  /* srv_LRU_scan_depth can be arbitrarily large value.
  We cap it with current LRU size. */
  scan_depth = UT_LIST_GET_LEN(buf_pool->LRU);
  withdraw_depth = buf_get_withdraw_depth(buf_pool);

  if (withdraw_depth > srv_LRU_scan_depth) {
    scan_depth = std::min(withdraw_depth, scan_depth);
  } else {
    scan_depth = std::min(static_cast<ulint>(srv_LRU_scan_depth), scan_depth);
  }

  /* Currently one of page_cleaners is the only thread
  that can trigger an LRU flush at the same time.
  So, it is not possible that a batch triggered during
  last iteration is still running, */
  buf_flush_do_batch(buf_pool, BUF_FLUSH_LRU, scan_depth, 0, &n_flushed);

  return (n_flushed);
}

namespace Adaptive_flush {

/** Time stamp of current iteration. */
std::chrono::steady_clock::time_point cur_iter_time;

/** LSN at current iteration. */
lsn_t cur_iter_lsn = 0;

/** Number of dirty pages in flush list in current iteration. */
ulint cur_iter_pages_dirty = 0;

/** Dirty page percentage in buffer pool. */
ulint cur_iter_dirty_pct = 0;

/** Time stamp of previous iteration. */
std::chrono::steady_clock::time_point prev_iter_time;

/** Number of dirty pages in flush list at previous iteration. */
ulint prev_iter_pages_dirty = 0;

/** Actual number of pages flushed by last iteration. */
ulint prev_iter_pages_flushed = 0;

/** Average redo generation rate */
lsn_t lsn_avg_rate = 0;

/** Average page flush rate */
ulint page_avg_rate = 0;

/** LSN  when last average rates are computed. */
lsn_t prev_lsn = 0;

/** Time stamp when last average rates are computed. */
std::chrono::steady_clock::time_point prev_time;

/** Number of iteration till average rates are computed. */
ulint n_iterations = 0;

/** Pages flushed till last average rates are computed.*/
ulint sum_pages = 0;

/** Initialize flush parameters for current iteration.
@param[in]      n_pages_last    number of pages flushed in last iteration
@return true if current iteration should be skipped. */
bool initialize(ulint n_pages_last) {
  lsn_t curr_lsn = log_buffer_dirty_pages_added_up_to_lsn(*log_sys);
  const auto curr_time = std::chrono::steady_clock::now();

  if (prev_lsn == 0) {
    /* First time initialization for next average computation. */
    prev_lsn = curr_lsn;
    prev_time = curr_time;
    prev_iter_time = curr_time;

    return (true);
  }

  prev_iter_pages_flushed = n_pages_last;

  cur_iter_lsn = curr_lsn;
  cur_iter_time = curr_time;
  cur_iter_pages_dirty = 0;

  return (false);
}

/** Set average LSN and page flush speed across multiple iterations. */
void set_average() {
  ++n_iterations;
  sum_pages += prev_iter_pages_flushed;
  auto time_elapsed = cur_iter_time - prev_time;

  if (time_elapsed < std::chrono::seconds{1}) {
    time_elapsed = std::chrono::seconds{1};
  }

  auto avg_loops = srv_flushing_avg_loops;

  /* Adjust flushing loop when redo log flush is disabled. */
  if (mtr_t::s_logging.is_disabled()) {
    auto nolog_loop = mtr_t::s_logging.get_nolog_flush_loop();
    if (nolog_loop < avg_loops) {
      avg_loops = nolog_loop;
    }
  }

  /* We update our variables every srv_flushing_avg_loops iterations to smooth
  out transition in workload. */
  if (n_iterations < avg_loops &&
      time_elapsed < std::chrono::seconds{avg_loops}) {
    return;
  }

  const auto time_elapsed_sec =
      std::chrono::duration_cast<std::chrono::duration<double>>(time_elapsed)
          .count();

  page_avg_rate =
      static_cast<ulint>(((sum_pages / time_elapsed_sec) + page_avg_rate) / 2);

  /* How much LSN we have generated since last call. */
  auto lsn_rate =
      static_cast<lsn_t>((cur_iter_lsn - prev_lsn) / time_elapsed_sec);

  lsn_avg_rate = (lsn_avg_rate + lsn_rate) / 2;

  MONITOR_SET(MONITOR_FLUSH_AVG_PAGE_RATE, page_avg_rate);
  MONITOR_SET(MONITOR_FLUSH_LSN_AVG_RATE, lsn_avg_rate);

  /* aggregate stats of all slots */
  mutex_enter(&page_cleaner->mutex);

  auto flush_tm = page_cleaner->flush_time.count();
  ulint flush_pass = page_cleaner->flush_pass;

  page_cleaner->flush_time = std::chrono::seconds::zero();
  page_cleaner->flush_pass = 0;

  uint64_t lru_tm = 0;
  uint64_t list_tm = 0;
  ulint lru_pass = 0;
  ulint list_pass = 0;

  for (ulint i = 0; i < page_cleaner->n_slots; i++) {
    page_cleaner_slot_t *slot;

    slot = &page_cleaner->slots[i];

    lru_tm += slot->flush_lru_time.count();
    lru_pass += slot->flush_lru_pass;
    list_tm += slot->flush_list_time.count();
    list_pass += slot->flush_list_pass;

    slot->flush_lru_time = std::chrono::seconds::zero();
    slot->flush_lru_pass = 0;
    slot->flush_list_time = std::chrono::seconds::zero();
    slot->flush_list_pass = 0;
  }

  mutex_exit(&page_cleaner->mutex);

  /* minimum values are 1, to avoid dividing by zero. */
  if (lru_tm < 1) {
    lru_tm = 1;
  }
  if (list_tm < 1) {
    list_tm = 1;
  }
  if (flush_tm < 1) {
    flush_tm = 1;
  }

  if (lru_pass < 1) {
    lru_pass = 1;
  }
  if (list_pass < 1) {
    list_pass = 1;
  }
  if (flush_pass < 1) {
    flush_pass = 1;
  }

  MONITOR_SET(MONITOR_FLUSH_ADAPTIVE_AVG_TIME_SLOT, list_tm / list_pass);
  MONITOR_SET(MONITOR_LRU_BATCH_FLUSH_AVG_TIME_SLOT, lru_tm / lru_pass);

  MONITOR_SET(MONITOR_FLUSH_ADAPTIVE_AVG_TIME_THREAD,
              list_tm / (srv_n_page_cleaners * flush_pass));
  MONITOR_SET(MONITOR_LRU_BATCH_FLUSH_AVG_TIME_THREAD,
              lru_tm / (srv_n_page_cleaners * flush_pass));
  MONITOR_SET(MONITOR_FLUSH_ADAPTIVE_AVG_TIME_EST,
              flush_tm * list_tm / flush_pass / (list_tm + lru_tm));
  MONITOR_SET(MONITOR_LRU_BATCH_FLUSH_AVG_TIME_EST,
              flush_tm * lru_tm / flush_pass / (list_tm + lru_tm));
  MONITOR_SET(MONITOR_FLUSH_AVG_TIME, flush_tm / flush_pass);

  MONITOR_SET(MONITOR_FLUSH_ADAPTIVE_AVG_PASS,
              list_pass / page_cleaner->n_slots);
  MONITOR_SET(MONITOR_LRU_BATCH_FLUSH_AVG_PASS,
              lru_pass / page_cleaner->n_slots);
  MONITOR_SET(MONITOR_FLUSH_AVG_PASS, flush_pass);

  prev_lsn = cur_iter_lsn;
  prev_time = cur_iter_time;

  n_iterations = 0;
  sum_pages = 0;
}

/** Calculates if flushing is required based on number of dirty pages in
 the buffer pool.
 @return percent of io_capacity to flush to manage dirty page ratio */
ulint get_pct_for_dirty() {
  double dirty_pct = buf_get_modified_ratio_pct();

  if (dirty_pct == 0.0) {
    /* No pages modified */
    return (0);
  }

  ut_a(srv_max_dirty_pages_pct_lwm <= srv_max_buf_pool_modified_pct);

  if (srv_max_dirty_pages_pct_lwm == 0) {
    /* The user has not set the option to preflush dirty
    pages as we approach the high water mark. */
    if (dirty_pct >= srv_max_buf_pool_modified_pct) {
      /* We have crossed the high water mark of dirty
      pages In this case we start flushing at 100% of
      innodb_io_capacity. */
      return (100);
    }
  } else if (dirty_pct >= srv_max_dirty_pages_pct_lwm) {
    /* We should start flushing pages gradually. */
    return (static_cast<ulint>((dirty_pct * 100) /
                               (srv_max_buf_pool_modified_pct + 1)));
  }

  return (0);
}

/** Calculates if flushing is required based on redo generation rate.
 @return percent of io_capacity to flush to manage redo space */
ulint get_pct_for_lsn(lsn_t age) /*!< in: current age of LSN. */
{
  ut_a(log_sys != nullptr);
  log_t &log = *log_sys;

  lsn_t limit_for_free_check;
  lsn_t limit_for_dirty_page_age;

  log_files_capacity_get_limits(log, limit_for_free_check,
                                limit_for_dirty_page_age);

  double lsn_age_factor;
  lsn_t af_lwm = (srv_adaptive_flushing_lwm * limit_for_free_check) / 100;

  if (age < af_lwm) {
    /* No adaptive flushing. */
    return (0);
  }

  if (age < limit_for_dirty_page_age && !srv_adaptive_flushing) {
    /* We have still not reached the max_async point and
    the user has disabled adaptive flushing. */
    return (0);
  }

  /* If we are here then we know that either:
  1) User has enabled adaptive flushing
  2) User may have disabled adaptive flushing but we have reached
  limit_for_dirty_page_age. */
  lsn_age_factor = (age * 100.0) / limit_for_dirty_page_age;

  ut_ad(srv_max_io_capacity >= srv_io_capacity);
  switch (
      static_cast<srv_cleaner_lsn_age_factor_t>(srv_cleaner_lsn_age_factor)) {
    case SRV_CLEANER_LSN_AGE_FACTOR_LEGACY:
      return (static_cast<ulint>(((srv_max_io_capacity / srv_io_capacity) *
                                  (lsn_age_factor * sqrt(lsn_age_factor))) /
                                 7.5));
    case SRV_CLEANER_LSN_AGE_FACTOR_HIGH_CHECKPOINT:
      return (static_cast<ulint>(
          ((srv_max_io_capacity / srv_io_capacity) *
           (lsn_age_factor * lsn_age_factor * sqrt((double)lsn_age_factor))) /
          700.5));
    default:
      ut_error;
  }
}

/** Set page flush target based on LSN change and checkpoint age.
@param[in]  sync_flush            true iff this is sync flush mode
@param[in]  sync_flush_limit_lsn  low limit for oldest_modification
                                  if sync_flush is true
@return number of pages requested to flush */
ulint set_flush_target_by_lsn(bool sync_flush, lsn_t sync_flush_limit_lsn) {
  lsn_t oldest_lsn = buf_pool_get_oldest_modification_approx();
  ut_ad(oldest_lsn <= log_get_lsn(*log_sys));

  lsn_t age = cur_iter_lsn > oldest_lsn ? cur_iter_lsn - oldest_lsn : 0;

  ulint pct_for_dirty = get_pct_for_dirty();
  ulint pct_for_lsn = get_pct_for_lsn(age);
  ulint pct_total = std::max(pct_for_dirty, pct_for_lsn);

  /* Estimate pages to be flushed for the lsn progress */
  ulint sum_pages_for_lsn = 0;

  lsn_t target_lsn;
  uint scan_factor;

  if (sync_flush) {
    target_lsn = sync_flush_limit_lsn;
    ut_a(target_lsn < LSN_MAX);
    scan_factor = 1;
    buf_flush_sync_lsn = target_lsn;
  } else {
    target_lsn = oldest_lsn + lsn_avg_rate * buf_flush_lsn_scan_factor;
    scan_factor = buf_flush_lsn_scan_factor;
    buf_flush_sync_lsn = 0;
  }

  /* Cap the maximum IO capacity that we are going to use by
  max_io_capacity. Limit the value to avoid too quick increase */
  const ulint sum_pages_max = srv_max_io_capacity * 2;

  /* Limit individual BP scan based on overall capacity. */
  const ulint pages_for_lsn_max =
      (sum_pages_max / srv_buf_pool_instances) * scan_factor * 2;

  for (ulint i = 0; i < srv_buf_pool_instances; i++) {
    buf_pool_t *buf_pool = buf_pool_from_array(i);
    ulint pages_for_lsn = 0;

    buf_flush_list_mutex_enter(buf_pool);
    for (buf_page_t *b = UT_LIST_GET_LAST(buf_pool->flush_list); b != nullptr;
         b = UT_LIST_GET_PREV(list, b)) {
      if (b->get_oldest_lsn() > target_lsn) {
        break;
      }
      ++pages_for_lsn;
      if (pages_for_lsn >= pages_for_lsn_max) {
        break;
      }
    }
    buf_flush_list_mutex_exit(buf_pool);

    sum_pages_for_lsn += pages_for_lsn;

    mutex_enter(&page_cleaner->mutex);
    ut_ad(page_cleaner->slots[i].state == PAGE_CLEANER_STATE_NONE);
    page_cleaner->slots[i].n_pages_requested = pages_for_lsn / scan_factor + 1;
    mutex_exit(&page_cleaner->mutex);
  }

  sum_pages_for_lsn /= scan_factor;
  if (sum_pages_for_lsn < 1) {
    sum_pages_for_lsn = 1;
  }

  /* Cap the maximum IO capacity that we are going to use by
  max_io_capacity. Limit the value to avoid too quick increase */
  ulint pages_for_lsn = std::min<ulint>(sum_pages_for_lsn, sum_pages_max);

  /* Estimate based on LSN and dirty pages. */
  ulint n_pages;
  if (sync_flush) {
    n_pages = pages_for_lsn;
    /* For sync flush, make sure we flush at least at io capacity rate. This
    lower bound works as a safeguard against any miscalculation leading to
    too less flushing while we are in urgent flushing mode. Specifically, for
    small target, if the target is evaluated to zero the flush could be stuck
    in sync flush mode indefinitely, flushing nothing. */
    if (n_pages < srv_io_capacity) {
      n_pages = srv_io_capacity;
    }
  } else {
    n_pages = (PCT_IO(pct_total) + page_avg_rate + pages_for_lsn) / 3;
    if (n_pages > srv_max_io_capacity) {
      n_pages = srv_max_io_capacity;
    }
  }

  /* Normalize request for each instance */
  mutex_enter(&page_cleaner->mutex);
  ut_ad(page_cleaner->n_slots_requested == 0);
  ut_ad(page_cleaner->n_slots_flushing == 0);
  ut_ad(page_cleaner->n_slots_finished == 0);

  for (ulint i = 0; i < srv_buf_pool_instances; i++) {
    /* if REDO has enough of free space,
    don't care about age distribution of pages */
    page_cleaner->slots[i].n_pages_requested =
        pct_for_lsn > 30 ? page_cleaner->slots[i].n_pages_requested * n_pages /
                                   sum_pages_for_lsn +
                               1
                         : n_pages / srv_buf_pool_instances + 1;
  }
  mutex_exit(&page_cleaner->mutex);

  MONITOR_SET(MONITOR_FLUSH_N_TO_FLUSH_BY_AGE, sum_pages_for_lsn);
  MONITOR_SET(MONITOR_FLUSH_PCT_FOR_DIRTY, pct_for_dirty);
  MONITOR_SET(MONITOR_FLUSH_PCT_FOR_LSN, pct_for_lsn);

  return (n_pages);
}

/** Set page flush target based on dirty pages in buffer pool. Set only if
the target are is found to be higher than the target evaluated based on LSN.
@param[in]      n_pages_lsn     number of pages estimated and set based on LSN
@return page flush target. */
ulint set_flush_target_by_page(ulint n_pages_lsn) {
  ulint lru_len = 0;
  ulint free_len = 0;
  ulint flush_list_len = 0;

  buf_get_total_list_len(&lru_len, &free_len, &flush_list_len);

  cur_iter_pages_dirty = flush_list_len;

  cur_iter_dirty_pct = get_pct_for_dirty();
  MONITOR_SET(MONITOR_FLUSH_PCT_FOR_DIRTY, cur_iter_dirty_pct);

  /* Enable page based target only when redo logging is disabled. */
  if (mtr_t::s_logging.is_enabled()) {
    MONITOR_SET(MONITOR_FLUSH_N_TO_FLUSH_BY_DIRTY_PAGE, 0);
    return (n_pages_lsn);
  }

  /* No dirty pages to flush. */
  if (cur_iter_dirty_pct == 0) {
    MONITOR_SET(MONITOR_FLUSH_N_TO_FLUSH_BY_DIRTY_PAGE, 0);
    return (n_pages_lsn);
  }

  ut_ad(cur_iter_time >= prev_iter_time);

  auto delta_time_s = 1.0;
  if (cur_iter_time > prev_iter_time) {
    delta_time_s = std::chrono::duration_cast<std::chrono::duration<double>>(
                       cur_iter_time - prev_iter_time)
                       .count();
  }

  /* Number of pages flushed per second in last iteration. */
  double prev_page_rate_sec = prev_iter_pages_flushed / delta_time_s;

  auto delta_dirty_pages = static_cast<double>(cur_iter_pages_dirty) -
                           static_cast<double>(prev_iter_pages_dirty);

  /* Change in number of dirty pages per second. It could be negative. */
  double dirty_page_change_sec = delta_dirty_pages / delta_time_s;

  /* Next iteration we would like to adapt the flush rate based on changes in
  dirty page rate. */
  auto estimate = prev_page_rate_sec + dirty_page_change_sec;

  ulint n_pages = 0;

  if (estimate <= 0) {
    n_pages = 0;
  } else {
    n_pages = static_cast<ulint>(estimate);
  }

  /* We use radical function of current dirty page percentage to boost
  the flush rate when dirty page percentage goes higher. The boost factor
  monotonically increases from 0.10(1%) - 1.05 (100%) with a value 1 at 90%. */
  double boost_factor = sqrt(static_cast<double>(cur_iter_dirty_pct) / 90.0);

  n_pages = static_cast<ulint>(boost_factor * n_pages);

  /* We moderate the effect of spikes by including average page rate across
  multiple iterations. */
  n_pages = (page_avg_rate + n_pages) / 2;

  if (n_pages > srv_max_io_capacity) {
    n_pages = srv_max_io_capacity;
  }

  if (n_pages <= n_pages_lsn) {
    MONITOR_SET(MONITOR_FLUSH_N_TO_FLUSH_BY_DIRTY_PAGE, n_pages);
    return (n_pages_lsn);
  }

  /* Set new targets for each instance */
  mutex_enter(&page_cleaner->mutex);
  for (ulint i = 0; i < srv_buf_pool_instances; i++) {
    page_cleaner->slots[i].n_pages_requested = n_pages / srv_buf_pool_instances;
  }
  mutex_exit(&page_cleaner->mutex);

  MONITOR_SET(MONITOR_FLUSH_N_TO_FLUSH_BY_DIRTY_PAGE, n_pages);
  return (n_pages);
}

/** This function is called approximately once every second by the
page_cleaner thread, unless it is sync flushing mode, in which case
it is called every small round. Based on various factors it decides
if there is a need to do flushing.
@param  last_pages_in         the number of pages flushed by the last
                              flush_list flushing
@param  is_sync_flush         true iff this is sync flush mode
@param  sync_flush_limit_lsn  low limit for oldest_modification
                              if is_sync_flush is true
@return number of pages recommended to be flushed */
ulint page_recommendation(ulint last_pages_in, bool is_sync_flush,
                          lsn_t sync_flush_limit_lsn) {
  if (initialize(last_pages_in)) {
    /* First time around. */
    return (0);
  }

  /* No LSN based estimate if system LSN has not moved and not sync flush. */
  bool skip_lsn = (prev_lsn == cur_iter_lsn && !is_sync_flush);

  /* Compute and set average rates across multiple iterations,
  if limit is reached. */
  set_average();

  /* Set page flush target based on LSN. */
  auto n_pages =
      skip_lsn ? 0
               : set_flush_target_by_lsn(is_sync_flush, sync_flush_limit_lsn);

  /* Estimate based on only dirty pages. We don't want to flush at lesser rate
  as LSN based estimate may not represent the right picture for modifications
  without redo logging - temp tables, bulk load and global redo off. */
  n_pages = set_flush_target_by_page(n_pages);

  prev_iter_time = cur_iter_time;
  prev_iter_pages_dirty = cur_iter_pages_dirty;

  MONITOR_SET(MONITOR_FLUSH_N_TO_FLUSH_REQUESTED, n_pages);
  return (n_pages);
}
}  // namespace Adaptive_flush

/** Puts the page_cleaner thread to sleep if it has finished work in less
 than a second
 @retval 0 wake up by event set,
 @retval OS_SYNC_TIME_EXCEEDED if timeout was exceeded
 @param next_loop_time  time when next loop iteration should start
 @param sig_count       zero or the value returned by previous call of
                         os_event_reset() */
static ulint pc_sleep_if_needed(
    std::chrono::steady_clock::time_point next_loop_time, int64_t sig_count) {
  const auto cur_time = std::chrono::steady_clock::now();

  if (next_loop_time > cur_time) {
    auto sleep_time = next_loop_time - cur_time;
    if (sleep_time > std::chrono::seconds{1}) {
      sleep_time = std::chrono::seconds{1};
    }

    ut_a(sleep_time.count() > 0);

    return (os_event_wait_time_low(
        buf_flush_event,
        std::chrono::duration_cast<std::chrono::microseconds>(sleep_time),
        sig_count));
  }

  return (OS_SYNC_TIME_EXCEEDED);
}

/** Checks if page cleaners are active. */
bool buf_flush_page_cleaner_is_active() {
  return (srv_thread_is_active(srv_threads.m_page_cleaner_coordinator));
}

/** Returns the count of currently active LRU manager threads. */
size_t buf_flush_active_lru_managers() noexcept {
  size_t count = 0;
  for (size_t i = 0; i < srv_threads.m_lru_managers_n; ++i) {
    count += (srv_thread_is_active(srv_threads.m_lru_managers[i]) ? 1 : 0);
  }
  return count;
}

void buf_flush_page_cleaner_init() {
  ut_ad(page_cleaner == nullptr);

  page_cleaner = ut::make_unique<page_cleaner_t>(UT_NEW_THIS_FILE_PSI_KEY);

  mutex_create(LATCH_ID_PAGE_CLEANER, &page_cleaner->mutex);

  page_cleaner->is_requested = os_event_create();
  page_cleaner->is_finished = os_event_create();

  page_cleaner->n_slots = static_cast<ulint>(srv_buf_pool_instances);

  page_cleaner->slots = ut::make_unique<page_cleaner_slot_t[]>(
      UT_NEW_THIS_FILE_PSI_KEY, page_cleaner->n_slots);

  ut_d(page_cleaner->n_disabled_debug = 0);

  page_cleaner->is_running = true;

  srv_threads.m_page_cleaner_coordinator = os_thread_create(
      page_flush_coordinator_thread_key, 0, buf_flush_page_coordinator_thread);

  srv_threads.m_page_cleaner_workers[0] =
      srv_threads.m_page_cleaner_coordinator;

  srv_threads.m_page_cleaner_coordinator.start();

  /* Make sure page cleaner is active. */
  ut_a(buf_flush_page_cleaner_is_active());

  for (size_t i = 0; i < srv_threads.m_lru_managers_n; ++i) {
    srv_threads.m_lru_managers[i] = os_thread_create(
        buf_lru_manager_thread_key, i, buf_lru_manager_thread, i);
    srv_threads.m_lru_managers[i].start();
  }

  /* Make sure page cleaner and LRU managers are active. */
  ut_a(buf_flush_page_cleaner_is_active());
  ut_a(buf_flush_active_lru_managers() == srv_buf_pool_instances);
}

/**
Close page_cleaner. */
static void buf_flush_page_cleaner_close(void) {
  /* Waiting for all worker threads to exit, note that worker 0 is actually
  the page cleaner coordinator itself which is calling the function which
  we are inside. */
  for (size_t i = 1; i < srv_threads.m_page_cleaner_workers_n; ++i) {
    srv_threads.m_page_cleaner_workers[i].wait();
  }

  mutex_destroy(&page_cleaner->mutex);

  os_event_destroy(page_cleaner->is_finished);
  os_event_destroy(page_cleaner->is_requested);

  page_cleaner.reset();
}

/**
Requests for all slots to flush all buffer pool instances.
@param min_n    wished minimum number of flush list blocks flushed
                (it is not guaranteed that the actual number is that big)
@param lsn_limit in the case BUF_FLUSH_LIST all blocks whose
                oldest_modification is smaller than this should be flushed
                (if their number does not exceed min_n), otherwise ignored
*/
static void pc_request(ulint min_n, lsn_t lsn_limit) {
  if (min_n != ULINT_MAX) {
    /* Ensure that flushing is spread evenly amongst the
    buffer pool instances. When min_n is ULINT_MAX
    we need to flush everything up to the lsn limit
    so no limit here. */
    min_n = (min_n + srv_buf_pool_instances - 1) / srv_buf_pool_instances;
  }

  mutex_enter(&page_cleaner->mutex);

  ut_ad(page_cleaner->n_slots_requested == 0);
  ut_ad(page_cleaner->n_slots_flushing == 0);
  ut_ad(page_cleaner->n_slots_finished == 0);

  page_cleaner->requested = (min_n > 0);
  page_cleaner->lsn_limit = lsn_limit;

  for (ulint i = 0; i < page_cleaner->n_slots; i++) {
    page_cleaner_slot_t *slot = &page_cleaner->slots[i];

    ut_ad(slot->state == PAGE_CLEANER_STATE_NONE);

    if (min_n == ULINT_MAX) {
      slot->n_pages_requested = ULINT_MAX;
    } else if (min_n == 0) {
      slot->n_pages_requested = 0;
    }

    /* slot->n_pages_requested was already set by
    Adaptive_flush::page_recommendation() */

    slot->state = PAGE_CLEANER_STATE_REQUESTED;
  }

  page_cleaner->n_slots_requested = page_cleaner->n_slots;
  page_cleaner->n_slots_flushing = 0;
  page_cleaner->n_slots_finished = 0;

  os_event_set(page_cleaner->is_requested);

  mutex_exit(&page_cleaner->mutex);
}

/**
Do flush for one slot.
@return the number of the slots which has not been treated yet. */
static ulint pc_flush_slot(void) {
  std::chrono::steady_clock::duration flush_list_time{};
  int list_pass = 0;

  mutex_enter(&page_cleaner->mutex);

  if (page_cleaner->n_slots_requested > 0) {
    page_cleaner_slot_t *slot = nullptr;
    ulint i;

    for (i = 0; i < page_cleaner->n_slots; i++) {
      slot = &page_cleaner->slots[i];

      if (slot->state == PAGE_CLEANER_STATE_REQUESTED) {
        break;
      }
    }

    /* slot should be found because
    page_cleaner->n_slots_requested > 0 */
    ut_a(i < page_cleaner->n_slots);

    buf_pool_t *buf_pool = buf_pool_from_array(i);

    page_cleaner->n_slots_requested--;
    page_cleaner->n_slots_flushing++;
    slot->state = PAGE_CLEANER_STATE_FLUSHING;

    if (page_cleaner->n_slots_requested == 0) {
      os_event_reset(page_cleaner->is_requested);
    }

    if (!page_cleaner->is_running) {
      slot->n_flushed_list = 0;
    } else {
      mutex_exit(&page_cleaner->mutex);
      {
        /* Flush pages from flush_list if required */
        if (page_cleaner->requested) {
          const auto flush_list_start = std::chrono::steady_clock::now();

          slot->succeeded_list = buf_flush_do_batch(
              buf_pool, BUF_FLUSH_LIST, slot->n_pages_requested,
              page_cleaner->lsn_limit, &slot->n_flushed_list);

          flush_list_time = std::chrono::steady_clock::now() - flush_list_start;
          list_pass = 1;
        } else {
          slot->n_flushed_list = 0;
          slot->succeeded_list = true;
        }
      }
      mutex_enter(&page_cleaner->mutex);
    }
    page_cleaner->n_slots_flushing--;
    page_cleaner->n_slots_finished++;
    slot->state = PAGE_CLEANER_STATE_FINISHED;

    slot->flush_list_time +=
        std::chrono::duration_cast<std::chrono::milliseconds>(flush_list_time);
    slot->flush_list_pass += list_pass;

    if (page_cleaner->n_slots_requested == 0 &&
        page_cleaner->n_slots_flushing == 0) {
      os_event_set(page_cleaner->is_finished);
    }
  }

  ulint ret = page_cleaner->n_slots_requested;

  mutex_exit(&page_cleaner->mutex);

  return (ret);
}

/**
Wait until all flush requests are finished.
@param n_flushed_list   number of pages flushed from the end of the
                        flush_list.
@return                 true if all flush_list flushing batch were success. */
static bool pc_wait_finished(ulint *n_flushed_list) {
  bool all_succeeded = true;

  *n_flushed_list = 0;

  os_event_wait(page_cleaner->is_finished);

  mutex_enter(&page_cleaner->mutex);

  ut_ad(page_cleaner->n_slots_requested == 0);
  ut_ad(page_cleaner->n_slots_flushing == 0);
  ut_ad(page_cleaner->n_slots_finished == page_cleaner->n_slots);

  for (ulint i = 0; i < page_cleaner->n_slots; i++) {
    page_cleaner_slot_t *slot = &page_cleaner->slots[i];

    ut_ad(slot->state == PAGE_CLEANER_STATE_FINISHED);

    *n_flushed_list += slot->n_flushed_list;
    all_succeeded &= slot->succeeded_list;

    slot->state = PAGE_CLEANER_STATE_NONE;

    slot->n_pages_requested = 0;
  }

  page_cleaner->n_slots_finished = 0;

  os_event_reset(page_cleaner->is_finished);

  mutex_exit(&page_cleaner->mutex);

  os_event_set(buf_flush_tick_event);

  return (all_succeeded);
}

#ifdef UNIV_LINUX
/**
Set priority for page_cleaner and LRU manager threads.
@param[in]      priority        priority intended to set
@return true if set as intended */
static bool buf_flush_page_cleaner_set_priority(int priority) {
  setpriority(PRIO_PROCESS, (pid_t)syscall(SYS_gettid), priority);
  return (getpriority(PRIO_PROCESS, (pid_t)syscall(SYS_gettid)) == priority);
}
#endif /* UNIV_LINUX */

#ifdef UNIV_DEBUG
/** Loop used to disable page cleaner and LRU manager threads. */
static void buf_flush_page_cleaner_disabled_loop(void) {
  if (!innodb_page_cleaner_disabled_debug) {
    /* We return to avoid entering and exiting mutex. */
    return;
  }

  ut_ad(page_cleaner != nullptr);

  mutex_enter(&page_cleaner->mutex);
  page_cleaner->n_disabled_debug++;
  mutex_exit(&page_cleaner->mutex);

  while (innodb_page_cleaner_disabled_debug &&
         srv_shutdown_state.load() < SRV_SHUTDOWN_CLEANUP &&
         page_cleaner->is_running) {
    std::this_thread::sleep_for(std::chrono::milliseconds(100)); /* [A] */
  }

  /* We need to wait for threads exiting here, otherwise we would
  encounter problem when we quickly perform following steps:
          1) SET GLOBAL innodb_page_cleaner_disabled_debug = 1;
          2) SET GLOBAL innodb_page_cleaner_disabled_debug = 0;
          3) SET GLOBAL innodb_page_cleaner_disabled_debug = 1;
  That's because after step 1 this thread could still be sleeping
  inside the loop above at [A] and steps 2, 3 could happen before
  this thread wakes up from [A]. In such case this thread would
  not re-increment n_disabled_debug and we would be waiting for
  him forever in buf_flush_page_cleaner_disabled_debug_update(...).

  Therefore we are waiting in step 2 for this thread exiting here. */

  mutex_enter(&page_cleaner->mutex);
  page_cleaner->n_disabled_debug--;
  mutex_exit(&page_cleaner->mutex);
}

void buf_flush_page_cleaner_disabled_debug_update(THD *, SYS_VAR *, void *,
                                                  const void *save) {
  if (page_cleaner == nullptr) {
    return;
  }

  if (!*static_cast<const bool *>(save)) {
    if (!innodb_page_cleaner_disabled_debug) {
      return;
    }

    innodb_page_cleaner_disabled_debug = false;

    /* Enable page cleaner and LRU manager threads. */
    while (srv_shutdown_state.load() < SRV_SHUTDOWN_CLEANUP) {
      mutex_enter(&page_cleaner->mutex);
      const ulint n = page_cleaner->n_disabled_debug;
      mutex_exit(&page_cleaner->mutex);
      /* Check if all threads have been enabled, to avoid
      problem when we decide to re-disable them soon. */
      if (n == 0) {
        break;
      }
    }
    return;
  }

  if (innodb_page_cleaner_disabled_debug) {
    return;
  }

  innodb_page_cleaner_disabled_debug = true;

  while (srv_shutdown_state.load() < SRV_SHUTDOWN_CLEANUP) {
    /* Workers are possibly sleeping on is_requested.

    We have to wake them, otherwise they could possibly
    have never noticed, that they should be disabled,
    and we would wait for them here forever.

    That's why we have sleep-loop instead of simply
    waiting on some disabled_debug_event. */
    os_event_set(page_cleaner->is_requested);

    mutex_enter(&page_cleaner->mutex);

    const auto all_flushing_threads =
        srv_n_page_cleaners + srv_buf_pool_instances;
    ut_ad(page_cleaner->n_disabled_debug <= all_flushing_threads);

    if (page_cleaner->n_disabled_debug == all_flushing_threads) {
      mutex_exit(&page_cleaner->mutex);
      break;
    }

    mutex_exit(&page_cleaner->mutex);

    std::this_thread::sleep_for(std::chrono::milliseconds(100));
  }
}
#endif /* UNIV_DEBUG */

/** Thread tasked with flushing dirty pages from the buffer pools.
As of now we'll have only one coordinator. */
static void buf_flush_page_coordinator_thread() {
  auto loop_start_time = std::chrono::steady_clock::now();
  ulint n_flushed = 0;
  ulint last_activity = srv_get_activity_count();
  ulint last_pages = 0;

  THD *thd = create_internal_thd();

#ifdef UNIV_LINUX
  /* linux might be able to set different setting for each thread.
  worth to try to set high priority for page cleaner threads */
  if (buf_flush_page_cleaner_set_priority(buf_flush_page_cleaner_priority)) {
    ib::info(ER_IB_MSG_126) << "page_cleaner coordinator priority: "
                            << buf_flush_page_cleaner_priority;
  } else {
    ib::info(ER_IB_MSG_127) << "If the mysqld execution user is authorized,"
                               " page cleaner and LRU manager thread priority"
                               " can be changed. See the man page of"
                               " setpriority().";
  }
#endif /* UNIV_LINUX */

  /* We start from 1 because the coordinator thread is part of the
  same set */
  for (size_t i = 1; i < srv_threads.m_page_cleaner_workers_n; ++i) {
    srv_threads.m_page_cleaner_workers[i] = os_thread_create(
        page_flush_thread_key, i, buf_flush_page_cleaner_thread);

    srv_threads.m_page_cleaner_workers[i].start();
  }

  while (!srv_read_only_mode &&
         srv_shutdown_state.load() < SRV_SHUTDOWN_CLEANUP &&
         recv_sys->spaces != nullptr) {
    /* treat flushing requests during recovery. */
    ulint n_flushed_list = 0;

    os_event_wait(recv_sys->flush_start);

    if (srv_shutdown_state.load() >= SRV_SHUTDOWN_CLEANUP ||
        recv_sys->spaces == nullptr) {
      break;
    }

    /* Flush all pages */
    do {
      pc_request(ULINT_MAX, LSN_MAX);
      while (pc_flush_slot() > 0) {
      }
    } while (!pc_wait_finished(&n_flushed_list));

    os_event_reset(recv_sys->flush_start);
    os_event_set(recv_sys->flush_end);
  }

  os_event_wait(buf_flush_event);

  ulint ret_sleep = 0;
  ulint n_flushed_last = 0;
  ulint warn_interval = 1;
  ulint warn_count = 0;
  bool is_sync_flush = false;
  bool was_server_active = true;
  int64_t sig_count = os_event_reset(buf_flush_event);

  while (srv_shutdown_state.load() < SRV_SHUTDOWN_CLEANUP) {
    /* We consider server active if either we have just discovered a first
    activity after a period of inactive server, or we are after the period
    of active server in which case, it could be just the beginning of the
    next period, so there is no reason to consider it idle yet.
    The withdrawing blocks process when shrinking the buffer pool always
    needs the page_cleaner activity. So, we consider server is active
    during the withdrawing blocks process also. */

    bool is_withdrawing = false;
    for (ulint i = 0; i < srv_buf_pool_instances; i++) {
      buf_pool_t *buf_pool = buf_pool_from_array(i);
      if (buf_get_withdraw_depth(buf_pool) > 0) {
        is_withdrawing = true;
        break;
      }
    }

    const bool is_server_active = is_withdrawing || was_server_active ||
                                  srv_check_activity(last_activity);

    /* The page_cleaner skips sleep if the server is
    idle and there are no pending IOs in the buffer pool
    and there is work to do. */
    if ((is_server_active || buf_get_n_pending_read_ios() || n_flushed == 0) &&
        !is_sync_flush) {
      ret_sleep = pc_sleep_if_needed(loop_start_time + std::chrono::seconds{1},
                                     sig_count);

      if (srv_shutdown_state.load() >= SRV_SHUTDOWN_CLEANUP) {
        break;
      }
    } else if (std::chrono::steady_clock::now() >
               loop_start_time + std::chrono::seconds{1}) {
      ret_sleep = OS_SYNC_TIME_EXCEEDED;
    } else {
      ret_sleep = 0;
    }

    sig_count = os_event_reset(buf_flush_event);

    if (ret_sleep == OS_SYNC_TIME_EXCEEDED) {
      const auto curr_time = std::chrono::steady_clock::now();

      if (curr_time > loop_start_time + std::chrono::seconds{4}) {
        if (warn_count == 0) {
          auto diff_ms = std::chrono::duration_cast<std::chrono::milliseconds>(
              curr_time - loop_start_time);

          ib::info(ER_IB_MSG_128)
              << "Page cleaner took " << diff_ms.count() << "ms to flush "
              << n_flushed_last << " pages";

          if (warn_interval > 300) {
            warn_interval = 600;
          } else {
            warn_interval *= 2;
          }

          warn_count = warn_interval;
        } else {
          --warn_count;
        }
      } else {
        /* reset counter */
        warn_interval = 1;
        warn_count = 0;
      }

      loop_start_time = curr_time;
      n_flushed_last = 0;

      was_server_active = srv_check_activity(last_activity);
      last_activity = srv_get_activity_count();
    }

    lsn_t lsn_limit;
    if (srv_flush_sync && !srv_read_only_mode) {
      /* lsn_limit!=0 means there are requests. needs to check the lsn. */
      lsn_limit = log_sync_flush_lsn(*log_sys);
      if (lsn_limit != 0) {
        /* Avoid aggressive sync flush beyond limit when redo is disabled. */
        if (mtr_t::s_logging.is_enabled()) {
          lsn_limit += Adaptive_flush::lsn_avg_rate * buf_flush_lsn_scan_factor;
        }
        is_sync_flush = true;
      } else {
        /* Stop the sync flush. */
        is_sync_flush = false;
      }
    } else {
      is_sync_flush = false;
      lsn_limit = LSN_MAX;
    }

    if (!srv_read_only_mode && mtr_t::s_logging.is_enabled() &&
        ret_sleep == OS_SYNC_TIME_EXCEEDED) {
      /* For smooth page flushing along with WAL,
      flushes log as much as possible. */
      log_sys->recent_written.advance_tail();
      auto wait_stats = log_write_up_to(
          *log_sys, log_buffer_ready_for_write_lsn(*log_sys), true);
      MONITOR_INC_WAIT_STATS_EX(MONITOR_ON_LOG_, _PAGE_WRITTEN, wait_stats);
    }

    if (is_sync_flush || is_server_active) {
      ulint n_to_flush;

      /* Estimate pages from flush_list to be flushed */
      if (is_sync_flush) {
        ut_a(lsn_limit > 0);
        ut_a(lsn_limit < LSN_MAX);
        n_to_flush =
            Adaptive_flush::page_recommendation(last_pages, true, lsn_limit);
        last_pages = 0;
        /* Flush n_to_flush pages or stop if you reach lsn_limit earlier.
        This is because in sync-flush mode we want finer granularity of
        flushes through all BP instances. */
      } else if (ret_sleep == OS_SYNC_TIME_EXCEEDED) {
        n_to_flush =
            Adaptive_flush::page_recommendation(last_pages, false, LSN_MAX);
        lsn_limit = LSN_MAX;
        last_pages = 0;
      } else {
        n_to_flush = 0;
        lsn_limit = 0;
      }

      /* Request flushing for threads */
      pc_request(n_to_flush, lsn_limit);

      const auto flush_start = std::chrono::steady_clock::now();

      /* Coordinator also treats requests */
      while (pc_flush_slot() > 0) {
        /* No op */
      }

      /* only coordinator is using these counters,
      so no need to protect by lock. */
      page_cleaner->flush_time +=
          std::chrono::duration_cast<std::chrono::milliseconds>(
              std::chrono::steady_clock::now() - flush_start);
      page_cleaner->flush_pass++;

      /* Wait for all slots to be finished */
      ulint n_flushed_list = 0;

      pc_wait_finished(&n_flushed_list);

      if (n_flushed_list > 0) {
        srv_stats.buf_pool_flushed.add(n_flushed_list);
      }

      if (n_to_flush != 0) {
        last_pages = n_flushed_list;
      }

      n_flushed_last += n_flushed_list;

      n_flushed = n_flushed_list;

      if (is_sync_flush) {
        MONITOR_INC_VALUE_CUMULATIVE(MONITOR_FLUSH_SYNC_TOTAL_PAGE,
                                     MONITOR_FLUSH_SYNC_COUNT,
                                     MONITOR_FLUSH_SYNC_PAGES, n_flushed_list);
      } else {
        if (n_flushed_list) {
          MONITOR_INC_VALUE_CUMULATIVE(
              MONITOR_FLUSH_ADAPTIVE_TOTAL_PAGE, MONITOR_FLUSH_ADAPTIVE_COUNT,
              MONITOR_FLUSH_ADAPTIVE_PAGES, n_flushed_list);
        }
      }

    } else if (ret_sleep == OS_SYNC_TIME_EXCEEDED && srv_idle_flush_pct) {
      /* no activity, slept enough */
      buf_flush_lists(PCT_IO(srv_idle_flush_pct), LSN_MAX, &n_flushed);

      n_flushed_last += n_flushed;

      if (n_flushed) {
        MONITOR_INC_VALUE_CUMULATIVE(MONITOR_FLUSH_BACKGROUND_TOTAL_PAGE,
                                     MONITOR_FLUSH_BACKGROUND_COUNT,
                                     MONITOR_FLUSH_BACKGROUND_PAGES, n_flushed);
      }

    } else {
      /* no activity, but woken up by event */
    }

    ut_d(buf_flush_page_cleaner_disabled_loop());
  }

  /* This is just for test scenarios. */
  srv_thread_delay_cleanup_if_needed(thd);

  ut_ad(srv_shutdown_state.load() >= SRV_SHUTDOWN_CLEANUP);

  if (srv_fast_shutdown == 2 ||
      srv_shutdown_state.load() == SRV_SHUTDOWN_EXIT_THREADS) {
    /* In very fast shutdown or when innodb failed to start, we
    simulate a crash of the buffer pool. We are not required to do
    any flushing. */
    goto thread_exit;
  }

  /* In case of normal and slow shutdown the page_cleaner thread
  must wait for all other activity in the server to die down.
  Note that we can start flushing the buffer pool as soon as the
  server enters shutdown phase but we must stay alive long enough
  to ensure that any work done by the master or purge threads is
  also flushed.
  During shutdown we pass through three stages. In the first stage,
  when SRV_SHUTDOWN_CLEANUP is set other threads like the master
  and the purge threads may be working as well. We start flushing
  the buffer pool but can't be sure that no new pages are being
  dirtied until we enter SRV_SHUTDOWN_FLUSH_PHASE phase which is
  the last phase (meanwhile we visit SRV_SHUTDOWN_MASTER_STOP).
  Because the LRU manager thread is also flushing at SRV_SHUTDOWN_CLEANUP
  but not SRV_SHUTDOWN_FLUSH_PHASE, we only leave the
  SRV_SHUTDOWN_CLEANUP loop when the LRU manager quits.

  Note, that if we are handling fatal error, we set the state
  directly to EXIT_THREADS in which case we also might exit the loop
  below, but still some new dirty pages could be arriving...
  In such case we just want to stop and don't care about the new pages.
  However we need to be careful not to crash (e.g. in assertions). */

  do {
    pc_request(ULINT_MAX, LSN_MAX);

    while (pc_flush_slot() > 0) {
    }

    ulint n_flushed_list = 0;
    pc_wait_finished(&n_flushed_list);

    n_flushed = n_flushed_list;

    /* We sleep only if there are no pages to flush */
    if (n_flushed == 0) {
      std::this_thread::sleep_for(std::chrono::milliseconds(100));
    }
  } while (srv_shutdown_state.load() < SRV_SHUTDOWN_FLUSH_PHASE ||
           buf_flush_active_lru_managers() > 0);

  /* At this point all threads including the master and the purge
  thread must have been closed, unless we are handling some error
  during initialization of InnoDB (srv_init_abort). In such case
  we could have SRV_SHUTDOWN_EXIT_THREADS set directly from the
  srv_shutdown_exit_threads(). */
  if (srv_shutdown_state.load() != SRV_SHUTDOWN_EXIT_THREADS) {
    /* We could have srv_shutdown_state.load() >= FLUSH_PHASE only
    when either: shutdown started or init is being aborted. In the
    first case we would have FLUSH_PHASE and keep waiting until
    this thread is alive before we switch to LAST_PHASE.

    In the second case, we would jump to EXIT_THREADS from NONE,
    so we would not enter here. */
    ut_a(!srv_is_being_started);
    ut_a(srv_shutdown_state.load() == SRV_SHUTDOWN_FLUSH_PHASE);

    ut_a(!srv_master_thread_is_active());
    if (!srv_read_only_mode) {
      ut_a(!srv_purge_threads_active());
      ut_a(!srv_thread_is_active(srv_threads.m_dict_stats));
      ut_a(!srv_thread_is_active(srv_threads.m_ts_alter_encrypt));
    }
  }

  /* We can now make a final sweep on flushing the buffer pool
  and exit after we have cleaned the whole buffer pool.
  It is important that we wait for any running batch that has
  been triggered by us to finish. Otherwise we can end up
  considering end of that batch as a finish of our final
  sweep and we'll come out of the loop leaving behind dirty pages
  in the flush_list */
  buf_flush_await_no_flushing(nullptr, BUF_FLUSH_LIST);
<<<<<<< HEAD
  ut_ad(buf_flush_active_lru_managers() == 0);
=======
  buf_flush_await_no_flushing(nullptr, BUF_FLUSH_LRU);
>>>>>>> 824e2b40

  bool success;
  bool are_any_read_ios_still_underway;

  do {
    /* If there are any read operations pending, they can result in the ibuf
    merges and a dirtying page after the read is completed. If there are any
    IO reads running before we run the flush loop, we risk having some dirty
    pages after flushing reports n_flushed == 0. The ibuf change merging on
    page results in dirtying the page and is followed by decreasing the
    n_pend_reads counter, thus it's safe to check it before flush loop and
    have guarantees if it was seen with value of 0. These reads could be issued
    in the previous stage(s), the srv_master thread on shutdown tasks clear the
    ibuf unless it's the fast shutdown. */
    are_any_read_ios_still_underway = buf_get_n_pending_read_ios() > 0;
    pc_request(ULINT_MAX, LSN_MAX);

    while (pc_flush_slot() > 0) {
    }

    ulint n_flushed_list = 0;
    success = pc_wait_finished(&n_flushed_list);

    n_flushed = n_flushed_list;

    buf_flush_await_no_flushing(nullptr, BUF_FLUSH_LIST);
<<<<<<< HEAD
=======
    buf_flush_await_no_flushing(nullptr, BUF_FLUSH_LRU);
>>>>>>> 824e2b40

  } while (!success || n_flushed > 0 || are_any_read_ios_still_underway ||
           buf_get_flush_list_len(nullptr) > 0);

  for (ulint i = 0; i < srv_buf_pool_instances; i++) {
    buf_pool_t *buf_pool = buf_pool_from_array(i);
    ut_a(UT_LIST_GET_LEN(buf_pool->flush_list) == 0);
  }

  /* Mark that it is safe to recover as we have already flushed all dirty
  pages in buffer pools. */
  if (mtr_t::s_logging.is_disabled() && !srv_read_only_mode) {
    log_persist_crash_safe(*log_sys);
  }
  log_crash_safe_validate(*log_sys);

  /* We have lived our life. Time to die. */

thread_exit:
  /* All worker threads are waiting for the event here,
  and no more access to page_cleaner structure by them.
  Wakes worker threads up just to make them exit. */
  page_cleaner->is_running = false;
  os_event_set(page_cleaner->is_requested);

  buf_flush_page_cleaner_close();

  destroy_internal_thd(thd);
}

/** Worker thread of page_cleaner. */
static void buf_flush_page_cleaner_thread() {
#ifdef UNIV_LINUX
  /* linux might be able to set different setting for each thread
  worth to try to set high priority for page cleaner threads */
  if (buf_flush_page_cleaner_set_priority(buf_flush_page_cleaner_priority)) {
    ib::info(ER_IB_MSG_129)
        << "page_cleaner worker priority: " << buf_flush_page_cleaner_priority;
  }
#endif /* UNIV_LINUX */

  for (;;) {
    os_event_wait(page_cleaner->is_requested);

    ut_d(buf_flush_page_cleaner_disabled_loop());

    if (!page_cleaner->is_running) {
      break;
    }

    pc_flush_slot();
  }
}

void buf_flush_fsync() {
#ifdef _WIN32
  switch (srv_win_file_flush_method) {
    case SRV_WIN_IO_UNBUFFERED:
      break;
    case SRV_WIN_IO_NORMAL:
      fil_flush_file_spaces();
      break;
  }
#else  /* !_WIN32 */
  switch (srv_unix_file_flush_method) {
    case SRV_UNIX_NOSYNC:
      break;
    case SRV_UNIX_O_DSYNC:
      /* O_SYNC is respected only for redo files and we need to
      flush data files here. For details look inside os0file.cc. */
    case SRV_UNIX_FSYNC:
    case SRV_UNIX_LITTLESYNC:
    case SRV_UNIX_O_DIRECT:
    case SRV_UNIX_O_DIRECT_NO_FSYNC:
      fil_flush_file_spaces();
  }
#endif /* _WIN32 */
}

/** Synchronously flush dirty blocks from the end of the flush list of all
 buffer pool instances. NOTE: The calling thread is not allowed to own any
 latches on pages! */
void buf_flush_sync_all_buf_pools() {
  bool success;
  ulint n_pages;
  do {
    n_pages = 0;
    success = buf_flush_lists(ULINT_MAX, LSN_MAX, &n_pages);
    buf_flush_await_no_flushing(nullptr, BUF_FLUSH_LIST);

    if (!success) {
      MONITOR_INC(MONITOR_FLUSH_SYNC_WAITS);
    }

    MONITOR_INC_VALUE_CUMULATIVE(MONITOR_FLUSH_SYNC_TOTAL_PAGE,
                                 MONITOR_FLUSH_SYNC_COUNT,
                                 MONITOR_FLUSH_SYNC_PAGES, n_pages);
  } while (!success);

  ut_a(success);

  /* All pages have been written to disk, but we need to make fsync for files
  to which the writes have been made. */
  buf_flush_fsync();
}

/** Make a LRU manager thread sleep until the passed target time, if it's not
already in the past.
@param[in]	next_loop_timm	desired wake up time */
static void buf_lru_manager_sleep_if_needed(
    std::chrono::steady_clock::time_point next_loop_time) {
  /* If this is the server shutdown buffer pool flushing phase, skip the
  sleep to quit this thread faster */
  if (srv_shutdown_state.load() == SRV_SHUTDOWN_FLUSH_PHASE) return;

  const auto cur_time = std::chrono::steady_clock::now();

  if (next_loop_time > cur_time) {
    const auto period = std::chrono::duration_cast<std::chrono::milliseconds>(
        next_loop_time - cur_time);

    std::this_thread::sleep_for(
        std::min(std::chrono::milliseconds{1000L}, period));
  }
}

/** Adjust the LRU manager thread sleep time based on the free list length and
the last flush result
@param[in]	buf_pool	buffer pool whom we are flushing
@param[in]	lru_n_flushed	last LRU flush page count
@param[in,out]	lru_sleep_time	LRU manager thread sleep time */
static void buf_lru_manager_adapt_sleep_time(
    const buf_pool_t *buf_pool, ulint lru_n_flushed,
    std::chrono::milliseconds &lru_sleep_time) {
  const auto free_len = UT_LIST_GET_LEN(buf_pool->free);
  const auto max_free_len =
      std::min(UT_LIST_GET_LEN(buf_pool->LRU), srv_LRU_scan_depth);

  if (free_len < max_free_len / 100 && lru_n_flushed) {
    /* Free list filled less than 1% and the last iteration was
    able to flush, no sleep */
    lru_sleep_time = std::chrono::milliseconds::zero();
  } else if (free_len > max_free_len / 5 ||
             (free_len < max_free_len / 100 && lru_n_flushed == 0)) {
    /* Free list filled more than 20% or no pages flushed in the
    previous batch, sleep a bit more */
    lru_sleep_time += std::chrono::milliseconds{1};
    if (lru_sleep_time > std::chrono::milliseconds{1000})
      lru_sleep_time = std::chrono::milliseconds{1000};
  } else if (free_len < max_free_len / 20 &&
             lru_sleep_time >= std::chrono::milliseconds{50}) {
    /* Free list filled less than 5%, sleep a bit less */
    lru_sleep_time -= std::chrono::milliseconds{50};
  } else {
    /* Free lists filled between 5% and 20%, no change */
  }
}
/** LRU manager thread for performing LRU flushed and evictions for buffer pool
free list refill. One thread is created for each buffer pool instace.
@param[in]	arg	buffer pool instance number for this thread
@return a dummy value */
static void buf_lru_manager_thread(size_t buf_pool_instance) {
#ifdef UNIV_LINUX
  /* linux might be able to set different setting for each thread
  worth to try to set high priority for page cleaner threads */
  if (buf_flush_page_cleaner_set_priority(buf_flush_page_cleaner_priority)) {
    ib::info() << "lru_manager worker priority: "
               << buf_flush_page_cleaner_priority;
  }
#endif /* UNIV_LINUX */

  ut_ad(buf_pool_instance < srv_buf_pool_instances);

  buf_pool_t *const buf_pool = buf_pool_from_array(buf_pool_instance);

  std::chrono::milliseconds lru_sleep_time{1000};
  auto next_loop_time = std::chrono::steady_clock::now() + lru_sleep_time;
  ulint lru_n_flushed = 1;

  /* On server shutdown, the LRU manager thread runs through cleanup
  phase to provide free pages for the master and purge threads.  */
  while (srv_shutdown_state.load() == SRV_SHUTDOWN_NONE ||
         srv_shutdown_state.load() == SRV_SHUTDOWN_CLEANUP) {
    ut_d(buf_flush_page_cleaner_disabled_loop());

    os_event_wait(buf_pool->run_lru);

    buf_lru_manager_sleep_if_needed(next_loop_time);

    buf_lru_manager_adapt_sleep_time(buf_pool, lru_n_flushed, lru_sleep_time);

    next_loop_time = std::chrono::steady_clock::now() + lru_sleep_time;

    lru_n_flushed = buf_flush_LRU_list(buf_pool);

    buf_flush_await_no_flushing(buf_pool, BUF_FLUSH_LRU);

    if (lru_n_flushed) {
      srv_stats.buf_pool_flushed.add(lru_n_flushed);

      MONITOR_INC_VALUE_CUMULATIVE(
          MONITOR_LRU_BATCH_FLUSH_TOTAL_PAGE, MONITOR_LRU_BATCH_FLUSH_COUNT,
          MONITOR_LRU_BATCH_FLUSH_PAGES, lru_n_flushed);
    }
  }
}

#if defined UNIV_DEBUG || defined UNIV_BUF_DEBUG

/** Functor to validate the flush list. */
struct Check {
  void operator()(const buf_page_t *elem) { ut_a(elem->in_flush_list); }
};

static bool buf_flush_validate_low(const buf_pool_t *buf_pool) {
  buf_page_t *bpage;
  const ib_rbt_node_t *rnode = nullptr;
  Check check;

  ut_ad(buf_flush_list_mutex_own(buf_pool));

  ut_list_validate(buf_pool->flush_list, check);

  bpage = UT_LIST_GET_FIRST(buf_pool->flush_list);

  /* If we are in recovery mode i.e.: flush_rbt != NULL
  then each block in the flush_list must also be present
  in the flush_rbt. */
  if (buf_pool->flush_rbt != nullptr) {
    rnode = rbt_first(buf_pool->flush_rbt);
  }

  while (bpage != nullptr) {
    const lsn_t om = bpage->get_oldest_lsn();

    ut_ad(buf_pool_from_bpage(bpage) == buf_pool);

    ut_ad(bpage->in_flush_list);

    /* A page in buf_pool->flush_list can be in
    BUF_BLOCK_REMOVE_HASH state. This happens when a page
    is in the middle of being relocated. In that case the
    original descriptor can have this state and still be
    in the flush list waiting to acquire the
    buf_pool->flush_list_mutex to complete the relocation. */
    ut_a(buf_page_in_file(bpage) ||
         buf_page_get_state(bpage) == BUF_BLOCK_REMOVE_HASH);
    ut_a(om > 0);

    if (buf_pool->flush_rbt != nullptr) {
      buf_page_t **prpage;

      ut_a(rnode != nullptr);
      prpage = rbt_value(buf_page_t *, rnode);

      ut_a(*prpage != nullptr);
      ut_a(*prpage == bpage);
      rnode = rbt_next(buf_pool->flush_rbt, rnode);
    }

    bpage = UT_LIST_GET_NEXT(list, bpage);

    ut_a(bpage == nullptr ||
         buf_flush_list_order_validate(bpage->get_oldest_lsn(), om));
  }

  /* By this time we must have exhausted the traversal of
  flush_rbt (if active) as well. */
  ut_a(rnode == nullptr);

  return true;
}

bool buf_flush_validate(buf_pool_t *buf_pool) {
  buf_flush_list_mutex_enter(buf_pool);

  auto ret = buf_flush_validate_low(buf_pool);

  buf_flush_list_mutex_exit(buf_pool);

  return (ret);
}
#endif /* UNIV_DEBUG || UNIV_BUF_DEBUG */

/** Check if there are any dirty pages that belong to a space id in the flush
 list in a particular buffer pool.
 @return number of dirty pages present in a single buffer pool */
ulint buf_pool_get_dirty_pages_count(
    buf_pool_t *buf_pool,     /*!< in: buffer pool */
    space_id_t id,            /*!< in: space id to check */
    Flush_observer *observer) /*!< in: flush observer to check */
{
  ulint count = 0;

  buf_flush_list_mutex_enter(buf_pool);

  for (auto bpage : buf_pool->flush_list) {
    ut_ad(buf_page_in_file(bpage) ||
          buf_page_get_state(bpage) == BUF_BLOCK_REMOVE_HASH);
    ut_ad(bpage->in_flush_list);
    ut_ad(bpage->is_dirty());

    if ((observer != nullptr && observer == bpage->get_flush_observer()) ||
        (observer == nullptr && id == bpage->id.space())) {
      ++count;
    }
  }

  buf_flush_list_mutex_exit(buf_pool);

  return (count);
}

/** Check if there are any dirty pages that belong to a space id in the flush
 list.
 @return number of dirty pages present in all the buffer pools */
static ulint buf_flush_get_dirty_pages_count(
    space_id_t id,            /*!< in: space id to check */
    Flush_observer *observer) /*!< in: flush observer to check */
{
  ulint count = 0;

  for (ulint i = 0; i < srv_buf_pool_instances; ++i) {
    buf_pool_t *buf_pool;

    buf_pool = buf_pool_from_array(i);

    count += buf_pool_get_dirty_pages_count(buf_pool, id, observer);
  }

  return (count);
}

Flush_observer::Flush_observer(space_id_t space_id, trx_t *trx,
                               Alter_stage *stage) noexcept
    : m_space_id(space_id),
      m_trx(trx),
      m_stage(stage),
      m_flushed(srv_buf_pool_instances),
      m_removed(srv_buf_pool_instances),
      m_estimate(),
      m_lsn(log_get_lsn(*log_sys)) {
#ifdef FLUSH_LIST_OBSERVER_DEBUG
  ib::info(ER_IB_MSG_130) << "Flush_observer : ID= " << (void *)this
                          << ", space_id=" << space_id << ", trx_id="
                          << (m_trx == nullptr ? TRX_ID_MAX : trx->id);
#endif /* FLUSH_LIST_OBSERVER_DEBUG */
  for (ulint i = 0; i < srv_buf_pool_instances; i++) {
    m_flushed[i] = 0;
    m_removed[i] = 0;
  }
  ut_ad(validate());
}

Flush_observer::~Flush_observer() noexcept {
  ut_a(m_n_ref_count.fetch_add(0, std::memory_order_relaxed) == 0);
  ut_ad(buf_flush_get_dirty_pages_count(m_space_id, this) == 0);

#ifdef FLUSH_LIST_OBSERVER_DEBUG
  ib::info(ER_IB_MSG_131) << "~Flush_observer : ID= " << (void *)this
                          << ", space_id=" << m_space_id << ", trx_id="
                          << (m_trx == nullptr ? TRX_ID_MAX : m_trx->id);
#endif /* FLUSH_LIST_OBSERVER_DEBUG */
}

bool Flush_observer::check_interrupted() {
  if (m_trx != nullptr && trx_is_interrupted(m_trx)) {
    interrupted();

    return true;
  }

  return false;
}

void Flush_observer::notify_flush(buf_pool_t *buf_pool, buf_page_t *) {
  const auto buf_pool_idx = buf_pool->instance_no;
  ut_ad(m_flushed[buf_pool_idx].load() >= 0);
  m_flushed.at(buf_pool_idx).fetch_add(1);

  if (m_stage != nullptr) {
    m_stage->inc(1);
  }
}

void Flush_observer::notify_remove(buf_pool_t *buf_pool, buf_page_t *) {
  const auto buf_pool_idx = buf_pool->instance_no;
  ut_ad(m_removed[buf_pool_idx].load() >= 0);
  m_removed.at(buf_pool_idx).fetch_add(1);
}

void Flush_observer::flush() {
  buf_remove_t buf_remove;
  ut_ad(validate());

  if (m_interrupted) {
    buf_remove = BUF_REMOVE_FLUSH_NO_WRITE;
  } else {
    buf_remove = BUF_REMOVE_FLUSH_WRITE;

    if (m_stage != nullptr) {
      auto pages_to_flush = buf_flush_get_dirty_pages_count(m_space_id, this);
      m_stage->begin_phase_flush(pages_to_flush);
    }
  }

  /* Flush or remove dirty pages. */
  buf_LRU_flush_or_remove_pages(m_space_id, buf_remove, m_trx);

  /* Wait for all dirty pages were flushed. */
  for (ulint i = 0; i < srv_buf_pool_instances; i++) {
    while (!is_complete(i)) {
      IF_DEBUG(const auto flushed_1 = m_flushed[i].load(););
      std::this_thread::sleep_for(std::chrono::milliseconds(2));
      IF_DEBUG(const auto flushed_2 = m_flushed[i].load(););
#ifdef UNIV_DEBUG
      if (flushed_2 > 0 && (flushed_1 == flushed_2)) {
        ib::info(ER_IB_MSG_131)
            << "No progress by Flush_observer (" << (void *)this
            << "): flushed_1=" << flushed_1 << ", flushed_2=" << flushed_2;
      }
#endif /* UNIV_DEBUG */
    }
  }
}

#ifdef UNIV_DEBUG
[[nodiscard]] bool Flush_observer::validate() const noexcept {
  for (ulint i = 0; i < srv_buf_pool_instances; i++) {
    ut_ad(m_flushed[i].load() >= 0);
    ut_ad(m_removed[i].load() >= 0);
  }
  return true;
}
#endif /* UNIV_DEBUG */

std::ostream &Flush_observer::print(std::ostream &out) const {
  out << "[FO: m_interrupted=" << m_interrupted
      << ", m_n_ref_count=" << m_n_ref_count << " ";
  for (size_t i = 0; i < srv_buf_pool_instances; i++) {
    out << "[m_flushed=" << m_flushed[i] << ", m_removed=" << m_removed[i]
        << "]";
  }
  out << "];" << std::endl;
  return out;
}

<<<<<<< HEAD
/** Increase the estimate of dirty pages by this observer
@param[in]	block		buffer pool block */
void Flush_observer::inc_estimate(const buf_block_t &block) noexcept {
  if (block.page.get_oldest_lsn() == 0 || block.page.get_newest_lsn() < m_lsn)
    m_estimate.fetch_add(1, std::memory_order_relaxed);
}

=======
>>>>>>> 824e2b40
#else

bool buf_flush_page_cleaner_is_active() { return (false); }

#endif /* UNIV_HOTBACKUP */<|MERGE_RESOLUTION|>--- conflicted
+++ resolved
@@ -1330,7 +1330,6 @@
 
     buf_pool->change_flush_state(flush_type, [&] {
       buf_page_set_io_fix(bpage, BUF_IO_WRITE);
-<<<<<<< HEAD
 
       buf_page_set_flush_type(bpage, flush_type);
 
@@ -1344,21 +1343,6 @@
           buf_pool->track_page_lsn != LSN_MAX) {
         auto frame = bpage->zip.data;
 
-=======
-
-      buf_page_set_flush_type(bpage, flush_type);
-
-      ++buf_pool->n_flush[flush_type];
-
-      if (bpage->get_oldest_lsn() > buf_pool->max_lsn_io) {
-        buf_pool->max_lsn_io = bpage->get_oldest_lsn();
-      }
-
-      if (!fsp_is_system_temporary(bpage->id.space()) &&
-          buf_pool->track_page_lsn != LSN_MAX) {
-        auto frame = bpage->zip.data;
-
->>>>>>> 824e2b40
         if (frame == nullptr) {
           frame = ((buf_block_t *)bpage)->frame;
         }
@@ -2028,16 +2012,11 @@
 
 /** End a buffer flush batch for LRU or flush list
 @param[in]      buf_pool        buffer pool instance
-<<<<<<< HEAD
 @param[in]      flush_type      BUF_FLUSH_LRU or BUF_FLUSH_LIST
 @param[in]      flushed_page_count  number of dirty pages whose writes have
                                     been queued by this flush. */
 static void buf_flush_end(buf_pool_t *buf_pool, buf_flush_t flush_type,
                           ulint flushed_page_count) {
-=======
-@param[in]      flush_type      BUF_FLUSH_LRU or BUF_FLUSH_LIST */
-static void buf_flush_end(buf_pool_t *buf_pool, buf_flush_t flush_type) {
->>>>>>> 824e2b40
   buf_pool->change_flush_state(flush_type, [&]() {
     buf_pool->try_LRU_scan = true;
     buf_pool->init_flush[flush_type] = false;
@@ -3509,11 +3488,7 @@
   sweep and we'll come out of the loop leaving behind dirty pages
   in the flush_list */
   buf_flush_await_no_flushing(nullptr, BUF_FLUSH_LIST);
-<<<<<<< HEAD
   ut_ad(buf_flush_active_lru_managers() == 0);
-=======
-  buf_flush_await_no_flushing(nullptr, BUF_FLUSH_LRU);
->>>>>>> 824e2b40
 
   bool success;
   bool are_any_read_ios_still_underway;
@@ -3540,10 +3515,6 @@
     n_flushed = n_flushed_list;
 
     buf_flush_await_no_flushing(nullptr, BUF_FLUSH_LIST);
-<<<<<<< HEAD
-=======
-    buf_flush_await_no_flushing(nullptr, BUF_FLUSH_LRU);
->>>>>>> 824e2b40
 
   } while (!success || n_flushed > 0 || are_any_read_ios_still_underway ||
            buf_get_flush_list_len(nullptr) > 0);
@@ -3991,7 +3962,6 @@
   return out;
 }
 
-<<<<<<< HEAD
 /** Increase the estimate of dirty pages by this observer
 @param[in]	block		buffer pool block */
 void Flush_observer::inc_estimate(const buf_block_t &block) noexcept {
@@ -3999,8 +3969,6 @@
     m_estimate.fetch_add(1, std::memory_order_relaxed);
 }
 
-=======
->>>>>>> 824e2b40
 #else
 
 bool buf_flush_page_cleaner_is_active() { return (false); }
