/*****************************************************************************

Copyright (c) 2006, 2013, Oracle and/or its affiliates. All Rights Reserved.

This program is free software; you can redistribute it and/or modify it under
the terms of the GNU General Public License as published by the Free Software
Foundation; version 2 of the License.

This program is distributed in the hope that it will be useful, but WITHOUT
ANY WARRANTY; without even the implied warranty of MERCHANTABILITY or FITNESS
FOR A PARTICULAR PURPOSE. See the GNU General Public License for more details.

You should have received a copy of the GNU General Public License along with
this program; if not, write to the Free Software Foundation, Inc.,
51 Franklin Street, Suite 500, Boston, MA 02110-1335 USA

*****************************************************************************/

/**************************************************//**
@file buf/buf0buddy.cc
Binary buddy allocator for compressed pages

Created December 2006 by Marko Makela
*******************************************************/

#include "buf0buddy.h"
#ifdef UNIV_NONINL
# include "buf0buddy.ic"
#endif
#include "buf0buf.h"
#include "buf0lru.h"
#include "buf0flu.h"
#include "page0zip.h"
#include "srv0start.h"

/** When freeing a buf we attempt to coalesce by looking at its buddy
and deciding whether it is free or not. To ascertain if the buddy is
free we look for BUF_BUDDY_STAMP_FREE at BUF_BUDDY_STAMP_OFFSET
within the buddy. The question is how we can be sure that it is
safe to look at BUF_BUDDY_STAMP_OFFSET.
The answer lies in following invariants:
* All blocks allocated by buddy allocator are used for compressed
page frame.
* A compressed table always have space_id < SRV_LOG_SPACE_FIRST_ID
* BUF_BUDDY_STAMP_OFFSET always points to the space_id field in
a frame.
  -- The above is true because we look at these fields when the
     corresponding buddy block is free which implies that:
     * The block we are looking at must have an address aligned at
       the same size that its free buddy has. For example, if we have
       a free block of 8K then its buddy's address must be aligned at
       8K as well.
     * It is possible that the block we are looking at may have been
       further divided into smaller sized blocks but its starting
       address must still remain the start of a page frame i.e.: it
       cannot be middle of a block. For example, if we have a free
       block of size 8K then its buddy may be divided into blocks
       of, say, 1K, 1K, 2K, 4K but the buddy's address will still be
       the starting address of first 1K compressed page.
     * What is important to note is that for any given block, the
       buddy's address cannot be in the middle of a larger block i.e.:
       in above example, our 8K block cannot have a buddy whose address
       is aligned on 8K but it is part of a larger 16K block.
*/

/** Offset within buf_buddy_free_t where free or non_free stamps
are written.*/
#define BUF_BUDDY_STAMP_OFFSET	FIL_PAGE_ARCH_LOG_NO_OR_SPACE_ID

/** Value that we stamp on all buffers that are currently on the zip_free
list. This value is stamped at BUF_BUDDY_STAMP_OFFSET offset */
#define BUF_BUDDY_STAMP_FREE	(SRV_LOG_SPACE_FIRST_ID)

/** Stamp value for non-free buffers. Will be overwritten by a non-zero
value by the consumer of the block */
#define BUF_BUDDY_STAMP_NONFREE	(0XFFFFFFFF)

#if BUF_BUDDY_STAMP_FREE >= BUF_BUDDY_STAMP_NONFREE
# error "BUF_BUDDY_STAMP_FREE >= BUF_BUDDY_STAMP_NONFREE"
#endif

/** Return type of buf_buddy_is_free() */
enum buf_buddy_state_t {
	BUF_BUDDY_STATE_FREE,	/*!< If the buddy to completely free */
	BUF_BUDDY_STATE_USED,	/*!< Buddy currently in used */
	BUF_BUDDY_STATE_PARTIALLY_USED/*!< Some sub-blocks in the buddy
				are in use */
};

#ifdef UNIV_DEBUG_VALGRIND
/**********************************************************************//**
Invalidate memory area that we won't access while page is free */
UNIV_INLINE
void
buf_buddy_mem_invalid(
/*==================*/
	buf_buddy_free_t*	buf,	/*!< in: block to check */
	ulint			i)	/*!< in: index of zip_free[] */
{
	const size_t	size	= BUF_BUDDY_LOW << i;
	ut_ad(i <= BUF_BUDDY_SIZES);

	UNIV_MEM_ASSERT_W(buf, size);
	UNIV_MEM_INVALID(buf, size);
}
#else /* UNIV_DEBUG_VALGRIND */
# define buf_buddy_mem_invalid(buf, i) ut_ad((i) <= BUF_BUDDY_SIZES)
#endif /* UNIV_DEBUG_VALGRIND */

/**********************************************************************//**
Check if a buddy is stamped free.
@return	whether the buddy is free */
UNIV_INLINE __attribute__((warn_unused_result))
bool
buf_buddy_stamp_is_free(
/*====================*/
	const buf_buddy_free_t*	buf)	/*!< in: block to check */
{
	return(mach_read_from_4(buf->stamp.bytes + BUF_BUDDY_STAMP_OFFSET)
	       == BUF_BUDDY_STAMP_FREE);
}

/**********************************************************************//**
Stamps a buddy free. */
UNIV_INLINE
void
buf_buddy_stamp_free(
/*=================*/
	buf_buddy_free_t*	buf,	/*!< in/out: block to stamp */
	ulint			i)	/*!< in: block size */
{
	ut_d(memset(buf, i, BUF_BUDDY_LOW << i));
	buf_buddy_mem_invalid(buf, i);
	mach_write_to_4(buf->stamp.bytes + BUF_BUDDY_STAMP_OFFSET,
			BUF_BUDDY_STAMP_FREE);
	buf->stamp.size = i;
}

/**********************************************************************//**
Stamps a buddy nonfree.
@param[in/out]	buf	block to stamp
@param[in]	i	block size */
#define buf_buddy_stamp_nonfree(buf, i) do {				\
	buf_buddy_mem_invalid(buf, i);					\
	memset(buf->stamp.bytes + BUF_BUDDY_STAMP_OFFSET, 0xff, 4);	\
} while (0)
#if BUF_BUDDY_STAMP_NONFREE != 0xffffffff
# error "BUF_BUDDY_STAMP_NONFREE != 0xffffffff"
#endif

/**********************************************************************//**
Get the offset of the buddy of a compressed page frame.
@return	the buddy relative of page */
UNIV_INLINE
void*
buf_buddy_get(
/*==========*/
	byte*	page,	/*!< in: compressed page */
	ulint	size)	/*!< in: page size in bytes */
{
	ut_ad(ut_is_2pow(size));
	ut_ad(size >= BUF_BUDDY_LOW);
	ut_ad(BUF_BUDDY_LOW <= UNIV_ZIP_SIZE_MIN);
	ut_ad(size < BUF_BUDDY_HIGH);
	ut_ad(BUF_BUDDY_HIGH == UNIV_PAGE_SIZE);
	ut_ad(!ut_align_offset(page, size));

	if (((ulint) page) & size) {
		return(page - size);
	} else {
		return(page + size);
	}
}

/** Validate a given zip_free list. */
struct	CheckZipFree {
	ulint	i;
	CheckZipFree(ulint i) : i (i) {}

	void	operator()(const buf_buddy_free_t* elem) const
	{
		ut_a(buf_buddy_stamp_is_free(elem));
		ut_a(elem->stamp.size <= i);
	}
};

#define BUF_BUDDY_LIST_VALIDATE(bp, i)				\
<<<<<<< HEAD
	UT_LIST_VALIDATE(bp->zip_free[i], CheckZipFree())
=======
	UT_LIST_VALIDATE(list, buf_buddy_free_t,		\
			 bp->zip_free[i], CheckZipFree(i))

#ifdef UNIV_DEBUG
/**********************************************************************//**
Debug function to validate that a buffer is indeed free i.e.: in the
zip_free[].
@return true if free */
UNIV_INLINE
bool
buf_buddy_check_free(
/*=================*/
	buf_pool_t*		buf_pool,/*!< in: buffer pool instance */
	const buf_buddy_free_t*	buf,	/*!< in: block to check */
	ulint			i)	/*!< in: index of buf_pool->zip_free[] */
{
	const ulint	size	= BUF_BUDDY_LOW << i;

	ut_ad(buf_pool_mutex_own(buf_pool));
	ut_ad(!ut_align_offset(buf, size));
	ut_ad(i >= buf_buddy_get_slot(UNIV_ZIP_SIZE_MIN));

	buf_buddy_free_t* itr;

	for (itr = UT_LIST_GET_FIRST(buf_pool->zip_free[i]);
	     itr && itr != buf;
	     itr = UT_LIST_GET_NEXT(list, itr)) {
	}

	return(itr == buf);
}
#endif /* UNIV_DEBUG */

/**********************************************************************//**
Checks if a buf is free i.e.: in the zip_free[].
@retval BUF_BUDDY_STATE_FREE if fully free
@retval BUF_BUDDY_STATE_USED if currently in use
@retval BUF_BUDDY_STATE_PARTIALLY_USED if partially in use. */
static  __attribute__((warn_unused_result))
buf_buddy_state_t
buf_buddy_is_free(
/*==============*/
	buf_buddy_free_t*	buf,	/*!< in: block to check */
	ulint			i)	/*!< in: index of
					buf_pool->zip_free[] */
{
#ifdef UNIV_DEBUG
	const ulint	size	= BUF_BUDDY_LOW << i;
	ut_ad(!ut_align_offset(buf, size));
	ut_ad(i >= buf_buddy_get_slot(UNIV_ZIP_SIZE_MIN));
#endif /* UNIV_DEBUG */

	/* We assume that all memory from buf_buddy_alloc()
	is used for compressed page frames. */

	/* We look inside the allocated objects returned by
	buf_buddy_alloc() and assume that each block is a compressed
	page that contains one of the following in space_id.
	* BUF_BUDDY_STAMP_FREE if the block is in a zip_free list or
	* BUF_BUDDY_STAMP_NONFREE if the block has been allocated but
	not initialized yet or
	* A valid space_id of a compressed tablespace

	The call below attempts to read from free memory.  The memory
	is "owned" by the buddy allocator (and it has been allocated
	from the buffer pool), so there is nothing wrong about this. */
	if (!buf_buddy_stamp_is_free(buf)) {
		return(BUF_BUDDY_STATE_USED);
	}

	/* A block may be free but a fragment of it may still be in use.
	To guard against that we write the free block size in terms of
	zip_free index at start of stamped block. Note that we can
	safely rely on this value only if the buf is free. */
	ut_ad(buf->stamp.size <= i);
	return(buf->stamp.size == i
	       ? BUF_BUDDY_STATE_FREE
	       : BUF_BUDDY_STATE_PARTIALLY_USED);
}
>>>>>>> 5d873cb7

/**********************************************************************//**
Add a block to the head of the appropriate buddy free list. */
UNIV_INLINE
void
buf_buddy_add_to_free(
/*==================*/
	buf_pool_t*		buf_pool,	/*!< in: buffer pool instance */
	buf_buddy_free_t*	buf,		/*!< in,own: block to be freed */
	ulint			i)		/*!< in: index of
						buf_pool->zip_free[] */
{
	ut_ad(buf_pool_mutex_own(buf_pool));
<<<<<<< HEAD
	ut_ad(buf_page_get_state(bpage) == BUF_BLOCK_ZIP_FREE);
	ut_ad(buf_pool->zip_free[i].start != bpage);
	UT_LIST_ADD_FIRST(buf_pool->zip_free[i], bpage);
=======
	ut_ad(buf_pool->zip_free[i].start != buf);

	buf_buddy_stamp_free(buf, i);
	UT_LIST_ADD_FIRST(list, buf_pool->zip_free[i], buf);
	ut_d(BUF_BUDDY_LIST_VALIDATE(buf_pool, i));
>>>>>>> 5d873cb7
}

/**********************************************************************//**
Remove a block from the appropriate buddy free list. */
UNIV_INLINE
void
buf_buddy_remove_from_free(
/*=======================*/
	buf_pool_t*		buf_pool,	/*!< in: buffer pool instance */
	buf_buddy_free_t*	buf,		/*!< in,own: block to be freed */
	ulint			i)		/*!< in: index of
						buf_pool->zip_free[] */
{
	ut_ad(buf_pool_mutex_own(buf_pool));
<<<<<<< HEAD
	ut_ad(buf_page_get_state(bpage) == BUF_BLOCK_ZIP_FREE);
	UT_LIST_REMOVE(buf_pool->zip_free[i], bpage);
=======
	ut_ad(buf_buddy_check_free(buf_pool, buf, i));

	UT_LIST_REMOVE(list, buf_pool->zip_free[i], buf);
	buf_buddy_stamp_nonfree(buf, i);
>>>>>>> 5d873cb7
}

/**********************************************************************//**
Try to allocate a block from buf_pool->zip_free[].
@return	allocated block, or NULL if buf_pool->zip_free[] was empty */
static
buf_buddy_free_t*
buf_buddy_alloc_zip(
/*================*/
	buf_pool_t*	buf_pool,	/*!< in: buffer pool instance */
	ulint		i)		/*!< in: index of buf_pool->zip_free[] */
{
	buf_buddy_free_t*	buf;

	ut_ad(buf_pool_mutex_own(buf_pool));
	ut_a(i < BUF_BUDDY_SIZES);
	ut_a(i >= buf_buddy_get_slot(UNIV_ZIP_SIZE_MIN));

	ut_d(BUF_BUDDY_LIST_VALIDATE(buf_pool, i));

	buf = UT_LIST_GET_FIRST(buf_pool->zip_free[i]);

	if (buf) {
		buf_buddy_remove_from_free(buf_pool, buf, i);
	} else if (i + 1 < BUF_BUDDY_SIZES) {
		/* Attempt to split. */
		buf = buf_buddy_alloc_zip(buf_pool, i + 1);

		if (buf) {
			buf_buddy_free_t* buddy =
				reinterpret_cast<buf_buddy_free_t*>(
					buf->stamp.bytes
					+ (BUF_BUDDY_LOW << i));

			ut_ad(!buf_pool_contains_zip(buf_pool, buddy));
			buf_buddy_add_to_free(buf_pool, buddy, i);
		}
	}

	if (buf) {
		/* Trash the page other than the BUF_BUDDY_STAMP_NONFREE. */
		UNIV_MEM_TRASH(buf, ~i, BUF_BUDDY_STAMP_OFFSET);
		UNIV_MEM_TRASH(BUF_BUDDY_STAMP_OFFSET + 4
			       + buf->stamp.bytes, ~i,
			       (BUF_BUDDY_LOW << i)
			       - (BUF_BUDDY_STAMP_OFFSET + 4));
		ut_ad(mach_read_from_4(buf->stamp.bytes
				       + BUF_BUDDY_STAMP_OFFSET)
		      == BUF_BUDDY_STAMP_NONFREE);
	}

	return(buf);
}

/**********************************************************************//**
Deallocate a buffer frame of UNIV_PAGE_SIZE. */
static
void
buf_buddy_block_free(
/*=================*/
	buf_pool_t*	buf_pool,	/*!< in: buffer pool instance */
	void*		buf)		/*!< in: buffer frame to deallocate */
{
	const ulint	fold	= BUF_POOL_ZIP_FOLD_PTR(buf);
	buf_page_t*	bpage;
	buf_block_t*	block;

	ut_ad(buf_pool_mutex_own(buf_pool));
	ut_ad(!mutex_own(&buf_pool->zip_mutex));
	ut_a(!ut_align_offset(buf, UNIV_PAGE_SIZE));

	HASH_SEARCH(hash, buf_pool->zip_hash, fold, buf_page_t*, bpage,
		    ut_ad(buf_page_get_state(bpage) == BUF_BLOCK_MEMORY
			  && bpage->in_zip_hash && !bpage->in_page_hash),
		    ((buf_block_t*) bpage)->frame == buf);
	ut_a(bpage);
	ut_a(buf_page_get_state(bpage) == BUF_BLOCK_MEMORY);
	ut_ad(!bpage->in_page_hash);
	ut_ad(bpage->in_zip_hash);
	ut_d(bpage->in_zip_hash = FALSE);
	HASH_DELETE(buf_page_t, hash, buf_pool->zip_hash, fold, bpage);

	ut_d(memset(buf, 0, UNIV_PAGE_SIZE));
	UNIV_MEM_INVALID(buf, UNIV_PAGE_SIZE);

	block = (buf_block_t*) bpage;
	mutex_enter(&block->mutex);
	buf_LRU_block_free_non_file_page(block);
	mutex_exit(&block->mutex);

	ut_ad(buf_pool->buddy_n_frames > 0);
	ut_d(buf_pool->buddy_n_frames--);
}

/**********************************************************************//**
Allocate a buffer block to the buddy allocator. */
static
void
buf_buddy_block_register(
/*=====================*/
	buf_block_t*	block)	/*!< in: buffer frame to allocate */
{
	buf_pool_t*	buf_pool = buf_pool_from_block(block);
	const ulint	fold = BUF_POOL_ZIP_FOLD(block);
	ut_ad(buf_pool_mutex_own(buf_pool));
	ut_ad(!mutex_own(&buf_pool->zip_mutex));
	ut_ad(buf_block_get_state(block) == BUF_BLOCK_READY_FOR_USE);

	buf_block_set_state(block, BUF_BLOCK_MEMORY);

	ut_a(block->frame);
	ut_a(!ut_align_offset(block->frame, UNIV_PAGE_SIZE));

	ut_ad(!block->page.in_page_hash);
	ut_ad(!block->page.in_zip_hash);
	ut_d(block->page.in_zip_hash = TRUE);
	HASH_INSERT(buf_page_t, hash, buf_pool->zip_hash, fold, &block->page);

	ut_d(buf_pool->buddy_n_frames++);
}

/**********************************************************************//**
Allocate a block from a bigger object.
@return	allocated block */
static
void*
buf_buddy_alloc_from(
/*=================*/
	buf_pool_t*	buf_pool,	/*!< in: buffer pool instance */
	void*		buf,		/*!< in: a block that is free to use */
	ulint		i,		/*!< in: index of
					buf_pool->zip_free[] */
	ulint		j)		/*!< in: size of buf as an index
					of buf_pool->zip_free[] */
{
	ulint	offs	= BUF_BUDDY_LOW << j;
	ut_ad(j <= BUF_BUDDY_SIZES);
	ut_ad(i >= buf_buddy_get_slot(UNIV_ZIP_SIZE_MIN));
	ut_ad(j >= i);
	ut_ad(!ut_align_offset(buf, offs));

	/* Add the unused parts of the block to the free lists. */
	while (j > i) {
		buf_buddy_free_t*	zip_buf;

		offs >>= 1;
		j--;

		zip_buf = reinterpret_cast<buf_buddy_free_t*>(
			reinterpret_cast<byte*>(buf) + offs);
		buf_buddy_add_to_free(buf_pool, zip_buf, j);
	}

	buf_buddy_stamp_nonfree(reinterpret_cast<buf_buddy_free_t*>(buf), i);
	return(buf);
}

/**********************************************************************//**
Allocate a block.  The thread calling this function must hold
buf_pool->mutex and must not hold buf_pool->zip_mutex or any block->mutex.
The buf_pool_mutex may be released and reacquired.
@return	allocated block, never NULL */
UNIV_INTERN
void*
buf_buddy_alloc_low(
/*================*/
	buf_pool_t*	buf_pool,	/*!< in/out: buffer pool instance */
	ulint		i,		/*!< in: index of buf_pool->zip_free[],
					or BUF_BUDDY_SIZES */
	ibool*		lru)		/*!< in: pointer to a variable that
					will be assigned TRUE if storage was
					allocated from the LRU list and
					buf_pool->mutex was temporarily
					released */
{
	buf_block_t*	block;

	ut_ad(lru);
	ut_ad(buf_pool_mutex_own(buf_pool));
	ut_ad(!mutex_own(&buf_pool->zip_mutex));
	ut_ad(i >= buf_buddy_get_slot(UNIV_ZIP_SIZE_MIN));

	if (i < BUF_BUDDY_SIZES) {
		/* Try to allocate from the buddy system. */
		block = (buf_block_t*) buf_buddy_alloc_zip(buf_pool, i);

		if (block) {
			goto func_exit;
		}
	}

	/* Try allocating from the buf_pool->free list. */
	block = buf_LRU_get_free_only(buf_pool);

	if (block) {

		goto alloc_big;
	}

	/* Try replacing an uncompressed page in the buffer pool. */
	buf_pool_mutex_exit(buf_pool);
	block = buf_LRU_get_free_block(buf_pool);
	*lru = TRUE;
	buf_pool_mutex_enter(buf_pool);

alloc_big:
	buf_buddy_block_register(block);

	block = (buf_block_t*) buf_buddy_alloc_from(
		buf_pool, block->frame, i, BUF_BUDDY_SIZES);

func_exit:
	buf_pool->buddy_stat[i].used++;
	return(block);
}

/**********************************************************************//**
Try to relocate a block.
@return	true if relocated */
static
bool
buf_buddy_relocate(
/*===============*/
	buf_pool_t*	buf_pool,	/*!< in: buffer pool instance */
	void*		src,		/*!< in: block to relocate */
	void*		dst,		/*!< in: free block to relocate to */
	ulint		i)		/*!< in: index of
					buf_pool->zip_free[] */
{
	buf_page_t*	bpage;
	const ulint	size	= BUF_BUDDY_LOW << i;
	ib_mutex_t*	mutex;
	ulint		space;
	ulint		offset;

	ut_ad(buf_pool_mutex_own(buf_pool));
	ut_ad(!mutex_own(&buf_pool->zip_mutex));
	ut_ad(!ut_align_offset(src, size));
	ut_ad(!ut_align_offset(dst, size));
	ut_ad(i >= buf_buddy_get_slot(UNIV_ZIP_SIZE_MIN));
	UNIV_MEM_ASSERT_W(dst, size);

	space	= mach_read_from_4((const byte*) src
				   + FIL_PAGE_ARCH_LOG_NO_OR_SPACE_ID);
	offset	= mach_read_from_4((const byte*) src
				   + FIL_PAGE_OFFSET);

	ut_ad(space != BUF_BUDDY_STAMP_FREE);

	bpage = buf_page_hash_get(buf_pool, space, offset);

	if (!bpage || bpage->zip.data != src) {
		/* The block has probably been freshly
		allocated by buf_LRU_get_free_block() but not
		added to buf_pool->page_hash yet.  Obviously,
		it cannot be relocated. */

		return(false);
	}

	if (page_zip_get_size(&bpage->zip) != size) {
		/* The block is of different size.  We would
		have to relocate all blocks covered by src.
		For the sake of simplicity, give up. */
		ut_ad(page_zip_get_size(&bpage->zip) < size);

		return(false);
	}

	/* The block must have been allocated, but it may
	contain uninitialized data. */
	UNIV_MEM_ASSERT_W(src, size);

	mutex = buf_page_get_mutex(bpage);

	mutex_enter(mutex);

	if (buf_page_can_relocate(bpage)) {
		/* Relocate the compressed page. */
		ullint	usec	= ut_time_us(NULL);
		ut_a(bpage->zip.data == src);
		memcpy(dst, src, size);
		bpage->zip.data = (page_zip_t*) dst;
		mutex_exit(mutex);
		buf_buddy_mem_invalid(
			reinterpret_cast<buf_buddy_free_t*>(src), i);

		buf_buddy_stat_t*	buddy_stat = &buf_pool->buddy_stat[i];
		buddy_stat->relocated++;
		buddy_stat->relocated_usec += ut_time_us(NULL) - usec;
		return(true);
	}

	mutex_exit(mutex);
	return(false);
}

/**********************************************************************//**
Deallocate a block. */
UNIV_INTERN
void
buf_buddy_free_low(
/*===============*/
	buf_pool_t*	buf_pool,	/*!< in: buffer pool instance */
	void*		buf,		/*!< in: block to be freed, must not be
					pointed to by the buffer pool */
	ulint		i)		/*!< in: index of buf_pool->zip_free[],
					or BUF_BUDDY_SIZES */
{
	buf_buddy_free_t*	buddy;

	ut_ad(buf_pool_mutex_own(buf_pool));
	ut_ad(!mutex_own(&buf_pool->zip_mutex));
	ut_ad(i <= BUF_BUDDY_SIZES);
	ut_ad(i >= buf_buddy_get_slot(UNIV_ZIP_SIZE_MIN));
	ut_ad(buf_pool->buddy_stat[i].used > 0);

	buf_pool->buddy_stat[i].used--;
recombine:
	UNIV_MEM_ASSERT_AND_ALLOC(buf, BUF_BUDDY_LOW << i);

	if (i == BUF_BUDDY_SIZES) {
		buf_buddy_block_free(buf_pool, buf);
		return;
	}

	ut_ad(i < BUF_BUDDY_SIZES);
	ut_ad(buf == ut_align_down(buf, BUF_BUDDY_LOW << i));
	ut_ad(!buf_pool_contains_zip(buf_pool, buf));

	/* Do not recombine blocks if there are few free blocks.
	We may waste up to 15360*max_len bytes to free blocks
	(1024 + 2048 + 4096 + 8192 = 15360) */
	if (UT_LIST_GET_LEN(buf_pool->zip_free[i]) < 16) {
		goto func_exit;
	}

	/* Try to combine adjacent blocks. */
	buddy = reinterpret_cast<buf_buddy_free_t*>(
		buf_buddy_get(reinterpret_cast<byte*>(buf),
			      BUF_BUDDY_LOW << i));

	switch (buf_buddy_is_free(buddy, i)) {
	case BUF_BUDDY_STATE_FREE:
		/* The buddy is free: recombine */
		buf_buddy_remove_from_free(buf_pool, buddy, i);
buddy_is_free:
		ut_ad(!buf_pool_contains_zip(buf_pool, buddy));
		i++;
		buf = ut_align_down(buf, BUF_BUDDY_LOW << i);

		goto recombine;

	case BUF_BUDDY_STATE_USED:
		ut_d(BUF_BUDDY_LIST_VALIDATE(buf_pool, i));

		/* The buddy is not free. Is there a free block of
		this size? */
		if (buf_buddy_free_t* zip_buf =
			UT_LIST_GET_FIRST(buf_pool->zip_free[i])) {

			/* Remove the block from the free list, because
			a successful buf_buddy_relocate() will overwrite
			zip_free->list. */
			buf_buddy_remove_from_free(buf_pool, zip_buf, i);

			/* Try to relocate the buddy of buf to the free
			block. */
			if (buf_buddy_relocate(buf_pool, buddy, zip_buf, i)) {

				goto buddy_is_free;
			}

			buf_buddy_add_to_free(buf_pool, zip_buf, i);
		}

		break;
	case BUF_BUDDY_STATE_PARTIALLY_USED:
		/* Some sub-blocks in the buddy are still in use.
		Relocation will fail. No need to try. */
		break;
	}

func_exit:
	/* Free the block to the buddy list. */
	buf_buddy_add_to_free(buf_pool,
			      reinterpret_cast<buf_buddy_free_t*>(buf),
			      i);
}<|MERGE_RESOLUTION|>--- conflicted
+++ resolved
@@ -174,22 +174,19 @@
 
 /** Validate a given zip_free list. */
 struct	CheckZipFree {
-	ulint	i;
-	CheckZipFree(ulint i) : i (i) {}
+	CheckZipFree(ulint i) : m_i(i) {}
 
 	void	operator()(const buf_buddy_free_t* elem) const
 	{
 		ut_a(buf_buddy_stamp_is_free(elem));
-		ut_a(elem->stamp.size <= i);
-	}
+		ut_a(elem->stamp.size <= m_i);
+	}
+
+	ulint		m_i;
 };
 
 #define BUF_BUDDY_LIST_VALIDATE(bp, i)				\
-<<<<<<< HEAD
-	UT_LIST_VALIDATE(bp->zip_free[i], CheckZipFree())
-=======
-	UT_LIST_VALIDATE(list, buf_buddy_free_t,		\
-			 bp->zip_free[i], CheckZipFree(i))
+	UT_LIST_VALIDATE(bp->zip_free[i], CheckZipFree(i))
 
 #ifdef UNIV_DEBUG
 /**********************************************************************//**
@@ -267,7 +264,6 @@
 	       ? BUF_BUDDY_STATE_FREE
 	       : BUF_BUDDY_STATE_PARTIALLY_USED);
 }
->>>>>>> 5d873cb7
 
 /**********************************************************************//**
 Add a block to the head of the appropriate buddy free list. */
@@ -281,17 +277,11 @@
 						buf_pool->zip_free[] */
 {
 	ut_ad(buf_pool_mutex_own(buf_pool));
-<<<<<<< HEAD
-	ut_ad(buf_page_get_state(bpage) == BUF_BLOCK_ZIP_FREE);
-	ut_ad(buf_pool->zip_free[i].start != bpage);
-	UT_LIST_ADD_FIRST(buf_pool->zip_free[i], bpage);
-=======
 	ut_ad(buf_pool->zip_free[i].start != buf);
 
 	buf_buddy_stamp_free(buf, i);
-	UT_LIST_ADD_FIRST(list, buf_pool->zip_free[i], buf);
+	UT_LIST_ADD_FIRST(buf_pool->zip_free[i], buf);
 	ut_d(BUF_BUDDY_LIST_VALIDATE(buf_pool, i));
->>>>>>> 5d873cb7
 }
 
 /**********************************************************************//**
@@ -301,20 +291,16 @@
 buf_buddy_remove_from_free(
 /*=======================*/
 	buf_pool_t*		buf_pool,	/*!< in: buffer pool instance */
-	buf_buddy_free_t*	buf,		/*!< in,own: block to be freed */
+	buf_buddy_free_t*	buf,		/*!< in,own: block to be
+						freed */
 	ulint			i)		/*!< in: index of
 						buf_pool->zip_free[] */
 {
 	ut_ad(buf_pool_mutex_own(buf_pool));
-<<<<<<< HEAD
-	ut_ad(buf_page_get_state(bpage) == BUF_BLOCK_ZIP_FREE);
-	UT_LIST_REMOVE(buf_pool->zip_free[i], bpage);
-=======
 	ut_ad(buf_buddy_check_free(buf_pool, buf, i));
 
-	UT_LIST_REMOVE(list, buf_pool->zip_free[i], buf);
+	UT_LIST_REMOVE(buf_pool->zip_free[i], buf);
 	buf_buddy_stamp_nonfree(buf, i);
->>>>>>> 5d873cb7
 }
 
 /**********************************************************************//**
