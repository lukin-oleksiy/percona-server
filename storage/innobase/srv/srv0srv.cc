--- conflicted
+++ resolved
@@ -2012,7 +2012,6 @@
 }
 #endif /* UNIV_DEBUG */
 
-<<<<<<< HEAD
 /** Calculates difference between two timeval values.
 @param[in]	a	later timeval
 @param[in]	b	earlier timeval
@@ -2023,181 +2022,6 @@
 }
 
 #ifdef UNIV_LINUX
-=======
-/*********************************************************************//**
-Perform the tasks that the master thread is supposed to do when the
-server is active. There are two types of tasks. The first category is
-of such tasks which are performed at each inovcation of this function.
-We assume that this function is called roughly every second when the
-server is active. The second category is of such tasks which are
-performed at some interval e.g.: purge, dict_LRU cleanup etc. */
-static
-void
-srv_master_do_active_tasks(void)
-/*============================*/
-{
-	ib_time_monotonic_t	cur_time     = ut_time_monotonic();
-	ib_time_monotonic_us_t	counter_time = ut_time_monotonic_us();
-
-	/* First do the tasks that we are suppose to do at each
-	invocation of this function. */
-
-	++srv_main_active_loops;
-
-	MONITOR_INC(MONITOR_MASTER_ACTIVE_LOOPS);
-
-	/* ALTER TABLE in MySQL requires on Unix that the table handler
-	can drop tables lazily after there no longer are SELECT
-	queries to them. */
-	srv_main_thread_op_info = "doing background drop tables";
-	row_drop_tables_for_mysql_in_background();
-	MONITOR_INC_TIME_IN_MICRO_SECS(
-		MONITOR_SRV_BACKGROUND_DROP_TABLE_MICROSECOND, counter_time);
-
-	ut_d(srv_master_do_disabled_loop());
-
-	if (srv_shutdown_state > 0) {
-		return;
-	}
-
-	/* make sure that there is enough reusable space in the redo
-	log files */
-	srv_main_thread_op_info = "checking free log space";
-	log_free_check();
-
-	/* Do an ibuf merge */
-	srv_main_thread_op_info = "doing insert buffer merge";
-	counter_time = ut_time_monotonic_us();
-	ibuf_merge_in_background(false);
-	MONITOR_INC_TIME_IN_MICRO_SECS(
-		MONITOR_SRV_IBUF_MERGE_MICROSECOND, counter_time);
-
-	/* Flush logs if needed */
-	srv_main_thread_op_info = "flushing log";
-	srv_sync_log_buffer_in_background();
-	MONITOR_INC_TIME_IN_MICRO_SECS(
-		MONITOR_SRV_LOG_FLUSH_MICROSECOND, counter_time);
-
-	/* Now see if various tasks that are performed at defined
-	intervals need to be performed. */
-
-	if (srv_shutdown_state > 0) {
-		return;
-	}
-
-	if (srv_shutdown_state > 0) {
-		return;
-	}
-
-	if (trx_sys->rseg_history_len > 0) {
-		srv_wake_purge_thread_if_not_active();
-	}
-
-	if (cur_time % SRV_MASTER_DICT_LRU_INTERVAL == 0) {
-		srv_main_thread_op_info = "enforcing dict cache limit";
-		ulint	n_evicted = srv_master_evict_from_table_cache(50);
-		if (n_evicted != 0) {
-			MONITOR_INC_VALUE(
-				MONITOR_SRV_DICT_LRU_EVICT_COUNT, n_evicted);
-		}
-		MONITOR_INC_TIME_IN_MICRO_SECS(
-			MONITOR_SRV_DICT_LRU_MICROSECOND, counter_time);
-	}
-
-	if (srv_shutdown_state > 0) {
-		return;
-	}
-
-	/* Make a new checkpoint */
-	if (cur_time % SRV_MASTER_CHECKPOINT_INTERVAL == 0) {
-		srv_main_thread_op_info = "making checkpoint";
-		log_checkpoint(TRUE, FALSE);
-		MONITOR_INC_TIME_IN_MICRO_SECS(
-			MONITOR_SRV_CHECKPOINT_MICROSECOND, counter_time);
-	}
-}
-
-/*********************************************************************//**
-Perform the tasks that the master thread is supposed to do whenever the
-server is idle. We do check for the server state during this function
-and if the server has entered the shutdown phase we may return from
-the function without completing the required tasks.
-Note that the server can move to active state when we are executing this
-function but we don't check for that as we are suppose to perform more
-or less same tasks when server is active. */
-static
-void
-srv_master_do_idle_tasks(void)
-/*==========================*/
-{
-	ib_time_monotonic_t	counter_time;
-
-	++srv_main_idle_loops;
-
-	MONITOR_INC(MONITOR_MASTER_IDLE_LOOPS);
-
-
-	/* ALTER TABLE in MySQL requires on Unix that the table handler
-	can drop tables lazily after there no longer are SELECT
-	queries to them. */
-	counter_time = ut_time_monotonic_us();
-	srv_main_thread_op_info = "doing background drop tables";
-	row_drop_tables_for_mysql_in_background();
-	MONITOR_INC_TIME_IN_MICRO_SECS(
-		MONITOR_SRV_BACKGROUND_DROP_TABLE_MICROSECOND,
-			 counter_time);
-
-	ut_d(srv_master_do_disabled_loop());
-
-	if (srv_shutdown_state > 0) {
-		return;
-	}
-
-	/* make sure that there is enough reusable space in the redo
-	log files */
-	srv_main_thread_op_info = "checking free log space";
-	log_free_check();
-
-	/* Do an ibuf merge */
-	counter_time = ut_time_monotonic_us();
-	srv_main_thread_op_info = "doing insert buffer merge";
-	ibuf_merge_in_background(true);
-	MONITOR_INC_TIME_IN_MICRO_SECS(
-		MONITOR_SRV_IBUF_MERGE_MICROSECOND, counter_time);
-
-	if (srv_shutdown_state > 0) {
-		return;
-	}
-
-	if (trx_sys->rseg_history_len > 0) {
-		srv_wake_purge_thread_if_not_active();
-	}
-
-	srv_main_thread_op_info = "enforcing dict cache limit";
-	ulint	n_evicted = srv_master_evict_from_table_cache(100);
-	if (n_evicted != 0) {
-		MONITOR_INC_VALUE(
-			MONITOR_SRV_DICT_LRU_EVICT_COUNT, n_evicted);
-	}
-	MONITOR_INC_TIME_IN_MICRO_SECS(
-		MONITOR_SRV_DICT_LRU_MICROSECOND, counter_time);
-
-	/* Flush logs if needed */
-	srv_sync_log_buffer_in_background();
-	MONITOR_INC_TIME_IN_MICRO_SECS(
-		MONITOR_SRV_LOG_FLUSH_MICROSECOND, counter_time);
-
-	if (srv_shutdown_state > 0) {
-		return;
-	}
-
-	/* Make a new checkpoint */
-	srv_main_thread_op_info = "making checkpoint";
-	log_checkpoint(TRUE, FALSE);
-	MONITOR_INC_TIME_IN_MICRO_SECS(MONITOR_SRV_CHECKPOINT_MICROSECOND,
-				       counter_time);
-}
->>>>>>> f94f9846
 
 /** Updates statistics about current CPU usage. */
 static void srv_update_cpu_usage() {
@@ -2452,6 +2276,10 @@
 
   srv_update_cpu_usage();
 
+  if (trx_sys->rseg_history_len > 0) {
+    srv_wake_purge_thread_if_not_active();
+  }
+
   if (cur_time % SRV_MASTER_DICT_LRU_INTERVAL == 0) {
     srv_main_thread_op_info = "enforcing dict cache limit";
     ulint n_evicted = srv_master_evict_from_table_cache(50);
@@ -2504,6 +2332,10 @@
   }
 
   srv_update_cpu_usage();
+
+  if (trx_sys->rseg_history_len > 0) {
+    srv_wake_purge_thread_if_not_active();
+  }
 
   srv_main_thread_op_info = "enforcing dict cache limit";
   ulint n_evicted = srv_master_evict_from_table_cache(100);
