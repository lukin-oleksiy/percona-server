/*****************************************************************************

Copyright (c) 1997, 2014, Oracle and/or its affiliates. All Rights Reserved.

This program is free software; you can redistribute it and/or modify it under
the terms of the GNU General Public License as published by the Free Software
Foundation; version 2 of the License.

This program is distributed in the hope that it will be useful, but WITHOUT
ANY WARRANTY; without even the implied warranty of MERCHANTABILITY or FITNESS
FOR A PARTICULAR PURPOSE. See the GNU General Public License for more details.

You should have received a copy of the GNU General Public License along with
this program; if not, write to the Free Software Foundation, Inc.,
51 Franklin Street, Suite 500, Boston, MA 02110-1335 USA

*****************************************************************************/

/**************************************************//**
@file ibuf/ibuf0ibuf.cc
Insert buffer

Created 7/19/1997 Heikki Tuuri
*******************************************************/

#include "ha_prototypes.h"

#include "ibuf0ibuf.h"
#include "sync0sync.h"
#include "btr0sea.h"

#if defined UNIV_DEBUG || defined UNIV_IBUF_DEBUG
my_bool	srv_ibuf_disable_background_merge;
#endif /* UNIV_DEBUG || UNIV_IBUF_DEBUG */

/** Number of bits describing a single page */
#define IBUF_BITS_PER_PAGE	4
#if IBUF_BITS_PER_PAGE % 2
# error "IBUF_BITS_PER_PAGE must be an even number!"
#endif
/** The start address for an insert buffer bitmap page bitmap */
#define IBUF_BITMAP		PAGE_DATA

#ifdef UNIV_NONINL
#include "ibuf0ibuf.ic"
#endif

#ifndef UNIV_HOTBACKUP

#include "buf0buf.h"
#include "buf0rea.h"
#include "fsp0fsp.h"
#include "trx0sys.h"
#include "fil0fil.h"
#include "rem0rec.h"
#include "btr0cur.h"
#include "btr0pcur.h"
#include "btr0btr.h"
#include "row0upd.h"
#include "sync0mutex.h"
#include "dict0boot.h"
#include "fut0lst.h"
#include "lock0lock.h"
#include "log0recv.h"
#include "que0que.h"
#include "srv0start.h" /* srv_shutdown_state */
#include "fsp0sysspace.h"
#include "rem0cmp.h"

/*	STRUCTURE OF AN INSERT BUFFER RECORD

In versions < 4.1.x:

1. The first field is the page number.
2. The second field is an array which stores type info for each subsequent
   field. We store the information which affects the ordering of records, and
   also the physical storage size of an SQL NULL value. E.g., for CHAR(10) it
   is 10 bytes.
3. Next we have the fields of the actual index record.

In versions >= 4.1.x:

Note that contary to what we planned in the 1990's, there will only be one
insert buffer tree, and that is in the system tablespace of InnoDB.

1. The first field is the space id.
2. The second field is a one-byte marker (0) which differentiates records from
   the < 4.1.x storage format.
3. The third field is the page number.
4. The fourth field contains the type info, where we have also added 2 bytes to
   store the charset. In the compressed table format of 5.0.x we must add more
   information here so that we can build a dummy 'index' struct which 5.0.x
   can use in the binary search on the index page in the ibuf merge phase.
5. The rest of the fields contain the fields of the actual index record.

In versions >= 5.0.3:

The first byte of the fourth field is an additional marker (0) if the record
is in the compact format.  The presence of this marker can be detected by
looking at the length of the field modulo DATA_NEW_ORDER_NULL_TYPE_BUF_SIZE.

The high-order bit of the character set field in the type info is the
"nullable" flag for the field.

In versions >= 5.5:

The optional marker byte at the start of the fourth field is replaced by
mandatory 3 fields, totaling 4 bytes:

 1. 2 bytes: Counter field, used to sort records within a (space id, page
    no) in the order they were added. This is needed so that for example the
    sequence of operations "INSERT x, DEL MARK x, INSERT x" is handled
    correctly.

 2. 1 byte: Operation type (see ibuf_op_t).

 3. 1 byte: Flags. Currently only one flag exists, IBUF_REC_COMPACT.

To ensure older records, which do not have counters to enforce correct
sorting, are merged before any new records, ibuf_insert checks if we're
trying to insert to a position that contains old-style records, and if so,
refuses the insert. Thus, ibuf pages are gradually converted to the new
format as their corresponding buffer pool pages are read into memory.
*/


/*	PREVENTING DEADLOCKS IN THE INSERT BUFFER SYSTEM

If an OS thread performs any operation that brings in disk pages from
non-system tablespaces into the buffer pool, or creates such a page there,
then the operation may have as a side effect an insert buffer index tree
compression. Thus, the tree latch of the insert buffer tree may be acquired
in the x-mode, and also the file space latch of the system tablespace may
be acquired in the x-mode.

Also, an insert to an index in a non-system tablespace can have the same
effect. How do we know this cannot lead to a deadlock of OS threads? There
is a problem with the i\o-handler threads: they break the latching order
because they own x-latches to pages which are on a lower level than the
insert buffer tree latch, its page latches, and the tablespace latch an
insert buffer operation can reserve.

The solution is the following: Let all the tree and page latches connected
with the insert buffer be later in the latching order than the fsp latch and
fsp page latches.

Insert buffer pages must be such that the insert buffer is never invoked
when these pages are accessed as this would result in a recursion violating
the latching order. We let a special i/o-handler thread take care of i/o to
the insert buffer pages and the ibuf bitmap pages, as well as the fsp bitmap
pages and the first inode page, which contains the inode of the ibuf tree: let
us call all these ibuf pages. To prevent deadlocks, we do not let a read-ahead
access both non-ibuf and ibuf pages.

Then an i/o-handler for the insert buffer never needs to access recursively the
insert buffer tree and thus obeys the latching order. On the other hand, other
i/o-handlers for other tablespaces may require access to the insert buffer,
but because all kinds of latches they need to access there are later in the
latching order, no violation of the latching order occurs in this case,
either.

A problem is how to grow and contract an insert buffer tree. As it is later
in the latching order than the fsp management, we have to reserve the fsp
latch first, before adding or removing pages from the insert buffer tree.
We let the insert buffer tree have its own file space management: a free
list of pages linked to the tree root. To prevent recursive using of the
insert buffer when adding pages to the tree, we must first load these pages
to memory, obtaining a latch on them, and only after that add them to the
free list of the insert buffer tree. More difficult is removing of pages
from the free list. If there is an excess of pages in the free list of the
ibuf tree, they might be needed if some thread reserves the fsp latch,
intending to allocate more file space. So we do the following: if a thread
reserves the fsp latch, we check the writer count field of the latch. If
this field has value 1, it means that the thread did not own the latch
before entering the fsp system, and the mtr of the thread contains no
modifications to the fsp pages. Now we are free to reserve the ibuf latch,
and check if there is an excess of pages in the free list. We can then, in a
separate mini-transaction, take them out of the free list and free them to
the fsp system.

To avoid deadlocks in the ibuf system, we divide file pages into three levels:

(1) non-ibuf pages,
(2) ibuf tree pages and the pages in the ibuf tree free list, and
(3) ibuf bitmap pages.

No OS thread is allowed to access higher level pages if it has latches to
lower level pages; even if the thread owns a B-tree latch it must not access
the B-tree non-leaf pages if it has latches on lower level pages. Read-ahead
is only allowed for level 1 and 2 pages. Dedicated i/o-handler threads handle
exclusively level 1 i/o. A dedicated i/o handler thread handles exclusively
level 2 i/o. However, if an OS thread does the i/o handling for itself, i.e.,
it uses synchronous aio, it can access any pages, as long as it obeys the
access order rules. */

/** Operations that can currently be buffered. */
ibuf_use_t	ibuf_use		= IBUF_USE_ALL;

#if defined UNIV_DEBUG || defined UNIV_IBUF_DEBUG
/** Flag to control insert buffer debugging. */
uint	ibuf_debug;
#endif /* UNIV_DEBUG || UNIV_IBUF_DEBUG */

/** The insert buffer control structure */
ibuf_t*	ibuf			= NULL;

#ifdef UNIV_IBUF_COUNT_DEBUG
/** Number of tablespaces in the ibuf_counts array */
#define IBUF_COUNT_N_SPACES	4
/** Number of pages within each tablespace in the ibuf_counts array */
#define IBUF_COUNT_N_PAGES	130000

/** Buffered entry counts for file pages, used in debugging */
static ulint	ibuf_counts[IBUF_COUNT_N_SPACES][IBUF_COUNT_N_PAGES];

/** Checks that the indexes to ibuf_counts[][] are within limits.
@param[in]	page_id	page id */
UNIV_INLINE
void
ibuf_count_check(
	const page_id_t&	page_id)
{
	if (page_id.space() < IBUF_COUNT_N_SPACES
	    && page_id.page_no() < IBUF_COUNT_N_PAGES) {
		return;
	}

	ib::fatal() << "UNIV_IBUF_COUNT_DEBUG limits space_id and page_no"
		" and breaks crash recovery. space_id=" << page_id.space()
		<< ", should be 0<=space_id<" << IBUF_COUNT_N_SPACES
		<< ". page_no=" << page_id.page_no()
		<< ", should be 0<=page_no<" << IBUF_COUNT_N_PAGES;
}
#endif

/** @name Offsets to the per-page bits in the insert buffer bitmap */
/* @{ */
#define	IBUF_BITMAP_FREE	0	/*!< Bits indicating the
					amount of free space */
#define IBUF_BITMAP_BUFFERED	2	/*!< TRUE if there are buffered
					changes for the page */
#define IBUF_BITMAP_IBUF	3	/*!< TRUE if page is a part of
					the ibuf tree, excluding the
					root page, or is in the free
					list of the ibuf */
/* @} */

#define IBUF_REC_FIELD_SPACE	0	/*!< in the pre-4.1 format,
					the page number. later, the space_id */
#define IBUF_REC_FIELD_MARKER	1	/*!< starting with 4.1, a marker
					consisting of 1 byte that is 0 */
#define IBUF_REC_FIELD_PAGE	2	/*!< starting with 4.1, the
					page number */
#define IBUF_REC_FIELD_METADATA	3	/* the metadata field */
#define IBUF_REC_FIELD_USER	4	/* first user field */

/* Various constants for checking the type of an ibuf record and extracting
data from it. For details, see the description of the record format at the
top of this file. */

/** @name Format of the IBUF_REC_FIELD_METADATA of an insert buffer record
The fourth column in the MySQL 5.5 format contains an operation
type, counter, and some flags. */
/* @{ */
#define IBUF_REC_INFO_SIZE	4	/*!< Combined size of info fields at
					the beginning of the fourth field */
#if IBUF_REC_INFO_SIZE >= DATA_NEW_ORDER_NULL_TYPE_BUF_SIZE
# error "IBUF_REC_INFO_SIZE >= DATA_NEW_ORDER_NULL_TYPE_BUF_SIZE"
#endif

/* Offsets for the fields at the beginning of the fourth field */
#define IBUF_REC_OFFSET_COUNTER	0	/*!< Operation counter */
#define IBUF_REC_OFFSET_TYPE	2	/*!< Type of operation */
#define IBUF_REC_OFFSET_FLAGS	3	/*!< Additional flags */

/* Record flag masks */
#define IBUF_REC_COMPACT	0x1	/*!< Set in
					IBUF_REC_OFFSET_FLAGS if the
					user index is in COMPACT
					format or later */


/** The mutex used to block pessimistic inserts to ibuf trees */
static ib_mutex_t	ibuf_pessimistic_insert_mutex;

/** The mutex protecting the insert buffer structs */
static ib_mutex_t	ibuf_mutex;

/** The mutex protecting the insert buffer bitmaps */
static ib_mutex_t	ibuf_bitmap_mutex;

/** The area in pages from which contract looks for page numbers for merge */
const ulint		IBUF_MERGE_AREA = 8;

/** Inside the merge area, pages which have at most 1 per this number less
buffered entries compared to maximum volume that can buffered for a single
page are merged along with the page whose buffer became full */
const ulint		IBUF_MERGE_THRESHOLD = 4;

/** In ibuf_contract at most this number of pages is read to memory in one
batch, in order to merge the entries for them in the insert buffer */
const ulint		IBUF_MAX_N_PAGES_MERGED = IBUF_MERGE_AREA;

/** If the combined size of the ibuf trees exceeds ibuf->max_size by this
many pages, we start to contract it in connection to inserts there, using
non-synchronous contract */
const ulint		IBUF_CONTRACT_ON_INSERT_NON_SYNC = 0;

/** If the combined size of the ibuf trees exceeds ibuf->max_size by this
many pages, we start to contract it in connection to inserts there, using
synchronous contract */
const ulint		IBUF_CONTRACT_ON_INSERT_SYNC = 5;

/** If the combined size of the ibuf trees exceeds ibuf->max_size by
this many pages, we start to contract it synchronous contract, but do
not insert */
const ulint		IBUF_CONTRACT_DO_NOT_INSERT = 10;

/* TODO: how to cope with drop table if there are records in the insert
buffer for the indexes of the table? Is there actually any problem,
because ibuf merge is done to a page when it is read in, and it is
still physically like the index page even if the index would have been
dropped! So, there seems to be no problem. */

/******************************************************************//**
Sets the flag in the current mini-transaction record indicating we're
inside an insert buffer routine. */
UNIV_INLINE
void
ibuf_enter(
/*=======*/
	mtr_t*	mtr)	/*!< in/out: mini-transaction */
{
	ut_ad(!mtr->is_inside_ibuf());
	mtr->enter_ibuf();
}

/******************************************************************//**
Sets the flag in the current mini-transaction record indicating we're
exiting an insert buffer routine. */
UNIV_INLINE
void
ibuf_exit(
/*======*/
	mtr_t*	mtr)	/*!< in/out: mini-transaction */
{
	ut_ad(mtr->is_inside_ibuf());
	mtr->exit_ibuf();
}

/**************************************************************//**
Commits an insert buffer mini-transaction and sets the persistent
cursor latch mode to BTR_NO_LATCHES, that is, detaches the cursor. */
UNIV_INLINE
void
ibuf_btr_pcur_commit_specify_mtr(
/*=============================*/
	btr_pcur_t*	pcur,	/*!< in/out: persistent cursor */
	mtr_t*		mtr)	/*!< in/out: mini-transaction */
{
	ut_d(ibuf_exit(mtr));
	btr_pcur_commit_specify_mtr(pcur, mtr);
}

/******************************************************************//**
Gets the ibuf header page and x-latches it.
@return insert buffer header page */
static
page_t*
ibuf_header_page_get(
/*=================*/
	mtr_t*	mtr)	/*!< in/out: mini-transaction */
{
	buf_block_t*	block;

	ut_ad(!ibuf_inside(mtr));

	block = buf_page_get(
		page_id_t(IBUF_SPACE_ID, FSP_IBUF_HEADER_PAGE_NO),
		univ_page_size, RW_X_LATCH, mtr);

	buf_block_dbg_add_level(block, SYNC_IBUF_HEADER);

	return(buf_block_get_frame(block));
}

/******************************************************************//**
Gets the root page and x-latches it.
@return insert buffer tree root page */
static
page_t*
ibuf_tree_root_get(
/*===============*/
	mtr_t*		mtr)	/*!< in: mtr */
{
	buf_block_t*	block;
	page_t*		root;

	ut_ad(ibuf_inside(mtr));
	ut_ad(mutex_own(&ibuf_mutex));

	mtr_sx_lock(dict_index_get_lock(ibuf->index), mtr);

	/* only segment list access is exclusive each other */
	block = buf_page_get(
		page_id_t(IBUF_SPACE_ID, FSP_IBUF_TREE_ROOT_PAGE_NO),
		univ_page_size, RW_SX_LATCH, mtr);

	buf_block_dbg_add_level(block, SYNC_IBUF_TREE_NODE_NEW);

	root = buf_block_get_frame(block);

	ut_ad(page_get_space_id(root) == IBUF_SPACE_ID);
	ut_ad(page_get_page_no(root) == FSP_IBUF_TREE_ROOT_PAGE_NO);
	ut_ad(ibuf->empty == page_is_empty(root));

	return(root);
}

#ifdef UNIV_IBUF_COUNT_DEBUG

/** Gets the ibuf count for a given page.
@param[in]	page_id	page id
@return number of entries in the insert buffer currently buffered for
this page */
ulint
ibuf_count_get(
	const page_id_t&	page_id)
{
	ibuf_count_check(page_id);

	return(ibuf_counts[page_id.space()][page_id.page_no()]);
}

/** Sets the ibuf count for a given page.
@param[in]	page_id	page id
@param[in]	val	value to set */
static
void
ibuf_count_set(
	const page_id_t&	page_id,
	ulint			val)
{
	ibuf_count_check(page_id);
	ut_a(val < UNIV_PAGE_SIZE);

	ibuf_counts[page_id.space()][page_id.page_no()] = val;
}
#endif

/******************************************************************//**
Closes insert buffer and frees the data structures. */
void
ibuf_close(void)
/*============*/
{
	mutex_free(&ibuf_pessimistic_insert_mutex);

	mutex_free(&ibuf_mutex);

	mutex_free(&ibuf_bitmap_mutex);

	dict_table_t*	ibuf_table = ibuf->index->table;
	rw_lock_free(&ibuf->index->lock);
	dict_mem_index_free(ibuf->index);
	dict_mem_table_free(ibuf_table);

	ut_free(ibuf);
	ibuf = NULL;
}

/******************************************************************//**
Updates the size information of the ibuf, assuming the segment size has not
changed. */
static
void
ibuf_size_update(
/*=============*/
	const page_t*	root)	/*!< in: ibuf tree root */
{
	ut_ad(mutex_own(&ibuf_mutex));

	ibuf->free_list_len = flst_get_len(root + PAGE_HEADER
					   + PAGE_BTR_IBUF_FREE_LIST);

	ibuf->height = 1 + btr_page_get_level_low(root);

	/* the '1 +' is the ibuf header page */
	ibuf->size = ibuf->seg_size - (1 + ibuf->free_list_len);
}

/******************************************************************//**
Creates the insert buffer data structure at a database startup and initializes
the data structures for the insert buffer. */
void
ibuf_init_at_db_start(void)
/*=======================*/
{
	page_t*		root;
	mtr_t		mtr;
	ulint		n_used;
	page_t*		header_page;

	ibuf = static_cast<ibuf_t*>(ut_zalloc_nokey(sizeof(ibuf_t)));

	/* At startup we intialize ibuf to have a maximum of
	CHANGE_BUFFER_DEFAULT_SIZE in terms of percentage of the
	buffer pool size. Once ibuf struct is initialized this
	value is updated with the user supplied size by calling
	ibuf_max_size_update(). */
	ibuf->max_size = ((buf_pool_get_curr_size() / UNIV_PAGE_SIZE)
			  * CHANGE_BUFFER_DEFAULT_SIZE) / 100;

	mutex_create("ibuf", &ibuf_mutex);

	mutex_create("ibuf_bitmap", &ibuf_bitmap_mutex);

	mutex_create("ibuf_pessimistic_insert", &ibuf_pessimistic_insert_mutex);

	mtr_start(&mtr);

	mtr_x_lock_space(IBUF_SPACE_ID, &mtr);

	mutex_enter(&ibuf_mutex);

	header_page = ibuf_header_page_get(&mtr);

	fseg_n_reserved_pages(header_page + IBUF_HEADER + IBUF_TREE_SEG_HEADER,
			      &n_used, &mtr);
	ibuf_enter(&mtr);

	ut_ad(n_used >= 2);

	ibuf->seg_size = n_used;

	{
		buf_block_t*	block;

		block = buf_page_get(
			page_id_t(IBUF_SPACE_ID, FSP_IBUF_TREE_ROOT_PAGE_NO),
			univ_page_size, RW_X_LATCH, &mtr);

		buf_block_dbg_add_level(block, SYNC_IBUF_TREE_NODE);

		root = buf_block_get_frame(block);
	}

	ibuf_size_update(root);
	mutex_exit(&ibuf_mutex);

	ibuf->empty = page_is_empty(root);
	ibuf_mtr_commit(&mtr);

	ibuf->index = dict_mem_index_create(
		"innodb_change_buffer", "CLUST_IND",
		IBUF_SPACE_ID, DICT_CLUSTERED | DICT_IBUF, 1);
	ibuf->index->id = DICT_IBUF_ID_MIN + IBUF_SPACE_ID;
	ibuf->index->table = dict_mem_table_create(
		"innodb_change_buffer", IBUF_SPACE_ID, 1, 0, 0);
	ibuf->index->n_uniq = REC_MAX_N_FIELDS;
	rw_lock_create(index_tree_rw_lock_key, &ibuf->index->lock,
		       SYNC_IBUF_INDEX_TREE);
	ibuf->index->search_info = btr_search_info_create(ibuf->index->heap);
	ibuf->index->page = FSP_IBUF_TREE_ROOT_PAGE_NO;
	ut_d(ibuf->index->cached = TRUE);
}

/*********************************************************************//**
Updates the max_size value for ibuf. */
void
ibuf_max_size_update(
/*=================*/
	ulint	new_val)	/*!< in: new value in terms of
				percentage of the buffer pool size */
{
	ulint	new_size = ((buf_pool_get_curr_size() / UNIV_PAGE_SIZE)
			    * new_val) / 100;
	mutex_enter(&ibuf_mutex);
	ibuf->max_size = new_size;
	mutex_exit(&ibuf_mutex);
}


#endif /* !UNIV_HOTBACKUP */
/*********************************************************************//**
Initializes an ibuf bitmap page. */
void
ibuf_bitmap_page_init(
/*==================*/
	buf_block_t*	block,	/*!< in: bitmap page */
	mtr_t*		mtr)	/*!< in: mtr */
{
	page_t*	page;
	ulint	byte_offset;

	page = buf_block_get_frame(block);
	fil_page_set_type(page, FIL_PAGE_IBUF_BITMAP);

	/* Write all zeros to the bitmap */

	byte_offset = UT_BITS_IN_BYTES(block->page.size.physical()
				       * IBUF_BITS_PER_PAGE);

	memset(page + IBUF_BITMAP, 0, byte_offset);

	/* The remaining area (up to the page trailer) is uninitialized. */

#ifndef UNIV_HOTBACKUP
	mlog_write_initial_log_record(page, MLOG_IBUF_BITMAP_INIT, mtr);
#endif /* !UNIV_HOTBACKUP */
}

/*********************************************************************//**
Parses a redo log record of an ibuf bitmap page init.
@return end of log record or NULL */
byte*
ibuf_parse_bitmap_init(
/*===================*/
	byte*		ptr,	/*!< in: buffer */
	byte*		end_ptr __attribute__((unused)), /*!< in: buffer end */
	buf_block_t*	block,	/*!< in: block or NULL */
	mtr_t*		mtr)	/*!< in: mtr or NULL */
{
	ut_ad(ptr && end_ptr);

	if (block) {
		ibuf_bitmap_page_init(block, mtr);
	}

	return(ptr);
}
#ifndef UNIV_HOTBACKUP
# ifdef UNIV_DEBUG
/** Gets the desired bits for a given page from a bitmap page.
@param[in]	page		bitmap page
@param[in]	page_id		page id whose bits to get
@param[in]	page_size	page id whose bits to get
@param[in]	bit		IBUF_BITMAP_FREE, IBUF_BITMAP_BUFFERED, ...
@param[in,out]	mtr		mini-transaction holding an x-latch on the
bitmap page
@return value of bits */
#  define ibuf_bitmap_page_get_bits(page, page_id, page_size, bit, mtr)	\
	ibuf_bitmap_page_get_bits_low(page, page_id, page_size,		\
				      MTR_MEMO_PAGE_X_FIX, mtr, bit)
# else /* UNIV_DEBUG */
/** Gets the desired bits for a given page from a bitmap page.
@param[in]	page		bitmap page
@param[in]	page_id		page id whose bits to get
@param[in]	page_size	page id whose bits to get
@param[in]	bit		IBUF_BITMAP_FREE, IBUF_BITMAP_BUFFERED, ...
@param[in,out]	mtr		mini-transaction holding an x-latch on the
bitmap page
@return value of bits */
#  define ibuf_bitmap_page_get_bits(page, page_id, page_size, bit, mtr)	\
	ibuf_bitmap_page_get_bits_low(page, page_id, page_size, bit)
# endif /* UNIV_DEBUG */

/** Gets the desired bits for a given page from a bitmap page.
@param[in]	page		bitmap page
@param[in]	page_id		page id whose bits to get
@param[in]	page_size	page size
@param[in]	latch_type	MTR_MEMO_PAGE_X_FIX, MTR_MEMO_BUF_FIX, ...
@param[in,out]	mtr		mini-transaction holding latch_type on the
bitmap page
@param[in]	bit		IBUF_BITMAP_FREE, IBUF_BITMAP_BUFFERED, ...
@return value of bits */
UNIV_INLINE
ulint
ibuf_bitmap_page_get_bits_low(
	const page_t*		page,
	const page_id_t&	page_id,
	const page_size_t&	page_size,
#ifdef UNIV_DEBUG
	ulint			latch_type,
	mtr_t*			mtr,
#endif /* UNIV_DEBUG */
	ulint			bit)
{
	ulint	byte_offset;
	ulint	bit_offset;
	ulint	map_byte;
	ulint	value;

	ut_ad(bit < IBUF_BITS_PER_PAGE);
#if IBUF_BITS_PER_PAGE % 2
# error "IBUF_BITS_PER_PAGE % 2 != 0"
#endif
	ut_ad(mtr_memo_contains_page(mtr, page, latch_type));

	bit_offset = (page_id.page_no() % page_size.physical())
		* IBUF_BITS_PER_PAGE + bit;

	byte_offset = bit_offset / 8;
	bit_offset = bit_offset % 8;

	ut_ad(byte_offset + IBUF_BITMAP < UNIV_PAGE_SIZE);

	map_byte = mach_read_from_1(page + IBUF_BITMAP + byte_offset);

	value = ut_bit_get_nth(map_byte, bit_offset);

	if (bit == IBUF_BITMAP_FREE) {
		ut_ad(bit_offset + 1 < 8);

		value = value * 2 + ut_bit_get_nth(map_byte, bit_offset + 1);
	}

	return(value);
}

/** Sets the desired bit for a given page in a bitmap page.
@param[in,out]	page		bitmap page
@param[in]	page_id		page id whose bits to set
@param[in]	page_size	page size
@param[in]	bit		IBUF_BITMAP_FREE, IBUF_BITMAP_BUFFERED, ...
@param[in]	val		value to set
@param[in,out]	mtr		mtr containing an x-latch to the bitmap page */
static
void
ibuf_bitmap_page_set_bits(
	page_t*			page,
	const page_id_t&	page_id,
	const page_size_t&	page_size,
	ulint			bit,
	ulint			val,
	mtr_t*			mtr)
{
	ulint	byte_offset;
	ulint	bit_offset;
	ulint	map_byte;

	ut_ad(bit < IBUF_BITS_PER_PAGE);
#if IBUF_BITS_PER_PAGE % 2
# error "IBUF_BITS_PER_PAGE % 2 != 0"
#endif
	ut_ad(mtr_memo_contains_page(mtr, page, MTR_MEMO_PAGE_X_FIX));
	ut_ad(mtr->is_named_space(page_id.space()));
#ifdef UNIV_IBUF_COUNT_DEBUG
	ut_a((bit != IBUF_BITMAP_BUFFERED) || (val != FALSE)
	     || (0 == ibuf_count_get(page_id)));
#endif

	bit_offset = (page_id.page_no() % page_size.physical())
		* IBUF_BITS_PER_PAGE + bit;

	byte_offset = bit_offset / 8;
	bit_offset = bit_offset % 8;

	ut_ad(byte_offset + IBUF_BITMAP < UNIV_PAGE_SIZE);

	map_byte = mach_read_from_1(page + IBUF_BITMAP + byte_offset);

	if (bit == IBUF_BITMAP_FREE) {
		ut_ad(bit_offset + 1 < 8);
		ut_ad(val <= 3);

		map_byte = ut_bit_set_nth(map_byte, bit_offset, val / 2);
		map_byte = ut_bit_set_nth(map_byte, bit_offset + 1, val % 2);
	} else {
		ut_ad(val <= 1);
		map_byte = ut_bit_set_nth(map_byte, bit_offset, val);
	}

	mlog_write_ulint(page + IBUF_BITMAP + byte_offset, map_byte,
			 MLOG_1BYTE, mtr);
}

/** Calculates the bitmap page number for a given page number.
@param[in]	page_id		page id
@param[in]	page_size	page size
@return the bitmap page id where the file page is mapped */
UNIV_INLINE
const page_id_t
ibuf_bitmap_page_no_calc(
	const page_id_t&	page_id,
	const page_size_t&	page_size)
{
	ulint	bitmap_page_no;

	bitmap_page_no = FSP_IBUF_BITMAP_OFFSET
		+ (page_id.page_no() & ~(page_size.physical() - 1));

	return(page_id_t(page_id.space(), bitmap_page_no));
}

/** Gets the ibuf bitmap page where the bits describing a given file page are
stored.
@param[in]	page_id		page id of the file page
@param[in]	page_size	page size of the file page
@param[in]	file		file name
@param[in]	line		line where called
@param[in,out]	mtr		mini-transaction
@return bitmap page where the file page is mapped, that is, the bitmap
page containing the descriptor bits for the file page; the bitmap page
is x-latched */
static
page_t*
ibuf_bitmap_get_map_page_func(
	const page_id_t&	page_id,
	const page_size_t&	page_size,
	const char*		file,
	ulint			line,
	mtr_t*			mtr)
{
	buf_block_t*	block;

	block = buf_page_get_gen(ibuf_bitmap_page_no_calc(page_id, page_size),
				 page_size, RW_X_LATCH, NULL, BUF_GET,
				 file, line, mtr);

	buf_block_dbg_add_level(block, SYNC_IBUF_BITMAP);

	return(buf_block_get_frame(block));
}

/** Gets the ibuf bitmap page where the bits describing a given file page are
stored.
@param[in]	page_id		page id of the file page
@param[in]	page_size	page size of the file page
@param[in,out]	mtr		mini-transaction
@return bitmap page where the file page is mapped, that is, the bitmap
page containing the descriptor bits for the file page; the bitmap page
is x-latched */
#define ibuf_bitmap_get_map_page(page_id, page_size, mtr)	\
	ibuf_bitmap_get_map_page_func(page_id, page_size, \
				      __FILE__, __LINE__, mtr)

/************************************************************************//**
Sets the free bits of the page in the ibuf bitmap. This is done in a separate
mini-transaction, hence this operation does not restrict further work to only
ibuf bitmap operations, which would result if the latch to the bitmap page
were kept. */
UNIV_INLINE
void
ibuf_set_free_bits_low(
/*===================*/
	const buf_block_t*	block,	/*!< in: index page; free bits are set if
					the index is non-clustered and page
					level is 0 */
	ulint			val,	/*!< in: value to set: < 4 */
	mtr_t*			mtr)	/*!< in/out: mtr */
{
	page_t*	bitmap_page;

	ut_ad(mtr->is_named_space(block->page.id.space()));

	if (!page_is_leaf(buf_block_get_frame(block))) {

		return;
	}

	bitmap_page = ibuf_bitmap_get_map_page(block->page.id,
					       block->page.size, mtr);

#ifdef UNIV_IBUF_DEBUG
	ut_a(val <= ibuf_index_page_calc_free(block));
#endif /* UNIV_IBUF_DEBUG */

	ibuf_bitmap_page_set_bits(
		bitmap_page, block->page.id, block->page.size,
		IBUF_BITMAP_FREE, val, mtr);
}

/************************************************************************//**
Sets the free bit of the page in the ibuf bitmap. This is done in a separate
mini-transaction, hence this operation does not restrict further work to only
ibuf bitmap operations, which would result if the latch to the bitmap page
were kept. */
void
ibuf_set_free_bits_func(
/*====================*/
	buf_block_t*	block,	/*!< in: index page of a non-clustered index;
				free bit is reset if page level is 0 */
#ifdef UNIV_IBUF_DEBUG
	ulint		max_val,/*!< in: ULINT_UNDEFINED or a maximum
				value which the bits must have before
				setting; this is for debugging */
#endif /* UNIV_IBUF_DEBUG */
	ulint		val)	/*!< in: value to set: < 4 */
{
	mtr_t	mtr;
	page_t*	page;
	page_t*	bitmap_page;

	page = buf_block_get_frame(block);

	if (!page_is_leaf(page)) {

		return;
	}

	mtr_start(&mtr);
	const fil_space_t* space = mtr.set_named_space(block->page.id.space());

	bitmap_page = ibuf_bitmap_get_map_page(block->page.id,
					       block->page.size, &mtr);

	switch (space->purpose) {
	case FIL_TYPE_LOG:
		ut_ad(0);
		break;
	case FIL_TYPE_TABLESPACE:
		/* Avoid logging while fixing up truncate of table. */
		if (!srv_is_tablespace_truncated(block->page.id.space())) {
			break;
		}
		/* fall through */
	case FIL_TYPE_TEMPORARY:
	case FIL_TYPE_IMPORT:
		mtr_set_log_mode(&mtr, MTR_LOG_NO_REDO);
	}

#ifdef UNIV_IBUF_DEBUG
	if (max_val != ULINT_UNDEFINED) {
		ulint	old_val;

		old_val = ibuf_bitmap_page_get_bits(
			bitmap_page, block->page.id,
			IBUF_BITMAP_FREE, &mtr);
# if 0
		if (old_val != max_val) {
			fprintf(stderr,
				"Ibuf: page %lu old val %lu max val %lu\n",
				page_get_page_no(page),
				old_val, max_val);
		}
# endif

		ut_a(old_val <= max_val);
	}
# if 0
	fprintf(stderr, "Setting page no %lu free bits to %lu should be %lu\n",
		page_get_page_no(page), val,
		ibuf_index_page_calc_free(block));
# endif

	ut_a(val <= ibuf_index_page_calc_free(block));
#endif /* UNIV_IBUF_DEBUG */

	ibuf_bitmap_page_set_bits(
		bitmap_page, block->page.id, block->page.size,
		IBUF_BITMAP_FREE, val, &mtr);

	mtr_commit(&mtr);
}

/************************************************************************//**
Resets the free bits of the page in the ibuf bitmap. This is done in a
separate mini-transaction, hence this operation does not restrict
further work to only ibuf bitmap operations, which would result if the
latch to the bitmap page were kept.  NOTE: The free bits in the insert
buffer bitmap must never exceed the free space on a page.  It is safe
to decrement or reset the bits in the bitmap in a mini-transaction
that is committed before the mini-transaction that affects the free
space. */
void
ibuf_reset_free_bits(
/*=================*/
	buf_block_t*	block)	/*!< in: index page; free bits are set to 0
				if the index is a non-clustered
				non-unique, and page level is 0 */
{
	ibuf_set_free_bits(block, 0, ULINT_UNDEFINED);
}

/**********************************************************************//**
Updates the free bits for an uncompressed page to reflect the present
state.  Does this in the mtr given, which means that the latching
order rules virtually prevent any further operations for this OS
thread until mtr is committed.  NOTE: The free bits in the insert
buffer bitmap must never exceed the free space on a page.  It is safe
to set the free bits in the same mini-transaction that updated the
page. */
void
ibuf_update_free_bits_low(
/*======================*/
	const buf_block_t*	block,		/*!< in: index page */
	ulint			max_ins_size,	/*!< in: value of
						maximum insert size
						with reorganize before
						the latest operation
						performed to the page */
	mtr_t*			mtr)		/*!< in/out: mtr */
{
	ulint	before;
	ulint	after;

	ut_a(!buf_block_get_page_zip(block));
	ut_ad(mtr->is_named_space(block->page.id.space()));

	before = ibuf_index_page_calc_free_bits(block->page.size.logical(),
						max_ins_size);

	after = ibuf_index_page_calc_free(block);

	/* This approach cannot be used on compressed pages, since the
	computed value of "before" often does not match the current
	state of the bitmap.  This is because the free space may
	increase or decrease when a compressed page is reorganized. */
	if (before != after) {
		ibuf_set_free_bits_low(block, after, mtr);
	}
}

/**********************************************************************//**
Updates the free bits for a compressed page to reflect the present
state.  Does this in the mtr given, which means that the latching
order rules virtually prevent any further operations for this OS
thread until mtr is committed.  NOTE: The free bits in the insert
buffer bitmap must never exceed the free space on a page.  It is safe
to set the free bits in the same mini-transaction that updated the
page. */
void
ibuf_update_free_bits_zip(
/*======================*/
	buf_block_t*	block,	/*!< in/out: index page */
	mtr_t*		mtr)	/*!< in/out: mtr */
{
	page_t*	bitmap_page;
	ulint	after;

	ut_a(page_is_leaf(buf_block_get_frame(block)));
	ut_a(block->page.size.is_compressed());

	bitmap_page = ibuf_bitmap_get_map_page(block->page.id,
					       block->page.size, mtr);

	after = ibuf_index_page_calc_free_zip(block);

	if (after == 0) {
		/* We move the page to the front of the buffer pool LRU list:
		the purpose of this is to prevent those pages to which we
		cannot make inserts using the insert buffer from slipping
		out of the buffer pool */

		buf_page_make_young(&block->page);
	}

	ibuf_bitmap_page_set_bits(
		bitmap_page, block->page.id, block->page.size,
		IBUF_BITMAP_FREE, after, mtr);
}

/**********************************************************************//**
Updates the free bits for the two pages to reflect the present state.
Does this in the mtr given, which means that the latching order rules
virtually prevent any further operations until mtr is committed.
NOTE: The free bits in the insert buffer bitmap must never exceed the
free space on a page.  It is safe to set the free bits in the same
mini-transaction that updated the pages. */
void
ibuf_update_free_bits_for_two_pages_low(
/*====================================*/
	buf_block_t*	block1,	/*!< in: index page */
	buf_block_t*	block2,	/*!< in: index page */
	mtr_t*		mtr)	/*!< in: mtr */
{
	ulint	state;

	ut_ad(mtr->is_named_space(block1->page.id.space()));
	ut_ad(block1->page.id.space() == block2->page.id.space());

	/* As we have to x-latch two random bitmap pages, we have to acquire
	the bitmap mutex to prevent a deadlock with a similar operation
	performed by another OS thread. */

	mutex_enter(&ibuf_bitmap_mutex);

	state = ibuf_index_page_calc_free(block1);

	ibuf_set_free_bits_low(block1, state, mtr);

	state = ibuf_index_page_calc_free(block2);

	ibuf_set_free_bits_low(block2, state, mtr);

	mutex_exit(&ibuf_bitmap_mutex);
}

/** Returns TRUE if the page is one of the fixed address ibuf pages.
@param[in]	page_id		page id
@param[in]	page_size	page size
@return TRUE if a fixed address ibuf i/o page */
UNIV_INLINE
ibool
ibuf_fixed_addr_page(
	const page_id_t&	page_id,
	const page_size_t&	page_size)
{
	return((page_id.space() == IBUF_SPACE_ID
		&& page_id.page_no() == IBUF_TREE_ROOT_PAGE_NO)
	       || ibuf_bitmap_page(page_id, page_size));
}

/** Checks if a page is a level 2 or 3 page in the ibuf hierarchy of pages.
Must not be called when recv_no_ibuf_operations==true.
@param[in]	page_id		page id
@param[in]	page_size	page size
@param[in]	x_latch		FALSE if relaxed check (avoid latching the
bitmap page)
@param[in]	file		file name
@param[in]	line		line where called
@param[in,out]	mtr		mtr which will contain an x-latch to the
bitmap page if the page is not one of the fixed address ibuf pages, or NULL,
in which case a new transaction is created.
@return TRUE if level 2 or level 3 page */
ibool
ibuf_page_low(
	const page_id_t&	page_id,
	const page_size_t&	page_size,
#ifdef UNIV_DEBUG
	ibool			x_latch,
#endif /* UNIV_DEBUG */
	const char*		file,
	ulint			line,
	mtr_t*			mtr)
{
	ibool	ret;
	mtr_t	local_mtr;
	page_t*	bitmap_page;

	ut_ad(!recv_no_ibuf_operations);
	ut_ad(x_latch || mtr == NULL);

	if (ibuf_fixed_addr_page(page_id, page_size)) {

		return(TRUE);
	} else if (page_id.space() != IBUF_SPACE_ID) {

		return(FALSE);
	}

	ut_ad(fil_space_get_type(IBUF_SPACE_ID) == FIL_TYPE_TABLESPACE);

#ifdef UNIV_DEBUG
	if (!x_latch) {
		mtr_start(&local_mtr);

		/* Get the bitmap page without a page latch, so that
		we will not be violating the latching order when
		another bitmap page has already been latched by this
		thread. The page will be buffer-fixed, and thus it
		cannot be removed or relocated while we are looking at
		it. The contents of the page could change, but the
		IBUF_BITMAP_IBUF bit that we are interested in should
		not be modified by any other thread. Nobody should be
		calling ibuf_add_free_page() or ibuf_remove_free_page()
		while the page is linked to the insert buffer b-tree. */

		bitmap_page = buf_block_get_frame(
			buf_page_get_gen(
				ibuf_bitmap_page_no_calc(page_id, page_size),
				page_size, RW_NO_LATCH, NULL, BUF_GET_NO_LATCH,
				file, line, &local_mtr));

		ret = ibuf_bitmap_page_get_bits_low(
			bitmap_page, page_id, page_size,
			MTR_MEMO_BUF_FIX, &local_mtr, IBUF_BITMAP_IBUF);

		mtr_commit(&local_mtr);
		return(ret);
	}
#endif /* UNIV_DEBUG */

	if (mtr == NULL) {
		mtr = &local_mtr;
		mtr_start(mtr);
	}

	bitmap_page = ibuf_bitmap_get_map_page_func(page_id, page_size,
						    file, line, mtr);

	ret = ibuf_bitmap_page_get_bits(bitmap_page, page_id, page_size,
					IBUF_BITMAP_IBUF, mtr);

	if (mtr == &local_mtr) {
		mtr_commit(mtr);
	}

	return(ret);
}

#ifdef UNIV_DEBUG
# define ibuf_rec_get_page_no(mtr,rec) ibuf_rec_get_page_no_func(mtr,rec)
#else /* UNIV_DEBUG */
# define ibuf_rec_get_page_no(mtr,rec) ibuf_rec_get_page_no_func(rec)
#endif /* UNIV_DEBUG */

/********************************************************************//**
Returns the page number field of an ibuf record.
@return page number */
static
ulint
ibuf_rec_get_page_no_func(
/*======================*/
#ifdef UNIV_DEBUG
	mtr_t*		mtr,	/*!< in: mini-transaction owning rec */
#endif /* UNIV_DEBUG */
	const rec_t*	rec)	/*!< in: ibuf record */
{
	const byte*	field;
	ulint		len;

	ut_ad(mtr_memo_contains_page(mtr, rec, MTR_MEMO_PAGE_X_FIX)
	      || mtr_memo_contains_page(mtr, rec, MTR_MEMO_PAGE_S_FIX));
	ut_ad(ibuf_inside(mtr));
	ut_ad(rec_get_n_fields_old(rec) > 2);

	field = rec_get_nth_field_old(rec, IBUF_REC_FIELD_MARKER, &len);

	ut_a(len == 1);

	field = rec_get_nth_field_old(rec, IBUF_REC_FIELD_PAGE, &len);

	ut_a(len == 4);

	return(mach_read_from_4(field));
}

#ifdef UNIV_DEBUG
# define ibuf_rec_get_space(mtr,rec) ibuf_rec_get_space_func(mtr,rec)
#else /* UNIV_DEBUG */
# define ibuf_rec_get_space(mtr,rec) ibuf_rec_get_space_func(rec)
#endif /* UNIV_DEBUG */

/********************************************************************//**
Returns the space id field of an ibuf record. For < 4.1.x format records
returns 0.
@return space id */
static
ulint
ibuf_rec_get_space_func(
/*====================*/
#ifdef UNIV_DEBUG
	mtr_t*		mtr,	/*!< in: mini-transaction owning rec */
#endif /* UNIV_DEBUG */
	const rec_t*	rec)	/*!< in: ibuf record */
{
	const byte*	field;
	ulint		len;

	ut_ad(mtr_memo_contains_page(mtr, rec, MTR_MEMO_PAGE_X_FIX)
	      || mtr_memo_contains_page(mtr, rec, MTR_MEMO_PAGE_S_FIX));
	ut_ad(ibuf_inside(mtr));
	ut_ad(rec_get_n_fields_old(rec) > 2);

	field = rec_get_nth_field_old(rec, IBUF_REC_FIELD_MARKER, &len);

	ut_a(len == 1);

	field = rec_get_nth_field_old(rec, IBUF_REC_FIELD_SPACE, &len);

	ut_a(len == 4);

	return(mach_read_from_4(field));
}

#ifdef UNIV_DEBUG
# define ibuf_rec_get_info(mtr,rec,op,comp,info_len,counter)	\
	ibuf_rec_get_info_func(mtr,rec,op,comp,info_len,counter)
#else /* UNIV_DEBUG */
# define ibuf_rec_get_info(mtr,rec,op,comp,info_len,counter)	\
	ibuf_rec_get_info_func(rec,op,comp,info_len,counter)
#endif
/****************************************************************//**
Get various information about an ibuf record in >= 4.1.x format. */
static
void
ibuf_rec_get_info_func(
/*===================*/
#ifdef UNIV_DEBUG
	mtr_t*		mtr,	/*!< in: mini-transaction owning rec */
#endif /* UNIV_DEBUG */
	const rec_t*	rec,		/*!< in: ibuf record */
	ibuf_op_t*	op,		/*!< out: operation type, or NULL */
	ibool*		comp,		/*!< out: compact flag, or NULL */
	ulint*		info_len,	/*!< out: length of info fields at the
					start of the fourth field, or
					NULL */
	ulint*		counter)	/*!< in: counter value, or NULL */
{
	const byte*	types;
	ulint		fields;
	ulint		len;

	/* Local variables to shadow arguments. */
	ibuf_op_t	op_local;
	ibool		comp_local;
	ulint		info_len_local;
	ulint		counter_local;

	ut_ad(mtr_memo_contains_page(mtr, rec, MTR_MEMO_PAGE_X_FIX)
	      || mtr_memo_contains_page(mtr, rec, MTR_MEMO_PAGE_S_FIX));
	ut_ad(ibuf_inside(mtr));
	fields = rec_get_n_fields_old(rec);
	ut_a(fields > IBUF_REC_FIELD_USER);

	types = rec_get_nth_field_old(rec, IBUF_REC_FIELD_METADATA, &len);

	info_len_local = len % DATA_NEW_ORDER_NULL_TYPE_BUF_SIZE;

	switch (info_len_local) {
	case 0:
	case 1:
		op_local = IBUF_OP_INSERT;
		comp_local = info_len_local;
		ut_ad(!counter);
		counter_local = ULINT_UNDEFINED;
		break;

	case IBUF_REC_INFO_SIZE:
		op_local = (ibuf_op_t) types[IBUF_REC_OFFSET_TYPE];
		comp_local = types[IBUF_REC_OFFSET_FLAGS] & IBUF_REC_COMPACT;
		counter_local = mach_read_from_2(
			types + IBUF_REC_OFFSET_COUNTER);
		break;

	default:
		ut_error;
	}

	ut_a(op_local < IBUF_OP_COUNT);
	ut_a((len - info_len_local) ==
	     (fields - IBUF_REC_FIELD_USER)
	     * DATA_NEW_ORDER_NULL_TYPE_BUF_SIZE);

	if (op) {
		*op = op_local;
	}

	if (comp) {
		*comp = comp_local;
	}

	if (info_len) {
		*info_len = info_len_local;
	}

	if (counter) {
		*counter = counter_local;
	}
}

#ifdef UNIV_DEBUG
# define ibuf_rec_get_op_type(mtr,rec) ibuf_rec_get_op_type_func(mtr,rec)
#else /* UNIV_DEBUG */
# define ibuf_rec_get_op_type(mtr,rec) ibuf_rec_get_op_type_func(rec)
#endif

/****************************************************************//**
Returns the operation type field of an ibuf record.
@return operation type */
static
ibuf_op_t
ibuf_rec_get_op_type_func(
/*======================*/
#ifdef UNIV_DEBUG
	mtr_t*		mtr,	/*!< in: mini-transaction owning rec */
#endif /* UNIV_DEBUG */
	const rec_t*	rec)	/*!< in: ibuf record */
{
	ulint		len;

	ut_ad(mtr_memo_contains_page(mtr, rec, MTR_MEMO_PAGE_X_FIX)
	      || mtr_memo_contains_page(mtr, rec, MTR_MEMO_PAGE_S_FIX));
	ut_ad(ibuf_inside(mtr));
	ut_ad(rec_get_n_fields_old(rec) > 2);

	(void) rec_get_nth_field_old(rec, IBUF_REC_FIELD_MARKER, &len);

	if (len > 1) {
		/* This is a < 4.1.x format record */

		return(IBUF_OP_INSERT);
	} else {
		ibuf_op_t	op;

		ibuf_rec_get_info(mtr, rec, &op, NULL, NULL, NULL);

		return(op);
	}
}

/****************************************************************//**
Read the first two bytes from a record's fourth field (counter field in new
records; something else in older records).
@return "counter" field, or ULINT_UNDEFINED if for some reason it
can't be read */
ulint
ibuf_rec_get_counter(
/*=================*/
	const rec_t*	rec)	/*!< in: ibuf record */
{
	const byte*	ptr;
	ulint		len;

	if (rec_get_n_fields_old(rec) <= IBUF_REC_FIELD_METADATA) {

		return(ULINT_UNDEFINED);
	}

	ptr = rec_get_nth_field_old(rec, IBUF_REC_FIELD_METADATA, &len);

	if (len >= 2) {

		return(mach_read_from_2(ptr));
	} else {

		return(ULINT_UNDEFINED);
	}
}

/****************************************************************//**
Add accumulated operation counts to a permanent array. Both arrays must be
of size IBUF_OP_COUNT. */
static
void
ibuf_add_ops(
/*=========*/
	ulint*		arr,	/*!< in/out: array to modify */
	const ulint*	ops)	/*!< in: operation counts */

{
	ulint	i;

	for (i = 0; i < IBUF_OP_COUNT; i++) {
		os_atomic_increment_ulint(&arr[i], ops[i]);
	}
}

/****************************************************************//**
Print operation counts. The array must be of size IBUF_OP_COUNT. */
static
void
ibuf_print_ops(
/*===========*/
	const ulint*	ops,	/*!< in: operation counts */
	FILE*		file)	/*!< in: file where to print */
{
	static const char* op_names[] = {
		"insert",
		"delete mark",
		"delete"
	};
	ulint	i;

	ut_a(UT_ARR_SIZE(op_names) == IBUF_OP_COUNT);

	for (i = 0; i < IBUF_OP_COUNT; i++) {
		fprintf(file, "%s %lu%s", op_names[i],
			(ulong) ops[i], (i < (IBUF_OP_COUNT - 1)) ? ", " : "");
	}

	putc('\n', file);
}

/********************************************************************//**
Creates a dummy index for inserting a record to a non-clustered index.
@return dummy index */
static
dict_index_t*
ibuf_dummy_index_create(
/*====================*/
	ulint		n,	/*!< in: number of fields */
	ibool		comp)	/*!< in: TRUE=use compact record format */
{
	dict_table_t*	table;
	dict_index_t*	index;

	table = dict_mem_table_create("IBUF_DUMMY",
				      DICT_HDR_SPACE, n,
				      comp ? DICT_TF_COMPACT : 0, 0);

	index = dict_mem_index_create("IBUF_DUMMY", "IBUF_DUMMY",
				      DICT_HDR_SPACE, 0, n);

	index->table = table;

	/* avoid ut_ad(index->cached) in dict_index_get_n_unique_in_tree */
	index->cached = TRUE;

	return(index);
}
/********************************************************************//**
Add a column to the dummy index */
static
void
ibuf_dummy_index_add_col(
/*=====================*/
	dict_index_t*	index,	/*!< in: dummy index */
	const dtype_t*	type,	/*!< in: the data type of the column */
	ulint		len)	/*!< in: length of the column */
{
	ulint	i	= index->table->n_def;
	dict_mem_table_add_col(index->table, NULL, NULL,
			       dtype_get_mtype(type),
			       dtype_get_prtype(type),
			       dtype_get_len(type));
	dict_index_add_col(index, index->table,
			   dict_table_get_nth_col(index->table, i), len);
}
/********************************************************************//**
Deallocates a dummy index for inserting a record to a non-clustered index. */
static
void
ibuf_dummy_index_free(
/*==================*/
	dict_index_t*	index)	/*!< in, own: dummy index */
{
	dict_table_t*	table = index->table;

	dict_mem_index_free(index);
	dict_mem_table_free(table);
}

#ifdef UNIV_DEBUG
# define ibuf_build_entry_from_ibuf_rec(mtr,ibuf_rec,heap,pindex)	\
	ibuf_build_entry_from_ibuf_rec_func(mtr,ibuf_rec,heap,pindex)
#else /* UNIV_DEBUG */
# define ibuf_build_entry_from_ibuf_rec(mtr,ibuf_rec,heap,pindex)	\
	ibuf_build_entry_from_ibuf_rec_func(ibuf_rec,heap,pindex)
#endif

/*********************************************************************//**
Builds the entry used to

1) IBUF_OP_INSERT: insert into a non-clustered index

2) IBUF_OP_DELETE_MARK: find the record whose delete-mark flag we need to
   activate

3) IBUF_OP_DELETE: find the record we need to delete

when we have the corresponding record in an ibuf index.

NOTE that as we copy pointers to fields in ibuf_rec, the caller must
hold a latch to the ibuf_rec page as long as the entry is used!

@return own: entry to insert to a non-clustered index */
static
dtuple_t*
ibuf_build_entry_from_ibuf_rec_func(
/*================================*/
#ifdef UNIV_DEBUG
	mtr_t*		mtr,	/*!< in: mini-transaction owning rec */
#endif /* UNIV_DEBUG */
	const rec_t*	ibuf_rec,	/*!< in: record in an insert buffer */
	mem_heap_t*	heap,		/*!< in: heap where built */
	dict_index_t**	pindex)		/*!< out, own: dummy index that
					describes the entry */
{
	dtuple_t*	tuple;
	dfield_t*	field;
	ulint		n_fields;
	const byte*	types;
	const byte*	data;
	ulint		len;
	ulint		info_len;
	ulint		i;
	ulint		comp;
	dict_index_t*	index;

	ut_ad(mtr_memo_contains_page(mtr, ibuf_rec, MTR_MEMO_PAGE_X_FIX)
	      || mtr_memo_contains_page(mtr, ibuf_rec, MTR_MEMO_PAGE_S_FIX));
	ut_ad(ibuf_inside(mtr));

	data = rec_get_nth_field_old(ibuf_rec, IBUF_REC_FIELD_MARKER, &len);

	ut_a(len == 1);
	ut_a(*data == 0);
	ut_a(rec_get_n_fields_old(ibuf_rec) > IBUF_REC_FIELD_USER);

	n_fields = rec_get_n_fields_old(ibuf_rec) - IBUF_REC_FIELD_USER;

	tuple = dtuple_create(heap, n_fields);

	types = rec_get_nth_field_old(ibuf_rec, IBUF_REC_FIELD_METADATA, &len);

	ibuf_rec_get_info(mtr, ibuf_rec, NULL, &comp, &info_len, NULL);

	index = ibuf_dummy_index_create(n_fields, comp);

	len -= info_len;
	types += info_len;

	ut_a(len == n_fields * DATA_NEW_ORDER_NULL_TYPE_BUF_SIZE);

	for (i = 0; i < n_fields; i++) {
		field = dtuple_get_nth_field(tuple, i);

		data = rec_get_nth_field_old(
			ibuf_rec, i + IBUF_REC_FIELD_USER, &len);

		dfield_set_data(field, data, len);

		dtype_new_read_for_order_and_null_size(
			dfield_get_type(field),
			types + i * DATA_NEW_ORDER_NULL_TYPE_BUF_SIZE);

		ibuf_dummy_index_add_col(index, dfield_get_type(field), len);
	}

	/* Prevent an ut_ad() failure in page_zip_write_rec() by
	adding system columns to the dummy table pointed to by the
	dummy secondary index.  The insert buffer is only used for
	secondary indexes, whose records never contain any system
	columns, such as DB_TRX_ID. */
	ut_d(dict_table_add_system_columns(index->table, index->table->heap));

	*pindex = index;

	return(tuple);
}

/******************************************************************//**
Get the data size.
@return size of fields */
UNIV_INLINE
ulint
ibuf_rec_get_size(
/*==============*/
	const rec_t*	rec,			/*!< in: ibuf record */
	const byte*	types,			/*!< in: fields */
	ulint		n_fields,		/*!< in: number of fields */
	ulint		comp)			/*!< in: 0=ROW_FORMAT=REDUNDANT,
						nonzero=ROW_FORMAT=COMPACT */
{
	ulint	i;
	ulint	field_offset;
	ulint	types_offset;
	ulint	size = 0;

	field_offset = IBUF_REC_FIELD_USER;
	types_offset = DATA_NEW_ORDER_NULL_TYPE_BUF_SIZE;

	for (i = 0; i < n_fields; i++) {
		ulint		len;
		dtype_t		dtype;

		rec_get_nth_field_offs_old(rec, i + field_offset, &len);

		if (len != UNIV_SQL_NULL) {
			size += len;
		} else {
			dtype_new_read_for_order_and_null_size(&dtype, types);

			size += dtype_get_sql_null_size(&dtype, comp);
		}

		types += types_offset;
	}

	return(size);
}

#ifdef UNIV_DEBUG
# define ibuf_rec_get_volume(mtr,rec) ibuf_rec_get_volume_func(mtr,rec)
#else /* UNIV_DEBUG */
# define ibuf_rec_get_volume(mtr,rec) ibuf_rec_get_volume_func(rec)
#endif

/********************************************************************//**
Returns the space taken by a stored non-clustered index entry if converted to
an index record.
@return size of index record in bytes + an upper limit of the space
taken in the page directory */
static
ulint
ibuf_rec_get_volume_func(
/*=====================*/
#ifdef UNIV_DEBUG
	mtr_t*		mtr,	/*!< in: mini-transaction owning rec */
#endif /* UNIV_DEBUG */
	const rec_t*	ibuf_rec)/*!< in: ibuf record */
{
	ulint		len;
	const byte*	data;
	const byte*	types;
	ulint		n_fields;
	ulint		data_size;
	ulint		comp;
	ibuf_op_t	op;
	ulint		info_len;

	ut_ad(mtr_memo_contains_page(mtr, ibuf_rec, MTR_MEMO_PAGE_X_FIX)
	      || mtr_memo_contains_page(mtr, ibuf_rec, MTR_MEMO_PAGE_S_FIX));
	ut_ad(ibuf_inside(mtr));
	ut_ad(rec_get_n_fields_old(ibuf_rec) > 2);

	data = rec_get_nth_field_old(ibuf_rec, IBUF_REC_FIELD_MARKER, &len);
	ut_a(len == 1);
	ut_a(*data == 0);

	types = rec_get_nth_field_old(
		ibuf_rec, IBUF_REC_FIELD_METADATA, &len);

	ibuf_rec_get_info(mtr, ibuf_rec, &op, &comp, &info_len, NULL);

	if (op == IBUF_OP_DELETE_MARK || op == IBUF_OP_DELETE) {
		/* Delete-marking a record doesn't take any
		additional space, and while deleting a record
		actually frees up space, we have to play it safe and
		pretend it takes no additional space (the record
		might not exist, etc.).  */

		return(0);
	} else if (comp) {
		dtuple_t*	entry;
		ulint		volume;
		dict_index_t*	dummy_index;
		mem_heap_t*	heap = mem_heap_create(500);

		entry = ibuf_build_entry_from_ibuf_rec(mtr, ibuf_rec,
			heap, &dummy_index);

		volume = rec_get_converted_size(dummy_index, entry, 0);

		ibuf_dummy_index_free(dummy_index);
		mem_heap_free(heap);

		return(volume + page_dir_calc_reserved_space(1));
	}

	types += info_len;
	n_fields = rec_get_n_fields_old(ibuf_rec)
		- IBUF_REC_FIELD_USER;

	data_size = ibuf_rec_get_size(ibuf_rec, types, n_fields, comp);

	return(data_size + rec_get_converted_extra_size(data_size, n_fields, 0)
	       + page_dir_calc_reserved_space(1));
}

/*********************************************************************//**
Builds the tuple to insert to an ibuf tree when we have an entry for a
non-clustered index.

NOTE that the original entry must be kept because we copy pointers to
its fields.

@return own: entry to insert into an ibuf index tree */
static
dtuple_t*
ibuf_entry_build(
/*=============*/
	ibuf_op_t	op,	/*!< in: operation type */
	dict_index_t*	index,	/*!< in: non-clustered index */
	const dtuple_t*	entry,	/*!< in: entry for a non-clustered index */
	ulint		space,	/*!< in: space id */
	ulint		page_no,/*!< in: index page number where entry should
				be inserted */
	ulint		counter,/*!< in: counter value;
				ULINT_UNDEFINED=not used */
	mem_heap_t*	heap)	/*!< in: heap into which to build */
{
	dtuple_t*	tuple;
	dfield_t*	field;
	const dfield_t*	entry_field;
	ulint		n_fields;
	byte*		buf;
	byte*		ti;
	byte*		type_info;
	ulint		i;

	ut_ad(counter != ULINT_UNDEFINED || op == IBUF_OP_INSERT);
	ut_ad(counter == ULINT_UNDEFINED || counter <= 0xFFFF);
	ut_ad(op < IBUF_OP_COUNT);

	/* We have to build a tuple with the following fields:

	1-4) These are described at the top of this file.

	5) The rest of the fields are copied from the entry.

	All fields in the tuple are ordered like the type binary in our
	insert buffer tree. */

	n_fields = dtuple_get_n_fields(entry);

	tuple = dtuple_create(heap, n_fields + IBUF_REC_FIELD_USER);

	/* 1) Space Id */

	field = dtuple_get_nth_field(tuple, IBUF_REC_FIELD_SPACE);

	buf = static_cast<byte*>(mem_heap_alloc(heap, 4));

	mach_write_to_4(buf, space);

	dfield_set_data(field, buf, 4);

	/* 2) Marker byte */

	field = dtuple_get_nth_field(tuple, IBUF_REC_FIELD_MARKER);

	buf = static_cast<byte*>(mem_heap_alloc(heap, 1));

	/* We set the marker byte zero */

	mach_write_to_1(buf, 0);

	dfield_set_data(field, buf, 1);

	/* 3) Page number */

	field = dtuple_get_nth_field(tuple, IBUF_REC_FIELD_PAGE);

	buf = static_cast<byte*>(mem_heap_alloc(heap, 4));

	mach_write_to_4(buf, page_no);

	dfield_set_data(field, buf, 4);

	/* 4) Type info, part #1 */

	if (counter == ULINT_UNDEFINED) {
		i = dict_table_is_comp(index->table) ? 1 : 0;
	} else {
		ut_ad(counter <= 0xFFFF);
		i = IBUF_REC_INFO_SIZE;
	}

	ti = type_info = static_cast<byte*>(
		mem_heap_alloc(
			heap,
			i + n_fields * DATA_NEW_ORDER_NULL_TYPE_BUF_SIZE));

	switch (i) {
	default:
		ut_error;
		break;
	case 1:
		/* set the flag for ROW_FORMAT=COMPACT */
		*ti++ = 0;
		/* fall through */
	case 0:
		/* the old format does not allow delete buffering */
		ut_ad(op == IBUF_OP_INSERT);
		break;
	case IBUF_REC_INFO_SIZE:
		mach_write_to_2(ti + IBUF_REC_OFFSET_COUNTER, counter);

		ti[IBUF_REC_OFFSET_TYPE] = (byte) op;
		ti[IBUF_REC_OFFSET_FLAGS] = dict_table_is_comp(index->table)
			? IBUF_REC_COMPACT : 0;
		ti += IBUF_REC_INFO_SIZE;
		break;
	}

	/* 5+) Fields from the entry */

	for (i = 0; i < n_fields; i++) {
		ulint			fixed_len;
		const dict_field_t*	ifield;

		field = dtuple_get_nth_field(tuple, i + IBUF_REC_FIELD_USER);
		entry_field = dtuple_get_nth_field(entry, i);
		dfield_copy(field, entry_field);

		ifield = dict_index_get_nth_field(index, i);
		/* Prefix index columns of fixed-length columns are of
		fixed length.  However, in the function call below,
		dfield_get_type(entry_field) contains the fixed length
		of the column in the clustered index.  Replace it with
		the fixed length of the secondary index column. */
		fixed_len = ifield->fixed_len;

#ifdef UNIV_DEBUG
		if (fixed_len) {
			/* dict_index_add_col() should guarantee these */
			ut_ad(fixed_len <= (ulint)
			      dfield_get_type(entry_field)->len);
			if (ifield->prefix_len) {
				ut_ad(ifield->prefix_len == fixed_len);
			} else {
				ut_ad(fixed_len == (ulint)
				      dfield_get_type(entry_field)->len);
			}
		}
#endif /* UNIV_DEBUG */

		dtype_new_store_for_order_and_null_size(
			ti, dfield_get_type(entry_field), fixed_len);
		ti += DATA_NEW_ORDER_NULL_TYPE_BUF_SIZE;
	}

	/* 4) Type info, part #2 */

	field = dtuple_get_nth_field(tuple, IBUF_REC_FIELD_METADATA);

	dfield_set_data(field, type_info, ti - type_info);

	/* Set all the types in the new tuple binary */

	dtuple_set_types_binary(tuple, n_fields + IBUF_REC_FIELD_USER);

	return(tuple);
}

/*********************************************************************//**
Builds a search tuple used to search buffered inserts for an index page.
This is for >= 4.1.x format records.
@return own: search tuple */
static
dtuple_t*
ibuf_search_tuple_build(
/*====================*/
	ulint		space,	/*!< in: space id */
	ulint		page_no,/*!< in: index page number */
	mem_heap_t*	heap)	/*!< in: heap into which to build */
{
	dtuple_t*	tuple;
	dfield_t*	field;
	byte*		buf;

	tuple = dtuple_create(heap, IBUF_REC_FIELD_METADATA);

	/* Store the space id in tuple */

	field = dtuple_get_nth_field(tuple, IBUF_REC_FIELD_SPACE);

	buf = static_cast<byte*>(mem_heap_alloc(heap, 4));

	mach_write_to_4(buf, space);

	dfield_set_data(field, buf, 4);

	/* Store the new format record marker byte */

	field = dtuple_get_nth_field(tuple, IBUF_REC_FIELD_MARKER);

	buf = static_cast<byte*>(mem_heap_alloc(heap, 1));

	mach_write_to_1(buf, 0);

	dfield_set_data(field, buf, 1);

	/* Store the page number in tuple */

	field = dtuple_get_nth_field(tuple, IBUF_REC_FIELD_PAGE);

	buf = static_cast<byte*>(mem_heap_alloc(heap, 4));

	mach_write_to_4(buf, page_no);

	dfield_set_data(field, buf, 4);

	dtuple_set_types_binary(tuple, IBUF_REC_FIELD_METADATA);

	return(tuple);
}

/*********************************************************************//**
Checks if there are enough pages in the free list of the ibuf tree that we
dare to start a pessimistic insert to the insert buffer.
@return TRUE if enough free pages in list */
UNIV_INLINE
ibool
ibuf_data_enough_free_for_insert(void)
/*==================================*/
{
	ut_ad(mutex_own(&ibuf_mutex));

	/* We want a big margin of free pages, because a B-tree can sometimes
	grow in size also if records are deleted from it, as the node pointers
	can change, and we must make sure that we are able to delete the
	inserts buffered for pages that we read to the buffer pool, without
	any risk of running out of free space in the insert buffer. */

	return(ibuf->free_list_len >= (ibuf->size / 2) + 3 * ibuf->height);
}

/*********************************************************************//**
Checks if there are enough pages in the free list of the ibuf tree that we
should remove them and free to the file space management.
@return TRUE if enough free pages in list */
UNIV_INLINE
ibool
ibuf_data_too_much_free(void)
/*=========================*/
{
	ut_ad(mutex_own(&ibuf_mutex));

	return(ibuf->free_list_len >= 3 + (ibuf->size / 2) + 3 * ibuf->height);
}

/*********************************************************************//**
Allocates a new page from the ibuf file segment and adds it to the free
list.
@return TRUE on success, FALSE if no space left */
static
ibool
ibuf_add_free_page(void)
/*====================*/
{
	mtr_t		mtr;
	page_t*		header_page;
	buf_block_t*	block;
	page_t*		page;
	page_t*		root;
	page_t*		bitmap_page;

	mtr_start(&mtr);
	fil_space_t* space = mtr.set_sys_modified();

	/* Acquire the fsp latch before the ibuf header, obeying the latching
	order */
	mtr_x_lock(&space->latch, &mtr);
	header_page = ibuf_header_page_get(&mtr);

	/* Allocate a new page: NOTE that if the page has been a part of a
	non-clustered index which has subsequently been dropped, then the
	page may have buffered inserts in the insert buffer, and these
	should be deleted from there. These get deleted when the page
	allocation creates the page in buffer. Thus the call below may end
	up calling the insert buffer routines and, as we yet have no latches
	to insert buffer tree pages, these routines can run without a risk
	of a deadlock. This is the reason why we created a special ibuf
	header page apart from the ibuf tree. */

	block = fseg_alloc_free_page(
		header_page + IBUF_HEADER + IBUF_TREE_SEG_HEADER, 0, FSP_UP,
		&mtr);

	if (block == NULL) {
		mtr_commit(&mtr);

		return(FALSE);
	}

	ut_ad(rw_lock_get_x_lock_count(&block->lock) == 1);
	ibuf_enter(&mtr);
	mutex_enter(&ibuf_mutex);
	root = ibuf_tree_root_get(&mtr);

	buf_block_dbg_add_level(block, SYNC_IBUF_TREE_NODE_NEW);
	page = buf_block_get_frame(block);

	/* Add the page to the free list and update the ibuf size data */

	flst_add_last(root + PAGE_HEADER + PAGE_BTR_IBUF_FREE_LIST,
		      page + PAGE_HEADER + PAGE_BTR_IBUF_FREE_LIST_NODE, &mtr);

	mlog_write_ulint(page + FIL_PAGE_TYPE, FIL_PAGE_IBUF_FREE_LIST,
			 MLOG_2BYTES, &mtr);

	ibuf->seg_size++;
	ibuf->free_list_len++;

	/* Set the bit indicating that this page is now an ibuf tree page
	(level 2 page) */

	const page_id_t		page_id(IBUF_SPACE_ID, block->page.id.page_no());
	const page_size_t	page_size(space->flags);

	bitmap_page = ibuf_bitmap_get_map_page(page_id, page_size, &mtr);

	mutex_exit(&ibuf_mutex);

	ibuf_bitmap_page_set_bits(bitmap_page, page_id, page_size,
				  IBUF_BITMAP_IBUF, TRUE, &mtr);

	ibuf_mtr_commit(&mtr);

	return(TRUE);
}

/*********************************************************************//**
Removes a page from the free list and frees it to the fsp system. */
static
void
ibuf_remove_free_page(void)
/*=======================*/
{
	mtr_t	mtr;
	mtr_t	mtr2;
	page_t*	header_page;
	ulint	page_no;
	page_t*	page;
	page_t*	root;
	page_t*	bitmap_page;

	mtr_start(&mtr);
	fil_space_t*		space = mtr.set_sys_modified();
	const page_size_t	page_size(space->flags);

	/* Acquire the fsp latch before the ibuf header, obeying the latching
	order */

	mtr_x_lock(&space->latch, &mtr);
	header_page = ibuf_header_page_get(&mtr);

	/* Prevent pessimistic inserts to insert buffer trees for a while */
	ibuf_enter(&mtr);
	mutex_enter(&ibuf_pessimistic_insert_mutex);
	mutex_enter(&ibuf_mutex);

	if (!ibuf_data_too_much_free()) {

		mutex_exit(&ibuf_mutex);
		mutex_exit(&ibuf_pessimistic_insert_mutex);

		ibuf_mtr_commit(&mtr);

		return;
	}

	ibuf_mtr_start(&mtr2);

	root = ibuf_tree_root_get(&mtr2);

	mutex_exit(&ibuf_mutex);

	page_no = flst_get_last(root + PAGE_HEADER + PAGE_BTR_IBUF_FREE_LIST,
				&mtr2).page;

	/* NOTE that we must release the latch on the ibuf tree root
	because in fseg_free_page we access level 1 pages, and the root
	is a level 2 page. */

	ibuf_mtr_commit(&mtr2);
	ibuf_exit(&mtr);

	/* Since pessimistic inserts were prevented, we know that the
	page is still in the free list. NOTE that also deletes may take
	pages from the free list, but they take them from the start, and
	the free list was so long that they cannot have taken the last
	page from it. */

	fseg_free_page(header_page + IBUF_HEADER + IBUF_TREE_SEG_HEADER,
		       IBUF_SPACE_ID, page_no, false, &mtr);

	const page_id_t	page_id(IBUF_SPACE_ID, page_no);

#if defined UNIV_DEBUG_FILE_ACCESSES || defined UNIV_DEBUG
	buf_page_reset_file_page_was_freed(page_id);
#endif /* UNIV_DEBUG_FILE_ACCESSES || UNIV_DEBUG */

	ibuf_enter(&mtr);

	mutex_enter(&ibuf_mutex);

	root = ibuf_tree_root_get(&mtr);

	ut_ad(page_no == flst_get_last(root + PAGE_HEADER
				       + PAGE_BTR_IBUF_FREE_LIST, &mtr).page);

	{
		buf_block_t*	block;

		block = buf_page_get(page_id, univ_page_size, RW_X_LATCH, &mtr);

		buf_block_dbg_add_level(block, SYNC_IBUF_TREE_NODE);

		page = buf_block_get_frame(block);
	}

	/* Remove the page from the free list and update the ibuf size data */

	flst_remove(root + PAGE_HEADER + PAGE_BTR_IBUF_FREE_LIST,
		    page + PAGE_HEADER + PAGE_BTR_IBUF_FREE_LIST_NODE, &mtr);

	mutex_exit(&ibuf_pessimistic_insert_mutex);

	ibuf->seg_size--;
	ibuf->free_list_len--;

	/* Set the bit indicating that this page is no more an ibuf tree page
	(level 2 page) */

	bitmap_page = ibuf_bitmap_get_map_page(page_id, page_size, &mtr);

	mutex_exit(&ibuf_mutex);

	ibuf_bitmap_page_set_bits(
		bitmap_page, page_id, page_size, IBUF_BITMAP_IBUF, FALSE,
		&mtr);

#if defined UNIV_DEBUG_FILE_ACCESSES || defined UNIV_DEBUG
	buf_page_set_file_page_was_freed(page_id);
#endif /* UNIV_DEBUG_FILE_ACCESSES || UNIV_DEBUG */
	ibuf_mtr_commit(&mtr);
}

/***********************************************************************//**
Frees excess pages from the ibuf free list. This function is called when an OS
thread calls fsp services to allocate a new file segment, or a new page to a
file segment, and the thread did not own the fsp latch before this call. */
void
ibuf_free_excess_pages(void)
/*========================*/
{
	ulint		i;

#ifdef UNIV_SYNC_DEBUG
	ut_ad(rw_lock_own(fil_space_get_latch(IBUF_SPACE_ID, NULL),
			  RW_LOCK_X));
#endif /* UNIV_SYNC_DEBUG */

	ut_ad(rw_lock_get_x_lock_count(
		fil_space_get_latch(IBUF_SPACE_ID, NULL)) == 1);

	/* NOTE: We require that the thread did not own the latch before,
	because then we know that we can obey the correct latching order
	for ibuf latches */

	if (!ibuf) {
		/* Not yet initialized; not sure if this is possible, but
		does no harm to check for it. */

		return;
	}

	/* Free at most a few pages at a time, so that we do not delay the
	requested service too much */

	for (i = 0; i < 4; i++) {

		ibool	too_much_free;

		mutex_enter(&ibuf_mutex);
		too_much_free = ibuf_data_too_much_free();
		mutex_exit(&ibuf_mutex);

		if (!too_much_free) {
			return;
		}

		ibuf_remove_free_page();
	}
}

#ifdef UNIV_DEBUG
# define ibuf_get_merge_page_nos(contract,rec,mtr,ids,pages,n_stored) \
	ibuf_get_merge_page_nos_func(contract,rec,mtr,ids,pages,n_stored)
#else /* UNIV_DEBUG */
# define ibuf_get_merge_page_nos(contract,rec,mtr,ids,pages,n_stored) \
	ibuf_get_merge_page_nos_func(contract,rec,ids,pages,n_stored)
#endif /* UNIV_DEBUG */

/*********************************************************************//**
Reads page numbers from a leaf in an ibuf tree.
@return a lower limit for the combined volume of records which will be
merged */
static
ulint
ibuf_get_merge_page_nos_func(
/*=========================*/
	ibool		contract,/*!< in: TRUE if this function is called to
				contract the tree, FALSE if this is called
				when a single page becomes full and we look
				if it pays to read also nearby pages */
	const rec_t*	rec,	/*!< in: insert buffer record */
#ifdef UNIV_DEBUG
	mtr_t*		mtr,	/*!< in: mini-transaction holding rec */
#endif /* UNIV_DEBUG */
	ulint*		space_ids,/*!< in/out: space id's of the pages */
	ulint*		page_nos,/*!< in/out: buffer for at least
				IBUF_MAX_N_PAGES_MERGED many page numbers;
				the page numbers are in an ascending order */
	ulint*		n_stored)/*!< out: number of page numbers stored to
				page_nos in this function */
{
	ulint	prev_page_no;
	ulint	prev_space_id;
	ulint	first_page_no;
	ulint	first_space_id;
	ulint	rec_page_no;
	ulint	rec_space_id;
	ulint	sum_volumes;
	ulint	volume_for_page;
	ulint	rec_volume;
	ulint	limit;
	ulint	n_pages;

	ut_ad(mtr_memo_contains_page(mtr, rec, MTR_MEMO_PAGE_X_FIX)
	      || mtr_memo_contains_page(mtr, rec, MTR_MEMO_PAGE_S_FIX));
	ut_ad(ibuf_inside(mtr));

	*n_stored = 0;

	limit = ut_min(IBUF_MAX_N_PAGES_MERGED,
		       buf_pool_get_curr_size() / 4);

	if (page_rec_is_supremum(rec)) {

		rec = page_rec_get_prev_const(rec);
	}

	if (page_rec_is_infimum(rec)) {

		rec = page_rec_get_next_const(rec);
	}

	if (page_rec_is_supremum(rec)) {

		return(0);
	}

	first_page_no = ibuf_rec_get_page_no(mtr, rec);
	first_space_id = ibuf_rec_get_space(mtr, rec);
	n_pages = 0;
	prev_page_no = 0;
	prev_space_id = 0;

	/* Go backwards from the first rec until we reach the border of the
	'merge area', or the page start or the limit of storeable pages is
	reached */

	while (!page_rec_is_infimum(rec) && UNIV_LIKELY(n_pages < limit)) {

		rec_page_no = ibuf_rec_get_page_no(mtr, rec);
		rec_space_id = ibuf_rec_get_space(mtr, rec);

		if (rec_space_id != first_space_id
		    || (rec_page_no / IBUF_MERGE_AREA)
		    != (first_page_no / IBUF_MERGE_AREA)) {

			break;
		}

		if (rec_page_no != prev_page_no
		    || rec_space_id != prev_space_id) {
			n_pages++;
		}

		prev_page_no = rec_page_no;
		prev_space_id = rec_space_id;

		rec = page_rec_get_prev_const(rec);
	}

	rec = page_rec_get_next_const(rec);

	/* At the loop start there is no prev page; we mark this with a pair
	of space id, page no (0, 0) for which there can never be entries in
	the insert buffer */

	prev_page_no = 0;
	prev_space_id = 0;
	sum_volumes = 0;
	volume_for_page = 0;

	while (*n_stored < limit) {
		if (page_rec_is_supremum(rec)) {
			/* When no more records available, mark this with
			another 'impossible' pair of space id, page no */
			rec_page_no = 1;
			rec_space_id = 0;
		} else {
			rec_page_no = ibuf_rec_get_page_no(mtr, rec);
			rec_space_id = ibuf_rec_get_space(mtr, rec);
			/* In the system tablespace, the smallest
			possible secondary index leaf page number is
			bigger than IBUF_TREE_ROOT_PAGE_NO (4). In
			other tablespaces, the clustered index tree is
			created at page 3, which makes page 4 the
			smallest possible secondary index leaf page
			(and that only after DROP INDEX). */
			ut_ad(rec_page_no
			      > (ulint) IBUF_TREE_ROOT_PAGE_NO
			      - (rec_space_id != 0));
		}

#ifdef UNIV_IBUF_DEBUG
		ut_a(*n_stored < IBUF_MAX_N_PAGES_MERGED);
#endif
		if ((rec_space_id != prev_space_id
		     || rec_page_no != prev_page_no)
		    && (prev_space_id != 0 || prev_page_no != 0)) {

			if (contract
			    || (prev_page_no == first_page_no
				&& prev_space_id == first_space_id)
			    || (volume_for_page
				> ((IBUF_MERGE_THRESHOLD - 1)
				   * 4 * UNIV_PAGE_SIZE
				   / IBUF_PAGE_SIZE_PER_FREE_SPACE)
				/ IBUF_MERGE_THRESHOLD)) {

				space_ids[*n_stored] = prev_space_id;
				page_nos[*n_stored] = prev_page_no;

				(*n_stored)++;

				sum_volumes += volume_for_page;
			}

			if (rec_space_id != first_space_id
			    || rec_page_no / IBUF_MERGE_AREA
			    != first_page_no / IBUF_MERGE_AREA) {

				break;
			}

			volume_for_page = 0;
		}

		if (rec_page_no == 1 && rec_space_id == 0) {
			/* Supremum record */

			break;
		}

		rec_volume = ibuf_rec_get_volume(mtr, rec);

		volume_for_page += rec_volume;

		prev_page_no = rec_page_no;
		prev_space_id = rec_space_id;

		rec = page_rec_get_next_const(rec);
	}

#ifdef UNIV_IBUF_DEBUG
	ut_a(*n_stored <= IBUF_MAX_N_PAGES_MERGED);
#endif
#if 0
	fprintf(stderr, "Ibuf merge batch %lu pages %lu volume\n",
		*n_stored, sum_volumes);
#endif
	return(sum_volumes);
}

/*******************************************************************//**
Get the matching records for space id.
@return current rec or NULL */
static	__attribute__((nonnull, warn_unused_result))
const rec_t*
ibuf_get_user_rec(
/*===============*/
	btr_pcur_t*	pcur,		/*!< in: the current cursor */
	mtr_t*		mtr)		/*!< in: mini transaction */
{
	do {
		const rec_t* rec = btr_pcur_get_rec(pcur);

		if (page_rec_is_user_rec(rec)) {
			return(rec);
		}
	} while (btr_pcur_move_to_next(pcur, mtr));

	return(NULL);
}

/*********************************************************************//**
Reads page numbers for a space id from an ibuf tree.
@return a lower limit for the combined volume of records which will be
merged */
static	__attribute__((nonnull, warn_unused_result))
ulint
ibuf_get_merge_pages(
/*=================*/
	btr_pcur_t*	pcur,	/*!< in/out: cursor */
	ulint		space,	/*!< in: space for which to merge */
	ulint		limit,	/*!< in: max page numbers to read */
	ulint*		pages,	/*!< out: pages read */
	ulint*		spaces,	/*!< out: spaces read */
	ulint*		n_pages,/*!< out: number of pages read */
	mtr_t*		mtr)	/*!< in: mini transaction */
{
	const rec_t*	rec;
	ulint		volume = 0;

	ut_a(space != ULINT_UNDEFINED);

	*n_pages = 0;

	while ((rec = ibuf_get_user_rec(pcur, mtr)) != 0
	       && ibuf_rec_get_space(mtr, rec) == space
	       && *n_pages < limit) {

		ulint	page_no = ibuf_rec_get_page_no(mtr, rec);

		if (*n_pages == 0 || pages[*n_pages - 1] != page_no) {
			spaces[*n_pages] = space;
			pages[*n_pages] = page_no;
			++*n_pages;
		}

		volume += ibuf_rec_get_volume(mtr, rec);

		btr_pcur_move_to_next(pcur, mtr);
	}

	return(volume);
}

/*********************************************************************//**
Contracts insert buffer trees by reading pages to the buffer pool.
@return a lower limit for the combined size in bytes of entries which
will be merged from ibuf trees to the pages read, 0 if ibuf is
empty */
static
ulint
ibuf_merge_pages(
/*=============*/
	ulint*	n_pages,	/*!< out: number of pages to which merged */
	bool	sync)		/*!< in: true if the caller wants to wait for
				the issued read with the highest tablespace
				address to complete */
{
	mtr_t		mtr;
	btr_pcur_t	pcur;
	ulint		sum_sizes;
	ulint		page_nos[IBUF_MAX_N_PAGES_MERGED];
	ulint		space_ids[IBUF_MAX_N_PAGES_MERGED];

	*n_pages = 0;

	ibuf_mtr_start(&mtr);

	/* Open a cursor to a randomly chosen leaf of the tree, at a random
	position within the leaf */

	btr_pcur_open_at_rnd_pos(ibuf->index, BTR_SEARCH_LEAF, &pcur, &mtr);

	ut_ad(page_validate(btr_pcur_get_page(&pcur), ibuf->index));

	if (page_is_empty(btr_pcur_get_page(&pcur))) {
		/* If a B-tree page is empty, it must be the root page
		and the whole B-tree must be empty. InnoDB does not
		allow empty B-tree pages other than the root. */
		ut_ad(ibuf->empty);
		ut_ad(page_get_space_id(btr_pcur_get_page(&pcur))
		      == IBUF_SPACE_ID);
		ut_ad(page_get_page_no(btr_pcur_get_page(&pcur))
		      == FSP_IBUF_TREE_ROOT_PAGE_NO);

		ibuf_mtr_commit(&mtr);
		btr_pcur_close(&pcur);

		return(0);
	}

	sum_sizes = ibuf_get_merge_page_nos(TRUE,
					    btr_pcur_get_rec(&pcur), &mtr,
					    space_ids,
					    page_nos, n_pages);
#if 0 /* defined UNIV_IBUF_DEBUG */
	fprintf(stderr, "Ibuf contract sync %lu pages %lu volume %lu\n",
		sync, *n_pages, sum_sizes);
#endif
	ibuf_mtr_commit(&mtr);
	btr_pcur_close(&pcur);

	buf_read_ibuf_merge_pages(
		sync, space_ids, page_nos, *n_pages);

	return(sum_sizes + 1);
}

/*********************************************************************//**
Contracts insert buffer trees by reading pages to the buffer pool.
@return a lower limit for the combined size in bytes of entries which
will be merged from ibuf trees to the pages read, 0 if ibuf is
empty */
static
ulint
ibuf_merge_space(
/*=============*/
	ulint		space,	/*!< in: tablespace id to merge */
	ulint*		n_pages)/*!< out: number of pages to which merged */
{
	mtr_t		mtr;
	btr_pcur_t	pcur;
	mem_heap_t*	heap = mem_heap_create(512);
	dtuple_t*	tuple = ibuf_search_tuple_build(space, 0, heap);

	ut_ad(space < SRV_LOG_SPACE_FIRST_ID);

	ibuf_mtr_start(&mtr);

	/* Position the cursor on the first matching record. */

	btr_pcur_open(
		ibuf->index, tuple, PAGE_CUR_GE, BTR_SEARCH_LEAF, &pcur,
		&mtr);

	mem_heap_free(heap);

	ut_ad(page_validate(btr_pcur_get_page(&pcur), ibuf->index));

	ulint		sum_sizes = 0;
	ulint		pages[IBUF_MAX_N_PAGES_MERGED];
	ulint		spaces[IBUF_MAX_N_PAGES_MERGED];

	if (page_is_empty(btr_pcur_get_page(&pcur))) {
		/* If a B-tree page is empty, it must be the root page
		and the whole B-tree must be empty. InnoDB does not
		allow empty B-tree pages other than the root. */
		ut_ad(ibuf->empty);
		ut_ad(page_get_space_id(btr_pcur_get_page(&pcur))
		      == IBUF_SPACE_ID);
		ut_ad(page_get_page_no(btr_pcur_get_page(&pcur))
		      == FSP_IBUF_TREE_ROOT_PAGE_NO);

	} else {

		sum_sizes = ibuf_get_merge_pages(
			&pcur, space, IBUF_MAX_N_PAGES_MERGED,
			&pages[0], &spaces[0], n_pages,
			&mtr);

		++sum_sizes;
	}

	ibuf_mtr_commit(&mtr);

	btr_pcur_close(&pcur);

	if (sum_sizes > 0) {

		ut_a(*n_pages > 0 || sum_sizes == 1);

#ifdef UNIV_DEBUG
		ut_ad(*n_pages <= UT_ARR_SIZE(pages));

		for (ulint i = 0; i < *n_pages; ++i) {
			ut_ad(spaces[i] == space);
		}
#endif /* UNIV_DEBUG */

		buf_read_ibuf_merge_pages(
			true, spaces, pages, *n_pages);
	}

	return(sum_sizes);
}

/** Contract the change buffer by reading pages to the buffer pool.
@param[out]	n_pages		number of pages merged
@param[in]	sync		whether the caller waits for
the issued reads to complete
@param[in]	space_id	tablespace for which to merge, or
ULINT_UNDEFINED for all tablespaces
@return a lower limit for the combined size in bytes of entries which
will be merged from ibuf trees to the pages read, 0 if ibuf is
empty */
static __attribute__((warn_unused_result))
ulint
ibuf_merge(
	ulint*		n_pages,
	bool		sync,
	ulint		space_id)
{
	*n_pages = 0;

	/* We perform a dirty read of ibuf->empty, without latching
	the insert buffer root page. We trust this dirty read except
	when a slow shutdown is being executed. During a slow
	shutdown, the insert buffer merge must be completed. */

	if (ibuf->empty && !srv_shutdown_state) {
		return(0);
#if defined UNIV_DEBUG || defined UNIV_IBUF_DEBUG
	} else if (ibuf_debug) {
		return(0);
#endif /* UNIV_DEBUG || UNIV_IBUF_DEBUG */
	} else if (space_id == ULINT_UNDEFINED) {
		return(ibuf_merge_pages(n_pages, sync));
	} else {
		return(ibuf_merge_space(space_id, n_pages));
	}
}

/** Contract the change buffer by reading pages to the buffer pool.
@param[in]	sync	whether the caller waits for
the issued reads to complete
@return a lower limit for the combined size in bytes of entries which
will be merged from ibuf trees to the pages read, 0 if ibuf is empty */
static
ulint
ibuf_contract(
	bool	sync)
{
	ulint	n_pages;

	return(ibuf_merge_pages(&n_pages, sync));
}

/** Contract the change buffer by reading pages to the buffer pool.
@param[in]	full		If true, do a full contraction based
on PCT_IO(100). If false, the size of contract batch is determined
based on the current size of the change buffer.
@param[in]	space_id	tablespace for which to contract, or
ULINT_UNDEFINED to contract for all tablespaces
@return a lower limit for the combined size in bytes of entries which
will be merged from ibuf trees to the pages read, 0 if ibuf is
empty */
ulint
ibuf_merge_in_background(
	bool	full,
	ulint	space_id)
{
	ulint	sum_bytes	= 0;
	ulint	sum_pages	= 0;
	ulint	n_pag2;
	ulint	n_pages;

#if defined UNIV_DEBUG || defined UNIV_IBUF_DEBUG
	if (srv_ibuf_disable_background_merge && space_id == ULINT_UNDEFINED) {
		return(0);
	}
#endif /* UNIV_DEBUG || UNIV_IBUF_DEBUG */

	if (full) {
		/* Caller has requested a full batch */
		n_pages = PCT_IO(100);
	} else {
		/* By default we do a batch of 5% of the io_capacity */
		n_pages = PCT_IO(5);

		mutex_enter(&ibuf_mutex);

		/* If the ibuf->size is more than half the max_size
		then we make more agreesive contraction.
		+1 is to avoid division by zero. */
		if (ibuf->size > ibuf->max_size / 2) {
			ulint diff = ibuf->size - ibuf->max_size / 2;
			n_pages += PCT_IO((diff * 100)
					   / (ibuf->max_size + 1));
		}

		mutex_exit(&ibuf_mutex);
	}

	while (sum_pages < n_pages) {
		ulint	n_bytes;

		n_bytes = ibuf_merge(&n_pag2, false, space_id);

		if (n_bytes == 0) {
			return(sum_bytes);
		}

		sum_bytes += n_bytes;
		sum_pages += n_pag2;
	}

	return(sum_bytes);
}

/*********************************************************************//**
Contract insert buffer trees after insert if they are too big. */
UNIV_INLINE
void
ibuf_contract_after_insert(
/*=======================*/
	ulint	entry_size)	/*!< in: size of a record which was inserted
				into an ibuf tree */
{
	ibool	sync;
	ulint	sum_sizes;
	ulint	size;
	ulint	max_size;

	/* Perform dirty reads of ibuf->size and ibuf->max_size, to
	reduce ibuf_mutex contention. ibuf->max_size remains constant
	after ibuf_init_at_db_start(), but ibuf->size should be
	protected by ibuf_mutex. Given that ibuf->size fits in a
	machine word, this should be OK; at worst we are doing some
	excessive ibuf_contract() or occasionally skipping a
	ibuf_contract(). */
	size = ibuf->size;
	max_size = ibuf->max_size;

	if (size < max_size + IBUF_CONTRACT_ON_INSERT_NON_SYNC) {
		return;
	}

	sync = (size >= max_size + IBUF_CONTRACT_ON_INSERT_SYNC);

	/* Contract at least entry_size many bytes */
	sum_sizes = 0;
	size = 1;

	do {

		size = ibuf_contract(sync);
		sum_sizes += size;
	} while (size > 0 && sum_sizes < entry_size);
}

/*********************************************************************//**
Determine if an insert buffer record has been encountered already.
@return TRUE if a new record, FALSE if possible duplicate */
static
ibool
ibuf_get_volume_buffered_hash(
/*==========================*/
	const rec_t*	rec,	/*!< in: ibuf record in post-4.1 format */
	const byte*	types,	/*!< in: fields */
	const byte*	data,	/*!< in: start of user record data */
	ulint		comp,	/*!< in: 0=ROW_FORMAT=REDUNDANT,
				nonzero=ROW_FORMAT=COMPACT */
	ulint*		hash,	/*!< in/out: hash array */
	ulint		size)	/*!< in: number of elements in hash array */
{
	ulint		len;
	ulint		fold;
	ulint		bitmask;

	len = ibuf_rec_get_size(
		rec, types,
		rec_get_n_fields_old(rec) - IBUF_REC_FIELD_USER, comp);
	fold = ut_fold_binary(data, len);

	hash += (fold / (CHAR_BIT * sizeof *hash)) % size;
	bitmask = static_cast<ulint>(
		1 << (fold % (CHAR_BIT * sizeof(*hash))));

	if (*hash & bitmask) {

		return(FALSE);
	}

	/* We have not seen this record yet.  Insert it. */
	*hash |= bitmask;

	return(TRUE);
}

#ifdef UNIV_DEBUG
# define ibuf_get_volume_buffered_count(mtr,rec,hash,size,n_recs)	\
	ibuf_get_volume_buffered_count_func(mtr,rec,hash,size,n_recs)
#else /* UNIV_DEBUG */
# define ibuf_get_volume_buffered_count(mtr,rec,hash,size,n_recs)	\
	ibuf_get_volume_buffered_count_func(rec,hash,size,n_recs)
#endif
/*********************************************************************//**
Update the estimate of the number of records on a page, and
get the space taken by merging the buffered record to the index page.
@return size of index record in bytes + an upper limit of the space
taken in the page directory */
static
ulint
ibuf_get_volume_buffered_count_func(
/*================================*/
#ifdef UNIV_DEBUG
	mtr_t*		mtr,	/*!< in: mini-transaction owning rec */
#endif /* UNIV_DEBUG */
	const rec_t*	rec,	/*!< in: insert buffer record */
	ulint*		hash,	/*!< in/out: hash array */
	ulint		size,	/*!< in: number of elements in hash array */
	lint*		n_recs)	/*!< in/out: estimated number of records
				on the page that rec points to */
{
	ulint		len;
	ibuf_op_t	ibuf_op;
	const byte*	types;
	ulint		n_fields;

	ut_ad(mtr_memo_contains_page(mtr, rec, MTR_MEMO_PAGE_X_FIX)
	      || mtr_memo_contains_page(mtr, rec, MTR_MEMO_PAGE_S_FIX));
	ut_ad(ibuf_inside(mtr));

	n_fields = rec_get_n_fields_old(rec);
	ut_ad(n_fields > IBUF_REC_FIELD_USER);
	n_fields -= IBUF_REC_FIELD_USER;

	rec_get_nth_field_offs_old(rec, 1, &len);
	/* This function is only invoked when buffering new
	operations.  All pre-4.1 records should have been merged
	when the database was started up. */
	ut_a(len == 1);

	if (rec_get_deleted_flag(rec, 0)) {
		/* This record has been merged already,
		but apparently the system crashed before
		the change was discarded from the buffer.
		Pretend that the record does not exist. */
		return(0);
	}

	types = rec_get_nth_field_old(rec, IBUF_REC_FIELD_METADATA, &len);

	switch (UNIV_EXPECT(len % DATA_NEW_ORDER_NULL_TYPE_BUF_SIZE,
			    IBUF_REC_INFO_SIZE)) {
	default:
		ut_error;
	case 0:
		/* This ROW_TYPE=REDUNDANT record does not include an
		operation counter.  Exclude it from the *n_recs,
		because deletes cannot be buffered if there are
		old-style inserts buffered for the page. */

		len = ibuf_rec_get_size(rec, types, n_fields, 0);

		return(len
		       + rec_get_converted_extra_size(len, n_fields, 0)
		       + page_dir_calc_reserved_space(1));
	case 1:
		/* This ROW_TYPE=COMPACT record does not include an
		operation counter.  Exclude it from the *n_recs,
		because deletes cannot be buffered if there are
		old-style inserts buffered for the page. */
		goto get_volume_comp;

	case IBUF_REC_INFO_SIZE:
		ibuf_op = (ibuf_op_t) types[IBUF_REC_OFFSET_TYPE];
		break;
	}

	switch (ibuf_op) {
	case IBUF_OP_INSERT:
		/* Inserts can be done by updating a delete-marked record.
		Because delete-mark and insert operations can be pointing to
		the same records, we must not count duplicates. */
	case IBUF_OP_DELETE_MARK:
		/* There must be a record to delete-mark.
		See if this record has been already buffered. */
		if (n_recs && ibuf_get_volume_buffered_hash(
			    rec, types + IBUF_REC_INFO_SIZE,
			    types + len,
			    types[IBUF_REC_OFFSET_FLAGS] & IBUF_REC_COMPACT,
			    hash, size)) {
			(*n_recs)++;
		}

		if (ibuf_op == IBUF_OP_DELETE_MARK) {
			/* Setting the delete-mark flag does not
			affect the available space on the page. */
			return(0);
		}
		break;
	case IBUF_OP_DELETE:
		/* A record will be removed from the page. */
		if (n_recs) {
			(*n_recs)--;
		}
		/* While deleting a record actually frees up space,
		we have to play it safe and pretend that it takes no
		additional space (the record might not exist, etc.). */
		return(0);
	default:
		ut_error;
	}

	ut_ad(ibuf_op == IBUF_OP_INSERT);

get_volume_comp:
	{
		dtuple_t*	entry;
		ulint		volume;
		dict_index_t*	dummy_index;
		mem_heap_t*	heap = mem_heap_create(500);

		entry = ibuf_build_entry_from_ibuf_rec(
			mtr, rec, heap, &dummy_index);

		volume = rec_get_converted_size(dummy_index, entry, 0);

		ibuf_dummy_index_free(dummy_index);
		mem_heap_free(heap);

		return(volume + page_dir_calc_reserved_space(1));
	}
}

/*********************************************************************//**
Gets an upper limit for the combined size of entries buffered in the insert
buffer for a given page.
@return upper limit for the volume of buffered inserts for the index
page, in bytes; UNIV_PAGE_SIZE, if the entries for the index page span
several pages in the insert buffer */
static
ulint
ibuf_get_volume_buffered(
/*=====================*/
	const btr_pcur_t*pcur,	/*!< in: pcur positioned at a place in an
				insert buffer tree where we would insert an
				entry for the index page whose number is
				page_no, latch mode has to be BTR_MODIFY_PREV
				or BTR_MODIFY_TREE */
	ulint		space,	/*!< in: space id */
	ulint		page_no,/*!< in: page number of an index page */
	lint*		n_recs,	/*!< in/out: minimum number of records on the
				page after the buffered changes have been
				applied, or NULL to disable the counting */
	mtr_t*		mtr)	/*!< in: mini-transaction of pcur */
{
	ulint		volume;
	const rec_t*	rec;
	const page_t*	page;
	ulint		prev_page_no;
	const page_t*	prev_page;
	ulint		next_page_no;
	const page_t*	next_page;
	/* bitmap of buffered recs */
	ulint		hash_bitmap[128 / sizeof(ulint)];

	ut_ad((pcur->latch_mode == BTR_MODIFY_PREV)
	      || (pcur->latch_mode == BTR_MODIFY_TREE));

	/* Count the volume of inserts earlier in the alphabetical order than
	pcur */

	volume = 0;

	if (n_recs) {
		memset(hash_bitmap, 0, sizeof hash_bitmap);
	}

	rec = btr_pcur_get_rec(pcur);
	page = page_align(rec);
	ut_ad(page_validate(page, ibuf->index));

	if (page_rec_is_supremum(rec)) {
		rec = page_rec_get_prev_const(rec);
	}

	for (; !page_rec_is_infimum(rec);
	     rec = page_rec_get_prev_const(rec)) {
		ut_ad(page_align(rec) == page);

		if (page_no != ibuf_rec_get_page_no(mtr, rec)
		    || space != ibuf_rec_get_space(mtr, rec)) {

			goto count_later;
		}

		volume += ibuf_get_volume_buffered_count(
			mtr, rec,
			hash_bitmap, UT_ARR_SIZE(hash_bitmap), n_recs);
	}

	/* Look at the previous page */

	prev_page_no = btr_page_get_prev(page, mtr);

	if (prev_page_no == FIL_NULL) {

		goto count_later;
	}

	{
		buf_block_t*	block;

		block = buf_page_get(
			page_id_t(IBUF_SPACE_ID, prev_page_no),
			univ_page_size, RW_X_LATCH, mtr);

		buf_block_dbg_add_level(block, SYNC_IBUF_TREE_NODE);

		prev_page = buf_block_get_frame(block);
		ut_ad(page_validate(prev_page, ibuf->index));
	}

#ifdef UNIV_BTR_DEBUG
	ut_a(btr_page_get_next(prev_page, mtr) == page_get_page_no(page));
#endif /* UNIV_BTR_DEBUG */

	rec = page_get_supremum_rec(prev_page);
	rec = page_rec_get_prev_const(rec);

	for (;; rec = page_rec_get_prev_const(rec)) {
		ut_ad(page_align(rec) == prev_page);

		if (page_rec_is_infimum(rec)) {

			/* We cannot go to yet a previous page, because we
			do not have the x-latch on it, and cannot acquire one
			because of the latching order: we have to give up */

			return(UNIV_PAGE_SIZE);
		}

		if (page_no != ibuf_rec_get_page_no(mtr, rec)
		    || space != ibuf_rec_get_space(mtr, rec)) {

			goto count_later;
		}

		volume += ibuf_get_volume_buffered_count(
			mtr, rec,
			hash_bitmap, UT_ARR_SIZE(hash_bitmap), n_recs);
	}

count_later:
	rec = btr_pcur_get_rec(pcur);

	if (!page_rec_is_supremum(rec)) {
		rec = page_rec_get_next_const(rec);
	}

	for (; !page_rec_is_supremum(rec);
	     rec = page_rec_get_next_const(rec)) {
		if (page_no != ibuf_rec_get_page_no(mtr, rec)
		    || space != ibuf_rec_get_space(mtr, rec)) {

			return(volume);
		}

		volume += ibuf_get_volume_buffered_count(
			mtr, rec,
			hash_bitmap, UT_ARR_SIZE(hash_bitmap), n_recs);
	}

	/* Look at the next page */

	next_page_no = btr_page_get_next(page, mtr);

	if (next_page_no == FIL_NULL) {

		return(volume);
	}

	{
		buf_block_t*	block;

		block = buf_page_get(
			page_id_t(IBUF_SPACE_ID, next_page_no),
			univ_page_size, RW_X_LATCH, mtr);

		buf_block_dbg_add_level(block, SYNC_IBUF_TREE_NODE);

		next_page = buf_block_get_frame(block);
		ut_ad(page_validate(next_page, ibuf->index));
	}

#ifdef UNIV_BTR_DEBUG
	ut_a(btr_page_get_prev(next_page, mtr) == page_get_page_no(page));
#endif /* UNIV_BTR_DEBUG */

	rec = page_get_infimum_rec(next_page);
	rec = page_rec_get_next_const(rec);

	for (;; rec = page_rec_get_next_const(rec)) {
		ut_ad(page_align(rec) == next_page);

		if (page_rec_is_supremum(rec)) {

			/* We give up */

			return(UNIV_PAGE_SIZE);
		}

		if (page_no != ibuf_rec_get_page_no(mtr, rec)
		    || space != ibuf_rec_get_space(mtr, rec)) {

			return(volume);
		}

		volume += ibuf_get_volume_buffered_count(
			mtr, rec,
			hash_bitmap, UT_ARR_SIZE(hash_bitmap), n_recs);
	}
}

/*********************************************************************//**
Reads the biggest tablespace id from the high end of the insert buffer
tree and updates the counter in fil_system. */
void
ibuf_update_max_tablespace_id(void)
/*===============================*/
{
	ulint		max_space_id;
	const rec_t*	rec;
	const byte*	field;
	ulint		len;
	btr_pcur_t	pcur;
	mtr_t		mtr;

	ut_a(!dict_table_is_comp(ibuf->index->table));

	ibuf_mtr_start(&mtr);

	btr_pcur_open_at_index_side(
		false, ibuf->index, BTR_SEARCH_LEAF, &pcur, true, 0, &mtr);

	ut_ad(page_validate(btr_pcur_get_page(&pcur), ibuf->index));

	btr_pcur_move_to_prev(&pcur, &mtr);

	if (btr_pcur_is_before_first_on_page(&pcur)) {
		/* The tree is empty */

		max_space_id = 0;
	} else {
		rec = btr_pcur_get_rec(&pcur);

		field = rec_get_nth_field_old(rec, IBUF_REC_FIELD_SPACE, &len);

		ut_a(len == 4);

		max_space_id = mach_read_from_4(field);
	}

	ibuf_mtr_commit(&mtr);

	/* printf("Maximum space id in insert buffer %lu\n", max_space_id); */

	fil_set_max_space_id_if_bigger(max_space_id);
}

#ifdef UNIV_DEBUG
# define ibuf_get_entry_counter_low(mtr,rec,space,page_no)	\
	ibuf_get_entry_counter_low_func(mtr,rec,space,page_no)
#else /* UNIV_DEBUG */
# define ibuf_get_entry_counter_low(mtr,rec,space,page_no)	\
	ibuf_get_entry_counter_low_func(rec,space,page_no)
#endif
/****************************************************************//**
Helper function for ibuf_get_entry_counter_func. Checks if rec is for
(space, page_no), and if so, reads counter value from it and returns
that + 1.
@retval ULINT_UNDEFINED if the record does not contain any counter
@retval 0 if the record is not for (space, page_no)
@retval 1 + previous counter value, otherwise */
static
ulint
ibuf_get_entry_counter_low_func(
/*============================*/
#ifdef UNIV_DEBUG
	mtr_t*		mtr,		/*!< in: mini-transaction of rec */
#endif /* UNIV_DEBUG */
	const rec_t*	rec,		/*!< in: insert buffer record */
	ulint		space,		/*!< in: space id */
	ulint		page_no)	/*!< in: page number */
{
	ulint		counter;
	const byte*	field;
	ulint		len;

	ut_ad(ibuf_inside(mtr));
	ut_ad(mtr_memo_contains_page(mtr, rec, MTR_MEMO_PAGE_X_FIX)
	      || mtr_memo_contains_page(mtr, rec, MTR_MEMO_PAGE_S_FIX));
	ut_ad(rec_get_n_fields_old(rec) > 2);

	field = rec_get_nth_field_old(rec, IBUF_REC_FIELD_MARKER, &len);

	ut_a(len == 1);

	/* Check the tablespace identifier. */
	field = rec_get_nth_field_old(rec, IBUF_REC_FIELD_SPACE, &len);

	ut_a(len == 4);

	if (mach_read_from_4(field) != space) {

		return(0);
	}

	/* Check the page offset. */
	field = rec_get_nth_field_old(rec, IBUF_REC_FIELD_PAGE, &len);
	ut_a(len == 4);

	if (mach_read_from_4(field) != page_no) {

		return(0);
	}

	/* Check if the record contains a counter field. */
	field = rec_get_nth_field_old(rec, IBUF_REC_FIELD_METADATA, &len);

	switch (len % DATA_NEW_ORDER_NULL_TYPE_BUF_SIZE) {
	default:
		ut_error;
	case 0: /* ROW_FORMAT=REDUNDANT */
	case 1: /* ROW_FORMAT=COMPACT */
		return(ULINT_UNDEFINED);

	case IBUF_REC_INFO_SIZE:
		counter = mach_read_from_2(field + IBUF_REC_OFFSET_COUNTER);
		ut_a(counter < 0xFFFF);
		return(counter + 1);
	}
}

#ifdef UNIV_DEBUG
# define ibuf_get_entry_counter(space,page_no,rec,mtr,exact_leaf) \
	ibuf_get_entry_counter_func(space,page_no,rec,mtr,exact_leaf)
#else /* UNIV_DEBUG */
# define ibuf_get_entry_counter(space,page_no,rec,mtr,exact_leaf) \
	ibuf_get_entry_counter_func(space,page_no,rec,exact_leaf)
#endif

/****************************************************************//**
Calculate the counter field for an entry based on the current
last record in ibuf for (space, page_no).
@return the counter field, or ULINT_UNDEFINED
if we should abort this insertion to ibuf */
static
ulint
ibuf_get_entry_counter_func(
/*========================*/
	ulint		space,		/*!< in: space id of entry */
	ulint		page_no,	/*!< in: page number of entry */
	const rec_t*	rec,		/*!< in: the record preceding the
					insertion point */
#ifdef UNIV_DEBUG
	mtr_t*		mtr,		/*!< in: mini-transaction */
#endif /* UNIV_DEBUG */
	ibool		only_leaf)	/*!< in: TRUE if this is the only
					leaf page that can contain entries
					for (space,page_no), that is, there
					was no exact match for (space,page_no)
					in the node pointer */
{
	ut_ad(ibuf_inside(mtr));
	ut_ad(mtr_memo_contains_page(mtr, rec, MTR_MEMO_PAGE_X_FIX));
	ut_ad(page_validate(page_align(rec), ibuf->index));

	if (page_rec_is_supremum(rec)) {
		/* This is just for safety. The record should be a
		page infimum or a user record. */
		ut_ad(0);
		return(ULINT_UNDEFINED);
	} else if (!page_rec_is_infimum(rec)) {
		return(ibuf_get_entry_counter_low(mtr, rec, space, page_no));
	} else if (only_leaf
		   || fil_page_get_prev(page_align(rec)) == FIL_NULL) {
		/* The parent node pointer did not contain the
		searched for (space, page_no), which means that the
		search ended on the correct page regardless of the
		counter value, and since we're at the infimum record,
		there are no existing records. */
		return(0);
	} else {
		/* We used to read the previous page here. It would
		break the latching order, because the caller has
		buffer-fixed an insert buffer bitmap page. */
		return(ULINT_UNDEFINED);
	}
}

/** Buffer an operation in the insert/delete buffer, instead of doing it
directly to the disk page, if this is possible.
@param[in]	mode		BTR_MODIFY_PREV or BTR_MODIFY_TREE
@param[in]	op		operation type
@param[in]	no_counter	TRUE=use 5.0.3 format; FALSE=allow delete
buffering
@param[in]	entry		index entry to insert
@param[in]	entry_size	rec_get_converted_size(index, entry)
@param[in,out]	index		index where to insert; must not be unique
or clustered
@param[in]	page_id		page id where to insert
@param[in]	page_size	page size
@param[in,out]	thr		query thread
@return DB_SUCCESS, DB_STRONG_FAIL or other error */
static __attribute__((warn_unused_result))
dberr_t
ibuf_insert_low(
	ulint			mode,
	ibuf_op_t		op,
	ibool			no_counter,
	const dtuple_t*		entry,
	ulint			entry_size,
	dict_index_t*		index,
	const page_id_t&	page_id,
	const page_size_t&	page_size,
	que_thr_t*		thr)
{
	big_rec_t*	dummy_big_rec;
	btr_pcur_t	pcur;
	btr_cur_t*	cursor;
	dtuple_t*	ibuf_entry;
	mem_heap_t*	offsets_heap	= NULL;
	mem_heap_t*	heap;
	ulint*		offsets		= NULL;
	ulint		buffered;
	lint		min_n_recs;
	rec_t*		ins_rec;
	ibool		old_bit_value;
	page_t*		bitmap_page;
	buf_block_t*	block;
	page_t*		root;
	dberr_t		err;
	ibool		do_merge;
	ulint		space_ids[IBUF_MAX_N_PAGES_MERGED];
	ulint		page_nos[IBUF_MAX_N_PAGES_MERGED];
	ulint		n_stored;
	mtr_t		mtr;
	mtr_t		bitmap_mtr;

	ut_a(!dict_index_is_clust(index));
	ut_ad(!dict_index_is_spatial(index));
	ut_ad(dtuple_check_typed(entry));
	ut_ad(!no_counter || op == IBUF_OP_INSERT);
	ut_a(op < IBUF_OP_COUNT);

	do_merge = FALSE;

	/* Perform dirty reads of ibuf->size and ibuf->max_size, to
	reduce ibuf_mutex contention. Given that ibuf->max_size and
	ibuf->size fit in a machine word, this should be OK; at worst
	we are doing some excessive ibuf_contract() or occasionally
	skipping an ibuf_contract(). */
	if (ibuf->max_size == 0) {
		return(DB_STRONG_FAIL);
	}

	if (ibuf->size >= ibuf->max_size + IBUF_CONTRACT_DO_NOT_INSERT) {
		/* Insert buffer is now too big, contract it but do not try
		to insert */


#ifdef UNIV_IBUF_DEBUG
		fputs("Ibuf too big\n", stderr);
#endif
		ibuf_contract(true);

		return(DB_STRONG_FAIL);
	}

	heap = mem_heap_create(1024);

	/* Build the entry which contains the space id and the page number
	as the first fields and the type information for other fields, and
	which will be inserted to the insert buffer. Using a counter value
	of 0xFFFF we find the last record for (space, page_no), from which
	we can then read the counter value N and use N + 1 in the record we
	insert. (We patch the ibuf_entry's counter field to the correct
	value just before actually inserting the entry.) */

	ibuf_entry = ibuf_entry_build(
		op, index, entry, page_id.space(), page_id.page_no(),
		no_counter ? ULINT_UNDEFINED : 0xFFFF, heap);

	/* Open a cursor to the insert buffer tree to calculate if we can add
	the new entry to it without exceeding the free space limit for the
	page. */

	if (BTR_LATCH_MODE_WITHOUT_INTENTION(mode) == BTR_MODIFY_TREE) {
		for (;;) {
			mutex_enter(&ibuf_pessimistic_insert_mutex);
			mutex_enter(&ibuf_mutex);

			if (UNIV_LIKELY(ibuf_data_enough_free_for_insert())) {

				break;
			}

			mutex_exit(&ibuf_mutex);
			mutex_exit(&ibuf_pessimistic_insert_mutex);

			if (!ibuf_add_free_page()) {

				mem_heap_free(heap);
				return(DB_STRONG_FAIL);
			}
		}
	}

	ibuf_mtr_start(&mtr);

	btr_pcur_open(ibuf->index, ibuf_entry, PAGE_CUR_LE, mode, &pcur, &mtr);
	ut_ad(page_validate(btr_pcur_get_page(&pcur), ibuf->index));

	/* Find out the volume of already buffered inserts for the same index
	page */
	min_n_recs = 0;
	buffered = ibuf_get_volume_buffered(&pcur,
					    page_id.space(),
					    page_id.page_no(),
					    op == IBUF_OP_DELETE
					    ? &min_n_recs
					    : NULL, &mtr);

	if (op == IBUF_OP_DELETE
	    && (min_n_recs < 2 || buf_pool_watch_occurred(page_id))) {
		/* The page could become empty after the record is
		deleted, or the page has been read in to the buffer
		pool.  Refuse to buffer the operation. */

		/* The buffer pool watch is needed for IBUF_OP_DELETE
		because of latching order considerations.  We can
		check buf_pool_watch_occurred() only after latching
		the insert buffer B-tree pages that contain buffered
		changes for the page.  We never buffer IBUF_OP_DELETE,
		unless some IBUF_OP_INSERT or IBUF_OP_DELETE_MARK have
		been previously buffered for the page.  Because there
		are buffered operations for the page, the insert
		buffer B-tree page latches held by mtr will guarantee
		that no changes for the user page will be merged
		before mtr_commit(&mtr).  We must not mtr_commit(&mtr)
		until after the IBUF_OP_DELETE has been buffered. */

fail_exit:
		if (BTR_LATCH_MODE_WITHOUT_INTENTION(mode) == BTR_MODIFY_TREE) {
			mutex_exit(&ibuf_mutex);
			mutex_exit(&ibuf_pessimistic_insert_mutex);
		}

		err = DB_STRONG_FAIL;
		goto func_exit;
	}

	/* After this point, the page could still be loaded to the
	buffer pool, but we do not have to care about it, since we are
	holding a latch on the insert buffer leaf page that contains
	buffered changes for (space, page_no).  If the page enters the
	buffer pool, buf_page_io_complete() for (space, page_no) will
	have to acquire a latch on the same insert buffer leaf page,
	which it cannot do until we have buffered the IBUF_OP_DELETE
	and done mtr_commit(&mtr) to release the latch. */

#ifdef UNIV_IBUF_COUNT_DEBUG
	ut_a((buffered == 0) || ibuf_count_get(page_id));
#endif
	ibuf_mtr_start(&bitmap_mtr);
	bitmap_mtr.set_named_space(page_id.space());

	bitmap_page = ibuf_bitmap_get_map_page(page_id, page_size,
					       &bitmap_mtr);

	/* We check if the index page is suitable for buffered entries */

	if (buf_page_peek(page_id)
	    || lock_rec_expl_exist_on_page(page_id.space(),
					   page_id.page_no())) {

		ibuf_mtr_commit(&bitmap_mtr);
		goto fail_exit;
	}

	if (op == IBUF_OP_INSERT) {
		ulint	bits = ibuf_bitmap_page_get_bits(
			bitmap_page, page_id, page_size, IBUF_BITMAP_FREE,
			&bitmap_mtr);

		if (buffered + entry_size + page_dir_calc_reserved_space(1)
		    > ibuf_index_page_calc_free_from_bits(page_size, bits)) {
			/* Release the bitmap page latch early. */
			ibuf_mtr_commit(&bitmap_mtr);

			/* It may not fit */
			do_merge = TRUE;

			ibuf_get_merge_page_nos(FALSE,
						btr_pcur_get_rec(&pcur), &mtr,
						space_ids,
						page_nos, &n_stored);

			goto fail_exit;
		}
	}

	if (!no_counter) {
		/* Patch correct counter value to the entry to
		insert. This can change the insert position, which can
		result in the need to abort in some cases. */
		ulint		counter = ibuf_get_entry_counter(
			page_id.space(), page_id.page_no(),
			btr_pcur_get_rec(&pcur), &mtr,
			btr_pcur_get_btr_cur(&pcur)->low_match
			< IBUF_REC_FIELD_METADATA);
		dfield_t*	field;

		if (counter == ULINT_UNDEFINED) {
			ibuf_mtr_commit(&bitmap_mtr);
			goto fail_exit;
		}

		field = dtuple_get_nth_field(
			ibuf_entry, IBUF_REC_FIELD_METADATA);
		mach_write_to_2(
			(byte*) dfield_get_data(field)
			+ IBUF_REC_OFFSET_COUNTER, counter);
	}

	/* Set the bitmap bit denoting that the insert buffer contains
	buffered entries for this index page, if the bit is not set yet */

	old_bit_value = ibuf_bitmap_page_get_bits(
		bitmap_page, page_id, page_size,
		IBUF_BITMAP_BUFFERED, &bitmap_mtr);

	if (!old_bit_value) {
		ibuf_bitmap_page_set_bits(bitmap_page, page_id, page_size,
					  IBUF_BITMAP_BUFFERED, TRUE,
					  &bitmap_mtr);
	}

	ibuf_mtr_commit(&bitmap_mtr);

	cursor = btr_pcur_get_btr_cur(&pcur);

	if (mode == BTR_MODIFY_PREV) {
		err = btr_cur_optimistic_insert(
			BTR_NO_LOCKING_FLAG,
			cursor, &offsets, &offsets_heap,
			ibuf_entry, &ins_rec,
			&dummy_big_rec, 0, thr, &mtr);
		block = btr_cur_get_block(cursor);
		ut_ad(block->page.id.space() == IBUF_SPACE_ID);

		/* If this is the root page, update ibuf->empty. */
		if (block->page.id.page_no() == FSP_IBUF_TREE_ROOT_PAGE_NO) {
			const page_t*	root = buf_block_get_frame(block);

			ut_ad(page_get_space_id(root) == IBUF_SPACE_ID);
			ut_ad(page_get_page_no(root)
			      == FSP_IBUF_TREE_ROOT_PAGE_NO);

			ibuf->empty = page_is_empty(root);
		}
	} else {
		ut_ad(BTR_LATCH_MODE_WITHOUT_INTENTION(mode)
		      == BTR_MODIFY_TREE);

		/* We acquire an x-latch to the root page before the insert,
		because a pessimistic insert releases the tree x-latch,
		which would cause the x-latching of the root after that to
		break the latching order. */

		root = ibuf_tree_root_get(&mtr);

		err = btr_cur_optimistic_insert(
			BTR_NO_LOCKING_FLAG | BTR_NO_UNDO_LOG_FLAG,
			cursor, &offsets, &offsets_heap,
			ibuf_entry, &ins_rec,
			&dummy_big_rec, 0, thr, &mtr);

		if (err == DB_FAIL) {
			err = btr_cur_pessimistic_insert(
				BTR_NO_LOCKING_FLAG | BTR_NO_UNDO_LOG_FLAG,
				cursor, &offsets, &offsets_heap,
				ibuf_entry, &ins_rec,
				&dummy_big_rec, 0, thr, &mtr);
		}

		mutex_exit(&ibuf_pessimistic_insert_mutex);
		ibuf_size_update(root);
		mutex_exit(&ibuf_mutex);
		ibuf->empty = page_is_empty(root);

		block = btr_cur_get_block(cursor);
		ut_ad(block->page.id.space() == IBUF_SPACE_ID);
	}

	if (offsets_heap) {
		mem_heap_free(offsets_heap);
	}

	if (err == DB_SUCCESS && op != IBUF_OP_DELETE) {
		/* Update the page max trx id field */
		page_update_max_trx_id(block, NULL,
				       thr_get_trx(thr)->id, &mtr);
	}

func_exit:
#ifdef UNIV_IBUF_COUNT_DEBUG
	if (err == DB_SUCCESS) {

		ib::info() << "Incrementing ibuf count of page " << page_id
			<< " from " << ibuf_count_get(space, page_no)
			<< " by 1";

		ibuf_count_set(page_id, ibuf_count_get(page_id) + 1);
	}
#endif

	ibuf_mtr_commit(&mtr);
	btr_pcur_close(&pcur);

	mem_heap_free(heap);

	if (err == DB_SUCCESS
	    && BTR_LATCH_MODE_WITHOUT_INTENTION(mode) == BTR_MODIFY_TREE) {
		ibuf_contract_after_insert(entry_size);
	}

	if (do_merge) {
#ifdef UNIV_IBUF_DEBUG
		ut_a(n_stored <= IBUF_MAX_N_PAGES_MERGED);
#endif
		buf_read_ibuf_merge_pages(false, space_ids,
					  page_nos, n_stored);
	}

	return(err);
}

/** Buffer an operation in the insert/delete buffer, instead of doing it
directly to the disk page, if this is possible. Does not do it if the index
is clustered or unique.
@param[in]	op		operation type
@param[in]	entry		index entry to insert
@param[in,out]	index		index where to insert
@param[in]	page_id		page id where to insert
@param[in]	page_size	page size
@param[in,out]	thr		query thread
@return TRUE if success */
ibool
ibuf_insert(
	ibuf_op_t		op,
	const dtuple_t*		entry,
	dict_index_t*		index,
	const page_id_t&	page_id,
	const page_size_t&	page_size,
	que_thr_t*		thr)
{
	dberr_t		err;
	ulint		entry_size;
	ibool		no_counter;
	/* Read the settable global variable ibuf_use only once in
	this function, so that we will have a consistent view of it. */
	ibuf_use_t	use		= ibuf_use;
	DBUG_ENTER("ibuf_insert");

	DBUG_PRINT("ibuf", ("op: %d, space: " UINT32PF ", page_no: " UINT32PF,
			    op, page_id.space(), page_id.page_no()));

	ut_ad(dtuple_check_typed(entry));
	ut_ad(page_id.space() != srv_tmp_space.space_id());

	ut_a(!dict_index_is_clust(index));

	no_counter = use <= IBUF_USE_INSERT;

	switch (op) {
	case IBUF_OP_INSERT:
		switch (use) {
		case IBUF_USE_NONE:
		case IBUF_USE_DELETE:
		case IBUF_USE_DELETE_MARK:
			DBUG_RETURN(FALSE);
		case IBUF_USE_INSERT:
		case IBUF_USE_INSERT_DELETE_MARK:
		case IBUF_USE_ALL:
			goto check_watch;
		case IBUF_USE_COUNT:
			break;
		}
		break;
	case IBUF_OP_DELETE_MARK:
		switch (use) {
		case IBUF_USE_NONE:
		case IBUF_USE_INSERT:
			DBUG_RETURN(FALSE);
		case IBUF_USE_DELETE_MARK:
		case IBUF_USE_DELETE:
		case IBUF_USE_INSERT_DELETE_MARK:
		case IBUF_USE_ALL:
			ut_ad(!no_counter);
			goto check_watch;
		case IBUF_USE_COUNT:
			break;
		}
		break;
	case IBUF_OP_DELETE:
		switch (use) {
		case IBUF_USE_NONE:
		case IBUF_USE_INSERT:
		case IBUF_USE_INSERT_DELETE_MARK:
			DBUG_RETURN(FALSE);
		case IBUF_USE_DELETE_MARK:
		case IBUF_USE_DELETE:
		case IBUF_USE_ALL:
			ut_ad(!no_counter);
			goto skip_watch;
		case IBUF_USE_COUNT:
			break;
		}
		break;
	case IBUF_OP_COUNT:
		break;
	}

	/* unknown op or use */
	ut_error;

check_watch:
	/* If a thread attempts to buffer an insert on a page while a
	purge is in progress on the same page, the purge must not be
	buffered, because it could remove a record that was
	re-inserted later.  For simplicity, we block the buffering of
	all operations on a page that has a purge pending.

	We do not check this in the IBUF_OP_DELETE case, because that
	would always trigger the buffer pool watch during purge and
	thus prevent the buffering of delete operations.  We assume
	that the issuer of IBUF_OP_DELETE has called
	buf_pool_watch_set(space, page_no). */

	{
		buf_page_t*	bpage;
<<<<<<< HEAD
		buf_pool_t*	buf_pool = buf_pool_get(page_id);
		bpage = buf_page_hash_get(buf_pool, page_id);
=======
		buf_pool_t*	buf_pool = buf_pool_get(space, page_no);
		bpage = buf_page_get_also_watch(buf_pool, space, page_no);
>>>>>>> 371e068d

		if (bpage != NULL) {
			/* A buffer pool watch has been set or the
			page has been read into the buffer pool.
			Do not buffer the request.  If a purge operation
			is being buffered, have this request executed
			directly on the page in the buffer pool after the
			buffered entries for this page have been merged. */
			DBUG_RETURN(FALSE);
		}
	}

skip_watch:
	entry_size = rec_get_converted_size(index, entry, 0);

	if (entry_size
	    >= page_get_free_space_of_empty(dict_table_is_comp(index->table))
	    / 2) {

		DBUG_RETURN(FALSE);
	}

	err = ibuf_insert_low(BTR_MODIFY_PREV, op, no_counter,
			      entry, entry_size,
			      index, page_id, page_size, thr);
	if (err == DB_FAIL) {
		err = ibuf_insert_low(BTR_MODIFY_TREE | BTR_LATCH_FOR_INSERT,
				      op, no_counter, entry, entry_size,
				      index, page_id, page_size, thr);
	}

	if (err == DB_SUCCESS) {
#ifdef UNIV_IBUF_DEBUG
		/* fprintf(stderr, "Ibuf insert for page no %lu of index %s\n",
		page_no, index->name); */
#endif
		DBUG_RETURN(TRUE);

	} else {
		ut_a(err == DB_STRONG_FAIL || err == DB_TOO_BIG_RECORD);

		DBUG_RETURN(FALSE);
	}
}

/********************************************************************//**
During merge, inserts to an index page a secondary index entry extracted
from the insert buffer.
@return	newly inserted record */
static __attribute__((nonnull))
rec_t*
ibuf_insert_to_index_page_low(
/*==========================*/
	const dtuple_t*	entry,	/*!< in: buffered entry to insert */
	buf_block_t*	block,	/*!< in/out: index page where the buffered
				entry should be placed */
	dict_index_t*	index,	/*!< in: record descriptor */
	ulint**		offsets,/*!< out: offsets on *rec */
	mem_heap_t*	heap,	/*!< in/out: memory heap */
	mtr_t*		mtr,	/*!< in/out: mtr */
	page_cur_t*	page_cur)/*!< in/out: cursor positioned on the record
				after which to insert the buffered entry */
{
	const page_t*	page;
	const page_t*	bitmap_page;
	ulint		old_bits;
	rec_t*		rec;
	DBUG_ENTER("ibuf_insert_to_index_page_low");

	rec = page_cur_tuple_insert(page_cur, entry, index,
				    offsets, &heap, 0, mtr);
	if (rec != NULL) {
		DBUG_RETURN(rec);
	}

	/* Page reorganization or recompression should already have
	been attempted by page_cur_tuple_insert(). Besides, per
	ibuf_index_page_calc_free_zip() the page should not have been
	recompressed or reorganized. */
	ut_ad(!buf_block_get_page_zip(block));

	/* If the record did not fit, reorganize */

	btr_page_reorganize(page_cur, index, mtr);

	/* This time the record must fit */

	rec = page_cur_tuple_insert(page_cur, entry, index,
				    offsets, &heap, 0, mtr);
	if (rec != NULL) {
		DBUG_RETURN(rec);
	}

	page = buf_block_get_frame(block);

	ib::error() << "Insert buffer insert fails; page free "
		<< page_get_max_insert_size(page, 1) << ", dtuple size "
		<< rec_get_converted_size(index, entry, 0);

	fputs("InnoDB: Cannot insert index record ", stderr);
	dtuple_print(stderr, entry);
	fputs("\nInnoDB: The table where this index record belongs\n"
	      "InnoDB: is now probably corrupt. Please run CHECK TABLE on\n"
	      "InnoDB: that table.\n", stderr);

	bitmap_page = ibuf_bitmap_get_map_page(block->page.id,
					       block->page.size, mtr);
	old_bits = ibuf_bitmap_page_get_bits(
		bitmap_page, block->page.id, block->page.size,
		IBUF_BITMAP_FREE, mtr);

	ib::error() << "page " << block->page.id << ", size "
		<< block->page.size.physical() << ", bitmap bits " << old_bits;

	ib::error() << BUG_REPORT_MSG;

	ut_ad(0);
	DBUG_RETURN(NULL);
}

/************************************************************************
During merge, inserts to an index page a secondary index entry extracted
from the insert buffer. */
static
void
ibuf_insert_to_index_page(
/*======================*/
	const dtuple_t*	entry,	/*!< in: buffered entry to insert */
	buf_block_t*	block,	/*!< in/out: index page where the buffered entry
				should be placed */
	dict_index_t*	index,	/*!< in: record descriptor */
	mtr_t*		mtr)	/*!< in: mtr */
{
	page_cur_t	page_cur;
	ulint		low_match;
	page_t*		page		= buf_block_get_frame(block);
	rec_t*		rec;
	ulint*		offsets;
	mem_heap_t*	heap;

	DBUG_ENTER("ibuf_insert_to_index_page");

	DBUG_PRINT("ibuf", ("page " UINT32PF ":" UINT32PF,
			    block->page.id.space(),
			    block->page.id.page_no()));

	ut_ad(!dict_index_is_online_ddl(index));// this is an ibuf_dummy index
	ut_ad(ibuf_inside(mtr));
	ut_ad(dtuple_check_typed(entry));
	ut_ad(!buf_block_align(page)->index);
	ut_ad(mtr->is_named_space(block->page.id.space()));

	if (UNIV_UNLIKELY(dict_table_is_comp(index->table)
			  != (ibool)!!page_is_comp(page))) {
		ib::warn() << "Trying to insert a record from the insert"
			" buffer to an index page but the 'compact' flag does"
			" not match!";
		goto dump;
	}

	rec = page_rec_get_next(page_get_infimum_rec(page));

	if (page_rec_is_supremum(rec)) {
		ib::warn() << "Trying to insert a record from the insert"
			" buffer to an index page but the index page"
			" is empty!";
		goto dump;
	}

	if (UNIV_UNLIKELY(rec_get_n_fields(rec, index)
			  != dtuple_get_n_fields(entry))) {
		ib::warn() << "Trying to insert a record from the insert"
			" buffer to an index page but the number of fields"
			" does not match!";
dump:
		buf_page_print(page, univ_page_size, BUF_PAGE_PRINT_NO_CRASH);

		dtuple_print(stderr, entry);
		ut_ad(0);

		ib::warn() << "The table where this index record belongs"
			" is now probably corrupt. Please run CHECK TABLE on"
			" your tables. " << BUG_REPORT_MSG;

		DBUG_VOID_RETURN;
	}

	low_match = page_cur_search(block, index, entry, &page_cur);

	heap = mem_heap_create(
		sizeof(upd_t)
		+ REC_OFFS_HEADER_SIZE * sizeof(*offsets)
		+ dtuple_get_n_fields(entry)
		* (sizeof(upd_field_t) + sizeof *offsets));

	if (UNIV_UNLIKELY(low_match == dtuple_get_n_fields(entry))) {
		upd_t*		update;
		page_zip_des_t*	page_zip;

		rec = page_cur_get_rec(&page_cur);

		/* This is based on
		row_ins_sec_index_entry_by_modify(BTR_MODIFY_LEAF). */
		ut_ad(rec_get_deleted_flag(rec, page_is_comp(page)));

		offsets = rec_get_offsets(rec, index, NULL, ULINT_UNDEFINED,
					  &heap);
		update = row_upd_build_sec_rec_difference_binary(
			rec, index, offsets, entry, heap);

		page_zip = buf_block_get_page_zip(block);

		if (update->n_fields == 0) {
			/* The records only differ in the delete-mark.
			Clear the delete-mark, like we did before
			Bug #56680 was fixed. */
			btr_cur_set_deleted_flag_for_ibuf(
				rec, page_zip, FALSE, mtr);
			goto updated_in_place;
		}

		/* Copy the info bits. Clear the delete-mark. */
		update->info_bits = rec_get_info_bits(rec, page_is_comp(page));
		update->info_bits &= ~REC_INFO_DELETED_FLAG;

		/* We cannot invoke btr_cur_optimistic_update() here,
		because we do not have a btr_cur_t or que_thr_t,
		as the insert buffer merge occurs at a very low level. */
		if (!row_upd_changes_field_size_or_external(index, offsets,
							    update)
		    && (!page_zip || btr_cur_update_alloc_zip(
				page_zip, &page_cur, index, offsets,
				rec_offs_size(offsets), false, mtr))) {
			/* This is the easy case. Do something similar
			to btr_cur_update_in_place(). */
			rec = page_cur_get_rec(&page_cur);
			row_upd_rec_in_place(rec, index, offsets,
					     update, page_zip);

			/* Log the update in place operation. During recovery
			MLOG_COMP_REC_UPDATE_IN_PLACE/MLOG_REC_UPDATE_IN_PLACE
			expects trx_id, roll_ptr for secondary indexes. So we
			just write dummy trx_id(0), roll_ptr(0) */
			btr_cur_update_in_place_log(BTR_KEEP_SYS_FLAG, rec,
						    index, update, 0, 0, mtr);

			DBUG_EXECUTE_IF(
				"crash_after_log_ibuf_upd_inplace",
				log_buffer_flush_to_disk();
				ib::info() << "Wrote log record for ibuf"
					" update in place operation";
				DBUG_SUICIDE();
			);

			goto updated_in_place;
		}

		/* btr_cur_update_alloc_zip() may have changed this */
		rec = page_cur_get_rec(&page_cur);

		/* A collation may identify values that differ in
		storage length.
		Some examples (1 or 2 bytes):
		utf8_turkish_ci: I = U+0131 LATIN SMALL LETTER DOTLESS I
		utf8_general_ci: S = U+00DF LATIN SMALL LETTER SHARP S
		utf8_general_ci: A = U+00E4 LATIN SMALL LETTER A WITH DIAERESIS

		latin1_german2_ci: SS = U+00DF LATIN SMALL LETTER SHARP S

		Examples of a character (3-byte UTF-8 sequence)
		identified with 2 or 4 characters (1-byte UTF-8 sequences):

		utf8_unicode_ci: 'II' = U+2171 SMALL ROMAN NUMERAL TWO
		utf8_unicode_ci: '(10)' = U+247D PARENTHESIZED NUMBER TEN
		*/

		/* Delete the different-length record, and insert the
		buffered one. */

		lock_rec_store_on_page_infimum(block, rec);
		page_cur_delete_rec(&page_cur, index, offsets, mtr);
		page_cur_move_to_prev(&page_cur);
		rec = ibuf_insert_to_index_page_low(entry, block, index,
				      		    &offsets, heap, mtr,
						    &page_cur);

		ut_ad(!cmp_dtuple_rec(entry, rec, offsets));
		lock_rec_restore_from_page_infimum(block, rec, block);
	} else {
		offsets = NULL;
		ibuf_insert_to_index_page_low(entry, block, index,
					      &offsets, heap, mtr,
					      &page_cur);
	}
updated_in_place:
	mem_heap_free(heap);

	DBUG_VOID_RETURN;
}

/****************************************************************//**
During merge, sets the delete mark on a record for a secondary index
entry. */
static
void
ibuf_set_del_mark(
/*==============*/
	const dtuple_t*		entry,	/*!< in: entry */
	buf_block_t*		block,	/*!< in/out: block */
	const dict_index_t*	index,	/*!< in: record descriptor */
	mtr_t*			mtr)	/*!< in: mtr */
{
	page_cur_t	page_cur;
	ulint		low_match;

	ut_ad(ibuf_inside(mtr));
	ut_ad(dtuple_check_typed(entry));

	low_match = page_cur_search(block, index, entry, &page_cur);

	if (low_match == dtuple_get_n_fields(entry)) {
		rec_t*		rec;
		page_zip_des_t*	page_zip;

		rec = page_cur_get_rec(&page_cur);
		page_zip = page_cur_get_page_zip(&page_cur);

		/* Delete mark the old index record. According to a
		comment in row_upd_sec_index_entry(), it can already
		have been delete marked if a lock wait occurred in
		row_ins_sec_index_entry() in a previous invocation of
		row_upd_sec_index_entry(). */

		if (UNIV_LIKELY
		    (!rec_get_deleted_flag(
			    rec, dict_table_is_comp(index->table)))) {
			btr_cur_set_deleted_flag_for_ibuf(rec, page_zip,
							  TRUE, mtr);
		}
	} else {
		const page_t*		page
			= page_cur_get_page(&page_cur);
		const buf_block_t*	block
			= page_cur_get_block(&page_cur);

		ib::error() << "Unable to find a record to delete-mark";
		fputs("InnoDB: tuple ", stderr);
		dtuple_print(stderr, entry);
		fputs("\n"
		      "InnoDB: record ", stderr);
		rec_print(stderr, page_cur_get_rec(&page_cur), index);

		ib::error() << "page " << block->page.id << " ("
			<< page_get_n_recs(page) << " records, index id "
			<< btr_page_get_index_id(page) << ").";

		ib::error() << BUG_REPORT_MSG;
		ut_ad(0);
	}
}

/****************************************************************//**
During merge, delete a record for a secondary index entry. */
static
void
ibuf_delete(
/*========*/
	const dtuple_t*	entry,	/*!< in: entry */
	buf_block_t*	block,	/*!< in/out: block */
	dict_index_t*	index,	/*!< in: record descriptor */
	mtr_t*		mtr)	/*!< in/out: mtr; must be committed
				before latching any further pages */
{
	page_cur_t	page_cur;
	ulint		low_match;

	ut_ad(ibuf_inside(mtr));
	ut_ad(dtuple_check_typed(entry));
	ut_ad(!dict_index_is_spatial(index));

	low_match = page_cur_search(block, index, entry, &page_cur);

	if (low_match == dtuple_get_n_fields(entry)) {
		page_zip_des_t*	page_zip= buf_block_get_page_zip(block);
		page_t*		page	= buf_block_get_frame(block);
		rec_t*		rec	= page_cur_get_rec(&page_cur);

		/* TODO: the below should probably be a separate function,
		it's a bastardized version of btr_cur_optimistic_delete. */

		ulint		offsets_[REC_OFFS_NORMAL_SIZE];
		ulint*		offsets	= offsets_;
		mem_heap_t*	heap = NULL;
		ulint		max_ins_size = 0;

		rec_offs_init(offsets_);

		offsets = rec_get_offsets(
			rec, index, offsets, ULINT_UNDEFINED, &heap);

		if (page_get_n_recs(page) <= 1
		    || !(REC_INFO_DELETED_FLAG
			 & rec_get_info_bits(rec, page_is_comp(page)))) {
			/* Refuse to purge the last record or a
			record that has not been marked for deletion. */
			ib::error() << "Unable to purge a record";
			fputs("InnoDB: tuple ", stderr);
			dtuple_print(stderr, entry);
			fputs("\n"
			      "InnoDB: record ", stderr);
			rec_print_new(stderr, rec, offsets);
			fprintf(stderr, "\nspace " UINT32PF " offset " UINT32PF
				" (%u records, index id %llu)\n"
				"InnoDB: Submit a detailed bug report"
				" to http://bugs.mysql.com\n",
				block->page.id.space(),
				block->page.id.page_no(),
				(unsigned) page_get_n_recs(page),
				(ulonglong) btr_page_get_index_id(page));

			ut_ad(0);
			return;
		}

		lock_update_delete(block, rec);

		if (!page_zip) {
			max_ins_size
				= page_get_max_insert_size_after_reorganize(
					page, 1);
		}
#ifdef UNIV_ZIP_DEBUG
		ut_a(!page_zip || page_zip_validate(page_zip, page, index));
#endif /* UNIV_ZIP_DEBUG */
		page_cur_delete_rec(&page_cur, index, offsets, mtr);
#ifdef UNIV_ZIP_DEBUG
		ut_a(!page_zip || page_zip_validate(page_zip, page, index));
#endif /* UNIV_ZIP_DEBUG */

		if (page_zip) {
			ibuf_update_free_bits_zip(block, mtr);
		} else {
			ibuf_update_free_bits_low(block, max_ins_size, mtr);
		}

		if (UNIV_LIKELY_NULL(heap)) {
			mem_heap_free(heap);
		}
	} else {
		/* The record must have been purged already. */
	}
}

/*********************************************************************//**
Restores insert buffer tree cursor position
@return TRUE if the position was restored; FALSE if not */
static __attribute__((nonnull))
ibool
ibuf_restore_pos(
/*=============*/
	ulint		space,	/*!< in: space id */
	ulint		page_no,/*!< in: index page number where the record
				should belong */
	const dtuple_t*	search_tuple,
				/*!< in: search tuple for entries of page_no */
	ulint		mode,	/*!< in: BTR_MODIFY_LEAF or BTR_MODIFY_TREE */
	btr_pcur_t*	pcur,	/*!< in/out: persistent cursor whose
				position is to be restored */
	mtr_t*		mtr)	/*!< in/out: mini-transaction */
{
	ut_ad(mode == BTR_MODIFY_LEAF
	      || BTR_LATCH_MODE_WITHOUT_INTENTION(mode) == BTR_MODIFY_TREE);

	if (btr_pcur_restore_position(mode, pcur, mtr)) {

		return(TRUE);
	}

	if (fil_space_get_flags(space) == ULINT_UNDEFINED) {
		/* The tablespace has been dropped.  It is possible
		that another thread has deleted the insert buffer
		entry.  Do not complain. */
		ibuf_btr_pcur_commit_specify_mtr(pcur, mtr);
	} else {
		ib::error() << "ibuf cursor restoration fails!."
			" ibuf record inserted to page "
			<< space << ":" << page_no;

		ib::error() << BUG_REPORT_MSG;

		rec_print_old(stderr, btr_pcur_get_rec(pcur));
		rec_print_old(stderr, pcur->old_rec);
		dtuple_print(stderr, search_tuple);

		rec_print_old(stderr,
			      page_rec_get_next(btr_pcur_get_rec(pcur)));

		ib::fatal() << "Failed to restore ibuf position.";
	}

	return(FALSE);
}

/*********************************************************************//**
Deletes from ibuf the record on which pcur is positioned. If we have to
resort to a pessimistic delete, this function commits mtr and closes
the cursor.
@return TRUE if mtr was committed and pcur closed in this operation */
static __attribute__((warn_unused_result))
ibool
ibuf_delete_rec(
/*============*/
	ulint		space,	/*!< in: space id */
	ulint		page_no,/*!< in: index page number that the record
				should belong to */
	btr_pcur_t*	pcur,	/*!< in: pcur positioned on the record to
				delete, having latch mode BTR_MODIFY_LEAF */
	const dtuple_t*	search_tuple,
				/*!< in: search tuple for entries of page_no */
	mtr_t*		mtr)	/*!< in: mtr */
{
	ibool		success;
	page_t*		root;
	dberr_t		err;

	ut_ad(ibuf_inside(mtr));
	ut_ad(page_rec_is_user_rec(btr_pcur_get_rec(pcur)));
	ut_ad(ibuf_rec_get_page_no(mtr, btr_pcur_get_rec(pcur)) == page_no);
	ut_ad(ibuf_rec_get_space(mtr, btr_pcur_get_rec(pcur)) == space);

#if defined UNIV_DEBUG || defined UNIV_IBUF_DEBUG
	if (ibuf_debug == 2) {
		/* Inject a fault (crash). We do this before trying
		optimistic delete, because a pessimistic delete in the
		change buffer would require a larger test case. */

		/* Flag the buffered record as processed, to avoid
		an assertion failure after crash recovery. */
		btr_cur_set_deleted_flag_for_ibuf(
			btr_pcur_get_rec(pcur), NULL, TRUE, mtr);

		ibuf_mtr_commit(mtr);
		log_write_up_to(LSN_MAX, true);
		DBUG_SUICIDE();
	}
#endif /* UNIV_DEBUG || UNIV_IBUF_DEBUG */

	success = btr_cur_optimistic_delete(btr_pcur_get_btr_cur(pcur),
					    0, mtr);

	const page_id_t	page_id(space, page_no);

	if (success) {
		if (page_is_empty(btr_pcur_get_page(pcur))) {
			/* If a B-tree page is empty, it must be the root page
			and the whole B-tree must be empty. InnoDB does not
			allow empty B-tree pages other than the root. */
			root = btr_pcur_get_page(pcur);

			ut_ad(page_get_space_id(root) == IBUF_SPACE_ID);
			ut_ad(page_get_page_no(root)
			      == FSP_IBUF_TREE_ROOT_PAGE_NO);

			/* ibuf->empty is protected by the root page latch.
			Before the deletion, it had to be FALSE. */
			ut_ad(!ibuf->empty);
			ibuf->empty = true;
		}

#ifdef UNIV_IBUF_COUNT_DEBUG
		ib::info() << "Decrementing ibuf count of space " << space
			<< " page " << page_no << " from "
			<< ibuf_count_get(page_id) << " by 1";

		ibuf_count_set(page_id, ibuf_count_get(page_id) - 1);
#endif
		return(FALSE);
	}

	ut_ad(page_rec_is_user_rec(btr_pcur_get_rec(pcur)));
	ut_ad(ibuf_rec_get_page_no(mtr, btr_pcur_get_rec(pcur)) == page_no);
	ut_ad(ibuf_rec_get_space(mtr, btr_pcur_get_rec(pcur)) == space);

	/* We have to resort to a pessimistic delete from ibuf.
	Delete-mark the record so that it will not be applied again,
	in case the server crashes before the pessimistic delete is
	made persistent. */
	btr_cur_set_deleted_flag_for_ibuf(
		btr_pcur_get_rec(pcur), NULL, TRUE, mtr);

	btr_pcur_store_position(pcur, mtr);
	ibuf_btr_pcur_commit_specify_mtr(pcur, mtr);

	ibuf_mtr_start(mtr);
	mutex_enter(&ibuf_mutex);

	if (!ibuf_restore_pos(space, page_no, search_tuple,
			      BTR_MODIFY_TREE | BTR_LATCH_FOR_DELETE,
			      pcur, mtr)) {

		mutex_exit(&ibuf_mutex);
		ut_ad(mtr->has_committed());
		goto func_exit;
	}

	root = ibuf_tree_root_get(mtr);

	btr_cur_pessimistic_delete(&err, TRUE, btr_pcur_get_btr_cur(pcur), 0,
				   false, mtr);
	ut_a(err == DB_SUCCESS);

#ifdef UNIV_IBUF_COUNT_DEBUG
	ibuf_count_set(page_id, ibuf_count_get(page_id) - 1);
#endif
	ibuf_size_update(root);
	mutex_exit(&ibuf_mutex);

	ibuf->empty = page_is_empty(root);
	ibuf_btr_pcur_commit_specify_mtr(pcur, mtr);

func_exit:
	ut_ad(mtr->has_committed());
	btr_pcur_close(pcur);

	return(TRUE);
}

/** When an index page is read from a disk to the buffer pool, this function
applies any buffered operations to the page and deletes the entries from the
insert buffer. If the page is not read, but created in the buffer pool, this
function deletes its buffered entries from the insert buffer; there can
exist entries for such a page if the page belonged to an index which
subsequently was dropped.
@param[in,out]	block			if page has been read from disk,
pointer to the page x-latched, else NULL
@param[in]	page_id			page id of the index page
@param[in]	update_ibuf_bitmap	normally this is set to TRUE, but
if we have deleted or are deleting the tablespace, then we naturally do not
want to update a non-existent bitmap page */
void
ibuf_merge_or_delete_for_page(
	buf_block_t*		block,
	const page_id_t&	page_id,
	const page_size_t*	page_size,
	ibool			update_ibuf_bitmap)
{
	mem_heap_t*	heap;
	btr_pcur_t	pcur;
	dtuple_t*	search_tuple;
#ifdef UNIV_IBUF_DEBUG
	ulint		volume			= 0;
#endif
	page_zip_des_t*	page_zip		= NULL;
	fil_space_t*	space			= NULL;
	bool		corruption_noticed	= false;
	mtr_t		mtr;

	/* Counts for merged & discarded operations. */
	ulint		mops[IBUF_OP_COUNT];
	ulint		dops[IBUF_OP_COUNT];

	ut_ad(block == NULL || page_id.equals_to(block->page.id));
	ut_ad(block == NULL || buf_block_get_io_fix(block) == BUF_IO_READ);

	if (srv_force_recovery >= SRV_FORCE_NO_IBUF_MERGE
	    || trx_sys_hdr_page(page_id)
	    || fsp_is_system_temporary(page_id.space())) {
		return;
	}

	/* We cannot refer to page_size in the following, because it is passed
	as NULL (it is unknown) when buf_read_ibuf_merge_pages() is merging
	(discarding) changes for a dropped tablespace. When block != NULL or
	update_ibuf_bitmap is specified, then page_size must be known.
	That is why we will repeat the check below, with page_size in
	place of univ_page_size. Passing univ_page_size assumes that the
	uncompressed page size always is a power-of-2 multiple of the
	compressed page size. */

	if (ibuf_fixed_addr_page(page_id, univ_page_size)
	    || fsp_descr_page(page_id, univ_page_size)) {
		return;
	}

	if (update_ibuf_bitmap) {

		ut_ad(page_size != NULL);

		if (ibuf_fixed_addr_page(page_id, *page_size)
		    || fsp_descr_page(page_id, *page_size)) {
			return;
		}

		space = fil_space_acquire(page_id.space());

		if (space == NULL) {
			/* Do not try to read the bitmap page from space;
			just delete the ibuf records for the page */

			block = NULL;
			update_ibuf_bitmap = FALSE;
		} else {
			page_t*	bitmap_page;
			ulint	bitmap_bits;

			ibuf_mtr_start(&mtr);

			bitmap_page = ibuf_bitmap_get_map_page(
				page_id, *page_size, &mtr);

			bitmap_bits = ibuf_bitmap_page_get_bits(
				bitmap_page, page_id, *page_size,
				IBUF_BITMAP_BUFFERED, &mtr);

			ibuf_mtr_commit(&mtr);

			if (!bitmap_bits) {
				/* No inserts buffered for this page */

				fil_space_release(space);
				return;
			}
		}
	} else if (block != NULL
		   && (ibuf_fixed_addr_page(page_id, *page_size)
		       || fsp_descr_page(page_id, *page_size))) {

		return;
	}

	heap = mem_heap_create(512);

	search_tuple = ibuf_search_tuple_build(
		page_id.space(), page_id.page_no(), heap);

	if (block != NULL) {
		/* Move the ownership of the x-latch on the page to this OS
		thread, so that we can acquire a second x-latch on it. This
		is needed for the insert operations to the index page to pass
		the debug checks. */

		rw_lock_x_lock_move_ownership(&(block->lock));
		page_zip = buf_block_get_page_zip(block);

		if (!fil_page_index_page_check(block->frame)
		    || !page_is_leaf(block->frame)) {

			page_t*	bitmap_page;

			corruption_noticed = true;

			ibuf_mtr_start(&mtr);

			ib::info() << "Dump of the ibuf bitmap page:";

			ut_ad(page_size != NULL);

			bitmap_page = ibuf_bitmap_get_map_page(
				page_id, *page_size, &mtr);

			buf_page_print(bitmap_page, univ_page_size,
				       BUF_PAGE_PRINT_NO_CRASH);
			ibuf_mtr_commit(&mtr);

			fputs("\nInnoDB: Dump of the page:\n", stderr);

			buf_page_print(block->frame, univ_page_size,
				       BUF_PAGE_PRINT_NO_CRASH);

			ib::error() << "Corruption in the tablespace. Bitmap"
				" shows insert buffer records to page "
				<< page_id << " though the page type is "
				<< fil_page_get_type(block->frame)
				<< ", which is not an index leaf page. We try"
				" to resolve the problem by skipping the"
				" insert buffer merge for this page. Please"
				" run CHECK TABLE on your tables to determine"
				" if they are corrupt after this.";

			ib::error() << "Please submit a detailed bug"
				" report to http://bugs.mysql.com";
			ut_ad(0);
		}
	}

	memset(mops, 0, sizeof(mops));
	memset(dops, 0, sizeof(dops));

loop:
	ibuf_mtr_start(&mtr);

	/* Position pcur in the insert buffer at the first entry for this
	index page */
	btr_pcur_open_on_user_rec(
		ibuf->index, search_tuple, PAGE_CUR_GE, BTR_MODIFY_LEAF,
		&pcur, &mtr);

	if (block != NULL) {
		ibool success;

		mtr.set_named_space(page_id.space());

		success = buf_page_get_known_nowait(
			RW_X_LATCH, block,
			BUF_KEEP_OLD, __FILE__, __LINE__, &mtr);

		ut_a(success);

		/* This is a user page (secondary index leaf page),
		but we pretend that it is a change buffer page in
		order to obey the latching order. This should be OK,
		because buffered changes are applied immediately while
		the block is io-fixed. Other threads must not try to
		latch an io-fixed block. */
		buf_block_dbg_add_level(block, SYNC_IBUF_TREE_NODE);
	} else if (update_ibuf_bitmap) {
		mtr.set_named_space(page_id.space());
	}

	if (!btr_pcur_is_on_user_rec(&pcur)) {
		ut_ad(btr_pcur_is_after_last_in_tree(&pcur, &mtr));

		goto reset_bit;
	}

	for (;;) {
		rec_t*	rec;

		ut_ad(btr_pcur_is_on_user_rec(&pcur));

		rec = btr_pcur_get_rec(&pcur);

		/* Check if the entry is for this index page */
		if (ibuf_rec_get_page_no(&mtr, rec) != page_id.page_no()
		    || ibuf_rec_get_space(&mtr, rec) != page_id.space()) {

			if (block != NULL) {
				page_header_reset_last_insert(
					block->frame, page_zip, &mtr);
			}

			goto reset_bit;
		}

		if (corruption_noticed) {
			fputs("InnoDB: Discarding record\n ", stderr);
			rec_print_old(stderr, rec);
			fputs("\nInnoDB: from the insert buffer!\n\n", stderr);
		} else if (block != NULL && !rec_get_deleted_flag(rec, 0)) {
			/* Now we have at pcur a record which should be
			applied on the index page; NOTE that the call below
			copies pointers to fields in rec, and we must
			keep the latch to the rec page until the
			insertion is finished! */
			dtuple_t*	entry;
			trx_id_t	max_trx_id;
			dict_index_t*	dummy_index;
			ibuf_op_t	op = ibuf_rec_get_op_type(&mtr, rec);

			max_trx_id = page_get_max_trx_id(page_align(rec));
			page_update_max_trx_id(block, page_zip, max_trx_id,
					       &mtr);

			ut_ad(page_validate(page_align(rec), ibuf->index));

			entry = ibuf_build_entry_from_ibuf_rec(
				&mtr, rec, heap, &dummy_index);

			ut_ad(page_validate(block->frame, dummy_index));

			switch (op) {
				ibool	success;
			case IBUF_OP_INSERT:
#ifdef UNIV_IBUF_DEBUG
				volume += rec_get_converted_size(
					dummy_index, entry, 0);

				volume += page_dir_calc_reserved_space(1);

				ut_a(volume <= 4 * UNIV_PAGE_SIZE
					/ IBUF_PAGE_SIZE_PER_FREE_SPACE);
#endif
				ibuf_insert_to_index_page(
					entry, block, dummy_index, &mtr);
				break;

			case IBUF_OP_DELETE_MARK:
				ibuf_set_del_mark(
					entry, block, dummy_index, &mtr);
				break;

			case IBUF_OP_DELETE:
				ibuf_delete(entry, block, dummy_index, &mtr);
				/* Because ibuf_delete() will latch an
				insert buffer bitmap page, commit mtr
				before latching any further pages.
				Store and restore the cursor position. */
				ut_ad(rec == btr_pcur_get_rec(&pcur));
				ut_ad(page_rec_is_user_rec(rec));
				ut_ad(ibuf_rec_get_page_no(&mtr, rec)
				      == page_id.page_no());
				ut_ad(ibuf_rec_get_space(&mtr, rec)
				      == page_id.space());

				/* Mark the change buffer record processed,
				so that it will not be merged again in case
				the server crashes between the following
				mtr_commit() and the subsequent mtr_commit()
				of deleting the change buffer record. */

				btr_cur_set_deleted_flag_for_ibuf(
					btr_pcur_get_rec(&pcur), NULL,
					TRUE, &mtr);

				btr_pcur_store_position(&pcur, &mtr);
				ibuf_btr_pcur_commit_specify_mtr(&pcur, &mtr);

				ibuf_mtr_start(&mtr);
				mtr.set_named_space(page_id.space());

				success = buf_page_get_known_nowait(
					RW_X_LATCH, block,
					BUF_KEEP_OLD,
					__FILE__, __LINE__, &mtr);
				ut_a(success);

				/* This is a user page (secondary
				index leaf page), but it should be OK
				to use too low latching order for it,
				as the block is io-fixed. */
				buf_block_dbg_add_level(
					block, SYNC_IBUF_TREE_NODE);

				if (!ibuf_restore_pos(page_id.space(),
						      page_id.page_no(),
						      search_tuple,
						      BTR_MODIFY_LEAF,
						      &pcur, &mtr)) {

					ut_ad(mtr.has_committed());
					mops[op]++;
					ibuf_dummy_index_free(dummy_index);
					goto loop;
				}

				break;
			default:
				ut_error;
			}

			mops[op]++;

			ibuf_dummy_index_free(dummy_index);
		} else {
			dops[ibuf_rec_get_op_type(&mtr, rec)]++;
		}

		/* Delete the record from ibuf */
		if (ibuf_delete_rec(page_id.space(), page_id.page_no(),
				    &pcur, search_tuple, &mtr)) {
			/* Deletion was pessimistic and mtr was committed:
			we start from the beginning again */

			ut_ad(mtr.has_committed());
			goto loop;
		} else if (btr_pcur_is_after_last_on_page(&pcur)) {
			ibuf_mtr_commit(&mtr);
			btr_pcur_close(&pcur);

			goto loop;
		}
	}

reset_bit:
	if (update_ibuf_bitmap) {
		page_t*	bitmap_page;

		bitmap_page = ibuf_bitmap_get_map_page(page_id, *page_size,
						       &mtr);

		ibuf_bitmap_page_set_bits(
			bitmap_page, page_id, *page_size,
			IBUF_BITMAP_BUFFERED, FALSE, &mtr);

		if (block != NULL) {
			ulint old_bits = ibuf_bitmap_page_get_bits(
				bitmap_page, page_id, *page_size,
				IBUF_BITMAP_FREE, &mtr);

			ulint new_bits = ibuf_index_page_calc_free(block);

			if (old_bits != new_bits) {
				ibuf_bitmap_page_set_bits(
					bitmap_page, page_id, *page_size,
					IBUF_BITMAP_FREE, new_bits, &mtr);
			}
		}
	}

	ibuf_mtr_commit(&mtr);
	btr_pcur_close(&pcur);
	mem_heap_free(heap);

	os_atomic_increment_ulint(&ibuf->n_merges, 1);
	ibuf_add_ops(ibuf->n_merged_ops, mops);
	ibuf_add_ops(ibuf->n_discarded_ops, dops);

	if (space != NULL) {
		fil_space_release(space);
	}

#ifdef UNIV_IBUF_COUNT_DEBUG
	ut_a(ibuf_count_get(page_id) == 0);
#endif
}

/*********************************************************************//**
Deletes all entries in the insert buffer for a given space id. This is used
in DISCARD TABLESPACE, IMPORT TABLESPACE and TRUNCATE TABLESPACE.
NOTE: this does not update the page free bitmaps in the space. The space will
become CORRUPT when you call this function! */
void
ibuf_delete_for_discarded_space(
/*============================*/
	ulint	space)	/*!< in: space id */
{
	mem_heap_t*	heap;
	btr_pcur_t	pcur;
	dtuple_t*	search_tuple;
	const rec_t*	ibuf_rec;
	ulint		page_no;
	mtr_t		mtr;

	/* Counts for discarded operations. */
	ulint		dops[IBUF_OP_COUNT];

	heap = mem_heap_create(512);

	/* Use page number 0 to build the search tuple so that we get the
	cursor positioned at the first entry for this space id */

	search_tuple = ibuf_search_tuple_build(space, 0, heap);

	memset(dops, 0, sizeof(dops));
loop:
	ibuf_mtr_start(&mtr);

	/* Position pcur in the insert buffer at the first entry for the
	space */
	btr_pcur_open_on_user_rec(
		ibuf->index, search_tuple, PAGE_CUR_GE, BTR_MODIFY_LEAF,
		&pcur, &mtr);

	if (!btr_pcur_is_on_user_rec(&pcur)) {
		ut_ad(btr_pcur_is_after_last_in_tree(&pcur, &mtr));

		goto leave_loop;
	}

	for (;;) {
		ut_ad(btr_pcur_is_on_user_rec(&pcur));

		ibuf_rec = btr_pcur_get_rec(&pcur);

		/* Check if the entry is for this space */
		if (ibuf_rec_get_space(&mtr, ibuf_rec) != space) {

			goto leave_loop;
		}

		page_no = ibuf_rec_get_page_no(&mtr, ibuf_rec);

		dops[ibuf_rec_get_op_type(&mtr, ibuf_rec)]++;

		/* Delete the record from ibuf */
		if (ibuf_delete_rec(space, page_no, &pcur, search_tuple,
				    &mtr)) {
			/* Deletion was pessimistic and mtr was committed:
			we start from the beginning again */

			ut_ad(mtr.has_committed());
			goto loop;
		}

		if (btr_pcur_is_after_last_on_page(&pcur)) {
			ibuf_mtr_commit(&mtr);
			btr_pcur_close(&pcur);

			goto loop;
		}
	}

leave_loop:
	ibuf_mtr_commit(&mtr);
	btr_pcur_close(&pcur);

	ibuf_add_ops(ibuf->n_discarded_ops, dops);

	mem_heap_free(heap);
}

/******************************************************************//**
Looks if the insert buffer is empty.
@return true if empty */
bool
ibuf_is_empty(void)
/*===============*/
{
	bool		is_empty;
	const page_t*	root;
	mtr_t		mtr;

	ibuf_mtr_start(&mtr);

	mutex_enter(&ibuf_mutex);
	root = ibuf_tree_root_get(&mtr);
	mutex_exit(&ibuf_mutex);

	is_empty = page_is_empty(root);
	ut_a(is_empty == ibuf->empty);
	ibuf_mtr_commit(&mtr);

	return(is_empty);
}

/******************************************************************//**
Prints info of ibuf. */
void
ibuf_print(
/*=======*/
	FILE*	file)	/*!< in: file where to print */
{
#ifdef UNIV_IBUF_COUNT_DEBUG
	ulint		i;
	ulint		j;
#endif

	mutex_enter(&ibuf_mutex);

	fprintf(file,
		"Ibuf: size %lu, free list len %lu,"
		" seg size %lu, %lu merges\n",
		(ulong) ibuf->size,
		(ulong) ibuf->free_list_len,
		(ulong) ibuf->seg_size,
		(ulong) ibuf->n_merges);

	fputs("merged operations:\n ", file);
	ibuf_print_ops(ibuf->n_merged_ops, file);

	fputs("discarded operations:\n ", file);
	ibuf_print_ops(ibuf->n_discarded_ops, file);

#ifdef UNIV_IBUF_COUNT_DEBUG
	for (i = 0; i < IBUF_COUNT_N_SPACES; i++) {
		for (j = 0; j < IBUF_COUNT_N_PAGES; j++) {
			ulint	count = ibuf_count_get(page_id_t(i, j, 0));

			if (count > 0) {
				fprintf(stderr,
					"Ibuf count for space/page %lu/%lu"
					" is %lu\n",
					(ulong) i, (ulong) j, (ulong) count);
			}
		}
	}
#endif /* UNIV_IBUF_COUNT_DEBUG */

	mutex_exit(&ibuf_mutex);
}

/******************************************************************//**
Checks the insert buffer bitmaps on IMPORT TABLESPACE.
@return DB_SUCCESS or error code */
dberr_t
ibuf_check_bitmap_on_import(
/*========================*/
	const trx_t*	trx,		/*!< in: transaction */
	ulint		space_id)	/*!< in: tablespace identifier */
{
	ulint	size;
	ulint	page_no;

	ut_ad(space_id);
	ut_ad(trx->mysql_thd);

	bool			found;
	const page_size_t&	page_size
		= fil_space_get_page_size(space_id, &found);

	if (!found) {
		return(DB_TABLE_NOT_FOUND);
	}

	size = fil_space_get_size(space_id);

	if (size == 0) {
		return(DB_TABLE_NOT_FOUND);
	}

	mutex_enter(&ibuf_mutex);

	/* The two bitmap pages (allocation bitmap and ibuf bitmap) repeat
	every page_size pages. For example if page_size is 16 KiB, then the
	two bitmap pages repeat every 16 KiB * 16384 = 256 MiB. In the loop
	below page_no is measured in number of pages since the beginning of
	the space, as usual. */

	for (page_no = 0; page_no < size; page_no += page_size.physical()) {
		mtr_t	mtr;
		page_t*	bitmap_page;
		ulint	i;

		if (trx_is_interrupted(trx)) {
			mutex_exit(&ibuf_mutex);
			return(DB_INTERRUPTED);
		}

		mtr_start(&mtr);

		mtr_set_log_mode(&mtr, MTR_LOG_NO_REDO);

		ibuf_enter(&mtr);

		bitmap_page = ibuf_bitmap_get_map_page(
			page_id_t(space_id, page_no), page_size, &mtr);

		for (i = FSP_IBUF_BITMAP_OFFSET + 1;
		     i < page_size.physical();
		     i++) {

			const ulint	offset = page_no + i;

			const page_id_t	cur_page_id(space_id, offset);

			if (ibuf_bitmap_page_get_bits(
					bitmap_page, cur_page_id, page_size,
					IBUF_BITMAP_IBUF, &mtr)) {

				mutex_exit(&ibuf_mutex);
				ibuf_exit(&mtr);
				mtr_commit(&mtr);

				ib_errf(trx->mysql_thd,
					IB_LOG_LEVEL_ERROR,
					 ER_INNODB_INDEX_CORRUPT,
					 "Space %u page %u"
					 " is wrongly flagged to belong to the"
					 " insert buffer",
					 (unsigned) space_id,
					 (unsigned) offset);

				return(DB_CORRUPTION);
			}

			if (ibuf_bitmap_page_get_bits(
				    bitmap_page, cur_page_id, page_size,
				    IBUF_BITMAP_BUFFERED, &mtr)) {

				ib_errf(trx->mysql_thd,
					IB_LOG_LEVEL_WARN,
					ER_INNODB_INDEX_CORRUPT,
					"Buffered changes"
					" for space %u page %u are lost",
					(unsigned) space_id,
					(unsigned) offset);

				/* Tolerate this error, so that
				slightly corrupted tables can be
				imported and dumped.  Clear the bit. */
				ibuf_bitmap_page_set_bits(
					bitmap_page, cur_page_id, page_size,
					IBUF_BITMAP_BUFFERED, FALSE, &mtr);
			}
		}

		ibuf_exit(&mtr);
		mtr_commit(&mtr);
	}

	mutex_exit(&ibuf_mutex);
	return(DB_SUCCESS);
}

/** Updates free bits and buffered bits for bulk loaded page.
@param[in]	block	index page
@param[in]	reset	flag if reset free val */
void
ibuf_set_bitmap_for_bulk_load(
	buf_block_t*	block,
	bool		reset)
{
	page_t*	bitmap_page;
	mtr_t	mtr;
	ulint	free_val;

	ut_a(page_is_leaf(buf_block_get_frame(block)));

	free_val = ibuf_index_page_calc_free(block);

	mtr_start(&mtr);
	mtr.set_named_space(block->page.id.space());

	bitmap_page = ibuf_bitmap_get_map_page(block->page.id,
                                               block->page.size, &mtr);

	free_val = reset ? 0 : ibuf_index_page_calc_free(block);
	ibuf_bitmap_page_set_bits(
		bitmap_page, block->page.id, block->page.size,
		IBUF_BITMAP_FREE, free_val, &mtr);

	ibuf_bitmap_page_set_bits(
		bitmap_page, block->page.id, block->page.size,
		IBUF_BITMAP_BUFFERED, FALSE, &mtr);

	mtr_commit(&mtr);
}

#endif /* !UNIV_HOTBACKUP */<|MERGE_RESOLUTION|>--- conflicted
+++ resolved
@@ -3776,14 +3776,9 @@
 	buf_pool_watch_set(space, page_no). */
 
 	{
-		buf_page_t*	bpage;
-<<<<<<< HEAD
 		buf_pool_t*	buf_pool = buf_pool_get(page_id);
-		bpage = buf_page_hash_get(buf_pool, page_id);
-=======
-		buf_pool_t*	buf_pool = buf_pool_get(space, page_no);
-		bpage = buf_page_get_also_watch(buf_pool, space, page_no);
->>>>>>> 371e068d
+		buf_page_t*	bpage
+			= buf_page_get_also_watch(buf_pool, page_id);
 
 		if (bpage != NULL) {
 			/* A buffer pool watch has been set or the
