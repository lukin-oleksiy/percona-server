--- conflicted
+++ resolved
@@ -7270,7 +7270,6 @@
 #endif /* UNIV_ENABLE_UNIT_TEST_MAKE_FILEPATH */
 /* @} */
 
-<<<<<<< HEAD
 /*************************************************************************
 functions to access is_corrupt flag of fil_space_t*/
 
@@ -7290,7 +7289,8 @@
 	}
 
 	mutex_exit(&fil_system->mutex);
-=======
+}
+
 /** Release the reserved free extents.
 @param[in]	n_reserved	number of reserved extents */
 void
@@ -7300,5 +7300,4 @@
 
 	ut_a(n_reserved_extents >= n_reserved);
 	n_reserved_extents -= n_reserved;
->>>>>>> d04d7a8f
 }