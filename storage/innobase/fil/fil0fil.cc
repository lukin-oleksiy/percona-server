/*****************************************************************************

Copyright (c) 1995, 2013, Oracle and/or its affiliates. All Rights Reserved.

This program is free software; you can redistribute it and/or modify it under
the terms of the GNU General Public License as published by the Free Software
Foundation; version 2 of the License.

This program is distributed in the hope that it will be useful, but WITHOUT
ANY WARRANTY; without even the implied warranty of MERCHANTABILITY or FITNESS
FOR A PARTICULAR PURPOSE. See the GNU General Public License for more details.

You should have received a copy of the GNU General Public License along with
this program; if not, write to the Free Software Foundation, Inc.,
51 Franklin Street, Suite 500, Boston, MA 02110-1335 USA

*****************************************************************************/

/**************************************************//**
@file fil/fil0fil.cc
The tablespace memory cache

Created 10/25/1995 Heikki Tuuri
*******************************************************/

#include "fil0fil.h"

#include <debug_sync.h>
#include <my_dbug.h>

#include "mem0mem.h"
#include "hash0hash.h"
#include "os0file.h"
#include "mach0data.h"
#include "buf0buf.h"
#include "buf0flu.h"
#include "log0recv.h"
#include "fsp0fsp.h"
#include "srv0srv.h"
#include "srv0start.h"
#include "mtr0mtr.h"
#include "mtr0log.h"
#include "dict0dict.h"
#include "page0page.h"
#include "page0zip.h"
#include "trx0sys.h"
#include "row0mysql.h"
#ifndef UNIV_HOTBACKUP
# include "buf0lru.h"
# include "ibuf0ibuf.h"
# include "sync0sync.h"
# include "os0sync.h"
#else /* !UNIV_HOTBACKUP */
# include "srv0srv.h"
static ulint srv_data_read, srv_data_written;
#endif /* !UNIV_HOTBACKUP */
#include "srv0space.h"

/*
		IMPLEMENTATION OF THE TABLESPACE MEMORY CACHE
		=============================================

The tablespace cache is responsible for providing fast read/write access to
tablespaces and logs of the database. File creation and deletion is done
in other modules which know more of the logic of the operation, however.

A tablespace consists of a chain of files. The size of the files does not
have to be divisible by the database block size, because we may just leave
the last incomplete block unused. When a new file is appended to the
tablespace, the maximum size of the file is also specified. At the moment,
we think that it is best to extend the file to its maximum size already at
the creation of the file, because then we can avoid dynamically extending
the file when more space is needed for the tablespace.

A block's position in the tablespace is specified with a 32-bit unsigned
integer. The files in the chain are thought to be catenated, and the block
corresponding to an address n is the nth block in the catenated file (where
the first block is named the 0th block, and the incomplete block fragments
at the end of files are not taken into account). A tablespace can be extended
by appending a new file at the end of the chain.

Our tablespace concept is similar to the one of Oracle.

To acquire more speed in disk transfers, a technique called disk striping is
sometimes used. This means that logical block addresses are divided in a
round-robin fashion across several disks. Windows NT supports disk striping,
so there we do not need to support it in the database. Disk striping is
implemented in hardware in RAID disks. We conclude that it is not necessary
to implement it in the database. Oracle 7 does not support disk striping,
either.

Another trick used at some database sites is replacing tablespace files by
raw disks, that is, the whole physical disk drive, or a partition of it, is
opened as a single file, and it is accessed through byte offsets calculated
from the start of the disk or the partition. This is recommended in some
books on database tuning to achieve more speed in i/o. Using raw disk
certainly prevents the OS from fragmenting disk space, but it is not clear
if it really adds speed. We measured on the Pentium 100 MHz + NT + NTFS file
system + EIDE Conner disk only a negligible difference in speed when reading
from a file, versus reading from a raw disk.

To have fast access to a tablespace or a log file, we put the data structures
to a hash table. Each tablespace and log file is given an unique 32-bit
identifier.

Some operating systems do not support many open files at the same time,
though NT seems to tolerate at least 900 open files. Therefore, we put the
open files in an LRU-list. If we need to open another file, we may close the
file at the end of the LRU-list. When an i/o-operation is pending on a file,
the file cannot be closed. We take the file nodes with pending i/o-operations
out of the LRU-list and keep a count of pending operations. When an operation
completes, we decrement the count and return the file node to the LRU-list if
the count drops to zero. */

/** When mysqld is run, the default directory "." is the mysqld datadir,
but in the MySQL Embedded Server Library and ibbackup it is not the default
directory, and we must set the base file path explicitly */
UNIV_INTERN const char*	fil_path_to_mysql_datadir	= ".";

/** The number of fsyncs done to the log */
UNIV_INTERN ulint	fil_n_log_flushes			= 0;

/** Number of pending redo log flushes */
UNIV_INTERN ulint	fil_n_pending_log_flushes		= 0;
/** Number of pending tablespace flushes */
UNIV_INTERN ulint	fil_n_pending_tablespace_flushes	= 0;

/** Number of files currently open */
UNIV_INTERN ulint	fil_n_file_opened			= 0;

/** The null file address */
UNIV_INTERN fil_addr_t	fil_addr_null = {FIL_NULL, 0};

#ifdef UNIV_PFS_MUTEX
/* Key to register fil_system_mutex with performance schema */
UNIV_INTERN mysql_pfs_key_t	fil_system_mutex_key;
#endif /* UNIV_PFS_MUTEX */

#ifdef UNIV_PFS_RWLOCK
/* Key to register file space latch with performance schema */
UNIV_INTERN mysql_pfs_key_t	fil_space_latch_key;
#endif /* UNIV_PFS_RWLOCK */

/** File node of a tablespace or the log data space */
struct fil_node_t {
	fil_space_t*	space;	/*!< backpointer to the space where this node
				belongs */
	char*		name;	/*!< path to the file */
	ibool		open;	/*!< TRUE if file open */
	os_file_t	handle;	/*!< OS handle to the file, if file open */
	os_event_t	sync_event;/*!< Condition event to group and
				serialize calls to fsync */
	ibool		is_raw_disk;/*!< TRUE if the 'file' is actually a raw
				device or a raw disk partition */
	ulint		size;	/*!< size of the file in database pages, 0 if
				not known yet; the possible last incomplete
				megabyte may be ignored if space == 0 */
	ulint		n_pending;
				/*!< count of pending i/o's on this file;
				closing of the file is not allowed if
				this is > 0 */
	ulint		n_pending_flushes;
				/*!< count of pending flushes on this file;
				closing of the file is not allowed if
				this is > 0 */
	ibool		being_extended;
				/*!< TRUE if the node is currently
				being extended. */
	ib_int64_t	modification_counter;/*!< when we write to the file we
				increment this by one */
	ib_int64_t	flush_counter;/*!< up to what
				modification_counter value we have
				flushed the modifications to disk */
	UT_LIST_NODE_T(fil_node_t) chain;
				/*!< link field for the file chain */
	UT_LIST_NODE_T(fil_node_t) LRU;
				/*!< link field for the LRU list */
	ulint		magic_n;/*!< FIL_NODE_MAGIC_N */
};

/** Value of fil_node_t::magic_n */
#define	FIL_NODE_MAGIC_N	89389

/** Tablespace or log data space: let us call them by a common name space */
struct fil_space_t {
	char*		name;	/*!< space name = the path to the first file in
				it */
	ulint		id;	/*!< space id */
	ib_int64_t	tablespace_version;
				/*!< in DISCARD/IMPORT this timestamp
				is used to check if we should ignore
				an insert buffer merge request for a
				page because it actually was for the
				previous incarnation of the space */
	ibool		stop_ios;/*!< TRUE if we want to rename the
				.ibd file of tablespace and want to
				stop temporarily posting of new i/o
				requests on the file */
	ibool		stop_new_ops;
				/*!< we set this TRUE when we start
				deleting a single-table tablespace.
				When this is set following new ops
				are not allowed:
				* read IO request
				* ibuf merge
				* file flush
				Note that we can still possibly have
				new write operations because we don't
				check this flag when doing flush
				batches. */
	ulint		purpose;/*!< FIL_TABLESPACE, FIL_LOG, or
				FIL_ARCH_LOG */
	UT_LIST_BASE_NODE_T(fil_node_t) chain;
				/*!< base node for the file chain */
	ulint		size;	/*!< space size in pages; 0 if a single-table
				tablespace whose size we do not know yet;
				last incomplete megabytes in data files may be
				ignored if space == 0 */
	ulint		flags;	/*!< tablespace flags; see
				fsp_flags_is_valid(),
				fsp_flags_get_zip_size() */
	ulint		n_reserved_extents;
				/*!< number of reserved free extents for
				ongoing operations like B-tree page split */
	ulint		n_pending_flushes; /*!< this is positive when flushing
				the tablespace to disk; dropping of the
				tablespace is forbidden if this is positive */
	ulint		n_pending_ops;/*!< this is positive when we
				have pending operations against this
				tablespace. The pending operations can
				be ibuf merges or lock validation code
				trying to read a block.
				Dropping of the tablespace is forbidden
				if this is positive */
	hash_node_t	hash;	/*!< hash chain node */
	hash_node_t	name_hash;/*!< hash chain the name_hash table */
#ifndef UNIV_HOTBACKUP
	rw_lock_t	latch;	/*!< latch protecting the file space storage
				allocation */
#endif /* !UNIV_HOTBACKUP */
	UT_LIST_NODE_T(fil_space_t) unflushed_spaces;
				/*!< list of spaces with at least one unflushed
				file we have written to */
	bool		is_in_unflushed_spaces;
				/*!< true if this space is currently in
				unflushed_spaces */
	UT_LIST_NODE_T(fil_space_t) space_list;
				/*!< list of all spaces */
	ulint		magic_n;/*!< FIL_SPACE_MAGIC_N */
};

/** Value of fil_space_t::magic_n */
#define	FIL_SPACE_MAGIC_N	89472

/** The tablespace memory cache; also the totality of logs (the log
data space) is stored here; below we talk about tablespaces, but also
the ib_logfiles form a 'space' and it is handled here */
struct fil_system_t {
#ifndef UNIV_HOTBACKUP
	ib_mutex_t		mutex;		/*!< The mutex protecting the cache */
#endif /* !UNIV_HOTBACKUP */
	hash_table_t*	spaces;		/*!< The hash table of spaces in the
					system; they are hashed on the space
					id */
	hash_table_t*	name_hash;	/*!< hash table based on the space
					name */
	UT_LIST_BASE_NODE_T(fil_node_t) LRU;
					/*!< base node for the LRU list of the
					most recently used open files with no
					pending i/o's; if we start an i/o on
					the file, we first remove it from this
					list, and return it to the start of
					the list when the i/o ends;
					log files and the system tablespace are
					not put to this list: they are opened
					after the startup, and kept open until
					shutdown */
	UT_LIST_BASE_NODE_T(fil_space_t) unflushed_spaces;
					/*!< base node for the list of those
					tablespaces whose files contain
					unflushed writes; those spaces have
					at least one file node where
					modification_counter > flush_counter */
	ulint		n_open;		/*!< number of files currently open */
	ulint		max_n_open;	/*!< n_open is not allowed to exceed
					this */
	ib_int64_t	modification_counter;/*!< when we write to a file we
					increment this by one */
	ulint		max_assigned_id;/*!< maximum space id in the existing
					tables, or assigned during the time
					mysqld has been up; at an InnoDB
					startup we scan the data dictionary
					and set here the maximum of the
					space id's of the tables there */
	ib_int64_t	tablespace_version;
					/*!< a counter which is incremented for
					every space object memory creation;
					every space mem object gets a
					'timestamp' from this; in DISCARD/
					IMPORT this is used to check if we
					should ignore an insert buffer merge
					request */
	UT_LIST_BASE_NODE_T(fil_space_t) space_list;
					/*!< list of all file spaces */
	ibool		space_id_reuse_warned;
					/* !< TRUE if fil_space_create()
					has issued a warning about
					potential space_id reuse */
};

/** The tablespace memory cache. This variable is NULL before the module is
initialized. */
static fil_system_t*	fil_system	= NULL;

/** Determine if (i) is a user tablespace id or not. */
# define fil_is_user_tablespace_id(i) ((i) > srv_undo_tablespaces_open)

/** Determine if user has explicitly disabled fsync(). */
#ifndef __WIN__
# define fil_buffering_disabled(s)	\
	((s)->purpose == FIL_TABLESPACE	\
	 && srv_unix_file_flush_method	\
	 == SRV_UNIX_O_DIRECT_NO_FSYNC)
#else /* __WIN__ */
# define fil_buffering_disabled(s)	(0)
#endif /* __WIN__ */

#ifdef UNIV_DEBUG
/** Try fil_validate() every this many times */
# define FIL_VALIDATE_SKIP	17

/******************************************************************//**
Checks the consistency of the tablespace cache some of the time.
@return	TRUE if ok or the check was skipped */
static
ibool
fil_validate_skip(void)
/*===================*/
{
	/** The fil_validate() call skip counter. Use a signed type
	because of the race condition below. */
	static int fil_validate_count = FIL_VALIDATE_SKIP;

	/* There is a race condition below, but it does not matter,
	because this call is only for heuristic purposes. We want to
	reduce the call frequency of the costly fil_validate() check
	in debug builds. */
	if (--fil_validate_count > 0) {
		return(TRUE);
	}

	fil_validate_count = FIL_VALIDATE_SKIP;
	return(fil_validate());
}
#endif /* UNIV_DEBUG */

/********************************************************************//**
Determines if a file node belongs to the least-recently-used list.
@return TRUE if the file belongs to fil_system->LRU mutex. */
UNIV_INLINE
ibool
fil_space_belongs_in_lru(
/*=====================*/
	const fil_space_t*	space)	/*!< in: file space */
{
	/* Even if temp-tablespace id > undo-tablespace-open it serve
	as system-level-tablepsace so indicate it accordingly.*/
	return(space->purpose == FIL_TABLESPACE
	       && (space->id == srv_tmp_space.space_id()
		   ? false : fil_is_user_tablespace_id(space->id)));
}

/********************************************************************//**
NOTE: you must call fil_mutex_enter_and_prepare_for_io() first!

Prepares a file node for i/o. Opens the file if it is closed. Updates the
pending i/o's field in the node and the system appropriately. Takes the node
off the LRU list if it is in the LRU list. The caller must hold the fil_sys
mutex. */
static
void
fil_node_prepare_for_io(
/*====================*/
	fil_node_t*	node,	/*!< in: file node */
	fil_system_t*	system,	/*!< in: tablespace memory cache */
	fil_space_t*	space);	/*!< in: space */
/********************************************************************//**
Updates the data structures when an i/o operation finishes. Updates the
pending i/o's field in the node appropriately. */
static
void
fil_node_complete_io(
/*=================*/
	fil_node_t*	node,	/*!< in: file node */
	fil_system_t*	system,	/*!< in: tablespace memory cache */
	ulint		type);	/*!< in: OS_FILE_WRITE or OS_FILE_READ; marks
				the node as modified if
				type == OS_FILE_WRITE */
/*******************************************************************//**
Frees a space object from the tablespace memory cache. Closes the files in
the chain but does not delete them. There must not be any pending i/o's or
flushes on the files.
@return TRUE on success */
static
ibool
fil_space_free(
/*===========*/
	ulint		id,		/* in: space id */
	ibool		x_latched);	/* in: TRUE if caller has space->latch
					in X mode */
/********************************************************************//**
Reads data from a space to a buffer. Remember that the possible incomplete
blocks at the end of file are ignored: they are not taken into account when
calculating the byte offset within a space.
@return DB_SUCCESS, or DB_TABLESPACE_DELETED if we are trying to do
i/o on a tablespace which does not exist */
UNIV_INLINE
dberr_t
fil_read(
/*=====*/
	bool	sync,		/*!< in: true if synchronous aio is desired */
	ulint	space_id,	/*!< in: space id */
	ulint	zip_size,	/*!< in: compressed page size in bytes;
				0 for uncompressed pages */
	ulint	block_offset,	/*!< in: offset in number of blocks */
	ulint	byte_offset,	/*!< in: remainder of offset in bytes; in aio
				this must be divisible by the OS block size */
	ulint	len,		/*!< in: how many bytes to read; this must not
				cross a file boundary; in aio this must be a
				block size multiple */
	void*	buf,		/*!< in/out: buffer where to store data read;
				in aio this must be appropriately aligned */
	void*	message)	/*!< in: message for aio handler if non-sync
				aio used, else ignored */
{
	return(fil_io(OS_FILE_READ, sync, space_id, zip_size, block_offset,
					  byte_offset, len, buf, message));
}

/********************************************************************//**
Writes data to a space from a buffer. Remember that the possible incomplete
blocks at the end of file are ignored: they are not taken into account when
calculating the byte offset within a space.
@return DB_SUCCESS, or DB_TABLESPACE_DELETED if we are trying to do
i/o on a tablespace which does not exist */
UNIV_INLINE
dberr_t
fil_write(
/*======*/
	bool	sync,		/*!< in: true if synchronous aio is desired */
	ulint	space_id,	/*!< in: space id */
	ulint	zip_size,	/*!< in: compressed page size in bytes;
				0 for uncompressed pages */
	ulint	block_offset,	/*!< in: offset in number of blocks */
	ulint	byte_offset,	/*!< in: remainder of offset in bytes; in aio
				this must be divisible by the OS block size */
	ulint	len,		/*!< in: how many bytes to write; this must
				not cross a file boundary; in aio this must
				be a block size multiple */
	void*	buf,		/*!< in: buffer from which to write; in aio
				this must be appropriately aligned */
	void*	message)	/*!< in: message for aio handler if non-sync
				aio used, else ignored */
{
	ut_ad(!srv_read_only_mode);

	return(fil_io(OS_FILE_WRITE, sync, space_id, zip_size, block_offset,
					   byte_offset, len, buf, message));
}

/*******************************************************************//**
Returns the table space by a given id, NULL if not found. */
UNIV_INLINE
fil_space_t*
fil_space_get_by_id(
/*================*/
	ulint	id)	/*!< in: space id */
{
	fil_space_t*	space;

	ut_ad(mutex_own(&fil_system->mutex));

	HASH_SEARCH(hash, fil_system->spaces, id,
		    fil_space_t*, space,
		    ut_ad(space->magic_n == FIL_SPACE_MAGIC_N),
		    space->id == id);

	return(space);
}

/*******************************************************************//**
Returns the table space by a given name, NULL if not found. */
UNIV_INLINE
fil_space_t*
fil_space_get_by_name(
/*==================*/
	const char*	name)	/*!< in: space name */
{
	fil_space_t*	space;
	ulint		fold;

	ut_ad(mutex_own(&fil_system->mutex));

	fold = ut_fold_string(name);

	HASH_SEARCH(name_hash, fil_system->name_hash, fold,
		    fil_space_t*, space,
		    ut_ad(space->magic_n == FIL_SPACE_MAGIC_N),
		    !strcmp(name, space->name));

	return(space);
}

#ifndef UNIV_HOTBACKUP
/*******************************************************************//**
Returns the version number of a tablespace, -1 if not found.
@return version number, -1 if the tablespace does not exist in the
memory cache */
UNIV_INTERN
ib_int64_t
fil_space_get_version(
/*==================*/
	ulint	id)	/*!< in: space id */
{
	fil_space_t*	space;
	ib_int64_t	version		= -1;

	ut_ad(fil_system);

	mutex_enter(&fil_system->mutex);

	space = fil_space_get_by_id(id);

	if (space) {
		version = space->tablespace_version;
	}

	mutex_exit(&fil_system->mutex);

	return(version);
}

/*******************************************************************//**
Returns the latch of a file space.
@return	latch protecting storage allocation */
UNIV_INTERN
rw_lock_t*
fil_space_get_latch(
/*================*/
	ulint	id,	/*!< in: space id */
	ulint*	flags)	/*!< out: tablespace flags */
{
	fil_space_t*	space;

	ut_ad(fil_system);

	mutex_enter(&fil_system->mutex);

	space = fil_space_get_by_id(id);

	ut_a(space);

	if (flags) {
		*flags = space->flags;
	}

	mutex_exit(&fil_system->mutex);

	return(&(space->latch));
}

/*******************************************************************//**
Returns the type of a file space.
@return	FIL_TABLESPACE or FIL_LOG */
UNIV_INTERN
ulint
fil_space_get_type(
/*===============*/
	ulint	id)	/*!< in: space id */
{
	fil_space_t*	space;

	ut_ad(fil_system);

	mutex_enter(&fil_system->mutex);

	space = fil_space_get_by_id(id);

	ut_a(space);

	mutex_exit(&fil_system->mutex);

	return(space->purpose);
}
#endif /* !UNIV_HOTBACKUP */

/**********************************************************************//**
Checks if all the file nodes in a space are flushed. The caller must hold
the fil_system mutex.
@return	true if all are flushed */
static
bool
fil_space_is_flushed(
/*=================*/
	fil_space_t*	space)	/*!< in: space */
{
	fil_node_t*	node;

	ut_ad(mutex_own(&fil_system->mutex));

	node = UT_LIST_GET_FIRST(space->chain);

	while (node) {
		if (node->modification_counter > node->flush_counter) {

			ut_ad(!fil_buffering_disabled(space));
			return(false);
		}

		node = UT_LIST_GET_NEXT(chain, node);
	}

	return(true);
}

/*******************************************************************//**
Appends a new file to the chain of files of a space. File must be closed.
@return pointer to the file name, or NULL on error */
UNIV_INTERN
char*
fil_node_create(
/*============*/
	const char*	name,	/*!< in: file name (file must be closed) */
	ulint		size,	/*!< in: file size in database blocks, rounded
				downwards to an integer */
	ulint		id,	/*!< in: space id where to append */
	ibool		is_raw)	/*!< in: TRUE if a raw device or
				a raw disk partition */
{
	fil_node_t*	node;
	fil_space_t*	space;

	ut_a(fil_system);
	ut_a(name);

	mutex_enter(&fil_system->mutex);

	node = static_cast<fil_node_t*>(mem_zalloc(sizeof(fil_node_t)));

	node->name = mem_strdup(name);

	ut_a(!is_raw || srv_start_raw_disk_in_use);

	node->sync_event = os_event_create();
	node->is_raw_disk = is_raw;
	node->size = size;
	node->magic_n = FIL_NODE_MAGIC_N;

	space = fil_space_get_by_id(id);

	if (!space) {
		ut_print_timestamp(stderr);
		fprintf(stderr,
			"  InnoDB: Error: Could not find tablespace %lu for\n"
			"InnoDB: file ", (ulong) id);
		ut_print_filename(stderr, name);
		fputs(" in the tablespace memory cache.\n", stderr);
		mem_free(node->name);

		mem_free(node);

		mutex_exit(&fil_system->mutex);

		return(NULL);
	}

	space->size += size;

	node->space = space;

	UT_LIST_ADD_LAST(chain, space->chain, node);

	if (id < SRV_LOG_SPACE_FIRST_ID && fil_system->max_assigned_id < id) {

		fil_system->max_assigned_id = id;
	}

	mutex_exit(&fil_system->mutex);

	return(node->name);
}

/********************************************************************//**
Opens a file of a node of a tablespace. The caller must own the fil_system
mutex. */
static
void
fil_node_open_file(
/*===============*/
	fil_node_t*	node,	/*!< in: file node */
	fil_system_t*	system,	/*!< in: tablespace memory cache */
	fil_space_t*	space)	/*!< in: space */
{
	os_offset_t	size_bytes;
	ibool		ret;
	ibool		success;
	byte*		buf2;
	byte*		page;
	ulint		space_id;
	ulint		flags;
	ulint		page_size;

	ut_ad(mutex_own(&(system->mutex)));
	ut_a(node->n_pending == 0);
	ut_a(node->open == FALSE);

	if (node->size == 0) {
		/* It must be a single-table tablespace and we do not know the
		size of the file yet. First we open the file in the normal
		mode, no async I/O here, for simplicity. Then do some checks,
		and close the file again.
		NOTE that we could not use the simple file read function
		os_file_read() in Windows to read from a file opened for
		async I/O! */

		node->handle = os_file_create_simple_no_error_handling(
			innodb_data_file_key, node->name, OS_FILE_OPEN,
			OS_FILE_READ_ONLY, &success);
		if (!success) {
			/* The following call prints an error message */
			os_file_get_last_error(true);

			ut_print_timestamp(stderr);

			fprintf(stderr,
				"  InnoDB: Fatal error: cannot open %s\n."
				"InnoDB: Have you deleted .ibd files"
				" under a running mysqld server?\n",
				node->name);
			ut_a(0);
		}

		size_bytes = os_file_get_size(node->handle);
		ut_a(size_bytes != (os_offset_t) -1);
#ifdef UNIV_HOTBACKUP
		if (space->id == 0) {
			node->size = (ulint) (size_bytes / UNIV_PAGE_SIZE);
			os_file_close(node->handle);
			goto add_size;
		}
#endif /* UNIV_HOTBACKUP */
		ut_a(space->purpose != FIL_LOG);
		ut_a(fil_is_user_tablespace_id(space->id));

		if (size_bytes < FIL_IBD_FILE_INITIAL_SIZE * UNIV_PAGE_SIZE) {
			fprintf(stderr,
				"InnoDB: Error: the size of single-table"
				" tablespace file %s\n"
				"InnoDB: is only "UINT64PF","
				" should be at least %lu!\n",
				node->name,
				size_bytes,
				(ulong) (FIL_IBD_FILE_INITIAL_SIZE
					 * UNIV_PAGE_SIZE));

			ut_a(0);
		}

		/* Read the first page of the tablespace */

		buf2 = static_cast<byte*>(ut_malloc(2 * UNIV_PAGE_SIZE));
		/* Align the memory for file i/o if we might have O_DIRECT
		set */
		page = static_cast<byte*>(ut_align(buf2, UNIV_PAGE_SIZE));

		success = os_file_read(node->handle, page, 0, UNIV_PAGE_SIZE);
		space_id = fsp_header_get_space_id(page);
		flags = fsp_header_get_flags(page);
		page_size = fsp_flags_get_page_size(flags);

		ut_free(buf2);

		/* Close the file now that we have read the space id from it */

		os_file_close(node->handle);

		if (UNIV_UNLIKELY(space_id != space->id)) {
			ib_logf(IB_LOG_LEVEL_FATAL,
				"Tablespace id is %lu in the data"
				" dictionary but in file %s it is %lu!",
				space->id, node->name, space_id);
		}

		if (UNIV_UNLIKELY(space_id == ULINT_UNDEFINED
				  || space_id == 0)) {
			ib_logf(IB_LOG_LEVEL_FATAL,
				"Tablespace id %lu in file %s"
				" is not sensible",
				(ulong) space_id, node->name);
		}

		if (UNIV_UNLIKELY(fsp_flags_get_page_size(space->flags)
				  != page_size)) {
			ib_logf(IB_LOG_LEVEL_FATAL,
				"Error: Tablespace file %s has page size"
				" 0x%lx but the data dictionary expects"
				" page size 0x%lx!",
				node->name, flags,
				fsp_flags_get_page_size(space->flags));
		}

		if (UNIV_UNLIKELY(space->flags != flags)) {
			ib_logf(IB_LOG_LEVEL_FATAL,
				"Error: table flags are 0x%lx in the"
				" data dictionary but the flags in file"
				" %s are 0x%lx!",
				space->flags, node->name, flags);
		}

		if (size_bytes >= 1024 * 1024) {
			/* Truncate the size to whole megabytes. */
			size_bytes = ut_2pow_round(size_bytes, 1024 * 1024);
		}

		if (!fsp_flags_is_compressed(flags)) {
			node->size = (ulint) (size_bytes / UNIV_PAGE_SIZE);
		} else {
			node->size = (ulint)
				(size_bytes
				 / fsp_flags_get_zip_size(flags));
		}

#ifdef UNIV_HOTBACKUP
add_size:
#endif /* UNIV_HOTBACKUP */
		space->size += node->size;
	}

	/* printf("Opening file %s\n", node->name); */

	/* Open the file for reading and writing, in Windows normally in the
	unbuffered async I/O mode, though global variables may make
	os_file_create() to fall back to the normal file I/O mode. */

	if (space->purpose == FIL_LOG) {
		node->handle = os_file_create(innodb_log_file_key,
					      node->name, OS_FILE_OPEN,
					      OS_FILE_AIO, OS_LOG_FILE,
					      &ret);
	} else if (node->is_raw_disk) {
		node->handle = os_file_create(innodb_data_file_key,
					      node->name,
					      OS_FILE_OPEN_RAW,
					      OS_FILE_AIO, OS_DATA_FILE,
						     &ret);
	} else {
		node->handle = os_file_create(innodb_data_file_key,
					      node->name, OS_FILE_OPEN,
					      OS_FILE_AIO, OS_DATA_FILE,
					      &ret);
	}

	ut_a(ret);

	node->open = TRUE;

	system->n_open++;
	fil_n_file_opened++;

	if (fil_space_belongs_in_lru(space)) {

		/* Put the node to the LRU list */
		UT_LIST_ADD_FIRST(LRU, system->LRU, node);
	}
}

/**********************************************************************//**
Closes a file. */
static
void
fil_node_close_file(
/*================*/
	fil_node_t*	node,	/*!< in: file node */
	fil_system_t*	system)	/*!< in: tablespace memory cache */
{
	ibool	ret;

	ut_ad(node && system);
	ut_ad(mutex_own(&(system->mutex)));
	ut_a(node->open);
	ut_a(node->n_pending == 0);
	ut_a(node->n_pending_flushes == 0);
	ut_a(!node->being_extended);
#ifndef UNIV_HOTBACKUP
	ut_a(node->modification_counter == node->flush_counter
	     || srv_fast_shutdown == 2);
#endif /* !UNIV_HOTBACKUP */

	ret = os_file_close(node->handle);
	ut_a(ret);

	/* printf("Closing file %s\n", node->name); */

	node->open = FALSE;
	ut_a(system->n_open > 0);
	system->n_open--;
	fil_n_file_opened--;

	if (fil_space_belongs_in_lru(node->space)) {

		ut_a(UT_LIST_GET_LEN(system->LRU) > 0);

		/* The node is in the LRU list, remove it */
		UT_LIST_REMOVE(LRU, system->LRU, node);
	}
}

/********************************************************************//**
Tries to close a file in the LRU list. The caller must hold the fil_sys
mutex.
@return TRUE if success, FALSE if should retry later; since i/o's
generally complete in < 100 ms, and as InnoDB writes at most 128 pages
from the buffer pool in a batch, and then immediately flushes the
files, there is a good chance that the next time we find a suitable
node from the LRU list */
static
ibool
fil_try_to_close_file_in_LRU(
/*=========================*/
	ibool	print_info)	/*!< in: if TRUE, prints information why it
				cannot close a file */
{
	fil_node_t*	node;

	ut_ad(mutex_own(&fil_system->mutex));

	if (print_info) {
		fprintf(stderr,
			"InnoDB: fil_sys open file LRU len %lu\n",
			(ulong) UT_LIST_GET_LEN(fil_system->LRU));
	}

	for (node = UT_LIST_GET_LAST(fil_system->LRU);
	     node != NULL;
	     node = UT_LIST_GET_PREV(LRU, node)) {

		if (node->modification_counter == node->flush_counter
		    && node->n_pending_flushes == 0
		    && !node->being_extended) {

			fil_node_close_file(node, fil_system);

			return(TRUE);
		}

		if (!print_info) {
			continue;
		}

		if (node->n_pending_flushes > 0) {
			fputs("InnoDB: cannot close file ", stderr);
			ut_print_filename(stderr, node->name);
			fprintf(stderr, ", because n_pending_flushes %lu\n",
				(ulong) node->n_pending_flushes);
		}

		if (node->modification_counter != node->flush_counter) {
			fputs("InnoDB: cannot close file ", stderr);
			ut_print_filename(stderr, node->name);
			fprintf(stderr,
				", because mod_count %ld != fl_count %ld\n",
				(long) node->modification_counter,
				(long) node->flush_counter);

		}

		if (node->being_extended) {
			fputs("InnoDB: cannot close file ", stderr);
			ut_print_filename(stderr, node->name);
			fprintf(stderr, ", because it is being extended\n");
		}
	}

	return(FALSE);
}

/*******************************************************************//**
Reserves the fil_system mutex and tries to make sure we can open at least one
file while holding it. This should be called before calling
fil_node_prepare_for_io(), because that function may need to open a file. */
static
void
fil_mutex_enter_and_prepare_for_io(
/*===============================*/
	ulint	space_id)	/*!< in: space id */
{
	fil_space_t*	space;
	ibool		success;
	ibool		print_info	= FALSE;
	ulint		count		= 0;
	ulint		count2		= 0;

retry:
	mutex_enter(&fil_system->mutex);

	if (space_id == 0 || space_id >= SRV_LOG_SPACE_FIRST_ID) {
		/* We keep log files and system tablespace files always open;
		this is important in preventing deadlocks in this module, as
		a page read completion often performs another read from the
		insert buffer. The insert buffer is in tablespace 0, and we
		cannot end up waiting in this function. */

		return;
	}

	space = fil_space_get_by_id(space_id);

	if (space != NULL && space->stop_ios) {
		/* We are going to do a rename file and want to stop new i/o's
		for a while */

		if (count2 > 20000) {
			fputs("InnoDB: Warning: tablespace ", stderr);
			ut_print_filename(stderr, space->name);
			fprintf(stderr,
				" has i/o ops stopped for a long time %lu\n",
				(ulong) count2);
		}

		mutex_exit(&fil_system->mutex);

#ifndef UNIV_HOTBACKUP

		/* Wake the i/o-handler threads to make sure pending
		i/o's are performed */
		os_aio_simulated_wake_handler_threads();

		/* The sleep here is just to give IO helper threads a
		bit of time to do some work. It is not required that
		all IO related to the tablespace being renamed must
		be flushed here as we do fil_flush() in
		fil_rename_tablespace() as well. */
		os_thread_sleep(20000);

#endif /* UNIV_HOTBACKUP */

		/* Flush tablespaces so that we can close modified
		files in the LRU list */
		fil_flush_file_spaces(FIL_TABLESPACE);

		os_thread_sleep(20000);

		count2++;

		goto retry;
	}

	if (fil_system->n_open < fil_system->max_n_open) {

		return;
	}

	/* If the file is already open, no need to do anything; if the space
	does not exist, we handle the situation in the function which called
	this function */

	if (!space || UT_LIST_GET_FIRST(space->chain)->open) {

		return;
	}

	if (count > 1) {
		print_info = TRUE;
	}

	/* Too many files are open, try to close some */
close_more:
	success = fil_try_to_close_file_in_LRU(print_info);

	if (success && fil_system->n_open >= fil_system->max_n_open) {

		goto close_more;
	}

	if (fil_system->n_open < fil_system->max_n_open) {
		/* Ok */

		return;
	}

	if (count >= 2) {
		ut_print_timestamp(stderr);
		fprintf(stderr,
			"  InnoDB: Warning: too many (%lu) files stay open"
			" while the maximum\n"
			"InnoDB: allowed value would be %lu.\n"
			"InnoDB: You may need to raise the value of"
			" innodb_open_files in\n"
			"InnoDB: my.cnf.\n",
			(ulong) fil_system->n_open,
			(ulong) fil_system->max_n_open);

		return;
	}

	mutex_exit(&fil_system->mutex);

#ifndef UNIV_HOTBACKUP
	/* Wake the i/o-handler threads to make sure pending i/o's are
	performed */
	os_aio_simulated_wake_handler_threads();

	os_thread_sleep(20000);
#endif
	/* Flush tablespaces so that we can close modified files in the LRU
	list */

	fil_flush_file_spaces(FIL_TABLESPACE);

	count++;

	goto retry;
}

/*******************************************************************//**
Frees a file node object from a tablespace memory cache. */
static
void
fil_node_free(
/*==========*/
	fil_node_t*	node,	/*!< in, own: file node */
	fil_system_t*	system,	/*!< in: tablespace memory cache */
	fil_space_t*	space)	/*!< in: space where the file node is chained */
{
	ut_ad(node && system && space);
	ut_ad(mutex_own(&(system->mutex)));
	ut_a(node->magic_n == FIL_NODE_MAGIC_N);
	ut_a(node->n_pending == 0);
	ut_a(!node->being_extended);

	if (node->open) {
		/* We fool the assertion in fil_node_close_file() to think
		there are no unflushed modifications in the file */

		node->modification_counter = node->flush_counter;
		os_event_set(node->sync_event);

		if (fil_buffering_disabled(space)) {

			ut_ad(!space->is_in_unflushed_spaces);
			ut_ad(fil_space_is_flushed(space));

		} else if (space->is_in_unflushed_spaces
			   && fil_space_is_flushed(space)) {

			space->is_in_unflushed_spaces = false;

			UT_LIST_REMOVE(unflushed_spaces,
				       system->unflushed_spaces,
				       space);
		}

		fil_node_close_file(node, system);
	}

	space->size -= node->size;

	UT_LIST_REMOVE(chain, space->chain, node);

	os_event_free(node->sync_event);
	mem_free(node->name);
	mem_free(node);
}

/*******************************************************************//**
Creates a space memory object and puts it to the 'fil system' hash table.
If there is an error, prints an error message to the .err log.
@return	TRUE if success */
UNIV_INTERN
ibool
fil_space_create(
/*=============*/
	const char*	name,	/*!< in: space name */
	ulint		id,	/*!< in: space id */
	ulint		flags,	/*!< in: tablespace flags */
	ulint		purpose)/*!< in: FIL_TABLESPACE, or FIL_LOG if log */
{
	fil_space_t*	space;

	DBUG_EXECUTE_IF("fil_space_create_failure", return(false););

	ut_a(fil_system);
	ut_a(fsp_flags_is_valid(flags));

	/* Look for a matching tablespace and if found free it. */
	do {
		mutex_enter(&fil_system->mutex);

		space = fil_space_get_by_name(name);

		if (space != 0) {
			ib_logf(IB_LOG_LEVEL_WARN,
				"Tablespace '%s' exists in the cache "
				"with id %lu != %lu",
				name, (ulong) space->id, (ulong) id);

			if (Tablespace::is_system_tablespace(id)
			    || purpose != FIL_TABLESPACE) {

				mutex_exit(&fil_system->mutex);

				return(FALSE);
			}

			ib_logf(IB_LOG_LEVEL_WARN,
				"Freeing existing tablespace '%s' entry "
				"from the cache with id %lu",
				name, (ulong) id);

			ibool	success = fil_space_free(space->id, FALSE);
			ut_a(success);

			mutex_exit(&fil_system->mutex);
		}

	} while (space != 0);

	space = fil_space_get_by_id(id);

	if (space != 0) {
		ib_logf(IB_LOG_LEVEL_ERROR,
			"Trying to add tablespace '%s' with id %lu "
			"to the tablespace memory cache, but tablespace '%s' "
			"with id %lu already exists in the cache!",
			name, (ulong) id, space->name, (ulong) space->id);

		mutex_exit(&fil_system->mutex);

		return(FALSE);
	}

	space = static_cast<fil_space_t*>(mem_zalloc(sizeof(*space)));

	space->name = mem_strdup(name);
	space->id = id;

	fil_system->tablespace_version++;
	space->tablespace_version = fil_system->tablespace_version;

	if (purpose == FIL_TABLESPACE && !recv_recovery_on
	    && id > fil_system->max_assigned_id) {

		if (!fil_system->space_id_reuse_warned) {
			fil_system->space_id_reuse_warned = TRUE;

			ib_logf(IB_LOG_LEVEL_WARN,
				"Allocated tablespace %lu, old maximum "
				"was %lu",
				(ulong) id,
				(ulong) fil_system->max_assigned_id);
		}

		fil_system->max_assigned_id = id;
	}

	space->purpose = purpose;
	space->flags = flags;

	space->magic_n = FIL_SPACE_MAGIC_N;

	rw_lock_create(fil_space_latch_key, &space->latch, SYNC_FSP);

	HASH_INSERT(fil_space_t, hash, fil_system->spaces, id, space);

	HASH_INSERT(fil_space_t, name_hash, fil_system->name_hash,
		    ut_fold_string(name), space);
	space->is_in_unflushed_spaces = false;

	UT_LIST_ADD_LAST(space_list, fil_system->space_list, space);

	mutex_exit(&fil_system->mutex);

	return(TRUE);
}

/*******************************************************************//**
Assigns a new space id for a new single-table tablespace. This works simply by
incrementing the global counter. If 4 billion id's is not enough, we may need
to recycle id's.
@return	TRUE if assigned, FALSE if not */
UNIV_INTERN
ibool
fil_assign_new_space_id(
/*====================*/
	ulint*	space_id)	/*!< in/out: space id */
{
	ulint	id;
	ibool	success;

	mutex_enter(&fil_system->mutex);

	id = *space_id;

	if (id < fil_system->max_assigned_id) {
		id = fil_system->max_assigned_id;
	}

	id++;

	if (id > (SRV_LOG_SPACE_FIRST_ID / 2) && (id % 1000000UL == 0)) {
		ut_print_timestamp(stderr);
		fprintf(stderr,
			"InnoDB: Warning: you are running out of new"
			" single-table tablespace id's.\n"
			"InnoDB: Current counter is %lu and it"
			" must not exceed %lu!\n"
			"InnoDB: To reset the counter to zero"
			" you have to dump all your tables and\n"
			"InnoDB: recreate the whole InnoDB installation.\n",
			(ulong) id,
			(ulong) SRV_LOG_SPACE_FIRST_ID);
	}

	success = (id < SRV_LOG_SPACE_FIRST_ID);

	if (success) {
		*space_id = fil_system->max_assigned_id = id;
	} else {
		ut_print_timestamp(stderr);
		fprintf(stderr,
			"InnoDB: You have run out of single-table"
			" tablespace id's!\n"
			"InnoDB: Current counter is %lu.\n"
			"InnoDB: To reset the counter to zero you"
			" have to dump all your tables and\n"
			"InnoDB: recreate the whole InnoDB installation.\n",
			(ulong) id);
		*space_id = ULINT_UNDEFINED;
	}

	mutex_exit(&fil_system->mutex);

	return(success);
}

/*******************************************************************//**
Frees a space object from the tablespace memory cache. Closes the files in
the chain but does not delete them. There must not be any pending i/o's or
flushes on the files.
@return	TRUE if success */
static
ibool
fil_space_free(
/*===========*/
					/* out: TRUE if success */
	ulint		id,		/* in: space id */
	ibool		x_latched)	/* in: TRUE if caller has space->latch
					in X mode */
{
	fil_space_t*	space;
	fil_space_t*	fnamespace;

	ut_ad(mutex_own(&fil_system->mutex));

	space = fil_space_get_by_id(id);

	if (!space) {
		ut_print_timestamp(stderr);
		fprintf(stderr,
			"  InnoDB: Error: trying to remove tablespace %lu"
			" from the cache but\n"
			"InnoDB: it is not there.\n", (ulong) id);

		return(FALSE);
	}

	HASH_DELETE(fil_space_t, hash, fil_system->spaces, id, space);

	fnamespace = fil_space_get_by_name(space->name);
	ut_a(fnamespace);
	ut_a(space == fnamespace);

	HASH_DELETE(fil_space_t, name_hash, fil_system->name_hash,
		    ut_fold_string(space->name), space);

	if (space->is_in_unflushed_spaces) {

		ut_ad(!fil_buffering_disabled(space));
		space->is_in_unflushed_spaces = false;

		UT_LIST_REMOVE(unflushed_spaces, fil_system->unflushed_spaces,
			       space);
	}

	UT_LIST_REMOVE(space_list, fil_system->space_list, space);

	ut_a(space->magic_n == FIL_SPACE_MAGIC_N);
	ut_a(0 == space->n_pending_flushes);

	for (fil_node_t* fil_node = UT_LIST_GET_FIRST(space->chain);
	     fil_node != NULL;
	     fil_node = UT_LIST_GET_FIRST(space->chain)) {

		fil_node_free(fil_node, fil_system, space);
	}

	ut_a(0 == UT_LIST_GET_LEN(space->chain));

	if (x_latched) {
		rw_lock_x_unlock(&space->latch);
	}

	rw_lock_free(&(space->latch));

	mem_free(space->name);
	mem_free(space);

	return(TRUE);
}

/*******************************************************************//**
Returns a pointer to the file_space_t that is in the memory cache
associated with a space id. The caller must lock fil_system->mutex.
@return	file_space_t pointer, NULL if space not found */
UNIV_INLINE
fil_space_t*
fil_space_get_space(
/*================*/
	ulint	id)	/*!< in: space id */
{
	fil_space_t*	space;
	fil_node_t*	node;

	ut_ad(fil_system);

	space = fil_space_get_by_id(id);
	if (space == NULL) {
		return(NULL);
	}

	if (space->size == 0 && space->purpose == FIL_TABLESPACE) {
		ut_a(id != 0);

		mutex_exit(&fil_system->mutex);

		/* It is possible that the space gets evicted at this point
		before the fil_mutex_enter_and_prepare_for_io() acquires
		the fil_system->mutex. Check for this after completing the
		call to fil_mutex_enter_and_prepare_for_io(). */
		fil_mutex_enter_and_prepare_for_io(id);

		/* We are still holding the fil_system->mutex. Check if
		the space is still in memory cache. */
		space = fil_space_get_by_id(id);
		if (space == NULL) {
			return(NULL);
		}

		/* The following code must change when InnoDB supports
		multiple datafiles per tablespace. */
		ut_a(1 == UT_LIST_GET_LEN(space->chain));

		node = UT_LIST_GET_FIRST(space->chain);

		/* It must be a single-table tablespace and we have not opened
		the file yet; the following calls will open it and update the
		size fields */

		fil_node_prepare_for_io(node, fil_system, space);
		fil_node_complete_io(node, fil_system, OS_FILE_READ);
	}

	return(space);
}

/*******************************************************************//**
Returns the path from the first fil_node_t found for the space ID sent.
The caller is responsible for freeing the memory allocated here for the
value returned.
@return	own: A copy of fil_node_t::path, NULL if space ID is zero
or not found. */
UNIV_INTERN
char*
fil_space_get_first_path(
/*=====================*/
	ulint		id)	/*!< in: space id */
{
	fil_space_t*	space;
	fil_node_t*	node;
	char*		path;

	ut_ad(fil_system);
	ut_a(id);

	fil_mutex_enter_and_prepare_for_io(id);

	space = fil_space_get_space(id);

	if (space == NULL) {
		mutex_exit(&fil_system->mutex);

		return(NULL);
	}

	ut_ad(mutex_own(&fil_system->mutex));

	node = UT_LIST_GET_FIRST(space->chain);

	path = mem_strdup(node->name);

	mutex_exit(&fil_system->mutex);

	return(path);
}

/*******************************************************************//**
Returns the size of the space in pages. The tablespace must be cached in the
memory cache.
@return	space size, 0 if space not found */
UNIV_INTERN
ulint
fil_space_get_size(
/*===============*/
	ulint	id)	/*!< in: space id */
{
	fil_space_t*	space;
	ulint		size;

	ut_ad(fil_system);
	mutex_enter(&fil_system->mutex);

	space = fil_space_get_space(id);

	size = space ? space->size : 0;

	mutex_exit(&fil_system->mutex);

	return(size);
}

/*******************************************************************//**
Returns the flags of the space. The tablespace must be cached
in the memory cache.
@return	flags, ULINT_UNDEFINED if space not found */
UNIV_INTERN
ulint
fil_space_get_flags(
/*================*/
	ulint	id)	/*!< in: space id */
{
	fil_space_t*	space;
	ulint		flags;

	ut_ad(fil_system);

	if (!id) {
		return(0);
	}

	mutex_enter(&fil_system->mutex);

	space = fil_space_get_space(id);

	if (space == NULL) {
		mutex_exit(&fil_system->mutex);

		return(ULINT_UNDEFINED);
	}

	flags = space->flags;

	mutex_exit(&fil_system->mutex);

	return(flags);
}

/*******************************************************************//**
Returns the compressed page size of the space, or 0 if the space
is not compressed. The tablespace must be cached in the memory cache.
@return	compressed page size, ULINT_UNDEFINED if space not found */
UNIV_INTERN
ulint
fil_space_get_zip_size(
/*===================*/
	ulint	id)	/*!< in: space id */
{
	ulint	flags;

	flags = fil_space_get_flags(id);

	if (flags && flags != ULINT_UNDEFINED) {

		return(fsp_flags_get_zip_size(flags));
	}

	return(flags);
}

/*******************************************************************//**
Checks if the pair space, page_no refers to an existing page in a tablespace
file space. The tablespace must be cached in the memory cache.
@return	TRUE if the address is meaningful */
UNIV_INTERN
ibool
fil_check_adress_in_tablespace(
/*===========================*/
	ulint	id,	/*!< in: space id */
	ulint	page_no)/*!< in: page number */
{
	if (fil_space_get_size(id) > page_no) {

		return(TRUE);
	}

	return(FALSE);
}

/****************************************************************//**
Initializes the tablespace memory cache. */
UNIV_INTERN
void
fil_init(
/*=====*/
	ulint	hash_size,	/*!< in: hash table size */
	ulint	max_n_open)	/*!< in: max number of open files */
{
	ut_a(fil_system == NULL);

	ut_a(hash_size > 0);
	ut_a(max_n_open > 0);

	fil_system = static_cast<fil_system_t*>(
		mem_zalloc(sizeof(fil_system_t)));

	mutex_create(fil_system_mutex_key,
		     &fil_system->mutex, SYNC_ANY_LATCH);

	fil_system->spaces = hash_create(hash_size);
	fil_system->name_hash = hash_create(hash_size);

	UT_LIST_INIT(fil_system->LRU);

	fil_system->max_n_open = max_n_open;
}

/*******************************************************************//**
Opens all log files and system tablespace data files. They stay open until the
database server shutdown. This should be called at a server startup after the
space objects for the log and the system tablespace have been created. The
purpose of this operation is to make sure we never run out of file descriptors
if we need to read from the insert buffer or to write to the log. */
UNIV_INTERN
void
fil_open_log_and_system_tablespace_files(void)
/*==========================================*/
{
	fil_space_t*	space;

	mutex_enter(&fil_system->mutex);

	for (space = UT_LIST_GET_FIRST(fil_system->space_list);
	     space != NULL;
	     space = UT_LIST_GET_NEXT(space_list, space)) {

		fil_node_t*	node;

		if (fil_space_belongs_in_lru(space)) {

			continue;
		}

		for (node = UT_LIST_GET_FIRST(space->chain);
		     node != NULL;
		     node = UT_LIST_GET_NEXT(chain, node)) {

			if (!node->open) {
				fil_node_open_file(node, fil_system, space);
			}

			if (fil_system->max_n_open < 10 + fil_system->n_open) {

				fprintf(stderr,
					"InnoDB: Warning: you must"
					" raise the value of"
					" innodb_open_files in\n"
					"InnoDB: my.cnf! Remember that"
					" InnoDB keeps all log files"
					" and all system\n"
					"InnoDB: tablespace files open"
					" for the whole time mysqld is"
					" running, and\n"
					"InnoDB: needs to open also"
					" some .ibd files if the"
					" file-per-table storage\n"
					"InnoDB: model is used."
					" Current open files %lu,"
					" max allowed"
					" open files %lu.\n",
					(ulong) fil_system->n_open,
					(ulong) fil_system->max_n_open);
			}
		}
	}

	mutex_exit(&fil_system->mutex);
}

/*******************************************************************//**
Closes all open files. There must not be any pending i/o's or not flushed
modifications in the files. */
UNIV_INTERN
void
fil_close_all_files(void)
/*=====================*/
{
	fil_space_t*	space;

	mutex_enter(&fil_system->mutex);

	space = UT_LIST_GET_FIRST(fil_system->space_list);

	while (space != NULL) {
		fil_node_t*	node;
		fil_space_t*	prev_space = space;

		for (node = UT_LIST_GET_FIRST(space->chain);
		     node != NULL;
		     node = UT_LIST_GET_NEXT(chain, node)) {

			if (node->open) {
				fil_node_close_file(node, fil_system);
			}
		}

		space = UT_LIST_GET_NEXT(space_list, space);

		fil_space_free(prev_space->id, FALSE);
	}

	mutex_exit(&fil_system->mutex);
}

/*******************************************************************//**
Closes the redo log files. There must not be any pending i/o's or not
flushed modifications in the files. */
UNIV_INTERN
void
fil_close_log_files(
/*================*/
	bool	free)	/*!< in: whether to free the memory object */
{
	fil_space_t*	space;

	mutex_enter(&fil_system->mutex);

	space = UT_LIST_GET_FIRST(fil_system->space_list);

	while (space != NULL) {
		fil_node_t*	node;
		fil_space_t*	prev_space = space;

		if (space->purpose != FIL_LOG) {
			space = UT_LIST_GET_NEXT(space_list, space);
			continue;
		}

		for (node = UT_LIST_GET_FIRST(space->chain);
		     node != NULL;
		     node = UT_LIST_GET_NEXT(chain, node)) {

			if (node->open) {
				fil_node_close_file(node, fil_system);
			}
		}

		space = UT_LIST_GET_NEXT(space_list, space);

		if (free) {
			fil_space_free(prev_space->id, FALSE);
		}
	}

	mutex_exit(&fil_system->mutex);
}

/*******************************************************************//**
Sets the max tablespace id counter if the given number is bigger than the
previous value. */
UNIV_INTERN
void
fil_set_max_space_id_if_bigger(
/*===========================*/
	ulint	max_id)	/*!< in: maximum known id */
{
	if (max_id >= SRV_LOG_SPACE_FIRST_ID) {
		ib_logf(IB_LOG_LEVEL_FATAL,
			"Fatal error: max tablespace id"
			" is too high, %lu", (ulong) max_id);
	}

	mutex_enter(&fil_system->mutex);

	if (fil_system->max_assigned_id < max_id) {

		fil_system->max_assigned_id = max_id;
	}

	mutex_exit(&fil_system->mutex);
}

/****************************************************************//**
Writes the flushed lsn and the latest archived log number to the page header
of the first page of a data file of the system tablespace (space 0),
which is uncompressed. */
static __attribute__((warn_unused_result))
dberr_t
fil_write_lsn_and_arch_no_to_file(
/*==============================*/
	ulint	space,		/*!< in: space to write to */
	ulint	sum_of_sizes,	/*!< in: combined size of previous files
				in space, in database pages */
	lsn_t	lsn,		/*!< in: lsn to write */
	ulint	arch_log_no __attribute__((unused)))
				/*!< in: archived log number to write */
{
	byte*	buf1;
	byte*	buf;
	dberr_t	err;

	buf1 = static_cast<byte*>(mem_alloc(2 * UNIV_PAGE_SIZE));
	buf = static_cast<byte*>(ut_align(buf1, UNIV_PAGE_SIZE));

	err = fil_read(TRUE, space, 0, sum_of_sizes, 0,
		       UNIV_PAGE_SIZE, buf, NULL);
	if (err == DB_SUCCESS) {
		mach_write_to_8(buf + FIL_PAGE_FILE_FLUSH_LSN, lsn);

		err = fil_write(TRUE, space, 0, sum_of_sizes, 0,
				UNIV_PAGE_SIZE, buf, NULL);
	}

	mem_free(buf1);

	return(err);
}

/****************************************************************//**
Writes the flushed lsn and the latest archived log number to the page
header of the first page of each data file in the system tablespace.
@return	DB_SUCCESS or error number */
UNIV_INTERN
dberr_t
fil_write_flushed_lsn_to_data_files(
/*================================*/
	lsn_t	lsn,		/*!< in: lsn to write */
	ulint	arch_log_no)	/*!< in: latest archived log file number */
{
	fil_space_t*	space;
	fil_node_t*	node;
	dberr_t		err;

	mutex_enter(&fil_system->mutex);

	for (space = UT_LIST_GET_FIRST(fil_system->space_list);
	     space != NULL;
	     space = UT_LIST_GET_NEXT(space_list, space)) {

		/* We only write the lsn to all existing data files which have
		been open during the lifetime of the mysqld process; they are
		represented by the space objects in the tablespace memory
		cache. Note that all data files in the system tablespace 0
		and the UNDO log tablespaces (if separate) are always open. */

		if (space->purpose == FIL_TABLESPACE
		    && !fil_is_user_tablespace_id(space->id)) {
			ulint	sum_of_sizes = 0;

			for (node = UT_LIST_GET_FIRST(space->chain);
			     node != NULL;
			     node = UT_LIST_GET_NEXT(chain, node)) {

				mutex_exit(&fil_system->mutex);

				err = fil_write_lsn_and_arch_no_to_file(
					space->id, sum_of_sizes, lsn,
					arch_log_no);

				if (err != DB_SUCCESS) {

					return(err);
				}

				mutex_enter(&fil_system->mutex);

				sum_of_sizes += node->size;
			}
		}
	}

	mutex_exit(&fil_system->mutex);

	return(DB_SUCCESS);
}

/*******************************************************************//**
<<<<<<< HEAD
Reads the flushed lsn and tablespace flag fields from a data
file at database startup. */
=======
Checks the consistency of the first data page of a data file
at database startup.
@retval NULL on success, or if innodb_force_recovery is set
@return pointer to an error message string */
static __attribute__((warn_unused_result))
const char*
fil_check_first_page(
/*=================*/
	const page_t*	page,		/*!< in: data page */
	ibool		first_page)	/*!< in: TRUE if this is the
					first page of the tablespace */
{
	ulint	space_id;
	ulint	flags;

	if (srv_force_recovery >= SRV_FORCE_IGNORE_CORRUPT) {
		return(NULL);
	}

	space_id = mach_read_from_4(FSP_HEADER_OFFSET + FSP_SPACE_ID + page);
	flags = mach_read_from_4(FSP_HEADER_OFFSET + FSP_SPACE_FLAGS + page);

	if (first_page && UNIV_PAGE_SIZE != fsp_flags_get_page_size(flags)) {
		return("innodb-page-size mismatch");
	}

	if (first_page && !space_id && !flags) {
		ulint		nonzero_bytes	= UNIV_PAGE_SIZE;
		const byte*	b		= page;

		while (!*b && --nonzero_bytes) {
			b++;
		}

		if (!nonzero_bytes) {
			return("space header page consists of zero bytes");
		}
	}

	if (buf_page_is_corrupted(
		    false, page, fsp_flags_get_zip_size(flags))) {
		return("checksum mismatch");
	}

	if (!first_page
	    || (page_get_space_id(page) == space_id
		&& page_get_page_no(page) == 0)) {
		return(NULL);
	}

	return("inconsistent data in space header");
}

/*******************************************************************//**
Reads the flushed lsn, arch no, and tablespace flag fields from a data
file at database startup.
@retval NULL on success, or if innodb_force_recovery is set
@return pointer to an error message string */
>>>>>>> acdeda0f
UNIV_INTERN
const char*
fil_read_first_page(
/*================*/
	os_file_t	data_file,		/*!< in: open data file */
	ulint*		flags,			/*!< out: tablespace flags */
	ulint*		space_id,		/*!< out: tablespace ID */
	lsn_t*		min_flushed_lsn,	/*!< out: min of flushed
						lsn values in data files */
	lsn_t*		max_flushed_lsn)	/*!< out: max of flushed
						lsn values in data files */
{
<<<<<<< HEAD
	byte*	buf = static_cast<byte*>(ut_malloc(2 * UNIV_PAGE_SIZE));
=======
	byte*		buf;
	byte*		page;
	lsn_t		flushed_lsn;
	const char*	check_msg;

	buf = static_cast<byte*>(ut_malloc(2 * UNIV_PAGE_SIZE));
>>>>>>> acdeda0f

	/* Align the memory for a possible read from a raw device */

	byte*	page = static_cast<byte*>(ut_align(buf, UNIV_PAGE_SIZE));

	os_file_read(data_file, page, 0, UNIV_PAGE_SIZE);

	*flags = fsp_header_get_flags(page);

	*space_id = fsp_header_get_space_id(page);

	lsn_t	flushed_lsn = mach_read_from_8(page + FIL_PAGE_FILE_FLUSH_LSN);

	check_msg = fil_check_first_page(page, !one_read_already);

	ut_free(buf);

<<<<<<< HEAD
=======
	if (check_msg) {
		return(check_msg);
	}

	if (!one_read_already) {
		*min_flushed_lsn = flushed_lsn;
		*max_flushed_lsn = flushed_lsn;
#ifdef UNIV_LOG_ARCHIVE
		*min_arch_log_no = arch_log_no;
		*max_arch_log_no = arch_log_no;
#endif /* UNIV_LOG_ARCHIVE */
		return(NULL);
	}

>>>>>>> acdeda0f
	if (*min_flushed_lsn > flushed_lsn) {
		*min_flushed_lsn = flushed_lsn;
	}

	if (*max_flushed_lsn < flushed_lsn) {
		*max_flushed_lsn = flushed_lsn;
	}
<<<<<<< HEAD
=======
#ifdef UNIV_LOG_ARCHIVE
	if (*min_arch_log_no > arch_log_no) {
		*min_arch_log_no = arch_log_no;
	}
	if (*max_arch_log_no < arch_log_no) {
		*max_arch_log_no = arch_log_no;
	}
#endif /* UNIV_LOG_ARCHIVE */

	return(NULL);
>>>>>>> acdeda0f
}

/*================ SINGLE-TABLE TABLESPACES ==========================*/

#ifndef UNIV_HOTBACKUP
/*******************************************************************//**
Increments the count of pending operation, if space is not being deleted.
@return	TRUE if being deleted, and operation should be skipped */
UNIV_INTERN
ibool
fil_inc_pending_ops(
/*================*/
	ulint	id)	/*!< in: space id */
{
	fil_space_t*	space;

	mutex_enter(&fil_system->mutex);

	space = fil_space_get_by_id(id);

	if (space == NULL) {
		fprintf(stderr,
			"InnoDB: Error: trying to do an operation on a"
			" dropped tablespace %lu\n",
			(ulong) id);
	}

	if (space == NULL || space->stop_new_ops) {
		mutex_exit(&fil_system->mutex);

		return(TRUE);
	}

	space->n_pending_ops++;

	mutex_exit(&fil_system->mutex);

	return(FALSE);
}

/*******************************************************************//**
Decrements the count of pending operations. */
UNIV_INTERN
void
fil_decr_pending_ops(
/*=================*/
	ulint	id)	/*!< in: space id */
{
	fil_space_t*	space;

	mutex_enter(&fil_system->mutex);

	space = fil_space_get_by_id(id);

	if (space == NULL) {
		fprintf(stderr,
			"InnoDB: Error: decrementing pending operation"
			" of a dropped tablespace %lu\n",
			(ulong) id);
	}

	if (space != NULL) {
		space->n_pending_ops--;
	}

	mutex_exit(&fil_system->mutex);
}
#endif /* !UNIV_HOTBACKUP */

/********************************************************//**
Creates the database directory for a table if it does not exist yet. */
static
void
fil_create_directory_for_tablename(
/*===============================*/
	const char*	name)	/*!< in: name in the standard
				'databasename/tablename' format */
{
	const char*	namend;
	char*		path;
	ulint		len;

	len = strlen(fil_path_to_mysql_datadir);
	namend = strchr(name, '/');
	ut_a(namend);
	path = static_cast<char*>(mem_alloc(len + (namend - name) + 2));

	memcpy(path, fil_path_to_mysql_datadir, len);
	path[len] = '/';
	memcpy(path + len + 1, name, namend - name);
	path[len + (namend - name) + 1] = 0;

	srv_normalize_path_for_win(path);

	ut_a(os_file_create_directory(path, FALSE));
	mem_free(path);
}

#ifndef UNIV_HOTBACKUP
/********************************************************//**
Writes a log record about an .ibd file create/rename/delete. */
static
void
fil_op_write_log(
/*=============*/
	ulint		type,		/*!< in: MLOG_FILE_CREATE,
					MLOG_FILE_CREATE2,
					MLOG_FILE_DELETE, or
					MLOG_FILE_RENAME */
	ulint		space_id,	/*!< in: space id */
	ulint		log_flags,	/*!< in: redo log flags (stored
					in the page number field) */
	ulint		flags,		/*!< in: compressed page size
					and file format
					if type==MLOG_FILE_CREATE2, or 0 */
	const char*	name,		/*!< in: table name in the familiar
					'databasename/tablename' format, or
					the file path in the case of
					MLOG_FILE_DELETE */
	const char*	new_name,	/*!< in: if type is MLOG_FILE_RENAME,
					the new table name in the
					'databasename/tablename' format */
	mtr_t*		mtr)		/*!< in: mini-transaction handle */
{
	byte*	log_ptr;
	ulint	len;

	log_ptr = mlog_open(mtr, 11 + 2 + 1);

	if (!log_ptr) {
		/* Logging in mtr is switched off during crash recovery:
		in that case mlog_open returns NULL */
		return;
	}

	log_ptr = mlog_write_initial_log_record_for_file_op(
		type, space_id, log_flags, log_ptr, mtr);
	if (type == MLOG_FILE_CREATE2) {
		mach_write_to_4(log_ptr, flags);
		log_ptr += 4;
	}
	/* Let us store the strings as null-terminated for easier readability
	and handling */

	len = strlen(name) + 1;

	mach_write_to_2(log_ptr, len);
	log_ptr += 2;
	mlog_close(mtr, log_ptr);

	mlog_catenate_string(mtr, (byte*) name, len);

	if (type == MLOG_FILE_RENAME) {
		len = strlen(new_name) + 1;
		log_ptr = mlog_open(mtr, 2 + len);
		ut_a(log_ptr);
		mach_write_to_2(log_ptr, len);
		log_ptr += 2;
		mlog_close(mtr, log_ptr);

		mlog_catenate_string(mtr, (byte*) new_name, len);
	}
}
#endif

/*******************************************************************//**
Parses the body of a log record written about an .ibd file operation. That is,
the log record part after the standard (type, space id, page no) header of the
log record.

If desired, also replays the delete or rename operation if the .ibd file
exists and the space id in it matches. Replays the create operation if a file
at that path does not exist yet. If the database directory for the file to be
created does not exist, then we create the directory, too.

Note that ibbackup --apply-log sets fil_path_to_mysql_datadir to point to the
datadir that we should use in replaying the file operations.

InnoDB recovery does not replay these fully since it always sets the space id
to zero. But ibbackup does replay them.  TODO: If remote tablespaces are used,
ibbackup will only create tables in the default directory since MLOG_FILE_CREATE
and MLOG_FILE_CREATE2 only know the tablename, not the path.

@return end of log record, or NULL if the record was not completely
contained between ptr and end_ptr */
UNIV_INTERN
byte*
fil_op_log_parse_or_replay(
/*=======================*/
	byte*	ptr,		/*!< in: buffer containing the log record body,
				or an initial segment of it, if the record does
				not fir completely between ptr and end_ptr */
	byte*	end_ptr,	/*!< in: buffer end */
	ulint	type,		/*!< in: the type of this log record */
	ulint	space_id,	/*!< in: the space id of the tablespace in
				question, or 0 if the log record should
				only be parsed but not replayed */
	ulint	log_flags)	/*!< in: redo log flags
				(stored in the page number parameter) */
{
	ulint		name_len;
	ulint		new_name_len;
	const char*	name;
	const char*	new_name	= NULL;
	ulint		flags		= 0;

	if (type == MLOG_FILE_CREATE2) {
		if (end_ptr < ptr + 4) {

			return(NULL);
		}

		flags = mach_read_from_4(ptr);
		ptr += 4;
	}

	if (end_ptr < ptr + 2) {

		return(NULL);
	}

	name_len = mach_read_from_2(ptr);

	ptr += 2;

	if (end_ptr < ptr + name_len) {

		return(NULL);
	}

	name = (const char*) ptr;

	ptr += name_len;

	if (type == MLOG_FILE_RENAME) {
		if (end_ptr < ptr + 2) {

			return(NULL);
		}

		new_name_len = mach_read_from_2(ptr);

		ptr += 2;

		if (end_ptr < ptr + new_name_len) {

			return(NULL);
		}

		new_name = (const char*) ptr;

		ptr += new_name_len;
	}

	/* We managed to parse a full log record body */
	/*
	printf("Parsed log rec of type %lu space %lu\n"
	"name %s\n", type, space_id, name);

	if (type == MLOG_FILE_RENAME) {
	printf("new name %s\n", new_name);
	}
	*/
	if (!space_id) {
		return(ptr);
	}

	/* Let us try to perform the file operation, if sensible. Note that
	ibbackup has at this stage already read in all space id info to the
	fil0fil.cc data structures.

	NOTE that our algorithm is not guaranteed to work correctly if there
	were renames of tables during the backup. See ibbackup code for more
	on the problem. */

	switch (type) {
	case MLOG_FILE_DELETE:
		if (fil_tablespace_exists_in_mem(space_id)) {
			dberr_t	err = fil_delete_tablespace(
				space_id, BUF_REMOVE_FLUSH_NO_WRITE);
			ut_a(err == DB_SUCCESS);
		}

		break;

	case MLOG_FILE_RENAME:
		/* We do the rename based on space id, not old file name;
		this should guarantee that after the log replay each .ibd file
		has the correct name for the latest log sequence number; the
		proof is left as an exercise :) */

		if (fil_tablespace_exists_in_mem(space_id)) {
			/* Create the database directory for the new name, if
			it does not exist yet */
			fil_create_directory_for_tablename(new_name);

			/* Rename the table if there is not yet a tablespace
			with the same name */

			if (fil_get_space_id_for_table(new_name)
			    == ULINT_UNDEFINED) {
				/* We do not care about the old name, that
				is why we pass NULL as the first argument. */
				if (!fil_rename_tablespace(NULL, space_id,
							   new_name, NULL)) {
					ut_error;
				}
			}
		}

		break;

	case MLOG_FILE_CREATE:
	case MLOG_FILE_CREATE2:
		if (fil_tablespace_exists_in_mem(space_id)) {
			/* Do nothing */
		} else if (fil_get_space_id_for_table(name)
			   != ULINT_UNDEFINED) {
			/* Do nothing */
		} else if (log_flags & MLOG_FILE_FLAG_TEMP) {
			/* Temporary table, do nothing */
		} else {
			const char*	path = NULL;

			/* Create the database directory for name, if it does
			not exist yet */
			fil_create_directory_for_tablename(name);

			if (fil_create_new_single_table_tablespace(
				    space_id, name, path, flags,
				    DICT_TF2_USE_TABLESPACE,
				    FIL_IBD_FILE_INITIAL_SIZE) != DB_SUCCESS) {
				ut_error;
			}
		}

		break;

	default:
		ut_error;
	}

	return(ptr);
}

/*******************************************************************//**
Allocates a file name for the EXPORT/IMPORT config file name.  The
string must be freed by caller with mem_free().
@return own: file name */
static
char*
fil_make_cfg_name(
/*==============*/
	const char*	filepath)	/*!< in: .ibd file name */
{
	char*	cfg_name;

	/* Create a temporary file path by replacing the .ibd suffix
	with .cfg. */

	ut_ad(strlen(filepath) > 4);

	cfg_name = mem_strdup(filepath);
	ut_snprintf(cfg_name + strlen(cfg_name) - 3, 4, "cfg");
	return(cfg_name);
}

/*******************************************************************//**
Check for change buffer merges.
@return 0 if no merges else count + 1. */
static
ulint
fil_ibuf_check_pending_ops(
/*=======================*/
	fil_space_t*	space,	/*!< in/out: Tablespace to check */
	ulint		count)	/*!< in: number of attempts so far */
{
	ut_ad(mutex_own(&fil_system->mutex));

	if (space != 0 && space->n_pending_ops != 0) {

		if (count > 5000) {
			ib_logf(IB_LOG_LEVEL_WARN,
				"Trying to close/delete tablespace "
				"'%s' but there are %lu pending change "
				"buffer merges on it.",
				space->name,
				(ulong) space->n_pending_ops);
		}

		return(count + 1);
	}

	return(0);
}

/*******************************************************************//**
Check for pending IO.
@return 0 if no pending else count + 1. */
static
ulint
fil_check_pending_io(
/*=================*/
	fil_space_t*	space,	/*!< in/out: Tablespace to check */
	fil_node_t**	node,	/*!< out: Node in space list */
	ulint		count)	/*!< in: number of attempts so far */
{
	ut_ad(mutex_own(&fil_system->mutex));
	ut_a(space->n_pending_ops == 0);

	/* The following code must change when InnoDB supports
	multiple datafiles per tablespace. */
	ut_a(UT_LIST_GET_LEN(space->chain) == 1);

	*node = UT_LIST_GET_FIRST(space->chain);

	if (space->n_pending_flushes > 0 || (*node)->n_pending > 0) {

		ut_a(!(*node)->being_extended);

		if (count > 1000) {
			ib_logf(IB_LOG_LEVEL_WARN,
				"Trying to close/delete tablespace '%s' "
				"but there are %lu flushes "
				" and %lu pending i/o's on it.",
				space->name,
				(ulong) space->n_pending_flushes,
				(ulong) (*node)->n_pending);
		}

		return(count + 1);
	}

	return(0);
}

/*******************************************************************//**
Check pending operations on a tablespace.
@return DB_SUCCESS or error failure. */
static
dberr_t
fil_check_pending_operations(
/*=========================*/
	ulint		id,	/*!< in: space id */
	fil_space_t**	space,	/*!< out: tablespace instance in memory */
	char**		path)	/*!< out/own: tablespace path */
{
	ulint		count = 0;

	ut_a(!Tablespace::is_system_tablespace(id));
	ut_ad(space);

	*space = 0;

	mutex_enter(&fil_system->mutex);
	fil_space_t* sp = fil_space_get_by_id(id);
	if (sp) {
		sp->stop_new_ops = TRUE;
	}
	mutex_exit(&fil_system->mutex);

	/* Check for pending change buffer merges. */

	do {
		mutex_enter(&fil_system->mutex);

		sp = fil_space_get_by_id(id);

		count = fil_ibuf_check_pending_ops(sp, count);

		mutex_exit(&fil_system->mutex);

		if (count > 0) {
			os_thread_sleep(20000);
		}

	} while (count > 0);

	/* Check for pending IO. */

	*path = 0;

	do {
		mutex_enter(&fil_system->mutex);

		sp = fil_space_get_by_id(id);

		if (sp == NULL) {
			mutex_exit(&fil_system->mutex);
			return(DB_TABLESPACE_NOT_FOUND);
		}

		fil_node_t*	node;

		count = fil_check_pending_io(sp, &node, count);

		if (count == 0) {
			*path = mem_strdup(node->name);
		}

		mutex_exit(&fil_system->mutex);

		if (count > 0) {
			os_thread_sleep(20000);
		}

	} while (count > 0);

	ut_ad(sp);

	*space = sp;
	return(DB_SUCCESS);
}

/*******************************************************************//**
Closes a single-table tablespace. The tablespace must be cached in the
memory cache. Free all pages used by the tablespace.
@return	DB_SUCCESS or error */
UNIV_INTERN
dberr_t
fil_close_tablespace(
/*=================*/
	trx_t*		trx,	/*!< in/out: Transaction covering the close */
	ulint		id)	/*!< in: space id */
{
	char*		path = 0;
	fil_space_t*	space = 0;

	ut_a(!Tablespace::is_system_tablespace(id));

	dberr_t		err = fil_check_pending_operations(id, &space, &path);

	if (err != DB_SUCCESS) {
		return(err);
	}

	ut_a(space);
	ut_a(path != 0);

	rw_lock_x_lock(&space->latch);

#ifndef UNIV_HOTBACKUP
	/* Invalidate in the buffer pool all pages belonging to the
	tablespace. Since we have set space->stop_new_ops = TRUE, readahead
	or ibuf merge can no longer read more pages of this tablespace to the
	buffer pool. Thus we can clean the tablespace out of the buffer pool
	completely and permanently. The flag stop_new_ops also prevents
	fil_flush() from being applied to this tablespace. */

	buf_LRU_flush_or_remove_pages(id, BUF_REMOVE_FLUSH_WRITE, trx);
#endif
	mutex_enter(&fil_system->mutex);

	/* If the free is successful, the X lock will be released before
	the space memory data structure is freed. */

	if (!fil_space_free(id, TRUE)) {
		rw_lock_x_unlock(&space->latch);
		err = DB_TABLESPACE_NOT_FOUND;
	} else {
		err = DB_SUCCESS;
	}

	mutex_exit(&fil_system->mutex);

	/* If it is a delete then also delete any generated files, otherwise
	when we drop the database the remove directory will fail. */

	char*	cfg_name = fil_make_cfg_name(path);

	os_file_delete_if_exists(innodb_data_file_key, cfg_name, NULL);

	mem_free(path);
	mem_free(cfg_name);

	return(err);
}

/*******************************************************************//**
Deletes a single-table tablespace. The tablespace must be cached in the
memory cache.
@return	DB_SUCCESS or error */
UNIV_INTERN
dberr_t
fil_delete_tablespace(
/*==================*/
	ulint		id,		/*!< in: space id */
	buf_remove_t	buf_remove)	/*!< in: specify the action to take
					on the tables pages in the buffer
					pool */
{
	char*		path = 0;
	fil_space_t*	space = 0;

	ut_a(!Tablespace::is_system_tablespace(id));

	dberr_t		err = fil_check_pending_operations(id, &space, &path);

	if (err != DB_SUCCESS) {

		ib_logf(IB_LOG_LEVEL_ERROR,
			"Cannot delete tablespace %lu because it is not "
			"found in the tablespace memory cache.",
			(ulong) id);

		return(err);
	}

	ut_a(space);
	ut_a(path != 0);

	/* Important: We rely on the data dictionary mutex to ensure
	that a race is not possible here. It should serialize the tablespace
	drop/free. We acquire an X latch only to avoid a race condition
	when accessing the tablespace instance via:

	  fsp_get_available_space_in_free_extents().

	There our main motivation is to reduce the contention on the
	dictionary mutex. */

	rw_lock_x_lock(&space->latch);

#ifndef UNIV_HOTBACKUP
	/* IMPORTANT: Because we have set space::stop_new_ops there
	can't be any new ibuf merges, reads or flushes. We are here
	because node::n_pending was zero above. However, it is still
	possible to have pending read and write requests:

	A read request can happen because the reader thread has
	gone through the ::stop_new_ops check in buf_page_init_for_read()
	before the flag was set and has not yet incremented ::n_pending
	when we checked it above.

	A write request can be issued any time because we don't check
	the ::stop_new_ops flag when queueing a block for write.

	We deal with pending write requests in the following function
	where we'd minimally evict all dirty pages belonging to this
	space from the flush_list. Not that if a block is IO-fixed
	we'll wait for IO to complete.

	To deal with potential read requests by checking the
	::stop_new_ops flag in fil_io() */

	buf_LRU_flush_or_remove_pages(id, buf_remove, 0);

#endif /* !UNIV_HOTBACKUP */

	/* If it is a delete then also delete any generated files, otherwise
	when we drop the database the remove directory will fail. */
	{
		char*	cfg_name = fil_make_cfg_name(path);
		os_file_delete_if_exists(innodb_data_file_key, cfg_name, NULL);
		mem_free(cfg_name);
	}

	/* Delete the link file pointing to the ibd file we are deleting. */
	if (FSP_FLAGS_HAS_DATA_DIR(space->flags)) {
		fil_delete_link_file(space->name);
	}

	mutex_enter(&fil_system->mutex);

	/* Double check the sanity of pending ops after reacquiring
	the fil_system::mutex. */
	if (fil_space_get_by_id(id)) {
		ut_a(space->n_pending_ops == 0);
		ut_a(UT_LIST_GET_LEN(space->chain) == 1);
		fil_node_t* node = UT_LIST_GET_FIRST(space->chain);
		ut_a(node->n_pending == 0);
	}

	if (!fil_space_free(id, TRUE)) {
		err = DB_TABLESPACE_NOT_FOUND;
	}

	mutex_exit(&fil_system->mutex);

	if (err != DB_SUCCESS) {
		rw_lock_x_unlock(&space->latch);
	} else if (!os_file_delete(innodb_data_file_key, path)
		   && !os_file_delete_if_exists(
			innodb_data_file_key, path, NULL)) {

		/* Note: This is because we have removed the
		tablespace instance from the cache. */

		err = DB_IO_ERROR;
	}

	if (err == DB_SUCCESS) {
#ifndef UNIV_HOTBACKUP
		/* Write a log record about the deletion of the .ibd
		file, so that ibbackup can replay it in the
		--apply-log phase. We use a dummy mtr and the familiar
		log write mechanism. */
		mtr_t		mtr;

		/* When replaying the operation in ibbackup, do not try
		to write any log record */
		mtr_start(&mtr);

		fil_op_write_log(MLOG_FILE_DELETE, id, 0, 0, path, NULL, &mtr);
		mtr_commit(&mtr);
#endif
		err = DB_SUCCESS;
	}

	mem_free(path);

	return(err);
}

/*******************************************************************//**
Returns TRUE if a single-table tablespace is being deleted.
@return TRUE if being deleted */
UNIV_INTERN
ibool
fil_tablespace_is_being_deleted(
/*============================*/
	ulint		id)	/*!< in: space id */
{
	fil_space_t*	space;
	ibool		is_being_deleted;

	mutex_enter(&fil_system->mutex);

	space = fil_space_get_by_id(id);

	ut_a(space != NULL);

	is_being_deleted = space->stop_new_ops;

	mutex_exit(&fil_system->mutex);

	return(is_being_deleted);
}

#ifndef UNIV_HOTBACKUP
/*******************************************************************//**
Discards a single-table tablespace. The tablespace must be cached in the
memory cache. Discarding is like deleting a tablespace, but

 1. We do not drop the table from the data dictionary;

 2. We remove all insert buffer entries for the tablespace immediately;
    in DROP TABLE they are only removed gradually in the background;

 3. Free all the pages in use by the tablespace.
@return	DB_SUCCESS or error */
UNIV_INTERN
dberr_t
fil_discard_tablespace(
/*===================*/
	ulint	id)	/*!< in: space id */
{
	dberr_t	err;

	switch (err = fil_delete_tablespace(id, BUF_REMOVE_ALL_NO_WRITE)) {
	case DB_SUCCESS:
		break;

	case DB_IO_ERROR:
		ib_logf(IB_LOG_LEVEL_WARN,
			"While deleting tablespace %lu in DISCARD TABLESPACE."
			" File rename/delete failed: %s",
			(ulong) id, ut_strerr(err));
		break;

	case DB_TABLESPACE_NOT_FOUND:
		ib_logf(IB_LOG_LEVEL_WARN,
			"Cannot delete tablespace %lu in DISCARD "
			"TABLESPACE. %s",
			(ulong) id, ut_strerr(err));
		break;

	default:
		ut_error;
	}

	/* Remove all insert buffer entries for the tablespace */

	ibuf_delete_for_discarded_space(id);

	return(err);
}
#endif /* !UNIV_HOTBACKUP */

/*******************************************************************//**
Renames the memory cache structures of a single-table tablespace.
@return	TRUE if success */
static
ibool
fil_rename_tablespace_in_mem(
/*=========================*/
	fil_space_t*	space,	/*!< in: tablespace memory object */
	fil_node_t*	node,	/*!< in: file node of that tablespace */
	const char*	new_name,	/*!< in: new name */
	const char*	new_path)	/*!< in: new file path */
{
	fil_space_t*	space2;
	const char*	old_name	= space->name;

	ut_ad(mutex_own(&fil_system->mutex));

	space2 = fil_space_get_by_name(old_name);
	if (space != space2) {
		fputs("InnoDB: Error: cannot find ", stderr);
		ut_print_filename(stderr, old_name);
		fputs(" in tablespace memory cache\n", stderr);

		return(FALSE);
	}

	space2 = fil_space_get_by_name(new_name);
	if (space2 != NULL) {
		fputs("InnoDB: Error: ", stderr);
		ut_print_filename(stderr, new_name);
		fputs(" is already in tablespace memory cache\n", stderr);

		return(FALSE);
	}

	HASH_DELETE(fil_space_t, name_hash, fil_system->name_hash,
		    ut_fold_string(space->name), space);
	mem_free(space->name);
	mem_free(node->name);

	space->name = mem_strdup(new_name);
	node->name = mem_strdup(new_path);

	HASH_INSERT(fil_space_t, name_hash, fil_system->name_hash,
		    ut_fold_string(new_name), space);
	return(TRUE);
}

/*******************************************************************//**
Allocates a file name for a single-table tablespace. The string must be freed
by caller with mem_free().
@return	own: file name */
UNIV_INTERN
char*
fil_make_ibd_name(
/*==============*/
	const char*	name,		/*!< in: table name or a dir path */
	bool		is_full_path)	/*!< in: TRUE if it is a dir path */
{
	char*	filename;
	ulint	namelen		= strlen(name);
	ulint	dirlen		= strlen(fil_path_to_mysql_datadir);
	ulint	pathlen		= dirlen + namelen + sizeof "/.ibd";

	filename = static_cast<char*>(mem_alloc(pathlen));

	if (is_full_path) {
		memcpy(filename, name, namelen);
		memcpy(filename + namelen, ".ibd", sizeof ".ibd");
	} else {
		ut_snprintf(filename, pathlen, "%s/%s.ibd",
			fil_path_to_mysql_datadir, name);

	}

	srv_normalize_path_for_win(filename);

	return(filename);
}

/*******************************************************************//**
Allocates a file name for a tablespace ISL file (InnoDB Symbolic Link).
The string must be freed by caller with mem_free().
@return	own: file name */
UNIV_INTERN
char*
fil_make_isl_name(
/*==============*/
	const char*	name)	/*!< in: table name */
{
	char*	filename;
	ulint	namelen		= strlen(name);
	ulint	dirlen		= strlen(fil_path_to_mysql_datadir);
	ulint	pathlen		= dirlen + namelen + sizeof "/.isl";

	filename = static_cast<char*>(mem_alloc(pathlen));

	ut_snprintf(filename, pathlen, "%s/%s.isl",
		fil_path_to_mysql_datadir, name);

	srv_normalize_path_for_win(filename);

	return(filename);
}

/*******************************************************************//**
Renames a single-table tablespace. The tablespace must be cached in the
tablespace memory cache.
@return	TRUE if success */
UNIV_INTERN
ibool
fil_rename_tablespace(
/*==================*/
	const char*	old_name_in,	/*!< in: old table name in the
					standard databasename/tablename
					format of InnoDB, or NULL if we
					do the rename based on the space
					id only */
	ulint		id,		/*!< in: space id */
	const char*	new_name,	/*!< in: new table name in the
					standard databasename/tablename
					format of InnoDB */
	const char*	new_path_in)	/*!< in: new full datafile path
					if the tablespace is remotely
					located, or NULL if it is located
					in the normal data directory. */
{
	ibool		success;
	fil_space_t*	space;
	fil_node_t*	node;
	ulint		count		= 0;
	char*		new_path;
	char*		old_name;
	char*		old_path;
	const char*	not_given	= "(name not specified)";

	ut_a(id != 0);

retry:
	count++;

	if (!(count % 1000)) {
		ut_print_timestamp(stderr);
		fputs("  InnoDB: Warning: problems renaming ", stderr);
		ut_print_filename(stderr,
				  old_name_in ? old_name_in : not_given);
		fputs(" to ", stderr);
		ut_print_filename(stderr, new_name);
		fprintf(stderr, ", %lu iterations\n", (ulong) count);
	}

	mutex_enter(&fil_system->mutex);

	space = fil_space_get_by_id(id);

	DBUG_EXECUTE_IF("fil_rename_tablespace_failure_1", space = NULL; );

	if (space == NULL) {
		ib_logf(IB_LOG_LEVEL_ERROR,
			"Cannot find space id %lu in the tablespace "
			"memory cache, though the table '%s' in a "
			"rename operation should have that id.",
			(ulong) id, old_name_in ? old_name_in : not_given);
		mutex_exit(&fil_system->mutex);

		return(FALSE);
	}

	if (count > 25000) {
		space->stop_ios = FALSE;
		mutex_exit(&fil_system->mutex);

		return(FALSE);
	}

	/* We temporarily close the .ibd file because we do not trust that
	operating systems can rename an open file. For the closing we have to
	wait until there are no pending i/o's or flushes on the file. */

	space->stop_ios = TRUE;

	/* The following code must change when InnoDB supports
	multiple datafiles per tablespace. */
	ut_a(UT_LIST_GET_LEN(space->chain) == 1);
	node = UT_LIST_GET_FIRST(space->chain);

	if (node->n_pending > 0
	    || node->n_pending_flushes > 0
	    || node->being_extended) {
		/* There are pending i/o's or flushes or the file is
		currently being extended, sleep for a while and
		retry */

		mutex_exit(&fil_system->mutex);

		os_thread_sleep(20000);

		goto retry;

	} else if (node->modification_counter > node->flush_counter) {
		/* Flush the space */

		mutex_exit(&fil_system->mutex);

		os_thread_sleep(20000);

		fil_flush(id);

		goto retry;

	} else if (node->open) {
		/* Close the file */

		fil_node_close_file(node, fil_system);
	}

	/* Check that the old name in the space is right */

	if (old_name_in) {
		old_name = mem_strdup(old_name_in);
		ut_a(strcmp(space->name, old_name) == 0);
	} else {
		old_name = mem_strdup(space->name);
	}
	old_path = mem_strdup(node->name);

	/* Rename the tablespace and the node in the memory cache */
	new_path = new_path_in ? mem_strdup(new_path_in)
		: fil_make_ibd_name(new_name, false);

	success = fil_rename_tablespace_in_mem(
		space, node, new_name, new_path);

	if (success) {

		DBUG_EXECUTE_IF("fil_rename_tablespace_failure_2",
			goto skip_second_rename; );

		success = os_file_rename(
			innodb_data_file_key, old_path, new_path);

		DBUG_EXECUTE_IF("fil_rename_tablespace_failure_2",
skip_second_rename:
			success = FALSE; );

		if (!success) {
			/* We have to revert the changes we made
			to the tablespace memory cache */

			ut_a(fil_rename_tablespace_in_mem(
					space, node, old_name, old_path));
		}
	}

	space->stop_ios = FALSE;

	mutex_exit(&fil_system->mutex);

#ifndef UNIV_HOTBACKUP
	if (success && !recv_recovery_on) {
		mtr_t		mtr;

		mtr_start(&mtr);

		fil_op_write_log(MLOG_FILE_RENAME, id, 0, 0, old_name, new_name,
				 &mtr);
		mtr_commit(&mtr);
	}
#endif /* !UNIV_HOTBACKUP */

	mem_free(new_path);
	mem_free(old_path);
	mem_free(old_name);

	return(success);
}

/*******************************************************************//**
Creates a new InnoDB Symbolic Link (ISL) file.  It is always created
under the 'datadir' of MySQL. The datadir is the directory of a
running mysqld program. We can refer to it by simply using the path '.'.
@return	DB_SUCCESS or error code */
UNIV_INTERN
dberr_t
fil_create_link_file(
/*=================*/
	const char*	tablename,	/*!< in: tablename */
	const char*	filepath)	/*!< in: pathname of tablespace */
{
	os_file_t	file;
	ibool		success;
	dberr_t		err = DB_SUCCESS;
	char*		link_filepath;
	char*		prev_filepath = fil_read_link_file(tablename);

	ut_ad(!srv_read_only_mode);

	if (prev_filepath) {
		/* Truncate will call this with an existing
		link file which contains the same filepath. */
		if (0 == strcmp(prev_filepath, filepath)) {
			mem_free(prev_filepath);
			return(DB_SUCCESS);
		}
		mem_free(prev_filepath);
	}

	link_filepath = fil_make_isl_name(tablename);

	file = os_file_create_simple_no_error_handling(
		innodb_data_file_key, link_filepath,
		OS_FILE_CREATE, OS_FILE_READ_WRITE, &success);

	if (!success) {
		/* The following call will print an error message */
		ulint	error = os_file_get_last_error(true);

		ut_print_timestamp(stderr);
		fputs("  InnoDB: Cannot create file ", stderr);
		ut_print_filename(stderr, link_filepath);
		fputs(".\n", stderr);

		if (error == OS_FILE_ALREADY_EXISTS) {
			fputs("InnoDB: The link file: ", stderr);
			ut_print_filename(stderr, filepath);
			fputs(" already exists.\n", stderr);
			err = DB_TABLESPACE_EXISTS;

		} else if (error == OS_FILE_DISK_FULL) {
			err = DB_OUT_OF_FILE_SPACE;

		} else {
			err = DB_ERROR;
		}

		/* file is not open, no need to close it. */
		mem_free(link_filepath);
		return(err);
	}

	if (!os_file_write(link_filepath, file, filepath, 0,
			    strlen(filepath))) {
		err = DB_ERROR;
	}

	/* Close the file, we only need it at startup */
	os_file_close(file);

	mem_free(link_filepath);

	return(err);
}

/*******************************************************************//**
Deletes an InnoDB Symbolic Link (ISL) file. */
UNIV_INTERN
void
fil_delete_link_file(
/*=================*/
	const char*	tablename)	/*!< in: name of table */
{
	char* link_filepath = fil_make_isl_name(tablename);

	os_file_delete_if_exists(innodb_data_file_key, link_filepath, NULL);

	mem_free(link_filepath);
}

/*******************************************************************//**
Reads an InnoDB Symbolic Link (ISL) file.
It is always created under the 'datadir' of MySQL.  The name is of the
form {databasename}/{tablename}. and the isl file is expected to be in a
'{databasename}' directory called '{tablename}.isl'. The caller must free
the memory of the null-terminated path returned if it is not null.
@return	own: filepath found in link file, NULL if not found. */
UNIV_INTERN
char*
fil_read_link_file(
/*===============*/
	const char*	name)		/*!< in: tablespace name */
{
	char*		filepath = NULL;
	char*		link_filepath;
	FILE*		file = NULL;

	/* The .isl file is in the 'normal' tablespace location. */
	link_filepath = fil_make_isl_name(name);

	file = fopen(link_filepath, "r+b");

	mem_free(link_filepath);

	if (file) {
		filepath = static_cast<char*>(mem_alloc(OS_FILE_MAX_PATH));

		os_file_read_string(file, filepath, OS_FILE_MAX_PATH);
		fclose(file);

		if (strlen(filepath)) {
			/* Trim whitespace from end of filepath */
			ulint lastch = strlen(filepath) - 1;
			while (lastch > 4 && filepath[lastch] <= 0x20) {
				filepath[lastch--] = 0x00;
			}
			srv_normalize_path_for_win(filepath);
		}
	}

	return(filepath);
}

/*******************************************************************//**
Opens a handle to the file linked to in an InnoDB Symbolic Link file.
@return	TRUE if remote linked tablespace file is found and opened. */
UNIV_INTERN
ibool
fil_open_linked_file(
/*===============*/
	const char*	tablename,	/*!< in: database/tablename */
	char**		remote_filepath,/*!< out: remote filepath */
	os_file_t*	remote_file)	/*!< out: remote file handle */

{
	ibool		success;

	*remote_filepath = fil_read_link_file(tablename);
	if (*remote_filepath == NULL) {
		return(FALSE);
	}

	/* The filepath provided is different from what was
	found in the link file. */
	*remote_file = os_file_create_simple_no_error_handling(
		innodb_data_file_key, *remote_filepath,
		OS_FILE_OPEN, OS_FILE_READ_ONLY,
		&success);

	if (!success) {
		char*	link_filepath = fil_make_isl_name(tablename);

		/* The following call prints an error message */
		os_file_get_last_error(true);

		ib_logf(IB_LOG_LEVEL_ERROR,
			"A link file was found named '%s' "
			"but the linked tablespace '%s' "
			"could not be opened.",
			link_filepath, *remote_filepath);

		mem_free(link_filepath);
		mem_free(*remote_filepath);
		*remote_filepath = NULL;
	}

	return(success);
}

/*******************************************************************//**
Creates a new single-table tablespace to a database directory of MySQL.
Database directories are under the 'datadir' of MySQL. The datadir is the
directory of a running mysqld program. We can refer to it by simply the
path '.'. Tables created with CREATE TEMPORARY TABLE we place in the temp
dir of the mysqld server.

@return	DB_SUCCESS or error code */
UNIV_INTERN
dberr_t
fil_create_new_single_table_tablespace(
/*===================================*/
	ulint		space_id,	/*!< in: space id */
	const char*	tablename,	/*!< in: the table name in the usual
					databasename/tablename format
					of InnoDB */
	const char*	dir_path,	/*!< in: NULL or a dir path */
	ulint		flags,		/*!< in: tablespace flags */
	ulint		flags2,		/*!< in: table flags2 */
	ulint		size)		/*!< in: the initial size of the
					tablespace file in pages,
					must be >= FIL_IBD_FILE_INITIAL_SIZE */
{
	os_file_t	file;
	ibool		ret;
	dberr_t		err;
	byte*		buf2;
	byte*		page;
	char*		path;
	ibool		success;
	/* TRUE if a table is created with CREATE TEMPORARY TABLE */
	bool		is_temp = !!(flags2 & DICT_TF2_TEMPORARY);
	bool		has_data_dir = FSP_FLAGS_HAS_DATA_DIR(flags);

	ut_a(space_id > 0);
	ut_ad(!srv_read_only_mode);
	ut_a(space_id < SRV_LOG_SPACE_FIRST_ID);
	ut_a(size >= FIL_IBD_FILE_INITIAL_SIZE);
	ut_a(fsp_flags_is_valid(flags));

	if (is_temp) {
		/* Temporary table filepath */
		ut_ad(dir_path);
		path = fil_make_ibd_name(dir_path, true);
	} else if (has_data_dir) {
		ut_ad(dir_path);
		path = os_file_make_remote_pathname(dir_path, tablename, "ibd");

		/* Since this tablespace file will be created in a
		remote directory, let's create the subdirectories
		in the path, if they are not there already. */
		success = os_file_create_subdirs_if_needed(path);
		if (!success) {
			err = DB_ERROR;
			goto error_exit_3;
		}
	} else {
		path = fil_make_ibd_name(tablename, false);
	}

	file = os_file_create(
		innodb_data_file_key, path,
		OS_FILE_CREATE | OS_FILE_ON_ERROR_NO_EXIT,
		OS_FILE_NORMAL,
		OS_DATA_FILE,
		&ret);

	if (ret == FALSE) {
		/* The following call will print an error message */
		ulint	error = os_file_get_last_error(true);

		ib_logf(IB_LOG_LEVEL_ERROR,
			"Cannot create file '%s'\n", path);

		if (error == OS_FILE_ALREADY_EXISTS) {
			ib_logf(IB_LOG_LEVEL_ERROR,
				"The file '%s' already exists though the "
				"corresponding table did not exist "
				"in the InnoDB data dictionary. "
				"Have you moved InnoDB .ibd files "
				"around without using the SQL commands "
				"DISCARD TABLESPACE and IMPORT TABLESPACE, "
				"or did mysqld crash in the middle of "
				"CREATE TABLE? "
				"You can resolve the problem by removing "
				"the file '%s' under the 'datadir' of MySQL.",
				path, path);

			err = DB_TABLESPACE_EXISTS;
			goto error_exit_3;
		}

		if (error == OS_FILE_DISK_FULL) {
			err = DB_OUT_OF_FILE_SPACE;
			goto error_exit_3;
		}

		err = DB_ERROR;
		goto error_exit_3;
	}

	ret = os_file_set_size(path, file, size * UNIV_PAGE_SIZE);

	if (!ret) {
		err = DB_OUT_OF_FILE_SPACE;
		goto error_exit_2;
	}

	/* printf("Creating tablespace %s id %lu\n", path, space_id); */

	/* We have to write the space id to the file immediately and flush the
	file to disk. This is because in crash recovery we must be aware what
	tablespaces exist and what are their space id's, so that we can apply
	the log records to the right file. It may take quite a while until
	buffer pool flush algorithms write anything to the file and flush it to
	disk. If we would not write here anything, the file would be filled
	with zeros from the call of os_file_set_size(), until a buffer pool
	flush would write to it. */

	buf2 = static_cast<byte*>(ut_malloc(3 * UNIV_PAGE_SIZE));
	/* Align the memory for file i/o if we might have O_DIRECT set */
	page = static_cast<byte*>(ut_align(buf2, UNIV_PAGE_SIZE));

	memset(page, '\0', UNIV_PAGE_SIZE);

	/* Add the UNIV_PAGE_SIZE to the table flags and write them to the
	tablespace header. */
	flags = fsp_flags_set_page_size(flags, UNIV_PAGE_SIZE);
	fsp_header_init_fields(page, space_id, flags);
	mach_write_to_4(page + FIL_PAGE_ARCH_LOG_NO_OR_SPACE_ID, space_id);

	if (!(fsp_flags_is_compressed(flags))) {
		buf_flush_init_for_writing(page, NULL, 0);
		ret = os_file_write(path, file, page, 0, UNIV_PAGE_SIZE);
	} else {
		page_zip_des_t	page_zip;
		ulint		zip_size;

		zip_size = fsp_flags_get_zip_size(flags);

		page_zip_set_size(&page_zip, zip_size);
		page_zip.data = page + UNIV_PAGE_SIZE;
#ifdef UNIV_DEBUG
		page_zip.m_start =
#endif /* UNIV_DEBUG */
			page_zip.m_end = page_zip.m_nonempty =
			page_zip.n_blobs = 0;
		buf_flush_init_for_writing(page, &page_zip, 0);
		ret = os_file_write(path, file, page_zip.data, 0, zip_size);
	}

	ut_free(buf2);

	if (!ret) {
		ib_logf(IB_LOG_LEVEL_ERROR,
			"Could not write the first page to tablespace "
			"'%s'", path);

		err = DB_ERROR;
		goto error_exit_2;
	}

	ret = os_file_flush(file);

	if (!ret) {
		ib_logf(IB_LOG_LEVEL_ERROR,
			"File flush of tablespace '%s' failed", path);
		err = DB_ERROR;
		goto error_exit_2;
	}

	if (has_data_dir) {
		/* Now that the IBD file is created, make the ISL file. */
		err = fil_create_link_file(tablename, path);
		if (err != DB_SUCCESS) {
			goto error_exit_2;
		}
	}

	success = fil_space_create(tablename, space_id, flags, FIL_TABLESPACE);
	if (!success || !fil_node_create(path, size, space_id, FALSE)) {
		err = DB_ERROR;
		goto error_exit_1;
	}

#ifndef UNIV_HOTBACKUP
	{
		mtr_t		mtr;
		ulint		mlog_file_flag = 0;

		if (is_temp) {
			mlog_file_flag |= MLOG_FILE_FLAG_TEMP;
		}

		mtr_start(&mtr);

		fil_op_write_log(flags
				 ? MLOG_FILE_CREATE2
				 : MLOG_FILE_CREATE,
				 space_id, mlog_file_flag, flags,
				 tablename, NULL, &mtr);

		mtr_commit(&mtr);
	}
#endif
	err = DB_SUCCESS;

	/* Error code is set.  Cleanup the various variables used.
	These labels reflect the order in which variables are assigned or
	actions are done. */
error_exit_1:
	if (has_data_dir && err != DB_SUCCESS) {
		fil_delete_link_file(tablename);
	}
error_exit_2:
	os_file_close(file);
	if (err != DB_SUCCESS) {
		os_file_delete(innodb_data_file_key, path);
	}
error_exit_3:
	mem_free(path);

	return(err);
}

#ifndef UNIV_HOTBACKUP
/********************************************************************//**
Report information about a bad tablespace. */
static
void
fil_report_bad_tablespace(
/*======================*/
	const char*	filepath,	/*!< in: filepath */
	const char*	check_msg,	/*!< in: fil_check_first_page() */
	ulint		found_id,	/*!< in: found space ID */
	ulint		found_flags,	/*!< in: found flags */
	ulint		expected_id,	/*!< in: expected space id */
	ulint		expected_flags)	/*!< in: expected flags */
{
	if (check_msg) {
		ib_logf(IB_LOG_LEVEL_ERROR,
			"Error %s in file '%s',"
			"tablespace id=%lu, flags=%lu. "
			"Please refer to "
			REFMAN "innodb-troubleshooting-datadict.html "
			"for how to resolve the issue.",
			check_msg, filepath,
			(ulong) expected_id, (ulong) expected_flags);
		return;
	}

	ib_logf(IB_LOG_LEVEL_ERROR,
		"In file '%s', tablespace id and flags are %lu and %lu, "
		"but in the InnoDB data dictionary they are %lu and %lu. "
		"Have you moved InnoDB .ibd files around without using the "
		"commands DISCARD TABLESPACE and IMPORT TABLESPACE? "
		"Please refer to "
		REFMAN "innodb-troubleshooting-datadict.html "
		"for how to resolve the issue.",
		filepath, (ulong) found_id, (ulong) found_flags,
		(ulong) expected_id, (ulong) expected_flags);
}

struct fsp_open_info {
	ibool		success;	/*!< Has the tablespace been opened? */
	const char*	check_msg;	/*!< fil_check_first_page() message */
	ibool		valid;		/*!< Is the tablespace valid? */
	os_file_t	file;		/*!< File handle */
	char*		filepath;	/*!< File path to open */
	lsn_t		lsn;		/*!< Flushed LSN from header page */
	ulint		id;		/*!< Space ID */
	ulint		flags;		/*!< Tablespace flags */
};

/********************************************************************//**
Tries to open a single-table tablespace and optionally checks that the
space id in it is correct. If this does not succeed, print an error message
to the .err log. This function is used to open a tablespace when we start
mysqld after the dictionary has been booted, and also in IMPORT TABLESPACE.

NOTE that we assume this operation is used either at the database startup
or under the protection of the dictionary mutex, so that two users cannot
race here. This operation does not leave the file associated with the
tablespace open, but closes it after we have looked at the space id in it.

If the validate boolean is set, we read the first page of the file and
check that the space id in the file is what we expect. We assume that
this function runs much faster if no check is made, since accessing the
file inode probably is much faster (the OS caches them) than accessing
the first page of the file.  This boolean may be initially FALSE, but if
a remote tablespace is found it will be changed to true.

If the fix_dict boolean is set, then it is safe to use an internal SQL
statement to update the dictionary tables if they are incorrect.

@return	DB_SUCCESS or error code */
UNIV_INTERN
dberr_t
fil_open_single_table_tablespace(
/*=============================*/
	bool		validate,	/*!< in: Do we validate tablespace? */
	bool		fix_dict,	/*!< in: Can we fix the dictionary? */
	ulint		id,		/*!< in: space id */
	ulint		flags,		/*!< in: tablespace flags */
	const char*	tablename,	/*!< in: table name in the
					databasename/tablename format */
	const char*	path_in)	/*!< in: tablespace filepath */
{
	dberr_t		err = DB_SUCCESS;
	bool		dict_filepath_same_as_default = false;
	bool		link_file_found = false;
	bool		link_file_is_bad = false;
	fsp_open_info	def;
	fsp_open_info	dict;
	fsp_open_info	remote;
	ulint		tablespaces_found = 0;
	ulint		valid_tablespaces_found = 0;

#ifdef UNIV_SYNC_DEBUG
	ut_ad(!fix_dict || rw_lock_own(&dict_operation_lock, RW_LOCK_EX));
#endif /* UNIV_SYNC_DEBUG */
	ut_ad(!fix_dict || mutex_own(&(dict_sys->mutex)));

	if (!fsp_flags_is_valid(flags)) {
		return(DB_CORRUPTION);
	}

	/* If the tablespace was relocated, we do not
	compare the DATA_DIR flag */
	ulint mod_flags = flags & ~FSP_FLAGS_MASK_DATA_DIR;

	memset(&def, 0, sizeof(def));
	memset(&dict, 0, sizeof(dict));
	memset(&remote, 0, sizeof(remote));

	/* Discover the correct filepath.  We will always look for an ibd
	in the default location. If it is remote, it should not be here. */
	def.filepath = fil_make_ibd_name(tablename, false);

	/* The path_in was read from SYS_DATAFILES. */
	if (path_in) {
		if (strcmp(def.filepath, path_in)) {
			dict.filepath = mem_strdup(path_in);
			/* possibility of multiple files. */
			validate = true;
		} else {
			dict_filepath_same_as_default = true;
		}
	}

	link_file_found = fil_open_linked_file(
		tablename, &remote.filepath, &remote.file);
	remote.success = link_file_found;
	if (remote.success) {
		/* possibility of multiple files. */
		validate = true;
		tablespaces_found++;

		/* A link file was found. MySQL does not allow a DATA
		DIRECTORY to be be the same as the default filepath. */
		ut_a(strcmp(def.filepath, remote.filepath));

		/* If there was a filepath found in SYS_DATAFILES,
		we hope it was the same as this remote.filepath found
		in the ISL file. */
		if (dict.filepath
		    && (0 == strcmp(dict.filepath, remote.filepath))) {
			remote.success = FALSE;
			os_file_close(remote.file);
			mem_free(remote.filepath);
			remote.filepath = NULL;
			tablespaces_found--;
		}
	}

	/* Attempt to open the tablespace at other possible filepaths. */
	if (dict.filepath) {
		dict.file = os_file_create_simple_no_error_handling(
			innodb_data_file_key, dict.filepath, OS_FILE_OPEN,
			OS_FILE_READ_ONLY, &dict.success);
		if (dict.success) {
			/* possibility of multiple files. */
			validate = true;
			tablespaces_found++;
		}
	}

	/* Always look for a file at the default location. */
	ut_a(def.filepath);
	def.file = os_file_create_simple_no_error_handling(
		innodb_data_file_key, def.filepath, OS_FILE_OPEN,
		OS_FILE_READ_ONLY, &def.success);
	if (def.success) {
		tablespaces_found++;
	}

	/*  We have now checked all possible tablespace locations and
	have a count of how many we found.  If things are normal, we
	only found 1. */
	if (!validate && tablespaces_found == 1) {
		goto skip_validate;
	}

	/* Read the first page of the datadir tablespace, if found. */
	if (def.success) {
<<<<<<< HEAD
		fil_read_first_page(
			def.file, &def.flags, &def.id, &def.lsn, &def.lsn);
=======
		def.check_msg = fil_read_first_page(
			def.file, FALSE, &def.flags, &def.id,
#ifdef UNIV_LOG_ARCHIVE
			&space_arch_log_no, &space_arch_log_no,
#endif /* UNIV_LOG_ARCHIVE */
			&def.lsn, &def.lsn);
		def.valid = !def.check_msg;
>>>>>>> acdeda0f

		/* Validate this single-table-tablespace with SYS_TABLES,
		but do not compare the DATA_DIR flag, in case the
		tablespace was relocated. */
		if (def.valid && def.id == id
		    && (def.flags & ~FSP_FLAGS_MASK_DATA_DIR) == mod_flags) {
			valid_tablespaces_found++;
		} else {
			def.valid = false;
			/* Do not use this tablespace. */
			fil_report_bad_tablespace(
				def.filepath, def.check_msg, def.id,
				def.flags, id, flags);
		}
	}

	/* Read the first page of the remote tablespace */
	if (remote.success) {
<<<<<<< HEAD
		fil_read_first_page(
			remote.file, &remote.flags, &remote.id,
=======
		remote.check_msg = fil_read_first_page(
			remote.file, FALSE, &remote.flags, &remote.id,
#ifdef UNIV_LOG_ARCHIVE
			&remote.arch_log_no, &remote.arch_log_no,
#endif /* UNIV_LOG_ARCHIVE */
>>>>>>> acdeda0f
			&remote.lsn, &remote.lsn);
		remote.valid = !remote.check_msg;

		/* Validate this single-table-tablespace with SYS_TABLES,
		but do not compare the DATA_DIR flag, in case the
		tablespace was relocated. */
<<<<<<< HEAD
		ulint mod_remote_flags =
			remote.flags & ~FSP_FLAGS_MASK_DATA_DIR;

		if (remote.id == id && mod_remote_flags == mod_flags) {
=======
		if (remote.valid && remote.id == id
		    && (remote.flags & ~FSP_FLAGS_MASK_DATA_DIR) == mod_flags) {
>>>>>>> acdeda0f
			valid_tablespaces_found++;
		} else {
			remote.valid = false;
			/* Do not use this linked tablespace. */
			fil_report_bad_tablespace(
				remote.filepath, remote.check_msg, remote.id,
				remote.flags, id, flags);
			link_file_is_bad = true;
		}
	}

	/* Read the first page of the datadir tablespace, if found. */
	if (dict.success) {
<<<<<<< HEAD
		fil_read_first_page(
			dict.file, &dict.flags, &dict.id, &dict.lsn, &dict.lsn);
=======
		dict.check_msg = fil_read_first_page(
			dict.file, FALSE, &dict.flags, &dict.id,
#ifdef UNIV_LOG_ARCHIVE
			&dict.arch_log_no, &dict.arch_log_no,
#endif /* UNIV_LOG_ARCHIVE */
			&dict.lsn, &dict.lsn);
		dict.valid = !dict.check_msg;
>>>>>>> acdeda0f

		/* Validate this single-table-tablespace with SYS_TABLES,
		but do not compare the DATA_DIR flag, in case the
		tablespace was relocated. */
		if (dict.valid && dict.id == id
		    && (dict.flags & ~FSP_FLAGS_MASK_DATA_DIR) == mod_flags) {
			valid_tablespaces_found++;
		} else {
			dict.valid = false;
			/* Do not use this tablespace. */
			fil_report_bad_tablespace(
				dict.filepath, dict.check_msg, dict.id,
				dict.flags, id, flags);
		}
	}

	/* Make sense of these three possible locations.
	First, bail out if no tablespace files were found. */
	if (valid_tablespaces_found == 0) {
		/* The following call prints an error message */
		os_file_get_last_error(true);

		ib_logf(IB_LOG_LEVEL_ERROR,
			"Could not find a valid tablespace file for '%s'. "
			"See " REFMAN "innodb-troubleshooting-datadict.html "
			"for how to resolve the issue.",
			tablename);

		err = DB_CORRUPTION;

		goto cleanup_and_exit;
	}

	/* Do not open any tablespaces if more than one tablespace with
	the correct space ID and flags were found. */
	if (tablespaces_found > 1) {
		ib_logf(IB_LOG_LEVEL_ERROR,
			"A tablespace for %s has been found in "
			"multiple places;", tablename);
		if (def.success) {
			ib_logf(IB_LOG_LEVEL_ERROR,
				"Default location; %s, LSN=" LSN_PF
				", Space ID=%lu, Flags=%lu",
				def.filepath, def.lsn,
				(ulong) def.id, (ulong) def.flags);
		}
		if (remote.success) {
			ib_logf(IB_LOG_LEVEL_ERROR,
				"Remote location; %s, LSN=" LSN_PF
				", Space ID=%lu, Flags=%lu",
				remote.filepath, remote.lsn,
				(ulong) remote.id, (ulong) remote.flags);
		}
		if (dict.success) {
			ib_logf(IB_LOG_LEVEL_ERROR,
				"Dictionary location; %s, LSN=" LSN_PF
				", Space ID=%lu, Flags=%lu",
				dict.filepath, dict.lsn,
				(ulong) dict.id, (ulong) dict.flags);
		}

		/* Force-recovery will allow some tablespaces to be
		skipped by REDO if there was more than one file found.
		Unlike during the REDO phase of recovery, we now know
		if the tablespace is valid according to the dictionary,
		which was not available then. So if we did not force
		recovery and there is only one good tablespace, ignore
		any bad tablespaces. */
		if (valid_tablespaces_found > 1 || srv_force_recovery > 0) {
			ib_logf(IB_LOG_LEVEL_ERROR,
				"Will not open the tablespace for '%s'",
				tablename);

			if (def.success != def.valid
			    || dict.success != dict.valid
			    || remote.success != remote.valid) {
				err = DB_CORRUPTION;
			} else {
				err = DB_ERROR;
			}
			goto cleanup_and_exit;
		}

		/* There is only one valid tablespace found and we did
		not use srv_force_recovery during REDO.  Use this one
		tablespace and clean up invalid tablespace pointers */
		if (def.success && !def.valid) {
			def.success = false;
			os_file_close(def.file);
			tablespaces_found--;
		}
		if (dict.success && !dict.valid) {
			dict.success = false;
			os_file_close(dict.file);
			/* Leave dict.filepath so that SYS_DATAFILES
			can be corrected below. */
			tablespaces_found--;
		}
		if (remote.success && !remote.valid) {
			remote.success = false;
			os_file_close(remote.file);
			mem_free(remote.filepath);
			remote.filepath = NULL;
			tablespaces_found--;
		}
	}

	/* At this point, there should be only one filepath. */
	ut_a(tablespaces_found == 1);
	ut_a(valid_tablespaces_found == 1);

	/* Only fix the dictionary at startup when there is only one thread.
	Calls to dict_load_table() can be done while holding other latches. */
	if (!fix_dict) {
		goto skip_validate;
	}

	/* We may need to change what is stored in SYS_DATAFILES or
	SYS_TABLESPACES or adjust the link file.
	Since a failure to update SYS_TABLESPACES or SYS_DATAFILES does
	not prevent opening and using the single_table_tablespace either
	this time or the next, we do not check the return code or fail
	to open the tablespace. But dict_update_filepath() will issue a
	warning to the log. */
	if (dict.filepath) {
		if (remote.success) {
			dict_update_filepath(id, remote.filepath);
		} else if (def.success) {
			dict_update_filepath(id, def.filepath);
			if (link_file_is_bad) {
				fil_delete_link_file(tablename);
			}
		} else if (!link_file_found || link_file_is_bad) {
			ut_ad(dict.success);
			/* Fix the link file if we got our filepath
			from the dictionary but a link file did not
			exist or it did not point to a valid file. */
			fil_delete_link_file(tablename);
			fil_create_link_file(tablename, dict.filepath);
		}

	} else if (remote.success && dict_filepath_same_as_default) {
		dict_update_filepath(id, remote.filepath);

	} else if (remote.success && path_in == NULL) {
		/* SYS_DATAFILES record for this space ID was not found. */
		dict_insert_tablespace_and_filepath(
			id, tablename, remote.filepath, flags);
	}

skip_validate:
	if (err != DB_SUCCESS) {
		; // Don't load the tablespace into the cache
	} else if (!fil_space_create(tablename, id, flags, FIL_TABLESPACE)) {
		err = DB_ERROR;
	} else {
		/* We do not measure the size of the file, that is why
		we pass the 0 below */

		if (!fil_node_create(remote.success ? remote.filepath :
				     dict.success ? dict.filepath :
				     def.filepath, 0, id, FALSE)) {
			err = DB_ERROR;
		}
	}

cleanup_and_exit:
	if (remote.success) {
		os_file_close(remote.file);
	}
	if (remote.filepath) {
		mem_free(remote.filepath);
	}
	if (dict.success) {
		os_file_close(dict.file);
	}
	if (dict.filepath) {
		mem_free(dict.filepath);
	}
	if (def.success) {
		os_file_close(def.file);
	}
	mem_free(def.filepath);

	return(err);
}
#endif /* !UNIV_HOTBACKUP */

#ifdef UNIV_HOTBACKUP
/*******************************************************************//**
Allocates a file name for an old version of a single-table tablespace.
The string must be freed by caller with mem_free()!
@return	own: file name */
static
char*
fil_make_ibbackup_old_name(
/*=======================*/
	const char*	name)		/*!< in: original file name */
{
	static const char suffix[] = "_ibbackup_old_vers_";
	char*	path;
	ulint	len	= strlen(name);

	path = static_cast<char*>(mem_alloc(len + (15 + sizeof suffix)));

	memcpy(path, name, len);
	memcpy(path + len, suffix, (sizeof suffix) - 1);
	ut_sprintf_timestamp_without_extra_chars(
		path + len + ((sizeof suffix) - 1));
	return(path);
}
#endif /* UNIV_HOTBACKUP */

/********************************************************************//**
Opens an .ibd file and adds the associated single-table tablespace to the
InnoDB fil0fil.cc data structures.
Set fsp->success to TRUE if tablespace is valid, FALSE if not. */
static
void
fil_validate_single_table_tablespace(
/*=================================*/
	const char*	tablename,	/*!< in: database/tablename */
	fsp_open_info*	fsp)		/*!< in/out: tablespace info */
{
<<<<<<< HEAD
	fil_read_first_page(
		fsp->file, &fsp->flags, &fsp->id, &fsp->lsn, &fsp->lsn);
=======
	if (const char* check_msg = fil_read_first_page(
		    fsp->file, FALSE, &fsp->flags, &fsp->id,
#ifdef UNIV_LOG_ARCHIVE
		    &fsp->arch_log_no, &fsp->arch_log_no,
#endif /* UNIV_LOG_ARCHIVE */
		    &fsp->lsn, &fsp->lsn)) {
		ib_logf(IB_LOG_LEVEL_ERROR,
			"%s in tablespace %s (table %s)",
			check_msg, fsp->filepath, tablename);
		fsp->success = FALSE;
		return;
	}
>>>>>>> acdeda0f

	if (fsp->id == ULINT_UNDEFINED || fsp->id == 0) {
		ib_logf(IB_LOG_LEVEL_ERROR,
			"Tablespace is not sensible;"
			" Table: %s  Space ID: %lu  Filepath: %s\n",
		tablename, (ulong) fsp->id, fsp->filepath);
		fsp->success = FALSE;
		return;
	}

	mutex_enter(&fil_system->mutex);
	fil_space_t* space = fil_space_get_by_id(fsp->id);
	mutex_exit(&fil_system->mutex);
	if (space != NULL) {
		char* prev_filepath = fil_space_get_first_path(fsp->id);

		ib_logf(IB_LOG_LEVEL_ERROR,
			"Attempted to open a previously opened tablespace. "
			"Previous tablespace %s uses space ID: %lu at "
			"filepath: %s. Cannot open tablespace %s which uses "
			"space ID: %lu at filepath: %s",
			space->name, (ulong) space->id, prev_filepath,
			tablename, (ulong) fsp->id, fsp->filepath);

		mem_free(prev_filepath);
		fsp->success = FALSE;
		return;
	}

	fsp->success = TRUE;
}


/********************************************************************//**
Opens an .ibd file and adds the associated single-table tablespace to the
InnoDB fil0fil.cc data structures. */
static
void
fil_load_single_table_tablespace(
/*=============================*/
	const char*	dbname,		/*!< in: database name */
	const char*	filename)	/*!< in: file name (not a path),
					including the .ibd or .isl extension */
{
	char*		tablename;
	ulint		tablename_len;
	ulint		dbname_len = strlen(dbname);
	ulint		filename_len = strlen(filename);
	fsp_open_info	def;
	fsp_open_info	remote;
	os_offset_t	size;
#ifdef UNIV_HOTBACKUP
	fil_space_t*	space;
#endif

	memset(&def, 0, sizeof(def));
	memset(&remote, 0, sizeof(remote));

	/* The caller assured that the extension is ".ibd" or ".isl". */
	ut_ad(0 == memcmp(filename + filename_len - 4, ".ibd", 4)
	      || 0 == memcmp(filename + filename_len - 4, ".isl", 4));

	/* Build up the tablename in the standard form database/table. */
	tablename = static_cast<char*>(
		mem_alloc(dbname_len + filename_len + 2));
	sprintf(tablename, "%s/%s", dbname, filename);
	tablename_len = strlen(tablename) - strlen(".ibd");
	tablename[tablename_len] = '\0';

	/* There may be both .ibd and .isl file in the directory.
	And it is possible that the .isl file refers to a different
	.ibd file.  If so, we open and compare them the first time
	one of them is sent to this function.  So if this table has
	already been loaded, there is nothing to do.*/
	mutex_enter(&fil_system->mutex);
	if (fil_space_get_by_name(tablename)) {
		mem_free(tablename);
		mutex_exit(&fil_system->mutex);
		return;
	}
	mutex_exit(&fil_system->mutex);

	/* Build up the filepath of the .ibd tablespace in the datadir.
	This must be freed independent of def.success. */
	def.filepath = fil_make_ibd_name(tablename, false);

#ifdef __WIN__
# ifndef UNIV_HOTBACKUP
	/* If lower_case_table_names is 0 or 2, then MySQL allows database
	directory names with upper case letters. On Windows, all table and
	database names in InnoDB are internally always in lower case. Put the
	file path to lower case, so that we are consistent with InnoDB's
	internal data dictionary. */

	dict_casedn_str(def.filepath);
# endif /* !UNIV_HOTBACKUP */
#endif

	/* Check for a link file which locates a remote tablespace. */
	remote.success = fil_open_linked_file(
		tablename, &remote.filepath, &remote.file);

	/* Read the first page of the remote tablespace */
	if (remote.success) {
		fil_validate_single_table_tablespace(tablename, &remote);
		if (!remote.success) {
			os_file_close(remote.file);
			mem_free(remote.filepath);
		}
	}


	/* Try to open the tablespace in the datadir. */
	def.file = os_file_create_simple_no_error_handling(
		innodb_data_file_key, def.filepath, OS_FILE_OPEN,
		OS_FILE_READ_ONLY, &def.success);

	/* Read the first page of the remote tablespace */
	if (def.success) {
		fil_validate_single_table_tablespace(tablename, &def);
		if (!def.success) {
			os_file_close(def.file);
		}
	}

	if (!def.success && !remote.success) {
		/* The following call prints an error message */
		os_file_get_last_error(true);
		fprintf(stderr,
			"InnoDB: Error: could not open single-table"
			" tablespace file %s\n", def.filepath);

		if (!strncmp(filename,
			     tmp_file_prefix, tmp_file_prefix_length)) {
			/* Ignore errors for #sql tablespaces. */
			mem_free(tablename);
			if (remote.filepath) {
				mem_free(remote.filepath);
			}
			if (def.filepath) {
				mem_free(def.filepath);
			}
			return;
		}
no_good_file:
		fprintf(stderr,
			"InnoDB: We do not continue the crash recovery,"
			" because the table may become\n"
			"InnoDB: corrupt if we cannot apply the log"
			" records in the InnoDB log to it.\n"
			"InnoDB: To fix the problem and start mysqld:\n"
			"InnoDB: 1) If there is a permission problem"
			" in the file and mysqld cannot\n"
			"InnoDB: open the file, you should"
			" modify the permissions.\n"
			"InnoDB: 2) If the table is not needed, or you"
			" can restore it from a backup,\n"
			"InnoDB: then you can remove the .ibd file,"
			" and InnoDB will do a normal\n"
			"InnoDB: crash recovery and ignore that table.\n"
			"InnoDB: 3) If the file system or the"
			" disk is broken, and you cannot remove\n"
			"InnoDB: the .ibd file, you can set"
			" innodb_force_recovery > 0 in my.cnf\n"
			"InnoDB: and force InnoDB to continue crash"
			" recovery here.\n");
will_not_choose:
		mem_free(tablename);
		if (remote.filepath) {
			mem_free(remote.filepath);
		}
		if (def.filepath) {
			mem_free(def.filepath);
		}

		if (srv_force_recovery > 0) {
			ib_logf(IB_LOG_LEVEL_INFO,
				"innodb_force_recovery was set to %lu. "
				"Continuing crash recovery even though we "
				"cannot access the .ibd file of this table.",
				srv_force_recovery);
			return;
		}

<<<<<<< HEAD
		ut_error;
=======
		exit(1);
>>>>>>> acdeda0f
	}

	if (def.success && remote.success) {
		ib_logf(IB_LOG_LEVEL_ERROR,
			"Tablespaces for %s have been found in two places;\n"
			"Location 1: SpaceID: %lu  LSN: %lu  File: %s\n"
			"Location 2: SpaceID: %lu  LSN: %lu  File: %s\n"
			"You must delete one of them.",
			tablename, (ulong) def.id, (ulong) def.lsn,
			def.filepath, (ulong) remote.id, (ulong) remote.lsn,
			remote.filepath);

		def.success = FALSE;
		os_file_close(def.file);
		os_file_close(remote.file);
		goto will_not_choose;
	}

	/* At this point, only one tablespace is open */
	ut_a(def.success == !remote.success);

	fsp_open_info*	fsp = def.success ? &def : &remote;

	/* Get and test the file size. */
	size = os_file_get_size(fsp->file);

	if (size == (os_offset_t) -1) {
		/* The following call prints an error message */
		os_file_get_last_error(true);

		ib_logf(IB_LOG_LEVEL_ERROR,
			"could not measure the size of single-table "
			"tablespace file %s", fsp->filepath);

		os_file_close(fsp->file);
		goto no_good_file;
	}

	/* Every .ibd file is created >= 4 pages in size. Smaller files
	cannot be ok. */
	ulong minimum_size = FIL_IBD_FILE_INITIAL_SIZE * UNIV_PAGE_SIZE;
	if (size < minimum_size) {
#ifndef UNIV_HOTBACKUP
		ib_logf(IB_LOG_LEVEL_ERROR,
			"The size of single-table tablespace file %s "
			"is only " UINT64PF ", should be at least %lu!",
			fsp->filepath, size, minimum_size);
		os_file_close(fsp->file);
		goto no_good_file;
#else
		fsp->id = ULINT_UNDEFINED;
		fsp->flags = 0;
#endif /* !UNIV_HOTBACKUP */
	}

#ifdef UNIV_HOTBACKUP
	if (fsp->id == ULINT_UNDEFINED || fsp->id == 0) {
		char*	new_path;

		fprintf(stderr,
			"InnoDB: Renaming tablespace %s of id %lu,\n"
			"InnoDB: to %s_ibbackup_old_vers_<timestamp>\n"
			"InnoDB: because its size %" PRId64 " is too small"
			" (< 4 pages 16 kB each),\n"
			"InnoDB: or the space id in the file header"
			" is not sensible.\n"
			"InnoDB: This can happen in an ibbackup run,"
			" and is not dangerous.\n",
			fsp->filepath, fsp->id, fsp->filepath, size);
		os_file_close(fsp->file);

		new_path = fil_make_ibbackup_old_name(fsp->filepath);

		bool	success = os_file_rename(
<<<<<<< HEAD
			innodb_data_file_key, fsp->filepath, new_path));
=======
			innodb_file_data_key, fsp->filepath, new_path);
>>>>>>> acdeda0f

		ut_a(success);

		mem_free(new_path);

		goto func_exit_after_close;
	}

	/* A backup may contain the same space several times, if the space got
	renamed at a sensitive time. Since it is enough to have one version of
	the space, we rename the file if a space with the same space id
	already exists in the tablespace memory cache. We rather rename the
	file than delete it, because if there is a bug, we do not want to
	destroy valuable data. */

	mutex_enter(&fil_system->mutex);

	space = fil_space_get_by_id(fsp->id);

	if (space) {
		char*	new_path;

		fprintf(stderr,
			"InnoDB: Renaming tablespace %s of id %lu,\n"
			"InnoDB: to %s_ibbackup_old_vers_<timestamp>\n"
			"InnoDB: because space %s with the same id\n"
			"InnoDB: was scanned earlier. This can happen"
			" if you have renamed tables\n"
			"InnoDB: during an ibbackup run.\n",
			fsp->filepath, fsp->id, fsp->filepath,
			space->name);
		os_file_close(fsp->file);

		new_path = fil_make_ibbackup_old_name(fsp->filepath);

		mutex_exit(&fil_system->mutex);

		bool	success = os_file_rename(
			innodb_data_file_key, fsp->filepath, new_path);

		ut_a(success);

		mem_free(new_path);

		goto func_exit_after_close;
	}
	mutex_exit(&fil_system->mutex);
#endif /* UNIV_HOTBACKUP */
	ibool file_space_create_success = fil_space_create(
		tablename, fsp->id, fsp->flags, FIL_TABLESPACE);

	if (!file_space_create_success) {
		if (srv_force_recovery > 0) {
			fprintf(stderr,
				"InnoDB: innodb_force_recovery was set"
				" to %lu. Continuing crash recovery\n"
				"InnoDB: even though the tablespace"
				" creation of this table failed.\n",
				srv_force_recovery);
			goto func_exit;
		}

		/* Exit here with a core dump, stack, etc. */
		ut_a(file_space_create_success);
	}

	/* We do not use the size information we have about the file, because
	the rounding formula for extents and pages is somewhat complex; we
	let fil_node_open() do that task. */

	if (!fil_node_create(fsp->filepath, 0, fsp->id, FALSE)) {
		ut_error;
	}

func_exit:
	os_file_close(fsp->file);

#ifdef UNIV_HOTBACKUP
func_exit_after_close:
#else
	ut_ad(!mutex_own(&fil_system->mutex));
#endif
	mem_free(tablename);
	if (remote.success) {
		mem_free(remote.filepath);
	}
	mem_free(def.filepath);
}

/***********************************************************************//**
A fault-tolerant function that tries to read the next file name in the
directory. We retry 100 times if os_file_readdir_next_file() returns -1. The
idea is to read as much good data as we can and jump over bad data.
@return 0 if ok, -1 if error even after the retries, 1 if at the end
of the directory */
static
int
fil_file_readdir_next_file(
/*=======================*/
	dberr_t*	err,	/*!< out: this is set to DB_ERROR if an error
				was encountered, otherwise not changed */
	const char*	dirname,/*!< in: directory name or path */
	os_file_dir_t	dir,	/*!< in: directory stream */
	os_file_stat_t*	info)	/*!< in/out: buffer where the
				info is returned */
{
	for (ulint i = 0; i < 100; i++) {
		int	ret = os_file_readdir_next_file(dirname, dir, info);

		if (ret != -1) {

			return(ret);
		}

		ib_logf(IB_LOG_LEVEL_ERROR,
			"os_file_readdir_next_file() returned -1 in "
			"directory %s, crash recovery may have failed "
			"for some .ibd files!", dirname);

		*err = DB_ERROR;
	}

	return(-1);
}

/********************************************************************//**
At the server startup, if we need crash recovery, scans the database
directories under the MySQL datadir, looking for .ibd files. Those files are
single-table tablespaces. We need to know the space id in each of them so that
we know into which file we should look to check the contents of a page stored
in the doublewrite buffer, also to know where to apply log records where the
space id is != 0.
@return	DB_SUCCESS or error number */
UNIV_INTERN
dberr_t
fil_load_single_table_tablespaces(void)
/*===================================*/
{
	int		ret;
	char*		dbpath		= NULL;
	ulint		dbpath_len	= 100;
	os_file_dir_t	dir;
	os_file_dir_t	dbdir;
	os_file_stat_t	dbinfo;
	os_file_stat_t	fileinfo;
	dberr_t		err		= DB_SUCCESS;

	/* The datadir of MySQL is always the default directory of mysqld */

	dir = os_file_opendir(fil_path_to_mysql_datadir, TRUE);

	if (dir == NULL) {

		return(DB_ERROR);
	}

	dbpath = static_cast<char*>(mem_alloc(dbpath_len));

	/* Scan all directories under the datadir. They are the database
	directories of MySQL. */

	ret = fil_file_readdir_next_file(&err, fil_path_to_mysql_datadir, dir,
					 &dbinfo);
	while (ret == 0) {
		ulint len;
		/* printf("Looking at %s in datadir\n", dbinfo.name); */

		if (dbinfo.type == OS_FILE_TYPE_FILE
		    || dbinfo.type == OS_FILE_TYPE_UNKNOWN) {

			goto next_datadir_item;
		}

		/* We found a symlink or a directory; try opening it to see
		if a symlink is a directory */

		len = strlen(fil_path_to_mysql_datadir)
			+ strlen (dbinfo.name) + 2;
		if (len > dbpath_len) {
			dbpath_len = len;

			if (dbpath) {
				mem_free(dbpath);
			}

			dbpath = static_cast<char*>(mem_alloc(dbpath_len));
		}
		ut_snprintf(dbpath, dbpath_len,
			    "%s/%s", fil_path_to_mysql_datadir, dbinfo.name);
		srv_normalize_path_for_win(dbpath);

		dbdir = os_file_opendir(dbpath, FALSE);

		if (dbdir != NULL) {

			/* We found a database directory; loop through it,
			looking for possible .ibd files in it */

			ret = fil_file_readdir_next_file(&err, dbpath, dbdir,
							 &fileinfo);
			while (ret == 0) {

				if (fileinfo.type == OS_FILE_TYPE_DIR) {

					goto next_file_item;
				}

				/* We found a symlink or a file */
				if (strlen(fileinfo.name) > 4
				    && (0 == strcmp(fileinfo.name
						   + strlen(fileinfo.name) - 4,
						   ".ibd")
					|| 0 == strcmp(fileinfo.name
						   + strlen(fileinfo.name) - 4,
						   ".isl"))) {
					/* The name ends in .ibd or .isl;
					try opening the file */
					fil_load_single_table_tablespace(
						dbinfo.name, fileinfo.name);
				}
next_file_item:
				ret = fil_file_readdir_next_file(&err,
								 dbpath, dbdir,
								 &fileinfo);
			}

			if (0 != os_file_closedir(dbdir)) {
				fputs("InnoDB: Warning: could not"
				      " close database directory ", stderr);
				ut_print_filename(stderr, dbpath);
				putc('\n', stderr);

				err = DB_ERROR;
			}
		}

next_datadir_item:
		ret = fil_file_readdir_next_file(&err,
						 fil_path_to_mysql_datadir,
						 dir, &dbinfo);
	}

	mem_free(dbpath);

	if (0 != os_file_closedir(dir)) {
		fprintf(stderr,
			"InnoDB: Error: could not close MySQL datadir\n");

		return(DB_ERROR);
	}

	return(err);
}

/*******************************************************************//**
Returns TRUE if a single-table tablespace does not exist in the memory cache,
or is being deleted there.
@return	TRUE if does not exist or is being deleted */
UNIV_INTERN
ibool
fil_tablespace_deleted_or_being_deleted_in_mem(
/*===========================================*/
	ulint		id,	/*!< in: space id */
	ib_int64_t	version)/*!< in: tablespace_version should be this; if
				you pass -1 as the value of this, then this
				parameter is ignored */
{
	fil_space_t*	space;

	ut_ad(fil_system);

	mutex_enter(&fil_system->mutex);

	space = fil_space_get_by_id(id);

	if (space == NULL || space->stop_new_ops) {
		mutex_exit(&fil_system->mutex);

		return(TRUE);
	}

	if (version != ((ib_int64_t)-1)
	    && space->tablespace_version != version) {
		mutex_exit(&fil_system->mutex);

		return(TRUE);
	}

	mutex_exit(&fil_system->mutex);

	return(FALSE);
}

/*******************************************************************//**
Returns TRUE if a single-table tablespace exists in the memory cache.
@return	TRUE if exists */
UNIV_INTERN
ibool
fil_tablespace_exists_in_mem(
/*=========================*/
	ulint	id)	/*!< in: space id */
{
	fil_space_t*	space;

	ut_ad(fil_system);

	mutex_enter(&fil_system->mutex);

	space = fil_space_get_by_id(id);

	mutex_exit(&fil_system->mutex);

	return(space != NULL);
}

/*******************************************************************//**
Report that a tablespace for a table was not found. */
static
void
fil_report_missing_tablespace(
/*===========================*/
	const char*	name,			/*!< in: table name */
	ulint		space_id)		/*!< in: table's space id */
{
	char index_name[MAX_FULL_NAME_LEN + 1];

	innobase_format_name(index_name, sizeof(index_name), name, TRUE);

	ib_logf(IB_LOG_LEVEL_ERROR,
		"Table %s in the InnoDB data dictionary has tablespace id %lu, "
		"but tablespace with that id or name does not exist. Have "
		"you deleted or moved .ibd files? This may also be a table "
		"created with CREATE TEMPORARY TABLE whose .ibd and .frm "
		"files MySQL automatically removed, but the table still "
		"exists in the InnoDB internal data dictionary.",
		name, space_id);
}

/*******************************************************************//**
Returns TRUE if a matching tablespace exists in the InnoDB tablespace memory
cache. Note that if we have not done a crash recovery at the database startup,
there may be many tablespaces which are not yet in the memory cache.
@return	TRUE if a matching tablespace exists in the memory cache */
UNIV_INTERN
ibool
fil_space_for_table_exists_in_mem(
/*==============================*/
	ulint		id,		/*!< in: space id */
	const char*	name,		/*!< in: table name used in
					fil_space_create().  Either the
					standard 'dbname/tablename' format
					or table->dir_path_of_temp_table */
	bool		print_error_if_does_not_exist,
					/*!< in: print detailed error
					information to the .err log if a
					matching tablespace is not found from
					memory */
	bool		adjust_space,	/*!< in: whether to adjust space id
					when find table space mismatch */
	mem_heap_t*	heap,		/*!< in: heap memory */
	table_id_t	table_id)	/*!< in: table id */
{
	fil_space_t*	fnamespace;
	fil_space_t*	space;

	ut_ad(fil_system);

	mutex_enter(&fil_system->mutex);

	/* Look if there is a space with the same id */

	space = fil_space_get_by_id(id);

	/* Look if there is a space with the same name; the name is the
	directory path from the datadir to the file */

	fnamespace = fil_space_get_by_name(name);
	if (space && space == fnamespace) {
		/* Found */

		mutex_exit(&fil_system->mutex);

		return(TRUE);
	}

	/* Info from "fnamespace" comes from the ibd file itself, it can
	be different from data obtained from System tables since it is
	not transactional. If adjust_space is set, and the mismatching
	space are between a user table and its temp table, we shall
	adjust the ibd file name according to system table info */
	if (adjust_space
	    && space != NULL
	    && row_is_mysql_tmp_table_name(space->name)
	    && !row_is_mysql_tmp_table_name(name)) {

		mutex_exit(&fil_system->mutex);

		DBUG_EXECUTE_IF("ib_crash_before_adjust_fil_space",
				DBUG_SUICIDE(););

		if (fnamespace) {
			char*	tmp_name;

			tmp_name = dict_mem_create_temporary_tablename(
				heap, name, table_id);

			fil_rename_tablespace(fnamespace->name, fnamespace->id,
					      tmp_name, NULL);
		}

		DBUG_EXECUTE_IF("ib_crash_after_adjust_one_fil_space",
				DBUG_SUICIDE(););

		fil_rename_tablespace(space->name, id, name, NULL);

		DBUG_EXECUTE_IF("ib_crash_after_adjust_fil_space",
				DBUG_SUICIDE(););

		mutex_enter(&fil_system->mutex);
		fnamespace = fil_space_get_by_name(name);
		ut_ad(space == fnamespace);
		mutex_exit(&fil_system->mutex);

		return(TRUE);
	}

	if (!print_error_if_does_not_exist) {

		mutex_exit(&fil_system->mutex);

		return(FALSE);
	}

	if (space == NULL) {
		if (fnamespace == NULL) {
			if (print_error_if_does_not_exist) {
				fil_report_missing_tablespace(name, id);
			}
		} else {
			ut_print_timestamp(stderr);
			fputs("  InnoDB: Error: table ", stderr);
			ut_print_filename(stderr, name);
			fprintf(stderr, "\n"
				"InnoDB: in InnoDB data dictionary has"
				" tablespace id %lu,\n"
				"InnoDB: but a tablespace with that id"
				" does not exist. There is\n"
				"InnoDB: a tablespace of name %s and id %lu,"
				" though. Have\n"
				"InnoDB: you deleted or moved .ibd files?\n",
				(ulong) id, fnamespace->name,
				(ulong) fnamespace->id);
		}
error_exit:
		fputs("InnoDB: Please refer to\n"
		      "InnoDB: " REFMAN "innodb-troubleshooting-datadict.html\n"
		      "InnoDB: for how to resolve the issue.\n", stderr);

		mutex_exit(&fil_system->mutex);

		return(FALSE);
	}

	if (0 != strcmp(space->name, name)) {
		ut_print_timestamp(stderr);
		fputs("  InnoDB: Error: table ", stderr);
		ut_print_filename(stderr, name);
		fprintf(stderr, "\n"
			"InnoDB: in InnoDB data dictionary has"
			" tablespace id %lu,\n"
			"InnoDB: but the tablespace with that id"
			" has name %s.\n"
			"InnoDB: Have you deleted or moved .ibd files?\n",
			(ulong) id, space->name);

		if (fnamespace != NULL) {
			fputs("InnoDB: There is a tablespace"
			      " with the right name\n"
			      "InnoDB: ", stderr);
			ut_print_filename(stderr, fnamespace->name);
			fprintf(stderr, ", but its id is %lu.\n",
				(ulong) fnamespace->id);
		}

		goto error_exit;
	}

	mutex_exit(&fil_system->mutex);

	return(FALSE);
}

/*******************************************************************//**
Checks if a single-table tablespace for a given table name exists in the
tablespace memory cache.
@return	space id, ULINT_UNDEFINED if not found */
UNIV_INTERN
ulint
fil_get_space_id_for_table(
/*=======================*/
	const char*	tablename)	/*!< in: table name in the standard
				'databasename/tablename' format */
{
	fil_space_t*	fnamespace;
	ulint		id		= ULINT_UNDEFINED;

	ut_ad(fil_system);

	mutex_enter(&fil_system->mutex);

	/* Look if there is a space with the same name. */

	fnamespace = fil_space_get_by_name(tablename);

	if (fnamespace) {
		id = fnamespace->id;
	}

	mutex_exit(&fil_system->mutex);

	return(id);
}

/**********************************************************************//**
Tries to extend a data file so that it would accommodate the number of pages
given. The tablespace must be cached in the memory cache. If the space is big
enough already, does nothing.
@return	TRUE if success */
UNIV_INTERN
ibool
fil_extend_space_to_desired_size(
/*=============================*/
	ulint*	actual_size,	/*!< out: size of the space after extension;
				if we ran out of disk space this may be lower
				than the desired size */
	ulint	space_id,	/*!< in: space id */
	ulint	size_after_extend)/*!< in: desired size in pages after the
				extension; if the current space size is bigger
				than this already, the function does nothing */
{
	fil_node_t*	node;
	fil_space_t*	space;
	byte*		buf2;
	byte*		buf;
	ulint		buf_size;
	ulint		start_page_no;
	ulint		file_start_page_no;
	ulint		page_size;
	ulint		pages_added;
	ibool		success;

	ut_ad(!srv_read_only_mode);

retry:
	pages_added = 0;
	success = TRUE;

	fil_mutex_enter_and_prepare_for_io(space_id);

	space = fil_space_get_by_id(space_id);
	ut_a(space);

	if (space->size >= size_after_extend) {
		/* Space already big enough */

		*actual_size = space->size;

		mutex_exit(&fil_system->mutex);

		return(TRUE);
	}

	page_size = fsp_flags_get_zip_size(space->flags);
	if (!page_size) {
		page_size = UNIV_PAGE_SIZE;
	}

	node = UT_LIST_GET_LAST(space->chain);

	if (!node->being_extended) {
		/* Mark this node as undergoing extension. This flag
		is used by other threads to wait for the extension
		opereation to finish. */
		node->being_extended = TRUE;
	} else {
		/* Another thread is currently extending the file. Wait
		for it to finish.
		It'd have been better to use event driven mechanism but
		the entire module is peppered with polling stuff. */
		mutex_exit(&fil_system->mutex);
		os_thread_sleep(100000);
		goto retry;
	}

	fil_node_prepare_for_io(node, fil_system, space);

	/* At this point it is safe to release fil_system mutex. No
	other thread can rename, delete or close the file because
	we have set the node->being_extended flag. */
	mutex_exit(&fil_system->mutex);

	start_page_no = space->size;
	file_start_page_no = space->size - node->size;

	/* Extend at most 64 pages at a time */
	buf_size = ut_min(64, size_after_extend - start_page_no) * page_size;
	buf2 = static_cast<byte*>(mem_alloc(buf_size + page_size));
	buf = static_cast<byte*>(ut_align(buf2, page_size));

	memset(buf, 0, buf_size);

	while (start_page_no < size_after_extend) {
		ulint		n_pages
			= ut_min(buf_size / page_size,
				 size_after_extend - start_page_no);

		os_offset_t	offset
			= ((os_offset_t) (start_page_no - file_start_page_no))
			* page_size;
#ifdef UNIV_HOTBACKUP
		success = os_file_write(node->name, node->handle, buf,
					offset, page_size * n_pages);
#else
		success = os_aio(OS_FILE_WRITE, OS_AIO_SYNC,
				 node->name, node->handle, buf,
				 offset, page_size * n_pages,
				 NULL, NULL);
#endif /* UNIV_HOTBACKUP */
		if (success) {
			os_has_said_disk_full = FALSE;
		} else {
			/* Let us measure the size of the file to determine
			how much we were able to extend it */
			os_offset_t	size;

			size = os_file_get_size(node->handle);
			ut_a(size != (os_offset_t) -1);

			n_pages = ((ulint) (size / page_size))
				- node->size - pages_added;

			pages_added += n_pages;
			break;
		}

		start_page_no += n_pages;
		pages_added += n_pages;
		DBUG_EXECUTE_IF("ib_crash_during_tablespace_extension",
				DBUG_SUICIDE(););
	}

	mem_free(buf2);

	mutex_enter(&fil_system->mutex);

	ut_a(node->being_extended);

	space->size += pages_added;
	node->size += pages_added;
	node->being_extended = FALSE;

	fil_node_complete_io(node, fil_system, OS_FILE_WRITE);

	*actual_size = space->size;

#ifndef UNIV_HOTBACKUP
	/* Keep the last data file size info up to date, rounded to
	full megabytes */
	ulint pages_per_mb = (1024 * 1024) / page_size;
	ulint size_in_pages = ((node->size / pages_per_mb) * pages_per_mb);

	if (space_id == srv_sys_space.space_id()) {
		srv_sys_space.set_last_file_size(size_in_pages);
	} else if (space_id == srv_tmp_space.space_id()) {
		srv_tmp_space.set_last_file_size(size_in_pages);
	}
#endif /* !UNIV_HOTBACKUP */

	/*
	printf("Extended %s to %lu, actual size %lu pages\n", space->name,
	size_after_extend, *actual_size); */
	mutex_exit(&fil_system->mutex);

	fil_flush(space_id);

	return(success);
}

#ifdef UNIV_HOTBACKUP
/********************************************************************//**
Extends all tablespaces to the size stored in the space header. During the
ibbackup --apply-log phase we extended the spaces on-demand so that log records
could be applied, but that may have left spaces still too small compared to
the size stored in the space header. */
UNIV_INTERN
void
fil_extend_tablespaces_to_stored_len(void)
/*======================================*/
{
	fil_space_t*	space;
	byte*		buf;
	ulint		actual_size;
	ulint		size_in_header;
	dberr_t		error;
	ibool		success;

	buf = mem_alloc(UNIV_PAGE_SIZE);

	mutex_enter(&fil_system->mutex);

	space = UT_LIST_GET_FIRST(fil_system->space_list);

	while (space) {
		ut_a(space->purpose == FIL_TABLESPACE);

		mutex_exit(&fil_system->mutex); /* no need to protect with a
					      mutex, because this is a
					      single-threaded operation */
		error = fil_read(TRUE, space->id,
				 fsp_flags_get_zip_size(space->flags),
				 0, 0, UNIV_PAGE_SIZE, buf, NULL);
		ut_a(error == DB_SUCCESS);

		size_in_header = fsp_get_size_low(buf);

		success = fil_extend_space_to_desired_size(
			&actual_size, space->id, size_in_header);
		if (!success) {
			fprintf(stderr,
				"InnoDB: Error: could not extend the"
				" tablespace of %s\n"
				"InnoDB: to the size stored in header,"
				" %lu pages;\n"
				"InnoDB: size after extension %lu pages\n"
				"InnoDB: Check that you have free disk space"
				" and retry!\n",
				space->name, size_in_header, actual_size);
			ut_a(success);
		}

		mutex_enter(&fil_system->mutex);

		space = UT_LIST_GET_NEXT(space_list, space);
	}

	mutex_exit(&fil_system->mutex);

	mem_free(buf);
}
#endif

/*========== RESERVE FREE EXTENTS (for a B-tree split, for example) ===*/

/*******************************************************************//**
Tries to reserve free extents in a file space.
@return	TRUE if succeed */
UNIV_INTERN
ibool
fil_space_reserve_free_extents(
/*===========================*/
	ulint	id,		/*!< in: space id */
	ulint	n_free_now,	/*!< in: number of free extents now */
	ulint	n_to_reserve)	/*!< in: how many one wants to reserve */
{
	fil_space_t*	space;
	ibool		success;

	ut_ad(fil_system);

	mutex_enter(&fil_system->mutex);

	space = fil_space_get_by_id(id);

	ut_a(space);

	if (space->n_reserved_extents + n_to_reserve > n_free_now) {
		success = FALSE;
	} else {
		space->n_reserved_extents += n_to_reserve;
		success = TRUE;
	}

	mutex_exit(&fil_system->mutex);

	return(success);
}

/*******************************************************************//**
Releases free extents in a file space. */
UNIV_INTERN
void
fil_space_release_free_extents(
/*===========================*/
	ulint	id,		/*!< in: space id */
	ulint	n_reserved)	/*!< in: how many one reserved */
{
	fil_space_t*	space;

	ut_ad(fil_system);

	mutex_enter(&fil_system->mutex);

	space = fil_space_get_by_id(id);

	ut_a(space);
	ut_a(space->n_reserved_extents >= n_reserved);

	space->n_reserved_extents -= n_reserved;

	mutex_exit(&fil_system->mutex);
}

/*******************************************************************//**
Gets the number of reserved extents. If the database is silent, this number
should be zero. */
UNIV_INTERN
ulint
fil_space_get_n_reserved_extents(
/*=============================*/
	ulint	id)		/*!< in: space id */
{
	fil_space_t*	space;
	ulint		n;

	ut_ad(fil_system);

	mutex_enter(&fil_system->mutex);

	space = fil_space_get_by_id(id);

	ut_a(space);

	n = space->n_reserved_extents;

	mutex_exit(&fil_system->mutex);

	return(n);
}

/*============================ FILE I/O ================================*/

/********************************************************************//**
NOTE: you must call fil_mutex_enter_and_prepare_for_io() first!

Prepares a file node for i/o. Opens the file if it is closed. Updates the
pending i/o's field in the node and the system appropriately. Takes the node
off the LRU list if it is in the LRU list. The caller must hold the fil_sys
mutex. */
static
void
fil_node_prepare_for_io(
/*====================*/
	fil_node_t*	node,	/*!< in: file node */
	fil_system_t*	system,	/*!< in: tablespace memory cache */
	fil_space_t*	space)	/*!< in: space */
{
	ut_ad(node && system && space);
	ut_ad(mutex_own(&(system->mutex)));

	if (system->n_open > system->max_n_open + 5) {
		ut_print_timestamp(stderr);
		fprintf(stderr,
			"  InnoDB: Warning: open files %lu"
			" exceeds the limit %lu\n",
			(ulong) system->n_open,
			(ulong) system->max_n_open);
	}

	if (node->open == FALSE) {
		/* File is closed: open it */
		ut_a(node->n_pending == 0);
		fil_node_open_file(node, system, space);
	}

	if (node->n_pending == 0 && fil_space_belongs_in_lru(space)) {
		/* The node is in the LRU list, remove it */

		ut_a(UT_LIST_GET_LEN(system->LRU) > 0);

		UT_LIST_REMOVE(LRU, system->LRU, node);
	}

	node->n_pending++;
}

/********************************************************************//**
Updates the data structures when an i/o operation finishes. Updates the
pending i/o's field in the node appropriately. */
static
void
fil_node_complete_io(
/*=================*/
	fil_node_t*	node,	/*!< in: file node */
	fil_system_t*	system,	/*!< in: tablespace memory cache */
	ulint		type)	/*!< in: OS_FILE_WRITE or OS_FILE_READ; marks
				the node as modified if
				type == OS_FILE_WRITE */
{
	ut_ad(node);
	ut_ad(system);
	ut_ad(mutex_own(&(system->mutex)));

	ut_a(node->n_pending > 0);

	node->n_pending--;

	if (type == OS_FILE_WRITE) {
		ut_ad(!srv_read_only_mode);
		system->modification_counter++;
		node->modification_counter = system->modification_counter;

		if (fil_buffering_disabled(node->space)) {

			/* We don't need to keep track of unflushed
			changes as user has explicitly disabled
			buffering. */
			ut_ad(!node->space->is_in_unflushed_spaces);
			node->flush_counter = node->modification_counter;

		} else if (!node->space->is_in_unflushed_spaces) {

			node->space->is_in_unflushed_spaces = true;
			UT_LIST_ADD_FIRST(unflushed_spaces,
					  system->unflushed_spaces,
					  node->space);
		}
	}

	if (node->n_pending == 0 && fil_space_belongs_in_lru(node->space)) {

		/* The node must be put back to the LRU list */
		UT_LIST_ADD_FIRST(LRU, system->LRU, node);
	}
}

/********************************************************************//**
Report information about an invalid page access. */
static
void
fil_report_invalid_page_access(
/*===========================*/
	ulint		block_offset,	/*!< in: block offset */
	ulint		space_id,	/*!< in: space id */
	const char*	space_name,	/*!< in: space name */
	ulint		byte_offset,	/*!< in: byte offset */
	ulint		len,		/*!< in: I/O length */
	ulint		type)		/*!< in: I/O type */
{
	fprintf(stderr,
		"InnoDB: Error: trying to access page number %lu"
		" in space %lu,\n"
		"InnoDB: space name %s,\n"
		"InnoDB: which is outside the tablespace bounds.\n"
		"InnoDB: Byte offset %lu, len %lu, i/o type %lu.\n"
		"InnoDB: If you get this error at mysqld startup,"
		" please check that\n"
		"InnoDB: your my.cnf matches the ibdata files"
		" that you have in the\n"
		"InnoDB: MySQL server.\n",
		(ulong) block_offset, (ulong) space_id, space_name,
		(ulong) byte_offset, (ulong) len, (ulong) type);
}

/********************************************************************//**
Reads or writes data. This operation is asynchronous (aio).
@return DB_SUCCESS, or DB_TABLESPACE_DELETED if we are trying to do
i/o on a tablespace which does not exist */
UNIV_INTERN
dberr_t
fil_io(
/*===*/
	ulint	type,		/*!< in: OS_FILE_READ or OS_FILE_WRITE,
				ORed to OS_FILE_LOG, if a log i/o
				and ORed to OS_AIO_SIMULATED_WAKE_LATER
				if simulated aio and we want to post a
				batch of i/os; NOTE that a simulated batch
				may introduce hidden chances of deadlocks,
				because i/os are not actually handled until
				all have been posted: use with great
				caution! */
	bool	sync,		/*!< in: true if synchronous aio is desired */
	ulint	space_id,	/*!< in: space id */
	ulint	zip_size,	/*!< in: compressed page size in bytes;
				0 for uncompressed pages */
	ulint	block_offset,	/*!< in: offset in number of blocks */
	ulint	byte_offset,	/*!< in: remainder of offset in bytes; in
				aio this must be divisible by the OS block
				size */
	ulint	len,		/*!< in: how many bytes to read or write; this
				must not cross a file boundary; in aio this
				must be a block size multiple */
	void*	buf,		/*!< in/out: buffer where to store read data
				or from where to write; in aio this must be
				appropriately aligned */
	void*	message)	/*!< in: message for aio handler if non-sync
				aio used, else ignored */
{
	ulint		mode;
	fil_space_t*	space;
	fil_node_t*	node;
	ibool		ret;
	ulint		is_log;
	ulint		wake_later;
	os_offset_t	offset;
	ibool		ignore_nonexistent_pages;

	is_log = type & OS_FILE_LOG;
	type = type & ~OS_FILE_LOG;

	wake_later = type & OS_AIO_SIMULATED_WAKE_LATER;
	type = type & ~OS_AIO_SIMULATED_WAKE_LATER;

	ignore_nonexistent_pages = type & BUF_READ_IGNORE_NONEXISTENT_PAGES;
	type &= ~BUF_READ_IGNORE_NONEXISTENT_PAGES;

	ut_ad(byte_offset < UNIV_PAGE_SIZE);
	ut_ad(!zip_size || !byte_offset);
	ut_ad(ut_is_2pow(zip_size));
	ut_ad(buf);
	ut_ad(len > 0);
	ut_ad(UNIV_PAGE_SIZE == (ulong)(1 << UNIV_PAGE_SIZE_SHIFT));
#if (1 << UNIV_PAGE_SIZE_SHIFT_MAX) != UNIV_PAGE_SIZE_MAX
# error "(1 << UNIV_PAGE_SIZE_SHIFT_MAX) != UNIV_PAGE_SIZE_MAX"
#endif
#if (1 << UNIV_PAGE_SIZE_SHIFT_MIN) != UNIV_PAGE_SIZE_MIN
# error "(1 << UNIV_PAGE_SIZE_SHIFT_MIN) != UNIV_PAGE_SIZE_MIN"
#endif
	ut_ad(fil_validate_skip());
#ifndef UNIV_HOTBACKUP
# ifndef UNIV_LOG_DEBUG
	/* ibuf bitmap pages must be read in the sync aio mode: */
	ut_ad(recv_no_ibuf_operations
	      || type == OS_FILE_WRITE
	      || !ibuf_bitmap_page(zip_size, block_offset)
	      || sync
	      || is_log);
# endif /* UNIV_LOG_DEBUG */
	if (sync) {
		mode = OS_AIO_SYNC;
	} else if (is_log) {
		mode = OS_AIO_LOG;
	} else if (type == OS_FILE_READ
		   && !recv_no_ibuf_operations
		   && ibuf_page(space_id, zip_size, block_offset, NULL)) {
		mode = OS_AIO_IBUF;
	} else {
		mode = OS_AIO_NORMAL;
	}
#else /* !UNIV_HOTBACKUP */
	ut_a(sync);
	mode = OS_AIO_SYNC;
#endif /* !UNIV_HOTBACKUP */

	if (type == OS_FILE_READ) {
		srv_stats.data_read.add(len);
	} else if (type == OS_FILE_WRITE) {
		ut_ad(!srv_read_only_mode);
		srv_stats.data_written.add(len);
	}

	/* Reserve the fil_system mutex and make sure that we can open at
	least one file while holding it, if the file is not already open */

	fil_mutex_enter_and_prepare_for_io(space_id);

	space = fil_space_get_by_id(space_id);

	/* If we are deleting a tablespace we don't allow any read
	operations on that. However, we do allow write operations. */
	if (space == 0 || (type == OS_FILE_READ && space->stop_new_ops)) {
		mutex_exit(&fil_system->mutex);

		ib_logf(IB_LOG_LEVEL_ERROR,
			"Trying to do i/o to a tablespace which does "
			"not exist. i/o type %lu, space id %lu, "
			"page no. %lu, i/o length %lu bytes",
			(ulong) type, (ulong) space_id, (ulong) block_offset,
			(ulong) len);

		return(DB_TABLESPACE_DELETED);
	}

	ut_ad(mode != OS_AIO_IBUF || space->purpose == FIL_TABLESPACE);

	node = UT_LIST_GET_FIRST(space->chain);

	for (;;) {
		if (node == NULL) {
			if (ignore_nonexistent_pages) {
				mutex_exit(&fil_system->mutex);
				return(DB_ERROR);
			}

			fil_report_invalid_page_access(
				block_offset, space_id, space->name,
				byte_offset, len, type);

			ut_error;

		} else  if (fil_is_user_tablespace_id(space->id)
			   && node->size == 0) {

			/* We do not know the size of a single-table tablespace
			before we open the file */
			break;
		} else if (node->size > block_offset) {
			/* Found! */
			break;
		} else {
			block_offset -= node->size;
			node = UT_LIST_GET_NEXT(chain, node);
		}
	}

	/* Open file if closed */
	fil_node_prepare_for_io(node, fil_system, space);

	/* Check that at least the start offset is within the bounds of a
	single-table tablespace, including rollback tablespaces. */
	if (UNIV_UNLIKELY(node->size <= block_offset)
	    && space->id != 0 && space->purpose == FIL_TABLESPACE) {

		fil_report_invalid_page_access(
			block_offset, space_id, space->name, byte_offset,
			len, type);

		ut_error;
	}

	/* Now we have made the changes in the data structures of fil_system */
	mutex_exit(&fil_system->mutex);

	/* Calculate the low 32 bits and the high 32 bits of the file offset */

	if (!zip_size) {
		offset = ((os_offset_t) block_offset << UNIV_PAGE_SIZE_SHIFT)
			+ byte_offset;

		ut_a(node->size - block_offset
		     >= ((byte_offset + len + (UNIV_PAGE_SIZE - 1))
			 / UNIV_PAGE_SIZE));
	} else {
		ulint	zip_size_shift;
		switch (zip_size) {
		case 1024: zip_size_shift = 10; break;
		case 2048: zip_size_shift = 11; break;
		case 4096: zip_size_shift = 12; break;
		case 8192: zip_size_shift = 13; break;
		case 16384: zip_size_shift = 14; break;
		default: ut_error;
		}
		offset = ((os_offset_t) block_offset << zip_size_shift)
			+ byte_offset;
		ut_a(node->size - block_offset
		     >= (len + (zip_size - 1)) / zip_size);
	}

	/* Do aio */

	ut_a(byte_offset % OS_FILE_LOG_BLOCK_SIZE == 0);
	ut_a((len % OS_FILE_LOG_BLOCK_SIZE) == 0);

#ifdef UNIV_HOTBACKUP
	/* In ibbackup do normal i/o, not aio */
	if (type == OS_FILE_READ) {
		ret = os_file_read(node->handle, buf, offset, len);
	} else {
		ut_ad(!srv_read_only_mode);
		ret = os_file_write(node->name, node->handle, buf,
				    offset, len);
	}
#else
	/* Queue the aio request */
	ret = os_aio(type, mode | wake_later, node->name, node->handle, buf,
		     offset, len, node, message);
#endif /* UNIV_HOTBACKUP */
	ut_a(ret);

	if (mode == OS_AIO_SYNC) {
		/* The i/o operation is already completed when we return from
		os_aio: */

		mutex_enter(&fil_system->mutex);

		fil_node_complete_io(node, fil_system, type);

		mutex_exit(&fil_system->mutex);

		ut_ad(fil_validate_skip());
	}

	return(DB_SUCCESS);
}

#ifndef UNIV_HOTBACKUP
/**********************************************************************//**
Waits for an aio operation to complete. This function is used to write the
handler for completed requests. The aio array of pending requests is divided
into segments (see os0file.cc for more info). The thread specifies which
segment it wants to wait for. */
UNIV_INTERN
void
fil_aio_wait(
/*=========*/
	ulint	segment)	/*!< in: the number of the segment in the aio
				array to wait for */
{
	ibool		ret;
	fil_node_t*	fil_node;
	void*		message;
	ulint		type;

	ut_ad(fil_validate_skip());

	if (srv_use_native_aio) {
		srv_set_io_thread_op_info(segment, "native aio handle");
#ifdef WIN_ASYNC_IO
		ret = os_aio_windows_handle(
			segment, 0, &fil_node, &message, &type);
#elif defined(LINUX_NATIVE_AIO)
		ret = os_aio_linux_handle(
			segment, &fil_node, &message, &type);
#else
		ut_error;
		ret = 0; /* Eliminate compiler warning */
#endif /* WIN_ASYNC_IO */
	} else {
		srv_set_io_thread_op_info(segment, "simulated aio handle");

		ret = os_aio_simulated_handle(
			segment, &fil_node, &message, &type);
	}

	ut_a(ret);
	if (fil_node == NULL) {
		ut_ad(srv_shutdown_state == SRV_SHUTDOWN_EXIT_THREADS);
		return;
	}

	srv_set_io_thread_op_info(segment, "complete io for fil node");

	mutex_enter(&fil_system->mutex);

	fil_node_complete_io(fil_node, fil_system, type);

	mutex_exit(&fil_system->mutex);

	ut_ad(fil_validate_skip());

	/* Do the i/o handling */
	/* IMPORTANT: since i/o handling for reads will read also the insert
	buffer in tablespace 0, you have to be very careful not to introduce
	deadlocks in the i/o system. We keep tablespace 0 data files always
	open, and use a special i/o thread to serve insert buffer requests. */

	if (fil_node->space->purpose == FIL_TABLESPACE) {
		srv_set_io_thread_op_info(segment, "complete io for buf page");
		buf_page_io_complete(static_cast<buf_page_t*>(message));
	} else {
		srv_set_io_thread_op_info(segment, "complete io for log");
		log_io_complete(static_cast<log_group_t*>(message));
	}
}
#endif /* UNIV_HOTBACKUP */

/**********************************************************************//**
Flushes to disk possible writes cached by the OS. If the space does not exist
or is being dropped, does not do anything. */
UNIV_INTERN
void
fil_flush(
/*======*/
	ulint	space_id)	/*!< in: file space id (this can be a group of
				log files or a tablespace of the database) */
{
	fil_space_t*	space;
	fil_node_t*	node;
	os_file_t	file;


	mutex_enter(&fil_system->mutex);

	space = fil_space_get_by_id(space_id);

	if (!space || space->stop_new_ops) {
		mutex_exit(&fil_system->mutex);

		return;
	}

	if (fil_buffering_disabled(space)) {

		/* No need to flush. User has explicitly disabled
		buffering. */
		ut_ad(!space->is_in_unflushed_spaces);
		ut_ad(fil_space_is_flushed(space));
		ut_ad(space->n_pending_flushes == 0);

#ifdef UNIV_DEBUG
		for (node = UT_LIST_GET_FIRST(space->chain);
		     node != NULL;
		     node = UT_LIST_GET_NEXT(chain, node)) {
			ut_ad(node->modification_counter
			      == node->flush_counter);
			ut_ad(node->n_pending_flushes == 0);
		}
#endif /* UNIV_DEBUG */

		mutex_exit(&fil_system->mutex);
		return;
	}

	space->n_pending_flushes++;	/*!< prevent dropping of the space while
					we are flushing */
	for (node = UT_LIST_GET_FIRST(space->chain);
	     node != NULL;
	     node = UT_LIST_GET_NEXT(chain, node)) {

		ib_int64_t old_mod_counter = node->modification_counter;;

		if (old_mod_counter <= node->flush_counter) {
			continue;
		}

		ut_a(node->open);

		if (space->purpose == FIL_TABLESPACE) {
			fil_n_pending_tablespace_flushes++;
		} else {
			fil_n_pending_log_flushes++;
			fil_n_log_flushes++;
		}
#ifdef __WIN__
		if (node->is_raw_disk) {

			goto skip_flush;
		}
#endif /* __WIN__ */
retry:
		if (node->n_pending_flushes > 0) {
			/* We want to avoid calling os_file_flush() on
			the file twice at the same time, because we do
			not know what bugs OS's may contain in file
			i/o */

			ib_int64_t sig_count =
				os_event_reset(node->sync_event);

			mutex_exit(&fil_system->mutex);

			os_event_wait_low(node->sync_event, sig_count);

			mutex_enter(&fil_system->mutex);

			if (node->flush_counter >= old_mod_counter) {

				goto skip_flush;
			}

			goto retry;
		}

		ut_a(node->open);
		file = node->handle;
		node->n_pending_flushes++;

		mutex_exit(&fil_system->mutex);

		os_file_flush(file);

		mutex_enter(&fil_system->mutex);

		os_event_set(node->sync_event);

		node->n_pending_flushes--;
skip_flush:
		if (node->flush_counter < old_mod_counter) {
			node->flush_counter = old_mod_counter;

			if (space->is_in_unflushed_spaces
			    && fil_space_is_flushed(space)) {

				space->is_in_unflushed_spaces = false;

				UT_LIST_REMOVE(
					unflushed_spaces,
					fil_system->unflushed_spaces,
					space);
			}
		}

		if (space->purpose == FIL_TABLESPACE) {
			fil_n_pending_tablespace_flushes--;
		} else {
			fil_n_pending_log_flushes--;
		}
	}

	space->n_pending_flushes--;

	mutex_exit(&fil_system->mutex);
}

/**********************************************************************//**
Flushes to disk the writes in file spaces of the given type possibly cached by
the OS. */
UNIV_INTERN
void
fil_flush_file_spaces(
/*==================*/
	ulint	purpose)	/*!< in: FIL_TABLESPACE, FIL_LOG */
{
	fil_space_t*	space;
	ulint*		space_ids;
	ulint		n_space_ids;
	ulint		i;

	mutex_enter(&fil_system->mutex);

	n_space_ids = UT_LIST_GET_LEN(fil_system->unflushed_spaces);
	if (n_space_ids == 0) {

		mutex_exit(&fil_system->mutex);
		return;
	}

	/* Assemble a list of space ids to flush.  Previously, we
	traversed fil_system->unflushed_spaces and called UT_LIST_GET_NEXT()
	on a space that was just removed from the list by fil_flush().
	Thus, the space could be dropped and the memory overwritten. */
	space_ids = static_cast<ulint*>(
		mem_alloc(n_space_ids * sizeof *space_ids));

	n_space_ids = 0;

	for (space = UT_LIST_GET_FIRST(fil_system->unflushed_spaces);
	     space;
	     space = UT_LIST_GET_NEXT(unflushed_spaces, space)) {

		if (space->purpose == purpose && !space->stop_new_ops) {

			space_ids[n_space_ids++] = space->id;
		}
	}

	mutex_exit(&fil_system->mutex);

	/* Flush the spaces.  It will not hurt to call fil_flush() on
	a non-existing space id. */
	for (i = 0; i < n_space_ids; i++) {

		fil_flush(space_ids[i]);
	}

	mem_free(space_ids);
}

/** Functor to validate the space list. */
struct	Check {
	void	operator()(const fil_node_t* elem)
	{
		ut_a(elem->open || !elem->n_pending);
	}
};

/******************************************************************//**
Checks the consistency of the tablespace cache.
@return	TRUE if ok */
UNIV_INTERN
ibool
fil_validate(void)
/*==============*/
{
	fil_space_t*	space;
	fil_node_t*	fil_node;
	ulint		n_open		= 0;

	mutex_enter(&fil_system->mutex);

	/* Look for spaces in the hash table */

	for (ulint i = 0; i < hash_get_n_cells(fil_system->spaces); i++) {

		for (space = static_cast<fil_space_t*>(
				HASH_GET_FIRST(fil_system->spaces, i));
		     space != 0;
		     space = static_cast<fil_space_t*>(
			     	HASH_GET_NEXT(hash, space))) {

			UT_LIST_VALIDATE(
				chain, fil_node_t, space->chain, Check());

			for (fil_node = UT_LIST_GET_FIRST(space->chain);
			     fil_node != 0;
			     fil_node = UT_LIST_GET_NEXT(chain, fil_node)) {

				if (fil_node->n_pending > 0) {
					ut_a(fil_node->open);
				}

				if (fil_node->open) {
					n_open++;
				}
			}
		}
	}

	ut_a(fil_system->n_open == n_open);

	UT_LIST_CHECK(LRU, fil_node_t, fil_system->LRU);

	for (fil_node = UT_LIST_GET_FIRST(fil_system->LRU);
	     fil_node != 0;
	     fil_node = UT_LIST_GET_NEXT(LRU, fil_node)) {

		ut_a(fil_node->n_pending == 0);
		ut_a(!fil_node->being_extended);
		ut_a(fil_node->open);
		ut_a(fil_space_belongs_in_lru(fil_node->space));
	}

	mutex_exit(&fil_system->mutex);

	return(TRUE);
}

/********************************************************************//**
Returns TRUE if file address is undefined.
@return	TRUE if undefined */
UNIV_INTERN
ibool
fil_addr_is_null(
/*=============*/
	fil_addr_t	addr)	/*!< in: address */
{
	return(addr.page == FIL_NULL);
}

/********************************************************************//**
Get the predecessor of a file page.
@return	FIL_PAGE_PREV */
UNIV_INTERN
ulint
fil_page_get_prev(
/*==============*/
	const byte*	page)	/*!< in: file page */
{
	return(mach_read_from_4(page + FIL_PAGE_PREV));
}

/********************************************************************//**
Get the successor of a file page.
@return	FIL_PAGE_NEXT */
UNIV_INTERN
ulint
fil_page_get_next(
/*==============*/
	const byte*	page)	/*!< in: file page */
{
	return(mach_read_from_4(page + FIL_PAGE_NEXT));
}

/*********************************************************************//**
Sets the file page type. */
UNIV_INTERN
void
fil_page_set_type(
/*==============*/
	byte*	page,	/*!< in/out: file page */
	ulint	type)	/*!< in: type */
{
	ut_ad(page);

	mach_write_to_2(page + FIL_PAGE_TYPE, type);
}

/*********************************************************************//**
Gets the file page type.
@return type; NOTE that if the type has not been written to page, the
return value not defined */
UNIV_INTERN
ulint
fil_page_get_type(
/*==============*/
	const byte*	page)	/*!< in: file page */
{
	ut_ad(page);

	return(mach_read_from_2(page + FIL_PAGE_TYPE));
}

/****************************************************************//**
Closes the tablespace memory cache. */
UNIV_INTERN
void
fil_close(void)
/*===========*/
{
#ifndef UNIV_HOTBACKUP
	/* The mutex should already have been freed. */
	ut_ad(fil_system->mutex.magic_n == 0);
#endif /* !UNIV_HOTBACKUP */

	hash_table_free(fil_system->spaces);

	hash_table_free(fil_system->name_hash);

	ut_a(UT_LIST_GET_LEN(fil_system->LRU) == 0);
	ut_a(UT_LIST_GET_LEN(fil_system->unflushed_spaces) == 0);
	ut_a(UT_LIST_GET_LEN(fil_system->space_list) == 0);

	mem_free(fil_system);

	fil_system = NULL;
}

/********************************************************************//**
Initializes a buffer control block when the buf_pool is created. */
static
void
fil_buf_block_init(
/*===============*/
	buf_block_t*	block,		/*!< in: pointer to control block */
	byte*		frame)		/*!< in: pointer to buffer frame */
{
	UNIV_MEM_DESC(frame, UNIV_PAGE_SIZE);

	block->frame = frame;

	block->page.io_fix = BUF_IO_NONE;
	/* There are assertions that check for this. */
	block->page.buf_fix_count = 1;
	block->page.state = BUF_BLOCK_READY_FOR_USE;

	page_zip_des_init(&block->page.zip);
}

struct fil_iterator_t {
	os_file_t	file;			/*!< File handle */
	const char*	filepath;		/*!< File path name */
	os_offset_t	start;			/*!< From where to start */
	os_offset_t	end;			/*!< Where to stop */
	os_offset_t	file_size;		/*!< File size in bytes */
	ulint		page_size;		/*!< Page size */
	ulint		n_io_buffers;		/*!< Number of pages to use
						for IO */
	byte*		io_buffer;		/*!< Buffer to use for IO */
};

/********************************************************************//**
TODO: This can be made parallel trivially by chunking up the file and creating
a callback per thread. . Main benefit will be to use multiple CPUs for
checksums and compressed tables. We have to do compressed tables block by
block right now. Secondly we need to decompress/compress and copy too much
of data. These are CPU intensive.

Iterate over all the pages in the tablespace.
@param iter - Tablespace iterator
@param block - block to use for IO
@param callback - Callback to inspect and update page contents
@retval DB_SUCCESS or error code */
static
dberr_t
fil_iterate(
/*========*/
	const fil_iterator_t&	iter,
	buf_block_t*		block,
	PageCallback&		callback)
{
	os_offset_t		offset;
	ulint			page_no = 0;
	ulint			space_id = callback.get_space_id();
	ulint			n_bytes = iter.n_io_buffers * iter.page_size;

	ut_ad(!srv_read_only_mode);

	/* TODO: For compressed tables we do a lot of useless
	copying for non-index pages. Unfortunately, it is
	required by buf_zip_decompress() */

	for (offset = iter.start; offset < iter.end; offset += n_bytes) {

		byte*		io_buffer = iter.io_buffer;

		block->frame = io_buffer;

		if (callback.get_zip_size() > 0) {
			page_zip_des_init(&block->page.zip);
			page_zip_set_size(&block->page.zip, iter.page_size);
			block->page.zip.data = block->frame + UNIV_PAGE_SIZE;
			ut_d(block->page.zip.m_external = true);
			ut_ad(iter.page_size == callback.get_zip_size());

			/* Zip IO is done in the compressed page buffer. */
			io_buffer = block->page.zip.data;
		} else {
			io_buffer = iter.io_buffer;
		}

		/* We have to read the exact number of bytes. Otherwise the
		InnoDB IO functions croak on failed reads. */

		n_bytes = static_cast<ulint>(
			ut_min(static_cast<os_offset_t>(n_bytes),
			       iter.end - offset));

		ut_ad(n_bytes > 0);
		ut_ad(!(n_bytes % iter.page_size));

		if (!os_file_read(iter.file, io_buffer, offset,
				  (ulint) n_bytes)) {

			ib_logf(IB_LOG_LEVEL_ERROR, "os_file_read() failed");

			return(DB_IO_ERROR);
		}

		bool		updated = false;
		os_offset_t	page_off = offset;
		ulint		n_pages_read = (ulint) n_bytes / iter.page_size;

		for (ulint i = 0; i < n_pages_read; ++i) {

			buf_block_set_file_page(block, space_id, page_no++);

			dberr_t	err;

			if ((err = callback(page_off, block)) != DB_SUCCESS) {

				return(err);

			} else if (!updated) {
				updated = buf_block_get_state(block)
					== BUF_BLOCK_FILE_PAGE;
			}

			buf_block_set_state(block, BUF_BLOCK_NOT_USED);
			buf_block_set_state(block, BUF_BLOCK_READY_FOR_USE);

			page_off += iter.page_size;
			block->frame += iter.page_size;
		}

		/* A page was updated in the set, write back to disk. */
		if (updated
		    && !os_file_write(
				iter.filepath, iter.file, io_buffer,
				offset, (ulint) n_bytes)) {

			ib_logf(IB_LOG_LEVEL_ERROR, "os_file_write() failed");

			return(DB_IO_ERROR);
		}
	}

	return(DB_SUCCESS);
}

/********************************************************************//**
Iterate over all the pages in the tablespace.
@param table - the table definiton in the server
@param n_io_buffers - number of blocks to read and write together
@param callback - functor that will do the page updates
@return	DB_SUCCESS or error code */
UNIV_INTERN
dberr_t
fil_tablespace_iterate(
/*===================*/
	dict_table_t*	table,
	ulint		n_io_buffers,
	PageCallback&	callback)
{
	dberr_t		err;
	os_file_t	file;
	char*		filepath;

	ut_a(n_io_buffers > 0);
	ut_ad(!srv_read_only_mode);

	DBUG_EXECUTE_IF("ib_import_trigger_corruption_1",
			return(DB_CORRUPTION););

	if (DICT_TF_HAS_DATA_DIR(table->flags)) {
		dict_get_and_save_data_dir_path(table, false);
		ut_a(table->data_dir_path);

		filepath = os_file_make_remote_pathname(
			table->data_dir_path, table->name, "ibd");
	} else {
		filepath = fil_make_ibd_name(table->name, false);
	}

	{
		ibool	success;

		file = os_file_create_simple_no_error_handling(
			innodb_data_file_key, filepath,
			OS_FILE_OPEN, OS_FILE_READ_WRITE, &success);

		DBUG_EXECUTE_IF("fil_tablespace_iterate_failure",
		{
			static bool once;

			if (!once || ut_rnd_interval(0, 10) == 5) {
				once = true;
				success = FALSE;
				os_file_close(file);
			}
		});

		if (!success) {
			/* The following call prints an error message */
			os_file_get_last_error(true);

			ib_logf(IB_LOG_LEVEL_ERROR,
				"Trying to import a tablespace, but could not "
				"open the tablespace file %s", filepath);

			mem_free(filepath);

			return(DB_TABLESPACE_NOT_FOUND);

		} else {
			err = DB_SUCCESS;
		}
	}

	callback.set_file(filepath, file);

	os_offset_t	file_size = os_file_get_size(file);
	ut_a(file_size != (os_offset_t) -1);

	/* The block we will use for every physical page */
	buf_block_t	block;

	memset(&block, 0x0, sizeof(block));

	/* Allocate a page to read in the tablespace header, so that we
	can determine the page size and zip_size (if it is compressed).
	We allocate an extra page in case it is a compressed table. One
	page is to ensure alignement. */

	void*	page_ptr = mem_alloc(3 * UNIV_PAGE_SIZE);
	byte*	page = static_cast<byte*>(ut_align(page_ptr, UNIV_PAGE_SIZE));

	fil_buf_block_init(&block, page);

	/* Read the first page and determine the page and zip size. */

	if (!os_file_read(file, page, 0, UNIV_PAGE_SIZE)) {

		err = DB_IO_ERROR;

	} else if ((err = callback.init(file_size, &block)) == DB_SUCCESS) {
		fil_iterator_t	iter;

		iter.file = file;
		iter.start = 0;
		iter.end = file_size;
		iter.filepath = filepath;
		iter.file_size = file_size;
		iter.n_io_buffers = n_io_buffers;
		iter.page_size = callback.get_page_size();

		/* Compressed pages can't be optimised for block IO for now.
		We do the IMPORT page by page. */

		if (callback.get_zip_size() > 0) {
			iter.n_io_buffers = 1;
			ut_a(iter.page_size == callback.get_zip_size());
		}

		/** Add an extra page for compressed page scratch area. */

		void*	io_buffer = mem_alloc(
			(2 + iter.n_io_buffers) * UNIV_PAGE_SIZE);

		iter.io_buffer = static_cast<byte*>(
			ut_align(io_buffer, UNIV_PAGE_SIZE));

		err = fil_iterate(iter, &block, callback);

		mem_free(io_buffer);
	}

	if (err == DB_SUCCESS) {

		ib_logf(IB_LOG_LEVEL_INFO, "Sync to disk");

		if (!os_file_flush(file)) {
			ib_logf(IB_LOG_LEVEL_INFO, "os_file_flush() failed!");
			err = DB_IO_ERROR;
		} else {
			ib_logf(IB_LOG_LEVEL_INFO, "Sync to disk - done!");
		}
	}

	os_file_close(file);

	mem_free(page_ptr);
	mem_free(filepath);

	return(err);
}

/**
Set the tablespace compressed table size.
@return DB_SUCCESS if it is valie or DB_CORRUPTION if not */
dberr_t
PageCallback::set_zip_size(const buf_frame_t* page) UNIV_NOTHROW
{
	m_zip_size = fsp_header_get_zip_size(page);

	if (!ut_is_2pow(m_zip_size) || m_zip_size > UNIV_ZIP_SIZE_MAX) {
		return(DB_CORRUPTION);
	}

	return(DB_SUCCESS);
}

/********************************************************************//**
Delete the tablespace file and any related files like .cfg.
This should not be called for temporary tables. */
UNIV_INTERN
void
fil_delete_file(
/*============*/
	const char*	ibd_name)	/*!< in: filepath of the ibd
					tablespace */
{
	/* Force a delete of any stale .ibd files that are lying around. */

	ib_logf(IB_LOG_LEVEL_INFO, "Deleting %s", ibd_name);

	os_file_delete_if_exists(innodb_data_file_key, ibd_name, NULL);

	char*	cfg_name = fil_make_cfg_name(ibd_name);

	os_file_delete_if_exists(innodb_data_file_key, cfg_name, NULL);

	mem_free(cfg_name);
}

/**
Iterate over all the spaces in the space list and fetch the
tablespace names. It will return a copy of the name that must be
freed by the caller using: delete[].
@return DB_SUCCESS if all OK. */
UNIV_INTERN
dberr_t
fil_get_space_names(
/*================*/
	space_name_list_t&	space_name_list)
				/*!< in/out: List to append to */
{
	fil_space_t*	space;
	dberr_t		err = DB_SUCCESS;

	mutex_enter(&fil_system->mutex);

	for (space = UT_LIST_GET_FIRST(fil_system->space_list);
	     space != NULL;
	     space = UT_LIST_GET_NEXT(space_list, space)) {

		if (space->purpose == FIL_TABLESPACE) {
			ulint	len;
			char*	name;

			len = strlen(space->name);
			name = new(std::nothrow) char[len + 1];

			if (name == 0) {
				/* Caller to free elements allocated so far. */
				err = DB_OUT_OF_MEMORY;
				break;
			}

			memcpy(name, space->name, len);
			name[len] = 0;

			space_name_list.push_back(name);
		}
	}

	mutex_exit(&fil_system->mutex);

	return(err);
}

/****************************************************************//**
Generate redo logs for swapping two .ibd files */
UNIV_INTERN
void
fil_mtr_rename_log(
/*===============*/
	ulint		old_space_id,	/*!< in: tablespace id of the old
					table. */
	const char*	old_name,	/*!< in: old table name */
	ulint		new_space_id,	/*!< in: tablespace id of the new
					table */
	const char*	new_name,	/*!< in: new table name */
	const char*	tmp_name,	/*!< in: temp table name used while
					swapping */
	mtr_t*		mtr)		/*!< in/out: mini-transaction */
{
	if (!Tablespace::is_system_tablespace(old_space_id)) {
		fil_op_write_log(MLOG_FILE_RENAME, old_space_id,
				 0, 0, old_name, tmp_name, mtr);
	}

	if (!Tablespace::is_system_tablespace(new_space_id)) {
		fil_op_write_log(MLOG_FILE_RENAME, new_space_id,
				 0, 0, new_name, old_name, mtr);
	}
}<|MERGE_RESOLUTION|>--- conflicted
+++ resolved
@@ -1903,10 +1903,6 @@
 }
 
 /*******************************************************************//**
-<<<<<<< HEAD
-Reads the flushed lsn and tablespace flag fields from a data
-file at database startup. */
-=======
 Checks the consistency of the first data page of a data file
 at database startup.
 @retval NULL on success, or if innodb_force_recovery is set
@@ -1916,7 +1912,7 @@
 fil_check_first_page(
 /*=================*/
 	const page_t*	page,		/*!< in: data page */
-	ibool		first_page)	/*!< in: TRUE if this is the
+	bool		first_page)	/*!< in: true if this is the
 					first page of the tablespace */
 {
 	ulint	space_id;
@@ -1961,16 +1957,18 @@
 }
 
 /*******************************************************************//**
-Reads the flushed lsn, arch no, and tablespace flag fields from a data
+Reads the flushed lsn and tablespace flag fields from a data
 file at database startup.
 @retval NULL on success, or if innodb_force_recovery is set
 @return pointer to an error message string */
->>>>>>> acdeda0f
 UNIV_INTERN
 const char*
 fil_read_first_page(
 /*================*/
 	os_file_t	data_file,		/*!< in: open data file */
+	bool		one_read_already,	/*!< in: true when not reading
+						the first data file of a
+						tablespace */
 	ulint*		flags,			/*!< out: tablespace flags */
 	ulint*		space_id,		/*!< out: tablespace ID */
 	lsn_t*		min_flushed_lsn,	/*!< out: min of flushed
@@ -1978,20 +1976,16 @@
 	lsn_t*		max_flushed_lsn)	/*!< out: max of flushed
 						lsn values in data files */
 {
-<<<<<<< HEAD
-	byte*	buf = static_cast<byte*>(ut_malloc(2 * UNIV_PAGE_SIZE));
-=======
 	byte*		buf;
 	byte*		page;
 	lsn_t		flushed_lsn;
 	const char*	check_msg;
 
 	buf = static_cast<byte*>(ut_malloc(2 * UNIV_PAGE_SIZE));
->>>>>>> acdeda0f
 
 	/* Align the memory for a possible read from a raw device */
 
-	byte*	page = static_cast<byte*>(ut_align(buf, UNIV_PAGE_SIZE));
+	page = static_cast<byte*>(ut_align(buf, UNIV_PAGE_SIZE));
 
 	os_file_read(data_file, page, 0, UNIV_PAGE_SIZE);
 
@@ -1999,29 +1993,16 @@
 
 	*space_id = fsp_header_get_space_id(page);
 
-	lsn_t	flushed_lsn = mach_read_from_8(page + FIL_PAGE_FILE_FLUSH_LSN);
+	flushed_lsn = mach_read_from_8(page + FIL_PAGE_FILE_FLUSH_LSN);
 
 	check_msg = fil_check_first_page(page, !one_read_already);
 
 	ut_free(buf);
 
-<<<<<<< HEAD
-=======
 	if (check_msg) {
 		return(check_msg);
 	}
 
-	if (!one_read_already) {
-		*min_flushed_lsn = flushed_lsn;
-		*max_flushed_lsn = flushed_lsn;
-#ifdef UNIV_LOG_ARCHIVE
-		*min_arch_log_no = arch_log_no;
-		*max_arch_log_no = arch_log_no;
-#endif /* UNIV_LOG_ARCHIVE */
-		return(NULL);
-	}
-
->>>>>>> acdeda0f
 	if (*min_flushed_lsn > flushed_lsn) {
 		*min_flushed_lsn = flushed_lsn;
 	}
@@ -2029,19 +2010,8 @@
 	if (*max_flushed_lsn < flushed_lsn) {
 		*max_flushed_lsn = flushed_lsn;
 	}
-<<<<<<< HEAD
-=======
-#ifdef UNIV_LOG_ARCHIVE
-	if (*min_arch_log_no > arch_log_no) {
-		*min_arch_log_no = arch_log_no;
-	}
-	if (*max_arch_log_no < arch_log_no) {
-		*max_arch_log_no = arch_log_no;
-	}
-#endif /* UNIV_LOG_ARCHIVE */
 
 	return(NULL);
->>>>>>> acdeda0f
 }
 
 /*================ SINGLE-TABLE TABLESPACES ==========================*/
@@ -3693,18 +3663,10 @@
 
 	/* Read the first page of the datadir tablespace, if found. */
 	if (def.success) {
-<<<<<<< HEAD
-		fil_read_first_page(
-			def.file, &def.flags, &def.id, &def.lsn, &def.lsn);
-=======
 		def.check_msg = fil_read_first_page(
-			def.file, FALSE, &def.flags, &def.id,
-#ifdef UNIV_LOG_ARCHIVE
-			&space_arch_log_no, &space_arch_log_no,
-#endif /* UNIV_LOG_ARCHIVE */
-			&def.lsn, &def.lsn);
+			def.file, false, &def.flags,
+			&def.id, &def.lsn, &def.lsn);
 		def.valid = !def.check_msg;
->>>>>>> acdeda0f
 
 		/* Validate this single-table-tablespace with SYS_TABLES,
 		but do not compare the DATA_DIR flag, in case the
@@ -3723,31 +3685,16 @@
 
 	/* Read the first page of the remote tablespace */
 	if (remote.success) {
-<<<<<<< HEAD
-		fil_read_first_page(
-			remote.file, &remote.flags, &remote.id,
-=======
 		remote.check_msg = fil_read_first_page(
-			remote.file, FALSE, &remote.flags, &remote.id,
-#ifdef UNIV_LOG_ARCHIVE
-			&remote.arch_log_no, &remote.arch_log_no,
-#endif /* UNIV_LOG_ARCHIVE */
->>>>>>> acdeda0f
-			&remote.lsn, &remote.lsn);
+			remote.file, false, &remote.flags,
+			&remote.id, &remote.lsn, &remote.lsn);
 		remote.valid = !remote.check_msg;
 
 		/* Validate this single-table-tablespace with SYS_TABLES,
 		but do not compare the DATA_DIR flag, in case the
 		tablespace was relocated. */
-<<<<<<< HEAD
-		ulint mod_remote_flags =
-			remote.flags & ~FSP_FLAGS_MASK_DATA_DIR;
-
-		if (remote.id == id && mod_remote_flags == mod_flags) {
-=======
 		if (remote.valid && remote.id == id
 		    && (remote.flags & ~FSP_FLAGS_MASK_DATA_DIR) == mod_flags) {
->>>>>>> acdeda0f
 			valid_tablespaces_found++;
 		} else {
 			remote.valid = false;
@@ -3761,18 +3708,10 @@
 
 	/* Read the first page of the datadir tablespace, if found. */
 	if (dict.success) {
-<<<<<<< HEAD
-		fil_read_first_page(
-			dict.file, &dict.flags, &dict.id, &dict.lsn, &dict.lsn);
-=======
 		dict.check_msg = fil_read_first_page(
-			dict.file, FALSE, &dict.flags, &dict.id,
-#ifdef UNIV_LOG_ARCHIVE
-			&dict.arch_log_no, &dict.arch_log_no,
-#endif /* UNIV_LOG_ARCHIVE */
-			&dict.lsn, &dict.lsn);
+			dict.file, false, &dict.flags,
+			&dict.id, &dict.lsn, &dict.lsn);
 		dict.valid = !dict.check_msg;
->>>>>>> acdeda0f
 
 		/* Validate this single-table-tablespace with SYS_TABLES,
 		but do not compare the DATA_DIR flag, in case the
@@ -3997,23 +3936,15 @@
 	const char*	tablename,	/*!< in: database/tablename */
 	fsp_open_info*	fsp)		/*!< in/out: tablespace info */
 {
-<<<<<<< HEAD
-	fil_read_first_page(
-		fsp->file, &fsp->flags, &fsp->id, &fsp->lsn, &fsp->lsn);
-=======
 	if (const char* check_msg = fil_read_first_page(
-		    fsp->file, FALSE, &fsp->flags, &fsp->id,
-#ifdef UNIV_LOG_ARCHIVE
-		    &fsp->arch_log_no, &fsp->arch_log_no,
-#endif /* UNIV_LOG_ARCHIVE */
-		    &fsp->lsn, &fsp->lsn)) {
+		    fsp->file, false, &fsp->flags,
+		    &fsp->id, &fsp->lsn, &fsp->lsn)) {
 		ib_logf(IB_LOG_LEVEL_ERROR,
 			"%s in tablespace %s (table %s)",
 			check_msg, fsp->filepath, tablename);
 		fsp->success = FALSE;
 		return;
 	}
->>>>>>> acdeda0f
 
 	if (fsp->id == ULINT_UNDEFINED || fsp->id == 0) {
 		ib_logf(IB_LOG_LEVEL_ERROR,
@@ -4147,7 +4078,7 @@
 			" tablespace file %s\n", def.filepath);
 
 		if (!strncmp(filename,
-			     tmp_file_prefix, tmp_file_prefix_length)) {
+			     TEMP_FILE_PREFIX, TEMP_FILE_PREFIX_LENGTH)) {
 			/* Ignore errors for #sql tablespaces. */
 			mem_free(tablename);
 			if (remote.filepath) {
@@ -4198,11 +4129,7 @@
 			return;
 		}
 
-<<<<<<< HEAD
-		ut_error;
-=======
 		exit(1);
->>>>>>> acdeda0f
 	}
 
 	if (def.success && remote.success) {
@@ -4277,11 +4204,7 @@
 		new_path = fil_make_ibbackup_old_name(fsp->filepath);
 
 		bool	success = os_file_rename(
-<<<<<<< HEAD
-			innodb_data_file_key, fsp->filepath, new_path));
-=======
-			innodb_file_data_key, fsp->filepath, new_path);
->>>>>>> acdeda0f
+			innodb_data_file_key, fsp->filepath, new_path);
 
 		ut_a(success);
 
