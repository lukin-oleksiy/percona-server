/* Copyright (c) 2008, 2011, Oracle and/or its affiliates. All rights reserved.

  This program is free software; you can redistribute it and/or modify
  it under the terms of the GNU General Public License as published by
  the Free Software Foundation; version 2 of the License.

  This program is distributed in the hope that it will be useful,
  but WITHOUT ANY WARRANTY; without even the implied warranty of
  MERCHANTABILITY or FITNESS FOR A PARTICULAR PURPOSE.  See the
  GNU General Public License for more details.

  You should have received a copy of the GNU General Public License
  along with this program; if not, write to the Free Software Foundation,
  51 Franklin Street, Suite 500, Boston, MA 02110-1335 USA */

#include <my_global.h>
#include <my_pthread.h>
#include <pfs_instr.h>
#include <pfs_stat.h>
#include <pfs_global.h>
#include <pfs_instr_class.h>
#include <tap.h>

#include "stub_pfs_global.h"
#include "stub_server_misc.h"

#include <string.h> /* memset */

void test_oom()
{
  int rc;
  PFS_global_param param;

  stub_alloc_always_fails= true;

  memset(& param, 0xFF, sizeof(param));
  param.m_enabled= true;
  param.m_mutex_class_sizing= 10;
  param.m_rwlock_class_sizing= 0;
  param.m_cond_class_sizing= 0;
  param.m_thread_class_sizing= 0;
  param.m_table_share_sizing= 0;
  param.m_file_class_sizing= 0;
  param.m_socket_class_sizing= 0;
  param.m_mutex_sizing= 1000;
  param.m_rwlock_sizing= 0;
  param.m_cond_sizing= 0;
  param.m_thread_sizing= 0;
  param.m_table_sizing= 0;
  param.m_file_sizing= 0;
  param.m_file_handle_sizing= 0;
  param.m_socket_sizing= 0;
  param.m_events_waits_history_sizing= 0;
  param.m_events_waits_history_long_sizing= 0;
  param.m_setup_actor_sizing= 0;
  param.m_setup_object_sizing= 0;
  param.m_host_sizing= 0;
  param.m_user_sizing= 0;
  param.m_account_sizing= 0;
  param.m_stage_class_sizing= 0;
  param.m_events_stages_history_sizing= 0;
  param.m_events_stages_history_long_sizing= 0;
  param.m_statement_class_sizing= 0;
  param.m_events_statements_history_sizing= 0;
  param.m_events_statements_history_long_sizing= 0;
<<<<<<< HEAD
=======
  param.m_session_connect_attrs_sizing= 0;
>>>>>>> b7fc4388

  init_event_name_sizing(& param);
  rc= init_instruments(& param);
  ok(rc == 1, "oom (mutex)");
  cleanup_instruments();

  param.m_enabled= true;
  param.m_mutex_class_sizing= 0;
  param.m_rwlock_class_sizing= 10;
  param.m_cond_class_sizing= 0;
  param.m_thread_class_sizing= 0;
  param.m_table_share_sizing= 0;
  param.m_file_class_sizing= 0;
  param.m_socket_class_sizing= 0;
  param.m_mutex_sizing= 0;
  param.m_rwlock_sizing= 1000;
  param.m_cond_sizing= 0;
  param.m_thread_sizing= 0;
  param.m_table_sizing= 0;
  param.m_file_sizing= 0;
  param.m_file_handle_sizing= 0;
  param.m_socket_sizing= 0;
  param.m_events_waits_history_sizing= 0;
  param.m_events_waits_history_long_sizing= 0;
  param.m_setup_actor_sizing= 0;
  param.m_setup_object_sizing= 0;
  param.m_host_sizing= 0;
  param.m_user_sizing= 0;
  param.m_account_sizing= 0;
  param.m_stage_class_sizing= 0;
  param.m_events_stages_history_sizing= 0;
  param.m_events_stages_history_long_sizing= 0;
  param.m_statement_class_sizing= 0;
  param.m_events_statements_history_sizing= 0;
  param.m_events_statements_history_long_sizing= 0;
<<<<<<< HEAD
=======
  param.m_session_connect_attrs_sizing= 0;
>>>>>>> b7fc4388

  init_event_name_sizing(& param);
  rc= init_instruments(& param);
  ok(rc == 1, "oom (rwlock)");
  cleanup_instruments();

  param.m_enabled= true;
  param.m_mutex_class_sizing= 0;
  param.m_rwlock_class_sizing= 0;
  param.m_cond_class_sizing= 10;
  param.m_thread_class_sizing= 0;
  param.m_table_share_sizing= 0;
  param.m_file_class_sizing= 0;
  param.m_socket_class_sizing= 0;
  param.m_mutex_sizing= 0;
  param.m_rwlock_sizing= 0;
  param.m_cond_sizing= 1000;
  param.m_thread_sizing= 0;
  param.m_table_sizing= 0;
  param.m_file_sizing= 0;
  param.m_file_handle_sizing= 0;
  param.m_socket_sizing= 0;
  param.m_events_waits_history_sizing= 0;
  param.m_events_waits_history_long_sizing= 0;
  param.m_setup_actor_sizing= 0;
  param.m_setup_object_sizing= 0;
  param.m_host_sizing= 0;
  param.m_user_sizing= 0;
  param.m_account_sizing= 0;
  param.m_stage_class_sizing= 0;
  param.m_events_stages_history_sizing= 0;
  param.m_events_stages_history_long_sizing= 0;
  param.m_statement_class_sizing= 0;
  param.m_events_statements_history_sizing= 0;
  param.m_events_statements_history_long_sizing= 0;
<<<<<<< HEAD
=======
  param.m_session_connect_attrs_sizing= 0;
>>>>>>> b7fc4388

  init_event_name_sizing(& param);
  rc= init_instruments(& param);
  ok(rc == 1, "oom (cond)");
  cleanup_instruments();

  param.m_enabled= true;
  param.m_mutex_class_sizing= 0;
  param.m_rwlock_class_sizing= 0;
  param.m_cond_class_sizing= 0;
  param.m_thread_class_sizing= 0;
  param.m_table_share_sizing= 0;
  param.m_file_class_sizing= 10;
  param.m_socket_class_sizing= 0;
  param.m_mutex_sizing= 0;
  param.m_rwlock_sizing= 0;
  param.m_cond_sizing= 0;
  param.m_thread_sizing= 0;
  param.m_table_sizing= 0;
  param.m_file_sizing= 1000;
  param.m_file_handle_sizing= 1000;
  param.m_socket_sizing= 0;
  param.m_events_waits_history_sizing= 0;
  param.m_events_waits_history_long_sizing= 0;
  param.m_setup_actor_sizing= 0;
  param.m_setup_object_sizing= 0;
  param.m_host_sizing= 0;
  param.m_user_sizing= 0;
  param.m_account_sizing= 0;
  param.m_stage_class_sizing= 0;
  param.m_events_stages_history_sizing= 0;
  param.m_events_stages_history_long_sizing= 0;
  param.m_statement_class_sizing= 0;
  param.m_events_statements_history_sizing= 0;
  param.m_events_statements_history_long_sizing= 0;
<<<<<<< HEAD
=======
  param.m_session_connect_attrs_sizing= 0;
>>>>>>> b7fc4388

  init_event_name_sizing(& param);
  rc= init_instruments(& param);
  ok(rc == 1, "oom (file)");
  cleanup_instruments();

  param.m_enabled= true;
  param.m_mutex_class_sizing= 0;
  param.m_rwlock_class_sizing= 0;
  param.m_cond_class_sizing= 0;
  param.m_thread_class_sizing= 0;
  param.m_table_share_sizing= 0;
  param.m_file_class_sizing= 0;
  param.m_mutex_sizing= 0;
  param.m_rwlock_sizing= 0;
  param.m_cond_sizing= 0;
  param.m_thread_sizing= 0;
  param.m_table_sizing= 0;
  param.m_file_sizing= 0;
  param.m_file_handle_sizing= 1000;
  param.m_events_waits_history_sizing= 0;
  param.m_events_waits_history_long_sizing= 0;
  param.m_setup_actor_sizing= 0;
  param.m_setup_object_sizing= 0;
  param.m_host_sizing= 0;
  param.m_user_sizing= 0;
  param.m_account_sizing= 0;
  param.m_stage_class_sizing= 0;
  param.m_events_stages_history_sizing= 0;
  param.m_events_stages_history_long_sizing= 0;
  param.m_statement_class_sizing= 0;
  param.m_events_statements_history_sizing= 0;
  param.m_events_statements_history_long_sizing= 0;
<<<<<<< HEAD
=======
  param.m_session_connect_attrs_sizing= 0;
>>>>>>> b7fc4388

  init_event_name_sizing(& param);
  rc= init_instruments(& param);
  ok(rc == 1, "oom (file handle)");
  cleanup_instruments();

  param.m_enabled= true;
  param.m_mutex_class_sizing= 0;
  param.m_rwlock_class_sizing= 0;
  param.m_cond_class_sizing= 0;
  param.m_thread_class_sizing= 0;
  param.m_table_share_sizing= 10;
  param.m_file_class_sizing= 0;
  param.m_socket_class_sizing= 0;
  param.m_mutex_sizing= 0;
  param.m_rwlock_sizing= 0;
  param.m_cond_sizing= 0;
  param.m_thread_sizing= 0;
  param.m_table_sizing= 1000;
  param.m_file_sizing= 0;
  param.m_file_handle_sizing= 0;
  param.m_socket_sizing= 0;
  param.m_events_waits_history_sizing= 0;
  param.m_events_waits_history_long_sizing= 0;
  param.m_setup_actor_sizing= 0;
  param.m_setup_object_sizing= 0;
  param.m_host_sizing= 0;
  param.m_user_sizing= 0;
  param.m_account_sizing= 0;
  param.m_stage_class_sizing= 0;
  param.m_events_stages_history_sizing= 0;
  param.m_events_stages_history_long_sizing= 0;
  param.m_statement_class_sizing= 0;
  param.m_events_statements_history_sizing= 0;
  param.m_events_statements_history_long_sizing= 0;
<<<<<<< HEAD
=======
  param.m_session_connect_attrs_sizing= 0;
>>>>>>> b7fc4388

  init_event_name_sizing(& param);
  rc= init_instruments(& param);
  ok(rc == 1, "oom (table)");
  cleanup_instruments();

  param.m_enabled= true;
  param.m_mutex_class_sizing= 0;
  param.m_rwlock_class_sizing= 0;
  param.m_cond_class_sizing= 0;
  param.m_thread_class_sizing= 10;
  param.m_table_share_sizing= 0;
  param.m_file_class_sizing= 0;
  param.m_socket_class_sizing= 0;
  param.m_mutex_sizing= 0;
  param.m_rwlock_sizing= 0;
  param.m_cond_sizing= 0;
  param.m_thread_sizing= 1000;
  param.m_table_sizing= 0;
  param.m_file_sizing= 0;
  param.m_file_handle_sizing= 0;
  param.m_socket_sizing= 0;
  param.m_events_waits_history_sizing= 0;
  param.m_events_waits_history_long_sizing= 0;
  param.m_setup_actor_sizing= 0;
  param.m_setup_object_sizing= 0;
  param.m_host_sizing= 0;
  param.m_user_sizing= 0;
  param.m_account_sizing= 0;
  param.m_stage_class_sizing= 0;
  param.m_events_stages_history_sizing= 0;
  param.m_events_stages_history_long_sizing= 0;
  param.m_statement_class_sizing= 0;
  param.m_events_statements_history_sizing= 0;
  param.m_events_statements_history_long_sizing= 0;
<<<<<<< HEAD
=======
  param.m_session_connect_attrs_sizing= 0;
>>>>>>> b7fc4388

  init_event_name_sizing(& param);
  rc= init_instruments(& param);
  ok(rc == 1, "oom (thread)");
  cleanup_instruments();

  stub_alloc_always_fails= false;

  param.m_enabled= true;
  param.m_mutex_class_sizing= 0;
  param.m_rwlock_class_sizing= 0;
  param.m_cond_class_sizing= 0;
  param.m_thread_class_sizing= 10;
  param.m_table_share_sizing= 0;
  param.m_file_class_sizing= 0;
  param.m_socket_class_sizing= 0;
  param.m_mutex_sizing= 0;
  param.m_rwlock_sizing= 0;
  param.m_cond_sizing= 0;
  param.m_thread_sizing= 1000;
  param.m_table_sizing= 0;
  param.m_file_sizing= 0;
  param.m_file_handle_sizing= 0;
  param.m_socket_sizing= 0;
  param.m_events_waits_history_sizing= 10;
  param.m_events_waits_history_long_sizing= 0;
  param.m_setup_actor_sizing= 0;
  param.m_setup_object_sizing= 0;
  param.m_host_sizing= 0;
  param.m_user_sizing= 0;
  param.m_account_sizing= 0;
  param.m_stage_class_sizing= 0;
  param.m_events_stages_history_sizing= 0;
  param.m_events_stages_history_long_sizing= 0;
  param.m_statement_class_sizing= 0;
  param.m_events_statements_history_sizing= 0;
  param.m_events_statements_history_long_sizing= 0;
<<<<<<< HEAD
=======
  param.m_session_connect_attrs_sizing= 0;
>>>>>>> b7fc4388

  stub_alloc_fails_after_count= 2;
  init_event_name_sizing(& param);
  rc= init_instruments(& param);
  ok(rc == 1, "oom (thread waits history sizing)");
  cleanup_instruments();

  param.m_enabled= true;
  param.m_mutex_class_sizing= 50;
  param.m_rwlock_class_sizing= 50;
  param.m_cond_class_sizing= 50;
  param.m_thread_class_sizing= 10;
  param.m_table_share_sizing= 0;
  param.m_file_class_sizing= 50;
  param.m_socket_class_sizing= 0;
  param.m_mutex_sizing= 0;
  param.m_rwlock_sizing= 0;
  param.m_cond_sizing= 0;
  param.m_thread_sizing= 1000;
  param.m_table_sizing= 0;
  param.m_file_sizing= 0;
  param.m_file_handle_sizing= 0;
  param.m_socket_sizing= 0;
  param.m_events_waits_history_sizing= 0;
  param.m_events_waits_history_long_sizing= 0;
  param.m_setup_actor_sizing= 0;
  param.m_setup_object_sizing= 0;
  param.m_stage_class_sizing= 0;
  param.m_events_stages_history_sizing= 0;
  param.m_events_stages_history_long_sizing= 0;
  param.m_statement_class_sizing= 0;
  param.m_events_statements_history_sizing= 0;
  param.m_events_statements_history_long_sizing= 0;
<<<<<<< HEAD
=======
  param.m_session_connect_attrs_sizing= 0;
>>>>>>> b7fc4388

  stub_alloc_fails_after_count= 2;
  init_event_name_sizing(& param);
  rc= init_instruments(& param);
  ok(rc == 1, "oom (per thread wait)");

  param.m_enabled= true;
  param.m_mutex_class_sizing= 0;
  param.m_rwlock_class_sizing= 0;
  param.m_cond_class_sizing= 0;
  param.m_thread_class_sizing= 0;
  param.m_table_share_sizing= 0;
  param.m_file_class_sizing= 0;
  param.m_socket_class_sizing= 10;
  param.m_mutex_sizing= 0;
  param.m_rwlock_sizing= 0;
  param.m_cond_sizing= 0;
  param.m_thread_sizing= 0;
  param.m_table_sizing= 0;
  param.m_file_sizing= 0;
  param.m_file_handle_sizing= 0;
  param.m_socket_sizing= 1000;
  param.m_events_waits_history_sizing= 0;
  param.m_events_waits_history_long_sizing= 0;
  param.m_setup_actor_sizing= 0;
  param.m_setup_object_sizing= 0;

  init_event_name_sizing(& param);
  rc= init_instruments(& param);
  ok(rc == 1, "oom (socket)");

  cleanup_instruments();

  param.m_host_sizing= 0;
  param.m_user_sizing= 0;
  param.m_account_sizing= 0;
  param.m_stage_class_sizing= 0;
  param.m_events_stages_history_sizing= 0;
  param.m_events_stages_history_long_sizing= 0;
  param.m_statement_class_sizing= 0;
  param.m_events_statements_history_sizing= 0;
  param.m_events_statements_history_long_sizing= 0;
<<<<<<< HEAD

  stub_alloc_fails_after_count= 2;
=======
  param.m_session_connect_attrs_sizing= 0;

  stub_alloc_fails_after_count= 1;
>>>>>>> b7fc4388
  init_event_name_sizing(& param);
  rc= init_instruments(& param);
  ok(rc == 1, "oom (per thread waits)");
  cleanup_instruments();

  param.m_enabled= true;
  param.m_mutex_class_sizing= 0;
  param.m_rwlock_class_sizing= 0;
  param.m_cond_class_sizing= 0;
  param.m_thread_class_sizing= 10;
  param.m_table_share_sizing= 0;
  param.m_file_class_sizing= 0;
  param.m_mutex_sizing= 0;
  param.m_rwlock_sizing= 0;
  param.m_cond_sizing= 0;
  param.m_thread_sizing= 1000;
  param.m_table_sizing= 0;
  param.m_file_sizing= 0;
  param.m_file_handle_sizing= 0;
  param.m_events_waits_history_sizing= 0;
  param.m_events_waits_history_long_sizing= 0;
  param.m_setup_actor_sizing= 0;
  param.m_setup_object_sizing= 0;
  param.m_host_sizing= 0;
  param.m_user_sizing= 0;
  param.m_account_sizing= 0;
  param.m_stage_class_sizing= 0;
  param.m_events_stages_history_sizing= 10;
  param.m_events_stages_history_long_sizing= 0;
  param.m_statement_class_sizing= 0;
  param.m_events_statements_history_sizing= 0;
  param.m_events_statements_history_long_sizing= 0;
<<<<<<< HEAD
=======
  param.m_session_connect_attrs_sizing= 0;
>>>>>>> b7fc4388

  stub_alloc_fails_after_count= 3;
  init_event_name_sizing(& param);
  rc= init_instruments(& param);
  ok(rc == 1, "oom (thread stages history sizing)");
  cleanup_instruments();

  param.m_enabled= true;
  param.m_mutex_class_sizing= 0;
  param.m_rwlock_class_sizing= 0;
  param.m_cond_class_sizing= 0;
  param.m_thread_class_sizing= 10;
  param.m_table_share_sizing= 0;
  param.m_file_class_sizing= 0;
  param.m_mutex_sizing= 0;
  param.m_rwlock_sizing= 0;
  param.m_cond_sizing= 0;
  param.m_thread_sizing= 1000;
  param.m_table_sizing= 0;
  param.m_file_sizing= 0;
  param.m_file_handle_sizing= 0;
  param.m_events_waits_history_sizing= 0;
  param.m_events_waits_history_long_sizing= 0;
  param.m_setup_actor_sizing= 0;
  param.m_setup_object_sizing= 0;
  param.m_host_sizing= 0;
  param.m_user_sizing= 0;
  param.m_account_sizing= 0;
  param.m_stage_class_sizing= 50;
  param.m_events_stages_history_sizing= 0;
  param.m_events_stages_history_long_sizing= 0;
  param.m_statement_class_sizing= 0;
  param.m_events_statements_history_sizing= 0;
  param.m_events_statements_history_long_sizing= 0;
<<<<<<< HEAD
=======
  param.m_session_connect_attrs_sizing= 0;
>>>>>>> b7fc4388

  stub_alloc_fails_after_count= 2;
  init_event_name_sizing(& param);
  rc= init_instruments(& param);
  ok(rc == 1, "oom (per thread stages)");
  cleanup_instruments();

  param.m_enabled= true;
  param.m_mutex_class_sizing= 0;
  param.m_rwlock_class_sizing= 0;
  param.m_cond_class_sizing= 0;
  param.m_thread_class_sizing= 10;
  param.m_table_share_sizing= 0;
  param.m_file_class_sizing= 0;
  param.m_mutex_sizing= 0;
  param.m_rwlock_sizing= 0;
  param.m_cond_sizing= 0;
  param.m_thread_sizing= 1000;
  param.m_table_sizing= 0;
  param.m_file_sizing= 0;
  param.m_file_handle_sizing= 0;
  param.m_events_waits_history_sizing= 0;
  param.m_events_waits_history_long_sizing= 0;
  param.m_setup_actor_sizing= 0;
  param.m_setup_object_sizing= 0;
  param.m_host_sizing= 0;
  param.m_user_sizing= 0;
  param.m_account_sizing= 0;
  param.m_stage_class_sizing= 0;
  param.m_events_stages_history_sizing= 0;
  param.m_events_stages_history_long_sizing= 0;
  param.m_statement_class_sizing= 0;
  param.m_events_statements_history_sizing= 10;
  param.m_events_statements_history_long_sizing= 0;
<<<<<<< HEAD
=======
  param.m_session_connect_attrs_sizing= 0;
>>>>>>> b7fc4388

  stub_alloc_fails_after_count= 2;
  init_event_name_sizing(& param);
  rc= init_instruments(& param);
  ok(rc == 1, "oom (thread statements history sizing)");
  cleanup_instruments();

  param.m_enabled= true;
  param.m_mutex_class_sizing= 0;
  param.m_rwlock_class_sizing= 0;
  param.m_cond_class_sizing= 0;
  param.m_thread_class_sizing= 10;
  param.m_table_share_sizing= 0;
  param.m_file_class_sizing= 0;
  param.m_mutex_sizing= 0;
  param.m_rwlock_sizing= 0;
  param.m_cond_sizing= 0;
  param.m_thread_sizing= 1000;
  param.m_table_sizing= 0;
  param.m_file_sizing= 0;
  param.m_file_handle_sizing= 0;
  param.m_events_waits_history_sizing= 0;
  param.m_events_waits_history_long_sizing= 0;
  param.m_setup_actor_sizing= 0;
  param.m_setup_object_sizing= 0;
  param.m_host_sizing= 0;
  param.m_user_sizing= 0;
  param.m_account_sizing= 0;
  param.m_stage_class_sizing= 0;
  param.m_events_stages_history_sizing= 0;
  param.m_events_stages_history_long_sizing= 0;
  param.m_statement_class_sizing= 50;
  param.m_events_statements_history_sizing= 0;
  param.m_events_statements_history_long_sizing= 0;
<<<<<<< HEAD
=======
  param.m_session_connect_attrs_sizing= 0;
>>>>>>> b7fc4388

  stub_alloc_fails_after_count= 2;
  init_event_name_sizing(& param);
  rc= init_instruments(& param);
  ok(rc == 1, "oom (per thread statements)");
  cleanup_instruments();

  param.m_enabled= true;
  param.m_mutex_class_sizing= 10;
  param.m_rwlock_class_sizing= 0;
  param.m_cond_class_sizing= 0;
  param.m_thread_class_sizing= 0;
  param.m_table_share_sizing= 0;
  param.m_file_class_sizing= 0;
  param.m_mutex_sizing= 0;
  param.m_rwlock_sizing= 0;
  param.m_cond_sizing= 0;
  param.m_thread_sizing= 0;
  param.m_table_sizing= 0;
  param.m_file_sizing= 0;
  param.m_file_handle_sizing= 0;
  param.m_events_waits_history_sizing= 0;
  param.m_events_waits_history_long_sizing= 0;
  param.m_setup_actor_sizing= 0;
  param.m_setup_object_sizing= 0;
  param.m_host_sizing= 0;
  param.m_user_sizing= 0;
  param.m_account_sizing= 0;
  param.m_stage_class_sizing= 0;
  param.m_events_stages_history_sizing= 0;
  param.m_events_stages_history_long_sizing= 0;
  param.m_statement_class_sizing= 0;
  param.m_events_statements_history_sizing= 0;
  param.m_events_statements_history_long_sizing= 0;
<<<<<<< HEAD
=======
  param.m_session_connect_attrs_sizing= 0;
>>>>>>> b7fc4388

  stub_alloc_fails_after_count= 1;
  init_event_name_sizing(& param);
  rc= init_instruments(& param);
  ok(rc == 1, "oom (global waits)");
  cleanup_instruments();

  param.m_enabled= true;
  param.m_mutex_class_sizing= 10;
  param.m_rwlock_class_sizing= 0;
  param.m_cond_class_sizing= 0;
  param.m_thread_class_sizing= 0;
  param.m_table_share_sizing= 0;
  param.m_file_class_sizing= 0;
  param.m_mutex_sizing= 0;
  param.m_rwlock_sizing= 0;
  param.m_cond_sizing= 0;
  param.m_thread_sizing= 0;
  param.m_table_sizing= 0;
  param.m_file_sizing= 0;
  param.m_file_handle_sizing= 0;
  param.m_events_waits_history_sizing= 0;
  param.m_events_waits_history_long_sizing= 0;
  param.m_setup_actor_sizing= 0;
  param.m_setup_object_sizing= 0;
  param.m_host_sizing= 0;
  param.m_user_sizing= 0;
  param.m_account_sizing= 0;
  param.m_stage_class_sizing= 20;
  param.m_events_stages_history_sizing= 0;
  param.m_events_stages_history_long_sizing= 0;
  param.m_statement_class_sizing= 0;
  param.m_events_statements_history_sizing= 0;
  param.m_events_statements_history_long_sizing= 0;
<<<<<<< HEAD
=======
  param.m_session_connect_attrs_sizing= 0;
>>>>>>> b7fc4388

  stub_alloc_fails_after_count= 3;
  init_event_name_sizing(& param);
  rc= init_stage_class(param.m_stage_class_sizing);
  ok(rc == 0, "init stage class");
  rc= init_instruments(& param);
  ok(rc == 1, "oom (global stages)");
  cleanup_instruments();
  cleanup_stage_class();

  param.m_enabled= true;
  param.m_mutex_class_sizing= 10;
  param.m_rwlock_class_sizing= 0;
  param.m_cond_class_sizing= 0;
  param.m_thread_class_sizing= 0;
  param.m_table_share_sizing= 0;
  param.m_file_class_sizing= 0;
  param.m_mutex_sizing= 0;
  param.m_rwlock_sizing= 0;
  param.m_cond_sizing= 0;
  param.m_thread_sizing= 0;
  param.m_table_sizing= 0;
  param.m_file_sizing= 0;
  param.m_file_handle_sizing= 0;
  param.m_events_waits_history_sizing= 0;
  param.m_events_waits_history_long_sizing= 0;
  param.m_setup_actor_sizing= 0;
  param.m_setup_object_sizing= 0;
  param.m_host_sizing= 0;
  param.m_user_sizing= 0;
  param.m_account_sizing= 0;
  param.m_stage_class_sizing= 0;
  param.m_events_stages_history_sizing= 0;
  param.m_events_stages_history_long_sizing= 0;
  param.m_statement_class_sizing= 20;
  param.m_events_statements_history_sizing= 0;
  param.m_events_statements_history_long_sizing= 0;
<<<<<<< HEAD
=======
  param.m_session_connect_attrs_sizing= 0;
>>>>>>> b7fc4388

  stub_alloc_fails_after_count= 3;
  init_event_name_sizing(& param);
  rc= init_statement_class(param.m_statement_class_sizing);
  ok(rc == 0, "init statement class");
  rc= init_instruments(& param);
  ok(rc == 1, "oom (global statements)");
  cleanup_instruments();
  cleanup_statement_class();
}

void do_all_tests()
{
  PFS_atomic::init();

  test_oom();

  PFS_atomic::cleanup();
}

int main(int, char **)
{
  plan(20);
  MY_INIT("pfs_instr-oom-t");
  do_all_tests();
  return 0;
}
<|MERGE_RESOLUTION|>--- conflicted
+++ resolved
@@ -63,10 +63,7 @@
   param.m_statement_class_sizing= 0;
   param.m_events_statements_history_sizing= 0;
   param.m_events_statements_history_long_sizing= 0;
-<<<<<<< HEAD
-=======
-  param.m_session_connect_attrs_sizing= 0;
->>>>>>> b7fc4388
+  param.m_session_connect_attrs_sizing= 0;
 
   init_event_name_sizing(& param);
   rc= init_instruments(& param);
@@ -102,10 +99,7 @@
   param.m_statement_class_sizing= 0;
   param.m_events_statements_history_sizing= 0;
   param.m_events_statements_history_long_sizing= 0;
-<<<<<<< HEAD
-=======
-  param.m_session_connect_attrs_sizing= 0;
->>>>>>> b7fc4388
+  param.m_session_connect_attrs_sizing= 0;
 
   init_event_name_sizing(& param);
   rc= init_instruments(& param);
@@ -141,10 +135,7 @@
   param.m_statement_class_sizing= 0;
   param.m_events_statements_history_sizing= 0;
   param.m_events_statements_history_long_sizing= 0;
-<<<<<<< HEAD
-=======
-  param.m_session_connect_attrs_sizing= 0;
->>>>>>> b7fc4388
+  param.m_session_connect_attrs_sizing= 0;
 
   init_event_name_sizing(& param);
   rc= init_instruments(& param);
@@ -180,10 +171,7 @@
   param.m_statement_class_sizing= 0;
   param.m_events_statements_history_sizing= 0;
   param.m_events_statements_history_long_sizing= 0;
-<<<<<<< HEAD
-=======
-  param.m_session_connect_attrs_sizing= 0;
->>>>>>> b7fc4388
+  param.m_session_connect_attrs_sizing= 0;
 
   init_event_name_sizing(& param);
   rc= init_instruments(& param);
@@ -217,10 +205,7 @@
   param.m_statement_class_sizing= 0;
   param.m_events_statements_history_sizing= 0;
   param.m_events_statements_history_long_sizing= 0;
-<<<<<<< HEAD
-=======
-  param.m_session_connect_attrs_sizing= 0;
->>>>>>> b7fc4388
+  param.m_session_connect_attrs_sizing= 0;
 
   init_event_name_sizing(& param);
   rc= init_instruments(& param);
@@ -256,10 +241,7 @@
   param.m_statement_class_sizing= 0;
   param.m_events_statements_history_sizing= 0;
   param.m_events_statements_history_long_sizing= 0;
-<<<<<<< HEAD
-=======
-  param.m_session_connect_attrs_sizing= 0;
->>>>>>> b7fc4388
+  param.m_session_connect_attrs_sizing= 0;
 
   init_event_name_sizing(& param);
   rc= init_instruments(& param);
@@ -295,10 +277,7 @@
   param.m_statement_class_sizing= 0;
   param.m_events_statements_history_sizing= 0;
   param.m_events_statements_history_long_sizing= 0;
-<<<<<<< HEAD
-=======
-  param.m_session_connect_attrs_sizing= 0;
->>>>>>> b7fc4388
+  param.m_session_connect_attrs_sizing= 0;
 
   init_event_name_sizing(& param);
   rc= init_instruments(& param);
@@ -336,10 +315,7 @@
   param.m_statement_class_sizing= 0;
   param.m_events_statements_history_sizing= 0;
   param.m_events_statements_history_long_sizing= 0;
-<<<<<<< HEAD
-=======
-  param.m_session_connect_attrs_sizing= 0;
->>>>>>> b7fc4388
+  param.m_session_connect_attrs_sizing= 0;
 
   stub_alloc_fails_after_count= 2;
   init_event_name_sizing(& param);
@@ -373,10 +349,7 @@
   param.m_statement_class_sizing= 0;
   param.m_events_statements_history_sizing= 0;
   param.m_events_statements_history_long_sizing= 0;
-<<<<<<< HEAD
-=======
-  param.m_session_connect_attrs_sizing= 0;
->>>>>>> b7fc4388
+  param.m_session_connect_attrs_sizing= 0;
 
   stub_alloc_fails_after_count= 2;
   init_event_name_sizing(& param);
@@ -419,169 +392,187 @@
   param.m_statement_class_sizing= 0;
   param.m_events_statements_history_sizing= 0;
   param.m_events_statements_history_long_sizing= 0;
-<<<<<<< HEAD
+  param.m_session_connect_attrs_sizing= 0;
+
+  stub_alloc_fails_after_count= 1;
+  init_event_name_sizing(& param);
+  rc= init_instruments(& param);
+  ok(rc == 1, "oom (per thread waits)");
+  cleanup_instruments();
+
+  param.m_enabled= true;
+  param.m_mutex_class_sizing= 0;
+  param.m_rwlock_class_sizing= 0;
+  param.m_cond_class_sizing= 0;
+  param.m_thread_class_sizing= 10;
+  param.m_table_share_sizing= 0;
+  param.m_file_class_sizing= 0;
+  param.m_mutex_sizing= 0;
+  param.m_rwlock_sizing= 0;
+  param.m_cond_sizing= 0;
+  param.m_thread_sizing= 1000;
+  param.m_table_sizing= 0;
+  param.m_file_sizing= 0;
+  param.m_file_handle_sizing= 0;
+  param.m_events_waits_history_sizing= 0;
+  param.m_events_waits_history_long_sizing= 0;
+  param.m_setup_actor_sizing= 0;
+  param.m_setup_object_sizing= 0;
+  param.m_host_sizing= 0;
+  param.m_user_sizing= 0;
+  param.m_account_sizing= 0;
+  param.m_stage_class_sizing= 0;
+  param.m_events_stages_history_sizing= 10;
+  param.m_events_stages_history_long_sizing= 0;
+  param.m_statement_class_sizing= 0;
+  param.m_events_statements_history_sizing= 0;
+  param.m_events_statements_history_long_sizing= 0;
+  param.m_session_connect_attrs_sizing= 0;
+
+  stub_alloc_fails_after_count= 3;
+  init_event_name_sizing(& param);
+  rc= init_instruments(& param);
+  ok(rc == 1, "oom (thread stages history sizing)");
+  cleanup_instruments();
+
+  param.m_enabled= true;
+  param.m_mutex_class_sizing= 0;
+  param.m_rwlock_class_sizing= 0;
+  param.m_cond_class_sizing= 0;
+  param.m_thread_class_sizing= 10;
+  param.m_table_share_sizing= 0;
+  param.m_file_class_sizing= 0;
+  param.m_mutex_sizing= 0;
+  param.m_rwlock_sizing= 0;
+  param.m_cond_sizing= 0;
+  param.m_thread_sizing= 1000;
+  param.m_table_sizing= 0;
+  param.m_file_sizing= 0;
+  param.m_file_handle_sizing= 0;
+  param.m_events_waits_history_sizing= 0;
+  param.m_events_waits_history_long_sizing= 0;
+  param.m_setup_actor_sizing= 0;
+  param.m_setup_object_sizing= 0;
+  param.m_host_sizing= 0;
+  param.m_user_sizing= 0;
+  param.m_account_sizing= 0;
+  param.m_stage_class_sizing= 50;
+  param.m_events_stages_history_sizing= 0;
+  param.m_events_stages_history_long_sizing= 0;
+  param.m_statement_class_sizing= 0;
+  param.m_events_statements_history_sizing= 0;
+  param.m_events_statements_history_long_sizing= 0;
+  param.m_session_connect_attrs_sizing= 0;
 
   stub_alloc_fails_after_count= 2;
-=======
+  init_event_name_sizing(& param);
+  rc= init_instruments(& param);
+  ok(rc == 1, "oom (per thread stages)");
+  cleanup_instruments();
+
+  param.m_enabled= true;
+  param.m_mutex_class_sizing= 0;
+  param.m_rwlock_class_sizing= 0;
+  param.m_cond_class_sizing= 0;
+  param.m_thread_class_sizing= 10;
+  param.m_table_share_sizing= 0;
+  param.m_file_class_sizing= 0;
+  param.m_mutex_sizing= 0;
+  param.m_rwlock_sizing= 0;
+  param.m_cond_sizing= 0;
+  param.m_thread_sizing= 1000;
+  param.m_table_sizing= 0;
+  param.m_file_sizing= 0;
+  param.m_file_handle_sizing= 0;
+  param.m_events_waits_history_sizing= 0;
+  param.m_events_waits_history_long_sizing= 0;
+  param.m_setup_actor_sizing= 0;
+  param.m_setup_object_sizing= 0;
+  param.m_host_sizing= 0;
+  param.m_user_sizing= 0;
+  param.m_account_sizing= 0;
+  param.m_stage_class_sizing= 0;
+  param.m_events_stages_history_sizing= 0;
+  param.m_events_stages_history_long_sizing= 0;
+  param.m_statement_class_sizing= 0;
+  param.m_events_statements_history_sizing= 10;
+  param.m_events_statements_history_long_sizing= 0;
+  param.m_session_connect_attrs_sizing= 0;
+
+  stub_alloc_fails_after_count= 2;
+  init_event_name_sizing(& param);
+  rc= init_instruments(& param);
+  ok(rc == 1, "oom (thread statements history sizing)");
+  cleanup_instruments();
+
+  param.m_enabled= true;
+  param.m_mutex_class_sizing= 0;
+  param.m_rwlock_class_sizing= 0;
+  param.m_cond_class_sizing= 0;
+  param.m_thread_class_sizing= 10;
+  param.m_table_share_sizing= 0;
+  param.m_file_class_sizing= 0;
+  param.m_mutex_sizing= 0;
+  param.m_rwlock_sizing= 0;
+  param.m_cond_sizing= 0;
+  param.m_thread_sizing= 1000;
+  param.m_table_sizing= 0;
+  param.m_file_sizing= 0;
+  param.m_file_handle_sizing= 0;
+  param.m_events_waits_history_sizing= 0;
+  param.m_events_waits_history_long_sizing= 0;
+  param.m_setup_actor_sizing= 0;
+  param.m_setup_object_sizing= 0;
+  param.m_host_sizing= 0;
+  param.m_user_sizing= 0;
+  param.m_account_sizing= 0;
+  param.m_stage_class_sizing= 0;
+  param.m_events_stages_history_sizing= 0;
+  param.m_events_stages_history_long_sizing= 0;
+  param.m_statement_class_sizing= 50;
+  param.m_events_statements_history_sizing= 0;
+  param.m_events_statements_history_long_sizing= 0;
+  param.m_session_connect_attrs_sizing= 0;
+
+  stub_alloc_fails_after_count= 2;
+  init_event_name_sizing(& param);
+  rc= init_instruments(& param);
+  ok(rc == 1, "oom (per thread statements)");
+  cleanup_instruments();
+
+  param.m_enabled= true;
+  param.m_mutex_class_sizing= 10;
+  param.m_rwlock_class_sizing= 0;
+  param.m_cond_class_sizing= 0;
+  param.m_thread_class_sizing= 0;
+  param.m_table_share_sizing= 0;
+  param.m_file_class_sizing= 0;
+  param.m_mutex_sizing= 0;
+  param.m_rwlock_sizing= 0;
+  param.m_cond_sizing= 0;
+  param.m_thread_sizing= 0;
+  param.m_table_sizing= 0;
+  param.m_file_sizing= 0;
+  param.m_file_handle_sizing= 0;
+  param.m_events_waits_history_sizing= 0;
+  param.m_events_waits_history_long_sizing= 0;
+  param.m_setup_actor_sizing= 0;
+  param.m_setup_object_sizing= 0;
+  param.m_host_sizing= 0;
+  param.m_user_sizing= 0;
+  param.m_account_sizing= 0;
+  param.m_stage_class_sizing= 0;
+  param.m_events_stages_history_sizing= 0;
+  param.m_events_stages_history_long_sizing= 0;
+  param.m_statement_class_sizing= 0;
+  param.m_events_statements_history_sizing= 0;
+  param.m_events_statements_history_long_sizing= 0;
   param.m_session_connect_attrs_sizing= 0;
 
   stub_alloc_fails_after_count= 1;
->>>>>>> b7fc4388
-  init_event_name_sizing(& param);
-  rc= init_instruments(& param);
-  ok(rc == 1, "oom (per thread waits)");
-  cleanup_instruments();
-
-  param.m_enabled= true;
-  param.m_mutex_class_sizing= 0;
-  param.m_rwlock_class_sizing= 0;
-  param.m_cond_class_sizing= 0;
-  param.m_thread_class_sizing= 10;
-  param.m_table_share_sizing= 0;
-  param.m_file_class_sizing= 0;
-  param.m_mutex_sizing= 0;
-  param.m_rwlock_sizing= 0;
-  param.m_cond_sizing= 0;
-  param.m_thread_sizing= 1000;
-  param.m_table_sizing= 0;
-  param.m_file_sizing= 0;
-  param.m_file_handle_sizing= 0;
-  param.m_events_waits_history_sizing= 0;
-  param.m_events_waits_history_long_sizing= 0;
-  param.m_setup_actor_sizing= 0;
-  param.m_setup_object_sizing= 0;
-  param.m_host_sizing= 0;
-  param.m_user_sizing= 0;
-  param.m_account_sizing= 0;
-  param.m_stage_class_sizing= 0;
-  param.m_events_stages_history_sizing= 10;
-  param.m_events_stages_history_long_sizing= 0;
-  param.m_statement_class_sizing= 0;
-  param.m_events_statements_history_sizing= 0;
-  param.m_events_statements_history_long_sizing= 0;
-<<<<<<< HEAD
-=======
-  param.m_session_connect_attrs_sizing= 0;
->>>>>>> b7fc4388
-
-  stub_alloc_fails_after_count= 3;
-  init_event_name_sizing(& param);
-  rc= init_instruments(& param);
-  ok(rc == 1, "oom (thread stages history sizing)");
-  cleanup_instruments();
-
-  param.m_enabled= true;
-  param.m_mutex_class_sizing= 0;
-  param.m_rwlock_class_sizing= 0;
-  param.m_cond_class_sizing= 0;
-  param.m_thread_class_sizing= 10;
-  param.m_table_share_sizing= 0;
-  param.m_file_class_sizing= 0;
-  param.m_mutex_sizing= 0;
-  param.m_rwlock_sizing= 0;
-  param.m_cond_sizing= 0;
-  param.m_thread_sizing= 1000;
-  param.m_table_sizing= 0;
-  param.m_file_sizing= 0;
-  param.m_file_handle_sizing= 0;
-  param.m_events_waits_history_sizing= 0;
-  param.m_events_waits_history_long_sizing= 0;
-  param.m_setup_actor_sizing= 0;
-  param.m_setup_object_sizing= 0;
-  param.m_host_sizing= 0;
-  param.m_user_sizing= 0;
-  param.m_account_sizing= 0;
-  param.m_stage_class_sizing= 50;
-  param.m_events_stages_history_sizing= 0;
-  param.m_events_stages_history_long_sizing= 0;
-  param.m_statement_class_sizing= 0;
-  param.m_events_statements_history_sizing= 0;
-  param.m_events_statements_history_long_sizing= 0;
-<<<<<<< HEAD
-=======
-  param.m_session_connect_attrs_sizing= 0;
->>>>>>> b7fc4388
-
-  stub_alloc_fails_after_count= 2;
-  init_event_name_sizing(& param);
-  rc= init_instruments(& param);
-  ok(rc == 1, "oom (per thread stages)");
-  cleanup_instruments();
-
-  param.m_enabled= true;
-  param.m_mutex_class_sizing= 0;
-  param.m_rwlock_class_sizing= 0;
-  param.m_cond_class_sizing= 0;
-  param.m_thread_class_sizing= 10;
-  param.m_table_share_sizing= 0;
-  param.m_file_class_sizing= 0;
-  param.m_mutex_sizing= 0;
-  param.m_rwlock_sizing= 0;
-  param.m_cond_sizing= 0;
-  param.m_thread_sizing= 1000;
-  param.m_table_sizing= 0;
-  param.m_file_sizing= 0;
-  param.m_file_handle_sizing= 0;
-  param.m_events_waits_history_sizing= 0;
-  param.m_events_waits_history_long_sizing= 0;
-  param.m_setup_actor_sizing= 0;
-  param.m_setup_object_sizing= 0;
-  param.m_host_sizing= 0;
-  param.m_user_sizing= 0;
-  param.m_account_sizing= 0;
-  param.m_stage_class_sizing= 0;
-  param.m_events_stages_history_sizing= 0;
-  param.m_events_stages_history_long_sizing= 0;
-  param.m_statement_class_sizing= 0;
-  param.m_events_statements_history_sizing= 10;
-  param.m_events_statements_history_long_sizing= 0;
-<<<<<<< HEAD
-=======
-  param.m_session_connect_attrs_sizing= 0;
->>>>>>> b7fc4388
-
-  stub_alloc_fails_after_count= 2;
-  init_event_name_sizing(& param);
-  rc= init_instruments(& param);
-  ok(rc == 1, "oom (thread statements history sizing)");
-  cleanup_instruments();
-
-  param.m_enabled= true;
-  param.m_mutex_class_sizing= 0;
-  param.m_rwlock_class_sizing= 0;
-  param.m_cond_class_sizing= 0;
-  param.m_thread_class_sizing= 10;
-  param.m_table_share_sizing= 0;
-  param.m_file_class_sizing= 0;
-  param.m_mutex_sizing= 0;
-  param.m_rwlock_sizing= 0;
-  param.m_cond_sizing= 0;
-  param.m_thread_sizing= 1000;
-  param.m_table_sizing= 0;
-  param.m_file_sizing= 0;
-  param.m_file_handle_sizing= 0;
-  param.m_events_waits_history_sizing= 0;
-  param.m_events_waits_history_long_sizing= 0;
-  param.m_setup_actor_sizing= 0;
-  param.m_setup_object_sizing= 0;
-  param.m_host_sizing= 0;
-  param.m_user_sizing= 0;
-  param.m_account_sizing= 0;
-  param.m_stage_class_sizing= 0;
-  param.m_events_stages_history_sizing= 0;
-  param.m_events_stages_history_long_sizing= 0;
-  param.m_statement_class_sizing= 50;
-  param.m_events_statements_history_sizing= 0;
-  param.m_events_statements_history_long_sizing= 0;
-<<<<<<< HEAD
-=======
-  param.m_session_connect_attrs_sizing= 0;
->>>>>>> b7fc4388
-
-  stub_alloc_fails_after_count= 2;
-  init_event_name_sizing(& param);
-  rc= init_instruments(& param);
-  ok(rc == 1, "oom (per thread statements)");
+  init_event_name_sizing(& param);
+  rc= init_instruments(& param);
+  ok(rc == 1, "oom (global waits)");
   cleanup_instruments();
 
   param.m_enabled= true;
@@ -605,54 +596,13 @@
   param.m_host_sizing= 0;
   param.m_user_sizing= 0;
   param.m_account_sizing= 0;
-  param.m_stage_class_sizing= 0;
-  param.m_events_stages_history_sizing= 0;
-  param.m_events_stages_history_long_sizing= 0;
-  param.m_statement_class_sizing= 0;
-  param.m_events_statements_history_sizing= 0;
-  param.m_events_statements_history_long_sizing= 0;
-<<<<<<< HEAD
-=======
-  param.m_session_connect_attrs_sizing= 0;
->>>>>>> b7fc4388
-
-  stub_alloc_fails_after_count= 1;
-  init_event_name_sizing(& param);
-  rc= init_instruments(& param);
-  ok(rc == 1, "oom (global waits)");
-  cleanup_instruments();
-
-  param.m_enabled= true;
-  param.m_mutex_class_sizing= 10;
-  param.m_rwlock_class_sizing= 0;
-  param.m_cond_class_sizing= 0;
-  param.m_thread_class_sizing= 0;
-  param.m_table_share_sizing= 0;
-  param.m_file_class_sizing= 0;
-  param.m_mutex_sizing= 0;
-  param.m_rwlock_sizing= 0;
-  param.m_cond_sizing= 0;
-  param.m_thread_sizing= 0;
-  param.m_table_sizing= 0;
-  param.m_file_sizing= 0;
-  param.m_file_handle_sizing= 0;
-  param.m_events_waits_history_sizing= 0;
-  param.m_events_waits_history_long_sizing= 0;
-  param.m_setup_actor_sizing= 0;
-  param.m_setup_object_sizing= 0;
-  param.m_host_sizing= 0;
-  param.m_user_sizing= 0;
-  param.m_account_sizing= 0;
   param.m_stage_class_sizing= 20;
   param.m_events_stages_history_sizing= 0;
   param.m_events_stages_history_long_sizing= 0;
   param.m_statement_class_sizing= 0;
   param.m_events_statements_history_sizing= 0;
   param.m_events_statements_history_long_sizing= 0;
-<<<<<<< HEAD
-=======
-  param.m_session_connect_attrs_sizing= 0;
->>>>>>> b7fc4388
+  param.m_session_connect_attrs_sizing= 0;
 
   stub_alloc_fails_after_count= 3;
   init_event_name_sizing(& param);
@@ -690,10 +640,7 @@
   param.m_statement_class_sizing= 20;
   param.m_events_statements_history_sizing= 0;
   param.m_events_statements_history_long_sizing= 0;
-<<<<<<< HEAD
-=======
-  param.m_session_connect_attrs_sizing= 0;
->>>>>>> b7fc4388
+  param.m_session_connect_attrs_sizing= 0;
 
   stub_alloc_fails_after_count= 3;
   init_event_name_sizing(& param);
