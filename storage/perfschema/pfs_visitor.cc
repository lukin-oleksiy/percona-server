/* Copyright (c) 2010, 2011, Oracle and/or its affiliates. All rights reserved.

  This program is free software; you can redistribute it and/or modify
  it under the terms of the GNU General Public License as published by
  the Free Software Foundation; version 2 of the License.

  This program is distributed in the hope that it will be useful,
  but WITHOUT ANY WARRANTY; without even the implied warranty of
  MERCHANTABILITY or FITNESS FOR A PARTICULAR PURPOSE.  See the
  GNU General Public License for more details.

  You should have received a copy of the GNU General Public License
  along with this program; if not, write to the Free Software Foundation,
  51 Franklin Street, Suite 500, Boston, MA 02110-1335 USA */

#include "my_global.h"
#include "my_sys.h"
#include "pfs_visitor.h"
#include "pfs_instr.h"
<<<<<<< HEAD
#include "pfs_instr_class.h"
=======
#include "pfs_user.h"
#include "pfs_host.h"
#include "pfs_account.h"
>>>>>>> 8e3d8ea4

/**
  @file storage/perfschema/pfs_visitor.cc
  Visitors (implementation).
*/

/**
  @addtogroup Performance_schema_buffers
  @{
*/

<<<<<<< HEAD
/** Connection iterator */

void PFS_connection_iterator::visit_global(bool with_threads,
=======
void PFS_connection_iterator::visit_global(bool with_hosts, bool with_users,
                                           bool with_accounts, bool with_threads,
>>>>>>> 8e3d8ea4
                                           PFS_connection_visitor *visitor)
{
  DBUG_ASSERT(visitor != NULL);

  visitor->visit_global();

  if (with_hosts)
  {
    PFS_host *pfs= host_array;
    PFS_host *pfs_last= pfs + host_max;
    for ( ; pfs < pfs_last; pfs++)
    {
      if (pfs->m_lock.is_populated())
        visitor->visit_host(pfs);
    }
  }

  if (with_users)
  {
    PFS_user *pfs= user_array;
    PFS_user *pfs_last= pfs + user_max;
    for ( ; pfs < pfs_last; pfs++)
    {
      if (pfs->m_lock.is_populated())
        visitor->visit_user(pfs);
    }
  }

  if (with_accounts)
  {
    PFS_account *pfs= account_array;
    PFS_account *pfs_last= pfs + account_max;
    for ( ; pfs < pfs_last; pfs++)
    {
      if (pfs->m_lock.is_populated())
        visitor->visit_account(pfs);
    }
  }

  if (with_threads)
  {
    PFS_thread *pfs= thread_array;
    PFS_thread *pfs_last= pfs + thread_max;
    for ( ; pfs < pfs_last; pfs++)
    {
      if (pfs->m_lock.is_populated())
        visitor->visit_thread(pfs);
    }
  }
}

<<<<<<< HEAD
/** Instance iterator */
=======
void PFS_connection_iterator::visit_host(PFS_host *host,
                                         bool with_accounts, bool with_threads,
                                         PFS_connection_visitor *visitor)
{
  DBUG_ASSERT(visitor != NULL);

  visitor->visit_host(host);

  if (with_accounts)
  {
    PFS_account *pfs= account_array;
    PFS_account *pfs_last= pfs + account_max;
    for ( ; pfs < pfs_last; pfs++)
    {
      if ((pfs->m_host == host) && pfs->m_lock.is_populated())
      {
        visitor->visit_account(pfs);
      }
    }
  }

  if (with_threads)
  {
    PFS_thread *pfs= thread_array;
    PFS_thread *pfs_last= pfs + thread_max;
    for ( ; pfs < pfs_last; pfs++)
    {
      if (pfs->m_lock.is_populated())
      {
        PFS_account *safe_account= sanitize_account(pfs->m_account);
        if ((safe_account != NULL) && (safe_account->m_host == host))
        {
          /*
            If the thread belongs to a known user@host that belongs to this host,
            process it.
          */
          visitor->visit_thread(pfs);
        }
        else if (pfs->m_host == host)
        {
          /*
            If the thread belongs to a 'lost' user@host that belong to this host,
            process it.
          */
          visitor->visit_thread(pfs);
        }
      }
    }
  }
}

void PFS_connection_iterator::visit_user(PFS_user *user,
                                         bool with_accounts, bool with_threads,
                                         PFS_connection_visitor *visitor)
{
  DBUG_ASSERT(visitor != NULL);

  visitor->visit_user(user);

  if (with_accounts)
  {
    PFS_account *pfs= account_array;
    PFS_account *pfs_last= pfs + account_max;
    for ( ; pfs < pfs_last; pfs++)
    {
      if ((pfs->m_user == user) && pfs->m_lock.is_populated())
      {
        visitor->visit_account(pfs);
      }
    }
  }

  if (with_threads)
  {
    PFS_thread *pfs= thread_array;
    PFS_thread *pfs_last= pfs + thread_max;
    for ( ; pfs < pfs_last; pfs++)
    {
      if (pfs->m_lock.is_populated())
      {
        PFS_account *safe_account= sanitize_account(pfs->m_account);
        if ((safe_account != NULL) && (safe_account->m_user == user))
        {
          /*
            If the thread belongs to a known user@host that belongs to this user,
            process it.
          */
          visitor->visit_thread(pfs);
        }
        else if (pfs->m_user == user)
        {
          /*
            If the thread belongs to a 'lost' user@host that belong to this user,
            process it.
          */
          visitor->visit_thread(pfs);
        }
      }
    }
  }
}

void PFS_connection_iterator::visit_account(PFS_account *account,
                                              bool with_threads,
                                              PFS_connection_visitor *visitor)
{
  DBUG_ASSERT(visitor != NULL);

  visitor->visit_account(account);

  if (with_threads)
  {
    PFS_thread *pfs= thread_array;
    PFS_thread *pfs_last= pfs + thread_max;
    for ( ; pfs < pfs_last; pfs++)
    {
      if ((pfs->m_account == account) && pfs->m_lock.is_populated())
      {
        visitor->visit_thread(pfs);
      }
    }
  }
}

void PFS_instance_iterator::visit_all(PFS_instance_visitor *visitor)
{
  visit_all_mutex(visitor);
  visit_all_rwlock(visitor);
  visit_all_cond(visitor);
  visit_all_file(visitor);
}

void PFS_instance_iterator::visit_all_mutex(PFS_instance_visitor *visitor)
{
  visit_all_mutex_classes(visitor);
  visit_all_mutex_instances(visitor);
}

void PFS_instance_iterator::visit_all_mutex_classes(PFS_instance_visitor *visitor)
{
  PFS_mutex_class *pfs= mutex_class_array;
  PFS_mutex_class *pfs_last= pfs + mutex_class_max;
  for ( ; pfs < pfs_last; pfs++)
  {
    if (pfs->m_name_length != 0)
    {
      visitor->visit_mutex_class(pfs);
    }
  }
}

void PFS_instance_iterator::visit_all_mutex_instances(PFS_instance_visitor *visitor)
{
  PFS_mutex *pfs= mutex_array;
  PFS_mutex *pfs_last= pfs + mutex_max;
  for ( ; pfs < pfs_last; pfs++)
  {
    if (pfs->m_lock.is_populated())
    {
      visitor->visit_mutex(pfs);
    }
  }
}

void PFS_instance_iterator::visit_all_rwlock(PFS_instance_visitor *visitor)
{
  visit_all_rwlock_classes(visitor);
  visit_all_rwlock_instances(visitor);
}

void PFS_instance_iterator::visit_all_rwlock_classes(PFS_instance_visitor *visitor)
{
  PFS_rwlock_class *pfs= rwlock_class_array;
  PFS_rwlock_class *pfs_last= pfs + rwlock_class_max;
  for ( ; pfs < pfs_last; pfs++)
  {
    if (pfs->m_name_length != 0)
    {
      visitor->visit_rwlock_class(pfs);
    }
  }
}

void PFS_instance_iterator::visit_all_rwlock_instances(PFS_instance_visitor *visitor)
{
  PFS_rwlock *pfs= rwlock_array;
  PFS_rwlock *pfs_last= pfs + rwlock_max;
  for ( ; pfs < pfs_last; pfs++)
  {
    if (pfs->m_lock.is_populated())
    {
      visitor->visit_rwlock(pfs);
    }
  }
}

void PFS_instance_iterator::visit_all_cond(PFS_instance_visitor *visitor)
{
  visit_all_cond_classes(visitor);
  visit_all_cond_instances(visitor);
}

void PFS_instance_iterator::visit_all_cond_classes(PFS_instance_visitor *visitor)
{
  PFS_cond_class *pfs= cond_class_array;
  PFS_cond_class *pfs_last= pfs + cond_class_max;
  for ( ; pfs < pfs_last; pfs++)
  {
    if (pfs->m_name_length != 0)
    {
      visitor->visit_cond_class(pfs);
    }
  }
}

void PFS_instance_iterator::visit_all_cond_instances(PFS_instance_visitor *visitor)
{
  PFS_cond *pfs= cond_array;
  PFS_cond *pfs_last= pfs + cond_max;
  for ( ; pfs < pfs_last; pfs++)
  {
    if (pfs->m_lock.is_populated())
    {
      visitor->visit_cond(pfs);
    }
  }
}

void PFS_instance_iterator::visit_all_file(PFS_instance_visitor *visitor)
{
  visit_all_file_classes(visitor);
  visit_all_file_instances(visitor);
}

void PFS_instance_iterator::visit_all_file_classes(PFS_instance_visitor *visitor)
{
  PFS_file_class *pfs= file_class_array;
  PFS_file_class *pfs_last= pfs + file_class_max;
  for ( ; pfs < pfs_last; pfs++)
  {
    if (pfs->m_name_length != 0)
    {
      visitor->visit_file_class(pfs);
    }
  }
}

void PFS_instance_iterator::visit_all_file_instances(PFS_instance_visitor *visitor)
{
  PFS_file *pfs= file_array;
  PFS_file *pfs_last= pfs + file_max;
  for ( ; pfs < pfs_last; pfs++)
  {
    if (pfs->m_lock.is_populated())
    {
      visitor->visit_file(pfs);
    }
  }
}
>>>>>>> 8e3d8ea4

void PFS_instance_iterator::visit_mutex_instances(PFS_mutex_class *klass,
                                                  PFS_instance_visitor *visitor)
{
  DBUG_ASSERT(visitor != NULL);

  visitor->visit_mutex_class(klass);

  if (klass->is_singleton())
  {
    PFS_mutex *pfs= sanitize_mutex(klass->m_singleton);
    if (likely(pfs != NULL))
    {
      if (likely(pfs->m_lock.is_populated()))
      {
        visitor->visit_mutex(pfs);
      }
    }
  }
  else
  {
    PFS_mutex *pfs= mutex_array;
    PFS_mutex *pfs_last= pfs + mutex_max;
    for ( ; pfs < pfs_last; pfs++)
    {
      if ((pfs->m_class == klass) && pfs->m_lock.is_populated())
      {
        visitor->visit_mutex(pfs);
      }
    }
  }
}

void PFS_instance_iterator::visit_rwlock_instances(PFS_rwlock_class *klass,
                                                   PFS_instance_visitor *visitor)
{
  DBUG_ASSERT(visitor != NULL);

  visitor->visit_rwlock_class(klass);

  if (klass->is_singleton())
  {
    PFS_rwlock *pfs= sanitize_rwlock(klass->m_singleton);
    if (likely(pfs != NULL))
    {
      if (likely(pfs->m_lock.is_populated()))
      {
        visitor->visit_rwlock(pfs);
      }
    }
  }
  else
  {
    PFS_rwlock *pfs= rwlock_array;
    PFS_rwlock *pfs_last= pfs + rwlock_max;
    for ( ; pfs < pfs_last; pfs++)
    {
      if ((pfs->m_class == klass) && pfs->m_lock.is_populated())
      {
        visitor->visit_rwlock(pfs);
      }
    }
  }
}

void PFS_instance_iterator::visit_cond_instances(PFS_cond_class *klass,
                                                 PFS_instance_visitor *visitor)
{
  DBUG_ASSERT(visitor != NULL);

  visitor->visit_cond_class(klass);

  if (klass->is_singleton())
  {
    PFS_cond *pfs= sanitize_cond(klass->m_singleton);
    if (likely(pfs != NULL))
    {
      if (likely(pfs->m_lock.is_populated()))
      {
        visitor->visit_cond(pfs);
      }
    }
  }
  else
  {
    PFS_cond *pfs= cond_array;
    PFS_cond *pfs_last= pfs + cond_max;
    for ( ; pfs < pfs_last; pfs++)
    {
      if ((pfs->m_class == klass) && pfs->m_lock.is_populated())
      {
        visitor->visit_cond(pfs);
      }
    }
  }
}

void PFS_instance_iterator::visit_file_instances(PFS_file_class *klass,
                                                 PFS_instance_visitor *visitor)
{
  DBUG_ASSERT(visitor != NULL);

  visitor->visit_file_class(klass);

  if (klass->is_singleton())
  {
    PFS_file *pfs= sanitize_file(klass->m_singleton);
    if (likely(pfs != NULL))
    {
      if (likely(pfs->m_lock.is_populated()))
      {
        visitor->visit_file(pfs);
      }
    }
  }
  else
  {
    PFS_file *pfs= file_array;
    PFS_file *pfs_last= pfs + file_max;
    for ( ; pfs < pfs_last; pfs++)
    {
      if ((pfs->m_class == klass) && pfs->m_lock.is_populated())
      {
        visitor->visit_file(pfs);
      }
    }
  }
}

<<<<<<< HEAD
/** Socket instance iterator visting a socket class and all instances */

void PFS_instance_iterator::visit_socket_instances(PFS_socket_class *klass,
                                                   PFS_instance_visitor *visitor)
{
  DBUG_ASSERT(visitor != NULL);

  visitor->visit_socket_class(klass);

  if (klass->is_singleton())
  {
    PFS_socket *pfs= sanitize_socket(klass->m_singleton);
    if (likely(pfs != NULL))
    {
      if (likely(pfs->m_lock.is_populated()))
      {
        visitor->visit_socket(pfs);
      }
    }
  }
  else
  {
    PFS_socket *pfs= socket_array;
    PFS_socket *pfs_last= pfs + socket_max;
    for ( ; pfs < pfs_last; pfs++)
    {
      if ((pfs->m_class == klass) && pfs->m_lock.is_populated())
      {
        visitor->visit_socket(pfs);
      }
    }
  }
}

/** Socket instance iterator visting sockets owned by PFS_thread. */

void PFS_instance_iterator::visit_socket_instances(PFS_socket_class *klass,
                                                   PFS_instance_visitor *visitor,
                                                   PFS_thread *thread,
                                                   bool visit_class)
{
  DBUG_ASSERT(visitor != NULL);
  DBUG_ASSERT(thread != NULL);

  if (visit_class)
    visitor->visit_socket_class(klass);

  if (klass->is_singleton())
  {
    PFS_socket *pfs= sanitize_socket(klass->m_singleton);
    if (likely(pfs != NULL))
    {
      if (unlikely(pfs->m_thread_owner == thread))
        visitor->visit_socket(pfs);
    }
  }
  else
  {
    /* Get current socket stats from each socket instance owned by this thread */
    PFS_socket *pfs= socket_array;
    PFS_socket *pfs_last= pfs + socket_max;

    for ( ; pfs < pfs_last; pfs++)
    {
      if (unlikely((pfs->m_class == klass) &&
                   (pfs->m_thread_owner == thread)))
      {
        visitor->visit_socket(pfs);
      }
    }
  }
}

/** Generic instance iterator with PFS_thread as matching criteria */

void PFS_instance_iterator::visit_instances(PFS_instr_class *klass,
                                            PFS_instance_visitor *visitor,
                                            PFS_thread *thread,
                                            bool visit_class)
{
  DBUG_ASSERT(visitor != NULL);
  DBUG_ASSERT(klass != NULL);

  switch (klass->m_type)
  {
  case PFS_CLASS_SOCKET:
    {
    PFS_socket_class *socket_class= reinterpret_cast<PFS_socket_class*>(klass);
    PFS_instance_iterator::visit_socket_instances(socket_class, visitor,
                                                  thread, visit_class);
    }
    break;
  default:
    break;
  }
}

/** Object iterator */

=======
void PFS_object_iterator::visit_all(PFS_object_visitor *visitor)
{
  visit_all_tables(visitor);
}

>>>>>>> 8e3d8ea4
void PFS_object_iterator::visit_all_tables(PFS_object_visitor *visitor)
{
  DBUG_ASSERT(visitor != NULL);

  visitor->visit_global();

  /* For all the table shares ... */
  PFS_table_share *share= table_share_array;
  PFS_table_share *share_last= table_share_array + table_share_max;
  for ( ; share < share_last; share++)
  {
    if (share->m_lock.is_populated())
    {
      visitor->visit_table_share(share);
    }
  }

  /* For all the table handles ... */
  PFS_table *table= table_array;
  PFS_table *table_last= table_array + table_max;
  for ( ; table < table_last; table++)
  {
    if (table->m_lock.is_populated())
    {
      visitor->visit_table(table);
    }
  }
}

void PFS_object_iterator::visit_tables(PFS_table_share *share,
                                       PFS_object_visitor *visitor)
{
  DBUG_ASSERT(visitor != NULL);

  visitor->visit_table_share(share);

  /* For all the table handles ... */
  PFS_table *table= table_array;
  PFS_table *table_last= table_array + table_max;
  for ( ; table < table_last; table++)
  {
    if ((table->m_share == share) && table->m_lock.is_populated())
    {
      visitor->visit_table(table);
    }
  }
}

void PFS_object_iterator::visit_table_indexes(PFS_table_share *share,
                                              uint index,
                                              PFS_object_visitor *visitor)
{
  DBUG_ASSERT(visitor != NULL);

  visitor->visit_table_share_index(share, index);

  /* For all the table handles ... */
  PFS_table *table= table_array;
  PFS_table *table_last= table_array + table_max;
  for ( ; table < table_last; table++)
  {
    if ((table->m_share == share) && table->m_lock.is_populated())
    {
      visitor->visit_table_index(table, index);
    }
  }
}

/** Connection wait visitor */

PFS_connection_wait_visitor
::PFS_connection_wait_visitor(PFS_instr_class *klass)
{
  m_index= klass->m_event_name_index;
}

PFS_connection_wait_visitor::~PFS_connection_wait_visitor()
{}

void PFS_connection_wait_visitor::visit_global()
{
  /*
    This visitor is used only for idle instruments.
    For waits, do not sum by connection but by instances,
    it is more efficient.
  */
  DBUG_ASSERT(m_index == global_idle_class.m_event_name_index);
  m_stat.aggregate(& global_instr_class_waits_array[m_index]);
}

void PFS_connection_wait_visitor::visit_host(PFS_host *pfs)
{
  m_stat.aggregate(& pfs->m_instr_class_waits_stats[m_index]);
}

void PFS_connection_wait_visitor::visit_user(PFS_user *pfs)
{
  m_stat.aggregate(& pfs->m_instr_class_waits_stats[m_index]);
}

void PFS_connection_wait_visitor::visit_account(PFS_account *pfs)
{
  m_stat.aggregate(& pfs->m_instr_class_waits_stats[m_index]);
}

void PFS_connection_wait_visitor::visit_thread(PFS_thread *pfs)
{
  m_stat.aggregate(& pfs->m_instr_class_waits_stats[m_index]);
}

PFS_connection_all_wait_visitor
::PFS_connection_all_wait_visitor()
{}

PFS_connection_all_wait_visitor::~PFS_connection_all_wait_visitor()
{}

void PFS_connection_all_wait_visitor::visit_global()
{
  /* Sum by instances, not by connection */
  DBUG_ASSERT(false);
}

void PFS_connection_all_wait_visitor::visit_connection_slice(PFS_connection_slice *pfs)
{
  PFS_single_stat *stat= pfs->m_instr_class_waits_stats;
  PFS_single_stat *stat_last= stat + wait_class_max;
  for ( ; stat < stat_last; stat++)
  {
    m_stat.aggregate(stat);
  }
}

void PFS_connection_all_wait_visitor::visit_host(PFS_host *pfs)
{
  visit_connection_slice(pfs);
}

void PFS_connection_all_wait_visitor::visit_user(PFS_user *pfs)
{
  visit_connection_slice(pfs);
}

void PFS_connection_all_wait_visitor::visit_account(PFS_account *pfs)
{
  visit_connection_slice(pfs);
}

void PFS_connection_all_wait_visitor::visit_thread(PFS_thread *pfs)
{
  visit_connection_slice(pfs);
}

PFS_connection_stage_visitor::PFS_connection_stage_visitor(PFS_stage_class *klass)
{
  m_index= klass->m_event_name_index;
}

PFS_connection_stage_visitor::~PFS_connection_stage_visitor()
{}

void PFS_connection_stage_visitor::visit_global()
{
  m_stat.aggregate(& global_instr_class_stages_array[m_index]);
}

void PFS_connection_stage_visitor::visit_host(PFS_host *pfs)
{
  m_stat.aggregate(& pfs->m_instr_class_stages_stats[m_index]);
}

void PFS_connection_stage_visitor::visit_user(PFS_user *pfs)
{
  m_stat.aggregate(& pfs->m_instr_class_stages_stats[m_index]);
}

void PFS_connection_stage_visitor::visit_account(PFS_account *pfs)
{
  m_stat.aggregate(& pfs->m_instr_class_stages_stats[m_index]);
}

void PFS_connection_stage_visitor::visit_thread(PFS_thread *pfs)
{
  m_stat.aggregate(& pfs->m_instr_class_stages_stats[m_index]);
}

PFS_connection_statement_visitor
::PFS_connection_statement_visitor(PFS_statement_class *klass)
{
  m_index= klass->m_event_name_index;
}

PFS_connection_statement_visitor::~PFS_connection_statement_visitor()
{}

void PFS_connection_statement_visitor::visit_global()
{
  m_stat.aggregate(& global_instr_class_statements_array[m_index]);
}

void PFS_connection_statement_visitor::visit_host(PFS_host *pfs)
{
  m_stat.aggregate(& pfs->m_instr_class_statements_stats[m_index]);
}

void PFS_connection_statement_visitor::visit_user(PFS_user *pfs)
{
  m_stat.aggregate(& pfs->m_instr_class_statements_stats[m_index]);
}

void PFS_connection_statement_visitor::visit_account(PFS_account *pfs)
{
  m_stat.aggregate(& pfs->m_instr_class_statements_stats[m_index]);
}

void PFS_connection_statement_visitor::visit_thread(PFS_thread *pfs)
{
  m_stat.aggregate(& pfs->m_instr_class_statements_stats[m_index]);
}

<<<<<<< HEAD
/** Instance wait visitor */
=======
PFS_connection_all_statement_visitor
::PFS_connection_all_statement_visitor()
{}

PFS_connection_all_statement_visitor::~PFS_connection_all_statement_visitor()
{}

void PFS_connection_all_statement_visitor::visit_global()
{
  PFS_statement_stat *stat= global_instr_class_statements_array;
  PFS_statement_stat *stat_last= stat + statement_class_max;
  for ( ; stat < stat_last; stat++)
  {
    m_stat.aggregate(stat);
  }
}

void PFS_connection_all_statement_visitor::visit_connection_slice(PFS_connection_slice *pfs)
{
  PFS_statement_stat *stat= pfs->m_instr_class_statements_stats;
  PFS_statement_stat *stat_last= stat + statement_class_max;
  for ( ; stat < stat_last; stat++)
  {
    m_stat.aggregate(stat);
  }
}

void PFS_connection_all_statement_visitor::visit_host(PFS_host *pfs)
{
  visit_connection_slice(pfs);
}

void PFS_connection_all_statement_visitor::visit_user(PFS_user *pfs)
{
  visit_connection_slice(pfs);
}

void PFS_connection_all_statement_visitor::visit_account(PFS_account *pfs)
{
  visit_connection_slice(pfs);
}

void PFS_connection_all_statement_visitor::visit_thread(PFS_thread *pfs)
{
  visit_connection_slice(pfs);
}

PFS_connection_stat_visitor::PFS_connection_stat_visitor()
{}

PFS_connection_stat_visitor::~PFS_connection_stat_visitor()
{}

void PFS_connection_stat_visitor::visit_global()
{}

void PFS_connection_stat_visitor::visit_host(PFS_host *pfs)
{
  m_stat.aggregate_disconnected(pfs->m_disconnected_count);
}

void PFS_connection_stat_visitor::visit_user(PFS_user *pfs)
{
  m_stat.aggregate_disconnected(pfs->m_disconnected_count);
}

void PFS_connection_stat_visitor::visit_account(PFS_account *pfs)
{
  m_stat.aggregate_disconnected(pfs->m_disconnected_count);
}

void PFS_connection_stat_visitor::visit_thread(PFS_thread *)
{
  m_stat.aggregate_active(1);
}
>>>>>>> 8e3d8ea4

PFS_instance_wait_visitor::PFS_instance_wait_visitor()
{
}

PFS_instance_wait_visitor::~PFS_instance_wait_visitor()
{}

void PFS_instance_wait_visitor::visit_mutex_class(PFS_mutex_class *pfs) 
{
  uint index= pfs->m_event_name_index;
  m_stat.aggregate(& global_instr_class_waits_array[index]);
}

void PFS_instance_wait_visitor::visit_rwlock_class(PFS_rwlock_class *pfs) 
{
  uint index= pfs->m_event_name_index;
  m_stat.aggregate(& global_instr_class_waits_array[index]);
}

void PFS_instance_wait_visitor::visit_cond_class(PFS_cond_class *pfs) 
{
  uint index= pfs->m_event_name_index;
  m_stat.aggregate(& global_instr_class_waits_array[index]);
}

void PFS_instance_wait_visitor::visit_file_class(PFS_file_class *pfs) 
{
  uint index= pfs->m_event_name_index;
  m_stat.aggregate(& global_instr_class_waits_array[index]);
}

void PFS_instance_wait_visitor::visit_socket_class(PFS_socket_class *pfs) 
{
  /* Collect global wait stats */
  uint index= pfs->m_event_name_index;
  m_stat.aggregate(&global_instr_class_waits_array[index]);

  /* If deferred, then pull wait stats directly from the socket class. */
  if (pfs->is_deferred())
    pfs->m_socket_stat.m_io_stat.sum_waits(&m_stat);
}

void PFS_instance_wait_visitor::visit_mutex(PFS_mutex *pfs) 
{
  m_stat.aggregate(& pfs->m_wait_stat);
}

void PFS_instance_wait_visitor::visit_rwlock(PFS_rwlock *pfs) 
{
  m_stat.aggregate(& pfs->m_wait_stat);
}

void PFS_instance_wait_visitor::visit_cond(PFS_cond *pfs) 
{
  m_stat.aggregate(& pfs->m_wait_stat);
}

void PFS_instance_wait_visitor::visit_file(PFS_file *pfs) 
{
  m_stat.aggregate(& pfs->m_wait_stat);
}

<<<<<<< HEAD
void PFS_instance_wait_visitor::visit_socket(PFS_socket *pfs) 
{
  /* Combine per-operation socket wait stats before aggregating */
  PFS_single_stat stat;
  pfs->m_socket_stat.m_io_stat.sum_waits(&stat);
  m_stat.aggregate(&stat);
}

/** Table IO wait visitor */
=======
PFS_object_wait_visitor::PFS_object_wait_visitor()
{}

PFS_object_wait_visitor::~PFS_object_wait_visitor()
{}

void PFS_object_wait_visitor::visit_global()
{
  uint index;

  index= global_table_io_class.m_event_name_index;
  m_stat.aggregate(& global_instr_class_waits_array[index]);

  index= global_table_lock_class.m_event_name_index;
  m_stat.aggregate(& global_instr_class_waits_array[index]);
}

void PFS_object_wait_visitor::visit_table_share(PFS_table_share *pfs)
{
  pfs->m_table_stat.sum(& m_stat);
}

void PFS_object_wait_visitor::visit_table(PFS_table *pfs)
{
  pfs->m_table_stat.sum(& m_stat);
}
>>>>>>> 8e3d8ea4

PFS_table_io_wait_visitor::PFS_table_io_wait_visitor()
{}

PFS_table_io_wait_visitor::~PFS_table_io_wait_visitor()
{}

void PFS_table_io_wait_visitor::visit_global()
{
  uint index= global_table_io_class.m_event_name_index;
  m_stat.aggregate(& global_instr_class_waits_array[index]);
}

void PFS_table_io_wait_visitor::visit_table_share(PFS_table_share *pfs)
{
  PFS_table_io_stat io_stat;
  uint index;

  /* Aggregate index stats */
  for (index= 0; index < pfs->m_key_count; index++)
    io_stat.aggregate(& pfs->m_table_stat.m_index_stat[index]);

  /* Aggregate global stats */
  io_stat.aggregate(& pfs->m_table_stat.m_index_stat[MAX_KEY]);

  io_stat.sum(& m_stat);
}

void PFS_table_io_wait_visitor::visit_table(PFS_table *pfs)
{
  PFS_table_share *safe_share= sanitize_table_share(pfs->m_share);

  if (likely(safe_share != NULL))
  {
    PFS_table_io_stat io_stat;
    uint index;

    /* Aggregate index stats */
    for (index= 0; index < safe_share->m_key_count; index++)
      io_stat.aggregate(& pfs->m_table_stat.m_index_stat[index]);

    /* Aggregate global stats */
    io_stat.aggregate(& pfs->m_table_stat.m_index_stat[MAX_KEY]);

    io_stat.sum(& m_stat);
  }
}

/** Table IO stat visitor */

PFS_table_io_stat_visitor::PFS_table_io_stat_visitor()
{}

PFS_table_io_stat_visitor::~PFS_table_io_stat_visitor()
{}

void PFS_table_io_stat_visitor::visit_table_share(PFS_table_share *pfs)
{
  uint index;

  /* Aggregate index stats */
  for (index= 0; index < pfs->m_key_count; index++)
    m_stat.aggregate(& pfs->m_table_stat.m_index_stat[index]);

  /* Aggregate global stats */
  m_stat.aggregate(& pfs->m_table_stat.m_index_stat[MAX_KEY]);
}

void PFS_table_io_stat_visitor::visit_table(PFS_table *pfs)
{
  PFS_table_share *safe_share= sanitize_table_share(pfs->m_share);

  if (likely(safe_share != NULL))
  {
    uint index;

    /* Aggregate index stats */
    for (index= 0; index < safe_share->m_key_count; index++)
      m_stat.aggregate(& pfs->m_table_stat.m_index_stat[index]);

    /* Aggregate global stats */
    m_stat.aggregate(& pfs->m_table_stat.m_index_stat[MAX_KEY]);
  }
}

/** Index IO stat visitor */

PFS_index_io_stat_visitor::PFS_index_io_stat_visitor()
{}

PFS_index_io_stat_visitor::~PFS_index_io_stat_visitor()
{}

void PFS_index_io_stat_visitor::visit_table_share_index(PFS_table_share *pfs, uint index)
{
  m_stat.aggregate(& pfs->m_table_stat.m_index_stat[index]);
}

void PFS_index_io_stat_visitor::visit_table_index(PFS_table *pfs, uint index)
{
  m_stat.aggregate(& pfs->m_table_stat.m_index_stat[index]);
}

/** Table lock wait visitor */

PFS_table_lock_wait_visitor::PFS_table_lock_wait_visitor()
{}

PFS_table_lock_wait_visitor::~PFS_table_lock_wait_visitor()
{}

void PFS_table_lock_wait_visitor::visit_global()
{
  uint index= global_table_lock_class.m_event_name_index;
  m_stat.aggregate(& global_instr_class_waits_array[index]);
}

void PFS_table_lock_wait_visitor::visit_table_share(PFS_table_share *pfs)
{
  pfs->m_table_stat.sum_lock(& m_stat);
}

void PFS_table_lock_wait_visitor::visit_table(PFS_table *pfs)
{
  pfs->m_table_stat.sum_lock(& m_stat);
}

/** Table lock stat visitor */

PFS_table_lock_stat_visitor::PFS_table_lock_stat_visitor()
{}

PFS_table_lock_stat_visitor::~PFS_table_lock_stat_visitor()
{}

void PFS_table_lock_stat_visitor::visit_table_share(PFS_table_share *pfs)
{
  m_stat.aggregate(& pfs->m_table_stat.m_lock_stat);
}

void PFS_table_lock_stat_visitor::visit_table(PFS_table *pfs)
{
  m_stat.aggregate(& pfs->m_table_stat.m_lock_stat);
}

PFS_instance_socket_io_stat_visitor::PFS_instance_socket_io_stat_visitor()
{}

PFS_instance_socket_io_stat_visitor::~PFS_instance_socket_io_stat_visitor()
{}

void PFS_instance_socket_io_stat_visitor::visit_socket_class(PFS_socket_class *pfs) 
{
  /* Aggregate wait times, event counts and byte counts */
  m_socket_io_stat.aggregate(&pfs->m_socket_stat.m_io_stat);
}

void PFS_instance_socket_io_stat_visitor::visit_socket(PFS_socket *pfs) 
{
  /* Aggregate wait times, event counts and byte counts */
  m_socket_io_stat.aggregate(&pfs->m_socket_stat.m_io_stat);
}

/** @} */<|MERGE_RESOLUTION|>--- conflicted
+++ resolved
@@ -17,13 +17,10 @@
 #include "my_sys.h"
 #include "pfs_visitor.h"
 #include "pfs_instr.h"
-<<<<<<< HEAD
 #include "pfs_instr_class.h"
-=======
 #include "pfs_user.h"
 #include "pfs_host.h"
 #include "pfs_account.h"
->>>>>>> 8e3d8ea4
 
 /**
   @file storage/perfschema/pfs_visitor.cc
@@ -35,14 +32,9 @@
   @{
 */
 
-<<<<<<< HEAD
 /** Connection iterator */
-
-void PFS_connection_iterator::visit_global(bool with_threads,
-=======
 void PFS_connection_iterator::visit_global(bool with_hosts, bool with_users,
                                            bool with_accounts, bool with_threads,
->>>>>>> 8e3d8ea4
                                            PFS_connection_visitor *visitor)
 {
   DBUG_ASSERT(visitor != NULL);
@@ -94,9 +86,6 @@
   }
 }
 
-<<<<<<< HEAD
-/** Instance iterator */
-=======
 void PFS_connection_iterator::visit_host(PFS_host *host,
                                          bool with_accounts, bool with_threads,
                                          PFS_connection_visitor *visitor)
@@ -356,7 +345,8 @@
     }
   }
 }
->>>>>>> 8e3d8ea4
+
+/** Instance iterator */
 
 void PFS_instance_iterator::visit_mutex_instances(PFS_mutex_class *klass,
                                                   PFS_instance_visitor *visitor)
@@ -486,7 +476,6 @@
   }
 }
 
-<<<<<<< HEAD
 /** Socket instance iterator visting a socket class and all instances */
 
 void PFS_instance_iterator::visit_socket_instances(PFS_socket_class *klass,
@@ -585,14 +574,11 @@
 }
 
 /** Object iterator */
-
-=======
 void PFS_object_iterator::visit_all(PFS_object_visitor *visitor)
 {
   visit_all_tables(visitor);
 }
 
->>>>>>> 8e3d8ea4
 void PFS_object_iterator::visit_all_tables(PFS_object_visitor *visitor)
 {
   DBUG_ASSERT(visitor != NULL);
@@ -813,9 +799,7 @@
   m_stat.aggregate(& pfs->m_instr_class_statements_stats[m_index]);
 }
 
-<<<<<<< HEAD
 /** Instance wait visitor */
-=======
 PFS_connection_all_statement_visitor
 ::PFS_connection_all_statement_visitor()
 {}
@@ -891,7 +875,6 @@
 {
   m_stat.aggregate_active(1);
 }
->>>>>>> 8e3d8ea4
 
 PFS_instance_wait_visitor::PFS_instance_wait_visitor()
 {
@@ -955,7 +938,6 @@
   m_stat.aggregate(& pfs->m_wait_stat);
 }
 
-<<<<<<< HEAD
 void PFS_instance_wait_visitor::visit_socket(PFS_socket *pfs) 
 {
   /* Combine per-operation socket wait stats before aggregating */
@@ -965,7 +947,7 @@
 }
 
 /** Table IO wait visitor */
-=======
+
 PFS_object_wait_visitor::PFS_object_wait_visitor()
 {}
 
@@ -992,7 +974,6 @@
 {
   pfs->m_table_stat.sum(& m_stat);
 }
->>>>>>> 8e3d8ea4
 
 PFS_table_io_wait_visitor::PFS_table_io_wait_visitor()
 {}
