--- conflicted
+++ resolved
@@ -151,20 +151,6 @@
 
   return true;
 }
-<<<<<<< HEAD
-
-bool PFS_index_rpl_connection_status_by_thread::match(Master_info *mi) {
-  if (m_fields >= 1) {
-    st_row_connect_status row;
-    /* NULL THREAD_ID is represented by 0 */
-    row.thread_id = 0;
-
-    if (mi->slave_running == MYSQL_SLAVE_RUN_CONNECT) {
-      PSI_thread *psi = thd_get_psi(mi->info_thd);
-      if (psi != nullptr) {
-        row.thread_id = PSI_THREAD_CALL(get_thread_internal_id)(psi);
-      }
-=======
 
 bool PFS_index_rpl_connection_status_by_thread::match(Master_info *mi) {
   if (m_fields >= 1) {
@@ -179,7 +165,6 @@
         row.thread_id = PSI_THREAD_CALL(get_thread_internal_id)(psi);
       }
 #endif /* HAVE_PSI_THREAD_INTERFACE */
->>>>>>> 4869291f
     }
 
     if (!m_key.match(row.thread_id)) {
@@ -345,12 +330,8 @@
   }
 
   if (mi->slave_running == MYSQL_SLAVE_RUN_CONNECT) {
-<<<<<<< HEAD
-    PSI_thread *psi = thd_get_psi(mi->info_thd);
-=======
     PSI_thread *psi MY_ATTRIBUTE((unused)) = thd_get_psi(mi->info_thd);
 #ifdef HAVE_PSI_THREAD_INTERFACE
->>>>>>> 4869291f
     if (psi != nullptr) {
       m_row.thread_id = PSI_THREAD_CALL(get_thread_internal_id)(psi);
       m_row.thread_id_is_null = false;
@@ -388,11 +369,7 @@
 
   /** If error, set error message and timestamp */
   if (m_row.last_error_number) {
-<<<<<<< HEAD
-    char *temp_store = (char *)mi->last_error().message;
-=======
     const char *temp_store = mi->last_error().message;
->>>>>>> 4869291f
     m_row.last_error_message_length = strlen(temp_store);
     memcpy(m_row.last_error_message, temp_store,
            m_row.last_error_message_length);
