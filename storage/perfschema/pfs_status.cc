/* Copyright (c) 2015, 2019, Oracle and/or its affiliates. All rights reserved.

  This program is free software; you can redistribute it and/or modify
  it under the terms of the GNU General Public License, version 2.0,
  as published by the Free Software Foundation.

  This program is also distributed with certain software (including
  but not limited to OpenSSL) that is licensed under separate terms,
  as designated in a particular file or component or in included license
  documentation.  The authors of MySQL hereby grant you an additional
  permission to link the program and your derivative works with the
  separately licensed software that they have included with MySQL.

  This program is distributed in the hope that it will be useful,
  but WITHOUT ANY WARRANTY; without even the implied warranty of
  MERCHANTABILITY or FITNESS FOR A PARTICULAR PURPOSE.  See the
  GNU General Public License, version 2.0, for more details.

  You should have received a copy of the GNU General Public License
  along with this program; if not, write to the Free Software
  Foundation, Inc., 51 Franklin St, Fifth Floor, Boston, MA 02110-1301  USA */

/**
  @file storage/perfschema/pfs_status.cc
  Status variables statistics (implementation).
*/

#include "storage/perfschema/pfs_status.h"

#include <atomic>

#include "my_sys.h"
#include "sql/sql_show.h" /* reset_status_vars */
#include "storage/perfschema/pfs_account.h"
#include "storage/perfschema/pfs_buffer_container.h"
#include "storage/perfschema/pfs_global.h"
#include "storage/perfschema/pfs_host.h"
#include "storage/perfschema/pfs_instr.h"
#include "storage/perfschema/pfs_instr_class.h"
#include "storage/perfschema/pfs_user.h"

PFS_status_stats::PFS_status_stats() { reset(); }

void PFS_status_stats::reset() {
  m_has_stats = false;
  memset(&m_stats, 0, sizeof(m_stats));
}

void PFS_status_stats::aggregate(const PFS_status_stats *from) {
  if (from->m_has_stats) {
    m_has_stats = true;
    for (int i = 0; i < COUNT_GLOBAL_STATUS_VARS; i++) {
      m_stats[i] += from->m_stats[i];
    }
  }
}

void PFS_status_stats::aggregate_from(const System_status_var *from) {
<<<<<<< HEAD
  ulonglong *from_var = (ulonglong *)from;
=======
  const ulonglong *from_var = pointer_cast<const ulonglong *>(from);
>>>>>>> 4869291f

  m_has_stats = true;
  for (int i = 0; i < COUNT_GLOBAL_STATUS_VARS; i++, from_var++) {
    m_stats[i] += *from_var;
  }
}

void PFS_status_stats::aggregate_to(System_status_var *to) {
  if (m_has_stats) {
    ulonglong *to_var = (ulonglong *)to;

    for (int i = 0; i < COUNT_GLOBAL_STATUS_VARS; i++, to_var++) {
      *to_var += m_stats[i];
    }
  }
}

static void fct_reset_status_by_thread(PFS_thread *thread) {
  PFS_account *account;
  PFS_user *user;
  PFS_host *host;

  if (thread->m_lock.is_populated()) {
    account = sanitize_account(thread->m_account);
    user = sanitize_user(thread->m_user);
    host = sanitize_host(thread->m_host);
    aggregate_thread_status(thread, account, user, host);
  }
}

/** Reset table STATUS_BY_THREAD data. */
void reset_status_by_thread() {
  global_thread_container.apply_all(fct_reset_status_by_thread);
}

static void fct_reset_status_by_account(PFS_account *account) {
  PFS_user *user;
  PFS_host *host;

  if (account->m_lock.is_populated()) {
    user = sanitize_user(account->m_user);
    host = sanitize_host(account->m_host);
    account->aggregate_status(user, host);
  }
}

/** Reset table STATUS_BY_ACCOUNT data. */
void reset_status_by_account() {
  global_account_container.apply_all(fct_reset_status_by_account);
}

static void fct_reset_status_by_user(PFS_user *user) {
  if (user->m_lock.is_populated()) {
    user->aggregate_status();
  }
}

/** Reset table STATUS_BY_USER data. */
void reset_status_by_user() {
  global_user_container.apply_all(fct_reset_status_by_user);
}

static void fct_reset_status_by_host(PFS_host *host) {
  if (host->m_lock.is_populated()) {
    host->aggregate_status();
  }
}

/** Reset table STATUS_BY_HOST data. */
void reset_status_by_host() {
  global_host_container.apply_all(fct_reset_status_by_host);
}

/** Reset table GLOBAL_STATUS data. */
void reset_global_status() {
  /*
    Do not memset global_status_var,
    NO_FLUSH counters need to be preserved
  */
  reset_status_vars();
}<|MERGE_RESOLUTION|>--- conflicted
+++ resolved
@@ -56,11 +56,7 @@
 }
 
 void PFS_status_stats::aggregate_from(const System_status_var *from) {
-<<<<<<< HEAD
-  ulonglong *from_var = (ulonglong *)from;
-=======
   const ulonglong *from_var = pointer_cast<const ulonglong *>(from);
->>>>>>> 4869291f
 
   m_has_stats = true;
   for (int i = 0; i < COUNT_GLOBAL_STATUS_VARS; i++, from_var++) {
