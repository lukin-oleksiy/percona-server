--- conflicted
+++ resolved
@@ -216,20 +216,13 @@
   OBJECT_TYPE_BACKUP_LOCK = 16,
   OBJECT_TYPE_RESOURCE_GROUPS = 17,
   OBJECT_TYPE_FOREIGN_KEY = 18,
-<<<<<<< HEAD
-  OBJECT_TYPE_BACKUP_TABLES = 19
-=======
-  OBJECT_TYPE_CHECK_CONSTRAINT = 19
->>>>>>> 124c7ab1
+  OBJECT_TYPE_CHECK_CONSTRAINT = 19,
+  OBJECT_TYPE_BACKUP_TABLES = 20
 };
 /** Integer, first value of @sa enum_object_type. */
 #define FIRST_OBJECT_TYPE (static_cast<int>(OBJECT_TYPE_EVENT))
 /** Integer, last value of @sa enum_object_type. */
-<<<<<<< HEAD
 #define LAST_OBJECT_TYPE (static_cast<int>(OBJECT_TYPE_BACKUP_TABLES))
-=======
-#define LAST_OBJECT_TYPE (static_cast<int>(OBJECT_TYPE_CHECK_CONSTRAINT))
->>>>>>> 124c7ab1
 /** Integer, number of values of @sa enum_object_type. */
 #define COUNT_OBJECT_TYPE (LAST_OBJECT_TYPE - FIRST_OBJECT_TYPE + 1)
 
