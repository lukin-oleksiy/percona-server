--- conflicted
+++ resolved
@@ -1265,19 +1265,6 @@
       size= thread_max * statement_stack_max * sizeof(PFS_events_statements);
       total_memory+= size;
       break;
-<<<<<<< HEAD
-    case 92:
-      name= "events_statements_summary_by_digest.row_size";
-      size= sizeof(PFS_statements_digest_stat);
-      break;
-    case 93:
-      name= "events_statements_summary_by_digest.row_count";
-      size= statement_digest_max;
-      break;
-    case 94:
-      name= "events_statements_summary_by_digest.memory";
-      size= statement_digest_max * sizeof(PFS_statements_digest_stat);
-=======
     case 128:
       name= "(pfs_socket_class).row_size";
       size= sizeof(PFS_socket_class);
@@ -1302,18 +1289,26 @@
     case 133:
       name= "socket_instances.memory";
       size= socket_max * sizeof(PFS_socket);
->>>>>>> 46c7340d
-      total_memory+= size;
-      break;
-    /*
+      total_memory+= size;
+      break;
+    case 134:
+      name= "events_statements_summary_by_digest.row_size";
+      size= sizeof(PFS_statements_digest_stat);
+      break;
+    case 135:
+      name= "events_statements_summary_by_digest.row_count";
+      size= statement_digest_max;
+      break;
+    case 136:
+      name= "events_statements_summary_by_digest.memory";
+      size= statement_digest_max * sizeof(PFS_statements_digest_stat);
+      total_memory+= size;
+      break;    
+/*
       This case must be last,
       for aggregation in total_memory.
     */
-<<<<<<< HEAD
-    case 95:
-=======
-    case 134:
->>>>>>> 46c7340d
+    case 137:
       name= "performance_schema.memory";
       size= total_memory;
       /* This will fail if something is not advertised here */
