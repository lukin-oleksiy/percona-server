--- conflicted
+++ resolved
@@ -38,6 +38,14 @@
 #include "table_tiws_by_index_usage.h"
 #include "table_tiws_by_table.h"
 #include "table_tlws_by_table.h"
+#include "table_events_stages.h"
+#include "table_esgs_by_thread_by_event_name.h"
+#include "table_esgs_global_by_event_name.h"
+
+#include "table_events_statements.h"
+#include "table_esms_by_thread_by_event_name.h"
+#include "table_esms_global_by_event_name.h"
+
 #include "table_socket_instances.h"
 #include "table_socket_summary_by_instance.h"
 #include "table_socket_summary_by_event_name.h"
@@ -90,12 +98,6 @@
   &table_tiws_by_index_usage::m_share,
   &table_tiws_by_table::m_share,
   &table_tlws_by_table::m_share,
-<<<<<<< HEAD
-  &table_socket_instances::m_share,
-  &table_socket_summary_by_instance::m_share,
-  &table_socket_summary_by_event_name::m_share,
-=======
-
   &table_events_stages_current::m_share,
   &table_events_stages_history::m_share,
   &table_events_stages_history_long::m_share,
@@ -108,7 +110,9 @@
   &table_esms_by_thread_by_event_name::m_share,
   &table_esms_global_by_event_name::m_share,
 
->>>>>>> 10adde8a
+  &table_socket_instances::m_share,
+  &table_socket_summary_by_instance::m_share,
+  &table_socket_summary_by_event_name::m_share,
   NULL
 };
 
@@ -1079,28 +1083,28 @@
       size= thread_max * statement_stack_max * sizeof(PFS_events_statements);
       total_memory+= size;
       break;
-    case 59:
+    case 92:
       name= "(pfs_socket_class).row_size";
       size= sizeof(PFS_socket_class);
       break;
-    case 60:
+    case 93:
       name= "(pfs_socket_class).row_count";
       size= socket_class_max;
       break;
-    case 61:
+    case 94:
       name= "(pfs_socket_class).memory";
       size= socket_class_max * sizeof(PFS_socket_class);
       total_memory+= size;
       break;
-    case 62:
+    case 95:
       name= "socket_instances.row_size";
       size= sizeof(PFS_socket);
       break;
-    case 63:
+    case 96:
       name= "socket_instances.row_count";
       size= socket_max;
       break;
-    case 64:
+    case 97:
       name= "socket_instances.memory";
       size= socket_max * sizeof(PFS_socket);
       total_memory+= size;
@@ -1109,11 +1113,7 @@
       This case must be last,
       for aggregation in total_memory.
     */
-<<<<<<< HEAD
-    case 65:
-=======
-    case 92:
->>>>>>> 10adde8a
+    case 98:
       name= "performance_schema.memory";
       size= total_memory;
       /* This will fail if something is not advertised here */
