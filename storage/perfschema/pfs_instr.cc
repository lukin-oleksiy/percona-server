/* Copyright (c) 2008, 2019, Oracle and/or its affiliates. All rights reserved.

  This program is free software; you can redistribute it and/or modify
  it under the terms of the GNU General Public License, version 2.0,
  as published by the Free Software Foundation.

  This program is also distributed with certain software (including
  but not limited to OpenSSL) that is licensed under separate terms,
  as designated in a particular file or component or in included license
  documentation.  The authors of MySQL hereby grant you an additional
  permission to link the program and your derivative works with the
  separately licensed software that they have included with MySQL.

  This program is distributed in the hope that it will be useful,
  but WITHOUT ANY WARRANTY; without even the implied warranty of
  MERCHANTABILITY or FITNESS FOR A PARTICULAR PURPOSE.  See the
  GNU General Public License, version 2.0, for more details.

  You should have received a copy of the GNU General Public License
  along with this program; if not, write to the Free Software
  Foundation, Inc., 51 Franklin St, Fifth Floor, Boston, MA 02110-1301  USA */

/**
  @file storage/perfschema/pfs_instr.cc
  Performance schema instruments (implementation).
*/

#include "storage/perfschema/pfs_instr.h"

#include <string.h>
#include <atomic>

#include "my_compiler.h"
#include "my_dbug.h"
#include "my_psi_config.h"
#include "my_sys.h"
#include "sql/mysqld.h"  // get_thd_status_var
#include "storage/perfschema/pfs.h"
#include "storage/perfschema/pfs_account.h"
#include "storage/perfschema/pfs_buffer_container.h"
#include "storage/perfschema/pfs_builtin_memory.h"
#include "storage/perfschema/pfs_global.h"
#include "storage/perfschema/pfs_host.h"
#include "storage/perfschema/pfs_instr_class.h"
#include "storage/perfschema/pfs_stat.h"
#include "storage/perfschema/pfs_user.h"

ulong nested_statement_lost = 0;

/**
  @addtogroup performance_schema_buffers
  @{
*/

/**
  Size of the file handle array. @sa file_handle_array.
  Signed value, for easier comparisons with a file descriptor number.
*/
long file_handle_max = 0;
/** True when @c file_handle_array is full. */
bool file_handle_full;
/** Number of file handle lost. @sa file_handle_array */
ulong file_handle_lost = 0;
/** Number of EVENTS_WAITS_HISTORY records per thread. */
ulong events_waits_history_per_thread = 0;
/** Number of EVENTS_STAGES_HISTORY records per thread. */
ulong events_stages_history_per_thread = 0;
/** Number of EVENTS_STATEMENTS_HISTORY records per thread. */
ulong events_statements_history_per_thread = 0;
uint statement_stack_max = 0;
size_t pfs_max_digest_length = 0;
size_t pfs_max_sqltext = 0;
/** Number of locker lost. @sa LOCKER_STACK_SIZE. */
ulong locker_lost = 0;
/** Number of statements lost. @sa STATEMENT_STACK_SIZE. */
ulong statement_lost = 0;
/** Size of connection attribute storage per thread */
ulong session_connect_attrs_size_per_thread;
/** Longest connection attributes string seen so far, pre-truncation */
ulong session_connect_attrs_longest_seen = 0;
/** Number of connection attributes lost */
ulong session_connect_attrs_lost = 0;

/** Number of EVENTS_TRANSACTIONS_HISTORY records per thread. */
ulong events_transactions_history_per_thread = 0;

/**
  File instrumentation handle array.
  @sa file_handle_max
  @sa file_handle_lost
*/
PFS_file **file_handle_array = NULL;

PFS_stage_stat *global_instr_class_stages_array = NULL;
PFS_statement_stat *global_instr_class_statements_array = NULL;
PFS_histogram global_statements_histogram;
std::atomic<PFS_memory_shared_stat *> global_instr_class_memory_array{nullptr};

static PFS_cacheline_atomic_uint64 thread_internal_id_counter;

/** Hash table for instrumented files. */
LF_HASH filename_hash;
/** True if filename_hash is initialized. */
static bool filename_hash_inited = false;

/**
  Initialize all the instruments instance buffers.
  @param param                        sizing parameters
  @return 0 on success
*/
int init_instruments(const PFS_global_param *param) {
  uint index;

  /* Make sure init_event_name_sizing is called */
  DBUG_ASSERT(wait_class_max != 0);

  file_handle_max = param->m_file_handle_sizing;
  file_handle_full = false;
  file_handle_lost = 0;

  pfs_max_digest_length = param->m_max_digest_length;
  pfs_max_sqltext = param->m_max_sql_text_length;

  events_waits_history_per_thread = param->m_events_waits_history_sizing;

  events_stages_history_per_thread = param->m_events_stages_history_sizing;

  events_statements_history_per_thread =
      param->m_events_statements_history_sizing;

  statement_stack_max = param->m_statement_stack_sizing;

  events_transactions_history_per_thread =
      param->m_events_transactions_history_sizing;

  session_connect_attrs_size_per_thread = param->m_session_connect_attrs_sizing;
  session_connect_attrs_lost = 0;

  file_handle_array = NULL;

  thread_internal_id_counter.m_u64.store(0);

  if (global_mutex_container.init(param->m_mutex_sizing)) {
    return 1;
  }

  if (global_rwlock_container.init(param->m_rwlock_sizing)) {
    return 1;
  }

  if (global_cond_container.init(param->m_cond_sizing)) {
    return 1;
  }

  if (global_file_container.init(param->m_file_sizing)) {
    return 1;
  }

  if (file_handle_max > 0) {
    file_handle_array =
        PFS_MALLOC_ARRAY(&builtin_memory_file_handle, file_handle_max,
                         sizeof(PFS_file *), PFS_file *, MYF(MY_ZEROFILL));
    if (unlikely(file_handle_array == NULL)) {
      return 1;
    }
  }

  if (global_table_container.init(param->m_table_sizing)) {
    return 1;
  }

  if (global_socket_container.init(param->m_socket_sizing)) {
    return 1;
  }

  if (global_mdl_container.init(param->m_metadata_lock_sizing)) {
    return 1;
  }

  if (global_thread_container.init(param->m_thread_sizing)) {
    return 1;
  }

  if (stage_class_max > 0) {
    global_instr_class_stages_array = PFS_MALLOC_ARRAY(
        &builtin_memory_global_stages, stage_class_max, sizeof(PFS_stage_stat),
        PFS_stage_stat, MYF(MY_ZEROFILL));
    if (unlikely(global_instr_class_stages_array == NULL)) {
      return 1;
    }

    for (index = 0; index < stage_class_max; index++) {
      global_instr_class_stages_array[index].reset();
    }
  }

  if (statement_class_max > 0) {
    global_instr_class_statements_array = PFS_MALLOC_ARRAY(
        &builtin_memory_global_statements, statement_class_max,
        sizeof(PFS_statement_stat), PFS_statement_stat, MYF(MY_ZEROFILL));
    if (unlikely(global_instr_class_statements_array == NULL)) {
      return 1;
    }

    for (index = 0; index < statement_class_max; index++) {
      global_instr_class_statements_array[index].reset();
    }
  }

  if (memory_class_max > 0) {
    global_instr_class_memory_array =
        PFS_MALLOC_ARRAY(&builtin_memory_global_memory, memory_class_max,
                         sizeof(PFS_memory_shared_stat), PFS_memory_shared_stat,
                         MYF(MY_ZEROFILL));
    if (unlikely(global_instr_class_memory_array.load() == nullptr)) {
      return 1;
    }

    for (index = 0; index < memory_class_max; index++) {
      global_instr_class_memory_array[index].reset();
    }
  }

  return 0;
}

/** Cleanup all the instruments buffers. */
void cleanup_instruments(void) {
  global_mutex_container.cleanup();
  global_rwlock_container.cleanup();
  global_cond_container.cleanup();
  global_file_container.cleanup();

  PFS_FREE_ARRAY(&builtin_memory_file_handle, file_handle_max,
                 sizeof(PFS_file *), file_handle_array);
  file_handle_array = NULL;
  file_handle_max = 0;

  global_table_container.cleanup();
  global_socket_container.cleanup();
  global_mdl_container.cleanup();
  global_thread_container.cleanup();

  PFS_FREE_ARRAY(&builtin_memory_global_stages, stage_class_max,
                 sizeof(PFS_stage_stat), global_instr_class_stages_array);
  global_instr_class_stages_array = NULL;

  PFS_FREE_ARRAY(&builtin_memory_global_statements, statement_class_max,
                 sizeof(PFS_statement_stat),
                 global_instr_class_statements_array);
  global_instr_class_statements_array = NULL;

  PFS_FREE_ARRAY(&builtin_memory_global_memory, memory_class_max,
                 sizeof(PFS_memory_shared_stat),
                 global_instr_class_memory_array);
  global_instr_class_memory_array = nullptr;
}

/** Get hash table key for instrumented files. */
static const uchar *filename_hash_get_key(const uchar *entry, size_t *length) {
  const PFS_file *const *typed_entry;
  const PFS_file *file;
  const void *result;
  typed_entry = reinterpret_cast<const PFS_file *const *>(entry);
  DBUG_ASSERT(typed_entry != NULL);
  file = *typed_entry;
  DBUG_ASSERT(file != NULL);
  *length = file->m_filename_length;
  result = file->m_filename;
  return reinterpret_cast<const uchar *>(result);
}

/**
  Initialize the file name hash.
  @return 0 on success
*/
int init_file_hash(const PFS_global_param *param) {
  if ((!filename_hash_inited) && (param->m_file_sizing != 0)) {
    lf_hash_init(&filename_hash, sizeof(PFS_file *), LF_HASH_UNIQUE, 0, 0,
                 filename_hash_get_key, &my_charset_bin);
    filename_hash_inited = true;
  }
  return 0;
}

/** Cleanup the file name hash. */
void cleanup_file_hash(void) {
  if (filename_hash_inited) {
    lf_hash_destroy(&filename_hash);
    filename_hash_inited = false;
  }
}

/**
  Create instrumentation for a mutex instance.
  @param klass                        the mutex class
  @param identity                     the mutex address
  @return a mutex instance, or NULL
*/
PFS_mutex *create_mutex(PFS_mutex_class *klass, const void *identity) {
  PFS_mutex *pfs;
  pfs_dirty_state dirty_state;
  unsigned int partition;

  /*
    There are 9 volatility defined in psi.h,
    but since most are still unused,
    mapping this to only 2 PFS_MUTEX_PARTITIONS.
  */
  if (klass->m_volatility >= PSI_VOLATILITY_SESSION) {
    partition = 1;
  } else {
    partition = 0;
  }

  pfs = global_mutex_container.allocate(&dirty_state, partition);
  if (pfs != NULL) {
    pfs->m_identity = identity;
    pfs->m_class = klass;
    pfs->m_enabled = klass->m_enabled && flag_global_instrumentation;
    pfs->m_timed = klass->m_timed;
    pfs->m_mutex_stat.reset();
    pfs->m_owner = NULL;
    pfs->m_last_locked = 0;
    pfs->m_lock.dirty_to_allocated(&dirty_state);
    if (klass->is_singleton()) {
      klass->m_singleton = pfs;
    }
  }

  return pfs;
}

/**
  Destroy instrumentation for a mutex instance.
  @param pfs                          the mutex to destroy
*/
void destroy_mutex(PFS_mutex *pfs) {
  DBUG_ASSERT(pfs != NULL);
  PFS_mutex_class *klass = pfs->m_class;
  /* Aggregate to EVENTS_WAITS_SUMMARY_GLOBAL_BY_EVENT_NAME */
  klass->m_mutex_stat.aggregate(&pfs->m_mutex_stat);
  pfs->m_mutex_stat.reset();
  if (klass->is_singleton()) {
    klass->m_singleton = NULL;
  }

  global_mutex_container.deallocate(pfs);
}

/**
  Create instrumentation for a rwlock instance.
  @param klass                        the rwlock class
  @param identity                     the rwlock address
  @return a rwlock instance, or NULL
*/
PFS_rwlock *create_rwlock(PFS_rwlock_class *klass, const void *identity) {
  PFS_rwlock *pfs;
  pfs_dirty_state dirty_state;

  pfs = global_rwlock_container.allocate(&dirty_state);
  if (pfs != NULL) {
    pfs->m_identity = identity;
    pfs->m_class = klass;
    pfs->m_enabled = klass->m_enabled && flag_global_instrumentation;
    pfs->m_timed = klass->m_timed;
    pfs->m_rwlock_stat.reset();
    pfs->m_writer = NULL;
    pfs->m_readers = 0;
    pfs->m_last_written = 0;
    pfs->m_last_read = 0;
    pfs->m_lock.dirty_to_allocated(&dirty_state);
    if (klass->is_singleton()) {
      klass->m_singleton = pfs;
    }
  }

  return pfs;
}

/**
  Destroy instrumentation for a rwlock instance.
  @param pfs                          the rwlock to destroy
*/
void destroy_rwlock(PFS_rwlock *pfs) {
  DBUG_ASSERT(pfs != NULL);
  PFS_rwlock_class *klass = pfs->m_class;
  /* Aggregate to EVENTS_WAITS_SUMMARY_GLOBAL_BY_EVENT_NAME */
  klass->m_rwlock_stat.aggregate(&pfs->m_rwlock_stat);
  pfs->m_rwlock_stat.reset();
  if (klass->is_singleton()) {
    klass->m_singleton = NULL;
  }

  global_rwlock_container.deallocate(pfs);
}

/**
  Create instrumentation for a condition instance.
  @param klass                        the condition class
  @param identity                     the condition address
  @return a condition instance, or NULL
*/
PFS_cond *create_cond(PFS_cond_class *klass, const void *identity) {
  PFS_cond *pfs;
  pfs_dirty_state dirty_state;

  pfs = global_cond_container.allocate(&dirty_state);
  if (pfs != NULL) {
    pfs->m_identity = identity;
    pfs->m_class = klass;
    pfs->m_enabled = klass->m_enabled && flag_global_instrumentation;
    pfs->m_timed = klass->m_timed;
    pfs->m_cond_stat.reset();
    pfs->m_lock.dirty_to_allocated(&dirty_state);
    if (klass->is_singleton()) {
      klass->m_singleton = pfs;
    }
  }

  return pfs;
}

/**
  Destroy instrumentation for a condition instance.
  @param pfs                          the condition to destroy
*/
void destroy_cond(PFS_cond *pfs) {
  DBUG_ASSERT(pfs != NULL);
  PFS_cond_class *klass = pfs->m_class;
  /* Aggregate to EVENTS_WAITS_SUMMARY_GLOBAL_BY_EVENT_NAME */
  klass->m_cond_stat.aggregate(&pfs->m_cond_stat);
  pfs->m_cond_stat.reset();
  if (klass->is_singleton()) {
    klass->m_singleton = NULL;
  }

  global_cond_container.deallocate(pfs);
}

PFS_thread *PFS_thread::get_current_thread() { return THR_PFS; }

void PFS_thread::reset_session_connect_attrs() {
  m_session_connect_attrs_length = 0;
  m_session_connect_attrs_cs_number = 0;

  if ((m_session_connect_attrs != NULL) &&
      (session_connect_attrs_size_per_thread > 0)) {
    /* Do not keep user data */
    memset(m_session_connect_attrs, 0, session_connect_attrs_size_per_thread);
  }
}

void PFS_thread::set_history_derived_flags() {
  if (m_history) {
    m_flag_events_waits_history = flag_events_waits_history;
    m_flag_events_waits_history_long = flag_events_waits_history_long;
    m_flag_events_stages_history = flag_events_stages_history;
    m_flag_events_stages_history_long = flag_events_stages_history_long;
    m_flag_events_statements_history = flag_events_statements_history;
    m_flag_events_statements_history_long = flag_events_statements_history_long;
    m_flag_events_transactions_history = flag_events_transactions_history;
    m_flag_events_transactions_history_long =
        flag_events_transactions_history_long;
  } else {
    m_flag_events_waits_history = false;
    m_flag_events_waits_history_long = false;
    m_flag_events_stages_history = false;
    m_flag_events_stages_history_long = false;
    m_flag_events_statements_history = false;
    m_flag_events_statements_history_long = false;
    m_flag_events_transactions_history = false;
    m_flag_events_transactions_history_long = false;
  }
}

void PFS_thread::rebase_memory_stats() {
  PFS_memory_safe_stat *stat = m_instr_class_memory_stats;
  PFS_memory_safe_stat *stat_last = stat + memory_class_max;
  for (; stat < stat_last; stat++) {
    stat->reset();
  }
}

void PFS_thread::carry_memory_stat_delta(PFS_memory_stat_delta *delta,
                                         uint index) {
  if (m_account != NULL) {
    m_account->carry_memory_stat_delta(delta, index);
    return;
  }

  if (m_user != NULL) {
    m_user->carry_memory_stat_delta(delta, index);
    /* do not return, need to process m_host below */
  }

  if (m_host != NULL) {
    m_host->carry_memory_stat_delta(delta, index);
    return;
  }

  carry_global_memory_stat_delta(delta, index);
}

void carry_global_memory_stat_delta(PFS_memory_stat_delta *delta, uint index) {
  PFS_memory_shared_stat *stat;
  PFS_memory_stat_delta delta_buffer;

  stat = &global_instr_class_memory_array[index];
  (void)stat->apply_delta(delta, &delta_buffer);
}

/**
  Create instrumentation for a thread instance.
  @param klass                        the thread class
  @param identity                     the thread address,
    or a value characteristic of this thread
  @param processlist_id               the PROCESSLIST id,
    or 0 if unknown
  @return a thread instance, or NULL
*/
PFS_thread *create_thread(PFS_thread_class *klass,
                          const void *identity MY_ATTRIBUTE((unused)),
                          ulonglong processlist_id) {
  PFS_thread *pfs;
  pfs_dirty_state dirty_state;

  pfs = global_thread_container.allocate(&dirty_state);
  if (pfs != NULL) {
    pfs->m_thread_internal_id = thread_internal_id_counter.m_u64++;
    pfs->m_parent_thread_internal_id = 0;
    pfs->m_processlist_id = static_cast<ulong>(processlist_id);
    pfs->m_thread_os_id = 0;
    pfs->m_system_thread = !(klass->m_flags & PSI_FLAG_USER);
    pfs->m_event_id = 1;
    pfs->m_stmt_lock.set_allocated();
    pfs->m_session_lock.set_allocated();
    pfs->set_enabled(klass->m_enabled);
    pfs->set_history(klass->m_history);
    pfs->m_class = klass;
    pfs->m_events_waits_current = &pfs->m_events_waits_stack[WAIT_STACK_BOTTOM];
    pfs->m_waits_history_full = false;
    pfs->m_waits_history_index = 0;
    pfs->m_stages_history_full = false;
    pfs->m_stages_history_index = 0;
    pfs->m_statements_history_full = false;
    pfs->m_statements_history_index = 0;
    pfs->m_transactions_history_full = false;
    pfs->m_transactions_history_index = 0;

    pfs->reset_stats();
    pfs->reset_session_connect_attrs();

    pfs->m_filename_hash_pins = NULL;
    pfs->m_table_share_hash_pins = NULL;
    pfs->m_setup_actor_hash_pins = NULL;
    pfs->m_setup_object_hash_pins = NULL;
    pfs->m_user_hash_pins = NULL;
    pfs->m_account_hash_pins = NULL;
    pfs->m_host_hash_pins = NULL;
    pfs->m_digest_hash_pins = NULL;
    pfs->m_program_hash_pins = NULL;

    pfs->m_username_length = 0;
    pfs->m_hostname_length = 0;
    pfs->m_dbname_length = 0;
    pfs->m_groupname_length = 0;
    pfs->m_user_data = NULL;
    pfs->m_command = 0;
    pfs->m_start_time = 0;
    pfs->m_stage = 0;
    pfs->m_stage_progress = NULL;
    pfs->m_processlist_info[0] = '\0';
    pfs->m_processlist_info_length = 0;
    pfs->m_connection_type = NO_VIO_TYPE;

    pfs->m_thd = NULL;
    pfs->m_host = NULL;
    pfs->m_user = NULL;
    pfs->m_account = NULL;
    set_thread_account(pfs);

    /*
      For child waits, by default,
      - NESTING_EVENT_ID is NULL
      - NESTING_EVENT_TYPE is NULL
    */
    PFS_events_waits *child_wait = &pfs->m_events_waits_stack[0];
    child_wait->m_event_id = 0;

    /*
      For child stages, by default,
      - NESTING_EVENT_ID is NULL
      - NESTING_EVENT_TYPE is NULL
    */
    PFS_events_stages *child_stage = &pfs->m_stage_current;
    child_stage->m_nesting_event_id = 0;

    /* No current stage. */
    child_stage->m_class = NULL;

    pfs->m_events_statements_count = 0;
    pfs->m_transaction_current.m_event_id = 0;

    pfs->m_lock.dirty_to_allocated(&dirty_state);
  }

  return pfs;
}

/**
  Find a PFS thread given an internal thread id.
  @param thread_id internal thread id
  @return pfs pointer if found, else NULL
*/
PFS_thread *find_thread_by_internal_id(ulonglong thread_id) {
  PFS_thread *pfs = NULL;
  uint index = 0;

  PFS_thread_iterator it = global_thread_container.iterate(index);

  do {
    pfs = it.scan_next(&index);
    if (pfs != NULL) {
      if (pfs->m_thread_internal_id == thread_id) {
        return pfs;
      }
    }
  } while (pfs != NULL);

  return NULL;
}

/**
  Find a PFS thread given a processlist id.
  @param processlist_id PROCESSLIST_ID
  @return pfs pointer if found, else NULL
*/
PFS_thread *find_thread_by_processlist_id(ulonglong processlist_id) {
  PFS_thread *pfs = NULL;
  uint index = 0;

  PFS_thread_iterator it = global_thread_container.iterate(index);

  do {
    pfs = it.scan_next(&index);
    if (pfs != NULL) {
      if (pfs->m_processlist_id == processlist_id) {
        return pfs;
      }
    }
  } while (pfs != NULL);

  return NULL;
}

PFS_mutex *sanitize_mutex(PFS_mutex *unsafe) {
  return global_mutex_container.sanitize(unsafe);
}

PFS_rwlock *sanitize_rwlock(PFS_rwlock *unsafe) {
  return global_rwlock_container.sanitize(unsafe);
}

PFS_cond *sanitize_cond(PFS_cond *unsafe) {
  return global_cond_container.sanitize(unsafe);
}

/**
  Sanitize a PFS_thread pointer.
  Validate that the PFS_thread is part of thread_array.
  Sanitizing data is required when the data can be
  damaged with expected race conditions, for example
  involving EVENTS_WAITS_HISTORY_LONG.
  @param unsafe the pointer to sanitize
  @return a valid pointer, or NULL
*/
PFS_thread *sanitize_thread(PFS_thread *unsafe) {
  return global_thread_container.sanitize(unsafe);
}

PFS_file *sanitize_file(PFS_file *unsafe) {
  return global_file_container.sanitize(unsafe);
}

PFS_socket *sanitize_socket(PFS_socket *unsafe) {
  return global_socket_container.sanitize(unsafe);
}

PFS_metadata_lock *sanitize_metadata_lock(PFS_metadata_lock *unsafe) {
  return global_mdl_container.sanitize(unsafe);
}

/**
  Destroy instrumentation for a thread instance.
  @param pfs                          the thread to destroy
*/
void destroy_thread(PFS_thread *pfs) {
  DBUG_ASSERT(pfs != NULL);
  pfs->reset_session_connect_attrs();
  if (pfs->m_account != NULL) {
    pfs->m_account->release();
    pfs->m_account = NULL;
    DBUG_ASSERT(pfs->m_user == NULL);
    DBUG_ASSERT(pfs->m_host == NULL);
  } else {
    if (pfs->m_user != NULL) {
      pfs->m_user->release();
      pfs->m_user = NULL;
    }
    if (pfs->m_host != NULL) {
      pfs->m_host->release();
      pfs->m_host = NULL;
    }
  }
  if (pfs->m_filename_hash_pins) {
    lf_hash_put_pins(pfs->m_filename_hash_pins);
    pfs->m_filename_hash_pins = NULL;
  }
  if (pfs->m_table_share_hash_pins) {
    lf_hash_put_pins(pfs->m_table_share_hash_pins);
    pfs->m_table_share_hash_pins = NULL;
  }
  if (pfs->m_setup_actor_hash_pins) {
    lf_hash_put_pins(pfs->m_setup_actor_hash_pins);
    pfs->m_setup_actor_hash_pins = NULL;
  }
  if (pfs->m_setup_object_hash_pins) {
    lf_hash_put_pins(pfs->m_setup_object_hash_pins);
    pfs->m_setup_object_hash_pins = NULL;
  }
  if (pfs->m_user_hash_pins) {
    lf_hash_put_pins(pfs->m_user_hash_pins);
    pfs->m_user_hash_pins = NULL;
  }
  if (pfs->m_account_hash_pins) {
    lf_hash_put_pins(pfs->m_account_hash_pins);
    pfs->m_account_hash_pins = NULL;
  }
  if (pfs->m_host_hash_pins) {
    lf_hash_put_pins(pfs->m_host_hash_pins);
    pfs->m_host_hash_pins = NULL;
  }
  if (pfs->m_digest_hash_pins) {
    lf_hash_put_pins(pfs->m_digest_hash_pins);
    pfs->m_digest_hash_pins = NULL;
  }
  if (pfs->m_program_hash_pins) {
    lf_hash_put_pins(pfs->m_program_hash_pins);
    pfs->m_program_hash_pins = NULL;
  }
  global_thread_container.deallocate(pfs);
}

/**
  Get the hash pins for @c filename_hash.
  @param thread The running thread.
  @returns The LF_HASH pins for the thread.
*/
static LF_PINS *get_filename_hash_pins(PFS_thread *thread) {
  if (unlikely(thread->m_filename_hash_pins == NULL)) {
    if (!filename_hash_inited) {
      return NULL;
    }
    thread->m_filename_hash_pins = lf_hash_get_pins(&filename_hash);
  }
  return thread->m_filename_hash_pins;
}

/**
  Find or create instrumentation for a file instance by file name.
  @param thread                       the executing instrumented thread
  @param klass                        the file class
  @param filename                     the file name
  @param len                          the length in bytes of filename
  @param create                       create a file instance if none found
  @return a file instance, or NULL
*/
PFS_file *find_or_create_file(PFS_thread *thread, PFS_file_class *klass,
                              const char *filename, uint len, bool create) {
  PFS_file *pfs;

  DBUG_ASSERT(klass != NULL || !create);

  LF_PINS *pins = get_filename_hash_pins(thread);
  if (unlikely(pins == NULL)) {
    global_file_container.m_lost++;
    return NULL;
  }

  char safe_buffer[FN_REFLEN];
  const char *safe_filename;

  if (len >= FN_REFLEN) {
    /*
      The instrumented code uses file names that exceeds FN_REFLEN.
      This could be legal for instrumentation on non mysys APIs,
      so we support it.
      Truncate the file name so that:
      - it fits into pfs->m_filename
      - it is safe to use mysys apis to normalize the file name.
    */
    memcpy(safe_buffer, filename, FN_REFLEN - 1);
    safe_buffer[FN_REFLEN - 1] = 0;
    safe_filename = safe_buffer;
  } else {
    safe_filename = filename;
  }

  /*
    Normalize the file name to avoid duplicates when using aliases:
    - absolute or relative paths
    - symbolic links
    Names are resolved as follows:
    - /real/path/to/real_file ==> same
    - /path/with/link/to/real_file ==> /real/path/to/real_file
    - real_file ==> /real/path/to/real_file
    - ./real_file ==> /real/path/to/real_file
    - /real/path/to/sym_link ==> same
    - /path/with/link/to/sym_link ==> /real/path/to/sym_link
    - sym_link ==> /real/path/to/sym_link
    - ./sym_link ==> /real/path/to/sym_link
    When the last component of a file is a symbolic link,
    the last component is *not* resolved, so that all file I/O
    operations on a link (create, read, write, delete) are counted
    against the link itself, not the target file.
    Resolving the name would lead to create counted against the link,
    and read/write/delete counted against the target, leading to
    incoherent results and instrumentation leaks.
    Also note that, when creating files, this name resolution
    works properly for files that do not exist (yet) on the file system.
  */
  char buffer[FN_REFLEN];
  char dirbuffer[FN_REFLEN];
  size_t dirlen;
  const char *normalized_filename;
  uint normalized_length;

  dirlen = dirname_length(safe_filename);
  if (dirlen == 0) {
    dirbuffer[0] = FN_CURLIB;
    dirbuffer[1] = FN_LIBCHAR;
    dirbuffer[2] = '\0';
  } else {
    memcpy(dirbuffer, safe_filename, dirlen);
    dirbuffer[dirlen] = '\0';
  }

  if (my_realpath(buffer, dirbuffer, MYF(0)) != 0) {
    global_file_container.m_lost++;
    return NULL;
  }

  /* Append the unresolved file name to the resolved path */
  char *ptr = buffer + strlen(buffer);
  char *buf_end = &buffer[sizeof(buffer) - 1];
  if ((buf_end > ptr) && (*(ptr - 1) != FN_LIBCHAR)) {
    *ptr++ = FN_LIBCHAR;
  }
  if (buf_end > ptr) {
    strncpy(ptr, safe_filename + dirlen, buf_end - ptr);
  }
  *buf_end = '\0';

  normalized_filename = buffer;
  normalized_length = (uint)strlen(normalized_filename);

  PFS_file **entry;
  uint retry_count = 0;
  const uint retry_max = 3;
  pfs_dirty_state dirty_state;

search:

  entry = reinterpret_cast<PFS_file **>(lf_hash_search(
      &filename_hash, pins, normalized_filename, normalized_length));
  if (entry && (entry != MY_LF_ERRPTR)) {
    pfs = *entry;
    pfs->m_file_stat.m_open_count++;
    lf_hash_search_unpin(pins);
    return pfs;
  }

  lf_hash_search_unpin(pins);

  if (!create) {
    /* No lost counter, just looking for the file existence. */
    return NULL;
  }

  pfs = global_file_container.allocate(&dirty_state);
  if (pfs != NULL) {
    pfs->m_class = klass;
    pfs->m_enabled = klass->m_enabled && flag_global_instrumentation;
    pfs->m_timed = klass->m_timed;
    memcpy(pfs->m_filename, normalized_filename, normalized_length);
    pfs->m_filename[normalized_length] = '\0';
    pfs->m_filename_length = normalized_length;
    pfs->m_file_stat.m_open_count = 1;
    pfs->m_file_stat.m_io_stat.reset();
    pfs->m_identity = (const void *)pfs;
    pfs->m_temporary = false;

    int res;
    pfs->m_lock.dirty_to_allocated(&dirty_state);
    res = lf_hash_insert(&filename_hash, pins, &pfs);
    if (likely(res == 0)) {
      if (klass->is_singleton()) {
        klass->m_singleton = pfs;
      }
      return pfs;
    }

    global_file_container.deallocate(pfs);

    if (res > 0) {
      /* Duplicate insert by another thread */
      if (++retry_count > retry_max) {
        /* Avoid infinite loops */
        global_file_container.m_lost++;
        return NULL;
      }
      goto search;
    }

    /* OOM in lf_hash_insert */
    global_file_container.m_lost++;
    return NULL;
  }

  return NULL;
}

/**
  Find a file instrumentation instance by name, and rename it
  @param thread                       the executing instrumented thread
  @param old_filename                 the file to be renamed
  @param old_len                      the length in bytes of the old filename
  @param new_filename                 the new file name
  @param new_len                      the length in bytes of the new filename
*/
void find_and_rename_file(PFS_thread *thread, const char *old_filename,
                          uint old_len, const char *new_filename,
                          uint new_len) {
  PFS_file *pfs;

  DBUG_ASSERT(thread != NULL);

  LF_PINS *pins = get_filename_hash_pins(thread);
  if (unlikely(pins == NULL)) {
    global_file_container.m_lost++;
    return;
  }

  /*
    Normalize the old file name.
  */
  char safe_buffer[FN_REFLEN];
  const char *safe_filename;

  if (old_len >= FN_REFLEN) {
    memcpy(safe_buffer, old_filename, FN_REFLEN - 1);
    safe_buffer[FN_REFLEN - 1] = 0;
    safe_filename = safe_buffer;
  } else {
    safe_filename = old_filename;
  }

  char buffer[FN_REFLEN];
  char dirbuffer[FN_REFLEN];
  size_t dirlen;
  const char *normalized_filename;
  uint normalized_length;

  dirlen = dirname_length(safe_filename);
  if (dirlen == 0) {
    dirbuffer[0] = FN_CURLIB;
    dirbuffer[1] = FN_LIBCHAR;
    dirbuffer[2] = '\0';
  } else {
    memcpy(dirbuffer, safe_filename, dirlen);
    dirbuffer[dirlen] = '\0';
  }

  if (my_realpath(buffer, dirbuffer, MYF(0)) != 0) {
    global_file_container.m_lost++;
    return;
  }

  /* Append the unresolved file name to the resolved path */
  char *ptr = buffer + strlen(buffer);
  char *buf_end = &buffer[sizeof(buffer) - 1];
  if ((buf_end > ptr) && (*(ptr - 1) != FN_LIBCHAR)) {
    *ptr++ = FN_LIBCHAR;
  }
  if (buf_end > ptr) {
    strncpy(ptr, safe_filename + dirlen, buf_end - ptr);
  }
  *buf_end = '\0';

  normalized_filename = buffer;
  normalized_length = (uint)strlen(normalized_filename);

  PFS_file **entry;
  entry = reinterpret_cast<PFS_file **>(lf_hash_search(
      &filename_hash, pins, normalized_filename, normalized_length));

  if (entry && (entry != MY_LF_ERRPTR)) {
    pfs = *entry;
  } else {
    lf_hash_search_unpin(pins);
    return;
  }

  lf_hash_delete(&filename_hash, pins, pfs->m_filename, pfs->m_filename_length);

  /*
    Normalize the new file name.
  */
  if (new_len >= FN_REFLEN) {
    memcpy(safe_buffer, new_filename, FN_REFLEN - 1);
    safe_buffer[FN_REFLEN - 1] = 0;
    safe_filename = safe_buffer;
  } else {
    safe_filename = new_filename;
  }

  dirlen = dirname_length(safe_filename);
  if (dirlen == 0) {
    dirbuffer[0] = FN_CURLIB;
    dirbuffer[1] = FN_LIBCHAR;
    dirbuffer[2] = '\0';
  } else {
    memcpy(dirbuffer, safe_filename, dirlen);
    dirbuffer[dirlen] = '\0';
  }

  if (my_realpath(buffer, dirbuffer, MYF(0)) != 0) {
    global_file_container.m_lost++;
    return;
  }

  /* Append the unresolved file name to the resolved path */
  ptr = buffer + strlen(buffer);
  buf_end = &buffer[sizeof(buffer) - 1];
  if ((buf_end > ptr) && (*(ptr - 1) != FN_LIBCHAR)) {
    *ptr++ = FN_LIBCHAR;
  }
  if (buf_end > ptr) {
    strncpy(ptr, safe_filename + dirlen, buf_end - ptr);
  }
  *buf_end = '\0';

  normalized_filename = buffer;
  normalized_length = (uint)strlen(normalized_filename);

  memcpy(pfs->m_filename, normalized_filename, normalized_length);
  pfs->m_filename[normalized_length] = '\0';
  pfs->m_filename_length = normalized_length;

  int res;
  res = lf_hash_insert(&filename_hash, pins, &pfs);

  if (likely(res == 0)) {
    return;
  } else {
    global_file_container.deallocate(pfs);
    global_file_container.m_lost++;
    return;
  }
}

/**
  Release instrumentation for a file instance.
  @param pfs                          the file to release
*/
void release_file(PFS_file *pfs) {
  DBUG_ASSERT(pfs != NULL);
  pfs->m_file_stat.m_open_count--;
}

/**
  Destroy instrumentation for a file instance.
  @param thread                       the executing thread instrumentation
  @param pfs                          the file to destroy
*/
void destroy_file(PFS_thread *thread, PFS_file *pfs) {
  DBUG_ASSERT(thread != NULL);
  DBUG_ASSERT(pfs != NULL);
  PFS_file_class *klass = pfs->m_class;

  /* Aggregate to FILE_SUMMARY_BY_EVENT_NAME */
  klass->m_file_stat.aggregate(&pfs->m_file_stat);
  pfs->m_file_stat.reset();

  if (klass->is_singleton()) {
    klass->m_singleton = NULL;
  }

  LF_PINS *pins = get_filename_hash_pins(thread);
  DBUG_ASSERT(pins != NULL);

  lf_hash_delete(&filename_hash, pins, pfs->m_filename, pfs->m_filename_length);
  if (klass->is_singleton()) {
    klass->m_singleton = NULL;
  }

  global_file_container.deallocate(pfs);
}

/**
  Create instrumentation for a table instance.
  @param share                        the table share
  @param opening_thread               the opening thread
  @param identity                     the table address
  @return a table instance, or NULL
*/
PFS_table *create_table(PFS_table_share *share, PFS_thread *opening_thread,
                        const void *identity) {
  PFS_table *pfs;
  pfs_dirty_state dirty_state;

  pfs = global_table_container.allocate(&dirty_state);
  if (pfs != NULL) {
    pfs->m_identity = identity;
    pfs->m_share = share;
    pfs->m_io_enabled = share->m_enabled && flag_global_instrumentation &&
                        global_table_io_class.m_enabled;
    pfs->m_io_timed = share->m_timed && global_table_io_class.m_timed;
    pfs->m_lock_enabled = share->m_enabled && flag_global_instrumentation &&
                          global_table_lock_class.m_enabled;
    pfs->m_lock_timed = share->m_timed && global_table_lock_class.m_timed;
    pfs->m_has_io_stats = false;
    pfs->m_has_lock_stats = false;
    pfs->m_internal_lock = PFS_TL_NONE;
    pfs->m_external_lock = PFS_TL_NONE;
    share->inc_refcount();
    pfs->m_table_stat.fast_reset();
    pfs->m_thread_owner = opening_thread;
    pfs->m_owner_event_id = opening_thread->m_event_id;
    pfs->m_lock.dirty_to_allocated(&dirty_state);
  }

  return pfs;
}

void PFS_table::sanitized_aggregate(void) {
  /*
    This thread could be a TRUNCATE on an aggregated summary table,
    and not own the table handle.
  */
  PFS_table_share *safe_share = sanitize_table_share(m_share);
  if (safe_share != NULL) {
    if (m_has_io_stats) {
      safe_aggregate_io(NULL, &m_table_stat, safe_share);
      m_has_io_stats = false;
    }
    if (m_has_lock_stats) {
      safe_aggregate_lock(&m_table_stat, safe_share);
      m_has_lock_stats = false;
    }
  }
}

void PFS_table::sanitized_aggregate_io(void) {
  PFS_table_share *safe_share = sanitize_table_share(m_share);
  if (safe_share != NULL && m_has_io_stats) {
    safe_aggregate_io(NULL, &m_table_stat, safe_share);
    m_has_io_stats = false;
  }
}

void PFS_table::sanitized_aggregate_lock(void) {
  PFS_table_share *safe_share = sanitize_table_share(m_share);
  if (safe_share != NULL && m_has_lock_stats) {
    safe_aggregate_lock(&m_table_stat, safe_share);
    m_has_lock_stats = false;
  }
}

void PFS_table::safe_aggregate_io(const TABLE_SHARE *optional_server_share,
                                  PFS_table_stat *table_stat,
                                  PFS_table_share *table_share) {
  DBUG_ASSERT(table_stat != NULL);
  DBUG_ASSERT(table_share != NULL);

  uint key_count = sanitize_index_count(table_share->m_key_count);

  PFS_table_share_index *to_stat;
  PFS_table_io_stat *from_stat;
  uint index;

  DBUG_ASSERT(key_count <= MAX_INDEXES);

  /* Aggregate stats for each index, if any */
  for (index = 0; index < key_count; index++) {
    from_stat = &table_stat->m_index_stat[index];
    if (from_stat->m_has_data) {
      if (optional_server_share != NULL) {
        /*
          An instrumented thread is closing a table,
          and capable of providing index names when
          creating index statistics on the fly.
        */
        to_stat = table_share->find_or_create_index_stat(optional_server_share,
                                                         index);
      } else {
        /*
          A monitoring thread, performing TRUNCATE TABLE,
          is asking to flush existing stats from table handles,
          but it does not know about index names used in handles.
          If the index stat already exists, find it and aggregate to it.
          It the index stat does not exist yet, drop the stat and do nothing.
        */
        to_stat = table_share->find_index_stat(index);
      }
      if (to_stat != NULL) {
        /* Aggregate to TABLE_IO_SUMMARY */
        to_stat->m_stat.aggregate(from_stat);
      }
    }
  }

  /* Aggregate stats for the table */
  from_stat = &table_stat->m_index_stat[MAX_INDEXES];
  if (from_stat->m_has_data) {
    to_stat = table_share->find_or_create_index_stat(NULL, MAX_INDEXES);
    if (to_stat != NULL) {
      /* Aggregate to TABLE_IO_SUMMARY */
      to_stat->m_stat.aggregate(from_stat);
    }
  }

  table_stat->fast_reset_io();
}

void PFS_table::safe_aggregate_lock(PFS_table_stat *table_stat,
                                    PFS_table_share *table_share) {
  DBUG_ASSERT(table_stat != NULL);
  DBUG_ASSERT(table_share != NULL);

  PFS_table_lock_stat *from_stat = &table_stat->m_lock_stat;

  PFS_table_share_lock *to_stat;

  to_stat = table_share->find_or_create_lock_stat();
  if (to_stat != NULL) {
    /* Aggregate to TABLE_LOCK_SUMMARY */
    to_stat->m_stat.aggregate(from_stat);
  }

  table_stat->fast_reset_lock();
}

/**
  Destroy instrumentation for a table instance.
  @param pfs                          the table to destroy
*/
void destroy_table(PFS_table *pfs) {
  DBUG_ASSERT(pfs != NULL);
  pfs->m_share->dec_refcount();
  global_table_container.deallocate(pfs);
}

/**
  Create instrumentation for a socket instance.
  @param klass                        the socket class
  @param fd                           the socket file descriptor
  @param addr                         the socket address
  @param addr_len                     the socket address length
  @return a socket instance, or NULL
*/
PFS_socket *create_socket(PFS_socket_class *klass, const my_socket *fd,
                          const struct sockaddr *addr, socklen_t addr_len) {
  PFS_socket *pfs;
  pfs_dirty_state dirty_state;

  uint fd_used = 0;
  uint addr_len_used = addr_len;

  if (fd != NULL) {
    fd_used = *fd;
  }

  if (addr_len_used > sizeof(sockaddr_storage)) {
    addr_len_used = sizeof(sockaddr_storage);
  }

  pfs = global_socket_container.allocate(&dirty_state);

  if (pfs != NULL) {
    pfs->m_fd = fd_used;
    /* There is no socket object, so we use the instrumentation. */
    pfs->m_identity = pfs;
    pfs->m_class = klass;
    pfs->m_enabled = klass->m_enabled && flag_global_instrumentation;
    pfs->m_timed = klass->m_timed;
    pfs->m_idle = false;
    pfs->m_socket_stat.reset();
    pfs->m_thread_owner = NULL;

    pfs->m_addr_len = addr_len_used;
    if ((addr != NULL) && (addr_len_used > 0)) {
      pfs->m_addr_len = addr_len_used;
      memcpy(&pfs->m_sock_addr, addr, addr_len_used);
    } else {
      pfs->m_addr_len = 0;
    }

    pfs->m_lock.dirty_to_allocated(&dirty_state);

    if (klass->is_singleton()) {
      klass->m_singleton = pfs;
    }
  }

  return pfs;
}

/**
  Destroy instrumentation for a socket instance.
  @param pfs                          the socket to destroy
*/
void destroy_socket(PFS_socket *pfs) {
  DBUG_ASSERT(pfs != NULL);
  PFS_socket_class *klass = pfs->m_class;

  /* Aggregate to SOCKET_SUMMARY_BY_EVENT_NAME */
  klass->m_socket_stat.m_io_stat.aggregate(&pfs->m_socket_stat.m_io_stat);

  if (klass->is_singleton()) {
    klass->m_singleton = NULL;
  }

  /* Aggregate to EVENTS_WAITS_SUMMARY_BY_THREAD_BY_EVENT_NAME */
  PFS_thread *thread = pfs->m_thread_owner;
  if (thread != NULL) {
    /* Combine stats for all operations */
    PFS_single_stat stat;
    pfs->m_socket_stat.m_io_stat.sum_waits(&stat);
    if (stat.m_count != 0) {
      PFS_single_stat *event_name_array;
      event_name_array = thread->write_instr_class_waits_stats();
      uint index = pfs->m_class->m_event_name_index;

      event_name_array[index].aggregate(&stat);
    }
  }

  pfs->m_socket_stat.reset();
  pfs->m_thread_owner = NULL;
  pfs->m_fd = 0;
  pfs->m_addr_len = 0;

  global_socket_container.deallocate(pfs);
}

PFS_metadata_lock *create_metadata_lock(void *identity, const MDL_key *mdl_key,
                                        opaque_mdl_type mdl_type,
                                        opaque_mdl_duration mdl_duration,
                                        opaque_mdl_status mdl_status,
                                        const char *src_file, uint src_line) {
  PFS_metadata_lock *pfs;
  pfs_dirty_state dirty_state;

  pfs = global_mdl_container.allocate(&dirty_state);
  if (pfs != NULL) {
    pfs->m_identity = identity;
    pfs->m_enabled =
        global_metadata_class.m_enabled && flag_global_instrumentation;
    pfs->m_timed = global_metadata_class.m_timed;
    pfs->m_mdl_key.mdl_key_init(mdl_key);
    pfs->m_mdl_type = mdl_type;
    pfs->m_mdl_duration = mdl_duration;
    pfs->m_mdl_status = mdl_status;
    pfs->m_src_file = src_file;
    pfs->m_src_line = src_line;
    pfs->m_owner_thread_id = 0;
    pfs->m_owner_event_id = 0;
    pfs->m_lock.dirty_to_allocated(&dirty_state);
  }

  return pfs;
}

void destroy_metadata_lock(PFS_metadata_lock *pfs) {
  DBUG_ASSERT(pfs != NULL);
  global_mdl_container.deallocate(pfs);
}

static void fct_reset_mutex_waits(PFS_mutex *pfs) { pfs->m_mutex_stat.reset(); }

static void reset_mutex_waits_by_instance(void) {
  global_mutex_container.apply_all(fct_reset_mutex_waits);
}

static void fct_reset_rwlock_waits(PFS_rwlock *pfs) {
  pfs->m_rwlock_stat.reset();
}

static void reset_rwlock_waits_by_instance(void) {
  global_rwlock_container.apply_all(fct_reset_rwlock_waits);
}

static void fct_reset_cond_waits(PFS_cond *pfs) { pfs->m_cond_stat.reset(); }

static void reset_cond_waits_by_instance(void) {
  global_cond_container.apply_all(fct_reset_cond_waits);
}

static void fct_reset_file_waits(PFS_file *pfs) { pfs->m_file_stat.reset(); }

static void reset_file_waits_by_instance(void) {
  global_file_container.apply_all(fct_reset_file_waits);
}

static void fct_reset_socket_waits(PFS_socket *pfs) {
  pfs->m_socket_stat.reset();
}

static void reset_socket_waits_by_instance(void) {
  global_socket_container.apply_all(fct_reset_socket_waits);
}

/** Reset the wait statistics per object instance. */
void reset_events_waits_by_instance(void) {
  reset_mutex_waits_by_instance();
  reset_rwlock_waits_by_instance();
  reset_cond_waits_by_instance();
  reset_file_waits_by_instance();
  reset_socket_waits_by_instance();
}

static void fct_reset_file_io(PFS_file *pfs) {
  pfs->m_file_stat.m_io_stat.reset();
}

/** Reset the I/O statistics per file instance. */
void reset_file_instance_io(void) {
  global_file_container.apply_all(fct_reset_file_io);
}

static void fct_reset_socket_io(PFS_socket *pfs) {
  pfs->m_socket_stat.m_io_stat.reset();
}

/** Reset the I/O statistics per socket instance. */
void reset_socket_instance_io(void) {
  global_socket_container.apply_all(fct_reset_socket_io);
}

void reset_histogram_global() { global_statements_histogram.reset(); }

void aggregate_all_event_names(PFS_single_stat *from_array,
                               PFS_single_stat *to_array) {
  PFS_single_stat *from;
  PFS_single_stat *from_last;
  PFS_single_stat *to;

  from = from_array;
  from_last = from_array + wait_class_max;
  to = to_array;

  for (; from < from_last; from++, to++) {
    if (from->m_count > 0) {
      to->aggregate(from);
      from->reset();
    }
  }
}

void aggregate_all_event_names(PFS_single_stat *from_array,
                               PFS_single_stat *to_array_1,
                               PFS_single_stat *to_array_2) {
  PFS_single_stat *from;
  PFS_single_stat *from_last;
  PFS_single_stat *to_1;
  PFS_single_stat *to_2;

  from = from_array;
  from_last = from_array + wait_class_max;
  to_1 = to_array_1;
  to_2 = to_array_2;

  for (; from < from_last; from++, to_1++, to_2++) {
    if (from->m_count > 0) {
      to_1->aggregate(from);
      to_2->aggregate(from);
      from->reset();
    }
  }
}

void aggregate_all_stages(PFS_stage_stat *from_array,
                          PFS_stage_stat *to_array) {
  PFS_stage_stat *from;
  PFS_stage_stat *from_last;
  PFS_stage_stat *to;

  from = from_array;
  from_last = from_array + stage_class_max;
  to = to_array;

  for (; from < from_last; from++, to++) {
    if (from->m_timer1_stat.m_count > 0) {
      to->aggregate(from);
      from->reset();
    }
  }
}

void aggregate_all_stages(PFS_stage_stat *from_array,
                          PFS_stage_stat *to_array_1,
                          PFS_stage_stat *to_array_2) {
  PFS_stage_stat *from;
  PFS_stage_stat *from_last;
  PFS_stage_stat *to_1;
  PFS_stage_stat *to_2;

  from = from_array;
  from_last = from_array + stage_class_max;
  to_1 = to_array_1;
  to_2 = to_array_2;

  for (; from < from_last; from++, to_1++, to_2++) {
    if (from->m_timer1_stat.m_count > 0) {
      to_1->aggregate(from);
      to_2->aggregate(from);
      from->reset();
    }
  }
}

void aggregate_all_statements(PFS_statement_stat *from_array,
                              PFS_statement_stat *to_array) {
  PFS_statement_stat *from;
  PFS_statement_stat *from_last;
  PFS_statement_stat *to;

  from = from_array;
  from_last = from_array + statement_class_max;
  to = to_array;

  for (; from < from_last; from++, to++) {
    if (from->m_timer1_stat.m_count > 0) {
      to->aggregate(from);
      from->reset();
    }
  }
}

void aggregate_all_statements(PFS_statement_stat *from_array,
                              PFS_statement_stat *to_array_1,
                              PFS_statement_stat *to_array_2) {
  PFS_statement_stat *from;
  PFS_statement_stat *from_last;
  PFS_statement_stat *to_1;
  PFS_statement_stat *to_2;

  from = from_array;
  from_last = from_array + statement_class_max;
  to_1 = to_array_1;
  to_2 = to_array_2;

  for (; from < from_last; from++, to_1++, to_2++) {
    if (from->m_timer1_stat.m_count > 0) {
      to_1->aggregate(from);
      to_2->aggregate(from);
      from->reset();
    }
  }
}

void aggregate_all_transactions(PFS_transaction_stat *from_array,
                                PFS_transaction_stat *to_array) {
  DBUG_ASSERT(from_array != NULL);
  DBUG_ASSERT(to_array != NULL);

  if (from_array->count() > 0) {
    to_array->aggregate(from_array);
    from_array->reset();
  }
}

void aggregate_all_transactions(PFS_transaction_stat *from_array,
                                PFS_transaction_stat *to_array_1,
                                PFS_transaction_stat *to_array_2) {
  DBUG_ASSERT(from_array != NULL);
  DBUG_ASSERT(to_array_1 != NULL);
  DBUG_ASSERT(to_array_2 != NULL);

  if (from_array->count() > 0) {
    to_array_1->aggregate(from_array);
    to_array_2->aggregate(from_array);
    from_array->reset();
  }
}

void aggregate_all_errors(PFS_error_stat *from_array,
                          PFS_error_stat *to_array) {
  DBUG_ASSERT(from_array != NULL);
  DBUG_ASSERT(to_array != NULL);

  if (from_array->count() > 0) {
    to_array->aggregate(from_array);
    from_array->reset();
  }
}

void aggregate_all_errors(PFS_error_stat *from_array,
                          PFS_error_stat *to_array_1,
                          PFS_error_stat *to_array_2) {
  DBUG_ASSERT(from_array != NULL);
  DBUG_ASSERT(to_array_1 != NULL);
  DBUG_ASSERT(to_array_2 != NULL);

  if (from_array->count() > 0) {
    to_array_1->aggregate(from_array);
    to_array_2->aggregate(from_array);
    from_array->reset();
  }
}

void aggregate_all_memory(bool alive, PFS_memory_safe_stat *from_array,
                          PFS_memory_shared_stat *to_array) {
  PFS_memory_safe_stat *from;
  PFS_memory_safe_stat *from_last;
  PFS_memory_shared_stat *to;

  from = from_array;
  from_last = from_array + memory_class_max;
  to = to_array;

  if (alive) {
    for (; from < from_last; from++, to++) {
      memory_partial_aggregate(from, to);
    }
  } else {
    for (; from < from_last; from++, to++) {
      memory_full_aggregate(from, to);
      from->reset();
    }
  }
}

void aggregate_all_memory(bool alive, PFS_memory_shared_stat *from_array,
                          PFS_memory_shared_stat *to_array) {
  PFS_memory_shared_stat *from;
  PFS_memory_shared_stat *from_last;
  PFS_memory_shared_stat *to;

  from = from_array;
  from_last = from_array + memory_class_max;
  to = to_array;

  if (alive) {
    for (; from < from_last; from++, to++) {
      memory_partial_aggregate(from, to);
    }
  } else {
    for (; from < from_last; from++, to++) {
      memory_full_aggregate(from, to);
      from->reset();
    }
  }
}

void aggregate_all_memory(bool alive, PFS_memory_safe_stat *from_array,
                          PFS_memory_shared_stat *to_array_1,
                          PFS_memory_shared_stat *to_array_2) {
  PFS_memory_safe_stat *from;
  PFS_memory_safe_stat *from_last;
  PFS_memory_shared_stat *to_1;
  PFS_memory_shared_stat *to_2;

  from = from_array;
  from_last = from_array + memory_class_max;
  to_1 = to_array_1;
  to_2 = to_array_2;

  if (alive) {
    for (; from < from_last; from++, to_1++, to_2++) {
      memory_partial_aggregate(from, to_1, to_2);
    }
  } else {
    for (; from < from_last; from++, to_1++, to_2++) {
      memory_full_aggregate(from, to_1, to_2);
      from->reset();
    }
  }
}

void aggregate_all_memory(bool alive, PFS_memory_shared_stat *from_array,
                          PFS_memory_shared_stat *to_array_1,
                          PFS_memory_shared_stat *to_array_2) {
  PFS_memory_shared_stat *from;
  PFS_memory_shared_stat *from_last;
  PFS_memory_shared_stat *to_1;
  PFS_memory_shared_stat *to_2;

  from = from_array;
  from_last = from_array + memory_class_max;
  to_1 = to_array_1;
  to_2 = to_array_2;

  if (alive) {
    for (; from < from_last; from++, to_1++, to_2++) {
      memory_partial_aggregate(from, to_1, to_2);
    }
  } else {
    for (; from < from_last; from++, to_1++, to_2++) {
      memory_full_aggregate(from, to_1, to_2);
      from->reset();
    }
  }
}

void aggregate_thread_status(PFS_thread *thread, PFS_account *safe_account,
                             PFS_user *safe_user, PFS_host *safe_host) {
  THD *thd = thread->m_thd;
  bool aggregated = false;

  if (thd == NULL) {
    return;
  }

<<<<<<< HEAD
  std::pair<System_status_var *, bool> status_var = get_thd_status_var(thd);
=======
  System_status_var *status_var = get_thd_status_var(thd, &aggregated);

  if (unlikely(aggregated)) {
    /* THD is being closed, status has already been aggregated. */
    return;
  }
>>>>>>> 124c7ab1

  if (likely(safe_account != NULL)) {
    safe_account->aggregate_status_stats(status_var.first, status_var.second);
    return;
  }

  if (safe_user != NULL) {
    safe_user->aggregate_status_stats(status_var.first, status_var.second);
  }

  if (safe_host != NULL) {
    safe_host->aggregate_status_stats(status_var.first, status_var.second);
  }

  return;
}

static void aggregate_thread_stats(PFS_thread *, PFS_account *safe_account,
                                   PFS_user *safe_user, PFS_host *safe_host) {
  if (likely(safe_account != NULL)) {
    safe_account->m_disconnected_count++;
  }

  if (safe_user != NULL) {
    safe_user->m_disconnected_count++;
  }

  if (safe_host != NULL) {
    safe_host->m_disconnected_count++;
  }

  /* There is no global table for connections statistics. */
  return;
}

void aggregate_thread(PFS_thread *thread, PFS_account *safe_account,
                      PFS_user *safe_user, PFS_host *safe_host) {
  /* No HAVE_PSI_???_INTERFACE flag, waits cover multiple instrumentations */
  aggregate_thread_waits(thread, safe_account, safe_user, safe_host);

#ifdef HAVE_PSI_STAGE_INTERFACE
  aggregate_thread_stages(thread, safe_account, safe_user, safe_host);
#endif

#ifdef HAVE_PSI_STATEMENT_INTERFACE
  aggregate_thread_statements(thread, safe_account, safe_user, safe_host);
#endif

#ifdef HAVE_PSI_TRANSACTION_INTERFACE
  aggregate_thread_transactions(thread, safe_account, safe_user, safe_host);
#endif

#ifdef HAVE_PSI_ERROR_INTERFACE
  aggregate_thread_errors(thread, safe_account, safe_user, safe_host);
#endif

#ifdef HAVE_PSI_MEMORY_INTERFACE
  aggregate_thread_memory(false, thread, safe_account, safe_user, safe_host);
#endif

  aggregate_thread_status(thread, safe_account, safe_user, safe_host);

  aggregate_thread_stats(thread, safe_account, safe_user, safe_host);
}

void aggregate_thread_waits(PFS_thread *thread, PFS_account *safe_account,
                            PFS_user *safe_user, PFS_host *safe_host) {
  if (thread->read_instr_class_waits_stats() == NULL) {
    return;
  }

  if (likely(safe_account != NULL)) {
    /*
      Aggregate EVENTS_WAITS_SUMMARY_BY_THREAD_BY_EVENT_NAME
      to EVENTS_WAITS_SUMMARY_BY_ACCOUNT_BY_EVENT_NAME.
    */
    aggregate_all_event_names(thread->write_instr_class_waits_stats(),
                              safe_account->write_instr_class_waits_stats());

    return;
  }

  if ((safe_user != NULL) && (safe_host != NULL)) {
    /*
      Aggregate EVENTS_WAITS_SUMMARY_BY_THREAD_BY_EVENT_NAME to:
      -  EVENTS_WAITS_SUMMARY_BY_USER_BY_EVENT_NAME
      -  EVENTS_WAITS_SUMMARY_BY_HOST_BY_EVENT_NAME
      in parallel.
    */
    aggregate_all_event_names(thread->write_instr_class_waits_stats(),
                              safe_user->write_instr_class_waits_stats(),
                              safe_host->write_instr_class_waits_stats());
    return;
  }

  if (safe_user != NULL) {
    /*
      Aggregate EVENTS_WAITS_SUMMARY_BY_THREAD_BY_EVENT_NAME
      to EVENTS_WAITS_SUMMARY_BY_USER_BY_EVENT_NAME, directly.
    */
    aggregate_all_event_names(thread->write_instr_class_waits_stats(),
                              safe_user->write_instr_class_waits_stats());
    return;
  }

  if (safe_host != NULL) {
    /*
      Aggregate EVENTS_WAITS_SUMMARY_BY_THREAD_BY_EVENT_NAME
      to EVENTS_WAITS_SUMMARY_BY_HOST_BY_EVENT_NAME, directly.
    */
    aggregate_all_event_names(thread->write_instr_class_waits_stats(),
                              safe_host->write_instr_class_waits_stats());
    return;
  }

  /* Orphan thread, clean the waits stats. */
  thread->reset_waits_stats();
}

void aggregate_thread_stages(PFS_thread *thread, PFS_account *safe_account,
                             PFS_user *safe_user, PFS_host *safe_host) {
  if (thread->read_instr_class_stages_stats() == NULL) {
    return;
  }

  if (likely(safe_account != NULL)) {
    /*
      Aggregate EVENTS_STAGES_SUMMARY_BY_THREAD_BY_EVENT_NAME
      to EVENTS_STAGES_SUMMARY_BY_ACCOUNT_BY_EVENT_NAME.
    */
    aggregate_all_stages(thread->write_instr_class_stages_stats(),
                         safe_account->write_instr_class_stages_stats());

    return;
  }

  if ((safe_user != NULL) && (safe_host != NULL)) {
    /*
      Aggregate EVENTS_STAGES_SUMMARY_BY_THREAD_BY_EVENT_NAME to:
      -  EVENTS_STAGES_SUMMARY_BY_USER_BY_EVENT_NAME
      -  EVENTS_STAGES_SUMMARY_BY_HOST_BY_EVENT_NAME
      in parallel.
    */
    aggregate_all_stages(thread->write_instr_class_stages_stats(),
                         safe_user->write_instr_class_stages_stats(),
                         safe_host->write_instr_class_stages_stats());
    return;
  }

  if (safe_user != NULL) {
    /*
      Aggregate EVENTS_STAGES_SUMMARY_BY_THREAD_BY_EVENT_NAME to:
      -  EVENTS_STAGES_SUMMARY_BY_USER_BY_EVENT_NAME
      -  EVENTS_STAGES_SUMMARY_GLOBAL_BY_EVENT_NAME
      in parallel.
    */
    aggregate_all_stages(thread->write_instr_class_stages_stats(),
                         safe_user->write_instr_class_stages_stats(),
                         global_instr_class_stages_array);
    return;
  }

  if (safe_host != NULL) {
    /*
      Aggregate EVENTS_STAGES_SUMMARY_BY_THREAD_BY_EVENT_NAME
      to EVENTS_STAGES_SUMMARY_BY_HOST_BY_EVENT_NAME, directly.
    */
    aggregate_all_stages(thread->write_instr_class_stages_stats(),
                         safe_host->write_instr_class_stages_stats());
    return;
  }

  /*
    Aggregate EVENTS_STAGES_SUMMARY_BY_THREAD_BY_EVENT_NAME
    to EVENTS_STAGES_SUMMARY_GLOBAL_BY_EVENT_NAME.
  */
  aggregate_all_stages(thread->write_instr_class_stages_stats(),
                       global_instr_class_stages_array);
}

void aggregate_thread_statements(PFS_thread *thread, PFS_account *safe_account,
                                 PFS_user *safe_user, PFS_host *safe_host) {
  if (thread->read_instr_class_statements_stats() == NULL) {
    return;
  }

  if (likely(safe_account != NULL)) {
    /*
      Aggregate EVENTS_STATEMENTS_SUMMARY_BY_THREAD_BY_EVENT_NAME
      to EVENTS_STATEMENTS_SUMMARY_BY_ACCOUNT_BY_EVENT_NAME.
    */
    aggregate_all_statements(
        thread->write_instr_class_statements_stats(),
        safe_account->write_instr_class_statements_stats());

    return;
  }

  if ((safe_user != NULL) && (safe_host != NULL)) {
    /*
      Aggregate EVENTS_STATEMENT_SUMMARY_BY_THREAD_BY_EVENT_NAME to:
      -  EVENTS_STATEMENT_SUMMARY_BY_USER_BY_EVENT_NAME
      -  EVENTS_STATEMENT_SUMMARY_BY_HOST_BY_EVENT_NAME
      in parallel.
    */
    aggregate_all_statements(thread->write_instr_class_statements_stats(),
                             safe_user->write_instr_class_statements_stats(),
                             safe_host->write_instr_class_statements_stats());
    return;
  }

  if (safe_user != NULL) {
    /*
      Aggregate EVENTS_STATEMENTS_SUMMARY_BY_THREAD_BY_EVENT_NAME to:
      -  EVENTS_STATEMENTS_SUMMARY_BY_USER_BY_EVENT_NAME
      -  EVENTS_STATEMENTS_SUMMARY_GLOBAL_BY_EVENT_NAME
      in parallel.
    */
    aggregate_all_statements(thread->write_instr_class_statements_stats(),
                             safe_user->write_instr_class_statements_stats(),
                             global_instr_class_statements_array);
    return;
  }

  if (safe_host != NULL) {
    /*
      Aggregate EVENTS_STATEMENTS_SUMMARY_BY_THREAD_BY_EVENT_NAME
      to EVENTS_STATEMENTS_SUMMARY_BY_HOST_BY_EVENT_NAME, directly.
    */
    aggregate_all_statements(thread->write_instr_class_statements_stats(),
                             safe_host->write_instr_class_statements_stats());
    return;
  }

  /*
    Aggregate EVENTS_STATEMENTS_SUMMARY_BY_THREAD_BY_EVENT_NAME
    to EVENTS_STATEMENTS_SUMMARY_GLOBAL_BY_EVENT_NAME.
  */
  aggregate_all_statements(thread->write_instr_class_statements_stats(),
                           global_instr_class_statements_array);
}

void aggregate_thread_transactions(PFS_thread *thread,
                                   PFS_account *safe_account,
                                   PFS_user *safe_user, PFS_host *safe_host) {
  if (thread->read_instr_class_transactions_stats() == NULL) {
    return;
  }

  if (likely(safe_account != NULL)) {
    /*
      Aggregate EVENTS_TRANSACTIONS_SUMMARY_BY_THREAD_BY_EVENT_NAME
      to EVENTS_TRANSACTIONS_SUMMARY_BY_ACCOUNT_BY_EVENT_NAME.
    */
    aggregate_all_transactions(
        thread->write_instr_class_transactions_stats(),
        safe_account->write_instr_class_transactions_stats());

    return;
  }

  if ((safe_user != NULL) && (safe_host != NULL)) {
    /*
      Aggregate EVENTS_TRANSACTIONS_SUMMARY_BY_THREAD_BY_EVENT_NAME to:
      -  EVENTS_TRANSACTIONS_SUMMARY_BY_USER_BY_EVENT_NAME
      -  EVENTS_TRANSACTIONS_SUMMARY_BY_HOST_BY_EVENT_NAME
      in parallel.
    */
    aggregate_all_transactions(
        thread->write_instr_class_transactions_stats(),
        safe_user->write_instr_class_transactions_stats(),
        safe_host->write_instr_class_transactions_stats());
    return;
  }

  if (safe_user != NULL) {
    /*
      Aggregate EVENTS_TRANSACTIONS_SUMMARY_BY_THREAD_BY_EVENT_NAME to:
      -  EVENTS_TRANSACTIONS_SUMMARY_BY_USER_BY_EVENT_NAME
      -  EVENTS_TRANSACTIONS_SUMMARY_GLOBAL_BY_EVENT_NAME
      in parallel.
    */
    aggregate_all_transactions(
        thread->write_instr_class_transactions_stats(),
        safe_user->write_instr_class_transactions_stats(),
        &global_transaction_stat);
    return;
  }

  if (safe_host != NULL) {
    /*
      Aggregate EVENTS_TRANSACTIONS_SUMMARY_BY_THREAD_BY_EVENT_NAME
      to EVENTS_TRANSACTIONS_SUMMARY_BY_HOST_BY_EVENT_NAME, directly.
    */
    aggregate_all_transactions(
        thread->write_instr_class_transactions_stats(),
        safe_host->write_instr_class_transactions_stats());
    return;
  }

  /*
    Aggregate EVENTS_TRANSACTIONS_SUMMARY_BY_THREAD_BY_EVENT_NAME
    to EVENTS_TRANSACTIONS_SUMMARY_GLOBAL_BY_EVENT_NAME.
  */
  aggregate_all_transactions(thread->write_instr_class_transactions_stats(),
                             &global_transaction_stat);
}

void aggregate_thread_errors(PFS_thread *thread, PFS_account *safe_account,
                             PFS_user *safe_user, PFS_host *safe_host) {
  if (thread->read_instr_class_errors_stats() == NULL) {
    return;
  }

  if (likely(safe_account != NULL)) {
    /*
      Aggregate EVENTS_ERRORS_SUMMARY_BY_THREAD_BY_ERROR
      to EVENTS_ERRORS_SUMMARY_BY_ACCOUNT_BY_ERROR.
    */
    aggregate_all_errors(thread->write_instr_class_errors_stats(),
                         safe_account->write_instr_class_errors_stats());

    return;
  }

  if ((safe_user != NULL) && (safe_host != NULL)) {
    /*
      Aggregate EVENTS_ERRORS_SUMMARY_BY_THREAD_BY_ERROR to:
      -  EVENTS_ERRORS_SUMMARY_BY_USER_BY_ERROR
      -  EVENTS_ERRORS_SUMMARY_BY_HOST_BY_ERROR
      in parallel.
    */
    aggregate_all_errors(thread->write_instr_class_errors_stats(),
                         safe_user->write_instr_class_errors_stats(),
                         safe_host->write_instr_class_errors_stats());
    return;
  }

  if (safe_user != NULL) {
    /*
      Aggregate EVENTS_ERRORS_SUMMARY_BY_THREAD_BY_ERROR to:
      -  EVENTS_ERRORS_SUMMARY_BY_USER_BY_ERROR
      -  EVENTS_ERRORS_SUMMARY_GLOBAL_BY_ERROR
      in parallel.
    */
    aggregate_all_errors(thread->write_instr_class_errors_stats(),
                         safe_user->write_instr_class_errors_stats(),
                         &global_error_stat);
    return;
  }

  if (safe_host != NULL) {
    /*
      Aggregate EVENTS_ERRORS_SUMMARY_BY_THREAD_BY_ERROR
      to EVENTS_ERRORS_SUMMARY_BY_HOST_BY_ERROR, directly.
    */
    aggregate_all_errors(thread->write_instr_class_errors_stats(),
                         safe_host->write_instr_class_errors_stats());
    return;
  }

  /*
    Aggregate EVENTS_ERRORS_SUMMARY_BY_THREAD_BY_ERROR
    to EVENTS_ERRORS_SUMMARY_GLOBAL_BY_ERROR.
  */
  aggregate_all_errors(thread->write_instr_class_errors_stats(),
                       &global_error_stat);
}
void aggregate_thread_memory(bool alive, PFS_thread *thread,
                             PFS_account *safe_account, PFS_user *safe_user,
                             PFS_host *safe_host) {
  if (thread->read_instr_class_memory_stats() == NULL) {
    return;
  }

  if (likely(safe_account != NULL)) {
    /*
      Aggregate MEMORY_SUMMARY_BY_THREAD_BY_EVENT_NAME
      to MEMORY_SUMMARY_BY_ACCOUNT_BY_EVENT_NAME.
    */
    aggregate_all_memory(alive, thread->write_instr_class_memory_stats(),
                         safe_account->write_instr_class_memory_stats());

    return;
  }

  if ((safe_user != NULL) && (safe_host != NULL)) {
    /*
      Aggregate MEMORY_SUMMARY_BY_THREAD_BY_EVENT_NAME to:
      -  MEMORY_SUMMARY_BY_USER_BY_EVENT_NAME
      -  MEMORY_SUMMARY_BY_HOST_BY_EVENT_NAME
      in parallel.
    */
    aggregate_all_memory(alive, thread->write_instr_class_memory_stats(),
                         safe_user->write_instr_class_memory_stats(),
                         safe_host->write_instr_class_memory_stats());
    return;
  }

  if (safe_user != NULL) {
    /*
      Aggregate MEMORY_SUMMARY_BY_THREAD_BY_EVENT_NAME to:
      -  MEMORY_SUMMARY_BY_USER_BY_EVENT_NAME
      -  MEMORY_SUMMARY_GLOBAL_BY_EVENT_NAME
      in parallel.
    */
    aggregate_all_memory(alive, thread->write_instr_class_memory_stats(),
                         safe_user->write_instr_class_memory_stats(),
                         global_instr_class_memory_array);
    return;
  }

  if (safe_host != NULL) {
    /*
      Aggregate MEMORY_SUMMARY_BY_THREAD_BY_EVENT_NAME
      to MEMORY_SUMMARY_BY_HOST_BY_EVENT_NAME, directly.
    */
    aggregate_all_memory(alive, thread->write_instr_class_memory_stats(),
                         safe_host->write_instr_class_memory_stats());
    return;
  }

  /*
    Aggregate MEMORY_SUMMARY_BY_THREAD_BY_EVENT_NAME
    to MEMORY_SUMMARY_GLOBAL_BY_EVENT_NAME.
  */
  aggregate_all_memory(alive, thread->write_instr_class_memory_stats(),
                       global_instr_class_memory_array);
}

void clear_thread_account(PFS_thread *thread) {
  if (thread->m_account != NULL) {
    thread->m_account->release();
    thread->m_account = NULL;
  }

  if (thread->m_user != NULL) {
    thread->m_user->release();
    thread->m_user = NULL;
  }

  if (thread->m_host != NULL) {
    thread->m_host->release();
    thread->m_host = NULL;
  }
}

void set_thread_account(PFS_thread *thread) {
  DBUG_ASSERT(thread->m_account == NULL);
  DBUG_ASSERT(thread->m_user == NULL);
  DBUG_ASSERT(thread->m_host == NULL);

  thread->m_account = find_or_create_account(
      thread, thread->m_username, thread->m_username_length, thread->m_hostname,
      thread->m_hostname_length);

  if ((thread->m_account == NULL) && (thread->m_username_length > 0))
    thread->m_user = find_or_create_user(thread, thread->m_username,
                                         thread->m_username_length);

  if ((thread->m_account == NULL) && (thread->m_hostname_length > 0))
    thread->m_host = find_or_create_host(thread, thread->m_hostname,
                                         thread->m_hostname_length);
}

static void fct_update_mutex_derived_flags(PFS_mutex *pfs) {
  PFS_mutex_class *klass = sanitize_mutex_class(pfs->m_class);
  if (likely(klass != NULL)) {
    pfs->m_enabled = klass->m_enabled && flag_global_instrumentation;
    pfs->m_timed = klass->m_timed;
  } else {
    pfs->m_enabled = false;
    pfs->m_timed = false;
  }
}

void update_mutex_derived_flags() {
  global_mutex_container.apply_all(fct_update_mutex_derived_flags);
}

static void fct_update_rwlock_derived_flags(PFS_rwlock *pfs) {
  PFS_rwlock_class *klass = sanitize_rwlock_class(pfs->m_class);
  if (likely(klass != NULL)) {
    pfs->m_enabled = klass->m_enabled && flag_global_instrumentation;
    pfs->m_timed = klass->m_timed;
  } else {
    pfs->m_enabled = false;
    pfs->m_timed = false;
  }
}

void update_rwlock_derived_flags() {
  global_rwlock_container.apply_all(fct_update_rwlock_derived_flags);
}

static void fct_update_cond_derived_flags(PFS_cond *pfs) {
  PFS_cond_class *klass = sanitize_cond_class(pfs->m_class);
  if (likely(klass != NULL)) {
    pfs->m_enabled = klass->m_enabled && flag_global_instrumentation;
    pfs->m_timed = klass->m_timed;
  } else {
    pfs->m_enabled = false;
    pfs->m_timed = false;
  }
}

void update_cond_derived_flags() {
  global_cond_container.apply_all(fct_update_cond_derived_flags);
}

static void fct_update_file_derived_flags(PFS_file *pfs) {
  PFS_file_class *klass = sanitize_file_class(pfs->m_class);
  if (likely(klass != NULL)) {
    pfs->m_enabled = klass->m_enabled && flag_global_instrumentation;
    pfs->m_timed = klass->m_timed;
  } else {
    pfs->m_enabled = false;
    pfs->m_timed = false;
  }
}

void update_file_derived_flags() {
  global_file_container.apply_all(fct_update_file_derived_flags);
}

static void fct_update_table_derived_flags(PFS_table *pfs) {
  PFS_table_share *share = sanitize_table_share(pfs->m_share);
  if (likely(share != NULL)) {
    pfs->m_io_enabled = share->m_enabled && flag_global_instrumentation &&
                        global_table_io_class.m_enabled;
    pfs->m_io_timed = share->m_timed && global_table_io_class.m_timed;
    pfs->m_lock_enabled = share->m_enabled && flag_global_instrumentation &&
                          global_table_lock_class.m_enabled;
    pfs->m_lock_timed = share->m_timed && global_table_lock_class.m_timed;
  } else {
    pfs->m_io_enabled = false;
    pfs->m_io_timed = false;
    pfs->m_lock_enabled = false;
    pfs->m_lock_timed = false;
  }
}

void update_table_derived_flags() {
  global_table_container.apply_all(fct_update_table_derived_flags);
}

static void fct_update_socket_derived_flags(PFS_socket *pfs) {
  PFS_socket_class *klass = sanitize_socket_class(pfs->m_class);
  if (likely(klass != NULL)) {
    pfs->m_enabled = klass->m_enabled && flag_global_instrumentation;
    pfs->m_timed = klass->m_timed;
  } else {
    pfs->m_enabled = false;
    pfs->m_timed = false;
  }
}

void update_socket_derived_flags() {
  global_socket_container.apply_all(fct_update_socket_derived_flags);
}

static void fct_reset_metadata_source_file_pointers(PFS_metadata_lock *pfs) {
  pfs->m_src_file = nullptr;
}

static void fct_update_metadata_derived_flags(PFS_metadata_lock *pfs) {
  pfs->m_enabled =
      global_metadata_class.m_enabled && flag_global_instrumentation;
  pfs->m_timed = global_metadata_class.m_timed;
}

void update_metadata_derived_flags() {
  global_mdl_container.apply_all(fct_update_metadata_derived_flags);
}

static void fct_update_thread_derived_flags(PFS_thread *pfs) {
  pfs->set_history_derived_flags();
}

void update_thread_derived_flags() {
  global_thread_container.apply(fct_update_thread_derived_flags);
}

void update_instruments_derived_flags() {
  update_mutex_derived_flags();
  update_rwlock_derived_flags();
  update_cond_derived_flags();
  update_file_derived_flags();
  update_table_derived_flags();
  update_socket_derived_flags();
  update_metadata_derived_flags();
  /* nothing for stages, statements and transactions (no instances) */
}

/**
  For each thread, clear the source file pointers from all waits, stages,
  statements and transaction events.
*/
static void fct_reset_source_file_pointers(PFS_thread *pfs_thread) {
  /* EVENTS_WAITS_CURRENT */
  PFS_events_waits *wait = pfs_thread->m_events_waits_stack;
  PFS_events_waits *wait_last = wait + WAIT_STACK_SIZE;
  for (; wait < wait_last; wait++) {
    wait->m_source_file = nullptr;
  }

  /* EVENTS_WAITS_HISTORY */
  wait = pfs_thread->m_waits_history;
  wait_last = wait + events_waits_history_per_thread;
  for (; wait < wait_last; wait++) {
    wait->m_source_file = nullptr;
  }

  /* EVENTS_STAGES_CURRENT */
  pfs_thread->m_stage_current.m_source_file = nullptr;

  /* EVENTS_STAGES_HISTORY */
  PFS_events_stages *stage = pfs_thread->m_stages_history;
  PFS_events_stages *stage_last = stage + events_stages_history_per_thread;
  for (; stage < stage_last; stage++) {
    stage->m_source_file = nullptr;
  }

  /* EVENTS_STATEMENTS_CURRENT */
  PFS_events_statements *stmt = &pfs_thread->m_statement_stack[0];
  PFS_events_statements *stmt_last = stmt + statement_stack_max;
  for (; stmt < stmt_last; stmt++) {
    stmt->m_source_file = nullptr;
  }

  /* EVENTS_STATEMENTS_HISTORY */
  stmt = pfs_thread->m_statements_history;
  stmt_last = stmt + events_statements_history_per_thread;
  for (; stmt < stmt_last; stmt++) {
    stmt->m_source_file = nullptr;
  }

  /* EVENTS_TRANSACTIONS_CURRENT */
  pfs_thread->m_transaction_current.m_source_file = nullptr;

  /* EVENTS_TRANSACTIONS_HISTORY */
  PFS_events_transactions *trx = pfs_thread->m_transactions_history;
  PFS_events_transactions *trx_last =
      trx + events_transactions_history_per_thread;
  for (; trx < trx_last; trx++) {
    trx->m_source_file = nullptr;
  }
}

/**
  Clear the source file pointers from all waits, stages, statements and
  transaction events. This function is called whenever a plugin or component
  is unloaded.

  The Performance Schema stores the source file and line number for wait,
  stage, statement, transaction and metadata lock events. The source file
  string pointer is taken from the __FILE__ macro. Source file pointers that
  reference files within a shared library become invalid when the shared
  library is unloaded, therefore all source file pointers are set to NULL
  whenever a plugin or component is unloaded.
*/
void reset_source_file_pointers() {
  /* Clear source file pointers from EVENTS_*_CURRENT and HISTORY tables. */
  global_thread_container.apply(fct_reset_source_file_pointers);

  /* Clear source file pointers from METADATA_LOCKS. */
  global_mdl_container.apply_all(fct_reset_metadata_source_file_pointers);

  /* EVENTS_WAITS_HISTORY_LONG */
  PFS_events_waits *wait = events_waits_history_long_array;
  PFS_events_waits *wait_last = wait + events_waits_history_long_size;
  for (; wait < wait_last; wait++) {
    wait->m_source_file = nullptr;
  }

  /* EVENTS_STAGES_HISTORY_LONG */
  PFS_events_stages *stage = events_stages_history_long_array;
  PFS_events_stages *stage_last = stage + events_stages_history_long_size;
  for (; stage < stage_last; stage++) {
    stage->m_source_file = nullptr;
  }

  /* EVENTS_STATEMENTS_HISTORY_LONG */
  PFS_events_statements *stmt = events_statements_history_long_array;
  PFS_events_statements *stmt_last = stmt + events_statements_history_long_size;
  for (; stmt < stmt_last; stmt++) {
    stmt->m_source_file = nullptr;
  }

  /* EVENTS_TRANSACTIONS_HISTORY_LONG */
  PFS_events_transactions *trx = events_transactions_history_long_array;
  PFS_events_transactions *trx_last =
      trx + events_transactions_history_long_size;
  for (; trx < trx_last; trx++) {
    trx->m_source_file = nullptr;
  }
}

/** @} */<|MERGE_RESOLUTION|>--- conflicted
+++ resolved
@@ -1724,28 +1724,24 @@
     return;
   }
 
-<<<<<<< HEAD
-  std::pair<System_status_var *, bool> status_var = get_thd_status_var(thd);
-=======
   System_status_var *status_var = get_thd_status_var(thd, &aggregated);
 
   if (unlikely(aggregated)) {
     /* THD is being closed, status has already been aggregated. */
     return;
   }
->>>>>>> 124c7ab1
 
   if (likely(safe_account != NULL)) {
-    safe_account->aggregate_status_stats(status_var.first, status_var.second);
+    safe_account->aggregate_status_stats(status_var);
     return;
   }
 
   if (safe_user != NULL) {
-    safe_user->aggregate_status_stats(status_var.first, status_var.second);
+    safe_user->aggregate_status_stats(status_var);
   }
 
   if (safe_host != NULL) {
-    safe_host->aggregate_status_stats(status_var.first, status_var.second);
+    safe_host->aggregate_status_stats(status_var);
   }
 
   return;
