--- conflicted
+++ resolved
@@ -54,13 +54,8 @@
   //         TimedOut if timed out,
   //         or other Status on failure.
   // If returned status is OK, TransactionDB will eventually call UnLock().
-<<<<<<< HEAD
-  virtual rocksdb::Status
-  TryLockFor(int64_t timeout_time MY_ATTRIBUTE((__unused__))) override;
-=======
   virtual rocksdb::Status TryLockFor(
       int64_t timeout_time MY_ATTRIBUTE((__unused__))) override;
->>>>>>> 56fc6c11
 
   // Unlock Mutex that was successfully locked by Lock() or TryLockUntil()
   virtual void UnLock() override;
