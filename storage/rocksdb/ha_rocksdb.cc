--- conflicted
+++ resolved
@@ -618,22 +618,15 @@
   RDB_MUTEX_UNLOCK_CHECK(rdb_sysvars_mutex);
 }
 
-<<<<<<< HEAD
-static void rocksdb_set_reset_stats(my_core::THD *const /* unused */,
-                                    my_core::SYS_VAR *const /* unused */,
-                                    void *const var_ptr,
-                                    const void *const save) {
-=======
 static void rocksdb_set_rocksdb_stats_level(THD *const thd,
-                                            struct st_mysql_sys_var *const var,
+                                            struct SYS_VAR *const var,
                                             void *const var_ptr,
                                             const void *const save) {
   DBUG_ASSERT(save != nullptr);
 
   RDB_MUTEX_LOCK_CHECK(rdb_sysvars_mutex);
   rocksdb_db_options->statistics->set_stats_level(
-      static_cast<rocksdb::StatsLevel>(
-          *static_cast<const uint64_t *>(save)));
+      static_cast<rocksdb::StatsLevel>(*static_cast<const uint64_t *>(save)));
   // Actual stats level is defined at rocksdb dbopt::statistics::stats_level_
   // so adjusting rocksdb_stats_level here to make sure it points to
   // the correct stats level.
@@ -641,11 +634,10 @@
   RDB_MUTEX_UNLOCK_CHECK(rdb_sysvars_mutex);
 }
 
-static void rocksdb_set_reset_stats(
-    my_core::THD *const /* unused */,
-    my_core::st_mysql_sys_var *const /* unused */,
-    void *const var_ptr, const void *const save) {
->>>>>>> e8bd99fd
+static void rocksdb_set_reset_stats(my_core::THD *const /* unused */,
+                                    my_core::SYS_VAR *const /* unused */,
+                                    void *const var_ptr,
+                                    const void *const save) {
   DBUG_ASSERT(save != nullptr);
   DBUG_ASSERT(rdb != nullptr);
   DBUG_ASSERT(rocksdb_stats != nullptr);
@@ -797,7 +789,8 @@
   char buff[STRING_BUFFER_USUAL_SIZE];
   int length = sizeof(buff);
   const char *wlist_buf = value->val_str(value, buff, &length);
-  if (wlist_buf) wlist_buf= thd->strmake(wlist_buf, length); // make a temp copy
+  if (wlist_buf)
+    wlist_buf = thd->strmake(wlist_buf, length);  // make a temp copy
   const auto wlist = wlist_buf ? wlist_buf : DEFAULT_READ_FREE_RPL_TABLES;
 
 #if defined(HAVE_PSI_INTERFACE)
@@ -811,12 +804,7 @@
     return HA_EXIT_FAILURE;
   }
 
-<<<<<<< HEAD
-  *static_cast<const char **>(save) =
-      my_strdup(PSI_NOT_INSTRUMENTED, wlist, MYF(MY_WME));
-=======
   *static_cast<const char **>(save) = wlist;
->>>>>>> e8bd99fd
   return HA_EXIT_SUCCESS;
 }
 
@@ -840,12 +828,7 @@
   } updater;
   ddl_manager.scan_for_tables(&updater);
 
-<<<<<<< HEAD
-  *static_cast<const char **>(var_ptr) =
-      my_strdup(PSI_NOT_INSTRUMENTED, wlist, MYF(MY_WME));
-=======
   *static_cast<const char **>(var_ptr) = *static_cast<char *const *>(save);
->>>>>>> e8bd99fd
 }
 
 static MYSQL_SYSVAR_STR(
