--- conflicted
+++ resolved
@@ -330,13 +330,6 @@
     : m_index_number(k.m_index_number),
       m_cf_handle(k.m_cf_handle),
       m_is_reverse_cf(k.m_is_reverse_cf),
-<<<<<<< HEAD
-      m_is_per_partition_cf(k.m_is_per_partition_cf), m_name(k.m_name),
-      m_stats(k.m_stats), m_index_flags_bitmap(k.m_index_flags_bitmap),
-      m_ttl_rec_offset(k.m_ttl_rec_offset), m_ttl_duration(k.m_ttl_duration),
-      m_ttl_column(k.m_ttl_column), m_pk_part_no(k.m_pk_part_no),
-      m_pack_info(nullptr), m_keyno(k.m_keyno), m_key_parts(k.m_key_parts),
-=======
       m_is_per_partition_cf(k.m_is_per_partition_cf),
       m_name(k.m_name),
       m_stats(k.m_stats),
@@ -348,7 +341,6 @@
       m_pack_info(nullptr),
       m_keyno(k.m_keyno),
       m_key_parts(k.m_key_parts),
->>>>>>> 56fc6c11
       m_ttl_pk_key_part_offset(k.m_ttl_pk_key_part_offset),
       m_ttl_field_index(UINT_MAX),
       m_prefix_extractor(k.m_prefix_extractor),
@@ -525,12 +517,7 @@
           }
         }
 
-<<<<<<< HEAD
-        if (field && field->real_maybe_null())
-          max_len += 1;  // NULL-byte
-=======
         if (field && field->real_maybe_null()) max_len += 1;  // NULL-byte
->>>>>>> 56fc6c11
 
         m_pack_info[dst_i].setup(this, field, keyno_to_set, keypart_to_set,
                                  key_part ? key_part->length : 0);
@@ -1030,12 +1017,7 @@
   key_restore(tbl->record[0], key_tuple, &tbl->key_info[m_keyno], key_len);
 
   uint n_used_parts = my_count_bits(keypart_map);
-<<<<<<< HEAD
-  if (keypart_map == HA_WHOLE_KEY)
-    n_used_parts = 0;  // Full key is used
-=======
   if (keypart_map == HA_WHOLE_KEY) n_used_parts = 0;  // Full key is used
->>>>>>> 56fc6c11
 
   /* Then, convert the record into a mem-comparable form */
   return pack_record(tbl, pack_buffer, tbl->record[0], packed_tuple, nullptr,
@@ -1399,17 +1381,10 @@
     uint null_offset = field->null_offset(tbl->record[0]);
     bool maybe_null = field->real_maybe_null();
 
-<<<<<<< HEAD
-    field->move_field(const_cast<uchar *>(record) + field_offset,
-                      maybe_null ? const_cast<uchar *>(record) + null_offset
-                                 : nullptr,
-                      field->null_bit);
-=======
     field->move_field(
         const_cast<uchar *>(record) + field_offset,
         maybe_null ? const_cast<uchar *>(record) + null_offset : nullptr,
         field->null_bit);
->>>>>>> 56fc6c11
     // WARNING! Don't return without restoring field->ptr and field->null_ptr
 
     tuple = pack_field(field, &m_pack_info[i], tuple, packed_tuple, pack_buffer,
@@ -1511,10 +1486,9 @@
   return tuple - packed_tuple;
 }
 
-  /**
-    Function of type rdb_index_field_pack_t
-
-<<<<<<< HEAD
+/**
+  Function of type rdb_index_field_pack_t
+
   The following code (Rdb_key_def::pack_* and dependent functions) is pulled
   directly from ./sql/field.cc from all of the various
   Field_*::make_sort_key() functions.  These results of these functions within
@@ -1523,16 +1497,6 @@
   such an event as well as to ensure binary upgrade compatibility, we have
   copied that code here so that it is entirely within our control.
 */
-=======
-    The following code (Rdb_key_def::pack_* and dependent functions) is pulled
-    directly from ./sql/field.cc from all of the various
-    Field_*::make_sort_key() functions.  These results of these functions within
-    the server code was never intended to be persisted and as such the encoding
-    and comparison can change over time without any notice.  To protect us from
-    such an event as well as to ensure binary upgrade compatibility, we have
-    copied that code here so that it is entirely within our control.
-  */
->>>>>>> 56fc6c11
 
 #if !defined(DBL_EXP_DIG)
 #define DBL_EXP_DIG (sizeof(double) * 8 - DBL_MANT_DIG)
@@ -2340,11 +2304,11 @@
   return HA_EXIT_SUCCESS;
 }
 
-  /*
-    (RDB_ESCAPE_LENGTH-1) must be an even number so that pieces of lines are not
-    split in the middle of an UTF-8 character. See the implementation of
-    unpack_binary_or_utf8_varchar.
-  */
+/*
+  (RDB_ESCAPE_LENGTH-1) must be an even number so that pieces of lines are not
+  split in the middle of an UTF-8 character. See the implementation of
+  unpack_binary_or_utf8_varchar.
+*/
 
 #define RDB_ESCAPE_LENGTH 9
 #define RDB_LEGACY_ESCAPE_LENGTH RDB_ESCAPE_LENGTH
@@ -2478,14 +2442,9 @@
   {
     if (static_cast<Field_num *>(field)->unsigned_flag) {
       to[0] = from[0];
-<<<<<<< HEAD
-    else
-      to[0] = (char)(from[0] ^ 128);  // Reverse the sign bit.
-=======
     } else {
       to[0] = static_cast<char>(from[0] ^ 128);  // Reverse the sign bit.
     }
->>>>>>> 56fc6c11
     memcpy(to + 1, from + 1, length - 1);
   }
 #else
@@ -2496,13 +2455,8 @@
     } else {
       to[length - 1] =
           static_cast<char>(sign_byte ^ 128);  // Reverse the sign bit.
-<<<<<<< HEAD
-    for (int i = 0, j = length - 1; i < length - 1; ++i, --j)
-      to[i] = from[j];
-=======
     }
     for (int i = 0, j = length - 1; i < length - 1; ++i, --j) to[i] = from[j];
->>>>>>> 56fc6c11
   }
 #endif
   return UNPACK_SUCCESS;
@@ -3215,14 +3169,9 @@
     size_t used_bytes;
     if (last_byte == VARCHAR_CMP_EQUAL_TO_SPACES)  // this is the last segment
     {
-<<<<<<< HEAD
-      if (space_padding_bytes > (fpi->m_segment_size - 1))
-        return UNPACK_FAILURE;  // Cannot happen, corrupted data
-=======
       if (space_padding_bytes > (fpi->m_segment_size - 1)) {
         return UNPACK_FAILURE;  // Cannot happen, corrupted data
       }
->>>>>>> 56fc6c11
       used_bytes = (fpi->m_segment_size - 1) - space_padding_bytes;
       finished = true;
     } else {
@@ -3495,14 +3444,9 @@
     size_t used_bytes;
     if (last_byte == VARCHAR_CMP_EQUAL_TO_SPACES) {
       // this is the last one
-<<<<<<< HEAD
-      if (space_padding_bytes > (fpi->m_segment_size - 1))
-        return UNPACK_FAILURE;  // Cannot happen, corrupted data
-=======
       if (space_padding_bytes > (fpi->m_segment_size - 1)) {
         return UNPACK_FAILURE;  // Cannot happen, corrupted data
       }
->>>>>>> 56fc6c11
       used_bytes = (fpi->m_segment_size - 1) - space_padding_bytes;
       finished = true;
     } else {
@@ -3659,19 +3603,12 @@
       const size_t space_mb_len = cs->cset->wc_mb(
           cs, (my_wc_t)cs->pad_char, space_mb, space_mb + sizeof(space_mb));
 
-<<<<<<< HEAD
-      uchar space[20];  // mem-comparable image of the space character
-
-      const size_t space_len =
-          cs->coll->strnxfrm(cs, space, sizeof(space), 1, space_mb,
-                             space_mb_len, MY_STRXFRM_NOPAD_WITH_SPACE);
-=======
       // mem-comparable image of the space character
       std::array<uchar, 20> space;
 
-      const size_t space_len = cs->coll->strnxfrm(
-          cs, space.data(), sizeof(space), 1, space_mb, space_mb_len, 0);
->>>>>>> 56fc6c11
+      const size_t space_len =
+          cs->coll->strnxfrm(cs, space.data(), sizeof(space), 1, space_mb,
+                             space_mb_len, MY_STRXFRM_NOPAD_WITH_SPACE);
       Rdb_charset_space_info *const info = new Rdb_charset_space_info;
       info->space_xfrm_len = space_len;
       info->space_mb_len = space_mb_len;
@@ -4102,7 +4039,6 @@
           rdb_get_mem_comparable_space(cs, &space_xfrm, &space_xfrm_len,
                                        &space_mb_len);
         } else {
-<<<<<<< HEAD
           LogPluginErrMsg(
               WARNING_LEVEL, 0,
               "Trying to create an index with a multi-level collation %s",
@@ -4110,17 +4046,6 @@
           LogPluginErrMsg(WARNING_LEVEL, 0,
                           "Will handle this collation internally as if it had "
                           "a NO_PAD attribute.");
-=======
-          //  NO_LINT_DEBUG
-          sql_print_warning(
-              "RocksDB: you're trying to create an index "
-              "with a multi-level collation %s",
-              cs->name);
-          //  NO_LINT_DEBUG
-          sql_print_warning(
-              "MyRocks will handle this collation internally "
-              " as if it had a NO_PAD attribute.");
->>>>>>> 56fc6c11
           m_pack_func = Rdb_key_def::pack_with_varchar_encoding;
           m_skip_func = Rdb_key_def::skip_variable_length;
         }
@@ -4470,30 +4395,11 @@
   enum legacy_db_type eng_type;
   frm_type_enum type = dd_frm_type(nullptr, fullfilename.c_ptr(), &eng_type);
   if (type == FRMTYPE_ERROR) {
-<<<<<<< HEAD
     LogPluginErrMsg(WARNING_LEVEL, 0, "Failed to open/read .from file: %s",
                     fullfilename.ptr());
     return false;
   }
 
-=======
-    // NO_LINT_DEBUG
-    sql_print_warning("RocksDB: Failed to open/read .from file: %s",
-                      fullfilename.ptr());
-    return false;
-  }
-
-  std::string partition_info_str;
-  if (!native_part::get_part_str_for_path(fullfilename.c_ptr(),
-                                          partition_info_str)) {
-    sql_print_warning("RocksDB: can't read partition info string from %s",
-                      fullfilename.ptr());
-    return false;
-  }
-
-  if (!partition_info_str.empty()) eng_type = DB_TYPE_PARTITION_DB;
-
->>>>>>> 56fc6c11
   if (type == FRMTYPE_TABLE) {
     /* For a RocksDB table do we have a reference in the data dictionary? */
     if (eng_type == DB_TYPE_ROCKSDB) {
@@ -4503,18 +4409,10 @@
       */
       tbl_info_t element(tablename, false);
       if (m_list.count(dbname) == 0 || m_list[dbname].erase(element) == 0) {
-<<<<<<< HEAD
         LogPluginErrMsg(WARNING_LEVEL, 0,
                         "Schema mismatch - A .frm file exists for table %s.%s, "
                         "but that table is not registered in RocksDB",
                         dbname.c_str(), tablename.c_str());
-=======
-        sql_print_warning(
-            "RocksDB: Schema mismatch - "
-            "A .frm file exists for table %s.%s, "
-            "but that table is not registered in RocksDB",
-            dbname.c_str(), tablename.c_str());
->>>>>>> 56fc6c11
         *has_errors = true;
       }
     } else if (eng_type == DB_TYPE_PARTITION_DB) {
@@ -4542,14 +4440,8 @@
 
   /* Access the directory */
   if (dir_info == nullptr) {
-<<<<<<< HEAD
     LogPluginErrMsg(WARNING_LEVEL, 0, "Could not open database directory: %s",
                     fullpath.c_str());
-=======
-    // NO_LINT_DEBUG
-    sql_print_warning("RocksDB: Could not open database directory: %s",
-                      fullpath.c_str());
->>>>>>> 56fc6c11
     return false;
   }
 
@@ -4594,13 +4486,8 @@
 
   dir_info = my_dir(datadir.c_str(), MYF(MY_DONT_SORT | MY_WANT_STAT));
   if (dir_info == nullptr) {
-<<<<<<< HEAD
     LogPluginErrMsg(WARNING_LEVEL, 0, "Could not open datadir: %s",
                     datadir.c_str());
-=======
-    // NO_LINT_DEBUG
-    sql_print_warning("RocksDB: could not open datadir: %s", datadir.c_str());
->>>>>>> 56fc6c11
     return false;
   }
 
@@ -4661,38 +4548,20 @@
     ptr += Rdb_key_def::INDEX_NUMBER_SIZE;
     rdb_netbuf_read_gl_index(&ptr, &gl_index_id);
     if (!m_dict->get_index_info(gl_index_id, nullptr)) {
-<<<<<<< HEAD
       LogPluginErrMsg(WARNING_LEVEL, 0,
                       "AUTOINC mismatch - Index number (%u, %u) found in "
                       "AUTOINC but does not exist as a DDL entry",
                       gl_index_id.cf_id, gl_index_id.index_id);
-=======
-      // NO_LINT_DEBUG
-      sql_print_warning(
-          "RocksDB: AUTOINC mismatch - "
-          "Index number (%u, %u) found in AUTOINC "
-          "but does not exist as a DDL entry",
-          gl_index_id.cf_id, gl_index_id.index_id);
->>>>>>> 56fc6c11
       return false;
     }
 
     ptr = reinterpret_cast<const uchar *>(val.data());
     const int version = rdb_netbuf_read_uint16(&ptr);
     if (version > Rdb_key_def::AUTO_INCREMENT_VERSION) {
-<<<<<<< HEAD
       LogPluginErrMsg(WARNING_LEVEL, 0,
                       "AUTOINC mismatch - Index number (%u, %u) found in "
                       "AUTOINC is on unsupported version %d",
                       gl_index_id.cf_id, gl_index_id.index_id, version);
-=======
-      // NO_LINT_DEBUG
-      sql_print_warning(
-          "RocksDB: AUTOINC mismatch - "
-          "Index number (%u, %u) found in AUTOINC "
-          "is on unsupported version %d",
-          gl_index_id.cf_id, gl_index_id.index_id, version);
->>>>>>> 56fc6c11
       return false;
     }
   }
@@ -4729,18 +4598,10 @@
   */
   for (const auto &db : table_list.m_list) {
     for (const auto &table : db.second) {
-<<<<<<< HEAD
       LogPluginErrMsg(WARNING_LEVEL, 0,
                       "Schema mismatch - Table %s.%s is registered in RocksDB "
                       "but does not have a .frm file",
                       db.first.c_str(), table.first.c_str());
-=======
-      sql_print_warning(
-          "RocksDB: Schema mismatch - "
-          "Table %s.%s is registered in RocksDB "
-          "but does not have a .frm file",
-          db.first.c_str(), table.first.c_str());
->>>>>>> 56fc6c11
       has_errors = true;
     }
   }
@@ -4810,15 +4671,9 @@
     ptr = reinterpret_cast<const uchar *>(val.data());
     const int version = rdb_netbuf_read_uint16(&ptr);
     if (version != Rdb_key_def::DDL_ENTRY_INDEX_VERSION) {
-<<<<<<< HEAD
       LogPluginErrMsg(
           ERROR_LEVEL, 0,
           "DDL ENTRY Version was not expected. Expected: %d, Actual: %d",
-=======
-      sql_print_error(
-          "RocksDB: DDL ENTRY Version was not expected."
-          "Expected: %d, Actual: %d",
->>>>>>> 56fc6c11
           Rdb_key_def::DDL_ENTRY_INDEX_VERSION, version);
       return true;
     }
@@ -4829,7 +4684,6 @@
       uint flags = 0;
       struct Rdb_index_info index_info;
       if (!m_dict->get_index_info(gl_index_id, &index_info)) {
-<<<<<<< HEAD
         LogPluginErrMsg(ERROR_LEVEL, 0,
                         "Could not get index information for Index Number "
                         "(%u,%u), table %s",
@@ -4849,44 +4703,16 @@
         LogPluginErrMsg(
             ERROR_LEVEL, 0,
             "Could not get Column Family Flags for CF Number %d, table %s",
-=======
-        sql_print_error(
-            "RocksDB: Could not get index information "
-            "for Index Number (%u,%u), table %s",
-            gl_index_id.cf_id, gl_index_id.index_id,
-            tdef->full_tablename().c_str());
-        return true;
-      }
-      if (max_index_id_in_dict < gl_index_id.index_id) {
-        sql_print_error(
-            "RocksDB: Found max index id %u from data dictionary "
-            "but also found larger index id %u from dictionary. "
-            "This should never happen and possibly a bug.",
-            max_index_id_in_dict, gl_index_id.index_id);
-        return true;
-      }
-      if (!m_dict->get_cf_flags(gl_index_id.cf_id, &flags)) {
-        sql_print_error(
-            "RocksDB: Could not get Column Family Flags "
-            "for CF Number %d, table %s",
->>>>>>> 56fc6c11
             gl_index_id.cf_id, tdef->full_tablename().c_str());
         return true;
       }
 
       if ((flags & Rdb_key_def::AUTO_CF_FLAG) != 0) {
         // The per-index cf option is deprecated.  Make sure we don't have the
-<<<<<<< HEAD
         // flag set in any existing database.
         LogPluginErrMsg(
             ERROR_LEVEL, 0,
             "The defunct AUTO_CF_FLAG is enabled for CF number %d, table %s",
-=======
-        // flag set in any existing database.   NO_LINT_DEBUG
-        sql_print_error(
-            "RocksDB: The defunct AUTO_CF_FLAG is enabled for CF "
-            "number %d, table %s",
->>>>>>> 56fc6c11
             gl_index_id.cf_id, tdef->full_tablename().c_str());
       }
 
@@ -4955,14 +4781,8 @@
     return true;
   }
   delete it;
-<<<<<<< HEAD
   LogPluginErrMsg(INFORMATION_LEVEL, 0,
                   "Table_store: loaded DDL data for %d tables", i);
-=======
-  // NO_LINT_DEBUG
-  sql_print_information("RocksDB: Table_store: loaded DDL data for %d tables",
-                        i);
->>>>>>> 56fc6c11
   return false;
 }
 
@@ -5147,7 +4967,6 @@
   Tracked by https://github.com/facebook/mysql-5.6/issues/33
 */
 int Rdb_ddl_manager::put(Rdb_tbl_def *const tbl, const bool lock) {
-  Rdb_tbl_def *rec;
   const std::string &dbname_tablename = tbl->full_tablename();
 
   if (lock) mysql_rwlock_wrlock(&m_rwlock);
@@ -5761,19 +5580,11 @@
   for (const auto &gl_index_id : gl_index_ids) {
     log_start_drop_index(gl_index_id, "Resume");
     if (max_index_id_in_dict < gl_index_id.index_id) {
-<<<<<<< HEAD
       LogPluginErrMsg(
           ERROR_LEVEL, 0,
           "Found max index id %u from data dictionary but also found dropped "
           "index id (%u,%u) from drop_index dictionary. This should never "
           "happen and is possibly a bug.",
-=======
-      sql_print_error(
-          "RocksDB: Found max index id %u from data dictionary "
-          "but also found dropped index id (%u,%u) from drop_index "
-          "dictionary. This should never happen and is possibly a "
-          "bug.",
->>>>>>> 56fc6c11
           max_index_id_in_dict, gl_index_id.cf_id, gl_index_id.index_id);
       abort();
     }
@@ -5820,18 +5631,10 @@
 
     if (!incomplete_create_indexes.count(gl_index_id)) {
       /* If it's not a partially created index, something is very wrong. */
-<<<<<<< HEAD
       LogPluginErrMsg(ERROR_LEVEL, 0,
                       "Failed to get column family info from index id (%u,%u). "
                       "MyRocks data dictionary may get corrupted.",
                       gl_index_id.cf_id, gl_index_id.index_id);
-=======
-      sql_print_error(
-          "RocksDB: Failed to get column family info "
-          "from index id (%u,%u). MyRocks data dictionary may "
-          "get corrupted.",
-          gl_index_id.cf_id, gl_index_id.index_id);
->>>>>>> 56fc6c11
       abort();
     }
   }
@@ -5860,19 +5663,11 @@
   uint32_t old_index_id = -1;
   if (get_max_index_id(&old_index_id)) {
     if (old_index_id > index_id) {
-<<<<<<< HEAD
       LogPluginErrMsg(ERROR_LEVEL, 0,
                       "Found max index id %u from data dictionary but trying "
                       "to update to older value %u. This should never happen "
                       "and possibly a bug.",
                       old_index_id, index_id);
-=======
-      sql_print_error(
-          "RocksDB: Found max index id %u from data dictionary "
-          "but trying to update to older value %u. This should "
-          "never happen and possibly a bug.",
-          old_index_id, index_id);
->>>>>>> 56fc6c11
       return true;
     }
   }
@@ -5921,16 +5716,9 @@
   return Rdb_index_stats();
 }
 
-<<<<<<< HEAD
-rocksdb::Status
-Rdb_dict_manager::put_auto_incr_val(rocksdb::WriteBatchBase *batch,
-                                    GL_INDEX_ID gl_index_id, ulonglong val,
-                                    bool overwrite) const {
-=======
 rocksdb::Status Rdb_dict_manager::put_auto_incr_val(
     rocksdb::WriteBatchBase *batch, GL_INDEX_ID gl_index_id, ulonglong val,
     bool overwrite) const {
->>>>>>> 56fc6c11
   Rdb_buf_writer<Rdb_key_def::INDEX_NUMBER_SIZE * 3> key_writer;
   dump_index_id(&key_writer, Rdb_key_def::AUTO_INC, gl_index_id);
 
