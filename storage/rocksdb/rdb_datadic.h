/*
   Copyright (c) 2012,2013 Monty Program Ab

   This program is free software; you can redistribute it and/or modify
   it under the terms of the GNU General Public License as published by
   the Free Software Foundation; version 2 of the License.

   This program is distributed in the hope that it will be useful,
   but WITHOUT ANY WARRANTY; without even the implied warranty of
   MERCHANTABILITY or FITNESS FOR A PARTICULAR PURPOSE.  See the
   GNU General Public License for more details.

   You should have received a copy of the GNU General Public License
   along with this program; if not, write to the Free Software
   Foundation, Inc., 59 Temple Place, Suite 330, Boston, MA  02111-1307  USA */
#pragma once

#define ROCKSDB_INCLUDE_VALIDATE_TABLES 0

/* C++ standard header files */
#include <algorithm>
#include <array>
#include <atomic>
#include <map>
#include <mutex>
#include <string>
#include <unordered_set>
#include <utility>
#include <vector>

/* C standard header files */
#include <arpa/inet.h>

/* MyRocks header files */
#include "./ha_rocksdb.h"
#include "./properties_collector.h"
#include "./rdb_buff.h"
#include "./rdb_utils.h"

namespace myrocks {

class Rdb_dict_manager;
class Rdb_key_def;
class Rdb_field_packing;
class Rdb_cf_manager;
class Rdb_ddl_manager;

/*
  @brief
  Field packing context.
  The idea is to ensure that a call to rdb_index_field_pack_t function
  is followed by a call to rdb_make_unpack_info_t.

  @detail
  For some datatypes, unpack_info is produced as a side effect of
  rdb_index_field_pack_t function call.
  For other datatypes, packing is just calling make_sort_key(), while
  rdb_make_unpack_info_t is a custom function.
  In order to accommodate both cases, we require both calls to be made and
  unpack_info is passed as context data between the two.
*/
class Rdb_pack_field_context {
 public:
  Rdb_pack_field_context(const Rdb_pack_field_context &) = delete;
  Rdb_pack_field_context &operator=(const Rdb_pack_field_context &) = delete;

  explicit Rdb_pack_field_context(Rdb_string_writer *const writer_arg)
      : writer(writer_arg) {}

  // NULL means we're not producing unpack_info.
  Rdb_string_writer *writer;
};

struct Rdb_collation_codec;
struct Rdb_index_info;

/*
  C-style "virtual table" allowing different handling of packing logic based
  on the field type. See Rdb_field_packing::setup() implementation.
  */
using rdb_make_unpack_info_t = void (*)(const Rdb_collation_codec *codec,
                                        const Field *field,
                                        Rdb_pack_field_context *pack_ctx);
using rdb_index_field_unpack_t = int (*)(Rdb_field_packing *fpi, Field *field,
                                         uchar *field_ptr,
                                         Rdb_string_reader *reader,
                                         Rdb_string_reader *unpack_reader);
using rdb_index_field_skip_t = int (*)(const Rdb_field_packing *fpi,
                                       const Field *field,
                                       Rdb_string_reader *reader);
using rdb_index_field_pack_t = void (*)(Rdb_field_packing *fpi, Field *field,
                                        uchar *buf, uchar **dst,
                                        Rdb_pack_field_context *pack_ctx);

const constexpr uint RDB_INVALID_KEY_LEN = uint(-1);

/* How much one checksum occupies when stored in the record */
const constexpr size_t RDB_CHECKSUM_SIZE = sizeof(uint32_t);

/*
  How much the checksum data occupies in record, in total.
  It is storing two checksums plus 1 tag-byte.
*/
const constexpr size_t RDB_CHECKSUM_CHUNK_SIZE = 2 * RDB_CHECKSUM_SIZE + 1;

/*
  Checksum data starts from CHECKSUM_DATA_TAG which is followed by two CRC32
  checksums.
*/
const constexpr char RDB_CHECKSUM_DATA_TAG = 0x01;

/*
  Unpack data is variable length. The header is 1 tag-byte plus a two byte
  length field. The length field includes the header as well.
*/
const constexpr char RDB_UNPACK_DATA_TAG = 0x02;
const constexpr size_t RDB_UNPACK_DATA_LEN_SIZE = sizeof(uint16_t);
const constexpr size_t RDB_UNPACK_HEADER_SIZE =
    sizeof(RDB_UNPACK_DATA_TAG) + RDB_UNPACK_DATA_LEN_SIZE;

/*
  This header format is 1 tag-byte plus a two byte length field plus a two byte
  covered bitmap. The length field includes the header size.
*/
const constexpr char RDB_UNPACK_COVERED_DATA_TAG = 0x03;
const constexpr size_t RDB_UNPACK_COVERED_DATA_LEN_SIZE = sizeof(uint16_t);
const constexpr size_t RDB_COVERED_BITMAP_SIZE = sizeof(uint16_t);
const constexpr size_t RDB_UNPACK_COVERED_HEADER_SIZE =
    sizeof(RDB_UNPACK_COVERED_DATA_TAG) + RDB_UNPACK_COVERED_DATA_LEN_SIZE +
    RDB_COVERED_BITMAP_SIZE;

/*
  Data dictionary index info field sizes.
*/
const constexpr size_t RDB_SIZEOF_INDEX_INFO_VERSION = sizeof(uint16);
const constexpr size_t RDB_SIZEOF_INDEX_TYPE = sizeof(uchar);
const constexpr size_t RDB_SIZEOF_KV_VERSION = sizeof(uint16);
const constexpr size_t RDB_SIZEOF_INDEX_FLAGS = sizeof(uint32);
const constexpr size_t RDB_SIZEOF_AUTO_INCREMENT_VERSION = sizeof(uint16);

// Possible return values for rdb_index_field_unpack_t functions.
enum {
  UNPACK_SUCCESS = 0,
  UNPACK_FAILURE = 1,
};

/*
  An object of this class represents information about an index in an SQL
  table. It provides services to encode and decode index tuples.

  Note: a table (as in, on-disk table) has a single Rdb_key_def object which
  is shared across multiple TABLE* objects and may be used simultaneously from
  different threads.

  There are several data encodings:

  === SQL LAYER ===
  SQL layer uses two encodings:

  - "Table->record format". This is the format that is used for the data in
     the record buffers, table->record[i]

  - KeyTupleFormat (see opt_range.cc) - this is used in parameters to index
    lookup functions, like handler::index_read_map().

  === Inside RocksDB ===
  Primary Key is stored as a mapping:

    index_tuple -> StoredRecord

  StoredRecord is in Table->record format, except for blobs, which are stored
  in-place. See ha_rocksdb::convert_record_to_storage_format for details.

  Secondary indexes are stored as one of two variants:

    index_tuple -> unpack_info
    index_tuple -> empty_string

  index_tuple here is the form of key that can be compared with memcmp(), aka
  "mem-comparable form".

  unpack_info is extra data that allows to restore the original value from its
  mem-comparable form. It is present only if the index supports index-only
  reads.
*/

class Rdb_key_def {
 public:
  /* Convert a key from KeyTupleFormat to mem-comparable form */
  uint pack_index_tuple(TABLE *const tbl, uchar *const pack_buffer,
                        uchar *const packed_tuple, const uchar *const key_tuple,
                        const key_part_map &keypart_map) const;

  uchar *pack_field(Field *const field, Rdb_field_packing *pack_info,
                    uchar *tuple, uchar *const packed_tuple,
                    uchar *const pack_buffer,
                    Rdb_string_writer *const unpack_info,
                    uint *const n_null_fields) const;
  /* Convert a key from Table->record format to mem-comparable form */
  uint pack_record(const TABLE *const tbl, uchar *const pack_buffer,
                   const uchar *const record, uchar *const packed_tuple,
                   Rdb_string_writer *const unpack_info,
                   const bool should_store_row_debug_checksums,
                   const longlong hidden_pk_id = 0, uint n_key_parts = 0,
                   uint *const n_null_fields = nullptr,
                   const char *const ttl_bytes = nullptr) const;
  /* Pack the hidden primary key into mem-comparable form. */
  uint pack_hidden_pk(const longlong hidden_pk_id,
                      uchar *const packed_tuple) const;
  int unpack_field(Rdb_field_packing *const fpi, Field *const field,
                   Rdb_string_reader *reader, const uchar *const default_value,
                   Rdb_string_reader *unp_reader) const;
  int unpack_record(TABLE *const table, uchar *const buf,
                    const rocksdb::Slice *const packed_key,
                    const rocksdb::Slice *const unpack_info,
                    const bool verify_row_debug_checksums) const;

  static bool unpack_info_has_checksum(const rocksdb::Slice &unpack_info);
  int compare_keys(const rocksdb::Slice *key1, const rocksdb::Slice *key2,
                   std::size_t *const column_index) const;

  size_t key_length(const TABLE *const table, const rocksdb::Slice &key) const;

  /* Get the key that is the "infimum" for this index */
  inline void get_infimum_key(uchar *const key, uint *const size) const {
    rdb_netbuf_store_index(key, m_index_number);
    *size = INDEX_NUMBER_SIZE;
  }

  /* Get the key that is a "supremum" for this index */
  inline void get_supremum_key(uchar *const key, uint *const size) const {
    rdb_netbuf_store_index(key, m_index_number + 1);
    *size = INDEX_NUMBER_SIZE;
  }

  /*
    Get the first key that you need to position at to start iterating.
    Stores into *key a "supremum" or "infimum" key value for the index.
    @parameters key    OUT  Big Endian, value is m_index_number or
                            m_index_number + 1
    @parameters size   OUT  key size, value is INDEX_NUMBER_SIZE
    @return Number of bytes in the key that are usable for bloom filter use.
  */
  inline int get_first_key(uchar *const key, uint *const size) const {
    if (m_is_reverse_cf) {
      get_supremum_key(key, size);
      /* Find out how many bytes of infimum are the same as m_index_number */
      uchar unmodified_key[INDEX_NUMBER_SIZE];
      rdb_netbuf_store_index(unmodified_key, m_index_number);
      int i;
      for (i = 0; i < INDEX_NUMBER_SIZE; i++) {
        if (key[i] != unmodified_key[i]) {
          break;
        }
      }
      return i;
    } else {
      get_infimum_key(key, size);
      // For infimum key, its value will be m_index_number
      // Thus return its own size instead.
      return INDEX_NUMBER_SIZE;
    }
  }

  /*
    The same as get_first_key, but get the key for the last entry in the index
    @parameters key    OUT  Big Endian, value is m_index_number or
                            m_index_number + 1
    @parameters size   OUT  key size, value is INDEX_NUMBER_SIZE

    @return Number of bytes in the key that are usable for bloom filter use.
  */
  inline int get_last_key(uchar *const key, uint *const size) const {
    if (m_is_reverse_cf) {
      get_infimum_key(key, size);
      // For infimum key, its value will be m_index_number
      // Thus return its own size instead.
      return INDEX_NUMBER_SIZE;
    } else {
      get_supremum_key(key, size);
      /* Find out how many bytes are the same as m_index_number */
      uchar unmodified_key[INDEX_NUMBER_SIZE];
      rdb_netbuf_store_index(unmodified_key, m_index_number);
      int i;
      for (i = 0; i < INDEX_NUMBER_SIZE; i++) {
        if (key[i] != unmodified_key[i]) {
          break;
        }
      }
      return i;
    }
  }

  /* Make a key that is right after the given key. */
  static int successor(uchar *const packed_tuple, const uint len);

  /* Make a key that is right before the given key. */
  static int predecessor(uchar *const packed_tuple, const uint len);

  /*
    This can be used to compare prefixes.
    if  X is a prefix of Y, then we consider that X = Y.
  */
  // b describes the lookup key, which can be a prefix of a.
  // b might be outside of the index_number range, if successor() is called.
  int cmp_full_keys(const rocksdb::Slice &a, const rocksdb::Slice &b) const {
    DBUG_ASSERT(covers_key(a));

    return memcmp(a.data(), b.data(), std::min(a.size(), b.size()));
  }

  /* Check if given mem-comparable key belongs to this index */
  bool covers_key(const rocksdb::Slice &slice) const {
    if (slice.size() < INDEX_NUMBER_SIZE)
      return false;

    if (memcmp(slice.data(), m_index_number_storage_form, INDEX_NUMBER_SIZE))
      return false;

    return true;
  }

  void get_lookup_bitmap(const TABLE *table, MY_BITMAP *map) const;

  bool covers_lookup(const rocksdb::Slice *const unpack_info,
                     const MY_BITMAP *const map) const;

  inline bool use_covered_bitmap_format() const {
    return m_index_type == INDEX_TYPE_SECONDARY &&
           m_kv_format_version >= SECONDARY_FORMAT_VERSION_UPDATE3;
  }

  /* Indicates that all key parts can be unpacked to cover a secondary lookup */
  bool can_cover_lookup() const;

  /*
    Return true if the passed mem-comparable key
    - is from this index, and
    - it matches the passed key prefix (the prefix is also in mem-comparable
      form)
  */
  bool value_matches_prefix(const rocksdb::Slice &value,
                            const rocksdb::Slice &prefix) const {
    return covers_key(value) && !cmp_full_keys(value, prefix);
  }

  uint32 get_keyno() const { return m_keyno; }

  uint32 get_index_number() const { return m_index_number; }

  GL_INDEX_ID get_gl_index_id() const {
    const GL_INDEX_ID gl_index_id = {m_cf_handle->GetID(), m_index_number};
    return gl_index_id;
  }

  int read_memcmp_key_part(const TABLE *table_arg, Rdb_string_reader *reader,
                           const uint part_num) const;

  /* Must only be called for secondary keys: */
  uint get_primary_key_tuple(const TABLE *const tbl,
                             const Rdb_key_def &pk_descr,
                             const rocksdb::Slice *const key,
                             uchar *const pk_buffer) const;

  uint get_memcmp_sk_parts(const TABLE *table, const rocksdb::Slice &key,
                           uchar *sk_buffer, uint *n_null_fields) const;

  /* Return max length of mem-comparable form */
  uint max_storage_fmt_length() const { return m_maxlength; }

  uint get_key_parts() const { return m_key_parts; }

  uint get_ttl_field_index() const { return m_ttl_field_index; }

  /*
    Get a field object for key part #part_no

    @detail
      SQL layer thinks unique secondary indexes and indexes in partitioned
      tables are not "Extended" with Primary Key columns.

      Internally, we always extend all indexes with PK columns. This function
      uses our definition of how the index is Extended.
  */
  inline Field *get_table_field_for_part_no(TABLE *table, uint part_no) const;

  const std::string &get_name() const { return m_name; }

  const rocksdb::SliceTransform *get_extractor() const {
    return m_prefix_extractor.get();
  }

  static size_t get_unpack_header_size(char tag);

  Rdb_key_def &operator=(const Rdb_key_def &) = delete;
  Rdb_key_def(const Rdb_key_def &k);
  Rdb_key_def(uint indexnr_arg, uint keyno_arg,
              rocksdb::ColumnFamilyHandle *cf_handle_arg,
              uint16_t index_dict_version_arg, uchar index_type_arg,
              uint16_t kv_format_version_arg, bool is_reverse_cf_arg,
              bool is_per_partition_cf, const char *name,
              Rdb_index_stats stats = Rdb_index_stats(), uint32 index_flags = 0,
              uint32 ttl_rec_offset = UINT_MAX, uint64 ttl_duration = 0);
  ~Rdb_key_def();

  enum {
    INDEX_NUMBER_SIZE = 4,
    VERSION_SIZE = 2,
    CF_NUMBER_SIZE = 4,
    CF_FLAG_SIZE = 4,
    PACKED_SIZE = 4,  // one int
  };

  // bit flags for combining bools when writing to disk
  enum {
    REVERSE_CF_FLAG = 1,
    AUTO_CF_FLAG = 2,  // Deprecated
    PER_PARTITION_CF_FLAG = 4,
  };

  // bit flags which denote myrocks specific fields stored in the record
  // currently only used for TTL.
  enum INDEX_FLAG {
    TTL_FLAG = 1 << 0,

    // MAX_FLAG marks where the actual record starts
    // This flag always needs to be set to the last index flag enum.
    MAX_FLAG = TTL_FLAG << 1,
  };

  // Set of flags to ignore when comparing two CF-s and determining if
  // they're same.
  static const uint CF_FLAGS_TO_IGNORE = PER_PARTITION_CF_FLAG;

  // Data dictionary types
  enum DATA_DICT_TYPE {
    DDL_ENTRY_INDEX_START_NUMBER = 1,
    INDEX_INFO = 2,
    CF_DEFINITION = 3,
    BINLOG_INFO_INDEX_NUMBER = 4,
    DDL_DROP_INDEX_ONGOING = 5,
    INDEX_STATISTICS = 6,
    MAX_INDEX_ID = 7,
    DDL_CREATE_INDEX_ONGOING = 8,
    AUTO_INC = 9,
    END_DICT_INDEX_ID = 255
  };

  // Data dictionary schema version. Introduce newer versions
  // if changing schema layout
  enum {
    DDL_ENTRY_INDEX_VERSION = 1,
    CF_DEFINITION_VERSION = 1,
    BINLOG_INFO_INDEX_NUMBER_VERSION = 1,
    DDL_DROP_INDEX_ONGOING_VERSION = 1,
    MAX_INDEX_ID_VERSION = 1,
    DDL_CREATE_INDEX_ONGOING_VERSION = 1,
    AUTO_INCREMENT_VERSION = 1,
    // Version for index stats is stored in IndexStats struct
  };

  // Index info version.  Introduce newer versions when changing the
  // INDEX_INFO layout. Update INDEX_INFO_VERSION_LATEST to point to the
  // latest version number.
  enum {
    INDEX_INFO_VERSION_INITIAL = 1,  // Obsolete
    INDEX_INFO_VERSION_KV_FORMAT,
    INDEX_INFO_VERSION_GLOBAL_ID,
    // There is no change to data format in this version, but this version
    // verifies KV format version, whereas previous versions do not. A version
    // bump is needed to prevent older binaries from skipping the KV version
    // check inadvertently.
    INDEX_INFO_VERSION_VERIFY_KV_FORMAT,
    // This changes the data format to include a 8 byte TTL duration for tables
    INDEX_INFO_VERSION_TTL,
    // This changes the data format to include a bitmap before the TTL duration
    // which will indicate in the future whether TTL or other special fields
    // are turned on or off.
    INDEX_INFO_VERSION_FIELD_FLAGS,
    // This normally point to the latest (currently it does).
    INDEX_INFO_VERSION_LATEST = INDEX_INFO_VERSION_FIELD_FLAGS,
  };

  // MyRocks index types
  enum {
    INDEX_TYPE_PRIMARY = 1,
    INDEX_TYPE_SECONDARY = 2,
    INDEX_TYPE_HIDDEN_PRIMARY = 3,
  };

  // Key/Value format version for each index type
  enum {
    PRIMARY_FORMAT_VERSION_INITIAL = 10,
    // This change includes:
    //  - For columns that can be unpacked with unpack_info, PK
    //    stores the unpack_info.
    //  - DECIMAL datatype is no longer stored in the row (because
    //    it can be decoded from its mem-comparable form)
    //  - VARCHAR-columns use endspace-padding.
    PRIMARY_FORMAT_VERSION_UPDATE1 = 11,
    // This change includes:
    //  - Binary encoded variable length fields have a new format that avoids
    //    an inefficient where data that was a multiple of 8 bytes in length
    //    had an extra 9 bytes of encoded data.
    PRIMARY_FORMAT_VERSION_UPDATE2 = 12,
    // This change includes support for TTL
    //  - This means that when TTL is specified for the table an 8-byte TTL
    //    field is prepended in front of each value.
    PRIMARY_FORMAT_VERSION_TTL = 13,
    PRIMARY_FORMAT_VERSION_LATEST = PRIMARY_FORMAT_VERSION_TTL,

    SECONDARY_FORMAT_VERSION_INITIAL = 10,
    // This change the SK format to include unpack_info.
    SECONDARY_FORMAT_VERSION_UPDATE1 = 11,
    // This change includes:
    //  - Binary encoded variable length fields have a new format that avoids
    //    an inefficient where data that was a multiple of 8 bytes in length
    //    had an extra 9 bytes of encoded data.
    SECONDARY_FORMAT_VERSION_UPDATE2 = 12,
    // This change includes support for TTL
    //  - This means that when TTL is specified for the table an 8-byte TTL
    //    field is prepended in front of each value.
    SECONDARY_FORMAT_VERSION_TTL = 13,
    SECONDARY_FORMAT_VERSION_LATEST = SECONDARY_FORMAT_VERSION_TTL,
    // This change includes support for covering SK lookups for varchars.  A
    // 2-byte bitmap is added after the tag-byte to unpack_info only for
    // records which have covered varchar columns. Currently waiting before
    // enabling in prod.
    SECONDARY_FORMAT_VERSION_UPDATE3 = 65535,
  };

  void setup(const TABLE *const table, const Rdb_tbl_def *const tbl_def);

  static uint extract_ttl_duration(const TABLE *const table_arg,
                                   const Rdb_tbl_def *const tbl_def_arg,
                                   uint64 *ttl_duration);
  static uint extract_ttl_col(const TABLE *const table_arg,
                              const Rdb_tbl_def *const tbl_def_arg,
                              std::string *ttl_column, uint *ttl_field_index,
                              bool skip_checks = false);
  inline bool has_ttl() const { return m_ttl_duration > 0; }

  static bool has_index_flag(uint32 index_flags, enum INDEX_FLAG flag);
  static uint32 calculate_index_flag_offset(uint32 index_flags,
                                            enum INDEX_FLAG flag,
                                            uint *const field_length = nullptr);
  void write_index_flag_field(Rdb_string_writer *const buf,
                              const uchar *const val,
                              enum INDEX_FLAG flag) const;

  static const std::string
  gen_qualifier_for_table(const char *const qualifier,
                          const std::string &partition_name = "");
  static const std::string
  gen_cf_name_qualifier_for_partition(const std::string &s);
  static const std::string
  gen_ttl_duration_qualifier_for_partition(const std::string &s);
  static const std::string
  gen_ttl_col_qualifier_for_partition(const std::string &s);

  static const std::string parse_comment_for_qualifier(
      const std::string &comment, const TABLE *const table_arg,
      const Rdb_tbl_def *const tbl_def_arg, bool *per_part_match_found,
      const char *const qualifier);

  rocksdb::ColumnFamilyHandle *get_cf() const { return m_cf_handle; }

  /* Check if keypart #kp can be unpacked from index tuple */
  inline bool can_unpack(const uint kp) const;
  /* Check if keypart #kp needs unpack info */
  inline bool has_unpack_info(const uint kp) const;

  /* Check if given table has a primary key */
  static bool table_has_hidden_pk(const TABLE *const table);

  void report_checksum_mismatch(const bool is_key, const char *const data,
                                const size_t data_size) const;

  /* Check if index is at least pk_min if it is a PK,
    or at least sk_min if SK.*/
  bool index_format_min_check(const int pk_min, const int sk_min) const;

  static void pack_tiny(Rdb_field_packing *const fpi, Field *const field,
                 uchar *buf MY_ATTRIBUTE((__unused__)), uchar **dst,
                 Rdb_pack_field_context *const pack_ctx
                     MY_ATTRIBUTE((__unused__)));

  static void pack_short(Rdb_field_packing *const fpi, Field *const field,
                  uchar *buf MY_ATTRIBUTE((__unused__)), uchar **dst,
                  Rdb_pack_field_context *const pack_ctx
                      MY_ATTRIBUTE((__unused__)));

  static void pack_medium(Rdb_field_packing *const fpi, Field *const field,
                   uchar *buf MY_ATTRIBUTE((__unused__)), uchar **dst,
                   Rdb_pack_field_context *const pack_ctx
                       MY_ATTRIBUTE((__unused__)));

  static void pack_long(Rdb_field_packing *const fpi, Field *const field,
                 uchar *buf MY_ATTRIBUTE((__unused__)), uchar **dst,
                 Rdb_pack_field_context *const pack_ctx
                     MY_ATTRIBUTE((__unused__)));

  static void pack_longlong(Rdb_field_packing *const fpi, Field *const field,
                     uchar *buf MY_ATTRIBUTE((__unused__)), uchar **dst,
                     Rdb_pack_field_context *const pack_ctx
                         MY_ATTRIBUTE((__unused__)));

  static void pack_double(Rdb_field_packing *const fpi, Field *const field,
                   uchar *buf MY_ATTRIBUTE((__unused__)), uchar **dst,
                   Rdb_pack_field_context *const pack_ctx
                       MY_ATTRIBUTE((__unused__)));

  static void pack_float(Rdb_field_packing *const fpi, Field *const field,
                  uchar *buf MY_ATTRIBUTE((__unused__)), uchar **dst,
                  Rdb_pack_field_context *const pack_ctx
                      MY_ATTRIBUTE((__unused__)));

  static void pack_new_decimal(Rdb_field_packing *const fpi, Field *const field,
                        uchar *buf MY_ATTRIBUTE((__unused__)), uchar **dst,
                        Rdb_pack_field_context *const pack_ctx
                            MY_ATTRIBUTE((__unused__)));

<<<<<<< HEAD
  void pack_datetime2(Rdb_field_packing *const fpi, Field *const field,
=======
  static void pack_datetime2(Rdb_field_packing *const fpi, Field *const field,
                     uchar *buf MY_ATTRIBUTE((__unused__)), uchar **dst,
                     Rdb_pack_field_context *const pack_ctx
                         MY_ATTRIBUTE((__unused__)));

  static void pack_timestamp2(Rdb_field_packing *const fpi, Field *const field,
>>>>>>> a820d72b
                      uchar *buf MY_ATTRIBUTE((__unused__)), uchar **dst,
                      Rdb_pack_field_context *const pack_ctx
                          MY_ATTRIBUTE((__unused__)));

<<<<<<< HEAD
  void pack_timestamp2(Rdb_field_packing *const fpi, Field *const field,
                       uchar *buf MY_ATTRIBUTE((__unused__)), uchar **dst,
                       Rdb_pack_field_context *const pack_ctx
                           MY_ATTRIBUTE((__unused__))) const;

  void pack_time2(Rdb_field_packing *const fpi, Field *const field,
=======
  static void pack_time2(Rdb_field_packing *const fpi, Field *const field,
>>>>>>> a820d72b
                  uchar *buf MY_ATTRIBUTE((__unused__)), uchar **dst,
                  Rdb_pack_field_context *const pack_ctx
                      MY_ATTRIBUTE((__unused__)));

  static void pack_year(Rdb_field_packing *const fpi, Field *const field,
                 uchar *buf MY_ATTRIBUTE((__unused__)), uchar **dst,
                 Rdb_pack_field_context *const pack_ctx
                     MY_ATTRIBUTE((__unused__)));

  static void pack_newdate(Rdb_field_packing *const fpi, Field *const field,
                    uchar *buf MY_ATTRIBUTE((__unused__)), uchar **dst,
                    Rdb_pack_field_context *const pack_ctx
                        MY_ATTRIBUTE((__unused__)));

  static void pack_blob(Rdb_field_packing *const fpi, Field *const field,
                 uchar *buf MY_ATTRIBUTE((__unused__)), uchar **dst,
                 Rdb_pack_field_context *const pack_ctx
                     MY_ATTRIBUTE((__unused__)));

  static void pack_with_make_sort_key(
      Rdb_field_packing *const fpi, Field *const field,
      uchar *buf MY_ATTRIBUTE((__unused__)), uchar **dst,
      Rdb_pack_field_context *const pack_ctx MY_ATTRIBUTE((__unused__)));

  static void pack_with_varchar_encoding(
      Rdb_field_packing *const fpi, Field *const field, uchar *buf, uchar **dst,
      Rdb_pack_field_context *const pack_ctx MY_ATTRIBUTE((__unused__)));

  static void
  pack_with_varchar_space_pad(Rdb_field_packing *const fpi, Field *const field,
                              uchar *buf, uchar **dst,
                              Rdb_pack_field_context *const pack_ctx);

  static int unpack_integer(Rdb_field_packing *const fpi, Field *const field,
                            uchar *const to, Rdb_string_reader *const reader,
                            Rdb_string_reader *const unp_reader
                                MY_ATTRIBUTE((__unused__)));

  static int
  unpack_double(Rdb_field_packing *const fpi MY_ATTRIBUTE((__unused__)),
                Field *const field MY_ATTRIBUTE((__unused__)),
                uchar *const field_ptr, Rdb_string_reader *const reader,
                Rdb_string_reader *const unp_reader MY_ATTRIBUTE((__unused__)));

  static int
  unpack_float(Rdb_field_packing *const fpi,
               Field *const field MY_ATTRIBUTE((__unused__)),
               uchar *const field_ptr, Rdb_string_reader *const reader,
               Rdb_string_reader *const unp_reader MY_ATTRIBUTE((__unused__)));

  static int unpack_binary_str(Rdb_field_packing *const fpi, Field *const field,
                               uchar *const to, Rdb_string_reader *const reader,
                               Rdb_string_reader *const unp_reader
                                   MY_ATTRIBUTE((__unused__)));

  static int unpack_binary_or_utf8_varchar(
      Rdb_field_packing *const fpi, Field *const field, uchar *dst,
      Rdb_string_reader *const reader,
      Rdb_string_reader *const unp_reader MY_ATTRIBUTE((__unused__)));

  static int unpack_binary_or_utf8_varchar_space_pad(
      Rdb_field_packing *const fpi, Field *const field, uchar *dst,
      Rdb_string_reader *const reader, Rdb_string_reader *const unp_reader);

  static int unpack_newdate(
      Rdb_field_packing *const fpi,
      Field *const field MY_ATTRIBUTE((__unused__)), uchar *const field_ptr,
      Rdb_string_reader *const reader,
      Rdb_string_reader *const unp_reader MY_ATTRIBUTE((__unused__)));

  static int unpack_utf8_str(Rdb_field_packing *const fpi, Field *const field,
                             uchar *dst, Rdb_string_reader *const reader,
                             Rdb_string_reader *const unp_reader
                                 MY_ATTRIBUTE((__unused__)));

  static int unpack_unknown_varchar(Rdb_field_packing *const fpi,
                                    Field *const field, uchar *dst,
                                    Rdb_string_reader *const reader,
                                    Rdb_string_reader *const unp_reader);

  static int unpack_simple_varchar_space_pad(
      Rdb_field_packing *const fpi, Field *const field, uchar *dst,
      Rdb_string_reader *const reader, Rdb_string_reader *const unp_reader);

  static int unpack_simple(Rdb_field_packing *const fpi,
                           Field *const field MY_ATTRIBUTE((__unused__)),
                           uchar *const dst, Rdb_string_reader *const reader,
                           Rdb_string_reader *const unp_reader);

  static int unpack_unknown(Rdb_field_packing *const fpi, Field *const field,
                            uchar *const dst, Rdb_string_reader *const reader,
                            Rdb_string_reader *const unp_reader);

  static int unpack_floating_point(uchar *const dst,
                                   Rdb_string_reader *const reader,
                                   const size_t size, const int exp_digit,
                                   const uchar *const zero_pattern,
                                   const uchar *const zero_val,
                                   void (*swap_func)(uchar *, const uchar *));

  static void
  make_unpack_simple_varchar(const Rdb_collation_codec *const codec,
                             const Field *const field,
                             Rdb_pack_field_context *const pack_ctx);

  static void make_unpack_simple(const Rdb_collation_codec *const codec,
                                 const Field *const field,
                                 Rdb_pack_field_context *const pack_ctx);

  static void make_unpack_unknown(
      const Rdb_collation_codec *codec MY_ATTRIBUTE((__unused__)),
      const Field *const field, Rdb_pack_field_context *const pack_ctx);

  static void make_unpack_unknown_varchar(
      const Rdb_collation_codec *const codec MY_ATTRIBUTE((__unused__)),
      const Field *const field, Rdb_pack_field_context *const pack_ctx);

  static void dummy_make_unpack_info(
      const Rdb_collation_codec *codec MY_ATTRIBUTE((__unused__)),
      const Field *field MY_ATTRIBUTE((__unused__)),
      Rdb_pack_field_context *pack_ctx MY_ATTRIBUTE((__unused__)));

  static int
  skip_max_length(const Rdb_field_packing *const fpi,
                  const Field *const field MY_ATTRIBUTE((__unused__)),
                  Rdb_string_reader *const reader);

  static int skip_variable_length(const Rdb_field_packing *const fpi,
                                  const Field *const field,
                                  Rdb_string_reader *const reader);

  static int skip_variable_space_pad(const Rdb_field_packing *const fpi,
                                     const Field *const field,
                                     Rdb_string_reader *const reader);

  inline bool use_legacy_varbinary_format() const {
    return !index_format_min_check(PRIMARY_FORMAT_VERSION_UPDATE2,
                                   SECONDARY_FORMAT_VERSION_UPDATE2);
  }

  static inline bool is_unpack_data_tag(char c) {
    return c == RDB_UNPACK_DATA_TAG || c == RDB_UNPACK_COVERED_DATA_TAG;
  }

 private:
#ifndef DBUG_OFF
  inline bool is_storage_available(const int offset, const int needed) const {
    const int storage_length = static_cast<int>(max_storage_fmt_length());
    return (storage_length - offset) >= needed;
  }
#endif  // DBUG_OFF

  /* Global number of this index (used as prefix in StorageFormat) */
  const uint32 m_index_number;

  uchar m_index_number_storage_form[INDEX_NUMBER_SIZE];

  rocksdb::ColumnFamilyHandle *m_cf_handle;

  static void pack_legacy_variable_format(const uchar *src, size_t src_len,
                                          uchar **dst);

  static void pack_variable_format(const uchar *src, size_t src_len,
                                   uchar **dst);

  static uint calc_unpack_legacy_variable_format(uchar flag, bool *done);

  static uint calc_unpack_variable_format(uchar flag, bool *done);

 public:
  uint16_t m_index_dict_version;
  uchar m_index_type;
  /* KV format version for the index id */
  uint16_t m_kv_format_version;
  /* If true, the column family stores data in the reverse order */
  bool m_is_reverse_cf;

  /* If true, then column family is created per partition. */
  bool m_is_per_partition_cf;

  std::string m_name;
  mutable Rdb_index_stats m_stats;

  /*
    Bitmap containing information about whether TTL or other special fields
    are enabled for the given index.
  */
  uint32 m_index_flags_bitmap;

  /*
    How much space in bytes the index flag fields occupy.
  */
  uint32 m_total_index_flags_length;

  /*
    Offset in the records where the 8-byte TTL is stored (UINT_MAX if no TTL)
  */
  uint32 m_ttl_rec_offset;

  /* Default TTL duration */
  uint64 m_ttl_duration;

  /* TTL column (if defined by user, otherwise implicit TTL is used) */
  std::string m_ttl_column;

 private:
<<<<<<< HEAD
  friend class Rdb_tbl_def;  // for m_index_number above
=======
>>>>>>> a820d72b

  /* Number of key parts in the primary key*/
  uint m_pk_key_parts;

  /*
     pk_part_no[X]=Y means that keypart #X of this key is key part #Y of the
     primary key.  Y==-1 means this column is not present in the primary key.
  */
  uint *m_pk_part_no;

  /* Array of index-part descriptors. */
  Rdb_field_packing *m_pack_info;

  uint m_keyno; /* number of this index in the table */

  /*
    Number of key parts in the index (including "index extension"). This is how
    many elements are in the m_pack_info array.
  */
  uint m_key_parts;

  /*
    If TTL column is part of the PK, offset of the column within pk.
    Default is UINT_MAX to denote that TTL col is not part of PK.
  */
  uint m_ttl_pk_key_part_offset;

  /*
    Index of the TTL column in table->s->fields, if it exists.
    Default is UINT_MAX to denote that it does not exist.
  */
  uint m_ttl_field_index;

  /* Prefix extractor for the column family of the key definiton */
  std::shared_ptr<const rocksdb::SliceTransform> m_prefix_extractor;

  /* Maximum length of the mem-comparable form. */
  uint m_maxlength;

  /* mutex to protect setup */
  mysql_mutex_t m_mutex;
};

// "Simple" collations (those specified in strings/ctype-simple.c) are simple
// because their strnxfrm function maps one byte to one byte. However, the
// mapping is not injective, so the inverse function will take in an extra
// index parameter containing information to disambiguate what the original
// character was.
//
// The m_enc* members are for encoding. Generally, we want encoding to be:
//      src -> (dst, idx)
//
// Since strnxfrm already gives us dst, we just need m_enc_idx[src] to give us
// idx.
//
// For the inverse, we have:
//      (dst, idx) -> src
//
// We have m_dec_idx[idx][dst] = src to get our original character back.
//
struct Rdb_collation_codec {
  const my_core::CHARSET_INFO *m_cs;
  // The first element unpacks VARCHAR(n), the second one - CHAR(n).
  std::array<rdb_make_unpack_info_t, 2> m_make_unpack_info_func;
  std::array<rdb_index_field_unpack_t, 2> m_unpack_func;

  std::array<uchar, 256> m_enc_idx;
  std::array<uchar, 256> m_enc_size;

  std::array<uchar, 256> m_dec_size;
  std::vector<std::array<uchar, 256>> m_dec_idx;
};

extern mysql_mutex_t rdb_collation_data_mutex;
extern mysql_mutex_t rdb_mem_cmp_space_mutex;
extern std::array<const Rdb_collation_codec *, MY_ALL_CHARSETS_SIZE>
    rdb_collation_data;

class Rdb_field_packing {
 public:
  Rdb_field_packing(const Rdb_field_packing &);
  Rdb_field_packing &operator=(const Rdb_field_packing &) = delete;
  Rdb_field_packing();

  /* Length of mem-comparable image of the field, in bytes */
  int m_max_image_len;

  /* Length of image in the unpack data */
  int m_unpack_data_len;
  int m_unpack_data_offset;

  bool m_maybe_null; /* TRUE <=> NULL-byte is stored */

  /*
    Valid only for VARCHAR fields.
  */
  const CHARSET_INFO *m_varchar_charset;
  bool m_use_legacy_varbinary_format;

  // (Valid when Variable Length Space Padded Encoding is used):
  uint m_segment_size;  // size of segment used

  // number of bytes used to store number of trimmed (or added)
  // spaces in the upack_info
  bool m_unpack_info_uses_two_bytes;

  /*
    True implies that an index-only read is always possible for this field.
    False means an index-only read may be possible depending on the record and
    field type.
  */
  bool m_covered;

  const std::vector<uchar> *space_xfrm;
  size_t space_xfrm_len;
  size_t space_mb_len;

  const Rdb_collation_codec *m_charset_codec;

  /*
    @return TRUE: this field makes use of unpack_info.
  */
  bool uses_unpack_info() const { return (m_make_unpack_info_func != nullptr); }

  /* TRUE means unpack_info stores the original field value */
  bool m_unpack_info_stores_value;

  rdb_index_field_pack_t m_pack_func;
  rdb_make_unpack_info_t m_make_unpack_info_func;

  /*
    This function takes
    - mem-comparable form
    - unpack_info data
    and restores the original value.
  */
  rdb_index_field_unpack_t m_unpack_func;

  /*
    This function skips over mem-comparable form.
  */
  rdb_index_field_skip_t m_skip_func;

 private:
  /*
    Location of the field in the table (key number and key part number).

    Note that this describes not the field, but rather a position of field in
    the index. Consider an example:

      col1 VARCHAR (100),
      INDEX idx1 (col1)),
      INDEX idx2 (col1(10)),

    Here, idx2 has a special Field object that is set to describe a 10-char
    prefix of col1.

    We must also store the keynr. It is needed for implicit "extended keys".
    Every key in MyRocks needs to include PK columns.  Generally, SQL layer
    includes PK columns as part of its "Extended Keys" feature, but sometimes
    it does not (known examples are unique secondary indexes and partitioned
    tables).
    In that case, MyRocks's index descriptor has invisible suffix of PK
    columns (and the point is that these columns are parts of PK, not parts
    of the current index).
  */
  uint m_keynr;
  uint m_key_part;

 public:
  bool setup(const Rdb_key_def *const key_descr, const Field *const field,
             const uint keynr_arg, const uint key_part_arg,
             const uint16 key_length);
  Field *get_field_in_table(const TABLE *const tbl) const;
  void fill_hidden_pk_val(uchar **dst, const longlong hidden_pk_id) const;
};

/*
  Descriptor telling how to decode/encode a field to on-disk record storage
  format. Not all information is in the structure yet, but eventually we
  want to have as much as possible there to avoid virtual calls.

  For encoding/decoding of index tuples, see Rdb_key_def.
  */
class Rdb_field_encoder {
 public:
  Rdb_field_encoder(const Rdb_field_encoder &) = delete;
  Rdb_field_encoder &operator=(const Rdb_field_encoder &) = delete;
  /*
    STORE_NONE is set when a column can be decoded solely from their
    mem-comparable form.
    STORE_SOME is set when a column can be decoded from their mem-comparable
    form plus unpack_info.
    STORE_ALL is set when a column cannot be decoded, so its original value
    must be stored in the PK records.
    */
  enum STORAGE_TYPE {
    STORE_NONE,
    STORE_SOME,
    STORE_ALL,
  };
  STORAGE_TYPE m_storage_type;

  uint m_null_offset;
  uint16 m_field_index;

  uchar m_null_mask;  // 0 means the field cannot be null

  my_core::enum_field_types m_field_type;

  uint m_pack_length_in_rec;

  bool maybe_null() const { return m_null_mask != 0; }

  bool uses_variable_len_encoding() const {
    return (m_field_type == MYSQL_TYPE_BLOB ||
            m_field_type == MYSQL_TYPE_VARCHAR ||
            m_field_type == MYSQL_TYPE_JSON);
  }
};

inline Field *Rdb_key_def::get_table_field_for_part_no(TABLE *table,
                                                       uint part_no) const {
  DBUG_ASSERT(part_no < get_key_parts());
  return m_pack_info[part_no].get_field_in_table(table);
}

inline bool Rdb_key_def::can_unpack(const uint kp) const {
  DBUG_ASSERT(kp < m_key_parts);
  return (m_pack_info[kp].m_unpack_func != nullptr);
}

inline bool Rdb_key_def::has_unpack_info(const uint kp) const {
  DBUG_ASSERT(kp < m_key_parts);
  return m_pack_info[kp].uses_unpack_info();
}

/*
  A table definition. This is an entry in the mapping

    dbname.tablename -> {index_nr, index_nr, ... }

  There is only one Rdb_tbl_def object for a given table.
  That's why we keep auto_increment value here, too.
*/

class Rdb_tbl_def {
 private:
  void check_if_is_mysql_system_table();

  /* Stores 'dbname.tablename' */
  std::string m_dbname_tablename;

  /* Store the db name, table name, and partition name */
  std::string m_dbname;
  std::string m_tablename;
  std::string m_partition;

  void set_name(const std::string &name);

 public:
  Rdb_tbl_def(const Rdb_tbl_def &) = delete;
  Rdb_tbl_def &operator=(const Rdb_tbl_def &) = delete;

  explicit Rdb_tbl_def(const std::string &name)
      : m_key_descr_arr(nullptr), m_hidden_pk_val(0), m_auto_incr_val(0) {
    set_name(name);
  }

  Rdb_tbl_def(const char *const name, const size_t len)
      : m_key_descr_arr(nullptr), m_hidden_pk_val(0), m_auto_incr_val(0) {
    set_name(std::string(name, len));
  }

  explicit Rdb_tbl_def(const rocksdb::Slice &slice, const size_t pos = 0)
      : m_key_descr_arr(nullptr), m_hidden_pk_val(0), m_auto_incr_val(0) {
    set_name(std::string(slice.data() + pos, slice.size() - pos));
  }

  ~Rdb_tbl_def();

  void check_and_set_read_free_rpl_table();

  /* Number of indexes */
  uint m_key_count;

  /* Array of index descriptors */
  std::shared_ptr<Rdb_key_def> *m_key_descr_arr;

  std::atomic<longlong> m_hidden_pk_val;
  std::atomic<ulonglong> m_auto_incr_val;

  /* Is this a system table */
  bool m_is_mysql_system_table;

  /* Is this table read free repl enabled */
  std::atomic_bool m_is_read_free_rpl_table{false};

  bool put_dict(Rdb_dict_manager *const dict, rocksdb::WriteBatch *const batch,
                const rocksdb::Slice &key);

  const std::string &full_tablename() const { return m_dbname_tablename; }
  const std::string &base_dbname() const { return m_dbname; }
  const std::string &base_tablename() const { return m_tablename; }
  const std::string &base_partition() const { return m_partition; }
  GL_INDEX_ID get_autoincr_gl_index_id();
};

/*
  A thread-safe sequential number generator. Its performance is not a concern
  hence it is ok to protect it by a mutex.
*/

class Rdb_seq_generator {
  uint m_next_number = 0;

  mysql_mutex_t m_mutex;

 public:
  Rdb_seq_generator(const Rdb_seq_generator &) = delete;
  Rdb_seq_generator &operator=(const Rdb_seq_generator &) = delete;
  Rdb_seq_generator() = default;

  void init(const uint initial_number) {
    mysql_mutex_init(0, &m_mutex, MY_MUTEX_INIT_FAST);
    m_next_number = initial_number;
  }

  uint get_and_update_next_number(Rdb_dict_manager *const dict);

  void cleanup() { mysql_mutex_destroy(&m_mutex); }
};

interface Rdb_tables_scanner {
  virtual int add_table(Rdb_tbl_def * tdef) = 0;
};

/*
  This contains a mapping of

     dbname.table_name -> array{Rdb_key_def}.

  objects are shared among all threads.
*/

class Rdb_ddl_manager {
  Rdb_dict_manager *m_dict = nullptr;
  // Contains Rdb_tbl_def elements
  std::unordered_map<std::string, Rdb_tbl_def *> m_ddl_hash;
  // Maps index id to <table_name, index number>
  std::map<GL_INDEX_ID, std::pair<std::string, uint>> m_index_num_to_keydef;

  // Maps index id to key definitons not yet committed to data dictionary.
  // This is mainly used to store key definitions during ALTER TABLE.
  std::map<GL_INDEX_ID, std::shared_ptr<Rdb_key_def>>
      m_index_num_to_uncommitted_keydef;
  mysql_rwlock_t m_rwlock;

  Rdb_seq_generator m_sequence;
  // A queue of table stats to write into data dictionary
  // It is produced by event listener (ie compaction and flush threads)
  // and consumed by the rocksdb background thread
  std::map<GL_INDEX_ID, Rdb_index_stats> m_stats2store;

  const std::shared_ptr<Rdb_key_def> &find(GL_INDEX_ID gl_index_id);

 public:
  Rdb_ddl_manager(const Rdb_ddl_manager &) = delete;
  Rdb_ddl_manager &operator=(const Rdb_ddl_manager &) = delete;
  Rdb_ddl_manager() {}

    /* Load the data dictionary from on-disk storage */
#if defined(ROCKSDB_INCLUDE_VALIDATE_TABLES) && ROCKSDB_INCLUDE_VALIDATE_TABLES
  bool init(Rdb_dict_manager *const dict_arg, Rdb_cf_manager *const cf_manager,
            const uint32_t validate_tables);
#else
  bool init(Rdb_dict_manager *const dict_arg, Rdb_cf_manager *const cf_manager);
#endif  // defined(ROCKSDB_INCLUDE_VALIDATE_TABLES) &&
        // ROCKSDB_INCLUDE_VALIDATE_TABLES

  void cleanup();

  Rdb_tbl_def *find(const std::string &table_name, const bool lock = true);
  std::shared_ptr<const Rdb_key_def> safe_find(GL_INDEX_ID gl_index_id);
  void set_stats(const std::unordered_map<GL_INDEX_ID, Rdb_index_stats> &stats);
  void adjust_stats(const std::vector<Rdb_index_stats> &new_data,
                    const std::vector<Rdb_index_stats> &deleted_data =
                        std::vector<Rdb_index_stats>());
  void persist_stats(const bool sync = false);

  /* Modify the mapping and write it to on-disk storage */
  int put_and_write(Rdb_tbl_def *const key_descr,
                    rocksdb::WriteBatch *const batch);
  void remove(Rdb_tbl_def *const rec, rocksdb::WriteBatch *const batch,
              const bool lock = true);
  bool rename(const std::string &from, const std::string &to,
              rocksdb::WriteBatch *const batch);

  uint get_and_update_next_number(Rdb_dict_manager *const dict) {
    return m_sequence.get_and_update_next_number(dict);
  }

  const std::string safe_get_table_name(const GL_INDEX_ID &gl_index_id);

  /* Walk the data dictionary */
  int scan_for_tables(Rdb_tables_scanner *tables_scanner);

  void erase_index_num(const GL_INDEX_ID &gl_index_id);
  void add_uncommitted_keydefs(
      const std::unordered_set<std::shared_ptr<Rdb_key_def>> &indexes);
  void remove_uncommitted_keydefs(
      const std::unordered_set<std::shared_ptr<Rdb_key_def>> &indexes);

 private:
  /* Put the data into in-memory table (only) */
  int put(Rdb_tbl_def *const key_descr, const bool lock = true);

  /* Helper functions to be passed to my_core::HASH object */
  static const uchar *get_hash_key(Rdb_tbl_def *const rec, size_t *const length,
                                   bool not_used MY_ATTRIBUTE((unused)));
  static void free_hash_elem(void *const data);

#if defined(ROCKSDB_INCLUDE_VALIDATE_TABLES) && ROCKSDB_INCLUDE_VALIDATE_TABLES
  bool validate_schemas();

  bool validate_auto_incr();
#endif  // defined(ROCKSDB_INCLUDE_VALIDATE_TABLES) &&
        // ROCKSDB_INCLUDE_VALIDATE_TABLES
};

/*
   Rdb_dict_manager manages how MySQL on RocksDB (MyRocks) stores its
  internal data dictionary.
   MyRocks stores data dictionary on dedicated system column family
  named __system__. The system column family is used by MyRocks
  internally only, and not used by applications.

   Currently MyRocks has the following data dictionary data models.

  1. Table Name => internal index id mappings
  key: Rdb_key_def::DDL_ENTRY_INDEX_START_NUMBER(0x1) + dbname.tablename
  value: version, {cf_id, index_id}*n_indexes_of_the_table
  version is 2 bytes. cf_id and index_id are 4 bytes.

  2. internal cf_id, index id => index information
  key: Rdb_key_def::INDEX_INFO(0x2) + cf_id + index_id
  value: version, index_type, kv_format_version, index_flags, ttl_duration
  index_type is 1 byte, version and kv_format_version are 2 bytes.
  index_flags is 4 bytes.
  ttl_duration is 8 bytes.

  3. CF id => CF flags
  key: Rdb_key_def::CF_DEFINITION(0x3) + cf_id
  value: version, {is_reverse_cf, is_auto_cf (deprecated), is_per_partition_cf}
  cf_flags is 4 bytes in total.

  4. Binlog entry (updated at commit)
  key: Rdb_key_def::BINLOG_INFO_INDEX_NUMBER (0x4)
  value: version, {binlog_name,binlog_pos,binlog_gtid}

  5. Ongoing drop index entry
  key: Rdb_key_def::DDL_DROP_INDEX_ONGOING(0x5) + cf_id + index_id
  value: version

  6. index stats
  key: Rdb_key_def::INDEX_STATISTICS(0x6) + cf_id + index_id
  value: version, {materialized PropertiesCollector::IndexStats}

  7. maximum index id
  key: Rdb_key_def::MAX_INDEX_ID(0x7)
  value: index_id
  index_id is 4 bytes

  8. Ongoing create index entry
  key: Rdb_key_def::DDL_CREATE_INDEX_ONGOING(0x8) + cf_id + index_id
  value: version

  9. auto_increment values
  key: Rdb_key_def::AUTO_INC(0x9) + cf_id + index_id
  value: version, {max auto_increment so far}
  max auto_increment is 8 bytes

  Data dictionary operations are atomic inside RocksDB. For example,
  when creating a table with two indexes, it is necessary to call Put
  three times. They have to be atomic. Rdb_dict_manager has a wrapper function
  begin() and commit() to make it easier to do atomic operations.

*/
class Rdb_dict_manager {
 private:
  mysql_mutex_t m_mutex;
  rocksdb::TransactionDB *m_db = nullptr;
  rocksdb::ColumnFamilyHandle *m_system_cfh = nullptr;
  /* Utility to put INDEX_INFO and CF_DEFINITION */

  uchar m_key_buf_max_index_id[Rdb_key_def::INDEX_NUMBER_SIZE] = {0};
  rocksdb::Slice m_key_slice_max_index_id;

  static void dump_index_id(uchar *const netbuf,
                            Rdb_key_def::DATA_DICT_TYPE dict_type,
                            const GL_INDEX_ID &gl_index_id);
  template <size_t T>
  static void dump_index_id(Rdb_buf_writer<T> *buf_writer,
                            Rdb_key_def::DATA_DICT_TYPE dict_type,
                            const GL_INDEX_ID &gl_index_id) {
    buf_writer->write_uint32(dict_type);
    buf_writer->write_uint32(gl_index_id.cf_id);
    buf_writer->write_uint32(gl_index_id.index_id);
  }

  void delete_with_prefix(rocksdb::WriteBatch *const batch,
                          Rdb_key_def::DATA_DICT_TYPE dict_type,
                          const GL_INDEX_ID &gl_index_id) const;
  /* Functions for fast DROP TABLE/INDEX */
  void resume_drop_indexes() const;
  void log_start_drop_table(const std::shared_ptr<Rdb_key_def> *const key_descr,
                            const uint32 n_keys,
                            const char *const log_action) const;
  void log_start_drop_index(GL_INDEX_ID gl_index_id,
                            const char *log_action) const;

 public:
  Rdb_dict_manager(const Rdb_dict_manager &) = delete;
  Rdb_dict_manager &operator=(const Rdb_dict_manager &) = delete;
  Rdb_dict_manager() = default;

  bool init(rocksdb::TransactionDB *const rdb_dict,
            Rdb_cf_manager *const cf_manager);

  inline void cleanup() { mysql_mutex_destroy(&m_mutex); }

  inline void lock() { RDB_MUTEX_LOCK_CHECK(m_mutex); }

  inline void unlock() { RDB_MUTEX_UNLOCK_CHECK(m_mutex); }

  inline rocksdb::ColumnFamilyHandle *get_system_cf() const {
    return m_system_cfh;
  }

  /* Raw RocksDB operations */
  std::unique_ptr<rocksdb::WriteBatch> begin() const;
  int commit(rocksdb::WriteBatch *const batch, const bool sync = true) const;
  rocksdb::Status get_value(const rocksdb::Slice &key,
                            std::string *const value) const;
  void put_key(rocksdb::WriteBatchBase *const batch, const rocksdb::Slice &key,
               const rocksdb::Slice &value) const;
  void delete_key(rocksdb::WriteBatchBase *batch,
                  const rocksdb::Slice &key) const;
  rocksdb::Iterator *new_iterator() const;

  /* Internal Index id => CF */
  void
  add_or_update_index_cf_mapping(rocksdb::WriteBatch *batch,
                                 struct Rdb_index_info *const index_info) const;
  void delete_index_info(rocksdb::WriteBatch *batch,
                         const GL_INDEX_ID &index_id) const;
  bool get_index_info(const GL_INDEX_ID &gl_index_id,
                      struct Rdb_index_info *const index_info) const;

  /* CF id => CF flags */
  void add_cf_flags(rocksdb::WriteBatch *const batch, const uint cf_id,
                    const uint cf_flags) const;
  bool get_cf_flags(const uint cf_id, uint *const cf_flags) const;

  /* Functions for fast CREATE/DROP TABLE/INDEX */
  void
  get_ongoing_index_operation(std::unordered_set<GL_INDEX_ID> *gl_index_ids,
                              Rdb_key_def::DATA_DICT_TYPE dd_type) const;
  bool is_index_operation_ongoing(const GL_INDEX_ID &gl_index_id,
                                  Rdb_key_def::DATA_DICT_TYPE dd_type) const;
  void start_ongoing_index_operation(rocksdb::WriteBatch *batch,
                                     const GL_INDEX_ID &gl_index_id,
                                     Rdb_key_def::DATA_DICT_TYPE dd_type) const;
  void end_ongoing_index_operation(rocksdb::WriteBatch *const batch,
                                   const GL_INDEX_ID &gl_index_id,
                                   Rdb_key_def::DATA_DICT_TYPE dd_type) const;
  bool is_drop_index_empty() const;
  void add_drop_table(std::shared_ptr<Rdb_key_def> *const key_descr,
                      const uint32 n_keys,
                      rocksdb::WriteBatch *const batch) const;
  void add_drop_index(const std::unordered_set<GL_INDEX_ID> &gl_index_ids,
                      rocksdb::WriteBatch *const batch) const;
  void add_create_index(const std::unordered_set<GL_INDEX_ID> &gl_index_ids,
                        rocksdb::WriteBatch *const batch) const;
  void
  finish_indexes_operation(const std::unordered_set<GL_INDEX_ID> &gl_index_ids,
                           Rdb_key_def::DATA_DICT_TYPE dd_type) const;
  void rollback_ongoing_index_creation() const;

  inline void get_ongoing_drop_indexes(
      std::unordered_set<GL_INDEX_ID> *gl_index_ids) const {
    get_ongoing_index_operation(gl_index_ids,
                                Rdb_key_def::DDL_DROP_INDEX_ONGOING);
  }
  inline void get_ongoing_create_indexes(
      std::unordered_set<GL_INDEX_ID> *gl_index_ids) const {
    get_ongoing_index_operation(gl_index_ids,
                                Rdb_key_def::DDL_CREATE_INDEX_ONGOING);
  }
  inline void start_drop_index(rocksdb::WriteBatch *wb,
                               const GL_INDEX_ID &gl_index_id) const {
    start_ongoing_index_operation(wb, gl_index_id,
                                  Rdb_key_def::DDL_DROP_INDEX_ONGOING);
  }
  inline void start_create_index(rocksdb::WriteBatch *wb,
                                 const GL_INDEX_ID &gl_index_id) const {
    start_ongoing_index_operation(wb, gl_index_id,
                                  Rdb_key_def::DDL_CREATE_INDEX_ONGOING);
  }
  inline void finish_drop_indexes(
      const std::unordered_set<GL_INDEX_ID> &gl_index_ids) const {
    finish_indexes_operation(gl_index_ids, Rdb_key_def::DDL_DROP_INDEX_ONGOING);
  }
  inline void finish_create_indexes(
      const std::unordered_set<GL_INDEX_ID> &gl_index_ids) const {
    finish_indexes_operation(gl_index_ids,
                             Rdb_key_def::DDL_CREATE_INDEX_ONGOING);
  }
  inline bool is_drop_index_ongoing(const GL_INDEX_ID &gl_index_id) const {
    return is_index_operation_ongoing(gl_index_id,
                                      Rdb_key_def::DDL_DROP_INDEX_ONGOING);
  }
  inline bool is_create_index_ongoing(const GL_INDEX_ID &gl_index_id) const {
    return is_index_operation_ongoing(gl_index_id,
                                      Rdb_key_def::DDL_CREATE_INDEX_ONGOING);
  }

  bool get_max_index_id(uint32_t *const index_id) const;
  bool update_max_index_id(rocksdb::WriteBatch *const batch,
                           const uint32_t index_id) const;
  void add_stats(rocksdb::WriteBatch *const batch,
                 const std::vector<Rdb_index_stats> &stats) const;
  Rdb_index_stats get_stats(GL_INDEX_ID gl_index_id) const;

  rocksdb::Status put_auto_incr_val(rocksdb::WriteBatchBase *batch,
                                    GL_INDEX_ID gl_index_id, ulonglong val,
                                    bool overwrite = false) const;
  bool get_auto_incr_val(GL_INDEX_ID gl_index_id, ulonglong *new_val) const;
};

struct Rdb_index_info {
  GL_INDEX_ID m_gl_index_id;
  uint16_t m_index_dict_version = 0;
  uchar m_index_type = 0;
  uint16_t m_kv_version = 0;
  uint32 m_index_flags = 0;
  uint64 m_ttl_duration = 0;
};

bool rdb_is_collation_supported(const my_core::CHARSET_INFO *const cs);

/*
  @brief
  Merge Operator for the auto_increment value in the system_cf

  @detail
  This class implements the rocksdb Merge Operator for auto_increment values
  that are stored to the data dictionary every transaction.

  The actual Merge function is triggered on compaction, memtable flushes, or
  when get() is called on the same key.

 */
class Rdb_system_merge_op : public rocksdb::AssociativeMergeOperator {
 public:
  /*
    Updates the new value associated with a key to be the maximum of the
    passed in value and the existing value.

    @param[IN]  key
    @param[IN]  existing_value  existing value for a key; nullptr if nonexistent
    key
    @param[IN]  value
    @param[OUT] new_value       new value after Merge
    @param[IN]  logger
  */
  bool Merge(const rocksdb::Slice &key, const rocksdb::Slice *existing_value,
             const rocksdb::Slice &value, std::string *new_value,
             rocksdb::Logger *logger) const override {
    DBUG_ASSERT(new_value != nullptr);

    if (key.size() != Rdb_key_def::INDEX_NUMBER_SIZE * 3 ||
        GetKeyType(key) != Rdb_key_def::AUTO_INC ||
        value.size() !=
            RDB_SIZEOF_AUTO_INCREMENT_VERSION + ROCKSDB_SIZEOF_AUTOINC_VALUE ||
        GetVersion(value) > Rdb_key_def::AUTO_INCREMENT_VERSION) {
      abort();
    }

    uint64_t merged_value = Deserialize(value);

    if (existing_value != nullptr) {
      if (existing_value->size() != RDB_SIZEOF_AUTO_INCREMENT_VERSION +
                                        ROCKSDB_SIZEOF_AUTOINC_VALUE ||
          GetVersion(*existing_value) > Rdb_key_def::AUTO_INCREMENT_VERSION) {
        abort();
      }

      merged_value = std::max(merged_value, Deserialize(*existing_value));
    }
    Serialize(merged_value, new_value);
    return true;
  }

  virtual const char *Name() const override { return "Rdb_system_merge_op"; }

 private:
  /*
    Serializes the integer data to the new_value buffer or the target buffer
    the merge operator will update to
   */
  void Serialize(const uint64_t data, std::string *new_value) const {
    uchar value_buf[RDB_SIZEOF_AUTO_INCREMENT_VERSION +
                    ROCKSDB_SIZEOF_AUTOINC_VALUE] = {0};
    uchar *ptr = value_buf;
    /* fill in the auto increment version */
    rdb_netbuf_store_uint16(ptr, Rdb_key_def::AUTO_INCREMENT_VERSION);
    ptr += RDB_SIZEOF_AUTO_INCREMENT_VERSION;
    /* fill in the auto increment value */
    rdb_netbuf_store_uint64(ptr, data);
    ptr += ROCKSDB_SIZEOF_AUTOINC_VALUE;
    new_value->assign(reinterpret_cast<char *>(value_buf), ptr - value_buf);
  }

  /*
    Gets the value of auto_increment type in the data dictionary from the
    value slice

    @Note Only to be used on data dictionary keys for the auto_increment type
   */
  uint64_t Deserialize(const rocksdb::Slice &s) const {
    return rdb_netbuf_to_uint64(reinterpret_cast<const uchar *>(s.data()) +
                                RDB_SIZEOF_AUTO_INCREMENT_VERSION);
  }

  /*
    Gets the type of the key of the key in the data dictionary.

    @Note Only to be used on data dictionary keys for the auto_increment type
   */
  uint16_t GetKeyType(const rocksdb::Slice &s) const {
    return rdb_netbuf_to_uint32(reinterpret_cast<const uchar *>(s.data()));
  }

  /*
    Gets the version of the auto_increment value in the data dictionary.

    @Note Only to be used on data dictionary value for the auto_increment type
   */
  uint16_t GetVersion(const rocksdb::Slice &s) const {
    return rdb_netbuf_to_uint16(reinterpret_cast<const uchar *>(s.data()));
  }
};

}  // namespace myrocks<|MERGE_RESOLUTION|>--- conflicted
+++ resolved
@@ -580,88 +580,75 @@
     or at least sk_min if SK.*/
   bool index_format_min_check(const int pk_min, const int sk_min) const;
 
-  static void pack_tiny(Rdb_field_packing *const fpi, Field *const field,
-                 uchar *buf MY_ATTRIBUTE((__unused__)), uchar **dst,
-                 Rdb_pack_field_context *const pack_ctx
-                     MY_ATTRIBUTE((__unused__)));
-
-  static void pack_short(Rdb_field_packing *const fpi, Field *const field,
-                  uchar *buf MY_ATTRIBUTE((__unused__)), uchar **dst,
-                  Rdb_pack_field_context *const pack_ctx
-                      MY_ATTRIBUTE((__unused__)));
+  static void
+  pack_tiny(Rdb_field_packing *const fpi, Field *const field,
+            uchar *buf MY_ATTRIBUTE((__unused__)), uchar **dst,
+            Rdb_pack_field_context *const pack_ctx MY_ATTRIBUTE((__unused__)));
+
+  static void
+  pack_short(Rdb_field_packing *const fpi, Field *const field,
+             uchar *buf MY_ATTRIBUTE((__unused__)), uchar **dst,
+             Rdb_pack_field_context *const pack_ctx MY_ATTRIBUTE((__unused__)));
 
   static void pack_medium(Rdb_field_packing *const fpi, Field *const field,
-                   uchar *buf MY_ATTRIBUTE((__unused__)), uchar **dst,
-                   Rdb_pack_field_context *const pack_ctx
-                       MY_ATTRIBUTE((__unused__)));
-
-  static void pack_long(Rdb_field_packing *const fpi, Field *const field,
-                 uchar *buf MY_ATTRIBUTE((__unused__)), uchar **dst,
-                 Rdb_pack_field_context *const pack_ctx
-                     MY_ATTRIBUTE((__unused__)));
+                          uchar *buf MY_ATTRIBUTE((__unused__)), uchar **dst,
+                          Rdb_pack_field_context *const pack_ctx
+                              MY_ATTRIBUTE((__unused__)));
+
+  static void
+  pack_long(Rdb_field_packing *const fpi, Field *const field,
+            uchar *buf MY_ATTRIBUTE((__unused__)), uchar **dst,
+            Rdb_pack_field_context *const pack_ctx MY_ATTRIBUTE((__unused__)));
 
   static void pack_longlong(Rdb_field_packing *const fpi, Field *const field,
-                     uchar *buf MY_ATTRIBUTE((__unused__)), uchar **dst,
-                     Rdb_pack_field_context *const pack_ctx
-                         MY_ATTRIBUTE((__unused__)));
+                            uchar *buf MY_ATTRIBUTE((__unused__)), uchar **dst,
+                            Rdb_pack_field_context *const pack_ctx
+                                MY_ATTRIBUTE((__unused__)));
 
   static void pack_double(Rdb_field_packing *const fpi, Field *const field,
-                   uchar *buf MY_ATTRIBUTE((__unused__)), uchar **dst,
-                   Rdb_pack_field_context *const pack_ctx
-                       MY_ATTRIBUTE((__unused__)));
-
-  static void pack_float(Rdb_field_packing *const fpi, Field *const field,
-                  uchar *buf MY_ATTRIBUTE((__unused__)), uchar **dst,
-                  Rdb_pack_field_context *const pack_ctx
-                      MY_ATTRIBUTE((__unused__)));
-
-  static void pack_new_decimal(Rdb_field_packing *const fpi, Field *const field,
-                        uchar *buf MY_ATTRIBUTE((__unused__)), uchar **dst,
-                        Rdb_pack_field_context *const pack_ctx
-                            MY_ATTRIBUTE((__unused__)));
-
-<<<<<<< HEAD
-  void pack_datetime2(Rdb_field_packing *const fpi, Field *const field,
-=======
+                          uchar *buf MY_ATTRIBUTE((__unused__)), uchar **dst,
+                          Rdb_pack_field_context *const pack_ctx
+                              MY_ATTRIBUTE((__unused__)));
+
+  static void
+  pack_float(Rdb_field_packing *const fpi, Field *const field,
+             uchar *buf MY_ATTRIBUTE((__unused__)), uchar **dst,
+             Rdb_pack_field_context *const pack_ctx MY_ATTRIBUTE((__unused__)));
+
+  static void pack_new_decimal(
+      Rdb_field_packing *const fpi, Field *const field,
+      uchar *buf MY_ATTRIBUTE((__unused__)), uchar **dst,
+      Rdb_pack_field_context *const pack_ctx MY_ATTRIBUTE((__unused__)));
+
   static void pack_datetime2(Rdb_field_packing *const fpi, Field *const field,
-                     uchar *buf MY_ATTRIBUTE((__unused__)), uchar **dst,
-                     Rdb_pack_field_context *const pack_ctx
-                         MY_ATTRIBUTE((__unused__)));
-
-  static void pack_timestamp2(Rdb_field_packing *const fpi, Field *const field,
->>>>>>> a820d72b
-                      uchar *buf MY_ATTRIBUTE((__unused__)), uchar **dst,
-                      Rdb_pack_field_context *const pack_ctx
-                          MY_ATTRIBUTE((__unused__)));
-
-<<<<<<< HEAD
-  void pack_timestamp2(Rdb_field_packing *const fpi, Field *const field,
-                       uchar *buf MY_ATTRIBUTE((__unused__)), uchar **dst,
-                       Rdb_pack_field_context *const pack_ctx
-                           MY_ATTRIBUTE((__unused__))) const;
-
-  void pack_time2(Rdb_field_packing *const fpi, Field *const field,
-=======
-  static void pack_time2(Rdb_field_packing *const fpi, Field *const field,
->>>>>>> a820d72b
-                  uchar *buf MY_ATTRIBUTE((__unused__)), uchar **dst,
-                  Rdb_pack_field_context *const pack_ctx
-                      MY_ATTRIBUTE((__unused__)));
-
-  static void pack_year(Rdb_field_packing *const fpi, Field *const field,
-                 uchar *buf MY_ATTRIBUTE((__unused__)), uchar **dst,
-                 Rdb_pack_field_context *const pack_ctx
-                     MY_ATTRIBUTE((__unused__)));
+                             uchar *buf MY_ATTRIBUTE((__unused__)), uchar **dst,
+                             Rdb_pack_field_context *const pack_ctx
+                                 MY_ATTRIBUTE((__unused__)));
+
+  static void pack_timestamp2(
+      Rdb_field_packing *const fpi, Field *const field,
+      uchar *buf MY_ATTRIBUTE((__unused__)), uchar **dst,
+      Rdb_pack_field_context *const pack_ctx MY_ATTRIBUTE((__unused__)));
+
+  static void
+  pack_time2(Rdb_field_packing *const fpi, Field *const field,
+             uchar *buf MY_ATTRIBUTE((__unused__)), uchar **dst,
+             Rdb_pack_field_context *const pack_ctx MY_ATTRIBUTE((__unused__)));
+
+  static void
+  pack_year(Rdb_field_packing *const fpi, Field *const field,
+            uchar *buf MY_ATTRIBUTE((__unused__)), uchar **dst,
+            Rdb_pack_field_context *const pack_ctx MY_ATTRIBUTE((__unused__)));
 
   static void pack_newdate(Rdb_field_packing *const fpi, Field *const field,
-                    uchar *buf MY_ATTRIBUTE((__unused__)), uchar **dst,
-                    Rdb_pack_field_context *const pack_ctx
-                        MY_ATTRIBUTE((__unused__)));
-
-  static void pack_blob(Rdb_field_packing *const fpi, Field *const field,
-                 uchar *buf MY_ATTRIBUTE((__unused__)), uchar **dst,
-                 Rdb_pack_field_context *const pack_ctx
-                     MY_ATTRIBUTE((__unused__)));
+                           uchar *buf MY_ATTRIBUTE((__unused__)), uchar **dst,
+                           Rdb_pack_field_context *const pack_ctx
+                               MY_ATTRIBUTE((__unused__)));
+
+  static void
+  pack_blob(Rdb_field_packing *const fpi, Field *const field,
+            uchar *buf MY_ATTRIBUTE((__unused__)), uchar **dst,
+            Rdb_pack_field_context *const pack_ctx MY_ATTRIBUTE((__unused__)));
 
   static void pack_with_make_sort_key(
       Rdb_field_packing *const fpi, Field *const field,
@@ -850,10 +837,6 @@
   std::string m_ttl_column;
 
  private:
-<<<<<<< HEAD
-  friend class Rdb_tbl_def;  // for m_index_number above
-=======
->>>>>>> a820d72b
 
   /* Number of key parts in the primary key*/
   uint m_pk_key_parts;
