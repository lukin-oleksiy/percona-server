/* Copyright (C) 2018 Percona

   This program is free software; you can redistribute it and/or modify
   it under the terms of the GNU General Public License as published by
   the Free Software Foundation; version 2 of the License.

   This program is distributed in the hope that it will be useful,
   but WITHOUT ANY WARRANTY; without even the implied warranty of
   MERCHANTABILITY or FITNESS FOR A PARTICULAR PURPOSE.  See the
   GNU General Public License for more details.

   You should have received a copy of the GNU General Public License
   along with this program; if not, write to the Free Software
   Foundation, Inc., 51 Franklin Street, Fifth Floor, Boston, MA  02110-1301,
   USA */
#include "ha_rockspart.h"
#include "ha_rocksdb.h"

using myrocks::ha_rocksdb;
namespace myrocks {
extern handlerton *rocksdb_hton;
}

handler *ha_rockspart::get_file_handler(TABLE_SHARE *share,
                                        MEM_ROOT *alloc) const {
  ha_rocksdb *file = new (alloc) ha_rocksdb(myrocks::rocksdb_hton, share);
  file->init();
  return file;
}

void ha_rockspart::set_pk_can_be_decoded_for_each_partition() {
  for (auto file = reinterpret_cast<ha_rocksdb **>(m_file); *file; file++)
    (*file)->set_pk_can_be_decoded(m_pk_can_be_decoded);
}

int ha_rockspart::open(const char *name, int mode, uint test_if_locked,
                       const dd::Table *table_def) {
  int result =
      native_part::Partition_base::open(name, mode, test_if_locked, table_def);
  set_pk_can_be_decoded_for_each_partition();
  return result;
}

int ha_rockspart::create(const char *name, TABLE *form,
                         HA_CREATE_INFO *create_info, dd::Table *table_def) {
  int result =
      native_part::Partition_base::create(name, form, create_info, table_def);
  set_pk_can_be_decoded_for_each_partition();
  return result;
}

/**
  Clone the open and locked partitioning handler.

  @param  mem_root  MEM_ROOT to use.

  @return Pointer to the successfully created clone or nullptr

  @details
<<<<<<< HEAD
  This function creates a new Partition_base handler as a clone/copy. The
  original (this) must already be opened and locked. The clone will use
  the originals m_part_info.
  It also allocates memory for ref + ref_dup.
  In Partition_base::open() it will clone its original handlers partitions
  which will allocate then on the correct MEM_ROOT and also open them.
=======
  This function creates a new native_part::Partition_base handler as a
  clone/copy. The clone will use the original m_part_info. It also allocates
  memory for ref + ref_dup. In native_part::Partition_base::open()
  a new partition handlers are created (on the passed mem_root)
  for each partition and are also opened.
>>>>>>> 7aa30e67
*/

handler *ha_rockspart::clone(const char *name, MEM_ROOT *mem_root) {
  ha_rockspart *new_handler;

<<<<<<< HEAD
  DBUG_ENTER("Partition_base::clone");
=======
  DBUG_ENTER("ha_rockspart::clone");
>>>>>>> 7aa30e67

  /* If this->table == nullptr, then the current handler has been created but
  not opened. Prohibit cloning such handler. */
  if (!table)
    DBUG_RETURN(nullptr);

  new_handler = new (mem_root) ha_rockspart(ht, table_share, m_part_info);
  if (!new_handler)
    DBUG_RETURN(nullptr);

  /*
<<<<<<< HEAD
    We will not clone each partition's handler here, it will be done in
    Partition_base::open() for clones. Also set_ha_share_ref is not needed
    here, since 1) ha_share is copied in the constructor used above
    2) each partition's cloned handler will set it from its original.
  */

  /*
=======
>>>>>>> 7aa30e67
    Allocate new_handler->ref here because otherwise ha_open will allocate it
    on this->table->mem_root and we will not be able to reclaim that memory
    when the clone handler object is destroyed.
  */
  if (!(new_handler->ref =
            (uchar *)alloc_root(mem_root, ALIGN_SIZE(ref_length) * 2)))
    goto err;

  /* We will not use clone() interface to clone individual partition
  handlers. This is because tokudb_create_handler() gives ha_tokupart handler
  instead of ha_tokudb handlers. This happens because of presence of parition
  info in TABLE_SHARE. New partition handlers are created for each partiton
  in native_part::Partition_base::open() */
  if (new_handler->ha_open(table, name, table->db_stat,
                           HA_OPEN_IGNORE_IF_LOCKED, nullptr))
    goto err;

  new_handler->m_pk_can_be_decoded = m_pk_can_be_decoded;
  new_handler->set_pk_can_be_decoded_for_each_partition();

  DBUG_RETURN((handler *)new_handler);

err:
  delete new_handler;
  DBUG_RETURN(nullptr);
}

ulong ha_rockspart::index_flags(uint idx, uint part, bool all_parts) const {
  return myrocks::ha_rocksdb::index_flags(m_pk_can_be_decoded, table_share, idx,
                                          part, all_parts);
}

bool ha_rockspart::rpl_lookup_rows() { return true; }<|MERGE_RESOLUTION|>--- conflicted
+++ resolved
@@ -57,30 +57,17 @@
   @return Pointer to the successfully created clone or nullptr
 
   @details
-<<<<<<< HEAD
-  This function creates a new Partition_base handler as a clone/copy. The
-  original (this) must already be opened and locked. The clone will use
-  the originals m_part_info.
-  It also allocates memory for ref + ref_dup.
-  In Partition_base::open() it will clone its original handlers partitions
-  which will allocate then on the correct MEM_ROOT and also open them.
-=======
   This function creates a new native_part::Partition_base handler as a
   clone/copy. The clone will use the original m_part_info. It also allocates
   memory for ref + ref_dup. In native_part::Partition_base::open()
   a new partition handlers are created (on the passed mem_root)
   for each partition and are also opened.
->>>>>>> 7aa30e67
 */
 
 handler *ha_rockspart::clone(const char *name, MEM_ROOT *mem_root) {
   ha_rockspart *new_handler;
 
-<<<<<<< HEAD
-  DBUG_ENTER("Partition_base::clone");
-=======
   DBUG_ENTER("ha_rockspart::clone");
->>>>>>> 7aa30e67
 
   /* If this->table == nullptr, then the current handler has been created but
   not opened. Prohibit cloning such handler. */
@@ -92,16 +79,6 @@
     DBUG_RETURN(nullptr);
 
   /*
-<<<<<<< HEAD
-    We will not clone each partition's handler here, it will be done in
-    Partition_base::open() for clones. Also set_ha_share_ref is not needed
-    here, since 1) ha_share is copied in the constructor used above
-    2) each partition's cloned handler will set it from its original.
-  */
-
-  /*
-=======
->>>>>>> 7aa30e67
     Allocate new_handler->ref here because otherwise ha_open will allocate it
     on this->table->mem_root and we will not be able to reclaim that memory
     when the clone handler object is destroyed.
