--- conflicted
+++ resolved
@@ -98,13 +98,10 @@
       SET(ZENFS_PLUGIN_SOURCES ${CURRENT_PLUGIN_SOURCES})
       STRING(REPLACE "-lzbd" "" CURRENT_PLUGIN_LD ${CURRENT_PLUGIN_LD})
       STRING(STRIP ${CURRENT_PLUGIN_LD} CURRENT_PLUGIN_LD)
-<<<<<<< HEAD
       EXECUTE_PROCESS(COMMAND "./generate-version.sh" WORKING_DIRECTORY "${PLUGIN_ROOT}" RESULT_VARIABLE GENVER_RESULT)
       IF (NOT GENVER_RESULT EQUAL 0)
         MESSAGE(FATAL_ERROR "Cannot generate zenfs version file")
       ENDIF()
-=======
->>>>>>> 1c7df5eb
     ENDIF()
     LIST(APPEND PLUGIN_SOURCES ${CURRENT_PLUGIN_SOURCES})
     LIST(APPEND PLUGIN_LD ${CURRENT_PLUGIN_LD})
