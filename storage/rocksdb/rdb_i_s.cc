/*
   Copyright (c) 2012, Monty Program Ab

   This program is free software; you can redistribute it and/or modify
   it under the terms of the GNU General Public License as published by
   the Free Software Foundation; version 2 of the License.

   This program is distributed in the hope that it will be useful,
   but WITHOUT ANY WARRANTY; without even the implied warranty of
   MERCHANTABILITY or FITNESS FOR A PARTICULAR PURPOSE.  See the
   GNU General Public License for more details.

   You should have received a copy of the GNU General Public License
   along with this program; if not, write to the Free Software
   Foundation, Inc., 59 Temple Place, Suite 330, Boston, MA  02111-1307  USA */

/* C++ standard header files */
#include <algorithm>
#include <cctype>
#include <map>
#include <string>
#include <vector>

/* MySQL header files */
<<<<<<< HEAD
#include <sql_show.h>
#include <sql_string.h>
=======
#include "sql_string.h" /* for now this must violate clang-format style as it */
                        /* is needed before sql_show.h */
#include "sql_show.h"
>>>>>>> be20e845

/* RocksDB header files */
#include "rocksdb/compaction_filter.h"
#include "rocksdb/convenience.h"
#include "rocksdb/filter_policy.h"
#include "rocksdb/memtablerep.h"
#include "rocksdb/merge_operator.h"
#include "rocksdb/slice_transform.h"
#include "rocksdb/utilities/transaction_db.h"

/* MyRocks header files */
#include "./ha_rocksdb.h"
#include "./ha_rocksdb_proto.h"
#include "./rdb_cf_manager.h"
#include "./rdb_datadic.h"
#include "./rdb_utils.h"

namespace myrocks {

/**
  Define the INFORMATION_SCHEMA (I_S) structures needed by MyRocks storage
  engine.
*/

#define ROCKSDB_FIELD_INFO(_name_, _len_, _type_, _flag_)                      \
  { _name_, _len_, _type_, 0, _flag_, nullptr, 0 }

#define ROCKSDB_FIELD_INFO_END                                                 \
  ROCKSDB_FIELD_INFO(nullptr, 0, MYSQL_TYPE_NULL, 0)

/*
  Support for INFORMATION_SCHEMA.ROCKSDB_CFSTATS dynamic table
 */
namespace RDB_CFSTATS_FIELD {
enum { CF_NAME = 0, STAT_TYPE, VALUE };
}  // namespace RDB_CFSTATS_FIELD

static ST_FIELD_INFO rdb_i_s_cfstats_fields_info[] = {
    ROCKSDB_FIELD_INFO("CF_NAME", NAME_LEN + 1, MYSQL_TYPE_STRING, 0),
    ROCKSDB_FIELD_INFO("STAT_TYPE", NAME_LEN + 1, MYSQL_TYPE_STRING, 0),
    ROCKSDB_FIELD_INFO("VALUE", sizeof(uint64_t), MYSQL_TYPE_LONGLONG, 0),
    ROCKSDB_FIELD_INFO_END};

static int rdb_i_s_cfstats_fill_table(
    my_core::THD *const thd, my_core::TABLE_LIST *const tables,
    my_core::Item *const cond MY_ATTRIBUTE((__unused__))) {
  DBUG_ENTER_FUNC();

  DBUG_ASSERT(tables != nullptr);
  DBUG_ASSERT(tables->table != nullptr);
  DBUG_ASSERT(tables->table->field != nullptr);

  int ret = 0;
  Rdb_hton_init_state::Scoped_lock state_lock(*rdb_get_hton_init_state(),
                                              false);
  if (!rdb_get_hton_init_state()->initialized()) {
    ret = ER_PLUGIN_IS_NOT_LOADED;
    my_error(ret, MYF(0), rocksdb_hton_name);
    DBUG_RETURN(ret);
  }
  uint64_t val;

  const std::vector<std::pair<const std::string, std::string>> cf_properties = {
      {rocksdb::DB::Properties::kNumImmutableMemTable,
       "NUM_IMMUTABLE_MEM_TABLE"},
      {rocksdb::DB::Properties::kMemTableFlushPending,
       "MEM_TABLE_FLUSH_PENDING"},
      {rocksdb::DB::Properties::kCompactionPending, "COMPACTION_PENDING"},
      {rocksdb::DB::Properties::kCurSizeActiveMemTable,
       "CUR_SIZE_ACTIVE_MEM_TABLE"},
      {rocksdb::DB::Properties::kCurSizeAllMemTables,
       "CUR_SIZE_ALL_MEM_TABLES"},
      {rocksdb::DB::Properties::kNumEntriesActiveMemTable,
       "NUM_ENTRIES_ACTIVE_MEM_TABLE"},
      {rocksdb::DB::Properties::kNumEntriesImmMemTables,
       "NUM_ENTRIES_IMM_MEM_TABLES"},
      {rocksdb::DB::Properties::kEstimateTableReadersMem,
       "NON_BLOCK_CACHE_SST_MEM_USAGE"},
      {rocksdb::DB::Properties::kNumLiveVersions, "NUM_LIVE_VERSIONS"}};

  rocksdb::DB *const rdb = rdb_get_rocksdb_db();

  if (!rdb) {
    DBUG_RETURN(ret);
  }

  const Rdb_cf_manager &cf_manager = rdb_get_cf_manager();

  for (const auto &cf_name : cf_manager.get_cf_names()) {
    DBUG_ASSERT(!cf_name.empty());
    rocksdb::ColumnFamilyHandle *cfh = cf_manager.get_cf(cf_name);
    if (cfh == nullptr) {
      continue;
    }

    for (const auto &property : cf_properties) {
      if (!rdb->GetIntProperty(cfh, property.first, &val)) {
        continue;
      }

      tables->table->field[RDB_CFSTATS_FIELD::CF_NAME]->store(
          cf_name.c_str(), cf_name.size(), system_charset_info);
      tables->table->field[RDB_CFSTATS_FIELD::STAT_TYPE]->store(
          property.second.c_str(), property.second.size(), system_charset_info);
      tables->table->field[RDB_CFSTATS_FIELD::VALUE]->store(val, true);

      ret = static_cast<int>(
          my_core::schema_table_store_record(thd, tables->table));

      if (ret) {
        DBUG_RETURN(ret);
      }
    }
  }

  DBUG_RETURN(0);
}

static int rdb_i_s_cfstats_init(void *p) {
  DBUG_ENTER_FUNC();

  DBUG_ASSERT(p != nullptr);

  my_core::ST_SCHEMA_TABLE *schema;

  schema = (my_core::ST_SCHEMA_TABLE *)p;

  schema->fields_info = rdb_i_s_cfstats_fields_info;
  schema->fill_table = rdb_i_s_cfstats_fill_table;

  DBUG_RETURN(0);
}

/*
  Support for INFORMATION_SCHEMA.ROCKSDB_DBSTATS dynamic table
 */
namespace RDB_DBSTATS_FIELD {
enum { STAT_TYPE = 0, VALUE };
}  // namespace RDB_DBSTATS_FIELD

static ST_FIELD_INFO rdb_i_s_dbstats_fields_info[] = {
    ROCKSDB_FIELD_INFO("STAT_TYPE", NAME_LEN + 1, MYSQL_TYPE_STRING, 0),
    ROCKSDB_FIELD_INFO("VALUE", sizeof(uint64_t), MYSQL_TYPE_LONGLONG, 0),
    ROCKSDB_FIELD_INFO_END};

static int rdb_i_s_dbstats_fill_table(
    my_core::THD *const thd, my_core::TABLE_LIST *const tables,
    my_core::Item *const cond MY_ATTRIBUTE((__unused__))) {
  DBUG_ENTER_FUNC();

  DBUG_ASSERT(tables != nullptr);
  DBUG_ASSERT(tables->table != nullptr);
  DBUG_ASSERT(tables->table->field != nullptr);

  int ret = 0;
  Rdb_hton_init_state::Scoped_lock state_lock(*rdb_get_hton_init_state(),
                                              false);
  if (!rdb_get_hton_init_state()->initialized()) {
    ret = ER_PLUGIN_IS_NOT_LOADED;
    my_error(ret, MYF(0), rocksdb_hton_name);
    DBUG_RETURN(ret);
  }
  uint64_t val;

  const std::vector<std::pair<std::string, std::string>> db_properties = {
      {rocksdb::DB::Properties::kBackgroundErrors, "DB_BACKGROUND_ERRORS"},
      {rocksdb::DB::Properties::kNumSnapshots, "DB_NUM_SNAPSHOTS"},
      {rocksdb::DB::Properties::kOldestSnapshotTime,
       "DB_OLDEST_SNAPSHOT_TIME"}};

  rocksdb::DB *const rdb = rdb_get_rocksdb_db();

  if (!rdb) {
    DBUG_RETURN(ret);
  }

  const rocksdb::BlockBasedTableOptions &table_options =
      rdb_get_table_options();

  for (const auto &property : db_properties) {
    if (!rdb->GetIntProperty(property.first, &val)) {
      continue;
    }

    tables->table->field[RDB_DBSTATS_FIELD::STAT_TYPE]->store(
        property.second.c_str(), property.second.size(), system_charset_info);
    tables->table->field[RDB_DBSTATS_FIELD::VALUE]->store(val, true);

    ret = static_cast<int>(
        my_core::schema_table_store_record(thd, tables->table));

    if (ret) {
      DBUG_RETURN(ret);
    }
  }

  /*
    Currently, this can only show the usage of a block cache allocated
    directly by the handlerton. If the column family config specifies a block
    cache (i.e. the column family option has a parameter such as
    block_based_table_factory={block_cache=1G}), then the block cache is
    allocated within the rocksdb::GetColumnFamilyOptionsFromString().

    There is no interface to retrieve this block cache, nor fetch the usage
    information from the column family.
   */
  val = (table_options.block_cache ? table_options.block_cache->GetUsage() : 0);

  tables->table->field[RDB_DBSTATS_FIELD::STAT_TYPE]->store(
      STRING_WITH_LEN("DB_BLOCK_CACHE_USAGE"), system_charset_info);
  tables->table->field[RDB_DBSTATS_FIELD::VALUE]->store(val, true);

  ret =
      static_cast<int>(my_core::schema_table_store_record(thd, tables->table));

  DBUG_RETURN(ret);
}

static int rdb_i_s_dbstats_init(void *const p) {
  DBUG_ENTER_FUNC();

  DBUG_ASSERT(p != nullptr);

  my_core::ST_SCHEMA_TABLE *schema;

  schema = (my_core::ST_SCHEMA_TABLE *)p;

  schema->fields_info = rdb_i_s_dbstats_fields_info;
  schema->fill_table = rdb_i_s_dbstats_fill_table;

  DBUG_RETURN(0);
}

/*
  Support for INFORMATION_SCHEMA.ROCKSDB_PERF_CONTEXT dynamic table
 */
namespace RDB_PERF_CONTEXT_FIELD {
enum { TABLE_SCHEMA = 0, TABLE_NAME, PARTITION_NAME, STAT_TYPE, VALUE };
}  // namespace RDB_PERF_CONTEXT_FIELD

static ST_FIELD_INFO rdb_i_s_perf_context_fields_info[] = {
    ROCKSDB_FIELD_INFO("TABLE_SCHEMA", NAME_LEN + 1, MYSQL_TYPE_STRING, 0),
    ROCKSDB_FIELD_INFO("TABLE_NAME", NAME_LEN + 1, MYSQL_TYPE_STRING, 0),
    ROCKSDB_FIELD_INFO("PARTITION_NAME", NAME_LEN + 1, MYSQL_TYPE_STRING,
                       MY_I_S_MAYBE_NULL),
    ROCKSDB_FIELD_INFO("STAT_TYPE", NAME_LEN + 1, MYSQL_TYPE_STRING, 0),
    ROCKSDB_FIELD_INFO("VALUE", sizeof(uint64_t), MYSQL_TYPE_LONGLONG, 0),
    ROCKSDB_FIELD_INFO_END};

static int rdb_i_s_perf_context_fill_table(
    my_core::THD *const thd, my_core::TABLE_LIST *const tables,
    my_core::Item *const cond MY_ATTRIBUTE((__unused__))) {
  DBUG_ENTER_FUNC();

  DBUG_ASSERT(thd != nullptr);
  DBUG_ASSERT(tables != nullptr);
  DBUG_ASSERT(tables->table != nullptr);

  int ret = 0;
  Rdb_hton_init_state::Scoped_lock state_lock(*rdb_get_hton_init_state(),
                                              false);
  if (!rdb_get_hton_init_state()->initialized()) {
    ret = ER_PLUGIN_IS_NOT_LOADED;
    my_error(ret, MYF(0), rocksdb_hton_name);
    DBUG_RETURN(ret);
  }

  Field **field = tables->table->field;
  DBUG_ASSERT(field != nullptr);

  rocksdb::DB *const rdb = rdb_get_rocksdb_db();

  if (!rdb) {
    DBUG_RETURN(ret);
  }

  const std::vector<std::string> tablenames = rdb_get_open_table_names();

  for (const auto &it : tablenames) {
    std::string str, dbname, tablename, partname;
    Rdb_perf_counters counters;

    int rc = rdb_normalize_tablename(it, &str);

    if (rc != HA_EXIT_SUCCESS) {
      DBUG_RETURN(rc);
    }

    if (rdb_split_normalized_tablename(str, &dbname, &tablename, &partname)) {
      continue;
    }

    if (rdb_get_table_perf_counters(it.c_str(), &counters)) {
      continue;
    }

    field[RDB_PERF_CONTEXT_FIELD::TABLE_SCHEMA]->store(
        dbname.c_str(), dbname.size(), system_charset_info);
    field[RDB_PERF_CONTEXT_FIELD::TABLE_NAME]->store(
        tablename.c_str(), tablename.size(), system_charset_info);

    if (partname.size() == 0) {
      field[RDB_PERF_CONTEXT_FIELD::PARTITION_NAME]->set_null();
    } else {
      field[RDB_PERF_CONTEXT_FIELD::PARTITION_NAME]->set_notnull();
      field[RDB_PERF_CONTEXT_FIELD::PARTITION_NAME]->store(
          partname.c_str(), partname.size(), system_charset_info);
    }

    for (int i = 0; i < PC_MAX_IDX; i++) {
      field[RDB_PERF_CONTEXT_FIELD::STAT_TYPE]->store(
          rdb_pc_stat_types[i].c_str(), rdb_pc_stat_types[i].size(),
          system_charset_info);
      field[RDB_PERF_CONTEXT_FIELD::VALUE]->store(counters.m_value[i], true);

      ret = static_cast<int>(
          my_core::schema_table_store_record(thd, tables->table));

      if (ret) {
        DBUG_RETURN(ret);
      }
    }
  }

  DBUG_RETURN(0);
}

static int rdb_i_s_perf_context_init(void *const p) {
  DBUG_ENTER_FUNC();

  DBUG_ASSERT(p != nullptr);

  my_core::ST_SCHEMA_TABLE *schema;

  schema = (my_core::ST_SCHEMA_TABLE *)p;

  schema->fields_info = rdb_i_s_perf_context_fields_info;
  schema->fill_table = rdb_i_s_perf_context_fill_table;

  DBUG_RETURN(0);
}

/*
  Support for INFORMATION_SCHEMA.ROCKSDB_PERF_CONTEXT_GLOBAL dynamic table
 */
namespace RDB_PERF_CONTEXT_GLOBAL_FIELD {
enum { STAT_TYPE = 0, VALUE };
}  // namespace RDB_PERF_CONTEXT_GLOBAL_FIELD

static ST_FIELD_INFO rdb_i_s_perf_context_global_fields_info[] = {
    ROCKSDB_FIELD_INFO("STAT_TYPE", NAME_LEN + 1, MYSQL_TYPE_STRING, 0),
    ROCKSDB_FIELD_INFO("VALUE", sizeof(uint64_t), MYSQL_TYPE_LONGLONG, 0),
    ROCKSDB_FIELD_INFO_END};

static int rdb_i_s_perf_context_global_fill_table(
    my_core::THD *const thd, my_core::TABLE_LIST *const tables,
    my_core::Item *const cond MY_ATTRIBUTE((__unused__))) {
  DBUG_ENTER_FUNC();

  DBUG_ASSERT(thd != nullptr);
  DBUG_ASSERT(tables != nullptr);
  DBUG_ASSERT(tables->table != nullptr);
  DBUG_ASSERT(tables->table->field != nullptr);

  int ret = 0;
  Rdb_hton_init_state::Scoped_lock state_lock(*rdb_get_hton_init_state(),
                                              false);
  if (!rdb_get_hton_init_state()->initialized()) {
    ret = ER_PLUGIN_IS_NOT_LOADED;
    my_error(ret, MYF(0), rocksdb_hton_name);
    DBUG_RETURN(ret);
  }

  rocksdb::DB *const rdb = rdb_get_rocksdb_db();

  if (!rdb) {
    DBUG_RETURN(ret);
  }

  // Get a copy of the global perf counters.
  Rdb_perf_counters global_counters;
  rdb_get_global_perf_counters(&global_counters);

  for (int i = 0; i < PC_MAX_IDX; i++) {
    tables->table->field[RDB_PERF_CONTEXT_GLOBAL_FIELD::STAT_TYPE]->store(
        rdb_pc_stat_types[i].c_str(), rdb_pc_stat_types[i].size(),
        system_charset_info);
    tables->table->field[RDB_PERF_CONTEXT_GLOBAL_FIELD::VALUE]->store(
        global_counters.m_value[i], true);

    ret = static_cast<int>(
        my_core::schema_table_store_record(thd, tables->table));

    if (ret) {
      DBUG_RETURN(ret);
    }
  }

  DBUG_RETURN(0);
}

static int rdb_i_s_perf_context_global_init(void *const p) {
  DBUG_ENTER_FUNC();

  DBUG_ASSERT(p != nullptr);

  my_core::ST_SCHEMA_TABLE *schema;

  schema = (my_core::ST_SCHEMA_TABLE *)p;

  schema->fields_info = rdb_i_s_perf_context_global_fields_info;
  schema->fill_table = rdb_i_s_perf_context_global_fill_table;

  DBUG_RETURN(0);
}

/*
  Support for INFORMATION_SCHEMA.ROCKSDB_CFOPTIONS dynamic table
 */
namespace RDB_CFOPTIONS_FIELD {
enum { CF_NAME = 0, OPTION_TYPE, VALUE };
}  // namespace RDB_CFOPTIONS_FIELD

static ST_FIELD_INFO rdb_i_s_cfoptions_fields_info[] = {
    ROCKSDB_FIELD_INFO("CF_NAME", NAME_LEN + 1, MYSQL_TYPE_STRING, 0),
    ROCKSDB_FIELD_INFO("OPTION_TYPE", NAME_LEN + 1, MYSQL_TYPE_STRING, 0),
    ROCKSDB_FIELD_INFO("VALUE", NAME_LEN + 1, MYSQL_TYPE_STRING, 0),
    ROCKSDB_FIELD_INFO_END};

static int rdb_i_s_cfoptions_fill_table(
    my_core::THD *const thd, my_core::TABLE_LIST *const tables,
    my_core::Item *const cond MY_ATTRIBUTE((__unused__))) {
  DBUG_ENTER_FUNC();

  DBUG_ASSERT(thd != nullptr);
  DBUG_ASSERT(tables != nullptr);

  int ret = 0;
  Rdb_hton_init_state::Scoped_lock state_lock(*rdb_get_hton_init_state(),
                                              false);
  if (!rdb_get_hton_init_state()->initialized()) {
    ret = ER_PLUGIN_IS_NOT_LOADED;
    my_error(ret, MYF(0), rocksdb_hton_name);
    DBUG_RETURN(ret);
  }

  rocksdb::DB *const rdb = rdb_get_rocksdb_db();

  if (!rdb) {
    DBUG_RETURN(ret);
  }

  Rdb_cf_manager &cf_manager = rdb_get_cf_manager();

  for (const auto &cf_name : cf_manager.get_cf_names()) {
    std::string val;
    rocksdb::ColumnFamilyOptions opts;

    DBUG_ASSERT(!cf_name.empty());
    cf_manager.get_cf_options(cf_name, &opts);

    std::vector<std::pair<std::string, std::string>> cf_option_types = {
        {"COMPARATOR", opts.comparator == nullptr
                           ? "NULL"
                           : std::string(opts.comparator->Name())},
        {"MERGE_OPERATOR", opts.merge_operator == nullptr
                               ? "NULL"
                               : std::string(opts.merge_operator->Name())},
        {"COMPACTION_FILTER",
         opts.compaction_filter == nullptr
             ? "NULL"
             : std::string(opts.compaction_filter->Name())},
        {"COMPACTION_FILTER_FACTORY",
         opts.compaction_filter_factory == nullptr
             ? "NULL"
             : std::string(opts.compaction_filter_factory->Name())},
        {"WRITE_BUFFER_SIZE", std::to_string(opts.write_buffer_size)},
        {"MAX_WRITE_BUFFER_NUMBER",
         std::to_string(opts.max_write_buffer_number)},
        {"MIN_WRITE_BUFFER_NUMBER_TO_MERGE",
         std::to_string(opts.min_write_buffer_number_to_merge)},
        {"NUM_LEVELS", std::to_string(opts.num_levels)},
        {"LEVEL0_FILE_NUM_COMPACTION_TRIGGER",
         std::to_string(opts.level0_file_num_compaction_trigger)},
        {"LEVEL0_SLOWDOWN_WRITES_TRIGGER",
         std::to_string(opts.level0_slowdown_writes_trigger)},
        {"LEVEL0_STOP_WRITES_TRIGGER",
         std::to_string(opts.level0_stop_writes_trigger)},
        {"MAX_MEM_COMPACTION_LEVEL",
         std::to_string(opts.max_mem_compaction_level)},
        {"TARGET_FILE_SIZE_BASE", std::to_string(opts.target_file_size_base)},
        {"TARGET_FILE_SIZE_MULTIPLIER",
         std::to_string(opts.target_file_size_multiplier)},
        {"MAX_BYTES_FOR_LEVEL_BASE",
         std::to_string(opts.max_bytes_for_level_base)},
        {"LEVEL_COMPACTION_DYNAMIC_LEVEL_BYTES",
         opts.level_compaction_dynamic_level_bytes ? "ON" : "OFF"},
        {"MAX_BYTES_FOR_LEVEL_MULTIPLIER",
         std::to_string(opts.max_bytes_for_level_multiplier)},
        {"SOFT_RATE_LIMIT", std::to_string(opts.soft_rate_limit)},
        {"HARD_RATE_LIMIT", std::to_string(opts.hard_rate_limit)},
        {"RATE_LIMIT_DELAY_MAX_MILLISECONDS",
         std::to_string(opts.rate_limit_delay_max_milliseconds)},
        {"ARENA_BLOCK_SIZE", std::to_string(opts.arena_block_size)},
        {"DISABLE_AUTO_COMPACTIONS",
         opts.disable_auto_compactions ? "ON" : "OFF"},
        {"PURGE_REDUNDANT_KVS_WHILE_FLUSH",
         opts.purge_redundant_kvs_while_flush ? "ON" : "OFF"},
        {"MAX_SEQUENTIAL_SKIP_IN_ITERATIONS",
         std::to_string(opts.max_sequential_skip_in_iterations)},
        {"MEMTABLE_FACTORY", opts.memtable_factory == nullptr
                                 ? "NULL"
                                 : opts.memtable_factory->Name()},
        {"INPLACE_UPDATE_SUPPORT", opts.inplace_update_support ? "ON" : "OFF"},
        {"INPLACE_UPDATE_NUM_LOCKS",
         opts.inplace_update_num_locks ? "ON" : "OFF"},
        {"MEMTABLE_PREFIX_BLOOM_BITS_RATIO",
         std::to_string(opts.memtable_prefix_bloom_size_ratio)},
        {"MEMTABLE_PREFIX_BLOOM_HUGE_PAGE_TLB_SIZE",
         std::to_string(opts.memtable_huge_page_size)},
        {"BLOOM_LOCALITY", std::to_string(opts.bloom_locality)},
        {"MAX_SUCCESSIVE_MERGES", std::to_string(opts.max_successive_merges)},
        {"OPTIMIZE_FILTERS_FOR_HITS",
         (opts.optimize_filters_for_hits ? "ON" : "OFF")},
    };

    // get MAX_BYTES_FOR_LEVEL_MULTIPLIER_ADDITIONAL option value
    val = opts.max_bytes_for_level_multiplier_additional.empty() ? "NULL" : "";

    for (const auto &level : opts.max_bytes_for_level_multiplier_additional) {
      val.append(std::to_string(level) + ":");
    }

    val.pop_back();
    cf_option_types.push_back(
        {"MAX_BYTES_FOR_LEVEL_MULTIPLIER_ADDITIONAL", val});

    // get COMPRESSION_TYPE option value
    GetStringFromCompressionType(&val, opts.compression);

    if (val.empty()) {
      val = "NULL";
    }

    cf_option_types.push_back({"COMPRESSION_TYPE", val});

    // get COMPRESSION_PER_LEVEL option value
    val = opts.compression_per_level.empty() ? "NULL" : "";

    for (const auto &compression_type : opts.compression_per_level) {
      std::string res;

      GetStringFromCompressionType(&res, compression_type);

      if (!res.empty()) {
        val.append(res + ":");
      }
    }

    val.pop_back();
    cf_option_types.push_back({"COMPRESSION_PER_LEVEL", val});

    // get compression_opts value
    val = std::to_string(opts.compression_opts.window_bits) + ":";
    val.append(std::to_string(opts.compression_opts.level) + ":");
    val.append(std::to_string(opts.compression_opts.strategy));

    cf_option_types.push_back({"COMPRESSION_OPTS", val});

    // bottommost_compression
    if (opts.bottommost_compression) {
      std::string res;

      GetStringFromCompressionType(&res, opts.bottommost_compression);

      if (!res.empty()) {
        cf_option_types.push_back({"BOTTOMMOST_COMPRESSION", res});
      }
    }

    // get PREFIX_EXTRACTOR option
    cf_option_types.push_back(
        {"PREFIX_EXTRACTOR", opts.prefix_extractor == nullptr
                                 ? "NULL"
                                 : std::string(opts.prefix_extractor->Name())});

    // get COMPACTION_STYLE option
    switch (opts.compaction_style) {
    case rocksdb::kCompactionStyleLevel:
      val = "kCompactionStyleLevel";
      break;
    case rocksdb::kCompactionStyleUniversal:
      val = "kCompactionStyleUniversal";
      break;
    case rocksdb::kCompactionStyleFIFO:
      val = "kCompactionStyleFIFO";
      break;
    case rocksdb::kCompactionStyleNone:
      val = "kCompactionStyleNone";
      break;
    default:
      val = "NULL";
    }

    cf_option_types.push_back({"COMPACTION_STYLE", val});

    // get COMPACTION_OPTIONS_UNIVERSAL related options
    const rocksdb::CompactionOptionsUniversal compac_opts =
        opts.compaction_options_universal;

    val = "{SIZE_RATIO=";

    val.append(std::to_string(compac_opts.size_ratio));
    val.append("; MIN_MERGE_WIDTH=");
    val.append(std::to_string(compac_opts.min_merge_width));
    val.append("; MAX_MERGE_WIDTH=");
    val.append(std::to_string(compac_opts.max_merge_width));
    val.append("; MAX_SIZE_AMPLIFICATION_PERCENT=");
    val.append(std::to_string(compac_opts.max_size_amplification_percent));
    val.append("; COMPRESSION_SIZE_PERCENT=");
    val.append(std::to_string(compac_opts.compression_size_percent));
    val.append("; STOP_STYLE=");

    switch (compac_opts.stop_style) {
    case rocksdb::kCompactionStopStyleSimilarSize:
      val.append("kCompactionStopStyleSimilarSize}");
      break;
    case rocksdb::kCompactionStopStyleTotalSize:
      val.append("kCompactionStopStyleTotalSize}");
      break;
    default:
      val.append("}");
    }

    cf_option_types.push_back({"COMPACTION_OPTIONS_UNIVERSAL", val});

    // get COMPACTION_OPTION_FIFO option
    cf_option_types.push_back(
        {"COMPACTION_OPTION_FIFO::MAX_TABLE_FILES_SIZE",
         std::to_string(opts.compaction_options_fifo.max_table_files_size)});

    // get table related options
    std::vector<std::string> table_options =
        split_into_vector(opts.table_factory->GetPrintableTableOptions(), '\n');

    for (auto option : table_options) {
      option.erase(std::remove(option.begin(), option.end(), ' '),
                   option.end());

      int pos = option.find(":");
      std::string option_name = option.substr(0, pos);
      std::string option_value = option.substr(pos + 1, option.length());
      std::transform(option_name.begin(), option_name.end(),
                     option_name.begin(),
                     [](unsigned char c) { return std::toupper(c); });

      cf_option_types.push_back(
          {"TABLE_FACTORY::" + option_name, option_value});
    }

    for (const auto &cf_option_type : cf_option_types) {
      DBUG_ASSERT(tables->table != nullptr);
      DBUG_ASSERT(tables->table->field != nullptr);

      tables->table->field[RDB_CFOPTIONS_FIELD::CF_NAME]->store(
          cf_name.c_str(), cf_name.size(), system_charset_info);
      tables->table->field[RDB_CFOPTIONS_FIELD::OPTION_TYPE]->store(
          cf_option_type.first.c_str(), cf_option_type.first.size(),
          system_charset_info);
      tables->table->field[RDB_CFOPTIONS_FIELD::VALUE]->store(
          cf_option_type.second.c_str(), cf_option_type.second.size(),
          system_charset_info);

      ret = static_cast<int>(
          my_core::schema_table_store_record(thd, tables->table));

      if (ret) {
        DBUG_RETURN(ret);
      }
    }
  }

  DBUG_RETURN(0);
}

/*
  Support for INFORMATION_SCHEMA.ROCKSDB_GLOBAL_INFO dynamic table
 */
namespace RDB_GLOBAL_INFO_FIELD {
enum { TYPE = 0, NAME, VALUE };
}

static ST_FIELD_INFO rdb_i_s_global_info_fields_info[] = {
    ROCKSDB_FIELD_INFO("TYPE", FN_REFLEN + 1, MYSQL_TYPE_STRING, 0),
    ROCKSDB_FIELD_INFO("NAME", FN_REFLEN + 1, MYSQL_TYPE_STRING, 0),
    ROCKSDB_FIELD_INFO("VALUE", FN_REFLEN + 1, MYSQL_TYPE_STRING, 0),
    ROCKSDB_FIELD_INFO_END};

/*
 * helper function for rdb_i_s_global_info_fill_table
 * to insert (TYPE, KEY, VALUE) rows into
 * information_schema.rocksdb_global_info
 */
static int rdb_global_info_fill_row(my_core::THD *const thd,
                                    my_core::TABLE_LIST *const tables,
                                    const char *const type,
                                    const char *const name,
                                    const char *const value) {
  DBUG_ASSERT(thd != nullptr);
  DBUG_ASSERT(tables != nullptr);
  DBUG_ASSERT(tables->table != nullptr);
  DBUG_ASSERT(type != nullptr);
  DBUG_ASSERT(name != nullptr);
  DBUG_ASSERT(value != nullptr);

  Field **field = tables->table->field;
  DBUG_ASSERT(field != nullptr);

  field[RDB_GLOBAL_INFO_FIELD::TYPE]->store(type, strlen(type),
                                            system_charset_info);
  field[RDB_GLOBAL_INFO_FIELD::NAME]->store(name, strlen(name),
                                            system_charset_info);
  field[RDB_GLOBAL_INFO_FIELD::VALUE]->store(value, strlen(value),
                                             system_charset_info);

  return my_core::schema_table_store_record(thd, tables->table);
}

static int rdb_i_s_global_info_fill_table(
    my_core::THD *const thd, my_core::TABLE_LIST *const tables,
    my_core::Item *const cond MY_ATTRIBUTE((__unused__))) {
  DBUG_ENTER_FUNC();

  DBUG_ASSERT(thd != nullptr);
  DBUG_ASSERT(tables != nullptr);

  static const uint32_t INT_BUF_LEN = 21;
  static const uint32_t CF_ID_INDEX_BUF_LEN = 60;

  int ret = 0;
  Rdb_hton_init_state::Scoped_lock state_lock(*rdb_get_hton_init_state(),
                                              false);
  if (!rdb_get_hton_init_state()->initialized()) {
    ret = ER_PLUGIN_IS_NOT_LOADED;
    my_error(ret, MYF(0), rocksdb_hton_name);
    DBUG_RETURN(ret);
  }

  /* max index info */
  const Rdb_dict_manager *const dict_manager = rdb_get_dict_manager();
  DBUG_ASSERT(dict_manager != nullptr);

  uint32_t max_index_id;
  char max_index_id_buf[INT_BUF_LEN] = {0};

  if (dict_manager->get_max_index_id(&max_index_id)) {
    snprintf(max_index_id_buf, INT_BUF_LEN, "%u", max_index_id);

    ret |= rdb_global_info_fill_row(thd, tables, "MAX_INDEX_ID", "MAX_INDEX_ID",
                                    max_index_id_buf);
  }

  /* cf_id -> cf_flags */
  char cf_id_buf[INT_BUF_LEN] = {0};
  char cf_value_buf[FN_REFLEN + 1] = {0};
  const Rdb_cf_manager &cf_manager = rdb_get_cf_manager();

  for (const auto &cf_handle : cf_manager.get_all_cf()) {
    DBUG_ASSERT(cf_handle != nullptr);

    uint flags;

    if (!dict_manager->get_cf_flags(cf_handle->GetID(), &flags)) {
      // NO_LINT_DEBUG
      sql_print_error("RocksDB: Failed to get column family flags "
                      "from CF with id = %u. MyRocks data dictionary may "
                      "be corrupted.",
                      cf_handle->GetID());
      abort();
    }

    snprintf(cf_id_buf, INT_BUF_LEN, "%u", cf_handle->GetID());
    snprintf(cf_value_buf, FN_REFLEN, "%s [%u]", cf_handle->GetName().c_str(),
             flags);

    ret |= rdb_global_info_fill_row(thd, tables, "CF_FLAGS", cf_id_buf,
                                    cf_value_buf);

    if (ret) {
      break;
    }
  }

  /* DDL_DROP_INDEX_ONGOING */
  std::unordered_set<GL_INDEX_ID> gl_index_ids;
  dict_manager->get_ongoing_index_operation(
      &gl_index_ids, Rdb_key_def::DDL_DROP_INDEX_ONGOING);
  char cf_id_index_buf[CF_ID_INDEX_BUF_LEN] = {0};

  for (auto gl_index_id : gl_index_ids) {
    snprintf(cf_id_index_buf, CF_ID_INDEX_BUF_LEN, "cf_id:%u,index_id:%u",
             gl_index_id.cf_id, gl_index_id.index_id);

    ret |= rdb_global_info_fill_row(thd, tables, "DDL_DROP_INDEX_ONGOING",
                                    cf_id_index_buf, "");

    if (ret) {
      break;
    }
  }

  DBUG_RETURN(ret);
}

/*
  Support for INFORMATION_SCHEMA.ROCKSDB_COMPACTION_STATS dynamic table
 */
static int rdb_i_s_compact_stats_fill_table(
    my_core::THD *thd, my_core::TABLE_LIST *tables,
    my_core::Item *cond MY_ATTRIBUTE((__unused__))) {
  DBUG_ASSERT(thd != nullptr);
  DBUG_ASSERT(tables != nullptr);

  DBUG_ENTER_FUNC();

  int ret = 0;
  Rdb_hton_init_state::Scoped_lock state_lock(*rdb_get_hton_init_state(),
                                              false);
  if (!rdb_get_hton_init_state()->initialized()) {
    ret = ER_PLUGIN_IS_NOT_LOADED;
    my_error(ret, MYF(0), rocksdb_hton_name);
    DBUG_RETURN(ret);
  }

  rocksdb::DB *rdb = rdb_get_rocksdb_db();

  if (!rdb) {
    DBUG_RETURN(ret);
  }

  Rdb_cf_manager &cf_manager = rdb_get_cf_manager();

  for (auto cf_name : cf_manager.get_cf_names()) {
    rocksdb::ColumnFamilyHandle *cfh = cf_manager.get_cf(cf_name);

    if (cfh == nullptr) {
      continue;
    }

    std::map<std::string, std::string> props;
    bool bool_ret MY_ATTRIBUTE((__unused__));
    bool_ret = rdb->GetMapProperty(cfh, "rocksdb.cfstats", &props);
    DBUG_ASSERT(bool_ret);

    const std::string prop_name_prefix = "compaction.";
    for (auto const &prop_ent : props) {
      std::string prop_name = prop_ent.first;
      if (prop_name.find(prop_name_prefix) != 0) {
        continue;
      }
      std::string value = prop_ent.second;
      std::size_t del_pos = prop_name.find('.', prop_name_prefix.size());
      DBUG_ASSERT(del_pos != std::string::npos);
      std::string level_str = prop_name.substr(
          prop_name_prefix.size(), del_pos - prop_name_prefix.size());
      std::string type_str = prop_name.substr(del_pos + 1);

      Field **field = tables->table->field;
      DBUG_ASSERT(field != nullptr);

      field[0]->store(cf_name.c_str(), cf_name.size(), system_charset_info);
      field[1]->store(level_str.c_str(), level_str.size(), system_charset_info);
      field[2]->store(type_str.c_str(), type_str.size(), system_charset_info);
      field[3]->store(std::stod(value));

      ret |= static_cast<int>(
          my_core::schema_table_store_record(thd, tables->table));

      if (ret != 0) {
        DBUG_RETURN(ret);
      }
    }
  }

  DBUG_RETURN(ret);
}

static ST_FIELD_INFO rdb_i_s_compact_stats_fields_info[] = {
    ROCKSDB_FIELD_INFO("CF_NAME", NAME_LEN + 1, MYSQL_TYPE_STRING, 0),
    ROCKSDB_FIELD_INFO("LEVEL", FN_REFLEN + 1, MYSQL_TYPE_STRING, 0),
    ROCKSDB_FIELD_INFO("TYPE", FN_REFLEN + 1, MYSQL_TYPE_STRING, 0),
    ROCKSDB_FIELD_INFO("VALUE", sizeof(double), MYSQL_TYPE_DOUBLE, 0),
    ROCKSDB_FIELD_INFO_END};

namespace  // anonymous namespace = not visible outside this source file
{
struct Rdb_ddl_scanner : public Rdb_tables_scanner {
  my_core::THD *m_thd;
  my_core::TABLE *m_table;

  int add_table(Rdb_tbl_def *tdef) override;
};
}  // anonymous namespace

/*
  Support for INFORMATION_SCHEMA.ROCKSDB_DDL dynamic table
 */
namespace RDB_DDL_FIELD {
enum {
  TABLE_SCHEMA = 0,
  TABLE_NAME,
  PARTITION_NAME,
  INDEX_NAME,
  COLUMN_FAMILY,
  INDEX_NUMBER,
  INDEX_TYPE,
  KV_FORMAT_VERSION,
  TTL_DURATION,
  INDEX_FLAGS,
  CF,
  AUTO_INCREMENT
};
}  // namespace RDB_DDL_FIELD

static ST_FIELD_INFO rdb_i_s_ddl_fields_info[] = {
    ROCKSDB_FIELD_INFO("TABLE_SCHEMA", NAME_LEN + 1, MYSQL_TYPE_STRING, 0),
    ROCKSDB_FIELD_INFO("TABLE_NAME", NAME_LEN + 1, MYSQL_TYPE_STRING, 0),
    ROCKSDB_FIELD_INFO("PARTITION_NAME", NAME_LEN + 1, MYSQL_TYPE_STRING,
                       MY_I_S_MAYBE_NULL),
    ROCKSDB_FIELD_INFO("INDEX_NAME", NAME_LEN + 1, MYSQL_TYPE_STRING, 0),
    ROCKSDB_FIELD_INFO("COLUMN_FAMILY", sizeof(uint32_t), MYSQL_TYPE_LONG, 0),
    ROCKSDB_FIELD_INFO("INDEX_NUMBER", sizeof(uint32_t), MYSQL_TYPE_LONG, 0),
    ROCKSDB_FIELD_INFO("INDEX_TYPE", sizeof(uint16_t), MYSQL_TYPE_SHORT, 0),
    ROCKSDB_FIELD_INFO("KV_FORMAT_VERSION", sizeof(uint16_t), MYSQL_TYPE_SHORT,
                       0),
    ROCKSDB_FIELD_INFO("TTL_DURATION", sizeof(uint64), MYSQL_TYPE_LONGLONG, 0),
    ROCKSDB_FIELD_INFO("INDEX_FLAGS", sizeof(uint64), MYSQL_TYPE_LONGLONG, 0),
    ROCKSDB_FIELD_INFO("CF", NAME_LEN + 1, MYSQL_TYPE_STRING, 0),
    ROCKSDB_FIELD_INFO("AUTO_INCREMENT", sizeof(uint64_t), MYSQL_TYPE_LONGLONG,
                       MY_I_S_MAYBE_NULL | MY_I_S_UNSIGNED),
    ROCKSDB_FIELD_INFO_END};

int Rdb_ddl_scanner::add_table(Rdb_tbl_def *tdef) {
  DBUG_ASSERT(tdef != nullptr);

  int ret = 0;

  DBUG_ASSERT(m_table != nullptr);
  Field **field = m_table->field;
  DBUG_ASSERT(field != nullptr);
  const Rdb_dict_manager *dict_manager = rdb_get_dict_manager();

  const std::string &dbname = tdef->base_dbname();
  field[RDB_DDL_FIELD::TABLE_SCHEMA]->store(dbname.c_str(), dbname.size(),
                                            system_charset_info);

  const std::string &tablename = tdef->base_tablename();
  field[RDB_DDL_FIELD::TABLE_NAME]->store(tablename.c_str(), tablename.size(),
                                          system_charset_info);

  const std::string &partname = tdef->base_partition();
  if (partname.length() == 0) {
    field[RDB_DDL_FIELD::PARTITION_NAME]->set_null();
  } else {
    field[RDB_DDL_FIELD::PARTITION_NAME]->set_notnull();
    field[RDB_DDL_FIELD::PARTITION_NAME]->store(
        partname.c_str(), partname.size(), system_charset_info);
  }

  for (uint i = 0; i < tdef->m_key_count; i++) {
    const Rdb_key_def &kd = *tdef->m_key_descr_arr[i];

    field[RDB_DDL_FIELD::INDEX_NAME]->store(kd.m_name.c_str(), kd.m_name.size(),
                                            system_charset_info);

    GL_INDEX_ID gl_index_id = kd.get_gl_index_id();
    field[RDB_DDL_FIELD::COLUMN_FAMILY]->store(gl_index_id.cf_id, true);
    field[RDB_DDL_FIELD::INDEX_NUMBER]->store(gl_index_id.index_id, true);
    field[RDB_DDL_FIELD::INDEX_TYPE]->store(kd.m_index_type, true);
    field[RDB_DDL_FIELD::KV_FORMAT_VERSION]->store(kd.m_kv_format_version,
                                                   true);
    field[RDB_DDL_FIELD::TTL_DURATION]->store(kd.m_ttl_duration, true);
    field[RDB_DDL_FIELD::INDEX_FLAGS]->store(kd.m_index_flags_bitmap, true);

    std::string cf_name = kd.get_cf()->GetName();
    field[RDB_DDL_FIELD::CF]->store(cf_name.c_str(), cf_name.size(),
                                    system_charset_info);
    ulonglong auto_incr;
    if (dict_manager->get_auto_incr_val(tdef->get_autoincr_gl_index_id(),
                                        &auto_incr)) {
      field[RDB_DDL_FIELD::AUTO_INCREMENT]->set_notnull();
      field[RDB_DDL_FIELD::AUTO_INCREMENT]->store(auto_incr, true);
    } else {
      field[RDB_DDL_FIELD::AUTO_INCREMENT]->set_null();
    }

    ret = my_core::schema_table_store_record(m_thd, m_table);
    if (ret)
      return ret;
  }
  return HA_EXIT_SUCCESS;
}

static int rdb_i_s_ddl_fill_table(my_core::THD *const thd,
                                  my_core::TABLE_LIST *const tables,
                                  my_core::Item *const cond) {
  DBUG_ENTER_FUNC();

  DBUG_ASSERT(thd != nullptr);
  DBUG_ASSERT(tables != nullptr);
  DBUG_ASSERT(tables->table != nullptr);

  int ret = 0;
  Rdb_hton_init_state::Scoped_lock state_lock(*rdb_get_hton_init_state(),
                                              false);
  if (!rdb_get_hton_init_state()->initialized()) {
    ret = ER_PLUGIN_IS_NOT_LOADED;
    my_error(ret, MYF(0), rocksdb_hton_name);
    DBUG_RETURN(ret);
  }

  rocksdb::DB *const rdb = rdb_get_rocksdb_db();

  if (!rdb) {
    DBUG_RETURN(ret);
  }

  Rdb_ddl_scanner ddl_arg;

  ddl_arg.m_thd = thd;
  ddl_arg.m_table = tables->table;

  Rdb_ddl_manager *ddl_manager = rdb_get_ddl_manager();
  DBUG_ASSERT(ddl_manager != nullptr);

  ret = ddl_manager->scan_for_tables(&ddl_arg);

  DBUG_RETURN(ret);
}

static int rdb_i_s_ddl_init(void *const p) {
  DBUG_ENTER_FUNC();

  my_core::ST_SCHEMA_TABLE *schema;

  DBUG_ASSERT(p != nullptr);

  schema = (my_core::ST_SCHEMA_TABLE *)p;

  schema->fields_info = rdb_i_s_ddl_fields_info;
  schema->fill_table = rdb_i_s_ddl_fill_table;

  DBUG_RETURN(0);
}

static int rdb_i_s_cfoptions_init(void *const p) {
  DBUG_ENTER_FUNC();

  DBUG_ASSERT(p != nullptr);

  my_core::ST_SCHEMA_TABLE *schema;

  schema = (my_core::ST_SCHEMA_TABLE *)p;

  schema->fields_info = rdb_i_s_cfoptions_fields_info;
  schema->fill_table = rdb_i_s_cfoptions_fill_table;

  DBUG_RETURN(0);
}

static int rdb_i_s_global_info_init(void *const p) {
  DBUG_ENTER_FUNC();

  DBUG_ASSERT(p != nullptr);

  my_core::ST_SCHEMA_TABLE *schema;

  schema = reinterpret_cast<my_core::ST_SCHEMA_TABLE *>(p);

  schema->fields_info = rdb_i_s_global_info_fields_info;
  schema->fill_table = rdb_i_s_global_info_fill_table;

  DBUG_RETURN(0);
}

static int rdb_i_s_compact_stats_init(void *p) {
  my_core::ST_SCHEMA_TABLE *schema;

  DBUG_ENTER_FUNC();
  DBUG_ASSERT(p != nullptr);

  schema = reinterpret_cast<my_core::ST_SCHEMA_TABLE *>(p);

  schema->fields_info = rdb_i_s_compact_stats_fields_info;
  schema->fill_table = rdb_i_s_compact_stats_fill_table;

  DBUG_RETURN(0);
}

/* Given a path to a file return just the filename portion. */
static std::string rdb_filename_without_path(const std::string &path) {
  /* Find last slash in path */
  const size_t pos = path.rfind('/');

  /* None found?  Just return the original string */
  if (pos == std::string::npos) {
    return std::string(path);
  }

  /* Return everything after the slash (or backslash) */
  return path.substr(pos + 1);
}

/*
  Support for INFORMATION_SCHEMA.ROCKSDB_INDEX_FILE_MAP dynamic table
 */
namespace RDB_INDEX_FILE_MAP_FIELD {
enum {
  COLUMN_FAMILY = 0,
  INDEX_NUMBER,
  SST_NAME,
  NUM_ROWS,
  DATA_SIZE,
  ENTRY_DELETES,
  ENTRY_SINGLEDELETES,
  ENTRY_MERGES,
  ENTRY_OTHERS,
  DISTINCT_KEYS_PREFIX
};
}  // namespace RDB_INDEX_FILE_MAP_FIELD

static ST_FIELD_INFO rdb_i_s_index_file_map_fields_info[] = {
    /* The information_schema.rocksdb_index_file_map virtual table has four
     * fields:
     *   COLUMN_FAMILY => the index's column family contained in the SST file
     *   INDEX_NUMBER => the index id contained in the SST file
     *   SST_NAME => the name of the SST file containing some indexes
     *   NUM_ROWS => the number of entries of this index id in this SST file
     *   DATA_SIZE => the data size stored in this SST file for this index id */
    ROCKSDB_FIELD_INFO("COLUMN_FAMILY", sizeof(uint32_t), MYSQL_TYPE_LONG, 0),
    ROCKSDB_FIELD_INFO("INDEX_NUMBER", sizeof(uint32_t), MYSQL_TYPE_LONG, 0),
    ROCKSDB_FIELD_INFO("SST_NAME", NAME_LEN + 1, MYSQL_TYPE_STRING, 0),
    ROCKSDB_FIELD_INFO("NUM_ROWS", sizeof(int64_t), MYSQL_TYPE_LONGLONG, 0),
    ROCKSDB_FIELD_INFO("DATA_SIZE", sizeof(int64_t), MYSQL_TYPE_LONGLONG, 0),
    ROCKSDB_FIELD_INFO("ENTRY_DELETES", sizeof(int64_t), MYSQL_TYPE_LONGLONG,
                       0),
    ROCKSDB_FIELD_INFO("ENTRY_SINGLEDELETES", sizeof(int64_t),
                       MYSQL_TYPE_LONGLONG, 0),
    ROCKSDB_FIELD_INFO("ENTRY_MERGES", sizeof(int64_t), MYSQL_TYPE_LONGLONG, 0),
    ROCKSDB_FIELD_INFO("ENTRY_OTHERS", sizeof(int64_t), MYSQL_TYPE_LONGLONG, 0),
    ROCKSDB_FIELD_INFO("DISTINCT_KEYS_PREFIX", MAX_REF_PARTS * 25,
                       MYSQL_TYPE_STRING, 0),
    ROCKSDB_FIELD_INFO_END};

/* Fill the information_schema.rocksdb_index_file_map virtual table */
static int rdb_i_s_index_file_map_fill_table(
    my_core::THD *const thd, my_core::TABLE_LIST *const tables,
    my_core::Item *const cond MY_ATTRIBUTE((__unused__))) {
  DBUG_ENTER_FUNC();

  DBUG_ASSERT(thd != nullptr);
  DBUG_ASSERT(tables != nullptr);
  DBUG_ASSERT(tables->table != nullptr);

  int ret = 0;
  Rdb_hton_init_state::Scoped_lock state_lock(*rdb_get_hton_init_state(),
                                              false);
  if (!rdb_get_hton_init_state()->initialized()) {
    ret = ER_PLUGIN_IS_NOT_LOADED;
    my_error(ret, MYF(0), rocksdb_hton_name);
    DBUG_RETURN(ret);
  }

  Field **field = tables->table->field;
  DBUG_ASSERT(field != nullptr);

  /* Iterate over all the column families */
  rocksdb::DB *const rdb = rdb_get_rocksdb_db();

  if (!rdb) {
    DBUG_RETURN(ret);
  }

  const Rdb_cf_manager &cf_manager = rdb_get_cf_manager();

  for (const auto &cf_handle : cf_manager.get_all_cf()) {
    /* Grab the the properties of all the tables in the column family */
    rocksdb::TablePropertiesCollection table_props_collection;
    const rocksdb::Status s =
        rdb->GetPropertiesOfAllTables(cf_handle, &table_props_collection);

    if (!s.ok()) {
      continue;
    }

    /* Iterate over all the items in the collection, each of which contains a
     * name and the actual properties */
    for (const auto &props : table_props_collection) {
      /* Add the SST name into the output */
      const std::string sst_name = rdb_filename_without_path(props.first);

      field[RDB_INDEX_FILE_MAP_FIELD::SST_NAME]->store(
          sst_name.data(), sst_name.size(), system_charset_info);

      /* Get the __indexstats__ data out of the table property */
      std::vector<Rdb_index_stats> stats;
      Rdb_tbl_prop_coll::read_stats_from_tbl_props(props.second, &stats);

      if (stats.empty()) {
        field[RDB_INDEX_FILE_MAP_FIELD::COLUMN_FAMILY]->store(-1, true);
        field[RDB_INDEX_FILE_MAP_FIELD::INDEX_NUMBER]->store(-1, true);
        field[RDB_INDEX_FILE_MAP_FIELD::NUM_ROWS]->store(-1, true);
        field[RDB_INDEX_FILE_MAP_FIELD::DATA_SIZE]->store(-1, true);
        field[RDB_INDEX_FILE_MAP_FIELD::ENTRY_DELETES]->store(-1, true);
        field[RDB_INDEX_FILE_MAP_FIELD::ENTRY_SINGLEDELETES]->store(-1, true);
        field[RDB_INDEX_FILE_MAP_FIELD::ENTRY_MERGES]->store(-1, true);
        field[RDB_INDEX_FILE_MAP_FIELD::ENTRY_OTHERS]->store(-1, true);
      } else {
        for (const auto &it : stats) {
          /* Add the index number, the number of rows, and data size to the
           * output */
          field[RDB_INDEX_FILE_MAP_FIELD::COLUMN_FAMILY]->store(
              it.m_gl_index_id.cf_id, true);
          field[RDB_INDEX_FILE_MAP_FIELD::INDEX_NUMBER]->store(
              it.m_gl_index_id.index_id, true);
          field[RDB_INDEX_FILE_MAP_FIELD::NUM_ROWS]->store(it.m_rows, true);
          field[RDB_INDEX_FILE_MAP_FIELD::DATA_SIZE]->store(it.m_data_size,
                                                            true);
          field[RDB_INDEX_FILE_MAP_FIELD::ENTRY_DELETES]->store(
              it.m_entry_deletes, true);
          field[RDB_INDEX_FILE_MAP_FIELD::ENTRY_SINGLEDELETES]->store(
              it.m_entry_single_deletes, true);
          field[RDB_INDEX_FILE_MAP_FIELD::ENTRY_MERGES]->store(
              it.m_entry_merges, true);
          field[RDB_INDEX_FILE_MAP_FIELD::ENTRY_OTHERS]->store(
              it.m_entry_others, true);

          std::string distinct_keys_prefix;

          for (size_t i = 0; i < it.m_distinct_keys_per_prefix.size(); i++) {
            if (i > 0) {
              distinct_keys_prefix += ",";
            }

            distinct_keys_prefix +=
                std::to_string(it.m_distinct_keys_per_prefix[i]);
          }

          field[RDB_INDEX_FILE_MAP_FIELD::DISTINCT_KEYS_PREFIX]->store(
              distinct_keys_prefix.data(), distinct_keys_prefix.size(),
              system_charset_info);

          /* Tell MySQL about this row in the virtual table */
          ret = static_cast<int>(
              my_core::schema_table_store_record(thd, tables->table));

          if (ret != 0) {
            break;
          }
        }
      }
    }
  }

  DBUG_RETURN(ret);
}

/* Initialize the information_schema.rocksdb_index_file_map virtual table */
static int rdb_i_s_index_file_map_init(void *const p) {
  DBUG_ENTER_FUNC();

  DBUG_ASSERT(p != nullptr);

  my_core::ST_SCHEMA_TABLE *schema;

  schema = (my_core::ST_SCHEMA_TABLE *)p;

  schema->fields_info = rdb_i_s_index_file_map_fields_info;
  schema->fill_table = rdb_i_s_index_file_map_fill_table;

  DBUG_RETURN(0);
}

/*
  Support for INFORMATION_SCHEMA.ROCKSDB_LOCKS dynamic table
 */
namespace RDB_LOCKS_FIELD {
enum { COLUMN_FAMILY_ID = 0, TRANSACTION_ID, KEY, MODE };
}  // namespace RDB_LOCKS_FIELD

static ST_FIELD_INFO rdb_i_s_lock_info_fields_info[] = {
    ROCKSDB_FIELD_INFO("COLUMN_FAMILY_ID", sizeof(uint32_t), MYSQL_TYPE_LONG,
                       0),
    ROCKSDB_FIELD_INFO("TRANSACTION_ID", sizeof(uint32_t), MYSQL_TYPE_LONG, 0),
    ROCKSDB_FIELD_INFO("KEY", FN_REFLEN + 1, MYSQL_TYPE_STRING, 0),
    ROCKSDB_FIELD_INFO("MODE", 32, MYSQL_TYPE_STRING, 0),
    ROCKSDB_FIELD_INFO_END};

/* Fill the information_schema.rocksdb_locks virtual table */
static int rdb_i_s_lock_info_fill_table(
    my_core::THD *const thd, my_core::TABLE_LIST *const tables,
    my_core::Item *const cond MY_ATTRIBUTE((__unused__))) {
  DBUG_ENTER_FUNC();

  DBUG_ASSERT(thd != nullptr);
  DBUG_ASSERT(tables != nullptr);
  DBUG_ASSERT(tables->table != nullptr);
  DBUG_ASSERT(tables->table->field != nullptr);

  int ret = 0;
  Rdb_hton_init_state::Scoped_lock state_lock(*rdb_get_hton_init_state(),
                                              false);
  if (!rdb_get_hton_init_state()->initialized()) {
    ret = ER_PLUGIN_IS_NOT_LOADED;
    my_error(ret, MYF(0), rocksdb_hton_name);
    DBUG_RETURN(ret);
  }

  rocksdb::TransactionDB *const rdb = rdb_get_rocksdb_db();

  if (!rdb) {
    DBUG_RETURN(ret);
  }

  /* cf id -> rocksdb::KeyLockInfo */
  std::unordered_multimap<uint32_t, rocksdb::KeyLockInfo> lock_info =
      rdb->GetLockStatusData();

  for (const auto &lock : lock_info) {
    const uint32_t cf_id = lock.first;
    const auto &key_lock_info = lock.second;
    const auto key_hexstr = rdb_hexdump(key_lock_info.key.c_str(),
                                        key_lock_info.key.length(), FN_REFLEN);

    for (const auto &id : key_lock_info.ids) {
      tables->table->field[RDB_LOCKS_FIELD::COLUMN_FAMILY_ID]->store(cf_id,
                                                                     true);
      tables->table->field[RDB_LOCKS_FIELD::TRANSACTION_ID]->store(id, true);

      tables->table->field[RDB_LOCKS_FIELD::KEY]->store(
          key_hexstr.c_str(), key_hexstr.size(), system_charset_info);
      tables->table->field[RDB_LOCKS_FIELD::MODE]->store(
          key_lock_info.exclusive ? "X" : "S", 1, system_charset_info);

      /* Tell MySQL about this row in the virtual table */
      ret = static_cast<int>(
          my_core::schema_table_store_record(thd, tables->table));

      if (ret != 0) {
        break;
      }
    }
  }

  DBUG_RETURN(ret);
}

/* Initialize the information_schema.rocksdb_lock_info virtual table */
static int rdb_i_s_lock_info_init(void *const p) {
  DBUG_ENTER_FUNC();

  DBUG_ASSERT(p != nullptr);

  my_core::ST_SCHEMA_TABLE *schema;

  schema = (my_core::ST_SCHEMA_TABLE *)p;

  schema->fields_info = rdb_i_s_lock_info_fields_info;
  schema->fill_table = rdb_i_s_lock_info_fill_table;

  DBUG_RETURN(0);
}

/*
  Support for INFORMATION_SCHEMA.ROCKSDB_TRX dynamic table
 */
namespace RDB_TRX_FIELD {
enum {
  TRANSACTION_ID = 0,
  STATE,
  NAME,
  WRITE_COUNT,
  LOCK_COUNT,
  TIMEOUT_SEC,
  WAITING_KEY,
  WAITING_COLUMN_FAMILY_ID,
  IS_REPLICATION,
  SKIP_TRX_API,
  READ_ONLY,
  HAS_DEADLOCK_DETECTION,
  NUM_ONGOING_BULKLOAD,
  THREAD_ID,
  QUERY
};
}  // namespace RDB_TRX_FIELD

static ST_FIELD_INFO rdb_i_s_trx_info_fields_info[] = {
    ROCKSDB_FIELD_INFO("TRANSACTION_ID", sizeof(ulonglong), MYSQL_TYPE_LONGLONG,
                       0),
    ROCKSDB_FIELD_INFO("STATE", NAME_LEN + 1, MYSQL_TYPE_STRING, 0),
    ROCKSDB_FIELD_INFO("NAME", NAME_LEN + 1, MYSQL_TYPE_STRING, 0),
    ROCKSDB_FIELD_INFO("WRITE_COUNT", sizeof(ulonglong), MYSQL_TYPE_LONGLONG,
                       0),
    ROCKSDB_FIELD_INFO("LOCK_COUNT", sizeof(ulonglong), MYSQL_TYPE_LONGLONG, 0),
    ROCKSDB_FIELD_INFO("TIMEOUT_SEC", sizeof(uint32_t), MYSQL_TYPE_LONG, 0),
    ROCKSDB_FIELD_INFO("WAITING_KEY", FN_REFLEN + 1, MYSQL_TYPE_STRING, 0),
    ROCKSDB_FIELD_INFO("WAITING_COLUMN_FAMILY_ID", sizeof(uint32_t),
                       MYSQL_TYPE_LONG, 0),
    ROCKSDB_FIELD_INFO("IS_REPLICATION", sizeof(uint32_t), MYSQL_TYPE_LONG, 0),
    ROCKSDB_FIELD_INFO("SKIP_TRX_API", sizeof(uint32_t), MYSQL_TYPE_LONG, 0),
    ROCKSDB_FIELD_INFO("READ_ONLY", sizeof(uint32_t), MYSQL_TYPE_LONG, 0),
    ROCKSDB_FIELD_INFO("HAS_DEADLOCK_DETECTION", sizeof(uint32_t),
                       MYSQL_TYPE_LONG, 0),
    ROCKSDB_FIELD_INFO("NUM_ONGOING_BULKLOAD", sizeof(uint32_t),
                       MYSQL_TYPE_LONG, 0),
    ROCKSDB_FIELD_INFO("THREAD_ID", sizeof(ulong), MYSQL_TYPE_LONG, 0),
    ROCKSDB_FIELD_INFO("QUERY", NAME_LEN + 1, MYSQL_TYPE_STRING, 0),
    ROCKSDB_FIELD_INFO_END};

/* Fill the information_schema.rocksdb_trx virtual table */
static int rdb_i_s_trx_info_fill_table(
    my_core::THD *const thd, my_core::TABLE_LIST *const tables,
    my_core::Item *const cond MY_ATTRIBUTE((__unused__))) {
  DBUG_ENTER_FUNC();

  DBUG_ASSERT(thd != nullptr);
  DBUG_ASSERT(tables != nullptr);
  DBUG_ASSERT(tables->table != nullptr);
  DBUG_ASSERT(tables->table->field != nullptr);

  int ret = 0;
  Rdb_hton_init_state::Scoped_lock state_lock(*rdb_get_hton_init_state(),
                                              false);
  if (!rdb_get_hton_init_state()->initialized()) {
    ret = ER_PLUGIN_IS_NOT_LOADED;
    my_error(ret, MYF(0), rocksdb_hton_name);
    DBUG_RETURN(ret);
  }

  rocksdb::DB *const rdb = rdb_get_rocksdb_db();

  if (!rdb) {
    DBUG_RETURN(ret);
  }

  const std::vector<Rdb_trx_info> &all_trx_info = rdb_get_all_trx_info();

  for (const auto &info : all_trx_info) {
    auto name_hexstr =
        rdb_hexdump(info.name.c_str(), info.name.length(), NAME_LEN);
    auto key_hexstr = rdb_hexdump(info.waiting_key.c_str(),
                                  info.waiting_key.length(), FN_REFLEN);

    tables->table->field[RDB_TRX_FIELD::TRANSACTION_ID]->store(info.trx_id,
                                                               true);
    tables->table->field[RDB_TRX_FIELD::STATE]->store(
        info.state.c_str(), info.state.length(), system_charset_info);
    tables->table->field[RDB_TRX_FIELD::NAME]->store(
        name_hexstr.c_str(), name_hexstr.length(), system_charset_info);
    tables->table->field[RDB_TRX_FIELD::WRITE_COUNT]->store(info.write_count,
                                                            true);
    tables->table->field[RDB_TRX_FIELD::LOCK_COUNT]->store(info.lock_count,
                                                           true);
    tables->table->field[RDB_TRX_FIELD::TIMEOUT_SEC]->store(info.timeout_sec,
                                                            false);
    tables->table->field[RDB_TRX_FIELD::WAITING_KEY]->store(
        key_hexstr.c_str(), key_hexstr.length(), system_charset_info);
    tables->table->field[RDB_TRX_FIELD::WAITING_COLUMN_FAMILY_ID]->store(
        info.waiting_cf_id, true);
    tables->table->field[RDB_TRX_FIELD::IS_REPLICATION]->store(
        info.is_replication, false);
    tables->table->field[RDB_TRX_FIELD::SKIP_TRX_API]->store(info.skip_trx_api,
                                                             false);
    tables->table->field[RDB_TRX_FIELD::READ_ONLY]->store(info.read_only,
                                                          false);
    tables->table->field[RDB_TRX_FIELD::HAS_DEADLOCK_DETECTION]->store(
        info.deadlock_detect, false);
    tables->table->field[RDB_TRX_FIELD::NUM_ONGOING_BULKLOAD]->store(
        info.num_ongoing_bulk_load, false);
    tables->table->field[RDB_TRX_FIELD::THREAD_ID]->store(info.thread_id, true);
    tables->table->field[RDB_TRX_FIELD::QUERY]->store(
        info.query_str.c_str(), info.query_str.length(), system_charset_info);

    /* Tell MySQL about this row in the virtual table */
    ret = static_cast<int>(
        my_core::schema_table_store_record(thd, tables->table));

    if (ret != 0) {
      break;
    }
  }

  DBUG_RETURN(ret);
}

/* Initialize the information_schema.rocksdb_trx_info virtual table */
static int rdb_i_s_trx_info_init(void *const p) {
  DBUG_ENTER_FUNC();

  DBUG_ASSERT(p != nullptr);

  my_core::ST_SCHEMA_TABLE *schema;

  schema = (my_core::ST_SCHEMA_TABLE *)p;

  schema->fields_info = rdb_i_s_trx_info_fields_info;
  schema->fill_table = rdb_i_s_trx_info_fill_table;

  DBUG_RETURN(0);
}

/*
  Support for INFORMATION_SCHEMA.ROCKSDB_DEADLOCK dynamic table
 */
namespace RDB_DEADLOCK_FIELD {
enum {
  DEADLOCK_ID = 0,
  TRANSACTION_ID,
  CF_NAME,
  WAITING_KEY,
  LOCK_TYPE,
  INDEX_NAME,
  TABLE_NAME,
  ROLLED_BACK
};
}  // namespace RDB_DEADLOCK_FIELD

static ST_FIELD_INFO rdb_i_s_deadlock_info_fields_info[] = {
    ROCKSDB_FIELD_INFO("DEADLOCK_ID", sizeof(ulonglong), MYSQL_TYPE_LONGLONG,
                       0),
    ROCKSDB_FIELD_INFO("TRANSACTION_ID", sizeof(ulonglong), MYSQL_TYPE_LONGLONG,
                       0),
    ROCKSDB_FIELD_INFO("CF_NAME", NAME_LEN + 1, MYSQL_TYPE_STRING, 0),
    ROCKSDB_FIELD_INFO("WAITING_KEY", FN_REFLEN + 1, MYSQL_TYPE_STRING, 0),
    ROCKSDB_FIELD_INFO("LOCK_TYPE", NAME_LEN + 1, MYSQL_TYPE_STRING, 0),
    ROCKSDB_FIELD_INFO("INDEX_NAME", NAME_LEN + 1, MYSQL_TYPE_STRING, 0),
    ROCKSDB_FIELD_INFO("TABLE_NAME", NAME_LEN + 1, MYSQL_TYPE_STRING, 0),
    ROCKSDB_FIELD_INFO("ROLLED_BACK", sizeof(ulonglong), MYSQL_TYPE_LONGLONG,
                       0),
    ROCKSDB_FIELD_INFO_END};

/* Fill the information_schema.rocksdb_trx virtual table */
static int rdb_i_s_deadlock_info_fill_table(
    my_core::THD *const thd, my_core::TABLE_LIST *const tables,
    my_core::Item *const cond MY_ATTRIBUTE((__unused__))) {
  DBUG_ENTER_FUNC();

  DBUG_ASSERT(thd != nullptr);
  DBUG_ASSERT(tables != nullptr);
  DBUG_ASSERT(tables->table != nullptr);
  DBUG_ASSERT(tables->table->field != nullptr);

  static const std::string str_exclusive("EXCLUSIVE");
  static const std::string str_shared("SHARED");

  int ret = 0;
  Rdb_hton_init_state::Scoped_lock state_lock(*rdb_get_hton_init_state(),
                                              false);
  if (!rdb_get_hton_init_state()->initialized()) {
    ret = ER_PLUGIN_IS_NOT_LOADED;
    my_error(ret, MYF(0), rocksdb_hton_name);
    DBUG_RETURN(ret);
  }

  rocksdb::DB *const rdb = rdb_get_rocksdb_db();

  if (!rdb) {
    DBUG_RETURN(ret);
  }

  const std::vector<Rdb_deadlock_info> &all_dl_info = rdb_get_deadlock_info();

  ulonglong id = 0;
  for (const auto &info : all_dl_info) {
    for (const auto &trx_info : info.path) {
      tables->table->field[RDB_DEADLOCK_FIELD::DEADLOCK_ID]->store(id, true);
      tables->table->field[RDB_DEADLOCK_FIELD::TRANSACTION_ID]->store(
          trx_info.trx_id, true);
      tables->table->field[RDB_DEADLOCK_FIELD::CF_NAME]->store(
          trx_info.cf_name.c_str(), trx_info.cf_name.length(),
          system_charset_info);
      tables->table->field[RDB_DEADLOCK_FIELD::WAITING_KEY]->store(
          trx_info.waiting_key.c_str(), trx_info.waiting_key.length(),
          system_charset_info);
      if (trx_info.exclusive_lock) {
        tables->table->field[RDB_DEADLOCK_FIELD::LOCK_TYPE]->store(
            str_exclusive.c_str(), str_exclusive.length(), system_charset_info);
      } else {
        tables->table->field[RDB_DEADLOCK_FIELD::LOCK_TYPE]->store(
            str_shared.c_str(), str_shared.length(), system_charset_info);
      }
      tables->table->field[RDB_DEADLOCK_FIELD::INDEX_NAME]->store(
          trx_info.index_name.c_str(), trx_info.index_name.length(),
          system_charset_info);
      tables->table->field[RDB_DEADLOCK_FIELD::TABLE_NAME]->store(
          trx_info.table_name.c_str(), trx_info.table_name.length(),
          system_charset_info);
      tables->table->field[RDB_DEADLOCK_FIELD::ROLLED_BACK]->store(
          trx_info.trx_id == info.victim_trx_id, true);

      /* Tell MySQL about this row in the virtual table */
      ret = static_cast<int>(
          my_core::schema_table_store_record(thd, tables->table));

      if (ret != 0) {
        break;
      }
    }
    id++;
  }

  DBUG_RETURN(ret);
}

/* Initialize the information_schema.rocksdb_trx_info virtual table */
static int rdb_i_s_deadlock_info_init(void *const p) {
  DBUG_ENTER_FUNC();

  DBUG_ASSERT(p != nullptr);

  my_core::ST_SCHEMA_TABLE *schema;

  schema = (my_core::ST_SCHEMA_TABLE *)p;

  schema->fields_info = rdb_i_s_deadlock_info_fields_info;
  schema->fill_table = rdb_i_s_deadlock_info_fill_table;

  DBUG_RETURN(0);
}

static int rdb_i_s_deinit(void *p MY_ATTRIBUTE((__unused__))) {
  DBUG_ENTER_FUNC();
  DBUG_RETURN(0);
}

static struct st_mysql_information_schema rdb_i_s_info = {
    MYSQL_INFORMATION_SCHEMA_INTERFACE_VERSION};

struct st_mysql_plugin rdb_i_s_cfstats = {
    MYSQL_INFORMATION_SCHEMA_PLUGIN,
    &rdb_i_s_info,
    "ROCKSDB_CFSTATS",
    "Facebook",
    "RocksDB column family stats",
    PLUGIN_LICENSE_GPL,
    rdb_i_s_cfstats_init,
    rdb_i_s_deinit,
    0x0001,  /* version number (0.1) */
    nullptr, /* status variables */
    nullptr, /* system variables */
    nullptr, /* config options */
    0,       /* flags */
};

struct st_mysql_plugin rdb_i_s_dbstats = {
    MYSQL_INFORMATION_SCHEMA_PLUGIN,
    &rdb_i_s_info,
    "ROCKSDB_DBSTATS",
    "Facebook",
    "RocksDB database stats",
    PLUGIN_LICENSE_GPL,
    rdb_i_s_dbstats_init,
    rdb_i_s_deinit,
    0x0001,  /* version number (0.1) */
    nullptr, /* status variables */
    nullptr, /* system variables */
    nullptr, /* config options */
    0,       /* flags */
};

struct st_mysql_plugin rdb_i_s_perf_context = {
    MYSQL_INFORMATION_SCHEMA_PLUGIN,
    &rdb_i_s_info,
    "ROCKSDB_PERF_CONTEXT",
    "Facebook",
    "RocksDB perf context stats",
    PLUGIN_LICENSE_GPL,
    rdb_i_s_perf_context_init,
    rdb_i_s_deinit,
    0x0001,  /* version number (0.1) */
    nullptr, /* status variables */
    nullptr, /* system variables */
    nullptr, /* config options */
    0,       /* flags */
};

struct st_mysql_plugin rdb_i_s_perf_context_global = {
    MYSQL_INFORMATION_SCHEMA_PLUGIN,
    &rdb_i_s_info,
    "ROCKSDB_PERF_CONTEXT_GLOBAL",
    "Facebook",
    "RocksDB perf context stats (all)",
    PLUGIN_LICENSE_GPL,
    rdb_i_s_perf_context_global_init,
    rdb_i_s_deinit,
    0x0001,  /* version number (0.1) */
    nullptr, /* status variables */
    nullptr, /* system variables */
    nullptr, /* config options */
    0,       /* flags */
};

struct st_mysql_plugin rdb_i_s_cfoptions = {
    MYSQL_INFORMATION_SCHEMA_PLUGIN,
    &rdb_i_s_info,
    "ROCKSDB_CF_OPTIONS",
    "Facebook",
    "RocksDB column family options",
    PLUGIN_LICENSE_GPL,
    rdb_i_s_cfoptions_init,
    rdb_i_s_deinit,
    0x0001,  /* version number (0.1) */
    nullptr, /* status variables */
    nullptr, /* system variables */
    nullptr, /* config options */
    0,       /* flags */
};

struct st_mysql_plugin rdb_i_s_global_info = {
    MYSQL_INFORMATION_SCHEMA_PLUGIN,
    &rdb_i_s_info,
    "ROCKSDB_GLOBAL_INFO",
    "Facebook",
    "RocksDB global info",
    PLUGIN_LICENSE_GPL,
    rdb_i_s_global_info_init,
    rdb_i_s_deinit,
    0x0001,  /* version number (0.1) */
    nullptr, /* status variables */
    nullptr, /* system variables */
    nullptr, /* config options */
    0,       /* flags */
};

struct st_mysql_plugin rdb_i_s_compact_stats = {
    MYSQL_INFORMATION_SCHEMA_PLUGIN,
    &rdb_i_s_info,
    "ROCKSDB_COMPACTION_STATS",
    "Facebook",
    "RocksDB compaction stats",
    PLUGIN_LICENSE_GPL,
    rdb_i_s_compact_stats_init,
    rdb_i_s_deinit,
    0x0001,  /* version number (0.1) */
    nullptr, /* status variables */
    nullptr, /* system variables */
    nullptr, /* config options */
    0,       /* flags */
};

struct st_mysql_plugin rdb_i_s_ddl = {
    MYSQL_INFORMATION_SCHEMA_PLUGIN,
    &rdb_i_s_info,
    "ROCKSDB_DDL",
    "Facebook",
    "RocksDB Data Dictionary",
    PLUGIN_LICENSE_GPL,
    rdb_i_s_ddl_init,
    rdb_i_s_deinit,
    0x0001,  /* version number (0.1) */
    nullptr, /* status variables */
    nullptr, /* system variables */
    nullptr, /* config options */
    0,       /* flags */
};

struct st_mysql_plugin rdb_i_s_index_file_map = {
    MYSQL_INFORMATION_SCHEMA_PLUGIN,
    &rdb_i_s_info,
    "ROCKSDB_INDEX_FILE_MAP",
    "Facebook",
    "RocksDB index file map",
    PLUGIN_LICENSE_GPL,
    rdb_i_s_index_file_map_init,
    rdb_i_s_deinit,
    0x0001,  /* version number (0.1) */
    nullptr, /* status variables */
    nullptr, /* system variables */
    nullptr, /* config options */
    0,       /* flags */
};

struct st_mysql_plugin rdb_i_s_lock_info = {
    MYSQL_INFORMATION_SCHEMA_PLUGIN,
    &rdb_i_s_info,
    "ROCKSDB_LOCKS",
    "Facebook",
    "RocksDB lock information",
    PLUGIN_LICENSE_GPL,
    rdb_i_s_lock_info_init,
    nullptr,
    0x0001,  /* version number (0.1) */
    nullptr, /* status variables */
    nullptr, /* system variables */
    nullptr, /* config options */
    0,       /* flags */
};

struct st_mysql_plugin rdb_i_s_trx_info = {
    MYSQL_INFORMATION_SCHEMA_PLUGIN,
    &rdb_i_s_info,
    "ROCKSDB_TRX",
    "Facebook",
    "RocksDB transaction information",
    PLUGIN_LICENSE_GPL,
    rdb_i_s_trx_info_init,
    nullptr,
    0x0001,  /* version number (0.1) */
    nullptr, /* status variables */
    nullptr, /* system variables */
    nullptr, /* config options */
    0,       /* flags */
};

struct st_mysql_plugin rdb_i_s_deadlock_info = {
    MYSQL_INFORMATION_SCHEMA_PLUGIN,
    &rdb_i_s_info,
    "ROCKSDB_DEADLOCK",
    "Facebook",
    "RocksDB transaction information",
    PLUGIN_LICENSE_GPL,
    rdb_i_s_deadlock_info_init,
    nullptr,
    0x0001,  /* version number (0.1) */
    nullptr, /* status variables */
    nullptr, /* system variables */
    nullptr, /* config options */
    0,       /* flags */
};
}  // namespace myrocks<|MERGE_RESOLUTION|>--- conflicted
+++ resolved
@@ -22,14 +22,9 @@
 #include <vector>
 
 /* MySQL header files */
-<<<<<<< HEAD
-#include <sql_show.h>
-#include <sql_string.h>
-=======
 #include "sql_string.h" /* for now this must violate clang-format style as it */
                         /* is needed before sql_show.h */
 #include "sql_show.h"
->>>>>>> be20e845
 
 /* RocksDB header files */
 #include "rocksdb/compaction_filter.h"
