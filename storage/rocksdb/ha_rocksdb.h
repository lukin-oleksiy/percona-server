--- conflicted
+++ resolved
@@ -108,12 +108,8 @@
     std::string index_name;
     std::string table_name;
   };
-<<<<<<< HEAD
   std::vector<Rdb_dl_trx_info> path;
-=======
-  std::vector <Rdb_dl_trx_info> path;
   int64_t deadlock_time;
->>>>>>> e52091d5
   ulonglong victim_trx_id;
 };
 
