--- conflicted
+++ resolved
@@ -22,14 +22,9 @@
 #include <string>
 
 /* MySQL header files */
-<<<<<<< HEAD
-#include "./handler.h"
-#include <my_io_perf.h>
-=======
 #include "handler.h"
 #include "my_global.h"
 #include "my_io_perf.h"
->>>>>>> be20e845
 
 namespace myrocks {
 
