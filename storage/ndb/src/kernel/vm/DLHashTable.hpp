/*
   Copyright (c) 2003, 2021, Oracle and/or its affiliates.

   This program is free software; you can redistribute it and/or modify
   it under the terms of the GNU General Public License, version 2.0,
   as published by the Free Software Foundation.

   This program is also distributed with certain software (including
   but not limited to OpenSSL) that is licensed under separate terms,
   as designated in a particular file or component or in included license
   documentation.  The authors of MySQL hereby grant you an additional
   permission to link the program and your derivative works with the
   separately licensed software that they have included with MySQL.

   This program is distributed in the hope that it will be useful,
   but WITHOUT ANY WARRANTY; without even the implied warranty of
   MERCHANTABILITY or FITNESS FOR A PARTICULAR PURPOSE.  See the
   GNU General Public License, version 2.0, for more details.

   You should have received a copy of the GNU General Public License
   along with this program; if not, write to the Free Software
   Foundation, Inc., 51 Franklin St, Fifth Floor, Boston, MA 02110-1301  USA
*/

#ifndef DL_HASHTABLE_HPP
#define DL_HASHTABLE_HPP

#include <ndb_global.h>

#define JAM_FILE_ID 313


/**
 * DLMHashTable implements a hashtable using chaining
 *   (with a double linked list)
 *
 * The entries in the (uninstansiated) meta class passed to the
 * hashtable must have the following methods:
 *
 *  -# nextHash(T&) returning a reference to the next link
 *  -# prevHash(T&) returning a reference to the prev link
 *  -# bool equal(T const&,T const&) returning equality of the objects keys
 *  -# hashValue(T) calculating the hash value
 */

template <typename T, typename U = T> struct DLHashTableDefaultMethods {
static Uint32& nextHash(U& t) { return t.nextHash; }
static Uint32& prevHash(U& t) { return t.prevHash; }
static Uint32 hashValue(T const& t) { return t.hashValue(); }
static bool equal(T const& lhs, T const& rhs) { return lhs.equal(rhs); }
};

template <typename P, typename M = DLHashTableDefaultMethods<typename P::Type> >
class DLMHashTable
{
public:
  explicit DLMHashTable(P & thePool);
  ~DLMHashTable();
private:
  typedef typename P::Type T;
  DLMHashTable(const DLMHashTable&);
  DLMHashTable&  operator=(const DLMHashTable&);

public:
  /**
   * Set the no of bucket in the hashtable
   *
   * Note, can currently only be called once
   */
  bool setSize(Uint32 noOfElements);

  /**
   * Seize element from pool - return i
   *
   * Note *must* be added using <b>add</b> (even before hash.release)
   *             or be released using pool
   */
  bool seize(Ptr<T> &);

  /**
   * Add an object to the hashtable
   */
  void add(Ptr<T> &);

  /**
   * Find element key in hashtable update Ptr (i & p)
   *   (using key.equal(...))
   * @return true if found and false otherwise
   */
  bool find(Ptr<T> &, const T & key) const;

  /**
   * Update i & p value according to <b>i</b>
   */
  void getPtr(Ptr<T> &, Uint32 i) const;

  /**
   * Get element using ptr.i (update ptr.p)
   */
  void getPtr(Ptr<T> &) const;

  /**
   * Get P value for i
   */
  T * getPtr(Uint32 i) const;

  /**
   * Remove element (and set Ptr to removed element)
   * Note does not return to pool
   */
  void remove(Ptr<T> &, const T & key);

  /**
   * Remove element
   * Note does not return to pool
   */
  void remove(Uint32 i);

  /**
   * Remove element
   * Note does not return to pool
   */
  void remove(Ptr<T> &);

  /**
   * Remove all elements, but dont return them to pool
   */
  void removeAll();

  /**
   * Remove element and return to pool
   * release releases object and places it first in free list
   * releaseLast releases object and places it last in free list
   */
  void release(Uint32 i);
  void releaseLast(Uint32 i);

  /**
   * Remove element and return to pool
   * release releases object and places it first in free list
   * releaseLast releases object and places it last in free list
   */
  void release(Ptr<T> &);
  void releaseLast(Ptr<T> &);

  class Iterator {
  public:
    Ptr<T> curr;
    Uint32 bucket;
    inline bool isNull() const { return curr.isNull();}
    inline void setNull() { curr.setNull(); }
  };

  /**
   * Sets curr.p according to curr.i
   */
  void getPtr(Iterator & iter) const ;

  /**
   * First element in bucket
   */
  bool first(Iterator & iter) const;

  /**
   * Next Element
   *
   * param iter - A "fully set" iterator
   */
  bool next(Iterator & iter) const;

  /**
   * Get next element starting from bucket
   *
   * @param bucket - Which bucket to start from
   * @param iter - An "uninitialized" iterator
   */
  bool next(Uint32 bucket, Iterator & iter) const;

private:
  Uint32 mask;
  Uint32 * hashValues;
  P & thePool;
};

template <typename P, typename M>
inline
<<<<<<< HEAD
DLMHashTable<P, M>::DLMHashTable(P & _pool)
  : thePool(_pool)
{
  // Require user defined constructor on T since we fiddle
  // with T's members
  ASSERT_TYPE_HAS_CONSTRUCTOR(T);

  mask = 0;
  hashValues = 0;
}
=======
DLMHashTable<P, T, M>::DLMHashTable(P & _pool)
  : mask(0), hashValues(NULL), thePool(_pool)
{}
>>>>>>> 4c69ebba

template <typename P, typename M>
inline
DLMHashTable<P, M>::~DLMHashTable()
{
  if (hashValues != 0)
    delete [] hashValues;
}

template <typename P, typename M>
inline
bool
DLMHashTable<P, M>::setSize(Uint32 size)
{
  Uint32 i = 1;
  while (i < size) i *= 2;

  if (hashValues != NULL)
  {
    /*
      If setSize() is called twice with different size values then this is 
      most likely a bug.
    */
    assert(mask == i-1); 
    // Return true if size already set to 'size', false otherwise.
    return mask == i-1;
  }

  mask = (i - 1);
  hashValues = new Uint32[i];
  for (Uint32 j = 0; j<i; j++)
    hashValues[j] = RNIL;

  return true;
}

template <typename P, typename M>
inline
void
DLMHashTable<P, M>::add(Ptr<T> & obj)
{
  const Uint32 hv = M::hashValue(*obj.p) & mask;
  const Uint32 i  = hashValues[hv];

  if (i == RNIL)
  {
    hashValues[hv] = obj.i;
    M::nextHash(*obj.p) = RNIL;
    M::prevHash(*obj.p) = RNIL;
  }
  else
  {
    T * tmp = thePool.getPtr(i);
    M::prevHash(*tmp) = obj.i;
    M::nextHash(*obj.p) = i;
    M::prevHash(*obj.p) = RNIL;

    hashValues[hv] = obj.i;
  }
}

/**
 * First element
 */
template <typename P, typename M>
inline
bool
DLMHashTable<P, M>::first(Iterator & iter) const
{
  Uint32 i = 0;
  while (i <= mask && hashValues[i] == RNIL) i++;
  if (i <= mask)
  {
    iter.bucket = i;
    iter.curr.i = hashValues[i];
    iter.curr.p = thePool.getPtr(iter.curr.i);
    return true;
  }
  else
  {
    iter.curr.i = RNIL;
  }
  return false;
}

template <typename P, typename M>
inline
bool
DLMHashTable<P, M>::next(Iterator & iter) const
{
  if (M::nextHash(*iter.curr.p) == RNIL)
  {
    Uint32 i = iter.bucket + 1;
    while (i <= mask && hashValues[i] == RNIL) i++;
    if (i <= mask)
    {
      iter.bucket = i;
      iter.curr.i = hashValues[i];
      iter.curr.p = thePool.getPtr(iter.curr.i);
      return true;
    }
    else
    {
      iter.curr.setNull();
      return false;
    }
  }

  iter.curr.i = M::nextHash(*iter.curr.p);
  iter.curr.p = thePool.getPtr(iter.curr.i);
  return true;
}

template <typename P, typename M>
inline
void
DLMHashTable<P, M>::remove(Ptr<T> & ptr, const T & key)
{
  const Uint32 hv = M::hashValue(key) & mask;

  Uint32 i;
  T * p;
  Ptr<T> prev;
  prev.i = RNIL;

  i = hashValues[hv];
  while (i != RNIL)
  {
    p = thePool.getPtr(i);
    if (M::equal(key, * p))
    {
      const Uint32 next = M::nextHash(*p);
      if (prev.i == RNIL)
      {
        hashValues[hv] = next;
      }
      else
      {
        M::nextHash(*prev.p) = next;
      }

      if (next != RNIL)
      {
        T * nextP = thePool.getPtr(next);
        M::prevHash(*nextP) = prev.i;
      }

      ptr.i = i;
      ptr.p = p;
      return;
    }
    prev.p = p;
    prev.i = i;
    i = M::nextHash(*p);
  }
  ptr.i = RNIL;
}

template <typename P, typename M>
inline
void
DLMHashTable<P, M>::remove(Uint32 i)
{
  Ptr<T> tmp;
  tmp.i = i;
  tmp.p = thePool.getPtr(i);
  remove(tmp);
}

template <typename P, typename M>
inline
void
DLMHashTable<P, M>::release(Uint32 i)
{
  Ptr<T> tmp;
  tmp.i = i;
  tmp.p = thePool.getPtr(i);
  release(tmp);
}

template <typename P, typename M>
inline
void
DLMHashTable<P, M>::releaseLast(Uint32 i)
{
  Ptr<T> tmp;
  tmp.i = i;
  tmp.p = thePool.getPtr(i);
  releaseLast(tmp);
}

template <typename P, typename M>
inline
void
DLMHashTable<P, M>::releaseLast(Ptr<T> & ptr)
{
  remove(ptr);
  thePool.releaseLast(ptr);
}

template <typename P, typename M>
inline
void
DLMHashTable<P, M>::remove(Ptr<T> & ptr)
{
  const Uint32 next = M::nextHash(*ptr.p);
  const Uint32 prev = M::prevHash(*ptr.p);

  if (prev != RNIL)
  {
    T * prevP = thePool.getPtr(prev);
    M::nextHash(*prevP) = next;
  }
  else
  {
    const Uint32 hv = M::hashValue(*ptr.p) & mask;
    if (hashValues[hv] == ptr.i)
    {
      hashValues[hv] = next;
    }
    else
    {
      // Will add assert in 5.1
      assert(false);
    }
  }

  if (next != RNIL)
  {
    T * nextP = thePool.getPtr(next);
    M::prevHash(*nextP) = prev;
  }
}

template <typename P, typename M>
inline
void
DLMHashTable<P, M>::release(Ptr<T> & ptr)
{
  const Uint32 next = M::nextHash(*ptr.p);
  const Uint32 prev = M::prevHash(*ptr.p);

  if (prev != RNIL)
  {
    T * prevP = thePool.getPtr(prev);
    M::nextHash(*prevP) = next;
  }
  else
  {
    const Uint32 hv = M::hashValue(*ptr.p) & mask;
    if (hashValues[hv] == ptr.i)
    {
      hashValues[hv] = next;
    }
    else
    {
      assert(false);
      // Will add assert in 5.1
    }
  }

  if (next != RNIL)
  {
    T * nextP = thePool.getPtr(next);
    M::prevHash(*nextP) = prev;
  }

  thePool.release(ptr);
}

template <typename P, typename M>
inline
void
DLMHashTable<P, M>::removeAll()
{
  for (Uint32 i = 0; i<=mask; i++)
    hashValues[i] = RNIL;
}

template <typename P, typename M>
inline
bool
DLMHashTable<P, M>::next(Uint32 bucket, Iterator & iter) const
{
  while (bucket <= mask && hashValues[bucket] == RNIL)
    bucket++;

  if (bucket > mask)
  {
    iter.bucket = bucket;
    iter.curr.setNull();
    return false;
  }

  iter.bucket = bucket;
  iter.curr.i = hashValues[bucket];
  iter.curr.p = thePool.getPtr(iter.curr.i);
  return true;
}

template <typename P, typename M>
inline
bool
DLMHashTable<P, M>::seize(Ptr<T> & ptr)
{
  if (thePool.seize(ptr)){
    M::nextHash(*ptr.p) = M::prevHash(*ptr.p) = RNIL;
    return true;
  }
  return false;
}

template <typename P, typename M>
inline
void
DLMHashTable<P, M>::getPtr(Ptr<T> & ptr, Uint32 i) const
{
  ptr.i = i;
  ptr.p = thePool.getPtr(i);
}

template <typename P, typename M>
inline
void
DLMHashTable<P, M>::getPtr(Ptr<T> & ptr) const
{
  thePool.getPtr(ptr);
}

template <typename P, typename M>
inline
typename P::Type *
DLMHashTable<P, M>::getPtr(Uint32 i) const
{
  return thePool.getPtr(i);
}

template <typename P, typename M>
inline
bool
DLMHashTable<P, M>::find(Ptr<T> & ptr, const T & key) const
{
  const Uint32 hv = M::hashValue(key) & mask;

  Uint32 i;
  T * p;

  i = hashValues[hv];
  while (i != RNIL)
  {
    p = thePool.getPtr(i);
    if (M::equal(key, * p))
    {
      ptr.i = i;
      ptr.p = p;
      return true;
    }
    i = M::nextHash(*p);
  }
  ptr.i = RNIL;
  ptr.p = NULL;
  return false;
}

// Specializations

template <typename P, typename U = typename P::Type >
class DLHashTable: public DLMHashTable<P, DLHashTableDefaultMethods<typename P::Type, U> >
{
public:
  explicit DLHashTable(P & p): DLMHashTable<P, DLHashTableDefaultMethods<typename P::Type, U> >(p) { }
private:
  DLHashTable(const DLHashTable&);
  DLHashTable&  operator=(const DLHashTable&);
};


#undef JAM_FILE_ID

#endif<|MERGE_RESOLUTION|>--- conflicted
+++ resolved
@@ -184,28 +184,15 @@
 
 template <typename P, typename M>
 inline
-<<<<<<< HEAD
 DLMHashTable<P, M>::DLMHashTable(P & _pool)
-  : thePool(_pool)
-{
-  // Require user defined constructor on T since we fiddle
-  // with T's members
-  ASSERT_TYPE_HAS_CONSTRUCTOR(T);
-
-  mask = 0;
-  hashValues = 0;
-}
-=======
-DLMHashTable<P, T, M>::DLMHashTable(P & _pool)
   : mask(0), hashValues(NULL), thePool(_pool)
 {}
->>>>>>> 4c69ebba
 
 template <typename P, typename M>
 inline
 DLMHashTable<P, M>::~DLMHashTable()
 {
-  if (hashValues != 0)
+  if (hashValues != NULL)
     delete [] hashValues;
 }
 
