--- conflicted
+++ resolved
@@ -135,13 +135,10 @@
   m_first_free = RNIL;
   m_last_free = RNIL;
   m_memroot = 0;
-<<<<<<< HEAD
   m_inuse_nodes = 0;
   m_pg_count = 0;
-=======
   m_used = 0;
   m_usedHi = 0;
->>>>>>> 3e904ea6
 }
 
 void
