/* Copyright (c) 2008, 2017, Oracle and/or its affiliates. All rights reserved.

   This program is free software; you can redistribute it and/or modify
   it under the terms of the GNU General Public License as published by
   the Free Software Foundation; version 2 of the License.

   This program is distributed in the hope that it will be useful,
   but WITHOUT ANY WARRANTY; without even the implied warranty of
   MERCHANTABILITY or FITNESS FOR A PARTICULAR PURPOSE.  See the
   GNU General Public License for more details.

   You should have received a copy of the GNU General Public License
   along with this program; if not, write to the Free Software
   Foundation, Inc., 51 Franklin Street, Fifth Floor, Boston, MA 02110-1301, USA */

#include <ndb_global.h>

#define NDBD_MULTITHREADED

#include <VMSignal.hpp>
#include <kernel_types.h>
#include <Prio.hpp>
#include <SignalLoggerManager.hpp>
#include <SimulatedBlock.hpp>
#include <ErrorHandlingMacros.hpp>
#include <GlobalData.hpp>
#include <WatchDog.hpp>
#include <TransporterDefinitions.hpp>
#include <TransporterRegistry.hpp>
#include "FastScheduler.hpp"
#include "mt.hpp"
#include <DebuggerNames.hpp>
#include <signaldata/StopForCrash.hpp>
#include "TransporterCallbackKernel.hpp"
#include <NdbSleep.h>
#include <NdbGetRUsage.h>
#include <portlib/ndb_prefetch.h>
#include <blocks/pgman.hpp>

#include "mt-asm.h"
#include "mt-lock.hpp"

#include "ThreadConfig.hpp"
#include <signaldata/StartOrd.hpp>

#include <NdbTick.h>
#include <NdbMutex.h>
#include <NdbCondition.h>
#include <ErrorReporter.hpp>
#include <EventLogger.hpp>

extern EventLogger * g_eventLogger;

/**
 * Two new manual(recompile) error-injections in mt.cpp :
 *
 *     NDB_BAD_SEND : Causes send buffer code to mess with a byte in a send buffer
 *     NDB_LUMPY_SEND : Causes transporters to be given small, oddly aligned and
 *                      sized IOVECs to send, testing ability of new and existing
 *                      code to handle this.
 *
 *   These are useful for testing the correctness of the new code, and
 *   the resulting behaviour / debugging output.
 */
//#define NDB_BAD_SEND
//#define NDB_LUMPY_SEND

/**
 * Number indicating that the node has no current sender thread.
 */
#define NO_OWNER_THREAD 0xFFFF

static void dumpJobQueues(void);

inline
SimulatedBlock*
GlobalData::mt_getBlock(BlockNumber blockNo, Uint32 instanceNo)
{
  SimulatedBlock* b = getBlock(blockNo);
  if (b != 0 && instanceNo != 0)
    b = b->getInstance(instanceNo);
  return b;
}

#ifdef __GNUC__
/* Provides a small (but noticeable) speedup in benchmarks. */
#define memcpy __builtin_memcpy
#endif

/* Constants found by benchmarks to be reasonable values. */

/*
 * Max. signals to execute from one job buffer before considering other
 * possible stuff to do.
 */
static const Uint32 MAX_SIGNALS_PER_JB = 75;

/**
 * Max signals written to other thread before calling flush_jbb_write_state
 */
static const Uint32 MAX_SIGNALS_BEFORE_FLUSH_RECEIVER = 2;
static const Uint32 MAX_SIGNALS_BEFORE_FLUSH_OTHER = 20;
static const Uint32 MAX_SIGNALS_BEFORE_WAKEUP = 128;

//#define NDB_MT_LOCK_TO_CPU

/* If this is too small it crashes before first signal. */
#define MAX_INSTANCES_PER_THREAD (16 + 8 * MAX_NDBMT_LQH_THREADS)

static Uint32 glob_num_threads = 0;
static Uint32 glob_num_tc_threads = 1;
static Uint32 glob_num_threads_multiplier = 1;
static Uint32 first_receiver_thread_no = 0;
static Uint32 max_send_delay = 0;

#define NO_SEND_THREAD (MAX_BLOCK_THREADS + MAX_NDBMT_SEND_THREADS + 1)

/* max signal is 32 words, 7 for signal header and 25 datawords */
#define MAX_SIGNAL_SIZE 32
#define MIN_SIGNALS_PER_PAGE (thr_job_buffer::SIZE / MAX_SIGNAL_SIZE) //255

#if defined(HAVE_LINUX_FUTEX) && defined(NDB_HAVE_XCNG)
#define USE_FUTEX
#endif

#ifdef USE_FUTEX
#ifndef _GNU_SOURCE
#define _GNU_SOURCE
#endif
#include <unistd.h>
#include <sys/syscall.h>
#include <sys/types.h>

#define FUTEX_WAIT              0
#define FUTEX_WAKE              1
#define FUTEX_FD                2
#define FUTEX_REQUEUE           3
#define FUTEX_CMP_REQUEUE       4
#define FUTEX_WAKE_OP           5

static inline
int
futex_wait(volatile unsigned * addr, int val, const struct timespec * timeout)
{
  return syscall(SYS_futex,
                 addr, FUTEX_WAIT, val, timeout, 0, 0) == 0 ? 0 : errno;
}

static inline
int
futex_wake(volatile unsigned * addr)
{
  return syscall(SYS_futex, addr, FUTEX_WAKE, 1, 0, 0, 0) == 0 ? 0 : errno;
}

struct MY_ALIGNED(NDB_CL) thr_wait
{
  volatile unsigned m_futex_state;
  enum {
    FS_RUNNING = 0,
    FS_SLEEPING = 1
  };
  thr_wait() {
    assert((sizeof(*this) % NDB_CL) == 0); //Maintain any CL-allignment
    xcng(&m_futex_state, FS_RUNNING);
  }
  void init () {}
};

/**
 * Sleep until woken up or timeout occurs.
 *
 * Will call check_callback(check_arg) after proper synchronisation, and only
 * if that returns true will it actually sleep, else it will return
 * immediately. This is needed to avoid races with wakeup.
 *
 * Returns 'true' if it actually did sleep.
 */
template<typename T>
static inline
bool
yield(struct thr_wait* wait, const Uint32 nsec,
      bool (*check_callback)(T*), T* check_arg)
{
  volatile unsigned * val = &wait->m_futex_state;
#ifndef NDEBUG
  int old = 
#endif
    xcng(val, thr_wait::FS_SLEEPING);
  assert(old == thr_wait::FS_RUNNING);

  /**
   * At this point, we need to re-check the condition that made us decide to
   * sleep, and skip sleeping if it changed..
   *
   * Otherwise, the condition may have not changed, and the thread making the
   * change have already decided not to wake us, as our state was FS_RUNNING
   * at the time.
   *
   * Also need a memory barrier to ensure this extra check is race-free.
   *   but that is already provided by xcng
   */
  const bool waited = (*check_callback)(check_arg);
  if (waited)
  {
    struct timespec timeout;
    timeout.tv_sec = 0;
    timeout.tv_nsec = nsec;
    futex_wait(val, thr_wait::FS_SLEEPING, &timeout);
    /**
     * Any spurious wakeups are handled by simply running the scheduler code.
     * The check_callback is needed to ensure that we don't miss wakeups. But
     * that a spurious wakeups causes one loop in the scheduler compared to
     * the cost of always checking through buffers to check condition.
     */
  }
  xcng(val, thr_wait::FS_RUNNING);
  return waited;
}

static inline
int
wakeup(struct thr_wait* wait)
{
  volatile unsigned * val = &wait->m_futex_state;
  /**
   * We must ensure that any state update (new data in buffers...) are visible
   * to the other thread before we can look at the sleep state of that other
   * thread.
   */
  if (xcng(val, thr_wait::FS_RUNNING) == thr_wait::FS_SLEEPING)
  {
    return futex_wake(val);
  }
  return 0;
}

static inline
int
try_wakeup(struct thr_wait* wait)
{
  return wakeup(wait);
}
#else

struct MY_ALIGNED(NDB_CL) thr_wait
{
  NdbMutex *m_mutex;
  NdbCondition *m_cond;
  bool m_need_wakeup;
  thr_wait() : m_mutex(0), m_cond(0), m_need_wakeup(false) {
    assert((sizeof(*this) % NDB_CL) == 0); //Maintain any CL-allignment
  }

  void init() {
    m_mutex = NdbMutex_Create();
    m_cond = NdbCondition_Create();
  }
};

template<typename T>
static inline
bool
yield(struct thr_wait* wait, const Uint32 nsec,
      bool (*check_callback)(T*), T* check_arg)
{
  struct timespec end;
  NdbCondition_ComputeAbsTime(&end, (nsec >= 1000000) ? nsec/1000000 : 1);
  NdbMutex_Lock(wait->m_mutex);

  /**
   * Any spurious wakeups are handled by simply running the scheduler code.
   * The check_callback is needed to ensure that we don't miss wakeups. But
   * that a spurious wakeups causes one loop in the scheduler compared to
   * the cost of always checking through buffers to check condition.
   */
  Uint32 waits = 0;
  if ((*check_callback)(check_arg))
  {
    wait->m_need_wakeup = true;
    waits++;
    if (NdbCondition_WaitTimeoutAbs(wait->m_cond,
                                    wait->m_mutex, &end) == ETIMEDOUT)
    {
      wait->m_need_wakeup = false;
    }
  }
  NdbMutex_Unlock(wait->m_mutex);
  return (waits > 0);
}


static inline
int
try_wakeup(struct thr_wait* wait)
{
  int success = NdbMutex_Trylock(wait->m_mutex);
  if (success != 0)
    return success;

  // We should avoid signaling when not waiting for wakeup
  if (wait->m_need_wakeup)
  {
    wait->m_need_wakeup = false;
    NdbCondition_Signal(wait->m_cond);
  }
  NdbMutex_Unlock(wait->m_mutex);
  return 0;
}

static inline
int
wakeup(struct thr_wait* wait)
{
  NdbMutex_Lock(wait->m_mutex);
  // We should avoid signaling when not waiting for wakeup
  if (wait->m_need_wakeup)
  {
    wait->m_need_wakeup = false;
    NdbCondition_Signal(wait->m_cond);
  }
  NdbMutex_Unlock(wait->m_mutex);
  return 0;
}

#endif

#define JAM_FILE_ID 236


/**
 * thr_safe_pool
 */
template<typename T>
struct MY_ALIGNED(NDB_CL) thr_safe_pool
{
  thr_safe_pool(const char * name) : m_lock(name), m_free_list(0), m_cnt(0) {
    assert((sizeof(*this) % NDB_CL) == 0); //Maintain any CL-allignment
  }

  struct thr_spin_lock m_lock;

  T* m_free_list;
  Uint32 m_cnt;

  T* seize(Ndbd_mem_manager *mm, Uint32 rg) {
    T* ret = 0;
    lock(&m_lock);
    if (m_free_list)
    {
      assert(m_cnt);
      m_cnt--;
      ret = m_free_list;
      m_free_list = ret->m_next;
      unlock(&m_lock);
    }
    else
    {
      unlock(&m_lock);
      Uint32 dummy;
      ret = reinterpret_cast<T*>
        (mm->alloc_page(rg, &dummy,
                        Ndbd_mem_manager::NDB_ZONE_LE_32));
      // ToDo: How to deal with failed allocation?!?
      // I think in this case we need to start grabbing buffers kept for signal
      // trace.
    }
    return ret;
  }

  Uint32 seize_list(Ndbd_mem_manager *mm, Uint32 rg,
                    Uint32 requested, T** head, T** tail)
  {
    lock(&m_lock);
    if (m_cnt == 0)
    {
      unlock(&m_lock);
      Uint32 dummy;
      T* ret = reinterpret_cast<T*>
        (mm->alloc_page(rg, &dummy,
                        Ndbd_mem_manager::NDB_ZONE_LE_32));

      if (ret == 0)
      {
        return 0;
      }
      else
      {
        ret->m_next = 0;
        * head = * tail = ret;
        return 1;
      }
    }
    else
    {
      if (m_cnt < requested )
        requested = m_cnt;

      T* first = m_free_list;
      T* last = first;
      for (Uint32 i = 1; i < requested; i++)
      {
        last = last->m_next;
      }
      m_cnt -= requested;
      m_free_list = last->m_next;
      unlock(&m_lock);
      last->m_next = 0;
      * head = first;
      * tail = last;
      return requested;
    }
  }

  void release(Ndbd_mem_manager *mm, Uint32 rg, T* t) {
    lock(&m_lock);
    t->m_next = m_free_list;
    m_free_list = t;
    m_cnt++;
    unlock(&m_lock);
  }

  void release_list(Ndbd_mem_manager *mm, Uint32 rg, 
                    T* head, T* tail, Uint32 cnt) {
    lock(&m_lock);
    tail->m_next = m_free_list;
    m_free_list = head;
    m_cnt += cnt;
    unlock(&m_lock);
  }
};

/**
 * thread_local_pool
 */
template<typename T>
class thread_local_pool
{
public:
  thread_local_pool(thr_safe_pool<T> *global_pool,
                    unsigned max_free, unsigned alloc_size = 1) :
    m_max_free(max_free),
    m_alloc_size(alloc_size),
    m_free(0),
    m_freelist(0),
    m_global_pool(global_pool)
  {
  }

  T *seize(Ndbd_mem_manager *mm, Uint32 rg) {
    T *tmp = m_freelist;
    if (tmp == 0)
    {
      T * tail;
      m_free = m_global_pool->seize_list(mm, rg, m_alloc_size, &tmp, &tail);
    }
    if (tmp)
    {
      m_freelist = tmp->m_next;
      assert(m_free > 0);
      m_free--;
    }

    validate();
    return tmp;
  }

  void release(Ndbd_mem_manager *mm, Uint32 rg, T *t) {
    unsigned free = m_free;
    if (free < m_max_free)
    {
      m_free = free + 1;
      t->m_next = m_freelist;
      m_freelist = t;
    }
    else
      m_global_pool->release(mm, rg, t);

    validate();
  }

  /**
   * Release to local pool even if it get's "too" full
   *   (wrt to m_max_free)
   */
  void release_local(T *t) {
    m_free++;
    t->m_next = m_freelist;
    m_freelist = t;

    validate();
  }

  void validate() const {
#ifdef VM_TRACE
    Uint32 cnt = 0;
    T* t = m_freelist;
    while (t)
    {
      cnt++;
      t = t->m_next;
    }
    assert(cnt == m_free);
#endif
  }

  /**
   * Release entries so that m_max_free is honored
   *   (likely used together with release_local)
   */
  void release_global(Ndbd_mem_manager *mm, Uint32 rg) {
    validate();
    unsigned cnt = 0;
    unsigned free = m_free;
    Uint32 maxfree = m_max_free;
    assert(maxfree > 0);

    T* head = m_freelist;
    T* tail = m_freelist;
    if (free > maxfree)
    {
      cnt++;
      free--;

      while (free > maxfree)
      {
        cnt++;
        free--;
        tail = tail->m_next;
      } 

      assert(free == maxfree);

      m_free = free;
      m_freelist = tail->m_next;
      m_global_pool->release_list(mm, rg, head, tail, cnt);
    }
    validate();
  }

  void release_all(Ndbd_mem_manager *mm, Uint32 rg) {
    validate();
    T* head = m_freelist;
    T* tail = m_freelist;
    if (tail)
    {
      unsigned cnt = 1;
      while (tail->m_next != 0)
      {
        cnt++;
        tail = tail->m_next;
      }
      m_global_pool->release_list(mm, rg, head, tail, cnt);
      m_free = 0;
      m_freelist = 0;
    }
    validate();
  }

  /**
   * release everything if more than m_max_free
   *   else do nothing
   */
  void release_chunk(Ndbd_mem_manager *mm, Uint32 rg) {
    if (m_free > m_max_free)
      release_all(mm, rg);
  }

  /**
   * prealloc up to <em>cnt</em> pages into this pool
   */
  bool fill(Ndbd_mem_manager *mm, Uint32 rg, Uint32 cnt)
  {
    if (m_free >= cnt)
    {
      return true;
    }

    T *head, *tail;
    Uint32 allocated = m_global_pool->seize_list(mm, rg, m_alloc_size,
                                                 &head, &tail);
    if (allocated)
    {
      tail->m_next = m_freelist;
      m_freelist = head;
      m_free += allocated;
      return m_free >= cnt;
    }

    return false;
  }

  void set_pool(thr_safe_pool<T> * pool) { m_global_pool = pool; }

private:
  const unsigned m_max_free;
  const unsigned m_alloc_size;
  unsigned m_free;
  T *m_freelist;
  thr_safe_pool<T> *m_global_pool;
};

/**
 * Signal buffers.
 *
 * Each thread job queue contains a list of these buffers with signals.
 *
 * There is an underlying assumption that the size of this structure is the
 * same as the global memory manager page size.
 */
struct thr_job_buffer // 32k
{
  static const unsigned SIZE = 8190;

  /*
   * Amount of signal data currently in m_data buffer.
   * Read/written by producer, read by consumer.
   */
  Uint32 m_len;
  /*
   * Whether this buffer contained prio A or prio B signals, used when dumping
   * signals from released buffers.
   */
  Uint32 m_prioa;
  union {
    Uint32 m_data[SIZE];

    thr_job_buffer * m_next; // For free-list
  };
};  

static
inline
Uint32
calc_fifo_used(Uint32 ri, Uint32 wi, Uint32 sz)
{
  return (wi >= ri) ? wi - ri : (sz - ri) + wi;
}

/**
 * thr_job_queue is shared between consumer / producer. 
 *
 * The hot-spot of the thr_job_queue are the read/write indexes.
 * As they are updated and read frequently they have been placed
 * in its own thr_job_queue_head[] in order to make them fit inside a
 * single/few cache lines and thereby avoid complete L1-cache replacement
 * every time the job_queue is scanned.
 */
struct thr_job_queue_head
{
  unsigned m_read_index;  // Read/written by consumer, read by producer
  unsigned m_write_index; // Read/written by producer, read by consumer

  /**
   * Waiter object: In case job queue is full, the produced thread
   * will 'yield' on this waiter object until the consumer thread
   * has consumed (at least) a job buffer.
   */
  thr_wait m_waiter;

  Uint32 used() const;
};

struct thr_job_queue
{
  static const unsigned SIZE = 32;
  
  /**
   * There is a SAFETY limit on free buffers we never allocate,
   * but may allow these to be implicitly used as a last resort
   * when job scheduler is really stuck. ('sleeploop 10')
   */
  static const unsigned SAFETY = 2;

  /**
   * Some more free buffers are RESERVED to be used to avoid
   * or resolve circular wait-locks between threads waiting
   * for buffers to become available.
   */
  static const unsigned RESERVED = 4;

  /**
   * When free buffer count drops below ALMOST_FULL, we
   * are allowed to start using RESERVED buffers to prevent
   * circular wait-locks.
   */
  static const unsigned ALMOST_FULL = RESERVED + 2;

  struct thr_job_buffer* m_buffers[SIZE];
};

inline
Uint32
thr_job_queue_head::used() const
{
  return calc_fifo_used(m_read_index, m_write_index, thr_job_queue::SIZE);
}

/*
 * Two structures tightly associated with thr_job_queue.
 *
 * There will generally be exactly one thr_jb_read_state and one
 * thr_jb_write_state associated with each thr_job_queue.
 *
 * The reason they are kept separate is to avoid unnecessary inter-CPU
 * cache line pollution. All fields shared among producer and consumer
 * threads are in thr_job_queue, thr_jb_write_state fields are only
 * accessed by the producer thread(s), and thr_jb_read_state fields are
 * only accessed by the consumer thread.
 *
 * For example, on Intel core 2 quad processors, there is a ~33%
 * penalty for two cores accessing the same 64-byte cacheline.
 */
struct thr_jb_write_state
{
  /*
   * The position to insert the next signal into the queue.
   *
   * m_write_index is the index into thr_job_queue::m_buffers[] of the buffer
   * to insert into, and m_write_pos is the index into thr_job_buffer::m_data[]
   * at which to store the next signal.
   */
  Uint32 m_write_index;
  Uint32 m_write_pos;

  /* Thread-local copy of thr_job_queue::m_buffers[m_write_index]. */
  thr_job_buffer *m_write_buffer;

  /**
    Number of signals inserted since last flush to thr_job_queue.
    This variable stores the number of pending signals not yet flushed
    in the lower 16 bits and the number of pending signals before a
    wakeup is called of the other side in the upper 16 bits. To
    simplify the code we implement the bit manipulations in the
    methods below.

    The reason for this optimisation is to minimise use of memory for
    these variables as they are likely to consume CPU cache memory.
    It also speeds up some pending signal checks.
  */
  Uint32 m_pending_signals;

  bool has_any_pending_signals() const
  {
    return m_pending_signals;
  }
  Uint32 get_pending_signals() const
  {
    return (m_pending_signals & 0xFFFF);
  }
  Uint32 get_pending_signals_wakeup() const
  {
    return (m_pending_signals >> 16);
  }
  void clear_pending_signals_and_set_wakeup(Uint32 wakeups)
  {
    m_pending_signals = (wakeups << 16);
  }
  void increment_pending_signals()
  {
    m_pending_signals++;
  }
  void init_pending_signals()
  {
    m_pending_signals = 0;
  }

  /*
   * Is this job buffer open for communication at all?
   * Several threads are not expected to communicate, and thus does
   * not allocate thr_job_buffer for exchange of signals.
   * Don't access any job_buffers without ensuring 'is_open()==true'.
   */
  bool is_open() const
  {
    return (m_write_buffer != NULL);
  }
};

/*
 * This structure is also used when dumping signal traces, to dump executed
 * signals from the buffer(s) currently being processed.
 */
struct thr_jb_read_state
{
  /*
   * Index into thr_job_queue::m_buffers[] of the buffer that we are currently
   * executing signals from.
   */
  Uint32 m_read_index;
  /*
   * Index into m_read_buffer->m_data[] of the next signal to execute from the
   * current buffer.
   */
  Uint32 m_read_pos;
  /*
   * Thread local copy of thr_job_queue::m_buffers[m_read_index].
   */
  thr_job_buffer *m_read_buffer;
  /*
   * These are thread-local copies of thr_job_queue::m_write_index and
   * thr_job_buffer::m_len. They are read once at the start of the signal
   * execution loop and used to determine when the end of available signals is
   * reached.
   */
  Uint32 m_read_end;    // End within current thr_job_buffer. (*m_read_buffer)

  Uint32 m_write_index; // Last available thr_job_buffer.

  /*
   * Is this job buffer open for communication at all?
   * Several threads are not expected to communicate, and thus does
   * not allocate thr_job_buffer for exchange of signals.
   * Don't access any job_buffers without ensuring 'is_open()==true'.
   */
  bool is_open() const
  {
    return (m_read_buffer != NULL);
  }

  bool is_empty() const
  {
    assert(m_read_index != m_write_index  ||  m_read_pos <= m_read_end);
    return (m_read_index == m_write_index) && (m_read_pos >= m_read_end);
  }
};

/**
 * time-queue
 */
struct thr_tq
{
  static const unsigned ZQ_SIZE = 256;
  static const unsigned SQ_SIZE = 512;
  static const unsigned LQ_SIZE = 512;
  static const unsigned PAGES = (MAX_SIGNAL_SIZE *
                                (ZQ_SIZE + SQ_SIZE + LQ_SIZE)) / 8192;
  
  Uint32 * m_delayed_signals[PAGES];
  Uint32 m_next_free;
  Uint32 m_next_timer;
  Uint32 m_current_time;
  Uint32 m_cnt[3];
  Uint32 m_zero_queue[ZQ_SIZE];
  Uint32 m_short_queue[SQ_SIZE];
  Uint32 m_long_queue[LQ_SIZE];
};

/**
 * THR_SEND_BUFFER_ALLOC_SIZE is the amount of 32k pages allocated
 * when we allocate pages from the global pool of send buffers to
 * the thread_local_pool (which is local to a thread).
 *
 * We allocate a bunch to decrease contention on send-buffer-pool-mutex
 */
#define THR_SEND_BUFFER_ALLOC_SIZE 32

/**
 * THR_SEND_BUFFER_PRE_ALLOC is the amout of 32k pages that are
 *   allocated before we start to run signals
 */
#define THR_SEND_BUFFER_PRE_ALLOC 32

/**
 * Amount of pages that is allowed to linger in a
 * thread-local send-buffer pool
 */
#define THR_SEND_BUFFER_MAX_FREE \
  (THR_SEND_BUFFER_ALLOC_SIZE + THR_SEND_BUFFER_PRE_ALLOC - 1)

/*
 * Max number of thread-local job buffers to keep before releasing to
 * global pool.
 */
#define THR_FREE_BUF_MAX 32
/* Minimum number of buffers (to ensure useful trace dumps). */
#define THR_FREE_BUF_MIN 12
/*
 * 1/THR_FREE_BUF_BATCH is the fraction of job buffers to allocate/free
 * at a time from/to global pool.
 */
#define THR_FREE_BUF_BATCH 6

/**
 * a page with send data
 */
struct thr_send_page
{
  static const Uint32 PGSIZE = 32768;
#if SIZEOF_CHARP == 4
  static const Uint32 HEADER_SIZE = 8;
#else
  static const Uint32 HEADER_SIZE = 12;
#endif

  static Uint32 max_bytes() {
    return PGSIZE - offsetof(thr_send_page, m_data);
  }

  /* Next page */
  thr_send_page* m_next;

  /* Bytes of send data available in this page. */
  Uint16 m_bytes;

  /* Start of unsent data */
  Uint16 m_start;

  /* Data; real size is to the end of one page. */
  char m_data[2];
};

/**
 * a linked list with thr_send_page
 */
struct thr_send_buffer
{
  thr_send_page* m_first_page;
  thr_send_page* m_last_page;
};

/**
 * a ring buffer with linked list of thr_send_page
 */
struct thr_send_queue
{
  unsigned m_write_index;
#if SIZEOF_CHARP == 8
  unsigned m_unused;
  thr_send_page* m_buffers[7];
  static const unsigned SIZE = 7;
#else
  thr_send_page* m_buffers[15];
  static const unsigned SIZE = 15;
#endif
};

struct MY_ALIGNED(NDB_CL) thr_data
{
  thr_data() : m_jba_write_lock("jbalock"),
               m_signal_id_counter(0),
               m_send_buffer_pool(0,
                                  THR_SEND_BUFFER_MAX_FREE,
                                  THR_SEND_BUFFER_ALLOC_SIZE) {

    // Check cacheline allignment
    assert((((UintPtr)this) % NDB_CL) == 0);
    assert((((UintPtr)&m_waiter) % NDB_CL) == 0);
    assert((((UintPtr)&m_jba_write_lock) % NDB_CL) == 0);
    assert((((UintPtr)&m_jba) % NDB_CL) == 0);
    assert((((UintPtr)m_in_queue_head) % NDB_CL) == 0);
    assert((((UintPtr)m_in_queue) % NDB_CL) == 0);
  }

  /**
   * We start with the data structures that are shared globally to
   * ensure that they get the proper cache line alignment
   */
  thr_wait m_waiter; /* Cacheline aligned*/

  /*
   * Prio A signal incoming queue. This area is used from many threads
   * protected by the spin lock. Thus it is also important to protect
   * surrounding thread-local variables from CPU cache line sharing
   * with this part.
   */
  MY_ALIGNED(NDB_CL) struct thr_spin_lock m_jba_write_lock;
  MY_ALIGNED(NDB_CL) struct thr_job_queue m_jba;
  struct thr_job_queue_head m_jba_head;

  /*
   * These are the thread input queues, where other threads deliver signals
   * into.
   * These cache lines are going to be updated by many different CPU's 
   * all the time whereas other neighbour variables are thread-local variables.
   * Avoid false cacheline sharing by require an alignment.
   */
  MY_ALIGNED(NDB_CL) struct thr_job_queue_head m_in_queue_head[MAX_BLOCK_THREADS];
  MY_ALIGNED(NDB_CL) struct thr_job_queue m_in_queue[MAX_BLOCK_THREADS];

  /**
   * The remainder of the variables in thr_data are thread-local,
   * meaning that they are always updated by the thread that owns those
   * data structures and thus those variables aren't shared with other
   * CPUs.
   */

  unsigned m_thr_no;

  /**
   * Spin time of thread after completing all its work (in microseconds).
   * We won't go to sleep until we have spun for sufficient time, the aim
   * is to increase readiness in systems with much CPU resources
   */
  unsigned m_spintime;

  /**
   * Realtime scheduler activated for this thread. This means this
   * thread will run at a very high priority even beyond the priority
   * of the OS.
   */
  unsigned m_realtime;

  /**
   * Index of thread locally in Configuration.cpp
   */
  unsigned m_thr_index;

  /**
   * max signals to execute per JBB buffer
   */
  unsigned m_max_signals_per_jb;

  /**
   * This state show how much assistance we are to provide to the
   * send threads in sending. At OVERLOAD we provide no assistance
   * and at MEDIUM we take care of our own generated sends and
   * at LIGHT we provide some assistance to other threads.
   */
  OverloadStatus m_overload_status;

  /**
   * We keep track of how many nodes we skipped sending to ensure
   * that long term each thread sends an appropriate amount from
   * the block thread at MEDIUM_LOAD overload level.
   */
  Uint32 m_num_send_nodes_saved;

  /**
   * This is the wakeup instance that we currently use, if 0 it
   * means that we don't wake any other block thread up to
   * assist in sending. This is a simple way of using idle
   * block threads to act as send threads instead of simply
   * being idle. In particular this is often used for the main
   * thread and the rep thread.
   */
  Uint32 m_wakeup_instance;

  /**
   * This variable keeps track of when we last woke up another thread
   * to assist the send thread. We use other timeout calls for this.
   */
  NDB_TICKS m_last_wakeup_idle_thread;

  /**
   * We also keep track of node state, this is in overload state
   * if any thread is in OVERLOAD state. In this state we will
   * sleep shorter times and be more active in waking up to
   * assist the send threads.
   */
  OverloadStatus m_node_overload_status;

  /**
   * Extra JBB signal execute quota allowed to be used to
   * drain (almost) full in-buffers. Reserved for usage where
   * we are about to end up in a circular wait-lock between 
   * threads where none if them will be able to proceed.
   */
  unsigned m_max_extra_signals;

  /**
   * max signals to execute before recomputing m_max_signals_per_jb
   */
  unsigned m_max_exec_signals;

  /**
   * Flag indicating that we have sent a local Prio A signal. Used to know
   * if to scan for more prio A signals after executing those signals.
   * This is used to ensure that if we execute at prio A level and send a
   * prio A signal it will be immediately executed (or at least before any
   * prio B signal).
   */
  bool m_sent_local_prioa_signal;

  /* Last read of current ticks */
  NDB_TICKS m_curr_ticks;

  NDB_TICKS m_ticks;
  struct thr_tq m_tq;

  /*
   * In m_next_buffer we keep a free buffer at all times, so that when
   * we hold the lock and find we need a new buffer, we can use this and this
   * way defer allocation to after releasing the lock.
   */
  struct thr_job_buffer* m_next_buffer;

  /*
   * We keep a small number of buffers in a thread-local cyclic FIFO, so that
   * we can avoid going to the global pool in most cases, and so that we have
   * recent buffers available for dumping in trace files.
   */
  struct thr_job_buffer *m_free_fifo[THR_FREE_BUF_MAX];
  /* m_first_free is the index of the entry to return next from seize(). */
  Uint32 m_first_free;
  /* m_first_unused is the first unused entry in m_free_fifo. */
  Uint32 m_first_unused;


  /* Thread-local read state of prio A buffer. */
  struct thr_jb_read_state m_jba_read_state;

  /*
   * There is no m_jba_write_state, as we have multiple writers to the prio A
   * queue, so local state becomes invalid as soon as we release the lock.
   */

  /* These are the write states of m_in_queue[self] in each thread. */
  struct thr_jb_write_state m_write_states[MAX_BLOCK_THREADS];
  /* These are the read states of all of our own m_in_queue[]. */
  struct thr_jb_read_state m_read_states[MAX_BLOCK_THREADS];

  /* Jam buffers for making trace files at crashes. */
  EmulatedJamBuffer m_jam;
  /* Watchdog counter for this thread. */
  Uint32 m_watchdog_counter;
  /* Latest executed signal id assigned in this thread */
  Uint32 m_signal_id_counter;

  /* Signal delivery statistics. */
  struct
  {
    Uint64 m_loop_cnt;
    Uint64 m_exec_cnt;
    Uint64 m_wait_cnt;
    Uint64 m_prioa_count;
    Uint64 m_prioa_size;
    Uint64 m_priob_count;
    Uint64 m_priob_size;
  } m_stat;

  Uint64 m_micros_send;
  Uint64 m_micros_sleep;
  Uint64 m_buffer_full_micros_sleep;
  Uint64 m_measured_spintime;

  /* Array of node ids with pending remote send data. */
  Uint8 m_pending_send_nodes[MAX_NTRANSPORTERS];
  /* Number of node ids in m_pending_send_nodes. */
  Uint32 m_pending_send_count;

  /**
   * Bitmap of pending node ids with send data.
   * Used to quickly check if a node id is already in m_pending_send_nodes.
   */
  Bitmask<(MAX_NTRANSPORTERS+31)/32> m_pending_send_mask;

  /* pool for send buffers */
  class thread_local_pool<thr_send_page> m_send_buffer_pool;

  /* Send buffer for this thread, these are not touched by any other thread */
  struct thr_send_buffer m_send_buffers[MAX_NTRANSPORTERS];

  /* Block instances (main and worker) handled by this thread. */
  /* Used for sendpacked (send-at-job-buffer-end). */
  Uint32 m_instance_count;
  BlockNumber m_instance_list[MAX_INSTANCES_PER_THREAD];

  SectionSegmentPool::Cache m_sectionPoolCache;

  Uint32 m_cpu;
  my_thread_t m_thr_id;
  NdbThread* m_thread;
  Signal *m_signal;
  Uint32 m_sched_responsiveness;
  Uint32 m_max_signals_before_send;
  Uint32 m_max_signals_before_send_flush;

#ifdef ERROR_INSERT
  bool m_delayed_prepare;
#endif
};

struct mt_send_handle  : public TransporterSendBufferHandle
{
  struct thr_data * m_selfptr;
  mt_send_handle(thr_data* ptr) : m_selfptr(ptr) {}
  virtual ~mt_send_handle() {}

  virtual Uint32 *getWritePtr(NodeId node, Uint32 len, Uint32 prio, Uint32 max);
  virtual Uint32 updateWritePtr(NodeId node, Uint32 lenBytes, Uint32 prio);
  virtual void getSendBufferLevel(NodeId node, SB_LevelType &level);
  virtual bool forceSend(NodeId node);
};

struct trp_callback : public TransporterCallback
{
  trp_callback() {}

  /* Callback interface. */
  void enable_send_buffer(NodeId node);
  void disable_send_buffer(NodeId node);

  void reportSendLen(NodeId nodeId, Uint32 count, Uint64 bytes);
  void lock_transporter(NodeId node);
  void unlock_transporter(NodeId node);
  Uint32 get_bytes_to_send_iovec(NodeId node, struct iovec *dst, Uint32 max);
  Uint32 bytes_sent(NodeId node, Uint32 bytes);
};

static char *g_thr_repository_mem = NULL;
static struct thr_repository *g_thr_repository = NULL;

struct thr_repository
{
  thr_repository()
    : m_section_lock("sectionlock"),
      m_mem_manager_lock("memmanagerlock"),
      m_jb_pool("jobbufferpool"),
      m_sb_pool("sendbufferpool")
  {
    // Verify assumed cacheline allignment
    assert((((UintPtr)this) % NDB_CL) == 0);
    assert((((UintPtr)&m_receive_lock) % NDB_CL) == 0);
    assert((((UintPtr)&m_section_lock) % NDB_CL) == 0);
    assert((((UintPtr)&m_mem_manager_lock) % NDB_CL) == 0);
    assert((((UintPtr)&m_jb_pool) % NDB_CL) == 0);
    assert((((UintPtr)&m_sb_pool) % NDB_CL) == 0);
    assert((((UintPtr)m_thread) % NDB_CL) == 0);
    assert((sizeof(m_receive_lock[0]) % NDB_CL) == 0);
  }

  /**
   * m_receive_lock, m_section_lock, m_mem_manager_lock, m_jb_pool
   * and m_sb_pool are all variables globally shared among the threads
   * and also heavily updated.
   * Requiring alignments avoid false cache line sharing.
   */
  MY_ALIGNED(NDB_CL)
  struct MY_ALIGNED(NDB_CL) aligned_locks : public thr_spin_lock
  {
  } m_receive_lock[MAX_NDBMT_RECEIVE_THREADS];

  MY_ALIGNED(NDB_CL) struct thr_spin_lock m_section_lock;
  MY_ALIGNED(NDB_CL) struct thr_spin_lock m_mem_manager_lock;
  MY_ALIGNED(NDB_CL) struct thr_safe_pool<thr_job_buffer> m_jb_pool;
  MY_ALIGNED(NDB_CL) struct thr_safe_pool<thr_send_page> m_sb_pool;

  /* m_mm and m_thread_count are globally shared and read only variables */
  Ndbd_mem_manager * m_mm;
  unsigned m_thread_count;
  /**
   * Protect m_mm and m_thread_count from CPU cache misses, first
   * part of m_thread (struct thr_data) is globally shared variables.
   * So sharing cache line with these for these read only variables
   * isn't a good idea
   */
  MY_ALIGNED(NDB_CL) struct thr_data m_thread[MAX_BLOCK_THREADS];

  /* The buffers that are to be sent */
  struct send_buffer
  {
    /**
     * In order to reduce lock contention while 
     * adding job buffer pages to the send buffers,
     * and sending these with the help of the send
     * transporters, there are two different
     * thr_send_buffer's. Each protected by its own lock:
     *
     * - m_buffer / m_buffer_lock:
     *   Send buffer pages from all threads are linked into
     *   the m_buffer when collected by link_thread_send_buffers().
     *
     * - m_sending / m_send_lock:
     *   Before send buffers are given to the send-transporter,
     *   they are moved from m_buffer -> m_sending by
     *   get_bytes_to_send_iovec(). (Req. both locks.)
     *   When transporter has consumed some/all of m_sending
     *   buffers, ::bytes_sent() will update m_sending accordingly.
     *
     * If both locks are required, grab the m_send_lock first.
     * Release m_buffer_lock before releasing m_send_lock.
     */
    struct thr_spin_lock m_buffer_lock; //Protect m_buffer
    struct thr_send_buffer m_buffer;

    struct thr_spin_lock m_send_lock;   //Protect m_sending + transporter
    struct thr_send_buffer m_sending;

    /* Size of resp. 'm_buffer' and 'm_sending' buffered data */
    Uint64 m_buffered_size;             //Protected by m_buffer_lock
    Uint64 m_sending_size;              //Protected by m_send_lock

    bool m_enabled;                     //Protected by m_send_lock

    /**
     * Flag used to coordinate sending to same remote node from different
     * threads when there are contention on m_send_lock.
     *
     * If two threads need to send to the same node at the same time, the
     * second thread, rather than wait for the first to finish, will just
     * set this flag. The first thread will will then take responsibility 
     * for sending to this node when done with its own sending.
     */
    Uint32 m_force_send;   //Check after release of m_send_lock

    /**
     * Which thread is currently holding the m_send_lock
     * This is the thr_no of the thread sending, this can be both a
     * send thread and a block thread. Send thread start their
     * thr_no at glob_num_threads. So it is easy to check this
     * thr_no to see if it is a block thread or a send thread.
     * This variable is used to find the proper place to return
     * the send buffer pages after completing the send.
     */
    Uint32 m_send_thread;  //Protected by m_send_lock

    /**
     * Bytes sent in last performSend().
     */
    Uint32 m_bytes_sent;

    /* read index(es) in thr_send_queue */
    Uint32 m_read_index[MAX_BLOCK_THREADS];
  } m_send_buffers[MAX_NTRANSPORTERS];

  /* The buffers published by threads */
  thr_send_queue m_thread_send_buffers[MAX_NTRANSPORTERS][MAX_BLOCK_THREADS];

  /*
   * These are used to synchronize during crash / trace dumps.
   *
   */
  NdbMutex stop_for_crash_mutex;
  NdbCondition stop_for_crash_cond;
  Uint32 stopped_threads;
};

/**
 *  Class to handle send threads
 *  ----------------------------
 *  We can have up to 8 send threads.
 *
 *  This class will handle when a block thread needs to send, it will
 *  handle the running of the send thread and will also start the
 *  send thread.
 */
#define is_send_thread(thr_no) (thr_no >= glob_num_threads)

struct thr_send_thread_instance
{
  thr_send_thread_instance() :
               m_instance_no(0),
               m_watchdog_counter(0),
               m_awake(FALSE),
               m_exec_time(0),
               m_sleep_time(0),
               m_user_time_os(0),
               m_kernel_time_os(0),
               m_elapsed_time_os(0),
               m_measured_spintime(0),
               m_thread(NULL),
               m_waiter_struct(),
               m_send_buffer_pool(0,
                                  THR_SEND_BUFFER_MAX_FREE,
                                  THR_SEND_BUFFER_ALLOC_SIZE)
  {}
  Uint32 m_instance_no;
  Uint32 m_watchdog_counter;
  Uint32 m_awake;
  Uint32 m_thr_index;
  Uint64 m_exec_time;
  Uint64 m_sleep_time;
  Uint64 m_user_time_os;
  Uint64 m_kernel_time_os;
  Uint64 m_elapsed_time_os;
  Uint64 m_measured_spintime;
  NdbThread *m_thread;
  thr_wait m_waiter_struct;
  class thread_local_pool<thr_send_page> m_send_buffer_pool;
};

struct thr_send_nodes
{
  /**
   * 'm_next' implements a list of 'send_nodes' with PENDING'
   * data, not yet assigned to a send thread. 0 means NULL.
   */
  Uint16 m_next;

  /**
   * m_data_available are incremented/decremented by each 
   * party having data to be sent to this specific node.
   * It work in conjunction with a queue of get'able nodes
   * (insert_node(), get_node()) waiting to be served by 
   * the send threads, such that:
   *
   * 1) IDLE-state (m_data_available==0, not in list)
   *    There are no data available for sending, and
   *    no send threads are assigned to this node.
   *
   * 2) PENDING-state (m_data_available>0, in list)
   *    There are data available for sending, possibly
   *    supplied by multiple parties. No send threads
   *    are currently serving this request.
   *
   * 3) ACTIVE-state (m_data_available==1, not in list)
   *    There are data available for sending, possibly
   *    supplied by multiple parties, which are currently
   *    being served by a send thread. All known
   *    data available at the time when we became 'ACTIVE'
   *    will be served now ( -> '==1')
   *
   * 3b ACTIVE-WITH-PENDING-state (m_data_available>1, not in list)
   *    Variant of above state, send thread is serving requests,
   *    and even more data became available since we started.
   *
   * Allowed state transitions are:
   *
   * IDLE     -> PENDING  (alert_send_thread w/ insert_node)
   * PENDING  -> ACTIVE   (get_node)
   * ACTIVE   -> IDLE     (run_send_thread if check_done_node)
   * ACTIVE   -> PENDING  (run_send_thread if 'more'
   * ACTIVE   -> ACTIVE-P (alert_send_thread while ACTIVE)
   * ACTIVE-P -> PENDING  (run_send_thread while not check_done_node)
   * ACTIVE-P -> ACTIVE-P (alert_send_thread while ACTIVE-P)
   *
   * A consequence of this, is that only a (single-) ACTIVE
   * send thread will serve send request to a specific node.
   * Thus, there will be no contention on the m_send_lock
   * caused by the send threads.
   */
  Uint16 m_data_available;

  /**
   * This variable shows which node is actually sending for the moment.
   * This will be reset again immediately after sending is completed.
   * It is used to ensure that neighbour nodes aren't taken out for
   * sending by more than one thread. The neighbour list is simply
   * an array of the neighbours and we will send if data is avaiable
   * to send AND no one else is sending which is checked by looking at
   * this variable.
   */
  Uint16 m_thr_no_sender;

  /**
   * m_send_thread_instance is the current/last send thread instance
   * serving this send_node. Whenever possible we try to
   * reuse the same thread next time around to avoid
   * switching between CPUs.
   */
  Uint16 m_send_thread_instance;

  /* Send to this node has caused a Transporter overload */
  Uint16 m_send_overload;

  /**
   * This is neighbour node in the same node group as ourselves. This means
   * that we are likely to communicate with this node more heavily than
   * other nodes. Also delays in this communication will make the updates
   * take much longer since updates has to traverse this link and the
   * corresponding link back 6 times as part of an updating transaction.
   *
   * Thus for good performance of updates it is essential to prioritise this
   * link a bit.
   */
  bool m_neighbour_node;

  /**
   * Further sending to this node should be delayed until
   * 'm_micros_delayed' has passed since 'm_inserted_time'.
   */
  Uint32 m_micros_delayed;
  NDB_TICKS m_inserted_time;

  /**
   * Counter of how many overload situations we experienced towards this
   * node. We keep track of this to get an idea if the config setup is
   * incorrect somehow, one should consider increasing TCP_SND_BUF_SIZE
   * if this counter is incremented often. It is an indication that a
   * bigger buffer is needed to handle bandwith-delay product of the
   * node communication.
   */
  Uint64 m_overload_counter;
};

class thr_send_threads
{
public:
  /* Create send thread environment */
  thr_send_threads();

  /* Destroy send thread environment and ensure threads are stopped */
  ~thr_send_threads();

  /**
   * A block thread provides assistance to send thread by executing send
   * to one of the nodes.
   */
  bool assist_send_thread(Uint32 min_num_nodes,
                          Uint32 max_num_nodes,
                          Uint32 thr_no,
                          NDB_TICKS now,
                          Uint32 &watchdog_counter,
               class thread_local_pool<thr_send_page>  & send_buffer_pool);

  /* Send thread method to send to a node picked by get_node */
  bool handle_send_node(NodeId node,
                        Uint32 & num_nodes_sent,
                        Uint32 thr_no,
                        NDB_TICKS & now,
                        NDB_TICKS *spin_ticks,
                        Uint32 & watchdog_counter,
               class thread_local_pool<thr_send_page>  & send_buffer_pool);

  /* A block thread has flushed data for a node and wants it sent */
  Uint32 alert_send_thread(NodeId node, NDB_TICKS now, bool wakeup_flag);

  /* Method used to run the send thread */
  void run_send_thread(Uint32 instance_no);

  /* Method to start the send threads */
  void start_send_threads();

  /**
   * Check if a node possibly is having data ready to be sent.
   * Upon 'true', callee should grab send_thread_mutex and 
   * try to get_node() while holding lock.
   */
  bool data_available() const
  {
    rmb();
    return (m_more_nodes == TRUE);
  }

  /* Get send buffer pool for send thread */
  thread_local_pool<thr_send_page>* get_send_buffer_pool(Uint32 thr_no)
  {
    return &m_send_threads[thr_no - glob_num_threads].m_send_buffer_pool;
  }

private:
  /* Insert a node in list of nodes that has data available to send */
  void insert_node(NodeId node);

  /* Get a node in order to send to it */
  NodeId get_node(Uint32 instance_no, NDB_TICKS now);

  /* Update rusage parameters for send thread. */
  void update_rusage(struct thr_send_thread_instance *this_send_thread,
                     Uint64 elapsed_time);

  /**
   * Set of utility methods to aid in scheduling of send work:
   *
   * Further sending to node can be delayed
   * until 'now+delay'. Used either to wait for more packets
   * to be available for bigger chunks, or to wait for an overload
   * situation to clear.
   */
  void set_max_delay(NodeId node, NDB_TICKS now, Uint32 delay_usec);
  void set_overload_delay(NodeId node, NDB_TICKS now, Uint32 delay_usec);
  Uint32 check_delay_expired(NodeId node, NDB_TICKS now);

  /* Completed sending data to this node, check if more work pending. */ 
  bool check_done_node(NodeId node);

  /* Get a send thread which isn't awake currently */
  struct thr_send_thread_instance* get_not_awake_send_thread(NodeId node);
  Uint32 count_awake_send_threads(void) const;

  /* Try to lock send_buffer for this node. */
  static
  int trylock_send_node(NodeId node);

  /* Perform the actual send to the node, release send_buffer lock.
   * Return 'true' if there are still more to be sent to this node.
   */
  static
  bool perform_send(NodeId node, Uint32 thr_no, Uint32& bytes_sent);

  /* Have threads been started */
  Uint32 m_started_threads;

  /* First node that has data to be sent */
  Uint32 m_first_node;

  /* Last node in list of nodes with data available for sending */
  Uint32 m_last_node;

  /* Which list should I get node from next time. */
  bool m_next_is_high_prio_node;

  /* 'true': More nodes became available -> Need recheck ::get_node() */
  bool m_more_nodes;

#define MAX_NEIGHBOURS 3
  Uint32 m_num_neighbour_nodes;
  Uint32 m_neighbour_node_index;
  Uint32 m_neighbour_nodes[MAX_NEIGHBOURS];

  OverloadStatus m_node_overload_status;

  /* Is data available and next reference for each node in cluster */
  struct thr_send_nodes m_node_state[MAX_NODES];

  /**
   * Very few compiler (gcc) allow zero length arrays
   */
#if MAX_NDBMT_SEND_THREADS == 0
#define _MAX_SEND_THREADS 1
#else
#define _MAX_SEND_THREADS MAX_NDBMT_SEND_THREADS
#endif

  /* Data and state for the send threads */
  struct thr_send_thread_instance m_send_threads[_MAX_SEND_THREADS];

  /**
   * Mutex protecting the linked list of nodes awaiting sending
   * and also the not_awake variable of the send thread.
   */
  NdbMutex *send_thread_mutex;

public:

  void getSendPerformanceTimers(Uint32 send_instance,
                                Uint64 & exec_time,
                                Uint64 & sleep_time,
                                Uint64 & spin_time,
                                Uint64 & user_time_os,
                                Uint64 & kernel_time_os,
                                Uint64 & elapsed_time_os)
  {
    require(send_instance < globalData.ndbMtSendThreads);
    NdbMutex_Lock(send_thread_mutex);
    exec_time = m_send_threads[send_instance].m_exec_time;
    sleep_time = m_send_threads[send_instance].m_sleep_time;
    spin_time = m_send_threads[send_instance].m_measured_spintime;
    user_time_os= m_send_threads[send_instance].m_user_time_os;
    kernel_time_os = m_send_threads[send_instance].m_kernel_time_os;
    elapsed_time_os = m_send_threads[send_instance].m_elapsed_time_os;
    NdbMutex_Unlock(send_thread_mutex);
  }
  void setNeighbourNode(NodeId node)
  {
    NdbMutex_Lock(send_thread_mutex);
    m_node_state[node].m_neighbour_node = TRUE;
    for (Uint32 i = 0; i < MAX_NEIGHBOURS; i++)
    {
      if (m_neighbour_nodes[i] == node)
      {
        /* We are already inserted into list, ignore this call. */
        NdbMutex_Unlock(send_thread_mutex);
        return;
      }
      if (m_neighbour_nodes[i] == 0)
      {
        m_neighbour_nodes[i] = node;
        break;
      }
    }
    m_num_neighbour_nodes++;
    assert(m_num_neighbour_nodes <= MAX_NEIGHBOURS);
    NdbMutex_Unlock(send_thread_mutex);
  }
  void setNodeOverloadStatus(OverloadStatus new_status)
  {
    /**
     * The read of this variable is unsafe, but has no dire consequences
     * if it is shortly inconsistent. We use a memory barrier to at least
     * speed up the spreading of the variable to all CPUs.
     */
    m_node_overload_status = new_status;
    mb();
  }
  bool check_pending_data()
  {
    return m_more_nodes;
  }
};


/*
 * The single instance of the thr_send_threads class, if this variable
 * is non-NULL, then we're using send threads, otherwise if NULL, there
 * are no send threads.
 */
static thr_send_threads *g_send_threads = NULL;

extern "C"
void *
mt_send_thread_main(void *thr_arg)
{
  struct thr_send_thread_instance *this_send_thread =
    (thr_send_thread_instance*)thr_arg;

  Uint32 instance_no = this_send_thread->m_instance_no;
  g_send_threads->run_send_thread(instance_no);
  return NULL;
}

thr_send_threads::thr_send_threads()
  : m_started_threads(FALSE),
    m_first_node(0),
    m_last_node(0),
    m_next_is_high_prio_node(false),
    m_more_nodes(false),
    m_num_neighbour_nodes(0),
    m_neighbour_node_index(0),
    m_node_overload_status((OverloadStatus)LIGHT_LOAD_CONST),
    send_thread_mutex(NULL)
{
  struct thr_repository *rep = g_thr_repository;

  for (Uint32 i = 0; i < MAX_NEIGHBOURS; i++)
  {
    m_neighbour_nodes[i] = 0;
  }
  for (Uint32 i = 0; i < NDB_ARRAY_SIZE(m_node_state); i++)
  {
    m_node_state[i].m_next = 0;
    m_node_state[i].m_data_available = 0;
    m_node_state[i].m_thr_no_sender = Uint16(NO_OWNER_THREAD);
    m_node_state[i].m_send_thread_instance = NO_SEND_THREAD;
    m_node_state[i].m_send_overload = FALSE;
    m_node_state[i].m_micros_delayed = 0;
    m_node_state[i].m_neighbour_node = FALSE;
    m_node_state[i].m_overload_counter = 0;
    NdbTick_Invalidate(&m_node_state[i].m_inserted_time);
  }
  for (Uint32 i = 0; i < NDB_ARRAY_SIZE(m_send_threads); i++)
  {
    m_send_threads[i].m_waiter_struct.init();
    m_send_threads[i].m_instance_no = i;
    m_send_threads[i].m_send_buffer_pool.set_pool(&rep->m_sb_pool);
  }
  send_thread_mutex = NdbMutex_Create();
}

thr_send_threads::~thr_send_threads()
{
  if (!m_started_threads)
    return;

  for (Uint32 i = 0; i < globalData.ndbMtSendThreads; i++)
  {
    void *dummy_return_status;

    /* Ensure thread is woken up to die */
    wakeup(&(m_send_threads[i].m_waiter_struct));
    NdbThread_WaitFor(m_send_threads[i].m_thread, &dummy_return_status);
    globalEmulatorData.theConfiguration->removeThread(
      m_send_threads[i].m_thread);
    NdbThread_Destroy(&(m_send_threads[i].m_thread));
  }
}

void
thr_send_threads::start_send_threads()
{
  for (Uint32 i = 0; i < globalData.ndbMtSendThreads; i++)
  {
    m_send_threads[i].m_thread =
      NdbThread_Create(mt_send_thread_main,
                       (void **)&m_send_threads[i],
                       1024*1024,
                       "send thread", //ToDo add number
                       NDB_THREAD_PRIO_MEAN);
    m_send_threads[i].m_thr_index =
      globalEmulatorData.theConfiguration->addThread(
        m_send_threads[i].m_thread,
        SendThread);
  }
  m_started_threads = TRUE;
}

/**
 * Called under mutex protection of send_thread_mutex
 */
void
thr_send_threads::insert_node(NodeId node)
{
  struct thr_send_nodes &node_state = m_node_state[node];

  m_more_nodes = true;
  /* Ensure the lock free ::data_available see 'm_more_nodes == TRUE' */
  wmb();

  if (node_state.m_neighbour_node)
    return;

  Uint32 first_node = m_first_node;
  struct thr_send_nodes &last_node_state = m_node_state[m_last_node];
  node_state.m_next = 0;
  m_last_node = node;
  assert(node_state.m_data_available > 0);

  if (first_node == 0)
  {
    m_first_node = node;
  }
  else
  {
    last_node_state.m_next = node;
  }
}

/* Called under mutex protection of send_thread_mutex */
void 
thr_send_threads::set_max_delay(NodeId node, NDB_TICKS now, Uint32 delay_usec)
{
  struct thr_send_nodes &node_state = m_node_state[node];
  assert(node_state.m_data_available > 0);
  assert(!node_state.m_send_overload);

  node_state.m_micros_delayed = delay_usec;
  node_state.m_inserted_time = now;
  node_state.m_overload_counter++;
}

/* Called under mutex protection of send_thread_mutex */
void 
thr_send_threads::set_overload_delay(NodeId node, NDB_TICKS now, Uint32 delay_usec)
{
  struct thr_send_nodes &node_state = m_node_state[node];
  assert(node_state.m_data_available > 0);
  node_state.m_send_overload = TRUE;
  node_state.m_micros_delayed = delay_usec;
  node_state.m_inserted_time = now;
  node_state.m_overload_counter++;
}

/* Called under mutex protection of send_thread_mutex */
Uint32 
thr_send_threads::check_delay_expired(NodeId node, NDB_TICKS now)
{
  struct thr_send_nodes &node_state = m_node_state[node];
  assert(node_state.m_data_available > 0);
  Uint64 micros_delayed = Uint64(node_state.m_micros_delayed);

  if (micros_delayed == 0)
    return 0;

  const Uint64 micros_passed = NdbTick_Elapsed(node_state.m_inserted_time,
                                               now).microSec();
  if (micros_passed >= micros_delayed) //Expired
  {
    node_state.m_inserted_time = now;
    node_state.m_micros_delayed = 0;
    node_state.m_send_overload = FALSE;
    return 0;
  }

  // Update and return remaining wait time
  Uint64 remaining_micros = micros_delayed - micros_passed;
  return Uint32(remaining_micros);
}

/**
 * TODO RONM:
 * Add some more NDBINFO table to make it easier to analyse the behaviour
 * of the workings of the MaxSendDelay parameter.
 */

static Uint64 mt_get_send_buffer_bytes(NodeId node);

/**
 * MAX_SEND_BUFFER_SIZE_TO_DELAY is a heauristic constant that specifies
 * a send buffer size that will always be sent. The size of this is based
 * on experience that maximum performance of the send part is achieved at
 * around 64 kBytes of send buffer size and that the difference between
 * 20 kB and 64 kByte is small. So thus avoiding unnecessary delays that
 * gain no significant performance gain.
 */
static const Uint64 MAX_SEND_BUFFER_SIZE_TO_DELAY = (20 * 1024);


/**
 * Get a node having data to be sent to a node (returned).
 *
 * Sending could have been delayed, in such cases the node
 * to expire its delay first will be returned. It is then upto 
 * the callee to either accept this node, or reinsert it
 * such that it can be returned and retried later.
 *
 * Called under mutex protection of send_thread_mutex
 */
#define DELAYED_PREV_NODE_IS_NEIGHBOUR UINT_MAX32
NodeId
thr_send_threads::get_node(Uint32 instance_no, NDB_TICKS now)
{
  Uint32 next;
  Uint32 node;
  bool retry = false;
  Uint32 prev = 0;
  Uint32 delayed_node = 0;
  Uint32 delayed_prev_node = 0;
  Uint32 min_wait_usec = UINT_MAX32;

  do
  {
    if (m_next_is_high_prio_node)
    {
      Uint32 num_neighbour_nodes = m_num_neighbour_nodes;
      Uint32 neighbour_node_index = m_neighbour_node_index;
      for (Uint32 i = 0; i < num_neighbour_nodes; i++)
      {
        node = m_neighbour_nodes[neighbour_node_index];
        neighbour_node_index++;
        if (neighbour_node_index == num_neighbour_nodes)
          neighbour_node_index = 0;
        m_neighbour_node_index = neighbour_node_index;
        if (m_node_state[node].m_data_available > 0 &&
            m_node_state[node].m_thr_no_sender == NO_OWNER_THREAD)
        {
          const Uint32 send_delay = check_delay_expired(node, now);
          if (likely(send_delay == 0))
          {
            /**
             * Found a neighbour node to return. Handle this and ensure that
             * next call to get_node will start looking for non-neighbour
             * nodes.
             */
            m_next_is_high_prio_node = false;
            goto found_neighbour;
          }

          /**
           * Found a neighbour node with delay, record the delay
           * and the node and set indicator that delayed node is
           * a neighbour.
           */
          if (send_delay < min_wait_usec)
          {
            min_wait_usec = send_delay;
            delayed_node = node;
            delayed_prev_node = DELAYED_PREV_NODE_IS_NEIGHBOUR;
          }
        }
      }
      if (retry)
      {
        /**
         * We have already searched the non-neighbour nodes and we
         * have now searched the neighbour nodes and found no nodes
         * ready to start sending to, we might still have a delayed
         * node, this will be checked before exiting.
         */
        goto found_no_ready_nodes;
      }

      /**
       * We found no ready nodes amongst the neighbour nodes, we will
       * also search the non-neighbours, we will do this simply by
       * falling through into this part and setting retry to true to
       * indicate that we already searched the neighbour nodes.
       */
      retry = true;
    }
    else
    {
      /**
       * We might loop one more time and then we need to ensure that
       * we don't just come back here. If we report a node from this
       * function this variable will be set again. If we find no node
       * then it really doesn't matter what this variable is set to.
       * When nodes are available we will always try to be fair and
       * return high prio nodes as often as non-high prio nodes.
       */
      m_next_is_high_prio_node = true;
    }

    node = m_first_node;
    if (!node)
    {
      if (!retry)
      {
        /**
         * We need to check the neighbour nodes before we decide that
         * there is no nodes to send to.
         */
        retry = true;
        continue;
      }
      /**
       * Found no nodes ready to be sent to, will still need check of
       * delayed nodes before exiting.
       */
      goto found_no_ready_nodes;
    }

    /**
     * Search for a node ready to be sent to among the non-neighbour nodes.
     * If none found, remember the one with the smallest delay.
     */
    prev = 0;
    while (node)
    {
      next = m_node_state[node].m_next;
  
      const Uint32 send_delay = check_delay_expired(node, now);
      if (likely(send_delay == 0))
      {
        /**
         * We found a non-neighbour node to return, handle this
         * and set the next get_node to start looking for
         * neighbour nodes.
         */
        m_next_is_high_prio_node = true;
        goto found_non_neighbour;
      }

      /* Find remaining minimum wait: */
      if (min_wait_usec > send_delay)
      {
        min_wait_usec = send_delay;
        delayed_node = node;
        delayed_prev_node = prev;
      }

      prev = node;
      node = next;
    }

    // As 'first_node != 0', there has to be a 'delayed_node'
    assert(delayed_node != 0); 

    if (!retry)
    {
      /**
       * Before we decide to send to a delayed non-neighbour node
       * we should check if there is a neighbour ready to be sent
       * to, or if there is a neighbour with a lower delay that
       * can be sent to.
       */
      retry = true;
      continue;
    }
    /**
     * No nodes ready to send to, but we only get here when we know
     * there is at least a delayed node, so jump directly to handling
     * of returning delayed nodes.
     */
    goto found_delayed_node;
  } while (1);

found_no_ready_nodes:
  /**
   * We have found no nodes ready to be sent to yet, we can still
   * have a delayed node and we don't know from where it comes.
   */
  if (delayed_node == 0)
  {
    /**
     * We have found no nodes to send to, neither non-delayed nor
     * delayed nodes. Mark m_more_nodes as false to indicate that
     * we have no nodes to send to for the moment to give the
     * send threads a possibility to go to sleep.
     */
    m_more_nodes = false;
    return 0;
  }

  /**
   * We have ensured that delayed_node exists although we have no
   * nodes ready to be sent to yet. We will fall through to handling
   * of finding a delayed node.
   */

found_delayed_node:
  /**
   * We found no node ready to send to but we did find a delayed node.
   * We don't know if the delayed node is a neighbour node or not, we
   * check this using delayed_prev_node which is set to ~0 for
   * neighbour nodes.
   */
  assert(delayed_node != 0); 
  node = delayed_node;
  if (delayed_prev_node == DELAYED_PREV_NODE_IS_NEIGHBOUR)
  {
    /**
     * Go to handling of found neighbour as we have decided to return
     * this delayed neighbour node.
     */
    m_next_is_high_prio_node = false;
    goto found_neighbour;
  }
  else
  {
    m_next_is_high_prio_node = true;
  }

  prev = delayed_prev_node;
  next = m_node_state[node].m_next;

  /**
   * Fall through to found_non_neighbour since we have decided that this
   * delayed node will be returned.
   */

found_non_neighbour:
  /**
   * We are going to return a non-neighbour node, either delayed
   * or not. We need to remove it from the list of non-neighbour
   * nodes to send to.
   */

  if (likely(node == m_first_node))
  {
    m_first_node = next;
    assert(prev == 0);
  }
  else
  {
    assert(prev != 0);
    m_node_state[prev].m_next = next;
  }

  if (node == m_last_node)
    m_last_node = prev;

  /**
   * Fall through for non-neighbour nodes to same return handling as
   * neighbour nodes.
   */

found_neighbour:
  /**
   * We found a node to return, we will update the data available,
   * we also need to set m_thr_no_sender to indicate which thread
   * is owning the right to send to this node for the moment.
   *
   * Neighbour nodes can go directly here since they are not
   * organised in any lists, but we come here also for
   * non-neighbour nodes.
   */
  struct thr_send_nodes &node_state = m_node_state[node];

  assert(node_state.m_data_available > 0);
  assert(node_state.m_thr_no_sender == NO_OWNER_THREAD);
  node_state.m_next = 0;
  node_state.m_data_available = 1;
  node_state.m_send_thread_instance = instance_no;
  return (NodeId)node;
}

/* Called under mutex protection of send_thread_mutex */
bool
thr_send_threads::check_done_node(NodeId node)
{
  struct thr_send_nodes &node_state = m_node_state[node];
  assert(node_state.m_data_available > 0);
  node_state.m_data_available--;
  return (node_state.m_data_available == 0);
}

/* Called under mutex protection of send_thread_mutex */
struct thr_send_thread_instance*
thr_send_threads::get_not_awake_send_thread(NodeId node)
{
  struct thr_send_thread_instance *used_send_thread;

  /* Reuse previous send_thread if available */
  if (node != 0)
  {
    Uint32 send_thread = m_node_state[node].m_send_thread_instance;
    if (send_thread != NO_SEND_THREAD && !m_send_threads[send_thread].m_awake)
    {
      used_send_thread= &m_send_threads[send_thread];
      return used_send_thread;
    }
  }

  /* Search for another available send thread */
  for (Uint32 i = 0; i < globalData.ndbMtSendThreads; i++)
  {
    if (!m_send_threads[i].m_awake)
    {
      used_send_thread= &m_send_threads[i];
      return used_send_thread;
    }
  }
  return NULL;
}

Uint32
thr_send_threads::count_awake_send_threads() const
{
  Uint32 count = 0;
  for (Uint32 i = 0; i < globalData.ndbMtSendThreads; i++)
  {
    if (m_send_threads[i].m_awake)
    {
      count++;
    }
  }
  return count;
}

Uint32
thr_send_threads::alert_send_thread(NodeId node,
                                    NDB_TICKS now,
                                    bool wakeup_flag)
{
  struct thr_send_nodes& node_state = m_node_state[node];

  NdbMutex_Lock(send_thread_mutex);
  node_state.m_data_available++;  // There is more to send
  if (node_state.m_data_available > 1)
  {
    /**
     * ACTIVE(_P) -> ACTIVE_P
     *
     * The node is already flagged that it has data needing to be sent.
     * There is no need to wake even more threads up in this case
     * since we piggyback on someone else's request.
     *
     * Waking another thread for sending to this node, had only
     * resulted in contention and blockage on the send_lock.
     *
     * We are safe that the buffers we have flushed will be read by a send
     * thread: They will either be piggybacked when the send thread
     * 'get_node()' for sending, or data will be available when
     * send thread 'check_done_node()', finds that more data has
     * become available. In the later case, the send thread will schedule
     * the node for another round with insert_node()
     */
    NdbMutex_Unlock(send_thread_mutex);
    return 0;
  }
  assert(!node_state.m_send_overload);      // Caught above as ACTIVE
  assert(m_node_state[node].m_thr_no_sender == NO_OWNER_THREAD);
  insert_node(node);                        // IDLE -> PENDING

  /**
   * We need to delay sending the data, as set in config.
   * This is the first send to this node, so we start the
   * delay timer now.
   */
  if (max_send_delay > 0)                   // Wait for more payload?
  {
    set_max_delay(node, now, max_send_delay);
  }

  if (!wakeup_flag)
  {
    NdbMutex_Unlock(send_thread_mutex);
    return 1;
  }
  /*
   * Search for a send thread which is asleep, if there is one, wake it
   *
   * If everyone is already awake we don't need to wake anyone up since
   * the threads will check if there is nodes available to send to before
   * they go to sleep.
   *
   * The reason to look for anyone asleep is to ensure proper use of CPU
   * resources and ensure that we use all the send thread CPUs available
   * to our disposal when necessary.
   */
  struct thr_send_thread_instance *avail_send_thread
    = get_not_awake_send_thread(node);

  NdbMutex_Unlock(send_thread_mutex);

  if (avail_send_thread)
  {
    /*
     * Wake the assigned sleeping send thread, potentially a spurious wakeup,
     * but this is not a problem, important is to ensure that at least one
     * send thread is awoken to handle our request. If someone is already
     * awake and takes care of our request before we get to wake someone up it's
     * not a problem.
     */
    wakeup(&(avail_send_thread->m_waiter_struct));
  }
  return 1;
}

static bool
check_available_send_data(struct thr_data *not_used)
{
  (void)not_used;
  return !g_send_threads->data_available();
}

//static
int
thr_send_threads::trylock_send_node(NodeId node)
{
  thr_repository::send_buffer *sb = g_thr_repository->m_send_buffers+node;
  return trylock(&sb->m_send_lock);
}

//static
bool
thr_send_threads::perform_send(NodeId node, Uint32 thr_no, Uint32& bytes_sent)
{
  thr_repository::send_buffer * sb = g_thr_repository->m_send_buffers+node;

  /**
   * Set m_send_thread so that our transporter callback can know which thread
   * holds the send lock for this remote node. This is the thr_no of a block
   * thread or the thr_no of a send thread.
   */
  sb->m_send_thread = thr_no;
  const bool more = globalTransporterRegistry.performSend(node);
  bytes_sent = sb->m_bytes_sent;
  sb->m_send_thread = NO_SEND_THREAD;
  unlock(&sb->m_send_lock);
  return more;
}

static void
update_send_sched_config(THRConfigApplier & conf,
                         unsigned instance_no,
                         bool & real_time,
                         Uint64 & spin_time)
{
  real_time = conf.do_get_realtime_send(instance_no);
  spin_time = (Uint64)conf.do_get_spintime_send(instance_no);
}

static void
yield_rt_break(NdbThread *thread,
               enum ThreadTypes type,
               bool real_time)
{
  Configuration * conf = globalEmulatorData.theConfiguration;
  conf->setRealtimeScheduler(thread,
                             type,
                             FALSE,
                             FALSE);
  conf->setRealtimeScheduler(thread,
                             type,
                             real_time,
                             FALSE);
}

static void
check_real_time_break(NDB_TICKS now,
                      NDB_TICKS *yield_time,
                      NdbThread *thread,
                      enum ThreadTypes type)
{
  if (unlikely(NdbTick_Compare(now, *yield_time) < 0))
  {
    /**
     * Timer was adjusted backwards, or the monotonic timer implementation
     * on this platform is unstable. Best we can do is to restart
     * RT-yield timers from new current time.
     */
    *yield_time = now;
  }

  const Uint64 micros_passed =
    NdbTick_Elapsed(*yield_time, now).microSec();

  if (micros_passed > 50000)
  {
    /**
     * Lower scheduling prio to time-sharing mode to ensure that
     * other threads and processes gets a chance to be scheduled
     * if we run for an extended time.
     */
    yield_rt_break(thread, type, TRUE);
    *yield_time = now;
  }
}

static bool
check_yield(NDB_TICKS *start_spin_ticks,
            Uint64 min_spin_timer) //microseconds
{
  /**
   * We add a timer call to ensure that we spin correct amount of time.
   * We are not worried over the overhead here since we are per definition
   * spinning when coming here. So no need to worry what we do with the
   * CPU while spinning.
   */
  NDB_TICKS now = NdbTick_getCurrentTicks();
  assert(min_spin_timer > 0);

  if (!NdbTick_IsValid(*start_spin_ticks))
  {
    /**
     * We haven't started spinning yet, start spin timer.
     */
    *start_spin_ticks = now;
    return false;
  }
  if (unlikely(NdbTick_Compare(now, *start_spin_ticks) < 0))
  {
    /**
     * Timer was adjusted backwards, or the monotonic timer implementation
     * on this platform is unstable. Best we can do is to restart
     * spin timers from new current time.
     */
    *start_spin_ticks = now;
    return false;
  }

  /**
   * We have a minimum spin timer before we go to sleep.
   * We will go to sleep only if we have spun for longer
   * time than required by the minimum spin time.
   */
  const Uint64 micros_passed =
    NdbTick_Elapsed(*start_spin_ticks, now).microSec();
  return (micros_passed >= min_spin_timer);
}

/**
 * We enter this function holding the send_thread_mutex if lock is
 * false and we leave no longer holding the mutex.
 */
bool
thr_send_threads::assist_send_thread(Uint32 min_num_nodes,
                                     Uint32 max_num_nodes,
                                     Uint32 thr_no,
                                     NDB_TICKS now,
                                     Uint32 &watchdog_counter,
                   class thread_local_pool<thr_send_page>  & send_buffer_pool)
{
  Uint32 num_nodes_sent = 0;
  Uint32 loop = 0;
  NDB_TICKS spin_ticks_dummy;
  NodeId node = 0;

  NdbMutex_Lock(send_thread_mutex);

  while (globalData.theRestartFlag != perform_stop &&
         loop < max_num_nodes &&
         (node = get_node(NO_SEND_THREAD, now)) != 0)   // PENDING -> ACTIVE
  {
    if (!handle_send_node(node,
                          num_nodes_sent,
                          thr_no,
                          now,
                          &spin_ticks_dummy,
                          watchdog_counter,
                          send_buffer_pool))
    {
      /**
       * Neighbour nodes are locked through setting
       * m_node_state[node].m_thr_no_sender to thr_no while holding
       * the mutex. This flag is set between start of send and end
       * of send. In this case there was no send so the flag isn't
       * set now, since we insert it back immediately it will simply
       * remain unset. We assert on this just in case.
       */
      assert(m_node_state[node].m_thr_no_sender == NO_OWNER_THREAD);
      insert_node(node);
      break;
    }
    loop++;
  }
  if (node == 0)
  {
    NdbMutex_Unlock(send_thread_mutex);
    return false;
  }
  bool pending_send = check_pending_data();
  if (num_nodes_sent >= min_num_nodes)
  {
    /**
     * We succeeded in sending as many nodes as we added ourselves, in this
     * case it is not necessary to wake any send thread. It could also be
     * that no more nodes to send exists, so then we obviously need not
     * wake any send thread.
     */
    NdbMutex_Unlock(send_thread_mutex);
    return pending_send;
  }
  else if (pending_send == true)
  {
    /**
     * We have more nodes in send list than when we started, so we need to
     * ensure that at least one send thread is awake to ensure this is
     * properly handled.
     */
    struct thr_send_thread_instance* avail_send_thread =
      get_not_awake_send_thread(NodeId(0));
    NdbMutex_Unlock(send_thread_mutex);
    if (avail_send_thread)
    {
      wakeup(&(avail_send_thread->m_waiter_struct));
    }
    return true;
  }
  else
  {
    NdbMutex_Unlock(send_thread_mutex);
    return false;
  }
}

bool
thr_send_threads::handle_send_node(NodeId node,
                                   Uint32 & num_nodes_sent,
                                   Uint32 thr_no,
                                   NDB_TICKS & now,
                                   NDB_TICKS *spin_ticks,
                                   Uint32 & watchdog_counter,
                   class thread_local_pool<thr_send_page>  & send_buffer_pool)

{
  assert(m_node_state[node].m_thr_no_sender == NO_OWNER_THREAD);
  if (m_node_state[node].m_micros_delayed > 0)     // Node send is delayed
  {
    if (m_node_state[node].m_send_overload)        // Pause overloaded node
    {
      return false;
    }

    /**
     * non-overload is a 'soft delay' which we might ignore depending on
     * current load. On a lightly loaded system we send immediately
     * to reduce latency. On a loaded system we increase throughput
     * by collecting into larger packets.
     * If multiple send threads are awake, excess threads are put to sleep.
     */
    if (count_awake_send_threads() <= 1)    // Lightly loaded system:
      set_max_delay(node, now, 0);          //   Send now to improve latency
    else if (mt_get_send_buffer_bytes(node) >= MAX_SEND_BUFFER_SIZE_TO_DELAY)
      set_max_delay(node, now, 0);         // Large packet -> Send now
    else                                   // Sleep, let last awake send
    {
      if (thr_no >= glob_num_threads)
      {
        /**
         * When encountering max_send_delay from send thread we
         * will let the send thread go to sleep for as long as
         * this node has to wait (it is the shortest sleep we
         * we have. For non-send threads the node will simply
         * be reinserted and someone will pick up later to handle
         * things.
         */
        m_more_nodes = false;
      }
      return false;
    }
  }

  /**
   * Multiple send threads can not 'get' the same
   * node simultaneously. Thus, we does not need
   * to keep the global send thread mutex any longer.
   * Also avoids worker threads blocking on us in 
   * ::alert_send_thread
   */
#ifdef VM_TRACE
  my_thread_yield();
#endif
  assert(m_node_state[node].m_thr_no_sender == NO_OWNER_THREAD);
  m_node_state[node].m_thr_no_sender = thr_no;
  NdbMutex_Unlock(send_thread_mutex);

  watchdog_counter = 6;

  /**
   * Need a lock on the send buffers to protect against 
   * worker thread doing ::forceSend, possibly
   * disable_send_buffers() and/or lock_/unlock_transporter().
   * To avoid a livelock with ::forceSend() on an overloaded 
   * systems, we 'try-lock', and reinsert the node for 
   * later retry if failed.
   *
   * To ensure that the combination of more == true &&
   * bytes_sent == 0 can be used to signal that the
   * transporter is overloaded, we initialise bytes_sent to 1 to avoid
   * interpreting a try_lock failure as if it was an overloaded
   * transporter. This is a fix for BUG#22393612.
   */
  bool more = true;
  Uint32 bytes_sent = 1;
#ifdef VM_TRACE
  my_thread_yield();
#endif
  if (likely(trylock_send_node(node) == 0))
  {
    more = perform_send(node, thr_no, bytes_sent);
    /* We return with no locks or mutexes held */

    /* Release chunk-wise to decrease pressure on lock */
    watchdog_counter = 3;
    send_buffer_pool.release_chunk(g_thr_repository->m_mm,
                                   RG_TRANSPORTER_BUFFERS);
    NdbTick_Invalidate(spin_ticks);
  }

  /**
   * Either own perform_send() processing, or external 'alert'
   * could have signaled that there are more sends pending.
   * If we had no progress in perform_send, we conclude that
   * node is overloaded, and takes a break doing further send
   * attempts to that node. Also failure of trylock_send_node
   * will result on the 'overload' to be concluded.
   * (Quite reasonable as the worker thread is likely forceSend'ing)
   */
  now = NdbTick_getCurrentTicks();

  NdbMutex_Lock(send_thread_mutex);
#ifdef VM_TRACE
  my_thread_yield();
#endif
  assert(m_node_state[node].m_thr_no_sender == thr_no);
  m_node_state[node].m_thr_no_sender = NO_OWNER_THREAD;
  if (more ||                  // ACTIVE   -> PENDING
      !check_done_node(node))  // ACTIVE-P -> PENDING
  {
    insert_node(node);

    if (unlikely(more && bytes_sent == 0)) //Node is overloaded
    {
      set_overload_delay(node, now, 200); //Delay send-retry by 200us
    }
  }                            // ACTIVE   -> IDLE
  else
  {
    num_nodes_sent++;
  }
  return true;
}

void
thr_send_threads::update_rusage(
  struct thr_send_thread_instance *this_send_thread,
  Uint64 elapsed_time)
{
  struct ndb_rusage rusage;

  int res = Ndb_GetRUsage(&rusage);
  if (res != 0)
  {
    this_send_thread->m_user_time_os = 0;
    this_send_thread->m_kernel_time_os = 0;
    this_send_thread->m_elapsed_time_os = 0;
    return;
  }
  this_send_thread->m_user_time_os = rusage.ru_utime;
  this_send_thread->m_kernel_time_os = rusage.ru_stime;
  this_send_thread->m_elapsed_time_os = elapsed_time;
}

/**
 * There are some send scheduling algorithms build into the send thread.
 * Mainly implemented as part of ::run_send_thread, thus commented here:
 *
 * We have the possibility to set a 'send delay' for each node. This
 * is used both for handling send overload where we should wait
 * before retrying, and as an aid for collecting smaller packets into
 * larger, and thus fewer packets. Thus decreasing the send overhead
 * on a highly loaded system.
 *
 * A delay due to overload is always waited for. As there are already
 * queued up send work in the buffers, sending will be possible
 * without the send thread actively busy-retrying. However, delays
 * in order to increase the packed size can be ignored.
 *
 * The basic idea if the later is the following:
 * By introducing a delay we ensure that all block threads have
 * gotten a chance to execute messages that will generate data
 * to be sent to nodes. This is particularly helpful in e.g.
 * queries that are scanning a table. Here a SCAN_TABREQ is
 * received in a TC and this generates a number of SCAN_FRAGREQ
 * signals to each LDM, each of those LDMs will in turn generate
 * a number of new signals that are all destined to the same
 * node. So this delay here increases the chance that those
 * signals can be sent in the same TCP/IP packet over the wire.
 *
 * Another use case is applications using the asynchronous API
 * and thus sending many PK lookups that traverse a node in
 * parallel from the same destination node. These can benefit
 * greatly from this extra delay increasing the packet sizes.
 *
 * There is also a case when sending many updates that need to
 * be sent to the other node in the same node group. By delaying
 * the send of this data we ensure that the receiver thread on
 * the other end is getting larger packet sizes and thus we
 * improve the throughput of the system in all sorts of ways.
 *
 * However we also try to ensure that we don't delay signals in
 * an idle system where response time is more important than
 * the throughput. This is achieved by the fact that we will
 * send after looping through the nodes ready to send to. In
 * an idle system this will be a quick operation. In a loaded
 * system this delay can be fairly substantial on the other
 * hand.
 *
 * Finally we attempt to limit the use of more than one send
 * thread to cases of very high load. So if there are only 
 * delayed node sends remaining, we deduce that the
 * system is lightly loaded and we will go to sleep if there
 * are other send threads also awake.
 */
void
thr_send_threads::run_send_thread(Uint32 instance_no)
{
  struct thr_send_thread_instance *this_send_thread =
    &m_send_threads[instance_no];
  const Uint32 thr_no = glob_num_threads + instance_no;

  {
    /**
     * Wait for thread object to be visible
     */
    while(this_send_thread->m_thread == 0)
      NdbSleep_MilliSleep(30);
  }

  {
    /**
     * Print out information about starting thread
     *   (number, tid, name, the CPU it's locked into (if locked at all))
     * Also perform the locking to CPU.
     */
    BaseString tmp;
    bool fail = false;
    THRConfigApplier & conf = globalEmulatorData.theConfiguration->m_thr_config;
    tmp.appfmt("thr: %u ", thr_no);
    int tid = NdbThread_GetTid(this_send_thread->m_thread);
    if (tid != -1)
    {
      tmp.appfmt("tid: %u ", tid);
    }
    conf.appendInfoSendThread(tmp, instance_no);
    int res = conf.do_bind_send(this_send_thread->m_thread,
                                instance_no);
    if (res < 0)
    {
      fail = true;
      tmp.appfmt("err: %d ", -res);
    }
    else if (res > 0)
    {
      tmp.appfmt("OK ");
    }

    unsigned thread_prio;
    res = conf.do_thread_prio_send(this_send_thread->m_thread,
                                   instance_no,
                                   thread_prio);
    if (res < 0)
    {
      fail = true;
      res = -res;
      tmp.appfmt("Failed to set thread prio to %u, ", thread_prio);
      if (res == SET_THREAD_PRIO_NOT_SUPPORTED_ERROR)
      {
        tmp.appfmt("not supported on this OS");
      }
      else
      {
        tmp.appfmt("error: %d", res);
      }
    }
    else if (res > 0)
    {
      tmp.appfmt("Successfully set thread prio to %u ", thread_prio);
    }

    printf("%s\n", tmp.c_str());
    fflush(stdout);
    if (fail)
    {
      abort();
    }
  }

  /**
   * register watchdog
   */
  globalEmulatorData.theWatchDog->
    registerWatchedThread(&this_send_thread->m_watchdog_counter, thr_no);

  NdbMutex_Lock(send_thread_mutex);
  this_send_thread->m_awake = FALSE;
  NdbMutex_Unlock(send_thread_mutex);

  NDB_TICKS start_spin_ticks;
  NDB_TICKS yield_ticks;
  bool real_time = false;
  Uint64 min_spin_timer = 0;

  NdbTick_Invalidate(&start_spin_ticks);
  yield_ticks = NdbTick_getCurrentTicks();
  THRConfigApplier & conf = globalEmulatorData.theConfiguration->m_thr_config;
  update_send_sched_config(conf, instance_no, real_time, min_spin_timer);

  NodeId node = 0;
  Uint64 micros_sleep = 0;
  NDB_TICKS last_now = NdbTick_getCurrentTicks();
  NDB_TICKS last_rusage = last_now;
  NDB_TICKS first_now = last_now;

  while (globalData.theRestartFlag != perform_stop)
  {
    this_send_thread->m_watchdog_counter = 1;

    NDB_TICKS now = NdbTick_getCurrentTicks();
    Uint64 sleep_time = micros_sleep;
    Uint64 exec_time = NdbTick_Elapsed(last_now, now).microSec();
    Uint64 time_since_update_rusage =
      NdbTick_Elapsed(last_rusage, now).microSec();
    exec_time -= sleep_time;
    last_now = now;
    micros_sleep = 0;
    if (time_since_update_rusage > Uint64(50 * 1000))
    {
      Uint64 elapsed_time = NdbTick_Elapsed(first_now, now).microSec();
      last_rusage = last_now;
      NdbMutex_Lock(send_thread_mutex);
      update_rusage(this_send_thread, elapsed_time);
    }
    else
    {
      NdbMutex_Lock(send_thread_mutex);
    }
    this_send_thread->m_exec_time += exec_time;
    this_send_thread->m_sleep_time += sleep_time;
    this_send_thread->m_awake = TRUE;

    /**
     * If waited for a specific node, reinsert it such that
     * it can be re-evaluated for send by get_node().
     */
    if (node != 0)
    {
      /**
       * The node was locked during our sleep. We now release the
       * lock again such that we can acquire the lock again after
       * a short sleep. For non-neighbour nodes the insert_node is
       * sufficient. For neighbour nodes we need to ensure that
       * m_node_state[node].m_thr_no_sender is set to NO_OWNER_THREAD
       * since this is the manner in releasing the lock on those
       * nodes.
       */
      assert(m_node_state[node].m_thr_no_sender == thr_no);
      m_node_state[node].m_thr_no_sender = NO_OWNER_THREAD;
      insert_node(node);
      node = 0;
    }
    while (globalData.theRestartFlag != perform_stop &&
           (node = get_node(instance_no, now)) != 0)   // PENDING -> ACTIVE
    {
      Uint32 num_nodes_sent_dummy;
      if (!handle_send_node(node,
                            num_nodes_sent_dummy,
                            thr_no,
                            now,
                            &start_spin_ticks,
                            this_send_thread->m_watchdog_counter,
                            this_send_thread->m_send_buffer_pool))
      {
        /**
         * Neighbour nodes are not locked by get_node and insert_node.
         * They are locked by setting
         * m_node_state[node].m_thr_no_sender to thr_no.
         * Here we returned false from handle_send_node since we were
         * not allowed to send to node at this time. We want to keep
         * lock on node as get_node does for non-neighbour nodes, so
         * we set this flag to retain lock even after we release mutex.
         * We also use asserts to ensure the state transitions are ok.
         */
        assert(m_node_state[node].m_thr_no_sender == NO_OWNER_THREAD);
        m_node_state[node].m_thr_no_sender = thr_no;
        break;
      }
      /**
       * We set node = 0 for the very rare case where theRestartFlag is set
       * to perform_stop, we should never need this, but add it in just in
       * case.
       */
      node = 0;
    } // while (get_node()...)

    /* No more nodes having data to send right now, prepare to sleep */
    this_send_thread->m_awake = FALSE;
    const Uint32 node_wait = (node != 0) ? m_node_state[node].m_micros_delayed : 0;
    NdbMutex_Unlock(send_thread_mutex);

    if (real_time)
    {
      check_real_time_break(now,
                            &yield_ticks,
                            this_send_thread->m_thread,
                            SendThread);
    }


    if (min_spin_timer == 0 ||
        check_yield(&start_spin_ticks,
                    min_spin_timer))
    {
      Uint32 max_wait_usec;
      /**
       * We sleep a max time, possibly waiting for a specific node
       * with delayed send (overloaded, or waiting for more payload).
       * Send thread instance#0 should only be allowed to take short naps.
       * Other send threads may sleep longer if not needed right now.
       * (Will be alerted to start working when more send work arrives)
       */
      if (node_wait != 0)
        max_wait_usec = node_wait;
      else if (instance_no == 0)
        max_wait_usec = 10*1000;  //10ms, default sleep if not set by ::get_node()
      else
        max_wait_usec = 50*1000;  //50ms, has to wakeup before 100ms watchdog alert.

      NDB_TICKS before = NdbTick_getCurrentTicks();
      if (min_spin_timer != 0 &&
          NdbTick_IsValid(start_spin_ticks))
      {
        this_send_thread->m_measured_spintime+=
          NdbTick_Elapsed(start_spin_ticks, before).microSec();
        NdbTick_Invalidate(&start_spin_ticks);
      }
      bool waited = yield(&this_send_thread->m_waiter_struct,
                          max_wait_usec*1000,
                          check_available_send_data,
                          (struct thr_data*)NULL);
      if (waited)
      {
        NDB_TICKS after = NdbTick_getCurrentTicks();
        micros_sleep += NdbTick_Elapsed(before, after).microSec();
      }
    }
  }

  globalEmulatorData.theWatchDog->unregisterWatchedThread(thr_no);
}

#if 0
static
Uint32
fifo_used_pages(struct thr_data* selfptr)
{
  return calc_fifo_used(selfptr->m_first_unused,
                        selfptr->m_first_free,
                        THR_FREE_BUF_MAX);
}
#endif

ATTRIBUTE_NOINLINE
static
void
job_buffer_full(struct thr_data* selfptr)
{
  ndbout_c("job buffer full");
  dumpJobQueues();
  abort();
}

ATTRIBUTE_NOINLINE
static
void
out_of_job_buffer(struct thr_data* selfptr)
{
  ndbout_c("out of job buffer");
  dumpJobQueues();
  abort();
}

static
thr_job_buffer*
seize_buffer(struct thr_repository* rep, int thr_no, bool prioa)
{
  thr_job_buffer* jb;
  struct thr_data* selfptr = &rep->m_thread[thr_no];
  Uint32 first_free = selfptr->m_first_free;
  Uint32 first_unused = selfptr->m_first_unused;

  /*
   * An empty FIFO is denoted by m_first_free == m_first_unused.
   * So we will never have a completely full FIFO array, at least one entry will
   * always be unused. But the code is simpler as a result.
   */

  /*
   * We never allow the fifo to become completely empty, as we want to have
   * a good number of signals available for trace files in case of a forced
   * shutdown.
   */
  Uint32 buffers = (first_free > first_unused ?
                    first_unused + THR_FREE_BUF_MAX - first_free :
                    first_unused - first_free);
  if (unlikely(buffers <= THR_FREE_BUF_MIN))
  {
    /*
     * All used, allocate another batch from global pool.
     *
     * Put the new buffers at the head of the fifo, so as not to needlessly
     * push out any existing buffers from the fifo (that would loose useful
     * data for signal dumps in trace files).
     */
    Uint32 cnt = 0;
    Uint32 batch = THR_FREE_BUF_MAX / THR_FREE_BUF_BATCH;
    assert(batch > 0);
    assert(batch + THR_FREE_BUF_MIN < THR_FREE_BUF_MAX);
    do {
      jb = rep->m_jb_pool.seize(rep->m_mm, RG_JOBBUFFER);
      if (unlikely(jb == 0))
      {
        if (unlikely(cnt == 0))
        {
          out_of_job_buffer(selfptr);
        }
        break;
      }
      jb->m_len = 0;
      jb->m_prioa = false;
      first_free = (first_free ? first_free : THR_FREE_BUF_MAX) - 1;
      selfptr->m_free_fifo[first_free] = jb;
      batch--;
    } while (cnt < batch);
    selfptr->m_first_free = first_free;
  }

  jb= selfptr->m_free_fifo[first_free];
  selfptr->m_first_free = (first_free + 1) % THR_FREE_BUF_MAX;
  /* Init here rather than in release_buffer() so signal dump will work. */
  jb->m_len = 0;
  jb->m_prioa = prioa;
  return jb;
}

static
void
release_buffer(struct thr_repository* rep, int thr_no, thr_job_buffer* jb)
{
  struct thr_data* selfptr = &rep->m_thread[thr_no];
  Uint32 first_free = selfptr->m_first_free;
  Uint32 first_unused = selfptr->m_first_unused;

  /*
   * Pack near-empty signals, to get more info in the signal traces.
   *
   * This is not currently used, as we only release full job buffers, hence
   * the #if 0.
   */
#if 0
  Uint32 last_free = (first_unused ? first_unused : THR_FREE_BUF_MAX) - 1;
  thr_job_buffer *last_jb = selfptr->m_free_fifo[last_free];
  Uint32 len1, len2;

  if (!jb->m_prioa &&
      first_free != first_unused &&
      !last_jb->m_prioa &&
      (len2 = jb->m_len) <= (thr_job_buffer::SIZE / 4) &&
      (len1 = last_jb->m_len) + len2 <= thr_job_buffer::SIZE)
  {
    /*
     * The buffer being release is fairly empty, and what data it contains fit
     * in the previously released buffer.
     *
     * We want to avoid too many almost-empty buffers in the free fifo, as that
     * makes signal traces less useful due to too little data available. So in
     * this case we move the data from the buffer to be released into the
     * previous buffer, and place the to-be-released buffer at the head of the
     * fifo (to be immediately reused).
     *
     * This is only done for prio B buffers, as we must not merge prio A and B
     * data (or dumps would be incorrect), and prio A buffers are in any case
     * full when released.
     */
    memcpy(last_jb->m_data + len1, jb->m_data, len2*sizeof(jb->m_data[0]));
    last_jb->m_len = len1 + len2;
    jb->m_len = 0;
    first_free = (first_free ? first_free : THR_FREE_BUF_MAX) - 1;
    selfptr->m_free_fifo[first_free] = jb;
    selfptr->m_first_free = first_free;
  }
  else
#endif
  {
    /* Just insert at the end of the fifo. */
    selfptr->m_free_fifo[first_unused] = jb;
    first_unused = (first_unused + 1) % THR_FREE_BUF_MAX;
    selfptr->m_first_unused = first_unused;
  }

  if (unlikely(first_unused == first_free))
  {
    /* FIFO full, need to release to global pool. */
    Uint32 batch = THR_FREE_BUF_MAX / THR_FREE_BUF_BATCH;
    assert(batch > 0);
    assert(batch < THR_FREE_BUF_MAX);
    do {
      rep->m_jb_pool.release(rep->m_mm, RG_JOBBUFFER,
                             selfptr->m_free_fifo[first_free]);
      first_free = (first_free + 1) % THR_FREE_BUF_MAX;
      batch--;
    } while (batch > 0);
    selfptr->m_first_free = first_free;
  }
}

static
inline
Uint32
scan_queue(struct thr_data* selfptr, Uint32 cnt, Uint32 end, Uint32* ptr)
{
  Uint32 thr_no = selfptr->m_thr_no;
  Uint32 **pages = selfptr->m_tq.m_delayed_signals;
  Uint32 free = selfptr->m_tq.m_next_free;
  Uint32* save = ptr;
  for (Uint32 i = 0; i < cnt; i++, ptr++)
  {
    Uint32 val = * ptr;
    if ((val & 0xFFFF) <= end)
    {
      Uint32 idx = val >> 16;
      Uint32 buf = idx >> 8;
      Uint32 pos = MAX_SIGNAL_SIZE * (idx & 0xFF);

      Uint32* page = * (pages + buf);

      const SignalHeader *s = reinterpret_cast<SignalHeader*>(page + pos);
      const Uint32 *data = page + pos + (sizeof(*s)>>2);
      if (0)
	ndbout_c("found %p val: %d end: %d", s, val & 0xFFFF, end);
      /*
       * ToDo: Do measurements of the frequency of these prio A timed signals.
       *
       * If they are frequent, we may want to optimize, as sending one prio A
       * signal is somewhat expensive compared to sending one prio B.
       */
      sendprioa(thr_no, s, data,
                data + s->theLength);
      * (page + pos) = free;
      free = idx;
    }
    else if (i > 0)
    {
      selfptr->m_tq.m_next_free = free;
      memmove(save, ptr, 4 * (cnt - i));
      return i;
    }
    else
    {
      return 0;
    }
  }
  selfptr->m_tq.m_next_free = free;
  return cnt;
}

static
void
handle_time_wrap(struct thr_data* selfptr)
{
  Uint32 i;
  struct thr_tq * tq = &selfptr->m_tq;
  Uint32 cnt0 = tq->m_cnt[0];
  Uint32 cnt1 = tq->m_cnt[1];
  Uint32 tmp0 = scan_queue(selfptr, cnt0, 32767, tq->m_short_queue);
  Uint32 tmp1 = scan_queue(selfptr, cnt1, 32767, tq->m_long_queue);
  cnt0 -= tmp0;
  cnt1 -= tmp1;
  tq->m_cnt[0] = cnt0;
  tq->m_cnt[1] = cnt1;
  for (i = 0; i<cnt0; i++)
  {
    assert((tq->m_short_queue[i] & 0xFFFF) > 32767);
    tq->m_short_queue[i] -= 32767;
  }
  for (i = 0; i<cnt1; i++)
  {
    assert((tq->m_long_queue[i] & 0xFFFF) > 32767);
    tq->m_long_queue[i] -= 32767;
  }
}

/**
 * FUNCTION: scan_time_queues(), scan_time_queues_impl(),
 *           scan_time_queues_backtick()
 *
 * scan_time_queues() Implements the part we want to be inlined
 * into the scheduler loops, while *_impl() & *_backtick() is
 * the more unlikely part we don't call unless the timer has 
 * ticked backward or forward more than 1ms since last 'scan_time.
 * 
 * Check if any delayed signals has expired and should be sent now.
 * The time_queues will be checked every time we detect a change
 * in current time of >= 1ms. If idle we will sleep for max 10ms
 * before rechecking the time_queue.
 *
 * However, some situations need special attention:
 * - Even if we prefer monotonic timers, they are not available, or
 *   implemented in our abstraction layer, for all platforms.
 *   A non-monotonic timer may leap when adjusted by the user, both
 *   forward or backwards.
 * - Early implementation of monotonic timers had bugs where time 
 *   could jump. Similar problems has been reported for several VMs.
 * - There might be CPU contention or system swapping where we might 
 *   sleep for significantly longer that 10ms, causing long forward 
 *   leaps in perceived time.
 *
 * In order to adapt to this non-perfect clock behaviour, the
 * scheduler has its own 'm_ticks' which is the current time
 * as perceived by the scheduler. On entering this function, 'now'
 * is the 'real' current time fetched from NdbTick_getCurrentTime().
 * 'selfptr->m_ticks' is the previous tick seen by the scheduler,
 * and as such is the timestamp which reflects the current time
 * as seen by the timer queues.
 *
 * Normally only a few milliseconds will elapse between each ticks
 * as seen by the diff between 'now' and 'selfthr->m_ticks'.
 * However, if there are larger leaps in the current time,
 * we breaks this up in several small(20ms) steps
 * by gradually increasing schedulers 'm_ticks' time. This ensure
 * that delayed signals will arrive in correct relative order, 
 * and repeated signals (pace signals) are received with
 * the expected frequence. However, each individual signal may
 * be delayed or arriving to fast. Where excact timing is critical,
 * these signals should do their own time calculation by reading 
 * the clock, instead of trusting that the signal is delivered as
 * specified by the 'delay' argument
 *
 * If there are leaps larger than 1500ms, we try a hybrid
 * solution by moving the 'm_ticks' forward, close to the
 * actuall current time, then continue as above from that
 * point in time. A 'time leap Warning' will also be printed
 * in the logs.
 */
static
Uint32
scan_time_queues_impl(struct thr_data* selfptr, Uint32 diff)
{
  NDB_TICKS last = selfptr->m_ticks;
  Uint32 step = diff;

  if (unlikely(diff > 20))     // Break up into max 20ms steps
  {
    if (unlikely(diff > 1500)) // Time leaped more than 1500ms
    {
      /**
       * There was a long leap in the time since last checking
       * of the time_queues. The clock could have been adjusted, or we
       * are CPU starved. Anyway, we can never make up for the lost 
       * CPU cycles, so we forget about them and start fresh from 
       * a point in time 1000ms behind our current time.
       */
      g_eventLogger->warning("thr: %u: Overslept %u ms, expected ~10ms",
                             selfptr->m_thr_no, diff);
    
      last = NdbTick_AddMilliseconds(last, diff-1000);
    }
    step = 20;  // Max expire intervall handled is 20ms 
  }

  struct thr_tq * tq = &selfptr->m_tq;
  Uint32 curr = tq->m_current_time;
  Uint32 cnt0 = tq->m_cnt[0];
  Uint32 cnt1 = tq->m_cnt[1];
  Uint32 end = (curr + step);
  if (end >= 32767)
  {
    handle_time_wrap(selfptr);
    cnt0 = tq->m_cnt[0];
    cnt1 = tq->m_cnt[1];
    end -= 32767;
  }

  Uint32 tmp0 = scan_queue(selfptr, cnt0, end, tq->m_short_queue);
  Uint32 tmp1 = scan_queue(selfptr, cnt1, end, tq->m_long_queue);

  tq->m_current_time = end;
  tq->m_cnt[0] = cnt0 - tmp0;
  tq->m_cnt[1] = cnt1 - tmp1;
  selfptr->m_ticks = NdbTick_AddMilliseconds(last, step);
  return (diff - step);
}

/**
 * Clock has ticked backwards. We try to handle this
 * as best we can.
 */
static
void
scan_time_queues_backtick(struct thr_data* selfptr, NDB_TICKS now)
{
  const NDB_TICKS last = selfptr->m_ticks;
  assert(NdbTick_Compare(now, last) < 0);

  const Uint64 backward = NdbTick_Elapsed(now, last).milliSec();

  /**
   * Silently ignore sub millisecond backticks.
   * Such 'noise' is unfortunately common, even for monotonic timers.
   */
  if (backward > 0)
  {
    g_eventLogger->warning("thr: %u Time ticked backwards %llu ms.",
		           selfptr->m_thr_no, backward);

    /* Long backticks should never happen for monotonic timers */
    assert(backward < 100 || !NdbTick_IsMonotonic()); 

    /* Accept new time as current */
    selfptr->m_ticks = now;
  }
}

/**
 * If someone sends a signal with delay it means that the signal
 * should be executed as soon as we come to the scan_time_queues
 * independent of the amount of time spent since it was sent. We
 * use a special time queue for bounded delay signals to avoid having
 * to scan through all short time queue signals in every loop of
 * the run job buffers.
 */
static inline
void
scan_zero_queue(struct thr_data* selfptr)
{
  struct thr_tq * tq = &selfptr->m_tq;
  Uint32 cnt = tq->m_cnt[2];
  if (cnt)
  {
    Uint32 num_found = scan_queue(selfptr,
                                  cnt,
                                  tq->m_current_time,
                                  tq->m_zero_queue);
    require(num_found == cnt);
  }
  tq->m_cnt[2] = 0;
}

static inline
Uint32
scan_time_queues(struct thr_data* selfptr, NDB_TICKS now)
{
  scan_zero_queue(selfptr);
  const NDB_TICKS last = selfptr->m_ticks;
  if (unlikely(NdbTick_Compare(now, last) < 0))
  {
    scan_time_queues_backtick(selfptr, now);
    return 0;
  }

  const Uint32 diff = (Uint32)NdbTick_Elapsed(last, now).milliSec();
  if (unlikely(diff > 0))
  {
    return scan_time_queues_impl(selfptr, diff);
  }
  return 0;
}

static
inline
Uint32*
get_free_slot(struct thr_repository* rep,
	      struct thr_data* selfptr,
	      Uint32* idxptr)
{
  struct thr_tq * tq = &selfptr->m_tq;
  Uint32 idx = tq->m_next_free;
retry:

  if (idx != RNIL)
  {
    Uint32 buf = idx >> 8;
    Uint32 pos = idx & 0xFF;
    Uint32* page = * (tq->m_delayed_signals + buf);
    Uint32* ptr = page + (MAX_SIGNAL_SIZE * pos);
    tq->m_next_free = * ptr;
    * idxptr = idx;
    return ptr;
  }

  Uint32 thr_no = selfptr->m_thr_no;
  for (Uint32 i = 0; i<thr_tq::PAGES; i++)
  {
    if (tq->m_delayed_signals[i] == 0)
    {
      struct thr_job_buffer *jb = seize_buffer(rep, thr_no, false);
      Uint32 * page = reinterpret_cast<Uint32*>(jb);
      tq->m_delayed_signals[i] = page;
      /**
       * Init page
       */
      for (Uint32 j = 0; j < MIN_SIGNALS_PER_PAGE; j ++)
      {
	page[j * MAX_SIGNAL_SIZE] = (i << 8) + (j + 1);
      }
      page[MIN_SIGNALS_PER_PAGE*MAX_SIGNAL_SIZE] = RNIL;
      idx = (i << 8);
      goto retry;
    }
  }
  abort();
  return NULL;
}

void
senddelay(Uint32 thr_no, const SignalHeader* s, Uint32 delay)
{
  struct thr_repository* rep = g_thr_repository;
  struct thr_data* selfptr = &rep->m_thread[thr_no];
  assert(my_thread_equal(selfptr->m_thr_id, my_thread_self()));
  unsigned siglen = (sizeof(*s) >> 2) + s->theLength + s->m_noOfSections;

  Uint32 max;
  Uint32 * cntptr;
  Uint32 * queueptr;

  Uint32 alarm;
  Uint32 nexttimer = selfptr->m_tq.m_next_timer;
  if (delay == SimulatedBlock::BOUNDED_DELAY)
  {
    alarm = selfptr->m_tq.m_current_time;
    cntptr = selfptr->m_tq.m_cnt + 2;
    queueptr = selfptr->m_tq.m_zero_queue;
    max = thr_tq::ZQ_SIZE;
  }
  else
  {
    alarm = selfptr->m_tq.m_current_time + delay;
    if (delay < 100)
    {
      cntptr = selfptr->m_tq.m_cnt + 0;
      queueptr = selfptr->m_tq.m_short_queue;
      max = thr_tq::SQ_SIZE;
    }
    else
    {
      cntptr = selfptr->m_tq.m_cnt + 1;
      queueptr = selfptr->m_tq.m_long_queue;
      max = thr_tq::LQ_SIZE;
    }
  }

  Uint32 idx;
  Uint32* ptr = get_free_slot(rep, selfptr, &idx);
  memcpy(ptr, s, 4*siglen);

  if (0)
    ndbout_c("now: %d alarm: %d send %s from %s to %s delay: %d idx: %x %p",
	     selfptr->m_tq.m_current_time,
	     alarm,
	     getSignalName(s->theVerId_signalNumber),
	     getBlockName(refToBlock(s->theSendersBlockRef)),
	     getBlockName(s->theReceiversBlockNumber),
	     delay,
	     idx, ptr);

  Uint32 i;
  Uint32 cnt = *cntptr;
  Uint32 newentry = (idx << 16) | (alarm & 0xFFFF);

  * cntptr = cnt + 1;
  selfptr->m_tq.m_next_timer = alarm < nexttimer ? alarm : nexttimer;

  if (cnt == 0 || delay == SimulatedBlock::BOUNDED_DELAY)
  {
    /* First delayed signal needs no order and bounded delay is FIFO */
    queueptr[cnt] = newentry;
    return;
  }
  else if (cnt < max)
  {
    for (i = 0; i<cnt; i++)
    {
      Uint32 save = queueptr[i];
      if ((save & 0xFFFF) > alarm)
      {
	memmove(queueptr+i+1, queueptr+i, 4*(cnt - i));
	queueptr[i] = newentry;
	return;
      }
    }
    assert(i == cnt);
    queueptr[i] = newentry;
    return;
  }
  else
  {
    /* Out of entries in time queue, issue proper error */
    if (cntptr == (selfptr->m_tq.m_cnt + 0))
    {
      /* Error in short time queue */
      ERROR_SET(ecError, NDBD_EXIT_TIME_QUEUE_SHORT,
                "Too many in Short Time Queue", "mt.cpp" );
    }
    else if (cntptr == (selfptr->m_tq.m_cnt + 1))
    {
      /* Error in long time queue */
      ERROR_SET(ecError, NDBD_EXIT_TIME_QUEUE_LONG,
                "Too many in Long Time Queue", "mt.cpp" );
    }
    else
    {
      /* Error in zero time queue */
      ERROR_SET(ecError, NDBD_EXIT_TIME_QUEUE_ZERO,
                "Too many in Zero Time Queue", "mt.cpp" );
    }
  }
}

/*
 * Flush the write state to the job queue, making any new signals available to
 * receiving threads.
 *
 * Two versions:
 *    - The general version flush_write_state_other() which may flush to
 *      any thread, and possibly signal any waiters.
 *    - The special version flush_write_state_self() which should only be used
 *      to flush messages to itself.
 *
 * Call to these functions are encapsulated through flush_write_state
 * which decides which of these functions to call.
 */
static inline
void
flush_write_state_self(thr_job_queue_head *q_head, thr_jb_write_state *w)
{
  /* 
   * Can simplify the flush_write_state when writing to myself:
   * Simply update write references wo/ mutex, memory barrier and signaling
   */
  w->m_write_buffer->m_len = w->m_write_pos;
  q_head->m_write_index = w->m_write_index;
  w->init_pending_signals();
}

static inline
void
flush_write_state_other(thr_data *dstptr,
                        thr_job_queue_head *q_head,
                        thr_jb_write_state *w,
                        bool prioa_flag)
{
  Uint32 pending_signals_saved;
  /*
   * Two write memory barriers here, as assigning m_len may make signal data
   * available to other threads, and assigning m_write_index may make new
   * buffers available.
   *
   * We could optimize this by only doing it as needed, and only doing it
   * once before setting all m_len, and once before setting all m_write_index.
   *
   * But wmb() is a no-op anyway in x86 ...
   */
  wmb();
  w->m_write_buffer->m_len = w->m_write_pos;
  wmb();
  q_head->m_write_index = w->m_write_index;

  pending_signals_saved = w->get_pending_signals_wakeup();
  pending_signals_saved += w->get_pending_signals();

  if (pending_signals_saved >= MAX_SIGNALS_BEFORE_WAKEUP &&
      (!prioa_flag))
  {
    w->init_pending_signals();
    wakeup(&(dstptr->m_waiter));
  }
  else
  {
    w->clear_pending_signals_and_set_wakeup(pending_signals_saved);
  }
}

/**
  This function is used when we need to send signal immediately
  due to the flush limit being reached. We don't know whether
  signal is to ourselves in this case and we act dependent on who
  is the receiver of the signal.
*/
static inline
void
flush_write_state(const thr_data *selfptr,
                  thr_data *dstptr,
                  thr_job_queue_head *q_head,
                  thr_jb_write_state *w,
                  bool prioa_flag)
{
  if (dstptr == selfptr)
  {
    flush_write_state_self(q_head, w);
  }
  else
  {
    flush_write_state_other(dstptr, q_head, w, prioa_flag);
  }
}

/**
  This function is used when we are called from flush_jbb_write_state
  where we know that the receiver should wakeup to receive the signals
  we're sending.
*/
static inline
void
flush_write_state_other_wakeup(thr_data *dstptr,
                               thr_job_queue_head *q_head,
                               thr_jb_write_state *w)
{
  /*
   * We already did a memory barrier before the loop calling this
   * function to ensure the buffer is properly seen by receiving
   * thread.
   */
  w->m_write_buffer->m_len = w->m_write_pos;
  wmb();
  q_head->m_write_index = w->m_write_index;

  w->init_pending_signals();
  wakeup(&(dstptr->m_waiter));
}

static
void
flush_jbb_write_state(thr_data *selfptr)
{
  Uint32 thr_count = g_thr_repository->m_thread_count;
  Uint32 self = selfptr->m_thr_no;

  thr_jb_write_state *w = selfptr->m_write_states + self;
  thr_data *thrptr = g_thr_repository->m_thread;

  /**
    We start by flushing to ourselves, this requires no extra memory
    barriers and ensures that we can proceed in the loop knowing that
    we will only send to remote threads.

    After this we will insert a memory barrier before we start updating
    the m_len variable that makes other threads see our signals that
    we're sending to them. We need the memory barrier to ensure that the
    buffers are seen properly updated by the remote thread when they see
    the pointer to them.
  */
  if (w->has_any_pending_signals())
  {
    flush_write_state_self(selfptr->m_in_queue_head + self, w);
  }
  wmb();
  w = selfptr->m_write_states;
  thr_jb_write_state *w_end = selfptr->m_write_states + thr_count;
  for (; w < w_end; thrptr++, w++)
  {
    if (w->has_any_pending_signals())
    {
      thr_job_queue_head *q_head = thrptr->m_in_queue_head + self;
      flush_write_state_other_wakeup(thrptr, q_head, w);
    }
  }
}

/**
 * Receive thread will unpack 1024 signals (MAX_RECEIVED_SIGNALS)
 * from Transporters before running another check_recv_queue
 *
 * This function returns true if there is not space to unpack
 * this amount of signals, else false.
 *
 * Also used as callback function from yield() to recheck
 * 'full' condition before going to sleep.
 */
static bool
check_recv_queue(thr_job_queue_head *q_head)
{
  const Uint32 minfree = (1024 + MIN_SIGNALS_PER_PAGE - 1)/MIN_SIGNALS_PER_PAGE;
  /**
   * NOTE: m_read_index is read wo/ lock (and updated by different thread)
   *       but since the different thread can only consume
   *       signals this means that the value returned from this
   *       function is always conservative (i.e it can be better than
   *       returned value, if read-index has moved but we didnt see it)
   */
  const unsigned ri = q_head->m_read_index;
  const unsigned wi = q_head->m_write_index;
  const unsigned busy = (wi >= ri) ? wi - ri : (thr_job_queue::SIZE - ri) + wi;
  return (1 + minfree + busy >= thr_job_queue::SIZE);
}

/**
 * Check if any of the receive queues for the threads being served
 * by this receive thread, are full.
 * If full: Return 'Thr_data*' for (one of) the thread(s)
 *          which we have to wait for. (to consume from queue)
 */
static struct thr_data*
get_congested_recv_queue(struct thr_repository* rep, Uint32 recv_thread_id)
{
  const unsigned thr_no = first_receiver_thread_no + recv_thread_id;
  thr_data *thrptr = rep->m_thread;

  for (unsigned i = 0; i<glob_num_threads; i++, thrptr++)
  {
    thr_job_queue_head *q_head = thrptr->m_in_queue_head + thr_no;
    if (check_recv_queue(q_head))
    {
      return thrptr;
    }
  }
  return NULL;
}

/**
 * Compute free buffers in specified queue.
 * The SAFETY margin is subtracted from the available
 * 'free'. which is returned.
 */
static
Uint32
compute_free_buffers_in_queue(const thr_job_queue_head *q_head)
{
  /**
   * NOTE: m_read_index is read wo/ lock (and updated by different thread)
   *       but since the different thread can only consume
   *       signals this means that the value returned from this
   *       function is always conservative (i.e it can be better than
   *       returned value, if read-index has moved but we didnt see it)
   */
  unsigned ri = q_head->m_read_index;
  unsigned wi = q_head->m_write_index;
  unsigned free = (wi < ri) ? ri - wi : (thr_job_queue::SIZE + ri) - wi;

  assert(free <= thr_job_queue::SIZE);

  if (free <= (1 + thr_job_queue::SAFETY))
    return 0;
  else 
    return free - (1 + thr_job_queue::SAFETY);
}

static
Uint32
compute_min_free_out_buffers(Uint32 thr_no)
{
  Uint32 minfree = thr_job_queue::SIZE;
  const struct thr_repository* rep = g_thr_repository;
  const struct thr_data *thrptr = rep->m_thread;

  for (unsigned i = 0; i<glob_num_threads; i++, thrptr++)
  {
    const thr_job_queue_head *q_head = thrptr->m_in_queue_head + thr_no;
    unsigned free = compute_free_buffers_in_queue(q_head);

    if (free < minfree)
      minfree = free;
  }
  return minfree;
}

/**
 * Compute max signals that thr_no can execute wo/ risking
 *   job-buffer-full
 *
 *  see-also update_sched_config
 *
 *
 * 1) compute free-slots in ring-buffer from self to each thread in system
 * 2) pick smallest value
 * 3) compute how many signals this corresponds to
 * 4) compute how many signals self can execute if all were to be to
 *    the thread with the fullest ring-buffer (i.e the worst case)
 *
 *   Assumption: each signal may send *at most* 4 signals
 *     - this assumption is made the same in ndbd and ndbmtd and is
 *       mostly followed by block-code, although not it all places :-(
 */
static
Uint32
compute_max_signals_to_execute(Uint32 min_free_buffers)
{
  return ((min_free_buffers * MIN_SIGNALS_PER_PAGE) + 3) / 4;
}

static
void
dumpJobQueues(void)
{
  BaseString tmp;
  const struct thr_repository* rep = g_thr_repository;
  for (unsigned from = 0; from<glob_num_threads; from++)
  {
    for (unsigned to = 0; to<glob_num_threads; to++)
    {
      const thr_data *thrptr = rep->m_thread + to;
      const thr_job_queue_head *q_head = thrptr->m_in_queue_head + from;

      const unsigned used = q_head->used();
      if (used > 0)
      {
        tmp.appfmt(" job buffer %d --> %d, used %d",
                   from, to, used);
        unsigned free = compute_free_buffers_in_queue(q_head);
        if (free <= 0)
        {
          tmp.appfmt(" FULL!");
        }
        else if (free <= thr_job_queue::RESERVED)
        {
          tmp.appfmt(" HIGH LOAD (free:%d)", free);
        }
        tmp.appfmt("\n");
      }
    }
  }
  if (!tmp.empty())
  {
    ndbout_c("Dumping non-empty job queues:\n%s", tmp.c_str());
  }
}

void
trp_callback::reportSendLen(NodeId nodeId, Uint32 count, Uint64 bytes)
{
  SignalT<3> signalT;
  Signal &signal = * new (&signalT) Signal(0);
  memset(&signal.header, 0, sizeof(signal.header));

  if (g_send_threads)
  {
    /**
     * TODO: Implement this also when using send threads!!
     * To handle this we need to be able to send from send
     * threads since the m_send_thread below can be a send
     * thread. One manner to handle is to keep it in send
     * thread data structure and have some block thread
     * gather the data every now and then.
     */
    return;
  }

  signal.header.theLength = 3;
  signal.header.theSendersSignalId = 0;
  signal.header.theSendersBlockRef = numberToRef(0, globalData.ownId);
  signal.theData[0] = NDB_LE_SendBytesStatistic;
  signal.theData[1] = nodeId;
  signal.theData[2] = (Uint32)(bytes/count);
  signal.header.theVerId_signalNumber = GSN_EVENT_REP;
  signal.header.theReceiversBlockNumber = CMVMI;
  sendlocal(g_thr_repository->m_send_buffers[nodeId].m_send_thread,
            &signalT.header, signalT.theData, NULL);
}

/**
 * To lock during connect/disconnect, we take both the send lock for the node
 * (to protect performSend(), and the global receive lock (to protect
 * performReceive()). By having two locks, we avoid contention between the
 * common send and receive operations.
 *
 * We can have contention between connect/disconnect of one transporter and
 * receive for the others. But the transporter code should try to keep this
 * lock only briefly, ie. only to set state to DISCONNECTING / socket fd to
 * NDB_INVALID_SOCKET, not for the actual close() syscall.
 */
void
trp_callback::lock_transporter(NodeId node)
{
  Uint32 recv_thread_idx = mt_get_recv_thread_idx(node);
  struct thr_repository* rep = g_thr_repository;
  /**
   * Note: take the send lock _first_, so that we will not hold the receive
   * lock while blocking on the send lock.
   *
   * The reverse case, blocking send lock for one transporter while waiting
   * for receive lock, is not a problem, as the transporter being blocked is
   * in any case disconnecting/connecting at this point in time, and sends are
   * non-waiting (so we will not block sending on other transporters).
   */
  lock(&rep->m_send_buffers[node].m_send_lock);
  lock(&rep->m_receive_lock[recv_thread_idx]);
}

void
trp_callback::unlock_transporter(NodeId node)
{
  Uint32 recv_thread_idx = mt_get_recv_thread_idx(node);
  struct thr_repository* rep = g_thr_repository;
  unlock(&rep->m_receive_lock[recv_thread_idx]);
  unlock(&rep->m_send_buffers[node].m_send_lock);
}

int
mt_checkDoJob(Uint32 recv_thread_idx)
{
  struct thr_repository* rep = g_thr_repository;

  /**
   * Return '1' if we are not allowed to receive more signals
   * into the job buffers from this 'recv_thread_idx'.
   *
   * NOTE:
   *   We should not loop-wait for buffers to become available
   *   here as we currently hold the receiver-lock. Furthermore
   *   waiting too long here could cause the receiver thread to be
   *   less responsive wrt. moving incoming (TCP) data from the 
   *   TCPTransporters into the (local) receiveBuffers.
   *   The thread could also oversleep on its other tasks as 
   *   handling open/close of connections, and catching 
   *   its own shutdown events
   */
  return (get_congested_recv_queue(rep, recv_thread_idx) != NULL);
}

/**
 * Collect all send-buffer-pages to be delivered to 'node'
 * from each thread. Link them together and append them to
 * the single send_buffer list 'sb->m_buffer'.
 *
 * The 'sb->m_buffer_lock' has to be held prior to calling
 * this function.
 *
 * Return: Number of bytes in the collected send-buffers.
 *
 * TODO: This is not completely fair,
 *       it would be better to get one entry from each thr_send_queue
 *       per thread instead (until empty)
 */
static
Uint32
link_thread_send_buffers(thr_repository::send_buffer * sb, Uint32 node)
{
  Uint32 ri[MAX_BLOCK_THREADS];
  Uint32 wi[MAX_BLOCK_THREADS];
  thr_send_queue *src = g_thr_repository->m_thread_send_buffers[node];
  for (unsigned thr = 0; thr < glob_num_threads; thr++)
  {
    ri[thr] = sb->m_read_index[thr];
    wi[thr] = src[thr].m_write_index;
  }

  Uint64 sentinel[thr_send_page::HEADER_SIZE >> 1];
  thr_send_page* sentinel_page = new (&sentinel[0]) thr_send_page;
  sentinel_page->m_next = 0;

  struct thr_send_buffer tmp;
  tmp.m_first_page = sentinel_page;
  tmp.m_last_page = sentinel_page;

  Uint32 bytes = 0;

#ifdef ERROR_INSERT

#define MIXOLOGY_MIX_MT_SEND 2

  if (unlikely(globalEmulatorData.theConfiguration->getMixologyLevel() &
               MIXOLOGY_MIX_MT_SEND))
  {
    /**
     * DEBUGGING only
     * Interleave at the page level from all threads with
     * pages to send - intended to help expose signal
     * order dependency bugs
     * TODO : Avoid having a whole separate implementation
     * like this.
     */
    bool more_pages;
    
    do
    {
      src = g_thr_repository->m_thread_send_buffers[node];
      more_pages = false;
      for (unsigned thr = 0; thr < glob_num_threads; thr++, src++)
      {
        Uint32 r = ri[thr];
        Uint32 w = wi[thr];
        if (r != w)
        {
          rmb();
          /* Take one page from this thread's send buffer for this node */
          thr_send_page * p = src->m_buffers[r];
          assert(p->m_start == 0);
          bytes += p->m_bytes;
          tmp.m_last_page->m_next = p;
          tmp.m_last_page = p;
          
          /* Take page out of read_index slot list */
          thr_send_page * next = p->m_next;
          p->m_next = NULL;
          src->m_buffers[r] = next;
          
          if (next == NULL)
          {
            /**
             * Used up read slot, any more slots available to read
             * from this thread?
             */
            r = (r+1) % thr_send_queue::SIZE;
            more_pages |= (r != w);
            
            /* Update global and local per thread read indices */
            sb->m_read_index[thr] = r;
            ri[thr] = r;
          }
          else
          {
            more_pages |= true;
          }        
        }
      }
    } while (more_pages);
  }
  else

#endif 

  {
    for (unsigned thr = 0; thr < glob_num_threads; thr++, src++)
    {
      Uint32 r = ri[thr];
      Uint32 w = wi[thr];
      if (r != w)
      {
        rmb();
        while (r != w)
        {
          thr_send_page * p = src->m_buffers[r];
          assert(p->m_start == 0);
          bytes += p->m_bytes;
          tmp.m_last_page->m_next = p;
          while (p->m_next != 0)
          {
            p = p->m_next;
            assert(p->m_start == 0);
            bytes += p->m_bytes;
          }
          tmp.m_last_page = p;
          assert(tmp.m_last_page != 0); /* Impossible */
          r = (r + 1) % thr_send_queue::SIZE;
        }
        sb->m_read_index[thr] = r;
      }
    }
  }
  if (bytes > 0)
  {
    const Uint64 buffered_size = sb->m_buffered_size;
    /**
     * Append send buffers collected from threads
     * to end of existing m_buffers.
     */
    if (sb->m_buffer.m_first_page)
    {
      assert(sb->m_buffer.m_first_page != NULL);
      assert(sb->m_buffer.m_last_page != NULL);
      sb->m_buffer.m_last_page->m_next = tmp.m_first_page->m_next;
      sb->m_buffer.m_last_page = tmp.m_last_page;
    }
    else
    {
      assert(sb->m_buffer.m_first_page == NULL);
      assert(sb->m_buffer.m_last_page == NULL);
      sb->m_buffer.m_first_page = tmp.m_first_page->m_next;
      sb->m_buffer.m_last_page = tmp.m_last_page;
    }
    sb->m_buffered_size = buffered_size + bytes;
  }
  return bytes;
}

/**
 * pack thr_send_pages for a particular send-buffer <em>db</em>
 * release pages (local) to <em>pool</em>
 *
 * We're using a very simple algorithm that packs two neighbour
 * pages into one page if possible, if not possible we simply
 * move on. This guarantees that pages will at least be full to
 * 50% fill level which should be sufficient for our needs here.
 *
 * We call pack_sb_pages() when we fail to send all data to one
 * specific node immediately. This ensures that we won't keep
 * pages allocated with lots of free spaces.
 *
 * We may also pack_sb_pages() from get_bytes_to_send_iovec()
 * if all send buffers can't be filled into the iovec[]. Thus 
 * possibly saving extra send roundtrips.
 *
 * The send threads will use the pack_sb_pages()
 * from the bytes_sent function which is a callback from
 * the transporter.
 *
 * Can only be called with relevant lock held on 'buffer'.
 * Return remaining unsent bytes in 'buffer'.
 */
static
Uint32
pack_sb_pages(thread_local_pool<thr_send_page>* pool,
              struct thr_send_buffer* buffer)
{
  assert(buffer->m_first_page != NULL);
  assert(buffer->m_last_page != NULL);
  assert(buffer->m_last_page->m_next == NULL);

  thr_send_page* curr = buffer->m_first_page;
  Uint32 curr_free = curr->max_bytes() - (curr->m_bytes + curr->m_start);
  Uint32 bytes = curr->m_bytes;
  while (curr->m_next != 0)
  {
    thr_send_page* next = curr->m_next;
    bytes += next->m_bytes;
    assert(next->m_start == 0); // only first page should have half sent bytes
    if (next->m_bytes <= curr_free)
    {
      /**
       * There is free space in the current page and it is sufficient to
       * store the entire next-page. Copy from next page to current page
       * and update current page and release next page to local pool.
       */
      thr_send_page * save = next;
      memcpy(curr->m_data + (curr->m_bytes + curr->m_start),
             next->m_data,
             next->m_bytes);

      curr_free -= next->m_bytes;

      curr->m_bytes += next->m_bytes;
      curr->m_next = next->m_next;

      pool->release_local(save);

#ifdef NDB_BAD_SEND
      if ((curr->m_bytes % 40) == 24)
      {
        /* Oops */
        curr->m_data[curr->m_start + 21] = 'F';
      }
#endif
    }
    else
    {
      /* Not enough free space in current, move to next page */
      curr = next;
      curr_free = curr->max_bytes() - (curr->m_bytes + curr->m_start);
    }
  }

  buffer->m_last_page = curr;
  assert(bytes > 0);
  return bytes;
}

static
void
release_list(thread_local_pool<thr_send_page>* pool,
             thr_send_page* head, thr_send_page * tail)
{
  while (head != tail)
  {
    thr_send_page * tmp = head;
    head = head->m_next;
    pool->release_local(tmp);
  }
  pool->release_local(tail);
}

/**
 * Get buffered pages ready to be sent by the transporter.
 * All pages returned from this function will refer to
 * pages in the m_sending buffers
 * 
 * The 'sb->m_send_lock' has to be held prior to calling
 * this function.
 *
 * Any available 'm_buffer's will be appended to the
 * 'm_sending' buffers with apropriate locks taken.
 *
 * If sending to 'node' is not enabled, the buffered pages
 * are released instead of being returned from this method.
 */
Uint32
trp_callback::get_bytes_to_send_iovec(NodeId node,
                                      struct iovec *dst,
                                      Uint32 max)
{
  thr_repository::send_buffer *sb = g_thr_repository->m_send_buffers + node;
  sb->m_bytes_sent = 0;

  if (unlikely(max == 0))
    return 0;

  /**
   * Collect any available send pages from the thread queues
   * and 'm_buffers'. Append them to the end of m_sending buffers
   */
  {
    lock(&sb->m_buffer_lock);
    link_thread_send_buffers(sb, node);

    if (sb->m_buffer.m_first_page != NULL)
    {
      // If first page is not NULL, the last page also can't be NULL
      require(sb->m_buffer.m_last_page != NULL);
      if (sb->m_sending.m_first_page == NULL)
      {
        sb->m_sending = sb->m_buffer;
      }
      else
      {
        assert(sb->m_sending.m_last_page != NULL);
        sb->m_sending.m_last_page->m_next = sb->m_buffer.m_first_page;
        sb->m_sending.m_last_page = sb->m_buffer.m_last_page;
      }
      sb->m_buffer.m_first_page = NULL;
      sb->m_buffer.m_last_page  = NULL;

      sb->m_sending_size += sb->m_buffered_size;
      sb->m_buffered_size = 0;
    }
    unlock(&sb->m_buffer_lock);

    if (sb->m_sending.m_first_page == NULL)
      return 0;
  }

  /**
   * If sending to 'node' is not enabled; discard the send buffers.
   */
  if (unlikely(!sb->m_enabled))
  {
    thread_local_pool<thr_send_page> pool(&g_thr_repository->m_sb_pool, 0);
    release_list(&pool, sb->m_sending.m_first_page, sb->m_sending.m_last_page);
    pool.release_all(g_thr_repository->m_mm, RG_TRANSPORTER_BUFFERS);

    sb->m_sending.m_first_page = NULL;
    sb->m_sending.m_last_page = NULL;
    sb->m_sending_size = 0;
    return 0;
  }

  /**
   * Process linked-list and put into iovecs
   */
fill_iovec:
  Uint32 tot = 0;
  Uint32 pos = 0;
  thr_send_page * p = sb->m_sending.m_first_page;
<<<<<<< HEAD

#ifdef NDB_LUMPY_SEND
  /* Drip feed transporter a few bytes at a time to send */
  do
  {
    Uint32 offset = 0;
    while ((offset < p->m_bytes) && (pos < max))
    {
      /* 0 -+1-> 1 -+6-> (7)3 -+11-> (18)2 -+10-> 0 */
      Uint32 lumpSz = 1;
      switch (offset % 4)
      {
      case 0 : lumpSz = 1; break;
      case 1 : lumpSz = 6; break;
      case 2 : lumpSz = 10; break;
      case 3 : lumpSz = 11; break;
      }
      const Uint32 remain = p->m_bytes - offset;
      lumpSz = (remain < lumpSz)?
        remain :
        lumpSz;

      dst[pos].iov_base = p->m_data + p->m_start + offset;
      dst[pos].iov_len = lumpSz;
      pos ++;
      offset+= lumpSz;
    }
    if (pos == max)
    {
      return pos;
    }
    assert(offset == p->m_bytes);
    p = p->m_next;
  } while (p != NULL);

  return pos;
#endif

=======
>>>>>>> 1644ce9b

  do {
    dst[pos].iov_len = p->m_bytes;
    dst[pos].iov_base = p->m_data + p->m_start;
    assert(p->m_start + p->m_bytes <= p->max_bytes());
    tot += p->m_bytes;
    pos++;
    p = p->m_next;
    if (p == NULL)
      return pos;
  } while (pos < max);

  /**
   * Possibly pack send-buffers to get better utilization:
   * If we were unable to fill all sendbuffers into iovec[],
   * we pack the sendbuffers now if they have a low fill degree.
   * This could save us another OS-send for sending the remaining.
   */
  if (pos == max && max > 1 &&                    // Exhausted iovec[]
      tot < (pos * thr_send_page::max_bytes())/4) // < 25% filled
  {
    const Uint32 thr_no = sb->m_send_thread;
    assert(thr_no != NO_SEND_THREAD);

    if (!is_send_thread(thr_no))
    {
      thr_data * thrptr = &g_thr_repository->m_thread[thr_no];
      pack_sb_pages(&thrptr->m_send_buffer_pool, &sb->m_sending);
    }
    else
    {
      pack_sb_pages(g_send_threads->get_send_buffer_pool(thr_no), &sb->m_sending);
    }

    /**
     * Retry filling iovec[]. As 'pack' will ensure at least 50% fill degree,
     * we will not do another 'pack' after the retry.
     */
    goto fill_iovec;
  }
  return pos;
}

static
Uint32
bytes_sent(thread_local_pool<thr_send_page>* pool,
           thr_repository::send_buffer* sb, Uint32 bytes)
{
  const Uint64 sending_size = sb->m_sending_size;
  assert(bytes && bytes <= sending_size);

  sb->m_bytes_sent = bytes;
  sb->m_sending_size = sending_size - bytes;

  Uint32 remain = bytes;
  thr_send_page * prev = NULL;
  thr_send_page * curr = sb->m_sending.m_first_page;

  /* Some, or all, in 'm_sending' was sent, find endpoint. */
  while (remain && remain >= curr->m_bytes)
  {
    /**
     * Calculate new current page such that we can release the
     * pages that have been completed and update the state of
     * the new current page
     */
    remain -= curr->m_bytes;
    prev = curr;
    curr = curr->m_next;
  }

  if (remain)
  {
    /**
     * Not all pages was fully sent and we stopped in the middle of
     * a page
     *
     * Update state of new current page and release any pages
     * that have already been sent
     */
    curr->m_start += remain;
    assert(curr->m_bytes > remain);
    curr->m_bytes -= remain;
    if (prev)
    {
      release_list(pool, sb->m_sending.m_first_page, prev);
    }
  }
  else
  {
    /**
     * We sent a couple of full pages and the sending stopped at a
     * page boundary, so we only need to release the sent pages
     * and update the new current page.
     */
    if (prev)
    {
      release_list(pool, sb->m_sending.m_first_page, prev);

      if (prev == sb->m_sending.m_last_page)
      {
        /**
         * Every thing was released, release the pages in the local pool
         */
        sb->m_sending.m_first_page = NULL;
        sb->m_sending.m_last_page = NULL;
        return 0;
      }
    }
    else
    {
      assert(sb->m_sending.m_first_page != NULL);
      pool->release_local(sb->m_sending.m_first_page);
    }
  }

  sb->m_sending.m_first_page = curr;

  /**
   * Since not all bytes were sent...
   * spend the time to try to pack the m_sending pages
   * possibly releasing send-buffer
   */
  return pack_sb_pages(pool, &sb->m_sending);
}

/**
 * Register the specified amount of 'bytes' as sent, starting
 * from the first avail byte in the m_sending buffer.
 *
 * The 'm_send_lock' has to be held prior to calling
 * this function.
 */
Uint32
trp_callback::bytes_sent(NodeId node, Uint32 bytes)
{
  thr_repository::send_buffer *sb = g_thr_repository->m_send_buffers+node;
  Uint32 thr_no = sb->m_send_thread;
  assert(thr_no != NO_SEND_THREAD);
  if (!is_send_thread(thr_no))
  {
    thr_data * thrptr = &g_thr_repository->m_thread[thr_no];
    return ::bytes_sent(&thrptr->m_send_buffer_pool,
                        sb,
                        bytes);
  }
  else
  {
    return ::bytes_sent(g_send_threads->get_send_buffer_pool(thr_no),
                        sb,
                        bytes);
  }
}

void
trp_callback::enable_send_buffer(NodeId node)
{
  thr_repository::send_buffer *sb = g_thr_repository->m_send_buffers+node;
  lock(&sb->m_send_lock);
  assert(sb->m_sending_size == 0);
  {
    /**
     * Collect and discard any sent buffered signals while
     * send buffers were disabled.
     */ 
    lock(&sb->m_buffer_lock);
    link_thread_send_buffers(sb, node);

    if (sb->m_buffer.m_first_page != NULL)
    {
      thread_local_pool<thr_send_page> pool(&g_thr_repository->m_sb_pool, 0);
      release_list(&pool, sb->m_buffer.m_first_page, sb->m_buffer.m_last_page);
      pool.release_all(g_thr_repository->m_mm, RG_TRANSPORTER_BUFFERS);
      sb->m_buffer.m_first_page = NULL;
      sb->m_buffer.m_last_page = NULL;
      sb->m_buffered_size = 0;
    }
    unlock(&sb->m_buffer_lock);
  }
  assert(sb->m_enabled == false);
  sb->m_enabled = true;
  unlock(&sb->m_send_lock);
}

void
trp_callback::disable_send_buffer(NodeId node)
{
  thr_repository::send_buffer *sb = g_thr_repository->m_send_buffers+node;
  lock(&sb->m_send_lock);
  assert(sb->m_enabled);
  sb->m_enabled = false;

  /**
   * Discard buffered signals not yet sent:
   * Note that other threads may still continue send-buffering into
   * their thread local send buffers until they discover that the 
   * transporter has disconnect. However, these sent signals will
   * either be discarded when collected by ::get_bytes_to_send_iovec(),
   * or any leftovers discarded by ::enable_send_buffer()
   */
  if (sb->m_sending.m_first_page != NULL)
  {
    thread_local_pool<thr_send_page> pool(&g_thr_repository->m_sb_pool, 0);
    release_list(&pool, sb->m_sending.m_first_page, sb->m_sending.m_last_page);
    pool.release_all(g_thr_repository->m_mm, RG_TRANSPORTER_BUFFERS);
    sb->m_sending.m_first_page = NULL;
    sb->m_sending.m_last_page = NULL;
    sb->m_sending_size = 0;
  }

  unlock(&sb->m_send_lock);
}

static inline
void
register_pending_send(thr_data *selfptr, Uint32 nodeId)
{
  /* Mark that this node has pending send data. */
  if (!selfptr->m_pending_send_mask.get(nodeId))
  {
    selfptr->m_pending_send_mask.set(nodeId, 1);
    Uint32 i = selfptr->m_pending_send_count;
    selfptr->m_pending_send_nodes[i] = nodeId;
    selfptr->m_pending_send_count = i + 1;
  }
}

/**
  Pack send buffers to make memory available to other threads. The signals
  sent uses often one page per signal which means that most pages are very
  unpacked. In some situations this means that we can run out of send buffers
  and still have massive amounts of free space. 

  We call this from the main loop in the block threads when we fail to
  allocate enough send buffers. In addition we call the node local
  pack_sb_pages() several places - See header-comment for that function.
*/
static
void
try_pack_send_buffers(thr_data* selfptr)
{
  thr_repository* rep = g_thr_repository;
  thread_local_pool<thr_send_page>* pool = &selfptr->m_send_buffer_pool;

  for (Uint32 i = 1; i < NDB_ARRAY_SIZE(selfptr->m_send_buffers); i++)
  {
    if (globalTransporterRegistry.get_transporter(i))
    {
      thr_repository::send_buffer* sb = rep->m_send_buffers+i;
      if (trylock(&sb->m_buffer_lock) != 0)
      {
        continue; // Continue with next if busy
      }

      link_thread_send_buffers(sb, i);
      if (sb->m_buffer.m_first_page != NULL)
      {
        pack_sb_pages(pool, &sb->m_buffer);
      }
      unlock(&sb->m_buffer_lock);
    }
  }
  /* Release surplus buffers from local pool to global pool */
  pool->release_global(g_thr_repository->m_mm, RG_TRANSPORTER_BUFFERS);
}


/**
 * publish thread-locally prepared send-buffer
 */
static
void
flush_send_buffer(thr_data* selfptr, Uint32 node)
{
  Uint32 thr_no = selfptr->m_thr_no;
  thr_send_buffer * src = selfptr->m_send_buffers + node;
  thr_repository* rep = g_thr_repository;

  if (src->m_first_page == 0)
  {
    return;
  }
  assert(src->m_last_page != 0);

  thr_send_queue * dst = rep->m_thread_send_buffers[node]+thr_no;
  thr_repository::send_buffer* sb = rep->m_send_buffers+node;

  Uint32 wi = dst->m_write_index;
  Uint32 next = (wi + 1) % thr_send_queue::SIZE;
  Uint32 ri = sb->m_read_index[thr_no];

  /**
   * If thread local ring buffer of send-buffers is full:
   * Empty it by transfering them to the global send_buffer list.
   */
  if (unlikely(next == ri))
  {
    lock(&sb->m_buffer_lock);
    link_thread_send_buffers(sb, node);
    unlock(&sb->m_buffer_lock);
  }

  dst->m_buffers[wi] = src->m_first_page;
  wmb();
  dst->m_write_index = next;

  src->m_first_page = 0;
  src->m_last_page = 0;
}

/**
 * This is used in case send buffer gets full, to force an emergency send,
 * hopefully freeing up some buffer space for the next signal.
 */
bool
mt_send_handle::forceSend(NodeId nodeId)
{
  struct thr_repository *rep = g_thr_repository;
  struct thr_data *selfptr = m_selfptr;
  struct thr_repository::send_buffer * sb = rep->m_send_buffers + nodeId;

  {
    /**
     * NOTE: we don't need a memory barrier after clearing
     *       m_force_send here as we unconditionally lock m_send_lock
     *       hence there is no way that our data can be "unsent"
     */
    sb->m_force_send = 0;

    lock(&sb->m_send_lock);
    sb->m_send_thread = selfptr->m_thr_no;
    globalTransporterRegistry.performSend(nodeId);
    sb->m_send_thread = NO_SEND_THREAD;
    unlock(&sb->m_send_lock);

    /**
     * release buffers prior to maybe looping on sb->m_force_send
     */
    selfptr->m_send_buffer_pool.release_global(rep->m_mm,
                                               RG_TRANSPORTER_BUFFERS);
    /**
     * We need a memory barrier here to prevent race between clearing lock
     *   and reading of m_force_send.
     *   CPU can reorder the load to before the clear of the lock
     */
    mb();
    if (unlikely(sb->m_force_send))
    {
      register_pending_send(selfptr, nodeId);
    } 
  }

  return true;
}

/**
 * try sending data
 */
static
void
try_send(thr_data * selfptr, Uint32 node)
{
  struct thr_repository *rep = g_thr_repository;
  struct thr_repository::send_buffer * sb = rep->m_send_buffers + node;

  if (trylock(&sb->m_send_lock) == 0)
  {
    /**
     * Now clear the flag, and start sending all data available to this node.
     *
     * Put a memory barrier here, so that if another thread tries to grab
     * the send lock but fails due to us holding it here, we either
     * 1) Will see m_force_send[nodeId] set to 1 at the end of the loop, or
     * 2) We clear here the flag just set by the other thread, but then we
     * will (thanks to mb()) be able to see and send all of the data already
     * in the first send iteration.
     */
    sb->m_force_send = 0;
    mb();

    sb->m_send_thread = selfptr->m_thr_no;
    globalTransporterRegistry.performSend(node);
    sb->m_send_thread = NO_SEND_THREAD;
    unlock(&sb->m_send_lock);

    /**
     * release buffers prior to maybe looping on sb->m_force_send
     */
    selfptr->m_send_buffer_pool.release_global(rep->m_mm,
                                               RG_TRANSPORTER_BUFFERS);

    /**
     * We need a memory barrier here to prevent race between clearing lock
     *   and reading of m_force_send.
     *   CPU can reorder the load to before the clear of the lock
     */
    mb();
    if (unlikely(sb->m_force_send))
    {
      register_pending_send(selfptr, node);
    } 
  }
}

/**
 * Flush send buffers and append them to dst. nodes send queue
 *
 * Flushed buffer contents are piggybacked when another thread
 * do_send() to the same dst. node. This makes it possible to have
 * more data included in each message, and thereby reduces total
 * #messages handled by the OS which really impacts performance!
 */
static
void
do_flush(struct thr_data* selfptr)
{
  Uint32 i;
  Uint32 count = selfptr->m_pending_send_count;
  Uint8 *nodes = selfptr->m_pending_send_nodes;

  for (i = 0; i < count; i++)
  {
    flush_send_buffer(selfptr, nodes[i]);
  }
}

/**
 * Use the THRMAN block to send the WAKEUP_THREAD_ORD signal
 * to the block thread that we want to wakeup.
 */
#define MICROS_BETWEEN_WAKEUP_IDLE_THREAD 100
static
inline
void
send_wakeup_thread_ord(struct thr_data* selfptr,
                       NDB_TICKS now)
{
  if (selfptr->m_wakeup_instance > 0)
  {
    Uint64 since_last =
      NdbTick_Elapsed(selfptr->m_last_wakeup_idle_thread, now).microSec();
    if (since_last > MICROS_BETWEEN_WAKEUP_IDLE_THREAD)
    {
      selfptr->m_signal->theData[0] = selfptr->m_wakeup_instance;
      SimulatedBlock *b = globalData.getBlock(THRMAN, selfptr->m_thr_no+1);
      b->executeFunction_async(GSN_SEND_WAKEUP_THREAD_ORD, selfptr->m_signal);
      selfptr->m_last_wakeup_idle_thread = now;
    }
  }
}

/**
 * Send any pending data to remote nodes.
 *
 * If MUST_SEND is false, will only try to lock the send lock, but if it would
 * block, that node is skipped, to be tried again next time round.
 *
 * If MUST_SEND is true, we still only try to lock, but if it would block,
 * we will force the thread holding the lock, to do the sending on our behalf.
 *
 * The list of pending nodes to send to is thread-local, but the per-node send
 * buffer is shared by all threads. Thus we might skip a node for which
 * another thread has pending send data, and we might send pending data also
 * for another thread without clearing the node from the pending list of that
 * other thread (but we will never loose signals due to this).
 *
 * Return number of nodes which still has pending data to be sent.
 * These will be retried again in the next round. 'Pending' is 
 * returned as a negative number if nothing was sent in this round.
 *
 * (Likely due to receivers consuming too slow, and receive and send buffers
 *  already being filled up)
 *
 * Sending data to other nodes is a task that we perform using an algorithm
 * that depends on the state of block threads. The block threads can be in
 * 3 different states:
 *
 * LIGHT_LOAD:
 * -----------
 * In this state we will send to all nodes we generate data for. In addition
 * we will also send to one node if we are going to sleep, we will stay awake
 * until no more nodes to send to. However between each send we will also
 * ensure that we execute any signals destined for us.
 *
 * LIGHT_LOAD threads can also be provided to other threads as wakeup targets.
 * This means that these threads will be woken up regularly under load to
 * assist with sending.
 *
 * MEDIUM_LOAD:
 * ------------
 * At this load level we will also assist send threads before going to sleep
 * and continue so until we have work ourselves to do or until there are no
 * more nodes to send to. We will additionally send partially our own data.
 * We will also wake up a send thread during send to ensure that sends are
 * performed ASAP.
 *
 * OVERLOAD:
 * ---------
 * At this level we will simply inform the send threads about the nodes we
 * sent some data to, the actual sending will be handled by send threads
 * and other block threads assisting the send threads.
 *
 * In addition if any thread is at overload level we will sleep for a shorter
 * time.
 *
 * The decision about which idle threads to wake up, which overload level to
 * use and when to sleep for shorter time is all taken by the local THRMAN
 * block. Some decisions is also taken by the THRMAN instance in the main
 * thread.
 *
 * Send threads are woken up in a round robin fashion, each time they are
 * awoken they will continue executing until no more work is around.
 */
static
bool
do_send(struct thr_data* selfptr, bool must_send, bool assist_send)
{
  Uint32 count = selfptr->m_pending_send_count;
  Uint8 *nodes = selfptr->m_pending_send_nodes;

  const NDB_TICKS now = NdbTick_getCurrentTicks();
  selfptr->m_curr_ticks = now;
  bool pending_send = false;

  if (count == 0)
  {
    if (must_send && assist_send && g_send_threads &&
        selfptr->m_overload_status <= (OverloadStatus)MEDIUM_LOAD_CONST)
    {
      /**
       * For some overload states we will here provide some
       * send assistance even though we had nothing to send
       * ourselves. We will however not need to offload any
       * sends ourselves.
       * 
       * The idea is that when we get here the thread is usually not so
       * active with other things as it has nothing to send, it must
       * send which means that it is preparing to go to sleep and
       * we have excluded the receive threads through assist_send.
       *
       * We will avoid this extra send when we are in overload mode since
       * it is likely that we will find work to do before going to sleep
       * anyways. In all other modes it makes sense to spend some time
       * sending before going to sleep. In particular TC threads will be
       * doing major send assistance here.
       *
       * In case there is more work to do and our thread is mostly idle,
       * we will soon enough be back here and assist the send thread
       * again. We make this happen by setting pending_send flag in
       * return from this mode. We come back here after checking that
       * we have no signals to process, so at most we will delay the
       * signal execution here by the time it takes to send to one
       * node.
       *
       * The receive threads won't assist the send thread to ensure
       * that we can respond to incoming messages ASAP. We want to
       * to optimise for response time here since this is needed to
       * ensure that the block threads have sufficient work to do.
       *
       * If we come here and have had nothing to send, then we're able to
       * do some more sending if there are pending send still in send queue.
       * So we return pending_send != 0 in this case to ensure that this
       * thread doesn't go to sleep, but rather come back here to assist the
       * send thread a bit more. We'll continue spinning here until we get
       * some work to do or until the send queue is empty.
       */
      Uint32 num_nodes_to_send_to = 1;
      selfptr->m_num_send_nodes_saved = 0;

      pending_send = g_send_threads->assist_send_thread(0,
                                         num_nodes_to_send_to,
                                         selfptr->m_thr_no,
                                         now,
                                         selfptr->m_watchdog_counter,
                                         selfptr->m_send_buffer_pool);
      NDB_TICKS after = NdbTick_getCurrentTicks();
      selfptr->m_micros_send += NdbTick_Elapsed(now, after).microSec();
    }
    return pending_send; // send-buffers empty
  }

  /* Clear the pending list. */
  selfptr->m_pending_send_mask.clear();
  selfptr->m_pending_send_count = 0;
  selfptr->m_watchdog_counter = 6;
  for (Uint32 i = 0; i < count; i++)
  {
    /**
     * Make the data available for sending immediately so that
     * any other node sending will grab this data without having
     * wait for us to handling the other nodes.
     */
    Uint32 node = nodes[i];
    flush_send_buffer(selfptr, node);
  }
  selfptr->m_watchdog_counter = 6;
  if (g_send_threads)
  {
    if (selfptr->m_overload_status == (OverloadStatus)OVERLOAD_CONST)
    {
      /**
       * We are in an overloaded state, we move the nodes to send to
       * into the send thread global lists. We set the wakeup send
       * thread to true to ensure that at least one thread is awake
       * to handle our sends.
       *
       * We don't record any send time here since it would be
       * an unnecessary extra load, we only grab a mutex and
       * ensure that someone else takes over our send work.
       */
      for (Uint32 i = 0; i < count; i++)
      {
        g_send_threads->alert_send_thread(nodes[i], now, true);
      }
    }
    else
    {
      /**
       * While we are in an light load state we will always try to
       * send to as many nodes that we inserted ourselves. In this case
       * we don't need to wake any send threads. If the nodes still need
       * sending to after we're done we will ensure that a send thread
       * is woken up. assist_send_thread will ensure that send threads
       * are woken up if needed.
       *
       * At medium load levels we keep track of how much nodes we have
       * wanted to send to and ensure that we at least do a part of that
       * work if need be. However we try as much as possible to avoid
       * sending at medium load at this point since we still have more
       * work to do. So we offload the sending to other threads and
       * wait with providing send assistance until we're out of work
       * or we have accumulated sufficiently to provide a bit of
       * assistance to the send threads.
       *
       * At medium load we set num_nodes_inserted to 0 since we
       * have already woken up a send thread and thus there is no
       * need to wake up another thread in assist_send_thread, so we
       * indicate that we call this function only to assist and need
       * no wakeup service.
       *
       * We will check here also if we should wake an idle thread to
       * do some send assistance. We check so that we don't perform
       * this wakeup function too often.
       */
      bool wakeup =
        (selfptr->m_overload_status == (OverloadStatus)MEDIUM_LOAD_CONST);
      Uint32 num_nodes_inserted = 0;
      for (Uint32 i = 0; i < count; i++)
      {
        num_nodes_inserted += 
          g_send_threads->alert_send_thread(nodes[i], now, wakeup);
      }
      Uint32 num_nodes_to_send_to = num_nodes_inserted;
      if (selfptr->m_overload_status == (OverloadStatus)MEDIUM_LOAD_CONST)
      {
        Uint32 calc_num_nodes_to_send_to = (glob_num_threads_multiplier *
                                            num_nodes_to_send_to) +
                                           selfptr->m_num_send_nodes_saved;
        num_nodes_to_send_to = calc_num_nodes_to_send_to / glob_num_tc_threads;
        selfptr->m_num_send_nodes_saved = calc_num_nodes_to_send_to -
          (num_nodes_to_send_to * glob_num_tc_threads);
        num_nodes_inserted = 0;
      }
      else
        num_nodes_to_send_to++;
      send_wakeup_thread_ord(selfptr, now);
      if (num_nodes_to_send_to > 0)
      {
        pending_send = g_send_threads->assist_send_thread(
                                           num_nodes_inserted,
                                           num_nodes_to_send_to,
                                           selfptr->m_thr_no,
                                           now,
                                           selfptr->m_watchdog_counter,
                                           selfptr->m_send_buffer_pool);
      }
      NDB_TICKS after = NdbTick_getCurrentTicks();
      selfptr->m_micros_send += NdbTick_Elapsed(now, after).microSec();
    }
    struct thr_repository* rep = g_thr_repository;
    selfptr->m_send_buffer_pool.release_global(rep->m_mm,
                                               RG_TRANSPORTER_BUFFERS);
    return pending_send;
  }

  /**
   * We're not using send threads, we keep this code around for now
   * to ensure that we can support the same behaviour also in newer
   * versions for a while. Eventually this code will be deprecated.
   */
  Uint32 made_progress = 0;
  struct thr_repository* rep = g_thr_repository;

  for (Uint32 i = 0; i < count; i++)
  {
    Uint32 node = nodes[i];
    thr_repository::send_buffer * sb = rep->m_send_buffers + node;

    selfptr->m_watchdog_counter = 6;

    /**
     * If we must send now, set the force_send flag.
     *
     * This will ensure that if we do not get the send lock, the thread
     * holding the lock will try sending again for us when it has released
     * the lock.
     *
     * The lock/unlock pair works as a memory barrier to ensure that the
     * flag update is flushed to the other thread.
     */
    if (must_send)
    {
      sb->m_force_send = 1;
    }

    if (trylock(&sb->m_send_lock) != 0)
    {
      if (!must_send)
      {
        /**
         * Not doing this node now, re-add to pending list.
         *
         * As we only add from the start of an empty list, we are safe from
         * overwriting the list while we are iterating over it.
         */
        register_pending_send(selfptr, node);
      }
      else
      {
        /* Other thread will send for us as we set m_force_send. */
      }
    }
    else  //Got send_lock
    {
      /**
       * Now clear the flag, and start sending all data available to this node.
       *
       * Put a memory barrier here, so that if another thread tries to grab
       * the send lock but fails due to us holding it here, we either
       * 1) Will see m_force_send[nodeId] set to 1 at the end of the loop, or
       * 2) We clear here the flag just set by the other thread, but then we
       * will (thanks to mb()) be able to see and send all of the data already
       * in the first send iteration.
       */
      sb->m_force_send = 0;
      mb();

      /**
       * Set m_send_thread so that our transporter callback can know which thread
       * holds the send lock for this remote node.
       */
      sb->m_send_thread = selfptr->m_thr_no;
      const bool more = globalTransporterRegistry.performSend(node);
      made_progress += sb->m_bytes_sent;
      sb->m_send_thread = NO_SEND_THREAD;
      unlock(&sb->m_send_lock);

      if (more)   //Didn't complete all my send work 
      {
        register_pending_send(selfptr, node);
      }
      else
      {
        /**
         * We need a memory barrier here to prevent race between clearing lock
         *   and reading of m_force_send.
         *   CPU can reorder the load to before the clear of the lock
         */
        mb();
        if (sb->m_force_send) //Other thread forced us to do more send
        {
          made_progress++;    //Avoid false 'no progress' handling
          register_pending_send(selfptr, node);
        }
      }
    }
  } //for all nodes

  selfptr->m_send_buffer_pool.release_global(rep->m_mm, RG_TRANSPORTER_BUFFERS);

  return (made_progress)         // Had some progress?
     ?  (selfptr->m_pending_send_count > 0)   // More do_send is required
    : false;                     // All busy, or didn't find any work (-> -0)
}

<<<<<<< HEAD
=======

>>>>>>> 1644ce9b
#ifdef ERROR_INSERT
void
mt_set_delayed_prepare(Uint32 self)
{
  thr_repository *rep = g_thr_repository;
  struct thr_data *selfptr = &rep->m_thread[self];
  
  selfptr->m_delayed_prepare = true;
}
#endif


/**
 * These are the implementations of the TransporterSendBufferHandle methods
 * in ndbmtd.
 */
Uint32 *
mt_send_handle::getWritePtr(NodeId node, Uint32 len, Uint32 prio, Uint32 max)
{

#ifdef ERROR_INSERT
  if (m_selfptr->m_delayed_prepare)
  {
    g_eventLogger->info("MT thread %u delaying in prepare",
                        m_selfptr->m_thr_no);
    NdbSleep_MilliSleep(500);
    g_eventLogger->info("MT thread %u finished delay, clearing",
                        m_selfptr->m_thr_no);
    m_selfptr->m_delayed_prepare = false;
  }
#endif

  struct thr_send_buffer * b = m_selfptr->m_send_buffers+node;
  thr_send_page * p = b->m_last_page;
  if (p != NULL)
  {
    assert(p->m_start == 0); //Nothing sent until flushed
    
    if (likely(p->m_bytes + len <= thr_send_page::max_bytes()))
    {
      return (Uint32*)(p->m_data + p->m_bytes);
    }
    // TODO: maybe dont always flush on page-boundary ???
    flush_send_buffer(m_selfptr, node);
    if (!g_send_threads)
      try_send(m_selfptr, node);
  }

  if ((p = m_selfptr->m_send_buffer_pool.seize(g_thr_repository->m_mm,
                                               RG_TRANSPORTER_BUFFERS)) != 0)
  {
    p->m_bytes = 0;
    p->m_start = 0;
    p->m_next = 0;
    b->m_first_page = b->m_last_page = p;
    return (Uint32*)p->m_data;
  }
  return 0;
}

/**
 * Acquire total send buffer size without locking and without gathering 
 *
 * OJA: The usability of this function is rather questionable.
 *      m_buffered_size and m_sending_size is updated by
 *      link_thread_send_buffers(), get_bytes_to_send_iovec() and
 *      bytes_sent() - All part of performSend(). Thus, it is
 *      valid *after* a send.
 *
 *      However, checking it *before* a send in order to 
 *      determine if the payload is yet too small doesn't 
 *      really provide correct information of the current state.
 *      Most likely '0 will be returned if previous send succeeded.
 *
 *      A better alternative could be to add a 'min_send' argument
 *      to perform_send(), and skip sending if not '>='.
 *      (After real size is recalculated)
 */
static Uint64
mt_get_send_buffer_bytes(NodeId node)
{
  thr_repository *rep = g_thr_repository;
  thr_repository::send_buffer *sb = &rep->m_send_buffers[node];
  const Uint64 total_send_buffer_size = sb->m_buffered_size + sb->m_sending_size;
  return total_send_buffer_size;
}

void
mt_getSendBufferLevel(Uint32 self, NodeId node, SB_LevelType &level)
{
  Resource_limit rl, rl_shared;
  const Uint32 page_size = thr_send_page::PGSIZE;
  thr_repository *rep = g_thr_repository;
  thr_repository::send_buffer *sb = &rep->m_send_buffers[node];
  const Uint64 current_node_send_buffer_size = sb->m_buffered_size + sb->m_sending_size;
  
  rep->m_mm->get_resource_limit_nolock(RG_TRANSPORTER_BUFFERS, rl);
  Uint64 current_send_buffer_size = rl.m_min * page_size;
  Uint64 current_used_send_buffer_size = rl.m_curr * page_size * 100;
  Uint64 current_percentage =
    current_used_send_buffer_size / current_send_buffer_size;

  if (current_percentage >= 90)
  {
    rep->m_mm->get_resource_limit(0, rl_shared);
    Uint32 avail_shared = rl_shared.m_max - rl_shared.m_curr;
    if (rl.m_min + avail_shared > rl.m_max)
    {
      current_send_buffer_size = rl.m_max * page_size;
    }
    else
    {
      current_send_buffer_size = (rl.m_min + avail_shared) * page_size;
    }
  }
  calculate_send_buffer_level(current_node_send_buffer_size,
                              current_send_buffer_size,
                              current_used_send_buffer_size,
                              glob_num_threads,
                              level);
  return;
}

void
mt_send_handle::getSendBufferLevel(NodeId node, SB_LevelType &level)
{
  (void)node;
  (void)level;
  return;
}

Uint32
mt_send_handle::updateWritePtr(NodeId node, Uint32 lenBytes, Uint32 prio)
{
  struct thr_send_buffer * b = m_selfptr->m_send_buffers+node;
  thr_send_page * p = b->m_last_page;
  p->m_bytes += lenBytes;
  return p->m_bytes;
}

/*
 * Insert a signal in a job queue.
 *
 * The signal is not visible to consumers yet after return from this function,
 * only recorded in the thr_jb_write_state. It is necessary to first call
 * flush_write_state() for this.
 *
 * The new_buffer is a job buffer to use if the current one gets full. If used,
 * we return true, indicating that the caller should allocate a new one for
 * the next call. (This is done to allow to insert under lock, but do the
 * allocation outside the lock).
 */
static inline
bool
insert_signal(thr_job_queue *q, thr_job_queue_head *h,
              thr_jb_write_state *w, Uint32 prioa,
              const SignalHeader* sh, const Uint32 *data,
              const Uint32 secPtr[3], thr_job_buffer *new_buffer)
{
  Uint32 write_pos = w->m_write_pos;
  Uint32 datalen = sh->theLength;
  assert(w->is_open());
  assert(w->m_write_buffer == q->m_buffers[w->m_write_index]);
  memcpy(w->m_write_buffer->m_data + write_pos, sh, sizeof(*sh));
  write_pos += (sizeof(*sh) >> 2);
  memcpy(w->m_write_buffer->m_data + write_pos, data, 4*datalen);
  write_pos += datalen;
  const Uint32 *p= secPtr;
  for (Uint32 i = 0; i < sh->m_noOfSections; i++)
    w->m_write_buffer->m_data[write_pos++] = *p++;
  w->increment_pending_signals();

#if SIZEOF_CHARP == 8
  /* Align to 8-byte boundary, to ensure aligned copies. */
  write_pos= (write_pos+1) & ~((Uint32)1);
#endif

  /*
   * We make sure that there is always room for at least one signal in the
   * current buffer in the queue, so one insert is always possible without
   * adding a new buffer.
   */
  if (likely(write_pos + MAX_SIGNAL_SIZE <= thr_job_buffer::SIZE))
  {
    w->m_write_pos = write_pos;
    return false;
  }
  else
  {
    /*
     * Need a write memory barrier here, as this might make signal data visible
     * to other threads.
     *
     * ToDo: We actually only need the wmb() here if we already make this
     * buffer visible to the other thread. So we might optimize it a bit. But
     * wmb() is a no-op on x86 anyway...
     */
    wmb();
    w->m_write_buffer->m_len = write_pos;
    Uint32 write_index = (w->m_write_index + 1) % thr_job_queue::SIZE;

    /**
     * Full job buffer is fatal.
     *
     * ToDo: should we wait for it to become non-full? There is no guarantee
     * that this will actually happen...
     *
     * Or alternatively, ndbrequire() ?
     */
    if (unlikely(write_index == h->m_read_index))
    {
      job_buffer_full(0);
    }
    new_buffer->m_len = 0;
    new_buffer->m_prioa = prioa;
    q->m_buffers[write_index] = new_buffer;
    w->m_write_index = write_index;
    w->m_write_pos = 0;
    w->m_write_buffer = new_buffer;
    return true;                // Buffer new_buffer used
  }

  return false;                 // Buffer new_buffer not used
}

static
void
read_jbb_state(thr_data *selfptr, Uint32 count)
{
  thr_jb_read_state *r = selfptr->m_read_states;
  const thr_job_queue *q = selfptr->m_in_queue;
  const thr_job_queue_head *h = selfptr->m_in_queue_head;
  for (Uint32 i = 0; i < count; i++,r++)
  {
    if (r->is_open())
    {
      Uint32 read_index = r->m_read_index;

      /**
       * Optimization: Only reload when possibly empty.
       * Avoid cache reload of shared thr_job_queue_head
       * Read head directly to avoid unnecessary cache
       * load of first cache line of m_in_queue entry.
       */
      if (r->m_write_index == read_index)
      {
        r->m_write_index = h[i].m_write_index;
        read_barrier_depends();
        r->m_read_end = q[i].m_buffers[read_index]->m_len;
      }
    }
  }
}

static
bool
read_jba_state(thr_data *selfptr)
{
  thr_jb_read_state *r = &(selfptr->m_jba_read_state);
  r->m_write_index = selfptr->m_jba_head.m_write_index;
  read_barrier_depends();
  r->m_read_end = selfptr->m_jba.m_buffers[r->m_read_index]->m_len;
  return r->is_empty();
}

static
inline
void
check_for_input_from_ndbfs(struct thr_data* thr_ptr, Signal* signal)
{
  /**
   * The manner to check for input from NDBFS file threads misuses
   * the SEND_PACKED signal. For ndbmtd this is intended to be
   * replaced by using signals directly from NDBFS file threads to
   * the issuer of the file request. This is WL#8890.
   */
  Uint32 i;
  for (i = 0; i < thr_ptr->m_instance_count; i++)
  {
    BlockReference block = thr_ptr->m_instance_list[i];
    Uint32 main = blockToMain(block);
    if (main == NDBFS)
    {
      Uint32 instance = blockToInstance(block);
      SimulatedBlock* b = globalData.getBlock(main, instance);
      b->executeFunction_async(GSN_SEND_PACKED, signal);
      return;
    }
  }
}

/* Check all job queues, return true only if all are empty. */
static bool
check_queues_empty(thr_data *selfptr)
{
  Uint32 thr_count = g_thr_repository->m_thread_count;
  if (selfptr->m_thr_no == 0)
  {
    check_for_input_from_ndbfs(selfptr, selfptr->m_signal);
  }
  bool empty = read_jba_state(selfptr);
  if (!empty)
    return false;

  read_jbb_state(selfptr, thr_count);
  const thr_jb_read_state *r = selfptr->m_read_states;
  for (Uint32 i = 0; i < thr_count; i++,r++)
  {
    if (!r->is_empty())
      return false;
  }
  return true;
}

static
inline
void
sendpacked(struct thr_data* thr_ptr, Signal* signal)
{
  Uint32 i;
  signal->header.m_noOfSections = 0; /* valgrind */
  for (i = 0; i < thr_ptr->m_instance_count; i++)
  {
    BlockReference block = thr_ptr->m_instance_list[i];
    Uint32 main = blockToMain(block);
    Uint32 instance = blockToInstance(block);
    SimulatedBlock* b = globalData.getBlock(main, instance);
    // wl4391_todo remove useless assert
    assert(b != 0 && b->getThreadId() == thr_ptr->m_thr_no);
    /* b->send_at_job_buffer_end(); */
    b->executeFunction_async(GSN_SEND_PACKED, signal);
  }
}

/**
 * We check whether it is time to call do_send or do_flush. These are
 * central decisions to the data node scheduler in a multithreaded data
 * node. If we wait for too long to make this decision it will severely
 * impact our response times since messages will be waiting in the send
 * buffer without being sent for up to several milliseconds.
 *
 * Since we call this function now after executing jobs from one thread,
 * we will never call this function with more than 75 signals executed.
 * The decision to send/flush is determined by config parameters that
 * control the responsiveness of MySQL Cluster. Setting it to a be highly
 * responsive means that we will send very often at the expense of
 * throughput. Setting it to a high throughput means that we will send
 * seldom at the expense of response time to gain higher throughput.
 *
 * It is possible to change this variable through a DUMP command and can
 * thus be changed as the environment changes.
 */
static
void handle_scheduling_decisions(thr_data *selfptr,
                                 Signal *signal,
                                 Uint32 & send_sum,
                                 Uint32 & flush_sum,
                                 bool & pending_send)
{
  if (send_sum >= selfptr->m_max_signals_before_send)
  {
    /* Try to send, but skip for now in case of lock contention. */
    sendpacked(selfptr, signal);
    selfptr->m_watchdog_counter = 6;
    flush_jbb_write_state(selfptr);
    pending_send = do_send(selfptr, FALSE, FALSE);
    selfptr->m_watchdog_counter = 1;
    send_sum = 0;
    flush_sum = 0;
  }
  else if (flush_sum >= selfptr->m_max_signals_before_send_flush)
  {
    /* Send buffers append to send queues to dst. nodes. */
    sendpacked(selfptr, signal);
    selfptr->m_watchdog_counter = 6;
    flush_jbb_write_state(selfptr);
    do_flush(selfptr);
    selfptr->m_watchdog_counter = 1;
    flush_sum = 0;
  }
}

/*
 * Execute at most MAX_SIGNALS signals from one job queue, updating local read
 * state as appropriate.
 *
 * Returns number of signals actually executed.
 */
static
Uint32
execute_signals(thr_data *selfptr,
                thr_job_queue *q, thr_job_queue_head *h,
                thr_jb_read_state *r,
                Signal *sig, Uint32 max_signals)
{
  Uint32 num_signals;
  Uint32 extra_signals = 0;
  Uint32 read_index = r->m_read_index;
  Uint32 write_index = r->m_write_index;
  Uint32 read_pos = r->m_read_pos;
  Uint32 read_end = r->m_read_end;
  Uint32 *watchDogCounter = &selfptr->m_watchdog_counter;

  if (read_index == write_index && read_pos >= read_end)
    return 0;          // empty read_state

  thr_job_buffer *read_buffer = r->m_read_buffer;

  for (num_signals = 0; num_signals < max_signals; num_signals++)
  {
    while (read_pos >= read_end)
    {
      if (read_index == write_index)
      {
        /* No more available now. */
        selfptr->m_stat.m_exec_cnt += num_signals;
        return num_signals;
      }
      else
      {
        /* Move to next buffer. */
        read_index = (read_index + 1) % thr_job_queue::SIZE;
        release_buffer(g_thr_repository, selfptr->m_thr_no, read_buffer);
        read_buffer = q->m_buffers[read_index];
        read_pos = 0;
        read_end = read_buffer->m_len;
        /* Update thread-local read state. */
        r->m_read_index = h->m_read_index = read_index;
        r->m_read_buffer = read_buffer;
        r->m_read_pos = read_pos;
        r->m_read_end = read_end;
        /* Wakeup threads waiting for job buffers to become free */
        wakeup(&h->m_waiter);
      }
    }

    /*
     * These pre-fetching were found using OProfile to reduce cache misses.
     * (Though on Intel Core 2, they do not give much speedup, as apparently
     * the hardware prefetcher is already doing a fairly good job).
     */
    NDB_PREFETCH_READ (read_buffer->m_data + read_pos + 16);
    NDB_PREFETCH_WRITE ((Uint32 *)&sig->header + 16);

#ifdef VM_TRACE
    /* Find reading / propagation of junk */
    sig->garbage_register();
#endif
    /* Now execute the signal. */
    SignalHeader* s =
      reinterpret_cast<SignalHeader*>(read_buffer->m_data + read_pos);
    Uint32 seccnt = s->m_noOfSections;
    Uint32 siglen = (sizeof(*s)>>2) + s->theLength;
    if(siglen>16)
    {
      NDB_PREFETCH_READ (read_buffer->m_data + read_pos + 32);
    }
    Uint32 bno = blockToMain(s->theReceiversBlockNumber);
    Uint32 ino = blockToInstance(s->theReceiversBlockNumber);
    SimulatedBlock* block = globalData.mt_getBlock(bno, ino);
    assert(block != 0);

    Uint32 gsn = s->theVerId_signalNumber;
    *watchDogCounter = 1;
    /* Must update original buffer so signal dump will see it. */
    s->theSignalId = selfptr->m_signal_id_counter++;
    memcpy(&sig->header, s, 4*siglen);
    for(Uint32 i = 0; i < seccnt; i++)
    {
      sig->m_sectionPtrI[i] = read_buffer->m_data[read_pos + siglen + i];
    }

    read_pos += siglen + seccnt;
#if SIZEOF_CHARP == 8
    /* Handle 8-byte alignment. */
    read_pos = (read_pos + 1) & ~((Uint32)1);
#endif

    /* Update just before execute so signal dump can know how far we are. */
    r->m_read_pos = read_pos;

#ifdef VM_TRACE
    if (globalData.testOn)
    { //wl4391_todo segments
      SegmentedSectionPtr ptr[3];
      ptr[0].i = sig->m_sectionPtrI[0];
      ptr[1].i = sig->m_sectionPtrI[1];
      ptr[2].i = sig->m_sectionPtrI[2];
      ::getSections(seccnt, ptr);
      globalSignalLoggers.executeSignal(*s,
                                        0,
                                        &sig->theData[0], 
                                        globalData.ownId,
                                        ptr, seccnt);
    }
#endif

    /**
     * In 7.4 we introduced the ability for scans in LDM threads to scan
     * several rows in the same signal execution without issuing a
     * CONTINUEB signal. This means that we effectively changed the
     * real-time characteristics of the scheduler. This change ensures
     * that we behave the same way as in 7.3 and earlier with respect to
     * how many signals are executed. So the m_extra_signals variable can
     * be used in the future for other cases where we combine several
     * signal executions into one signal and thus ensure that we don't
     * change the scheduler algorithms.
     *
     * This variable is incremented every time we decide to execute more
     * signals without real-time breaks in scans in DBLQH.
     */
    block->jamBuffer()->markEndOfSigExec();
    sig->m_extra_signals = 0;
    block->executeFunction_async(gsn, sig);
    extra_signals += sig->m_extra_signals;
  }
  /**
   * Only count signals causing real-time break and not the one used to
   * balance the scheduler.
   */
  selfptr->m_stat.m_exec_cnt += num_signals;

  return num_signals + extra_signals;
}

static
Uint32
run_job_buffers(thr_data *selfptr,
                Signal *sig,
                Uint32 & send_sum,
                Uint32 & flush_sum,
                bool & pending_send)
{
  Uint32 thr_count = g_thr_repository->m_thread_count;
  Uint32 signal_count = 0;
  Uint32 signal_count_since_last_zero_time_queue = 0;
  Uint32 perjb = selfptr->m_max_signals_per_jb;

  read_jbb_state(selfptr, thr_count);
  /*
   * A load memory barrier to ensure that we see any prio A signal sent later
   * than loaded prio B signals.
   */
  rmb();

  thr_job_queue *queue = selfptr->m_in_queue;
  thr_job_queue_head *head = selfptr->m_in_queue_head;
  thr_jb_read_state *read_state = selfptr->m_read_states;
  for (Uint32 send_thr_no = 0; send_thr_no < thr_count;
       send_thr_no++,queue++,read_state++,head++)
  {
    /* Read the prio A state often, to avoid starvation of prio A. */
    while (!read_jba_state(selfptr))
    {
      selfptr->m_sent_local_prioa_signal = false;
      static Uint32 max_prioA = thr_job_queue::SIZE * thr_job_buffer::SIZE;
      Uint32 num_signals = execute_signals(selfptr,
                                           &(selfptr->m_jba),
                                           &(selfptr->m_jba_head),
                                           &(selfptr->m_jba_read_state), sig,
                                           max_prioA);
      signal_count += num_signals;
      send_sum += num_signals;
      flush_sum += num_signals;
      if (!selfptr->m_sent_local_prioa_signal)
      {
        /**
         * Break out of loop if there was no prio A signals generated
         * from the local execution.
         */
        break;
      }
    }

    /**
     * Contended queues get an extra execute quota:
     *
     * If we didn't get a max 'perjb' quota, our out buffers
     * are about to fill up. This thread is thus effectively
     * slowed down in order to let other threads consume from
     * our out buffers. Eventually, when 'perjb==0', we will
     * have to wait/sleep for buffers to become available.
     * 
     * This can bring is into a circular wait-lock, where
     * threads are stalled due to full out buffers. The same
     * thread may also have full in buffers, thus blocking other
     * threads from progressing. This could bring us into a 
     * circular wait-lock, where no threads are able to progress.
     * The entire scheduler will then be stuck.
     *
     * We try to avoid this situation by reserving some
     * 'm_max_extra_signals' which are only used to consume
     * from 'almost full' in-buffers. We will then reduce the
     * risk of ending up in the above wait-lock.
     *
     * Exclude receiver threads, as there can't be a
     * circular wait between recv-thread and workers.
     */
    Uint32 extra = 0;

    if (perjb < MAX_SIGNALS_PER_JB)  //Job buffer contention
    {
      const Uint32 free = compute_free_buffers_in_queue(head);
      if (free <= thr_job_queue::ALMOST_FULL)
      {
        if (selfptr->m_max_extra_signals > MAX_SIGNALS_PER_JB - perjb)
	{
          extra = MAX_SIGNALS_PER_JB - perjb;
        }
        else
	{
          extra = selfptr->m_max_extra_signals;
          selfptr->m_max_exec_signals = 0; //Force recalc
        }
        selfptr->m_max_extra_signals -= extra;
      }
    }

#ifdef ERROR_INSERT

#define MIXOLOGY_MIX_MT_JBB 1

    if (unlikely(globalEmulatorData.theConfiguration->getMixologyLevel() &
                 MIXOLOGY_MIX_MT_JBB))
    {
      /**
       * Let's maximise interleaving to find inter-thread
       * signal order dependency bugs
       */
      perjb = 1;
      extra = 0;
    }
#endif

    /* Now execute prio B signals from one thread. */
    Uint32 num_signals = execute_signals(selfptr, queue, head, read_state,
                                         sig, perjb+extra);

    if (num_signals > 0)
    {
      signal_count += num_signals;
      send_sum += num_signals;
      flush_sum += num_signals;
      handle_scheduling_decisions(selfptr,
                                  sig,
                                  send_sum,
                                  flush_sum,
                                  pending_send);

      if (signal_count - signal_count_since_last_zero_time_queue >
          (MAX_SIGNALS_EXECUTED_BEFORE_ZERO_TIME_QUEUE_SCAN -
           MAX_SIGNALS_PER_JB))
      {
        /**
         * Each execution of execute_signals can at most execute 75 signals
         * from one node. We want to ensure that we execute no more than
         * 100 signals before we arrive here to get the signals from the
         * zero time queue. This implements the bounded delay signal
         * concept which is required for rate controlled activities.
         *
         * We scan the zero time queue if more than 25 signals were executed.
         * This means that at most 100 signals will be executed before we arrive
         * here again to check the bounded delay signals.
         */
        signal_count_since_last_zero_time_queue = signal_count;
        scan_zero_queue(selfptr);
      }
    }
  }

  return signal_count;
}

struct thr_map_entry {
  enum { NULL_THR_NO = 0xFF };
  Uint8 thr_no;
  thr_map_entry() : thr_no(NULL_THR_NO) {}
};

static struct thr_map_entry thr_map[NO_OF_BLOCKS][NDBMT_MAX_BLOCK_INSTANCES];

static inline Uint32
block2ThreadId(Uint32 block, Uint32 instance)
{
  assert(block >= MIN_BLOCK_NO && block <= MAX_BLOCK_NO);
  Uint32 index = block - MIN_BLOCK_NO;
  assert(instance < NDB_ARRAY_SIZE(thr_map[index]));
  const thr_map_entry& entry = thr_map[index][instance];
  assert(entry.thr_no < glob_num_threads);
  return entry.thr_no;
}

void
add_thr_map(Uint32 main, Uint32 instance, Uint32 thr_no)
{
  assert(main == blockToMain(main));
  Uint32 index = main - MIN_BLOCK_NO;
  assert(index < NO_OF_BLOCKS);
  assert(instance < NDB_ARRAY_SIZE(thr_map[index]));

  SimulatedBlock* b = globalData.getBlock(main, instance);
  require(b != 0);

  /* Block number including instance. */
  Uint32 block = numberToBlock(main, instance);

  require(thr_no < glob_num_threads);
  struct thr_repository* rep = g_thr_repository;
  struct thr_data* thr_ptr = &rep->m_thread[thr_no];

  /* Add to list. */
  {
    Uint32 i;
    for (i = 0; i < thr_ptr->m_instance_count; i++)
      require(thr_ptr->m_instance_list[i] != block);
  }
  require(thr_ptr->m_instance_count < MAX_INSTANCES_PER_THREAD);
  thr_ptr->m_instance_list[thr_ptr->m_instance_count++] = block;

  SimulatedBlock::ThreadContext ctx;
  ctx.threadId = thr_no;
  ctx.jamBuffer = &thr_ptr->m_jam;
  ctx.watchDogCounter = &thr_ptr->m_watchdog_counter;
  ctx.sectionPoolCache = &thr_ptr->m_sectionPoolCache;
  ctx.pHighResTimer = &thr_ptr->m_curr_ticks;
  b->assignToThread(ctx);

  /* Create entry mapping block to thread. */
  thr_map_entry& entry = thr_map[index][instance];
  require(entry.thr_no == thr_map_entry::NULL_THR_NO);
  entry.thr_no = thr_no;
}

/* Static assignment of main instances (before first signal). */
void
mt_init_thr_map()
{
  /* Keep mt-classic assignments in MT LQH. */
  const Uint32 thr_GLOBAL = 0;
  const Uint32 thr_LOCAL = 1;

  add_thr_map(BACKUP, 0, thr_LOCAL);
  add_thr_map(DBTC, 0, thr_GLOBAL);
  add_thr_map(DBDIH, 0, thr_GLOBAL);
  add_thr_map(DBLQH, 0, thr_LOCAL);
  add_thr_map(DBACC, 0, thr_LOCAL);
  add_thr_map(DBTUP, 0, thr_LOCAL);
  add_thr_map(DBDICT, 0, thr_GLOBAL);
  add_thr_map(NDBCNTR, 0, thr_GLOBAL);
  add_thr_map(QMGR, 0, thr_GLOBAL);
  add_thr_map(NDBFS, 0, thr_GLOBAL);
  add_thr_map(CMVMI, 0, thr_GLOBAL);
  add_thr_map(TRIX, 0, thr_GLOBAL);
  add_thr_map(DBUTIL, 0, thr_GLOBAL);
  add_thr_map(SUMA, 0, thr_LOCAL);
  add_thr_map(DBTUX, 0, thr_LOCAL);
  add_thr_map(TSMAN, 0, thr_LOCAL);
  add_thr_map(LGMAN, 0, thr_LOCAL);
  add_thr_map(PGMAN, 0, thr_LOCAL);
  add_thr_map(RESTORE, 0, thr_LOCAL);
  add_thr_map(DBINFO, 0, thr_LOCAL);
  add_thr_map(DBSPJ, 0, thr_GLOBAL);
  add_thr_map(THRMAN, 0, thr_GLOBAL);
  add_thr_map(TRPMAN, 0, thr_GLOBAL);
}

Uint32
mt_get_instance_count(Uint32 block)
{
  switch(block){
  case DBLQH:
  case DBACC:
  case DBTUP:
  case DBTUX:
  case BACKUP:
  case RESTORE:
    return globalData.ndbMtLqhWorkers;
    break;
  case PGMAN:
    return globalData.ndbMtLqhWorkers + 1;
    break;
  case DBTC:
  case DBSPJ:
    return globalData.ndbMtTcThreads;
    break;
  case TRPMAN:
    return globalData.ndbMtReceiveThreads;
  case THRMAN:
    return glob_num_threads;
  default:
    require(false);
  }
  return 0;
}

void
mt_add_thr_map(Uint32 block, Uint32 instance)
{
  Uint32 num_lqh_threads = globalData.ndbMtLqhThreads;
  Uint32 num_tc_threads = globalData.ndbMtTcThreads;

  require(instance != 0);
  Uint32 thr_no = NUM_MAIN_THREADS;
  switch(block){
  case DBLQH:
  case DBACC:
  case DBTUP:
  case DBTUX:
  case BACKUP:
  case RESTORE:
    thr_no += (instance - 1) % num_lqh_threads;
    break;
  case PGMAN:
    if (instance == num_lqh_threads + 1)
    {
      // Put extra PGMAN together with it's Proxy
      thr_no = block2ThreadId(block, 0);
    }
    else
    {
      thr_no += (instance - 1) % num_lqh_threads;
    }
    break;
  case DBTC:
  case DBSPJ:
    thr_no += num_lqh_threads + (instance - 1);
    break;
  case THRMAN:
    thr_no = instance - 1;
    break;
  case TRPMAN:
    thr_no += num_lqh_threads + num_tc_threads + (instance - 1);
    break;
  default:
    require(false);
  }

  add_thr_map(block, instance, thr_no);
}

/**
 * create the duplicate entries needed so that
 *   sender doesnt need to know how many instances there
 *   actually are in this node...
 *
 * if only 1 instance...then duplicate that for all slots
 * else assume instance 0 is proxy...and duplicate workers (modulo)
 *
 * NOTE: extra pgman worker is instance 5
 */
void
mt_finalize_thr_map()
{
  for (Uint32 b = 0; b < NO_OF_BLOCKS; b++)
  {
    Uint32 bno = b + MIN_BLOCK_NO;
    Uint32 cnt = 0;
    while (cnt < NDB_ARRAY_SIZE(thr_map[b]) &&
           thr_map[b][cnt].thr_no != thr_map_entry::NULL_THR_NO)
      cnt++;

    if (cnt != NDB_ARRAY_SIZE(thr_map[b]))
    {
      SimulatedBlock * main = globalData.getBlock(bno, 0);
      for (Uint32 i = cnt; i < NDB_ARRAY_SIZE(thr_map[b]); i++)
      {
        Uint32 dup = (cnt == 1) ? 0 : 1 + ((i - 1) % (cnt - 1));
        if (thr_map[b][i].thr_no == thr_map_entry::NULL_THR_NO)
        {
          thr_map[b][i] = thr_map[b][dup];
          main->addInstance(globalData.getBlock(bno, dup), i);
        }
        else
        {
          /**
           * extra pgman instance
           */
          require(bno == PGMAN);
          require(false);
        }
      }
    }
  }
}

static
void
calculate_max_signals_parameters(thr_data *selfptr)
{
  switch (selfptr->m_sched_responsiveness)
  {
    case 0:
      selfptr->m_max_signals_before_send = 1000;
      selfptr->m_max_signals_before_send_flush = 340;
      break;
    case 1:
      selfptr->m_max_signals_before_send = 800;
      selfptr->m_max_signals_before_send_flush = 270;
      break;
    case 2:
      selfptr->m_max_signals_before_send = 600;
      selfptr->m_max_signals_before_send_flush = 200;
      break;
    case 3:
      selfptr->m_max_signals_before_send = 450;
      selfptr->m_max_signals_before_send_flush = 155;
      break;
    case 4:
      selfptr->m_max_signals_before_send = 350;
      selfptr->m_max_signals_before_send_flush = 130;
      break;
    case 5:
      selfptr->m_max_signals_before_send = 300;
      selfptr->m_max_signals_before_send_flush = 110;
      break;
    case 6:
      selfptr->m_max_signals_before_send = 250;
      selfptr->m_max_signals_before_send_flush = 90;
      break;
    case 7:
      selfptr->m_max_signals_before_send = 200;
      selfptr->m_max_signals_before_send_flush = 70;
      break;
    case 8:
      selfptr->m_max_signals_before_send = 170;
      selfptr->m_max_signals_before_send_flush = 50;
      break;
    case 9:
      selfptr->m_max_signals_before_send = 135;
      selfptr->m_max_signals_before_send_flush = 30;
      break;
    case 10:
      selfptr->m_max_signals_before_send = 70;
      selfptr->m_max_signals_before_send_flush = 10;
      break;
    default:
      assert(FALSE);
  }
  return;
}

static void
init_thread(thr_data *selfptr)
{
  selfptr->m_waiter.init();
  selfptr->m_jam.theEmulatedJamIndex = 0;

  selfptr->m_overload_status = (OverloadStatus)LIGHT_LOAD_CONST;
  selfptr->m_node_overload_status = (OverloadStatus)LIGHT_LOAD_CONST;
  selfptr->m_wakeup_instance = 0;
  selfptr->m_last_wakeup_idle_thread = NdbTick_getCurrentTicks();
  selfptr->m_num_send_nodes_saved = 0;
  selfptr->m_micros_sleep = 0;
  selfptr->m_buffer_full_micros_sleep = 0;
  selfptr->m_measured_spintime = 0;

  NdbThread_SetTlsKey(NDB_THREAD_TLS_JAM, &selfptr->m_jam);
  NdbThread_SetTlsKey(NDB_THREAD_TLS_THREAD, selfptr);

  unsigned thr_no = selfptr->m_thr_no;
  globalEmulatorData.theWatchDog->
    registerWatchedThread(&selfptr->m_watchdog_counter, thr_no);
  {
    while(selfptr->m_thread == 0)
      NdbSleep_MilliSleep(30);
  }

  THRConfigApplier & conf = globalEmulatorData.theConfiguration->m_thr_config;
  BaseString tmp;
  tmp.appfmt("thr: %u ", thr_no);

  bool fail = false;
  int tid = NdbThread_GetTid(selfptr->m_thread);
  if (tid != -1)
  {
    tmp.appfmt("tid: %u ", tid);
  }

  conf.appendInfo(tmp,
                  selfptr->m_instance_list,
                  selfptr->m_instance_count);
  int res = conf.do_bind(selfptr->m_thread,
                         selfptr->m_instance_list,
                         selfptr->m_instance_count);
  if (res < 0)
  {
    fail = true;
    tmp.appfmt("err: %d ", -res);
  }
  else if (res > 0)
  {
    tmp.appfmt("OK ");
  }

  unsigned thread_prio;
  res = conf.do_thread_prio(selfptr->m_thread,
                            selfptr->m_instance_list,
                            selfptr->m_instance_count,
                            thread_prio);
  if (res < 0)
  {
    fail = true;
    res = -res;
    tmp.appfmt("Failed to set thread prio to %u, ", thread_prio);
    if (res == SET_THREAD_PRIO_NOT_SUPPORTED_ERROR)
    {
      tmp.appfmt("not supported on this OS");
    }
    else
    {
      tmp.appfmt("error: %d", res);
    }
  }
  else if (res > 0)
  {
    tmp.appfmt("Successfully set thread prio to %u ", thread_prio);
  }

  selfptr->m_realtime = conf.do_get_realtime(selfptr->m_instance_list,
                                             selfptr->m_instance_count);
  selfptr->m_spintime = conf.do_get_spintime(selfptr->m_instance_list,
                                             selfptr->m_instance_count);

  selfptr->m_sched_responsiveness =
    globalEmulatorData.theConfiguration->schedulerResponsiveness();
  calculate_max_signals_parameters(selfptr);

  selfptr->m_thr_id = my_thread_self();

  for (Uint32 i = 0; i < selfptr->m_instance_count; i++) 
  {
    BlockReference block = selfptr->m_instance_list[i];
    Uint32 main = blockToMain(block);
    Uint32 instance = blockToInstance(block);
    tmp.appfmt("%s(%u) ", getBlockName(main), instance);
  }
  /* Report parameters used by thread to node log */
  tmp.appfmt("realtime=%u, spintime=%u, max_signals_before_send=%u"
             ", max_signals_before_send_flush=%u",
             selfptr->m_realtime,
             selfptr->m_spintime,
             selfptr->m_max_signals_before_send,
             selfptr->m_max_signals_before_send_flush);

  printf("%s\n", tmp.c_str());
  fflush(stdout);
  if (fail)
  {
#ifndef HAVE_MAC_OS_X_THREAD_INFO
    abort();
#endif
  }
}

/**
 * Align signal buffer for better cache performance.
 * Also skew it a litte for each thread to avoid cache pollution.
 */
#define SIGBUF_SIZE (sizeof(Signal) + 63 + 256 * MAX_BLOCK_THREADS)
static Signal *
aligned_signal(unsigned char signal_buf[SIGBUF_SIZE], unsigned thr_no)
{
  UintPtr sigtmp= (UintPtr)signal_buf;
  sigtmp= (sigtmp+63) & (~(UintPtr)63);
  sigtmp+= thr_no*256;
  return (Signal *)sigtmp;
}

/*
 * We only do receive in receiver thread(s), no other threads do receive.
 *
 * As part of the receive loop, we also periodically call update_connections()
 * (this way we are similar to single-threaded ndbd).
 *
 * The TRPMAN block (and no other blocks) run in the same thread as this
 * receive loop; this way we avoid races between update_connections() and
 * TRPMAN calls into the transporters.
 */

/**
 * Array of pointers to TransporterReceiveHandleKernel
 *   these are not used "in traffic"
 */
static TransporterReceiveHandleKernel *
  g_trp_receive_handle_ptr[MAX_NDBMT_RECEIVE_THREADS];

/**
 * Array for mapping nodes to receiver threads and function to access it.
 */
static NodeId g_node_to_recv_thr_map[MAX_NODES];

/**
 * We use this method both to initialise the realtime variable
 * and also for updating it. Currently there is no method to
 * update it, but it's likely that we will soon invent one and
 * thus the code is prepared for this case.
 */
static void
update_rt_config(struct thr_data *selfptr,
                 bool & real_time,
                 enum ThreadTypes type)
{
  bool old_real_time = real_time;
  real_time = selfptr->m_realtime;
  if (old_real_time == true && real_time == false)
  {
    yield_rt_break(selfptr->m_thread,
                   type,
                   false);
  }
}

/**
 * We use this method both to initialise the spintime variable
 * and also for updating it. Currently there is no method to
 * update it, but it's likely that we will soon invent one and
 * thus the code is prepared for this case.
 */
static void
update_spin_config(struct thr_data *selfptr,
                   Uint64 & min_spin_timer)
{
  min_spin_timer = selfptr->m_spintime;
}

extern "C"
void *
mt_receiver_thread_main(void *thr_arg)
{
  unsigned char signal_buf[SIGBUF_SIZE];
  Signal *signal;
  struct thr_repository* rep = g_thr_repository;
  struct thr_data* selfptr = (struct thr_data *)thr_arg;
  unsigned thr_no = selfptr->m_thr_no;
  Uint32& watchDogCounter = selfptr->m_watchdog_counter;
  const Uint32 recv_thread_idx = thr_no - first_receiver_thread_no;
  bool has_received = false;
  int cnt = 0;
  bool real_time = false;
  Uint64 min_spin_timer;
  NDB_TICKS start_spin_ticks;
  NDB_TICKS yield_ticks;

  init_thread(selfptr);
  signal = aligned_signal(signal_buf, thr_no);
  update_rt_config(selfptr, real_time, ReceiveThread);
  update_spin_config(selfptr, min_spin_timer);

  /**
   * Object that keeps track of our pollReceive-state
   */
  TransporterReceiveHandleKernel recvdata(thr_no, recv_thread_idx);
  recvdata.assign_nodes(g_node_to_recv_thr_map);
  globalTransporterRegistry.init(recvdata);

  /**
   * Save pointer to this for management/error-insert
   */
  g_trp_receive_handle_ptr[recv_thread_idx] = &recvdata;

  NdbTick_Invalidate(&start_spin_ticks);
  NDB_TICKS now = NdbTick_getCurrentTicks();
  selfptr->m_curr_ticks = now;
  selfptr->m_signal = signal;
  selfptr->m_ticks = yield_ticks = now;

  while (globalData.theRestartFlag != perform_stop)
  {
    if (cnt == 0)
    {
      watchDogCounter = 5;
      globalTransporterRegistry.update_connections(recvdata);
      update_spin_config(selfptr, min_spin_timer);
    }
    cnt = (cnt + 1) & 15;

    watchDogCounter = 2;

    now = NdbTick_getCurrentTicks();
    selfptr->m_curr_ticks = now;
    const Uint32 lagging_timers = scan_time_queues(selfptr, now);
    Uint32 dummy1 = 0;
    Uint32 dummy2 = 0;
    bool dummy3 = false;

    Uint32 sum = run_job_buffers(selfptr, signal, dummy1, dummy2, dummy3);

    if (sum || has_received)
    {
      watchDogCounter = 6;
      flush_jbb_write_state(selfptr);
    }

    const bool pending_send = do_send(selfptr, TRUE, FALSE);

    watchDogCounter = 7;

    if (real_time)
    {
      check_real_time_break(now,
                            &yield_ticks,
                            selfptr->m_thread,
                            ReceiveThread);
    }

    /**
     * Only allow to sleep in pollReceive when:
     * 1) We are not lagging behind in handling timer events.
     * 2) No more pending sends, or no send progress.
     * 3) There are no 'min_spin' configured or min_spin has elapsed
     */
    Uint32 delay = 0;

    if (lagging_timers == 0 &&       // 1)
        pending_send  == false &&    // 2)
        (min_spin_timer == 0 ||      // 3)
         check_yield(&start_spin_ticks,
                     min_spin_timer)))
    {
      delay = 1; // 1ms
    }

    has_received = false;
    NDB_TICKS before = NdbTick_getCurrentTicks();
    if (min_spin_timer != 0 &&
        NdbTick_IsValid(start_spin_ticks))
    {
      selfptr->m_measured_spintime+=
        NdbTick_Elapsed(start_spin_ticks, before).microSec();
      NdbTick_Invalidate(&start_spin_ticks);
    }
    Uint32 num_events = globalTransporterRegistry.pollReceive(delay, recvdata);
    NDB_TICKS after = NdbTick_getCurrentTicks();
    selfptr->m_micros_sleep += NdbTick_Elapsed(before, after).microSec();

    if (num_events)
    {
      watchDogCounter = 8;
      lock(&rep->m_receive_lock[recv_thread_idx]);
      const bool buffersFull = (globalTransporterRegistry.performReceive(recvdata) != 0);
      unlock(&rep->m_receive_lock[recv_thread_idx]);
      has_received = true;

      if (buffersFull)       /* Receive queues(s) are full */
      {
        thr_data* waitthr = get_congested_recv_queue(rep, recv_thread_idx);
        if (waitthr != NULL) /* Will wait for buffers to be freed */
        {
          /**
           * Wait for thread 'waitthr' to consume some of the
           * pending signals in m_in_queue previously received 
           * from this receive thread, 'thr_no'.
           * Will recheck queue status with 'check_recv_queue' after latch
           * has been set, and *before* going to sleep.
           */
          const Uint32 nano_wait = 1000*1000;    /* -> 1 ms */
          thr_job_queue_head *wait_queue = waitthr->m_in_queue_head + thr_no;
          NDB_TICKS before = NdbTick_getCurrentTicks();
          const bool waited = yield(&wait_queue->m_waiter,
                                    nano_wait,
                                    check_recv_queue,
                                    wait_queue);
          if (waited)
          {
            NDB_TICKS after = NdbTick_getCurrentTicks();
            selfptr->m_buffer_full_micros_sleep +=
              NdbTick_Elapsed(before, after).microSec();
          }
        }
      }
      else
      {
        NdbTick_Invalidate(&start_spin_ticks);
      }
    }
    selfptr->m_stat.m_loop_cnt++;
  }

  globalEmulatorData.theWatchDog->unregisterWatchedThread(thr_no);
  return NULL;                  // Return value not currently used
}

/**
 * Callback function used by yield() to recheck 
 * 'job queue full' condition before going to sleep.
 *
 * Check if the specified 'thr_job_queue_head' (arg)
 * is still full, return true if so.
 */
static bool
check_congested_job_queue(thr_job_queue_head *waitfor)
{
  return (compute_free_buffers_in_queue(waitfor) <= thr_job_queue::RESERVED);
}

/**
 * Check if any out-queues of selfptr is full.
 * If full: Return 'Thr_data*' for (one of) the thread(s)
 *          which we have to wait for. (to consume from queue)
 */
static struct thr_data*
get_congested_job_queue(const thr_data *selfptr)
{
  const Uint32 thr_no = selfptr->m_thr_no;
  struct thr_repository* rep = g_thr_repository;
  struct thr_data *thrptr = rep->m_thread;
  struct thr_data *waitfor = NULL;

  for (unsigned i = 0; i<glob_num_threads; i++, thrptr++)
  {
    thr_job_queue_head *q_head = thrptr->m_in_queue_head + thr_no;

    if (compute_free_buffers_in_queue(q_head) <= thr_job_queue::RESERVED)
    {
      if (thrptr != selfptr)  // Don't wait on myself (yet)
        return thrptr;
      else
        waitfor = thrptr;
    }
  }
  return waitfor;             // Possibly 'thrptr == selfptr'
}

/**
 * has_full_in_queues()
 *
 * Avoid circular waits between block-threads:
 * A thread is not allowed to sleep due to full
 * 'out' job-buffers if there are other threads
 * already having full 'in' job buffers sent to
 * this thread.
 *
 * run_job_buffers() has reserved a 'm_max_extra_signals'
 * quota which will be used to drain these 'full_in_queues'.
 * So we should allow it to be.
 *
 * Returns 'true' if any in-queues to this thread are full
 */
static
bool
has_full_in_queues(struct thr_data* selfptr)
{
  thr_job_queue_head *head = selfptr->m_in_queue_head;

  for (Uint32 thr_no = 0; thr_no < glob_num_threads; thr_no++, head++)
  {
    if (compute_free_buffers_in_queue(head) <= thr_job_queue::RESERVED)
    {
      return true;
    }
  }
  return false;
}

/**
 * update_sched_config
 *
 *   In order to prevent "job-buffer-full", i.e
 *     that one thread(T1) produces so much signals to another thread(T2)
 *     so that the ring-buffer from T1 to T2 gets full
 *     the main loop have 2 "config" variables
 *   - m_max_exec_signals
 *     This is the *total* no of signals T1 can execute before calling
 *     this method again
 *   - m_max_signals_per_jb
 *     This is the max no of signals T1 can execute from each other thread
 *     in system
 *
 *   Assumption: each signal may send *at most* 4 signals
 *     - this assumption is made the same in ndbd and ndbmtd and is
 *       mostly followed by block-code, although not in all places :-(
 *
 *   This function return true, if it it slept
 *     (i.e that it concluded that it could not execute *any* signals, wo/
 *      risking job-buffer-full)
 */
static
bool
update_sched_config(struct thr_data* selfptr,
                    bool pending_send,
                    Uint32 & send_sum,
                    Uint32 & flush_sum)
{
  Uint32 sleeploop = 0;
  Uint32 thr_no = selfptr->m_thr_no;
loop:
  Uint32 minfree = compute_min_free_out_buffers(thr_no);
  Uint32 reserved = (minfree > thr_job_queue::RESERVED)
                   ? thr_job_queue::RESERVED
                   : minfree;

  Uint32 avail = compute_max_signals_to_execute(minfree - reserved);
  Uint32 perjb = (avail + g_thr_repository->m_thread_count - 1) /
                  g_thr_repository->m_thread_count;

  if (perjb > MAX_SIGNALS_PER_JB)
    perjb = MAX_SIGNALS_PER_JB;

  selfptr->m_max_exec_signals = avail;
  selfptr->m_max_signals_per_jb = perjb;
  selfptr->m_max_extra_signals = compute_max_signals_to_execute(reserved);

  if (unlikely(perjb == 0))
  {
    if (sleeploop == 10)
    {
      /**
       * we've slept for 10ms...try running anyway
       */
      selfptr->m_max_signals_per_jb = 1;
      ndbout_c("thr_no:%u - sleeploop 10!! "
               "(Worker thread blocked (>= 10ms) by slow consumer threads)",
               selfptr->m_thr_no);
      return true;
    }

    struct thr_data* waitthr = get_congested_job_queue(selfptr);
    if (waitthr == NULL)                 // Waiters resolved
    {
      goto loop;
    }
    else if (has_full_in_queues(selfptr) &&
             selfptr->m_max_extra_signals > 0)
    {
      /* 'extra_signals' used to drain 'full_in_queues'. */
      return sleeploop > 0;
    }

    if (pending_send)
    {
      /* About to sleep, _must_ send now. */
      pending_send = do_send(selfptr, TRUE, TRUE);
      send_sum = 0;
      flush_sum = 0;
    }

    /**
     * Wait for thread 'waitthr' to consume some of the
     * pending signals in m_in_queue[].
     * Will recheck queue status with 'check_recv_queue'
     * after latch has been set, and *before* going to sleep.
     */
    const Uint32 nano_wait = 1000*1000;    /* -> 1 ms */
    thr_job_queue_head *wait_queue = waitthr->m_in_queue_head + thr_no;
    
    NDB_TICKS before = NdbTick_getCurrentTicks();
    const bool waited = yield(&wait_queue->m_waiter,
                              nano_wait,
                              check_congested_job_queue,
                              wait_queue);
    if (waited)
    {
      NDB_TICKS after = NdbTick_getCurrentTicks();
      selfptr->m_buffer_full_micros_sleep +=
        NdbTick_Elapsed(before, after).microSec();
      sleeploop++;
    }
    goto loop;
  }

  return sleeploop > 0;
}

extern "C"
void *
mt_job_thread_main(void *thr_arg)
{
  unsigned char signal_buf[SIGBUF_SIZE];
  Signal *signal;

  struct thr_data* selfptr = (struct thr_data *)thr_arg;
  init_thread(selfptr);
  Uint32& watchDogCounter = selfptr->m_watchdog_counter;

  unsigned thr_no = selfptr->m_thr_no;
  signal = aligned_signal(signal_buf, thr_no);

  /* Avoid false watchdog alarms caused by race condition. */
  watchDogCounter = 1;

  bool pending_send = false;
  Uint32 send_sum = 0;
  Uint32 flush_sum = 0;
  Uint32 loops = 0;
  Uint32 maxloops = 10;/* Loops before reading clock, fuzzy adapted to 1ms freq. */
  Uint32 waits = 0;

  NDB_TICKS start_spin_ticks;
  NDB_TICKS yield_ticks;

  Uint64 min_spin_timer;
  bool real_time = false;

  update_rt_config(selfptr, real_time, BlockThread);
  update_spin_config(selfptr, min_spin_timer);

  NdbTick_Invalidate(&start_spin_ticks);
  NDB_TICKS now = NdbTick_getCurrentTicks();
  selfptr->m_ticks = start_spin_ticks = yield_ticks = now;
  selfptr->m_signal = signal;
  selfptr->m_curr_ticks = now;

  while (globalData.theRestartFlag != perform_stop)
  { 
    loops++;

    /**
     * prefill our thread local send buffers
     *   up to THR_SEND_BUFFER_PRE_ALLOC (1Mb)
     *
     * and if this doesnt work pack buffers before start to execute signals
     */
    watchDogCounter = 11;
    if (!selfptr->m_send_buffer_pool.fill(g_thr_repository->m_mm,
                                          RG_TRANSPORTER_BUFFERS,
                                          THR_SEND_BUFFER_PRE_ALLOC))
    {
      try_pack_send_buffers(selfptr);
    }

    watchDogCounter = 2;
    const Uint32 lagging_timers = scan_time_queues(selfptr, now);

    Uint32 sum = run_job_buffers(selfptr,
                                 signal,
                                 send_sum,
                                 flush_sum,
                                 pending_send);
    
    watchDogCounter = 1;
    sendpacked(selfptr, signal);

    if (sum)
    {
      /**
       * It is imperative that we flush signals within our node after
       * each round of execution. This makes sure that the receiver
       * thread are woken up to do their work which often means that
       * they will send some signals back to us (e.g. the commit
       * protocol for updates). Quite often we continue executing one
       * more loop and while so doing the other threads can return
       * new signals to us and thus we avoid going back and forth to
       * sleep too often which otherwise would happen.
       *
       * Many of the optimisations of having TC and LDM colocated
       * for transactions would go away unless we use this principle.
       *
       * No need to flush however if no signals have been executed since
       * last flush.
       */
      watchDogCounter = 6;
      if (flush_sum > 0)
      {
        flush_jbb_write_state(selfptr);
        do_flush(selfptr);
        flush_sum = 0;
      }
      NdbTick_Invalidate(&start_spin_ticks);
    }
    /**
     * Scheduler is not allowed to yield until its internal
     * time has caught up on real time.
     */
    else if (lagging_timers == 0)
    {
      /* No signals processed, prepare to sleep to wait for more */
      if (send_sum > 0 || pending_send == true)
      {
        /* About to sleep, _must_ send now. */
        flush_jbb_write_state(selfptr);
        pending_send = do_send(selfptr, TRUE, TRUE);
        send_sum = 0;
        flush_sum = 0;
      }

      /**
       * No more incoming signals to process yet, and we have 
       * either completed all pending sends, or had no progress
       * due to full transporters in last do_send(). Wait for
       * more signals, use a shorter timeout if pending_send.
       */
      if (pending_send == false) /* Nothing pending, or no progress made */
      {
        if (min_spin_timer == 0 ||
            check_yield(&start_spin_ticks,
                        min_spin_timer))
        {
          /**
           * Sleep, either a short nap if send failed due to send overload,
           * or a longer sleep if there are no more work waiting.
           */
          const Uint32 maxwait =
            (selfptr->m_node_overload_status >=
             (OverloadStatus)MEDIUM_LOAD_CONST) ?
            1 * 1000 * 1000 :
            10 * 1000 * 1000;

          NDB_TICKS before = NdbTick_getCurrentTicks();
          if (min_spin_timer != 0 &&
              NdbTick_IsValid(start_spin_ticks))
          {
            selfptr->m_measured_spintime+=
              NdbTick_Elapsed(start_spin_ticks, before).microSec();
            NdbTick_Invalidate(&start_spin_ticks);
          }
          bool waited = yield(&selfptr->m_waiter,
                              maxwait,
                              check_queues_empty,
                              selfptr);
          if (waited)
          {
            waits++;
            /* Update current time after sleeping */
            now = NdbTick_getCurrentTicks();
            selfptr->m_curr_ticks = now;
            yield_ticks = now;
            selfptr->m_micros_sleep += NdbTick_Elapsed(before, now).microSec();
            selfptr->m_stat.m_wait_cnt += waits;
            selfptr->m_stat.m_loop_cnt += loops;
            if (selfptr->m_overload_status <=
                (OverloadStatus)MEDIUM_LOAD_CONST)
            {
              /**
               * To ensure that we at least check for nodes to send to
               * before we yield we set pending_send to true. We will
               * quickly discover if nothing is pending.
               */
              pending_send = true;
            }           
            waits = loops = 0;
            if (selfptr->m_thr_no == 0)
            {
              /**
               * NDBFS is using thread 0, here we need to call SEND_PACKED
               * to scan the memory channel for messages from NDBFS threads.
               * We want to do this here to avoid an extra loop in scheduler
               * before we discover those messages from NDBFS.
               */
              check_for_input_from_ndbfs(selfptr, signal);
            }
          }
        }
      }
    }

    /**
     * Check if we executed enough signals,
     *   and if so recompute how many signals to execute
     */
    if (sum >= selfptr->m_max_exec_signals)
    {
      if (update_sched_config(selfptr,
                              send_sum + Uint32(pending_send),
                              send_sum,
                              flush_sum))
      {
        /* Update current time after sleeping */
        now = NdbTick_getCurrentTicks();
        selfptr->m_curr_ticks = now;
        selfptr->m_stat.m_wait_cnt += waits;
        selfptr->m_stat.m_loop_cnt += loops;
        waits = loops = 0;
        NdbTick_Invalidate(&start_spin_ticks);
        update_rt_config(selfptr, real_time, BlockThread);
        update_spin_config(selfptr, min_spin_timer);
        calculate_max_signals_parameters(selfptr);
      }
    }
    else
    {
      selfptr->m_max_exec_signals -= sum;
    }

    /**
     * Adaptive reading freq. of systeme time every time 1ms
     * is likely to have passed
     */
    if (loops > maxloops)
    {
      now = NdbTick_getCurrentTicks();
      selfptr->m_curr_ticks = now;
      if (real_time)
      {
        check_real_time_break(now,
                              &yield_ticks,
                              selfptr->m_thread,
                              BlockThread);
      }
      const Uint64 diff = NdbTick_Elapsed(selfptr->m_ticks, now).milliSec();

      /* Adjust 'maxloop' to achieve clock reading frequency of 1ms */
      if (diff < 1)
        maxloops += ((maxloops/10) + 1); /* No change: less frequent reading */
      else if (diff > 1 && maxloops > 1)
        maxloops -= ((maxloops/10) + 1); /* Overslept: Need more frequent read*/

      selfptr->m_stat.m_wait_cnt += waits;
      selfptr->m_stat.m_loop_cnt += loops;
      waits = loops = 0;
    }
  }

  globalEmulatorData.theWatchDog->unregisterWatchedThread(thr_no);
  return NULL;                  // Return value not currently used
}

/**
 * Identify type of thread.
 * Based on assumption that threads are allocated in the order:
 *  main, ldm, tc, recv, send
 */
static bool
is_main_thread(unsigned thr_no)
{
  return thr_no < NUM_MAIN_THREADS;
}

static bool
is_ldm_thread(unsigned thr_no)
{
  return thr_no >= NUM_MAIN_THREADS && 
         thr_no <  NUM_MAIN_THREADS+globalData.ndbMtLqhThreads;
}

/**
 * All LDM threads are not created equal: 
 * First LDMs BACKUP-thread act as client during BACKUP
 * (See usage of Backup::UserBackupInstanceKey)
 */
static bool
is_first_ldm_thread(unsigned thr_no)
{
  return thr_no == NUM_MAIN_THREADS;
}

static bool
is_tc_thread(unsigned thr_no)
{
  unsigned tc_base = NUM_MAIN_THREADS+globalData.ndbMtLqhThreads;
  return thr_no >= tc_base && 
         thr_no <  tc_base+globalData.ndbMtTcThreads;
}

static bool
is_recv_thread(unsigned thr_no)
{
  unsigned recv_base = NUM_MAIN_THREADS+globalData.ndbMtLqhThreads+globalData.ndbMtTcThreads;
  return thr_no >= recv_base &&
         thr_no <  recv_base+globalData.ndbMtReceiveThreads;
}

/**
 * Get number of pending signals at B-level in our own thread. Used
 * to make some decisions in rate-critical parts of the data node.
 */
Uint32
mt_getSignalsInJBB(Uint32 self)
{
  Uint32 pending_signals = 0;
  struct thr_repository* rep = g_thr_repository;
  struct thr_data *selfptr = &rep->m_thread[self];
  for (Uint32 thr_no = 0; thr_no < glob_num_threads; thr_no++)
  {
    thr_jb_write_state *w = selfptr->m_write_states + thr_no;
    pending_signals += w->get_pending_signals();
  }
  return pending_signals;
}

NDB_TICKS
mt_getHighResTimer(Uint32 self)
{
  struct thr_repository* rep = g_thr_repository;
  struct thr_data *selfptr = &rep->m_thread[self];
  return selfptr->m_curr_ticks;
}

void
mt_setNeighbourNode(NodeId node)
{
  if (g_send_threads)
  {
    g_send_threads->setNeighbourNode(node);
  }
}

void
mt_setOverloadStatus(Uint32 self,
                     OverloadStatus new_status)
{
  struct thr_repository* rep = g_thr_repository;
  struct thr_data *selfptr = &rep->m_thread[self];
  selfptr->m_overload_status = new_status;
}

void
mt_setWakeupThread(Uint32 self,
                   Uint32 wakeup_instance)
{
  struct thr_repository* rep = g_thr_repository;
  struct thr_data *selfptr = &rep->m_thread[self];
  selfptr->m_wakeup_instance = wakeup_instance;
}

void
mt_setNodeOverloadStatus(Uint32 self,
                         OverloadStatus new_status)
{
  struct thr_repository* rep = g_thr_repository;
  struct thr_data *selfptr = &rep->m_thread[self];
  selfptr->m_node_overload_status = new_status;
}

void
mt_setSendNodeOverloadStatus(OverloadStatus new_status)
{
  if (g_send_threads)
  {
    g_send_threads->setNodeOverloadStatus(new_status);
  }
}

Uint32
mt_getSpintime(Uint32 self)
{
  struct thr_repository* rep = g_thr_repository;
  struct thr_data *selfptr = &rep->m_thread[self];

  return selfptr->m_spintime;
}

void
mt_getPerformanceTimers(Uint32 self,
                        Uint64 & micros_sleep,
                        Uint64 & spin_time,
                        Uint64 & buffer_full_micros_sleep,
                        Uint64 & micros_send)
{
  struct thr_repository* rep = g_thr_repository;
  struct thr_data *selfptr = &rep->m_thread[self];

  micros_sleep = selfptr->m_micros_sleep;
  spin_time = selfptr->m_measured_spintime;
  buffer_full_micros_sleep = selfptr->m_buffer_full_micros_sleep;
  micros_send = selfptr->m_micros_send;
}

const char *
mt_getThreadDescription(Uint32 self)
{
  if (is_main_thread(self))
  {
    if (self == 0)
      return "main thread, schema and distribution handling";
    else if (self == 1)
      return "rep thread, asynch replication and proxy block handling";
    require(false);
  }
  else if (is_ldm_thread(self))
  {
    return "ldm thread, handling a set of data partitions";
  }
  else if (is_tc_thread(self))
  {
    return "tc thread, transaction handling, unique index and pushdown join"
           " handling";
  }
  else if (is_recv_thread(self))
  {
    return "receive thread, performing receieve and polling for new receives";
  }
  else
  {
    require(false);
  }
  return NULL;
}

const char *
mt_getThreadName(Uint32 self)
{
  if (is_main_thread(self))
  {
    if (self == 0)
      return "main";
    else if (self == 1)
      return "rep";
    require(false);
  }
  else if (is_ldm_thread(self))
  {
    return "ldm";
  }
  else if (is_tc_thread(self))
  {
    return "tc";
  }
  else if (is_recv_thread(self))
  {
    return "recv";
  }
  else
  {
    require(false);
  }
  return NULL;
}

void
mt_getSendPerformanceTimers(Uint32 send_instance,
                            Uint64 & exec_time,
                            Uint64 & sleep_time,
                            Uint64 & spin_time,
                            Uint64 & user_time_os,
                            Uint64 & kernel_time_os,
                            Uint64 & elapsed_time_os)
{
  assert(g_send_threads != NULL);
  if (g_send_threads != NULL)
  {
    g_send_threads->getSendPerformanceTimers(send_instance,
                                             exec_time,
                                             sleep_time,
                                             spin_time,
                                             user_time_os,
                                             kernel_time_os,
                                             elapsed_time_os);
  }
}

Uint32
mt_getNumSendThreads()
{
  return globalData.ndbMtSendThreads;
}

Uint32
mt_getNumThreads()
{
  return glob_num_threads;
}

void
sendlocal(Uint32 self, const SignalHeader *s, const Uint32 *data,
          const Uint32 secPtr[3])
{
  Uint32 block = blockToMain(s->theReceiversBlockNumber);
  Uint32 instance = blockToInstance(s->theReceiversBlockNumber);

  /*
   * Max number of signals to put into job buffer before flushing the buffer
   * to the other thread.
   * This parameter found to be reasonable by benchmarking.
   */
  Uint32 MAX_SIGNALS_BEFORE_FLUSH = (self >= first_receiver_thread_no) ? 
    MAX_SIGNALS_BEFORE_FLUSH_RECEIVER : 
    MAX_SIGNALS_BEFORE_FLUSH_OTHER;

  Uint32 dst = block2ThreadId(block, instance);
  struct thr_repository* rep = g_thr_repository;
  struct thr_data *selfptr = &rep->m_thread[self];
  assert(my_thread_equal(selfptr->m_thr_id, my_thread_self()));
  struct thr_data *dstptr = &rep->m_thread[dst];

  selfptr->m_stat.m_priob_count++;
  Uint32 siglen = (sizeof(*s) >> 2) + s->theLength + s->m_noOfSections;
  selfptr->m_stat.m_priob_size += siglen;

  thr_job_queue *q = dstptr->m_in_queue + self;
  thr_job_queue_head *h = dstptr->m_in_queue_head + self;
  thr_jb_write_state *w = selfptr->m_write_states + dst;
  if (insert_signal(q, h, w, false, s, data, secPtr, selfptr->m_next_buffer))
  {
    selfptr->m_next_buffer = seize_buffer(rep, self, false);
  }
  if (w->get_pending_signals() >= MAX_SIGNALS_BEFORE_FLUSH)
  {
    flush_write_state(selfptr, dstptr, h, w, false);
  }
}

void
sendprioa(Uint32 self, const SignalHeader *s, const uint32 *data,
          const Uint32 secPtr[3])
{
  Uint32 block = blockToMain(s->theReceiversBlockNumber);
  Uint32 instance = blockToInstance(s->theReceiversBlockNumber);

  Uint32 dst = block2ThreadId(block, instance);
  struct thr_repository* rep = g_thr_repository;
  struct thr_data *selfptr = &rep->m_thread[self];
  assert(s->theVerId_signalNumber == GSN_START_ORD ||
         my_thread_equal(selfptr->m_thr_id, my_thread_self()));
  struct thr_data *dstptr = &rep->m_thread[dst];

  selfptr->m_stat.m_prioa_count++;
  Uint32 siglen = (sizeof(*s) >> 2) + s->theLength + s->m_noOfSections;
  selfptr->m_stat.m_prioa_size += siglen;

  thr_job_queue *q = &(dstptr->m_jba);
  thr_job_queue_head *h = &(dstptr->m_jba_head);
  thr_jb_write_state w;
  w.m_pending_signals = 0;

  if (selfptr == dstptr)
  {
    /**
     * Indicate that we sent Prio A signal to ourself.
     */
    selfptr->m_sent_local_prioa_signal = true;
  }

  lock(&dstptr->m_jba_write_lock);

  Uint32 index = h->m_write_index;
  w.m_write_index = index;
  thr_job_buffer *buffer = q->m_buffers[index];
  w.m_write_buffer = buffer;
  w.m_write_pos = buffer->m_len;
  bool buf_used = insert_signal(q, h, &w, true, s, data, secPtr,
                                selfptr->m_next_buffer);
  flush_write_state(selfptr, dstptr, h, &w, true);

  unlock(&dstptr->m_jba_write_lock);
  if (w.has_any_pending_signals())
  {
    wakeup(&(dstptr->m_waiter));
  }
  if (buf_used)
    selfptr->m_next_buffer = seize_buffer(rep, self, true);
}

/**
 * Send a signal to a remote node.
 *
 * (The signal is only queued here, and actually sent later in do_send()).
 */
SendStatus
mt_send_remote(Uint32 self, const SignalHeader *sh, Uint8 prio,
               const Uint32 * data, NodeId nodeId,
               const LinearSectionPtr ptr[3])
{
  thr_repository *rep = g_thr_repository;
  struct thr_data *selfptr = &rep->m_thread[self];
  SendStatus ss;

  mt_send_handle handle(selfptr);
  register_pending_send(selfptr, nodeId);
  /* prepareSend() is lock-free, as we have per-thread send buffers. */
  ss = globalTransporterRegistry.prepareSend(&handle,
                                             sh, prio, data, nodeId, ptr);
  return ss;
}

SendStatus
mt_send_remote(Uint32 self, const SignalHeader *sh, Uint8 prio,
               const Uint32 *data, NodeId nodeId,
               class SectionSegmentPool *thePool,
               const SegmentedSectionPtr ptr[3])
{
  thr_repository *rep = g_thr_repository;
  struct thr_data *selfptr = &rep->m_thread[self];
  SendStatus ss;

  mt_send_handle handle(selfptr);
  register_pending_send(selfptr, nodeId);
  ss = globalTransporterRegistry.prepareSend(&handle,
                                             sh, prio, data, nodeId,
                                             *thePool, ptr);
  return ss;
}

/*
 * This functions sends a prio A STOP_FOR_CRASH signal to a thread.
 *
 * It works when called from any other thread, not just from job processing
 * threads. But note that this signal will be the last signal to be executed by
 * the other thread, as it will exit immediately.
 */
static
void
sendprioa_STOP_FOR_CRASH(const struct thr_data *selfptr, Uint32 dst)
{
  SignalT<StopForCrash::SignalLength> signalT;
  struct thr_repository* rep = g_thr_repository;
  /* As this signal will be the last one executed by the other thread, it does
     not matter which buffer we use in case the current buffer is filled up by
     the STOP_FOR_CRASH signal; the data in it will never be read.
  */
  static Uint32 MAX_WAIT = 3000;
  static thr_job_buffer dummy_buffer;

  /**
   * Pick any instance running in this thread
   */
  struct thr_data *dstptr = &rep->m_thread[dst];
  Uint32 bno = dstptr->m_instance_list[0];

  memset(&signalT.header, 0, sizeof(SignalHeader));
  signalT.header.theVerId_signalNumber   = GSN_STOP_FOR_CRASH;
  signalT.header.theReceiversBlockNumber = bno;
  signalT.header.theSendersBlockRef      = 0;
  signalT.header.theTrace                = 0;
  signalT.header.theSendersSignalId      = 0;
  signalT.header.theSignalId             = 0;
  signalT.header.theLength               = StopForCrash::SignalLength;
  StopForCrash * stopForCrash = CAST_PTR(StopForCrash, &signalT.theData[0]);
  stopForCrash->flags = 0;

  thr_job_queue *q = &(dstptr->m_jba);
  thr_job_queue_head *h = &(dstptr->m_jba_head);
  thr_jb_write_state w;
  w.m_pending_signals = 0;

  /**
   * Ensure that a crash while holding m_jba_write_lock won't block
   * dump process forever.
   */
  Uint64 loop_count = 0;
  const NDB_TICKS start_try_lock = NdbTick_getCurrentTicks();
  while (trylock(&dstptr->m_jba_write_lock) != 0)
  {
    if (++loop_count >= 10000)
    {
      const NDB_TICKS now = NdbTick_getCurrentTicks();
      if (NdbTick_Elapsed(start_try_lock, now).milliSec() > MAX_WAIT)
      {
        return;
      }
      NdbSleep_MilliSleep(1);
      loop_count = 0;
    }
  }

  Uint32 index = h->m_write_index;
  w.m_write_index = index;
  thr_job_buffer *buffer = q->m_buffers[index];
  w.m_write_buffer = buffer;
  w.m_write_pos = buffer->m_len;
  insert_signal(q, h, &w, true, &signalT.header, signalT.theData, NULL,
                &dummy_buffer);
  flush_write_state(selfptr, dstptr, h, &w, true);

  unlock(&dstptr->m_jba_write_lock);
  if (w.has_any_pending_signals())
  {
    loop_count = 0;
    /**
     * Ensure that a crash while holding wakeup lock won't block
     * dump process forever. We will wait at most 3 seconds.
     */
    const NDB_TICKS start_try_wakeup = NdbTick_getCurrentTicks();
    while (try_wakeup(&(dstptr->m_waiter)) != 0)
    {
      if (++loop_count >= 10000)
      {
        const NDB_TICKS now = NdbTick_getCurrentTicks();
        if (NdbTick_Elapsed(start_try_wakeup, now).milliSec() > MAX_WAIT)
        {
          return;
        }
        NdbSleep_MilliSleep(1);
        loop_count = 0;
      }
    }
  }
}

/**
 * Implements the rules for which threads are allowed to have
 * communication with each other.
 * Also see compute_jb_pages() which has similar logic.
 */
static bool
may_communicate(unsigned from, unsigned to)
{
  if (is_main_thread(from))
  {
    // Main threads communicates with all other threads
    return true;
  }
  else if (is_ldm_thread(from))
  {
    // First LDM is special as it may act as internal client
    // during backup, and thus communicate with other LDMs:
    if (is_first_ldm_thread(from) && is_ldm_thread(to))
      return true;

    // All LDM threads can communicates with TC-, main-
    // itself, and the BACKUP client (above) 
    return is_main_thread(to) ||
           is_tc_thread(to)   ||
           is_first_ldm_thread(to) ||
           (to == from);
  }
  else if (is_tc_thread(from))
  {
    // TC threads can communicate with SPJ-, LQH-, main- and itself
    return is_main_thread(to) ||
           is_ldm_thread(to)  ||
           is_tc_thread(to);      // Cover both SPJs and itself 
  }
  else
  {
    assert(is_recv_thread(from));
    // Receive treads communicate with all, except other receivers
    return !is_recv_thread(to);
  }
}

/**
 * init functions
 */
static
void
queue_init(struct thr_tq* tq)
{
  tq->m_next_timer = 0;
  tq->m_current_time = 0;
  tq->m_next_free = RNIL;
  tq->m_cnt[0] = tq->m_cnt[1] = tq->m_cnt[2] = 0;
  bzero(tq->m_delayed_signals, sizeof(tq->m_delayed_signals));
}

static
void
thr_init(struct thr_repository* rep, struct thr_data *selfptr, unsigned int cnt,
         unsigned thr_no)
{
  Uint32 i;

  selfptr->m_thr_no = thr_no;
  selfptr->m_max_signals_per_jb = MAX_SIGNALS_PER_JB;
  selfptr->m_max_exec_signals = 0;
  selfptr->m_max_extra_signals = 0;
  selfptr->m_first_free = 0;
  selfptr->m_first_unused = 0;
  
  {
    char buf[100];
    BaseString::snprintf(buf, sizeof(buf), "jbalock thr: %u", thr_no);
    register_lock(&selfptr->m_jba_write_lock, buf);
  }
  selfptr->m_jba_head.m_read_index = 0;
  selfptr->m_jba_head.m_write_index = 0;
  thr_job_buffer *buffer = seize_buffer(rep, thr_no, true);
  selfptr->m_jba.m_buffers[0] = buffer;
  selfptr->m_jba_read_state.m_read_index = 0;
  selfptr->m_jba_read_state.m_read_buffer = buffer;
  selfptr->m_jba_read_state.m_read_pos = 0;
  selfptr->m_jba_read_state.m_read_end = 0;
  selfptr->m_jba_read_state.m_write_index = 0;
  selfptr->m_next_buffer = seize_buffer(rep, thr_no, false);
  selfptr->m_send_buffer_pool.set_pool(&rep->m_sb_pool);
  
  for (i = 0; i<cnt; i++)
  {
    selfptr->m_in_queue_head[i].m_waiter.init();
    selfptr->m_in_queue_head[i].m_read_index = 0;
    selfptr->m_in_queue_head[i].m_write_index = 0;
    buffer = may_communicate(i,thr_no) 
              ? seize_buffer(rep, thr_no, false) : NULL;
    selfptr->m_in_queue[i].m_buffers[0] = buffer;
    selfptr->m_read_states[i].m_read_index = 0;
    selfptr->m_read_states[i].m_read_buffer = buffer;
    selfptr->m_read_states[i].m_read_pos = 0;
    selfptr->m_read_states[i].m_read_end = 0;
    selfptr->m_read_states[i].m_write_index = 0;
  }
  queue_init(&selfptr->m_tq);

  bzero(&selfptr->m_stat, sizeof(selfptr->m_stat));

  selfptr->m_pending_send_count = 0;
  selfptr->m_pending_send_mask.clear();

  selfptr->m_instance_count = 0;
  for (i = 0; i < MAX_INSTANCES_PER_THREAD; i++)
    selfptr->m_instance_list[i] = 0;

  bzero(&selfptr->m_send_buffers, sizeof(selfptr->m_send_buffers));

  selfptr->m_thread = 0;
  selfptr->m_cpu = NO_LOCK_CPU;
#ifdef ERROR_INSERT
  selfptr->m_delayed_prepare = false;
#endif
}

/* Have to do this after init of all m_in_queues is done. */
static
void
thr_init2(struct thr_repository* rep, struct thr_data *selfptr,
          unsigned int cnt, unsigned thr_no)
{
  for (Uint32 i = 0; i<cnt; i++)
  {
    selfptr->m_write_states[i].m_write_index = 0;
    selfptr->m_write_states[i].m_write_pos = 0;
    selfptr->m_write_states[i].m_write_buffer =
      rep->m_thread[i].m_in_queue[thr_no].m_buffers[0];
    selfptr->m_write_states[i].init_pending_signals();
  }    
}

static
void
receive_lock_init(Uint32 recv_thread_id, thr_repository *rep)
{
  char buf[100];
  BaseString::snprintf(buf, sizeof(buf), "receive lock thread id %d",
                       recv_thread_id);
  register_lock(&rep->m_receive_lock[recv_thread_id], buf);
}

static
void
send_buffer_init(Uint32 node, thr_repository::send_buffer * sb)
{
  char buf[100];
  BaseString::snprintf(buf, sizeof(buf), "send lock node %d", node);
  register_lock(&sb->m_send_lock, buf);
  BaseString::snprintf(buf, sizeof(buf), "send_buffer lock node %d", node);
  register_lock(&sb->m_buffer_lock, buf);
  sb->m_force_send = 0;
  sb->m_bytes_sent = 0;
  sb->m_send_thread = NO_SEND_THREAD;
  sb->m_enabled = false;
  bzero(&sb->m_buffer, sizeof(sb->m_buffer));
  bzero(&sb->m_sending, sizeof(sb->m_sending));
  bzero(sb->m_read_index, sizeof(sb->m_read_index));
}

static
void
rep_init(struct thr_repository* rep, unsigned int cnt, Ndbd_mem_manager *mm)
{
  rep->m_mm = mm;

  rep->m_thread_count = cnt;
  for (unsigned int i = 0; i<cnt; i++)
  {
    thr_init(rep, &rep->m_thread[i], cnt, i);
  }
  for (unsigned int i = 0; i<cnt; i++)
  {
    thr_init2(rep, &rep->m_thread[i], cnt, i);
  }

  rep->stopped_threads = 0;
  NdbMutex_Init(&rep->stop_for_crash_mutex);
  NdbCondition_Init(&rep->stop_for_crash_cond);

  for (Uint32 i = 0; i < NDB_ARRAY_SIZE(rep->m_receive_lock); i++)
  {
    receive_lock_init(i, rep);
  }
  for (int i = 0 ; i < MAX_NTRANSPORTERS; i++)
  {
    send_buffer_init(i, rep->m_send_buffers+i);
  }

  bzero(rep->m_thread_send_buffers, sizeof(rep->m_thread_send_buffers));
}


/**
 * Thread Config
 */

static Uint32
get_total_number_of_block_threads(void)
{
  return (NUM_MAIN_THREADS +
          globalData.ndbMtLqhThreads + 
          globalData.ndbMtTcThreads +
          globalData.ndbMtReceiveThreads);
}

static Uint32
get_num_nodes()
{
  Uint32 count = 0;
  for (Uint32 nodeId = 1; nodeId < MAX_NODES; nodeId++)
  {
    if (globalTransporterRegistry.get_transporter(nodeId))
    {
      count++;
    }
  }
  return count;
}

/**
 * This function returns the amount of extra send buffer pages
 * that we should allocate in addition to the amount allocated
 * for each node send buffer.
 */
#define MIN_SEND_BUFFER_GENERAL (512) //16M
#define MIN_SEND_BUFFER_PER_NODE (8) //256k
#define MIN_SEND_BUFFER_PER_THREAD (64) //2M

Uint32
mt_get_extra_send_buffer_pages(Uint32 curr_num_pages,
                               Uint32 extra_mem_pages)
{
  Uint32 loc_num_threads = get_total_number_of_block_threads();
  Uint32 num_nodes = get_num_nodes();

  Uint32 extra_pages = extra_mem_pages;

  /**
   * Add 2M for each thread since we allocate 1M every
   * time we allocate and also we ensure there is also a minimum
   * of 1M of send buffer in each thread. Thus we can easily have
   * 2M of send buffer just to keep the contention around the
   * send buffer page spinlock small. This memory we add independent
   * of the configuration settings since the user cannot be
   * expected to handle this and also since we could change this
   * behaviour at any time.
   */
  extra_pages += loc_num_threads * THR_SEND_BUFFER_MAX_FREE;

  if (extra_mem_pages == 0)
  {
    /**
     * The user have set extra send buffer memory to 0 and left for us
     * to decide on our own how much extra memory is needed.
     *
     * We'll make sure that we have at least a minimum of 16M +
     * 2M per thread + 256k per node. If we have this based on
     * curr_num_pages and our local additions we don't add
     * anything more, if we don't come up to this level we add to
     * reach this minimum level.
     */
    Uint32 min_pages = MIN_SEND_BUFFER_GENERAL +
      (MIN_SEND_BUFFER_PER_NODE * num_nodes) +
      (MIN_SEND_BUFFER_PER_THREAD * loc_num_threads);

    if ((curr_num_pages + extra_pages) < min_pages)
    {
      extra_pages = min_pages - curr_num_pages;
    }
  }
  return extra_pages;
}

Uint32
compute_jb_pages(struct EmulatorData * ed)
{
  Uint32 cnt = get_total_number_of_block_threads();
  Uint32 num_receive_threads = globalData.ndbMtReceiveThreads;
  Uint32 num_lqh_threads = globalData.ndbMtLqhThreads;
  Uint32 num_tc_threads = globalData.ndbMtTcThreads;
  Uint32 num_main_threads = NUM_MAIN_THREADS;

  /**
   * Number of pages each thread needs to communicate with another
   * thread.
   */
  Uint32 job_queue_pages_per_thread = thr_job_queue::SIZE;

  /**
   * In 'perthread' we calculate number of pages required by
   * all 'block threads' (excludes 'send-threads'). 'perthread'
   * usage is independent of whether this thread will communicate 
   * with other 'block threads' or not.
   */
  Uint32 perthread = 0;

  /**
   * Each threads has its own job_queue for 'prio A' signals
   */
  perthread += job_queue_pages_per_thread;

  /**
   * Each thread keeps a available free page in 'm_next_buffer'
   * in case it is required by insert_signal() into JBA or JBB.
   */
  perthread += 1;

  /**
   * Each thread keeps time-queued signals in 'struct thr_tq'
   * thr_tq::PAGES are used to store these. 
   */
  perthread += thr_tq::PAGES;

  /**
   * Each thread has its own 'm_free_fifo[THR_FREE_BUF_MAX]' cache.
   * As it is filled to MAX *before* a page is allocated, which consumes a page,
   * it will never cache more than MAX-1 pages. Pages are also returned to global
   * allocator as soon as MAX is reached.
   */
  perthread += THR_FREE_BUF_MAX-1;

  /**
   * Start by calculating the basic number of pages required for
   * our 'cnt' block threads.
   * (no inter-thread communication assumed so far)
   */
  Uint32 tot = cnt * perthread;

  /**
   * We then start adding pages required for inter-thread communications:
   * 
   * Receiver threads will be able to communicate with all other
   * threads except other receive threads.
   */
  tot += num_receive_threads *
         (cnt - num_receive_threads) *
         job_queue_pages_per_thread;

  /**
   * LQH threads can communicate with TC threads and main threads.
   * Cannot communicate with receive threads and other LQH threads,
   * but it can communicate with itself.
   */
  tot += num_lqh_threads *
         (num_tc_threads + num_main_threads + 1) *
         job_queue_pages_per_thread;

  /**
   * First LDM thread is special as it will act as client
   * during backup. It will send to, and receive from (2x) 
   * the 'num_lqh_threads - 1' other LQH threads.
   */
  tot += 2 * (num_lqh_threads-1) *
         job_queue_pages_per_thread;

  /**
   * TC threads can communicate with SPJ-, LQH- and main threads.
   * Cannot communicate with receive threads and other TC threads,
   * but as SPJ is located together with TC, it is counted as it
   * communicate with all TC threads.
   */
  tot += num_tc_threads *
         (num_lqh_threads + num_main_threads + num_tc_threads) *
         job_queue_pages_per_thread;

  /**
   * Main threads can communicate with all other threads
   */
  tot += num_main_threads *
         cnt *
         job_queue_pages_per_thread;

  return tot;
}

ThreadConfig::ThreadConfig()
{
  /**
   * We take great care within struct thr_repository to optimize
   * cache line placement of the different members. This all 
   * depends on that the base address of thr_repository itself
   * is cache line alligned.
   *
   * So we allocate a char[] sufficient large to hold the 
   * thr_repository object, with added bytes for placing
   * g_thr_repository on a CL-alligned offset withing it.
   */
  g_thr_repository_mem = new char[sizeof(thr_repository)+NDB_CL];
  const int alligned_offs = NDB_CL_PADSZ((UintPtr)g_thr_repository_mem);
  char* cache_alligned_mem = &g_thr_repository_mem[alligned_offs];
  require((((UintPtr)cache_alligned_mem) % NDB_CL) == 0);
  g_thr_repository = new(cache_alligned_mem) thr_repository();
}

ThreadConfig::~ThreadConfig()
{
  g_thr_repository->~thr_repository();
  g_thr_repository = NULL;
  delete[] g_thr_repository_mem;
  g_thr_repository_mem = NULL;
}

/*
 * We must do the init here rather than in the constructor, since at
 * constructor time the global memory manager is not available.
 */
void
ThreadConfig::init()
{
  Uint32 num_lqh_threads = globalData.ndbMtLqhThreads;
  Uint32 num_tc_threads = globalData.ndbMtTcThreads;
  Uint32 num_recv_threads = globalData.ndbMtReceiveThreads;
  first_receiver_thread_no =
    NUM_MAIN_THREADS + num_tc_threads + num_lqh_threads;
  glob_num_threads = first_receiver_thread_no + num_recv_threads;
  require(glob_num_threads <= MAX_BLOCK_THREADS);

  glob_num_tc_threads = num_tc_threads;
  if (glob_num_tc_threads == 0)
    glob_num_tc_threads = 1;
  glob_num_threads_multiplier = 1;

  ndbout << "NDBMT: number of block threads=" << glob_num_threads << endl;

  ::rep_init(g_thr_repository, glob_num_threads,
             globalEmulatorData.m_mem_manager);
}

/**
 * return receiver thread handling a particular node
 *   returned number is indexed from 0 and upwards to #receiver threads
 *   (or MAX_NODES is none)
 */
Uint32
mt_get_recv_thread_idx(NodeId nodeId)
{
  assert(nodeId < NDB_ARRAY_SIZE(g_node_to_recv_thr_map));
  return g_node_to_recv_thr_map[nodeId];
}

static
void
assign_receiver_threads(void)
{
  Uint32 num_recv_threads = globalData.ndbMtReceiveThreads;
  Uint32 recv_thread_idx = 0;
  for (Uint32 nodeId = 1; nodeId < MAX_NODES; nodeId++)
  {
    Transporter *node_trp =
      globalTransporterRegistry.get_transporter(nodeId);

    if (node_trp)
    {
      g_node_to_recv_thr_map[nodeId] = recv_thread_idx;
      recv_thread_idx++;
      if (recv_thread_idx == num_recv_threads)
        recv_thread_idx = 0;
    }
    else
    {
      /* Flag for no transporter */
      g_node_to_recv_thr_map[nodeId] = MAX_NODES;
    }
  }
  return;
}

void
ThreadConfig::ipControlLoop(NdbThread* pThis)
{
  unsigned int thr_no;
  struct thr_repository* rep = g_thr_repository;

  rep->m_thread[first_receiver_thread_no].m_thr_index =
    globalEmulatorData.theConfiguration->addThread(pThis, ReceiveThread);

  max_send_delay = globalEmulatorData.theConfiguration->maxSendDelay();

  if (globalData.ndbMtSendThreads)
  {
    g_send_threads = new thr_send_threads();
  }

  /**
   * assign nodes to receiver threads
   */
  assign_receiver_threads();

  /* Start the send thread(s) */
  if (g_send_threads)
  {
    g_send_threads->start_send_threads();
  }

  /*
   * Start threads for all execution threads, except for the receiver
   * thread, which runs in the main thread.
   */
  for (thr_no = 0; thr_no < glob_num_threads; thr_no++)
  {
    rep->m_thread[thr_no].m_ticks = NdbTick_getCurrentTicks();

    if (thr_no == first_receiver_thread_no)
      continue;                 // Will run in the main thread.

    /*
     * The NdbThread_Create() takes void **, but that is cast to void * when
     * passed to the thread function. Which is kind of strange ...
     */
    if (thr_no < first_receiver_thread_no)
    {
      /* Start block threads */
      struct NdbThread *thread_ptr =
        NdbThread_Create(mt_job_thread_main,
                         (void **)(rep->m_thread + thr_no),
                         1024*1024,
                         "execute thread", //ToDo add number
                         NDB_THREAD_PRIO_MEAN);
      require(thread_ptr != NULL);
      rep->m_thread[thr_no].m_thr_index =
        globalEmulatorData.theConfiguration->addThread(thread_ptr,
                                                       BlockThread);
      rep->m_thread[thr_no].m_thread = thread_ptr;
    }
    else
    {
      /* Start a receiver thread, also block thread for TRPMAN */
      struct NdbThread *thread_ptr =
        NdbThread_Create(mt_receiver_thread_main,
                         (void **)(&rep->m_thread[thr_no]),
                         1024*1024,
                         "receive thread", //ToDo add number
                         NDB_THREAD_PRIO_MEAN);
      require(thread_ptr != NULL);
      globalEmulatorData.theConfiguration->addThread(thread_ptr,
                                                     ReceiveThread);
      rep->m_thread[thr_no].m_thread = thread_ptr;
    }
  }

  /* Now run the main loop for first receiver thread directly. */
  rep->m_thread[first_receiver_thread_no].m_thread = pThis;
  mt_receiver_thread_main(&(rep->m_thread[first_receiver_thread_no]));

  /* Wait for all threads to shutdown. */
  for (thr_no = 0; thr_no < glob_num_threads; thr_no++)
  {
    if (thr_no == first_receiver_thread_no)
      continue;
    void *dummy_return_status;
    NdbThread_WaitFor(rep->m_thread[thr_no].m_thread,
                      &dummy_return_status);
    globalEmulatorData.theConfiguration->removeThread(
      rep->m_thread[thr_no].m_thread);
    NdbThread_Destroy(&(rep->m_thread[thr_no].m_thread));
  }

  /* Delete send threads, includes waiting for threads to shutdown */
  if (g_send_threads)
  {
    delete g_send_threads;
    g_send_threads = NULL;
  }
  globalEmulatorData.theConfiguration->removeThread(pThis);
}

int
ThreadConfig::doStart(NodeState::StartLevel startLevel)
{
  SignalT<3> signalT;
  memset(&signalT.header, 0, sizeof(SignalHeader));
  
  signalT.header.theVerId_signalNumber   = GSN_START_ORD;
  signalT.header.theReceiversBlockNumber = CMVMI;
  signalT.header.theSendersBlockRef      = 0;
  signalT.header.theTrace                = 0;
  signalT.header.theSignalId             = 0;
  signalT.header.theLength               = StartOrd::SignalLength;
  
  StartOrd * startOrd = CAST_PTR(StartOrd, &signalT.theData[0]);
  startOrd->restartInfo = 0;
  
  sendprioa(block2ThreadId(CMVMI, 0), &signalT.header, signalT.theData, 0);
  return 0;
}

Uint32
FastScheduler::traceDumpGetNumThreads()
{
  /* The last thread is only for receiver -> no trace file. */
  return glob_num_threads;
}

bool
FastScheduler::traceDumpGetJam(Uint32 thr_no,
                               const JamEvent * & thrdTheEmulatedJam,
                               Uint32 & thrdTheEmulatedJamIndex)
{
  if (thr_no >= glob_num_threads)
    return false;

#ifdef NO_EMULATED_JAM
  thrdTheEmulatedJam = NULL;
  thrdTheEmulatedJamIndex = 0;
#else
  const EmulatedJamBuffer *jamBuffer =
    &g_thr_repository->m_thread[thr_no].m_jam;
  thrdTheEmulatedJam = jamBuffer->theEmulatedJam;
  thrdTheEmulatedJamIndex = jamBuffer->theEmulatedJamIndex;
#endif
  return true;
}

void
FastScheduler::traceDumpPrepare(NdbShutdownType& nst)
{
  /*
   * We are about to generate trace files for all threads.
   *
   * We want to stop all threads processing before we dump, as otherwise the
   * signal buffers could change while dumping, leading to inconsistent
   * results.
   *
   * To stop threads, we send the GSN_STOP_FOR_CRASH signal as prio A to each
   * thread. We then wait for threads to signal they are done (but not forever,
   * so as to not have one hanging thread prevent the generation of trace
   * dumps). We also must be careful not to send to ourself if the crash is
   * being processed by one of the threads processing signals.
   *
   * We do not stop the transporter thread, as it cannot receive signals (but
   * because it does not receive signals it does not really influence dumps in
   * any case).
   */
  void *value= NdbThread_GetTlsKey(NDB_THREAD_TLS_THREAD);
  const thr_data *selfptr = reinterpret_cast<const thr_data *>(value);
  /* The selfptr might be NULL, or pointer to thread that crashed. */

  Uint32 waitFor_count = 0;
  NdbMutex_Lock(&g_thr_repository->stop_for_crash_mutex);
  g_thr_repository->stopped_threads = 0;
  NdbMutex_Unlock(&g_thr_repository->stop_for_crash_mutex);

  for (Uint32 thr_no = 0; thr_no < glob_num_threads; thr_no++)
  {
    if (selfptr != NULL && selfptr->m_thr_no == thr_no)
    {
      /* This is own thread; we have already stopped processing. */
      continue;
    }

    sendprioa_STOP_FOR_CRASH(selfptr, thr_no);

    waitFor_count++;
  }

  static const Uint32 max_wait_seconds = 2;
  const NDB_TICKS start = NdbTick_getCurrentTicks();
  NdbMutex_Lock(&g_thr_repository->stop_for_crash_mutex);
  while (g_thr_repository->stopped_threads < waitFor_count)
  {
    NdbCondition_WaitTimeout(&g_thr_repository->stop_for_crash_cond,
                             &g_thr_repository->stop_for_crash_mutex,
                             10);
    const NDB_TICKS now = NdbTick_getCurrentTicks();
    if (NdbTick_Elapsed(start,now).seconds() > max_wait_seconds)
      break;                    // Give up
  }
  if (g_thr_repository->stopped_threads < waitFor_count)
  {
    if (nst != NST_ErrorInsert)
    {
      nst = NST_Watchdog; // Make this abort fast
    }
    ndbout_c("Warning: %d thread(s) did not stop before starting crash dump.",
             waitFor_count - g_thr_repository->stopped_threads);
  }
  NdbMutex_Unlock(&g_thr_repository->stop_for_crash_mutex);

  /* Now we are ready (or as ready as can be) for doing crash dump. */
}

/**
 * In ndbmtd we could have a case where we actually have multiple threads
 * crashing at the same time. This causes several threads to start processing
 * the crash handling in parallel and eventually lead to a deadlock since
 * the crash handling thread waits for other threads to stop before completing
 * the crash handling.
 * 
 * To avoid this we use this function that only is useful in ndbmtd where
 * we check if the crash handling has already started. We protect this
 * check using the stop_for_crash-mutex. This function is called twice,
 * first to write an entry in the error log and second to specify that the
 * error log write is completed.
 * 
 * We proceed only from the first call if the crash handling hasn't started
 * or if the crash is not caused by an error insert. If it is caused by an
 * error insert it is a normal situation with multiple crashes, so we won't
 * clutter the error log with multiple entries in this case. If it is a real
 * crash and we have more than one thread crashing, then this is vital
 * information to write in the error log, we do however not want more than
 * one set of trace files.
 *
 * To ensure that writes of the error log happens for one thread at a time we
 * protect it with the stop_for_crash-mutex. We hold this mutex between the
 * first and second call of this function from the error reporter thread.
 *
 * We proceed from the first call only if we are the first thread that
 * reported an error. To handle this properly we start by acquiring the
 * mutex, then we write the error log, when we come back we set the
 * crash_started flag and release the mutex to enable other threads to
 * write into the error log, but still stopping them from proceeding to
 * write another set of trace files.
 *
 * We will not come back from this function the second time unless we are
 * the first crashing thread.
 */

static bool crash_started = false;

void
ErrorReporter::prepare_to_crash(bool first_phase, bool error_insert_crash)
{
  if (first_phase)
  {
    NdbMutex_Lock(&g_thr_repository->stop_for_crash_mutex);
    if (crash_started && error_insert_crash)
    {
      /**
       * Some other thread has already started the crash handling.
       * We call the below method which we will never return from.
       * We need not write multiple entries in error log for
       * error insert crashes since it is a normal event.
       */
      NdbMutex_Unlock(&g_thr_repository->stop_for_crash_mutex);
      mt_execSTOP_FOR_CRASH();
    }
    /**
     * Proceed to write error log before returning to this method
     * again with start set to 0.
     */
  }
  else if (crash_started)
  {
    (void)error_insert_crash;
    /**
     * No need to proceed since somebody already started handling the crash.
     * We proceed by calling mt_execSTOP_FOR_CRASH to stop this thread
     * in a manner that is similar to if we received the signal
     * STOP_FOR_CRASH.
     */
    NdbMutex_Unlock(&g_thr_repository->stop_for_crash_mutex);
    mt_execSTOP_FOR_CRASH();
  }
  else
  {
    /**
     * No crash had started previously, we will take care of it. Before
     * handling it we will mark the crash handling as started.
     */
    crash_started = true;
    NdbMutex_Unlock(&g_thr_repository->stop_for_crash_mutex);
  }
}

void mt_execSTOP_FOR_CRASH()
{
  void *value= NdbThread_GetTlsKey(NDB_THREAD_TLS_THREAD);
  const thr_data *selfptr = reinterpret_cast<const thr_data *>(value);
  require(selfptr != NULL);

  NdbMutex_Lock(&g_thr_repository->stop_for_crash_mutex);
  g_thr_repository->stopped_threads++;
  NdbCondition_Signal(&g_thr_repository->stop_for_crash_cond);
  NdbMutex_Unlock(&g_thr_repository->stop_for_crash_mutex);

  /* ToDo: is this correct? */
  globalEmulatorData.theWatchDog->unregisterWatchedThread(selfptr->m_thr_no);

  my_thread_exit(NULL);
}

void
FastScheduler::dumpSignalMemory(Uint32 thr_no, FILE* out)
{
  void *value= NdbThread_GetTlsKey(NDB_THREAD_TLS_THREAD);
  thr_data *selfptr = reinterpret_cast<thr_data *>(value);
  const thr_repository *rep = g_thr_repository;
  /*
   * The selfptr might be NULL, or pointer to thread that is doing the crash
   * jump.
   * If non-null, we should update the watchdog counter while dumping.
   */
  Uint32 *watchDogCounter;
  if (selfptr)
    watchDogCounter = &selfptr->m_watchdog_counter;
  else
    watchDogCounter = NULL;

  /*
   * We want to dump the signal buffers from last executed to first executed.
   * So we first need to find the correct sequence to output signals in, stored
   * in this arrray.
   *
   * We will check any buffers in the cyclic m_free_fifo. In addition,
   * we also need to scan the already executed part of the current
   * buffer in m_jba.
   *
   * Due to partial execution of prio A buffers, we will use signal ids to know
   * where to interleave prio A signals into the stream of prio B signals
   * read. So we will keep a pointer to a prio A buffer around; and while
   * scanning prio B buffers we will interleave prio A buffers from that buffer
   * when the signal id fits the sequence.
   *
   * This also means that we may have to discard the earliest part of available
   * prio A signal data due to too little prio B data present, or vice versa.
   */
  static const Uint32 MAX_SIGNALS_TO_DUMP = 4096;
  struct {
    const SignalHeader *ptr;
    bool prioa;
  } signalSequence[MAX_SIGNALS_TO_DUMP];
  Uint32 seq_start = 0;
  Uint32 seq_end = 0;

  const struct thr_data *thr_ptr = &rep->m_thread[thr_no];
  if (watchDogCounter)
    *watchDogCounter = 4;

  /*
   * ToDo: Might do some sanity check to avoid crashing on not yet initialised
   * thread.
   */

  /* Scan all available buffers with already executed signals. */

  /*
   * Keep track of all available buffers, so that we can pick out signals in
   * the same order they were executed (order obtained from signal id).
   *
   * We may need to keep track of THR_FREE_BUF_MAX buffers for fully executed
   * (and freed) buffers, plus MAX_BLOCK_THREADS buffers for currently active
   * prio B buffers, plus one active prio A buffer.
   */
  struct {
    const thr_job_buffer *m_jb;
    Uint32 m_pos;
    Uint32 m_max;
  } jbs[THR_FREE_BUF_MAX + MAX_BLOCK_THREADS + 1];

  Uint32 num_jbs = 0;

  /* Load released buffers. */
  Uint32 idx = thr_ptr->m_first_free;
  while (idx != thr_ptr->m_first_unused)
  {
    const thr_job_buffer *q = thr_ptr->m_free_fifo[idx];
    if (q->m_len > 0)
    {
      jbs[num_jbs].m_jb = q;
      jbs[num_jbs].m_pos = 0;
      jbs[num_jbs].m_max = q->m_len;
      num_jbs++;
    }
    idx = (idx + 1) % THR_FREE_BUF_MAX;
  }
  /* Load any active prio B buffers. */
  for (Uint32 thr_no = 0; thr_no < rep->m_thread_count; thr_no++)
  {
    const thr_job_queue *q = thr_ptr->m_in_queue + thr_no;
    const thr_jb_read_state *r = thr_ptr->m_read_states + thr_no;
    Uint32 read_pos = r->m_read_pos;
    if (r->is_open() && read_pos > 0)
    {
      jbs[num_jbs].m_jb = q->m_buffers[r->m_read_index];
      jbs[num_jbs].m_pos = 0;
      jbs[num_jbs].m_max = read_pos;
      num_jbs++;
    }
  }
  /* Load any active prio A buffer. */
  const thr_jb_read_state *r = &thr_ptr->m_jba_read_state;
  Uint32 read_pos = r->m_read_pos;
  if (read_pos > 0)
  {
    jbs[num_jbs].m_jb = thr_ptr->m_jba.m_buffers[r->m_read_index];
    jbs[num_jbs].m_pos = 0;
    jbs[num_jbs].m_max = read_pos;
    num_jbs++;
  }

  /* Use the next signal id as the smallest (oldest).
   *
   * Subtracting two signal ids with the smallest makes
   * them comparable using standard comparision of Uint32,
   * there the biggest value is the newest.
   * For example,
   *   (m_signal_id_counter - smallest_signal_id) == UINT32_MAX
   */
  const Uint32 smallest_signal_id = thr_ptr->m_signal_id_counter + 1;

  /* Now pick out one signal at a time, in signal id order. */
  while (num_jbs > 0)
  {
    if (watchDogCounter)
      *watchDogCounter = 4;

    /* Search out the smallest signal id remaining. */
    Uint32 idx_min = 0;
    const Uint32 *p = jbs[idx_min].m_jb->m_data + jbs[idx_min].m_pos;
    const SignalHeader *s_min = reinterpret_cast<const SignalHeader*>(p);
    Uint32 sid_min_adjusted = s_min->theSignalId - smallest_signal_id;

    for (Uint32 i = 1; i < num_jbs; i++)
    {
      p = jbs[i].m_jb->m_data + jbs[i].m_pos;
      const SignalHeader *s = reinterpret_cast<const SignalHeader*>(p);
      const Uint32 sid_adjusted = s->theSignalId - smallest_signal_id;
      if (sid_adjusted < sid_min_adjusted)
      {
        idx_min = i;
        s_min = s;
        sid_min_adjusted = sid_adjusted;
      }
    }

    /* We found the next signal, now put it in the ordered cyclic buffer. */
    signalSequence[seq_end].ptr = s_min;
    signalSequence[seq_end].prioa = jbs[idx_min].m_jb->m_prioa;
    Uint32 siglen =
      (sizeof(SignalHeader)>>2) + s_min->m_noOfSections + s_min->theLength;
#if SIZEOF_CHARP == 8
    /* Align to 8-byte boundary, to ensure aligned copies. */
    siglen= (siglen+1) & ~((Uint32)1);
#endif
    jbs[idx_min].m_pos += siglen;
    if (jbs[idx_min].m_pos >= jbs[idx_min].m_max)
    {
      /* We are done with this job buffer. */
      num_jbs--;
      jbs[idx_min] = jbs[num_jbs];
    }
    seq_end = (seq_end + 1) % MAX_SIGNALS_TO_DUMP;
    /* Drop old signals if too many available in history. */
    if (seq_end == seq_start)
      seq_start = (seq_start + 1) % MAX_SIGNALS_TO_DUMP;
  }

  /* Now, having build the correct signal sequence, we can dump them all. */
  fprintf(out, "\n");
  bool first_one = true;
  bool out_of_signals = false;
  Uint32 lastSignalId = 0;
  while (seq_end != seq_start)
  {
    if (watchDogCounter)
      *watchDogCounter = 4;

    if (seq_end == 0)
      seq_end = MAX_SIGNALS_TO_DUMP;
    seq_end--;
    SignalT<25> signal;
    const SignalHeader *s = signalSequence[seq_end].ptr;
    unsigned siglen = (sizeof(*s)>>2) + s->theLength;
    if (siglen > MAX_SIGNAL_SIZE)
      siglen = MAX_SIGNAL_SIZE;              // Sanity check
    memcpy(&signal.header, s, 4*siglen);
    // instance number in trace file is confusing if not MT LQH
    if (globalData.ndbMtLqhWorkers == 0)
      signal.header.theReceiversBlockNumber &= NDBMT_BLOCK_MASK;

    const Uint32 *posptr = reinterpret_cast<const Uint32 *>(s);
    signal.m_sectionPtrI[0] = posptr[siglen + 0];
    signal.m_sectionPtrI[1] = posptr[siglen + 1];
    signal.m_sectionPtrI[2] = posptr[siglen + 2];
    bool prioa = signalSequence[seq_end].prioa;

    /* Make sure to display clearly when there is a gap in the dump. */
    if (!first_one && !out_of_signals && (s->theSignalId + 1) != lastSignalId)
    {
      out_of_signals = true;
      fprintf(out, "\n\n\nNo more prio %s signals, rest of dump will be "
              "incomplete.\n\n\n\n", prioa ? "B" : "A");
    }
    first_one = false;
    lastSignalId = s->theSignalId;

    fprintf(out, "--------------- Signal ----------------\n");
    Uint32 prio = (prioa ? JBA : JBB);
    SignalLoggerManager::printSignalHeader(out, 
                                           signal.header,
                                           prio,
                                           globalData.ownId, 
                                           true);
    SignalLoggerManager::printSignalData  (out, 
                                           signal.header,
                                           &signal.theData[0]);
  }
  fflush(out);
}

int
FastScheduler::traceDumpGetCurrentThread()
{
  void *value= NdbThread_GetTlsKey(NDB_THREAD_TLS_THREAD);
  const thr_data *selfptr = reinterpret_cast<const thr_data *>(value);

  /* The selfptr might be NULL, or pointer to thread that crashed. */
  if (selfptr == 0)
  {
    return -1;
  }
  else
  {
    return (int)selfptr->m_thr_no;
  }
}

void
mt_section_lock()
{
  lock(&(g_thr_repository->m_section_lock));
}

void
mt_section_unlock()
{
  unlock(&(g_thr_repository->m_section_lock));
}

void
mt_mem_manager_init()
{
}

void
mt_mem_manager_lock()
{
  lock(&(g_thr_repository->m_mem_manager_lock));
}

void
mt_mem_manager_unlock()
{
  unlock(&(g_thr_repository->m_mem_manager_lock));
}

Vector<mt_lock_stat> g_locks;
template class Vector<mt_lock_stat>;

static
void
register_lock(const void * ptr, const char * name)
{
  if (name == 0)
    return;

  mt_lock_stat* arr = g_locks.getBase();
  for (size_t i = 0; i<g_locks.size(); i++)
  {
    if (arr[i].m_ptr == ptr)
    {
      if (arr[i].m_name)
      {
        free(arr[i].m_name);
      }
      arr[i].m_name = strdup(name);
      return;
    }
  }

  mt_lock_stat ln;
  ln.m_ptr = ptr;
  ln.m_name = strdup(name);
  ln.m_contended_count = 0;
  ln.m_spin_count = 0;
  g_locks.push_back(ln);
}

#if defined(NDB_HAVE_XCNG) && defined(NDB_USE_SPINLOCK)
static
mt_lock_stat *
lookup_lock(const void * ptr)
{
  mt_lock_stat* arr = g_locks.getBase();
  for (size_t i = 0; i<g_locks.size(); i++)
  {
    if (arr[i].m_ptr == ptr)
      return arr + i;
  }

  return 0;
}
#endif

Uint32
mt_get_thread_references_for_blocks(const Uint32 blocks[], Uint32 threadId,
                                    Uint32 dst[], Uint32 len)
{
  Uint32 cnt = 0;
  Bitmask<(MAX_BLOCK_THREADS+31)/32> mask;
  mask.set(threadId);
  for (Uint32 i = 0; blocks[i] != 0; i++)
  {
    Uint32 block = blocks[i];
    /**
     * Find each thread that has instance of block
     */
    assert(block == blockToMain(block));
    Uint32 index = block - MIN_BLOCK_NO;
    for (Uint32 instance = 0; instance < NDB_ARRAY_SIZE(thr_map[instance]); instance++)
    {
      Uint32 thr_no = thr_map[index][instance].thr_no;
      if (thr_no == thr_map_entry::NULL_THR_NO)
        break;

      if (mask.get(thr_no))
        continue;

      mask.set(thr_no);
      require(cnt < len);
      dst[cnt++] = numberToRef(block, instance, 0);
    }
  }
  return cnt;
}

void
mt_wakeup(class SimulatedBlock* block)
{
  Uint32 thr_no = block->getThreadId();
  struct thr_data *thrptr = &g_thr_repository->m_thread[thr_no];
  wakeup(&thrptr->m_waiter);
}

#ifdef VM_TRACE
void
mt_assert_own_thread(SimulatedBlock* block)
{
  Uint32 thr_no = block->getThreadId();
  struct thr_data *thrptr = &g_thr_repository->m_thread[thr_no];

  if (unlikely(my_thread_equal(thrptr->m_thr_id, my_thread_self()) == 0))
  {
    fprintf(stderr, "mt_assert_own_thread() - assertion-failure\n");
    fflush(stderr);
    abort();
  }
}
#endif


Uint32
mt_get_blocklist(SimulatedBlock * block, Uint32 arr[], Uint32 len)
{
  Uint32 thr_no = block->getThreadId();
  struct thr_data *thr_ptr = &g_thr_repository->m_thread[thr_no];

  for (Uint32 i = 0; i < thr_ptr->m_instance_count; i++)
  {
    arr[i] = thr_ptr->m_instance_list[i];
  }

  return thr_ptr->m_instance_count;
}

void
mt_get_thr_stat(class SimulatedBlock * block, ndb_thr_stat* dst)
{
  bzero(dst, sizeof(* dst));
  Uint32 thr_no = block->getThreadId();
  struct thr_data *selfptr = &g_thr_repository->m_thread[thr_no];

  THRConfigApplier & conf = globalEmulatorData.theConfiguration->m_thr_config;
  dst->thr_no = thr_no;
  dst->name = conf.getName(selfptr->m_instance_list, selfptr->m_instance_count);
  dst->os_tid = NdbThread_GetTid(selfptr->m_thread);
  dst->loop_cnt = selfptr->m_stat.m_loop_cnt;
  dst->exec_cnt = selfptr->m_stat.m_exec_cnt;
  dst->wait_cnt = selfptr->m_stat.m_wait_cnt;
  dst->local_sent_prioa = selfptr->m_stat.m_prioa_count;
  dst->local_sent_priob = selfptr->m_stat.m_priob_count;
}

TransporterReceiveHandle *
mt_get_trp_receive_handle(unsigned instance)
{
  assert(instance > 0 && instance <= MAX_NDBMT_RECEIVE_THREADS);
  if (instance > 0 && instance <= MAX_NDBMT_RECEIVE_THREADS)
  {
    return g_trp_receive_handle_ptr[instance - 1 /* proxy */];
  }
  return 0;
}

/**
 * Global data
 */
static struct trp_callback g_trp_callback;

TransporterRegistry globalTransporterRegistry(&g_trp_callback, NULL,
                                              false);<|MERGE_RESOLUTION|>--- conflicted
+++ resolved
@@ -4222,7 +4222,6 @@
   Uint32 tot = 0;
   Uint32 pos = 0;
   thr_send_page * p = sb->m_sending.m_first_page;
-<<<<<<< HEAD
 
 #ifdef NDB_LUMPY_SEND
   /* Drip feed transporter a few bytes at a time to send */
@@ -4260,9 +4259,6 @@
 
   return pos;
 #endif
-
-=======
->>>>>>> 1644ce9b
 
   do {
     dst[pos].iov_len = p->m_bytes;
@@ -5048,10 +5044,6 @@
     : false;                     // All busy, or didn't find any work (-> -0)
 }
 
-<<<<<<< HEAD
-=======
-
->>>>>>> 1644ce9b
 #ifdef ERROR_INSERT
 void
 mt_set_delayed_prepare(Uint32 self)
