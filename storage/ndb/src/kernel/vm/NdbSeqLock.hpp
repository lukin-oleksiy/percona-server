/* Copyright (c) 2011, 2023, Oracle and/or its affiliates.

   This program is free software; you can redistribute it and/or modify
   it under the terms of the GNU General Public License, version 2.0,
   as published by the Free Software Foundation.

   This program is also distributed with certain software (including
   but not limited to OpenSSL) that is licensed under separate terms,
   as designated in a particular file or component or in included license
   documentation.  The authors of MySQL hereby grant you an additional
   permission to link the program and your derivative works with the
   separately licensed software that they have included with MySQL.

   This program is distributed in the hope that it will be useful,
   but WITHOUT ANY WARRANTY; without even the implied warranty of
   MERCHANTABILITY or FITNESS FOR A PARTICULAR PURPOSE.  See the
   GNU General Public License, version 2.0, for more details.

   You should have received a copy of the GNU General Public License
   along with this program; if not, write to the Free Software
   Foundation, Inc., 51 Franklin St, Fifth Floor, Boston, MA 02110-1301  USA */

#ifndef NDB_SEQLOCK_HPP
#define NDB_SEQLOCK_HPP

#include <atomic>
#include <cstdint>

#include "ndb_types.h"
#include "portlib/mt-asm.h"

#define JAM_FILE_ID 251

<<<<<<< HEAD

#if defined (NDB_HAVE_RMB) && defined(NDB_HAVE_WMB)
struct NdbSeqLock
{
=======
#if defined(NDB_HAVE_RMB) && defined(NDB_HAVE_WMB)
struct NdbSeqLock {
>>>>>>> 824e2b40
  std::atomic<uint32_t> m_seq = 0;
  static_assert(decltype(m_seq)::is_always_lock_free);

  void write_lock();
  void write_unlock();

  Uint32 read_lock();
  bool read_unlock(Uint32 val) const;
};

<<<<<<< HEAD
inline
void
NdbSeqLock::write_lock()
{
=======
inline void NdbSeqLock::write_lock() {
>>>>>>> 824e2b40
  // atomic read not needed but since m_seq is atomic do it relaxed
  Uint32 val = m_seq.load(std::memory_order_relaxed);
  assert((val & 1) == 0);
  val++;
  m_seq.store(val, std::memory_order_relaxed);
  wmb();
}

<<<<<<< HEAD
inline
void
NdbSeqLock::write_unlock()
{
=======
inline void NdbSeqLock::write_unlock() {
>>>>>>> 824e2b40
  // atomic read not needed but since m_seq is atomic do it relaxed
  Uint32 val = m_seq.load(std::memory_order_relaxed);
  assert((val & 1) == 1);
  wmb();
  val++;
  m_seq.store(val, std::memory_order_relaxed);
}

inline Uint32 NdbSeqLock::read_lock() {
loop:
  Uint32 val = m_seq.load(std::memory_order_relaxed);
  rmb();
  if (unlikely(val & 1)) {
#ifdef NDB_HAVE_CPU_PAUSE
    cpu_pause();
#endif
    goto loop;
  }
  return val;
}

inline bool NdbSeqLock::read_unlock(Uint32 val) const {
  rmb();
  return val == m_seq.load(std::memory_order_relaxed);
}
#else /** ! rmb() or wmb() */
/**
 * Only for ndbd...
 */

struct NdbSeqLock {
  NdbSeqLock() {}

  void write_lock() {}
  void write_unlock() {}

  Uint32 read_lock() { return 0; }
  bool read_unlock(Uint32 val) const { return true; }
};

#endif

#undef JAM_FILE_ID

#endif<|MERGE_RESOLUTION|>--- conflicted
+++ resolved
@@ -31,15 +31,8 @@
 
 #define JAM_FILE_ID 251
 
-<<<<<<< HEAD
-
-#if defined (NDB_HAVE_RMB) && defined(NDB_HAVE_WMB)
-struct NdbSeqLock
-{
-=======
 #if defined(NDB_HAVE_RMB) && defined(NDB_HAVE_WMB)
 struct NdbSeqLock {
->>>>>>> 824e2b40
   std::atomic<uint32_t> m_seq = 0;
   static_assert(decltype(m_seq)::is_always_lock_free);
 
@@ -50,14 +43,7 @@
   bool read_unlock(Uint32 val) const;
 };
 
-<<<<<<< HEAD
-inline
-void
-NdbSeqLock::write_lock()
-{
-=======
 inline void NdbSeqLock::write_lock() {
->>>>>>> 824e2b40
   // atomic read not needed but since m_seq is atomic do it relaxed
   Uint32 val = m_seq.load(std::memory_order_relaxed);
   assert((val & 1) == 0);
@@ -66,14 +52,7 @@
   wmb();
 }
 
-<<<<<<< HEAD
-inline
-void
-NdbSeqLock::write_unlock()
-{
-=======
 inline void NdbSeqLock::write_unlock() {
->>>>>>> 824e2b40
   // atomic read not needed but since m_seq is atomic do it relaxed
   Uint32 val = m_seq.load(std::memory_order_relaxed);
   assert((val & 1) == 1);
