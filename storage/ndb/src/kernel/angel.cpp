/* Copyright (c) 2009, 2023, Oracle and/or its affiliates.

   This program is free software; you can redistribute it and/or modify
   it under the terms of the GNU General Public License, version 2.0,
   as published by the Free Software Foundation.

   This program is also distributed with certain software (including
   but not limited to OpenSSL) that is licensed under separate terms,
   as designated in a particular file or component or in included license
   documentation.  The authors of MySQL hereby grant you an additional
   permission to link the program and your derivative works with the
   separately licensed software that they have included with MySQL.

   This program is distributed in the hope that it will be useful,
   but WITHOUT ANY WARRANTY; without even the implied warranty of
   MERCHANTABILITY or FITNESS FOR A PARTICULAR PURPOSE.  See the
   GNU General Public License, version 2.0, for more details.

   You should have received a copy of the GNU General Public License
   along with this program; if not, write to the Free Software
   Foundation, Inc., 51 Franklin St, Fifth Floor, Boston, MA 02110-1301  USA */

#include <ndb_global.h>
#include <ndb_version.h>

#include <algorithm>
#include <memory>

#include "angel.hpp"
#include "main.hpp"
#include "ndbd.hpp"

#include <NdbConfig.h>
#include <portlib/NdbSleep.h>
<<<<<<< HEAD
#include <portlib/NdbDir.hpp>
#include "util/TlsKeyManager.hpp"
=======
#include <portlib/ndb_daemon.h>
>>>>>>> 824e2b40
#include <ConfigRetriever.hpp>
#include <NdbAutoPtr.hpp>
#include <portlib/NdbDir.hpp>
#include "util/TlsKeyManager.hpp"

#include <NdbTCP.h>
#include <EventLogger.hpp>
#include "util/ndb_opts.h"

#include "../mgmapi/mgmapi_configuration.hpp"

#ifdef _WIN32
#include <io.h>
#include <process.h>
#include <windows.h>
#endif

#define JAM_FILE_ID 333

/*
 * process_waiter class provides a check_child_exit_status method that works on
 * both Windows and POSIX systems.
 *
 * On POSIX the child process id (pid) are valid until parent has waited for
 * child or ignoring SIGCHLD.
 *
 * On Windows there is no such guarantee, instead parent should keep an open
 * process handle to child until it has fetched the exit status.
 *
 * Not this class is specifically designed to work against data nodes, the
 * class in not generally suitable for other types of processes.
 */
struct process_waiter {
#ifdef _WIN32
  using native_handle = HANDLE;
#else
  using native_handle = pid_t;
#endif
  process_waiter() : h(invalid) {}
  process_waiter(native_handle h) : h(h) {}
  process_waiter(const process_waiter &) = delete;
  process_waiter(process_waiter &&oth) : h(oth.h) { oth.h = invalid; }
  ~process_waiter() {
    assert(!valid());
    close_handle();
  }
  process_waiter &operator=(const process_waiter &) = delete;
  process_waiter &operator=(process_waiter &&oth) {
    using std::swap;
    swap(h, oth.h);
    return *this;
  }

  bool valid() const { return h != invalid; }
  /*
   * On Windows pid is a 32 bit unsigned int (DWORD).
   * On POSIX a signed int.
   * Using intmax_t that should be able to hold both and still be able to use
   * -1 as invalid pid.
   * This function simplifies printf calls there the format type can be %jd on
   * both Windows and other platforms independent on int size.
   */
  std::intmax_t get_pid_as_intmax() const;
  /*
   * check_child_exit_status returns
   *  1 - if child have stopped, stat_loc will be filled in.
   *  0 - if child is still running, call check_child_exit_status again.
   * -1 - if check_child_exit_status failed and not retryable.
   */
  int check_child_exit_status(int *stat_loc);
  /*
   * kill_child kills the child data node.
   * On POSIX it sends SIGINT signal.
   * On Windows it uses a special event that child data node has setup.
   */
  int kill_child() const;

 private:
  int close_handle();
#ifdef _WIN32
  static constexpr HANDLE invalid{INVALID_HANDLE_VALUE};
#else
  static constexpr pid_t invalid{-1};
#endif
  native_handle h{invalid};
};

inline std::intmax_t process_waiter::get_pid_as_intmax() const {
#ifdef _WIN32
  if (!valid()) return -1;
  return {GetProcessId(h)};
#else
  return h;
#endif
}

int process_waiter::check_child_exit_status(int *stat_loc) {
  assert(valid());
  if (!valid()) return -1;
#ifndef _WIN32
  pid_t p = waitpid(h, stat_loc, WNOHANG);
  if (p == 0) return 0;
  if (p != h) return -1;
#else
  DWORD exit_code;
  if (!GetExitCodeProcess(h, &exit_code)) {
    g_eventLogger->error(
        "waitpid: GetExitCodeProcess failed, pid: %jd, "
        "error: %d",
        get_pid_as_intmax(), GetLastError());
    close_handle();
    return -1;
  }

  if (exit_code == STILL_ACTIVE) {
    /* Still alive */
    return 0;
  }

  *stat_loc = exit_code;
#endif
  // wait successful, pid no longer valid
  close_handle();
  return 1;
}

int process_waiter::kill_child() const {
  assert(valid());
  if (!valid()) return -1;

#ifndef _WIN32
  return ::kill(h, SIGINT);
#else
  char shutdown_event_name[14 + 10 + 1];  // pid is DWORD
  _snprintf(shutdown_event_name, sizeof(shutdown_event_name),
            "ndbd_shutdown_%jd", get_pid_as_intmax());

  /* Open the event to signal */
  HANDLE shutdown_event;
  if ((shutdown_event =
           OpenEvent(EVENT_MODIFY_STATE, false, shutdown_event_name)) == NULL) {
    g_eventLogger->error("Failed to open shutdown_event '%s', error: %d",
                         shutdown_event_name, GetLastError());
    return -1;
  }

  int retval = 0;
  if (SetEvent(shutdown_event) == 0) {
    g_eventLogger->error("Failed to signal shutdown_event '%s', error: %d",
                         shutdown_event_name, GetLastError());
    retval = -1;
  }
  CloseHandle(shutdown_event);
  return retval;
#endif
}

int process_waiter::close_handle() {
  if (!valid()) return -1;
#ifdef _WIN32
  CloseHandle(h);
#endif
  h = invalid;
  return 0;
}

static void angel_exit(int code) { ndb_daemon_exit(code); }

<<<<<<< HEAD
static void
reportShutdown(const ndb_mgm_configuration* config,
               NodeId nodeid, int error_exit,
               bool restart, bool nostart, bool initial,
               Uint32 error, Uint32 signum, Uint32 sphase,
               ssl_ctx_st * tls, int tls_req_level)
{
=======
static void reportShutdown(const ndb_mgm_configuration *config, NodeId nodeid,
                           int error_exit, bool restart, bool nostart,
                           bool initial, Uint32 error, Uint32 signum,
                           Uint32 sphase, ssl_ctx_st *tls, int tls_req_level) {
>>>>>>> 824e2b40
  // Only allow "initial" and "nostart" to be set if "restart" is set
  assert(restart || (!restart && !initial && !nostart));

  Uint32 length, theData[25];
  EventReport *rep = CAST_PTR(EventReport, &theData[0]);
  rep->eventType = 0; /* Ensure it's initialised */

  rep->setNodeId(nodeid);
  if (restart)
    theData[1] = 1 | (nostart ? 2 : 0) | (initial ? 4 : 0);
  else
    theData[1] = 0;

  if (error_exit == 0) {
    rep->setEventType(NDB_LE_NDBStopCompleted);
    theData[2] = signum;
    length = 3;
  } else {
    rep->setEventType(NDB_LE_NDBStopForced);
    theData[2] = signum;
    theData[3] = error;
    theData[4] = sphase;
    theData[5] = 0;  // extra
    length = 6;
  }

  // Log event locally
  g_eventLogger->log(rep->getEventType(), theData, length, rep->getNodeId(), 0);

  // Log event to cluster log
  ndb_mgm_configuration_iterator iter(config, CFG_SECTION_NODE);
  for (iter.first(); iter.valid(); iter.next()) {
    Uint32 type;
    if (iter.get(CFG_TYPE_OF_SECTION, &type) || type != NODE_TYPE_MGM) continue;

    Uint32 port;
    if (iter.get(CFG_MGM_PORT, &port)) continue;

    const char *hostname;
    if (iter.get(CFG_NODE_HOST, &hostname)) continue;

    BaseString connect_str;
    connect_str.assfmt("%s %d", hostname, port);

    NdbMgmHandle h = ndb_mgm_create_handle();
    if (h == 0) {
      g_eventLogger->warning(
          "Unable to report shutdown reason "
          "to '%s'(failed to create mgm handle)",
          connect_str.c_str());
      continue;
    }

    ndb_mgm_set_ssl_ctx(h, tls);
    if (ndb_mgm_set_connectstring(h, connect_str.c_str()) ||
        ndb_mgm_connect_tls(h, 1, 0, 0, tls_req_level) ||
<<<<<<< HEAD
        ndb_mgm_report_event(h, theData, length))
    {
      g_eventLogger->warning("Unable to report shutdown reason "
                             "to '%s'(error: %s - %s)",
                             connect_str.c_str(),
                             ndb_mgm_get_latest_error_msg(h),
                             ndb_mgm_get_latest_error_desc(h));
=======
        ndb_mgm_report_event(h, theData, length)) {
      g_eventLogger->warning(
          "Unable to report shutdown reason "
          "to '%s'(error: %s - %s)",
          connect_str.c_str(), ndb_mgm_get_latest_error_msg(h),
          ndb_mgm_get_latest_error_desc(h));
>>>>>>> 824e2b40
    }

    ndb_mgm_destroy_handle(&h);
  }
}

static void ignore_signals(void) {
  static const int ignore_list[] = {
#ifdef SIGBREAK
    SIGBREAK,
#endif
#ifdef SIGHUP
    SIGHUP,
#endif
    SIGINT,
#if defined SIGPWR
    SIGPWR,
#elif defined SIGINFO
    SIGINFO,
#endif
#ifdef _WIN32
    SIGTERM,
#else
    SIGQUIT,
#endif
    SIGTERM,
#ifdef SIGTSTP
    SIGTSTP,
#endif
#ifdef SIGTTIN
    SIGTTIN,
#endif
#ifdef SIGTTOU
    SIGTTOU,
#endif
    SIGABRT,
#ifdef SIGALRM
    SIGALRM,
#endif
#ifdef SIGBUS
    SIGBUS,
#endif
    SIGFPE,
    SIGILL,
#ifdef SIGIO
    SIGIO,
#endif
#ifdef SIGPOLL
    SIGPOLL,
#endif
    SIGSEGV,
#ifdef _WIN32
    SIGINT,
#else
    SIGPIPE,
#endif
#ifdef SIGTRAP
    SIGTRAP
#endif
  };

  for (size_t i = 0; i < sizeof(ignore_list) / sizeof(ignore_list[0]); i++)
    signal(ignore_list[i], SIG_IGN);
}

#ifdef _WIN32
static inline int pipe(int pipefd[2]) {
  const unsigned int buffer_size = 4096;
  const int flags = 0;
  return _pipe(pipefd, buffer_size, flags);
}

static inline bool WIFEXITED(int status) { return true; }

static inline int WEXITSTATUS(int status) { return status; }

static inline bool WIFSIGNALED(int status) { return false; }

static inline int WTERMSIG(int status) { return 0; }

#endif

extern int real_main(int, char **);

static char **create_argv(const Vector<BaseString> &args) {
  char **argv = (char **)malloc(sizeof(char *) * (args.size() + 1));
  if (argv == NULL) return NULL;

  for (unsigned i = 0; i < args.size(); i++) argv[i] = strdup(args[i].c_str());
  argv[args.size()] = NULL;
  return argv;
}

static void free_argv(char **argv) {
  char **argp = argv;
  while (*argp) {
    free((void *)*argp);
    argp++;
  }
  free((void *)argv);
}

static process_waiter spawn_process(const char *progname [[maybe_unused]],
                                    const Vector<BaseString> &args) {
#ifdef _WIN32
  // Get full path name of this executeble
  char path[MAX_PATH];
  DWORD len = GetModuleFileName(nullptr, path, sizeof(path));
  if (len == 0 || len == sizeof(path)) {
    g_eventLogger->warning(
        "spawn_process: Could not extract full path, "
        "len: %u, error: %u\n",
        len, GetLastError());
    // Fall through and try with progname as it was supplied
  } else {
    progname = path;
  }
#endif

  char **argv = create_argv(args);
  if (!argv) {
    g_eventLogger->error("spawn_process: Failed to create argv, errno: %d",
                         errno);
    return {};
  }

#ifdef _WIN32

  intptr_t spawn_handle = _spawnv(P_NOWAIT, progname, argv);
  if (spawn_handle == -1) {
    g_eventLogger->error("spawn_process: Failed to spawn process, errno: %d",
                         errno);
    // Print the _spawnv arguments to aid debugging
    g_eventLogger->error(" progname: '%s'", progname);
    char **argp = argv;
    while (*argp) g_eventLogger->error("argv: '%s'", *argp++);

    free_argv(argv);
    return {};
  }
  free_argv(argv);
  return {(HANDLE)spawn_handle};
#else
  pid_t pid = fork();
  if (pid == -1) {
    g_eventLogger->error("Failed to fork, errno: %d", errno);
    free_argv(argv);
    return {};
  }

  if (pid) {
    free_argv(argv);
    // Parent
    return {pid};
  }

  // Child path (pid == 0)

  // Count number of arguments
  int argc = 0;
  while (argv[argc]) argc++;

  // Calling 'main' to start program from beginning
  // without loading (possibly new version) from disk
  (void)real_main(argc, argv);
  assert(false);  // main should never return
  exit(1);
  return {};  // Never reached
#endif
}

/*
  retry failed spawn after sleep until fork succeeds or
  max number of retries occurs
*/

static process_waiter retry_spawn_process(const char *progname,
                                          const Vector<BaseString> &args) {
  const unsigned max_retries = 10;
  unsigned retry_counter = 0;
  while (true) {
    process_waiter proc = spawn_process(progname, args);
    if (!proc.valid()) {
      if (retry_counter++ == max_retries) {
        g_eventLogger->error("Angel failed to spawn %d times, giving up",
                             retry_counter);
        angel_exit(1);
      }

      g_eventLogger->warning("Angel failed to spawn, sleep and retry");

      NdbSleep_SecSleep(1);
      continue;
    }
    return proc;
  }
}

static Uint32 stop_on_error;
static Uint32 config_max_start_fail_retries;
static Uint32 config_restart_delay_secs;

/*
  Extract the config parameters that concerns angel
*/

static bool configure(const ndb_mgm_configuration *conf, NodeId nodeid) {
  Uint32 generation = 0;
  ndb_mgm_configuration_iterator sys_iter(conf, CFG_SECTION_SYSTEM);
  if (sys_iter.get(CFG_SYS_CONFIG_GENERATION, &generation)) {
    g_eventLogger->warning(
        "Configuration didn't contain generation "
        "(likely old ndb_mgmd");
  }
  g_eventLogger->debug("Using configuration with generation %u", generation);

  ndb_mgm_configuration_iterator iter(conf, CFG_SECTION_NODE);
  if (iter.find(CFG_NODE_ID, nodeid)) {
    g_eventLogger->error(
        "Invalid configuration fetched, could not "
        "find own node id %d",
        nodeid);
    return false;
  }

  if (iter.get(CFG_DB_STOP_ON_ERROR, &stop_on_error)) {
    g_eventLogger->error(
        "Invalid configuration fetched, could not "
        "find StopOnError");
    return false;
  }
  g_eventLogger->debug("Using StopOnError: %u", stop_on_error);

  if (iter.get(CFG_DB_MAX_START_FAIL, &config_max_start_fail_retries)) {
    /* Old Management node, use default value */
    config_max_start_fail_retries = 3;
  }

  if (iter.get(CFG_DB_START_FAIL_DELAY_SECS, &config_restart_delay_secs)) {
    /* Old Management node, use default value */
    config_restart_delay_secs = 0;
  }

  const char *datadir;
  if (iter.get(CFG_NODE_DATADIR, &datadir)) {
    g_eventLogger->error(
        "Invalid configuration fetched, could not "
        "find DataDir");
    return false;
  }
  g_eventLogger->debug("Using DataDir: %s", datadir);

  NdbConfig_SetPath(datadir);

  if (NdbDir::chdir(NdbConfig_get_path(NULL)) != 0) {
    g_eventLogger->warning("Cannot change directory to '%s', error: %d",
                           NdbConfig_get_path(NULL), errno);
    // Ignore error
  }

  return true;
}

bool stop_child = false;

<<<<<<< HEAD
void
angel_run(const char* progname,
          const Vector<BaseString>& original_args,
          const char* connect_str,
          int force_nodeid,
          const char* bind_address,
          bool initial,
          bool no_start,
          bool daemon,
          int connnect_retries,
          int connect_delay,
          const char * tls_search_path,
          int mgm_tls_level)
{
  ConfigRetriever retriever(connect_str,
                            force_nodeid,
                            NDB_VERSION,
                            NDB_MGM_NODE_TYPE_NDB,
                            bind_address);
  if (retriever.hasError())
  {
    g_eventLogger->error("Could not initialize connection to management "
                         "server, error: '%s'", retriever.getErrorString());
=======
void angel_run(const char *progname, const Vector<BaseString> &original_args,
               const char *connect_str, int force_nodeid,
               const char *bind_address, bool initial, bool no_start,
               bool daemon, int connnect_retries, int connect_delay,
               const char *tls_search_path, int mgm_tls_level) {
  ConfigRetriever retriever(connect_str, force_nodeid, NDB_VERSION,
                            NDB_MGM_NODE_TYPE_NDB, bind_address);
  if (retriever.hasError()) {
    g_eventLogger->error(
        "Could not initialize connection to management "
        "server, error: '%s'",
        retriever.getErrorString());
>>>>>>> 824e2b40
    angel_exit(1);
  }

  retriever.init_mgm_tls(tls_search_path, Node::Type::DB, mgm_tls_level);

  const int verbose = 1;
  if (retriever.do_connect(connnect_retries, connect_delay, verbose) != 0) {
    g_eventLogger->error(
        "Could not connect to management server, "
        "error: '%s'",
        retriever.getErrorString());
    angel_exit(1);
  }

  char buf[512];
  char *sockaddr_string = Ndb_combine_address_port(
      buf, sizeof(buf), retriever.get_mgmd_host(), retriever.get_mgmd_port());
  g_eventLogger->info("Angel connected to '%s'", sockaddr_string);

  /**
   * Gives information to users before allocating nodeid if invalid
   * configuration is fetched or configuration is not yet committed.
   */
  if (!retriever.getConfig(retriever.get_mgmHandle())) {
    g_eventLogger->info(
        "Could not fetch configuration/invalid "
        "configuration, message: '%s'",
        retriever.getErrorString());
  }

  const int alloc_retries = 10;
  const int alloc_delay = 3;
  const Uint32 nodeid = retriever.allocNodeId(alloc_retries, alloc_delay);
  if (nodeid == 0) {
    g_eventLogger->error("Failed to allocate nodeid, error: '%s'",
                         retriever.getErrorString());
    angel_exit(1);
  }
  g_eventLogger->info("Angel allocated nodeid: %u", nodeid);

  const ndb_mgm::config_ptr config(retriever.getConfig(nodeid));
  if (!config) {
    g_eventLogger->error(
        "Could not fetch configuration/invalid "
        "configuration, error: '%s'",
        retriever.getErrorString());
    angel_exit(1);
  }

  if (!configure(config.get(), nodeid)) {
    // Failed to configure, error already printed
    angel_exit(1);
  }

  if (daemon) {
    // Become a daemon
    char *lockfile = NdbConfig_PidFileName(nodeid);
    char *logfile = NdbConfig_StdoutFileName(nodeid);
    NdbAutoPtr<char> tmp_aptr1(lockfile), tmp_aptr2(logfile);

    if (ndb_daemonize(lockfile, logfile) != 0) {
      g_eventLogger->error("Couldn't start as daemon, error: '%s'",
                           ndb_daemon_error);
      angel_exit(1);
    }
  }

  const bool have_password_option =
      g_filesystem_password_state.have_password_option();

  // Counter for consecutive failed startups
  Uint32 failed_startups_counter = 0;
  while (true) {
    // Create pipe where ndbd process will report extra shutdown status
    int fds[2];
    if (pipe(fds)) {
      g_eventLogger->error("Failed to create pipe, errno: %d (%s)", errno,
                           strerror(errno));
      angel_exit(1);
    }

    FILE *child_info_r;
    if (!(child_info_r = fdopen(fds[0], "r"))) {
      g_eventLogger->error("Failed to open stream for pipe, errno: %d (%s)",
                           errno, strerror(errno));
      angel_exit(1);
    }

    int fs_password_fds[2];
    if (have_password_option) {
      if (pipe(fs_password_fds)) {
        g_eventLogger->error("Failed to create pipe, errno: %d (%s)", errno,
                             strerror(errno));
        angel_exit(1);
      }
      // Angel stdin is closed and attached to pipe, not strictly wanted,
      // but to make it work on windows and spawn we need to reset the
      // angels stdin since child inherits it as is.
      dup2(fs_password_fds[0], 0);
      close(fs_password_fds[0]);
    }

    // Build the args used to start ndbd by appending
    // the arguments that may have changed at the end
    // of original argument list
    BaseString one_arg;
    Vector<BaseString> args;
    args = original_args;

    // Pass fd number of the pipe which ndbd should use
    // for sending extra status to angel
    one_arg.assfmt("--report-fd=%d", fds[1]);
    args.push_back(one_arg);

    // The nodeid which has been allocated by angel
    one_arg.assfmt("--allocated-nodeid=%d", nodeid);
    args.push_back(one_arg);

    one_arg.assfmt("--initial=%d", initial);
    args.push_back(one_arg);

    one_arg.assfmt("--nostart=%d", no_start);
    args.push_back(one_arg);

    one_arg.assfmt("--angel-pid=%d", getpid());
    args.push_back(one_arg);

    if (have_password_option) {
      /**
       * Removes all password opts and adds a new one
       * (filesystem-password-from-stdin) to pass password to child always
       * in same way.
       * --skip-filesystem-password-from-stdin is not strictly needed,
       * it is used just to clarify the way we are passing the password.
       * Any future new filesystem-password option should also be skipped here.
       */
      args.push_back("--skip-filesystem-password");
      args.push_back("--skip-filesystem-password-from-stdin");
      args.push_back("--filesystem-password-from-stdin");
    }

    /**
     * We need to set g_is_forked=true temporarily in order to make the
     * forked child to inherit it. After fork we set g_is_forked to false
     * again in parent (angel).
     */

    g_is_forked = true;
    process_waiter child = retry_spawn_process(progname, args);
    g_is_forked = false;
    if (!child.valid()) {
      // safety, retry_spawn_process returns valid child or give up
      g_eventLogger->error("retry_spawn_process");
      angel_exit(1);
    }
    const std::intmax_t child_pid = child.get_pid_as_intmax();

    /**
     * Parent
     */
    g_eventLogger->info("Angel pid: %d started child: %jd", getpid(),
                        child_pid);

    ignore_signals();

    if (have_password_option) {
      const char *nul = IF_WIN("nul:", "/dev/null");
      int fd = open(nul, O_RDONLY, 0);
      if (fd == -1) {
        g_eventLogger->error("Failed to open %s errno: %d (%s)", nul, errno,
                             strerror(errno));
        angel_exit(1);
      }

      // angel stdin reset to /dev/null
      dup2(fd, 0);
      close(fd);

      const Uint32 password_length =
          g_filesystem_password_state.get_password_length();
      const char *state_password = g_filesystem_password_state.get_password();
      char *password = new char[password_length + 1]();
      memcpy(password, state_password, password_length);
      password[password_length] = '\n';
      if (write(fs_password_fds[1], password, password_length + 1) == -1) {
        g_eventLogger->error("Failed to write to pipe, errno: %d (%s)", errno,
                             strerror(errno));
        angel_exit(1);
      }
    }

    int status = 0, error_exit = 0;
    while (true) {
      int retval = child.check_child_exit_status(&status);
      if (retval == 1) {
        g_eventLogger->debug("Angel got child %jd", child_pid);
        break;
      }
      if (retval == -1) {
        g_eventLogger->warning("Angel failed waiting for child with pid %jd",
                               child_pid);
        break;
      }

      if (stop_child) {
        g_eventLogger->info("Angel shutting down ndbd with pid %jd", child_pid);
        child.kill_child();
      }
      NdbSleep_MilliSleep(100);
    }

    // Close the write end of pipes
    close(fds[1]);
    close(fs_password_fds[1]);

    // Read info from the child's pipe
    char buf[128];
    Uint32 child_error = 0, child_signal = 0, child_sphase = 0;
    while (fgets(buf, sizeof(buf), child_info_r)) {
      int value;
      if (sscanf(buf, "error=%d\n", &value) == 1)
        child_error = value;
      else if (sscanf(buf, "signal=%d\n", &value) == 1)
        child_signal = value;
      else if (sscanf(buf, "sphase=%d\n", &value) == 1)
        child_sphase = value;
      else if (strcmp(buf, "\n") != 0)
        g_eventLogger->info("unknown info from child: '%s'", buf);
    }
    g_eventLogger->debug("error: %u, signal: %u, sphase: %u", child_error,
                         child_signal, child_sphase);
    // Close read end of pipe in parent
    fclose(child_info_r);

    if (WIFEXITED(status)) {
      switch (WEXITSTATUS(status)) {
<<<<<<< HEAD
      case NRT_Default:
        g_eventLogger->info("Angel shutting down");
        reportShutdown(config.get(), nodeid, 0, 0, false, false,
                       child_error, child_signal, child_sphase,
                       retriever.ssl_ctx(), mgm_tls_level);
        angel_exit(0);
        break;
      case NRT_NoStart_Restart:
        initial = false;
        no_start = true;
        break;
      case NRT_NoStart_InitialStart:
        initial = true;
        no_start = true;
        break;
      case NRT_DoStart_InitialStart:
        initial = true;
        no_start = false;
        break;
      default:
        error_exit=1;
        if (stop_on_error)
        {
          /**
           * Error shutdown && stopOnError()
           */
          reportShutdown(config.get(), nodeid,
                         error_exit, 0, false, false,
                         child_error, child_signal, child_sphase,
                         retriever.ssl_ctx(), mgm_tls_level);
=======
        case NRT_Default:
          g_eventLogger->info("Angel shutting down");
          reportShutdown(config.get(), nodeid, 0, 0, false, false, child_error,
                         child_signal, child_sphase, retriever.ssl_ctx(),
                         mgm_tls_level);
>>>>>>> 824e2b40
          angel_exit(0);
          break;
        case NRT_NoStart_Restart:
          initial = false;
          no_start = true;
          break;
        case NRT_NoStart_InitialStart:
          initial = true;
          no_start = true;
          break;
        case NRT_DoStart_InitialStart:
          initial = true;
          no_start = false;
          break;
        default:
          error_exit = 1;
          if (stop_on_error) {
            /**
             * Error shutdown && stopOnError()
             */
            reportShutdown(config.get(), nodeid, error_exit, 0, false, false,
                           child_error, child_signal, child_sphase,
                           retriever.ssl_ctx(), mgm_tls_level);
            angel_exit(0);
          }
          [[fallthrough]];
        case NRT_DoStart_Restart:
          initial = false;
          no_start = false;
          break;
      }
    } else {
      error_exit = 1;
      if (WIFSIGNALED(status)) {
        child_signal = WTERMSIG(status);
        g_eventLogger->info("Child process terminated by signal %u",
                            child_signal);
      } else {
        child_signal = 127;
        g_eventLogger->info("Unknown exit reason. Stopped.");
      }
      if (stop_on_error) {
        /**
         * Error shutdown && stopOnError()
         */
<<<<<<< HEAD
        reportShutdown(config.get(), nodeid,
                       error_exit, 0, false, false,
=======
        reportShutdown(config.get(), nodeid, error_exit, 0, false, false,
>>>>>>> 824e2b40
                       child_error, child_signal, child_sphase,
                       retriever.ssl_ctx(), mgm_tls_level);
        angel_exit(0);
      } else {
        // StopOnError = false, restart with safe defaults
        initial = false;   // to prevent data loss on restart
        no_start = false;  // to ensure ndbmtd comes up
        g_eventLogger->info("Angel restarting child process");
      }
    }

    // Check startup failure
    const Uint32 STARTUP_FAILURE_SPHASE = 6;
    Uint32 restart_delay_secs = 0;
<<<<<<< HEAD
    if (error_exit && // Only check startup failure if ndbd exited uncontrolled
        child_sphase > 0 && // Received valid startphase info from child
        child_sphase <= STARTUP_FAILURE_SPHASE)
    {
      if (++failed_startups_counter >= config_max_start_fail_retries)
      {
        g_eventLogger->alert("Angel detected too many startup failures(%d), "
                             "not restarting again", failed_startups_counter);
        reportShutdown(config.get(), nodeid,
                       error_exit, 0, false, false,
=======
    if (error_exit &&  // Only check startup failure if ndbd exited uncontrolled
        child_sphase > 0 &&  // Received valid startphase info from child
        child_sphase <= STARTUP_FAILURE_SPHASE) {
      if (++failed_startups_counter >= config_max_start_fail_retries) {
        g_eventLogger->alert(
            "Angel detected too many startup failures(%d), "
            "not restarting again",
            failed_startups_counter);
        reportShutdown(config.get(), nodeid, error_exit, 0, false, false,
>>>>>>> 824e2b40
                       child_error, child_signal, child_sphase,
                       retriever.ssl_ctx(), mgm_tls_level);
        angel_exit(0);
      }
      g_eventLogger->info("Angel detected startup failure, count: %u",
                          failed_startups_counter);

      restart_delay_secs = config_restart_delay_secs;
    } else {
      // Reset the counter for consecutive failed startups
      failed_startups_counter = 0;
    }

<<<<<<< HEAD
    reportShutdown(config.get(), nodeid,
                   error_exit, 1,
                   no_start,
                   initial,
                   child_error, child_signal, child_sphase,
                   retriever.ssl_ctx(), mgm_tls_level);
    g_eventLogger->info("Child has terminated (pid %jd). "
                        "Angel restarting child process",
                        child_pid);
=======
    reportShutdown(config.get(), nodeid, error_exit, 1, no_start, initial,
                   child_error, child_signal, child_sphase, retriever.ssl_ctx(),
                   mgm_tls_level);
    g_eventLogger->info(
        "Child has terminated (pid %jd). "
        "Angel restarting child process",
        child_pid);
>>>>>>> 824e2b40

    g_eventLogger->debug("Angel reconnecting to management server");
    (void)retriever.disconnect();

    if (restart_delay_secs > 0) {
      g_eventLogger->info("Delaying Ndb restart for %u seconds.",
                          restart_delay_secs);
      NdbSleep_SecSleep(restart_delay_secs);
    };

    const int verbose = 1;
    if (retriever.do_connect(connnect_retries, connect_delay, verbose) != 0) {
      g_eventLogger->error(
          "Could not connect to management server, "
          "error: '%s'",
          retriever.getErrorString());
      angel_exit(1);
    }
    g_eventLogger->info("Angel reconnected to '%s:%d'",
                        retriever.get_mgmd_host(), retriever.get_mgmd_port());

    // Tell retriver to allocate the same nodeid again
    retriever.setNodeId(nodeid);

    g_eventLogger->debug("Angel reallocating nodeid %d", nodeid);
    const int alloc_retries = 20;
    const int alloc_delay = 3;
    const Uint32 realloced = retriever.allocNodeId(alloc_retries, alloc_delay);
    if (realloced == 0) {
      g_eventLogger->error("Angel failed to allocate nodeid, error: '%s'",
                           retriever.getErrorString());
      angel_exit(1);
    }
    if (realloced != nodeid) {
      g_eventLogger->error("Angel failed to reallocate nodeid %d, got %d",
                           nodeid, realloced);
      angel_exit(1);
    }
    g_eventLogger->info("Angel reallocated nodeid: %u", nodeid);
  }

  abort();  // Never reached
}

/*
  Order angel to shutdown it's ndbd
*/
void angel_stop(void) { stop_child = true; }<|MERGE_RESOLUTION|>--- conflicted
+++ resolved
@@ -32,12 +32,7 @@
 
 #include <NdbConfig.h>
 #include <portlib/NdbSleep.h>
-<<<<<<< HEAD
-#include <portlib/NdbDir.hpp>
-#include "util/TlsKeyManager.hpp"
-=======
 #include <portlib/ndb_daemon.h>
->>>>>>> 824e2b40
 #include <ConfigRetriever.hpp>
 #include <NdbAutoPtr.hpp>
 #include <portlib/NdbDir.hpp>
@@ -206,20 +201,10 @@
 
 static void angel_exit(int code) { ndb_daemon_exit(code); }
 
-<<<<<<< HEAD
-static void
-reportShutdown(const ndb_mgm_configuration* config,
-               NodeId nodeid, int error_exit,
-               bool restart, bool nostart, bool initial,
-               Uint32 error, Uint32 signum, Uint32 sphase,
-               ssl_ctx_st * tls, int tls_req_level)
-{
-=======
 static void reportShutdown(const ndb_mgm_configuration *config, NodeId nodeid,
                            int error_exit, bool restart, bool nostart,
                            bool initial, Uint32 error, Uint32 signum,
                            Uint32 sphase, ssl_ctx_st *tls, int tls_req_level) {
->>>>>>> 824e2b40
   // Only allow "initial" and "nostart" to be set if "restart" is set
   assert(restart || (!restart && !initial && !nostart));
 
@@ -276,22 +261,12 @@
     ndb_mgm_set_ssl_ctx(h, tls);
     if (ndb_mgm_set_connectstring(h, connect_str.c_str()) ||
         ndb_mgm_connect_tls(h, 1, 0, 0, tls_req_level) ||
-<<<<<<< HEAD
-        ndb_mgm_report_event(h, theData, length))
-    {
-      g_eventLogger->warning("Unable to report shutdown reason "
-                             "to '%s'(error: %s - %s)",
-                             connect_str.c_str(),
-                             ndb_mgm_get_latest_error_msg(h),
-                             ndb_mgm_get_latest_error_desc(h));
-=======
         ndb_mgm_report_event(h, theData, length)) {
       g_eventLogger->warning(
           "Unable to report shutdown reason "
           "to '%s'(error: %s - %s)",
           connect_str.c_str(), ndb_mgm_get_latest_error_msg(h),
           ndb_mgm_get_latest_error_desc(h));
->>>>>>> 824e2b40
     }
 
     ndb_mgm_destroy_handle(&h);
@@ -557,31 +532,6 @@
 
 bool stop_child = false;
 
-<<<<<<< HEAD
-void
-angel_run(const char* progname,
-          const Vector<BaseString>& original_args,
-          const char* connect_str,
-          int force_nodeid,
-          const char* bind_address,
-          bool initial,
-          bool no_start,
-          bool daemon,
-          int connnect_retries,
-          int connect_delay,
-          const char * tls_search_path,
-          int mgm_tls_level)
-{
-  ConfigRetriever retriever(connect_str,
-                            force_nodeid,
-                            NDB_VERSION,
-                            NDB_MGM_NODE_TYPE_NDB,
-                            bind_address);
-  if (retriever.hasError())
-  {
-    g_eventLogger->error("Could not initialize connection to management "
-                         "server, error: '%s'", retriever.getErrorString());
-=======
 void angel_run(const char *progname, const Vector<BaseString> &original_args,
                const char *connect_str, int force_nodeid,
                const char *bind_address, bool initial, bool no_start,
@@ -594,7 +544,6 @@
         "Could not initialize connection to management "
         "server, error: '%s'",
         retriever.getErrorString());
->>>>>>> 824e2b40
     angel_exit(1);
   }
 
@@ -831,44 +780,11 @@
 
     if (WIFEXITED(status)) {
       switch (WEXITSTATUS(status)) {
-<<<<<<< HEAD
-      case NRT_Default:
-        g_eventLogger->info("Angel shutting down");
-        reportShutdown(config.get(), nodeid, 0, 0, false, false,
-                       child_error, child_signal, child_sphase,
-                       retriever.ssl_ctx(), mgm_tls_level);
-        angel_exit(0);
-        break;
-      case NRT_NoStart_Restart:
-        initial = false;
-        no_start = true;
-        break;
-      case NRT_NoStart_InitialStart:
-        initial = true;
-        no_start = true;
-        break;
-      case NRT_DoStart_InitialStart:
-        initial = true;
-        no_start = false;
-        break;
-      default:
-        error_exit=1;
-        if (stop_on_error)
-        {
-          /**
-           * Error shutdown && stopOnError()
-           */
-          reportShutdown(config.get(), nodeid,
-                         error_exit, 0, false, false,
-                         child_error, child_signal, child_sphase,
-                         retriever.ssl_ctx(), mgm_tls_level);
-=======
         case NRT_Default:
           g_eventLogger->info("Angel shutting down");
           reportShutdown(config.get(), nodeid, 0, 0, false, false, child_error,
                          child_signal, child_sphase, retriever.ssl_ctx(),
                          mgm_tls_level);
->>>>>>> 824e2b40
           angel_exit(0);
           break;
         case NRT_NoStart_Restart:
@@ -914,12 +830,7 @@
         /**
          * Error shutdown && stopOnError()
          */
-<<<<<<< HEAD
-        reportShutdown(config.get(), nodeid,
-                       error_exit, 0, false, false,
-=======
         reportShutdown(config.get(), nodeid, error_exit, 0, false, false,
->>>>>>> 824e2b40
                        child_error, child_signal, child_sphase,
                        retriever.ssl_ctx(), mgm_tls_level);
         angel_exit(0);
@@ -934,18 +845,6 @@
     // Check startup failure
     const Uint32 STARTUP_FAILURE_SPHASE = 6;
     Uint32 restart_delay_secs = 0;
-<<<<<<< HEAD
-    if (error_exit && // Only check startup failure if ndbd exited uncontrolled
-        child_sphase > 0 && // Received valid startphase info from child
-        child_sphase <= STARTUP_FAILURE_SPHASE)
-    {
-      if (++failed_startups_counter >= config_max_start_fail_retries)
-      {
-        g_eventLogger->alert("Angel detected too many startup failures(%d), "
-                             "not restarting again", failed_startups_counter);
-        reportShutdown(config.get(), nodeid,
-                       error_exit, 0, false, false,
-=======
     if (error_exit &&  // Only check startup failure if ndbd exited uncontrolled
         child_sphase > 0 &&  // Received valid startphase info from child
         child_sphase <= STARTUP_FAILURE_SPHASE) {
@@ -955,7 +854,6 @@
             "not restarting again",
             failed_startups_counter);
         reportShutdown(config.get(), nodeid, error_exit, 0, false, false,
->>>>>>> 824e2b40
                        child_error, child_signal, child_sphase,
                        retriever.ssl_ctx(), mgm_tls_level);
         angel_exit(0);
@@ -969,17 +867,6 @@
       failed_startups_counter = 0;
     }
 
-<<<<<<< HEAD
-    reportShutdown(config.get(), nodeid,
-                   error_exit, 1,
-                   no_start,
-                   initial,
-                   child_error, child_signal, child_sphase,
-                   retriever.ssl_ctx(), mgm_tls_level);
-    g_eventLogger->info("Child has terminated (pid %jd). "
-                        "Angel restarting child process",
-                        child_pid);
-=======
     reportShutdown(config.get(), nodeid, error_exit, 1, no_start, initial,
                    child_error, child_signal, child_sphase, retriever.ssl_ctx(),
                    mgm_tls_level);
@@ -987,7 +874,6 @@
         "Child has terminated (pid %jd). "
         "Angel restarting child process",
         child_pid);
->>>>>>> 824e2b40
 
     g_eventLogger->debug("Angel reconnecting to management server");
     (void)retriever.disconnect();
