--- conflicted
+++ resolved
@@ -1,9 +1,5 @@
 /*
-<<<<<<< HEAD
-   Copyright (c) 2012, 2018, Oracle and/or its affiliates. All rights reserved.
-=======
    Copyright (c) 2012, 2019, Oracle and/or its affiliates. All rights reserved.
->>>>>>> a2f9a995
 
    This program is free software; you can redistribute it and/or modify
    it under the terms of the GNU General Public License as published by
@@ -3781,27 +3777,11 @@
          * Restart any other scans not being 'TN_ACTIVE'
          * (Only effective if 'RT_REPEAT_SCAN_RESULT')
          */
-<<<<<<< HEAD
         jam();
         ndbrequire(requestPtr.p->m_bits & Request::RT_REPEAT_SCAN_RESULT);
         DEBUG("Restart TreeNode "
            << ", m_node_no: " << treeNodePtr.p->m_node_no
            << ", w/ m_parentPtrI: " << treeNodePtr.p->m_parentPtrI);
-=======
-        bool appended;
-        {
-          // Need an own scope for correlation_list, as ::lookup_abort() will also
-          // construct such a list. Such nested usage is not allowed.
-          Local_correlation_list correlations(pool, childPtr.p->m_deferred.m_correlations);
-          appended = correlations.append(&rowRef.m_src_correlation, 1);
-        }
-        if (unlikely(!appended))
-        {
-          jam();
-          abort(signal, requestPtr, DbspjErr::OutOfQueryMemory);
-          return;
-        }
->>>>>>> a2f9a995
 
         ndbrequire(treeNodePtr.p->m_info != 0 &&
                    treeNodePtr.p->m_info->m_parent_batch_complete !=0 );
@@ -4762,9 +4742,14 @@
          * to a list / fifo. Upon resume, we will then be able to 
          * relocate all BUFFER'ed parent rows for which to resume operations.
          */
-        LocalArenaPool<DataBufferSegment<14> > pool(requestPtr.p->m_arena, m_dependency_map_pool);
-        Local_correlation_list correlations(pool, nextTreeNodePtr.p->m_deferred.m_correlations);
-        if (!correlations.append(&rowRef.m_src_correlation, 1))
+        bool appended;
+        {
+          // Need an own scope for correlation_list, as ::lookup_abort() will also
+          // construct such a list. Such nested usage is not allowed.
+          Local_correlation_list correlations(pool, nextTreeNodePtr.p->m_deferred.m_correlations);
+          appended = correlations.append(&rowRef.m_src_correlation, 1);
+        }
+        if (unlikely(!appended))
         {
           jam();
           abort(signal, requestPtr, DbspjErr::OutOfQueryMemory);
