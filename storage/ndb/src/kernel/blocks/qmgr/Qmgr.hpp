/*
   Copyright (C) 2003 MySQL AB
    All rights reserved. Use is subject to license terms.

   This program is free software; you can redistribute it and/or modify
   it under the terms of the GNU General Public License as published by
   the Free Software Foundation; version 2 of the License.

   This program is distributed in the hope that it will be useful,
   but WITHOUT ANY WARRANTY; without even the implied warranty of
   MERCHANTABILITY or FITNESS FOR A PARTICULAR PURPOSE.  See the
   GNU General Public License for more details.

   You should have received a copy of the GNU General Public License
   along with this program; if not, write to the Free Software
   Foundation, Inc., 51 Franklin St, Fifth Floor, Boston, MA 02110-1301  USA
*/

#ifndef QMGR_H
#define QMGR_H


#include <pc.hpp>
#include <NdbTick.h>
#include <SimulatedBlock.hpp>
#include <NodeBitmask.hpp>
#include <SignalCounter.hpp>

#include <signaldata/EventReport.hpp>
#include <signaldata/ArbitSignalData.hpp>
#include <signaldata/CmRegSignalData.hpp>
#include <signaldata/ApiRegSignalData.hpp>
#include <signaldata/FailRep.hpp>
#include <signaldata/AllocNodeId.hpp>

#include <SafeCounter.hpp>
#include <RequestTracker.hpp>
#include <signaldata/StopReq.hpp>

#include "timer.hpp"

#ifdef QMGR_C

/* Delay values, ms -----------------------------*/
#define ZDELAY_REGREQ 1000

/* Type of refuse in CM_NODEINFOREF -------------*/
#define ZNOT_RUNNING 0

/* Type of continue in CONTINUEB ----------------*/
#define ZREGREQ_TIMELIMIT 0
#define ZHB_HANDLING 1
#define ZREGREQ_MASTER_TIMELIMIT 2
#define ZAPI_HB_HANDLING 3
#define ZTIMER_HANDLING 4
#define ZARBIT_HANDLING 5
#define ZSTART_FAILURE_LIMIT 6

/* Error Codes ------------------------------*/
#define ZERRTOOMANY 1101
#define ZERRALREADYREG 1102
#define ZERRNHMISSING 1103
#define ZERRNLMISSING 1104
#define ZERRAPPMISSING 1105
#define ZERROR_NOT_IN_CFGFILE 1106
#define ZERROR_TIMEOUT 1107
#define ZERROR_NOT_ZINIT 1108
#define ZERROR_NODEINFOREF 1109
#define ZERROR_NOTLOCALQMGR 1110
#define ZERROR_NOTRUNNING 1111
#define ZCOULD_NOT_OCCUR_ERROR 1112
#define ZTIME_OUT_ERROR 1113
#define ZERROR_NOT_DEAD 1114
#define ZDECLARED_FAIL_ERROR 1115
#define ZOWN_NODE_ERROR 1116
#define ZWRONG_STATE_ERROR 1117
#define ZNODE_ZERO_ERROR 1118
#define ZWRONG_NODE_ERROR 1119

#endif


class Qmgr : public SimulatedBlock {
public:
  // State values
  enum QmgrState {
    Q_NOT_ACTIVE = 0,
    Q_ACTIVE = 1
  };
  
  enum FailState {
    NORMAL = 0,
    WAITING_FOR_CLOSECOMCONF_ACTIVE = 1,     /* Node had phase ZAPI_ACTIVE */
    WAITING_FOR_CLOSECOMCONF_NOTACTIVE = 2,  /* Node had phase != ZAPI_ACTIVE */
    WAITING_FOR_FAILCONF1 = 3,
    WAITING_FOR_FAILCONF2 = 4,
    WAITING_FOR_FAILCONF3 = 5,
    WAITING_FOR_NDB_FAILCONF = 6
  };

  enum Phase {
    ZINIT = 1, 		        /* All nodes start in phase INIT         */
    ZSTARTING = 2, 		/* Node is connecting to cluster         */
    ZRUNNING = 3, 		/* Node is running in the cluster        */
    ZPREPARE_FAIL = 4,       /* PREPARATION FOR FAILURE               */
    ZFAIL_CLOSING = 5,             /* API/NDB IS DISCONNECTING              */
    ZAPI_ACTIVE = 6,            /* API IS RUNNING IN NODE                */
    ZAPI_INACTIVE = 7           /* Inactive API */
  };

  struct StartRecord {
    StartRecord() {}
    void reset(){ 
      m_startKey++; 
      m_startNode = 0; 
      m_gsn = RNIL; 
      m_nodes.clearWaitingFor();
    }
    Uint32 m_startKey;
    Uint32 m_startNode;
    Uint64 m_startTimeout;
    
    Uint32 m_gsn;
    SignalCounter m_nodes;
    Uint32 m_latest_gci;

    Uint32 m_start_type;
    NdbNodeBitmask m_skip_nodes;
    NdbNodeBitmask m_starting_nodes;
    NdbNodeBitmask m_starting_nodes_w_log;

    Uint16 m_president_candidate;
    Uint32 m_president_candidate_gci;
    Uint16 m_regReqReqSent;
    Uint16 m_regReqReqRecv;
    Uint32 m_node_gci[MAX_NDB_NODES];
  } c_start;
  
  NdbNodeBitmask c_definedNodes; // DB nodes in config
  NdbNodeBitmask c_clusterNodes; // DB nodes in cluster
  NodeBitmask c_connectedNodes;  // All kinds of connected nodes

  /**
   * Nodes which we're checking for partitioned cluster
   *
   * i.e. nodes that connect to use, when we already have elected president
   */
  NdbNodeBitmask c_readnodes_nodes;

  Uint32 c_maxDynamicId;
  
  // Records
  struct NodeRec {
    UintR ndynamicId;
    Phase phase;

    QmgrState sendPrepFailReqStatus;
    QmgrState sendCommitFailReqStatus;
    QmgrState sendPresToStatus;
    FailState failState;
    BlockReference blockRef;
    Uint64 m_secret;
    Uint64 m_alloc_timeout;

    NodeRec() { }
  }; /* p2c: size = 52 bytes */
  
  typedef Ptr<NodeRec> NodeRecPtr;
  
  enum ArbitState {
    ARBIT_NULL = 0,
    ARBIT_INIT = 1,             // create new ticket
    ARBIT_FIND = 2,		// find candidate arbitrator node
    ARBIT_PREP1 = 3,		// PREP db nodes with null ticket
    ARBIT_PREP2 = 4,		// PREP db nodes with current ticket
    ARBIT_START = 5,		// START arbitrator API thread
    ARBIT_RUN = 6,		// running with arbitrator
    ARBIT_CHOOSE = 7,		// ask arbitrator after network partition
    ARBIT_CRASH = 8		// crash ourselves
  };

  struct ArbitRec {
    ArbitRec() {}

    enum Method {
      DISABLED = ARBIT_METHOD_DISABLED, // Arbitration disabled
      METHOD_DEFAULT = ARBIT_METHOD_DEFAULT, // Default arbitration
      // Delay commit to give "external" time to arbitrate
      METHOD_EXTERNAL = ARBIT_METHOD_WAITEXTERNAL
    } method;

    ArbitState state;		// state
    bool newstate;		// flag to initialize new state
    unsigned thread;		// identifies a continueB "thread"
    NodeId node;		// current arbitrator candidate
    ArbitTicket ticket;		// ticket
    NodeBitmask apiMask[1+2];	// arbitrators 0=all 1,2=per rank
    NdbNodeBitmask newMask;	// new nodes to process in RUN state
    Uint8 sendCount;		// control send/recv of signals
    Uint8 recvCount;
    NdbNodeBitmask recvMask;	// left to recv
    Uint32 code;		// code field from signal
    Uint32 failureNr;            // cfailureNr at arbitration start
    Uint32 timeout;             // timeout for CHOOSE state
    NDB_TICKS timestamp;	// timestamp for checking timeouts

    inline bool match(ArbitSignalData* sd) {
      return
	node == sd->node &&
	ticket.match(sd->ticket);
    }

    inline void setTimestamp() {
      timestamp = NdbTick_CurrentMillisecond();
    }

    inline NDB_TICKS getTimediff() {
      NDB_TICKS now = NdbTick_CurrentMillisecond();
      return now < timestamp ? 0 : now - timestamp;
    }
  };
  
  /* State values for handling ENABLE_COMREQ / ENABLE_COMCONF. */
  enum EnableComState {
    ENABLE_COM_CM_ADD_COMMIT = 0,
    ENABLE_COM_CM_COMMIT_NEW = 1,
    ENABLE_COM_API_REGREQ = 2
  };

public:
  Qmgr(Block_context&);
  virtual ~Qmgr();

private:
  BLOCK_DEFINES(Qmgr);

  // Transit signals
  void execDEBUG_SIG(Signal* signal);
  void execCONTINUEB(Signal* signal);
  void execCM_HEARTBEAT(Signal* signal);
  void execCM_ADD(Signal* signal);
  void execCM_ACKADD(Signal* signal);
  void execCM_REGREQ(Signal* signal);
  void execCM_REGCONF(Signal* signal);
  void execCM_REGREF(Signal* signal);
  void execCM_NODEINFOREQ(Signal* signal);
  void execCM_NODEINFOCONF(Signal* signal);
  void execCM_NODEINFOREF(Signal* signal);
  void execPREP_FAILREQ(Signal* signal);
  void execPREP_FAILCONF(Signal* signal);
  void execPREP_FAILREF(Signal* signal);
  void execCOMMIT_FAILREQ(Signal* signal);
  void execCOMMIT_FAILCONF(Signal* signal);
  void execFAIL_REP(Signal* signal);
  void execPRES_TOREQ(Signal* signal);
  void execPRES_TOCONF(Signal* signal);
  void execDISCONNECT_REP(Signal* signal);
  void execSYSTEM_ERROR(Signal* signal);
  void execSTOP_REQ(Signal* signal);

  // Received signals
  void execDUMP_STATE_ORD(Signal* signal);
  void execCONNECT_REP(Signal* signal);
  void execNDB_FAILCONF(Signal* signal);
  void execNF_COMPLETEREP(Signal*);
  void execREAD_CONFIG_REQ(Signal* signal);
  void execSTTOR(Signal* signal);
  void execCM_INFOCONF(Signal* signal);
  void execCLOSE_COMCONF(Signal* signal);
  void execAPI_REGREQ(Signal* signal);
  void execAPI_FAILCONF(Signal* signal);
  void execREAD_NODESREQ(Signal* signal);
  void execAPI_FAILREQ(Signal* signal);

  void execREAD_NODESREF(Signal* signal);
  void execREAD_NODESCONF(Signal* signal);

  void execDIH_RESTARTREF(Signal* signal);
  void execDIH_RESTARTCONF(Signal* signal);
  
  void execAPI_VERSION_REQ(Signal* signal);
  void execAPI_BROADCAST_REP(Signal* signal);

  void execNODE_FAILREP(Signal *);
  void execALLOC_NODEID_REQ(Signal *);
  void execALLOC_NODEID_CONF(Signal *);
  void execALLOC_NODEID_REF(Signal *);
  void completeAllocNodeIdReq(Signal *);
  void execENABLE_COMCONF(Signal *signal);
  void handleEnableComAddCommit(Signal *signal, Uint32 node);
  void handleEnableComCommitNew(Signal *signal);
  void handleEnableComApiRegreq(Signal *signal, Uint32 node);
  void sendApiRegConf(Signal *signal, Uint32 node);
  
  void execSTART_ORD(Signal*);

  // Arbitration signals
  void execARBIT_CFG(Signal* signal);
  void execARBIT_PREPREQ(Signal* signal);
  void execARBIT_PREPCONF(Signal* signal);
  void execARBIT_PREPREF(Signal* signal);
  void execARBIT_STARTCONF(Signal* signal);
  void execARBIT_STARTREF(Signal* signal);
  void execARBIT_CHOOSECONF(Signal* signal);
  void execARBIT_CHOOSEREF(Signal* signal);
  void execARBIT_STOPREP(Signal* signal);

  void execUPGRADE_PROTOCOL_ORD(Signal*);
  
  // Statement blocks
  void check_readnodes_reply(Signal* signal, Uint32 nodeId, Uint32 gsn);
  Uint32 check_startup(Signal* signal);

  void api_failed(Signal* signal, Uint32 aFailedNode);
  void node_failed(Signal* signal, Uint16 aFailedNode);
  void checkStartInterface(Signal* signal, Uint64 now);
  void failReport(Signal* signal,
                  Uint16 aFailedNode,
                  UintR aSendFailRep,
                  FailRep::FailCause failCause);
  void findNeighbours(Signal* signal, Uint32 from);
  Uint16 translateDynamicIdToNodeId(Signal* signal, UintR TdynamicId);

  void initData(Signal* signal);
  void sendCloseComReq(Signal* signal, BlockReference TBRef, Uint16 TfailNo);
  void sendPrepFailReq(Signal* signal, Uint16 aNode);
  void sendApiFailReq(Signal* signal, Uint16 aFailedNode, bool sumaOnly);
  void sendApiRegRef(Signal*, Uint32 ref, ApiRegRef::ErrorCode);

  // Generated statement blocks
  void startphase1(Signal* signal);
  void electionWon(Signal* signal);
  void cmInfoconf010Lab(Signal* signal);
  
  void apiHbHandlingLab(Signal* signal, Uint64 now);
  void timerHandlingLab(Signal* signal);
  void hbReceivedLab(Signal* signal);
  void sendCmRegrefLab(Signal* signal, BlockReference ref, 
		       CmRegRef::ErrorCode);
  void systemErrorBecauseOtherNodeFailed(Signal* signal, Uint32 line, NodeId);
  void systemErrorLab(Signal* signal, Uint32 line,
		      const char* message = NULL);
  void prepFailReqLab(Signal* signal);
  void prepFailConfLab(Signal* signal);
  void prepFailRefLab(Signal* signal);
  void commitFailReqLab(Signal* signal);
  void commitFailConfLab(Signal* signal);
  void failReportLab(Signal* signal, Uint16 aFailedNode, 
		     FailRep::FailCause aFailCause);
  void sendCommitFailReq(Signal* signal);
  void presToConfLab(Signal* signal);
  void sendSttorryLab(Signal* signal);
  void sttor020Lab(Signal* signal);
  void closeComConfLab(Signal* signal);
  void apiRegReqLab(Signal* signal);
  void regreqTimeLimitLab(Signal* signal);
  void regreqTimeMasterLimitLab(Signal* signal);
  void cmRegreq010Lab(Signal* signal);
  void cmRegconf010Lab(Signal* signal);
  void sttor010Lab(Signal* signal);
  void sendHeartbeat(Signal* signal);
  void checkHeartbeat(Signal* signal);
  void setHbDelay(UintR aHbDelay);
  void setHbApiDelay(UintR aHbApiDelay);
  void setArbitTimeout(UintR aArbitTimeout);

  // Interface to arbitration module
  void handleArbitStart(Signal* signal);
  void handleArbitApiFail(Signal* signal, Uint16 nodeId);
  void handleArbitNdbAdd(Signal* signal, Uint16 nodeId);
  void handleArbitCheck(Signal* signal);

  // Private arbitration routines
  Uint32 getArbitDelay();
  Uint32 getArbitTimeout();
  void startArbitThread(Signal* signal);
  void runArbitThread(Signal* signal);
  void stateArbitInit(Signal* signal);
  void stateArbitFind(Signal* signal);
  void stateArbitPrep(Signal* signal);
  void stateArbitStart(Signal* signal);
  void stateArbitRun(Signal* signal);
  void stateArbitChoose(Signal* signal);
  void stateArbitCrash(Signal* signal);
<<<<<<< HEAD
  void computeArbitNdbMask(NodeBitmask& aMask);
  void computeArbitNdbMask(NdbNodeBitmask& aMask);
  void reportArbitEvent(Signal* signal, Ndb_logevent_type type,
                        const NodeBitmask mask = NodeBitmask());
=======
  void computeArbitNdbMask(NodeBitmaskPOD& aMask);
  void computeArbitNdbMask(NdbNodeBitmaskPOD& aMask);
  void reportArbitEvent(Signal* signal, Ndb_logevent_type type);
>>>>>>> 0f06753d

  // Initialisation
  void initData();
  void initRecords();

  // Transit signals
  // Variables
  
  bool checkAPIVersion(NodeId, Uint32 nodeVersion, Uint32 ownVersion) const;
  bool checkNDBVersion(NodeId, Uint32 nodeVersion, Uint32 ownVersion) const;

  void cmAddPrepare(Signal* signal, NodeRecPtr nodePtr, const NodeRec* self);
  void sendCmAckAdd(Signal *, Uint32 nodeId, CmAdd::RequestType);
  void joinedCluster(Signal* signal, NodeRecPtr nodePtr);
  void sendCmRegReq(Signal * signal, Uint32 nodeId);
  void sendCmNodeInfoReq(Signal* signal, Uint32 nodeId, const NodeRec * self);

private:
  void sendPrepFailReqRef(Signal* signal, 
			  Uint32 dstBlockRef,
			  GlobalSignalNumber gsn,
			  Uint32 blockRef,
			  Uint32 failNo,
			  Uint32 noOfNodes,
			  const NodeId theNodes[]);

  void handleApiCloseComConf(Signal* signal);

  
  /* Wait this time until we try to join the       */
  /* cluster again                                 */

  /**** Common stored variables ****/

  NodeRec *nodeRec;
  ArbitRec arbitRec;

  /* Block references ------------------------------*/
  BlockReference cpdistref;	 /* Dist. ref of president   */

  /* Node numbers. ---------------------------------*/
  Uint16 cneighbourl; 		 /* Node no. of lower neighbour  */
  Uint16 cneighbourh; 		 /* Node no. of higher neighbour */
  Uint16 cpresident; 		 /* Node no. of president        */

  /* Counters --------------------------------------*/
  Uint16 cnoOfNodes; 		 /* Static node counter          */
  /* Status flags ----------------------------------*/

  Uint32 c_restartPartialTimeout;
  Uint32 c_restartPartionedTimeout;
  Uint32 c_restartFailureTimeout;
  Uint64 c_start_election_time;

  Uint16 creadyDistCom;

  Uint16 cdelayRegreq;
  Uint16 cpresidentAlive;
  Uint16 cnoFailedNodes;
  Uint16 cnoPrepFailedNodes;
  Uint16 cnoCommitFailedNodes;
  Uint16 cactivateApiCheck;
  Uint16 c_allow_api_connect;
  UintR chbApiDelay;

  UintR ccommitFailureNr;
  UintR cprepareFailureNr;
  UintR ctoFailureNr;
  UintR cfailureNr;

  QmgrState ctoStatus;
  bool cHbSent;
  NDB_TICKS clatestTransactionCheck;

  Timer interface_check_timer;
  Timer hb_check_timer;
  Timer hb_send_timer;
  Timer hb_api_timer;


  Uint16 cfailedNodes[MAX_NDB_NODES];
  Uint16 cprepFailedNodes[MAX_NDB_NODES];
  Uint16 ccommitFailedNodes[MAX_NDB_NODES];
  
  struct OpAllocNodeIdReq {
    RequestTracker m_tracker;
    AllocNodeIdReq m_req;
    Uint32 m_connectCount;
    Uint32 m_error;
  };

  struct OpAllocNodeIdReq opAllocNodeIdReq;
  
  StopReq c_stopReq;
  bool check_multi_node_shutdown(Signal* signal);

  void recompute_version_info(Uint32 type);
  void recompute_version_info(Uint32 type, Uint32 version);
  void execNODE_VERSION_REP(Signal* signal);
  void sendApiVersionRep(Signal* signal, NodeRecPtr nodePtr);
  void sendVersionedDb(NodeReceiverGroup rg,
                       GlobalSignalNumber gsn, 
                       Signal* signal, 
                       Uint32 length, 
                       JobBufferLevel jbuf,
                       Uint32 minversion);

  bool m_micro_gcp_enabled;
};

#endif<|MERGE_RESOLUTION|>--- conflicted
+++ resolved
@@ -382,17 +382,10 @@
   void stateArbitRun(Signal* signal);
   void stateArbitChoose(Signal* signal);
   void stateArbitCrash(Signal* signal);
-<<<<<<< HEAD
-  void computeArbitNdbMask(NodeBitmask& aMask);
-  void computeArbitNdbMask(NdbNodeBitmask& aMask);
+  void computeArbitNdbMask(NodeBitmaskPOD& aMask);
+  void computeArbitNdbMask(NdbNodeBitmaskPOD& aMask);
   void reportArbitEvent(Signal* signal, Ndb_logevent_type type,
                         const NodeBitmask mask = NodeBitmask());
-=======
-  void computeArbitNdbMask(NodeBitmaskPOD& aMask);
-  void computeArbitNdbMask(NdbNodeBitmaskPOD& aMask);
-  void reportArbitEvent(Signal* signal, Ndb_logevent_type type);
->>>>>>> 0f06753d
-
   // Initialisation
   void initData();
   void initRecords();
