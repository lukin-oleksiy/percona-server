--- conflicted
+++ resolved
@@ -506,12 +506,8 @@
   int drop_page(Ptr<Page_entry>);
   
 #ifdef VM_TRACE
-<<<<<<< HEAD
-=======
-  NdbOut debugOut;
-  bool debugFlag;
+  bool debugFlag;        // not yet in use in 7.0
   bool debugSummaryFlag; // loop summary to signal log even if ! debugFlag
->>>>>>> 6d015fb6
   void verify_page_entry(Ptr<Page_entry> ptr);
   void verify_page_lists();
   void verify_all();
