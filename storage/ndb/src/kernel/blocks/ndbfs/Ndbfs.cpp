--- conflicted
+++ resolved
@@ -1749,9 +1749,6 @@
 void
 Ndbfs::execSEND_PACKED(Signal* signal)
 {
-<<<<<<< HEAD
-  jamEntryDebug();
-=======
   /**
    * This function is called, but not in response to any incoming signal
    * Skip locality checking.
@@ -1759,8 +1756,7 @@
    * initialise the passed Signal object in some way.
    */
   //LOCAL_SIGNAL(signal);
-  jamEntry();
->>>>>>> 5c747a42
+  jamEntryDebug();
   if (scanningInProgress == false && scanIPC(signal))
   {
     jam();
