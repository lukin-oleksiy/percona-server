--- conflicted
+++ resolved
@@ -58,12 +58,8 @@
   void execCONTINUEB(Signal* signal);
   void execALLOC_MEM_REQ(Signal* signal);
   void execSEND_PACKED(Signal*);
-<<<<<<< HEAD
   void execBUILD_INDX_IMPL_REQ(Signal* signal);
-=======
-  void execBUILDINDXREQ(Signal* signal);
   void execFSSUSPENDORD(Signal*);
->>>>>>> 653df6c7
 
   bool scanningInProgress;
   Uint16 newId();
