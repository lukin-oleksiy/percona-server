/*
   Copyright (C) 2003 MySQL AB
    All rights reserved. Use is subject to license terms.

   This program is free software; you can redistribute it and/or modify
   it under the terms of the GNU General Public License as published by
   the Free Software Foundation; version 2 of the License.

   This program is distributed in the hope that it will be useful,
   but WITHOUT ANY WARRANTY; without even the implied warranty of
   MERCHANTABILITY or FITNESS FOR A PARTICULAR PURPOSE.  See the
   GNU General Public License for more details.

   You should have received a copy of the GNU General Public License
   along with this program; if not, write to the Free Software
   Foundation, Inc., 51 Franklin St, Fifth Floor, Boston, MA 02110-1301  USA
*/

#define DBTUP_C
#define DBTUP_INDEX_CPP
#include <dblqh/Dblqh.hpp>
#include "Dbtup.hpp"
#include <RefConvert.hpp>
#include <ndb_limits.h>
#include <pc.hpp>
#include <AttributeDescriptor.hpp>
#include "AttributeOffset.hpp"
#include <AttributeHeader.hpp>
#include <signaldata/TuxMaint.hpp>
#include <signaldata/AlterIndxImpl.hpp>

// methods used by ordered index

void
Dbtup::tuxGetTupAddr(Uint32 fragPtrI,
                     Uint32 pageId,
                     Uint32 pageIndex,
                     Uint32& tupAddr)
{
  jamEntry();
  PagePtr pagePtr;
  c_page_pool.getPtr(pagePtr, pageId);
  Uint32 fragPageId= pagePtr.p->frag_page_id;
  tupAddr= (fragPageId << MAX_TUPLES_BITS) | pageIndex;
}

int
Dbtup::tuxAllocNode(EmulatedJamBuffer * jamBuf,
                    Uint32 fragPtrI,
                    Uint32& pageId,
                    Uint32& pageOffset,
                    Uint32*& node)
{
  thrjamEntry(jamBuf);
  FragrecordPtr fragPtr;
  fragPtr.i= fragPtrI;
  ptrCheckGuard(fragPtr, cnoOfFragrec, fragrecord);
  TablerecPtr tablePtr;
  tablePtr.i= fragPtr.p->fragTableId;
  ptrCheckGuard(tablePtr, cnoOfTablerec, tablerec);

  Local_key key;
  Uint32* ptr, frag_page_id, err;
  if ((ptr= alloc_fix_rec(&err,fragPtr.p,tablePtr.p, &key, &frag_page_id)) == 0)
  {
    thrjam(jamBuf);
    return err;
  }
  pageId= key.m_page_no;
  pageOffset= key.m_page_idx;
  Uint32 attrDescIndex= tablePtr.p->tabDescriptor + (0 << ZAD_LOG_SIZE);
  Uint32 attrDataOffset= AttributeOffset::getOffset(
                              tableDescriptor[attrDescIndex + 1].tabDescr);
  node= ptr + attrDataOffset;
  return 0;
}

#if 0
void
Dbtup::tuxFreeNode(Signal* signal,
                   Uint32 fragPtrI,
                   Uint32 pageId,
                   Uint32 pageOffset,
                   Uint32* node)
{
  jamEntry();
  FragrecordPtr fragPtr;
  fragPtr.i= fragPtrI;
  ptrCheckGuard(fragPtr, cnoOfFragrec, fragrecord);
  TablerecPtr tablePtr;
  tablePtr.i= fragPtr.p->fragTableId;
  ptrCheckGuard(tablePtr, cnoOfTablerec, tablerec);
  PagePtr pagePtr;
  pagePtr.i= pageId;
  ptrCheckGuard(pagePtr, cnoOfPage, cpage);
  Uint32 attrDescIndex= tablePtr.p->tabDescriptor + (0 << ZAD_LOG_SIZE);
  Uint32 attrDataOffset= AttributeOffset::getOffset(tableDescriptor[attrDescIndex + 1].tabDescr);
  ndbrequire(node == &pagePtr.p->pageWord[pageOffset] + attrDataOffset);
  freeTh(fragPtr.p, tablePtr.p, signal, pagePtr.p, pageOffset);
}
#endif

void
Dbtup::tuxGetNode(Uint32 fragPtrI,
                  Uint32 pageId,
                  Uint32 pageOffset,
                  Uint32*& node)
{
  FragrecordPtr fragPtr;
  fragPtr.i= fragPtrI;
  ptrCheckGuard(fragPtr, cnoOfFragrec, fragrecord);
  TablerecPtr tablePtr;
  tablePtr.i= fragPtr.p->fragTableId;
  ptrCheckGuard(tablePtr, cnoOfTablerec, tablerec);
  PagePtr pagePtr;
  c_page_pool.getPtr(pagePtr, pageId);
  Uint32 attrDescIndex= tablePtr.p->tabDescriptor + (0 << ZAD_LOG_SIZE);
  Uint32 attrDataOffset= AttributeOffset::getOffset(
                            tableDescriptor[attrDescIndex + 1].tabDescr);
  node= ((Fix_page*)pagePtr.p)->
    get_ptr(pageOffset, tablePtr.p->m_offsets[MM].m_fix_header_size) + 
    attrDataOffset;
}
int
Dbtup::tuxReadAttrs(EmulatedJamBuffer * jamBuf,
                    Uint32 fragPtrI,
                    Uint32 pageId,
                    Uint32 pageIndex,
                    Uint32 tupVersion,
                    const Uint32* attrIds,
                    Uint32 numAttrs,
                    Uint32* dataOut)
{
  thrjamEntry(jamBuf);
  // use own variables instead of globals
  FragrecordPtr fragPtr;
  fragPtr.i= fragPtrI;
  ptrCheckGuard(fragPtr, cnoOfFragrec, fragrecord);
  TablerecPtr tablePtr;
  tablePtr.i= fragPtr.p->fragTableId;
  ptrCheckGuard(tablePtr, cnoOfTablerec, tablerec);

  // search for tuple version if not original

  Operationrec tmpOp;
  KeyReqStruct req_struct(jamBuf);
  req_struct.tablePtrP = tablePtr.p;
  req_struct.fragPtrP = fragPtr.p;

  tmpOp.m_tuple_location.m_page_no= pageId;
  tmpOp.m_tuple_location.m_page_idx= pageIndex;
  tmpOp.op_struct.op_type = ZREAD; // valgrind
  setup_fixed_part(&req_struct, &tmpOp, tablePtr.p);
  Tuple_header *tuple_ptr= req_struct.m_tuple_ptr;
  if (tuple_ptr->get_tuple_version() != tupVersion)
  {
    jam();
    OperationrecPtr opPtr;
    opPtr.i= tuple_ptr->m_operation_ptr_i;
    Uint32 loopGuard= 0;
    while (opPtr.i != RNIL) {
      c_operation_pool.getPtr(opPtr);
      if (opPtr.p->tupVersion == tupVersion) {
	jam();
	if (!opPtr.p->m_copy_tuple_location.isNull()) {
	  req_struct.m_tuple_ptr=
	    get_copy_tuple(tablePtr.p, &opPtr.p->m_copy_tuple_location);
        }
	break;
      }
      jam();
      opPtr.i= opPtr.p->prevActiveOp;
      ndbrequire(++loopGuard < (1 << ZTUP_VERSION_BITS));
    }
  }
  // read key attributes from found tuple version
  // save globals
  prepare_read(&req_struct, tablePtr.p, false); 

  // do it
  int ret = readAttributes(&req_struct,
                           attrIds,
                           numAttrs,
                           dataOut,
                           ZNIL,
                           true);

  // done
  return ret;
}
int
Dbtup::tuxReadPk(Uint32 fragPtrI, Uint32 pageId, Uint32 pageIndex, Uint32* dataOut, bool xfrmFlag)
{
  jamEntry();
  // use own variables instead of globals
  FragrecordPtr fragPtr;
  fragPtr.i= fragPtrI;
  ptrCheckGuard(fragPtr, cnoOfFragrec, fragrecord);
  TablerecPtr tablePtr;
  tablePtr.i= fragPtr.p->fragTableId;
  ptrCheckGuard(tablePtr, cnoOfTablerec, tablerec);
  
  Operationrec tmpOp;
  tmpOp.m_tuple_location.m_page_no= pageId;
  tmpOp.m_tuple_location.m_page_idx= pageIndex;
  
  KeyReqStruct req_struct(this);
  req_struct.tablePtrP = tablePtr.p;
  req_struct.fragPtrP = fragPtr.p;
 
  PagePtr page_ptr;
  Uint32* ptr= get_ptr(&page_ptr, &tmpOp.m_tuple_location, tablePtr.p);
  req_struct.m_page_ptr = page_ptr;
  req_struct.m_tuple_ptr = (Tuple_header*)ptr;
  
  int ret = 0;
  if (! (req_struct.m_tuple_ptr->m_header_bits & Tuple_header::FREE))
  {
    req_struct.check_offset[MM]= tablePtr.p->get_check_offset(MM);
    req_struct.check_offset[DD]= tablePtr.p->get_check_offset(DD);
    
    Uint32 num_attr= tablePtr.p->m_no_of_attributes;
    Uint32 descr_start= tablePtr.p->tabDescriptor;
    TableDescriptor *tab_descr= &tableDescriptor[descr_start];
    ndbrequire(descr_start + (num_attr << ZAD_LOG_SIZE) <= cnoOfTabDescrRec);
    req_struct.attr_descr= tab_descr; 

    if(req_struct.m_tuple_ptr->m_header_bits & Tuple_header::ALLOC)
    {
      Uint32 opPtrI= req_struct.m_tuple_ptr->m_operation_ptr_i;
      Operationrec* opPtrP= c_operation_pool.getPtr(opPtrI);
      ndbassert(!opPtrP->m_copy_tuple_location.isNull());
      req_struct.m_tuple_ptr=
	get_copy_tuple(tablePtr.p, &opPtrP->m_copy_tuple_location);
    }
    prepare_read(&req_struct, tablePtr.p, false);
    
    const Uint32* attrIds= &tableDescriptor[tablePtr.p->readKeyArray].tabDescr;
    const Uint32 numAttrs= tablePtr.p->noOfKeyAttr;
    // read pk attributes from original tuple
    
    // do it
    ret = readAttributes(&req_struct,
			 attrIds,
			 numAttrs,
			 dataOut,
			 ZNIL,
			 xfrmFlag);
    // done
    if (ret >= 0) {
      // remove headers
      Uint32 n= 0;
      Uint32 i= 0;
      while (n < numAttrs) {
	const AttributeHeader ah(dataOut[i]);
	Uint32 size= ah.getDataSize();
	ndbrequire(size != 0);
	for (Uint32 j= 0; j < size; j++) {
	  dataOut[i + j - n]= dataOut[i + j + 1];
	}
	n+= 1;
	i+= 1 + size;
      }
      ndbrequire((int)i == ret);
      ret -= numAttrs;
    } else {
      return ret;
    }
  }
  if (tablePtr.p->m_bits & Tablerec::TR_RowGCI)
  {
    dataOut[ret] = *req_struct.m_tuple_ptr->get_mm_gci(tablePtr.p);
  }
  else
  {
    dataOut[ret] = 0;
  }
  return ret;
}

int
Dbtup::accReadPk(Uint32 tableId, Uint32 fragId, Uint32 fragPageId, Uint32 pageIndex, Uint32* dataOut, bool xfrmFlag)
{
  jamEntry();
  // get table
  TablerecPtr tablePtr;
  tablePtr.i = tableId;
  ptrCheckGuard(tablePtr, cnoOfTablerec, tablerec);
  // get fragment
  FragrecordPtr fragPtr;
  getFragmentrec(fragPtr, fragId, tablePtr.p);
  // get real page id and tuple offset

  Uint32 pageId = getRealpid(fragPtr.p, fragPageId);
  // use TUX routine - optimize later
  int ret = tuxReadPk(fragPtr.i, pageId, pageIndex, dataOut, xfrmFlag);
  return ret;
}

/*
 * TUX index contains all tuple versions.  A scan in TUX has scanned
 * one of them and asks if it can be returned as scan result.  This
 * depends on trans id, dirty read flag, and savepoint within trans.
 *
 * Previously this faked a ZREAD operation and used getPage().
 * In TUP getPage() is run after ACC locking, but TUX comes here
 * before ACC access.  Instead of modifying getPage() it is more
 * clear to do the full check here.
 */
bool
Dbtup::tuxQueryTh(Uint32 fragPtrI,
                  Uint32 pageId,
                  Uint32 pageIndex,
                  Uint32 tupVersion,
                  Uint32 transId1,
                  Uint32 transId2,
                  bool dirty,
                  Uint32 savepointId)
{
  jamEntry();
  FragrecordPtr fragPtr;
  fragPtr.i= fragPtrI;
  ptrCheckGuard(fragPtr, cnoOfFragrec, fragrecord);
  TablerecPtr tablePtr;
  tablePtr.i= fragPtr.p->fragTableId;
  ptrCheckGuard(tablePtr, cnoOfTablerec, tablerec);
  PagePtr pagePtr;
  pagePtr.i = pageId;
  c_page_pool.getPtr(pagePtr);

  KeyReqStruct req_struct(this);

  {
    Operationrec tmpOp;
    tmpOp.m_tuple_location.m_page_no = pageId;
    tmpOp.m_tuple_location.m_page_idx = pageIndex;
    tmpOp.op_struct.op_type = ZREAD; // valgrind
    setup_fixed_part(&req_struct, &tmpOp, tablePtr.p);
  }

  Tuple_header* tuple_ptr = req_struct.m_tuple_ptr;

  OperationrecPtr currOpPtr;
  currOpPtr.i = tuple_ptr->m_operation_ptr_i;
  if (currOpPtr.i == RNIL) {
    jam();
    // tuple has no operation, any scan can see it
    return true;
  }
  c_operation_pool.getPtr(currOpPtr);

  const bool sameTrans =
    c_lqh->is_same_trans(currOpPtr.p->userpointer, transId1, transId2);

  bool res = false;
  OperationrecPtr loopOpPtr = currOpPtr;

  if (!sameTrans) {
    jam();
    if (!dirty) {
      jam();
      if (currOpPtr.p->nextActiveOp == RNIL) {
        jam();
        // last op - TUX makes ACC lock request in same timeslice
        res = true;
      }
    }
    else {
      // loop to first op (returns false)
      find_savepoint(loopOpPtr, 0);
      const Uint32 op_type = loopOpPtr.p->op_struct.op_type;

      if (op_type != ZINSERT) {
        jam();
        // read committed version
        const Uint32 origVersion = tuple_ptr->get_tuple_version();
        if (origVersion == tupVersion) {
          jam();
          res = true;
        }
      }
    }
  }
  else {
    jam();
    // for own trans, ignore dirty flag

    if (find_savepoint(loopOpPtr, savepointId)) {
      jam();
      const Uint32 op_type = loopOpPtr.p->op_struct.op_type;

      if (op_type != ZDELETE) {
        jam();
        // check if this op has produced the scanned version
        Uint32 loopVersion = loopOpPtr.p->tupVersion;
        if (loopVersion == tupVersion) {
          jam();
          res = true;
        }
      }
    }
  }

  return res;
}

// ordered index build

//#define TIME_MEASUREMENT
#ifdef TIME_MEASUREMENT
  static Uint32 time_events;
  NDB_TICKS tot_time_passed;
  Uint32 number_events;
#endif
void
Dbtup::execBUILD_INDX_IMPL_REQ(Signal* signal)
{
  jamEntry();
#ifdef TIME_MEASUREMENT
  time_events= 0;
  tot_time_passed= 0;
  number_events= 1;
#endif
  const BuildIndxImplReq* const req =
    (const BuildIndxImplReq*)signal->getDataPtr();
  // get new operation
  BuildIndexPtr buildPtr;
  if (ERROR_INSERTED(4031) || ! c_buildIndexList.seize(buildPtr)) {
    jam();
    BuildIndexRec buildRec;
<<<<<<< HEAD
    buildRec.m_request = *req;
    buildRec.m_errorCode = BuildIndxImplRef::Busy;
=======
    memcpy(buildRec.m_request, signal->theData, sizeof(buildRec.m_request));
    buildRec.m_errorCode= BuildIndxRef::Busy;
    if (ERROR_INSERTED(4031))
    {
      CLEAR_ERROR_INSERT_VALUE;
      buildRec.m_errorCode = BuildIndxRef::Busy;
    }
>>>>>>> 94dfce8d
    buildIndexReply(signal, &buildRec);
    return;
  }
  buildPtr.p->m_request = *req;
  const BuildIndxImplReq* buildReq = &buildPtr.p->m_request;
  // check
  buildPtr.p->m_errorCode= BuildIndxImplRef::NoError;
  buildPtr.p->m_outstanding = 0;
  do {
    if (buildReq->tableId >= cnoOfTablerec) {
      jam();
      buildPtr.p->m_errorCode= BuildIndxImplRef::InvalidPrimaryTable;
      break;
    }
    TablerecPtr tablePtr;
    tablePtr.i= buildReq->tableId;
    ptrCheckGuard(tablePtr, cnoOfTablerec, tablerec);
    if (tablePtr.p->tableStatus != DEFINED) {
      jam();
      buildPtr.p->m_errorCode= BuildIndxImplRef::InvalidPrimaryTable;
      break;
    }
    // memory page format
    buildPtr.p->m_build_vs =
      (tablePtr.p->m_attributes[MM].m_no_of_varsize +
       tablePtr.p->m_attributes[MM].m_no_of_dynamic) > 0;
    if (DictTabInfo::isOrderedIndex(buildReq->indexType)) {
      jam();
      const DLList<TupTriggerData>& triggerList = 
	tablePtr.p->tuxCustomTriggers;

      TriggerPtr triggerPtr;
      triggerList.first(triggerPtr);
      while (triggerPtr.i != RNIL) {
	if (triggerPtr.p->indexId == buildReq->indexId) {
	  jam();
	  break;
	}
	triggerList.next(triggerPtr);
      }
      if (triggerPtr.i == RNIL) {
	jam();
	// trigger was not created
        ndbassert(false);
	buildPtr.p->m_errorCode = BuildIndxImplRef::InternalError;
	break;
      }
      buildPtr.p->m_indexId = buildReq->indexId;
      buildPtr.p->m_buildRef = DBTUX;
      AlterIndxImplReq* req = (AlterIndxImplReq*)signal->getDataPtrSend();
      req->indexId = buildReq->indexId;
      req->senderRef = 0;
      req->requestType = AlterIndxImplReq::AlterIndexBuilding;
      EXECUTE_DIRECT(DBTUX, GSN_ALTER_INDX_IMPL_REQ, signal, 
                     AlterIndxImplReq::SignalLength);
    } else if(buildReq->indexId == RNIL) {
      jam();
      // REBUILD of acc
      buildPtr.p->m_indexId = RNIL;
      buildPtr.p->m_buildRef = DBACC;
    } else {
      jam();
      buildPtr.p->m_errorCode = BuildIndxImplRef::InvalidIndexType;
      break;
    }

    // set to first tuple position
    const Uint32 firstTupleNo = 0;
    buildPtr.p->m_fragNo= 0;
    buildPtr.p->m_pageId= 0;
    buildPtr.p->m_tupleNo= firstTupleNo;
    // start build
<<<<<<< HEAD
    bool offline = refToMain(buildReq->senderRef) == DBLQH; // crude
=======
    bool offline = buildReq->getRequestFlag() & BuildIndxReq::RF_BUILD_OFFLINE;
>>>>>>> 94dfce8d
    if (offline && m_max_parallel_index_build > 1)
    {
      jam();
      buildIndexOffline(signal, buildPtr.i);
    }
    else
    {
      jam();
      buildIndex(signal, buildPtr.i);
    }
    return;
  } while (0);
  // check failed
  buildIndexReply(signal, buildPtr.p);
  c_buildIndexList.release(buildPtr);
}

void
Dbtup::buildIndex(Signal* signal, Uint32 buildPtrI)
{
  // get build record
  BuildIndexPtr buildPtr;
  buildPtr.i= buildPtrI;
  c_buildIndexList.getPtr(buildPtr);
  const BuildIndxImplReq* buildReq= &buildPtr.p->m_request;
  // get table
  TablerecPtr tablePtr;
  tablePtr.i= buildReq->tableId;
  ptrCheckGuard(tablePtr, cnoOfTablerec, tablerec);

  const Uint32 firstTupleNo = 0;
  const Uint32 tupheadsize = tablePtr.p->m_offsets[MM].m_fix_header_size;

#ifdef TIME_MEASUREMENT
  MicroSecondTimer start;
  MicroSecondTimer stop;
  NDB_TICKS time_passed;
#endif
  do {
    // get fragment
    FragrecordPtr fragPtr;
    if (buildPtr.p->m_fragNo == MAX_FRAG_PER_NODE) {
      jam();
      // build ready
      buildIndexReply(signal, buildPtr.p);
      c_buildIndexList.release(buildPtr);
      return;
    }
    ndbrequire(buildPtr.p->m_fragNo < MAX_FRAG_PER_NODE);
    fragPtr.i= tablePtr.p->fragrec[buildPtr.p->m_fragNo];
    if (fragPtr.i == RNIL) {
      jam();
      buildPtr.p->m_fragNo++;
      buildPtr.p->m_pageId= 0;
      buildPtr.p->m_tupleNo= firstTupleNo;
      break;
    }
    ptrCheckGuard(fragPtr, cnoOfFragrec, fragrecord);
    // get page
    PagePtr pagePtr;
    if (buildPtr.p->m_pageId >= fragPtr.p->m_max_page_no) {
      jam();
      buildPtr.p->m_fragNo++;
      buildPtr.p->m_pageId= 0;
      buildPtr.p->m_tupleNo= firstTupleNo;
      break;
    }
    Uint32 realPageId= getRealpidCheck(fragPtr.p, buildPtr.p->m_pageId);
    // skip empty page
    if (realPageId == RNIL) 
    {
      jam();
      goto next_tuple;
    }

    c_page_pool.getPtr(pagePtr, realPageId);

next_tuple:
    // get tuple
    Uint32 pageIndex = ~0;
    const Tuple_header* tuple_ptr = 0;
    pageIndex = buildPtr.p->m_tupleNo * tupheadsize;
    if (pageIndex + tupheadsize > Fix_page::DATA_WORDS) {
      jam();
      buildPtr.p->m_pageId++;
      buildPtr.p->m_tupleNo= firstTupleNo;
      break;
    }
    
    if (realPageId == RNIL)
    {
      jam();
      buildPtr.p->m_tupleNo++;
      break;
    }

    tuple_ptr = (Tuple_header*)&pagePtr.p->m_data[pageIndex];
    // skip over free tuple
    if (tuple_ptr->m_header_bits & Tuple_header::FREE) {
      jam();
      buildPtr.p->m_tupleNo++;
      break;
    }
    Uint32 tupVersion= tuple_ptr->get_tuple_version();
    OperationrecPtr pageOperPtr;
    pageOperPtr.i= tuple_ptr->m_operation_ptr_i;
#ifdef TIME_MEASUREMENT
    NdbTick_getMicroTimer(&start);
#endif
    // add to index
    TuxMaintReq* const req = (TuxMaintReq*)signal->getDataPtrSend();
    req->errorCode = RNIL;
    req->tableId = tablePtr.i;
    req->indexId = buildPtr.p->m_indexId;
    req->fragId = tablePtr.p->fragid[buildPtr.p->m_fragNo];
    req->pageId = realPageId;
    req->tupVersion = tupVersion;
    req->opInfo = TuxMaintReq::OpAdd;
    req->tupFragPtrI = fragPtr.i;
    req->fragPageId = buildPtr.p->m_pageId;
    req->pageIndex = pageIndex;

    if (pageOperPtr.i == RNIL)
    {
      EXECUTE_DIRECT(buildPtr.p->m_buildRef, GSN_TUX_MAINT_REQ,
		     signal, TuxMaintReq::SignalLength+2);
    }
    else
    {
      /*
      If there is an ongoing operation on the tuple then it is either a
      copy tuple or an original tuple with an ongoing transaction. In
      both cases realPageId and pageOffset refer to the original tuple.
      The tuple address stored in TUX will always be the original tuple
      but with the tuple version of the tuple we found.

      This is necessary to avoid having to update TUX at abort of
      update. If an update aborts then the copy tuple is copied to
      the original tuple. The build will however have found that
      tuple as a copy tuple. The original tuple is stable and is thus
      preferrable to store in TUX.
      */
      jam();

      /**
       * Since copy tuples now can't be found on real pages.
       *   we will here build all copies of the tuple
       *
       * Note only "real" tupVersion's should be added 
       *      i.e delete's shouldnt be added 
       *      (unless it's the first op, when "original" should be added)
       */

      /*
       * Start from first operation.  This is only to make things more
       * clear.  It is not required by ordered index implementation.
       */
      c_operation_pool.getPtr(pageOperPtr);
      while (pageOperPtr.p->prevActiveOp != RNIL)
      {
        jam();
        pageOperPtr.i = pageOperPtr.p->prevActiveOp;
        c_operation_pool.getPtr(pageOperPtr);
      }
      /*
       * Do not use req->errorCode as global control.
       */
      bool ok = true;
      /*
       * If first operation is an update, add previous version.
       * This version does not appear as the version of any operation.
       * At commit this version is removed by executeTuxCommitTriggers.
       * At abort it is preserved by executeTuxAbortTriggers.
       */
      if (pageOperPtr.p->op_struct.op_type == ZUPDATE)
      {
        jam();
        req->errorCode = RNIL;
        req->tupVersion = decr_tup_version(pageOperPtr.p->tupVersion);
        EXECUTE_DIRECT(buildPtr.p->m_buildRef, GSN_TUX_MAINT_REQ,
                       signal, TuxMaintReq::SignalLength+2);
        ok = (req->errorCode == 0);
      }
      /*
       * Add versions from all operations.
       *
       * Each operation has a tuple version.  For insert and update it
       * is the newly created version.  For delete it is the version
       * deleted.  The existence of operation tuple version implies that
       * a corresponding tuple version exists for TUX to read.
       *
       * We could be in the middle of a commit.  The process here makes
       * no assumptions about operation commit order.  (It should be
       * first to last but this is not the place to assert it).
       *
       * Duplicate versions are possible e.g. a delete in the middle
       * may have same version as the previous operation.  TUX ignores
       * duplicate version errors during index build.
       */
      while (pageOperPtr.i != RNIL && ok)
      {
        jam();
        c_operation_pool.getPtr(pageOperPtr);
        req->errorCode = RNIL;
        req->tupVersion = pageOperPtr.p->tupVersion;
        EXECUTE_DIRECT(buildPtr.p->m_buildRef, GSN_TUX_MAINT_REQ,
                       signal, TuxMaintReq::SignalLength+2);
        pageOperPtr.i = pageOperPtr.p->nextActiveOp;
        ok = (req->errorCode == 0);
      }
    } 
    
    jamEntry();
    if (req->errorCode != 0) {
      switch (req->errorCode) {
      case TuxMaintReq::NoMemError:
        jam();
        buildPtr.p->m_errorCode= BuildIndxImplRef::AllocationFailure;
        break;
      default:
        ndbrequire(false);
        break;
      }
      buildIndexReply(signal, buildPtr.p);
      c_buildIndexList.release(buildPtr);
      return;
    }
#ifdef TIME_MEASUREMENT
    NdbTick_getMicroTimer(&stop);
    time_passed= NdbTick_getMicrosPassed(start, stop);
    if (time_passed < 1000) {
      time_events++;
      tot_time_passed += time_passed;
      if (time_events == number_events) {
        NDB_TICKS mean_time_passed= tot_time_passed /
                                     (NDB_TICKS)number_events;
        ndbout << "Number of events= " << number_events;
        ndbout << " Mean time passed= " << mean_time_passed << endl;
        number_events <<= 1;
        tot_time_passed= (NDB_TICKS)0;
        time_events= 0;
      }
    }
#endif
    // next tuple
    buildPtr.p->m_tupleNo++;
    break;
  } while (0);
  signal->theData[0]= ZBUILD_INDEX;
  signal->theData[1]= buildPtr.i;
  sendSignal(reference(), GSN_CONTINUEB, signal, 2, JBB);
}

Uint32 Dbtux_mt_buildIndexFragment_wrapper_C(void*);

void
Dbtup::buildIndexOffline(Signal* signal, Uint32 buildPtrI)
{
  jam();
  /**
   * We need to make table read-only...as mtoib does not work otherwise
   */
  BuildIndexPtr buildPtr;
  buildPtr.i= buildPtrI;
  c_buildIndexList.getPtr(buildPtr);
  const BuildIndxReq* buildReq= (const BuildIndxReq*)buildPtr.p->m_request;

  AlterTabReq* req = (AlterTabReq*)signal->getDataPtrSend();
  bzero(req, sizeof(req));
  req->senderRef = reference();
  req->senderData = buildPtrI;
  req->tableId = buildReq->getTableId();
  req->requestType = AlterTabReq::AlterTableReadOnly;
  sendSignal(DBLQH_REF, GSN_ALTER_TAB_REQ, signal,
             AlterTabReq::SignalLength, JBB);
}

void
Dbtup::execALTER_TAB_CONF(Signal* signal)
{
  jamEntry();
  AlterTabConf* conf = (AlterTabConf*)signal->getDataPtr();

  if (conf->requestType == AlterTabReq::AlterTableReadOnly)
  {
    jam();
    buildIndexOffline_table_readonly(signal, conf->senderData);
    return;
  }
  else
  {
    jam();
    ndbrequire(conf->requestType == AlterTabReq::AlterTableReadWrite);
    BuildIndexPtr buildPtr;
    buildPtr.i = conf->senderData;
    c_buildIndexList.getPtr(buildPtr);
    buildIndexReply(signal, buildPtr.p);
    c_buildIndexList.release(buildPtr);
    return;
  }
}

void
Dbtup::buildIndexOffline_table_readonly(Signal* signal, Uint32 buildPtrI)
{
  // get build record
  BuildIndexPtr buildPtr;
  buildPtr.i= buildPtrI;
  c_buildIndexList.getPtr(buildPtr);
  const BuildIndxImplReq* buildReq = 
    (const BuildIndxImplReq*)&buildPtr.p->m_request;
  // get table
  TablerecPtr tablePtr;
  tablePtr.i= buildReq->tableId;
  ptrCheckGuard(tablePtr, cnoOfTablerec, tablerec);

  for (;buildPtr.p->m_fragNo < MAX_FRAG_PER_NODE;
       buildPtr.p->m_fragNo++)
  {
    jam();
    FragrecordPtr fragPtr;
    fragPtr.i = tablePtr.p->fragrec[buildPtr.p->m_fragNo];
    if (fragPtr.i == RNIL)
    {
      jam();
      continue;
    }
    ptrCheckGuard(fragPtr, cnoOfFragrec, fragrecord);
    mt_BuildIndxReq req;
    bzero(&req, sizeof(req));
    req.senderRef = reference();
    req.senderData = buildPtr.i;
    req.tableId = buildReq->tableId;
    req.indexId = buildPtr.p->m_indexId;
    req.fragId = tablePtr.p->fragid[buildPtr.p->m_fragNo];

    SimulatedBlock * tux = globalData.getBlock(DBTUX);
    if (instance() != 0)
    {
      tux = tux->getInstance(instance());
      ndbrequire(tux != 0);
    }
    req.tux_ptr = tux;
    req.tup_ptr = this;
    req.func_ptr = Dbtux_mt_buildIndexFragment_wrapper_C;
    req.buffer_size = 16*32768; // thread-local-buffer

    Uint32 * req_ptr = signal->getDataPtrSend();
    memcpy(req_ptr, &req, sizeof(req));

    sendSignal(NDBFS_REF, GSN_BUILD_INDX_IMPL_REQ, signal,
               (sizeof(req) + 15) / 4, JBB);

    buildPtr.p->m_outstanding++;
    if (buildPtr.p->m_outstanding >= m_max_parallel_index_build)
    {
      jam();
      return;
    }
  }

  if (buildPtr.p->m_outstanding == 0)
  {
    jam();
    AlterTabReq* req = (AlterTabReq*)signal->getDataPtrSend();
    bzero(req, sizeof(req));
    req->senderRef = reference();
    req->senderData = buildPtrI;
    req->tableId = buildReq->getTableId();
    req->requestType = AlterTabReq::AlterTableReadWrite;
    sendSignal(DBLQH_REF, GSN_ALTER_TAB_REQ, signal,
               AlterTabReq::SignalLength, JBB);
    return;
  }
  else
  {
    jam();
    // wait for replies
    return;
  }
}

int
Dbtup::mt_scan_init(Uint32 tableId, Uint32 fragId,
                    Local_key* pos, Uint32 * fragPtrI)
{
  TablerecPtr tablePtr;
  tablePtr.i = tableId;
  ptrCheckGuard(tablePtr, cnoOfTablerec, tablerec);

  FragrecordPtr fragPtr;
  fragPtr.i = RNIL;
  for (Uint32 i = 0; i<MAX_FRAG_PER_NODE; i++)
  {
    if (tablePtr.p->fragid[i] == fragId)
    {
      fragPtr.i = tablePtr.p->fragrec[i];
      break;
    }
  }

  if (fragPtr.i == RNIL)
    return -1;

  ptrCheckGuard(fragPtr, cnoOfFragrec, fragrecord);

  Uint32 fragPageId = 0;
  while (fragPageId < fragPtr.p->m_max_page_no)
  {
    Uint32 realPageId= getRealpidCheck(fragPtr.p, fragPageId);
    if (realPageId != RNIL)
    {
      * fragPtrI = fragPtr.i;
      pos->m_page_no = realPageId;
      pos->m_page_idx = 0;
      pos->m_file_no = 0;
      return 0;
    }
    fragPageId++;
  }

  return 1;
}

int
Dbtup::mt_scan_next(Uint32 tableId, Uint32 fragPtrI,
                    Local_key* pos, bool moveNext)
{
  TablerecPtr tablePtr;
  tablePtr.i = tableId;
  ptrCheckGuard(tablePtr, cnoOfTablerec, tablerec);

  FragrecordPtr fragPtr;
  fragPtr.i = fragPtrI;
  ptrCheckGuard(fragPtr, cnoOfFragrec, fragrecord);

  Uint32 tupheadsize = tablePtr.p->m_offsets[MM].m_fix_header_size;
  if (moveNext)
  {
    pos->m_page_idx += tupheadsize;
  }

  PagePtr pagePtr;
  c_page_pool.getPtr(pagePtr, pos->m_page_no);

  while (1)
  {
    Tuple_header* tuple_ptr;
    while (pos->m_page_idx + tupheadsize <= Fix_page::DATA_WORDS)
    {
      tuple_ptr = (Tuple_header*)(pagePtr.p->m_data + pos->m_page_idx);
      // skip over free tuple
      if (tuple_ptr->m_header_bits & Tuple_header::FREE)
      {
        pos->m_page_idx += tupheadsize;
        continue;
      }
      pos->m_file_no = tuple_ptr->get_tuple_version();
      return 0; // Found
    }

    // End of page...move to next
    Uint32 fragPageId = pagePtr.p->frag_page_id + 1;
    while (fragPageId < fragPtr.p->m_max_page_no)
    {
      Uint32 realPageId = getRealpidCheck(fragPtr.p, fragPageId);
      if (realPageId != RNIL)
      {
        pos->m_page_no = realPageId;
        break;
      }
      fragPageId++;
    }

    if (fragPageId == fragPtr.p->m_max_page_no)
      break;

    pos->m_page_idx = 0;
    c_page_pool.getPtr(pagePtr, pos->m_page_no);
  }

  return 1;
}

void
Dbtup::execBUILD_INDX_IMPL_REF(Signal* signal)
{
  jamEntry();
  BuildIndxImplRef* ref = (BuildIndxImplRef*)signal->getDataPtrSend();
  Uint32 ptr = ref->senderData;
  Uint32 err = ref->errorCode;

  BuildIndexPtr buildPtr;
  c_buildIndexList.getPtr(buildPtr, ptr);
  ndbrequire(buildPtr.p->m_outstanding);
  buildPtr.p->m_outstanding--;

  buildPtr.p->m_errorCode = (BuildIndxImplRef::ErrorCode)err;
  buildPtr.p->m_fragNo = MAX_FRAG_PER_NODE; // No point in starting any more
  buildIndexOffline_table_readonly(signal, ptr);
}

void
Dbtup::execBUILD_INDX_IMPL_CONF(Signal* signal)
{
  jamEntry();
  BuildIndxImplConf* conf = (BuildIndxImplConf*)signal->getDataPtrSend();
  Uint32 ptr = conf->senderData;

  BuildIndexPtr buildPtr;
  c_buildIndexList.getPtr(buildPtr, ptr);
  ndbrequire(buildPtr.p->m_outstanding);
  buildPtr.p->m_outstanding--;
  buildPtr.p->m_fragNo++;

  buildIndexOffline_table_readonly(signal, ptr);
}

void
Dbtup::buildIndexReply(Signal* signal, const BuildIndexRec* buildPtrP)
{
  const BuildIndxImplReq* buildReq = &buildPtrP->m_request;

  AlterIndxImplReq* req = (AlterIndxImplReq*)signal->getDataPtrSend();
  req->indexId = buildReq->indexId;
  req->senderRef = 0; //
  if (buildPtrP->m_errorCode == BuildIndxImplRef::NoError)
  {
    jam();
    req->requestType = AlterIndxImplReq::AlterIndexOnline;
  }
  else
  {
    jam();
    req->requestType = AlterIndxImplReq::AlterIndexOffline;
  }
  EXECUTE_DIRECT(DBTUX, GSN_ALTER_INDX_IMPL_REQ, signal, 
                 AlterIndxImplReq::SignalLength);

  if (buildPtrP->m_errorCode == BuildIndxImplRef::NoError) {
    jam();
    BuildIndxImplConf* conf =
      (BuildIndxImplConf*)signal->getDataPtrSend();
    conf->senderRef = reference();
    conf->senderData = buildReq->senderData;

    sendSignal(buildReq->senderRef, GSN_BUILD_INDX_IMPL_CONF,
               signal, BuildIndxImplConf::SignalLength, JBB);
  } else {
    jam();
    BuildIndxImplRef* ref =
      (BuildIndxImplRef*)signal->getDataPtrSend();
    ref->senderRef = reference();
    ref->senderData = buildReq->senderData;
    ref->errorCode = buildPtrP->m_errorCode;

    sendSignal(buildReq->senderRef, GSN_BUILD_INDX_IMPL_REF,
               signal, BuildIndxImplRef::SignalLength, JBB);
  }
}<|MERGE_RESOLUTION|>--- conflicted
+++ resolved
@@ -428,18 +428,12 @@
   if (ERROR_INSERTED(4031) || ! c_buildIndexList.seize(buildPtr)) {
     jam();
     BuildIndexRec buildRec;
-<<<<<<< HEAD
     buildRec.m_request = *req;
     buildRec.m_errorCode = BuildIndxImplRef::Busy;
-=======
-    memcpy(buildRec.m_request, signal->theData, sizeof(buildRec.m_request));
-    buildRec.m_errorCode= BuildIndxRef::Busy;
     if (ERROR_INSERTED(4031))
     {
       CLEAR_ERROR_INSERT_VALUE;
-      buildRec.m_errorCode = BuildIndxRef::Busy;
-    }
->>>>>>> 94dfce8d
+    }
     buildIndexReply(signal, &buildRec);
     return;
   }
@@ -512,11 +506,8 @@
     buildPtr.p->m_pageId= 0;
     buildPtr.p->m_tupleNo= firstTupleNo;
     // start build
-<<<<<<< HEAD
-    bool offline = refToMain(buildReq->senderRef) == DBLQH; // crude
-=======
-    bool offline = buildReq->getRequestFlag() & BuildIndxReq::RF_BUILD_OFFLINE;
->>>>>>> 94dfce8d
+
+    bool offline = !!(buildReq->requestType&BuildIndxImplReq::RF_BUILD_OFFLINE);
     if (offline && m_max_parallel_index_build > 1)
     {
       jam();
@@ -782,15 +773,16 @@
   BuildIndexPtr buildPtr;
   buildPtr.i= buildPtrI;
   c_buildIndexList.getPtr(buildPtr);
-  const BuildIndxReq* buildReq= (const BuildIndxReq*)buildPtr.p->m_request;
+  const BuildIndxImplReq* buildReq = 
+    (const BuildIndxImplReq*)&buildPtr.p->m_request;
 
   AlterTabReq* req = (AlterTabReq*)signal->getDataPtrSend();
   bzero(req, sizeof(req));
   req->senderRef = reference();
   req->senderData = buildPtrI;
-  req->tableId = buildReq->getTableId();
+  req->tableId = buildReq->tableId;
   req->requestType = AlterTabReq::AlterTableReadOnly;
-  sendSignal(DBLQH_REF, GSN_ALTER_TAB_REQ, signal,
+  sendSignal(calcInstanceBlockRef(DBLQH), GSN_ALTER_TAB_REQ, signal,
              AlterTabReq::SignalLength, JBB);
 }
 
@@ -800,7 +792,12 @@
   jamEntry();
   AlterTabConf* conf = (AlterTabConf*)signal->getDataPtr();
 
-  if (conf->requestType == AlterTabReq::AlterTableReadOnly)
+  BuildIndexPtr buildPtr;
+  buildPtr.i = conf->senderData;
+  c_buildIndexList.getPtr(buildPtr);
+
+
+  if (buildPtr.p->m_fragNo == 0)
   {
     jam();
     buildIndexOffline_table_readonly(signal, conf->senderData);
@@ -809,10 +806,7 @@
   else
   {
     jam();
-    ndbrequire(conf->requestType == AlterTabReq::AlterTableReadWrite);
-    BuildIndexPtr buildPtr;
-    buildPtr.i = conf->senderData;
-    c_buildIndexList.getPtr(buildPtr);
+    ndbrequire(buildPtr.p->m_fragNo >= MAX_FRAG_PER_NODE);
     buildIndexReply(signal, buildPtr.p);
     c_buildIndexList.release(buildPtr);
     return;
@@ -885,9 +879,9 @@
     bzero(req, sizeof(req));
     req->senderRef = reference();
     req->senderData = buildPtrI;
-    req->tableId = buildReq->getTableId();
+    req->tableId = buildReq->tableId;
     req->requestType = AlterTabReq::AlterTableReadWrite;
-    sendSignal(DBLQH_REF, GSN_ALTER_TAB_REQ, signal,
+    sendSignal(calcInstanceBlockRef(DBLQH), GSN_ALTER_TAB_REQ, signal,
                AlterTabReq::SignalLength, JBB);
     return;
   }
