--- conflicted
+++ resolved
@@ -448,7 +448,6 @@
     case NdbDictionary::Column::Longvarchar:
     {
       out << fields_optionally_enclosed_by;
-<<<<<<< HEAD
       unsigned len = uint2korr(r.aRef());
       ndbrecattr_print_string(out,f,"Longvarchar", false, r.aRef()+2,len);
       j = length;
@@ -462,21 +461,6 @@
       unsigned len = uint2korr(r.aRef());
       ndbrecattr_print_string(out,f,"Longvarbinary", true, r.aRef()+2,len);
       j = length;
-=======
-      unsigned len = uint2korr(r.aRef());
-      ndbrecattr_print_string(out,f,"Longvarchar", false, r.aRef()+2,len);
-      j = length;
-      out << fields_optionally_enclosed_by;
-    }
-    break;
-    case NdbDictionary::Column::Longvarbinary:
-    {
-      if (!f.hex_format)
-        out << fields_optionally_enclosed_by;
-      unsigned len = uint2korr(r.aRef());
-      ndbrecattr_print_string(out,f,"Longvarbinary", true, r.aRef()+2,len);
-      j = length;
->>>>>>> 71ca3b6f
       if (!f.hex_format)
         out << fields_optionally_enclosed_by;
     }
