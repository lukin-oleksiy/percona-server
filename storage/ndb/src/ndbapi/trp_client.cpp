--- conflicted
+++ resolved
@@ -34,34 +34,16 @@
    * require that trp_client user
    *  doesnt destroy object when holding any locks
    */
-<<<<<<< HEAD
   m_poll.assert_destroy();
 
-  close();
-  NdbCondition_Destroy(m_poll.m_condition);
-  NdbMutex_Destroy(m_mutex);
-
-  assert(m_send_nodes_cnt == 0);
-  delete [] m_send_buffers;
-=======
-  if (m_poll.m_locked != 0||
-      m_poll.m_poll_owner == true||
-      m_poll.m_next != 0 ||
-      m_poll.m_prev != 0 ||
-      m_poll.m_condition == NULL)
-  {
-    ndbout << "ERR: ~trp_client: Deleting trp_clnt in use: locked "
-	   << m_poll.m_locked
-	   << " poll_owner " << m_poll.m_poll_owner
-	   << " next " << m_poll.m_next
-	   << " prev " << m_poll.m_prev
-	   << " condition " << m_poll.m_condition << endl;
-    require(false);
-  }
   close();
   NdbCondition_Destroy(m_poll.m_condition);
   m_poll.m_condition = NULL;
->>>>>>> 3aab14eb
+  NdbMutex_Destroy(m_mutex);
+  m_mutex = NULL;
+
+  assert(m_send_nodes_cnt == 0);
+  delete [] m_send_buffers;
 }
 
 Uint32
