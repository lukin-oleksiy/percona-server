/* Copyright (C) 2003 MySQL AB

   This program is free software; you can redistribute it and/or modify
   it under the terms of the GNU General Public License as published by
   the Free Software Foundation; version 2 of the License.

   This program is distributed in the hope that it will be useful,
   but WITHOUT ANY WARRANTY; without even the implied warranty of
   MERCHANTABILITY or FITNESS FOR A PARTICULAR PURPOSE.  See the
   GNU General Public License for more details.

   You should have received a copy of the GNU General Public License
   along with this program; if not, write to the Free Software
   Foundation, Inc., 59 Temple Place, Suite 330, Boston, MA  02111-1307  USA */

#include <ndb_global.h>
#include <NdbOut.hpp>
#include <NdbTransaction.hpp>
#include <NdbOperation.hpp>
#include <NdbScanOperation.hpp>
#include <NdbIndexScanOperation.hpp>
#include <NdbIndexOperation.hpp>
#include <NdbDictionaryImpl.hpp>
#include "NdbApiSignal.hpp"
#include "TransporterFacade.hpp"
#include "API.hpp"
#include "NdbBlob.hpp"

#include <AttributeHeader.hpp>
#include <signaldata/TcKeyConf.hpp>
#include <signaldata/TcIndx.hpp>
#include <signaldata/TcCommit.hpp>
#include <signaldata/TcKeyFailConf.hpp>
#include <signaldata/TcHbRep.hpp>
#include <signaldata/TcRollbackRep.hpp>

/*****************************************************************************
NdbTransaction( Ndb* aNdb );

Return Value:  None
Parameters:    aNdb: Pointers to the Ndb object 
Remark:        Creates a connection object. 
*****************************************************************************/
NdbTransaction::NdbTransaction( Ndb* aNdb ) :
  theSendStatus(NotInit),
  theCallbackFunction(NULL),
  theCallbackObject(NULL),
  theTransArrayIndex(0),
  theStartTransTime(0),
  theErrorLine(0),
  theErrorOperation(NULL),
  theNdb(aNdb),
  theNext(NULL),
  theFirstOpInList(NULL),
  theLastOpInList(NULL),
  theFirstExecOpInList(NULL),
  theLastExecOpInList(NULL),
  theCompletedFirstOp(NULL),
  theCompletedLastOp(NULL),
  theNoOfOpSent(0),
  theNoOfOpCompleted(0),
  theMyRef(0),
  theTCConPtr(0),
  theTransactionId(0),
  theGlobalCheckpointId(0),
  p_latest_trans_gci(0),
  theStatus(NotConnected),
  theCompletionStatus(NotCompleted), 
  theCommitStatus(NotStarted),
  theMagicNumber(0xFE11DC),
  theTransactionIsStarted(false),
  theDBnode(0),
  theReleaseOnClose(false),
  // Scan operations
  m_waitForReply(true),
  m_theFirstScanOperation(NULL),
  m_theLastScanOperation(NULL),
  m_firstExecutedScanOp(NULL),
  // Scan operations
  theScanningOp(NULL),
  theBuddyConPtr(0xFFFFFFFF),
  theBlobFlag(false),
  thePendingBlobOps(0)
{
  theListState = NotInList;
  theError.code = 0;
  //theId = NdbObjectIdMap::InvalidId;
  theId = theNdb->theImpl->theNdbObjectIdMap.map(this);

#define CHECK_SZ(mask, sz) assert((sizeof(mask)/sizeof(mask[0])) == sz)

  CHECK_SZ(m_db_nodes, NdbNodeBitmask::Size);
  CHECK_SZ(m_failed_db_nodes, NdbNodeBitmask::Size);
}//NdbTransaction::NdbTransaction()

/*****************************************************************************
~NdbTransaction();

Remark:        Deletes the connection object. 
*****************************************************************************/
NdbTransaction::~NdbTransaction()
{
  DBUG_ENTER("NdbTransaction::~NdbTransaction");
  theNdb->theImpl->theNdbObjectIdMap.unmap(theId, this);
  DBUG_VOID_RETURN;
}//NdbTransaction::~NdbTransaction()

/*****************************************************************************
void init();

Remark:         Initialise connection object for new transaction. 
*****************************************************************************/
int
NdbTransaction::init()
{
  theListState            = NotInList;
  theInUseState           = true;
  theTransactionIsStarted = false;
  theNext		  = NULL;

  theFirstOpInList	  = NULL;
  theLastOpInList	  = NULL;

  theScanningOp            = NULL;

  theFirstExecOpInList	  = NULL;
  theLastExecOpInList	  = NULL;

  theCompletedFirstOp	  = NULL;
  theCompletedLastOp	  = NULL;

  theGlobalCheckpointId   = 0;
  p_latest_trans_gci      =
    theNdb->theImpl->m_ndb_cluster_connection.get_latest_trans_gci();
  theCommitStatus         = Started;
  theCompletionStatus     = NotCompleted;

  theError.code		  = 0;
  theErrorLine		  = 0;
  theErrorOperation	  = NULL;

  theReleaseOnClose       = false;
  theSimpleState          = true;
  theSendStatus           = InitState;
  theMagicNumber          = 0x37412619;
  // Scan operations
  m_waitForReply            = true;
  m_theFirstScanOperation = NULL;
  m_theLastScanOperation  = NULL;
  m_firstExecutedScanOp   = 0;
  theBuddyConPtr            = 0xFFFFFFFF;
  //
  theBlobFlag = false;
  thePendingBlobOps = 0;
  if (theId == NdbObjectIdMap::InvalidId)
  {
    theId = theNdb->theImpl->theNdbObjectIdMap.map(this);
    if (theId == NdbObjectIdMap::InvalidId)
    {
      theError.code = 4000;
      return -1;
    }
  }
  return 0;

}//NdbTransaction::init()

/*****************************************************************************
setOperationErrorCode(int error);

Remark:        Sets an error code on the connection object from an 
               operation object. 
*****************************************************************************/
void
NdbTransaction::setOperationErrorCode(int error)
{
  DBUG_ENTER("NdbTransaction::setOperationErrorCode");
  setErrorCode(error);
  DBUG_VOID_RETURN;
}

/*****************************************************************************
setOperationErrorCodeAbort(int error);

Remark:        Sets an error code on the connection object from an 
               operation object. 
*****************************************************************************/
void
NdbTransaction::setOperationErrorCodeAbort(int error, int abortOption)
{
  DBUG_ENTER("NdbTransaction::setOperationErrorCodeAbort");
  if (theTransactionIsStarted == false) {
    theCommitStatus = Aborted;
  } else if ((theCommitStatus != Committed) &&
             (theCommitStatus != Aborted)) {
    theCommitStatus = NeedAbort;
  }//if
  setErrorCode(error);
  DBUG_VOID_RETURN;
}

/*****************************************************************************
setErrorCode(int anErrorCode);

Remark:        Sets an error indication on the connection object. 
*****************************************************************************/
void
NdbTransaction::setErrorCode(int error)
{
  DBUG_ENTER("NdbTransaction::setErrorCode");
  DBUG_PRINT("enter", ("error: %d, theError.code: %d", error, theError.code));

  if (theError.code == 0)
    theError.code = error;

  DBUG_VOID_RETURN;
}//NdbTransaction::setErrorCode()

int
NdbTransaction::restart(){
  DBUG_ENTER("NdbTransaction::restart");
  if(theCompletionStatus == CompletedSuccess){
    releaseCompletedOperations();
    Uint64 tTransid = theNdb->theFirstTransId;
    theTransactionId = tTransid;
    if ((tTransid & 0xFFFFFFFF) == 0xFFFFFFFF) {
      theNdb->theFirstTransId = (tTransid >> 32) << 32;
    } else {
      theNdb->theFirstTransId = tTransid + 1;
    }
    theCommitStatus = Started;
    theCompletionStatus = NotCompleted;
    theTransactionIsStarted = false;
    DBUG_RETURN(0);
  }
  DBUG_PRINT("error",("theCompletionStatus != CompletedSuccess"));
  DBUG_RETURN(-1);
}

/*****************************************************************************
void handleExecuteCompletion(void);

Remark:        Handle time-out on a transaction object. 
*****************************************************************************/
void
NdbTransaction::handleExecuteCompletion()
{
  /***************************************************************************
   *	  Move the NdbOperation objects from the list of executing 
   *      operations to list of completed
   **************************************************************************/
  NdbOperation* tFirstExecOp = theFirstExecOpInList;
  NdbOperation* tLastExecOp = theLastExecOpInList;
  if (tLastExecOp != NULL) {
    tLastExecOp->next(theCompletedFirstOp);
    theCompletedFirstOp = tFirstExecOp;
    if (theCompletedLastOp == NULL)
      theCompletedLastOp = tLastExecOp;
    theFirstExecOpInList = NULL;
    theLastExecOpInList = NULL;
  }//if
  theSendStatus = InitState;
  return;
}//NdbTransaction::handleExecuteCompletion()

/*****************************************************************************
int execute(ExecType aTypeOfExec, CommitType aTypeOfCommit, int forceSend);

Return Value:  Return 0 : execute was successful.
               Return -1: In all other case.  
Parameters :   aTypeOfExec: Type of execute.
Remark:        Initialise connection object for new transaction. 
*****************************************************************************/
int 
NdbTransaction::execute(ExecType aTypeOfExec, 
			NdbOperation::AbortOption abortOption,
			int forceSend)
{
  NdbError savedError= theError;
  DBUG_ENTER("NdbTransaction::execute");
  DBUG_PRINT("enter", ("aTypeOfExec: %d, abortOption: %d", 
		       aTypeOfExec, abortOption));

  if (! theBlobFlag)
    DBUG_RETURN(executeNoBlobs(aTypeOfExec, abortOption, forceSend));

  /*
   * execute prepared ops in batches, as requested by blobs
   * - blob error does not terminate execution
   * - blob error sets error on operation
   * - if error on operation skip blob calls
   *
   * In the call to preExecute(), each operation involving blobs can 
   * add (and execute) extra operations before (reads) and after 
   * (writes) the operation on the main row.
   * In the call to postExecute(), each blob can add extra read and
   * write operations to be executed immediately
   * It is assumed that all operations added in preExecute() are
   * defined 'before' operations added in postExecute().
   * To facilitate this, the transaction's list of operations is 
   * pre-emptively split when a Blob operation is encountered.
   * preExecute can add operations before and after the operation being
   * processed, and if no batch execute is required, the list is rejoined.
   * If batch execute is required, then execute() is performed, and then
   * the postExecute() actions (which can add operations) are called before
   * the list is rejoined.  See NdbBlob::preExecute() and 
   * NdbBlob::postExecute() for more info.
   */

  ExecType tExecType;
  NdbOperation* tPrepOp;
  NdbOperation* tCompletedFirstOp = NULL;
  NdbOperation* tCompletedLastOp = NULL;

  int ret = 0;
  do {
    NdbOperation* firstSavedOp= NULL;
    NdbOperation* lastSavedOp= NULL;

    tExecType = aTypeOfExec;
    tPrepOp = theFirstOpInList;
    while (tPrepOp != NULL) {
      if (tPrepOp->theError.code == 0) {
        bool batch = false;
        NdbBlob* tBlob = tPrepOp->theBlobList;
        if (tBlob !=NULL) {
          /* We split the operation list just after this
           * operation, in case it adds extra ops
           */
          firstSavedOp = tPrepOp->next(); // Could be NULL
          lastSavedOp = theLastOpInList;
          DBUG_PRINT("info", ("Splitting ops list between %p and %p",
                              firstSavedOp, lastSavedOp));
          tPrepOp->next(NULL);
          theLastOpInList= tPrepOp;
        }
        while (tBlob != NULL) {
          if (tBlob->preExecute(tExecType, batch) == -1)
	  {
            ret = -1;
	    if(savedError.code==0)
	      savedError= theError;
	  }
          tBlob = tBlob->theNext;
        }
        if (batch) {
          // blob asked to execute all up to lastOpInBatch now
          tExecType = NoCommit;
          break;
        }
        else {
          /* No batching yet - rejoin the current and
           * saved operation lists
           */
          DBUG_PRINT("info", ("Rejoining ops list after preExecute between %p and %p",
                              theLastOpInList,
                              firstSavedOp));
          if (firstSavedOp != NULL && lastSavedOp != NULL) {
            if (theFirstOpInList == NULL)
              theFirstOpInList = firstSavedOp;
            else
              theLastOpInList->next(firstSavedOp);
            theLastOpInList = lastSavedOp;
          }
          firstSavedOp= lastSavedOp= NULL;
        }
      }
      tPrepOp = tPrepOp->next();
    }

    if (tExecType == Commit) {
      NdbOperation* tOp = theCompletedFirstOp;
      while (tOp != NULL) {
        if (tOp->theError.code == 0) {
          NdbBlob* tBlob = tOp->theBlobList;
          while (tBlob != NULL) {
            if (tBlob->preCommit() == -1)
	    {
	      ret = -1;
	      if(savedError.code==0)
		savedError= theError;
	    }
            tBlob = tBlob->theNext;
          }
        }
        tOp = tOp->next();
      }
    }

    // completed ops are in unspecified order
    if (theCompletedFirstOp != NULL) {
      if (tCompletedFirstOp == NULL) {
        tCompletedFirstOp = theCompletedFirstOp;
        tCompletedLastOp = theCompletedLastOp;
      } else {
        tCompletedLastOp->next(theCompletedFirstOp);
        tCompletedLastOp = theCompletedLastOp;
      }
      theCompletedFirstOp = NULL;
      theCompletedLastOp = NULL;
    }

    if (executeNoBlobs(tExecType, 
		       NdbOperation::DefaultAbortOption,
		       forceSend) == -1)
    {
      if(savedError.code==0)
	savedError= theError;
<<<<<<< HEAD
=======
      /**
       * We abort the execute here. But we still need to put the split-off
       * operation list back into the transaction object, or we will get a
       * memory leak.
       */
      if (tPrepOp != NULL && tRestOp != NULL) {
        if (theFirstOpInList == NULL)
          theFirstOpInList = tRestOp;
        else
          theLastOpInList->next(tRestOp);
        theLastOpInList = tLastOp;
      }
      if (tCompletedFirstOp != NULL) {
        tCompletedLastOp->next(theCompletedFirstOp);
        theCompletedFirstOp = tCompletedFirstOp;
        if (theCompletedLastOp == NULL)
          theCompletedLastOp = tCompletedLastOp;
      }
      
>>>>>>> 2d856405
      DBUG_RETURN(-1);
    }


#ifdef ndb_api_crash_on_complex_blob_abort
    assert(theFirstOpInList == NULL && theLastOpInList == NULL);
#else
    theFirstOpInList = theLastOpInList = NULL;
#endif

    {
      NdbOperation* tOp = theCompletedFirstOp;
      while (tOp != NULL) {
        if (tOp->theError.code == 0) {
          NdbBlob* tBlob = tOp->theBlobList;
          while (tBlob != NULL) {
            // may add new operations if batch
            if (tBlob->postExecute(tExecType) == -1)
	    {
              ret = -1;
	      if(savedError.code==0)
		savedError= theError;
	    }
            tBlob = tBlob->theNext;
          }
        }
        tOp = tOp->next();
      }
    }

    // Restore any saved prepared ops if we batched
    if (firstSavedOp != NULL && lastSavedOp != NULL) {
      DBUG_PRINT("info", ("Rejoining ops list after postExecute between %p and %p",
                          theLastOpInList,
                          firstSavedOp));
      if (theFirstOpInList == NULL)
        theFirstOpInList = firstSavedOp;
      else
        theLastOpInList->next(firstSavedOp);
      theLastOpInList = lastSavedOp;
    }
    assert(theFirstOpInList == NULL || tExecType == NoCommit);
  } while (theFirstOpInList != NULL || tExecType != aTypeOfExec);

  if (tCompletedFirstOp != NULL) {
    tCompletedLastOp->next(theCompletedFirstOp);
    theCompletedFirstOp = tCompletedFirstOp;
    if (theCompletedLastOp == NULL)
      theCompletedLastOp = tCompletedLastOp;
  }
#if ndb_api_count_completed_ops_after_blob_execute
  { NdbOperation* tOp; unsigned n = 0;
    for (tOp = theCompletedFirstOp; tOp != NULL; tOp = tOp->next()) n++;
    ndbout << "completed ops: " << n << endl;
  }
#endif

  if(savedError.code!=0 && theError.code==4350) // Trans already aborted
      theError= savedError;

  DBUG_RETURN(ret);
}

int 
NdbTransaction::executeNoBlobs(NdbTransaction::ExecType aTypeOfExec, 
			       NdbOperation::AbortOption abortOption,
			       int forceSend)
{
  DBUG_ENTER("NdbTransaction::executeNoBlobs");
  DBUG_PRINT("enter", ("aTypeOfExec: %d, abortOption: %d", 
		       aTypeOfExec, abortOption));

//------------------------------------------------------------------------
// We will start by preparing all operations in the transaction defined
// since last execute or since beginning. If this works ok we will continue
// by calling the poll with wait method. This method will return when
// the NDB kernel has completed its task or when 10 seconds have passed.
// The NdbTransactionCallBack-method will receive the return code of the
// transaction. The normal methods of reading error codes still apply.
//------------------------------------------------------------------------
  Ndb* tNdb = theNdb;

  Uint32 timeout = theNdb->theImpl->m_transporter_facade->m_waitfor_timeout;
  m_waitForReply = false;
  executeAsynchPrepare(aTypeOfExec, NULL, NULL, abortOption);
  if (m_waitForReply){
    while (1) {
      int noOfComp = tNdb->sendPollNdb(3 * timeout, 1, forceSend);
      if (noOfComp == 0) {
        /*
         * Just for fun, this is only one of two places where
         * we could hit this error... It's quite possible we
         * hit it in Ndbif.cpp in Ndb::check_send_timeout()
         *
         * We behave rather similarly in both places.
         * Hitting this is certainly a bug though...
         */
        g_eventLogger.error("WARNING: Timeout in executeNoBlobs() waiting for "
                            "response from NDB data nodes. This should NEVER "
                            "occur. You have likely hit a NDB Bug. Please "
                            "file a bug.");
        DBUG_PRINT("error",("This timeout should never occure, execute()"));
        g_eventLogger.error("Forcibly trying to rollback txn (%p"
                            ") to try to clean up data node resources.",
                            this);
        executeNoBlobs(NdbTransaction::Rollback);
        theError.code = 4012;
        theError.status= NdbError::PermanentError;
        theError.classification= NdbError::TimeoutExpired;
        setOperationErrorCodeAbort(4012); // ndbd timeout
        DBUG_RETURN(-1);
      }//if

      /*
       * Check that the completed transactions include this one.  There
       * could be another thread running asynchronously.  Even in pure
       * async case rollback is done synchronously.
       */
      if (theListState != NotInList)
        continue;
#ifdef VM_TRACE
      unsigned anyway = 0;
      for (unsigned i = 0; i < theNdb->theNoOfPreparedTransactions; i++)
        anyway += theNdb->thePreparedTransactionsArray[i] == this;
      for (unsigned i = 0; i < theNdb->theNoOfSentTransactions; i++)
        anyway += theNdb->theSentTransactionsArray[i] == this;
      for (unsigned i = 0; i < theNdb->theNoOfCompletedTransactions; i++)
        anyway += theNdb->theCompletedTransactionsArray[i] == this;
      if (anyway) {
        theNdb->printState("execute %x", this);
        abort();
      }
#endif
      if (theReturnStatus == ReturnFailure) {
        DBUG_RETURN(-1);
      }//if
      break;
    }
  }
  thePendingBlobOps = 0;
  DBUG_RETURN(0);
}//NdbTransaction::execute()

/*****************************************************************************
void executeAsynchPrepare(ExecType           aTypeOfExec,
                          NdbAsynchCallback  callBack,
                          void*              anyObject,
                          CommitType         aTypeOfCommit);

Return Value:  No return value
Parameters :   aTypeOfExec:   Type of execute.
               anyObject:     An object provided in the callback method
               callBack:      The callback method
               aTypeOfCommit: What to do when read/updated/deleted records 
                              are missing or inserted records already exist.

Remark:        Prepare a part of a transaction in an asynchronous manner. 
*****************************************************************************/
void 
NdbTransaction::executeAsynchPrepare(NdbTransaction::ExecType aTypeOfExec,
                                     NdbAsynchCallback  aCallback,
                                     void*              anyObject,
                                     NdbOperation::AbortOption abortOption)
{
  DBUG_ENTER("NdbTransaction::executeAsynchPrepare");
  DBUG_PRINT("enter", ("aTypeOfExec: %d, aCallback: 0x%lx, anyObject: Ox%lx",
		       aTypeOfExec, (long) aCallback, (long) anyObject));

  /**
   * Reset error.code on execute
   */
#ifndef DBUG_OFF
  if (theError.code != 0)
    DBUG_PRINT("enter", ("Resetting error %d on execute", theError.code));
#endif
  /**
   * for timeout (4012) we want sendROLLBACK to behave differently.
   * Else, normal behaviour of reset errcode
   */
  if (theError.code != 4012)
    theError.code = 0;
  NdbScanOperation* tcOp = m_theFirstScanOperation;
  if (tcOp != 0){
    // Execute any cursor operations
    while (tcOp != NULL) {
      int tReturnCode;
      tReturnCode = tcOp->executeCursor(theDBnode);
      if (tReturnCode == -1) {
        DBUG_VOID_RETURN;
      }//if
      tcOp = (NdbScanOperation*)tcOp->next();
    } // while
    m_theLastScanOperation->next(m_firstExecutedScanOp);
    m_firstExecutedScanOp = m_theFirstScanOperation;
    // Discard cursor operations, since these are also
    // in the complete operations list we do not need
    // to release them.
    m_theFirstScanOperation = m_theLastScanOperation = NULL;
  }

  bool tTransactionIsStarted = theTransactionIsStarted;
  NdbOperation*	tLastOp = theLastOpInList;
  Ndb* tNdb = theNdb;
  CommitStatusType tCommitStatus = theCommitStatus;
  Uint32 tnoOfPreparedTransactions = tNdb->theNoOfPreparedTransactions;

  theReturnStatus     = ReturnSuccess;
  theCallbackFunction = aCallback;
  theCallbackObject   = anyObject;
  m_waitForReply = true;
  tNdb->thePreparedTransactionsArray[tnoOfPreparedTransactions] = this;
  theTransArrayIndex = tnoOfPreparedTransactions;
  theListState = InPreparedList;
  tNdb->theNoOfPreparedTransactions = tnoOfPreparedTransactions + 1;

  if ((tCommitStatus != Started) ||
      (aTypeOfExec == Rollback)) {
/*****************************************************************************
 *	Rollback have been ordered on a started transaction. Call rollback.
 *      Could also be state problem or previous problem which leads to the 
 *      same action.
 ****************************************************************************/
    if (aTypeOfExec == Rollback) {
      if (theTransactionIsStarted == false || theSimpleState) {
	theCommitStatus = Aborted;
	theSendStatus = sendCompleted;
      } else {
	theSendStatus = sendABORT;
      }
    } else {
      theSendStatus = sendABORTfail;
    }//if
    if (theCommitStatus == Aborted){
      DBUG_PRINT("exit", ("theCommitStatus: Aborted"));
      setErrorCode(4350);
    }
    DBUG_VOID_RETURN;
  }//if
  if (tTransactionIsStarted == true) {
    if (tLastOp != NULL) {
      if (aTypeOfExec == Commit) {
/*****************************************************************************
 *	Set commit indicator on last operation when commit has been ordered
 *      and also a number of operations.
******************************************************************************/
        tLastOp->theCommitIndicator = 1;
      }//if
    } else {
      if (aTypeOfExec == Commit && !theSimpleState) {
	/**********************************************************************
	 *   A Transaction have been started and no more operations exist. 
	 *   We will use the commit method.
	 *********************************************************************/
        theSendStatus = sendCOMMITstate;
	DBUG_VOID_RETURN;
      } else {
	/**********************************************************************
	 * We need to put it into the array of completed transactions to 
	 * ensure that we report the completion in a proper way. 
	 * We cannot do this here since that would endanger the completed
	 * transaction array since that is also updated from the receiver 
	 * thread and thus we need to do it under mutex lock and thus we 
	 * set the sendStatus to ensure that the send method will
	 * put it into the completed array.
	 **********************************************************************/
        theSendStatus = sendCompleted;
	DBUG_VOID_RETURN; // No Commit with no operations is OK
      }//if
    }//if
  } else if (tTransactionIsStarted == false) {
    NdbOperation* tFirstOp = theFirstOpInList;
    if (tLastOp != NULL) {
      tFirstOp->setStartIndicator();
      if (aTypeOfExec == Commit) {
        tLastOp->theCommitIndicator = 1;
      }//if
    } else {
      /***********************************************************************
       *    No operations are defined and we have not started yet. 
       *    Simply return OK. Set commit status if Commit.
       ***********************************************************************/
      if (aTypeOfExec == Commit) {
        theCommitStatus = Committed;
      }//if
      /***********************************************************************
       * We need to put it into the array of completed transactions to
       * ensure that we report the completion in a proper way. We
       * cannot do this here since that would endanger the completed
       * transaction array since that is also updated from the
       * receiver thread and thus we need to do it under mutex lock
       * and thus we set the sendStatus to ensure that the send method
       * will put it into the completed array.
       ***********************************************************************/
      theSendStatus = sendCompleted;
      DBUG_VOID_RETURN;
    }//if
  }

  NdbOperation* tOp = theFirstOpInList;
  theCompletionStatus = NotCompleted;
  while (tOp) {
    int tReturnCode;
    NdbOperation* tNextOp = tOp->next();

    if (tOp->Status() == NdbOperation::UseNdbRecord)
      tReturnCode = tOp->prepareSendNdbRecord(abortOption);
    else
      tReturnCode= tOp->prepareSend(theTCConPtr, theTransactionId, abortOption);

    if (tReturnCode == -1) {
      theSendStatus = sendABORTfail;
      DBUG_VOID_RETURN;
    }//if

    /*************************************************************************
     * Now that we have successfully prepared the send of this operation we 
     * move it to the list of executing operations and remove it from the 
     * list of defined operations.
     ************************************************************************/
    tOp = tNextOp;
  } 

  NdbOperation* tLastOpInList = theLastOpInList;
  NdbOperation* tFirstOpInList = theFirstOpInList;

  theFirstOpInList = NULL;
  theLastOpInList = NULL;
  theFirstExecOpInList = tFirstOpInList;
  theLastExecOpInList = tLastOpInList;

  theCompletionStatus = CompletedSuccess;
  theNoOfOpSent		= 0;
  theNoOfOpCompleted	= 0;
  theSendStatus = sendOperations;
  NdbNodeBitmask::clear(m_db_nodes);
  NdbNodeBitmask::clear(m_failed_db_nodes);
  DBUG_VOID_RETURN;
}//NdbTransaction::executeAsynchPrepare()

void
NdbTransaction::executeAsynch(ExecType aTypeOfExec,
                              NdbAsynchCallback aCallback,
                              void* anyObject,
                              NdbOperation::AbortOption abortOption,
                              int forceSend)
{
  executeAsynchPrepare(aTypeOfExec, aCallback, anyObject, abortOption);
  theNdb->sendPreparedTransactions(forceSend);
}

void NdbTransaction::close()
{
  theNdb->closeTransaction(this);
}

int NdbTransaction::refresh(){
  return sendTC_HBREP();
}

/*****************************************************************************
int sendTC_HBREP();

Return Value:  No return value.  
Parameters :   None.
Remark:        Order NDB to refresh the timeout counter of the transaction. 
******************************************************************************/
int 	
NdbTransaction::sendTC_HBREP()		// Send a TC_HBREP signal;
{
  NdbApiSignal* tSignal;
  Ndb* tNdb = theNdb;
  Uint32 tTransId1, tTransId2;

  tSignal = tNdb->getSignal();
  if (tSignal == NULL) {
    return -1;
  }

  if (tSignal->setSignal(GSN_TC_HBREP) == -1) {
    return -1;
  }

  TcHbRep * const tcHbRep = CAST_PTR(TcHbRep, tSignal->getDataPtrSend());
  
  tcHbRep->apiConnectPtr = theTCConPtr;    
  
  tTransId1 = (Uint32) theTransactionId;
  tTransId2 = (Uint32) (theTransactionId >> 32);
  tcHbRep->transId1      = tTransId1;
  tcHbRep->transId2      = tTransId2;
 
  TransporterFacade *tp = theNdb->theImpl->m_transporter_facade;
  tp->lock_mutex(); 
  const int res = tp->sendSignal(tSignal,theDBnode);
  tp->unlock_mutex(); 
  tNdb->releaseSignal(tSignal);

  if (res == -1){
    return -1;
  }    
  
  return 0;
}//NdbTransaction::sendTC_HBREP()

/*****************************************************************************
int doSend();

Return Value:  Return 0 : send was successful.
               Return -1: In all other case.  
Remark:        Send all operations belonging to this connection.
               The caller of this method has the responsibility to remove the
               object from the prepared transactions array on the Ndb-object.
*****************************************************************************/
int
NdbTransaction::doSend()
{
  DBUG_ENTER("NdbTransaction::doSend");

  /*
  This method assumes that at least one operation have been defined. This
  is ensured by the caller of this routine (=execute).
  */

  switch(theSendStatus){
  case sendOperations: {
    NdbOperation * tOp = theFirstExecOpInList;
    do {
      NdbOperation* tNextOp = tOp->next();
      const Uint32 lastFlag = ((tNextOp == NULL) ? 1 : 0);
      const int tReturnCode = tOp->doSend(theDBnode, lastFlag);
      if (tReturnCode == -1) {
        theReturnStatus = ReturnFailure;
        break;
      }//if
      tOp = tNextOp;
    } while (tOp != NULL);
    Ndb* tNdb = theNdb;
    theSendStatus = sendTC_OP;
    theTransactionIsStarted = true;
    tNdb->insert_sent_list(this);
    DBUG_RETURN(0);
  }//case
  case sendABORT:
  case sendABORTfail:{
  /***********************************************************************
   * Rollback have been ordered on a not started transaction. 
   * Simply return OK and set abort status.
   ***********************************************************************/
    if (theSendStatus == sendABORTfail) {
      theReturnStatus = ReturnFailure;
    }//if
    if (sendROLLBACK() == 0) {
      DBUG_RETURN(0);
    }//if
    break;
  }//case
  case sendCOMMITstate:
    if (sendCOMMIT() == 0) {
      DBUG_RETURN(0);
    }//if
    break;
  case sendCompleted:
    theNdb->insert_completed_list(this); 
    DBUG_RETURN(0);
  default:
    ndbout << "Inconsistent theSendStatus = "
	   << (Uint32) theSendStatus << endl;
    abort();
    break;
  }//switch
  setOperationErrorCodeAbort(4002);
  theReleaseOnClose = true;
  theTransactionIsStarted = false;
  theCommitStatus = Aborted;
  DBUG_RETURN(-1);
}//NdbTransaction::doSend()

/**************************************************************************
int sendROLLBACK();

Return Value:  Return -1 if send unsuccessful.  
Parameters :   None.
Remark:        Order NDB to rollback the transaction. 
**************************************************************************/
int 	
NdbTransaction::sendROLLBACK()      // Send a TCROLLBACKREQ signal;
{
  Ndb* tNdb = theNdb;
  if ((theTransactionIsStarted == true) &&
      (theCommitStatus != Committed) &&
      (theCommitStatus != Aborted)) {
/**************************************************************************
 *	The user did not perform any rollback but simply closed the
 *      transaction. We must rollback Ndb since Ndb have been contacted.
 *************************************************************************/
    NdbApiSignal tSignal(tNdb->theMyRef);
    Uint32 tTransId1, tTransId2;
    TransporterFacade *tp = theNdb->theImpl->m_transporter_facade;
    int	  tReturnCode;

    tTransId1 = (Uint32) theTransactionId;
    tTransId2 = (Uint32) (theTransactionId >> 32);
    tSignal.setSignal(GSN_TCROLLBACKREQ);
    tSignal.setData(theTCConPtr, 1);
    tSignal.setData(tTransId1, 2);
    tSignal.setData(tTransId2, 3);
    if(theError.code == 4012)
    {
      g_eventLogger.error("Sending TCROLLBACKREQ with Bad flag");
      tSignal.setLength(tSignal.getLength() + 1); // + flags
      tSignal.setData(0x1, 4); // potentially bad data
    }
    tReturnCode = tp->sendSignal(&tSignal,theDBnode);
    if (tReturnCode != -1) {
      theSendStatus = sendTC_ROLLBACK;
      tNdb->insert_sent_list(this);
      return 0;
    }//if
   /*********************************************************************
    * It was not possible to abort the transaction towards the NDB kernel
    * and thus we put it into the array of completed transactions that
    * are ready for reporting to the application.
    *********************************************************************/
    return -1;
  } else {
    /*
     It is not necessary to abort the transaction towards the NDB kernel and
     thus we put it into the array of completed transactions that are ready
     for reporting to the application.
     */
    theSendStatus = sendCompleted;
    tNdb->insert_completed_list(this);
    return 0;
    ;
  }//if
}//NdbTransaction::sendROLLBACK()

/***************************************************************************
int sendCOMMIT();

Return Value:  Return 0 : send was successful.
               Return -1: In all other case.  
Parameters :   None.
Remark:        Order NDB to commit the transaction. 
***************************************************************************/
int 	
NdbTransaction::sendCOMMIT()    // Send a TC_COMMITREQ signal;
{
  NdbApiSignal tSignal(theNdb->theMyRef);
  Uint32 tTransId1, tTransId2;
  TransporterFacade *tp = theNdb->theImpl->m_transporter_facade;
  int	  tReturnCode;

  tTransId1 = (Uint32) theTransactionId;
  tTransId2 = (Uint32) (theTransactionId >> 32);
  tSignal.setSignal(GSN_TC_COMMITREQ);
  tSignal.setData(theTCConPtr, 1);
  tSignal.setData(tTransId1, 2);
  tSignal.setData(tTransId2, 3);
      
  tReturnCode = tp->sendSignal(&tSignal,theDBnode);
  if (tReturnCode != -1) {
    theSendStatus = sendTC_COMMIT;
    theNdb->insert_sent_list(this);
    return 0;
  } else {
    return -1;
  }//if
}//NdbTransaction::sendCOMMIT()

/******************************************************************************
void release();

Remark:         Release all operations.
******************************************************************************/
void 
NdbTransaction::release(){
  releaseOperations();
  if ( (theTransactionIsStarted == true) &&
       ((theCommitStatus != Committed) &&
	(theCommitStatus != Aborted))) {
    /************************************************************************
     *	The user did not perform any rollback but simply closed the
     *      transaction. We must rollback Ndb since Ndb have been contacted.
     ************************************************************************/
    if (!theSimpleState)
    {
      execute(Rollback);
    }
  }//if
  theMagicNumber = 0xFE11DC;
  theInUseState = false;
#ifdef VM_TRACE
  if (theListState != NotInList) {
    theNdb->printState("release %x", this);
    abort();
  }
#endif
}//NdbTransaction::release()

void
NdbTransaction::releaseOps(NdbOperation* tOp){
  while (tOp != NULL) {
    NdbOperation* tmp = tOp;
    tOp->release();
    tOp = tOp->next();
    theNdb->releaseOperation(tmp);
  }//while
}

/******************************************************************************
void releaseOperations();

Remark:         Release all operations.
******************************************************************************/
void 
NdbTransaction::releaseOperations()
{
  // Release any open scans
  releaseScanOperations(m_theFirstScanOperation);
  releaseScanOperations(m_firstExecutedScanOp);
  
  releaseOps(theCompletedFirstOp);
  releaseOps(theFirstOpInList);
  releaseOps(theFirstExecOpInList);

  theCompletedFirstOp = NULL;
  theCompletedLastOp = NULL;
  theFirstOpInList = NULL;
  theFirstExecOpInList = NULL;
  theLastOpInList = NULL;
  theLastExecOpInList = NULL;
  theScanningOp = NULL;
  m_theFirstScanOperation = NULL;
  m_theLastScanOperation = NULL;
  m_firstExecutedScanOp = NULL;
}//NdbTransaction::releaseOperations()

void 
NdbTransaction::releaseCompletedOperations()
{
  releaseOps(theCompletedFirstOp);
  theCompletedFirstOp = NULL;
  theCompletedLastOp = NULL;
}//NdbTransaction::releaseOperations()

/******************************************************************************
void releaseScanOperations();

Remark:         Release all cursor operations. 
                (NdbScanOperation and NdbIndexOperation)
******************************************************************************/
void 
NdbTransaction::releaseScanOperations(NdbIndexScanOperation* cursorOp)
{
  while(cursorOp != 0){
    NdbIndexScanOperation* next = (NdbIndexScanOperation*)cursorOp->next();
    cursorOp->release();
    theNdb->releaseScanOperation(cursorOp);
    cursorOp = next;
  }
}//NdbTransaction::releaseScanOperations()

/*****************************************************************************
void releaseScanOperation();

Remark:         Release scan op when hupp'ed trans closed (save memory)
******************************************************************************/
void 
NdbTransaction::releaseExecutedScanOperation(NdbIndexScanOperation* cursorOp)
{
  DBUG_ENTER("NdbTransaction::releaseExecutedScanOperation");
  DBUG_PRINT("enter", ("this: 0x%lx  op: 0x%lx", (long) this, (long) cursorOp));
  
  releaseScanOperation(&m_firstExecutedScanOp, 0, cursorOp);
  
  DBUG_VOID_RETURN;
}//NdbTransaction::releaseExecutedScanOperation()

bool
NdbTransaction::releaseScanOperation(NdbIndexScanOperation** listhead,
				     NdbIndexScanOperation** listtail,
				     NdbIndexScanOperation* op)
{
  if (* listhead == op)
  {
    * listhead = (NdbIndexScanOperation*)op->theNext;
    if (listtail && *listtail == op)
    {
      assert(* listhead == 0);
      * listtail = 0;
    }
      
  }
  else
  {
    NdbIndexScanOperation* tmp = * listhead;
    while (tmp != NULL)
    {
      if (tmp->theNext == op)
      {
	tmp->theNext = (NdbIndexScanOperation*)op->theNext;
	if (listtail && *listtail == op)
	{
	  assert(op->theNext == 0);
	  *listtail = tmp;
	}
	break;
      }
      tmp = (NdbIndexScanOperation*)tmp->theNext;
    }
    if (tmp == NULL)
      op = NULL;
  }
  
  if (op != NULL)
  {
    op->release();
    theNdb->releaseScanOperation(op);
    return true;
  }
  
  return false;
}

/*****************************************************************************
NdbOperation* getNdbOperation(const char* aTableName);

Return Value    Return a pointer to a NdbOperation object if getNdbOperation 
                was succesful.
                Return NULL : In all other case. 	
Parameters:     aTableName : Name of the database table. 	
Remark:         Get an operation from NdbOperation idlelist and get the 
                NdbTransaction object 
		who was fetch by startTransaction pointing to this  operation  
		getOperation will set the theTableId in the NdbOperation object.
                synchronous
******************************************************************************/
NdbOperation*
NdbTransaction::getNdbOperation(const char* aTableName)
{
  if (theCommitStatus == Started){
    NdbTableImpl* table = theNdb->theDictionary->getTable(aTableName);
    if (table != 0){
      return getNdbOperation(table);
    } else {
      setErrorCode(theNdb->theDictionary->getNdbError().code);
      return NULL;
    }//if
  }

  setOperationErrorCodeAbort(4114);
  
  return NULL;
}//NdbTransaction::getNdbOperation()

/*****************************************************************************
NdbOperation* getNdbOperation(int aTableId);

Return Value    Return a pointer to a NdbOperation object if getNdbOperation 
                was succesful.
                Return NULL: In all other case. 	
Parameters:     tableId : Id of the database table beeing deleted.
Remark:         Get an operation from NdbOperation object idlelist and 
                get the NdbTransaction object who was fetch by 
                startTransaction pointing to this operation 
  	        getOperation will set the theTableId in the NdbOperation 
                object, synchronous.
*****************************************************************************/
NdbOperation*
NdbTransaction::getNdbOperation(const NdbTableImpl * tab,
                                NdbOperation* aNextOp,
                                bool useRec)
{ 
  NdbOperation* tOp;

  if (theScanningOp != NULL){
    setErrorCode(4607);
    return NULL;
  }
  
  tOp = theNdb->getOperation();
  if (tOp == NULL)
    goto getNdbOp_error1;
  if (aNextOp == NULL) {
    if (theLastOpInList != NULL) {
       theLastOpInList->next(tOp);
       theLastOpInList = tOp;
    } else {
       theLastOpInList = tOp;
       theFirstOpInList = tOp;
    }//if
    tOp->next(NULL);
  } else {
    // add before the given op
    if (theFirstOpInList == aNextOp) {
      theFirstOpInList = tOp;
    } else {
      NdbOperation* aLoopOp = theFirstOpInList;
      while (aLoopOp != NULL && aLoopOp->next() != aNextOp)
        aLoopOp = aLoopOp->next();
      assert(aLoopOp != NULL);
      aLoopOp->next(tOp);
    }
    tOp->next(aNextOp);
  }
  if (tOp->init(tab, this, useRec) != -1) {
    return tOp;
  } else {
    theNdb->releaseOperation(tOp);
  }//if
  return NULL;
  
 getNdbOp_error1:
  setOperationErrorCodeAbort(4000);
  return NULL;
}//NdbTransaction::getNdbOperation()

NdbOperation* NdbTransaction::getNdbOperation(const NdbDictionary::Table * table)
{
  if (table)
    return getNdbOperation(& NdbTableImpl::getImpl(*table));
  else
    return NULL;
}//NdbTransaction::getNdbOperation()


// NdbScanOperation
/*****************************************************************************
NdbScanOperation* getNdbScanOperation(const char* aTableName);

Return Value    Return a pointer to a NdbScanOperation object if getNdbScanOperation was succesful.
                Return NULL : In all other case. 	
Parameters:     aTableName : Name of the database table. 	
Remark:         Get an operation from NdbScanOperation idlelist and get the NdbTransaction object 
		who was fetch by startTransaction pointing to this  operation  
		getOperation will set the theTableId in the NdbOperation object.synchronous
******************************************************************************/
NdbScanOperation*
NdbTransaction::getNdbScanOperation(const char* aTableName)
{
  if (theCommitStatus == Started){
    NdbTableImpl* tab = theNdb->theDictionary->getTable(aTableName);
    if (tab != 0){
      return getNdbScanOperation(tab);
    } else {
      setOperationErrorCodeAbort(theNdb->theDictionary->m_error.code);
      return NULL;
    }//if
  } 
  
  setOperationErrorCodeAbort(4114);
  return NULL;
}//NdbTransaction::getNdbScanOperation()

/*****************************************************************************
NdbScanOperation* getNdbIndexScanOperation(const char* anIndexName, const char* aTableName);

Return Value    Return a pointer to a NdbIndexScanOperation object if getNdbIndexScanOperation was succesful.
                Return NULL : In all other case. 	
Parameters:     anIndexName : Name of the index to use. 	
                aTableName : Name of the database table. 	
Remark:         Get an operation from NdbIndexScanOperation idlelist and get the NdbTransaction object 
		who was fetch by startTransaction pointing to this  operation  
		getOperation will set the theTableId in the NdbIndexScanOperation object.synchronous
******************************************************************************/
NdbIndexScanOperation*
NdbTransaction::getNdbIndexScanOperation(const char* anIndexName, 
					const char* aTableName)
{
  NdbIndexImpl* index = 
    theNdb->theDictionary->getIndex(anIndexName, aTableName);
  if (index == 0)
  {
    setOperationErrorCodeAbort(theNdb->theDictionary->getNdbError().code);
    return 0;
  }
  NdbTableImpl* table = theNdb->theDictionary->getTable(aTableName);
  if (table == 0)
  {
    setOperationErrorCodeAbort(theNdb->theDictionary->getNdbError().code);
    return 0;
  }

  return getNdbIndexScanOperation(index, table);
}

NdbIndexScanOperation*
NdbTransaction::getNdbIndexScanOperation(const NdbIndexImpl* index,
					const NdbTableImpl* table)
{
  if (theCommitStatus == Started){
    const NdbTableImpl * indexTable = index->getIndexTable();
    if (indexTable != 0){
      NdbIndexScanOperation* tOp = getNdbScanOperation(indexTable);
      if(tOp)
      {
	tOp->m_currentTable = table;
        // Mark that this really is an NdbIndexScanOperation
        tOp->m_type = NdbOperation::OrderedIndexScan;
      }
      return tOp;
    } else {
      setOperationErrorCodeAbort(4271);
      return NULL;
    }//if
  } 
  
  setOperationErrorCodeAbort(4114);
  return NULL;
}//NdbTransaction::getNdbIndexScanOperation()

NdbIndexScanOperation* 
NdbTransaction::getNdbIndexScanOperation(const NdbDictionary::Index * index)
{ 
  if (index)
  {
    /* This fetches the underlying table being indexed. */
    const NdbDictionary::Table *table=
      theNdb->theDictionary->getTable(index->getTable());

    if (table)
      return getNdbIndexScanOperation(index, table);

    setOperationErrorCodeAbort(theNdb->theDictionary->getNdbError().code);
    return NULL;
  }
  setOperationErrorCodeAbort(4271);
  return NULL;
}

NdbIndexScanOperation* 
NdbTransaction::getNdbIndexScanOperation(const NdbDictionary::Index * index,
					const NdbDictionary::Table * table)
{
  if (index && table)
    return getNdbIndexScanOperation(& NdbIndexImpl::getImpl(*index),
				    & NdbTableImpl::getImpl(*table));
  setOperationErrorCodeAbort(4271);
  return NULL;
}//NdbTransaction::getNdbIndexScanOperation()

/*****************************************************************************
NdbScanOperation* getNdbScanOperation(int aTableId);

Return Value    Return a pointer to a NdbScanOperation object if getNdbScanOperation was succesful.
                Return NULL: In all other case. 	
Parameters:     tableId : Id of the database table beeing deleted.
Remark:         Get an operation from NdbScanOperation object idlelist and get the NdbTransaction 
                object who was fetch by startTransaction pointing to this  operation 
  	        getOperation will set the theTableId in the NdbScanOperation object, synchronous.
*****************************************************************************/
NdbIndexScanOperation*
NdbTransaction::getNdbScanOperation(const NdbTableImpl * tab)
{ 
  NdbIndexScanOperation* tOp;
  
  tOp = theNdb->getScanOperation();
  if (tOp == NULL)
    goto getNdbOp_error1;
  
  if (tOp->init(tab, this) != -1) {
    define_scan_op(tOp);
    // Mark that this NdbIndexScanOperation is used as NdbScanOperation
    tOp->m_type = NdbOperation::TableScan; 
    return tOp;
  } else {
    theNdb->releaseScanOperation(tOp);
  }//if
  return NULL;

getNdbOp_error1:
  setOperationErrorCodeAbort(4000);
  return NULL;
}//NdbTransaction::getNdbScanOperation()

void
NdbTransaction::remove_list(NdbOperation*& list, NdbOperation* op){
  NdbOperation* tmp= list;
  if(tmp == op)
    list = op->next();
  else {
    while(tmp && tmp->next() != op) tmp = tmp->next();
    if(tmp)
      tmp->next(op->next());
  }
  op->next(NULL);
}

void
NdbTransaction::define_scan_op(NdbIndexScanOperation * tOp){
  // Link scan operation into list of cursor operations
  if (m_theLastScanOperation == NULL)
    m_theFirstScanOperation = m_theLastScanOperation = tOp;
  else {
    m_theLastScanOperation->next(tOp);
    m_theLastScanOperation = tOp;
  }
  tOp->next(NULL);
}

NdbScanOperation* 
NdbTransaction::getNdbScanOperation(const NdbDictionary::Table * table)
{
  if (table)
    return getNdbScanOperation(& NdbTableImpl::getImpl(*table));
  else
    return NULL;
}//NdbTransaction::getNdbScanOperation()


// IndexOperation
/*****************************************************************************
NdbIndexOperation* getNdbIndexOperation(const char* anIndexName,
					const char* aTableName);

Return Value    Return a pointer to an NdbIndexOperation object if
                getNdbIndexOperation was succesful.
                Return NULL : In all other case. 	
Parameters:     aTableName : Name of the database table. 	
Remark:         Get an operation from NdbIndexOperation idlelist and get the NdbTransaction object 
		who was fetch by startTransaction pointing to this operation  
		getOperation will set the theTableId in the NdbIndexOperation object.synchronous
******************************************************************************/
NdbIndexOperation*
NdbTransaction::getNdbIndexOperation(const char* anIndexName, 
                                    const char* aTableName)
{
  if (theCommitStatus == Started) {
    NdbTableImpl * table = theNdb->theDictionary->getTable(aTableName);
    NdbIndexImpl * index;

    if (table == 0)
    {
      setOperationErrorCodeAbort(theNdb->theDictionary->getNdbError().code);
      return NULL;
    }

    if (table->m_frm.get_data())
    {
      // This unique index is defined from SQL level
      static const char* uniqueSuffix= "$unique";
      BaseString uniqueIndexName(anIndexName);
      uniqueIndexName.append(uniqueSuffix);
      index = theNdb->theDictionary->getIndex(uniqueIndexName.c_str(),
					      aTableName);      
    }
    else
      index = theNdb->theDictionary->getIndex(anIndexName,
					      aTableName);
    if(table != 0 && index != 0){
      return getNdbIndexOperation(index, table);
    }
    
    if(index == 0){
      setOperationErrorCodeAbort(4243);
      return NULL;
    }

    setOperationErrorCodeAbort(4243);
    return NULL;
  } 
  
  setOperationErrorCodeAbort(4114);
  return 0;
}//NdbTransaction::getNdbIndexOperation()

/*****************************************************************************
NdbIndexOperation* getNdbIndexOperation(int anIndexId, int aTableId);

Return Value    Return a pointer to a NdbIndexOperation object if getNdbIndexOperation was succesful.
                Return NULL: In all other case. 	
Parameters:     tableId : Id of the database table beeing deleted.
Remark:         Get an operation from NdbIndexOperation object idlelist and get the NdbTransaction 
                object who was fetch by startTransaction pointing to this  operation 
  	        getOperation will set the theTableId in the NdbIndexOperation object, synchronous.
*****************************************************************************/
NdbIndexOperation*
NdbTransaction::getNdbIndexOperation(const NdbIndexImpl * anIndex, 
                                     const NdbTableImpl * aTable,
                                     NdbOperation* aNextOp,
                                     bool useRec)
{ 
  NdbIndexOperation* tOp;
  
  tOp = theNdb->getIndexOperation();
  if (tOp == NULL)
    goto getNdbOp_error1;
  if (aNextOp == NULL) {
    if (theLastOpInList != NULL) {
       theLastOpInList->next(tOp);
       theLastOpInList = tOp;
    } else {
       theLastOpInList = tOp;
       theFirstOpInList = tOp;
    }//if
    tOp->next(NULL);
  } else {
    // add before the given op
    if (theFirstOpInList == aNextOp) {
      theFirstOpInList = tOp;
    } else {
      NdbOperation* aLoopOp = theFirstOpInList;
      while (aLoopOp != NULL && aLoopOp->next() != aNextOp)
        aLoopOp = aLoopOp->next();
      assert(aLoopOp != NULL);
      aLoopOp->next(tOp);
    }
    tOp->next(aNextOp);
  }
  if (tOp->indxInit(anIndex, aTable, this, useRec)!= -1) {
    return tOp;
  } else {
    theNdb->releaseOperation(tOp);
  }//if
  return NULL;
  
 getNdbOp_error1:
  setOperationErrorCodeAbort(4000);
  return NULL;
}//NdbTransaction::getNdbIndexOperation()

NdbIndexOperation* 
NdbTransaction::getNdbIndexOperation(const NdbDictionary::Index * index)
{ 
  if (index)
  {
    const NdbDictionary::Table *table=
      theNdb->theDictionary->getTable(index->getTable());

    if (table)
      return getNdbIndexOperation(index, table);

    setOperationErrorCodeAbort(theNdb->theDictionary->getNdbError().code);
    return NULL;
  }
  setOperationErrorCodeAbort(4271);
  return NULL;
}

NdbIndexOperation* 
NdbTransaction::getNdbIndexOperation(const NdbDictionary::Index * index,
				    const NdbDictionary::Table * table)
{
  if (index && table)
    return getNdbIndexOperation(& NdbIndexImpl::getImpl(*index),
				& NdbTableImpl::getImpl(*table));
  
  setOperationErrorCodeAbort(4271);
  return NULL;
}//NdbTransaction::getNdbIndexOperation()


/*******************************************************************************
int  receiveDIHNDBTAMPER(NdbApiSignal* aSignal)

Return Value:  Return 0 : receiveDIHNDBTAMPER was successful.
               Return -1: In all other case.
Parameters:    aSignal: The signal object pointer.
Remark:        Sets theRestartGCI in the NDB object. 
*******************************************************************************/
int			
NdbTransaction::receiveDIHNDBTAMPER(NdbApiSignal* aSignal)
{
  if (theStatus != Connecting) {
    return -1;
  } else {
    theNdb->RestartGCI((Uint32)aSignal->readData(2));
    theStatus = Connected;
  }//if
  return 0;  
}//NdbTransaction::receiveDIHNDBTAMPER()

/*******************************************************************************
int  receiveTCSEIZECONF(NdbApiSignal* aSignal);

Return Value:  Return 0 : receiveTCSEIZECONF was successful.
               Return -1: In all other case.
Parameters:    aSignal: The signal object pointer.
Remark:        Sets TC Connect pointer at reception of TCSEIZECONF. 
*******************************************************************************/
int			
NdbTransaction::receiveTCSEIZECONF(NdbApiSignal* aSignal)
{
  if (theStatus != Connecting)
  {
    return -1;
  } else
  {
    theTCConPtr = (Uint32)aSignal->readData(2);
    theStatus = Connected;
  }
  return 0;
}//NdbTransaction::receiveTCSEIZECONF()

/*******************************************************************************
int  receiveTCSEIZEREF(NdbApiSignal* aSignal);

Return Value:  Return 0 : receiveTCSEIZEREF was successful.
               Return -1: In all other case.
Parameters:    aSignal: The signal object pointer.
Remark:        Sets TC Connect pointer. 
*******************************************************************************/
int			
NdbTransaction::receiveTCSEIZEREF(NdbApiSignal* aSignal)
{
  DBUG_ENTER("NdbTransaction::receiveTCSEIZEREF");
  if (theStatus != Connecting)
  {
    DBUG_RETURN(-1);
  } else
  {
    theStatus = ConnectFailure;
    theNdb->theError.code = aSignal->readData(2);
    DBUG_PRINT("info",("error code %d, %s",
		       theNdb->getNdbError().code,
		       theNdb->getNdbError().message));
    DBUG_RETURN(0);
  }
}//NdbTransaction::receiveTCSEIZEREF()

/*******************************************************************************
int  receiveTCRELEASECONF(NdbApiSignal* aSignal);

Return Value:  Return 0 : receiveTCRELEASECONF was successful.
               Return -1: In all other case.
Parameters:    aSignal: The signal object pointer.
Remark:         DisConnect TC Connect pointer to NDBAPI. 
*******************************************************************************/
int			
NdbTransaction::receiveTCRELEASECONF(NdbApiSignal* aSignal)
{
  if (theStatus != DisConnecting)
  {
    return -1;
  } else
  {
    theStatus = NotConnected;
  }
  return 0;
}//NdbTransaction::receiveTCRELEASECONF()

/*******************************************************************************
int  receiveTCRELEASEREF(NdbApiSignal* aSignal);

Return Value:  Return 0 : receiveTCRELEASEREF was successful.
               Return -1: In all other case.
Parameters:    aSignal: The signal object pointer.
Remark:        DisConnect TC Connect pointer to NDBAPI Failure. 
*******************************************************************************/
int			
NdbTransaction::receiveTCRELEASEREF(NdbApiSignal* aSignal)
{
  if (theStatus != DisConnecting) {
    return -1;
  } else {
    theStatus = ConnectFailure;
    theNdb->theError.code = aSignal->readData(2);
    return 0;
  }//if
}//NdbTransaction::receiveTCRELEASEREF()

/******************************************************************************
int  receiveTC_COMMITCONF(NdbApiSignal* aSignal);

Return Value:  Return 0 : receiveTC_COMMITCONF was successful.
               Return -1: In all other case.
Parameters:    aSignal: The signal object pointer.
Remark:        
******************************************************************************/
int			
NdbTransaction::receiveTC_COMMITCONF(const TcCommitConf * commitConf, 
                                     Uint32 len)
{ 
  if(checkState_TransId(&commitConf->transId1)){
    theCommitStatus = Committed;
    theCompletionStatus = CompletedSuccess;
    Uint32 tGCI_hi = commitConf->gci_hi;
    Uint32 tGCI_lo = commitConf->gci_lo;
    if (unlikely(len < TcCommitConf::SignalLength))
    {
      tGCI_lo = 0;
    }
    Uint64 tGCI = Uint64(tGCI_lo) | (Uint64(tGCI_hi) << 32);
    theGlobalCheckpointId = tGCI;
    // theGlobalCheckpointId == 0 if NoOp transaction
    if (tGCI)
      *p_latest_trans_gci = tGCI;
    return 0;
  } else {
#ifdef NDB_NO_DROPPED_SIGNAL
    abort();
#endif
  }
  return -1;
}//NdbTransaction::receiveTC_COMMITCONF()

/******************************************************************************
int  receiveTC_COMMITREF(NdbApiSignal* aSignal);

Return Value:  Return 0 : receiveTC_COMMITREF was successful.
               Return -1: In all other case.
Parameters:    aSignal: The signal object pointer.
Remark:        
******************************************************************************/
int			
NdbTransaction::receiveTC_COMMITREF(NdbApiSignal* aSignal)
{
  const TcCommitRef * ref = CAST_CONSTPTR(TcCommitRef, aSignal->getDataPtr());
  if(checkState_TransId(&ref->transId1)){
    setOperationErrorCodeAbort(ref->errorCode);
    theCommitStatus = Aborted;
    theCompletionStatus = CompletedFailure;
    theReturnStatus = ReturnFailure;
    return 0;
  } else {
#ifdef NDB_NO_DROPPED_SIGNAL
    abort();
#endif
  }

  return -1;
}//NdbTransaction::receiveTC_COMMITREF()

/******************************************************************************
int  receiveTCROLLBACKCONF(NdbApiSignal* aSignal);

Return Value:  Return 0 : receiveTCROLLBACKCONF was successful.
               Return -1: In all other case.
Parameters:    aSignal: The signal object pointer.
Remark:        
******************************************************************************/
int			
NdbTransaction::receiveTCROLLBACKCONF(NdbApiSignal* aSignal)
{
  if(checkState_TransId(aSignal->getDataPtr() + 1)){
    theCommitStatus = Aborted;
    theCompletionStatus = CompletedSuccess;
    return 0;
  } else {
#ifdef NDB_NO_DROPPED_SIGNAL
    abort();
#endif
  }

  return -1;
}//NdbTransaction::receiveTCROLLBACKCONF()

/*******************************************************************************
int  receiveTCROLLBACKREF(NdbApiSignal* aSignal);

Return Value:  Return 0 : receiveTCROLLBACKREF was successful.
               Return -1: In all other case.
Parameters:    aSignal: The signal object pointer.
Remark:        
*******************************************************************************/
int			
NdbTransaction::receiveTCROLLBACKREF(NdbApiSignal* aSignal)
{
  if(checkState_TransId(aSignal->getDataPtr() + 1)){
    setOperationErrorCodeAbort(aSignal->readData(4));
    theCommitStatus = Aborted;
    theCompletionStatus = CompletedFailure;
    theReturnStatus = ReturnFailure;
    return 0;
  } else {
#ifdef NDB_NO_DROPPED_SIGNAL
    abort();
#endif
  }

  return -1;
}//NdbTransaction::receiveTCROLLBACKREF()

/*****************************************************************************
int receiveTCROLLBACKREP( NdbApiSignal* aSignal)

Return Value:   Return 0 : send was succesful.
                Return -1: In all other case.   
Parameters:     aSignal: the signal object that contains the 
                TCROLLBACKREP signal from TC.
Remark:         Handles the reception of the ROLLBACKREP signal.
*****************************************************************************/
int
NdbTransaction::receiveTCROLLBACKREP( NdbApiSignal* aSignal)
{
  DBUG_ENTER("NdbTransaction::receiveTCROLLBACKREP");

  /****************************************************************************
Check that we are expecting signals from this transaction and that it doesn't
belong to a transaction already completed. Simply ignore messages from other 
transactions.
  ****************************************************************************/
  if(checkState_TransId(aSignal->getDataPtr() + 1)){
    theError.code = aSignal->readData(4);// Override any previous errors
    if (aSignal->getLength() == TcRollbackRep::SignalLength)
    {
      // Signal may contain additional error data
      theError.details = (char *) aSignal->readData(5);
    }

    /**********************************************************************/
    /*	A serious error has occured. This could be due to deadlock or */
    /*	lack of resources or simply a programming error in NDB. This  */
    /*	transaction will be aborted. Actually it has already been     */
    /*	and we only need to report completion and return with the     */
    /*	error code to the application.				      */
    /**********************************************************************/
    theCompletionStatus = CompletedFailure;
    theCommitStatus = Aborted;
    theReturnStatus = ReturnFailure;
    DBUG_RETURN(0);
  } else {
#ifdef NDB_NO_DROPPED_SIGNAL
    abort();
#endif
  }

  DBUG_RETURN(-1);
}//NdbTransaction::receiveTCROLLBACKREP()

/*******************************************************************************
int  receiveTCKEYCONF(NdbApiSignal* aSignal, Uint32 long_short_ind);

Return Value:  Return 0 : receiveTCKEYCONF was successful.
               Return -1: In all other case.
Parameters:    aSignal: The signal object pointer.
Remark:        
*******************************************************************************/
int			
NdbTransaction::receiveTCKEYCONF(const TcKeyConf * keyConf, Uint32 aDataLength)
{
  NdbReceiver* tOp;
  const Uint32 tTemp = keyConf->confInfo;
  /***************************************************************************
Check that we are expecting signals from this transaction and that it
doesn't belong to a transaction already completed. Simply ignore messages
from other transactions.
  ***************************************************************************/
  if(checkState_TransId(&keyConf->transId1)){

    const Uint32 tNoOfOperations = TcKeyConf::getNoOfOperations(tTemp);
    const Uint32 tCommitFlag = TcKeyConf::getCommitFlag(tTemp);

    const Uint32* tPtr = (Uint32 *)&keyConf->operations[0];
    Uint32 tNoComp = theNoOfOpCompleted;
    for (Uint32 i = 0; i < tNoOfOperations ; i++) {
      tOp = theNdb->void2rec(theNdb->int2void(*tPtr++));
      const Uint32 tAttrInfoLen = *tPtr++;
      if (tOp && tOp->checkMagicNumber()) {
	Uint32 done = tOp->execTCOPCONF(tAttrInfoLen);
	if(tAttrInfoLen > TcKeyConf::DirtyReadBit){
	  Uint32 node = tAttrInfoLen & (~TcKeyConf::DirtyReadBit);
	  NdbNodeBitmask::set(m_db_nodes, node);
	  if(NdbNodeBitmask::get(m_failed_db_nodes, node) && !done)
	  {
	    done = 1;
	    tOp->setErrorCode(4119);
	    theCompletionStatus = CompletedFailure;
	    theReturnStatus = NdbTransaction::ReturnFailure;
	  }	    
	}
	tNoComp += done;
      } else {
 	return -1;
      }//if
    }//for
    Uint32 tNoSent = theNoOfOpSent;
    theNoOfOpCompleted = tNoComp;
    Uint32 tGCI_hi = keyConf->gci_hi;
    Uint32 tGCI_lo = * tPtr; // After op(s)
    if (unlikely(aDataLength < TcKeyConf::StaticLength+1 + 2*tNoOfOperations))
    {
      tGCI_lo = 0;
    }
    Uint64 tGCI = Uint64(tGCI_lo) | (Uint64(tGCI_hi) << 32);
    if (tCommitFlag == 1) {
      theCommitStatus = Committed;
      theGlobalCheckpointId = tGCI;
      if (tGCI) // Read(dirty) only transaction doesnt get GCI
      {
	*p_latest_trans_gci = tGCI;
      }
    } else if ((tNoComp >= tNoSent) &&
               (theLastExecOpInList->theCommitIndicator == 1)){
      
      
/**********************************************************************/
// We sent the transaction with Commit flag set and received a CONF with
// no Commit flag set. This is clearly an anomaly.
/**********************************************************************/
      theError.code = 4011;
      theCompletionStatus = CompletedFailure;
      theReturnStatus = NdbTransaction::ReturnFailure;
      theCommitStatus = Aborted;
      return 0;
    }//if
    if (tNoComp >= tNoSent) {
      return 0;	// No more operations to wait for
    }//if
     // Not completed the reception yet.
  } else {
#ifdef NDB_NO_DROPPED_SIGNAL
    abort();
#endif
  }
  
  return -1;
}//NdbTransaction::receiveTCKEYCONF()

/*****************************************************************************
int receiveTCKEY_FAILCONF( NdbApiSignal* aSignal)

Return Value:   Return 0 : receive was completed.
                Return -1: In all other case.   
Parameters:     aSignal: the signal object that contains the 
                TCKEY_FAILCONF signal from TC.
Remark:         Handles the reception of the TCKEY_FAILCONF signal.
*****************************************************************************/
int
NdbTransaction::receiveTCKEY_FAILCONF(const TcKeyFailConf * failConf)
{
  NdbOperation*	tOp;
  /*
    Check that we are expecting signals from this transaction and that it 
    doesn't belong  to a transaction already completed. Simply ignore 
    messages from other transactions.
  */
  if(checkState_TransId(&failConf->transId1)){
    /*
      A node failure of the TC node occured. The transaction has
      been committed.
    */
    theCommitStatus = Committed;
    tOp = theFirstExecOpInList;
    while (tOp != NULL) {
      /*
       * Check if the transaction expected read values...
       * If it did some of them might have gotten lost even if we succeeded
       * in committing the transaction.
       */
      switch(tOp->theOperationType){
      case NdbOperation::UpdateRequest:
      case NdbOperation::InsertRequest:
      case NdbOperation::DeleteRequest:
      case NdbOperation::WriteRequest:
	tOp = tOp->next();
	break;
      case NdbOperation::ReadRequest:
      case NdbOperation::ReadExclusive:
      case NdbOperation::OpenScanRequest:
      case NdbOperation::OpenRangeScanRequest:
	theCompletionStatus = CompletedFailure;
	theReturnStatus = NdbTransaction::ReturnFailure;
	setOperationErrorCodeAbort(4115);
	tOp = NULL;
	break;
      case NdbOperation::NotDefined:
      case NdbOperation::NotDefined2:
	assert(false);
	break;
      }//if
    }//while   
    theReleaseOnClose = true;
    return 0;
  } else {
#ifdef VM_TRACE
    ndbout_c("Recevied TCKEY_FAILCONF wo/ operation");
#endif
  }
  return -1;
}//NdbTransaction::receiveTCKEY_FAILCONF()

/*************************************************************************
int receiveTCKEY_FAILREF( NdbApiSignal* aSignal)

Return Value:   Return 0 : receive was completed.
                Return -1: In all other case.   
Parameters:     aSignal: the signal object that contains the 
                TCKEY_FAILREF signal from TC.
Remark:         Handles the reception of the TCKEY_FAILREF signal.
**************************************************************************/
int
NdbTransaction::receiveTCKEY_FAILREF(NdbApiSignal* aSignal)
{
  /*
    Check that we are expecting signals from this transaction and
    that it doesn't belong to a transaction already
    completed. Simply ignore messages from other transactions.
  */
  if(checkState_TransId(aSignal->getDataPtr()+1)){
    /*
      We received an indication of that this transaction was aborted due to a
      node failure.
    */
    if (theSendStatus == NdbTransaction::sendTC_ROLLBACK) {
      /*
	We were in the process of sending a rollback anyways. We will
	report it as a success.
      */
      theCompletionStatus = NdbTransaction::CompletedSuccess;
    } else {
      theReturnStatus = NdbTransaction::ReturnFailure;
      theCompletionStatus = NdbTransaction::CompletedFailure;
      theError.code = 4031;
    }//if
    theReleaseOnClose = true;
    theCommitStatus = NdbTransaction::Aborted;
    return 0;
  } else {
#ifdef VM_TRACE
    ndbout_c("Recevied TCKEY_FAILREF wo/ operation");
#endif
  }
  return -1;
}//NdbTransaction::receiveTCKEY_FAILREF()

/******************************************************************************
int  receiveTCINDXCONF(NdbApiSignal* aSignal, Uint32 long_short_ind);

Return Value:  Return 0 : receiveTCINDXCONF was successful.
               Return -1: In all other case.
Parameters:    aSignal: The signal object pointer.
Remark:        
******************************************************************************/
int			
NdbTransaction::receiveTCINDXCONF(const TcIndxConf * indxConf, 
				 Uint32 aDataLength)
{
  if(checkState_TransId(&indxConf->transId1)){
    const Uint32 tTemp = indxConf->confInfo;
    const Uint32 tNoOfOperations = TcIndxConf::getNoOfOperations(tTemp);
    const Uint32 tCommitFlag = TcKeyConf::getCommitFlag(tTemp);
    
    const Uint32* tPtr = (Uint32 *)&indxConf->operations[0];
    Uint32 tNoComp = theNoOfOpCompleted;
    for (Uint32 i = 0; i < tNoOfOperations ; i++) {
      NdbReceiver* tOp = theNdb->void2rec(theNdb->int2void(*tPtr));
      tPtr++;
      const Uint32 tAttrInfoLen = *tPtr;
      tPtr++;
      if (tOp && tOp->checkMagicNumber()) {
	tNoComp += tOp->execTCOPCONF(tAttrInfoLen);
      } else {
	return -1;
      }//if
    }//for
    Uint32 tNoSent = theNoOfOpSent;
    Uint32 tGCI_hi = indxConf->gci_hi;
    Uint32 tGCI_lo = * tPtr;
    if (unlikely(aDataLength < TcIndxConf::SignalLength+1+2*tNoOfOperations))
    {
      tGCI_lo = 0;
    }
    Uint64 tGCI = Uint64(tGCI_lo) | (Uint64(tGCI_hi) << 32);

    theNoOfOpCompleted = tNoComp;
    if (tCommitFlag == 1) {
      theCommitStatus = Committed;
      theGlobalCheckpointId = tGCI;
      if (tGCI) // Read(dirty) only transaction doesnt get GCI
      {
	*p_latest_trans_gci = tGCI;
      }
    } else if ((tNoComp >= tNoSent) &&
               (theLastExecOpInList->theCommitIndicator == 1)){

      /**********************************************************************/
      // We sent the transaction with Commit flag set and received a CONF with
      // no Commit flag set. This is clearly an anomaly.
      /**********************************************************************/
      theError.code = 4011;
      theCompletionStatus = NdbTransaction::CompletedFailure;
      theCommitStatus = NdbTransaction::Aborted;
      theReturnStatus = NdbTransaction::ReturnFailure;
      return 0;
    }//if
    if (tNoComp >= tNoSent) {
      return 0;	// No more operations to wait for
    }//if
     // Not completed the reception yet.
  } else {
#ifdef NDB_NO_DROPPED_SIGNAL
    abort();
#endif
  }

  return -1;
}//NdbTransaction::receiveTCINDXCONF()

/*******************************************************************************
int OpCompletedFailure();

Return Value:  Return 0 : OpCompleteSuccess was successful.
               Return -1: In all other case.
Parameters:    aErrorCode: The error code.
Remark:        An operation was completed with failure.
*******************************************************************************/
int 
NdbTransaction::OpCompleteFailure(NdbOperation* op)
{
  Uint32 tNoComp = theNoOfOpCompleted;
  Uint32 tNoSent = theNoOfOpSent;

  tNoComp++;
  theNoOfOpCompleted = tNoComp;
  
  return (tNoComp == tNoSent) ? 0 : -1;
}//NdbTransaction::OpCompleteFailure()

/******************************************************************************
int OpCompleteSuccess();

Return Value:  Return 0 : OpCompleteSuccess was successful.
               Return -1: In all other case.  
Remark:        An operation was completed with success.
*******************************************************************************/
int 
NdbTransaction::OpCompleteSuccess()
{
  Uint32 tNoComp = theNoOfOpCompleted;
  Uint32 tNoSent = theNoOfOpSent;
  tNoComp++;
  theNoOfOpCompleted = tNoComp;
  if (tNoComp == tNoSent) { // Last operation completed
    return 0;
  } else if (tNoComp < tNoSent) {
    return -1;	// Continue waiting for more signals
  } else {
    setOperationErrorCodeAbort(4113);	// Too many operations, 
                                        // stop waiting for more
    theCompletionStatus = NdbTransaction::CompletedFailure;
    theReturnStatus = NdbTransaction::ReturnFailure;
    return 0;
  }//if
}//NdbTransaction::OpCompleteSuccess()

/******************************************************************************
 int            getGCI();

Remark:		Get global checkpoint identity of the transaction
*******************************************************************************/
int
NdbTransaction::getGCI()
{
  Uint64 val;
  if (getGCI(&val) == 0)
  {
    return (int)(val >> 32);
  }
  return -1;
}

int
NdbTransaction::getGCI(Uint64 * val)
{
  if (theCommitStatus == NdbTransaction::Committed)
  {
    if (val)
    {
      * val = theGlobalCheckpointId;
    }
    return 0;
  }
  return -1;
}

/*******************************************************************************
Uint64 getTransactionId(void);

Remark:        Get the transaction identity. 
*******************************************************************************/
Uint64
NdbTransaction::getTransactionId()
{
  return theTransactionId;
}//NdbTransaction::getTransactionId()

NdbTransaction::CommitStatusType
NdbTransaction::commitStatus()
{
  return theCommitStatus;
}//NdbTransaction::commitStatus()

int 
NdbTransaction::getNdbErrorLine()
{
  return theErrorLine;
}

NdbOperation*
NdbTransaction::getNdbErrorOperation()
{
  return theErrorOperation;
}//NdbTransaction::getNdbErrorOperation()


const NdbOperation*
NdbTransaction::getNdbErrorOperation() const
{
  return theErrorOperation;
}//NdbTransaction::getNdbErrorOperation()


const NdbOperation * 
NdbTransaction::getNextCompletedOperation(const NdbOperation * current) const {
  if(current == 0)
    return theCompletedFirstOp;
  return current->theNext;
}

NdbOperation *
NdbTransaction::setupRecordOp(NdbOperation::OperationType type,
                              NdbOperation::LockMode lock_mode,
                              NdbOperation::AbortOption default_ao,
                              const NdbRecord *key_record,
                              const char *key_row,
                              const NdbRecord *attribute_record,
                              const char *attribute_row,
                              const unsigned char *mask,
                              const NdbOperation::OperationOptions *opts,
                              Uint32 sizeOfOptions)
{
  NdbOperation *op;
  
  /* Check that we've got a base table record for the attribute record */
  if (attribute_record->flags & NdbRecord::RecIsIndex)
  {
    /* Result or attribute record must be a base 
       table ndbrecord, not an index ndbrecord */
    setOperationErrorCodeAbort(4340);
    return NULL;
  }
  /*
    We are actually passing the table object for the index here, not the table
    object of the underlying table. But we only need it to keep the existing
    NdbOperation code happy, it is not actually used for NdbRecord operation.
    We will eliminate the need for passing table and index completely when
    implementing WL#3707.
  */
  if (key_record->flags & NdbRecord::RecIsIndex)
  {
    op= getNdbIndexOperation(key_record->table->m_index,
                             attribute_record->table, NULL, true);
  }
  else
  {
    if (key_record->tableId != attribute_record->tableId)
    {
      setOperationErrorCodeAbort(4287);
      return NULL;
    }
    op= getNdbOperation(key_record->table, NULL, true);
  }
  if(!op)
    return NULL;

  op->theStatus= NdbOperation::UseNdbRecord;
  op->theOperationType= type;
  op->theErrorLine++;
  op->theLockMode= lock_mode;
  op->m_key_record= key_record;
  op->m_key_row= key_row;
  op->m_attribute_record= attribute_record;
  op->m_attribute_row= attribute_row;
  attribute_record->copyMask(op->m_read_mask, mask);
  op->m_abortOption=default_ao;
  
  /*
   * Handle options
   */
  if (opts != NULL)
  {
    /* Delegate to static method in NdbOperation */
    Uint32 result = NdbOperation::handleOperationOptions (type,
                                                          opts,
                                                          sizeOfOptions,
                                                          op);
    if (result !=0)
    {
      setOperationErrorCodeAbort(result);
      return NULL;
    }
  }

  /* Handle delete + blobs */
  if (type == NdbOperation::DeleteRequest)
  {
    /* Need to link in all the Blob handles for delete 
     * If there is a pre-read, check that no Blobs have
     * been asked for
     */
    if (op->getBlobHandlesNdbRecordDelete(this,
                                          (attribute_row != NULL)) == -1)
      return NULL;
  }
  else if (unlikely(attribute_record->flags & NdbRecord::RecHasBlob))
  {
    /* Create blob handles for non-delete operations */
    if (op->getBlobHandlesNdbRecord(this) == -1)
      return NULL;
  }

  /*
   * Now prepare the signals to be sent...
   *
   */
  int returnCode=op->buildSignalsNdbRecord(theTCConPtr, theTransactionId);

  if (returnCode)
  {
    // buildSignalsNdbRecord should have set the error status
    // So we can return NULL
    return NULL;
  }

  return op;
}



const NdbOperation *
NdbTransaction::readTuple(const NdbRecord *key_rec, const char *key_row,
                          const NdbRecord *result_rec, char *result_row,
                          NdbOperation::LockMode lock_mode,
                          const unsigned char *result_mask,
                          const NdbOperation::OperationOptions *opts,
                          Uint32 sizeOfOptions)
{
  /* Check that the NdbRecord specifies the full primary key. */
  if (!(key_rec->flags & NdbRecord::RecHasAllKeys))
  {
    setOperationErrorCodeAbort(4292);
    return NULL;
  }

  /* It appears that unique index operations do no support readCommitted. */
  if (key_rec->flags & NdbRecord::RecIsIndex &&
      lock_mode == NdbOperation::LM_CommittedRead)
    lock_mode= NdbOperation::LM_Read;

  NdbOperation::OperationType opType=
    (lock_mode == NdbOperation::LM_Exclusive ?
       NdbOperation::ReadExclusive : NdbOperation::ReadRequest);
  NdbOperation *op= setupRecordOp(opType, lock_mode, 
                                  NdbOperation::AO_IgnoreError,
                                  key_rec, key_row, 
                                  result_rec, result_row, result_mask,
                                  opts,
                                  sizeOfOptions);
  if (!op)
    return NULL;

  if (op->theLockMode == NdbOperation::LM_CommittedRead)
  {
    op->theDirtyIndicator= 1;
    op->theSimpleIndicator= 1;
  }
  else 
  {
    if (op->theLockMode == NdbOperation::LM_SimpleRead)
    {
      op->theSimpleIndicator = 1;
    }
    
    
    theSimpleState= 0;
  }

  /* Setup the record/row for receiving the results. */
  op->theReceiver.getValues(result_rec, result_row);

  return op;
}

const NdbOperation *
NdbTransaction::insertTuple(const NdbRecord *key_rec, const char *key_row,
                            const NdbRecord *attr_rec, const char *attr_row,
                            const unsigned char *mask,
                            const NdbOperation::OperationOptions *opts,
                            Uint32 sizeOfOptions)
{
  /* Check that the NdbRecord specifies the full primary key. */
  if (!(key_rec->flags & NdbRecord::RecHasAllKeys))
  {
    setOperationErrorCodeAbort(4292);
    return NULL;
  }

  NdbOperation *op= setupRecordOp(NdbOperation::InsertRequest,
                                  NdbOperation::LM_Exclusive, 
                                  NdbOperation::AbortOnError, 
                                  key_rec, key_row,
                                  attr_rec, attr_row, mask,
                                  opts,
                                  sizeOfOptions);
  if (!op)
    return NULL;

  theSimpleState= 0;

  return op;
}

const NdbOperation *
NdbTransaction::insertTuple(const NdbRecord *combined_rec, const char *combined_row,
                            const unsigned char *mask,
                            const NdbOperation::OperationOptions *opts,
                            Uint32 sizeOfOptions)
{
  return insertTuple(combined_rec, combined_row,
                     combined_rec, combined_row,
                     mask,
                     opts,
                     sizeOfOptions);
}

const NdbOperation *
NdbTransaction::updateTuple(const NdbRecord *key_rec, const char *key_row,
                            const NdbRecord *attr_rec, const char *attr_row,
                            const unsigned char *mask,
                            const NdbOperation::OperationOptions *opts,
                            Uint32 sizeOfOptions)
{
  /* Check that the NdbRecord specifies the full primary key. */
  if (!(key_rec->flags & NdbRecord::RecHasAllKeys))
  {
    setOperationErrorCodeAbort(4292);
    return NULL;
  }

  NdbOperation *op= setupRecordOp(NdbOperation::UpdateRequest,
                                  NdbOperation::LM_Exclusive, 
                                  NdbOperation::AbortOnError, 
                                  key_rec, key_row,
                                  attr_rec, attr_row, mask, 
                                  opts,
                                  sizeOfOptions);
  if(!op)
    return op;

  theSimpleState= 0;

  return op;
}

const NdbOperation *
NdbTransaction::deleteTuple(const NdbRecord *key_rec, 
                            const char *key_row,
                            const NdbRecord *result_rec,
                            char *result_row,
                            const unsigned char *result_mask,
                            const NdbOperation::OperationOptions* opts,
                            Uint32 sizeOfOptions)
{
  /* Check that the key NdbRecord specifies the full primary key. */
  if (!(key_rec->flags & NdbRecord::RecHasAllKeys))
  {
    setOperationErrorCodeAbort(4292);
    return NULL;
  }

  NdbOperation *op= setupRecordOp(NdbOperation::DeleteRequest,
                                  NdbOperation::LM_Exclusive, 
                                  NdbOperation::AbortOnError, 
                                  key_rec, key_row,
                                  result_rec, result_row, result_mask, 
                                  opts,
                                  sizeOfOptions);
  if(!op)
    return op;

  theSimpleState= 0;

  if (result_row != NULL) // readBeforeDelete
  {
    /* Setup the record/row for receiving the results. */
    op->theReceiver.getValues(result_rec, result_row);
  }

  return op;
}

const NdbOperation *
NdbTransaction::writeTuple(const NdbRecord *key_rec, const char *key_row,
                           const NdbRecord *attr_rec, const char *attr_row,
                           const unsigned char *mask,
                           const NdbOperation::OperationOptions *opts,
                           Uint32 sizeOfOptions)
{
  /* Check that the NdbRecord specifies the full primary key. */
  if (!(key_rec->flags & NdbRecord::RecHasAllKeys))
  {
    setOperationErrorCodeAbort(4292);
    return NULL;
  }

  NdbOperation *op= setupRecordOp(NdbOperation::WriteRequest,
                                  NdbOperation::LM_Exclusive, 
                                  NdbOperation::AbortOnError, 
                                  key_rec, key_row,
                                  attr_rec, attr_row, mask, 
                                  opts,
                                  sizeOfOptions);
  if(!op)
    return op;

  theSimpleState= 0;

  return op;
}


NdbScanOperation *
NdbTransaction::scanTable(const NdbRecord *result_record,
                          NdbOperation::LockMode lock_mode,
                          const unsigned char *result_mask,
                          const NdbScanOperation::ScanOptions *options,
                          Uint32 sizeOfOptions)
{
  DBUG_ENTER("NdbTransaction::scanTable");
  DBUG_PRINT("info", ("Options=%p(0x%x)", options,
                      (options ? (unsigned)(options->optionsPresent) : 0)));
  /*
    Normal scan operations are created as NdbIndexScanOperations.
    The reason for this is that they can then share a pool of allocated
    objects.
  */
  NdbIndexScanOperation *op_idx= 
    getNdbScanOperation(result_record->table);

  if (op_idx == NULL)
  {
    /* Memory allocation error */
    setOperationErrorCodeAbort(4000);
    DBUG_RETURN(NULL);
  }

  /* The real work is done in NdbScanOperation */
  if (op_idx->scanTableImpl(result_record,
                            lock_mode,
                            result_mask,
                            options,
                            sizeOfOptions) == 0)
  {
    DBUG_RETURN(op_idx);
  }

  releaseScanOperation(&m_theFirstScanOperation, &m_theLastScanOperation,
                       op_idx);
  DBUG_RETURN(NULL);
}



NdbIndexScanOperation *
NdbTransaction::scanIndex(const NdbRecord *key_record,
                          const NdbRecord *result_record,
                                NdbOperation::LockMode lock_mode,
                          const unsigned char *result_mask,
                          const NdbIndexScanOperation::IndexBound *bound,
                          const NdbScanOperation::ScanOptions *options,
                          Uint32 sizeOfOptions)
{
  NdbIndexScanOperation *op= getNdbScanOperation(key_record->table);
  if (op==NULL)
  {
    /* Memory allocation error */
    setOperationErrorCodeAbort(4000);
    return NULL;
  }

  /* Defer the rest of the work to NdbIndexScanOperation */
  if (op->scanIndexImpl(key_record,
                        result_record,
                        lock_mode,
                        result_mask,
                        bound,
                        options,
                        sizeOfOptions) != 0)
  {
    releaseScanOperation(&m_theFirstScanOperation, &m_theLastScanOperation, op);
    return NULL;
  }
  
  return op;
} // ::scanIndex();



#ifdef VM_TRACE
#define CASE(x) case x: ndbout << " " << #x; break
void
NdbTransaction::printState()
{
  ndbout << "con=" << hex << this << dec;
  ndbout << " node=" << getConnectedNodeId();
  switch (theStatus) {
  CASE(NotConnected);
  CASE(Connecting);
  CASE(Connected);
  CASE(DisConnecting);
  CASE(ConnectFailure);
  default: ndbout << (Uint32) theStatus;
  }
  switch (theListState) {
  CASE(NotInList);
  CASE(InPreparedList);
  CASE(InSendList);
  CASE(InCompletedList);
  default: ndbout << (Uint32) theListState;
  }
  switch (theSendStatus) {
  CASE(NotInit);
  CASE(InitState);
  CASE(sendOperations);
  CASE(sendCompleted);
  CASE(sendCOMMITstate);
  CASE(sendABORT);
  CASE(sendABORTfail);
  CASE(sendTC_ROLLBACK);
  CASE(sendTC_COMMIT);
  CASE(sendTC_OP);
  default: ndbout << (Uint32) theSendStatus;
  }
  switch (theCommitStatus) {
  CASE(NotStarted);
  CASE(Started);
  CASE(Committed);
  CASE(Aborted);
  CASE(NeedAbort);
  default: ndbout << (Uint32) theCommitStatus;
  }
  switch (theCompletionStatus) {
  CASE(NotCompleted);
  CASE(CompletedSuccess);
  CASE(CompletedFailure);
  CASE(DefinitionFailure);
  default: ndbout << (Uint32) theCompletionStatus;
  }
  ndbout << endl;
}
#undef CASE
#endif

int
NdbTransaction::report_node_failure(Uint32 id){
  NdbNodeBitmask::set(m_failed_db_nodes, id);
  if(!NdbNodeBitmask::get(m_db_nodes, id))
  {
    return 0;
  }
  
  /**
   *   Arrived
   *   TCKEYCONF   TRANSIDAI
   * 1)   -           -
   * 2)   -           X
   * 3)   X           -
   * 4)   X           X
   */
  NdbOperation* tmp = theFirstExecOpInList;
  const Uint32 len = TcKeyConf::DirtyReadBit | id;
  Uint32 tNoComp = theNoOfOpCompleted;
  Uint32 tNoSent = theNoOfOpSent;
  Uint32 count = 0;
  while(tmp != 0)
  {
    if(tmp->theReceiver.m_expected_result_length == len && 
       tmp->theReceiver.m_received_result_length == 0)
    {
      count++;
      tmp->theError.code = 4119;
    }
    tmp = tmp->next();
  }
  tNoComp += count;
  theNoOfOpCompleted = tNoComp;
  if(count)
  {
    theReturnStatus = NdbTransaction::ReturnFailure;
    if(tNoComp == tNoSent)
    {
      theError.code = 4119;
      theCompletionStatus = NdbTransaction::CompletedFailure;    
      return 1;
    }
  }
  return 0;
}<|MERGE_RESOLUTION|>--- conflicted
+++ resolved
@@ -406,19 +406,19 @@
     {
       if(savedError.code==0)
 	savedError= theError;
-<<<<<<< HEAD
-=======
       /**
        * We abort the execute here. But we still need to put the split-off
        * operation list back into the transaction object, or we will get a
        * memory leak.
        */
-      if (tPrepOp != NULL && tRestOp != NULL) {
+      if (firstSavedOp != NULL && lastSavedOp != NULL) {
+        DBUG_PRINT("info", ("Rejoining ops list after postExecute between "
+                            "%p and %p", theLastOpInList, firstSavedOp));
         if (theFirstOpInList == NULL)
-          theFirstOpInList = tRestOp;
+          theFirstOpInList = firstSavedOp;
         else
-          theLastOpInList->next(tRestOp);
-        theLastOpInList = tLastOp;
+          theLastOpInList->next(firstSavedOp);
+        theLastOpInList = lastSavedOp;
       }
       if (tCompletedFirstOp != NULL) {
         tCompletedLastOp->next(theCompletedFirstOp);
@@ -426,8 +426,7 @@
         if (theCompletedLastOp == NULL)
           theCompletedLastOp = tCompletedLastOp;
       }
-      
->>>>>>> 2d856405
+
       DBUG_RETURN(-1);
     }
 
