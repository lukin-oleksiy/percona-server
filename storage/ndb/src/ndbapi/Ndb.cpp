--- conflicted
+++ resolved
@@ -967,11 +967,7 @@
 // application behaviour.
 //-----------------------------------------------------
 #ifdef VM_TRACE
-<<<<<<< HEAD
-    printf("nullptr into closeTransaction\n");
-=======
     g_eventLogger->info("Ndb::closeTransaction passed nullptr");
->>>>>>> a1add163
 #endif
     DBUG_VOID_RETURN;
   }  // if
