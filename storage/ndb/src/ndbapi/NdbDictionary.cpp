/*
   Copyright (C) 2003 MySQL AB
    All rights reserved. Use is subject to license terms.

   This program is free software; you can redistribute it and/or modify
   it under the terms of the GNU General Public License as published by
   the Free Software Foundation; version 2 of the License.

   This program is distributed in the hope that it will be useful,
   but WITHOUT ANY WARRANTY; without even the implied warranty of
   MERCHANTABILITY or FITNESS FOR A PARTICULAR PURPOSE.  See the
   GNU General Public License for more details.

   You should have received a copy of the GNU General Public License
   along with this program; if not, write to the Free Software
   Foundation, Inc., 51 Franklin St, Fifth Floor, Boston, MA 02110-1301  USA
*/

#include <NdbDictionary.hpp>
#include "NdbDictionaryImpl.hpp"
#include <NdbOut.hpp>
#include <signaldata/CreateHashMap.hpp>

/* NdbRecord static helper methods */

NdbDictionary::RecordType
NdbDictionary::getRecordType(const NdbRecord* record)
{
  return NdbDictionaryImpl::getRecordType(record);
}

const char*
NdbDictionary::getRecordTableName(const NdbRecord* record)
{
  return NdbDictionaryImpl::getRecordTableName(record);
}

const char*
NdbDictionary::getRecordIndexName(const NdbRecord* record)
{
  return NdbDictionaryImpl::getRecordIndexName(record);
}

bool
NdbDictionary::getFirstAttrId(const NdbRecord* record,
                              Uint32& firstAttrId)
{
  return NdbDictionaryImpl::getNextAttrIdFrom(record,
                                              0,
                                              firstAttrId);
}

bool
NdbDictionary::getNextAttrId(const NdbRecord* record,
                             Uint32& attrId)
{
  return NdbDictionaryImpl::getNextAttrIdFrom(record, 
                                              attrId+1,
                                              attrId);
}

bool
NdbDictionary::getOffset(const NdbRecord* record,
                         Uint32 attrId,
                         Uint32& offset)
{
  return NdbDictionaryImpl::getOffset(record, attrId, offset);
}

bool
NdbDictionary::getNullBitOffset(const NdbRecord* record,
                                Uint32 attrId,
                                Uint32& nullbit_byte_offset,
                                Uint32& nullbit_bit_in_byte)
{
  return NdbDictionaryImpl::getNullBitOffset(record,
                                             attrId,
                                             nullbit_byte_offset,
                                             nullbit_bit_in_byte);
}


const char*
NdbDictionary::getValuePtr(const NdbRecord* record,
            const char* row,
            Uint32 attrId)
{
  return NdbDictionaryImpl::getValuePtr(record, row, attrId);
}

char*
NdbDictionary::getValuePtr(const NdbRecord* record,
            char* row,
            Uint32 attrId)
{
  return NdbDictionaryImpl::getValuePtr(record, row, attrId);
}

bool
NdbDictionary::isNull(const NdbRecord* record,
       const char* row,
       Uint32 attrId)
{
  return NdbDictionaryImpl::isNull(record, row, attrId);
}

int
NdbDictionary::setNull(const NdbRecord* record,
        char* row,
        Uint32 attrId,
        bool value)
{
  return NdbDictionaryImpl::setNull(record, row, attrId, value);
}

Uint32
NdbDictionary::getRecordRowLength(const NdbRecord* record)
{
  return NdbDictionaryImpl::getRecordRowLength(record);
}

const unsigned char* 
NdbDictionary::getEmptyBitmask()
{
  return (const unsigned char*) NdbDictionaryImpl::m_emptyMask;
}

/* --- */

NdbDictionary::ObjectId::ObjectId()
  : m_impl(* new NdbDictObjectImpl(NdbDictionary::Object::TypeUndefined))
{
}

NdbDictionary::ObjectId::~ObjectId()
{
  NdbDictObjectImpl * tmp = &m_impl;  
  delete tmp;
}

NdbDictionary::Object::Status
NdbDictionary::ObjectId::getObjectStatus() const {
  return m_impl.m_status;
}

int 
NdbDictionary::ObjectId::getObjectVersion() const {
  return m_impl.m_version;
}

int 
NdbDictionary::ObjectId::getObjectId() const {
  return m_impl.m_id;
}

/*****************************************************************
 * Column facade
 */
NdbDictionary::Column::Column(const char * name) 
  : m_impl(* new NdbColumnImpl(* this))
{
  setName(name);
}

NdbDictionary::Column::Column(const NdbDictionary::Column & org)
  : m_impl(* new NdbColumnImpl(* this))
{
  m_impl = org.m_impl;
}

NdbDictionary::Column::Column(NdbColumnImpl& impl)
  : m_impl(impl)
{
}

NdbDictionary::Column::~Column(){
  NdbColumnImpl * tmp = &m_impl;  
  if(this != tmp){
    delete tmp;
  }
}

NdbDictionary::Column&
NdbDictionary::Column::operator=(const NdbDictionary::Column& column)
{
  m_impl = column.m_impl;
  
  return *this;
}

int
NdbDictionary::Column::setName(const char * name){
  return !m_impl.m_name.assign(name);
}

const char* 
NdbDictionary::Column::getName() const {
  return m_impl.m_name.c_str();
}

void
NdbDictionary::Column::setType(Type t){
  m_impl.init(t);
}

NdbDictionary::Column::Type 
NdbDictionary::Column::getType() const {
  return m_impl.m_type;
}

void 
NdbDictionary::Column::setPrecision(int val){
  m_impl.m_precision = val;
}

int 
NdbDictionary::Column::getPrecision() const {
  return m_impl.m_precision;
}

void 
NdbDictionary::Column::setScale(int val){
  m_impl.m_scale = val;
}

int 
NdbDictionary::Column::getScale() const{
  return m_impl.m_scale;
}

void
NdbDictionary::Column::setLength(int length){
  m_impl.m_length = length;
}

int 
NdbDictionary::Column::getLength() const{
  return m_impl.m_length;
}

void
NdbDictionary::Column::setInlineSize(int size)
{
  m_impl.m_precision = size;
}

void
NdbDictionary::Column::setCharset(CHARSET_INFO* cs)
{
  m_impl.m_cs = cs;
}

CHARSET_INFO*
NdbDictionary::Column::getCharset() const
{
  return m_impl.m_cs;
}

int
NdbDictionary::Column::getInlineSize() const
{
  return m_impl.m_precision;
}

void
NdbDictionary::Column::setPartSize(int size)
{
  m_impl.m_scale = size;
}

int
NdbDictionary::Column::getPartSize() const
{
  return m_impl.m_scale;
}

void
NdbDictionary::Column::setStripeSize(int size)
{
  m_impl.m_length = size;
}

int
NdbDictionary::Column::getStripeSize() const
{
  return m_impl.m_length;
}

int 
NdbDictionary::Column::getSize() const{
  return m_impl.m_attrSize;
}

void 
NdbDictionary::Column::setNullable(bool val){
  m_impl.m_nullable = val;
}

bool 
NdbDictionary::Column::getNullable() const {
  return m_impl.m_nullable;
}

void 
NdbDictionary::Column::setPrimaryKey(bool val){
  m_impl.m_pk = val;
}

bool 
NdbDictionary::Column::getPrimaryKey() const {
  return m_impl.m_pk;
}

void 
NdbDictionary::Column::setPartitionKey(bool val){
  m_impl.m_distributionKey = val;
}

bool 
NdbDictionary::Column::getPartitionKey() const{
  return m_impl.m_distributionKey;
}

const NdbDictionary::Table * 
NdbDictionary::Column::getBlobTable() const {
  NdbTableImpl * t = m_impl.m_blobTable;
  if (t)
    return t->m_facade;
  return 0;
}

void 
NdbDictionary::Column::setAutoIncrement(bool val){
  m_impl.m_autoIncrement = val;
}

bool 
NdbDictionary::Column::getAutoIncrement() const {
  return m_impl.m_autoIncrement;
}

void
NdbDictionary::Column::setAutoIncrementInitialValue(Uint64 val){
  m_impl.m_autoIncrementInitialValue = val;
}

int
NdbDictionary::Column::setDefaultValue(const char* defaultValue)
{
  return !m_impl.m_defaultValue.assign(defaultValue);
}

const char*
NdbDictionary::Column::getDefaultValue() const
{
  return m_impl.m_defaultValue.c_str();
}

int
NdbDictionary::Column::getColumnNo() const {
  return m_impl.m_column_no;
}

int
NdbDictionary::Column::getAttrId() const {
  return m_impl.m_attrId;
}

bool
NdbDictionary::Column::equal(const NdbDictionary::Column & col) const {
  return m_impl.equal(col.m_impl);
}

int
NdbDictionary::Column::getSizeInBytes() const 
{
  return m_impl.m_attrSize * m_impl.m_arraySize;
}

void
NdbDictionary::Column::setArrayType(ArrayType type)
{
  m_impl.m_arrayType = type;
}

NdbDictionary::Column::ArrayType
NdbDictionary::Column::getArrayType() const
{
  return (ArrayType)m_impl.m_arrayType;
}

void
NdbDictionary::Column::setStorageType(StorageType type)
{
  m_impl.m_storageType = type;
}

NdbDictionary::Column::StorageType
NdbDictionary::Column::getStorageType() const
{
  return (StorageType)m_impl.m_storageType;
}

int
NdbDictionary::Column::getBlobVersion() const
{
  return m_impl.getBlobVersion();
}

void
NdbDictionary::Column::setBlobVersion(int blobVersion)
{
  m_impl.setBlobVersion(blobVersion);
}

void 
NdbDictionary::Column::setDynamic(bool val){
  m_impl.m_dynamic = val;
}

bool 
NdbDictionary::Column::getDynamic() const {
  return m_impl.m_dynamic;
}

bool
NdbDictionary::Column::getIndexSourced() const {
  return m_impl.m_indexSourced;
}

/*****************************************************************
 * Table facade
 */
NdbDictionary::Table::Table(const char * name)
  : m_impl(* new NdbTableImpl(* this)) 
{
  setName(name);
}

NdbDictionary::Table::Table(const NdbDictionary::Table & org)
  : Object(org), m_impl(* new NdbTableImpl(* this))
{
  m_impl.assign(org.m_impl);
}

NdbDictionary::Table::Table(NdbTableImpl & impl)
  : m_impl(impl)
{
}

NdbDictionary::Table::~Table(){
  NdbTableImpl * tmp = &m_impl;  
  if(this != tmp){
    delete tmp;
  }
}

NdbDictionary::Table&
NdbDictionary::Table::operator=(const NdbDictionary::Table& table)
{
  m_impl.assign(table.m_impl);
  
  m_impl.m_facade = this;
  return *this;
}

int
NdbDictionary::Table::setName(const char * name){
  return m_impl.setName(name);
}

const char * 
NdbDictionary::Table::getName() const {
  return m_impl.getName();
}

const char *
NdbDictionary::Table::getMysqlName() const {
  return m_impl.getMysqlName();
}

int
NdbDictionary::Table::getTableId() const {
  return m_impl.m_id;
}

int
NdbDictionary::Table::addColumn(const Column & c){
  NdbColumnImpl* col = new NdbColumnImpl;
  if (col ==  NULL)
  {
    errno = ENOMEM;
    return -1;
  }
  (* col) = NdbColumnImpl::getImpl(c);
  if (m_impl.m_columns.push_back(col))
  {
    return -1;
  }
  if (m_impl.buildColumnHash())
  {
    return -1;
  }
  return 0;
}

const NdbDictionary::Column*
NdbDictionary::Table::getColumn(const char * name) const {
  return m_impl.getColumn(name);
}

const NdbDictionary::Column* 
NdbDictionary::Table::getColumn(const int attrId) const {
  return m_impl.getColumn(attrId);
}

NdbDictionary::Column*
NdbDictionary::Table::getColumn(const char * name) 
{
  return m_impl.getColumn(name);
}

NdbDictionary::Column* 
NdbDictionary::Table::getColumn(const int attrId)
{
  return m_impl.getColumn(attrId);
}

void
NdbDictionary::Table::setLogging(bool val){
  m_impl.m_logging = val;
}

bool 
NdbDictionary::Table::getLogging() const {
  return m_impl.m_logging;
}

void
NdbDictionary::Table::setFragmentType(FragmentType ft){
  m_impl.m_fragmentType = ft;
}

NdbDictionary::Object::FragmentType 
NdbDictionary::Table::getFragmentType() const {
  return m_impl.m_fragmentType;
}

void 
NdbDictionary::Table::setKValue(int kValue){
  m_impl.m_kvalue = kValue;
}

int
NdbDictionary::Table::getKValue() const {
  return m_impl.m_kvalue;
}

void 
NdbDictionary::Table::setMinLoadFactor(int lf){
  m_impl.m_minLoadFactor = lf;
}

int 
NdbDictionary::Table::getMinLoadFactor() const {
  return m_impl.m_minLoadFactor;
}

void 
NdbDictionary::Table::setMaxLoadFactor(int lf){
  m_impl.m_maxLoadFactor = lf;  
}

int 
NdbDictionary::Table::getMaxLoadFactor() const {
  return m_impl.m_maxLoadFactor;
}

int
NdbDictionary::Table::getNoOfColumns() const {
  return m_impl.m_columns.size();
}

int
NdbDictionary::Table::getNoOfAutoIncrementColumns() const {
  return m_impl.m_noOfAutoIncColumns;
}

int
NdbDictionary::Table::getNoOfPrimaryKeys() const {
  return m_impl.m_noOfKeys;
}

void
NdbDictionary::Table::setMaxRows(Uint64 maxRows)
{
  m_impl.m_max_rows = maxRows;
}

Uint64
NdbDictionary::Table::getMaxRows() const
{
  return m_impl.m_max_rows;
}

void
NdbDictionary::Table::setMinRows(Uint64 minRows)
{
  m_impl.m_min_rows = minRows;
}

Uint64
NdbDictionary::Table::getMinRows() const
{
  return m_impl.m_min_rows;
}

void
NdbDictionary::Table::setDefaultNoPartitionsFlag(Uint32 flag)
{
  m_impl.m_default_no_part_flag = flag;
}

Uint32
NdbDictionary::Table::getDefaultNoPartitionsFlag() const
{
  return m_impl.m_default_no_part_flag;
}

const char*
NdbDictionary::Table::getPrimaryKey(int no) const {
  int count = 0;
  for (unsigned i = 0; i < m_impl.m_columns.size(); i++) {
    if (m_impl.m_columns[i]->m_pk) {
      if (count++ == no)
        return m_impl.m_columns[i]->m_name.c_str();
    }
  }
  return 0;
}

const void* 
NdbDictionary::Table::getFrmData() const {
  return m_impl.getFrmData();
}

Uint32
NdbDictionary::Table::getFrmLength() const {
  return m_impl.getFrmLength();
}

enum NdbDictionary::Table::SingleUserMode
NdbDictionary::Table::getSingleUserMode() const
{
  return (enum SingleUserMode)m_impl.m_single_user_mode;
}

void
NdbDictionary::Table::setSingleUserMode(enum NdbDictionary::Table::SingleUserMode mode)
{
  m_impl.m_single_user_mode = (Uint8)mode;
}

#if 0
int
NdbDictionary::Table::setTablespaceNames(const void *data, Uint32 len)
{
  return m_impl.setTablespaceNames(data, len);
}

const void*
NdbDictionary::Table::getTablespaceNames()
{
  return m_impl.getTablespaceNames();
}

Uint32
NdbDictionary::Table::getTablespaceNamesLen() const
{
  return m_impl.getTablespaceNamesLen();
}
#endif

void
NdbDictionary::Table::setLinearFlag(Uint32 flag)
{
  m_impl.m_linear_flag = flag;
}

bool
NdbDictionary::Table::getLinearFlag() const
{
  return m_impl.m_linear_flag;
}

void
NdbDictionary::Table::setFragmentCount(Uint32 count)
{
  m_impl.setFragmentCount(count);
}

Uint32
NdbDictionary::Table::getFragmentCount() const
{
  return m_impl.getFragmentCount();
}

int
NdbDictionary::Table::setFrm(const void* data, Uint32 len){
  return m_impl.setFrm(data, len);
}

const Uint32*
NdbDictionary::Table::getFragmentData() const {
  return m_impl.getFragmentData();
}

Uint32
NdbDictionary::Table::getFragmentDataLen() const {
  return m_impl.getFragmentDataLen();
}

int
NdbDictionary::Table::setFragmentData(const Uint32* data, Uint32 cnt)
{
  return m_impl.setFragmentData(data, cnt);
}

const Int32*
NdbDictionary::Table::getRangeListData() const {
  return m_impl.getRangeListData();
}

Uint32
NdbDictionary::Table::getRangeListDataLen() const {
  return m_impl.getRangeListDataLen();
}

int
NdbDictionary::Table::setRangeListData(const Int32* data, Uint32 len)
{
  return m_impl.setRangeListData(data, len);
}

NdbDictionary::Object::Status
NdbDictionary::Table::getObjectStatus() const {
  return m_impl.m_status;
}

void
NdbDictionary::Table::setStatusInvalid() const {
  m_impl.m_status = NdbDictionary::Object::Invalid;
}

int 
NdbDictionary::Table::getObjectVersion() const {
  return m_impl.m_version;
}

int 
NdbDictionary::Table::getObjectId() const {
  return m_impl.m_id;
}

bool
NdbDictionary::Table::equal(const NdbDictionary::Table & col) const {
  return m_impl.equal(col.m_impl);
}

int
NdbDictionary::Table::getRowSizeInBytes() const {  
  int sz = 0;
  for(int i = 0; i<getNoOfColumns(); i++){
    const NdbDictionary::Column * c = getColumn(i);
    sz += (c->getSizeInBytes()+ 3) / 4;
  }
  return sz * 4;
}

int
NdbDictionary::Table::getReplicaCount() const {  
  return m_impl.m_replicaCount;
}

bool
NdbDictionary::Table::getTemporary() const {
  return m_impl.m_temporary;
}

void
NdbDictionary::Table::setTemporary(bool val) {
  m_impl.m_temporary = val;
}

int
NdbDictionary::Table::createTableInDb(Ndb* pNdb, bool equalOk) const {  
  const NdbDictionary::Table * pTab = 
    pNdb->getDictionary()->getTable(getName());
  if(pTab != 0 && equal(* pTab))
    return 0;
  if(pTab != 0 && !equal(* pTab))
    return -1;
  return pNdb->getDictionary()->createTable(* this);
}

bool
NdbDictionary::Table::getTablespace(Uint32 *id, Uint32 *version) const 
{
  if (m_impl.m_tablespace_id == RNIL)
    return false;
  if (id)
    *id= m_impl.m_tablespace_id;
  if (version)
    *version= m_impl.m_version;
  return true;
}

const char *
NdbDictionary::Table::getTablespaceName() const 
{
  return m_impl.m_tablespace_name.c_str();
}

int
NdbDictionary::Table::setTablespaceName(const char * name){
  m_impl.m_tablespace_id = ~0;
  m_impl.m_tablespace_version = ~0;
  return !m_impl.m_tablespace_name.assign(name);
}

int
NdbDictionary::Table::setTablespace(const NdbDictionary::Tablespace & ts){
  m_impl.m_tablespace_id = NdbTablespaceImpl::getImpl(ts).m_id;
  m_impl.m_tablespace_version = ts.getObjectVersion();
  return !m_impl.m_tablespace_name.assign(ts.getName());
}

bool
NdbDictionary::Table::getHashMap(Uint32 *id, Uint32 *version) const
{
  if (m_impl.m_hash_map_id == RNIL)
    return false;
  if (id)
    *id= m_impl.m_hash_map_id;
  if (version)
    *version= m_impl.m_hash_map_version;
  return true;
}

int
NdbDictionary::Table::setHashMap(const NdbDictionary::HashMap& hm)
{
  m_impl.m_hash_map_id = hm.getObjectId();
  m_impl.m_hash_map_version = hm.getObjectVersion();
  return 0;
}

void
NdbDictionary::Table::setRowChecksumIndicator(bool val){
  m_impl.m_row_checksum = val;
}

bool 
NdbDictionary::Table::getRowChecksumIndicator() const {
  return m_impl.m_row_checksum;
}

void
NdbDictionary::Table::setRowGCIIndicator(bool val){
  m_impl.m_row_gci = val;
}

bool 
NdbDictionary::Table::getRowGCIIndicator() const {
  return m_impl.m_row_gci;
}

void
NdbDictionary::Table::setForceVarPart(bool val){
  m_impl.m_force_var_part = val;
}

bool 
NdbDictionary::Table::getForceVarPart() const {
  return m_impl.m_force_var_part;
}

const NdbRecord*
NdbDictionary::Table::getDefaultRecord() const {
  return m_impl.m_ndbrecord;
}

int
NdbDictionary::Table::aggregate(NdbError& error)
{
  return m_impl.aggregate(error);
}

int
NdbDictionary::Table::validate(NdbError& error)
{
  return m_impl.validate(error);
}

Uint32
NdbDictionary::Table::getPartitionId(Uint32 hashValue) const
{
  switch (m_impl.m_fragmentType){
  case NdbDictionary::Object::FragAllSmall:
  case NdbDictionary::Object::FragAllMedium:
  case NdbDictionary::Object::FragAllLarge:
  case NdbDictionary::Object::FragSingle:
  case NdbDictionary::Object::DistrKeyLin:
  {
    Uint32 fragmentId = hashValue & m_impl.m_hashValueMask;
    if(fragmentId < m_impl.m_hashpointerValue) 
      fragmentId = hashValue & ((m_impl.m_hashValueMask << 1) + 1);
    return fragmentId;
  }
  case NdbDictionary::Object::DistrKeyHash:
  {
    Uint32 cnt = m_impl.m_fragmentCount;
    return hashValue % (cnt ? cnt : 1);
  }
  case NdbDictionary::Object::HashMapPartition:
  {
    Uint32 cnt = m_impl.m_hash_map.size();
    return m_impl.m_hash_map[hashValue % cnt];
  }
  default:
    return 0;
  }
}

/*****************************************************************
 * Index facade
 */

NdbDictionary::Index::Index(const char * name)
  : m_impl(* new NdbIndexImpl(* this))
{
  setName(name);
}

NdbDictionary::Index::Index(NdbIndexImpl & impl)
  : m_impl(impl) 
{
}

NdbDictionary::Index::~Index(){
  NdbIndexImpl * tmp = &m_impl;  
  if(this != tmp){
    delete tmp;
  }
}

int
NdbDictionary::Index::setName(const char * name){
  return m_impl.setName(name);
}

const char * 
NdbDictionary::Index::getName() const {
  return m_impl.getName();
}

int
NdbDictionary::Index::setTable(const char * table){
  return m_impl.setTable(table);
}

const char * 
NdbDictionary::Index::getTable() const {
  return m_impl.getTable();
}

unsigned
NdbDictionary::Index::getNoOfColumns() const {
  return m_impl.m_columns.size();
}

int
NdbDictionary::Index::getNoOfIndexColumns() const {
  return m_impl.m_columns.size();
}

const NdbDictionary::Column *
NdbDictionary::Index::getColumn(unsigned no) const {
  if(no < m_impl.m_columns.size())
    return m_impl.m_columns[no];
  return NULL;
}

const char *
NdbDictionary::Index::getIndexColumn(int no) const {
  const NdbDictionary::Column* col = getColumn(no);

  if (col)
    return col->getName();
  else
    return NULL;
}

const NdbRecord*
NdbDictionary::Index::getDefaultRecord() const {
  return m_impl.m_table->m_ndbrecord;
}

int
NdbDictionary::Index::addColumn(const Column & c){
  NdbColumnImpl* col = new NdbColumnImpl;
  if (col == NULL)
  {
    errno = ENOMEM;
    return -1;
  }
  (* col) = NdbColumnImpl::getImpl(c);

  col->m_indexSourced=true;

  if (m_impl.m_columns.push_back(col))
  {
    return -1;
  }
  return 0;
}

int
NdbDictionary::Index::addColumnName(const char * name){
  const Column c(name);
  return addColumn(c);
}

int
NdbDictionary::Index::addIndexColumn(const char * name){
  const Column c(name);
  return addColumn(c);
}

int
NdbDictionary::Index::addColumnNames(unsigned noOfNames, const char ** names){
  for(unsigned i = 0; i < noOfNames; i++) {
    const Column c(names[i]);
    if (addColumn(c))
    {
      return -1;
    }
  }
  return 0;
}

int
NdbDictionary::Index::addIndexColumns(int noOfNames, const char ** names){
  for(int i = 0; i < noOfNames; i++) {
    const Column c(names[i]);
    if (addColumn(c))
    {
      return -1;
    }
  }
  return 0;
}

void
NdbDictionary::Index::setType(NdbDictionary::Index::Type t){
  m_impl.m_type = (NdbDictionary::Object::Type)t;
}

NdbDictionary::Index::Type
NdbDictionary::Index::getType() const {
  return (NdbDictionary::Index::Type)m_impl.m_type;
}

void
NdbDictionary::Index::setLogging(bool val){
  m_impl.m_logging = val;
}

bool
NdbDictionary::Index::getTemporary() const {
  return m_impl.m_temporary;
}

void
NdbDictionary::Index::setTemporary(bool val){
  m_impl.m_temporary = val;
}

bool 
NdbDictionary::Index::getLogging() const {
  return m_impl.m_logging;
}

NdbDictionary::Object::Status
NdbDictionary::Index::getObjectStatus() const {
  return m_impl.m_table->m_status;
}

int 
NdbDictionary::Index::getObjectVersion() const {
  return m_impl.m_table->m_version;
}

int 
NdbDictionary::Index::getObjectId() const {
  return m_impl.m_table->m_id;
}

/*****************************************************************
 * OptimizeTableHandle facade
 */
NdbDictionary::OptimizeTableHandle::OptimizeTableHandle()
  : m_impl(* new NdbOptimizeTableHandleImpl(* this))
{}

NdbDictionary::OptimizeTableHandle::OptimizeTableHandle(NdbOptimizeTableHandleImpl & impl)
  : m_impl(impl)
{}

NdbDictionary::OptimizeTableHandle::~OptimizeTableHandle()
{
  NdbOptimizeTableHandleImpl * tmp = &m_impl;
  if(this != tmp){
    delete tmp;
  }
}

int
NdbDictionary::OptimizeTableHandle::next()
{
  return m_impl.next();
}

int
NdbDictionary::OptimizeTableHandle::close()
{
  int result = m_impl.close();
  return result;
}

/*****************************************************************
 * OptimizeIndexHandle facade
 */
NdbDictionary::OptimizeIndexHandle::OptimizeIndexHandle()
  : m_impl(* new NdbOptimizeIndexHandleImpl(* this))
{}

NdbDictionary::OptimizeIndexHandle::OptimizeIndexHandle(NdbOptimizeIndexHandleImpl & impl)
  : m_impl(impl)
{}

NdbDictionary::OptimizeIndexHandle::~OptimizeIndexHandle()
{
  NdbOptimizeIndexHandleImpl * tmp = &m_impl;
  if(this != tmp){
    delete tmp;
  }
}

int
NdbDictionary::OptimizeIndexHandle::next()
{
  return m_impl.next();
}

int
NdbDictionary::OptimizeIndexHandle::close()
{
  int result = m_impl.close();
  return result;
}

/*****************************************************************
 * Event facade
 */
NdbDictionary::Event::Event(const char * name)
  : m_impl(* new NdbEventImpl(* this))
{
  setName(name);
}

NdbDictionary::Event::Event(const char * name, const Table& table)
  : m_impl(* new NdbEventImpl(* this))
{
  setName(name);
  setTable(table);
}

NdbDictionary::Event::Event(NdbEventImpl & impl)
  : m_impl(impl) 
{
}

NdbDictionary::Event::~Event()
{
  NdbEventImpl * tmp = &m_impl;
  if(this != tmp){
    delete tmp;
  }
}

int
NdbDictionary::Event::setName(const char * name)
{
  return m_impl.setName(name);
}

const char *
NdbDictionary::Event::getName() const
{
  return m_impl.getName();
}

void 
NdbDictionary::Event::setTable(const Table& table)
{
  m_impl.setTable(table);
}

const NdbDictionary::Table *
NdbDictionary::Event::getTable() const
{
  return m_impl.getTable();
}

int
NdbDictionary::Event::setTable(const char * table)
{
  return m_impl.setTable(table);
}

const char*
NdbDictionary::Event::getTableName() const
{
  return m_impl.getTableName();
}

void
NdbDictionary::Event::addTableEvent(const TableEvent t)
{
  m_impl.addTableEvent(t);
}

bool
NdbDictionary::Event::getTableEvent(const TableEvent t) const
{
  return m_impl.getTableEvent(t);
}

void
NdbDictionary::Event::setDurability(EventDurability d)
{
  m_impl.setDurability(d);
}

NdbDictionary::Event::EventDurability
NdbDictionary::Event::getDurability() const
{
  return m_impl.getDurability();
}

void
NdbDictionary::Event::setReport(EventReport r)
{
  m_impl.setReport(r);
}

NdbDictionary::Event::EventReport
NdbDictionary::Event::getReport() const
{
  return m_impl.getReport();
}

void
NdbDictionary::Event::addColumn(const Column & c){
  NdbColumnImpl* col = new NdbColumnImpl;
  (* col) = NdbColumnImpl::getImpl(c);
  m_impl.m_columns.push_back(col);
}

void
NdbDictionary::Event::addEventColumn(unsigned attrId)
{
  m_impl.m_attrIds.push_back(attrId);
}

void
NdbDictionary::Event::addEventColumn(const char * name)
{
  const Column c(name);
  addColumn(c);
}

void
NdbDictionary::Event::addEventColumns(int n, const char ** names)
{
  for (int i = 0; i < n; i++)
    addEventColumn(names[i]);
}

int NdbDictionary::Event::getNoOfEventColumns() const
{
  return m_impl.getNoOfEventColumns();
}

const NdbDictionary::Column *
NdbDictionary::Event::getEventColumn(unsigned no) const
{
  return m_impl.getEventColumn(no);
}

void NdbDictionary::Event::mergeEvents(bool flag)
{
  m_impl.m_mergeEvents = flag;
}

NdbDictionary::Object::Status
NdbDictionary::Event::getObjectStatus() const
{
  return m_impl.m_status;
}

int 
NdbDictionary::Event::getObjectVersion() const
{
  return m_impl.m_version;
}

int 
NdbDictionary::Event::getObjectId() const {
  return m_impl.m_id;
}

void NdbDictionary::Event::print()
{
  m_impl.print();
}

/*****************************************************************
 * Tablespace facade
 */
NdbDictionary::Tablespace::Tablespace()
  : m_impl(* new NdbTablespaceImpl(* this))
{
}

NdbDictionary::Tablespace::Tablespace(NdbTablespaceImpl & impl)
  : m_impl(impl) 
{
}

NdbDictionary::Tablespace::Tablespace(const NdbDictionary::Tablespace & org)
  : Object(org), m_impl(* new NdbTablespaceImpl(* this))
{
  m_impl.assign(org.m_impl);
}

NdbDictionary::Tablespace::~Tablespace(){
  NdbTablespaceImpl * tmp = &m_impl;  
  if(this != tmp){
    delete tmp;
  }
}

void 
NdbDictionary::Tablespace::setName(const char * name){
  m_impl.m_name.assign(name);
}

const char * 
NdbDictionary::Tablespace::getName() const {
  return m_impl.m_name.c_str();
}

void
NdbDictionary::Tablespace::setAutoGrowSpecification
(const NdbDictionary::AutoGrowSpecification& spec){
  m_impl.m_grow_spec = spec;
}
const NdbDictionary::AutoGrowSpecification& 
NdbDictionary::Tablespace::getAutoGrowSpecification() const {
  return m_impl.m_grow_spec;
}

void
NdbDictionary::Tablespace::setExtentSize(Uint32 sz){
  m_impl.m_extent_size = sz;
}

Uint32
NdbDictionary::Tablespace::getExtentSize() const {
  return m_impl.m_extent_size;
}

void
NdbDictionary::Tablespace::setDefaultLogfileGroup(const char * name){
  m_impl.m_logfile_group_id = ~0;
  m_impl.m_logfile_group_version = ~0;
  m_impl.m_logfile_group_name.assign(name);
}

void
NdbDictionary::Tablespace::setDefaultLogfileGroup
(const NdbDictionary::LogfileGroup & lg){
  m_impl.m_logfile_group_id = NdbLogfileGroupImpl::getImpl(lg).m_id;
  m_impl.m_logfile_group_version = lg.getObjectVersion();
  m_impl.m_logfile_group_name.assign(lg.getName());
}

const char * 
NdbDictionary::Tablespace::getDefaultLogfileGroup() const {
  return m_impl.m_logfile_group_name.c_str();
}

Uint32
NdbDictionary::Tablespace::getDefaultLogfileGroupId() const {
  return m_impl.m_logfile_group_id;
}

NdbDictionary::Object::Status
NdbDictionary::Tablespace::getObjectStatus() const {
  return m_impl.m_status;
}

int 
NdbDictionary::Tablespace::getObjectVersion() const {
  return m_impl.m_version;
}

int 
NdbDictionary::Tablespace::getObjectId() const {
  return m_impl.m_id;
}

/*****************************************************************
 * LogfileGroup facade
 */
NdbDictionary::LogfileGroup::LogfileGroup()
  : m_impl(* new NdbLogfileGroupImpl(* this))
{
}

NdbDictionary::LogfileGroup::LogfileGroup(NdbLogfileGroupImpl & impl)
  : m_impl(impl) 
{
}

NdbDictionary::LogfileGroup::LogfileGroup(const NdbDictionary::LogfileGroup & org)
  : Object(org), m_impl(* new NdbLogfileGroupImpl(* this)) 
{
  m_impl.assign(org.m_impl);
}

NdbDictionary::LogfileGroup::~LogfileGroup(){
  NdbLogfileGroupImpl * tmp = &m_impl;  
  if(this != tmp){
    delete tmp;
  }
}

void 
NdbDictionary::LogfileGroup::setName(const char * name){
  m_impl.m_name.assign(name);
}

const char * 
NdbDictionary::LogfileGroup::getName() const {
  return m_impl.m_name.c_str();
}

void
NdbDictionary::LogfileGroup::setUndoBufferSize(Uint32 sz){
  m_impl.m_undo_buffer_size = sz;
}

Uint32
NdbDictionary::LogfileGroup::getUndoBufferSize() const {
  return m_impl.m_undo_buffer_size;
}

void
NdbDictionary::LogfileGroup::setAutoGrowSpecification
(const NdbDictionary::AutoGrowSpecification& spec){
  m_impl.m_grow_spec = spec;
}
const NdbDictionary::AutoGrowSpecification& 
NdbDictionary::LogfileGroup::getAutoGrowSpecification() const {
  return m_impl.m_grow_spec;
}

Uint64 NdbDictionary::LogfileGroup::getUndoFreeWords() const {
  return m_impl.m_undo_free_words;
}

NdbDictionary::Object::Status
NdbDictionary::LogfileGroup::getObjectStatus() const {
  return m_impl.m_status;
}

int 
NdbDictionary::LogfileGroup::getObjectVersion() const {
  return m_impl.m_version;
}

int 
NdbDictionary::LogfileGroup::getObjectId() const {
  return m_impl.m_id;
}

/*****************************************************************
 * Datafile facade
 */
NdbDictionary::Datafile::Datafile()
  : m_impl(* new NdbDatafileImpl(* this))
{
}

NdbDictionary::Datafile::Datafile(NdbDatafileImpl & impl)
  : m_impl(impl) 
{
}

NdbDictionary::Datafile::Datafile(const NdbDictionary::Datafile & org)
  : Object(org), m_impl(* new NdbDatafileImpl(* this)) 
{
  m_impl.assign(org.m_impl);
}

NdbDictionary::Datafile::~Datafile(){
  NdbDatafileImpl * tmp = &m_impl;  
  if(this != tmp){
    delete tmp;
  }
}

void 
NdbDictionary::Datafile::setPath(const char * path){
  m_impl.m_path.assign(path);
}

const char * 
NdbDictionary::Datafile::getPath() const {
  return m_impl.m_path.c_str();
}

void 
NdbDictionary::Datafile::setSize(Uint64 sz){
  m_impl.m_size = sz;
}

Uint64
NdbDictionary::Datafile::getSize() const {
  return m_impl.m_size;
}

Uint64
NdbDictionary::Datafile::getFree() const {
  return m_impl.m_free;
}

int
NdbDictionary::Datafile::setTablespace(const char * tablespace){
  m_impl.m_filegroup_id = ~0;
  m_impl.m_filegroup_version = ~0;
  return !m_impl.m_filegroup_name.assign(tablespace);
}

int
NdbDictionary::Datafile::setTablespace(const NdbDictionary::Tablespace & ts){
  m_impl.m_filegroup_id = NdbTablespaceImpl::getImpl(ts).m_id;
  m_impl.m_filegroup_version = ts.getObjectVersion();
  return !m_impl.m_filegroup_name.assign(ts.getName());
}

const char *
NdbDictionary::Datafile::getTablespace() const {
  return m_impl.m_filegroup_name.c_str();
}

void
NdbDictionary::Datafile::getTablespaceId(NdbDictionary::ObjectId* dst) const 
{
  if (dst)
  {
    NdbDictObjectImpl::getImpl(* dst).m_id = m_impl.m_filegroup_id;
    NdbDictObjectImpl::getImpl(* dst).m_version = m_impl.m_filegroup_version;
  }
}

NdbDictionary::Object::Status
NdbDictionary::Datafile::getObjectStatus() const {
  return m_impl.m_status;
}

int 
NdbDictionary::Datafile::getObjectVersion() const {
  return m_impl.m_version;
}

int 
NdbDictionary::Datafile::getObjectId() const {
  return m_impl.m_id;
}

/*****************************************************************
 * Undofile facade
 */
NdbDictionary::Undofile::Undofile()
  : m_impl(* new NdbUndofileImpl(* this))
{
}

NdbDictionary::Undofile::Undofile(NdbUndofileImpl & impl)
  : m_impl(impl) 
{
}

NdbDictionary::Undofile::Undofile(const NdbDictionary::Undofile & org)
  : Object(org), m_impl(* new NdbUndofileImpl(* this))
{
  m_impl.assign(org.m_impl);
}

NdbDictionary::Undofile::~Undofile(){
  NdbUndofileImpl * tmp = &m_impl;  
  if(this != tmp){
    delete tmp;
  }
}

void 
NdbDictionary::Undofile::setPath(const char * path){
  m_impl.m_path.assign(path);
}

const char * 
NdbDictionary::Undofile::getPath() const {
  return m_impl.m_path.c_str();
}

void 
NdbDictionary::Undofile::setSize(Uint64 sz){
  m_impl.m_size = sz;
}

Uint64
NdbDictionary::Undofile::getSize() const {
  return m_impl.m_size;
}

void 
NdbDictionary::Undofile::setLogfileGroup(const char * logfileGroup){
  m_impl.m_filegroup_id = ~0;
  m_impl.m_filegroup_version = ~0;
  m_impl.m_filegroup_name.assign(logfileGroup);
}

void 
NdbDictionary::Undofile::setLogfileGroup
(const NdbDictionary::LogfileGroup & ts){
  m_impl.m_filegroup_id = NdbLogfileGroupImpl::getImpl(ts).m_id;
  m_impl.m_filegroup_version = ts.getObjectVersion();
  m_impl.m_filegroup_name.assign(ts.getName());
}

const char *
NdbDictionary::Undofile::getLogfileGroup() const {
  return m_impl.m_filegroup_name.c_str();
}

void
NdbDictionary::Undofile::getLogfileGroupId(NdbDictionary::ObjectId * dst)const 
{
  if (dst)
  {
    NdbDictObjectImpl::getImpl(* dst).m_id = m_impl.m_filegroup_id;
    NdbDictObjectImpl::getImpl(* dst).m_version = m_impl.m_filegroup_version;
  }
}

NdbDictionary::Object::Status
NdbDictionary::Undofile::getObjectStatus() const {
  return m_impl.m_status;
}

int 
NdbDictionary::Undofile::getObjectVersion() const {
  return m_impl.m_version;
}

int 
NdbDictionary::Undofile::getObjectId() const {
  return m_impl.m_id;
}

/*****************************************************************
 * HashMap facade
 */
NdbDictionary::HashMap::HashMap()
  : m_impl(* new NdbHashMapImpl(* this))
{
}

NdbDictionary::HashMap::HashMap(NdbHashMapImpl & impl)
  : m_impl(impl)
{
}

NdbDictionary::HashMap::HashMap(const NdbDictionary::HashMap & org)
  : Object(org), m_impl(* new NdbHashMapImpl(* this))
{
  m_impl.assign(org.m_impl);
}

NdbDictionary::HashMap::~HashMap(){
  NdbHashMapImpl * tmp = &m_impl;
  if(this != tmp){
    delete tmp;
  }
}

void
NdbDictionary::HashMap::setName(const char * path)
{
  m_impl.m_name.assign(path);
}

const char *
NdbDictionary::HashMap::getName() const
{
  return m_impl.m_name.c_str();
}

void
NdbDictionary::HashMap::setMap(const Uint32* map, Uint32 len)
{
  m_impl.m_map.assign(map, len);
}

Uint32
NdbDictionary::HashMap::getMapLen() const
{
  return m_impl.m_map.size();
}

int
NdbDictionary::HashMap::getMapValues(Uint32* dst, Uint32 len) const
{
  if (len != getMapLen())
    return -1;

  memcpy(dst, m_impl.m_map.getBase(), sizeof(Uint32) * len);
  return 0;
}

bool
NdbDictionary::HashMap::equal(const NdbDictionary::HashMap & obj) const
{
  return m_impl.m_map.equal(obj.m_impl.m_map);
}

NdbDictionary::Object::Status
NdbDictionary::HashMap::getObjectStatus() const {
  return m_impl.m_status;
}

int
NdbDictionary::HashMap::getObjectVersion() const {
  return m_impl.m_version;
}

int
NdbDictionary::HashMap::getObjectId() const {
  return m_impl.m_id;
}

int
NdbDictionary::Dictionary::getDefaultHashMap(NdbDictionary::HashMap& dst,
                                             Uint32 fragments)
{
  BaseString tmp;
  tmp.assfmt("DEFAULT-HASHMAP-%u-%u",
             NDB_DEFAULT_HASHMAP_BUCKTETS, fragments);

  return getHashMap(dst, tmp.c_str());
}

int
NdbDictionary::Dictionary::getHashMap(NdbDictionary::HashMap& dst,
                                      const char * name)
{
  return m_impl.m_receiver.get_hashmap(NdbHashMapImpl::getImpl(dst), name);
}

int
NdbDictionary::Dictionary::getHashMap(NdbDictionary::HashMap& dst,
                                      const NdbDictionary::Table* tab)
{
  if (tab == 0 ||
      tab->getFragmentType() != NdbDictionary::Object::HashMapPartition)
  {
    return -1;
  }
  return
    m_impl.m_receiver.get_hashmap(NdbHashMapImpl::getImpl(dst),
                                  NdbTableImpl::getImpl(*tab).m_hash_map_id);
}

int
NdbDictionary::Dictionary::initDefaultHashMap(NdbDictionary::HashMap& dst,
                                              Uint32 fragments)
{
  BaseString tmp;
  tmp.assfmt("DEFAULT-HASHMAP-%u-%u",
             NDB_DEFAULT_HASHMAP_BUCKTETS, fragments);

  dst.setName(tmp.c_str());

  Vector<Uint32> map;
  for (Uint32 i = 0; i<NDB_DEFAULT_HASHMAP_BUCKTETS; i++)
  {
    map.push_back(i % fragments);
  }

  dst.setMap(map.getBase(), map.size());
  return 0;
}

int
NdbDictionary::Dictionary::prepareHashMap(const Table& oldTableF,
                                          Table& newTableF)
{
  if (!hasSchemaTrans())
  {
    return -1;
  }

  const NdbTableImpl& oldTable = NdbTableImpl::getImpl(oldTableF);
  NdbTableImpl& newTable = NdbTableImpl::getImpl(newTableF);

  if (oldTable.getFragmentType() == NdbDictionary::Object::HashMapPartition)
  {
    HashMap oldmap;
    if (getHashMap(oldmap, &oldTable) == -1)
    {
      return -1;
    }

    if (oldmap.getObjectVersion() != (int)oldTable.m_hash_map_version)
    {
      return -1;
    }

    HashMap newmapF;
    NdbHashMapImpl& newmap = NdbHashMapImpl::getImpl(newmapF);
    newmap.assign(NdbHashMapImpl::getImpl(oldmap));

    Uint32 oldcnt = oldTable.getFragmentCount();
    Uint32 newcnt = newTable.getFragmentCount();
    if (newcnt == 0)
    {
      /**
       * reorg...we don't know how many fragments new table should have
       *   create if exist a default map...which will "know" how many fragments there are
       */
      ObjectId tmp;
      int ret = m_impl.m_receiver.create_hashmap(NdbHashMapImpl::getImpl(newmapF),
                                                 &NdbDictObjectImpl::getImpl(tmp),
                                                 CreateHashMapReq::CreateDefault |
                                                 CreateHashMapReq::CreateIfNotExists);
      if (ret)
      {
        return ret;
      }

      HashMap hm;
      ret = m_impl.m_receiver.get_hashmap(NdbHashMapImpl::getImpl(hm), tmp.getObjectId());
      if (ret)
      {
        return ret;
      }
      Uint32 zero = 0;
      Vector<Uint32> values;
      values.fill(hm.getMapLen() - 1, zero);
      hm.getMapValues(values.getBase(), values.size());
      for (Uint32 i = 0; i<hm.getMapLen(); i++)
      {
        if (values[i] > newcnt)
          newcnt = values[i];
      }
      newcnt++; // Loop will find max val, cnt = max + 1
      if (newcnt < oldcnt)
      {
        /**
         * drop partition is currently not supported...
         *   and since this is a "reorg" (newcnt == 0) we silently change it to a nop
         */
        newcnt = oldcnt;
      }
      newTable.setFragmentCount(newcnt);
    }

    for (Uint32 i = 0; i<newmap.m_map.size(); i++)
    {
      Uint32 newval = i % newcnt;
      if (newval >= oldcnt)
      {
        newmap.m_map[i] = newval;
      }
    }

    /**
     * Check if this accidently became a "default" map
     */
    HashMap def;
    if (getDefaultHashMap(def, newcnt) == 0)
    {
      if (def.equal(newmapF))
      {
        newTable.m_hash_map_id = def.getObjectId();
        newTable.m_hash_map_version = def.getObjectVersion();
        return 0;
      }
    }

    initDefaultHashMap(def, newcnt);
    if (def.equal(newmapF))
    {
      ObjectId tmp;
      if (createHashMap(def, &tmp) == -1)
      {
        return -1;
      }
      newTable.m_hash_map_id = tmp.getObjectId();
      newTable.m_hash_map_version = tmp.getObjectVersion();
      return 0;
    }

    int cnt = 0;
retry:
    if (cnt == 0)
    {
      newmap.m_name.assfmt("HASHMAP-%u-%u-%u",
                           NDB_DEFAULT_HASHMAP_BUCKTETS,
                           oldcnt,
                           newcnt);
    }
    else
    {
      newmap.m_name.assfmt("HASHMAP-%u-%u-%u-#%u",
                           NDB_DEFAULT_HASHMAP_BUCKTETS,
                           oldcnt,
                           newcnt,
                           cnt);

    }

    if (getHashMap(def, newmap.getName()) == 0)
    {
      if (def.equal(newmap))
      {
        newTable.m_hash_map_id = def.getObjectId();
        newTable.m_hash_map_version = def.getObjectVersion();
        return 0;
      }
      cnt++;
      goto retry;
    }

    ObjectId tmp;
    if (createHashMap(newmapF, &tmp) == -1)
    {
      return -1;
    }
    newTable.m_hash_map_id = tmp.getObjectId();
    newTable.m_hash_map_version = tmp.getObjectVersion();
    return 0;
  }
  assert(false); // NOT SUPPORTED YET
  return -1;
}

/*****************************************************************
 * Dictionary facade
 */
NdbDictionary::Dictionary::Dictionary(Ndb & ndb)
  : m_impl(* new NdbDictionaryImpl(ndb, *this))
{
}

NdbDictionary::Dictionary::Dictionary(NdbDictionaryImpl & impl)
  : m_impl(impl) 
{
}
NdbDictionary::Dictionary::~Dictionary(){
  NdbDictionaryImpl * tmp = &m_impl;  
  if(this != tmp){
    delete tmp;
  }
}

// do op within trans if no trans exists
#define DO_TRANS(ret, action) \
  { \
    bool trans = hasSchemaTrans(); \
    if ((trans || (ret = beginSchemaTrans()) == 0) && \
        (ret = (action)) == 0 && \
        (trans || (ret = endSchemaTrans()) == 0)) \
      ; \
    else if (!trans) { \
      NdbError save_error = m_impl.m_error; \
      (void)endSchemaTrans(SchemaTransAbort); \
      m_impl.m_error = save_error; \
    } \
  }

int 
NdbDictionary::Dictionary::createTable(const Table & t)
{
  int ret;
  DO_TRANS(
    ret,
    m_impl.createTable(NdbTableImpl::getImpl(t))
  );
  return ret;
}

int
NdbDictionary::Dictionary::optimizeTable(const Table &t,
                                         OptimizeTableHandle &h){
  DBUG_ENTER("NdbDictionary::Dictionary::optimzeTable");
  DBUG_RETURN(m_impl.optimizeTable(NdbTableImpl::getImpl(t), 
                                   NdbOptimizeTableHandleImpl::getImpl(h)));
}

int
NdbDictionary::Dictionary::optimizeIndex(const Index &ind,
                                         NdbDictionary::OptimizeIndexHandle &h)
{
  DBUG_ENTER("NdbDictionary::Dictionary::optimzeIndex");
  DBUG_RETURN(m_impl.optimizeIndex(NdbIndexImpl::getImpl(ind),
                                   NdbOptimizeIndexHandleImpl::getImpl(h)));
}

int
NdbDictionary::Dictionary::dropTable(Table & t)
{
  int ret;
  DO_TRANS(
    ret,
    m_impl.dropTable(NdbTableImpl::getImpl(t))
  );
  return ret;
}

int
NdbDictionary::Dictionary::dropTableGlobal(const Table & t)
{
  int ret;
  DO_TRANS(
    ret,
    m_impl.dropTableGlobal(NdbTableImpl::getImpl(t))
  );
  return ret;
}

int
NdbDictionary::Dictionary::dropTable(const char * name)
{
  int ret;
  DO_TRANS(
    ret,
    m_impl.dropTable(name)
  );
  return ret;
}

bool
NdbDictionary::Dictionary::supportedAlterTable(const Table & f,
					       const Table & t)
{
  int ret;
  DO_TRANS(
    ret,
    m_impl.supportedAlterTable(NdbTableImpl::getImpl(f),
                               NdbTableImpl::getImpl(t))
  );
  return ret;
}

int
NdbDictionary::Dictionary::alterTable(const Table & f, const Table & t)
{
  int ret;
  DO_TRANS(
    ret,
    m_impl.alterTable(NdbTableImpl::getImpl(f),
                      NdbTableImpl::getImpl(t))
  );
  return ret;
}

int
NdbDictionary::Dictionary::alterTableGlobal(const Table & f,
                                            const Table & t)
{
  int ret;
  DO_TRANS(
    ret,
    m_impl.alterTableGlobal(NdbTableImpl::getImpl(f),
                            NdbTableImpl::getImpl(t))
  );
  return ret;
}

const NdbDictionary::Table * 
NdbDictionary::Dictionary::getTable(const char * name, void **data) const
{
  NdbTableImpl * t = m_impl.getTable(name, data);
  if(t)
    return t->m_facade;
  return 0;
}

const NdbDictionary::Index * 
NdbDictionary::Dictionary::getIndexGlobal(const char * indexName,
                                          const Table &ndbtab) const
{
  NdbIndexImpl * i = m_impl.getIndexGlobal(indexName,
                                           NdbTableImpl::getImpl(ndbtab));
  if(i)
    return i->m_facade;
  return 0;
}

const NdbDictionary::Index *
NdbDictionary::Dictionary::getIndexGlobal(const char * indexName,
                                          const char * tableName) const
{
  NdbIndexImpl * i = m_impl.getIndexGlobal(indexName,
                                           tableName);
  if(i)
    return i->m_facade;
  return 0;
}

const NdbDictionary::Table * 
NdbDictionary::Dictionary::getTableGlobal(const char * name) const
{
  NdbTableImpl * t = m_impl.getTableGlobal(name);
  if(t)
    return t->m_facade;
  return 0;
}

int
NdbDictionary::Dictionary::removeIndexGlobal(const Index &ndbidx,
                                             int invalidate) const
{
  return m_impl.releaseIndexGlobal(NdbIndexImpl::getImpl(ndbidx), invalidate);
}

int
NdbDictionary::Dictionary::removeTableGlobal(const Table &ndbtab,
                                             int invalidate) const
{
  return m_impl.releaseTableGlobal(NdbTableImpl::getImpl(ndbtab), invalidate);
}

NdbRecord *
NdbDictionary::Dictionary::createRecord(const Table *table,
                                        const RecordSpecification *recSpec,
                                        Uint32 length,
                                        Uint32 elemSize,
                                        Uint32 flags)
{
  /* We want to obtain a global reference to the Table object */
  NdbTableImpl* impl=&NdbTableImpl::getImpl(*table);
  Ndb* myNdb= &m_impl.m_ndb;

  /* Temporarily change Ndb object to use table's database 
   * and schema 
   */
  BaseString currentDb(myNdb->getDatabaseName());
  BaseString currentSchema(myNdb->getDatabaseSchemaName());

  myNdb->setDatabaseName
    (Ndb::getDatabaseFromInternalName(impl->m_internalName.c_str()).c_str());
  myNdb->setDatabaseSchemaName
    (Ndb::getSchemaFromInternalName(impl->m_internalName.c_str()).c_str());

  /* Get global ref to table.  This is released below, or when the
   * NdbRecord is released
   */
  const Table* globalTab= getTableGlobal(impl->m_externalName.c_str());

  /* Restore Ndb object's DB and Schema */
  myNdb->setDatabaseName(currentDb.c_str());
  myNdb->setDatabaseSchemaName(currentSchema.c_str());

  if (globalTab == NULL)
    /* An error is set on the dictionary */
    return NULL;
  
  NdbTableImpl* globalTabImpl= &NdbTableImpl::getImpl(*globalTab);
  
  assert(impl->m_id == globalTabImpl->m_id);
  if (table_version_major(impl->m_version) != 
      table_version_major(globalTabImpl->m_version))
  {
    removeTableGlobal(*globalTab, false); // Don't invalidate
    m_impl.m_error.code= 241; //Invalid schema object version
    return NULL;
  }

  NdbRecord* result= m_impl.createRecord(globalTabImpl,
                                         recSpec,
                                         length,
                                         elemSize,
                                         flags,
                                         false); // Not default NdbRecord

  if (!result)
  {
    removeTableGlobal(*globalTab, false); // Don't invalidate
  }
  return result;
}

NdbRecord *
NdbDictionary::Dictionary::createRecord(const Index *index,
                                        const Table *table,
                                        const RecordSpecification *recSpec,
                                        Uint32 length,
                                        Uint32 elemSize,
                                        Uint32 flags)
{
  /* We want to obtain a global reference to the Index's underlying
   * table object
   */
  NdbTableImpl* tabImpl=&NdbTableImpl::getImpl(*table);
  Ndb* myNdb= &m_impl.m_ndb;

  /* Temporarily change Ndb object to use table's database 
   * and schema.  Index's database and schema are not 
   * useful for finding global table reference
   */
  BaseString currentDb(myNdb->getDatabaseName());
  BaseString currentSchema(myNdb->getDatabaseSchemaName());

  myNdb->setDatabaseName
    (Ndb::getDatabaseFromInternalName(tabImpl->m_internalName.c_str()).c_str());
  myNdb->setDatabaseSchemaName
    (Ndb::getSchemaFromInternalName(tabImpl->m_internalName.c_str()).c_str());

  /* Get global ref to index.  This is released below, or when the
   * NdbRecord object is released
   */
  const Index* globalIndex= getIndexGlobal(index->getName(), *table);

  /* Restore Ndb object's DB and Schema */
  myNdb->setDatabaseName(currentDb.c_str());
  myNdb->setDatabaseSchemaName(currentSchema.c_str());

  if (globalIndex == NULL)
    /* An error is set on the dictionary */
    return NULL;
  
  NdbIndexImpl* indexImpl= &NdbIndexImpl::getImpl(*index);
  NdbIndexImpl* globalIndexImpl= &NdbIndexImpl::getImpl(*globalIndex);
  
  assert(indexImpl->m_id == globalIndexImpl->m_id);
  
  if (table_version_major(indexImpl->m_version) != 
      table_version_major(globalIndexImpl->m_version))
  {
    removeIndexGlobal(*globalIndex, false); // Don't invalidate
    m_impl.m_error.code= 241; //Invalid schema object version
    return NULL;
  }

  NdbRecord* result= m_impl.createRecord(globalIndexImpl->m_table,
                                         recSpec,
                                         length,
                                         elemSize,
                                         flags,
                                         false); // Not default NdbRecord

  if (!result)
  {
    removeIndexGlobal(*globalIndex, false); // Don't invalidate
  }
  return result;
}

NdbRecord *
NdbDictionary::Dictionary::createRecord(const Index *index,
                                        const RecordSpecification *recSpec,
                                        Uint32 length,
                                        Uint32 elemSize,
                                        Uint32 flags)
{
  const NdbDictionary::Table *table= getTable(index->getTable());
  if (!table)
    return NULL;
  return createRecord(index,
                      table,
                      recSpec,
                      length,
                      elemSize,
                      flags);
}

void 
NdbDictionary::Dictionary::releaseRecord(NdbRecord *rec)
{
  m_impl.releaseRecord_impl(rec);
}

void NdbDictionary::Dictionary::putTable(const NdbDictionary::Table * table)
{
 NdbDictionary::Table  *copy_table = new NdbDictionary::Table;
  *copy_table = *table;
  m_impl.putTable(&NdbTableImpl::getImpl(*copy_table));
}

void NdbDictionary::Dictionary::set_local_table_data_size(unsigned sz)
{
  m_impl.m_local_table_data_size= sz;
}

const NdbDictionary::Table * 
NdbDictionary::Dictionary::getTable(const char * name) const
{
  return getTable(name, 0);
}

const NdbDictionary::Table *
NdbDictionary::Dictionary::getBlobTable(const NdbDictionary::Table* table,
                                        const char* col_name)
{
  const NdbDictionary::Column* col = table->getColumn(col_name);
  if (col == NULL) {
    m_impl.m_error.code = 4318;
    return NULL;
  }
  return getBlobTable(table, col->getColumnNo());
}

const NdbDictionary::Table *
NdbDictionary::Dictionary::getBlobTable(const NdbDictionary::Table* table,
                                        Uint32 col_no)
{
  return m_impl.getBlobTable(NdbTableImpl::getImpl(*table), col_no);
}

void
NdbDictionary::Dictionary::invalidateTable(const char * name){
  DBUG_ENTER("NdbDictionaryImpl::invalidateTable");
  NdbTableImpl * t = m_impl.getTable(name);
  if(t)
    m_impl.invalidateObject(* t);
  DBUG_VOID_RETURN;
}

void
NdbDictionary::Dictionary::invalidateTable(const Table *table){
  NdbTableImpl &t = NdbTableImpl::getImpl(*table);
  m_impl.invalidateObject(t);
}

void
NdbDictionary::Dictionary::removeCachedTable(const char * name){
  NdbTableImpl * t = m_impl.getTable(name);
  if(t)
    m_impl.removeCachedObject(* t);
}

void
NdbDictionary::Dictionary::removeCachedTable(const Table *table){
  NdbTableImpl &t = NdbTableImpl::getImpl(*table);
  m_impl.removeCachedObject(t);
}

int
NdbDictionary::Dictionary::createIndex(const Index & ind, bool offline)
{
<<<<<<< HEAD
  int ret;
  DO_TRANS(
    ret,
    m_impl.createIndex(NdbIndexImpl::getImpl(ind))
  );
  return ret;
=======
  return m_impl.createIndex(NdbIndexImpl::getImpl(ind), offline);
>>>>>>> 94dfce8d
}

int
NdbDictionary::Dictionary::createIndex(const Index & ind, const Table & tab,
                                       bool offline)
{
<<<<<<< HEAD
  int ret;
  DO_TRANS(
    ret,
    m_impl.createIndex(NdbIndexImpl::getImpl(ind),
                       NdbTableImpl::getImpl(tab))
  );
  return ret;
=======
  return m_impl.createIndex(NdbIndexImpl::getImpl(ind),
                            NdbTableImpl::getImpl(tab),
                            offline);
>>>>>>> 94dfce8d
}

int 
NdbDictionary::Dictionary::dropIndex(const char * indexName,
				     const char * tableName)
{
  int ret;
  DO_TRANS(
    ret,
    m_impl.dropIndex(indexName, tableName)
  );
  return ret;
}

int 
NdbDictionary::Dictionary::dropIndexGlobal(const Index &ind)
{
  int ret;
  DO_TRANS(
    ret,
    m_impl.dropIndexGlobal(NdbIndexImpl::getImpl(ind))
  );
  return ret;
}

const NdbDictionary::Index * 
NdbDictionary::Dictionary::getIndex(const char * indexName,
				    const char * tableName) const
{
  NdbIndexImpl * i = m_impl.getIndex(indexName, tableName);
  if(i)
    return i->m_facade;
  return 0;
}

void
NdbDictionary::Dictionary::invalidateIndex(const Index *index){
  DBUG_ENTER("NdbDictionary::Dictionary::invalidateIndex");
  NdbIndexImpl &i = NdbIndexImpl::getImpl(*index);
  assert(i.m_table != 0);
  m_impl.invalidateObject(* i.m_table);
  DBUG_VOID_RETURN;
}

void
NdbDictionary::Dictionary::invalidateIndex(const char * indexName,
                                           const char * tableName){
  DBUG_ENTER("NdbDictionaryImpl::invalidateIndex");
  NdbIndexImpl * i = m_impl.getIndex(indexName, tableName);
  if(i) {
    assert(i->m_table != 0);
    m_impl.invalidateObject(* i->m_table);
  }
  DBUG_VOID_RETURN;
}

int
NdbDictionary::Dictionary::forceGCPWait()
{
  return m_impl.forceGCPWait();
}

void
NdbDictionary::Dictionary::removeCachedIndex(const Index *index){
  DBUG_ENTER("NdbDictionary::Dictionary::removeCachedIndex");
  NdbIndexImpl &i = NdbIndexImpl::getImpl(*index);
  assert(i.m_table != 0);
  m_impl.removeCachedObject(* i.m_table);
  DBUG_VOID_RETURN;
}

void
NdbDictionary::Dictionary::removeCachedIndex(const char * indexName,
					     const char * tableName){
  NdbIndexImpl * i = m_impl.getIndex(indexName, tableName);
  if(i) {
    assert(i->m_table != 0);
    m_impl.removeCachedObject(* i->m_table);
  }
}

const NdbDictionary::Table *
NdbDictionary::Dictionary::getIndexTable(const char * indexName, 
					 const char * tableName) const
{
  NdbIndexImpl * i = m_impl.getIndex(indexName, tableName);
  NdbTableImpl * t = m_impl.getTable(tableName);
  if(i && t) {
    NdbTableImpl * it = m_impl.getIndexTable(i, t);
    return it->m_facade;
  }
  return 0;
}


int
NdbDictionary::Dictionary::createEvent(const Event & ev)
{
  return m_impl.createEvent(NdbEventImpl::getImpl(ev));
}

int 
NdbDictionary::Dictionary::dropEvent(const char * eventName, int force)
{
  return m_impl.dropEvent(eventName, force);
}

const NdbDictionary::Event *
NdbDictionary::Dictionary::getEvent(const char * eventName)
{
  NdbEventImpl * t = m_impl.getEvent(eventName);
  if(t)
    return t->m_facade;
  return 0;
}

int
NdbDictionary::Dictionary::listEvents(List& list)
{
  // delegate to overloaded const function for same semantics
  const NdbDictionary::Dictionary * const cthis = this;
  return cthis->NdbDictionary::Dictionary::listEvents(list);
}

int
NdbDictionary::Dictionary::listEvents(List& list) const
{
  return m_impl.listEvents(list);
}

int
NdbDictionary::Dictionary::listObjects(List& list, Object::Type type)
{
  // delegate to overloaded const function for same semantics
  const NdbDictionary::Dictionary * const cthis = this;
  return cthis->NdbDictionary::Dictionary::listObjects(list, type);
}

int
NdbDictionary::Dictionary::listObjects(List& list, Object::Type type) const
{
  // delegate to variant with FQ names param
  return listObjects(list, type, 
                     m_impl.m_ndb.usingFullyQualifiedNames());
}

int
NdbDictionary::Dictionary::listObjects(List& list, Object::Type type,
                                       bool fullyQualified) const
{
  return m_impl.listObjects(list, type, 
                            fullyQualified);
}

int
NdbDictionary::Dictionary::listIndexes(List& list, const char * tableName)
{
  // delegate to overloaded const function for same semantics
  const NdbDictionary::Dictionary * const cthis = this;
  return cthis->NdbDictionary::Dictionary::listIndexes(list, tableName);
}

int
NdbDictionary::Dictionary::listIndexes(List& list,
				       const char * tableName) const
{
  const NdbDictionary::Table* tab= getTable(tableName);
  if(tab == 0)
  {
    return -1;
  }
  return m_impl.listIndexes(list, tab->getTableId());
}

int
NdbDictionary::Dictionary::listIndexes(List& list,
				       const NdbDictionary::Table &table) const
{
  return m_impl.listIndexes(list, table.getTableId());
}


const struct NdbError & 
NdbDictionary::Dictionary::getNdbError() const {
  return m_impl.getNdbError();
}

// printers

NdbOut&
operator<<(NdbOut& out, const NdbDictionary::Column& col)
{
  const CHARSET_INFO *cs = col.getCharset();
  const char *csname = cs ? cs->name : "?";
  out << col.getName() << " ";
  switch (col.getType()) {
  case NdbDictionary::Column::Tinyint:
    out << "Tinyint";
    break;
  case NdbDictionary::Column::Tinyunsigned:
    out << "Tinyunsigned";
    break;
  case NdbDictionary::Column::Smallint:
    out << "Smallint";
    break;
  case NdbDictionary::Column::Smallunsigned:
    out << "Smallunsigned";
    break;
  case NdbDictionary::Column::Mediumint:
    out << "Mediumint";
    break;
  case NdbDictionary::Column::Mediumunsigned:
    out << "Mediumunsigned";
    break;
  case NdbDictionary::Column::Int:
    out << "Int";
    break;
  case NdbDictionary::Column::Unsigned:
    out << "Unsigned";
    break;
  case NdbDictionary::Column::Bigint:
    out << "Bigint";
    break;
  case NdbDictionary::Column::Bigunsigned:
    out << "Bigunsigned";
    break;
  case NdbDictionary::Column::Float:
    out << "Float";
    break;
  case NdbDictionary::Column::Double:
    out << "Double";
    break;
  case NdbDictionary::Column::Olddecimal:
    out << "Olddecimal(" << col.getPrecision() << "," << col.getScale() << ")";
    break;
  case NdbDictionary::Column::Olddecimalunsigned:
    out << "Olddecimalunsigned(" << col.getPrecision() << "," << col.getScale() << ")";
    break;
  case NdbDictionary::Column::Decimal:
    out << "Decimal(" << col.getPrecision() << "," << col.getScale() << ")";
    break;
  case NdbDictionary::Column::Decimalunsigned:
    out << "Decimalunsigned(" << col.getPrecision() << "," << col.getScale() << ")";
    break;
  case NdbDictionary::Column::Char:
    out << "Char(" << col.getLength() << ";" << csname << ")";
    break;
  case NdbDictionary::Column::Varchar:
    out << "Varchar(" << col.getLength() << ";" << csname << ")";
    break;
  case NdbDictionary::Column::Binary:
    out << "Binary(" << col.getLength() << ")";
    break;
  case NdbDictionary::Column::Varbinary:
    out << "Varbinary(" << col.getLength() << ")";
    break;
  case NdbDictionary::Column::Datetime:
    out << "Datetime";
    break;
  case NdbDictionary::Column::Date:
    out << "Date";
    break;
  case NdbDictionary::Column::Blob:
    out << "Blob(" << col.getInlineSize() << "," << col.getPartSize()
        << "," << col.getStripeSize() << ")";
    break;
  case NdbDictionary::Column::Text:
    out << "Text(" << col.getInlineSize() << "," << col.getPartSize()
        << "," << col.getStripeSize() << ";" << csname << ")";
    break;
  case NdbDictionary::Column::Time:
    out << "Time";
    break;
  case NdbDictionary::Column::Year:
    out << "Year";
    break;
  case NdbDictionary::Column::Timestamp:
    out << "Timestamp";
    break;
  case NdbDictionary::Column::Undefined:
    out << "Undefined";
    break;
  case NdbDictionary::Column::Bit:
    out << "Bit(" << col.getLength() << ")";
    break;
  case NdbDictionary::Column::Longvarchar:
    out << "Longvarchar(" << col.getLength() << ";" << csname << ")";
    break;
  case NdbDictionary::Column::Longvarbinary:
    out << "Longvarbinary(" << col.getLength() << ")";
    break;
  default:
    out << "Type" << (Uint32)col.getType();
    break;
  }
  // show unusual (non-MySQL) array size
  if (col.getLength() != 1) {
    switch (col.getType()) {
    case NdbDictionary::Column::Char:
    case NdbDictionary::Column::Varchar:
    case NdbDictionary::Column::Binary:
    case NdbDictionary::Column::Varbinary:
    case NdbDictionary::Column::Blob:
    case NdbDictionary::Column::Text:
    case NdbDictionary::Column::Bit:
    case NdbDictionary::Column::Longvarchar:
    case NdbDictionary::Column::Longvarbinary:
      break;
    default:
      out << " [" << col.getLength() << "]";
      break;
    }
  }

  if (col.getPrimaryKey())
    out << " PRIMARY KEY";
  else if (! col.getNullable())
    out << " NOT NULL";
  else
    out << " NULL";

  if(col.getDistributionKey())
    out << " DISTRIBUTION KEY";

  switch (col.getArrayType()) {
  case NDB_ARRAYTYPE_FIXED:
    out << " AT=FIXED";
    break;
  case NDB_ARRAYTYPE_SHORT_VAR:
    out << " AT=SHORT_VAR";
    break;
  case NDB_ARRAYTYPE_MEDIUM_VAR:
    out << " AT=MEDIUM_VAR";
    break;
  default:
    out << " AT=" << (int)col.getArrayType() << "?";
    break;
  }

  switch (col.getStorageType()) {
  case NDB_STORAGETYPE_MEMORY:
    out << " ST=MEMORY";
    break;
  case NDB_STORAGETYPE_DISK:
    out << " ST=DISK";
    break;
  default:
    out << " ST=" << (int)col.getStorageType() << "?";
    break;
  }

  if (col.getAutoIncrement())
    out << " AUTO_INCR";

  switch (col.getType()) {
  case NdbDictionary::Column::Blob:
  case NdbDictionary::Column::Text:
    out << " BV=" << col.getBlobVersion();
    break;
  default:
    break;
  }

  if(col.getDynamic())
    out << " DYNAMIC";

  return out;
}

int
NdbDictionary::Dictionary::createLogfileGroup(const LogfileGroup & lg,
					      ObjectId * obj)
{
  int ret;
  DO_TRANS(ret,
           m_impl.createLogfileGroup(NdbLogfileGroupImpl::getImpl(lg),
                                     obj ?
                                     & NdbDictObjectImpl::getImpl(* obj) : 0));
  return ret;
}

int
NdbDictionary::Dictionary::dropLogfileGroup(const LogfileGroup & lg)
{
  int ret;
  DO_TRANS(ret,
           m_impl.dropLogfileGroup(NdbLogfileGroupImpl::getImpl(lg)));
  return ret;
}

NdbDictionary::LogfileGroup
NdbDictionary::Dictionary::getLogfileGroup(const char * name)
{
  NdbDictionary::LogfileGroup tmp;
  m_impl.m_receiver.get_filegroup(NdbLogfileGroupImpl::getImpl(tmp), 
				  NdbDictionary::Object::LogfileGroup, name);
  return tmp;
}

int
NdbDictionary::Dictionary::createTablespace(const Tablespace & lg,
					    ObjectId * obj)
{
  int ret;
  DO_TRANS(ret,
           m_impl.createTablespace(NdbTablespaceImpl::getImpl(lg),
                                   obj ?
                                   & NdbDictObjectImpl::getImpl(* obj) : 0));
  return ret;
}

int
NdbDictionary::Dictionary::dropTablespace(const Tablespace & lg)
{
  int ret;
  DO_TRANS(ret,
           m_impl.dropTablespace(NdbTablespaceImpl::getImpl(lg)));
  return ret;
}

NdbDictionary::Tablespace
NdbDictionary::Dictionary::getTablespace(const char * name)
{
  NdbDictionary::Tablespace tmp;
  m_impl.m_receiver.get_filegroup(NdbTablespaceImpl::getImpl(tmp), 
				  NdbDictionary::Object::Tablespace, name);
  return tmp;
}

NdbDictionary::Tablespace
NdbDictionary::Dictionary::getTablespace(Uint32 tablespaceId)
{
  NdbDictionary::Tablespace tmp;
  m_impl.m_receiver.get_filegroup(NdbTablespaceImpl::getImpl(tmp), 
				  NdbDictionary::Object::Tablespace,
                                  tablespaceId);
  return tmp;
}

int
NdbDictionary::Dictionary::createDatafile(const Datafile & df, 
					  bool force,
					  ObjectId * obj)
{
  int ret;
  DO_TRANS(ret,
           m_impl.createDatafile(NdbDatafileImpl::getImpl(df),
                                 force,
                                 obj ? & NdbDictObjectImpl::getImpl(* obj): 0));
  return ret;
}

int
NdbDictionary::Dictionary::dropDatafile(const Datafile& df)
{
  int ret;
  DO_TRANS(ret,
           m_impl.dropDatafile(NdbDatafileImpl::getImpl(df)));
  return ret;
}

NdbDictionary::Datafile
NdbDictionary::Dictionary::getDatafile(Uint32 node, const char * path)
{
  NdbDictionary::Datafile tmp;
  m_impl.m_receiver.get_file(NdbDatafileImpl::getImpl(tmp),
			     NdbDictionary::Object::Datafile,
			     node ? (int)node : -1, path);
  return tmp;
}

int
NdbDictionary::Dictionary::createUndofile(const Undofile & df, 
					  bool force,
					  ObjectId * obj)
{
  int ret;
  DO_TRANS(ret,
           m_impl.createUndofile(NdbUndofileImpl::getImpl(df),
                                 force,
                                 obj ? & NdbDictObjectImpl::getImpl(* obj): 0));
  return ret;
}

int
NdbDictionary::Dictionary::dropUndofile(const Undofile& df)
{
  int ret;
  DO_TRANS(ret,
           m_impl.dropUndofile(NdbUndofileImpl::getImpl(df)));
  return ret;
}

NdbDictionary::Undofile
NdbDictionary::Dictionary::getUndofile(Uint32 node, const char * path)
{
  NdbDictionary::Undofile tmp;
  m_impl.m_receiver.get_file(NdbUndofileImpl::getImpl(tmp),
			     NdbDictionary::Object::Undofile,
			     node ? (int)node : -1, path);
  return tmp;
}

int
NdbDictionary::Dictionary::beginSchemaTrans()
{
  return m_impl.beginSchemaTrans();
}

int
NdbDictionary::Dictionary::endSchemaTrans(Uint32 flags)
{
  return m_impl.endSchemaTrans(flags);
}

bool
NdbDictionary::Dictionary::hasSchemaTrans() const
{
  return m_impl.hasSchemaTrans();
}

int
NdbDictionary::Dictionary::createHashMap(const HashMap& map, ObjectId * dst)
{
  ObjectId tmp;
  if (dst == 0)
    dst = &tmp;

  int ret;
  DO_TRANS(ret,
           m_impl.m_receiver.create_hashmap(NdbHashMapImpl::getImpl(map),
                                            &NdbDictObjectImpl::getImpl(*dst),
                                            0));
  return ret;
}<|MERGE_RESOLUTION|>--- conflicted
+++ resolved
@@ -2385,35 +2385,26 @@
 int
 NdbDictionary::Dictionary::createIndex(const Index & ind, bool offline)
 {
-<<<<<<< HEAD
   int ret;
   DO_TRANS(
     ret,
-    m_impl.createIndex(NdbIndexImpl::getImpl(ind))
+    m_impl.createIndex(NdbIndexImpl::getImpl(ind), offline)
   );
   return ret;
-=======
-  return m_impl.createIndex(NdbIndexImpl::getImpl(ind), offline);
->>>>>>> 94dfce8d
 }
 
 int
 NdbDictionary::Dictionary::createIndex(const Index & ind, const Table & tab,
                                        bool offline)
 {
-<<<<<<< HEAD
   int ret;
   DO_TRANS(
     ret,
     m_impl.createIndex(NdbIndexImpl::getImpl(ind),
-                       NdbTableImpl::getImpl(tab))
+                       NdbTableImpl::getImpl(tab),
+		       offline)
   );
   return ret;
-=======
-  return m_impl.createIndex(NdbIndexImpl::getImpl(ind),
-                            NdbTableImpl::getImpl(tab),
-                            offline);
->>>>>>> 94dfce8d
 }
 
 int 
