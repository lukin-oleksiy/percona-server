--- conflicted
+++ resolved
@@ -1893,19 +1893,12 @@
     EventBufData_list::Gci_op g = gci_ops->m_gci_op_list[(*iter)++];
     if (event_types != NULL)
       *event_types = g.event_types;
-<<<<<<< HEAD
-    DBUG_PRINT("info", ("gci: %u  g.op: 0x%lx  g.event_types: 0x%lx 0x%x %s",
-                        (unsigned)gci_ops->m_gci.getGCI(), (long) g.op,
-                        (long) g.event_types, m_ndb->getReference(),
-                        m_ndb->getNdbObjectName()));
-=======
     if (cumulative_any_value != NULL)
       *cumulative_any_value = g.cumulative_any_value;
     DBUG_PRINT("info", ("gci: %u  g.op: 0x%lx  g.event_types: 0x%lx g.cumulative_any_value: 0x%lx 0x%x %s",
-                        (unsigned)gci_ops->m_gci, (long) g.op,
+                        (unsigned)gci_ops->m_gci.getGCI(), (long) g.op,
                         (long) g.event_types, (long) g.cumulative_any_value,
                         m_ndb->getReference(), m_ndb->getNdbObjectName()));
->>>>>>> c16fd2fe
     DBUG_RETURN(g.op);
   }
   DBUG_RETURN(NULL);
