--- conflicted
+++ resolved
@@ -63,11 +63,7 @@
 struct NdbThread 
 { 
   volatile int inited;
-<<<<<<< HEAD
   my_thread_t thread;
-=======
-  pthread_t thread;
->>>>>>> 64c88599
 #ifdef _WIN32
   /*
     Problem in mysys on certain MySQL versions where the thread id is
@@ -228,11 +224,7 @@
     settid(g_main_thread);
     if (name)
     {
-<<<<<<< HEAD
       my_stpnmov(g_main_thread->thread_name, name, sizeof(tmpThread->thread_name));
-=======
-      strnmov(g_main_thread->thread_name, name, sizeof(tmpThread->thread_name));
->>>>>>> 64c88599
     }
     DBUG_RETURN(g_main_thread);
   }
@@ -310,11 +302,7 @@
 #ifndef _WIN32
   pthread_attr_setstacksize(&thread_attr, thread_stack_size);
 #else
-<<<<<<< HEAD
   my_thread_attr_setstacksize(&thread_attr, (DWORD)thread_stack_size);
-=======
-  pthread_attr_setstacksize(&thread_attr, (DWORD)thread_stack_size);
->>>>>>> 64c88599
 #endif
 #ifdef USE_PTHREAD_EXTRAS
   /* Guard stack overflow with a 2k databuffer */
@@ -335,18 +323,11 @@
 #endif
 
   NdbMutex_Lock(g_ndb_thread_mutex);
-<<<<<<< HEAD
   result = my_thread_create(&thread_handle,
 			    &thread_attr,
   		            ndb_thread_wrapper,
   		            tmpThread);
   tmpThread->thread= thread_handle.thread;
-=======
-  result = pthread_create(&tmpThread->thread,
-			  &thread_attr,
-  		          ndb_thread_wrapper,
-  		          tmpThread);
->>>>>>> 64c88599
 
   my_thread_attr_destroy(&thread_attr);
 
@@ -897,15 +878,9 @@
 }
 
 #ifndef NDB_MUTEX_DEADLOCK_DETECTOR
-<<<<<<< HEAD
 static thread_local_key_t tls_keys[NDB_THREAD_TLS_MAX];
 #else
 static thread_local_key_t tls_keys[NDB_THREAD_TLS_MAX + 1];
-=======
-static pthread_key(void*, tls_keys[NDB_THREAD_TLS_MAX]);
-#else
-static pthread_key(void*, tls_keys[NDB_THREAD_TLS_MAX + 1]);
->>>>>>> 64c88599
 #endif
 
 struct NdbThread* NdbThread_GetNdbThread()
@@ -928,20 +903,12 @@
 { 
   g_ndb_thread_mutex = NdbMutex_Create();
   g_ndb_thread_condition = NdbCondition_Create();
-<<<<<<< HEAD
   my_create_thread_local_key(&(tls_keys[NDB_THREAD_TLS_JAM]), NULL);
   my_create_thread_local_key(&(tls_keys[NDB_THREAD_TLS_THREAD]), NULL);
   my_create_thread_local_key(&(tls_keys[NDB_THREAD_TLS_NDB_THREAD]), NULL);
+  my_create_thread_local_key(&(tls_keys[NDB_THREAD_TLS_RES_OWNER]), NULL);
 #ifdef NDB_MUTEX_DEADLOCK_DETECTOR
   my_create_thread_local_key(&(tls_keys[NDB_THREAD_TLS_MAX]), NULL);
-=======
-  pthread_key_create(&(tls_keys[NDB_THREAD_TLS_JAM]), NULL);
-  pthread_key_create(&(tls_keys[NDB_THREAD_TLS_THREAD]), NULL);
-  pthread_key_create(&(tls_keys[NDB_THREAD_TLS_NDB_THREAD]), NULL);
-  pthread_key_create(&(tls_keys[NDB_THREAD_TLS_RES_OWNER]), NULL);
-#ifdef NDB_MUTEX_DEADLOCK_DETECTOR
-  pthread_key_create(&(tls_keys[NDB_THREAD_TLS_MAX]), NULL);
->>>>>>> 64c88599
 #endif
   NdbThread_CreateObject(0);
   return 0;
