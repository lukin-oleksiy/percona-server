/*
   Copyright (c) 2004, 2023, Oracle and/or its affiliates.

   This program is free software; you can redistribute it and/or modify
   it under the terms of the GNU General Public License, version 2.0,
   as published by the Free Software Foundation.

   This program is also distributed with certain software (including
   but not limited to OpenSSL) that is licensed under separate terms,
   as designated in a particular file or component or in included license
   documentation.  The authors of MySQL hereby grant you an additional
   permission to link the program and your derivative works with the
   separately licensed software that they have included with MySQL.

   This program is distributed in the hope that it will be useful,
   but WITHOUT ANY WARRANTY; without even the implied warranty of
   MERCHANTABILITY or FITNESS FOR A PARTICULAR PURPOSE.  See the
   GNU General Public License, version 2.0, for more details.

   You should have received a copy of the GNU General Public License
   along with this program; if not, write to the Free Software
   Foundation, Inc., 51 Franklin St, Fifth Floor, Boston, MA 02110-1301  USA
*/

<<<<<<< HEAD
#include "ndb_global.h"
#include "mgmapi/mgmapi_config_parameters.h"
#include "util/InputStream.hpp"
#include "util/OutputStream.hpp"
#include "util/TlsKeyManager.hpp"

#include "util/SocketAuthenticator.hpp"

const char * SocketAuthenticator::error(int result)
{
  switch(result) {
    case negotiate_tls_ok:
      return "success (negotiated TLS)";
    case negotiate_cleartext_ok:
      return "success (negotiated cleartext)";
    case peer_requires_tls:
      return "peer requires TLS";
    case peer_requires_cleartext:
      return "peer requires cleartext";
    case unexpected_response:
      return "unexpected response from peer";
    case negotiation_failed:
      return "negotiation failed";
    default:
      return "[unexpected error code]";
  }
}

int SocketAuthSimple::client_authenticate(NdbSocket & sockfd)
{
  SecureSocketOutputStream s_output(sockfd);
  SecureSocketInputStream  s_input(sockfd);
=======
#include "mgmapi/mgmapi_config_parameters.h"
#include "ndb_global.h"
#include "util/InputStream.hpp"
#include "util/OutputStream.hpp"
#include "util/TlsKeyManager.hpp"

#include "util/SocketAuthenticator.hpp"

const char *SocketAuthenticator::error(int result) {
  switch (result) {
    case negotiate_tls_ok:
      return "success (negotiated TLS)";
    case negotiate_cleartext_ok:
      return "success (negotiated cleartext)";
    case peer_requires_tls:
      return "peer requires TLS";
    case peer_requires_cleartext:
      return "peer requires cleartext";
    case unexpected_response:
      return "unexpected response from peer";
    case negotiation_failed:
      return "negotiation failed";
    default:
      return "[unexpected error code]";
  }
}

int SocketAuthSimple::client_authenticate(const NdbSocket &sockfd) {
  SocketOutputStream s_output(sockfd);
  SocketInputStream s_input(sockfd);
>>>>>>> 824e2b40

  // Write username and password
  s_output.println("ndbd");
  s_output.println("ndbd passwd");

  char buf[16];

  // Read authentication result
<<<<<<< HEAD
  if (s_input.gets(buf, sizeof(buf)) == nullptr)
    return negotiation_failed;
  buf[sizeof(buf)-1]= 0;

  // Verify authentication result
  if (strncmp("ok", buf, 2) == 0)
    return AuthOk;
=======
  if (s_input.gets(buf, sizeof(buf)) == nullptr) return negotiation_failed;
  buf[sizeof(buf) - 1] = 0;

  // Verify authentication result
  if (strncmp("ok", buf, 2) == 0) return AuthOk;
>>>>>>> 824e2b40

  return unexpected_response;
}

<<<<<<< HEAD
int SocketAuthSimple::server_authenticate(NdbSocket & sockfd)
{
  SecureSocketOutputStream s_output(sockfd);
  SecureSocketInputStream  s_input(sockfd);
=======
int SocketAuthSimple::server_authenticate(const NdbSocket &sockfd) {
  SocketOutputStream s_output(sockfd);
  SocketInputStream s_input(sockfd);
>>>>>>> 824e2b40

  char buf[256];

  // Read username
<<<<<<< HEAD
  if (s_input.gets(buf, sizeof(buf)) == nullptr)
    return negotiation_failed;
  buf[sizeof(buf)-1]= 0;

  // Read password
  if (s_input.gets(buf, sizeof(buf)) == nullptr)
    return negotiation_failed;
  buf[sizeof(buf)-1]= 0;
=======
  if (s_input.gets(buf, sizeof(buf)) == nullptr) return negotiation_failed;
  buf[sizeof(buf) - 1] = 0;

  // Read password
  if (s_input.gets(buf, sizeof(buf)) == nullptr) return negotiation_failed;
  buf[sizeof(buf) - 1] = 0;
>>>>>>> 824e2b40

  // Write authentication result
  s_output.println("ok");

  return AuthOk;
}

<<<<<<< HEAD

=======
>>>>>>> 824e2b40
/*
 * SocketAuthTls
 */

<<<<<<< HEAD
int SocketAuthTls::client_authenticate(NdbSocket & sockfd)
{
  SecureSocketOutputStream s_output(sockfd);
  SecureSocketInputStream  s_input(sockfd);
=======
int SocketAuthTls::client_authenticate(const NdbSocket &sockfd) {
  SocketOutputStream s_output(sockfd);
  SocketInputStream s_input(sockfd);
>>>>>>> 824e2b40
  char buf[32];
  const bool tls_enabled = m_tls_keys->ctx();

  // Write first line
<<<<<<< HEAD
  if(tls_required && tls_enabled)
    s_output.println("ndbd TLS required");
  else if(tls_enabled)
=======
  if (tls_required && tls_enabled)
    s_output.println("ndbd TLS required");
  else if (tls_enabled)
>>>>>>> 824e2b40
    s_output.println("ndbd TLS enabled");
  else
    s_output.println("ndbd TLS disabled");

  // Write second line
  s_output.println("%s", "");

  // Read authentication result
<<<<<<< HEAD
  if (s_input.gets(buf, sizeof(buf)) == nullptr)
    return negotiation_failed;

  // Check authentication result
  buf[sizeof(buf)-1]= '\0';
  if (strcmp("ok\n", buf) == 0)  /* SocketAuthSimple responds "ok" */
=======
  if (s_input.gets(buf, sizeof(buf)) == nullptr) return negotiation_failed;

  // Check authentication result
  buf[sizeof(buf) - 1] = '\0';
  if (strcmp("ok\n", buf) == 0) /* SocketAuthSimple responds "ok" */
>>>>>>> 824e2b40
    return tls_required ? peer_requires_cleartext : negotiate_cleartext_ok;

  if (strcmp("TLS ok\n", buf) == 0)
    return tls_enabled ? negotiate_tls_ok : unexpected_response;

<<<<<<< HEAD
  if (strcmp("TLS required\n", buf) == 0)
    return peer_requires_tls;
=======
  if (strcmp("TLS required\n", buf) == 0) return peer_requires_tls;
>>>>>>> 824e2b40

  if (strcmp("Cleartext ok\n", buf) == 0)
    return tls_required ? unexpected_response : negotiate_cleartext_ok;

<<<<<<< HEAD
  if (strcmp("Cleartext required\n", buf) == 0)
    return peer_requires_cleartext;

  return negotiation_failed;
}

int SocketAuthTls::server_authenticate(NdbSocket & sockfd)
{
  SecureSocketOutputStream s_output(sockfd);
  SecureSocketInputStream  s_input(sockfd);
  char buf[256];
  const bool tls_enabled = m_tls_keys->ctx();

  enum { unknown, too_old, tls_off, tls_on, tls_mandatory } client_status;

  /* Read first line */
  if (s_input.gets(buf, sizeof(buf)) == nullptr)
    return negotiation_failed;

  /* Parse first line */
  buf[sizeof(buf)-1]= '\0';
  if(strcmp("ndbd TLS disabled\n", buf) == 0)
    client_status = tls_off;
  else if(strcmp("ndbd TLS enabled\n", buf) == 0)
    client_status = tls_on;
  else if(strcmp("ndbd TLS required\n", buf) == 0)
    client_status = tls_mandatory;
  else if(strcmp("ndbd\n", buf) == 0)
    client_status = too_old;
  else
    client_status = unknown;

  /* Read the second line */
  if (s_input.gets(buf, sizeof(buf)) == nullptr)
    return negotiation_failed;

  int result = 0;
  switch(client_status) {
    case unknown:
      result = unexpected_response;
      break;
    case tls_off:
    case too_old:
      result = tls_required ? peer_requires_cleartext : negotiate_cleartext_ok;
      break;
    case tls_on:
      result = tls_required ? negotiate_tls_ok : negotiate_cleartext_ok;
      break;
    case tls_mandatory:
      result = tls_enabled ? negotiate_tls_ok : peer_requires_tls;
      break;
  }

  switch(result) {
    case negotiate_cleartext_ok:
      if(client_status == too_old)
        s_output.println("ok");
      else
        s_output.println("Cleartext ok");
      break;
    case negotiate_tls_ok:
      s_output.println("TLS ok");
      break;
    case peer_requires_tls:
      s_output.println("Cleartext required");
      break;
    case peer_requires_cleartext:
      s_output.println("TLS required");
      break;
    default:
      s_output.println("Error");
  }

  return result;
=======
  if (strcmp("Cleartext required\n", buf) == 0) return peer_requires_cleartext;

  return negotiation_failed;
>>>>>>> 824e2b40
}

int SocketAuthTls::server_authenticate(const NdbSocket &sockfd) {
  SocketOutputStream s_output(sockfd);
  SocketInputStream s_input(sockfd);
  char buf[256];
  const bool tls_enabled = m_tls_keys->ctx();

  enum { unknown, too_old, tls_off, tls_on, tls_mandatory } client_status;

  /* Read first line */
  if (s_input.gets(buf, sizeof(buf)) == nullptr) return negotiation_failed;

  /* Parse first line */
  buf[sizeof(buf) - 1] = '\0';
  if (strcmp("ndbd TLS disabled\n", buf) == 0)
    client_status = tls_off;
  else if (strcmp("ndbd TLS enabled\n", buf) == 0)
    client_status = tls_on;
  else if (strcmp("ndbd TLS required\n", buf) == 0)
    client_status = tls_mandatory;
  else if (strcmp("ndbd\n", buf) == 0)
    client_status = too_old;
  else
    client_status = unknown;

  /* Read the second line */
  if (s_input.gets(buf, sizeof(buf)) == nullptr) return negotiation_failed;

  int result = 0;
  switch (client_status) {
    case unknown:
      result = unexpected_response;
      break;
    case tls_off:
    case too_old:
      result = tls_required ? peer_requires_cleartext : negotiate_cleartext_ok;
      break;
    case tls_on:
      result = tls_required ? negotiate_tls_ok : negotiate_cleartext_ok;
      break;
    case tls_mandatory:
      result = tls_enabled ? negotiate_tls_ok : peer_requires_tls;
      break;
  }

  switch (result) {
    case negotiate_cleartext_ok:
      if (client_status == too_old)
        s_output.println("ok");
      else
        s_output.println("Cleartext ok");
      break;
    case negotiate_tls_ok:
      s_output.println("TLS ok");
      break;
    case peer_requires_tls:
      s_output.println("Cleartext required");
      break;
    case peer_requires_cleartext:
      s_output.println("TLS required");
      break;
    default:
      s_output.println("Error");
  }

  return result;
}<|MERGE_RESOLUTION|>--- conflicted
+++ resolved
@@ -22,40 +22,6 @@
    Foundation, Inc., 51 Franklin St, Fifth Floor, Boston, MA 02110-1301  USA
 */
 
-<<<<<<< HEAD
-#include "ndb_global.h"
-#include "mgmapi/mgmapi_config_parameters.h"
-#include "util/InputStream.hpp"
-#include "util/OutputStream.hpp"
-#include "util/TlsKeyManager.hpp"
-
-#include "util/SocketAuthenticator.hpp"
-
-const char * SocketAuthenticator::error(int result)
-{
-  switch(result) {
-    case negotiate_tls_ok:
-      return "success (negotiated TLS)";
-    case negotiate_cleartext_ok:
-      return "success (negotiated cleartext)";
-    case peer_requires_tls:
-      return "peer requires TLS";
-    case peer_requires_cleartext:
-      return "peer requires cleartext";
-    case unexpected_response:
-      return "unexpected response from peer";
-    case negotiation_failed:
-      return "negotiation failed";
-    default:
-      return "[unexpected error code]";
-  }
-}
-
-int SocketAuthSimple::client_authenticate(NdbSocket & sockfd)
-{
-  SecureSocketOutputStream s_output(sockfd);
-  SecureSocketInputStream  s_input(sockfd);
-=======
 #include "mgmapi/mgmapi_config_parameters.h"
 #include "ndb_global.h"
 #include "util/InputStream.hpp"
@@ -86,7 +52,6 @@
 int SocketAuthSimple::client_authenticate(const NdbSocket &sockfd) {
   SocketOutputStream s_output(sockfd);
   SocketInputStream s_input(sockfd);
->>>>>>> 824e2b40
 
   // Write username and password
   s_output.println("ndbd");
@@ -95,56 +60,28 @@
   char buf[16];
 
   // Read authentication result
-<<<<<<< HEAD
-  if (s_input.gets(buf, sizeof(buf)) == nullptr)
-    return negotiation_failed;
-  buf[sizeof(buf)-1]= 0;
-
-  // Verify authentication result
-  if (strncmp("ok", buf, 2) == 0)
-    return AuthOk;
-=======
   if (s_input.gets(buf, sizeof(buf)) == nullptr) return negotiation_failed;
   buf[sizeof(buf) - 1] = 0;
 
   // Verify authentication result
   if (strncmp("ok", buf, 2) == 0) return AuthOk;
->>>>>>> 824e2b40
 
   return unexpected_response;
 }
 
-<<<<<<< HEAD
-int SocketAuthSimple::server_authenticate(NdbSocket & sockfd)
-{
-  SecureSocketOutputStream s_output(sockfd);
-  SecureSocketInputStream  s_input(sockfd);
-=======
 int SocketAuthSimple::server_authenticate(const NdbSocket &sockfd) {
   SocketOutputStream s_output(sockfd);
   SocketInputStream s_input(sockfd);
->>>>>>> 824e2b40
 
   char buf[256];
 
   // Read username
-<<<<<<< HEAD
-  if (s_input.gets(buf, sizeof(buf)) == nullptr)
-    return negotiation_failed;
-  buf[sizeof(buf)-1]= 0;
-
-  // Read password
-  if (s_input.gets(buf, sizeof(buf)) == nullptr)
-    return negotiation_failed;
-  buf[sizeof(buf)-1]= 0;
-=======
   if (s_input.gets(buf, sizeof(buf)) == nullptr) return negotiation_failed;
   buf[sizeof(buf) - 1] = 0;
 
   // Read password
   if (s_input.gets(buf, sizeof(buf)) == nullptr) return negotiation_failed;
   buf[sizeof(buf) - 1] = 0;
->>>>>>> 824e2b40
 
   // Write authentication result
   s_output.println("ok");
@@ -152,37 +89,20 @@
   return AuthOk;
 }
 
-<<<<<<< HEAD
-
-=======
->>>>>>> 824e2b40
 /*
  * SocketAuthTls
  */
 
-<<<<<<< HEAD
-int SocketAuthTls::client_authenticate(NdbSocket & sockfd)
-{
-  SecureSocketOutputStream s_output(sockfd);
-  SecureSocketInputStream  s_input(sockfd);
-=======
 int SocketAuthTls::client_authenticate(const NdbSocket &sockfd) {
   SocketOutputStream s_output(sockfd);
   SocketInputStream s_input(sockfd);
->>>>>>> 824e2b40
   char buf[32];
   const bool tls_enabled = m_tls_keys->ctx();
 
   // Write first line
-<<<<<<< HEAD
-  if(tls_required && tls_enabled)
-    s_output.println("ndbd TLS required");
-  else if(tls_enabled)
-=======
   if (tls_required && tls_enabled)
     s_output.println("ndbd TLS required");
   else if (tls_enabled)
->>>>>>> 824e2b40
     s_output.println("ndbd TLS enabled");
   else
     s_output.println("ndbd TLS disabled");
@@ -191,115 +111,24 @@
   s_output.println("%s", "");
 
   // Read authentication result
-<<<<<<< HEAD
-  if (s_input.gets(buf, sizeof(buf)) == nullptr)
-    return negotiation_failed;
-
-  // Check authentication result
-  buf[sizeof(buf)-1]= '\0';
-  if (strcmp("ok\n", buf) == 0)  /* SocketAuthSimple responds "ok" */
-=======
   if (s_input.gets(buf, sizeof(buf)) == nullptr) return negotiation_failed;
 
   // Check authentication result
   buf[sizeof(buf) - 1] = '\0';
   if (strcmp("ok\n", buf) == 0) /* SocketAuthSimple responds "ok" */
->>>>>>> 824e2b40
     return tls_required ? peer_requires_cleartext : negotiate_cleartext_ok;
 
   if (strcmp("TLS ok\n", buf) == 0)
     return tls_enabled ? negotiate_tls_ok : unexpected_response;
 
-<<<<<<< HEAD
-  if (strcmp("TLS required\n", buf) == 0)
-    return peer_requires_tls;
-=======
   if (strcmp("TLS required\n", buf) == 0) return peer_requires_tls;
->>>>>>> 824e2b40
 
   if (strcmp("Cleartext ok\n", buf) == 0)
     return tls_required ? unexpected_response : negotiate_cleartext_ok;
 
-<<<<<<< HEAD
-  if (strcmp("Cleartext required\n", buf) == 0)
-    return peer_requires_cleartext;
-
-  return negotiation_failed;
-}
-
-int SocketAuthTls::server_authenticate(NdbSocket & sockfd)
-{
-  SecureSocketOutputStream s_output(sockfd);
-  SecureSocketInputStream  s_input(sockfd);
-  char buf[256];
-  const bool tls_enabled = m_tls_keys->ctx();
-
-  enum { unknown, too_old, tls_off, tls_on, tls_mandatory } client_status;
-
-  /* Read first line */
-  if (s_input.gets(buf, sizeof(buf)) == nullptr)
-    return negotiation_failed;
-
-  /* Parse first line */
-  buf[sizeof(buf)-1]= '\0';
-  if(strcmp("ndbd TLS disabled\n", buf) == 0)
-    client_status = tls_off;
-  else if(strcmp("ndbd TLS enabled\n", buf) == 0)
-    client_status = tls_on;
-  else if(strcmp("ndbd TLS required\n", buf) == 0)
-    client_status = tls_mandatory;
-  else if(strcmp("ndbd\n", buf) == 0)
-    client_status = too_old;
-  else
-    client_status = unknown;
-
-  /* Read the second line */
-  if (s_input.gets(buf, sizeof(buf)) == nullptr)
-    return negotiation_failed;
-
-  int result = 0;
-  switch(client_status) {
-    case unknown:
-      result = unexpected_response;
-      break;
-    case tls_off:
-    case too_old:
-      result = tls_required ? peer_requires_cleartext : negotiate_cleartext_ok;
-      break;
-    case tls_on:
-      result = tls_required ? negotiate_tls_ok : negotiate_cleartext_ok;
-      break;
-    case tls_mandatory:
-      result = tls_enabled ? negotiate_tls_ok : peer_requires_tls;
-      break;
-  }
-
-  switch(result) {
-    case negotiate_cleartext_ok:
-      if(client_status == too_old)
-        s_output.println("ok");
-      else
-        s_output.println("Cleartext ok");
-      break;
-    case negotiate_tls_ok:
-      s_output.println("TLS ok");
-      break;
-    case peer_requires_tls:
-      s_output.println("Cleartext required");
-      break;
-    case peer_requires_cleartext:
-      s_output.println("TLS required");
-      break;
-    default:
-      s_output.println("Error");
-  }
-
-  return result;
-=======
   if (strcmp("Cleartext required\n", buf) == 0) return peer_requires_cleartext;
 
   return negotiation_failed;
->>>>>>> 824e2b40
 }
 
 int SocketAuthTls::server_authenticate(const NdbSocket &sockfd) {
