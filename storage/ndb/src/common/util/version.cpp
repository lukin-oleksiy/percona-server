/*
   Copyright (c) 2003, 2023, Oracle and/or its affiliates.

   This program is free software; you can redistribute it and/or modify
   it under the terms of the GNU General Public License, version 2.0,
   as published by the Free Software Foundation.

   This program is also distributed with certain software (including
   but not limited to OpenSSL) that is licensed under separate terms,
   as designated in a particular file or component or in included license
   documentation.  The authors of MySQL hereby grant you an additional
   permission to link the program and your derivative works with the
   separately licensed software that they have included with MySQL.

   This program is distributed in the hope that it will be useful,
   but WITHOUT ANY WARRANTY; without even the implied warranty of
   MERCHANTABILITY or FITNESS FOR A PARTICULAR PURPOSE.  See the
   GNU General Public License, version 2.0, for more details.

   You should have received a copy of the GNU General Public License
   along with this program; if not, write to the Free Software
   Foundation, Inc., 51 Franklin St, Fifth Floor, Boston, MA 02110-1301  USA
*/

#include <ndb_global.h>
#include <ndb_version.h>
#include <version.h>
#include <NdbOut.hpp>

extern "C"
Uint32 ndbGetMajor(Uint32 version) {
  return (version >> 16) & 0xFF;
}

extern "C"
Uint32 ndbGetMinor(Uint32 version) {
  return (version >> 8) & 0xFF;
}

extern "C"
Uint32 ndbGetBuild(Uint32 version) {
  return (version >> 0) & 0xFF;
}

extern "C"
Uint32 ndbMakeVersion(Uint32 major, Uint32 minor, Uint32 build) {
  return NDB_MAKE_VERSION(major, minor, build);
}

extern "C"
const char * ndbGetOwnVersionString()
{
  static char ndb_version_string_buf[NDB_VERSION_STRING_BUF_SZ];
  return ndbGetVersionString(NDB_VERSION, NDB_MYSQL_VERSION_D, NDB_VERSION_STATUS,
                             ndb_version_string_buf,
                             sizeof(ndb_version_string_buf));
}

extern "C"
const char * ndbGetVersionString(Uint32 version, Uint32 mysql_version,
                                 const char * status,
                                 char *buf, unsigned sz)
{
  const char * tmp = (status == nullptr) ? "" : status;
  if (mysql_version)
  {
    snprintf(buf, sz, "mysql-%d.%d.%d ndb-%d.%d.%d%s",
             getMajor(mysql_version),
             getMinor(mysql_version),
             getBuild(mysql_version),
             getMajor(version),
             getMinor(version),
             getBuild(version),
             tmp);
  }
  else
  {
    snprintf(buf, sz, "ndb-%d.%d.%d%s",
             getMajor(version),
             getMinor(version),
             getBuild(version),
             tmp);
  }
  return buf;
}

typedef enum {
  UG_Null,
  UG_Range,
  UG_Exact
} UG_MatchType;

struct NdbUpGradeCompatible {
  Uint32 ownVersion;
  Uint32 otherVersion;
  UG_MatchType matchType;
};

struct NdbUpGradeCompatible ndbCompatibleTable_full[] = {
<<<<<<< HEAD
=======
  { MAKE_VERSION(8,2,NDB_VERSION_BUILD), MAKE_VERSION(7,0,0), UG_Range }, /* 7.0 <-> 8.2 */
>>>>>>> 87307d4d
  { MAKE_VERSION(8,1,NDB_VERSION_BUILD), MAKE_VERSION(7,0,0), UG_Range }, /* 7.0 <-> 8.1 */
  { MAKE_VERSION(8,0,NDB_VERSION_BUILD), MAKE_VERSION(7,0,0), UG_Range }, /* 7.0 <-> 8.0 */
  { MAKE_VERSION(7,6,NDB_VERSION_BUILD), MAKE_VERSION(7,0,0), UG_Range }, /* 7.0 <-> 7.6 */
  { MAKE_VERSION(7,5,NDB_VERSION_BUILD), MAKE_VERSION(7,0,0), UG_Range }, /* 7.0 <-> 7.5 */
  { MAKE_VERSION(7,4,NDB_VERSION_BUILD), MAKE_VERSION(7,0,0), UG_Range }, /* 7.0 <-> 7.4 */

  { MAKE_VERSION(7,3,NDB_VERSION_BUILD), MAKE_VERSION(7,3,0), UG_Range },
  { MAKE_VERSION(7,3,NDB_VERSION_BUILD), MAKE_VERSION(7,2,0), UG_Range },
  { MAKE_VERSION(7,3,NDB_VERSION_BUILD), MAKE_VERSION(7,1,0), UG_Range },
  { MAKE_VERSION(7,3,NDB_VERSION_BUILD), MAKE_VERSION(7,0,0), UG_Range },

  { MAKE_VERSION(7,2,NDB_VERSION_BUILD), MAKE_VERSION(7,2,0), UG_Range },
  { MAKE_VERSION(7,2,NDB_VERSION_BUILD), MAKE_VERSION(7,1,0), UG_Range },
  { MAKE_VERSION(7,2,NDB_VERSION_BUILD), MAKE_VERSION(7,0,0), UG_Range },

  { MAKE_VERSION(7,1,NDB_VERSION_BUILD), MAKE_VERSION(7,1,0), UG_Range },        /* From 7.1+ */
  { MAKE_VERSION(7,1,NDB_VERSION_BUILD), MAKE_VERSION(7,0,0), UG_Range },        /* From 7.0+ */
  { MAKE_VERSION(7,1,NDB_VERSION_BUILD), MAKE_VERSION(6,4,0), UG_Range },        /* From 6.4+ */
  { MAKE_VERSION(7,1,NDB_VERSION_BUILD), NDBD_MAX_RECVBYTESIZE_32K, UG_Range },  /* From 6.3.X + */
  { MAKE_VERSION(7,0,NDB_VERSION_BUILD), MAKE_VERSION(7,0,0), UG_Range },
  { MAKE_VERSION(7,0,NDB_VERSION_BUILD), MAKE_VERSION(6,4,0), UG_Range },
  /* Can only upgrade to 6.4.X+ from versions >= 6.3.17 due to change
   * in Transporter maximum sent message size
   */
  { MAKE_VERSION(7,0,NDB_VERSION_BUILD), NDBD_MAX_RECVBYTESIZE_32K, UG_Range },
  { MAKE_VERSION(6,3,NDB_VERSION_BUILD), MAKE_VERSION(6,2,1), UG_Range },

  { MAKE_VERSION(6,2,NDB_VERSION_BUILD), MAKE_VERSION(6,2,1), UG_Range },
  { MAKE_VERSION(6,2,0), MAKE_VERSION(6,2,0), UG_Range},

  { MAKE_VERSION(6,2,NDB_VERSION_BUILD), MAKE_VERSION(6,1,19), UG_Range },
  { MAKE_VERSION(6,1,NDB_VERSION_BUILD), MAKE_VERSION(6,1,6), UG_Range},
  /* var page reference 32bit->64bit making 6.1.6 not backwards compatible */
  /* ndb_apply_status table changed, and no compatibility code written */
  { MAKE_VERSION(6,1,4), MAKE_VERSION(6,1,2), UG_Range},
  { MAKE_VERSION(5,1,NDB_VERSION_BUILD), MAKE_VERSION(5,1,0), UG_Range},

  { MAKE_VERSION(5,1,NDB_VERSION_BUILD), MAKE_VERSION(5,1,18), UG_Range},
  { MAKE_VERSION(5,1,17), MAKE_VERSION(5,1,0), UG_Range},

  { MAKE_VERSION(5,0,NDB_VERSION_BUILD), MAKE_VERSION(5,0,12), UG_Range},
  { MAKE_VERSION(5,0,11), MAKE_VERSION(5,0,2), UG_Range},
  { MAKE_VERSION(4,1,NDB_VERSION_BUILD), MAKE_VERSION(4,1,15), UG_Range },
  { MAKE_VERSION(4,1,14), MAKE_VERSION(4,1,10), UG_Range },
  { MAKE_VERSION(4,1,10), MAKE_VERSION(4,1,9), UG_Exact },
  { MAKE_VERSION(4,1,9), MAKE_VERSION(4,1,8), UG_Exact },
  { MAKE_VERSION(3,5,2), MAKE_VERSION(3,5,1), UG_Exact },
  { 0, 0, UG_Null }
};

struct NdbUpGradeCompatible ndbCompatibleTable_upgrade[] = {
  { MAKE_VERSION(5,0,12), MAKE_VERSION(5,0,11), UG_Exact },
  { MAKE_VERSION(5,0,2), MAKE_VERSION(4,1,8), UG_Exact },
  { MAKE_VERSION(4,1,15), MAKE_VERSION(4,1,14), UG_Exact },
  { MAKE_VERSION(3,5,4), MAKE_VERSION(3,5,3), UG_Exact },
  { 0, 0, UG_Null }
};

extern "C"
void ndbPrintVersion()
{
  printf("Version: %u.%u.%u\n",
	 getMajor(ndbGetOwnVersion()),
	 getMinor(ndbGetOwnVersion()),
	 getBuild(ndbGetOwnVersion()));
}

extern "C"
Uint32
ndbGetOwnVersion()
{
  return NDB_VERSION_D;
}

static
int
ndbSearchUpgradeCompatibleTable(Uint32 ownVersion, Uint32 otherVersion,
				struct NdbUpGradeCompatible table[])
{
  int i;
  for (i = 0; table[i].ownVersion != 0 && table[i].otherVersion != 0; i++) {
    if (table[i].ownVersion == ownVersion ||
	table[i].ownVersion == (Uint32) ~0) {
      switch (table[i].matchType) {
      case UG_Range:
	if (otherVersion >= table[i].otherVersion){
	  return 1;
	}
	break;
      case UG_Exact:
	if (otherVersion == table[i].otherVersion){
	  return 1;
	}
	break;
      default:
	break;
      }
    }
  }
  return 0;
}

static
int
ndbCompatible(Uint32 ownVersion, Uint32 otherVersion, struct NdbUpGradeCompatible table[])
{
  if (otherVersion >= ownVersion) {
    return 1;
  }
  return ndbSearchUpgradeCompatibleTable(ownVersion, otherVersion, table);
}

static
int
ndbCompatible_full(Uint32 ownVersion, Uint32 otherVersion)
{
  return ndbCompatible(ownVersion, otherVersion, ndbCompatibleTable_full);
}

static
int
ndbCompatible_upgrade(Uint32 ownVersion, Uint32 otherVersion)
{
  if (ndbCompatible_full(ownVersion, otherVersion))
    return 1;
  return ndbCompatible(ownVersion, otherVersion, ndbCompatibleTable_upgrade);
}

extern "C"
int
ndbCompatible_mgmt_ndb(Uint32 ownVersion, Uint32 otherVersion)
{
  return ndbCompatible_upgrade(ownVersion, otherVersion);
}

extern "C"
int
ndbCompatible_mgmt_api(Uint32 ownVersion, Uint32 otherVersion)
{
  return ndbCompatible_upgrade(ownVersion, otherVersion);
}

extern "C"
int
ndbCompatible_ndb_mgmt(Uint32 ownVersion, Uint32 otherVersion)
{
  return ndbCompatible_full(ownVersion, otherVersion);
}

extern "C"
int
ndbCompatible_api_mgmt(Uint32 ownVersion, Uint32 otherVersion)
{
  return ndbCompatible_full(ownVersion, otherVersion);
}

extern "C"
int
ndbCompatible_api_ndb(Uint32 ownVersion, Uint32 otherVersion)
{
  return ndbCompatible_full(ownVersion, otherVersion);
}

extern "C"
int
ndbCompatible_ndb_api(Uint32 ownVersion, Uint32 otherVersion)
{
  return ndbCompatible_upgrade(ownVersion, otherVersion);
}

extern "C"
int
ndbCompatible_ndb_ndb(Uint32 ownVersion, Uint32 otherVersion)
{
  return ndbCompatible_upgrade(ownVersion, otherVersion);
}

static
void
ndbPrintCompatibleTable(struct NdbUpGradeCompatible table[])
{
  int i;
  printf("ownVersion, matchType, otherVersion\n");
  for (i = 0; table[i].ownVersion != 0 && table[i].otherVersion != 0; i++) {

    printf("%u.%u.%u, ",
           getMajor(table[i].ownVersion),
           getMinor(table[i].ownVersion),
           getBuild(table[i].ownVersion));
    switch (table[i].matchType) {
    case UG_Range:
      printf("Range");
      break;
    case UG_Exact:
      printf("Exact");
      break;
    default:
      break;
    }
    printf(", %u.%u.%u\n",
           getMajor(table[i].otherVersion),
           getMinor(table[i].otherVersion),
           getBuild(table[i].otherVersion));

  }
  printf("\n");
}


void
ndbPrintFullyCompatibleTable(void){
  printf("ndbCompatibleTable_full\n");
  ndbPrintCompatibleTable(ndbCompatibleTable_full);
}


void
ndbPrintUpgradeCompatibleTable(void){
  printf("ndbCompatibleTable_upgrade\n");
  ndbPrintCompatibleTable(ndbCompatibleTable_upgrade);
}


#ifdef TEST_NDB_VERSION

#include <NdbTap.hpp>

TAPTEST(ndb_version)
{
  printf("Checking NDB version defines and functions...\n\n");

  printf(" version string: '%s'\n", MYSQL_SERVER_VERSION);

  printf(" NDB_MYSQL_VERSION_MAJOR: %d\n", NDB_MYSQL_VERSION_MAJOR);
  printf(" NDB_MYSQL_VERSION_MINOR: %d\n", NDB_MYSQL_VERSION_MINOR);
  printf(" NDB_MYSQL_VERSION_BUILD: %d\n\n", NDB_MYSQL_VERSION_BUILD);
  printf(" NDB_VERSION_MAJOR: %d\n", NDB_VERSION_MAJOR);
  printf(" NDB_VERSION_MINOR: %d\n", NDB_VERSION_MINOR);
  printf(" NDB_VERSION_BUILD: %d\n", NDB_VERSION_BUILD);
  printf(" NDB_VERSION_STATUS: '%s'\n\n", NDB_VERSION_STATUS);
  printf(" NDB_VERSION_STRING: '%s'\n", NDB_VERSION_STRING);
  printf(" NDB_NDB_VERSION_STRING: '%s'\n\n", NDB_NDB_VERSION_STRING);

  /*
    Parse the VERSION string as X.X.X-status */
  unsigned mysql_major, mysql_minor, mysql_build;
  char mysql_status[100];
  const int matches_version = sscanf(MYSQL_SERVER_VERSION, "%u.%u.%u-%s",
                                     &mysql_major, &mysql_minor,
                                     &mysql_build, mysql_status);
  OK(matches_version == 3 || matches_version == 4);

  /*
    Check that defined MySQL version numbers X.X.X match those parsed
    from the version string
  */
  OK(NDB_MYSQL_VERSION_MAJOR == mysql_major ||
     NDB_MYSQL_VERSION_MINOR == mysql_minor ||
     NDB_MYSQL_VERSION_BUILD == mysql_build);

  if (matches_version == 4 &&
      strncmp(mysql_status, "ndb", 3) == 0)
  {
    /* This is a MySQL Cluster build */
    unsigned ndb_major, ndb_minor, ndb_build;
    char ndb_status[100];
    int matches_ndb = sscanf(mysql_status, "ndb-%u.%u.%u%s",
                             &ndb_major, &ndb_minor,
                             &ndb_build, ndb_status);

    printf("This is a MySQL Cluster build!\n");
    printf(" MySQL Server version(X.X.X): %u.%u.%u\n",
           mysql_major, mysql_minor, mysql_build);
    printf(" NDB version(Y.Y.Y): %u.%u.%u\n",
           ndb_major, ndb_minor, ndb_build);

    OK(matches_ndb == 3 || matches_ndb == 4);

    /*
      Check that defined NDB version numbers Y.Y.Y match
      those parsed from the version string
    */
    OK(NDB_VERSION_MAJOR == ndb_major ||
       NDB_VERSION_MINOR == ndb_minor ||
       NDB_VERSION_BUILD == ndb_build);

  }
  else
  {
    /* This is a MySQL Server with NDB build */
    printf("This is a MySQL Server with NDB build!\n");
    printf(" MySQL Server version(X.X.X): %u.%u.%u\n",
           mysql_major, mysql_minor, mysql_build);
    printf(" NDB version(Y.Y.Y): %u.%u.%u\n",
           NDB_VERSION_MAJOR, NDB_VERSION_MINOR, NDB_VERSION_BUILD);
  }

  /* ndbPrintVersion */
  printf("ndbPrintVersion() => ");
  ndbPrintVersion();

  /* ndbMakeVersion */
  Uint32 major = 1;
  Uint32 minor = 2;
  Uint32 build = 3;
  Uint32 version = ndbMakeVersion(major, minor, build);
  OK(version == 0x00010203);
  OK(ndbGetMajor(version) == major);
  OK(ndbGetMinor(version) == minor);
  OK(ndbGetBuild(version) == build);

  /* ndbGetVersionString */
  char buf[64];
  printf("ndbGetVersionString(0x00010203, 0x00030201): '%s'\n",
         ndbGetVersionString(version, 0x00030201, "-status",
                             buf, sizeof(buf)));

  /* ndbGetOwnVersionString */
  printf("ndbGetOwnVersionString: '%s'\n",
         ndbGetOwnVersionString());
  OK(strcmp(NDB_VERSION_STRING, ndbGetOwnVersionString()) == 0); // should match

  /* ndbGetOwnVersion */
  OK(ndbGetOwnVersion() == ndbMakeVersion(NDB_VERSION_MAJOR,
                                          NDB_VERSION_MINOR,
                                          NDB_VERSION_BUILD));
  OK(ndbGetOwnVersion() == NDB_VERSION_D);
  OK(ndbGetOwnVersion() == NDB_VERSION);

  /* NDB_MYSQL_VERSION_D */
  OK(NDB_MYSQL_VERSION_D == ndbMakeVersion(NDB_MYSQL_VERSION_MAJOR,
                                           NDB_MYSQL_VERSION_MINOR,
                                           NDB_MYSQL_VERSION_BUILD));

  /* Check sanity of version defines(we don't own a time machine yet...) */
  OK(ndbMakeVersion(NDB_MYSQL_VERSION_MAJOR,
                    NDB_MYSQL_VERSION_MINOR,
                    NDB_MYSQL_VERSION_BUILD) >= 0x0005012F); // 5.1.47
  OK(ndbMakeVersion(NDB_VERSION_MAJOR,
                    NDB_VERSION_MINOR,
                    NDB_VERSION_BUILD) >= 0x00070011); // 7.0.17

  /* Check MYSQL_VERSION_ID matches NDB_MYSQL_VERSION_XX variables */
  OK(MYSQL_VERSION_ID == (NDB_MYSQL_VERSION_MAJOR * 10000 +
                          NDB_MYSQL_VERSION_MINOR * 100 +
                          NDB_MYSQL_VERSION_BUILD));

  /* Check that this node is compatible with 8.0.13 API and data nodes */
  printf("Testing compatibility\n");
  Uint32 ver8013 = ndbMakeVersion(8,0,13);
  int c1 = ndbCompatible_ndb_api(NDB_VERSION, ver8013);
  int c2 = ndbCompatible_api_ndb(NDB_VERSION, ver8013);
  OK(c1 == 1);
  OK(c2 == 1);

  return 1; // OK
}

#endif<|MERGE_RESOLUTION|>--- conflicted
+++ resolved
@@ -97,10 +97,7 @@
 };
 
 struct NdbUpGradeCompatible ndbCompatibleTable_full[] = {
-<<<<<<< HEAD
-=======
   { MAKE_VERSION(8,2,NDB_VERSION_BUILD), MAKE_VERSION(7,0,0), UG_Range }, /* 7.0 <-> 8.2 */
->>>>>>> 87307d4d
   { MAKE_VERSION(8,1,NDB_VERSION_BUILD), MAKE_VERSION(7,0,0), UG_Range }, /* 7.0 <-> 8.1 */
   { MAKE_VERSION(8,0,NDB_VERSION_BUILD), MAKE_VERSION(7,0,0), UG_Range }, /* 7.0 <-> 8.0 */
   { MAKE_VERSION(7,6,NDB_VERSION_BUILD), MAKE_VERSION(7,0,0), UG_Range }, /* 7.0 <-> 7.6 */
