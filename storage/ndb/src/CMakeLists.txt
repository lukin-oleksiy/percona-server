--- conflicted
+++ resolved
@@ -165,19 +165,12 @@
   ENDFOREACH()
   IF(NDBCLIENT_SYSTEM_LIBS)
     LIST(REMOVE_DUPLICATES NDBCLIENT_SYSTEM_LIBS)
-<<<<<<< HEAD
     MESSAGE(STATUS "System libs used by ndbclient_so: ${NDBCLIENT_SYSTEM_LIBS}")
     TARGET_LINK_LIBRARIES(ndbclient_so LINK_INTERFACE_LIBRARIES
       ${NDBCLIENT_SYSTEM_LIBS})
   ELSE()
     MESSAGE(STATUS "System libs used by ndbclient_so: [none]")
   ENDIF()
-=======
-  ENDIF()
-  MESSAGE(STATUS "System libs used by ndbclient_so: ${NDBCLIENT_SYSTEM_LIBS}")
-  TARGET_LINK_LIBRARIES(ndbclient_so LINK_INTERFACE_LIBRARIES
-    ${NDBCLIENT_SYSTEM_LIBS})
->>>>>>> 39414e7a
 
   # Prepend any special linker flags(like -m64) for shared library
   GET_TARGET_PROPERTY(ndbclient_so_link_flags ndbclient_so LINK_FLAGS)
