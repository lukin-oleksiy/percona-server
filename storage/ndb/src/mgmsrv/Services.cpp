/* Copyright (C) 2003 MySQL AB

   This program is free software; you can redistribute it and/or modify
   it under the terms of the GNU General Public License as published by
   the Free Software Foundation; version 2 of the License.

   This program is distributed in the hope that it will be useful,
   but WITHOUT ANY WARRANTY; without even the implied warranty of
   MERCHANTABILITY or FITNESS FOR A PARTICULAR PURPOSE.  See the
   GNU General Public License for more details.

   You should have received a copy of the GNU General Public License
   along with this program; if not, write to the Free Software
   Foundation, Inc., 59 Temple Place, Suite 330, Boston, MA  02111-1307  USA */

#include <ndb_global.h>
#include <ctype.h>

#include <uucode.h>
#include <socket_io.h>
#include <util/version.h>
#include <mgmapi.h>
#include <EventLogger.hpp>
#include <signaldata/SetLogLevelOrd.hpp>
#include <LogLevel.hpp>
#include <BaseString.hpp>

#include <ConfigValues.hpp>
#include <mgmapi_configuration.hpp>
#include <Vector.hpp>
#include "Services.hpp"
#include "../mgmapi/ndb_logevent.hpp"

#include <base64.h>
#include <ndberror.h>

#include <ndbinfo.h>

extern bool g_StopServer;
extern bool g_RestartServer;
extern EventLogger * g_eventLogger;

/**
   const char * name;
   const char * realName;
   const Type type;
   const ArgType argType;
   const ArgRequired argRequired;
   const ArgMinMax argMinMax;
   const int minVal;
   const int maxVal;
   void (T::* function)(const class Properties & args);
   const char * description;
*/

#define MGM_CMD(name, fun, desc) \
 { name, \
   0, \
   ParserRow<MgmApiSession>::Cmd, \
   ParserRow<MgmApiSession>::String, \
   ParserRow<MgmApiSession>::Optional, \
   ParserRow<MgmApiSession>::IgnoreMinMax, \
   0, 0, \
   fun, \
   desc, 0 }

#define MGM_ARG(name, type, opt, desc) \
 { name, \
   0, \
   ParserRow<MgmApiSession>::Arg, \
   ParserRow<MgmApiSession>::type, \
   ParserRow<MgmApiSession>::opt, \
   ParserRow<MgmApiSession>::IgnoreMinMax, \
   0, 0, \
   0, \
  desc, 0 }

#define MGM_ARG2(name, type, opt, min, max, desc) \
 { name, \
   0, \
   ParserRow<MgmApiSession>::Arg, \
   ParserRow<MgmApiSession>::type, \
   ParserRow<MgmApiSession>::opt, \
   ParserRow<MgmApiSession>::IgnoreMinMax, \
   min, max, \
   0, \
  desc, 0 }

#define MGM_END() \
 { 0, \
   0, \
   ParserRow<MgmApiSession>::Arg, \
   ParserRow<MgmApiSession>::Int, \
   ParserRow<MgmApiSession>::Optional, \
   ParserRow<MgmApiSession>::IgnoreMinMax, \
   0, 0, \
   0, \
   0, 0 }

#define MGM_CMD_ALIAS(name, realName, fun) \
 { name, \
   realName, \
   ParserRow<MgmApiSession>::CmdAlias, \
   ParserRow<MgmApiSession>::Int, \
   ParserRow<MgmApiSession>::Optional, \
   ParserRow<MgmApiSession>::IgnoreMinMax, \
   0, 0, \
   0, \
   0, 0 }

#define MGM_ARG_ALIAS(name, realName, fun) \
 { name, \
   realName, \
   ParserRow<MgmApiSession>::ArgAlias, \
   ParserRow<MgmApiSession>::Int, \
   ParserRow<MgmApiSession>::Optional, \
   ParserRow<MgmApiSession>::IgnoreMinMax, \
   0, 0, \
   0, \
   0, 0 }

const
ParserRow<MgmApiSession> commands[] = {
  MGM_CMD("get config", &MgmApiSession::getConfig, ""),
    MGM_ARG("version", Int, Mandatory, "Configuration version number"),
    MGM_ARG("node", Int, Optional, "Node ID"),

  MGM_CMD("get nodeid", &MgmApiSession::get_nodeid, ""),
    MGM_ARG("version", Int, Mandatory, "Configuration version number"),
    MGM_ARG("nodetype", Int, Mandatory, "Node type"),
    MGM_ARG("transporter", String, Optional, "Transporter type"),
    MGM_ARG("nodeid", Int, Optional, "Node ID"),
    MGM_ARG("user", String, Mandatory, "Password"),
    MGM_ARG("password", String, Mandatory, "Password"),
    MGM_ARG("public key", String, Mandatory, "Public key"),
    MGM_ARG("endian", String, Optional, "Endianness"),
    MGM_ARG("name", String, Optional, "Name of connection"),
    MGM_ARG("timeout", Int, Optional, "Timeout in seconds"),
    MGM_ARG("log_event", Int, Optional, "Log failure in cluster log"),

  MGM_CMD("get version", &MgmApiSession::getVersion, ""),

  MGM_CMD("get status", &MgmApiSession::getStatus, ""),
    MGM_ARG("types", String, Optional, "Types"), 
 
  MGM_CMD("get info clusterlog", &MgmApiSession::getInfoClusterLog, ""),
  MGM_CMD("get cluster loglevel", &MgmApiSession::getClusterLogLevel, ""),

  MGM_CMD("restart node", &MgmApiSession::restart_v1, ""),
    MGM_ARG("node", String, Mandatory, "Nodes to restart"),
    MGM_ARG("initialstart", Int, Optional, "Initial start"),
    MGM_ARG("nostart", Int, Optional, "No start"),
    MGM_ARG("abort", Int, Optional, "Abort"),

  MGM_CMD("restart node v2", &MgmApiSession::restart_v2, ""),
    MGM_ARG("node", String, Mandatory, "Nodes to restart"),
    MGM_ARG("initialstart", Int, Optional, "Initial start"),
    MGM_ARG("nostart", Int, Optional, "No start"),
    MGM_ARG("abort", Int, Optional, "Abort"),

  MGM_CMD("restart all", &MgmApiSession::restartAll, ""),
    MGM_ARG("initialstart", Int, Optional, "Initial start"),
    MGM_ARG("nostart", Int, Optional, "No start"),
    MGM_ARG("abort", Int, Optional, "Abort"),

  MGM_CMD("insert error", &MgmApiSession::insertError, ""),
    MGM_ARG("node", Int, Mandatory, "Node to receive error"),
    MGM_ARG("error", Int, Mandatory, "Errorcode to insert"),

  MGM_CMD("set trace", &MgmApiSession::setTrace, ""),
    MGM_ARG("node", Int, Mandatory, "Node"),
    MGM_ARG("trace", Int, Mandatory, "Trace number"),

  MGM_CMD("log signals", &MgmApiSession::logSignals, ""),
    MGM_ARG("node", Int, Mandatory, "Node"),
    MGM_ARG("blocks", String, Mandatory, "Blocks (space separated)"),
    MGM_ARG("in", Int, Mandatory, "Log input signals"),
    MGM_ARG("out", Int, Mandatory, "Log output signals"),

  MGM_CMD("start signallog", &MgmApiSession::startSignalLog, ""),
    MGM_ARG("node", Int, Mandatory, "Node"),

  MGM_CMD("stop signallog", &MgmApiSession::stopSignalLog, ""),
    MGM_ARG("node", Int, Mandatory, "Node"),

  MGM_CMD("dump state", &MgmApiSession::dumpState, ""),
    MGM_ARG("node", Int, Mandatory ,"Node"),
    MGM_ARG("args", String, Mandatory, "Args(space separated int's)"),

  MGM_CMD("start backup", &MgmApiSession::startBackup, ""),
    MGM_ARG("completed", Int, Optional ,"Wait until completed"),
    MGM_ARG("backupid", Int, Optional ,"User input backup id"),

  MGM_CMD("abort backup", &MgmApiSession::abortBackup, ""),
    MGM_ARG("id", Int, Mandatory, "Backup id"),

  MGM_CMD("stop", &MgmApiSession::stop_v1, ""),
    MGM_ARG("node", String, Mandatory, "Node"),
    MGM_ARG("abort", Int, Mandatory, "Node"),

  MGM_CMD("stop v2", &MgmApiSession::stop_v2, ""),
    MGM_ARG("node", String, Mandatory, "Node"),
    MGM_ARG("abort", Int, Mandatory, "Node"),

  MGM_CMD("stop all", &MgmApiSession::stopAll, ""),
    MGM_ARG("abort", Int, Mandatory, "Node"),
    MGM_ARG("stop", String, Optional, "MGM/DB or both"),

  MGM_CMD("enter single user", &MgmApiSession::enterSingleUser, ""),
    MGM_ARG("nodeId", Int, Mandatory, "Node"),
  
  MGM_CMD("exit single user", &MgmApiSession::exitSingleUser, ""),
  

  MGM_CMD("start", &MgmApiSession::start, ""),
    MGM_ARG("node", Int, Mandatory, "Node"),

  MGM_CMD("start all", &MgmApiSession::startAll, ""),

  MGM_CMD("bye", &MgmApiSession::bye, ""),

  MGM_CMD("end session", &MgmApiSession::endSession, ""),

  MGM_CMD("set loglevel", &MgmApiSession::setLogLevel, ""),
    MGM_ARG("node", Int, Mandatory, "Node"),
    MGM_ARG("category", Int, Mandatory, "Event category"),
    MGM_ARG("level", Int, Mandatory, "Log level (0-15)"),

  MGM_CMD("set cluster loglevel", &MgmApiSession::setClusterLogLevel, ""),
    MGM_ARG("node", Int, Mandatory, "Node"),
    MGM_ARG("category", Int, Mandatory, "Event category"),
    MGM_ARG("level", Int, Mandatory, "Log level (0-15)"),

  MGM_CMD("set logfilter", &MgmApiSession::setLogFilter, ""),
    MGM_ARG("level", Int, Mandatory, "Severety level"),
    MGM_ARG("enable", Int, Mandatory, "1=disable, 0=enable, -1=toggle"),

  MGM_CMD("set parameter", &MgmApiSession::setParameter, ""),
    MGM_ARG("node", String, Mandatory, "Node"),
    MGM_ARG("parameter", String, Mandatory, "Parameter"),
    MGM_ARG("value", String, Mandatory, "Value"),

  MGM_CMD("set connection parameter",
	  &MgmApiSession::setConnectionParameter, ""),
    MGM_ARG("node1", String, Mandatory, "Node1 ID"),
    MGM_ARG("node2", String, Mandatory, "Node2 ID"),
    MGM_ARG("param", String, Mandatory, "Parameter"),
    MGM_ARG("value", String, Mandatory, "Value"),

  MGM_CMD("get connection parameter",
	  &MgmApiSession::getConnectionParameter, ""),
    MGM_ARG("node1", String, Mandatory, "Node1 ID"),
    MGM_ARG("node2", String, Mandatory, "Node2 ID"),
    MGM_ARG("param", String, Mandatory, "Parameter"),

  MGM_CMD("listen event", &MgmApiSession::listen_event, ""),
    MGM_ARG("node", Int, Optional, "Node"),  
    MGM_ARG("parsable", Int, Optional, "Parsable"),  
    MGM_ARG("filter", String, Mandatory, "Event category"),

  MGM_CMD("purge stale sessions", &MgmApiSession::purge_stale_sessions, ""),

  MGM_CMD("check connection", &MgmApiSession::check_connection, ""),

  MGM_CMD("transporter connect", &MgmApiSession::transporter_connect, ""),

  MGM_CMD("get mgmd nodeid", &MgmApiSession::get_mgmd_nodeid, ""),

  MGM_CMD("report event", &MgmApiSession::report_event, ""),
    MGM_ARG("length", Int, Mandatory, "Length"),
    MGM_ARG("data", String, Mandatory, "Data"),

  MGM_CMD("list sessions", &MgmApiSession::listSessions, ""),

  MGM_CMD("get session id", &MgmApiSession::getSessionId, ""),

  MGM_CMD("get session", &MgmApiSession::getSession, ""),
    MGM_ARG("id", Int, Mandatory, "SessionID"),

  MGM_CMD("set config", &MgmApiSession::setConfig, ""),
    MGM_ARG("Content-Length", Int, Mandatory, "Length of config"),
    MGM_ARG("Content-Type", String, Mandatory, "Type of config"),
    MGM_ARG("Content-Transfer-Encoding", String, Mandatory, "encoding"),

  MGM_CMD("create nodegroup", &MgmApiSession::create_nodegroup, ""),
    MGM_ARG("nodes", String, Mandatory, "Nodes"),

  MGM_CMD("drop nodegroup", &MgmApiSession::drop_nodegroup, ""),
    MGM_ARG("ng", Int, Mandatory, "Nodegroup"),

  MGM_CMD("ndbinfo", &MgmApiSession::getNdbInfo, ""),
    MGM_ARG("query", String, Mandatory, "SQL-Like Query"),

  MGM_END()
};

struct PurgeStruct
{
  NodeBitmask free_nodes;/* free nodes as reported
			  * by ndbd in apiRegReqConf
			  */
  BaseString *str;
  NDB_TICKS tick;
};

extern int g_errorInsert;
#define ERROR_INSERTED(x) (g_errorInsert == x || m_errorInsert == x)

#define SLEEP_ERROR_INSERTED(x) if(ERROR_INSERTED(x)){NdbSleep_SecSleep(10);}

MgmApiSession::MgmApiSession(class MgmtSrvr & mgm, NDB_SOCKET_TYPE sock, Uint64 session_id)
  : SocketServer::Session(sock), m_mgmsrv(mgm)
{
  DBUG_ENTER("MgmApiSession::MgmApiSession");
  m_input = new SocketInputStream(sock, 30000);
  m_output = new BufferedSockOutputStream(sock, 30000);
  m_parser = new Parser_t(commands, *m_input, true, true, true);
  m_allocated_resources= new MgmtSrvr::Allocated_resources(m_mgmsrv);
  m_stopSelf= 0;
  m_ctx= NULL;
  m_session_id= session_id;
  m_mutex= NdbMutex_Create();
  m_errorInsert= 0;

  struct sockaddr_in addr;
  SOCKET_SIZE_TYPE addrlen= sizeof(addr);
  my_getpeername(sock, (struct sockaddr*)&addr, &addrlen);
  m_name.assfmt("%s:%d", inet_ntoa(addr.sin_addr), ntohs(addr.sin_port));

  DBUG_VOID_RETURN;
}

MgmApiSession::~MgmApiSession()
{
  DBUG_ENTER("MgmApiSession::~MgmApiSession");
  if (m_input)
    delete m_input;
  if (m_output)
    delete m_output;
  if (m_parser)
    delete m_parser;
  if (m_allocated_resources)
    delete m_allocated_resources;
  if(my_socket_valid(m_socket))
  {
    NDB_CLOSE_SOCKET(m_socket);
    my_socket_invalidate(&m_socket);
  }
  if(m_stopSelf < 0)
    g_RestartServer= true;
  if(m_stopSelf)
    g_StopServer= true;
  NdbMutex_Destroy(m_mutex);
  DBUG_VOID_RETURN;
}

void
MgmApiSession::runSession()
{
  DBUG_ENTER("MgmApiSession::runSession");

  g_eventLogger->debug("%s: Connected!", name());

  Parser_t::Context ctx;
  ctx.m_mutex= m_mutex;
  m_ctx= &ctx;
  bool stop= false;
  while(!stop) {
    NdbMutex_Lock(m_mutex);

    m_input->reset_timeout();
    m_output->reset_timeout();

    if (m_parser->run(ctx, *this))
    {
      stop= m_stop;
      assert(ctx.m_status == Parser_t::Ok);
    }
    else
    {
      const char* msg= NULL;
      switch(ctx.m_status) {
      case Parser_t::Eof:    // Client disconnected
        g_eventLogger->debug("%s: Disconnected!", name());
        stop= true;
        break;

      case Parser_t::ExternalStop: // Stopped by other thread
        stop= true;
        break;

      case Parser_t::NoLine: // Normal read timeout
      case Parser_t::EmptyLine:
        break;

      case Parser_t::UnknownCommand: msg= "Unknown command"; break;
      case Parser_t::UnknownArgument: msg= "Unknown argument"; break;
      case Parser_t::TypeMismatch: msg= "Type mismatch"; break;
      case Parser_t::InvalidArgumentFormat: msg= "Invalid arg. format"; break;
      case Parser_t::UnknownArgumentType: msg= "Unknown argument type"; break;
      case Parser_t::ArgumentGivenTwice: msg= "Argument given twice"; break;
      case Parser_t::MissingMandatoryArgument: msg= "Missing arg."; break;

      case Parser_t::Ok: // Should never happen here
      case Parser_t::CommandWithoutFunction:
        abort();
        break;
      }

      if (msg){
        g_eventLogger->debug("%s: %s, '%s'",
                             name(), msg, ctx.m_currentToken);

        // Send result to client
        m_output->println("result: %s, '%s'",
                          msg, ctx.m_currentToken);
        m_output->println("");
      }
    }

    NdbMutex_Unlock(m_mutex);

    // Send output from command to the client
    m_output->flush();

  }

  NdbMutex_Lock(m_mutex);
  m_ctx= NULL;
  if(my_socket_valid(m_socket))
  {
    my_socket_close(m_socket);
    my_socket_invalidate(&m_socket);
  }
  NdbMutex_Unlock(m_mutex);
  DBUG_VOID_RETURN;
}

static Properties *
backward(const char * base, const Properties* reply){
  Properties * ret = new Properties();
  Properties::Iterator it(reply);
  for(const char * name = it.first(); name != 0; name=it.next()){
    PropertiesType type;
    reply->getTypeOf(name, &type);
    switch(type){
    case PropertiesType_Uint32:{
      Uint32 val;
      reply->get(name, &val);
      ret->put(name, val);
    }
      break;
    case PropertiesType_char:
      {
	const char * val;
	reply->get(name, &val);
	ret->put(name, val);
	if(!strcmp(name, "Type") && !strcmp(val, "DB")){
	  ret->put("NoOfDiskBufferPages", (unsigned)0);
	  ret->put("NoOfDiskFiles", (unsigned)0);
	  ret->put("NoOfDiskClusters", (unsigned)0);
	  ret->put("NoOfFreeDiskClusters", (unsigned)0);
	  ret->put("NoOfDiskClustersPerDiskFile", (unsigned)0);
	  ret->put("NoOfConcurrentCheckpointsDuringRestart", (unsigned)1);
	  ret->put("NoOfConcurrentCheckpointsAfterRestart", (unsigned)1);
	  ret->put("NoOfConcurrentProcessesHandleTakeover", (unsigned)1);
	}
      }
      break;
    case PropertiesType_Properties:
      {
	const Properties * recurse;
	reply->get(name, &recurse);
	Properties * val = backward(name, recurse);
	ret->put(name, val);
      }
      break;
    case PropertiesType_Uint64:
      break;
    }
  }
  return ret;
}

void
MgmApiSession::get_nodeid(Parser_t::Context &,
			  const class Properties &args)
{
  const char *cmd= "get nodeid reply";
  Uint32 version, nodeid= 0, nodetype= 0xff;
  Uint32 timeout= 20;  // default seconds timeout
  const char * transporter;
  const char * user;
  const char * password;
  const char * public_key;
  const char * endian= NULL;
  const char * name= NULL;
  Uint32 log_event= 1;
  bool log_event_version;
  union { long l; char c[sizeof(long)]; } endian_check;

  args.get("version", &version);
  args.get("nodetype", &nodetype);
  args.get("transporter", &transporter);
  args.get("nodeid", &nodeid);
  args.get("user", &user);
  args.get("password", &password);
  args.get("public key", &public_key);
  args.get("endian", &endian);
  args.get("name", &name);
  args.get("timeout", &timeout);
  /* for backwards compatability keep track if client uses new protocol */
  log_event_version= args.get("log_event", &log_event);

  endian_check.l = 1;
  if(endian 
     && strcmp(endian,(endian_check.c[sizeof(long)-1])?"big":"little")!=0) {
    m_output->println(cmd);
    m_output->println("result: Node does not have the same endianness as the management server.");
    m_output->println("");
    return;
  }

  bool compatible;
  switch (nodetype) {
  case NODE_TYPE_MGM:
  case NODE_TYPE_API:
    compatible = ndbCompatible_mgmt_api(NDB_VERSION, version);
    break;
  case NODE_TYPE_DB:
    compatible = ndbCompatible_mgmt_ndb(NDB_VERSION, version);
    break;
  default:
    m_output->println(cmd);
    m_output->println("result: unknown nodetype %d", nodetype);
    m_output->println("");
    return;
  }

  struct sockaddr_in addr;
  SOCKET_SIZE_TYPE addrlen= sizeof(addr);
  int r = my_getpeername(m_socket, (struct sockaddr*)&addr, &addrlen);
  if (r != 0 ) {
    m_output->println(cmd);
    m_output->println("result: getpeername(%d) failed, err= %d", m_socket, r);
    m_output->println("");
    return;
  }

  NodeId tmp= nodeid;
  if(tmp == 0 || !m_allocated_resources->is_reserved(tmp)){
    BaseString error_string;
    int error_code;
    NDB_TICKS tick= 0;
    /* only report error on second attempt as not to clog the cluster log */
    while (!m_mgmsrv.alloc_node_id(&tmp, (enum ndb_mgm_node_type)nodetype, 
                                   (struct sockaddr*)&addr, &addrlen,
                                   error_code, error_string,
                                   tick == 0 ? 0 : log_event))
    {
      /* NDB_MGM_ALLOCID_CONFIG_MISMATCH is a non retriable error */
      if (tick == 0 && error_code != NDB_MGM_ALLOCID_CONFIG_MISMATCH)
      {
        // attempt to free any timed out reservations
        tick= NdbTick_CurrentMillisecond();
        struct PurgeStruct ps;
        m_mgmsrv.get_connected_nodes(ps.free_nodes);
        // invert connected_nodes to get free nodes
        ps.free_nodes.bitXORC(NodeBitmask());
        ps.str= 0;
        ps.tick= tick;
        m_mgmsrv.get_socket_server()->
          foreachSession(stop_session_if_timed_out,&ps);
	m_mgmsrv.get_socket_server()->checkSessions();
        error_string = "";
        continue;
      }
      const char *alias;
      const char *str;
      alias= ndb_mgm_get_node_type_alias_string((enum ndb_mgm_node_type)
						nodetype, &str);
      m_output->println(cmd);
      m_output->println("result: %s", error_string.c_str());
      /* only use error_code protocol if client knows about it */
      if (log_event_version)
        m_output->println("error_code: %d", error_code);
      m_output->println("");
      return;
    }
  }    
  
#if 0
  if (!compatible){
    m_output->println(cmd);
    m_output->println("result: incompatible version mgmt 0x%x and node 0x%x",
		      NDB_VERSION, version);
    m_output->println("");
    return;
  }
#endif
  
  m_output->println(cmd);
  m_output->println("nodeid: %u", tmp);
  m_output->println("result: Ok");
  m_output->println("");
  m_allocated_resources->reserve_node(tmp, timeout*1000);
  
  if (name)
    g_eventLogger->info("Node %d: %s", tmp, name);

  return;
}

void
MgmApiSession::getConfig(Parser_t::Context &,
                         const class Properties &args)
{
  Uint32 version, node = 0;

  args.get("version", &version);
  args.get("node", &node);

  if(node != 0){
    bool compatible;
    switch (m_mgmsrv.getNodeType(node)) {
    case NDB_MGM_NODE_TYPE_NDB:
      compatible = ndbCompatible_mgmt_ndb(NDB_VERSION, version);
      break;
    case NDB_MGM_NODE_TYPE_API:
    case NDB_MGM_NODE_TYPE_MGM:
      compatible = ndbCompatible_mgmt_api(NDB_VERSION, version);
      break;
    default:
      m_output->println("get config");
      m_output->println("result: unrecognignized node type");
      m_output->println("");
      return;
    }
    
    if (!compatible){
      m_output->println("get config");
      m_output->println("result: incompatible version mgmt 0x%x and node 0x%x",
			NDB_VERSION, version);
      m_output->println("");
      return;
    }
  }  

  UtilBuffer packed;
  if (!m_mgmsrv.getPackedConfig(packed))
  {
    m_output->println("get config reply");
    m_output->println("result: Could not fetch configuration");
    m_output->println("");
    return;
  }

  char *tmp_str =
    (char *) malloc(base64_needed_encoded_length(packed.length()));
  (void) base64_encode(packed.get_data(), packed.length(), tmp_str);

  SLEEP_ERROR_INSERTED(1);

  m_output->println("get config reply");
  m_output->println("result: Ok");
  m_output->println("Content-Length: %d", strlen(tmp_str));
  m_output->println("Content-Type: ndbconfig/octet-stream");
  SLEEP_ERROR_INSERTED(2);
  m_output->println("Content-Transfer-Encoding: base64");
  m_output->println("");
  if(ERROR_INSERTED(3))
  {
    int l= strlen(tmp_str);
    tmp_str[l/2]='\0';
    m_output->println(tmp_str);
    NdbSleep_SecSleep(10);
  }
  m_output->println(tmp_str);

  free(tmp_str);
  return;
}

void
MgmApiSession::insertError(Parser<MgmApiSession>::Context &,
			   Properties const &args) {
  Uint32 node = 0, error = 0;
  int result= 0;

  args.get("node", &node);
  args.get("error", &error);

  if(node==m_mgmsrv.getOwnNodeId()
     && error < MGM_ERROR_MAX_INJECT_SESSION_ONLY)
  {
    m_errorInsert= error;
    if(error==0)
      g_errorInsert= error;
  }
  else
  {
    result= m_mgmsrv.insertError(node, error);
  }

  m_output->println("insert error reply");
  if(result != 0)
    m_output->println("result: %s", get_error_text(result));
  else
    m_output->println("result: Ok");
  m_output->println("");
}

void
MgmApiSession::setTrace(Parser<MgmApiSession>::Context &,
			Properties const &args) {
  Uint32 node = 0, trace = 0;

  args.get("node", &node);
  args.get("trace", &trace);

  int result = m_mgmsrv.setTraceNo(node, trace);

  m_output->println("set trace reply");
  if(result != 0)
    m_output->println("result: %s", get_error_text(result));
  else
    m_output->println("result: Ok");
  m_output->println("");
}

void
MgmApiSession::getVersion(Parser<MgmApiSession>::Context &,
			  Properties const &) {
  m_output->println("version");
  m_output->println("id: %d", NDB_VERSION);
  m_output->println("major: %d", getMajor(NDB_VERSION));
  m_output->println("minor: %d", getMinor(NDB_VERSION));
  m_output->println("build: %d", getBuild(NDB_VERSION));
  m_output->println("string: %s", NDB_VERSION_STRING);
  m_output->println("mysql_major: %d", getMajor(NDB_MYSQL_VERSION_D));
  m_output->println("mysql_minor: %d", getMinor(NDB_MYSQL_VERSION_D));
  m_output->println("mysql_build: %d", getBuild(NDB_MYSQL_VERSION_D));
  m_output->println("");
}

void
MgmApiSession::startBackup(Parser<MgmApiSession>::Context &,
			   Properties const &args) {
  DBUG_ENTER("MgmApiSession::startBackup");
  unsigned backupId;
  unsigned input_backupId;
  Uint32 completed= 2;
  int result;

  args.get("completed", &completed);

  if(args.contains("backupid"))
  {
    args.get("backupid", &input_backupId);
    result = m_mgmsrv.startBackup(backupId, completed, input_backupId);
  }
  else
    result = m_mgmsrv.startBackup(backupId, completed);

  m_output->println("start backup reply");
  if(result != 0)
  {
    m_output->println("result: %s", get_error_text(result));
  }
  else{
    m_output->println("result: Ok");
    if (completed)
      m_output->println("id: %d", backupId);
  }
  m_output->println("");
  DBUG_VOID_RETURN;
}

void
MgmApiSession::abortBackup(Parser<MgmApiSession>::Context &,
			   Properties const &args) {
  Uint32 id = 0;

  args.get("id", &id);

  int result = m_mgmsrv.abortBackup(id);

  m_output->println("abort backup reply");
  if(result != 0)
    m_output->println("result: %s", get_error_text(result));
  else
    m_output->println("result: Ok");
  m_output->println("");
}

/*****************************************************************************/

void
MgmApiSession::dumpState(Parser<MgmApiSession>::Context &,
			 Properties const &args) {
  Uint32 node;
  BaseString args_str;

  args.get("node", &node);
  args.get("args", args_str);

  int result = m_mgmsrv.dumpState(node, args_str.c_str());
  m_output->println("dump state reply");
  if(result != 0)
    m_output->println("result: %s", get_error_text(result));
  else
    m_output->println("result: Ok");
  m_output->println("");
}


void
MgmApiSession::bye(Parser<MgmApiSession>::Context &,
                   Properties const &) {
  m_stop = true;
}

void
MgmApiSession::endSession(Parser<MgmApiSession>::Context &,
                          Properties const &) {
  if(m_allocated_resources)
    delete m_allocated_resources;

  m_allocated_resources= new MgmtSrvr::Allocated_resources(m_mgmsrv);

  SLEEP_ERROR_INSERTED(4);
  m_output->println("end session reply");
}

void
MgmApiSession::getClusterLogLevel(Parser<MgmApiSession>::Context &			, Properties const &) {
  const char* names[] = { "startup",
			  "shutdown", 
			  "statistics", 
			  "checkpoint", 
			  "noderestart", 
			  "connection", 
			  "info", 
			  "warning", 
			  "error", 
			  "congestion", 
			  "debug", 
			  "backup" };

  int loglevel_count = (CFG_MAX_LOGLEVEL - CFG_MIN_LOGLEVEL + 1) ;
  LogLevel::EventCategory category;

  m_output->println("get cluster loglevel");
  for(int i = 0; i < loglevel_count; i++) {
    category = (LogLevel::EventCategory) i;
    m_output->println("%s: %d", names[i], m_mgmsrv.m_event_listner[0].m_logLevel.getLogLevel(category));
  }
  m_output->println("");
}

void
MgmApiSession::setClusterLogLevel(Parser<MgmApiSession>::Context &,
				  Properties const &args) {
  const char *reply= "set cluster loglevel reply";
  Uint32 node, level, cat;
  BaseString errorString;
  DBUG_ENTER("MgmApiSession::setClusterLogLevel");
  args.get("node", &node);
  args.get("category", &cat);
  args.get("level", &level);

  DBUG_PRINT("enter",("node=%d, category=%d, level=%d", node, cat, level));

  if(level > NDB_MGM_MAX_LOGLEVEL) {
    m_output->println(reply);
    m_output->println("result: Invalid loglevel %d", level);
    m_output->println("");
    DBUG_VOID_RETURN;
  }

  LogLevel::EventCategory category= 
    (LogLevel::EventCategory)(cat-(int)CFG_MIN_LOGLEVEL);

  m_mgmsrv.m_event_listner.lock();
  if (m_mgmsrv.m_event_listner[0].m_logLevel.setLogLevel(category,level))
  {
    m_output->println(reply);
    m_output->println("result: Invalid category %d", category);
    m_output->println("");
    m_mgmsrv.m_event_listner.unlock();
    DBUG_VOID_RETURN;
  }
  m_mgmsrv.m_event_listner.unlock();

  {
    LogLevel tmp;
    m_mgmsrv.m_event_listner.update_max_log_level(tmp);
  }

  m_output->println(reply);
  m_output->println("result: Ok");
  m_output->println("");
  DBUG_VOID_RETURN;
}

void
MgmApiSession::setLogLevel(Parser<MgmApiSession>::Context &,
			   Properties const &args) {
  Uint32 node = 0, level = 0, cat;
  BaseString errorString;
  SetLogLevelOrd logLevel;
  logLevel.clear();
  args.get("node", &node);
  args.get("category", &cat);
  args.get("level", &level);

  if(level > NDB_MGM_MAX_LOGLEVEL) {
    m_output->println("set loglevel reply");
    m_output->println("result: Invalid loglevel", errorString.c_str());
    m_output->println("");
    return;
  }

  LogLevel::EventCategory category= 
    (LogLevel::EventCategory)(cat-(int)CFG_MIN_LOGLEVEL);

  {
    LogLevel ll;
    ll.setLogLevel(category,level);
    m_mgmsrv.m_event_listner.update_max_log_level(ll);
  }

  m_output->println("set loglevel reply");
  m_output->println("result: Ok");
  m_output->println("");
}

void
MgmApiSession::stopSignalLog(Parser<MgmApiSession>::Context &,
			     Properties const &args) {
  Uint32 node;

  args.get("node", &node);

  int result = m_mgmsrv.stopSignalTracing(node);

  m_output->println("stop signallog");
  if(result != 0)
    m_output->println("result: %s", get_error_text(result));
  else
    m_output->println("result: Ok");
  m_output->println("");
}

void
MgmApiSession::restart_v1(Parser<MgmApiSession>::Context &,
		       Properties const &args) {
  restart(args,1);
}

void
MgmApiSession::restart_v2(Parser<MgmApiSession>::Context &,
		       Properties const &args) {
  restart(args,2);
}

void
MgmApiSession::restart(Properties const &args, int version) {
  Uint32
    nostart = 0,
    initialstart = 0,
    abort = 0;
  char *nodes_str;
  Vector<NodeId> nodes;
    
  args.get("initialstart", &initialstart);
  args.get("nostart", &nostart);
  args.get("abort", &abort);
  args.get("node", (const char **)&nodes_str);

  char *p, *last;
  for((p = strtok_r(nodes_str, " ", &last));
      p;
      (p = strtok_r(NULL, " ", &last))) {
    nodes.push_back(atoi(p));
  }

  int restarted = 0;
  int result= m_mgmsrv.restartNodes(nodes,
                                    &restarted,
                                    nostart != 0,
                                    initialstart != 0,
                                    abort != 0,
                                    &m_stopSelf);
  
  m_output->println("restart reply");
  if(result != 0){
    m_output->println("result: %d-%s", result, get_error_text(result));
  } else
    m_output->println("result: Ok");
  m_output->println("restarted: %d", restarted);
  if(version>1)
    m_output->println("disconnect: %d", (m_stopSelf)?1:0);
  m_output->println("");
}

void
MgmApiSession::restartAll(Parser<MgmApiSession>::Context &, 
			  Properties const &args)
{
  Uint32 nostart = 0;
  Uint32 initialstart = 0;
  Uint32 abort = 0;
  
  args.get("initialstart", &initialstart);
  args.get("abort", &abort);
  args.get("nostart", &nostart);
  
  int count = 0;
  int result = m_mgmsrv.restartDB(nostart, initialstart, abort, &count);

  m_output->println("restart reply");
  if(result != 0)
    m_output->println("result: %s", get_error_text(result));
  else
    m_output->println("result: Ok");
  m_output->println("restarted: %d", count);
  m_output->println("");
}

static void
printNodeStatus(OutputStream *output,
		MgmtSrvr &mgmsrv,
		enum ndb_mgm_node_type type) {
  NodeId nodeId = 0;
  while(mgmsrv.getNextNodeId(&nodeId, type)) {
    enum ndb_mgm_node_status status;
    Uint32 startPhase = 0, 
      version = 0, mysql_version = 0,
      dynamicId = 0, 
      nodeGroup = 0,
      connectCount = 0;
    bool system;
    const char *address= NULL;
    mgmsrv.status(nodeId, &status, &version, &mysql_version, &startPhase,
		  &system, &dynamicId, &nodeGroup, &connectCount,
		  &address);
    output->println("node.%d.type: %s",
		      nodeId,
		      ndb_mgm_get_node_type_string(type));
    output->println("node.%d.status: %s",
		      nodeId,
		    ndb_mgm_get_node_status_string(status));
    output->println("node.%d.version: %d", nodeId, version);
    output->println("node.%d.mysql_version: %d", nodeId, mysql_version);
    output->println("node.%d.startphase: %d", nodeId, startPhase);
    output->println("node.%d.dynamic_id: %d", nodeId, dynamicId);
    output->println("node.%d.node_group: %d", nodeId, nodeGroup);
    output->println("node.%d.connect_count: %d", nodeId, connectCount);
    output->println("node.%d.address: %s", nodeId, address ? address : "");
  }
}

void
MgmApiSession::getStatus(Parser<MgmApiSession>::Context &,
			 Properties const & args) {
  Uint32 i;
  int noOfNodes = 0;
  BaseString typestring;

  enum ndb_mgm_node_type types[10];
  if (args.get("types", typestring))
  {
    Vector<BaseString> tmp;
    typestring.split(tmp, " ");
    for (i = 0; i < tmp.size(); i++)
    {
      types[i] = ndb_mgm_match_node_type(tmp[i].c_str());
    }
    types[i] = NDB_MGM_NODE_TYPE_UNKNOWN;    
  }
  else
  {
    types[0] = NDB_MGM_NODE_TYPE_NDB;
    types[1] = NDB_MGM_NODE_TYPE_MGM;
    types[2] = NDB_MGM_NODE_TYPE_API;
    types[3] = NDB_MGM_NODE_TYPE_UNKNOWN;
  }
  
  for (i = 0; types[i] != NDB_MGM_NODE_TYPE_UNKNOWN; i++)
  {
    NodeId nodeId = 0;
    while(m_mgmsrv.getNextNodeId(&nodeId, types[i]))
      noOfNodes++;
  }
  
  SLEEP_ERROR_INSERTED(5);
  m_output->println("node status");
  SLEEP_ERROR_INSERTED(6);
  m_output->println("nodes: %d", noOfNodes);
  for (i = 0; types[i] != NDB_MGM_NODE_TYPE_UNKNOWN; i++)
  {
    SLEEP_ERROR_INSERTED(int(7+i));
    printNodeStatus(m_output, m_mgmsrv, types[i]);
  }
  m_output->println("");
}

void
MgmApiSession::getInfoClusterLog(Parser<MgmApiSession>::Context &,
		    Properties const &) {
  const char* names[] = { "enabled",
			  "debug",
			  "info",
			  "warning",
			  "error",
			  "critical",
			  "alert" };
  
  m_output->println("clusterlog");
  for(int i = 0; i < 7; i++) {
    m_output->println("%s: %d",
		      names[i], m_mgmsrv.isEventLogFilterEnabled(i));
  }
  m_output->println("");
}

void
MgmApiSession::stop_v1(Parser<MgmApiSession>::Context &,
                       Properties const &args) {
  stop(args,1);
}

void
MgmApiSession::stop_v2(Parser<MgmApiSession>::Context &,
                       Properties const &args) {
  stop(args,2);
}

void
MgmApiSession::stop(Properties const &args, int version) {
  Uint32 abort;
  char *nodes_str;
  Vector<NodeId> nodes;

  args.get("node", (const char **)&nodes_str);
  if(nodes_str == NULL)
  {
    m_output->println("stop reply");
    m_output->println("result: empty node list");
    m_output->println("");
    return;
  }
  args.get("abort", &abort);

  char *p, *last;
  for((p = strtok_r(nodes_str, " ", &last));
      p;
      (p = strtok_r(NULL, " ", &last))) {
    nodes.push_back(atoi(p));
  }

  int stopped= 0;
  int result= 0;
  if (nodes.size())
    result= m_mgmsrv.stopNodes(nodes, &stopped, abort != 0, &m_stopSelf);

  m_output->println("stop reply");
  if(result != 0)
    m_output->println("result: %s", get_error_text(result));
  else
    m_output->println("result: Ok");
  m_output->println("stopped: %d", stopped);
  if(version>1)
    m_output->println("disconnect: %d", (m_stopSelf)?1:0);
  m_output->println("");
}

void
MgmApiSession::stopAll(Parser<MgmApiSession>::Context &,
                       Properties const &args) {
  int stopped[2] = {0,0};
  Uint32 abort;
  args.get("abort", &abort);

  BaseString stop;
  const char* tostop= "db";
  int ver=1;
  if (args.get("stop", stop))
  {
    tostop= stop.c_str();
    ver= 2;
  }

  int result= 0;
  if(strstr(tostop,"db"))
    result= m_mgmsrv.shutdownDB(&stopped[0], abort != 0);
  if(!result && strstr(tostop,"mgm"))
    result= m_mgmsrv.shutdownMGM(&stopped[1], abort!=0, &m_stopSelf);

  m_output->println("stop reply");
  if(result != 0)
    m_output->println("result: %s", get_error_text(result));
  else
    m_output->println("result: Ok");
  m_output->println("stopped: %d", stopped[0]+stopped[1]);
  if(ver >1)
    m_output->println("disconnect: %d", (m_stopSelf)?1:0);
  m_output->println("");
}

void
MgmApiSession::enterSingleUser(Parser<MgmApiSession>::Context &,
			  Properties const &args) {
  int stopped = 0;
  Uint32 nodeId = 0;
  int result= 0;
  args.get("nodeId", &nodeId);

  result = m_mgmsrv.enterSingleUser(&stopped, nodeId);
  m_output->println("enter single user reply");
  if(result != 0) {
    m_output->println("result: %s", get_error_text(result));
  }
  else {
    m_output->println("result: Ok");
  }
  m_output->println("");
}

void
MgmApiSession::exitSingleUser(Parser<MgmApiSession>::Context &,
			      Properties const &args) {
  int stopped = 0;
  int result = m_mgmsrv.exitSingleUser(&stopped, false);
  m_output->println("exit single user reply");
  if(result != 0)
    m_output->println("result: %s", get_error_text(result));
  else
    m_output->println("result: Ok");
  m_output->println("");
}


void
MgmApiSession::startSignalLog(Parser<MgmApiSession>::Context &,
			      Properties const &args) {
  Uint32 node;

  args.get("node", &node);

  int result = m_mgmsrv.startSignalTracing(node);

  m_output->println("start signallog reply");
  if(result != 0)
    m_output->println("result: %s", get_error_text(result));
  else
    m_output->println("result: Ok");
  m_output->println("");
}

void
MgmApiSession::logSignals(Parser<MgmApiSession>::Context &,
			   Properties const &args) {
  Uint32 node = 0, in = 0, out = 0;
  //  BaseString blocks;
  BaseString blockList;
  char * blockName;
  args.get("node", &node);
  args.get("in", &in);
  args.get("out", &out);
  args.get("blocks", blockList);
  // fast fix - pekka
  char buf[200];
  BaseString::snprintf(buf, 200, "%s", blockList.c_str());
  Vector<BaseString> blocks;  

  blockName=strtok(buf,"|");
  while( blockName != NULL)
    {
      blocks.push_back(blockName);
      blockName=strtok(NULL,"|");
    }
  

  if(in > 1 || out > 1)
    return; /* Invalid arguments */
  
  const MgmtSrvr::LogMode modes[] = {
    MgmtSrvr::Off,
    MgmtSrvr::Out,
    MgmtSrvr::In,
    MgmtSrvr::InOut,
  };
  MgmtSrvr::LogMode mode = modes[in<<1 | out];

  int result = m_mgmsrv.setSignalLoggingMode(node, mode, blocks);

  m_output->println("log signals reply");
  if(result != 0)
    m_output->println("result: %s", get_error_text(result));
  else
    m_output->println("result: Ok");
  m_output->println("");
}

void
MgmApiSession::start(Parser<MgmApiSession>::Context &,
		     Properties const &args) {
  Uint32 node;

  args.get("node", &node);
  
  int result = m_mgmsrv.start(node);

  m_output->println("start reply");
  if(result != 0)
    m_output->println("result: %s", get_error_text(result));
  else
    m_output->println("result: Ok");
  m_output->println("");
}

void
MgmApiSession::startAll(Parser<MgmApiSession>::Context &,
			Properties const &) {
  NodeId node = 0;
  int started = 0;

  while(m_mgmsrv.getNextNodeId(&node, NDB_MGM_NODE_TYPE_NDB))
    if(m_mgmsrv.start(node) == 0)
      started++;

  m_output->println("start reply");
  m_output->println("result: Ok");
  m_output->println("started: %d", started);
  m_output->println("");
}

void
MgmApiSession::setLogFilter(Parser_t::Context &ctx,
			    const class Properties &args) {
  Uint32 severity;
  Uint32 enable;

  args.get("level", &severity);
  args.get("enable", &enable);

  int result = m_mgmsrv.setEventLogFilter(severity, enable);

  m_output->println("set logfilter reply");
  m_output->println("result: %d", result);
  m_output->println("");
}

#ifdef NOT_USED

static NdbOut&
operator<<(NdbOut& out, const LogLevel & ll)
{
  out << "[LogLevel: ";
  for(size_t i = 0; i<LogLevel::LOGLEVEL_CATEGORIES; i++)
    out << ll.getLogLevel((LogLevel::EventCategory)i) << " ";
  out << "]";
  return out;
}
#endif

void
Ndb_mgmd_event_service::log(int eventType, const Uint32* theData, 
			    Uint32 len, NodeId nodeId){
  
  Uint32 threshold;
  LogLevel::EventCategory cat;
  Logger::LoggerLevel severity;
  EventLoggerBase::EventTextFunction textF;
  int i, n;
  DBUG_ENTER("Ndb_mgmd_event_service::log");
  DBUG_PRINT("enter",("eventType=%d, nodeid=%d", eventType, nodeId));

  if (EventLoggerBase::event_lookup(eventType,cat,threshold,severity,textF))
    DBUG_VOID_RETURN;

  char m_text[512];
  EventLogger::getText(m_text, sizeof(m_text),
		       textF, theData, len, nodeId);

  BaseString str("log event reply\n");
  str.appfmt("type=%d\n", eventType);
  str.appfmt("time=%d\n", 0);
  str.appfmt("source_nodeid=%d\n", nodeId);
  for (i= 0; ndb_logevent_body[i].token; i++)
  {
    if ( ndb_logevent_body[i].type != eventType)
      continue;
    int val= theData[ndb_logevent_body[i].index];
    if (ndb_logevent_body[i].index_fn)
      val= (*(ndb_logevent_body[i].index_fn))(val);
    str.appfmt("%s=%d\n",ndb_logevent_body[i].token, val);
    if(strcmp(ndb_logevent_body[i].token,"error") == 0)
    {
      int m_text_len= strlen(m_text);
      if(sizeof(m_text)-m_text_len-3 > 0)
      {
        BaseString::snprintf(m_text+m_text_len, 4 , " - ");
        ndb_error_string(val, m_text+(m_text_len+3), sizeof(m_text)-m_text_len-3);
      }
    }
  }
  
  Vector<NDB_SOCKET_TYPE> copy;
  m_clients.lock();
  for(i = m_clients.size() - 1; i >= 0; i--)
  {
    if(threshold <= m_clients[i].m_logLevel.getLogLevel(cat))
    {
      if(!my_socket_valid(m_clients[i].m_socket))
        continue;

      SocketOutputStream out(m_clients[i].m_socket);

      int r;
      if (m_clients[i].m_parsable)
        r= out.println(str.c_str());
      else
        r= out.println(m_text);

      if (r<0)
      {
        copy.push_back(m_clients[i].m_socket);
        m_clients.erase(i, false);
      }
    }
  }
  m_clients.unlock();
  
  if ((n= (int)copy.size()))
  {
    for(i= 0; i < n; i++)
      NDB_CLOSE_SOCKET(copy[i]);

    LogLevel tmp; tmp.clear();
    m_clients.lock();
    for(i= m_clients.size() - 1; i >= 0; i--)
      tmp.set_max(m_clients[i].m_logLevel);
    m_clients.unlock();
    update_log_level(tmp);
  }
  DBUG_VOID_RETURN;
}

void
Ndb_mgmd_event_service::update_max_log_level(const LogLevel &log_level)
{
  LogLevel tmp = log_level;
  m_clients.lock();
  for(int i = m_clients.size() - 1; i >= 0; i--)
    tmp.set_max(m_clients[i].m_logLevel);
  m_clients.unlock();
  update_log_level(tmp);
}

void
Ndb_mgmd_event_service::update_log_level(const LogLevel &tmp)
{
  m_logLevel = tmp;
  EventSubscribeReq req;
  req = tmp;
  // send update to all nodes
  req.blockRef = 0;
  m_mgmsrv->m_log_level_requests.push_back(req);
}

void
Ndb_mgmd_event_service::check_listeners()
{
  int i, n= 0;
  DBUG_ENTER("Ndb_mgmd_event_service::check_listeners");
  m_clients.lock();
  for(i= m_clients.size() - 1; i >= 0; i--)
  {
    if(!my_socket_valid(m_clients[i].m_socket))
      continue;

    SocketOutputStream out(m_clients[i].m_socket);

    DBUG_PRINT("info",("%d " MY_SOCKET_FORMAT,
                       i,
                       MY_SOCKET_FORMAT_VALUE(m_clients[i].m_socket)));

    if(out.println("<PING>") < 0)
    {
      NDB_CLOSE_SOCKET(m_clients[i].m_socket);
      m_clients.erase(i, false);
      n=1;
    }
  }
  if (n)
  {
    LogLevel tmp; tmp.clear();
    for(i= m_clients.size() - 1; i >= 0; i--)
      tmp.set_max(m_clients[i].m_logLevel);
    update_log_level(tmp);
  }
  m_clients.unlock();
  DBUG_VOID_RETURN;
}

void
Ndb_mgmd_event_service::add_listener(const Event_listener& client)
{
  DBUG_ENTER("Ndb_mgmd_event_service::add_listener");
  DBUG_PRINT("enter",("client.m_socket: " MY_SOCKET_FORMAT,
                      MY_SOCKET_FORMAT_VALUE(client.m_socket)));

  check_listeners();

  m_clients.push_back(client);
  update_max_log_level(client.m_logLevel);

  DBUG_VOID_RETURN;
}

void
Ndb_mgmd_event_service::stop_sessions(){
  m_clients.lock();
  for(int i = m_clients.size() - 1; i >= 0; i--){
    if(my_socket_valid(m_clients[i].m_socket))
    {
      NDB_CLOSE_SOCKET(m_clients[i].m_socket);
      m_clients.erase(i);
    }
  }
  m_clients.unlock();
}

void
MgmApiSession::setParameter(Parser_t::Context &,
			    Properties const &args) {
  BaseString node, param, value;
  args.get("node", node);
  args.get("parameter", param);
  args.get("value", value);
  
  BaseString result;
  int ret = m_mgmsrv.setDbParameter(atoi(node.c_str()), 
				    atoi(param.c_str()),
				    value.c_str(),
				    result);
  
  m_output->println("set parameter reply");
  m_output->println("message: %s", result.c_str());
  m_output->println("result: %d", ret);
  m_output->println("");
}

void
MgmApiSession::setConnectionParameter(Parser_t::Context &ctx,
				      Properties const &args) {
  BaseString node1, node2, param, value;
  args.get("node1", node1);
  args.get("node2", node2);
  args.get("param", param);
  args.get("value", value);
  
  BaseString result;
  int ret = m_mgmsrv.setConnectionDbParameter(atoi(node1.c_str()),
					      atoi(node2.c_str()),
					      atoi(param.c_str()),
					      atoi(value.c_str()),
					      result);
  
  m_output->println("set connection parameter reply");
  m_output->println("message: %s", result.c_str());
  m_output->println("result: %s", (ret>0)?"Ok":"Failed");
  m_output->println("");
}

void
MgmApiSession::getConnectionParameter(Parser_t::Context &ctx,
				      Properties const &args) {
  BaseString node1, node2, param;
  int value = 0;

  args.get("node1", node1);
  args.get("node2", node2);
  args.get("param", param);
  
  BaseString result;
  int ret = m_mgmsrv.getConnectionDbParameter(atoi(node1.c_str()),
					      atoi(node2.c_str()),
					      atoi(param.c_str()),
					      &value,
					      result);
  
  m_output->println("get connection parameter reply");
  m_output->println("value: %d", value);
  m_output->println("result: %s", (ret>0)?"Ok":result.c_str());
  m_output->println("");
}

void
MgmApiSession::listen_event(Parser<MgmApiSession>::Context & ctx,
			    Properties const & args) {
  Uint32 parsable= 0;
  BaseString node, param, value;
  args.get("node", node);
  args.get("filter", param);
  args.get("parsable", &parsable);

  int result = 0;
  BaseString msg;

  Ndb_mgmd_event_service::Event_listener le;
  le.m_parsable = parsable;
  le.m_socket = m_socket;

  Vector<BaseString> list;
  param.trim();
  param.split(list, " ,");
  for(size_t i = 0; i<list.size(); i++){
    Vector<BaseString> spec;
    list[i].trim();
    list[i].split(spec, "=:");
    if(spec.size() != 2){
      msg.appfmt("Invalid filter specification: >%s< >%s< %d", 
		 param.c_str(), list[i].c_str(), spec.size());
      result = -1;
      goto done;
    }

    spec[0].trim().ndb_toupper();
    int category = ndb_mgm_match_event_category(spec[0].c_str());
    if(category == NDB_MGM_ILLEGAL_EVENT_CATEGORY){
      category = atoi(spec[0].c_str());
      if(category < NDB_MGM_MIN_EVENT_CATEGORY ||
	 category > NDB_MGM_MAX_EVENT_CATEGORY){
	msg.appfmt("Unknown category: >%s<", spec[0].c_str());
	result = -1;
	goto done;
      }
    }
    
    int level = atoi(spec[1].c_str());
    if(level < 0 || level > NDB_MGM_MAX_LOGLEVEL){
      msg.appfmt("Invalid level: >%s<", spec[1].c_str());
      result = -1;
      goto done;
    }
    category -= CFG_MIN_LOGLEVEL;
    le.m_logLevel.setLogLevel((LogLevel::EventCategory)category, level);
  }
  
  if(list.size() == 0){
    msg.appfmt("Empty filter specification");
    result = -1;
    goto done;
  }

done:
  m_output->println("listen event");
  m_output->println("result: %d", result);
  if(result != 0)
    m_output->println("msg: %s", msg.c_str());
  m_output->println("");

  if(result==0)
  {
    m_mgmsrv.m_event_listner.add_listener(le);
    m_stop = true;
    my_socket_invalidate(&m_socket);
  }
}

void
MgmApiSession::stop_session_if_not_connected(SocketServer::Session *_s, void *data)
{
  MgmApiSession *s= (MgmApiSession *)_s;
  struct PurgeStruct &ps= *(struct PurgeStruct *)data;
  if (s->m_allocated_resources->is_reserved(ps.free_nodes))
  {
    if (ps.str)
      ps.str->appfmt(" %d", s->m_allocated_resources->get_nodeid());
    s->stopSession();
  }
}

void
MgmApiSession::stop_session_if_timed_out(SocketServer::Session *_s, void *data)
{
  MgmApiSession *s= (MgmApiSession *)_s;
  struct PurgeStruct &ps= *(struct PurgeStruct *)data;
  if (s->m_allocated_resources->is_reserved(ps.free_nodes) &&
      s->m_allocated_resources->is_timed_out(ps.tick))
  {
    s->stopSession();
  }
}

void
MgmApiSession::purge_stale_sessions(Parser_t::Context &ctx,
				    const class Properties &args)
{
  struct PurgeStruct ps;
  BaseString str;
  ps.str = &str;

  m_mgmsrv.get_connected_nodes(ps.free_nodes);
  ps.free_nodes.bitXORC(NodeBitmask()); // invert connected_nodes to get free nodes

  m_mgmsrv.get_socket_server()->foreachSession(stop_session_if_not_connected,&ps);
  m_mgmsrv.get_socket_server()->checkSessions();

  m_output->println("purge stale sessions reply");
  if (str.length() > 0)
    m_output->println("purged:%s",str.c_str());
  m_output->println("result: Ok");
  m_output->println("");
}

void
MgmApiSession::check_connection(Parser_t::Context &ctx,
				const class Properties &args)
{
  SLEEP_ERROR_INSERTED(1);
  m_output->println("check connection reply");
  SLEEP_ERROR_INSERTED(2);
  m_output->println("result: Ok");
  SLEEP_ERROR_INSERTED(3);
  m_output->println("");
}

void
MgmApiSession::transporter_connect(Parser_t::Context &ctx,
				   Properties const &args)
{
  m_mgmsrv.transporter_connect(m_socket);

  m_stop= true;
  m_stopped= true; // force a stop (no closing socket)
  my_socket_invalidate(&m_socket);   // so nobody closes it
}

void
MgmApiSession::get_mgmd_nodeid(Parser_t::Context &ctx,
			       Properties const &args)
{
  m_output->println("get mgmd nodeid reply");
  m_output->println("nodeid:%u",m_mgmsrv.getOwnNodeId());
  SLEEP_ERROR_INSERTED(1);

  m_output->println("");
}

void
MgmApiSession::report_event(Parser_t::Context &ctx,
			    Properties const &args)
{
  Uint32 length;
  const char *data_string;
  Uint32 data[25];

  args.get("length", &length);
  args.get("data", &data_string);

  BaseString tmp(data_string);
  Vector<BaseString> item;
  tmp.split(item, " ");
  for (int i = 0; (Uint32) i < length ; i++)
  {
    sscanf(item[i].c_str(), "%u", data+i);
  }

  m_mgmsrv.eventReport(data, length);
  m_output->println("report event reply");
  m_output->println("result: ok");
  m_output->println("");
}

void
MgmApiSession::create_nodegroup(Parser_t::Context &ctx,
                                Properties const &args)
{
  BaseString nodestr;
  BaseString retval;
  int ng = -1;
  Vector<int> nodes;
  BaseString result("Ok");

  args.get("nodes", nodestr);
  Vector<BaseString> list;
  nodestr.split(list, " ");
  for (Uint32 i = 0; i < list.size() ; i++)
  {
    int res;
    int node;
    if ((res = sscanf(list[i].c_str(), "%u", &node)) != 1)
    {
      result = "FAIL: Invalid format for nodes";
      goto end;
    }
    nodes.push_back(node);
  }

  if(nodes.size() == 0)
  {
    result= "FAIL: Must have at least 1 node in the node group";
    goto end;
  }

  int res;
  if((res = m_mgmsrv.createNodegroup(nodes.getBase(), nodes.size(), &ng)) != 0)
  {
    result.assfmt("error: %d", res);
  }

end:
  m_output->println("create nodegroup reply");
  m_output->println("ng: %d", ng);
  m_output->println("result: %s", result.c_str());
  m_output->println("");
}

void
MgmApiSession::drop_nodegroup(Parser_t::Context &ctx,
                              Properties const &args)
{
  BaseString result("Ok");

  unsigned ng;
  args.get("ng", &ng);

  int res;
  if((res = m_mgmsrv.dropNodegroup(ng)) != 0)
  {
    result.assfmt("error: %d", res);
  }

//end:
  m_output->println("drop nodegroup reply");
  m_output->println("result: %s", result.c_str());
  m_output->println("");
}

void
MgmApiSession::list_session(SocketServer::Session *_s, void *data)
{
  MgmApiSession *s= (MgmApiSession *)_s;
  MgmApiSession *lister= (MgmApiSession*) data;

  if(s!=lister)
    NdbMutex_Lock(s->m_mutex);

  Uint64 id= s->m_session_id;
  lister->m_output->println("session: %llu",id);
  lister->m_output->println("session.%llu.m_stopSelf: %d",id,s->m_stopSelf);
  lister->m_output->println("session.%llu.m_stop: %d",id,s->m_stop);
  lister->m_output->println("session.%llu.allocated.nodeid: %d",id,s->m_allocated_resources->get_nodeid());
  if(s->m_ctx)
  {
    int l= strlen(s->m_ctx->m_tokenBuffer);
    char *buf= (char*) malloc(2*l+1);
    char *b= buf;
    for(int i=0; i<l;i++)
      if(s->m_ctx->m_tokenBuffer[i]=='\n')
      {
        *b++='\\';
        *b++='n';
      }
      else
      {
        *b++= s->m_ctx->m_tokenBuffer[i];
      }
    *b= '\0';

    lister->m_output->println("session.%llu.parser.buffer.len: %u",id,l);
    lister->m_output->println("session.%llu.parser.buffer: %s",id,buf);
    lister->m_output->println("session.%llu.parser.status: %d",id,s->m_ctx->m_status);

    free(buf);
  }

  if(s!=lister)
    NdbMutex_Unlock(s->m_mutex);
}

void
MgmApiSession::listSessions(Parser_t::Context &ctx,
                            Properties const &args) {
  m_mgmsrv.get_socket_server()->foreachSession(list_session,(void*)this);

  m_output->println("");
}

void
MgmApiSession::getSessionId(Parser_t::Context &ctx,
                                 Properties const &args) {
  m_output->println("get session id reply");
  m_output->println("id: %llu",m_session_id);
  m_output->println("");
}

struct get_session_param {
  MgmApiSession *l;
  Uint64 id;
  int found;
};

void
MgmApiSession::get_session(SocketServer::Session *_s, void *data)
{
  struct get_session_param *p= (struct get_session_param*)data;
  MgmApiSession *s= (MgmApiSession *)_s;

  if(s!=p->l)
    NdbMutex_Lock(s->m_mutex);

  if(p->id != s->m_session_id)
  {
    if(s!=p->l)
      NdbMutex_Unlock(s->m_mutex);
    return;
  }

  p->found= true;
  p->l->m_output->println("id: %llu",s->m_session_id);
  p->l->m_output->println("m_stopSelf: %d",s->m_stopSelf);
  p->l->m_output->println("m_stop: %d",s->m_stop);
  p->l->m_output->println("nodeid: %d",s->m_allocated_resources->get_nodeid());
  if(s->m_ctx)
  {
    int l= strlen(s->m_ctx->m_tokenBuffer);
    p->l->m_output->println("parser_buffer_len: %u",l);
    p->l->m_output->println("parser_status: %d",s->m_ctx->m_status);
  }

  if(s!=p->l)
    NdbMutex_Unlock(s->m_mutex);
}

void
MgmApiSession::getSession(Parser_t::Context &ctx,
                          Properties const &args) {
  Uint64 id;
  struct get_session_param p;

  args.get("id", &id);

  p.l= this;
  p.id= id;
  p.found= false;

  m_output->println("get session reply");
  m_mgmsrv.get_socket_server()->foreachSession(get_session,(void*)&p);

  if(p.found==false)
    m_output->println("id: 0");

  m_output->println("");
}


void MgmApiSession::setConfig(Parser_t::Context &ctx, Properties const &args)
{
  BaseString result("Ok");
  Uint32 len64 = 0;

  {
    const char* buf;
    args.get("Content-Type", &buf);
    if(strcmp(buf, "ndbconfig/octet-stream")) {
      result.assfmt("Unhandled content type '%s'", buf);
      goto done;
    }

    args.get("Content-Transfer-Encoding", &buf);
    if(strcmp(buf, "base64")) {
      result.assfmt("Unhandled content encoding '%s'", buf);
      goto done;
    }
  }

  args.get("Content-Length", &len64);
  if(len64 ==0 || len64 > (1024*1024)) {
    result.assfmt("Illegal config length size %d", len64);
    goto done;
  }
  len64 += 1; // Trailing \n

  {
    char* buf64 = new char[len64];
    int r = 0;
    size_t start = 0;
    do {
      if((r= read_socket(m_socket,30000,
                         &buf64[start],
                         len64-start)) < 1)
      {
        delete buf64;
        result.assfmt("read_socket failed, errno: %d", errno);
        goto done;
      }
      start += r;
    } while(start < len64);

    char* decoded = new char[base64_needed_decoded_length((size_t)len64 - 1)];
    int decoded_len= base64_decode(buf64, len64-1, decoded, NULL);
    delete buf64;

    ConfigValuesFactory cvf;
    if(!cvf.unpack(decoded, decoded_len))
    {
      delete decoded;
      result.assfmt("Failed to unpack config");
      goto done;
    }
    delete decoded;

    //m_mgmsrv.setConfig(new Config(cvf.getConfigValues()));

  }

done:

  m_output->println("set config reply");
  m_output->println("result: %s", result.c_str());
  m_output->println("");
}

<<<<<<< HEAD
int print_ndbinfo_table_mgm(struct ndbinfo_table* t, BaseString &out);

void MgmApiSession::getNdbInfo(Parser_t::Context &ctx, Properties const &args)
{
  BaseString query;
  args.get("query", query);

  Vector<BaseString> columns;
  Vector<BaseString> rows;

  m_output->println("ndbinfo reply");

  int r= m_mgmsrv.ndbinfo(query, &columns, &rows);

  if(r)
  {
    m_output->println("error: %d",r);
    m_output->println("");
    return;
  }

  m_output->println("error: 0");
  m_output->println("rows: %d",rows.size());
  m_output->println("");

  m_output->println("%d",columns.size());

  for(unsigned i = 0; i < columns.size(); i++)
    m_output->println(columns[i].c_str());

  for(unsigned i = 0; i < rows.size(); i++)
    m_output->println(rows[i].c_str());

  return ;
}
=======
#if 0
  // TODO Magnus, "get variables"
  ndbout_c("NdbConfig_get_path(0): %s", NdbConfig_get_path(0));
  ndbout_c("opt_ndb_connectstring: %s", opt_ndb_connectstring);
  ndbout_c("NDB_CONNECTSTRING: %s", getenv("NDB_CONNECTSTRING"));
  ndbout_c("datadir: %s", opts.datadir);
#endif
>>>>>>> 7aaa821a

template class MutexVector<int>;
template class Vector<ParserRow<MgmApiSession> const*>;
template class Vector<NDB_SOCKET_TYPE>;<|MERGE_RESOLUTION|>--- conflicted
+++ resolved
@@ -2027,7 +2027,6 @@
   m_output->println("");
 }
 
-<<<<<<< HEAD
 int print_ndbinfo_table_mgm(struct ndbinfo_table* t, BaseString &out);
 
 void MgmApiSession::getNdbInfo(Parser_t::Context &ctx, Properties const &args)
@@ -2063,7 +2062,7 @@
 
   return ;
 }
-=======
+
 #if 0
   // TODO Magnus, "get variables"
   ndbout_c("NdbConfig_get_path(0): %s", NdbConfig_get_path(0));
@@ -2071,7 +2070,6 @@
   ndbout_c("NDB_CONNECTSTRING: %s", getenv("NDB_CONNECTSTRING"));
   ndbout_c("datadir: %s", opts.datadir);
 #endif
->>>>>>> 7aaa821a
 
 template class MutexVector<int>;
 template class Vector<ParserRow<MgmApiSession> const*>;
