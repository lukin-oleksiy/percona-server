--- conflicted
+++ resolved
@@ -108,12 +108,6 @@
   Ndb_opts opts(argc, argv, my_long_options, load_default_groups);
   opts.set_usage_funcs(short_usage_sub);
 
-<<<<<<< HEAD
-  ndb_opt_set_usage_funcs(short_usage_sub, usage);
-  MEM_ROOT alloc;
-  ndb_load_defaults(NULL, load_default_groups,&argc,&argv, &alloc);
-=======
->>>>>>> 3061cc26
   int ho_error;
 #ifndef DBUG_OFF
   opt_debug= "d:t:O,/tmp/ndb_mgm.trace";
@@ -183,8 +177,6 @@
   delete com;
   ndb_end(opt_ndb_endinfo ? MY_CHECK_ERROR | MY_GIVE_INFO : 0);
 
-  ndb_free_defaults(&alloc);
-
   // Don't allow negative return code
   if (ret < 0)
     ret = 255;
