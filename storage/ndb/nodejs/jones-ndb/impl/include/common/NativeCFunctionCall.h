--- conflicted
+++ resolved
@@ -45,16 +45,9 @@
   Function_T function;
 
   /* Constructor */
-<<<<<<< HEAD
-  NativeCFunctionCall_0_(Function_T f, const Arguments &args) :
-  AsyncCall_Returning<R>(args.GetIsolate(), args[0]) /*callback*/ ,
-  function(f)
-  { }
-=======
   NativeCFunctionCall_0_(Function_T f, const Arguments &args)
       : AsyncCall_Returning<R>(args.GetIsolate(), args[0]) /*callback*/,
         function(f) {}
->>>>>>> 824e2b40
 
   /* Methods */
   void run() override { AsyncCall_Returning<R>::return_val = (*function)(); }
@@ -74,18 +67,10 @@
   Function_T function;
 
   /* Constructor */
-<<<<<<< HEAD
-  NativeCFunctionCall_1_(Function_T f, const Arguments &args) :
-    AsyncCall_Returning<R>(args.GetIsolate(), args[1]), /* callback */
-    Call_1_<A0>(args),
-    function(f)
-  { }
-=======
   NativeCFunctionCall_1_(Function_T f, const Arguments &args)
       : AsyncCall_Returning<R>(args.GetIsolate(), args[1]), /* callback */
         Call_1_<A0>(args),
         function(f) {}
->>>>>>> 824e2b40
 
   /* Methods */
   void run() override {
@@ -107,18 +92,10 @@
   Function_T function;
 
   /* Constructor */
-<<<<<<< HEAD
-  NativeCFunctionCall_2_(Function_T f, const Arguments &args) :
-    AsyncCall_Returning<R>(args.GetIsolate(), args[2]), // callback
-    Call_2_<A0, A1>(args),
-    function(f)
-  { }
-=======
   NativeCFunctionCall_2_(Function_T f, const Arguments &args)
       : AsyncCall_Returning<R>(args.GetIsolate(), args[2]),  // callback
         Call_2_<A0, A1>(args),
         function(f) {}
->>>>>>> 824e2b40
 
   /* Methods */
   void run() override {
@@ -141,18 +118,10 @@
   Function_T function;
 
   /* Constructor */
-<<<<<<< HEAD
-  NativeCFunctionCall_3_(Function_T f, const Arguments &args) :
-    AsyncCall_Returning<R>(args.GetIsolate(), args[3]), /* callback */
-    Call_3_<A0, A1, A2>(args),
-    function(f)
-  { }
-=======
   NativeCFunctionCall_3_(Function_T f, const Arguments &args)
       : AsyncCall_Returning<R>(args.GetIsolate(), args[3]), /* callback */
         Call_3_<A0, A1, A2>(args),
         function(f) {}
->>>>>>> 824e2b40
 
   /* Methods */
   void run() override {
@@ -176,18 +145,10 @@
   Function_T function;
 
   /* Constructor */
-<<<<<<< HEAD
-  NativeCFunctionCall_4_(Function_T f, const Arguments &args) :
-    AsyncCall_Returning<R>(args.GetIsolate(), args[4]),  /* callback */
-    Call_4_<A0, A1, A2, A3>(args),
-    function(f)
-  { }
-=======
   NativeCFunctionCall_4_(Function_T f, const Arguments &args)
       : AsyncCall_Returning<R>(args.GetIsolate(), args[4]), /* callback */
         Call_4_<A0, A1, A2, A3>(args),
         function(f) {}
->>>>>>> 824e2b40
 
   /* Methods */
   void run() override {
@@ -212,18 +173,10 @@
   Function_T function;
 
   /* Constructor */
-<<<<<<< HEAD
-  NativeCFunctionCall_6_(Function_T f, const Arguments &args) :
-    AsyncCall_Returning<R>(args.GetIsolate(), args[6]),  /* callback */
-    Call_6_<A0, A1, A2, A3, A4, A5>(args),
-    function(f)
-  { }
-=======
   NativeCFunctionCall_6_(Function_T f, const Arguments &args)
       : AsyncCall_Returning<R>(args.GetIsolate(), args[6]), /* callback */
         Call_6_<A0, A1, A2, A3, A4, A5>(args),
         function(f) {}
->>>>>>> 824e2b40
 
   /* Methods */
   void run() override {
@@ -252,18 +205,10 @@
   Function_T function;
 
   /* Constructor */
-<<<<<<< HEAD
-  NativeCFunctionCall_8_(Function_T f, const Arguments &args) :
-    AsyncCall_Returning<R>(args.GetIsolate(), args[8]),  /* callback */
-    Call_8_<A0, A1, A2, A3, A4, A5, A6, A7>(args),
-    function(f)
-  { }
-=======
   NativeCFunctionCall_8_(Function_T f, const Arguments &args)
       : AsyncCall_Returning<R>(args.GetIsolate(), args[8]), /* callback */
         Call_8_<A0, A1, A2, A3, A4, A5, A6, A7>(args),
         function(f) {}
->>>>>>> 824e2b40
 
   /* Methods */
   void run() override {
@@ -318,18 +263,10 @@
   Function_T function;
 
   /* Constructor */
-<<<<<<< HEAD
-  NativeCVoidFunctionCall_1_(Function_T f, const Arguments &args) :
-    AsyncCall_Returning<int>(args.GetIsolate(), args[1], 1), // callback
-    Call_1_<A0>(args),
-    function(f)
-  { }
-=======
   NativeCVoidFunctionCall_1_(Function_T f, const Arguments &args)
       : AsyncCall_Returning<int>(args.GetIsolate(), args[1], 1),  // callback
         Call_1_<A0>(args),
         function(f) {}
->>>>>>> 824e2b40
 
   /* Methods */
   void run() override { function(Call_1_<A0>::arg0); }
