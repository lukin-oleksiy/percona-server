--- conflicted
+++ resolved
@@ -36,13 +36,6 @@
 
 #define JAM_FILE_ID 87
 
-<<<<<<< HEAD
-#define DTI_MAP_INT(x, y, z) \
-  { DictTabInfo::y, (unsigned) my_offsetof(x, z), SimpleProperties::Uint32Value, 0, 0 }
-
-#define DTI_MAP_STR(x, y, z, len) \
-  { DictTabInfo::y, (unsigned) my_offsetof(x, z), SimpleProperties::StringValue, len, 0 }
-=======
 #define DTI_MAP_INT(x, y, z)                     \
   {                                              \
     DictTabInfo::y, (unsigned)my_offsetof(x, z), \
@@ -54,7 +47,6 @@
     DictTabInfo::y, (unsigned)my_offsetof(x, z), \
         SimpleProperties::StringValue, len, 0    \
   }
->>>>>>> 824e2b40
 
 #define DTI_MAP_BIN(x, y, z, len, off)                                    \
   {                                                                       \
