/*
<<<<<<< HEAD
   Copyright (c) 2003, 2016, Oracle and/or its affiliates. All rights reserved.
=======
   Copyright (c) 2003, 2017, Oracle and/or its affiliates. All rights reserved.
>>>>>>> ecb73538

   This program is free software; you can redistribute it and/or modify
   it under the terms of the GNU General Public License as published by
   the Free Software Foundation; version 2 of the License.

   This program is distributed in the hope that it will be useful,
   but WITHOUT ANY WARRANTY; without even the implied warranty of
   MERCHANTABILITY or FITNESS FOR A PARTICULAR PURPOSE.  See the
   GNU General Public License for more details.

   You should have received a copy of the GNU General Public License
   along with this program; if not, write to the Free Software
   Foundation, Inc., 51 Franklin St, Fifth Floor, Boston, MA 02110-1301  USA
*/

#ifndef SCAN_TAB_H
#define SCAN_TAB_H

#include "SignalData.hpp"

#define JAM_FILE_ID 56


/**
 * 
 * SENDER:  API
 * RECIVER: Dbtc
 */
class ScanTabReq {
  /**
   * Reciver(s)
   */
  friend class Dbtc;         // Reciver

  /**
   * Sender(s)
   */
  friend class NdbTransaction;
  friend class NdbScanOperation;
  friend class NdbIndexScanOperation;
  friend class NdbQueryImpl;
  friend class NdbScanFilterImpl;

  /**
   * For printing
   */
  friend bool printSCANTABREQ(FILE * output, const Uint32 * theData, Uint32 len, Uint16 receiverBlockNo);

public:
  /**
   * Length of signal
   */
  STATIC_CONST( StaticLength = 11 );
  STATIC_CONST( MaxTotalAttrInfo = 0xFFFF );

  /**
   * Long section nums
   */
  STATIC_CONST( ReceiverIdSectionNum = 0 );
  STATIC_CONST( AttrInfoSectionNum = 1 );    /* Long SCANTABREQ only */
  STATIC_CONST( KeyInfoSectionNum = 2 );     /* Long SCANTABREQ only */

private:

  // Type definitions

  /**
   * DATA VARIABLES
   */
  UintR apiConnectPtr;        // DATA 0
  union {
    UintR attrLenKeyLen;      // DATA 1 : Short SCANTABREQ (Versions < 6.4.0)
    UintR spare;              // DATA 1 : Long SCANTABREQ 
  };
  UintR requestInfo;          // DATA 2
  /*
    Table ID. Note that for a range scan of a table using an ordered index,
    tableID is the ID of the index, not of the underlying table.
  */
  UintR tableId;              // DATA 3
  UintR tableSchemaVersion;   // DATA 4
  UintR storedProcId;         // DATA 5
  UintR transId1;             // DATA 6
  UintR transId2;             // DATA 7
  UintR buddyConPtr;          // DATA 8
  UintR batch_byte_size;      // DATA 9
  UintR first_batch_size;     // DATA 10

  /**
   * Optional
   */
  Uint32 distributionKey;

  /**
   * Get:ers for requestInfo
   */
  static Uint8 getParallelism(const UintR & requestInfo);
  static Uint8 getLockMode(const UintR & requestInfo);
  static Uint8 getHoldLockFlag(const UintR & requestInfo);
  static Uint8 getReadCommittedFlag(const UintR & requestInfo);
  static Uint8 getRangeScanFlag(const UintR & requestInfo);
  static Uint8 getDescendingFlag(const UintR & requestInfo);
  static Uint8 getTupScanFlag(const UintR & requestInfo);
  static Uint8 getKeyinfoFlag(const UintR & requestInfo);
  static Uint16 getScanBatch(const UintR & requestInfo);
  static Uint8 getDistributionKeyFlag(const UintR & requestInfo);
  static UintR getNoDiskFlag(const UintR & requestInfo);
  static Uint32 getViaSPJFlag(const Uint32 & requestInfo);
  static Uint32 getPassAllConfsFlag(const Uint32 & requestInfo);
  static Uint32 get4WordConf(const Uint32&);
  static Uint8 getReadCommittedBaseFlag(const UintR & requestInfo);
<<<<<<< HEAD
=======
  static Uint32 getMultiFragFlag(const Uint32 & requestInfo);
>>>>>>> ecb73538

  /**
   * Set:ers for requestInfo
   */
  static void clearRequestInfo(UintR & requestInfo);
  static void setParallelism(UintR & requestInfo, Uint32 flag);
  static void setLockMode(UintR & requestInfo, Uint32 flag);
  static void setHoldLockFlag(UintR & requestInfo, Uint32 flag);
  static void setReadCommittedFlag(UintR & requestInfo, Uint32 flag);
  static void setRangeScanFlag(UintR & requestInfo, Uint32 flag);
  static void setDescendingFlag(UintR & requestInfo, Uint32 flag);
  static void setTupScanFlag(UintR & requestInfo, Uint32 flag);
  static void setKeyinfoFlag(UintR & requestInfo, Uint32 flag);
  static void setScanBatch(Uint32& requestInfo, Uint32 sz);
  static void setDistributionKeyFlag(Uint32& requestInfo, Uint32 flag);
  static void setNoDiskFlag(UintR & requestInfo, UintR val);
  static void setViaSPJFlag(Uint32 & requestInfo, Uint32 val);
  static void setPassAllConfsFlag(Uint32 & requestInfo, Uint32 val);
  static void set4WordConf(Uint32 & requestInfo, Uint32 val);
  static void setReadCommittedBaseFlag(Uint32 & requestInfo, Uint32 val);
<<<<<<< HEAD
=======
  static void setMultiFragFlag(Uint32 & requestInfo, Uint32 val);
>>>>>>> ecb73538
};

/**
 * Request Info
 *
 p = Parallelism           - 8  Bits -> Max 255 (Bit 0-7).
                                        Note: these bits are ignored since
                                        7.0.34, 7.1.23, 7.2.7 and should be
                                        zero-filled until future reuse.
                                        For signal sent to old nodes they
                                        should be filled in.
                                        Check version with
                                        ndbd_scan_tabreq_implicit_parallelism().
 l = Lock mode             - 1  Bit 8
 h = Hold lock mode        - 1  Bit 10
 c = Read Committed        - 1  Bit 11
 k = Keyinfo               - 1  Bit 12  If set, LQH will send back a KEYINFO20
                                        signal for each scanned row,
                                        containing information needed to
                                        identify the row for subsequent
                                        TCKEYREQ signal(s).
 t = Tup scan              - 1  Bit 13
 z = Descending (TUX)      - 1  Bit 14
 x = Range Scan (TUX)      - 1  Bit 15
 b = Scan batch            - 10 Bit 16-25 (max 1023)
 d = Distribution key flag - 1  Bit 26
 n = No disk flag          - 1  Bit 9
 j = Via SPJ flag          - 1  Bit 27
 a = Pass all confs flag   - 1  Bit 28
 f = 4 word conf           - 1  Bit 29
 R = Read Committed base   - 1  Bit 30

           1111111111222222222233
 01234567890123456789012345678901
 pppppppplnhcktzxbbbbbbbbbbdjafR
*/

#define PARALLEL_SHIFT     (0)
#define PARALLEL_MASK      (255)

#define LOCK_MODE_SHIFT     (8)
#define LOCK_MODE_MASK      (1)

#define HOLD_LOCK_SHIFT     (10)
#define HOLD_LOCK_MASK      (1)

#define KEYINFO_SHIFT       (12)
#define KEYINFO_MASK        (1)

#define READ_COMMITTED_SHIFT     (11)
#define READ_COMMITTED_MASK      (1)

#define RANGE_SCAN_SHIFT        (15)
#define RANGE_SCAN_MASK         (1)

#define DESCENDING_SHIFT        (14)
#define DESCENDING_MASK         (1)

#define TUP_SCAN_SHIFT          (13)
#define TUP_SCAN_MASK           (1)

#define SCAN_BATCH_SHIFT (16)
#define SCAN_BATCH_MASK  (1023)

#define SCAN_DISTR_KEY_SHIFT (26)
#define SCAN_DISTR_KEY_MASK (1)

#define SCAN_NODISK_SHIFT (9)
#define SCAN_NODISK_MASK (1)

#define SCAN_SPJ_SHIFT (27)
#define SCAN_PASS_CONF_SHIFT (28)
#define SCAN_4WORD_CONF_SHIFT (29)
#define SCAN_READ_COMMITTED_BASE_SHIFT (30)
<<<<<<< HEAD
=======
#define SCAN_MULTI_FRAG_SHIFT (31)
>>>>>>> ecb73538

inline
Uint8
ScanTabReq::getReadCommittedBaseFlag(const UintR & requestInfo){
  return (Uint8)((requestInfo >> SCAN_READ_COMMITTED_BASE_SHIFT) & 1);
}

inline
Uint8
ScanTabReq::getParallelism(const UintR & requestInfo){
  return (Uint8)((requestInfo >> PARALLEL_SHIFT) & PARALLEL_MASK);
}

inline
Uint8
ScanTabReq::getLockMode(const UintR & requestInfo){
  return (Uint8)((requestInfo >> LOCK_MODE_SHIFT) & LOCK_MODE_MASK);
}

inline
Uint8
ScanTabReq::getHoldLockFlag(const UintR & requestInfo){
  return (Uint8)((requestInfo >> HOLD_LOCK_SHIFT) & HOLD_LOCK_MASK);
}

inline
Uint8
ScanTabReq::getReadCommittedFlag(const UintR & requestInfo){
  return (Uint8)((requestInfo >> READ_COMMITTED_SHIFT) & READ_COMMITTED_MASK);
}

inline
Uint8
ScanTabReq::getRangeScanFlag(const UintR & requestInfo){
  return (Uint8)((requestInfo >> RANGE_SCAN_SHIFT) & RANGE_SCAN_MASK);
}

inline
Uint8
ScanTabReq::getDescendingFlag(const UintR & requestInfo){
  return (Uint8)((requestInfo >> DESCENDING_SHIFT) & DESCENDING_MASK);
}

inline
Uint8
ScanTabReq::getTupScanFlag(const UintR & requestInfo){
  return (Uint8)((requestInfo >> TUP_SCAN_SHIFT) & TUP_SCAN_MASK);
}

inline
Uint16
ScanTabReq::getScanBatch(const Uint32 & requestInfo){
  return (Uint16)((requestInfo >> SCAN_BATCH_SHIFT) & SCAN_BATCH_MASK);
}

inline
void 
ScanTabReq::clearRequestInfo(UintR & requestInfo){
  requestInfo = 0;
}

inline
void 
ScanTabReq::setReadCommittedBaseFlag(UintR & requestInfo, Uint32 type){
  ASSERT_MAX(type, 1, "ScanTabReq::setReadCommittedBase");
  requestInfo= (requestInfo & ~(1 << SCAN_READ_COMMITTED_BASE_SHIFT)) |
               ((type & 1) << SCAN_READ_COMMITTED_BASE_SHIFT);
}

inline
void 
ScanTabReq::setParallelism(UintR & requestInfo, Uint32 type){
  ASSERT_MAX(type, PARALLEL_MASK, "ScanTabReq::setParallelism");
  requestInfo= (requestInfo & ~(PARALLEL_MASK << PARALLEL_SHIFT)) |
               ((type & PARALLEL_MASK) << PARALLEL_SHIFT);
}

inline
void 
ScanTabReq::setLockMode(UintR & requestInfo, Uint32 mode){
  ASSERT_MAX(mode, LOCK_MODE_MASK,  "ScanTabReq::setLockMode");
  requestInfo= (requestInfo & ~(LOCK_MODE_MASK << LOCK_MODE_SHIFT)) |
               ((mode & LOCK_MODE_MASK) << LOCK_MODE_SHIFT);
}

inline
void 
ScanTabReq::setHoldLockFlag(UintR & requestInfo, Uint32 flag){
  ASSERT_BOOL(flag, "ScanTabReq::setHoldLockFlag");
  requestInfo= (requestInfo & ~(HOLD_LOCK_MASK << HOLD_LOCK_SHIFT)) |
               ((flag & HOLD_LOCK_MASK) << HOLD_LOCK_SHIFT);
}

inline
void 
ScanTabReq::setReadCommittedFlag(UintR & requestInfo, Uint32 flag){
  ASSERT_BOOL(flag, "ScanTabReq::setReadCommittedFlag");
  requestInfo= (requestInfo & ~(READ_COMMITTED_MASK << READ_COMMITTED_SHIFT)) |
               ((flag & READ_COMMITTED_MASK) << READ_COMMITTED_SHIFT);
}

inline
void 
ScanTabReq::setRangeScanFlag(UintR & requestInfo, Uint32 flag){
  ASSERT_BOOL(flag, "ScanTabReq::setRangeScanFlag");
  requestInfo= (requestInfo & ~(RANGE_SCAN_MASK << RANGE_SCAN_SHIFT)) |
               ((flag & RANGE_SCAN_MASK) << RANGE_SCAN_SHIFT);
}

inline
void 
ScanTabReq::setDescendingFlag(UintR & requestInfo, Uint32 flag){
  ASSERT_BOOL(flag, "ScanTabReq::setDescendingFlag");
  requestInfo= (requestInfo & ~(DESCENDING_MASK << DESCENDING_SHIFT)) |
               ((flag & DESCENDING_MASK) << DESCENDING_SHIFT);
}

inline
void 
ScanTabReq::setTupScanFlag(UintR & requestInfo, Uint32 flag){
  ASSERT_BOOL(flag, "ScanTabReq::setTupScanFlag");
  requestInfo= (requestInfo & ~(TUP_SCAN_MASK << TUP_SCAN_SHIFT)) |
               ((flag & TUP_SCAN_MASK) << TUP_SCAN_SHIFT);
}

inline
void
ScanTabReq::setScanBatch(Uint32 & requestInfo, Uint32 flag){
  ASSERT_MAX(flag, SCAN_BATCH_MASK,  "ScanTabReq::setScanBatch");
  requestInfo= (requestInfo & ~(SCAN_BATCH_MASK << SCAN_BATCH_SHIFT)) |
               ((flag & SCAN_BATCH_MASK) << SCAN_BATCH_SHIFT);
}

inline
Uint8
ScanTabReq::getKeyinfoFlag(const UintR & requestInfo){
  return (Uint8)((requestInfo >> KEYINFO_SHIFT) & KEYINFO_MASK);
}

inline
void 
ScanTabReq::setKeyinfoFlag(UintR & requestInfo, Uint32 flag){
  ASSERT_BOOL(flag, "ScanTabReq::setKeyinfoFlag");
  requestInfo= (requestInfo & ~(KEYINFO_MASK << KEYINFO_SHIFT)) |
               ((flag & KEYINFO_MASK) << KEYINFO_SHIFT);
}

inline
Uint8
ScanTabReq::getDistributionKeyFlag(const UintR & requestInfo){
  return (Uint8)((requestInfo >> SCAN_DISTR_KEY_SHIFT) & SCAN_DISTR_KEY_MASK);
}

inline
void 
ScanTabReq::setDistributionKeyFlag(UintR & requestInfo, Uint32 flag){
  ASSERT_BOOL(flag, "ScanTabReq::setKeyinfoFlag");
  requestInfo= (requestInfo & ~(SCAN_DISTR_KEY_MASK << SCAN_DISTR_KEY_SHIFT)) |
               ((flag & SCAN_DISTR_KEY_MASK) << SCAN_DISTR_KEY_SHIFT);
}

inline
UintR 
ScanTabReq::getNoDiskFlag(const UintR & requestInfo){
  return (requestInfo >> SCAN_NODISK_SHIFT) & SCAN_NODISK_MASK;
}

inline
void 
ScanTabReq::setNoDiskFlag(UintR & requestInfo, Uint32 flag){
  ASSERT_BOOL(flag, "TcKeyReq::setNoDiskFlag");
  requestInfo= (requestInfo & ~(SCAN_NODISK_MASK << SCAN_NODISK_SHIFT)) |
               ((flag & SCAN_NODISK_MASK) << SCAN_NODISK_SHIFT);
}

inline
UintR
ScanTabReq::getViaSPJFlag(const UintR & requestInfo){
  return (requestInfo >> SCAN_SPJ_SHIFT) & 1;
}

inline
void
ScanTabReq::setViaSPJFlag(UintR & requestInfo, Uint32 flag){
  ASSERT_BOOL(flag, "TcKeyReq::setViaSPJFlag");
  requestInfo |= (flag << SCAN_SPJ_SHIFT);
}

inline
UintR
ScanTabReq::getPassAllConfsFlag(const UintR & requestInfo){
  return (requestInfo >> SCAN_PASS_CONF_SHIFT) & 1;
}

inline
void
ScanTabReq::setPassAllConfsFlag(UintR & requestInfo, Uint32 flag){
  ASSERT_BOOL(flag, "TcKeyReq::setPassAllConfs");
  requestInfo |= (flag << SCAN_PASS_CONF_SHIFT);
}

inline
UintR
ScanTabReq::get4WordConf(const UintR & requestInfo){
  return (requestInfo >> SCAN_4WORD_CONF_SHIFT) & 1;
}

inline
void
ScanTabReq::set4WordConf(UintR & requestInfo, Uint32 flag){
  ASSERT_BOOL(flag, "TcKeyReq::setPassAllConfs");
  requestInfo |= (flag << SCAN_4WORD_CONF_SHIFT);
}

/**
 * MULTI_FRAG flag can currently only be used together
 * with ViaSPJ flag.
 */
inline
UintR
ScanTabReq::getMultiFragFlag(const UintR & requestInfo){
  return (requestInfo >> SCAN_MULTI_FRAG_SHIFT) & 1;
}

inline
void
ScanTabReq::setMultiFragFlag(UintR & requestInfo, Uint32 flag){
  ASSERT_BOOL(flag, "TcKeyReq::setMultiFragFlag");
  requestInfo= (requestInfo & ~(1 << SCAN_MULTI_FRAG_SHIFT)) |
               (flag << SCAN_MULTI_FRAG_SHIFT);
}

/**
 * 
 * SENDER:  Dbtc
 * RECIVER: API
 */
class ScanTabConf {
  /**
   * Reciver(s) 
   */
  friend class NdbTransaction;         // Reciver

  /**
   * Sender(s)
   */
  friend class Dbtc; 

  /**
   * For printing
   */
  friend bool printSCANTABCONF(FILE * output, const Uint32 * theData, Uint32 len, Uint16 receiverBlockNo);

public:
  /**
   * Length of signal
   */
  STATIC_CONST( SignalLength = 4 );
  STATIC_CONST( EndOfData = (1 << 31) );
  
private:

  // Type definitions

  /**
   * DATA VARIABLES
   */
  UintR apiConnectPtr;        // DATA 0
  UintR requestInfo;          // DATA 1
  UintR transId1;             // DATA 2
  UintR transId2;             // DATA 3

  struct OpData {
    Uint32 apiPtrI;
    /*
      tcPtrI is the scan fragment record pointer, used in SCAN_NEXTREQ to
      acknowledge the reception of the batch of rows from a fragment scan.
      If RNIL, this means that this particular fragment is done scanning.
    */
    Uint32 tcPtrI;

    Uint32 rows;
    Uint32 len;
  };

  /** for 3 word conf */
  static Uint32 getLength(Uint32 opDataInfo) { return opDataInfo >> 10; };
  static Uint32 getRows(Uint32 opDataInfo) { return opDataInfo & 1023;}
};

/**
 * request info
 *
 o = received operations        - 8  Bits -> Max 255 (Bit 0-7)
 e = end of data                - 1  bit (31)

           1111111111222222222233
 01234567890123456789012345678901
 oooooooo                       e
*/

#define OPERATIONS_SHIFT     (0)
#define OPERATIONS_MASK      (0xFF)

#define STATUS_SHIFT     (8)
#define STATUS_MASK      (0xFF)


/**
 * 
 * SENDER:  Dbtc
 * RECIVER: API
 */
class ScanTabRef {
  /**
   * Reciver(s)
   */
  friend class NdbTransaction;         // Reciver

  /**
   * Sender(s)
   */
  friend class Dbtc; 

  /**
   * For printing
   */
  friend bool printSCANTABREF(FILE * output, const Uint32 * theData, Uint32 len, Uint16 receiverBlockNo);

public:
  /**
   * Length of signal
   */
  STATIC_CONST( SignalLength = 5 );

private:

  // Type definitions

  /**
   * DATA VARIABLES
   */
  UintR apiConnectPtr;        // DATA 0
  UintR transId1;             // DATA 1
  UintR transId2;             // DATA 2
  UintR errorCode;            // DATA 3
  UintR closeNeeded;          // DATA 4
 
};

/*
  SENDER:  API
  RECIVER: Dbtc

  This signal is sent by API to acknowledge the reception of batches of rows
  from one or more fragment scans, and to request the fetching of the next
  batches of rows.

  Any locks held by the transaction on rows in the previously fetched batches
  are released (unless explicitly transfered to this or another transaction in
  a TCKEYREQ signal with TakeOverScanFlag set).

  The fragment scan batches to acknowledge are identified by the tcPtrI words
  in the list of struct OpData received in ScanTabConf (scan fragment record
  pointer).

  The list of scan fragment record pointers is sent as an array of words,
  inline in the signal if <= 21 words, else as the first section in a long
  signal.
 */
class ScanNextReq {
  /**
   * Reciver(s)
   */
  friend class Dbtc;         // Reciver

  /**
   * Sender(s)
   */
  friend class NdbScanOperation;
  friend class NdbQueryImpl;

  /**
   * For printing
   */
  friend bool printSCANNEXTREQ(FILE * output, const Uint32 * theData, Uint32 len, Uint16 receiverBlockNo);

public:
  /**
   * Length of signal
   */
  STATIC_CONST( SignalLength = 4 );
  
  /**
   * Section carrying receiverIds if num receivers > 21
   */
  STATIC_CONST( ReceiverIdsSectionNum = 0);

private:

  // Type definitions

  /**
   * DATA VARIABLES
   */
  UintR apiConnectPtr;        // DATA 0
  UintR stopScan;             // DATA 1
  UintR transId1;             // DATA 2
  UintR transId2;             // DATA 3

  // stopScan = 1, stop this scan

  /*
    After this data comes the list of scan fragment record pointers for the
    fragment scans to acknowledge, if they fit within the 25 words available
    in the signal (else they are sent in the first long signal section).
  */
};


#undef JAM_FILE_ID

#endif<|MERGE_RESOLUTION|>--- conflicted
+++ resolved
@@ -1,9 +1,5 @@
 /*
-<<<<<<< HEAD
-   Copyright (c) 2003, 2016, Oracle and/or its affiliates. All rights reserved.
-=======
    Copyright (c) 2003, 2017, Oracle and/or its affiliates. All rights reserved.
->>>>>>> ecb73538
 
    This program is free software; you can redistribute it and/or modify
    it under the terms of the GNU General Public License as published by
@@ -115,10 +111,7 @@
   static Uint32 getPassAllConfsFlag(const Uint32 & requestInfo);
   static Uint32 get4WordConf(const Uint32&);
   static Uint8 getReadCommittedBaseFlag(const UintR & requestInfo);
-<<<<<<< HEAD
-=======
   static Uint32 getMultiFragFlag(const Uint32 & requestInfo);
->>>>>>> ecb73538
 
   /**
    * Set:ers for requestInfo
@@ -139,10 +132,7 @@
   static void setPassAllConfsFlag(Uint32 & requestInfo, Uint32 val);
   static void set4WordConf(Uint32 & requestInfo, Uint32 val);
   static void setReadCommittedBaseFlag(Uint32 & requestInfo, Uint32 val);
-<<<<<<< HEAD
-=======
   static void setMultiFragFlag(Uint32 & requestInfo, Uint32 val);
->>>>>>> ecb73538
 };
 
 /**
@@ -217,10 +207,7 @@
 #define SCAN_PASS_CONF_SHIFT (28)
 #define SCAN_4WORD_CONF_SHIFT (29)
 #define SCAN_READ_COMMITTED_BASE_SHIFT (30)
-<<<<<<< HEAD
-=======
 #define SCAN_MULTI_FRAG_SHIFT (31)
->>>>>>> ecb73538
 
 inline
 Uint8
