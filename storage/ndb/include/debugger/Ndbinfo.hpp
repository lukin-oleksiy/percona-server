--- conflicted
+++ resolved
@@ -83,17 +83,6 @@
     PROCESSES_TABLEID = 38,
     CONFIG_NODES_TABLEID = 39,
     PGMAN_TIME_TRACK_STATS_TABLEID = 40,
-<<<<<<< HEAD
-    DISKSTAT_TABLEID =           41,
-    DISKSTATS_1SEC_TABLEID =     42,
-    HWINFO_TABLEID =             43,
-    CPUINFO_TABLEID =            44,
-    CPUDATA_TABLEID =            45,
-    CPUDATA_50MS_TABLEID =       46,
-    CPUDATA_1SEC_TABLEID =       47,
-    CPUDATA_20SEC_TABLEID =      48,
-    CERTIFICATES_TABLEID =       49
-=======
     DISKSTAT_TABLEID = 41,
     DISKSTATS_1SEC_TABLEID = 42,
     HWINFO_TABLEID = 43,
@@ -104,7 +93,6 @@
     CPUDATA_20SEC_TABLEID = 48,
     CERTIFICATES_TABLEID = 49,
     THREADBLOCK_DETAILS_TABLEID = 50
->>>>>>> 824e2b40
   };
 
   enum BufferId {
