/*
   Copyright (c) 2004, 2023, Oracle and/or its affiliates.

   This program is free software; you can redistribute it and/or modify
   it under the terms of the GNU General Public License, version 2.0,
   as published by the Free Software Foundation.

   This program is also distributed with certain software (including
   but not limited to OpenSSL) that is licensed under separate terms,
   as designated in a particular file or component or in included license
   documentation.  The authors of MySQL hereby grant you an additional
   permission to link the program and your derivative works with the
   separately licensed software that they have included with MySQL.

   This program is distributed in the hope that it will be useful,
   but WITHOUT ANY WARRANTY; without even the implied warranty of
   MERCHANTABILITY or FITNESS FOR A PARTICULAR PURPOSE.  See the
   GNU General Public License, version 2.0, for more details.

   You should have received a copy of the GNU General Public License
   along with this program; if not, write to the Free Software
   Foundation, Inc., 51 Franklin St, Fifth Floor, Boston, MA 02110-1301  USA
*/

#ifndef SOCKET_AUTHENTICATOR_HPP
#define SOCKET_AUTHENTICATOR_HPP

#include "util/NdbSocket.h"

/* client_authenticate() and server_authenticate() return a value
   less than AuthOk on failure. They return a value greater than or
   equal to AuthOk on success.
*/

<<<<<<< HEAD
class SocketAuthenticator
{
public:
  SocketAuthenticator() {}
  virtual ~SocketAuthenticator() {}
  virtual int client_authenticate(NdbSocket &) = 0;
  virtual int server_authenticate(NdbSocket &) = 0;

  static constexpr int AuthOk = 0;
  static const char * error(int);   // returns error message for code

  static constexpr int
    negotiation_failed      = -4,
    unexpected_response     = -3,
    peer_requires_cleartext = -2,
    peer_requires_tls       = -1,
    negotiate_cleartext_ok  =  0,  /* AuthOk */
    negotiate_tls_ok        =  1;
};
=======
class SocketAuthenticator {
 public:
  SocketAuthenticator() {}
  virtual ~SocketAuthenticator() {}
  virtual int client_authenticate(const NdbSocket &) = 0;
  virtual int server_authenticate(const NdbSocket &) = 0;
>>>>>>> 824e2b40

  static constexpr int AuthOk = 0;
  static const char *error(int);  // returns error message for code

<<<<<<< HEAD
class SocketAuthSimple : public SocketAuthenticator
{
public:
  SocketAuthSimple() {}
  ~SocketAuthSimple() override {}
  int client_authenticate(NdbSocket &) override;
  int server_authenticate(NdbSocket &) override;
};

class SocketAuthTls : public SocketAuthenticator
{
public:
  SocketAuthTls(const class TlsKeyManager * km, bool requireTls) :
    m_tls_keys(km), tls_required(requireTls) {}
  ~SocketAuthTls() override {}
  int client_authenticate(NdbSocket &) override;
  int server_authenticate(NdbSocket &) override;

private:
  const class TlsKeyManager * m_tls_keys;
=======
  static constexpr int negotiation_failed = -4, unexpected_response = -3,
                       peer_requires_cleartext = -2, peer_requires_tls = -1,
                       negotiate_cleartext_ok = 0, /* AuthOk */
      negotiate_tls_ok = 1;
};

class SocketAuthSimple : public SocketAuthenticator {
 public:
  SocketAuthSimple() {}
  ~SocketAuthSimple() override {}
  int client_authenticate(const NdbSocket &) override;
  int server_authenticate(const NdbSocket &) override;
};

class SocketAuthTls : public SocketAuthenticator {
 public:
  SocketAuthTls(const class TlsKeyManager *km, bool requireTls)
      : m_tls_keys(km), tls_required(requireTls) {}
  ~SocketAuthTls() override {}
  int client_authenticate(const NdbSocket &) override;
  int server_authenticate(const NdbSocket &) override;

 private:
  const class TlsKeyManager *m_tls_keys;
>>>>>>> 824e2b40
  const bool tls_required;
};

#endif  // SOCKET_AUTHENTICATOR_HPP<|MERGE_RESOLUTION|>--- conflicted
+++ resolved
@@ -32,60 +32,16 @@
    equal to AuthOk on success.
 */
 
-<<<<<<< HEAD
-class SocketAuthenticator
-{
-public:
-  SocketAuthenticator() {}
-  virtual ~SocketAuthenticator() {}
-  virtual int client_authenticate(NdbSocket &) = 0;
-  virtual int server_authenticate(NdbSocket &) = 0;
-
-  static constexpr int AuthOk = 0;
-  static const char * error(int);   // returns error message for code
-
-  static constexpr int
-    negotiation_failed      = -4,
-    unexpected_response     = -3,
-    peer_requires_cleartext = -2,
-    peer_requires_tls       = -1,
-    negotiate_cleartext_ok  =  0,  /* AuthOk */
-    negotiate_tls_ok        =  1;
-};
-=======
 class SocketAuthenticator {
  public:
   SocketAuthenticator() {}
   virtual ~SocketAuthenticator() {}
   virtual int client_authenticate(const NdbSocket &) = 0;
   virtual int server_authenticate(const NdbSocket &) = 0;
->>>>>>> 824e2b40
 
   static constexpr int AuthOk = 0;
   static const char *error(int);  // returns error message for code
 
-<<<<<<< HEAD
-class SocketAuthSimple : public SocketAuthenticator
-{
-public:
-  SocketAuthSimple() {}
-  ~SocketAuthSimple() override {}
-  int client_authenticate(NdbSocket &) override;
-  int server_authenticate(NdbSocket &) override;
-};
-
-class SocketAuthTls : public SocketAuthenticator
-{
-public:
-  SocketAuthTls(const class TlsKeyManager * km, bool requireTls) :
-    m_tls_keys(km), tls_required(requireTls) {}
-  ~SocketAuthTls() override {}
-  int client_authenticate(NdbSocket &) override;
-  int server_authenticate(NdbSocket &) override;
-
-private:
-  const class TlsKeyManager * m_tls_keys;
-=======
   static constexpr int negotiation_failed = -4, unexpected_response = -3,
                        peer_requires_cleartext = -2, peer_requires_tls = -1,
                        negotiate_cleartext_ok = 0, /* AuthOk */
@@ -110,7 +66,6 @@
 
  private:
   const class TlsKeyManager *m_tls_keys;
->>>>>>> 824e2b40
   const bool tls_required;
 };
 
