--- conflicted
+++ resolved
@@ -44,14 +44,8 @@
     m_connect_timeout_millisec = timeout_millisec;
   }
   int bind(ndb_sockaddr local);
-<<<<<<< HEAD
-  ndb_socket_t connect(ndb_sockaddr server_addr);
-  void connect(NdbSocket &, ndb_sockaddr server_addr);
-  int authenticate(NdbSocket &);
-=======
   NdbSocket connect(ndb_sockaddr server_addr);
   int authenticate(const NdbSocket &);
->>>>>>> 824e2b40
 
   ndb_socket_t m_sockfd;
 };
