/*
   Copyright (c) 2004, 2017, Oracle and/or its affiliates. All rights reserved.

   This program is free software; you can redistribute it and/or modify
   it under the terms of the GNU General Public License as published by
   the Free Software Foundation; version 2 of the License.

   This program is distributed in the hope that it will be useful,
   but WITHOUT ANY WARRANTY; without even the implied warranty of
   MERCHANTABILITY or FITNESS FOR A PARTICULAR PURPOSE.  See the
   GNU General Public License for more details.

   You should have received a copy of the GNU General Public License
   along with this program; if not, write to the Free Software
   Foundation, Inc., 51 Franklin St, Fifth Floor, Boston, MA 02110-1301  USA
*/

#ifndef NDB_VERSION_H
#define NDB_VERSION_H

#include <ndb_types.h>
#include <mysql_version.h>

/*
  Creates a composite version number from major, minor and build
  ex: NDB_MAKE_VERSION(5,1,47) => 0x00050147
*/
#define NDB_MAKE_VERSION(A,B,C) (((A) << 16) | ((B) << 8)  | ((C) << 0))

/*
  Creates a stringified version from major, minor and build
  ex: NDB_MAKE_STRING_VERSION(7,0,22) => "7.0.22"
*/
#define NDB_MAKE_QUOTED_VERSION(A,B,C) #A "." #B "." #C
#define NDB_MAKE_STRING_VERSION(A,B,C) NDB_MAKE_QUOTED_VERSION(A,B,C)

/* NDB version numbers and status  */
#define NDB_VERSION_MAJOR @NDB_VERSION_MAJOR@
#define NDB_VERSION_MINOR @NDB_VERSION_MINOR@
#define NDB_VERSION_BUILD @NDB_VERSION_BUILD@
#define NDB_VERSION_STATUS "@NDB_VERSION_STATUS@"

/* Composite version number for NDB */
#define NDB_VERSION_D \
  NDB_MAKE_VERSION(NDB_VERSION_MAJOR, NDB_VERSION_MINOR, NDB_VERSION_BUILD)

/* Version string for NDB, ex: "ndb-7.0.22" */
#define NDB_NDB_VERSION_STRING \
  "ndb-" NDB_MAKE_STRING_VERSION(NDB_VERSION_MAJOR, \
                                 NDB_VERSION_MINOR, \
                                 NDB_VERSION_BUILD) NDB_VERSION_STATUS

/*
  The version number of the MySQL Server that NDB is built
  with. Extracted from MYSQL_VERSION_ID
*/
#define NDB_MYSQL_VERSION_MAJOR ((MYSQL_VERSION_ID / 10000) % 100)
#define NDB_MYSQL_VERSION_MINOR ((MYSQL_VERSION_ID /100) % 100)
#define NDB_MYSQL_VERSION_BUILD (MYSQL_VERSION_ID % 100)

/* Composite version number for MYSQL Server */
#define NDB_MYSQL_VERSION_D \
  NDB_MAKE_VERSION(NDB_MYSQL_VERSION_MAJOR, \
                   NDB_MYSQL_VERSION_MINOR, \
                   NDB_MYSQL_VERSION_BUILD)

#define NDB_VERSION_STRING_BUF_SZ 100

#ifdef __cplusplus
extern "C" {
#endif

void ndbPrintVersion();

Uint32 ndbMakeVersion(Uint32 major, Uint32 minor, Uint32 build);

Uint32 ndbGetMajor(Uint32 version);
  
Uint32 ndbGetMinor(Uint32 version);
  
Uint32 ndbGetBuild(Uint32 version);

const char* ndbGetVersionString(Uint32 version, Uint32 mysql_version, const char * status,
                                char *buf, unsigned sz);
const char* ndbGetOwnVersionString();

Uint32 ndbGetOwnVersion();

#ifdef __cplusplus
}
#endif

#define NDB_VERSION_STRING ndbGetOwnVersionString()

#define NDB_VERSION ndbGetOwnVersion()

/**
 * This is updated each time a version of backup/lcp format is changed
 *   when it's updated, it's set to version that made the change
 */
#define NDB_BACKUP_VERSION NDB_MAKE_VERSION(6,3,11)

#define NDB_DISK_V2 NDB_MAKE_VERSION(7,6,0)
/**
 * From which version do we support rowid
 */ 
#define NDBD_ROWID_VERSION (NDB_MAKE_VERSION(5,1,6))
#define NDBD_INCL_NODECONF_VERSION_4 NDB_MAKE_VERSION(4,1,17)
#define NDBD_INCL_NODECONF_VERSION_5 NDB_MAKE_VERSION(5,0,18)
#define NDBD_FRAGID_VERSION (NDB_MAKE_VERSION(5,1,6))
#define NDBD_DICT_LOCK_VERSION_5 NDB_MAKE_VERSION(5,0,23)
#define NDBD_DICT_LOCK_VERSION_5_1 NDB_MAKE_VERSION(5,1,12)

#define NDBD_UPDATE_FRAG_DIST_KEY_50 NDB_MAKE_VERSION(5,0,26)
#define NDBD_UPDATE_FRAG_DIST_KEY_51 NDB_MAKE_VERSION(5,1,12)

#define NDBD_QMGR_SINGLEUSER_VERSION_5 NDB_MAKE_VERSION(5,0,25)

#define NDBD_SPLIT_VERSION NDB_MAKE_VERSION(6,1,0)
#define NDBD_NODE_VERSION_REP NDB_MAKE_VERSION(6,1,1)

#define NDBD_255_NODES_VERSION NDB_MAKE_VERSION(5,1,4)

#define NDBD_MICRO_GCP_62 NDB_MAKE_VERSION(6,2,5)
#define NDBD_MICRO_GCP_63 NDB_MAKE_VERSION(6,3,2)
#define NDBD_RAW_LCP MAKE_VERSION(6,3,11)
#define NDBD_LONG_TCKEYREQ NDB_MAKE_VERSION(6,4,0)
#define NDBD_LONG_LQHKEYREQ MAKE_VERSION(6,4,0)
#define NDBD_MAX_RECVBYTESIZE_32K MAKE_VERSION(6,3,18)
#define NDBD_LONG_SCANTABREQ NDB_MAKE_VERSION(6,4,0)
#define NDBD_LONG_SCANFRAGREQ MAKE_VERSION(6,4,0)
#define NDBD_MT_LQH_VERSION MAKE_VERSION(6,4,0)

#define NDBD_SCHEMA_TRANS_VERSION NDB_MAKE_VERSION(6,4,0)
#define NDBD_LOCAL_SYSFILE_VERSION NDB_MAKE_VERSION(7,6,3)

static
inline
int
ndb_check_micro_gcp(Uint32 version)
{	
  if (version == NDB_VERSION_D)
    return 1;
  {
    const Uint32 major = (version >> 16) & 0xFF;
    const Uint32 minor = (version >>  8) & 0xFF;
    if (major >= 6)
    {
      if (minor == 2)
        return version >= NDBD_MICRO_GCP_62;
      return version >= NDBD_MICRO_GCP_63;
    }
  }
  return 0;
}

#define NDBD_PREPARE_COPY_FRAG_VERSION NDB_MAKE_VERSION(6,2,1)
#define NDBD_PREPARE_COPY_FRAG_V2_51 NDB_MAKE_VERSION(5,1,23)
#define NDBD_PREPARE_COPY_FRAG_V2_62 NDB_MAKE_VERSION(6,2,8)
#define NDBD_PREPARE_COPY_FRAG_V2_63 NDB_MAKE_VERSION(6,3,6)

/**
 * 0 = NO PREP COPY FRAG SUPPORT
 * 1 = NO MAX PAGE SUPPORT
 * 2 = LATEST VERSION
 */
static
inline
int
ndb_check_prep_copy_frag_version(Uint32 version)
{	
  const Uint32 major = (version >> 16) & 0xFF;
  const Uint32 minor = (version >>  8) & 0xFF;

  if (version == NDB_VERSION_D)
    return 2;

  if (major >= 6)
  {
    if (minor == 2)
    {
      if (version >= NDBD_PREPARE_COPY_FRAG_V2_62)
        return 2;
      if (version >= NDBD_PREPARE_COPY_FRAG_VERSION)
        return 1;
      return 0;
    }
    else if (minor == 3)
    {
      if (version >= NDBD_PREPARE_COPY_FRAG_V2_63)
        return 2;
      return 1;
    }
    return 2;
  }
  else if (major == 5 && minor == 1)
  {
    if (version >= NDBD_PREPARE_COPY_FRAG_V2_51)
      return 2;
  }
    
  return 0;
}

#define NDBD_PNR NDB_MAKE_VERSION(6,3,8)

static 
inline
int
ndb_pnr(Uint32 version)
{
  return 
    version == NDB_VERSION_D || version >= NDBD_PNR;
}

#define NDBD_SUMA_DICT_LOCK_62 NDB_MAKE_VERSION(6,2,14)
#define NDBD_SUMA_DICT_LOCK_63 NDB_MAKE_VERSION(6,3,11)

static
inline
int
ndbd_suma_dictlock_startme(Uint32 x)
{
  if (x >= NDB_VERSION_D)
    return 1;
  
  {
    const Uint32 major = (x >> 16) & 0xFF;
    const Uint32 minor = (x >>  8) & 0xFF;
    
    if (major >= 6)
    {
      if (minor == 2)
      return x >= NDBD_SUMA_DICT_LOCK_62;
    }
    
    return x >= NDBD_SUMA_DICT_LOCK_63;
  }
}

#define NDBD_LONG_LIST_TABLES_CONF_62 NDB_MAKE_VERSION(6,2,16)
#define NDBD_LONG_LIST_TABLES_CONF_63 NDB_MAKE_VERSION(6,3,15)

static
inline
int
ndbd_LIST_TABLES_CONF_long_signal(Uint32 x)
{
  if (x >= NDB_VERSION_D)
    return 1;

  {
    const Uint32 major = (x >> 16) & 0xFF;
    const Uint32 minor = (x >>  8) & 0xFF;
    
    if (major >= 6)
    {
      if (minor == 2)
        return x >= NDBD_LONG_LIST_TABLES_CONF_62;
    }
    
    return x >= NDBD_LONG_LIST_TABLES_CONF_63;
  }
}

#ifdef NOT_YET
#define NDBD_FIRE_TRIG_ORD_TRANSID_63 NDB_MAKE_VERSION(6,3,9)
#define NDBD_FIRE_TRIG_ORD_TRANSID_62 NDB_MAKE_VERSION(6,2,12)
#endif

static
inline
int
ndb_fire_trig_ord_transid(Uint32 version)
{
  if (version >= NDB_VERSION_D)
    return 1;

#ifdef NOT_YET
  const Uint32 major = (version >> 16) & 0xFF;
  const Uint32 minor = (version >>  8) & 0xFF;
  if (major >= 6)
  {
    if (minor == 2)
    {
      return version >= NDBD_FIRE_TRIG_ORD_TRANSID_62;
    }

    return version >= NDBD_FIRE_TRIG_ORD_TRANSID_63;
  }
#endif

  return 0;
}

#define NDBD_SCAN_DISTKEY NDB_MAKE_VERSION(6,4,0)

static
inline
int
ndb_scan_distributionkey(Uint32 version)
{
  return version >= NDBD_SCAN_DISTKEY;
}

#define NDBD_FILTER_INSTANCE_63 NDB_MAKE_VERSION(6,3,16)
#define NDBD_COPY_GCI_RESTART_NR NDB_MAKE_VERSION(6,3,18)

#define NDBD_SUMA_DICTLOCK_HANDOVER NDB_MAKE_VERSION(6,4,0)

static
inline
int
ndbd_suma_dictlock_handover(Uint32 x)
{
  return (x >= NDBD_SUMA_DICTLOCK_HANDOVER);
}

#define NDBD_API_TAKE_OVERTCCONF_60 NDB_MAKE_VERSION(5,2,4)
#define NDBD_API_TAKE_OVERTCCONF_62 NDB_MAKE_VERSION(6,2,17)
#define NDBD_API_TAKE_OVERTCCONF_63 NDB_MAKE_VERSION(6,3,19)

#define NDBD_DELAYED_COPY_ACTIVEREQ_63 NDB_MAKE_VERSION(6,3,29)
#define NDBD_DELAYED_COPY_ACTIVEREQ_70 NDB_MAKE_VERSION(7,0,10)

static
inline
int
ndb_takeovertc(Uint32 x)
{
  if (x >= NDB_VERSION_D)
    return 1;

  {
    const Uint32 major = (x >> 16) & 0xFF;
    const Uint32 minor = (x >>  8) & 0xFF;
    
    if (major >= 6)
    {
      if (minor == 2)
        return x >= NDBD_API_TAKE_OVERTCCONF_62;
    }
    
    return x >= NDBD_API_TAKE_OVERTCCONF_63;
  }
}

static
inline
int
ndb_delayed_copy_active_req(Uint32 x)
{
  if (x >= NDB_VERSION_D)
    return 1;

  {
    const Uint32 major = (x >> 16) & 0xFF;

    if (major == 6)
    {
      return x >= NDBD_DELAYED_COPY_ACTIVEREQ_63;
    }
    else
    {
      return x >= NDBD_DELAYED_COPY_ACTIVEREQ_70;
    }
  }
}

#define NDBD_SUMA_NOTSTARTED_REF_63 NDB_MAKE_VERSION(6,3,29)
#define NDBD_SUMA_NOTSTARTED_REF_70 NDB_MAKE_VERSION(7,0,10)

static
inline
int
ndb_suma_not_started_ref(Uint32 x)
{
  if (x >= NDB_VERSION_D)
    return 1;

  {
    const Uint32 major = (x >> 16) & 0xFF;

    if (major == 6)
    {
      return x >= NDBD_SUMA_NOTSTARTED_REF_63;
    }
    else
    {
      return x >= NDBD_SUMA_NOTSTARTED_REF_70;
    }
  }
}

#define NDBD_UNLOCK_OP_SUPPORTED NDB_MAKE_VERSION(7,0,12)

#define NDBD_ROUTE_EXEC_FRAG NDB_MAKE_VERSION(7,0,13)

static
inline
int
ndb_route_exec_frag(Uint32 x)
{
  if (x >= NDB_VERSION_D)
    return 1;

  return x >= NDBD_ROUTE_EXEC_FRAG;
}

#define NDBD_NATIVE_DEFAULT_SUPPORT_70 NDB_MAKE_VERSION(7,0,15)
#define NDBD_NATIVE_DEFAULT_SUPPORT_71 NDB_MAKE_VERSION(7,1,4)

static
inline
int
ndb_native_default_support(Uint32 x)
{
  const Uint32 major = (x >> 16) & 0xFF;
  const Uint32 minor = (x >>  8) & 0xFF;

  if (major == 7 && minor == 0)
    return x >= NDBD_NATIVE_DEFAULT_SUPPORT_70;
  
  return x >= NDBD_NATIVE_DEFAULT_SUPPORT_71;
}

#define NDBD_HB_ORDER_VERSION_63 NDB_MAKE_VERSION(6,3,35)
#define NDBD_HB_ORDER_VERSION_70 NDB_MAKE_VERSION(7,0,16)
#define NDBD_HB_ORDER_VERSION_71 NDB_MAKE_VERSION(7,1,5)

static
inline
int
ndb_check_hb_order_version(Uint32 x)
{
  {
    const Uint32 major = (x >> 16) & 0xFF;
    const Uint32 minor = (x >>  8) & 0xFF;

    if (major == 6 && minor == 3)
    {
      return x >= NDBD_HB_ORDER_VERSION_63;
    }
    if (major == 7 && minor == 0)
    {
      return x >= NDBD_HB_ORDER_VERSION_70;
    }
    return x >= NDBD_HB_ORDER_VERSION_71;
  }
}

#define NDBD_SYNCH_SP_70 NDB_MAKE_VERSION(7,0,17)
#define NDBD_SYNCH_SP_71 NDB_MAKE_VERSION(7,1,6)

static
inline
int
ndb_wait_sp(Uint32 x)
{
  {
    const Uint32 major = (x >> 16) & 0xFF;
    const Uint32 minor = (x >>  8) & 0xFF;

    if (major == 7 && minor == 0)
    {
      return x >= NDBD_SYNCH_SP_70;
    }
    return x >= NDBD_SYNCH_SP_71;
  }
}

#define NDBD_DIH_GET_TABINFO_70 NDB_MAKE_VERSION(7,0,17)
#define NDBD_DIH_GET_TABINFO_71 NDB_MAKE_VERSION(7,1,6)

static
inline
int
ndb_dih_get_tabinfo(Uint32 x)
{
  {
    const Uint32 major = (x >> 16) & 0xFF;
    const Uint32 minor = (x >>  8) & 0xFF;

    if (major == 7 && minor == 0)
    {
      return x >= NDBD_DIH_GET_TABINFO_70;
    }
    return x >= NDBD_DIH_GET_TABINFO_71;
  }
}

#define NDBD_SUMA_STOP_ME_63 NDB_MAKE_VERSION(6,3,37)
#define NDBD_SUMA_STOP_ME_70 NDB_MAKE_VERSION(7,0,18)
#define NDBD_SUMA_STOP_ME_71 NDB_MAKE_VERSION(7,1,7)

static
inline
int
ndbd_suma_stop_me(Uint32 x)
{
  {
    const Uint32 major = (x >> 16) & 0xFF;
    const Uint32 minor = (x >>  8) & 0xFF;

    if (major == 6)
    {
      return x >= NDBD_SUMA_STOP_ME_63;
    }
    if (major == 7 && minor == 0)
    {
      return x >= NDBD_SUMA_STOP_ME_70;
    }
    return x >= NDBD_SUMA_STOP_ME_71;
  }
}

#define NDBD_DIH_SUB_GCP_COMPLETE_ACK_63 NDB_MAKE_VERSION(6,3,39)
#define NDBD_DIH_SUB_GCP_COMPLETE_ACK_70 NDB_MAKE_VERSION(7,0,20)
#define NDBD_DIH_SUB_GCP_COMPLETE_ACK_71 NDB_MAKE_VERSION(7,1,9)

static
inline
int
ndbd_dih_sub_gcp_complete_ack(Uint32 x)
{
  {
    const Uint32 major = (x >> 16) & 0xFF;
    const Uint32 minor = (x >>  8) & 0xFF;

    if (major == 6)
    {
      return x >= NDBD_DIH_SUB_GCP_COMPLETE_ACK_63;
    }
    if (major == 7 && minor == 0)
    {
      return x >= NDBD_DIH_SUB_GCP_COMPLETE_ACK_70;
    }
    return x >= NDBD_DIH_SUB_GCP_COMPLETE_ACK_71;
  }
}

/**
 * After this version, TC/BACKUP/SUMA does not use ScanFragReq::setAttrLen
 *   when sending long SCAN_FRAGREQ
 */
#define NDBD_LONG_SCAN_FRAGREQ_70 NDB_MAKE_VERSION(7,0,20)
#define NDBD_LONG_SCAN_FRAGREQ_71 NDB_MAKE_VERSION(7,1,9)

#define NDBD_FAIL_REP_SOURCE_NODE_63 NDB_MAKE_VERSION(6,3,40)
#define NDBD_FAIL_REP_SOURCE_NODE_70 NDB_MAKE_VERSION(7,0,21)
#define NDBD_FAIL_REP_SOURCE_NODE_71 NDB_MAKE_VERSION(7,1,10)

static 
inline
int
ndbd_fail_rep_source_node(Uint32 x)
{
  {
    const Uint32 major = (x >> 16) & 0xFF;
    const Uint32 minor = (x >>  8) & 0xFF;

    if (major == 6)
    {
      return x >= NDBD_FAIL_REP_SOURCE_NODE_63;
    }
    if (major == 7 && minor == 0)
    {
      return x >= NDBD_FAIL_REP_SOURCE_NODE_70;
    }
    return x >= NDBD_FAIL_REP_SOURCE_NODE_71;
  }
}


#define NDBD_SYNC_REQ_SUPPORT_70 NDB_MAKE_VERSION(7,0,20)
#define NDBD_SYNC_REQ_SUPPORT_71 NDB_MAKE_VERSION(7,1,9)

static
inline
int
ndbd_sync_req_support(Uint32 x)
{
  const Uint32 major = (x >> 16) & 0xFF;
  const Uint32 minor = (x >>  8) & 0xFF;

  if (major == 7 && minor == 0)
    return x >= NDBD_SYNC_REQ_SUPPORT_70;

  return x >= NDBD_SYNC_REQ_SUPPORT_71;
}

/**
 * Does not support CopyFragReq::CFR_NON_TRANSACTIONAL
 */
#define NDBD_NON_TRANS_COPY_FRAG_REQ_70 NDB_MAKE_VERSION(7,0,22)
#define NDBD_NON_TRANS_COPY_FRAG_REQ_71 NDB_MAKE_VERSION(7,1,11)

static
inline
int
ndbd_non_trans_copy_frag_req(Uint32 x)
{
  const Uint32 major = (x >> 16) & 0xFF;
  const Uint32 minor = (x >>  8) & 0xFF;

  if (major == 7 && minor == 0)
    return x >= NDBD_NON_TRANS_COPY_FRAG_REQ_70;

  return x >= NDBD_NON_TRANS_COPY_FRAG_REQ_71;
}

#define NDBD_PING_REQ_70 NDB_MAKE_VERSION(7,0,24)
#define NDBD_PING_REQ_71 NDB_MAKE_VERSION(7,1,13)

static
inline
int
ndbd_connectivity_check(Uint32 x)
{
  const Uint32 major = (x >> 16) & 0xFF;
  const Uint32 minor = (x >>  8) & 0xFF;

  if (major == 7 && minor == 0)
    return x >= NDBD_PING_REQ_70;

  return x >= NDBD_PING_REQ_71;
}

#define NDBD_DEFERRED_UNIQUE_CONSTRAINTS_70 NDB_MAKE_VERSION(7,0,25)
#define NDBD_DEFERRED_UNIQUE_CONSTRAINTS_71 NDB_MAKE_VERSION(7,1,14)

static
inline
int
ndbd_deferred_unique_constraints(Uint32 x)
{
  const Uint32 major = (x >> 16) & 0xFF;
  const Uint32 minor = (x >>  8) & 0xFF;

  if (major == 7 && minor == 0)
    return x >= NDBD_DEFERRED_UNIQUE_CONSTRAINTS_70;

  return x >= NDBD_DEFERRED_UNIQUE_CONSTRAINTS_71;
}

#define NDBD_TUP_EXTRABITS_70 NDB_MAKE_VERSION(7,0,25)
#define NDBD_TUP_EXTRABITS_71 NDB_MAKE_VERSION(7,1,14)
#define NDBD_TUP_EXTRABITS_72 NDB_MAKE_VERSION(7,2,1)

static
inline
int
ndb_tup_extrabits(Uint32 x)
{
  {
    const Uint32 major = (x >> 16) & 0xFF;
    const Uint32 minor = (x >>  8) & 0xFF;

    if (major == 7 && minor < 2)
    {
      if (minor == 0)
        return x >= NDBD_TUP_EXTRABITS_70;
      else if (minor == 1)
        return x >= NDBD_TUP_EXTRABITS_71;
    }
    return x >= NDBD_TUP_EXTRABITS_72;
  }
}

#define NDBD_REFRESH_TUPLE_70 NDB_MAKE_VERSION(7,0,26)
#define NDBD_REFRESH_TUPLE_71 NDB_MAKE_VERSION(7,1,15)
#define NDBD_REFRESH_TUPLE_72 NDB_MAKE_VERSION(7,2,1)

static
inline
int
ndb_refresh_tuple(Uint32 x)
{
  {
    const Uint32 major = (x >> 16) & 0xFF;
    const Uint32 minor = (x >>  8) & 0xFF;

    if (major == 7 && minor < 2)
    {
      if (minor == 0)
        return x >= NDBD_REFRESH_TUPLE_70;
      else if (minor == 1)
        return x >= NDBD_REFRESH_TUPLE_71;
    }
    return x >= NDBD_REFRESH_TUPLE_72;
  }
}

#define NDBD_GET_CONFIG_SUPPORT_70 NDB_MAKE_VERSION(7,0,27)
#define NDBD_GET_CONFIG_SUPPORT_71 NDB_MAKE_VERSION(7,1,16)

static
inline
int
ndbd_get_config_supported(Uint32 x)
{
  const Uint32 major = (x >> 16) & 0xFF;
  const Uint32 minor = (x >>  8) & 0xFF;

  if (major == 7 && minor == 0)
    return x >= NDBD_GET_CONFIG_SUPPORT_70;

  return x >= NDBD_GET_CONFIG_SUPPORT_71;
}

#define NDBD_CONFIGURABLE_LOG_PARTS_70 NDB_MAKE_VERSION(7,0,29)
#define NDBD_CONFIGURABLE_LOG_PARTS_71 NDB_MAKE_VERSION(7,1,18)
#define NDBD_CONFIGURABLE_LOG_PARTS_72 NDB_MAKE_VERSION(7,2,3)

static
inline
int
ndb_configurable_log_parts(Uint32 x)
{
  const Uint32 major = (x >> 16) & 0xFF;
  const Uint32 minor = (x >>  8) & 0xFF;

  if (major == 7 && minor < 2)
  {
    if (minor == 0)
      return x >= NDBD_CONFIGURABLE_LOG_PARTS_70;
    else if (minor == 1)
      return x >= NDBD_CONFIGURABLE_LOG_PARTS_71;
  }
  return x >= NDBD_CONFIGURABLE_LOG_PARTS_72;
}

#define NDBD_128_INSTANCES_ADDRESS_70 NDB_MAKE_VERSION(7,0,31)
#define NDBD_128_INSTANCES_ADDRESS_71 NDB_MAKE_VERSION(7,1,20)
#define NDBD_128_INSTANCES_ADDRESS_72 NDB_MAKE_VERSION(7,2,5)

static
inline
int
ndbd_128_instances_address(Uint32 x)
{
  const Uint32 major = (x >> 16) & 0xFF;
  const Uint32 minor = (x >>  8) & 0xFF;

  if (major == 7 && minor < 2)
  {
    if (minor == 0)
      return x >= NDBD_128_INSTANCES_ADDRESS_70;
    else if (minor == 1)
      return x >= NDBD_128_INSTANCES_ADDRESS_71;
  }
  return x >= NDBD_128_INSTANCES_ADDRESS_72;
}

#define NDBD_SCAN_TABREQ_IMPLICIT_PARALLELISM_70 NDB_MAKE_VERSION(7,0,34)
#define NDBD_SCAN_TABREQ_IMPLICIT_PARALLELISM_71 NDB_MAKE_VERSION(7,1,23)
#define NDBD_SCAN_TABREQ_IMPLICIT_PARALLELISM_72 NDB_MAKE_VERSION(7,2,7)

static
inline
int
ndbd_scan_tabreq_implicit_parallelism(Uint32 x)
{
  const Uint32 major = (x >> 16) & 0xFF;
  const Uint32 minor = (x >>  8) & 0xFF;

  if (major == 7 && minor < 2)
  {
    if (minor == 0)
      return x >= NDBD_SCAN_TABREQ_IMPLICIT_PARALLELISM_70;
    else if (minor == 1)
      return x >= NDBD_SCAN_TABREQ_IMPLICIT_PARALLELISM_71;
  }
  return x >= NDBD_SCAN_TABREQ_IMPLICIT_PARALLELISM_72;
}

#define NDBD_FIXED_LOOKUP_QUERY_ABORT_72 NDB_MAKE_VERSION(7,2,5)

static
inline
int
ndbd_fixed_lookup_query_abort(Uint32 x)
{
  const Uint32 major = (x >> 16) & 0xFF;
  const Uint32 minor = (x >>  8) & 0xFF;

  if (major == 7 && minor < 2)
  {
    // Only experimental support of SPJ pre 7.2.0.
    // Assume we support 'fixed-abort' as we want it tested.
    return 1;
  }
  return x >= NDBD_FIXED_LOOKUP_QUERY_ABORT_72;
}

/**
 * Including vers. 'NDBD_SPJ_API_ONLY_LONG_TRANSID_AI',
 * TRANSID_AI received from a SPJ query execution
 * was required to always be a 'long signal'.
 * (As it was always sent with the FLUSH_AI pseudo-read)
 * From Cluster 7.6.2 and up, TRANSID_AI results rows from
 * SPJ execution can be sent as (packed) 'short' signals.
 */
#define NDBD_SPJ_API_ONLY_LONG_TRANSID_AI NDB_MAKE_VERSION(7,6,1)

static
inline
int
ndbd_spj_api_support_short_TRANSID_AI(Uint32 x)
{
  return x > NDBD_SPJ_API_ONLY_LONG_TRANSID_AI;
}

/**
 * NOTE1:
 *   Even though pushed join support wasn't GA intil 7.2.4
 *   we claim support for it in all 7.2.x versions.
 * NOTE2:
 *   By a mistake this online upgrade check was not
 *   added until version 7.2.6
 */
#define NDBD_JOIN_PUSHDOWN NDB_MAKE_VERSION(7,2,0)

static
inline
int
ndbd_join_pushdown(Uint32 x)
{
  return x >= NDBD_JOIN_PUSHDOWN;
}

/**
 * An enhanced version of the SCAN_FRAGREQ signal has been
 * introduced in 7.6.4, where multiple fragments to be scanned
 * can be specified in a single 'REQ'.
 *
 * At the same time an updated version of QueryNode introduced
 * a new QN_SCAN_FRAG OpNode type, with an extended format
 * for specifying the scan 'batchSize'.
 *
 * That also deprecated (still supported) the former 'SCAN' type
 * QueryNode into QN_SCAN_FRAG_v1 and QN_SCAN_INDEX_v1.
 */
#define NDBD_SPJ_MULTIFRAG_SCAN NDB_MAKE_VERSION(7,6,4)

static
inline
int
ndbd_spj_multifrag_scan(Uint32 x)
{
  return x >= NDBD_SPJ_MULTIFRAG_SCAN;
}

/**
 * DICT did not have a function for receiving GET_TABINFOREF signals
 * (see Bug#14647210).
 */
#define NDBD_DICT_GET_TABINFOREF_IMPLEMENTED NDB_MAKE_VERSION(7, 2, 9)

inline
int
ndbd_dict_get_tabinforef_implemented(Uint32 x)
{
  return x >= NDBD_DICT_GET_TABINFOREF_IMPLEMENTED;
}

/**
 * Dbtc::execFIRE_TRIG_ORD can receive long signals.
 */
#define NDBD_LONG_FIRE_TRIG_ORD NDB_MAKE_VERSION(7,3,2)

#define NDBD_MULTI_TC_INSTANCE_TAKEOVER_72 NDB_MAKE_VERSION(7,2,17)
#define NDBD_MULTI_TC_INSTANCE_TAKEOVER_73 NDB_MAKE_VERSION(7,3,6)

static
inline
int
ndbd_long_fire_trig_ord(Uint32 x)
{
  return x >= NDBD_LONG_FIRE_TRIG_ORD;
}

static
inline
int
ndbd_multi_tc_instance_takeover(Uint32 x)
{
  const Uint32 major = (x >> 16) & 0xFF;
  const Uint32 minor = (x >>  8) & 0xFF;

  if (major < 7)
  {
    return 0;
  }
  else if (major == 7)
  {
    if (minor < 2)
    {
      return 0;
    }
    else if (minor == 2)
    {
      return x >= NDBD_MULTI_TC_INSTANCE_TAKEOVER_72;
    }
    else if (minor == 3)
    {
      return x >= NDBD_MULTI_TC_INSTANCE_TAKEOVER_73;
    }
  }
  return 1;
}

/**
 * Support for more parallel fragment LCPs
 */
#define NDBD_EXTRA_PARALLEL_FRAG_LCP NDB_MAKE_VERSION(7,4,1)

/**
 * Support for PAUSE LCPs
 */
#define NDBD_SUPPORT_PAUSE_LCP NDB_MAKE_VERSION(7,4,3)

/**
 * Support for Node Recovery Status module, including sending
 * END_TOREP.
 */
#define NDBD_NODE_RECOVERY_STATUS_VERSION NDB_MAKE_VERSION(7,4,3)

/**
 * Support for removing EMPTY_LCP_REQ protocol in master takeover
 */
#define NDBD_EMPTY_LCP_NOT_NEEDED NDB_MAKE_VERSION(7,4,3)

/**
 * Support for multiple take over threads per node group in parallel
 * in master node.
 */
#define NDBD_SUPPORT_PARALLEL_SYNCH NDB_MAKE_VERSION(7,4,3)

/**
 * Support for wl#9819 ndbinfo.processes
 */
#define NDBD_PROCESSINFO_VERSION_75 NDB_MAKE_VERSION(7,5,7)
#define NDBD_PROCESSINFO_VERSION_76 NDB_MAKE_VERSION(7,6,2)
#define RELEASE_7_6_0 NDB_MAKE_VERSION(7,6,0)
static
inline
int
ndbd_supports_processinfo(Uint32 x)
{
  if(x < NDBD_PROCESSINFO_VERSION_75 ||
    (x >= RELEASE_7_6_0 && x < NDBD_PROCESSINFO_VERSION_76))
  {
    return 0;
  }
  return 1;
}


#define NDBD_ISOLATE_ORD_72 NDB_MAKE_VERSION(7,2,19)
#define NDBD_ISOLATE_ORD_73 NDB_MAKE_VERSION(7,3,8)
#define NDBD_ISOLATE_ORD_74 NDB_MAKE_VERSION(7,4,3)


static
inline
int
ndbd_isolate_ord(Uint32 x)
{
  const Uint32 major = (x >> 16) & 0xFF;
  const Uint32 minor = (x >>  8) & 0xFF;

  if (major < 7)
  {
    return 0;
  }
  else if (major == 7)
  {
    if (minor < 2)
    {
      return 0;
    }
    else if (minor == 2)
    {
      return x >= NDBD_ISOLATE_ORD_72;
    }
    else if (minor == 3)
    {
      return x >= NDBD_ISOLATE_ORD_73;
    }
    else if (minor == 4)
    {
      return x >= NDBD_ISOLATE_ORD_74;
    }
  }
  return 1;
}

/**
 * Support for NDB_TABLE=PARTITION_BALANCE=...
 * This is a table property that can change the number of fragments per
 * table and still maintaining the automatic behaviour of NDB tables.
 * Thus the real fragment number is still a function of cluster size.
 */
#define NDBD_SUPPORT_PARTITION_BALANCE NDB_MAKE_VERSION(7,5,2)

static
inline
int
ndbd_support_partition_balance(Uint32 x)
{
  const Uint32 major = (x >> 16) & 0xFF;
  const Uint32 minor = (x >>  8) & 0xFF;
  if (major < 7)
  {
    return 0;
  }
  else if (major == 7)
  {
    if (minor < 5)
    {
      return 0;
    }
    else if (minor == 5)
    {
      return x >= NDBD_SUPPORT_PARTITION_BALANCE;
    }
  }
  return 1;
}

/**
 * Support for NDB_TABLE=READ_BACKUP=...
 * This is a table property that adapts the transaction protocol
 * on these tables. It requires all data nodes to support this
 * feature to be useful.
 */
#define NDBD_SUPPORT_READ_BACKUP NDB_MAKE_VERSION(7,5,2)

static
inline
int
ndbd_support_read_backup(Uint32 x)
{
  const Uint32 major = (x >> 16) & 0xFF;
  const Uint32 minor = (x >>  8) & 0xFF;
  if (major < 7)
  {
    return 0;
  }
  else if (major == 7)
  {
    if (minor < 5)
    {
      return 0;
    }
    else if (minor == 5)
    {
      return x >= NDBD_SUPPORT_READ_BACKUP;
    }
  }
  return 1;
}

/**
 * Support for NDB_TABLE=FULLY_REPLICATED=...
 * This is a table property that adapts the transaction protocol
 * on these tables. It requires all data nodes to support this
 * feature to be useful.
 */
#define NDBD_SUPPORT_FULLY_REPLICATED NDB_MAKE_VERSION(7,5,2)

static
inline
int
ndbd_support_fully_replicated(Uint32 x)
{
  const Uint32 major = (x >> 16) & 0xFF;
  const Uint32 minor = (x >>  8) & 0xFF;
  if (major < 7)
  {
    return 0;
  }
  else if (major == 7)
  {
    if (minor < 5)
    {
      return 0;
    }
    else if (minor == 5)
    {
      return x >= NDBD_SUPPORT_FULLY_REPLICATED;
    }
  }
  return 1;
}
<<<<<<< HEAD
=======

/**
 * Uses new Partial LCP format for LCPs
 */
#define NDBD_USE_PARTIAL_LCP NDB_MAKE_VERSION(7,6,3)

static
inline
int
ndbd_use_partial_lcp(Uint32 x)
{
  const Uint32 major = (x >> 16) & 0xFF;
  const Uint32 minor = (x >>  8) & 0xFF;
  if (major < 7)
  {
    return 0;
  }
  else if (major == 7)
  {
    if (minor < 5)
    {
      return 0;
    }
    else if (minor == 5)
    {
      return x >= NDBD_USE_PARTIAL_LCP;
    }
  }
  return 1;
}
>>>>>>> ee0adc2a
#endif<|MERGE_RESOLUTION|>--- conflicted
+++ resolved
@@ -1094,8 +1094,6 @@
   }
   return 1;
 }
-<<<<<<< HEAD
-=======
 
 /**
  * Uses new Partial LCP format for LCPs
@@ -1126,5 +1124,4 @@
   }
   return 1;
 }
->>>>>>> ee0adc2a
 #endif