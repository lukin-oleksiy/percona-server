--- conflicted
+++ resolved
@@ -1,9 +1,5 @@
 /*
-<<<<<<< HEAD
-   Copyright (c) 2004, 2016, Oracle and/or its affiliates. All rights reserved.
-=======
    Copyright (c) 2004, 2017, Oracle and/or its affiliates. All rights reserved.
->>>>>>> ecb73538
 
    This program is free software; you can redistribute it and/or modify
    it under the terms of the GNU General Public License as published by
@@ -223,10 +219,7 @@
 #define CFG_DB_SCHED_SCAN_PRIORITY    647
 
 #define CFG_DB_DISK_DATA_FORMAT       648
-<<<<<<< HEAD
-=======
 #define CFG_DB_ENABLE_PARTIAL_LCP     649
->>>>>>> ecb73538
 
 #define CFG_NODE_ARBIT_RANK           200
 #define CFG_NODE_ARBIT_DELAY          201
