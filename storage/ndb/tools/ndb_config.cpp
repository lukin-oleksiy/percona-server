/*
   Copyright (c) 2005, 2023, Oracle and/or its affiliates.

   This program is free software; you can redistribute it and/or modify
   it under the terms of the GNU General Public License, version 2.0,
   as published by the Free Software Foundation.

   This program is also distributed with certain software (including
   but not limited to OpenSSL) that is licensed under separate terms,
   as designated in a particular file or component or in included license
   documentation.  The authors of MySQL hereby grant you an additional
   permission to link the program and your derivative works with the
   separately licensed software that they have included with MySQL.

   This program is distributed in the hope that it will be useful,
   but WITHOUT ANY WARRANTY; without even the implied warranty of
   MERCHANTABILITY or FITNESS FOR A PARTICULAR PURPOSE.  See the
   GNU General Public License, version 2.0, for more details.

   You should have received a copy of the GNU General Public License
   along with this program; if not, write to the Free Software
   Foundation, Inc., 51 Franklin St, Fifth Floor, Boston, MA 02110-1301  USA
*/

/**
 * Description of config variables, including their min, max, default
 * values can be printed (--configinfo). This can also be printed
 * in xml format (--xml).
 *
 * Config can be retrieved from only one of the following sources:
 ** 1) config stored at mgmd (default)
 ** 2) config stored at a data node (--config_from_node=<data node id>)
 *** (Note:
 ***  Node numbers less than 1 give error:
 ***  "Given value <node id> is not a valid node number."
 ***  Non-data node numbers give error:
 ***  "Node <node id> is not a data node.")
 ** 3) my.cnf (--mycnf=<fullPath/mycnfFileName>)
 ** 4) config.file (--config_file=<fullPath/configFileName>
 *
 * Config variables are displayed from only one of the following
 * sections of the retrieved config:
 ** CFG_SECTION_NODE (default, or --nodes)
 ** CFG_SECTION_CONNECTION (--connections)
 ** CFG_SECTION_SYSTEM (--system)
 */

/**
 * Examples:
 * Get config from mgmd (default):
 ** Display results from section CFG_SECTION_NODE (default)
 *** ndb_config --nodes --query=nodeid --type=ndbd --host=local1
 *** ndb_config  --query=nodeid,host
 *
 ** Display results from section CFG_SECTION_SYSTEM
 *** ndb_config --system --query=ConfigGenerationNumber
 *
 ** Display results from section CFG_SECTION_CONNECTION
 *** ndb_config --connections --query=type
 *
 * Get config from eg. node 2, which is a data node:
 *
 ** ndb_config --config_from_node=2 --system --query=ConfigGenerationNumber
 ** ndb_config --config_from_node=2 --connections --query=type
 ** ndb_config --config_from_node=2 --query=id,NoOfFragmentLogFiles
 *
 **  Get config from eg. node 2 and display results for node 2 only:
 *** ndb_config --config_from_node=2 --query=id,NoOfFragmentLogFiles --nodeid=2
 */

#include <ndb_global.h>
#include <ndb_opts.h>

#include <NdbTCP.h>
#include <inttypes.h>
#include <mgmapi.h>
#include <NdbAutoPtr.hpp>
#include <NdbOut.hpp>
#include "../src/mgmapi/mgmapi_configuration.hpp"
#include "NdbToolsProgramExitCodes.hpp"
#include "mgmcommon/Config.hpp"
#include "mgmcommon/ConfigInfo.hpp"
#include "mgmcommon/ConfigRetriever.hpp"
#include "mgmcommon/InitConfigFileParser.hpp"
#include "portlib/ssl_applink.h"
#include "storage/ndb/include/mgmcommon/NdbMgm.hpp"
#include "util/cstrbuf.h"
<<<<<<< HEAD
#include "mgmcommon/ConfigRetriever.hpp"
#include "mgmcommon/Config.hpp"
#include "portlib/ssl_applink.h"
=======
>>>>>>> 824e2b40

#include "my_alloc.h"

static int g_verbose = 0;

static int g_nodes, g_connections, g_system, g_section;
static const char *g_query = 0;
static int g_query_all = 0;
static int g_diff_default = 0;

static int g_nodeid = 0;
static const char *g_type = 0;
static const char *g_host = 0;
static const char *g_field_delimiter = ",";
static const char *g_row_delimiter = " ";
static const char *g_config_binary_file = nullptr;
static const char *g_config_file = 0;
static int g_mycnf = 0;
static int g_configinfo = 0;
static int g_xml = 0;
static int g_config_from_node = 0;
<<<<<<< HEAD
static const char* g_cluster_config_suffix = nullptr;

const char *load_default_groups[]= { "mysql_cluster",0 };

static struct my_option my_long_options[] =
{
  NdbStdOpt::usage,
  NdbStdOpt::help,
  NdbStdOpt::version,
  NdbStdOpt::ndb_connectstring,
  NdbStdOpt::mgmd_host,
  NdbStdOpt::connectstring,
  NdbStdOpt::connect_retry_delay,
  NdbStdOpt::connect_retries,
  NdbStdOpt::tls_search_path,
  NdbStdOpt::mgm_tls,
  NDB_STD_OPT_DEBUG
  { "nodes", NDB_OPT_NOSHORT, "Print nodes",
    &g_nodes, nullptr, nullptr, GET_BOOL, NO_ARG,
    0, 0, 0, nullptr, 0, nullptr},
  { "connections", NDB_OPT_NOSHORT, "Print connections",
    &g_connections, nullptr, nullptr, GET_BOOL, NO_ARG,
    0, 0, 0, nullptr, 0, nullptr},
  { "system", NDB_OPT_NOSHORT, "Print system",
    &g_system, nullptr, nullptr, GET_BOOL, NO_ARG,
    0, 0, 0, nullptr, 0, nullptr},
  { "query", 'q', "Query option(s)",
    &g_query, nullptr, nullptr, GET_STR, REQUIRED_ARG,
    0, 0, 0, nullptr, 0, nullptr},
  { "host", NDB_OPT_NOSHORT, "Host",
    &g_host, nullptr, nullptr, GET_STR, REQUIRED_ARG,
    0, 0, 0, nullptr, 0, nullptr},
  { "type", NDB_OPT_NOSHORT, "Type of node/connection",
    &g_type, nullptr, nullptr, GET_STR, REQUIRED_ARG,
    0, 0, 0, nullptr, 0, nullptr},
  { "nodeid", NDB_OPT_NOSHORT, "Nodeid",
    &g_nodeid, nullptr, nullptr, GET_INT, REQUIRED_ARG,
    0, 0, 0, nullptr, 0, nullptr},
  { "fields", 'f', "Field separator",
    &g_field_delimiter, nullptr, nullptr, GET_STR, REQUIRED_ARG,
    0, 0, 0, nullptr, 0, nullptr},
  { "rows", 'r', "Row separator",
    &g_row_delimiter, nullptr, nullptr, GET_STR, REQUIRED_ARG,
    0, 0, 0, nullptr, 0, nullptr},
  { "config-binary-file", NDB_OPT_NOSHORT,
    "Binary config file (i.e. ndb_1_config.bin.2)",
    &g_config_binary_file, nullptr, nullptr, GET_STR, REQUIRED_ARG,
    0, 0, 0, nullptr, 0, nullptr},
  { "config-file", NDB_OPT_NOSHORT, "Path to config.ini",
    &g_config_file, nullptr, nullptr, GET_STR, REQUIRED_ARG,
    0, 0, 0, nullptr, 0, nullptr},
  { "mycnf", NDB_OPT_NOSHORT, "Read config from my.cnf",
    &g_mycnf, nullptr, nullptr, GET_BOOL, NO_ARG,
    0, 0, 0, nullptr, 0, nullptr},
  { "cluster-config-suffix", NDB_OPT_NOSHORT,
    "Override defaults-group-suffix when reading cluster configuration in "
    "my.cnf.", &g_cluster_config_suffix, nullptr, nullptr, GET_STR, REQUIRED_ARG,
    0, 0, 0, nullptr, 0, nullptr},
  { "configinfo", NDB_OPT_NOSHORT, "Print configinfo",
    &g_configinfo, nullptr, nullptr, GET_BOOL, NO_ARG,
    0, 0, 0, nullptr, 0, nullptr},
  { "xml", NDB_OPT_NOSHORT, "Print configinfo in xml format",
    &g_xml, nullptr, nullptr, GET_BOOL, NO_ARG,
    0, 0, 0, nullptr, 0, nullptr},
  { "config_from_node", NDB_OPT_NOSHORT, "Use current config from node with given nodeid",
    &g_config_from_node, nullptr, nullptr, GET_INT, REQUIRED_ARG,
     INT_MIN, INT_MIN, 0, nullptr, 0, nullptr},
  { "query_all", 'a', "Query all the options",
    &g_query_all, nullptr, nullptr, GET_BOOL, NO_ARG,
    0, 0, 0, nullptr, 0, nullptr},
  { "diff_default", NDB_OPT_NOSHORT, "print parameters that are different from default",
    &g_diff_default, nullptr, nullptr, GET_BOOL, NO_ARG,
    0, 0, 0, nullptr, 0, nullptr},
  NdbStdOpt::end_of_options
};

static void short_usage_sub(void)
{
  ndb_short_usage_sub(NULL);
}

static void usage_extra()
{
  char desc[] =
    "This program will retreive config options for a ndb cluster\n";
=======
static const char *g_cluster_config_suffix = nullptr;

const char *load_default_groups[] = {"mysql_cluster", 0};

static struct my_option my_long_options[] = {
    NdbStdOpt::usage,
    NdbStdOpt::help,
    NdbStdOpt::version,
    NdbStdOpt::ndb_connectstring,
    NdbStdOpt::mgmd_host,
    NdbStdOpt::connectstring,
    NdbStdOpt::connect_retry_delay,
    NdbStdOpt::connect_retries,
    NdbStdOpt::tls_search_path,
    NdbStdOpt::mgm_tls,
    NDB_STD_OPT_DEBUG{"nodes", NDB_OPT_NOSHORT, "Print nodes", &g_nodes,
                      nullptr, nullptr, GET_BOOL, NO_ARG, 0, 0, 0, nullptr, 0,
                      nullptr},
    {"connections", NDB_OPT_NOSHORT, "Print connections", &g_connections,
     nullptr, nullptr, GET_BOOL, NO_ARG, 0, 0, 0, nullptr, 0, nullptr},
    {"system", NDB_OPT_NOSHORT, "Print system", &g_system, nullptr, nullptr,
     GET_BOOL, NO_ARG, 0, 0, 0, nullptr, 0, nullptr},
    {"query", 'q', "Query option(s)", &g_query, nullptr, nullptr, GET_STR,
     REQUIRED_ARG, 0, 0, 0, nullptr, 0, nullptr},
    {"host", NDB_OPT_NOSHORT, "Host", &g_host, nullptr, nullptr, GET_STR,
     REQUIRED_ARG, 0, 0, 0, nullptr, 0, nullptr},
    {"type", NDB_OPT_NOSHORT, "Type of node/connection", &g_type, nullptr,
     nullptr, GET_STR, REQUIRED_ARG, 0, 0, 0, nullptr, 0, nullptr},
    {"nodeid", NDB_OPT_NOSHORT, "Nodeid", &g_nodeid, nullptr, nullptr, GET_INT,
     REQUIRED_ARG, 0, 0, 0, nullptr, 0, nullptr},
    {"fields", 'f', "Field separator", &g_field_delimiter, nullptr, nullptr,
     GET_STR, REQUIRED_ARG, 0, 0, 0, nullptr, 0, nullptr},
    {"rows", 'r', "Row separator", &g_row_delimiter, nullptr, nullptr, GET_STR,
     REQUIRED_ARG, 0, 0, 0, nullptr, 0, nullptr},
    {"config-binary-file", NDB_OPT_NOSHORT,
     "Binary config file (i.e. ndb_1_config.bin.2)", &g_config_binary_file,
     nullptr, nullptr, GET_STR, REQUIRED_ARG, 0, 0, 0, nullptr, 0, nullptr},
    {"config-file", NDB_OPT_NOSHORT, "Path to config.ini", &g_config_file,
     nullptr, nullptr, GET_STR, REQUIRED_ARG, 0, 0, 0, nullptr, 0, nullptr},
    {"mycnf", NDB_OPT_NOSHORT, "Read config from my.cnf", &g_mycnf, nullptr,
     nullptr, GET_BOOL, NO_ARG, 0, 0, 0, nullptr, 0, nullptr},
    {"cluster-config-suffix", NDB_OPT_NOSHORT,
     "Override defaults-group-suffix when reading cluster configuration in "
     "my.cnf.",
     &g_cluster_config_suffix, nullptr, nullptr, GET_STR, REQUIRED_ARG, 0, 0, 0,
     nullptr, 0, nullptr},
    {"configinfo", NDB_OPT_NOSHORT, "Print configinfo", &g_configinfo, nullptr,
     nullptr, GET_BOOL, NO_ARG, 0, 0, 0, nullptr, 0, nullptr},
    {"xml", NDB_OPT_NOSHORT, "Print configinfo in xml format", &g_xml, nullptr,
     nullptr, GET_BOOL, NO_ARG, 0, 0, 0, nullptr, 0, nullptr},
    {"config_from_node", NDB_OPT_NOSHORT,
     "Use current config from node with given nodeid", &g_config_from_node,
     nullptr, nullptr, GET_INT, REQUIRED_ARG, INT_MIN, INT_MIN, 0, nullptr, 0,
     nullptr},
    {"query_all", 'a', "Query all the options", &g_query_all, nullptr, nullptr,
     GET_BOOL, NO_ARG, 0, 0, 0, nullptr, 0, nullptr},
    {"diff_default", NDB_OPT_NOSHORT,
     "print parameters that are different from default", &g_diff_default,
     nullptr, nullptr, GET_BOOL, NO_ARG, 0, 0, 0, nullptr, 0, nullptr},
    NdbStdOpt::end_of_options};

static void short_usage_sub(void) { ndb_short_usage_sub(NULL); }

static void usage_extra() {
  char desc[] = "This program will retreive config options for a ndb cluster\n";
>>>>>>> 824e2b40
  puts(desc);
}

/*
 * Sort all parameters in ConfigInfo::m_NoOfParams by name (_fname) and
 * section (_section).  Put mandatory parameters first and experimental
 * or internal parameters (name starting with _) last.
 */

static std::vector<const ConfigInfo::ParamInfo *> SortedParamInfo(
    ConfigInfo::m_NoOfParams);

static bool paraminfo_order(const ConfigInfo::ParamInfo *x,
                            const ConfigInfo::ParamInfo *y) {
  // Move mandatory parameters first
  int cmp = int(x->_default != MANDATORY) - int(y->_default != MANDATORY);
  if (cmp != 0) return (cmp < 0);

  // Move parameters with names starting with _ last
  cmp = int(x->_fname[0] == '_') - int(y->_fname[0] == '_');
  if (cmp != 0) return (cmp < 0);

  cmp = native_strcasecmp(x->_fname, y->_fname);
  if (cmp != 0) return (cmp < 0);

  cmp = native_strcasecmp(x->_section, y->_section);
  return (cmp < 0);
}

static void sort_paraminfo() {
  for (int i = 0; i < ConfigInfo::m_NoOfParams; i++)
    SortedParamInfo[i] = &ConfigInfo::m_ParamInfo[i];
  std::sort(SortedParamInfo.begin(), SortedParamInfo.end(), paraminfo_order);
}

/**
 * Match/Apply framework
 */
struct Match {
  int m_key;
  BaseString m_value;
  Match() {}
  virtual int eval(const ndb_mgm_configuration_iterator &);
  virtual ~Match() = default;
  Match(const Match &) = default;
};

struct HostMatch : public Match {
  HostMatch() {}
  int eval(const ndb_mgm_configuration_iterator &) override;
};

struct Apply {
  Apply() {}
  Apply(const char *s) : m_name(s) {}
  BaseString m_name;
  virtual int apply(const ndb_mgm_configuration_iterator &) = 0;
  virtual ~Apply() {}
};

struct ParamApply : public Apply {
  ParamApply(int val, const char *s) : Apply(s), m_key(val) {}
  int m_key;
  int apply(const ndb_mgm_configuration_iterator &) override;
};

struct NodeTypeApply : public Apply {
  NodeTypeApply(const char *s) : Apply(s) {}
  int apply(const ndb_mgm_configuration_iterator &) override;
};

struct ConnectionTypeApply : public Apply {
  ConnectionTypeApply(const char *s) : Apply(s) {}
  int apply(const ndb_mgm_configuration_iterator &) override;
};

static int parse_query(Vector<Apply *> &, int &argc, char **&argv);
static int parse_where(Vector<Match *> &, int &argc, char **&argv);
static int eval(const ndb_mgm_configuration_iterator &,
                const Vector<Match *> &);
static int apply(const ndb_mgm_configuration_iterator &,
                 const Vector<Apply *> &);
static int print_diff(int section, const ndb_mgm_configuration_iterator &);
static ndb_mgm_configuration *fetch_configuration(int from_node);
static ndb_mgm_configuration *load_configuration();

static ndb_mgm_configuration *load_binary_config(const char *config_name) {
  BaseString err;
  ndb_mgm::config_ptr config = ConfigRetriever::getConfig(config_name, err);
  if (config) return config.release();
  fprintf(stderr, "Error: %s\n", err.c_str());
  return nullptr;
}

static ndb_mgm::config_ptr get_config() {
  ndb_mgm_configuration *conf;
  if (g_config_file || g_mycnf)
    conf = load_configuration();
  else if (g_config_binary_file)
    conf = load_binary_config(g_config_binary_file);
  else
    conf = fetch_configuration(g_config_from_node);
  return ndb_mgm::config_ptr(conf);
}

int main(int argc, char **argv) {
  NDB_INIT(argv[0]);
  Ndb_opts opts(argc, argv, my_long_options);
  opts.set_usage_funcs(short_usage_sub, usage_extra);
  bool print_headers = false;

  if (opts.handle_options()) exit(255);

  if (g_configinfo) {
    ConfigInfo info;
    if (g_xml)
      info.print_xml();
    else
      info.print();
    exit(0);
  }

  if ((g_nodes && g_connections) || (g_system && (g_nodes || g_connections))) {
    fprintf(stderr,
            "Error: Only one of the section-options: --nodes, --connections, "
            "--system is allowed.\n");
    exit(255);
  }

  /* There is no explicit option for the user to set
   * 'retrieving config from mgmd', but this is the default.
   * Therefore will not contradict with other sources.
   */

  if ((g_config_file && g_mycnf) ||
      ((g_config_from_node != INT_MIN) && (g_config_file || g_mycnf))) {
    fprintf(stderr,
            "Error: Config should be retrieved from only one of the following "
            "sources:\n");
    fprintf(stderr, "\tconfig stored at mgmd (default),\n");
    fprintf(stderr,
            "\tconfig stored at a data node (--config_from_node=<nodeid>), \n");
    fprintf(stderr, "\tmy.cnf(--mycnf=<my.cnf file>),\n");
    fprintf(stderr, "\tconfig.file (--config_file=<config file>).\n");
    exit(255);
  }

  if (!g_nodes && !g_connections && !g_system && !g_diff_default) {
    // Default to --nodes, unless --diff-default
    g_nodes = true;
  }

  if (g_type != nullptr) {
    // Normalize node type to one of DB, API, MGM.
    ndb_mgm_node_type type = ndb_mgm_match_node_type(g_type);
    switch (type) {
      case NDB_MGM_NODE_TYPE_NDB:
        g_type = "DB";
        break;
      case NDB_MGM_NODE_TYPE_API:
        g_type = "API";
        break;
      case NDB_MGM_NODE_TYPE_MGM:
        g_type = "MGM";
        break;
      default:
        if (g_nodes) {
          fprintf(stderr, "Unknown node type '%s'.\n", g_type);
          return NdbToolsProgramExitCode::WRONG_ARGS;
        }
    }
  }

  if (strcmp(g_row_delimiter, "\\n") == 0) g_row_delimiter = "\n";
  if (strcmp(g_field_delimiter, "\\n") == 0) g_field_delimiter = "\n";

  const ndb_mgm::config_ptr conf = get_config();
  if (conf == nullptr) {
    exit(255);
  }

  if (g_diff_default) {
    sort_paraminfo();

    if (!g_nodes && !g_connections && !g_system) {
      g_nodes = g_connections = g_system = true;
    }

    std::vector<int> sections;
    if (g_system) sections.push_back(CFG_SECTION_SYSTEM);
    if (g_nodes) sections.push_back(CFG_SECTION_NODE);
    if (g_connections) sections.push_back(CFG_SECTION_CONNECTION);

    for (auto section : sections) {
      ndb_mgm_configuration_iterator iter(conf.get(), section);
      for (iter.first(); iter.valid(); iter.next()) {
        print_diff(section, iter);
      }
    }
    return NdbToolsProgramExitCode::OK;
  }

  g_section = CFG_SECTION_NODE;  // default
  if (g_connections)
    g_section = CFG_SECTION_CONNECTION;
  else if (g_system)
    g_section = CFG_SECTION_SYSTEM;

  Vector<Apply *> select_list;
  Vector<Match *> where_clause;

  if (g_query_all) {
    if (g_query) {
      fprintf(
          stderr,
          "Error: Only one of the options: --query_all, --query is allowed.\n");
      exit(0);
    }
    print_headers = true;
  }

  if (parse_query(select_list, argc, argv)) {
    exit(0);
  }

  if (parse_where(where_clause, argc, argv)) {
    exit(0);
  }

  if (print_headers) {
    printf("%s", select_list[0]->m_name.c_str());
    for (unsigned i = 1; i < select_list.size(); i++) {
      printf("%s", g_field_delimiter);
      printf("%s", select_list[i]->m_name.c_str());
    }
    printf("%s", g_row_delimiter);
  }

  ndb_mgm_configuration_iterator iter(conf.get(), g_section);

  bool prev = false;
  for (iter.first(); iter.valid(); iter.next()) {
    if (eval(iter, where_clause)) {
      if (prev) printf("%s", g_row_delimiter);
      prev = true;
      apply(iter, select_list);
    }
  }
  printf("\n");
  for (unsigned i = 0; i < select_list.size(); i++) {
    delete select_list[i];
  }

  for (unsigned i = 0; i < where_clause.size(); i++) {
    delete where_clause[i];
  }
  return 0;
}

static int print_diff(int section, const ndb_mgm_configuration_iterator &iter) {
  Uint32 val32;
  Uint64 val64;
  const char *config_value;
  const char *section_name = nullptr;

  require(iter.get(CFG_TYPE_OF_SECTION, &val32) == 0);
  if (section == CFG_SECTION_NODE) {
    if (val32 == NODE_TYPE_DB)
      section_name = "DB";
    else if (val32 == NODE_TYPE_API)
      section_name = "API";
    else if (val32 == NODE_TYPE_MGM)
      section_name = "MGM";
    else
      assert(val32 < 3);
  } else if (section == CFG_SECTION_CONNECTION) {
    if (val32 == CONNECTION_TYPE_TCP)
      section_name = "TCP";
    else if (val32 == CONNECTION_TYPE_SHM)
      section_name = "SHM";
    else if (val32 == CONNECTION_TYPE_SCI)
      section_name = "SCI";
    else if (val32 == CONNECTION_TYPE_OSE)
      section_name = "OSE";
    else
      assert(val32 < 4);
  } else if (section == CFG_SECTION_SYSTEM) {
    assert(val32 == CFG_SECTION_SYSTEM);
    section_name = "SYSTEM";
  }
  require(section_name != nullptr);

  if (g_type && native_strcasecmp(g_type, section_name) != 0) {
    // Ignore this section
    return 0;
  }

  if (section == CFG_SECTION_NODE) {
    if (iter.get(CFG_NODE_ID, &val32) != 0) {
      val32 = 0;
    }
    printf("config of [%s] node id %d that is different from default",
           section_name, val32);
  } else if (section == CFG_SECTION_CONNECTION) {
    Uint32 node1, node2;
    if (iter.get(CFG_CONNECTION_NODE_1, &node1) != 0) {
      node1 = 0;
    }
    if (iter.get(CFG_CONNECTION_NODE_2, &node2) != 0) {
      node2 = 0;
    }
    printf(
        "config of [%s] connection between node id %d and %d that is "
        "different from default",
        section_name, node1, node2);
  } else if (section == CFG_SECTION_SYSTEM) {
    printf("config of [%s] system", section_name);
  }
  printf("%s", g_row_delimiter);
  printf("CONFIG_PARAMETER");
  printf("%s", g_field_delimiter);
  printf("ACTUAL_VALUE");
  printf("%s", g_field_delimiter);
  printf("DEFAULT_VALUE");
  printf("%s", g_row_delimiter);

  for (auto p : SortedParamInfo) {
    if (p->_type == ConfigInfo::CI_SECTION) continue;
    if (native_strcasecmp(section_name, p->_section) != 0) continue;

    cstrbuf<20 + 1> str_buf;  // enough for 64-bit decimal number
    const char *str = nullptr;
    if (iter.get(p->_paramId, &val32) == 0) {
      require(str_buf.appendf("%u", val32) == 0);
      str = str_buf.c_str();
    } else if (iter.get(p->_paramId, &val64) == 0) {
      require(str_buf.appendf("%ju", uintmax_t{val64}) == 0);
      str = str_buf.c_str();
    } else if (iter.get(p->_paramId, &config_value) == 0) {
      str = config_value;
    } else {
      continue;
    }
    require(str != nullptr);

    auto normalized_str = ConfigInfo::normalizeParamValue(*p, str);
    require(normalized_str.has_value());
    if (p->_default != MANDATORY && p->_default != nullptr) {
      auto normalized_def = ConfigInfo::normalizeParamValue(*p, p->_default);
      require(normalized_def.has_value());
      if (normalized_str == normalized_def)
        continue;  // default value in config
    }

    printf("%s", p->_fname);
    printf("%s", g_field_delimiter);
    printf("%s", normalized_str.value().c_str());
    printf("%s", g_field_delimiter);
    if (MANDATORY == p->_default)
      printf("(mandatory)");
    else if (nullptr == p->_default)
      printf("(null)");
    else
      printf("%s", p->_default);
    printf("%s", g_row_delimiter);
  }
  printf("\n");
  return 0;
}

static int helper(Vector<Apply *> &select, const char *str) {
  bool all = false;
  bool retflag = false;

  if (g_query_all) {
    all = true;
  }

  if (g_section == CFG_SECTION_NODE) {
    if (all) {
      select.push_back(new ParamApply(CFG_NODE_ID, "nodeid"));
      select.push_back(new ParamApply(CFG_NODE_HOST, "host"));
      select.push_back(new NodeTypeApply("type"));
    } else if (native_strcasecmp(str, "nodeid") == 0) {
      select.push_back(new ParamApply(CFG_NODE_ID, "nodeid"));
      retflag = true;
    } else if (native_strncasecmp(str, "host", 4) == 0) {
      select.push_back(new ParamApply(CFG_NODE_HOST, "host"));
      retflag = true;
    } else if (native_strcasecmp(str, "type") == 0) {
      select.push_back(new NodeTypeApply("type"));
      retflag = true;
    }
  } else if (g_section == CFG_SECTION_CONNECTION) {
    if (all || native_strcasecmp(str, "type") == 0) {
      select.push_back(new ConnectionTypeApply("type"));
      retflag = true;
    }
  }
  if (all || !retflag) {
    bool found = false;
    for (int p = 0; p < ConfigInfo::m_NoOfParams; p++) {
      if (0)
        ndbout_c("%s %s", ConfigInfo::m_ParamInfo[p]._section,
                 ConfigInfo::m_ParamInfo[p]._fname);
      if ((g_section == CFG_SECTION_CONNECTION &&
           (strcmp(ConfigInfo::m_ParamInfo[p]._section, "TCP") == 0 ||
            strcmp(ConfigInfo::m_ParamInfo[p]._section, "SHM") == 0)) ||
          (g_section == CFG_SECTION_NODE &&
           (strcmp(ConfigInfo::m_ParamInfo[p]._section, "DB") == 0 ||
            strcmp(ConfigInfo::m_ParamInfo[p]._section, "API") == 0 ||
            strcmp(ConfigInfo::m_ParamInfo[p]._section, "MGM") == 0)) ||
          (g_section == CFG_SECTION_SYSTEM)) {
        if (all ||
            native_strcasecmp(ConfigInfo::m_ParamInfo[p]._fname, str) == 0) {
          select.push_back(new ParamApply(ConfigInfo::m_ParamInfo[p]._paramId,
                                          ConfigInfo::m_ParamInfo[p]._fname));
          if (!all) {
            found = true;
            break;
          }
        }
      }
    }
    if (!all && !found) {
      fprintf(stderr, "Unknown query option: %s\n", str);
      return 1;
    }
  }
  return 0;
}

static int parse_query(Vector<Apply *> &select, int &argc, char **&argv) {
  if (g_query) {
    BaseString q(g_query);
    Vector<BaseString> list;
    q.split(list, ",");
    for (unsigned i = 0; i < list.size(); i++) {
      const char *str = list[i].c_str();
      if (helper(select, str)) {
        return 1;
      }
    }
  }
  if (g_query_all) {
    return helper(select, NULL);
  }
  return 0;
}

static int parse_where(Vector<Match *> &where, int &argc, char **&argv) {
  Match m;
  if (g_host) {
    HostMatch *tmp = new HostMatch;
    tmp->m_key = CFG_NODE_HOST;
    tmp->m_value.assfmt("%s", g_host);
    where.push_back(tmp);
  }

  if (g_type) {
    m.m_key = CFG_TYPE_OF_SECTION;
    m.m_value.assfmt("%d", ndb_mgm_match_node_type(g_type));
    Match *tmp = new Match(m);
    where.push_back(tmp);
  }

  if (g_nodeid) {
    m.m_key = CFG_NODE_ID;
    m.m_value.assfmt("%d", g_nodeid);
    Match *tmp = new Match(m);
    where.push_back(tmp);
  }
  return 0;
}

template class Vector<Apply *>;
template class Vector<Match *>;

static int eval(const ndb_mgm_configuration_iterator &iter,
                const Vector<Match *> &where) {
  for (unsigned i = 0; i < where.size(); i++) {
    if (where[i]->eval(iter) == 0) return 0;
  }

  return 1;
}

static int apply(const ndb_mgm_configuration_iterator &iter,
                 const Vector<Apply *> &list) {
  for (unsigned i = 0; i < list.size(); i++) {
    list[i]->apply(iter);
    if (i + 1 != list.size()) printf("%s", g_field_delimiter);
  }
  return 0;
}

int Match::eval(const ndb_mgm_configuration_iterator &iter) {
  Uint32 val32;
  Uint64 val64;
  const char *valc;
  if (iter.get(m_key, &val32) == 0) {
    if (atoi(m_value.c_str()) != (int)val32) return 0;
  } else if (iter.get(m_key, &val64) == 0) {
    if (my_strtoll(m_value.c_str(), (char **)NULL, 10) != (long long)val64)
      return 0;
  } else if (iter.get(m_key, &valc) == 0) {
    if (strcmp(m_value.c_str(), valc) != 0) return 0;
  } else {
    return 0;
  }
  return 1;
}

int HostMatch::eval(const ndb_mgm_configuration_iterator &iter) {
  const char *valc;

  if (iter.get(m_key, &valc) == 0) {
    struct hostent *h1, *h2, copy1;
    char *addr1;

    if (m_value.empty()) {
      return 0;
    }
    h1 = gethostbyname(m_value.c_str());
    if (h1 == NULL) {
      return 0;
    }

    // gethostbyname returns a pointer to a static structure
    // so we need to copy the results before doing the next call
    memcpy(&copy1, h1, sizeof(struct hostent));
    addr1 = (char *)malloc(copy1.h_length);
    NdbAutoPtr<char> tmp_aptr(addr1);
    memcpy(addr1, h1->h_addr, copy1.h_length);

    if (valc == NULL || strlen(valc) == 0) {
      return 0;
    }
    h2 = gethostbyname(valc);
    if (h2 == NULL) {
      return 0;
    }

    if (copy1.h_addrtype != h2->h_addrtype) {
      return 0;
    }

    if (copy1.h_length != h2->h_length) {
      return 0;
    }

    return 0 == memcmp(addr1, h2->h_addr, copy1.h_length);
  }

  return 0;
}

int ParamApply::apply(const ndb_mgm_configuration_iterator &iter) {
  Uint32 val32;
  Uint64 val64;
  const char *valc;
  if (iter.get(m_key, &val32) == 0) {
    printf("%u", val32);
  } else if (iter.get(m_key, &val64) == 0) {
    printf("%llu", val64);
  } else if (iter.get(m_key, &valc) == 0) {
    printf("%s", valc);
  }
  return 0;
}

int NodeTypeApply::apply(const ndb_mgm_configuration_iterator &iter) {
  Uint32 val32;
  if (iter.get(CFG_TYPE_OF_SECTION, &val32) == 0) {
    printf("%s",
           ndb_mgm_get_node_type_alias_string((ndb_mgm_node_type)val32, 0));
  }
  return 0;
}

int ConnectionTypeApply::apply(const ndb_mgm_configuration_iterator &iter) {
  Uint32 val32;
  if (iter.get(CFG_TYPE_OF_SECTION, &val32) == 0) {
    switch (val32) {
      case CONNECTION_TYPE_TCP:
        printf("tcp");
        break;
      case CONNECTION_TYPE_SHM:
        printf("shm");
        break;
      default:
        printf("<unknown>");
        break;
    }
  }
  return 0;
}

<<<<<<< HEAD
static ndb_mgm_configuration*
fetch_configuration(int from_node)
{
  TlsKeyManager tlsKeyManager;
  tlsKeyManager.init_mgm_client(opt_tls_search_path);
  ndb_mgm_configuration* conf = 0;
=======
static ndb_mgm_configuration *fetch_configuration(int from_node) {
  TlsKeyManager tlsKeyManager;
  tlsKeyManager.init_mgm_client(opt_tls_search_path);
  ndb_mgm_configuration *conf = 0;
>>>>>>> 824e2b40
  NdbMgmHandle mgm = ndb_mgm_create_handle();
  if (mgm == NULL) {
    fprintf(stderr, "Cannot create handle to management server.\n");
    return 0;
  }

  ndb_mgm_set_error_stream(mgm, stderr);

  if (ndb_mgm_set_connectstring(mgm, opt_ndb_connectstring)) {
    fprintf(stderr, "* %5d: %s\n", ndb_mgm_get_latest_error(mgm),
            ndb_mgm_get_latest_error_msg(mgm));
    fprintf(stderr, "*        %s", ndb_mgm_get_latest_error_desc(mgm));
    goto noconnect;
  }

  ndb_mgm_set_ssl_ctx(mgm, tlsKeyManager.ctx());
<<<<<<< HEAD
  if(ndb_mgm_connect_tls(mgm, opt_connect_retries - 1, opt_connect_retry_delay,
                         1, opt_mgm_tls))
  {
=======
  if (ndb_mgm_connect_tls(mgm, opt_connect_retries - 1, opt_connect_retry_delay,
                          1, opt_mgm_tls)) {
>>>>>>> 824e2b40
    fprintf(stderr, "Connect failed");
    fprintf(stderr, " code: %d, msg: %s\n", ndb_mgm_get_latest_error(mgm),
            ndb_mgm_get_latest_error_msg(mgm));
    goto noconnect;
  } else if (g_verbose) {
    fprintf(stderr, "Connected to %s:%d\n", ndb_mgm_get_connected_host(mgm),
            ndb_mgm_get_connected_port(mgm));
  }

  if (from_node == INT_MIN) {
    // from_node option is not requested.
    // Retrieve config from the default src: mgmd
    conf = ndb_mgm_get_configuration(mgm, 0);
  } else if (from_node < 1) {
    fprintf(stderr, "Invalid node number %d is given for --config_from_node.\n",
            from_node);
    goto noconnect;
  } else {
    // Retrieve config from the given data node
    conf = ndb_mgm_get_configuration_from_node(mgm, from_node);
  }

  if (conf == 0) {
    fprintf(stderr, "Could not get configuration, ");
    fprintf(stderr, "error code: %d, error msg: %s\n",
            ndb_mgm_get_latest_error(mgm), ndb_mgm_get_latest_error_msg(mgm));
  } else if (g_verbose) {
    fprintf(stderr, "Fetched configuration\n");
  }

  ndb_mgm_disconnect(mgm);
noconnect:
  ndb_mgm_destroy_handle(&mgm);

  return conf;
}

#include <EventLogger.hpp>
#include "mgmcommon/Config.hpp"

static ndb_mgm_configuration *load_configuration() {
  g_eventLogger->removeAllHandlers();
  g_eventLogger->createConsoleHandler(ndberr);
  g_eventLogger->setCategory("ndb_config");
  InitConfigFileParser parser;
  if (g_config_file) {
    if (g_verbose) fprintf(stderr, "Using config.ini : %s\n", g_config_file);

    Config *conf = parser.parseConfig(g_config_file);
    if (conf) {
      ndb_mgm_configuration *mgm_config = conf->m_configuration;
      conf->m_configuration = nullptr;
      // mgm_config is moved out of config. It has to be freed by caller.
      delete conf;

      return mgm_config;
    }
    return 0;
  }

  if (g_verbose) fprintf(stderr, "Using my.cnf\n");

  Config *conf = parser.parse_mycnf(g_cluster_config_suffix);
  if (conf) {
    ndb_mgm_configuration *mgm_config = conf->m_configuration;
    conf->m_configuration = nullptr;
    // mgm_config is moved out of config. It has to be freed by caller.
    delete conf;

    return mgm_config;
  }

  return 0;
}<|MERGE_RESOLUTION|>--- conflicted
+++ resolved
@@ -85,12 +85,6 @@
 #include "portlib/ssl_applink.h"
 #include "storage/ndb/include/mgmcommon/NdbMgm.hpp"
 #include "util/cstrbuf.h"
-<<<<<<< HEAD
-#include "mgmcommon/ConfigRetriever.hpp"
-#include "mgmcommon/Config.hpp"
-#include "portlib/ssl_applink.h"
-=======
->>>>>>> 824e2b40
 
 #include "my_alloc.h"
 
@@ -112,93 +106,6 @@
 static int g_configinfo = 0;
 static int g_xml = 0;
 static int g_config_from_node = 0;
-<<<<<<< HEAD
-static const char* g_cluster_config_suffix = nullptr;
-
-const char *load_default_groups[]= { "mysql_cluster",0 };
-
-static struct my_option my_long_options[] =
-{
-  NdbStdOpt::usage,
-  NdbStdOpt::help,
-  NdbStdOpt::version,
-  NdbStdOpt::ndb_connectstring,
-  NdbStdOpt::mgmd_host,
-  NdbStdOpt::connectstring,
-  NdbStdOpt::connect_retry_delay,
-  NdbStdOpt::connect_retries,
-  NdbStdOpt::tls_search_path,
-  NdbStdOpt::mgm_tls,
-  NDB_STD_OPT_DEBUG
-  { "nodes", NDB_OPT_NOSHORT, "Print nodes",
-    &g_nodes, nullptr, nullptr, GET_BOOL, NO_ARG,
-    0, 0, 0, nullptr, 0, nullptr},
-  { "connections", NDB_OPT_NOSHORT, "Print connections",
-    &g_connections, nullptr, nullptr, GET_BOOL, NO_ARG,
-    0, 0, 0, nullptr, 0, nullptr},
-  { "system", NDB_OPT_NOSHORT, "Print system",
-    &g_system, nullptr, nullptr, GET_BOOL, NO_ARG,
-    0, 0, 0, nullptr, 0, nullptr},
-  { "query", 'q', "Query option(s)",
-    &g_query, nullptr, nullptr, GET_STR, REQUIRED_ARG,
-    0, 0, 0, nullptr, 0, nullptr},
-  { "host", NDB_OPT_NOSHORT, "Host",
-    &g_host, nullptr, nullptr, GET_STR, REQUIRED_ARG,
-    0, 0, 0, nullptr, 0, nullptr},
-  { "type", NDB_OPT_NOSHORT, "Type of node/connection",
-    &g_type, nullptr, nullptr, GET_STR, REQUIRED_ARG,
-    0, 0, 0, nullptr, 0, nullptr},
-  { "nodeid", NDB_OPT_NOSHORT, "Nodeid",
-    &g_nodeid, nullptr, nullptr, GET_INT, REQUIRED_ARG,
-    0, 0, 0, nullptr, 0, nullptr},
-  { "fields", 'f', "Field separator",
-    &g_field_delimiter, nullptr, nullptr, GET_STR, REQUIRED_ARG,
-    0, 0, 0, nullptr, 0, nullptr},
-  { "rows", 'r', "Row separator",
-    &g_row_delimiter, nullptr, nullptr, GET_STR, REQUIRED_ARG,
-    0, 0, 0, nullptr, 0, nullptr},
-  { "config-binary-file", NDB_OPT_NOSHORT,
-    "Binary config file (i.e. ndb_1_config.bin.2)",
-    &g_config_binary_file, nullptr, nullptr, GET_STR, REQUIRED_ARG,
-    0, 0, 0, nullptr, 0, nullptr},
-  { "config-file", NDB_OPT_NOSHORT, "Path to config.ini",
-    &g_config_file, nullptr, nullptr, GET_STR, REQUIRED_ARG,
-    0, 0, 0, nullptr, 0, nullptr},
-  { "mycnf", NDB_OPT_NOSHORT, "Read config from my.cnf",
-    &g_mycnf, nullptr, nullptr, GET_BOOL, NO_ARG,
-    0, 0, 0, nullptr, 0, nullptr},
-  { "cluster-config-suffix", NDB_OPT_NOSHORT,
-    "Override defaults-group-suffix when reading cluster configuration in "
-    "my.cnf.", &g_cluster_config_suffix, nullptr, nullptr, GET_STR, REQUIRED_ARG,
-    0, 0, 0, nullptr, 0, nullptr},
-  { "configinfo", NDB_OPT_NOSHORT, "Print configinfo",
-    &g_configinfo, nullptr, nullptr, GET_BOOL, NO_ARG,
-    0, 0, 0, nullptr, 0, nullptr},
-  { "xml", NDB_OPT_NOSHORT, "Print configinfo in xml format",
-    &g_xml, nullptr, nullptr, GET_BOOL, NO_ARG,
-    0, 0, 0, nullptr, 0, nullptr},
-  { "config_from_node", NDB_OPT_NOSHORT, "Use current config from node with given nodeid",
-    &g_config_from_node, nullptr, nullptr, GET_INT, REQUIRED_ARG,
-     INT_MIN, INT_MIN, 0, nullptr, 0, nullptr},
-  { "query_all", 'a', "Query all the options",
-    &g_query_all, nullptr, nullptr, GET_BOOL, NO_ARG,
-    0, 0, 0, nullptr, 0, nullptr},
-  { "diff_default", NDB_OPT_NOSHORT, "print parameters that are different from default",
-    &g_diff_default, nullptr, nullptr, GET_BOOL, NO_ARG,
-    0, 0, 0, nullptr, 0, nullptr},
-  NdbStdOpt::end_of_options
-};
-
-static void short_usage_sub(void)
-{
-  ndb_short_usage_sub(NULL);
-}
-
-static void usage_extra()
-{
-  char desc[] =
-    "This program will retreive config options for a ndb cluster\n";
-=======
 static const char *g_cluster_config_suffix = nullptr;
 
 const char *load_default_groups[] = {"mysql_cluster", 0};
@@ -264,7 +171,6 @@
 
 static void usage_extra() {
   char desc[] = "This program will retreive config options for a ndb cluster\n";
->>>>>>> 824e2b40
   puts(desc);
 }
 
@@ -863,19 +769,10 @@
   return 0;
 }
 
-<<<<<<< HEAD
-static ndb_mgm_configuration*
-fetch_configuration(int from_node)
-{
-  TlsKeyManager tlsKeyManager;
-  tlsKeyManager.init_mgm_client(opt_tls_search_path);
-  ndb_mgm_configuration* conf = 0;
-=======
 static ndb_mgm_configuration *fetch_configuration(int from_node) {
   TlsKeyManager tlsKeyManager;
   tlsKeyManager.init_mgm_client(opt_tls_search_path);
   ndb_mgm_configuration *conf = 0;
->>>>>>> 824e2b40
   NdbMgmHandle mgm = ndb_mgm_create_handle();
   if (mgm == NULL) {
     fprintf(stderr, "Cannot create handle to management server.\n");
@@ -892,14 +789,8 @@
   }
 
   ndb_mgm_set_ssl_ctx(mgm, tlsKeyManager.ctx());
-<<<<<<< HEAD
-  if(ndb_mgm_connect_tls(mgm, opt_connect_retries - 1, opt_connect_retry_delay,
-                         1, opt_mgm_tls))
-  {
-=======
   if (ndb_mgm_connect_tls(mgm, opt_connect_retries - 1, opt_connect_retry_delay,
                           1, opt_mgm_tls)) {
->>>>>>> 824e2b40
     fprintf(stderr, "Connect failed");
     fprintf(stderr, " code: %d, msg: %s\n", ndb_mgm_get_latest_error(mgm),
             ndb_mgm_get_latest_error_msg(mgm));
