/* Copyright (c) 2013, 2024, Oracle and/or its affiliates.

   This program is free software; you can redistribute it and/or modify
   it under the terms of the GNU General Public License, version 2.0,
   as published by the Free Software Foundation.

   This program is also distributed with certain software (including
   but not limited to OpenSSL) that is licensed under separate terms,
   as designated in a particular file or component or in included license
   documentation.  The authors of MySQL hereby grant you an additional
   permission to link the program and your derivative works with the
   separately licensed software that they have included with MySQL.

   This program is distributed in the hope that it will be useful,
   but WITHOUT ANY WARRANTY; without even the implied warranty of
   MERCHANTABILITY or FITNESS FOR A PARTICULAR PURPOSE.  See the
   GNU General Public License, version 2.0, for more details.

   You should have received a copy of the GNU General Public License
   along with this program; if not, write to the Free Software
   Foundation, Inc., 51 Franklin St, Fifth Floor, Boston, MA 02110-1301  USA */

#include <NdbSleep.h>
#include <ndb_global.h>
#include <ndb_limits.h>
#include <ndb_opts.h>
#include <NdbApi.hpp>
#include <NdbOut.hpp>
#include <ndb_lib_move_data.hpp>
#include "NDBT_Output.hpp"
#include "NdbToolsProgramExitCodes.hpp"
#include "portlib/ssl_applink.h"
#include "util/cstrbuf.h"

static const char *opt_dbname = "TEST_DB";
static bool opt_exclude_missing_columns = false;
static bool opt_promote_attributes = false;
static bool opt_lossy_conversions = false;
static const char *opt_staging_tries = 0;
static bool opt_drop_source = false;
static bool opt_verbose = false;
static bool opt_error_insert = false;
static bool opt_abort_on_error = false;

static char g_staging_tries_default[100];
static Ndb_move_data::Opts::Tries g_opts_tries;

static char g_source[MAX_TAB_NAME_SIZE];
static char g_sourcedb[MAX_TAB_NAME_SIZE];
static char g_sourcename[MAX_TAB_NAME_SIZE];
static char g_target[MAX_TAB_NAME_SIZE];
static char g_targetdb[MAX_TAB_NAME_SIZE];
static char g_targetname[MAX_TAB_NAME_SIZE];

static Ndb_cluster_connection *g_ncc = 0;
static Ndb *g_ndb = 0;
static NdbDictionary::Dictionary *g_dic = 0;
static const NdbDictionary::Table *g_sourcetab = 0;
static const NdbDictionary::Table *g_targettab = 0;

#define CHK1(b) \
  if (!(b)) {   \
    ret = -1;   \
    break;      \
  }

#define CHK2(b, e)                                                        \
  if (!(b)) {                                                             \
    g_err << "ERR: " << #b << " failed at line " << __LINE__ << ": " << e \
          << endl;                                                        \
    ret = -1;                                                             \
    break;                                                                \
  }

static NdbError getNdbError(Ndb_cluster_connection *ncc) {
  NdbError err;
  err.code = ncc->get_latest_error();
  err.message = ncc->get_latest_error_msg();
  return err;
}

static int doconnect() {
  int ret = 0;
  do {
    g_ncc = new Ndb_cluster_connection(opt_ndb_connectstring);
<<<<<<< HEAD
    g_ncc->configure_tls(opt_tls_search_path, opt_mgm_tls);
    CHK2(g_ncc->connect(6, 5) == 0, getNdbError(g_ncc));
=======
    CHK2(g_ncc->connect(6, 5, 1) == 0, getNdbError(g_ncc));
>>>>>>> a1add163
    CHK2(g_ncc->wait_until_ready(30, 10) == 0, getNdbError(g_ncc));

    g_ndb = new Ndb(g_ncc, opt_dbname);
    CHK2(g_ndb->init() == 0, g_ndb->getNdbError());
    CHK2(g_ndb->waitUntilReady(30) == 0, g_ndb->getNdbError());
    g_dic = g_ndb->getDictionary();

    g_info << "connected" << endl;
  } while (0);
  return ret;
}

static void dodisconnect() {
  delete g_ndb;
  delete g_ncc;
  g_info << "disconnected" << endl;
}

static int gettables() {
  int ret = 0;
  do {
    CHK2(g_ndb->setDatabaseName(g_sourcedb) == 0, g_ndb->getNdbError());
    g_sourcetab = g_dic->getTable(g_sourcename);
    CHK2(g_sourcetab != 0, g_dic->getNdbError());

    CHK2(g_ndb->setDatabaseName(g_targetdb) == 0, g_ndb->getNdbError());
    g_targettab = g_dic->getTable(g_targetname);
    CHK2(g_targettab != 0, g_dic->getNdbError());
  } while (0);
  return ret;
}

static int domove() {
  int ret = 0;
  do {
    Ndb_move_data md;
    const Ndb_move_data::Stat &stat = md.get_stat();
    CHK2(md.init(g_sourcetab, g_targettab) == 0, md.get_error());

    int flags = 0;
    if (opt_abort_on_error) flags |= Ndb_move_data::Opts::MD_ABORT_ON_ERROR;
    if (opt_exclude_missing_columns)
      flags |= Ndb_move_data::Opts::MD_EXCLUDE_MISSING_COLUMNS;
    if (opt_promote_attributes)
      flags |= Ndb_move_data::Opts::MD_ATTRIBUTE_PROMOTION;
    if (opt_lossy_conversions)
      flags |= Ndb_move_data::Opts::MD_ATTRIBUTE_DEMOTION;
    md.set_opts_flags(flags);

    const Ndb_move_data::Opts::Tries &ot = g_opts_tries;
    int tries = 0;
    int delay = 0;
    while (1) {
      CHK2(ot.maxtries == 0 || tries < ot.maxtries,
           "too many temporary errors: " << tries);
      tries++;

      if (opt_error_insert) md.error_insert();
      if (md.move_data(g_ndb) != 0) {
        const Ndb_move_data::Error &error = md.get_error();
        g_err << "move data "
              << (error.is_temporary() ? "temporary error" : "permanent error")
              << " at try " << tries << " of " << ot.maxtries
              << " at rows moved " << stat.rows_moved << " total "
              << stat.rows_total << ": " << error << endl;

        CHK1(error.is_temporary());

        if (stat.rows_moved == 0)  // this try
          delay *= 2;
        else
          delay /= 2;
        if (delay < ot.mindelay) delay = ot.mindelay;
        if (delay > ot.maxdelay) delay = ot.maxdelay;

        g_info << "sleep " << delay << " ms" << endl;
        NdbSleep_MilliSleep(delay);  // XXX useless on last try
        continue;
      }

      g_info << "moved all " << stat.rows_total << " rows"
             << " in " << tries << " tries" << endl;
      if (opt_lossy_conversions || stat.truncated)  // just in case
        g_info << "truncated " << stat.truncated << " attribute values" << endl;
      break;
    }
    CHK1(ret == 0);
  } while (0);
  return ret;
}

static int dodrop() {
  int ret = 0;
  do {
    if (!opt_drop_source) break;
    CHK2(g_ndb->setDatabaseName(g_sourcedb) == 0, g_ndb->getNdbError());
    CHK2(g_dic->dropTable(g_sourcename) == 0, g_dic->getNdbError());
  } while (0);
  return ret;
}

static int doall() {
  int ret = 0;
  do {
    CHK1(doconnect() == 0);
    CHK1(gettables() == 0);
    CHK1(domove() == 0);
    CHK1(dodrop() == 0);
  } while (0);
  dodisconnect();
  return ret;
}

static struct my_option my_long_options[] = {
    NdbStdOpt::usage,
    NdbStdOpt::help,
    NdbStdOpt::version,
    NdbStdOpt::ndb_connectstring,
    NdbStdOpt::mgmd_host,
    NdbStdOpt::connectstring,
    NdbStdOpt::ndb_nodeid,
    NdbStdOpt::connect_retry_delay,
    NdbStdOpt::connect_retries,
    NdbStdOpt::tls_search_path,
    NdbStdOpt::mgm_tls,
    NDB_STD_OPT_DEBUG{"database", 'd',
                      "Default database of source and target tables",
                      &opt_dbname, nullptr, nullptr, GET_STR, REQUIRED_ARG, 0,
                      0, 0, nullptr, 0, nullptr},
    {"exclude-missing-columns", NDB_OPT_NOSHORT,
     "Ignore extra columns in source or target table",
     &opt_exclude_missing_columns, nullptr, nullptr, GET_BOOL, NO_ARG, 0, 0, 0,
     nullptr, 0, nullptr},
    {"promote-attributes", 'A',
     "Allow attribute data to be converted to a larger type",
     &opt_promote_attributes, nullptr, nullptr, GET_BOOL, NO_ARG, 0, 0, 0,
     nullptr, 0, nullptr},
    {"lossy-conversions", 'L',
     "Allow attribute data to be truncated when converted to a smaller type",
     &opt_lossy_conversions, nullptr, nullptr, GET_BOOL, NO_ARG, 0, 0, 0,
     nullptr, 0, nullptr},
    {"staging-tries", NDB_OPT_NOSHORT,
     "Specify tries on temporary errors."
     " Format x[,y[,z]] where"
     " x=maxtries (0=no limit) y=mindelay(ms) z=maxdelay(ms)",
     &opt_staging_tries, nullptr, nullptr, GET_STR, REQUIRED_ARG, 0, 0, 0,
     nullptr, 0, nullptr},
    {"drop-source", NDB_OPT_NOSHORT,
     "Drop source table after all rows have been moved", &opt_drop_source,
     nullptr, nullptr, GET_BOOL, NO_ARG, 0, 0, 0, nullptr, 0, nullptr},
    {"verbose", 'v', "Verbose messages", &opt_verbose, nullptr, nullptr,
     GET_BOOL, NO_ARG, 0, 0, 0, nullptr, 0, nullptr},
    {"error-insert", NDB_OPT_NOSHORT,
     "Insert random temporary errors (testing option)", &opt_error_insert,
     nullptr, nullptr, GET_BOOL, NO_ARG, 0, 0, 0, nullptr, 0, nullptr},
    {"abort-on-error", NDB_OPT_NOSHORT,
     "dump core on permanent error in move-data library (debug option)",
     &opt_abort_on_error, nullptr, nullptr, GET_BOOL, NO_ARG, 0, 0, 0, nullptr,
     0, nullptr},
    NdbStdOpt::end_of_options};

const char *load_default_groups[] = {"mysql_cluster", 0};

static void short_usage_sub(void) {
  ndb_short_usage_sub("source target ( [db.]table )");
}

static void usage_extra() {
  printf("%s: move rows from source table to target table\n", my_progname);
}

static void set_staging_tries_default() {
  Ndb_move_data::Opts::Tries ot;
  Ndb_move_data::unparse_opts_tries(g_staging_tries_default, ot);
  opt_staging_tries = g_staging_tries_default;
}

static int checkopts(int argc, char **argv) {
  int ret = 0;
  do {
    CHK2(Ndb_move_data::parse_opts_tries(opt_staging_tries, g_opts_tries) == 0,
         "option --staging-tries has invalid value " << opt_staging_tries);

    CHK2(argc == 2, "arguments are: source target");

    CHK2(strlen(opt_dbname) < MAX_TAB_NAME_SIZE, "db name too long");
    CHK2(strlen(argv[0]) < MAX_TAB_NAME_SIZE, "source name too long");
    CHK2(strlen(argv[1]) < MAX_TAB_NAME_SIZE, "target name too long");

    require(cstrbuf_copy(g_source, argv[0]) == 0);
    require(cstrbuf_copy(g_target, argv[1]) == 0);

    const char *p;
    if ((p = strchr(g_source, '.')) == 0) {
      require(cstrbuf_copy(g_sourcedb, opt_dbname) == 0);
      require(cstrbuf_copy(g_sourcename, g_source) == 0);
    } else {
      require(cstrbuf_copy(g_sourcedb, {g_source, size_t(p - g_source)}) == 0);
      require(cstrbuf_copy(g_sourcename, p + 1) == 0);
    }
    if ((p = strchr(g_target, '.')) == 0) {
      require(cstrbuf_copy(g_targetdb, opt_dbname) == 0);
      require(cstrbuf_copy(g_targetname, g_target) == 0);
    } else {
      require(cstrbuf_copy(g_targetdb, {g_target, size_t(p - g_target)}) == 0);
      require(cstrbuf_copy(g_targetname, p + 1) == 0);
    }
  } while (0);
  return ret;
}

int main(int argc, char **argv) {
  NDB_INIT(argv[0]);
  int ret;

  set_staging_tries_default();
  Ndb_opts opts(argc, argv, my_long_options);
  opts.set_usage_funcs(short_usage_sub, usage_extra);
  ret = opts.handle_options();
  if (ret != 0 || checkopts(argc, argv) != 0) {
    return NdbToolsProgramExitCode::WRONG_ARGS;
  }
  setOutputLevel(opt_verbose ? 2 : 0);

  ret = doall();
  if (ret == -1) {
    return NdbToolsProgramExitCode::FAILED;
  }
  return NdbToolsProgramExitCode::OK;
}<|MERGE_RESOLUTION|>--- conflicted
+++ resolved
@@ -83,12 +83,8 @@
   int ret = 0;
   do {
     g_ncc = new Ndb_cluster_connection(opt_ndb_connectstring);
-<<<<<<< HEAD
     g_ncc->configure_tls(opt_tls_search_path, opt_mgm_tls);
-    CHK2(g_ncc->connect(6, 5) == 0, getNdbError(g_ncc));
-=======
     CHK2(g_ncc->connect(6, 5, 1) == 0, getNdbError(g_ncc));
->>>>>>> a1add163
     CHK2(g_ncc->wait_until_ready(30, 10) == 0, getNdbError(g_ncc));
 
     g_ndb = new Ndb(g_ncc, opt_dbname);
