--- conflicted
+++ resolved
@@ -31,10 +31,7 @@
 #include <NdbTick.h>
 #include <mgmapi.h>
 #include <portlib/ndb_localtime.h>
-<<<<<<< HEAD
-=======
 #include <NdbOut.hpp>
->>>>>>> 824e2b40
 #include "portlib/ssl_applink.h"
 
 #include "util/TlsKeyManager.hpp"
@@ -57,48 +54,6 @@
 
 static TlsKeyManager tlsKeyManager;
 
-<<<<<<< HEAD
-static struct my_option my_long_options[] =
-{
-  NdbStdOpt::usage,
-  NdbStdOpt::help,
-  NdbStdOpt::version,
-  NdbStdOpt::ndb_connectstring,
-  NdbStdOpt::mgmd_host,
-  NdbStdOpt::connectstring,
-  NdbStdOpt::connect_retry_delay,
-  NdbStdOpt::connect_retries,
-  NdbStdOpt::tls_search_path,
-  NdbStdOpt::mgm_tls,
-  NDB_STD_OPT_DEBUG
-  { "no-contact", 'n', "Wait for cluster no contact",
-    &_no_contact, nullptr, nullptr, GET_BOOL, NO_ARG,
-    0, 0, 0, nullptr, 0, nullptr },
-  { "not-started", NDB_OPT_NOSHORT, "Wait for cluster not started",
-    &_not_started, nullptr, nullptr, GET_BOOL, NO_ARG,
-    0, 0, 0, nullptr, 0, nullptr },
-  { "single-user", NDB_OPT_NOSHORT,
-    "Wait for cluster to enter single user mode",
-    &_single_user, nullptr, nullptr, GET_BOOL, NO_ARG,
-    0, 0, 0, nullptr, 0, nullptr },
-  { "timeout", 't', "Timeout to wait in seconds",
-    &_timeout, nullptr, nullptr, GET_INT, REQUIRED_ARG,
-    120, 0, 0, nullptr, 0, nullptr },
-  { "wait-nodes", 'w', "Node ids to wait on, e.g. '1,2-4'",
-    &_wait_nodes, nullptr, nullptr, GET_STR, REQUIRED_ARG,
-    0, 0, 0, nullptr, 0, nullptr },
-  { "nowait-nodes", NDB_OPT_NOSHORT,
-    "Nodes that will not be waited for, e.g. '2,3,4-7'",
-    &_nowait_nodes, nullptr, nullptr, GET_STR, REQUIRED_ARG,
-    0, 0, 0, nullptr, 0, nullptr },
-  NdbStdOpt::end_of_options
-};
-
-extern "C"
-void catch_signal(int signum)
-{
-}
-=======
 static struct my_option my_long_options[] = {
     NdbStdOpt::usage,
     NdbStdOpt::help,
@@ -129,17 +84,12 @@
     NdbStdOpt::end_of_options};
 
 extern "C" void catch_signal(int signum) {}
->>>>>>> 824e2b40
 
 #include "../src/common/util/parse_mask.hpp"
 
 int main(int argc, char **argv) {
   NDB_INIT(argv[0]);
-<<<<<<< HEAD
-  const char * groups[] = {"mysql_cluster", "ndb_waiter", nullptr};
-=======
   const char *groups[] = {"mysql_cluster", "ndb_waiter", nullptr};
->>>>>>> 824e2b40
   Ndb_opts opts(argc, argv, my_long_options, groups);
 
 #ifndef NDEBUG
@@ -199,11 +149,6 @@
   }
 
   tlsKeyManager.init_mgm_client(opt_tls_search_path);
-<<<<<<< HEAD
-  if(tlsKeyManager.ctx())
-    ndbout_c("Using TLS.");
-=======
->>>>>>> 824e2b40
 
   if (waitClusterStatus(connect_string, wait_status) != 0)
     return NdbToolsProgramExitCode::FAILED;
@@ -233,14 +178,8 @@
       MGMERR(handle);
       retries++;
       ndb_mgm_disconnect(handle);
-<<<<<<< HEAD
-      if (ndb_mgm_connect_tls(handle,
-                              opt_connect_retries - 1, opt_connect_retry_delay,
-                              1, opt_mgm_tls)) {
-=======
       if (ndb_mgm_connect_tls(handle, opt_connect_retries - 1,
                               opt_connect_retry_delay, 1, opt_mgm_tls)) {
->>>>>>> 824e2b40
         MGMERR(handle);
         ndberr << "Reconnect failed" << endl;
         break;
@@ -328,14 +267,6 @@
   }
   ndb_mgm_set_ssl_ctx(handle, tlsKeyManager.ctx());
 
-<<<<<<< HEAD
-  char buf[1024];
-  ndbout << "Connecting to management server at "
-         << ndb_mgm_get_connectstring(handle, buf, sizeof(buf)) << endl;
-  if (ndb_mgm_connect_tls(handle,
-                          opt_connect_retries - 1, opt_connect_retry_delay, 1,
-                          opt_mgm_tls)) {
-=======
   if (tlsKeyManager.ctx())
     ndbout << "Using Certificate: " << tlsKeyManager.cert_path();
 
@@ -344,7 +275,6 @@
          << ndb_mgm_get_connectstring(handle, buf, sizeof(buf)) << endl;
   if (ndb_mgm_connect_tls(handle, opt_connect_retries - 1,
                           opt_connect_retry_delay, 1, opt_mgm_tls)) {
->>>>>>> 824e2b40
     MGMERR(handle);
     ndberr << "Connection to "
            << ndb_mgm_get_connectstring(handle, buf, sizeof(buf)) << " failed"
