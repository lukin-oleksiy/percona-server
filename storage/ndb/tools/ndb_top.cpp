--- conflicted
+++ resolved
@@ -42,15 +42,11 @@
 #include <unistd.h>
 #include "../../../client/client_priv.h"
 #include "map_helpers.h"
-<<<<<<< HEAD
-#include "nulls.h"
-=======
 #include "my_default.h"
 #include "my_getopt.h"
 #include "mysql/service_mysql_alloc.h"
 #include "nulls.h"
 #include "welcome_copyright_notice.h" /* ORACLE_WELCOME_COPYRIGHT_NOTICE */
->>>>>>> 824e2b40
 
 #define require(a)         \
   if (!(a)) {              \
