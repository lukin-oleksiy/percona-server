/*
   Copyright (c) 2004, 2024, Oracle and/or its affiliates.

   This program is free software; you can redistribute it and/or modify
   it under the terms of the GNU General Public License, version 2.0,
   as published by the Free Software Foundation.

   This program is also distributed with certain software (including
   but not limited to OpenSSL) that is licensed under separate terms,
   as designated in a particular file or component or in included license
   documentation.  The authors of MySQL hereby grant you an additional
   permission to link the program and your derivative works with the
   separately licensed software that they have included with MySQL.

   This program is distributed in the hope that it will be useful,
   but WITHOUT ANY WARRANTY; without even the implied warranty of
   MERCHANTABILITY or FITNESS FOR A PARTICULAR PURPOSE.  See the
   GNU General Public License, version 2.0, for more details.

   You should have received a copy of the GNU General Public License
   along with this program; if not, write to the Free Software
   Foundation, Inc., 51 Franklin St, Fifth Floor, Boston, MA 02110-1301  USA
*/

#ifndef CONSUMER_HPP
#define CONSUMER_HPP

#include <NdbCondition.h>
#include <NdbThread.h>
#include "Restore.hpp"
#include "restore_tables.h"

class BackupConsumer {
 public:
  BackupConsumer() {}
  virtual ~BackupConsumer() {}
  virtual bool init(Uint32 tableCompabilityMask) { return true; }
  virtual bool object(Uint32 tableType, const void *) { return true; }
  virtual bool table(const TableS &) { return true; }
  virtual bool fk(Uint32 tableType, const void *) { return true; }
  virtual bool endOfTables() { return true; }
  virtual bool endOfTablesFK() { return true; }
<<<<<<< HEAD
  virtual bool tuple(const TupleS &, Uint32 fragId) { return true; }
  virtual void tuple_free() {}
  virtual void endOfTuples() {}
  virtual bool logEntry(const LogEntry &) { return true; }
  virtual void endOfLogEntrys() {}
  virtual bool prepare_staging(const TableS &) { return true; }
  virtual bool finalize_staging(const TableS &) { return true; }
  virtual bool finalize_table(const TableS &) { return true; }
  virtual bool rebuild_indexes(const TableS &) { return true; }
  virtual bool createSystable(const TableS &) { return true; }
  virtual bool update_apply_status(const RestoreMetaData &metaData,
                                   bool snapshotstart) {
    return true;
  }
  virtual bool delete_epoch_tuple() { return true; }
  virtual bool report_started(unsigned backup_id, unsigned node_id) {
    return true;
  }
  virtual bool report_meta_data(unsigned backup_id, unsigned node_id) {
    return true;
  }
  virtual bool report_data(unsigned backup_id, unsigned node_id) {
    return true;
  }
  virtual bool report_log(unsigned backup_id, unsigned node_id) { return true; }
  virtual bool report_completed(unsigned backup_id, unsigned node_id) {
    return true;
  }
  virtual bool isMissingTable(const TableS &) { return false; }
  virtual bool has_temp_error() { return false; }
=======
  virtual void tuple(const TupleS &, Uint32 fragId){}
  virtual void tuple_free(){}
  virtual void endOfTuples(){}
  virtual void logEntry(const LogEntry &){}
  virtual void endOfLogEntrys(){}
  virtual bool prepare_staging(const TableS &){return true;}
  virtual bool finalize_staging(const TableS &){return true;}
  virtual bool finalize_table(const TableS &){return true;}
  virtual bool rebuild_indexes(const TableS &) { return true;}
  virtual bool createSystable(const TableS &){ return true;}
  virtual bool update_apply_status(const RestoreMetaData &metaData, bool snapshotstart)
    {return true;}
  virtual bool report_started(unsigned backup_id, unsigned node_id)
    {return true;}
  virtual bool report_meta_data(unsigned backup_id, unsigned node_id)
    {return true;}
  virtual bool report_data(unsigned backup_id, unsigned node_id)
    {return true;}
  virtual bool report_log(unsigned backup_id, unsigned node_id)
    {return true;}
  virtual bool report_completed(unsigned backup_id, unsigned node_id)
    {return true;}
  virtual bool isMissingTable(const TableS &){return false;}
  NODE_GROUP_MAP *m_nodegroup_map;
  uint            m_nodegroup_map_len;
  virtual void log_temp_errors() {return;}
>>>>>>> bbbd96f8
  virtual bool table_equal(const TableS &) { return true; }
  virtual bool table_compatible_check(TableS &) { return true; }
  virtual bool check_blobs(TableS &) { return true; }
  virtual bool handle_index_stat_tables() { return true; }
#ifdef ERROR_INSERT
  virtual void error_insert(unsigned int code) {}
#endif
};

/*
 * CyclicBarrier class to sync multiple threads.
 * To be used where there are N threads which we want to
 * synchronize periodically at some gating point (the barrier).
 */
class CyclicBarrier {
 private:
  NdbMutex m_mutex;
  NdbCondition m_condition;

  const Uint32 m_threads; /* Num threads as barrier */
  Uint32 m_waiters;       /* Num threads waiting */
  Uint32 m_round;         /* Barrier round */
  bool m_cancelled;       /* Has barrier been cancelled */
 public:
  /* Create a barrier, waiting for giving number of threads */
  CyclicBarrier(const Uint32 threads)
      : m_threads(threads), m_waiters(0), m_round(0), m_cancelled(false) {
    assert(threads > 0);
    NdbMutex_Init(&m_mutex);
    NdbCondition_Init(&m_condition);
  }

  /* Destroy barrier */
  ~CyclicBarrier() {
    /* Cancel and wait for any waiters to exit */
    cancel();
    NdbMutex_Deinit(&m_mutex);
  }

  /**
   * Wait for all threads to enter barrier
   * Return true if all arrived
   * Return false if barrier cancelled
   */
  bool wait() {
    NdbMutex_Lock(&m_mutex);

    if (!m_cancelled) {
      Uint32 round = m_round;
      assert(m_waiters < m_threads);
      m_waiters++;
      if (m_waiters == m_threads) {
        /* Barrier opens and re-cycles */
        m_round++;
        m_waiters = 0;
        NdbCondition_Broadcast(&m_condition);
      } else {
        /* Not everyone here yet, wait */
        while ((round == m_round) && (!m_cancelled)) {
          NdbCondition_Wait(&m_condition, &m_mutex);
        }

        if (m_cancelled) {
          /**
           * If we were not yet woken
           * when the barrier was cancelled
           * then account for #waiters
           * to allow safe cleanup
           */
          if (round == m_round) {
            assert(m_waiters > 0);
            m_waiters--;
            NdbCondition_Signal(&m_condition);
          }
        }
      }
    }
    bool normal_wake = !m_cancelled;
    NdbMutex_Unlock(&m_mutex);

    return normal_wake;
  }

  /**
   * Cancel barrier
   * Any waiters will be woken with an error
   * No further use can be made of the barrier.
   */
  void cancel() {
    NdbMutex_Lock(&m_mutex);
    {
      m_cancelled = true;
      NdbCondition_Broadcast(&m_condition);
      while (m_waiters > 0) {
        NdbCondition_Wait(&m_condition, &m_mutex);
      }
    }
    NdbMutex_Unlock(&m_mutex);
  }
};

class RestoreThreadData {
 public:
  Uint32 m_part_id;
  int m_result;
  bool m_restore_meta;
  NdbThread *m_thread;
  Vector<BackupConsumer *> m_consumers;
  RestoreThreadData(Uint32 part_id)
      : m_part_id(part_id),
        m_result(0),
        m_restore_meta(false),
        m_thread(NULL) {}
  CyclicBarrier *m_barrier;
  RestoreThreadData(Uint32 partId, CyclicBarrier *barrier)
      : m_part_id(partId),
        m_result(0),
        m_restore_meta(false),
        m_thread(NULL),
        m_barrier(barrier) {}
  ~RestoreThreadData() {}
};

#endif<|MERGE_RESOLUTION|>--- conflicted
+++ resolved
@@ -40,7 +40,6 @@
   virtual bool fk(Uint32 tableType, const void *) { return true; }
   virtual bool endOfTables() { return true; }
   virtual bool endOfTablesFK() { return true; }
-<<<<<<< HEAD
   virtual bool tuple(const TupleS &, Uint32 fragId) { return true; }
   virtual void tuple_free() {}
   virtual void endOfTuples() {}
@@ -70,35 +69,7 @@
     return true;
   }
   virtual bool isMissingTable(const TableS &) { return false; }
-  virtual bool has_temp_error() { return false; }
-=======
-  virtual void tuple(const TupleS &, Uint32 fragId){}
-  virtual void tuple_free(){}
-  virtual void endOfTuples(){}
-  virtual void logEntry(const LogEntry &){}
-  virtual void endOfLogEntrys(){}
-  virtual bool prepare_staging(const TableS &){return true;}
-  virtual bool finalize_staging(const TableS &){return true;}
-  virtual bool finalize_table(const TableS &){return true;}
-  virtual bool rebuild_indexes(const TableS &) { return true;}
-  virtual bool createSystable(const TableS &){ return true;}
-  virtual bool update_apply_status(const RestoreMetaData &metaData, bool snapshotstart)
-    {return true;}
-  virtual bool report_started(unsigned backup_id, unsigned node_id)
-    {return true;}
-  virtual bool report_meta_data(unsigned backup_id, unsigned node_id)
-    {return true;}
-  virtual bool report_data(unsigned backup_id, unsigned node_id)
-    {return true;}
-  virtual bool report_log(unsigned backup_id, unsigned node_id)
-    {return true;}
-  virtual bool report_completed(unsigned backup_id, unsigned node_id)
-    {return true;}
-  virtual bool isMissingTable(const TableS &){return false;}
-  NODE_GROUP_MAP *m_nodegroup_map;
-  uint            m_nodegroup_map_len;
-  virtual void log_temp_errors() {return;}
->>>>>>> bbbd96f8
+  virtual void log_temp_errors() { return; }
   virtual bool table_equal(const TableS &) { return true; }
   virtual bool table_compatible_check(TableS &) { return true; }
   virtual bool check_blobs(TableS &) { return true; }
