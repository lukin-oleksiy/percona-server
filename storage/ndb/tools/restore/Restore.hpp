/* Copyright (C) 2003 MySQL AB

   This program is free software; you can redistribute it and/or modify
   it under the terms of the GNU General Public License as published by
   the Free Software Foundation; version 2 of the License.

   This program is distributed in the hope that it will be useful,
   but WITHOUT ANY WARRANTY; without even the implied warranty of
   MERCHANTABILITY or FITNESS FOR A PARTICULAR PURPOSE.  See the
   GNU General Public License for more details.

   You should have received a copy of the GNU General Public License
   along with this program; if not, write to the Free Software
   Foundation, Inc., 59 Temple Place, Suite 330, Boston, MA  02111-1307  USA */

#ifndef RESTORE_H
#define RESTORE_H

#include <ndb_global.h>
#include <NdbOut.hpp>
#include "../src/kernel/blocks/backup/BackupFormat.hpp"
#include "../src/ndbapi/NdbDictionaryImpl.hpp"
#include <NdbApi.hpp>

#include <ndb_version.h>
#include <version.h>

<<<<<<< HEAD
#define delimiter ";"

=======
>>>>>>> 0b6b0b63
const int FileNameLenC = 256;
const int TableNameLenC = 256;
const int AttrNameLenC = 256;
const Uint32 timeToWaitForNdbC = 10000;
const Uint32 opsDefaultC = 1000;

// Forward declarations
//class AttributeDesc;
struct AttributeDesc;
struct AttributeData;
struct AttributeS;

struct AttributeData {
  bool null;
  Uint32 size;
  union {
    Int8 * int8_value;
    Uint8 * u_int8_value;
    
    Int16 * int16_value;
    Uint16 * u_int16_value;

    Int32 * int32_value;
    Uint32 * u_int32_value;
    
    Int64 * int64_value;
    Uint64 * u_int64_value;

    char * string_value;
    
    void* void_value;
  };
};

struct AttributeDesc {
  //private:
  friend class TupleS;
  friend class TableS;
  friend class RestoreDataIterator;
  friend class RestoreMetaData;
  friend struct AttributeS;
  Uint32 size; // bits       
  Uint32 arraySize;
  Uint32 attrId;
  NdbDictionary::Column *m_column;

  Uint32 m_nullBitIndex;
public:
  
  AttributeDesc(NdbDictionary::Column *column);
  AttributeDesc();

  Uint32 getSizeInWords() const { return (size * arraySize + 31)/ 32;}
}; // AttributeDesc

struct AttributeS {
  const AttributeDesc * Desc;
  AttributeData Data;
};

class TupleS {
private:
  friend class RestoreDataIterator;
  
  class TableS *m_currentTable;
  AttributeData *allAttrData;
  bool prepareRecord(TableS &);
  
public:
  TupleS() {
    m_currentTable= 0;
    allAttrData= 0;
  };
  ~TupleS()
  {
    if (allAttrData)
      delete [] allAttrData;
  };
  TupleS(const TupleS& tuple); // disable copy constructor
  TupleS & operator=(const TupleS& tuple);
  int getNoOfAttributes() const;
  TableS * getTable() const;
  const AttributeDesc * getDesc(int i) const;
  AttributeData * getData(int i) const;
}; // class TupleS

struct FragmentInfo
{
  Uint32 fragmentNo;
  Uint64 noOfRecords;
  Uint32 filePosLow;
  Uint32 filePosHigh;
};

class TableS {
  
  friend class TupleS;
  friend class RestoreMetaData;
  friend class RestoreDataIterator;
  
  Uint32 schemaVersion;
  Uint32 backupVersion;
  Vector<AttributeDesc *> allAttributesDesc;
  Vector<AttributeDesc *> m_fixedKeys;
  //Vector<AttributeDesc *> m_variableKey; 
  Vector<AttributeDesc *> m_fixedAttribs;
  Vector<AttributeDesc *> m_variableAttribs;
  
  Uint32 m_noOfNullable;
  Uint32 m_nullBitmaskSize;

  Uint32 m_auto_val_id;
  Uint64 m_max_auto_val;

  bool isSysTable;
  TableS *m_main_table;
  Uint32 m_local_id;

  Uint64 m_noOfRecords;
  Vector<FragmentInfo *> m_fragmentInfo;

  void createAttr(NdbDictionary::Column *column);

public:
  class NdbDictionary::Table* m_dictTable;
  TableS (Uint32 version, class NdbTableImpl* dictTable);
  ~TableS();

  Uint32 getTableId() const { 
    return m_dictTable->getTableId(); 
  }
  Uint32 getLocalId() const { 
    return m_local_id; 
  }
  Uint32 getNoOfRecords() const { 
    return m_noOfRecords; 
  }
  /*
  void setMysqlTableName(char * tableName) {
    strpcpy(mysqlTableName, tableName);
  }
  
  char * 
  void setMysqlDatabaseName(char * databaseName) {
    strpcpy(mysqlDatabaseName, databaseName);
  }

  table.setMysqlDatabaseName(database);
  */
  void setBackupVersion(Uint32 version) { 
    backupVersion = version;
  }
  
  Uint32 getBackupVersion() const { 
    return backupVersion;
  }
  
  const char * getTableName() const { 
    return m_dictTable->getName();
  }
  
  int getNoOfAttributes() const { 
    return allAttributesDesc.size();
  };
  
  bool have_auto_inc() const {
    return m_auto_val_id != ~(Uint32)0;
  };

  bool have_auto_inc(Uint32 id) const {
    return m_auto_val_id == id;
  };

  Uint64 get_max_auto_val() const {
    return m_max_auto_val;
  };

  void update_max_auto_val(const char *data, int size) {
    union {
      Uint8  u8;
      Uint16 u16;
      Uint32 u32;
    } val;
    Uint64 v;
    switch(size){
    case 64:
      memcpy(&v,data,8);
      break;
    case 32:
      memcpy(&val.u32,data,4);
      v= val.u32;
      break;
    case 16:
      memcpy(&val.u16,data,2);
      v= val.u16;
      break;
    case 8:
      memcpy(&val.u8,data,1);
      v= val.u8;
      break;
    default:
      return;
    };
    if(v > m_max_auto_val)
      m_max_auto_val= v;
  };
  /**
   * Get attribute descriptor
   */
  const AttributeDesc * operator[](int attributeId) const { 
    return allAttributesDesc[attributeId]; 
  }

  bool getSysTable() const {
    return isSysTable;
  }

  const TableS *getMainTable() const {
    return m_main_table;
  }

  TableS& operator=(TableS& org) ; 
}; // TableS;

class RestoreLogIterator;

class BackupFile {
protected:
  FILE * m_file;
  char m_path[PATH_MAX];
  char m_fileName[PATH_MAX];
  bool m_hostByteOrder;
  BackupFormat::FileHeader m_fileHeader;
  BackupFormat::FileHeader m_expectedFileHeader;
  
  Uint32 m_nodeId;
  
  void * m_buffer;
  void * m_buffer_ptr;
  Uint32 m_buffer_sz;
  Uint32 m_buffer_data_left;
  void (* free_data_callback)();

  bool openFile();
  void setCtlFile(Uint32 nodeId, Uint32 backupId, const char * path);
  void setDataFile(const BackupFile & bf, Uint32 no);
  void setLogFile(const BackupFile & bf, Uint32 no);
  
  Uint32 buffer_get_ptr(void **p_buf_ptr, Uint32 size, Uint32 nmemb);
  Uint32 buffer_read(void *ptr, Uint32 size, Uint32 nmemb);
  Uint32 buffer_get_ptr_ahead(void **p_buf_ptr, Uint32 size, Uint32 nmemb);
  Uint32 buffer_read_ahead(void *ptr, Uint32 size, Uint32 nmemb);

  void setName(const char * path, const char * name);

  BackupFile(void (* free_data_callback)() = 0);
  ~BackupFile();
public:
  bool readHeader();
  bool validateFooter();

  const char * getPath() const { return m_path;}
  const char * getFilename() const { return m_fileName;}
  Uint32 getNodeId() const { return m_nodeId;}
  const BackupFormat::FileHeader & getFileHeader() const { return m_fileHeader;}
  bool Twiddle(const AttributeDesc *  attr_desc, AttributeData * attr_data, Uint32 arraySize = 0);
};

struct DictObject {
  Uint32 m_objType;
  void * m_objPtr;
};

class RestoreMetaData : public BackupFile {

  Vector<TableS *> allTables;
  bool readMetaFileHeader();
  bool readMetaTableDesc();
  bool markSysTables();
		
  bool readGCPEntry();
  bool readFragmentInfo();
  Uint32 readMetaTableList();

  Uint32 m_startGCP;
  Uint32 m_stopGCP;
  
  bool parseTableDescriptor(const Uint32 * data, Uint32 len);

  Vector<DictObject> m_objects;
  
public:
  RestoreMetaData(const char * path, Uint32 nodeId, Uint32 bNo);
  virtual ~RestoreMetaData();
  
  int loadContent();
		  
  Uint32 getNoOfTables() const { return allTables.size();}
  
  const TableS * operator[](int i) const { return allTables[i];}
  TableS * getTable(Uint32 tableId) const;

  Uint32 getNoOfObjects() const { return m_objects.size();}
  Uint32 getObjType(Uint32 i) const { return m_objects[i].m_objType; }
  void* getObjPtr(Uint32 i) const { return m_objects[i].m_objPtr; }
  
  Uint32 getStopGCP() const;
}; // RestoreMetaData


class RestoreDataIterator : public BackupFile {
  const RestoreMetaData & m_metaData;
  Uint32 m_count;
  TableS* m_currentTable;
  TupleS m_tuple;

public:

  // Constructor
  RestoreDataIterator(const RestoreMetaData &, void (* free_data_callback)());
  ~RestoreDataIterator() {};
  
  // Read data file fragment header
  bool readFragmentHeader(int & res, Uint32 *fragmentId);
  bool validateFragmentFooter();

  const TupleS *getNextTuple(int & res);
};

class LogEntry {
public:
  enum EntryType {
    LE_INSERT,
    LE_DELETE,
    LE_UPDATE
  };
  Uint32 m_frag_id;
  EntryType m_type;
  TableS * m_table;
  Vector<AttributeS*> m_values;
  Vector<AttributeS*> m_values_e;
  AttributeS *add_attr() {
    AttributeS * attr;
    if (m_values_e.size() > 0) {
      attr = m_values_e[m_values_e.size()-1];
      m_values_e.erase(m_values_e.size()-1);
    }
    else
    {
      attr = new AttributeS;
    }
    m_values.push_back(attr);
    return attr;
  }
  void clear() {
    for(Uint32 i= 0; i < m_values.size(); i++)
      m_values_e.push_back(m_values[i]);
    m_values.clear();
  }
  LogEntry() {}
  ~LogEntry()
  {
    Uint32 i;
    for(i= 0; i< m_values.size(); i++)
      delete m_values[i];
    for(i= 0; i< m_values_e.size(); i++)
      delete m_values_e[i];
  }
  Uint32 size() const { return m_values.size(); }
  const AttributeS * operator[](int i) const { return m_values[i];}
};

class RestoreLogIterator : public BackupFile {
private:
  const RestoreMetaData & m_metaData;

  Uint32 m_count;  
  Uint32 m_last_gci;
  LogEntry m_logEntry;
public:
  RestoreLogIterator(const RestoreMetaData &);
  virtual ~RestoreLogIterator() {};

  const LogEntry * getNextLogEntry(int & res);
};

NdbOut& operator<<(NdbOut& ndbout, const TableS&);
NdbOut& operator<<(NdbOut& ndbout, const TupleS&);
NdbOut& operator<<(NdbOut& ndbout, const LogEntry&);
NdbOut& operator<<(NdbOut& ndbout, const RestoreMetaData&);

#endif

<|MERGE_RESOLUTION|>--- conflicted
+++ resolved
@@ -25,11 +25,6 @@
 #include <ndb_version.h>
 #include <version.h>
 
-<<<<<<< HEAD
-#define delimiter ";"
-
-=======
->>>>>>> 0b6b0b63
 const int FileNameLenC = 256;
 const int TableNameLenC = 256;
 const int AttrNameLenC = 256;
