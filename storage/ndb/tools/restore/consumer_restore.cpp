--- conflicted
+++ resolved
@@ -36,7 +36,8 @@
 extern const char * g_connect_string;
 extern BaseString g_options;
 
-<<<<<<< HEAD
+extern unsigned int opt_no_binlog;
+
 bool BackupRestore::m_preserve_trailing_spaces = false;
 
 const PromotionRules 
@@ -78,9 +79,6 @@
 
   {NDBCOL::Undefined,      NDBCOL::Undefined,      NULL,                     NULL}
 };
-=======
-extern unsigned int opt_no_binlog;
->>>>>>> 3c3e83c1
 
 bool
 BackupRestore::init()
