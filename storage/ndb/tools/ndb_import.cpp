/*
   Copyright (c) 2017, Oracle and/or its affiliates. All rights reserved.

   This program is free software; you can redistribute it and/or modify
   it under the terms of the GNU General Public License as published by
   the Free Software Foundation; version 2 of the License.

   This program is distributed in the hope that it will be useful,
   but WITHOUT ANY WARRANTY; without even the implied warranty of
   MERCHANTABILITY or FITNESS FOR A PARTICULAR PURPOSE.  See the
   GNU General Public License for more details.

   You should have received a copy of the GNU General Public License
   along with this program; if not, write to the Free Software
   Foundation, Inc., 51 Franklin St, Fifth Floor, Boston, MA 02110-1301  USA
*/

#include <ndb_global.h>
#include <ndb_opts.h>
#include <OutputStream.hpp>
#include <NdbOut.hpp>
#include <ndb_rand.h>
#include <NdbImport.hpp>
#include "NdbImportUtil.hpp"
// STL
#include <string>

typedef NdbImport::OptCsv OptCsv;
typedef NdbImport::JobStatus JobStatus;
typedef NdbImport::JobStats JobStats;

static FileOutputStream g_err_out(stderr);
static NdbOut g_err(g_err_out);

#define CHK1(b) \
  if (!(b)) { \
    ret = -1; \
    break; \
  }

#define CHK2(b, e) \
  if (!(b)) { \
    g_err << my_progname << ": " << e << endl; \
    ret = -1; \
    break; \
  }

#define LOG(x) \
  do { \
    g_err << x << endl; \
  } while (0)

// opts

static NdbImport::Opt g_opt;

static struct my_option
my_long_options[] =
{
  NDB_STD_OPTS("ndb_import"),
  { "connections", NDB_OPT_NOSHORT,
    "Number of cluster connections to create",
    &g_opt.m_connections, &g_opt.m_connections, 0,
    GET_UINT, REQUIRED_ARG, g_opt.m_connections, 0, 0, 0, 0, 0 },
  { "state-dir", NDB_OPT_NOSHORT,
    "Where to write state files (t1.res etc)."
    " Default is \".\" (currect directory)",
    &g_opt.m_state_dir, &g_opt.m_state_dir, 0,
    GET_STR, REQUIRED_ARG, 0, 0, 0, 0, 0, 0 },
  { "keep-state", NDB_OPT_NOSHORT,
    "By default state files are removed when the job completes"
    " successfully, except if there were any rejects (within allowed limit)"
    " then *.rej is kept. This option keeps all state files",
    &g_opt.m_keep_state, &g_opt.m_keep_state, 0,
    GET_BOOL, NO_ARG, false, 0, 0, 0, 0, 0 },
  { "stats", NDB_OPT_NOSHORT,
    "Save performance related options and internal statistics into"
    " additional state files with suffixes .sto and .stt. The files"
    " are kept also on successful completion",
    &g_opt.m_stats, &g_opt.m_stats, 0,
    GET_BOOL, NO_ARG, false, 0, 0, 0, 0, 0 },
  { "input-type", NDB_OPT_NOSHORT,
    "Input type: csv,random"
    " (random is a test option)",
    &g_opt.m_input_type, &g_opt.m_input_type, 0,
    GET_STR, REQUIRED_ARG, 0, 0, 0, 0, 0, 0 },
  { "input-workers", NDB_OPT_NOSHORT,
    "Number of threads processing input",
    &g_opt.m_input_workers, &g_opt.m_input_workers, 0,
    GET_UINT, REQUIRED_ARG, g_opt.m_input_workers, 0, 0, 0, 0, 0 },
  { "output-type", NDB_OPT_NOSHORT,
    "Output type: ndb,null"
    " (null is a test option)",
    &g_opt.m_output_type, &g_opt.m_output_type, 0,
    GET_STR, REQUIRED_ARG, 0, 0, 0, 0, 0, 0 },
  { "output-workers", NDB_OPT_NOSHORT,
    "Number of threads processing output or relaying db ops",
    &g_opt.m_output_workers, &g_opt.m_output_workers, 0,
    GET_UINT, REQUIRED_ARG, g_opt.m_output_workers, 0, 0, 0, 0, 0 },
  { "db-workers", NDB_OPT_NOSHORT,
    "Number of threads PER datanode executing db ops",
    &g_opt.m_db_workers, &g_opt.m_db_workers, 0,
    GET_UINT, REQUIRED_ARG, g_opt.m_db_workers, 0, 0, 0, 0, 0 },
  { "ignore-lines", NDB_OPT_NOSHORT,
    "Ignore given number of initial lines in input file."
    " Used to skip a non-data header."
    " To continue with an aborted job use --resume instead",
    &g_opt.m_ignore_lines, &g_opt.m_ignore_lines, 0,
    GET_UINT, REQUIRED_ARG, g_opt.m_ignore_lines, 0, 0, 0, 0, 0 },
  { "max-rows", NDB_OPT_NOSHORT,
    "Limit number of rows proccessed."
    " Mainly a test option. Default 0 means no limit."
    " More rows may be processed",
    &g_opt.m_max_rows, &g_opt.m_max_rows, 0,
    GET_UINT, REQUIRED_ARG, g_opt.m_max_rows, 0, 0, 0, 0, 0 },
  { "continue", NDB_OPT_NOSHORT,
    "If one job (e.g. CSV import) fails, continue to next job",
    &g_opt.m_continue, &g_opt.m_continue, 0,
    GET_BOOL, NO_ARG, false, 0, 0, 0, 0, 0 },
  { "resume", NDB_OPT_NOSHORT,
    "If the job(s) are aborted due to e.g. too many rejects or"
     " too many temporary NDB errors or user interrupt,"
    " add this option to try to resume with rows not yet processed",
    &g_opt.m_resume, &g_opt.m_resume, 0,
    GET_BOOL, NO_ARG, false, 0, 0, 0, 0, 0 },
  { "monitor", NDB_OPT_NOSHORT,
    "Periodically print status of running job if something has changed"
    " (status, rejected rows, temporary errors)."
    " Value 0 disables. Value 1 prints any change seen."
    " Higher values reduce status printing exponentially"
    " up to some pre-defined limit",
    &g_opt.m_monitor, &g_opt.m_monitor, 0,
    GET_UINT, REQUIRED_ARG, g_opt.m_monitor, 0, 0, 0, 0, 0 },
  { "ai-prefetch-sz", NDB_OPT_NOSHORT,
    "For table with hidden PK, specify number of autoincrement values"
    " that are prefetched. See mysqld",
    &g_opt.m_ai_prefetch_sz, &g_opt.m_ai_prefetch_sz, 0,
    GET_UINT, REQUIRED_ARG, g_opt.m_ai_prefetch_sz, 0, 0, 0, 0, 0 },
  { "ai-increment", NDB_OPT_NOSHORT,
    "For table with hidden PK, specify autoincrement increment."
    " See mysqld",
    &g_opt.m_ai_increment, &g_opt.m_ai_increment, 0,
    GET_UINT, REQUIRED_ARG, g_opt.m_ai_increment, 0, 0, 0, 0, 0 },
  { "ai-offset", NDB_OPT_NOSHORT,
    "For table with hidden PK, specify autoincrement offset."
    " See mysqld",
    &g_opt.m_ai_offset, &g_opt.m_ai_offset, 0,
    GET_UINT, REQUIRED_ARG, g_opt.m_ai_offset, 0, 0, 0, 0, 0 },
  { "no-asynch", NDB_OPT_NOSHORT,
    "Run db ops as batches under single trans."
    " Used for performance comparison and does not support all features"
    " e.g. detecting individual rejected rows",
    &g_opt.m_no_asynch, &g_opt.m_no_asynch, 0,
    GET_BOOL, NO_ARG, false, 0, 0, 0, 0, 0 },
  { "no-hint", NDB_OPT_NOSHORT,
    "Do not use distribution key hint to select db node (TC)",
    &g_opt.m_no_hint, &g_opt.m_no_hint, 0,
    GET_BOOL, NO_ARG, false, 0, 0, 0, 0, 0 },
  { "pagesize", NDB_OPT_NOSHORT,
    "Align I/O buffers to given size",
    &g_opt.m_pagesize, &g_opt.m_pagesize, 0,
    GET_UINT, REQUIRED_ARG, g_opt.m_pagesize, 0, 0, 0, 0, 0 },
  { "pagecnt", NDB_OPT_NOSHORT,
    "Size of I/O buffers as multiple of pagesize."
    " CSV input worker allocates a double sized buffer",
    &g_opt.m_pagecnt, &g_opt.m_pagecnt, 0,
    GET_UINT, REQUIRED_ARG, g_opt.m_pagecnt, 0, 0, 0, 0, 0 },
  { "pagebuffer", NDB_OPT_NOSHORT,
    "Size of I/O buffers in bytes. Rounded up to pagesize and"
    " overrides pagecnt",
    &g_opt.m_pagebuffer, &g_opt.m_pagebuffer, 0,
    GET_UINT, REQUIRED_ARG, g_opt.m_pagebuffer, 0, 0, 0, 0, 0 },
  { "rowbatch", NDB_OPT_NOSHORT,
    "Limit rows in row queues (0 no limit)",
    &g_opt.m_rowbatch, &g_opt.m_rowbatch, 0,
    GET_UINT, REQUIRED_ARG, 0, 0, 0, 0, 0, 0 },
  { "rowbytes", NDB_OPT_NOSHORT,
    "Limit bytes in row queues (0 no limit)",
    &g_opt.m_rowbytes, &g_opt.m_rowbytes, 0,
    GET_UINT, REQUIRED_ARG, g_opt.m_rowbytes, 0, 0, 0, 0, 0 },
  { "opbatch", NDB_OPT_NOSHORT,
    "A db execution batch is a set of transactions and operations"
    " sent to NDB kernel."
    " This option limits NDB operations (including blob operations)"
    " in a db execution batch.  Therefore it also limits number"
    " of asynch transactions."
    " Value 0 is not valid",
    &g_opt.m_opbatch, &g_opt.m_opbatch, 0,
    GET_UINT, REQUIRED_ARG, g_opt.m_opbatch, 0, 0, 0, 0, 0 },
  { "opbytes", NDB_OPT_NOSHORT,
    "Limit bytes in db execution batch (0 no limit)",
    &g_opt.m_opbytes, &g_opt.m_opbytes, 0,
    GET_UINT, REQUIRED_ARG, 0, 0, 0, 0, 0, 0 },
  { "polltimeout", NDB_OPT_NOSHORT,
    "Millisecond timeout in one poll for completed asynch transactions."
    " Polls continue until all are completed or an error has occurred",
    &g_opt.m_polltimeout, &g_opt.m_polltimeout, 0,
    GET_UINT, REQUIRED_ARG, g_opt.m_polltimeout, 0, 0, 0, 0, 0 },
  { "temperrors", NDB_OPT_NOSHORT,
    "Limit temporary NDB errors. Default is 0 which means that any"
    " temporary error is fatal."
    " The errors are counted per db execution batch, not per individual"
    " operations, and do not cause rows to be rejected",
    &g_opt.m_temperrors, &g_opt.m_temperrors, 0,
    GET_UINT, REQUIRED_ARG, g_opt.m_temperrors, 0, 0, 0, 0, 0 },
  { "tempdelay", NDB_OPT_NOSHORT,
    "Number of milliseconds to sleep between temporary errors",
    &g_opt.m_tempdelay, &g_opt.m_tempdelay, 0,
    GET_UINT, REQUIRED_ARG, g_opt.m_tempdelay, 0, 0, 0, 0, 0 },
  { "rowswait", NDB_OPT_NOSHORT,
    "Number of milliseconds a worker waits for a signal that new rows"
    " can be processed",
    &g_opt.m_rowswait, &g_opt.m_rowswait, 0,
    GET_UINT, REQUIRED_ARG, g_opt.m_rowswait, 0, 0, 0, 0, 0 },
  { "idlespin", NDB_OPT_NOSHORT,
    "Number of times to re-try before idlesleep",
    &g_opt.m_idlespin, &g_opt.m_idlespin, 0,
    GET_UINT, REQUIRED_ARG, g_opt.m_idlespin, 0, 0, 0, 0, 0 },
  { "idlesleep", NDB_OPT_NOSHORT,
    "Number of milliseconds to sleep waiting for more to do."
    " Cause can be row queues stall (see --rowswait) or"
    " e.g. passing control between CSV workers",
    &g_opt.m_idlesleep, &g_opt.m_idlesleep, 0,
    GET_UINT, REQUIRED_ARG, g_opt.m_idlesleep, 0, 0, 0, 0, 0 },
  { "checkloop", NDB_OPT_NOSHORT,
    "A job and its diagnostics team periodically check for"
    " progress from lower levels. This option gives number of"
    " milliseconds to wait between such checks."
    " High values may cause data structures (rowmaps) to grow too much."
    " Low values may interfere too much with the workers",
    &g_opt.m_checkloop, &g_opt.m_checkloop, 0,
    GET_UINT, REQUIRED_ARG, g_opt.m_checkloop, 0, 0, 0, 0, 0 },
  { "alloc-chunk", NDB_OPT_NOSHORT,
    "Number of free rows to alloc (seize) at a time."
    " Higher values reduce mutexing but also may reduce parallelism",
    &g_opt.m_alloc_chunk, &g_opt.m_alloc_chunk, 0,
    GET_UINT, REQUIRED_ARG, g_opt.m_alloc_chunk, 0, 0, 0, 0, 0 },
  { "rejects", NDB_OPT_NOSHORT,
    "Limit number of rejected rows (rows with permanent error) in data load."
    " Default is 0 which means that any rejected row causes a fatal error."
    " The row(s) exceeding the limit are also added to *.rej",
    &g_opt.m_rejects, &g_opt.m_rejects, 0,
    GET_UINT, REQUIRED_ARG, g_opt.m_rejects, 0, 0, 0, 0, 0 },
  { "fields-terminated-by", NDB_OPT_NOSHORT,
    "See MySQL LOAD DATA."
    " This and other CSV controls are scanned for escapes"
    " including \\\\,\\n,\\r,\\t",
    &g_opt.m_optcsv.m_fields_terminated_by,
    &g_opt.m_optcsv.m_fields_terminated_by, 0,
    GET_STR, REQUIRED_ARG, 0, 0, 0, 0, 0, 0 },
  { "fields-enclosed-by", NDB_OPT_NOSHORT,
    "See MySQL LOAD DATA."
     " For CSV input this is same as --fields-optionally-enclosed-by",
    &g_opt.m_optcsv.m_fields_enclosed_by,
    &g_opt.m_optcsv.m_fields_enclosed_by, 0,
    GET_STR, REQUIRED_ARG, 0, 0, 0, 0, 0, 0 },
  { "fields-optionally-enclosed-by", NDB_OPT_NOSHORT,
    "See MySQL LOAD DATA",
    &g_opt.m_optcsv.m_fields_optionally_enclosed_by,
    &g_opt.m_optcsv.m_fields_optionally_enclosed_by, 0,
    GET_STR, REQUIRED_ARG, 0, 0, 0, 0, 0, 0 },
  { "fields-escaped-by", NDB_OPT_NOSHORT,
    "See MySQL LOAD DATA",
    &g_opt.m_optcsv.m_fields_escaped_by,
    &g_opt.m_optcsv.m_fields_escaped_by, 0,
    GET_STR, REQUIRED_ARG, 0, 0, 0, 0, 0, 0 },
  { "lines-terminated-by", NDB_OPT_NOSHORT,
    "See MySQL LOAD DATA",
    &g_opt.m_optcsv.m_lines_terminated_by,
    &g_opt.m_optcsv.m_lines_terminated_by, 0,
    GET_STR, REQUIRED_ARG, 0, 0, 0, 0, 0, 0 },
  { "csvopt", NDB_OPT_NOSHORT,
    "Set some typical CSV options."
    " Useful for environments where command line quoting and escaping is hard."
    " Argument is a string of letters:"
    " d-LOAD DATA defaults"
    " c-fields terminated by real comma (,)"
    " q-fields optionally enclosed by double quotes (\")"
    " r-lines terminated by \\r\\n",
    &g_opt.m_csvopt, &g_opt.m_csvopt, 0,
    GET_STR, REQUIRED_ARG, 0, 0, 0, 0, 0, 0 },
  { "log-level", NDB_OPT_NOSHORT,
    "Print internal log at given level (0-2 or 0-4 if debug compiled)."
    " Like --debug, this option is for developers",
    &g_opt.m_log_level, &g_opt.m_log_level, 0,
    GET_UINT, REQUIRED_ARG, 0, 0, 0, 0, 0, 0 },
  { "abort-on-error", NDB_OPT_NOSHORT,
    "Dump core on any error, debug option",
    &g_opt.m_abort_on_error, &g_opt.m_abort_on_error, 0,
    GET_BOOL, NO_ARG, false, 0, 0, 0, 0, 0 },
  { "errins-type", NDB_OPT_NOSHORT,
    "Error insert type (test option, give \"list\" to list)",
    &g_opt.m_errins_type, &g_opt.m_errins_type, 0,
    GET_STR, REQUIRED_ARG, 0, 0, 0, 0, 0, 0 },
  { "errins-delay", NDB_OPT_NOSHORT,
    "Error insert delay in milliseconds (random variation added)",
    &g_opt.m_errins_delay, &g_opt.m_errins_delay, 0,
    GET_UINT, REQUIRED_ARG, g_opt.m_errins_delay, 0, 0, 0, 0, 0 },
  { 0, 0,
    0,
    0, 0, 0,
    GET_NO_ARG, NO_ARG, 0, 0, 0, 0, 0, 0 }
};

static void
short_usage_sub(void)
{
  ndb_short_usage_sub("database textfile...");
  printf(
    "\n"
    "Arguments give database and files of CSV table data.\n"
    "The basename of each file specifies the table name.\n"
    "E.g. %s test foo/t1.csv foo/t2.csv loads tables\n"
    "test.t1 test.t2.\n"
    "\n"
    "For each job (load of one table), results, rejected rows,\n"
    "and processed row ranges are written to \"state files\" with\n"
    "suffixes .res, .rej, and .map.  By default these are removed\n"
    "when the job completes successfully with no rejects.\n"
    "See options --state-dir and --keep-state.\n"
    "\n"
    "Windows notes: File paths are shown with forward slash (/).\n"
    "To load windows format files currently requires --csvopt=r.\n"
    "\n",
    my_progname);
}

static void
usage()
{
  printf("%s: load data from files to tables\n", my_progname);
}

// check opts and args

// opts
static std::string g_state_dir;

// args
struct TableArg {
  std::string m_table;
  std::string m_input_file;
  std::string m_result_file;
  std::string m_reject_file;
  std::string m_rowmap_file;
  std::string m_stopt_file;
  std::string m_stats_file;
};

static TableArg* g_tablearg = 0;
static uint g_tablecnt = 0;

const char* g_reserved_extension[] = {
  ".res",
  ".rej",
  ".map",
  ".sto",
  ".stt",
  0
};

/*
 * File I/O functions in the Windows API convert "/" to "\" (says
 * MicroSoft).  MTR uses "/" and converts it to "\" when needed.
 * It does not recognize paths in ndb_import options and arguments.
 * We solve the mess by converting all "\" to "/".  Messages will
 * show the converted paths, fix later if it matters.
 */
static void
convertpath(std::string& str)
{
#ifdef _WIN32
  // std::replace() exists but following is more clear
  for (uint i = 0; i < (uint)str.size(); i++)
  {
    if (str[i] == '\\')
      str[i] = '/';
  }
#endif
}

static int
checkarg(TableArg& arg, const char* str)
{
  int ret = 0;
  do
  {
    std::string full = str;     // foo/t1.bar.csv
    convertpath(full);
    std::string base = full;    // t1.bar.csv
    std::size_t slash = full.rfind("/");
    if (slash != std::string::npos)
    {
      base = full.substr(slash + 1);
    }
    for (const char** p = g_reserved_extension; *p != 0; p++)
    {
      std::size_t pos = base.rfind(*p);
      if (pos != std::string::npos &&
          pos + strlen(*p) == base.length())
      {
        CHK2(false, full.c_str() << ": has reserved suffix: " << *p);
      }
    }
    CHK1(ret == 0);
    std::string stem = base;    // t1.bar
    std::size_t rdot = base.rfind(".");
    if (rdot != std::string::npos)
    {
      stem = base.substr(0, rdot);
    }
    std::string table = stem;   // t1
    std::size_t ldot = stem.find(".");
    if (ldot != std::string::npos)
    {
      table = stem.substr(0, ldot);
    }
    arg.m_table = table;
    arg.m_input_file = full;
    std::string path = "";
    if (strcmp(g_opt.m_state_dir, ".") != 0)
    {
      path += g_opt.m_state_dir;
      path += "/";
    }
    arg.m_result_file = path + stem + ".res";
    arg.m_reject_file = path + stem + ".rej";
    arg.m_rowmap_file = path + stem + ".map";
    arg.m_stopt_file = path + stem + ".sto";
    arg.m_stats_file = path + stem + ".stt";
  } while (0);
  return ret;
}

static int checkerrins();

static int
checkcsvopt()
{
  int ret = 0;
  for (const char* p = g_opt.m_csvopt; *p != 0; p++)
  {
    switch (*p) {
    case 'd':
      new (&g_opt.m_optcsv) OptCsv;
      break;
    case 'c':
      g_opt.m_optcsv.m_fields_terminated_by = ",";
      break;
    case 'q':
      g_opt.m_optcsv.m_fields_optionally_enclosed_by = "\"";
      break;
    case 'r':
      g_opt.m_optcsv.m_lines_terminated_by = "\\r\\n";
      break;
    default:
      {
        char tmp[2];
        sprintf(tmp, "%c", *p);
        CHK2(false, "m_csvopt: undefined option: " << tmp);
      }
      break;
    }
    CHK1(ret == 0);
  }
  return ret;
}

static int
checkopts(int argc, char** argv)
{
  int ret = 0;
  do
  {
    CHK1(checkerrins() == 0);
    if (g_opt.m_csvopt != 0)
      CHK1(checkcsvopt() == 0);
    g_state_dir = g_opt.m_state_dir;
    convertpath(g_state_dir);
    g_opt.m_state_dir = g_state_dir.c_str();
    CHK2(argc >= 1, "database argument is required, use --help for help");
    g_opt.m_database = argv[0];
    argc--;
    argv++;
    g_tablecnt = argc;
    g_tablearg = new TableArg [g_tablecnt];
    for (uint i = 0; i < g_tablecnt; i++)
    {
      CHK1(checkarg(g_tablearg[i], argv[i]) == 0);
    }
  } while (0);
  return ret;
}

// signal handlers

#ifndef _WIN32

static void
sighandler(int sig)
{
  const char* signame = "unexpected";
  switch (sig) {
  case SIGHUP:
    signame = "hangup";
    break;
  case SIGINT:
    signame = "interrupt";
    break;
  }
  LOG(my_progname << ": caught signal " << sig << " (" << signame << ")");
  LOG(my_progname << ": please wait for any jobs to stop gracefully");
  NdbImport::set_stop_all();
}

static void
setsighandler(bool on)
{
  struct sigaction sa;
  if (on)
    sa.sa_handler = sighandler;
  else
    sa.sa_handler = SIG_DFL;
  sigemptyset(&sa.sa_mask);
  sigprocmask(SIG_SETMASK, &sa.sa_mask, NULL);
  sa.sa_flags = SA_RESETHAND;
  sigaction(SIGHUP, &sa, NULL);
  sigaction(SIGINT, &sa, NULL);
}

#else

// TODO

static void
setsighandler(bool on)
{
}

#endif

// error insert

struct Errins {
  const char* m_type;
  const char* m_desc;
};

static const Errins
g_errins_list[] = {
  { "stopjob", "stop current job (synchronous)" },
  { "stopall", "stop all jobs" },
  { "sighup", "trigger stopall via SIGHUP" },
  { "sigint", "trigger stopall via SIGINT" },
  { 0, 0 }
};

static bool
listerrins()
{
  const char* type = g_opt.m_errins_type;
  if (type == 0 || strcmp(type, "list") != 0)
    return false;
  LOG(my_progname << ": only listing error inserts");
  const Errins* list = g_errins_list;
  for (uint i = 0; list[i].m_type != 0; i++)
  {
    LOG(list[i].m_type << " - " << list[i].m_desc);
  }
  return true;
}

static int
checkerrins()
{
  int ret = 0;
  do
  {
    const char* type = g_opt.m_errins_type;
    if (type == 0)
      break;
    const Errins* list = g_errins_list;
    bool found = false;
    for (uint i = 0; list[i].m_type != 0; i++)
    {
      if (strcmp(list[i].m_type, type) == 0)
      {
        found = true;
        break;
      }
    }
    CHK2(found,  "undefined error insert: " << type);
  } while (0);
  return ret;
}

static void
doerrinsstop(NdbImport::Job& job)
{
  const char* type = g_opt.m_errins_type;
  uint delay = g_opt.m_errins_delay;
  uint ms = delay / 2 + ndb_rand() % (delay + 1);
  if (type == 0)
    return;
  if (strcmp(type, "stopjob") != 0)
    return;
  NdbSleep_MilliSleep(ms);
  job.do_stop();
}

static NdbThread* g_errins_thread = 0;

extern "C" { static void* doerrins_c(void* data); }

static void*
doerrins_c(void* data)
{
  const char* type = g_opt.m_errins_type;
  uint delay = g_opt.m_errins_delay;
  uint ms = delay / 2 + ndb_rand() % (delay + 1);
  NdbSleep_MilliSleep(ms);
  if (strcmp(type, "stopall") == 0)
  {
    NdbImport::set_stop_all();
    return 0;
  }
#ifndef _WIN32
  int pid = NdbHost_GetProcessId();
  int sig = 0;
  if (strcmp(type, "sighup") == 0)
    sig = SIGHUP;
  if (strcmp(type, "sigint") == 0)
    sig = SIGINT;
  require(sig != 0);
  ::kill(pid, sig);
#else
  // TODO
#endif
  return 0;
}

static void
doerrins()
{
  const char* type = g_opt.m_errins_type;
  if (type == 0)
    return;
  if (strcmp(type, "stopjob") == 0)
    return;
  NDB_THREAD_PRIO prio = NDB_THREAD_PRIO_MEAN;
  uint stack_size = 64*1024;
  g_errins_thread = NdbThread_Create(
    doerrins_c, (void**)0, stack_size, "errins", prio);
  require(g_errins_thread != 0);
}

static void
clearerrins()
{
  if (g_errins_thread == 0)
    return;
  NdbThread_WaitFor(g_errins_thread, (void**)0);
  NdbThread_Destroy(&g_errins_thread);
}

// main program

static const uint g_rep_status = (1 << 0);
static const uint g_rep_stats = (1 << 1);
static const uint g_rep_reject = (1 << 2);
static const uint g_rep_temperrors = (1 << 3);
static const uint g_rep_errortexts = (1 << 4);

// call job.get_status() first
static void
doreport(NdbImport::Job& job, uint flags)
{
  require(job.m_status != JobStatus::Status_null);
  char jobname[100];
  sprintf(jobname, "job-%u", job.m_jobno);
  char str_status[100] = "";
  if (flags & g_rep_status)
  {
    // including status only if job has been started
    sprintf(str_status, " [%s]", job.m_str_status);
  }
  LOG(jobname << str_status <<
      " import " << g_opt.m_database << "." << g_opt.m_table <<
      " from " << g_opt.m_input_file);
  const JobStats& stats = job.m_stats;
  const uint64 rows = stats.m_rows;
  const uint64 reject = stats.m_reject;
  const uint temperrors = stats.m_temperrors;
  const std::map<uint, uint>& errormap = stats.m_errormap;
  const uint64 runtime = stats.m_runtime;
  const uint64 rowssec = stats.m_rowssec;
  if (flags & g_rep_stats)
  {
    char runtimestr[100];
    NdbImportUtil::fmt_msec_to_hhmmss(runtimestr, runtime);
    LOG(jobname << " imported " << rows << " rows" <<
         " in " << runtimestr <<
         " at " << rowssec << " rows/s");
  }
  if ((flags & g_rep_reject) &&
      reject != 0)
  {
    LOG(jobname << " rejected " << reject << " rows" <<
        " (limit " << g_opt.m_rejects << ")," <<
        " see " << g_opt.m_reject_file);
  }
  if ((flags & g_rep_temperrors) &&
      temperrors != 0)
  {
    std::string list;
    std::map<uint, uint>::const_iterator it;
    for (it = errormap.begin(); it != errormap.end(); it++)
    {
      char buf[100];
      // showing count(code)
      sprintf(buf, " %u(%u)", it->second, it->first);
      list += buf;
    }
    LOG(jobname << " temporary errors " << temperrors <<
        list.c_str() << " (limit " << g_opt.m_temperrors << ")");
  }
  if ((flags & g_rep_errortexts) &&
      temperrors != 0)
  {
    std::map<uint, uint>::const_iterator it;
    for (it = errormap.begin(); it != errormap.end(); it++)
    {
      char buf[100];
      sprintf(buf, " %u(%u)", it->second, it->first);
      ndberror_struct error;
      error.code = it->first;
      ndberror_update(&error);
      LOG(jobname << buf << ": " << error.message);
    }
  }
  if (job.m_status == JobStatus::Status_error ||
      job.m_status == JobStatus::Status_fatal)
  {
    LOG(jobname << " " << job.get_error());
    for (uint i = 0; i < job.m_teamcnt; i++)
    {
      NdbImport::Team* team = job.m_teams[i];
      char teamname[100];
      sprintf(teamname, "%u-%s", team->m_teamno, team->get_name());
      if (team->has_error())
        LOG(jobname << " " << teamname << " " << team->get_error());
    }
  }
}

static uint
getweigth(const JobStats& stats)
{
  return stats.m_reject + stats.m_temperrors;
}

static void
domonitor(NdbImport::Job& job)
{
  job.get_status();
  JobStatus::Status old_status = job.m_status;
  JobStats old_stats = job.m_stats;
  const uint maxtreshold = 1000;
  uint treshold = 1;
  while (1)
  {
    NdbSleep_MilliSleep(g_opt.m_checkloop);
    job.get_status();
    JobStatus::Status status = job.m_status;
    JobStats stats = job.m_stats;
    if (job.has_error())
      break;
    if (status == JobStatus::Status_success ||
        status == JobStatus::Status_error ||
        status == JobStatus::Status_fatal)
      break;
    bool report =
      status != old_status ||
      getweigth(stats) >= getweigth(old_stats) + treshold;
    if (report)
    {
      uint flags = g_rep_status |
                   g_rep_reject |
                   g_rep_temperrors |
                   g_rep_errortexts;
      doreport(job, flags);
      old_status = status;
      old_stats = stats;
      treshold *= g_opt.m_monitor;
      if (treshold > maxtreshold)
        treshold = maxtreshold;
    }
  }
}

static void
removefile(const char* path)
{
  if (unlink(path) == -1)
  {
    LOG(my_progname << ": remove " << path << " failed: " << strerror(errno));
  }
}

static int
doimp()
{
  int ret = 0;
  uint jobs_defined = g_tablecnt;
  uint jobs_run = 0;
  uint jobs_fail = 0;
  NdbImport imp;
  if (g_tablecnt == 0)
  {
    LOG("note: no files to import specified");
  }
  do
  {
    CHK2(imp.set_opt(g_opt) == 0, "invalid options: " << imp.get_error());
    CHK2(imp.do_connect() == 0, "connect to NDB failed: " << imp.get_error());
    for (uint i = 0; i < g_tablecnt; i++)
    {
      const TableArg& arg = g_tablearg[i];
      // no parallel jobs yet so can use global g_opt
      g_opt.m_table = arg.m_table.c_str();
      g_opt.m_input_file = arg.m_input_file.c_str();
      g_opt.m_result_file = arg.m_result_file.c_str();
      g_opt.m_reject_file = arg.m_reject_file.c_str();
      g_opt.m_rowmap_file = arg.m_rowmap_file.c_str();
      g_opt.m_stopt_file = arg.m_stopt_file.c_str();
      g_opt.m_stats_file = arg.m_stats_file.c_str();
      CHK2(imp.set_opt(g_opt) == 0, "invalid options: "<< imp.get_error());
      NdbImport::Job job(imp);
      do
      {
        job.do_create();
        job.get_status();
        doreport(job, 0);
        uint tabid;
        if (job.add_table(g_opt.m_database, g_opt.m_table, tabid) == -1)
          break;
        job.set_table(tabid);
        job.do_start();
        doerrinsstop(job);
        if (g_opt.m_monitor != 0)
          domonitor(job);
        job.do_wait();
      } while (0);
      bool imp_error = imp.has_error();
      bool job_error = job.has_error();
      job.get_status();
      uint flags = g_rep_status |
                   g_rep_stats |
                   g_rep_reject |
                   g_rep_temperrors |
                   g_rep_errortexts;
      doreport(job, flags);
      if (imp_error)
      {
        LOG("global error: " << imp.get_error());
      }
      if (job.m_status == JobStatus::Status_success &&
          !g_opt.m_keep_state)
      {
        removefile(g_opt.m_result_file);
        if (job.m_stats.m_reject == 0)
          removefile(g_opt.m_reject_file);
        removefile(g_opt.m_rowmap_file);
      }
      job.do_destroy();
      jobs_run++;
      if (imp_error || job_error)
      {
        jobs_fail++;
        ret = -1;
        if (imp_error || !g_opt.m_continue)
          break;
      }
    }
    CHK1(ret == 0);
  } while (0);
  imp.do_disconnect();
  LOG("jobs summary:" <<
      " defined: " << jobs_defined <<
      " run: " << jobs_run <<
      " with success: " << jobs_run - jobs_fail <<
      " with failure: " << jobs_fail);
  return ret;
}

static int
doall()
{
  int ret = 0;
  do
  {
    setsighandler(true);
    doerrins();
    CHK1(doimp() == 0);
  } while (0);
  clearerrins();
  setsighandler(false);
  return ret;
}

int
main(int argc, char** argv)
{
<<<<<<< HEAD
  my_progname = "ndb_import";
=======
>>>>>>> 255f127f
  Ndb_opts opts(argc, argv, my_long_options);
  opts.set_usage_funcs(short_usage_sub, usage);
  if (opts.handle_options() != 0)
    return 1;
  if (listerrins())
    return 0;
  if (checkopts(argc, argv) != 0)
    return 1;
  if (doall() != 0)
    return 1;
  return 0;
}<|MERGE_RESOLUTION|>--- conflicted
+++ resolved
@@ -911,10 +911,6 @@
 int
 main(int argc, char** argv)
 {
-<<<<<<< HEAD
-  my_progname = "ndb_import";
-=======
->>>>>>> 255f127f
   Ndb_opts opts(argc, argv, my_long_options);
   opts.set_usage_funcs(short_usage_sub, usage);
   if (opts.handle_options() != 0)
