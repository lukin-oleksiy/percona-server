/*
   Copyright (c) 2003, 2014, Oracle and/or its affiliates. All rights reserved.

   This program is free software; you can redistribute it and/or modify
   it under the terms of the GNU General Public License as published by
   the Free Software Foundation; version 2 of the License.

   This program is distributed in the hope that it will be useful,
   but WITHOUT ANY WARRANTY; without even the implied warranty of
   MERCHANTABILITY or FITNESS FOR A PARTICULAR PURPOSE.  See the
   GNU General Public License for more details.

   You should have received a copy of the GNU General Public License
   along with this program; if not, write to the Free Software
   Foundation, Inc., 51 Franklin St, Fifth Floor, Boston, MA 02110-1301  USA
*/

#include <NDBT.hpp>
#include <NDBT_Test.hpp>
#include <HugoTransactions.hpp>
#include <UtilTransactions.hpp>
#include <NdbRestarter.hpp>
#include <NdbRestarts.hpp>
#include <Vector.hpp>
#include <signaldata/DumpStateOrd.hpp>
#include <Bitmask.hpp>
#include <RefConvert.hpp>
#include <NdbEnv.h>
#include <NdbMgmd.hpp>
#include <NdbMem.h>
#include <my_sys.h>
#include <ndb_rand.h>
<<<<<<< HEAD
=======
#include <BlockNumbers.h>

>>>>>>> 1f56b8a8

int runLoadTable(NDBT_Context* ctx, NDBT_Step* step){

  int records = ctx->getNumRecords();
  HugoTransactions hugoTrans(*ctx->getTab());
  if (hugoTrans.loadTable(GETNDB(step), records) != 0){
    return NDBT_FAILED;
  }
  return NDBT_OK;
}

int runFillTable(NDBT_Context* ctx, NDBT_Step* step){

  HugoTransactions hugoTrans(*ctx->getTab());
  if (hugoTrans.fillTable(GETNDB(step)) != 0){
    return NDBT_FAILED;
  }
  return NDBT_OK;
}

int runInsertUntilStopped(NDBT_Context* ctx, NDBT_Step* step){
  int result = NDBT_OK;
  int records = ctx->getNumRecords();
  int i = 0;
  HugoTransactions hugoTrans(*ctx->getTab());
  while (ctx->isTestStopped() == false) {
    g_info << i << ": ";    
    if (hugoTrans.loadTable(GETNDB(step), records) != 0){
      return NDBT_FAILED;
    }
    i++;
  }
  return result;
}

int runClearTable(NDBT_Context* ctx, NDBT_Step* step){
  int records = ctx->getNumRecords();
  
  UtilTransactions utilTrans(*ctx->getTab());
  if (utilTrans.clearTable(GETNDB(step),  records) != 0){
    return NDBT_FAILED;
  }
  return NDBT_OK;
}

int runClearTableUntilStopped(NDBT_Context* ctx, NDBT_Step* step){
  int records = ctx->getNumRecords();
  int i = 0;
  
  UtilTransactions utilTrans(*ctx->getTab());
  while (ctx->isTestStopped() == false) {
    g_info << i << ": ";    
    if (utilTrans.clearTable(GETNDB(step),  records) != 0){
      return NDBT_FAILED;
    }
    i++;
  }
  return NDBT_OK;
}

int runScanReadUntilStopped(NDBT_Context* ctx, NDBT_Step* step){
  int result = NDBT_OK;
  int records = ctx->getNumRecords();
  int i = 0;
  HugoTransactions hugoTrans(*ctx->getTab());
  while (ctx->isTestStopped() == false) {
    g_info << i << ": ";
    if (hugoTrans.scanReadRecords(GETNDB(step), records) != 0){
      return NDBT_FAILED;
    }
    i++;
  }
  return result;
}

int runPkReadUntilStopped(NDBT_Context* ctx, NDBT_Step* step){
  int result = NDBT_OK;
  int records = ctx->getNumRecords();
  NdbOperation::LockMode lm = 
    (NdbOperation::LockMode)ctx->getProperty("ReadLockMode", 
					     (Uint32)NdbOperation::LM_Read);
  int i = 0;
  HugoTransactions hugoTrans(*ctx->getTab());
  while (ctx->isTestStopped() == false) {
    g_info << i << ": ";
    int rows = (rand()%records)+1;
    int batch = (rand()%rows)+1;
    if (hugoTrans.pkReadRecords(GETNDB(step), rows, batch, lm) != 0){
      return NDBT_FAILED;
    }
    i++;
  }
  return result;
}

static
int start_transaction_on_specific_place(Vector<HugoOperations*> op_array,
                                        Uint32 index,
                                        Ndb *pNdb,
                                        NodeId node_id,
                                        Uint32 instance_id)
{
  if (op_array[index]->startTransaction(pNdb,
                                        node_id,
                                        instance_id) != NDBT_OK)
  {
    return NDBT_FAILED;
  }
  NdbConnection* pCon = op_array[index]->getTransaction();
  Uint32 transNode= pCon->getConnectedNodeId();
  if (transNode == node_id)
  {
    return NDBT_OK;
  }
  op_array[index]->closeTransaction(pNdb);
  return NDBT_FAILED;
}

static
void cleanup_op_array(Vector<HugoOperations*> &op_array, Ndb *pNdb, int num_instances)
{
  for (int instance_id = 0; instance_id < num_instances; instance_id++)
  {
    op_array[instance_id]->closeTransaction(pNdb);
  }
}

/**
 * This test case is about stress testing our TC failover code.
 * We always run this with a special config with 4 data nodes
 * where node 2 has more transaction records than node 1 and
 * node 3. Node 4 has 4 TC instances and has more operation
 * records than node 1 and node 3.
 *
 * So in order to test we fill up all transaction records with
 * small transactions in node 2 and instance 1. This is done
 * by runManyTransactions.
 *
 * We also fill up all operation records in instance 1 through
 * 4. This is done by runLargeTransactions since we execute
 * this by fairly large transactions, few transactions enough to
 * be able to handle all transactions, but too many operations to
 * handle. This will ensure that each TC failover step will make
 * progress.
 *
 * We don't commit the transactions, instead we crash the node
 * 2 and 4 (we do this by a special error insert that crashes
 * node 4 when node 2 fails. This ensures that both the nodes
 * have to handle TC failover in the same failover batch. This
 * is important to ensure that we also test the failed node
 * queue handling in DBTC.
 */
int run_multiTCtakeover(NDBT_Context* ctx, NDBT_Step* step)
{
  int records = ctx->getNumRecords();
  HugoTransactions hugoTrans(*ctx->getTab());
  if (hugoTrans.loadTable(GETNDB(step), records, 12) != 0)
  {
    ndbout << "Failed to load table for multiTC takeover test" << endl;
    return NDBT_FAILED;
  }
  ctx->setProperty("runLargeDone", (Uint32)0);
  ctx->setProperty("restartsDone", (Uint32)0);
  return NDBT_OK;
}

int runLargeTransactions(NDBT_Context* ctx, NDBT_Step* step)
{
  int multiop = 50;
  int trans_per_instance = 10;
  int num_instances = 4;
  int op_instances = num_instances * trans_per_instance;
  Vector <HugoOperations*> op_array;
  int records = ctx->getNumRecords();
  Ndb* pNdb = GETNDB(step);

  for (int i = 0; i < op_instances; i++)
  {
    op_array.push_back(new HugoOperations(*ctx->getTab()));
    if (op_array[i] == NULL)
    {
      ndbout << "Failed to allocate HugoOperations instance " << i << endl;
      cleanup_op_array(op_array, pNdb, i);
      return NDBT_FAILED;
    }
  }

  for (int instance_id = 1; instance_id <= num_instances; instance_id++)
  {
    for (int i = 0; i < trans_per_instance; i++)
    {
      Uint32 index = (instance_id - 1) * trans_per_instance + i;
      if (start_transaction_on_specific_place(op_array,
                                              index,
                                              pNdb,
                                              4, /* node id */
                                              instance_id) != NDBT_OK)
      {
        ndbout << "Failed to start transaction, index = " << index << endl;
        cleanup_op_array(op_array, pNdb, op_instances);
        return NDBT_FAILED;
      }
      for (int j = 0; j < multiop; j++)
      {
        int record_no = records + (index * multiop) + j;
        if (op_array[index]->pkInsertRecord(pNdb, record_no, 1, rand()))
        {
          ndbout << "Failed to insert record number = " << record_no << endl;
          cleanup_op_array(op_array, pNdb, op_instances);
          return NDBT_FAILED;
        }
      }
      if (op_array[index]->execute_NoCommit(pNdb) != 0)
      {
        ndbout << "Failed to execute no commit, index = " << index << endl;
        cleanup_op_array(op_array, pNdb, op_instances);
        return NDBT_FAILED;
      }
    }
  }
  /**
   * Wait until all preparations are complete until we restart node 4 that
   * holds those transactions.
   */
  ndbout << "runLargeTransactions prepare done" << endl;
  ctx->setProperty("runLargeDone", (Uint32)1);
  while (ctx->getProperty("restartsDone", (Uint32)0) != 1)
  {
    ndbout << "Waiting for restarts to complete" << endl;
    NdbSleep_SecSleep(10);
  }
  cleanup_op_array(op_array, pNdb, op_instances);
  return NDBT_OK;
}

int runManyTransactions(NDBT_Context* ctx, NDBT_Step* step)
{
  NdbRestarter restarter;
  int multi_trans = 400;
  int result = NDBT_OK;
  int records = ctx->getNumRecords();
  Ndb* pNdb = GETNDB(step);
  Vector <HugoOperations*> op_array;

  if (restarter.getNumDbNodes() != 4)
  {
    ndbout << "Need to have exactly 4 DB nodes for this test" << endl;
    ctx->stopTest();
    return NDBT_FAILED;
  }

  for (int i = 0; i < multi_trans; i++)
  {
    op_array.push_back(new HugoOperations(*ctx->getTab()));
    if (op_array[i] == NULL)
    {
      ndbout << "Failed to allocate HugoOperations instance " << i << endl;
      cleanup_op_array(op_array, pNdb, i);
      return NDBT_FAILED;
    }
  }
  for (int i = 0; i < multi_trans; i++)
  {
    if (start_transaction_on_specific_place(op_array,
                                            i,
                                            pNdb,
                                            2, /* node id */
                                            1) != NDBT_OK)
    {
      ndbout << "Failed to start transaction, i = " << i << endl;
      cleanup_op_array(op_array, pNdb, multi_trans);
      return NDBT_FAILED;
    }
    int record_no = records + (50 * 4 * 10) + i;
    if (op_array[i]->pkInsertRecord(pNdb, record_no, 1, rand()))
    {
      ndbout << "Failed to insert record no = " << record_no << endl;
      cleanup_op_array(op_array, pNdb, multi_trans);
      return NDBT_FAILED;
    }
    if (op_array[i]->execute_NoCommit(pNdb) != 0)
    {
      ndbout << "Failed to execute transaction " << i << endl;
      cleanup_op_array(op_array, pNdb, multi_trans);
      return NDBT_FAILED;
    }
  }

  /**
   * Wait until all preparations are complete until we restart node 2 that
   * holds those transactions.
   */
  ndbout << "Run many transactions done" << endl;
  while (ctx->getProperty("runLargeDone", (Uint32)0) != 1)
  {
    NdbSleep_SecSleep(1);
  }
  /**
   * We ensure that node 2 and 4 fail together by inserting
   * error number 941 that fails in PREP_FAILREQ handling
   */
  if (restarter.insertErrorInNode(4, 941))
  {
    ndbout << "Failed to insert error 941" << endl;
    result = NDBT_FAILED;
    goto end;
  }
  ndbout << "Restart node " << "2" << endl; 
  if (restarter.restartOneDbNode(2, false, false, true) != 0)
  {
    g_err << "Failed to restart Node 2" << endl;
    result = NDBT_FAILED;
    goto end;
  }
  ndbout << "Wait for node 2 and 4 to restart" << endl;
  if (restarter.waitClusterStarted() != 0)
  {
    g_err << "Cluster failed to start" << endl;
    result = NDBT_FAILED;
    goto end;
  }
  ndbout << "Cluster restarted" << endl;
end:
  ctx->setProperty("restartsDone", (Uint32)1);
  cleanup_op_array(op_array, pNdb, multi_trans);
  return result;
}

int runPkUpdateUntilStopped(NDBT_Context* ctx, NDBT_Step* step){
  int result = NDBT_OK;
  int records = ctx->getNumRecords();
  int multiop = ctx->getProperty("MULTI_OP", 1);
  Ndb* pNdb = GETNDB(step);
  int i = 0;

  HugoOperations hugoOps(*ctx->getTab());
  while (ctx->isTestStopped() == false)
  {
    g_info << i << ": ";
    int batch = (rand()%records)+1;
    int row = rand() % records;

    if (batch > 25)
      batch = 25;

    if(row + batch > records)
      batch = records - row;

    if(hugoOps.startTransaction(pNdb) != 0)
      goto err;

    if(hugoOps.pkUpdateRecord(pNdb, row, batch, rand()) != 0)
      goto err;

    for (int j = 1; j<multiop; j++)
    {
      if(hugoOps.execute_NoCommit(pNdb) != 0)
	goto err;

      if(hugoOps.pkUpdateRecord(pNdb, row, batch, rand()) != 0)
        goto err;
    }

    if(hugoOps.execute_Commit(pNdb) != 0)
      goto err;

    hugoOps.closeTransaction(pNdb);

    continue;

err:
    NdbConnection* pCon = hugoOps.getTransaction();
    if(pCon == 0)
      continue;
    NdbError error = pCon->getNdbError();
    hugoOps.closeTransaction(pNdb);
    if (error.status == NdbError::TemporaryError){
      NdbSleep_MilliSleep(50);
      continue;
    }
    return NDBT_FAILED;

    i++;
  }
  return result;
}

int runPkReadPkUpdateUntilStopped(NDBT_Context* ctx, NDBT_Step* step)
{
  int records = ctx->getNumRecords();
  Ndb* pNdb = GETNDB(step);
  int i = 0;
  HugoOperations hugoOps(*ctx->getTab());
  while (ctx->isTestStopped() == false) {
    g_info << i++ << ": ";
    int rows = (rand()%records)+1;
    int batch = (rand()%rows)+1;
    int row = (records - rows) ? rand() % (records - rows) : 0;
    
    int j,k;
    for(j = 0; j<rows; j += batch)
    {
      k = batch;
      if(j+k > rows)
	k = rows - j;
      
      if(hugoOps.startTransaction(pNdb) != 0)
	goto err;
      
      if(hugoOps.pkReadRecord(pNdb, row+j, k, NdbOperation::LM_Exclusive) != 0)
	goto err;

      if(hugoOps.execute_NoCommit(pNdb) != 0)
	goto err;

      if(hugoOps.pkUpdateRecord(pNdb, row+j, k, rand()) != 0)
	goto err;

      if(hugoOps.execute_Commit(pNdb) != 0)
	goto err;

      if(hugoOps.closeTransaction(pNdb) != 0)
	return NDBT_FAILED;
    }
    
    continue;
err:
    NdbConnection* pCon = hugoOps.getTransaction();
    if(pCon == 0)
      continue;
    NdbError error = pCon->getNdbError();
    hugoOps.closeTransaction(pNdb);
    if (error.status == NdbError::TemporaryError){
      NdbSleep_MilliSleep(50);
      continue;
    }
    return NDBT_FAILED;    
  }
  return NDBT_OK;
}

int runPkReadPkUpdatePkUnlockUntilStopped(NDBT_Context* ctx, NDBT_Step* step)
{
  int records = ctx->getNumRecords();
  Ndb* pNdb = GETNDB(step);
  int i = 0;
  HugoOperations hugoOps(*ctx->getTab());
  while (ctx->isTestStopped() == false) {
    g_info << i++ << ": ";
    int rows = (rand()%records)+1;
    int batch = (rand()%rows)+1;
    int row = (records - rows) ? rand() % (records - rows) : 0;
    
    int j,k;
    for(j = 0; j<rows; j += batch)
    {
      k = batch;
      if(j+k > rows)
	k = rows - j;
      
      Vector<const NdbLockHandle*> lockHandles;

      if(hugoOps.startTransaction(pNdb) != 0)
	goto err;
      
      if(hugoOps.pkReadRecordLockHandle(pNdb, lockHandles, row+j, k, NdbOperation::LM_Exclusive) != 0)
	goto err;

      if(hugoOps.execute_NoCommit(pNdb) != 0)
	goto err;

      if(hugoOps.pkUpdateRecord(pNdb, row+j, k, rand()) != 0)
	goto err;

      if(hugoOps.execute_NoCommit(pNdb) != 0)
	goto err;

      if(hugoOps.pkUnlockRecord(pNdb, lockHandles) != 0)
        goto err;

      if(hugoOps.execute_Commit(pNdb) != 0)
	goto err;

      if(hugoOps.closeTransaction(pNdb) != 0)
	return NDBT_FAILED;
    }
    
    continue;
err:
    NdbConnection* pCon = hugoOps.getTransaction();
    if(pCon == 0)
      continue;
    NdbError error = pCon->getNdbError();
    hugoOps.closeTransaction(pNdb);
    if (error.status == NdbError::TemporaryError){
      NdbSleep_MilliSleep(50);
      continue;
    }
    return NDBT_FAILED;    
  }
  return NDBT_OK;
}

int runDeleteInsertUntilStopped(NDBT_Context* ctx, NDBT_Step* step){
  int result = NDBT_OK;
  int records = ctx->getNumRecords();
  int i = 0;
  HugoTransactions hugoTrans(*ctx->getTab());
  UtilTransactions utilTrans(*ctx->getTab());
  while (ctx->isTestStopped() == false) 
  {
    g_info << i << ": ";    
    if (utilTrans.clearTable(GETNDB(step),  records) != 0){
      result = NDBT_FAILED;
      break;
    }
    if (hugoTrans.loadTable(GETNDB(step), records, 1) != 0){
      result = NDBT_FAILED;
      break;
    }
    i++;
  }

  return result;
}

int runScanUpdateUntilStopped(NDBT_Context* ctx, NDBT_Step* step){
  int result = NDBT_OK;
  int records = ctx->getNumRecords();
  int parallelism = ctx->getProperty("Parallelism", 1);
  int abort = ctx->getProperty("AbortProb", (Uint32)0);
  int check = ctx->getProperty("ScanUpdateNoRowCountCheck", (Uint32)0);
  
  if (check)
    records = 0;
  
  int i = 0;
  HugoTransactions hugoTrans(*ctx->getTab());
  while (ctx->isTestStopped() == false) {
    g_info << i << ": ";
    if (hugoTrans.scanUpdateRecords(GETNDB(step), records, abort, 
				    parallelism) == NDBT_FAILED){
      return NDBT_FAILED;
    }
    i++;
  }
  return result;
}

int runScanReadVerify(NDBT_Context* ctx, NDBT_Step* step){
  int records = ctx->getNumRecords();
  HugoTransactions hugoTrans(*ctx->getTab());

  if (hugoTrans.scanReadRecords(GETNDB(step), records, 0, 64) != 0){
    return NDBT_FAILED;
  }
  return NDBT_OK;
}

int runRestarter(NDBT_Context* ctx, NDBT_Step* step){
  int result = NDBT_OK;
  int loops = ctx->getNumLoops();
  int sync_threads = ctx->getProperty("SyncThreads", (unsigned)0);
  int sleep0 = ctx->getProperty("Sleep0", (unsigned)0);
  int sleep1 = ctx->getProperty("Sleep1", (unsigned)0);
  int randnode = ctx->getProperty("RandNode", (unsigned)0);
  NdbRestarter restarter;
  int i = 0;
  int lastId = 0;

  if (restarter.getNumDbNodes() < 2){
    ctx->stopTest();
    return NDBT_OK;
  }

  if(restarter.waitClusterStarted() != 0){
    g_err << "Cluster failed to start" << endl;
    return NDBT_FAILED;
  }
  
  loops *= (restarter.getNumDbNodes() > 2 ? 2 : restarter.getNumDbNodes());
  if (loops < restarter.getNumDbNodes())
    loops = restarter.getNumDbNodes();

  while(i<loops && result != NDBT_FAILED && !ctx->isTestStopped()){

    int id = lastId % restarter.getNumDbNodes();
    if (randnode == 1)
    {
      id = rand() % restarter.getNumDbNodes();
    }
    int nodeId = restarter.getDbNodeId(id);
    ndbout << "Restart node " << nodeId << endl; 
    if(restarter.restartOneDbNode(nodeId, false, true, true) != 0){
      g_err << "Failed to restartNextDbNode" << endl;
      result = NDBT_FAILED;
      break;
    }    

    if (restarter.waitNodesNoStart(&nodeId, 1))
    {
      g_err << "Failed to waitNodesNoStart" << endl;
      result = NDBT_FAILED;
      break;
    }

    if (sleep1)
      NdbSleep_MilliSleep(sleep1);

    if (restarter.startNodes(&nodeId, 1))
    {
      g_err << "Failed to start node" << endl;
      result = NDBT_FAILED;
      break;
    }

    if(restarter.waitClusterStarted() != 0){
      g_err << "Cluster failed to start" << endl;
      result = NDBT_FAILED;
      break;
    }

    if (sleep0)
      NdbSleep_MilliSleep(sleep0);

    ctx->sync_up_and_wait("PauseThreads", sync_threads);

    lastId++;
    i++;
  }

  ctx->stopTest();
  
  return result;
}

int runCheckAllNodesStarted(NDBT_Context* ctx, NDBT_Step* step){
  NdbRestarter restarter;

  if(restarter.waitClusterStarted(1) != 0){
    g_err << "All nodes was not started " << endl;
    return NDBT_FAILED;
  }
  
  return NDBT_OK;
}



int runRestarts(NDBT_Context* ctx, NDBT_Step* step){
  int result = NDBT_OK;
  int loops = ctx->getNumLoops();
  NDBT_TestCase* pCase = ctx->getCase();
  NdbRestarts restarts;
  int i = 0;
  int timeout = 240;

  while (i<loops && result != NDBT_FAILED && !ctx->isTestStopped())
  {
    int safety = 0;
    if (i > 0)
      safety = 15;

    if (ctx->closeToTimeout(safety))
      break;

    if(restarts.executeRestart(ctx, pCase->getName(), timeout, safety) != 0){
      g_err << "Failed to executeRestart(" <<pCase->getName() <<")" << endl;
      result = NDBT_FAILED;
      break;
    }
    i++;
  }
  ctx->stopTest();
  return result;
}

int runDirtyRead(NDBT_Context* ctx, NDBT_Step* step){
  int result = NDBT_OK;
  int loops = ctx->getNumLoops();
  int records = ctx->getNumRecords();
  NdbRestarter restarter;
  HugoOperations hugoOps(*ctx->getTab());
  Ndb* pNdb = GETNDB(step);
    
  int i = 0;
  while(i<loops && result != NDBT_FAILED && !ctx->isTestStopped()){
    g_info << i << ": ";

    int id = i % restarter.getNumDbNodes();
    int nodeId = restarter.getDbNodeId(id);
    ndbout << "Restart node " << nodeId << endl; 
    restarter.insertErrorInNode(nodeId, 5041);
    restarter.insertErrorInAllNodes(8048 + (i & 1));
    
    for(int j = 0; j<records; j++){
      if(hugoOps.startTransaction(pNdb) != 0)
	return NDBT_FAILED;
      
      if(hugoOps.pkReadRecord(pNdb, j, 1, NdbOperation::LM_CommittedRead) != 0)
	goto err;
      
      int res;
      if((res = hugoOps.execute_Commit(pNdb)) == 4119)
	goto done;
      
      if(res != 0)
	goto err;
      
      if(hugoOps.closeTransaction(pNdb) != 0)
	return NDBT_FAILED;
    }
done:
    if(hugoOps.closeTransaction(pNdb) != 0)
      return NDBT_FAILED;
    
    i++;
    restarter.waitClusterStarted(60) ;
  }
  return result;
err:
  hugoOps.closeTransaction(pNdb);
  return NDBT_FAILED;
}

int runLateCommit(NDBT_Context* ctx, NDBT_Step* step)
{
  int result = NDBT_OK;
  int loops = ctx->getNumLoops();
  NdbRestarter restarter;
  HugoOperations hugoOps(*ctx->getTab());
  Ndb* pNdb = GETNDB(step);
  
  int i = 0;
  while(i<loops && result != NDBT_FAILED && !ctx->isTestStopped()){
    g_info << i << ": ";

    if(hugoOps.startTransaction(pNdb) != 0)
      return NDBT_FAILED;
      
    if(hugoOps.pkUpdateRecord(pNdb, 1, 128) != 0)
      return NDBT_FAILED;

    if(hugoOps.execute_NoCommit(pNdb) != 0)
      return NDBT_FAILED;

    Uint32 transNode= hugoOps.getTransaction()->getConnectedNodeId();
    int id = i % restarter.getNumDbNodes();
    int nodeId;
    while((nodeId = restarter.getDbNodeId(id)) == (int)transNode)
      id = (id + 1) % restarter.getNumDbNodes();

    ndbout << "Restart node " << nodeId << endl; 
    
    restarter.restartOneDbNode(nodeId,
			     /** initial */ false, 
			     /** nostart */ true,
			     /** abort   */ true);
    
    restarter.waitNodesNoStart(&nodeId, 1);
    
    int res;
    if(i & 1)
      res= hugoOps.execute_Commit(pNdb);
    else
      res= hugoOps.execute_Rollback(pNdb);
    
    ndbout_c("res= %d", res);
    
    hugoOps.closeTransaction(pNdb);
    
    restarter.startNodes(&nodeId, 1);
    restarter.waitNodesStarted(&nodeId, 1);
    
    if(i & 1)
    {
      if(res != 286)
	return NDBT_FAILED;
    }
    else
    {
      if(res != 0)
	return NDBT_FAILED;
    }
    i++;
  }
  
  return NDBT_OK;
}

int runBug15587(NDBT_Context* ctx, NDBT_Step* step)
{
  NdbRestarter restarter;
  
  Uint32 tableId = ctx->getTab()->getTableId();
  int dump[2] = { DumpStateOrd::LqhErrorInsert5042, 0 };
  dump[1] = tableId;

  int nodeId = restarter.getDbNodeId(1);

  ndbout << "Restart node " << nodeId << endl; 
  
  if (restarter.restartOneDbNode(nodeId,
				 /** initial */ false, 
				 /** nostart */ true,
				 /** abort   */ true))
    return NDBT_FAILED;
  
  if (restarter.waitNodesNoStart(&nodeId, 1))
    return NDBT_FAILED; 
   
  int val2[] = { DumpStateOrd::CmvmiSetRestartOnErrorInsert, 1 };
  
  if (restarter.dumpStateOneNode(nodeId, val2, 2))
    return NDBT_FAILED;

  if (restarter.dumpStateOneNode(nodeId, dump, 2))
    return NDBT_FAILED;

  if (restarter.startNodes(&nodeId, 1))
    return NDBT_FAILED;

  restarter.waitNodesStartPhase(&nodeId, 1, 3);
  
  if (restarter.waitNodesNoStart(&nodeId, 1))
    return NDBT_FAILED; 
   
  if (restarter.dumpStateOneNode(nodeId, val2, 1))
    return NDBT_FAILED;
  
  if (restarter.startNodes(&nodeId, 1))
    return NDBT_FAILED;
  
  if (restarter.waitNodesStarted(&nodeId, 1))
    return NDBT_FAILED;
  
  ctx->stopTest();
  return NDBT_OK;
}

int runBug15632(NDBT_Context* ctx, NDBT_Step* step)
{
  NdbRestarter restarter;
  
  int nodeId = restarter.getDbNodeId(1);

  ndbout << "Restart node " << nodeId << endl; 
  
  if (restarter.restartOneDbNode(nodeId,
				 /** initial */ false, 
				 /** nostart */ true,
				 /** abort   */ true))
    return NDBT_FAILED;
  
  if (restarter.waitNodesNoStart(&nodeId, 1))
    return NDBT_FAILED; 
   
  if (restarter.insertErrorInNode(nodeId, 7165))
    return NDBT_FAILED;
  
  if (restarter.startNodes(&nodeId, 1))
    return NDBT_FAILED;

  if (restarter.waitNodesStarted(&nodeId, 1))
    return NDBT_FAILED;

  if (restarter.restartOneDbNode(nodeId,
				 /** initial */ false, 
				 /** nostart */ true,
				 /** abort   */ true))
    return NDBT_FAILED;
  
  if (restarter.waitNodesNoStart(&nodeId, 1))
    return NDBT_FAILED; 
   
  if (restarter.insertErrorInNode(nodeId, 7171))
    return NDBT_FAILED;
  
  if (restarter.startNodes(&nodeId, 1))
    return NDBT_FAILED;
  
  if (restarter.waitNodesStarted(&nodeId, 1))
    return NDBT_FAILED;
  
  ctx->stopTest();
  return NDBT_OK;
}

int runBug15685(NDBT_Context* ctx, NDBT_Step* step){

  Ndb* pNdb = GETNDB(step);
  HugoOperations hugoOps(*ctx->getTab());
  NdbRestarter restarter;

  HugoTransactions hugoTrans(*ctx->getTab());
  if (hugoTrans.loadTable(GETNDB(step), 10) != 0){
    return NDBT_FAILED;
  }

  if(hugoOps.startTransaction(pNdb) != 0)
    goto err;
  
  if(hugoOps.pkUpdateRecord(pNdb, 0, 1, rand()) != 0)
    goto err;

  if(hugoOps.execute_NoCommit(pNdb) != 0)
    goto err;

  if (restarter.insertErrorInAllNodes(5100))
    return NDBT_FAILED;
  
  hugoOps.execute_Rollback(pNdb);

  if (restarter.waitClusterStarted() != 0)
    goto err;

  if (restarter.insertErrorInAllNodes(0))
    return NDBT_FAILED;
  
  ctx->stopTest();
  return NDBT_OK;
  
err:
  ctx->stopTest();
  return NDBT_FAILED;
}

int 
runBug16772(NDBT_Context* ctx, NDBT_Step* step){

  NdbRestarter restarter;
  if (restarter.getNumDbNodes() < 2)
  {
    ctx->stopTest();
    return NDBT_OK;
  }

  int aliveNodeId = restarter.getRandomNotMasterNodeId(rand());
  int deadNodeId = aliveNodeId;
  while (deadNodeId == aliveNodeId)
    deadNodeId = restarter.getDbNodeId(rand() % restarter.getNumDbNodes());
  
  // Suppress NDB_FAILCONF; simulates that it arrives late,
  // or out of order, relative to node restart.
  if (restarter.insertErrorInNode(aliveNodeId, 930))
    return NDBT_FAILED;

  ndbout << "Restart node " << deadNodeId << endl; 

  if (restarter.restartOneDbNode(deadNodeId,
				 /** initial */ false, 
				 /** nostart */ true,
				 /** abort   */ true))
    return NDBT_FAILED;
  
  // It should now be hanging since we throw away NDB_FAILCONF
  const int ret = restarter.waitNodesNoStart(&deadNodeId, 1);

  // So this should fail...i.e node should not restart (yet)
  if (ret)
  {
    // Now send a NDB_FAILCONF for deadNo
    int dump[] = { 7020, 323, 252, 0 };
    dump[3] = deadNodeId;
    if (restarter.dumpStateOneNode(aliveNodeId, dump, 4))
      return NDBT_FAILED;
  
    // Got (the delayed) NDB_NODECONF, and should now start.
    if (restarter.waitNodesNoStart(&deadNodeId, 1))
      return NDBT_FAILED;
  }

  if (restarter.startNodes(&deadNodeId, 1))
    return NDBT_FAILED;

  if (restarter.waitNodesStarted(&deadNodeId, 1))
    return NDBT_FAILED;

  return ret ? NDBT_OK : NDBT_FAILED;
}

int 
runBug18414(NDBT_Context* ctx, NDBT_Step* step){

  NdbRestarter restarter;
  if (restarter.getNumDbNodes() < 2)
  {
    ctx->stopTest();
    return NDBT_OK;
  }

  Ndb* pNdb = GETNDB(step);
  HugoOperations hugoOps(*ctx->getTab());
  HugoTransactions hugoTrans(*ctx->getTab());
  int loop = 0;
  do 
  {
    if(hugoOps.startTransaction(pNdb) != 0)
      goto err;
    
    if(hugoOps.pkUpdateRecord(pNdb, 0, 128, rand()) != 0)
      goto err;
    
    if(hugoOps.execute_NoCommit(pNdb) != 0)
      goto err;

    int node1 = hugoOps.getTransaction()->getConnectedNodeId();
    int node2 = restarter.getRandomNodeSameNodeGroup(node1, rand());
    
    if (node1 == -1 || node2 == -1)
      break;
    
    if (loop & 1)
    {
      if (restarter.insertErrorInNode(node1, 8080))
	goto err;
    }
    
    int val2[] = { DumpStateOrd::CmvmiSetRestartOnErrorInsert, 1 };
    if (restarter.dumpStateOneNode(node2, val2, 2))
      goto err;
    
    if (restarter.insertErrorInNode(node2, 5003))
      goto err;
    
    /** int res= */ hugoOps.execute_Rollback(pNdb);
  
    if (restarter.waitNodesNoStart(&node2, 1) != 0)
      goto err;
    
    if (restarter.insertErrorInAllNodes(0))
      goto err;
    
    if (restarter.startNodes(&node2, 1) != 0)
      goto err;
    
    if (restarter.waitClusterStarted() != 0)
      goto err;
    
    if (hugoTrans.scanUpdateRecords(pNdb, 128) != 0)
      goto err;

    hugoOps.closeTransaction(pNdb);
    
  } while(++loop < 5);
  
  return NDBT_OK;
  
err:
  hugoOps.closeTransaction(pNdb);
  return NDBT_FAILED;    
}

int 
runBug18612(NDBT_Context* ctx, NDBT_Step* step){

  // Assume two replicas
  NdbRestarter restarter;
  if (restarter.getNumDbNodes() < 2)
  {
    ctx->stopTest();
    return NDBT_OK;
  }

  Uint32 cnt = restarter.getNumDbNodes();

  for(int loop = 0; loop < ctx->getNumLoops(); loop++)
  {
    int partition0[256];
    int partition1[256];
    memset(partition0, 0, sizeof(partition0));
    memset(partition1, 0, sizeof(partition1));
    Bitmask<4> nodesmask;
    
    Uint32 node1 = restarter.getDbNodeId(rand()%cnt);
    for (Uint32 i = 0; i<cnt/2; i++)
    {
      do { 
	int tmp = restarter.getRandomNodeOtherNodeGroup(node1, rand());
	if (tmp == -1)
	{
	  ctx->stopTest();
	  return NDBT_OK;
	}
	node1 = tmp;
      } while(nodesmask.get(node1));
      
      partition0[i] = node1;
      partition1[i] = restarter.getRandomNodeSameNodeGroup(node1, rand());
      
      ndbout_c("nodes %d %d", node1, partition1[i]);
      
      require(!nodesmask.get(node1));
      require(!nodesmask.get(partition1[i]));
      nodesmask.set(node1);
      nodesmask.set(partition1[i]);
    } 
    
    ndbout_c("done");

    int dump[255];
    dump[0] = DumpStateOrd::NdbcntrStopNodes;
    memcpy(dump + 1, partition0, sizeof(int)*cnt/2);
    
    Uint32 master = restarter.getMasterNodeId();
    
    if (restarter.dumpStateOneNode(master, dump, 1+cnt/2))
      return NDBT_FAILED;
    
    if (restarter.waitNodesNoStart(partition0, cnt/2))
      return NDBT_FAILED;

    int val2[] = { DumpStateOrd::CmvmiSetRestartOnErrorInsert, 1 };
    
    if (restarter.dumpStateAllNodes(val2, 2))
      return NDBT_FAILED;
    
    if (restarter.insertErrorInAllNodes(932))
      return NDBT_FAILED;

    dump[0] = 9000;
    memcpy(dump + 1, partition0, sizeof(int)*cnt/2);    
    for (Uint32 i = 0; i<cnt/2; i++)
      if (restarter.dumpStateOneNode(partition1[i], dump, 1+cnt/2))
	return NDBT_FAILED;

    dump[0] = 9000;
    memcpy(dump + 1, partition1, sizeof(int)*cnt/2);    
    for (Uint32 i = 0; i<cnt/2; i++)
      if (restarter.dumpStateOneNode(partition0[i], dump, 1+cnt/2))
	return NDBT_FAILED;
    
    if (restarter.startNodes(partition0, cnt/2))
      return NDBT_FAILED;
    
    if (restarter.waitNodesStartPhase(partition0, cnt/2, 2))
      return NDBT_FAILED;
    
    dump[0] = 9001;
    for (Uint32 i = 0; i<cnt/2; i++)
      if (restarter.dumpStateAllNodes(dump, 2))
	return NDBT_FAILED;

    if (restarter.waitNodesNoStart(partition0, cnt/2))
      return NDBT_FAILED;
    
    for (Uint32 i = 0; i<cnt/2; i++)
      if (restarter.restartOneDbNode(partition0[i], true, true, true))
	return NDBT_FAILED;
    
    if (restarter.waitNodesNoStart(partition0, cnt/2))
      return NDBT_FAILED;
    
    if (restarter.startAll())
      return NDBT_FAILED;

    if (restarter.waitClusterStarted())
      return NDBT_FAILED;
  }
  return NDBT_OK;
}

int 
runBug18612SR(NDBT_Context* ctx, NDBT_Step* step){

  // Assume two replicas
  NdbRestarter restarter;
  if (restarter.getNumDbNodes() < 2)
  {
    ctx->stopTest();
    return NDBT_OK;
  }

  Uint32 cnt = restarter.getNumDbNodes();

  for(int loop = 0; loop < ctx->getNumLoops(); loop++)
  {
    int partition0[256];
    int partition1[256];
    memset(partition0, 0, sizeof(partition0));
    memset(partition1, 0, sizeof(partition1));
    Bitmask<4> nodesmask;
    
    Uint32 node1 = restarter.getDbNodeId(rand()%cnt);
    for (Uint32 i = 0; i<cnt/2; i++)
    {
      do { 
	int tmp = restarter.getRandomNodeOtherNodeGroup(node1, rand());
	if (tmp == -1)
	  break;
	node1 = tmp;
      } while(nodesmask.get(node1));
      
      partition0[i] = node1;
      partition1[i] = restarter.getRandomNodeSameNodeGroup(node1, rand());
      
      ndbout_c("nodes %d %d", node1, partition1[i]);
      
      require(!nodesmask.get(node1));
      require(!nodesmask.get(partition1[i]));
      nodesmask.set(node1);
      nodesmask.set(partition1[i]);
    } 
    
    ndbout_c("done");

    if (restarter.restartAll(false, true, false))
      return NDBT_FAILED;

    int dump[255];
    dump[0] = 9000;
    memcpy(dump + 1, partition0, sizeof(int)*cnt/2);    
    for (Uint32 i = 0; i<cnt/2; i++)
      if (restarter.dumpStateOneNode(partition1[i], dump, 1+cnt/2))
	return NDBT_FAILED;

    dump[0] = 9000;
    memcpy(dump + 1, partition1, sizeof(int)*cnt/2);    
    for (Uint32 i = 0; i<cnt/2; i++)
      if (restarter.dumpStateOneNode(partition0[i], dump, 1+cnt/2))
	return NDBT_FAILED;

    int val2[] = { DumpStateOrd::CmvmiSetRestartOnErrorInsert, 1 };
    
    if (restarter.dumpStateAllNodes(val2, 2))
      return NDBT_FAILED;
    
    if (restarter.insertErrorInAllNodes(932))
      return NDBT_FAILED;
    
    if (restarter.startAll())
      return NDBT_FAILED;
    
    if (restarter.waitClusterStartPhase(2))
      return NDBT_FAILED;
    
    dump[0] = 9001;
    for (Uint32 i = 0; i<cnt/2; i++)
      if (restarter.dumpStateAllNodes(dump, 2))
	return NDBT_FAILED;

    if (restarter.waitClusterNoStart(30))
      if (restarter.waitNodesNoStart(partition0, cnt/2, 10))
	if (restarter.waitNodesNoStart(partition1, cnt/2, 10))
	  return NDBT_FAILED;
    
    if (restarter.startAll())
      return NDBT_FAILED;
    
    if (restarter.waitClusterStarted())
      return NDBT_FAILED;
  }
  return NDBT_OK;
}

int runBug20185(NDBT_Context* ctx, NDBT_Step* step)
{
  NdbRestarter restarter;
  HugoOperations hugoOps(*ctx->getTab());
  Ndb* pNdb = GETNDB(step);
  
  const int masterNode = restarter.getMasterNodeId();

  int dump[] = { 7090, 20 } ;
  if (restarter.dumpStateAllNodes(dump, 2))
    return NDBT_FAILED;
  
  NdbSleep_MilliSleep(3000);
  Vector<int> nodes;
  for (int i = 0; i<restarter.getNumDbNodes(); i++)
    nodes.push_back(restarter.getDbNodeId(i));
  
retry:
  if(hugoOps.startTransaction(pNdb) != 0)
    return NDBT_FAILED;
  
  if(hugoOps.pkUpdateRecord(pNdb, 1, 1) != 0)
    return NDBT_FAILED;
  
  if (hugoOps.execute_NoCommit(pNdb) != 0)
    return NDBT_FAILED;
  
  const int node = hugoOps.getTransaction()->getConnectedNodeId();
  if (node != masterNode)
  {
    hugoOps.closeTransaction(pNdb);
    goto retry;
  } 
  
  int nodeId;
  do {
    nodeId = restarter.getDbNodeId(rand() % restarter.getNumDbNodes());
  } while (nodeId == node);
  
  ndbout_c("7031 to %d", nodeId);
  if (restarter.insertErrorInNode(nodeId, 7031))
    return NDBT_FAILED;

  for (Uint32 i = 0; i<nodes.size(); i++)
  {
    if (nodes[i] != nodeId)
      if (restarter.insertErrorInNode(nodes[i], 7030))
	return NDBT_FAILED;
  }
  
  NdbSleep_MilliSleep(500);
  
  if (hugoOps.execute_Commit(pNdb) == 0)
    return NDBT_FAILED;

  NdbSleep_MilliSleep(3000);

  restarter.waitClusterStarted();
  
  if (restarter.dumpStateAllNodes(dump, 1))
    return NDBT_FAILED;
  
  return NDBT_OK;
}

int runBug24717(NDBT_Context* ctx, NDBT_Step* step)
{
  int loops = ctx->getNumLoops();
  NdbRestarter restarter;
  Ndb* pNdb = GETNDB(step);
  
  HugoTransactions hugoTrans(*ctx->getTab());

  int dump[] = { 9002, 0 } ;
  Uint32 ownNode = refToNode(pNdb->getReference());
  dump[1] = ownNode;

  for (; loops; loops --)
  {
    int nodeId = restarter.getRandomNotMasterNodeId(rand());
    restarter.restartOneDbNode(nodeId, false, true, true);
    restarter.waitNodesNoStart(&nodeId, 1);
    
    if (restarter.dumpStateOneNode(nodeId, dump, 2))
      return NDBT_FAILED;
    
    restarter.startNodes(&nodeId, 1);
    
    do {
      for (Uint32 i = 0; i < 100; i++)
      {
        hugoTrans.pkReadRecords(pNdb, 100, 1, NdbOperation::LM_CommittedRead);
      }
    } while (restarter.waitClusterStarted(5) != 0);
  }
  
  return NDBT_OK;
}

int 
runBug29364(NDBT_Context* ctx, NDBT_Step* step)
{
  int loops = ctx->getNumLoops();
  NdbRestarter restarter;
  Ndb* pNdb = GETNDB(step);
  
  HugoTransactions hugoTrans(*ctx->getTab());

  if (restarter.getNumDbNodes() < 4)
    return NDBT_OK;

  int dump0[] = { 9000, 0 } ;
  int dump1[] = { 9001, 0 } ;
  Uint32 ownNode = refToNode(pNdb->getReference());
  dump0[1] = ownNode;

  for (; loops; loops --)
  {
    int node0 = restarter.getDbNodeId(rand() % restarter.getNumDbNodes());
    int node1 = restarter.getRandomNodeOtherNodeGroup(node0, rand());

    restarter.restartOneDbNode(node0, false, true, true);
    restarter.waitNodesNoStart(&node0, 1);
    restarter.startNodes(&node0, 1);
    restarter.waitClusterStarted();

    restarter.restartOneDbNode(node1, false, true, true);    
    restarter.waitNodesNoStart(&node1, 1);
    if (restarter.dumpStateOneNode(node1, dump0, 2))
      return NDBT_FAILED;

    restarter.startNodes(&node1, 1);    
    
    do {
      
      for (Uint32 i = 0; i < 100; i++)
      {
        hugoTrans.pkReadRecords(pNdb, 100, 1, NdbOperation::LM_CommittedRead);
      }
    } while (restarter.waitClusterStarted(5) != 0);
    
    if (restarter.dumpStateOneNode(node1, dump1, 1))
      return NDBT_FAILED;
  }
  
  return NDBT_OK;
}

int runBug25364(NDBT_Context* ctx, NDBT_Step* step)
{
  NdbRestarter restarter;
  int loops = ctx->getNumLoops();
  
  if (restarter.getNumDbNodes() < 4)
    return NDBT_OK;

  int val2[] = { DumpStateOrd::CmvmiSetRestartOnErrorInsert, 1 };

  for (; loops; loops --)
  {
    int master = restarter.getMasterNodeId();
    int victim = restarter.getRandomNodeOtherNodeGroup(master, rand());
    int second = restarter.getRandomNodeSameNodeGroup(victim, rand());
    
    int dump[] = { 935, victim } ;
    if (restarter.dumpStateOneNode(master, dump, 2))
      return NDBT_FAILED;
  
    if (restarter.dumpStateOneNode(master, val2, 2))
      return NDBT_FAILED;
  
    if (restarter.restartOneDbNode(second, false, true, true))
      return NDBT_FAILED;

    int nodes[2] = { master, second };
    if (restarter.waitNodesNoStart(nodes, 2))
      return NDBT_FAILED;

    restarter.startNodes(nodes, 2);

    if (restarter.waitNodesStarted(nodes, 2))
      return NDBT_FAILED;
  }

  return NDBT_OK;
}
  
int 
runBug21271(NDBT_Context* ctx, NDBT_Step* step)
{
  NdbRestarter restarter;
  HugoOperations hugoOps(*ctx->getTab());
  
  const int masterNode = restarter.getMasterNodeId();
  const int nodeId = restarter.getRandomNodeSameNodeGroup(masterNode, rand());

  int val2[] = { DumpStateOrd::CmvmiSetRestartOnErrorInsert, 1 };
  if (restarter.dumpStateOneNode(nodeId, val2, 2))
    return NDBT_FAILED;
  
  Uint32 tableId = ctx->getTab()->getTableId();
  int dump[] = { DumpStateOrd::LqhErrorInsert5042, 0, 5044 };
  dump[1] = tableId;

  if (restarter.dumpStateOneNode(nodeId, dump, 3))
    return NDBT_FAILED;
  
  restarter.waitNodesNoStart(&nodeId, 1);
  ctx->stopTest();

  restarter.startNodes(&nodeId, 1);

  if (restarter.waitClusterStarted() != 0)
    return NDBT_FAILED;

  return NDBT_OK;
  return NDBT_OK;
}

int 
runBug24543(NDBT_Context* ctx, NDBT_Step* step){
  NdbRestarter restarter;
  
  int val2[] = { DumpStateOrd::CmvmiSetRestartOnErrorInsert, 1 };
  if (restarter.dumpStateAllNodes(val2, 2))
    return NDBT_FAILED;

  int nodes[2];
  nodes[0] = restarter.getMasterNodeId();
  restarter.insertErrorInNode(nodes[0], 934);

  nodes[1] = restarter.getRandomNodeOtherNodeGroup(nodes[0], rand());
  if (nodes[1] == -1)
  {
    nodes[1] = restarter.getRandomNodeSameNodeGroup(nodes[0], rand());
  }
  
  restarter.restartOneDbNode(nodes[1], false, true, true);
  if (restarter.waitNodesNoStart(nodes, 2))
    return NDBT_FAILED;
  
  restarter.startNodes(nodes, 2);
  if (restarter.waitNodesStarted(nodes, 2))
  {
    return NDBT_FAILED;
  }
  return NDBT_OK;
}

int runBug25468(NDBT_Context* ctx, NDBT_Step* step)
{
  int loops = ctx->getNumLoops();
  NdbRestarter restarter;
  
  for (int i = 0; i<loops; i++)
  {
    int master = restarter.getMasterNodeId();
    int node1, node2;
    switch(i % 5){
    case 0:
      node1 = master;
      node2 = restarter.getRandomNodeSameNodeGroup(master, rand());
      break;
    case 1:
      node1 = restarter.getRandomNodeSameNodeGroup(master, rand());
      node2 = master;
      break;
    case 2:
    case 3:
    case 4:
      node1 = restarter.getRandomNodeOtherNodeGroup(master, rand());
      if (node1 == -1)
	node1 = master;
      node2 = restarter.getRandomNodeSameNodeGroup(node1, rand());
      break;
    }

    ndbout_c("node1: %d node2: %d master: %d", node1, node2, master);

    int val2[] = { DumpStateOrd::CmvmiSetRestartOnErrorInsert, 1 };
  
    if (restarter.dumpStateOneNode(node2, val2, 2))
      return NDBT_FAILED;

    if (restarter.insertErrorInNode(node1, 7178))
      return NDBT_FAILED;

    int val1 = 7099;
    if (restarter.dumpStateOneNode(master, &val1, 1))
      return NDBT_FAILED;

    if (restarter.waitNodesNoStart(&node2, 1))
      return NDBT_FAILED;

    if (restarter.startAll())
      return NDBT_FAILED;

    if (restarter.waitClusterStarted())
      return NDBT_FAILED;
  }

  return NDBT_OK;
}

int runBug25554(NDBT_Context* ctx, NDBT_Step* step)
{
  int loops = ctx->getNumLoops();
  NdbRestarter restarter;
  
  if (restarter.getNumDbNodes() < 4)
    return NDBT_OK;

  for (int i = 0; i<loops; i++)
  {
    int master = restarter.getMasterNodeId();
    int node1 = restarter.getRandomNodeOtherNodeGroup(master, rand());
    restarter.restartOneDbNode(node1, false, true, true);

    int val2[] = { DumpStateOrd::CmvmiSetRestartOnErrorInsert, 1 };
  
    if (restarter.dumpStateOneNode(master, val2, 2))
      return NDBT_FAILED;

    if (restarter.insertErrorInNode(master, 7141))
      return NDBT_FAILED;

    if (restarter.waitNodesNoStart(&node1, 1))
      return NDBT_FAILED;

    if (restarter.dumpStateOneNode(node1, val2, 2))
      return NDBT_FAILED;

    if (restarter.insertErrorInNode(node1, 932))
      return NDBT_FAILED;

    if (restarter.startNodes(&node1, 1))
      return NDBT_FAILED;

    int nodes[] = { master, node1 };
    if (restarter.waitNodesNoStart(nodes, 2))
      return NDBT_FAILED;

    if (restarter.startNodes(nodes, 2))
      return NDBT_FAILED;

    if (restarter.waitClusterStarted())
      return NDBT_FAILED;
  }    

  return NDBT_OK;
}

int runBug25984(NDBT_Context* ctx, NDBT_Step* step)
{
  NdbRestarter restarter;
  Ndb* pNdb = GETNDB(step);

  NdbDictionary::Table tab = * ctx->getTab();
  NdbDictionary::Dictionary* pDict = GETNDB(step)->getDictionary();

  if (restarter.getNumDbNodes() < 2)
    return NDBT_OK;

  pDict->dropTable(tab.getName());

  if (restarter.restartAll(true, true, true))
    return NDBT_FAILED;

  if (restarter.waitClusterNoStart())
    return NDBT_FAILED;

  if (restarter.startAll())
    return NDBT_FAILED;

  if (restarter.waitClusterStarted())
    return NDBT_FAILED;

  int res = pDict->createTable(tab);
  if (res)
  {
    return NDBT_FAILED;
  }
  HugoTransactions trans(* pDict->getTable(tab.getName()));
  trans.loadTable(pNdb, ctx->getNumRecords());
                         
  int val2[] = { DumpStateOrd::CmvmiSetRestartOnErrorInsert, 1 };    
  int master = restarter.getMasterNodeId();
  int victim = restarter.getRandomNodeOtherNodeGroup(master, rand());
  if (victim == -1)
    victim = restarter.getRandomNodeSameNodeGroup(master, rand());

  restarter.restartOneDbNode(victim, false, true, true);

  for (Uint32 i = 0; i<10; i++)
  {
    ndbout_c("Loop: %d", i);
    if (restarter.waitNodesNoStart(&victim, 1))
      return NDBT_FAILED;
    
    if (restarter.dumpStateOneNode(victim, val2, 2))
      return NDBT_FAILED;
    
    if (restarter.insertErrorInNode(victim, 7191))
      return NDBT_FAILED;

    trans.scanUpdateRecords(pNdb, ctx->getNumRecords());
    
    if (restarter.startNodes(&victim, 1))
      return NDBT_FAILED;

    NdbSleep_SecSleep(3);
  }

  if (restarter.waitNodesNoStart(&victim, 1))
    return NDBT_FAILED;
  
  if (restarter.restartAll(false, false, true))
    return NDBT_FAILED;

  if (restarter.waitClusterStarted())
    return NDBT_FAILED;

  trans.scanUpdateRecords(pNdb, ctx->getNumRecords());

  restarter.restartOneDbNode(victim, false, true, true);
  for (Uint32 i = 0; i<1; i++)
  {
    ndbout_c("Loop: %d", i);
    if (restarter.waitNodesNoStart(&victim, 1))
      return NDBT_FAILED;
    
    if (restarter.dumpStateOneNode(victim, val2, 2))
      return NDBT_FAILED;
    
    if (restarter.insertErrorInNode(victim, 7016))
      return NDBT_FAILED;
  
    trans.scanUpdateRecords(pNdb, ctx->getNumRecords());
  
    if (restarter.startNodes(&victim, 1))
      return NDBT_FAILED;

    NdbSleep_SecSleep(3);
  }

  if (restarter.waitNodesNoStart(&victim, 1))
    return NDBT_FAILED;
  
  if (restarter.startNodes(&victim, 1))
    return NDBT_FAILED;
  
  if (restarter.waitClusterStarted())
    return NDBT_FAILED;

  return NDBT_OK;
}

int
runBug26457(NDBT_Context* ctx, NDBT_Step* step)
{
  NdbRestarter res;
  if (res.getNumDbNodes() < 4)
    return NDBT_OK;

  int loops = ctx->getNumLoops();
  while (loops --)
  {
retry:
    int master = res.getMasterNodeId();
    int next = res.getNextMasterNodeId(master);

    ndbout_c("master: %d next: %d", master, next);

    if (res.getNodeGroup(master) == res.getNodeGroup(next))
    {
      res.restartOneDbNode(next, false, false, true);
      if (res.waitClusterStarted())
	return NDBT_FAILED;
      goto retry;
    }

    int val2[] = { DumpStateOrd::CmvmiSetRestartOnErrorInsert, 2 };
    
    if (res.dumpStateOneNode(next, val2, 2))
      return NDBT_FAILED;
    
    if (res.insertErrorInNode(next, 7180))
      return NDBT_FAILED;
    
    res.restartOneDbNode(master, false, false, true);
    if (res.waitClusterStarted())
      return NDBT_FAILED;
  }

  return NDBT_OK;
}

int 
runBug26481(NDBT_Context* ctx, NDBT_Step* step)
{
  NdbRestarter res;
  
  int node = res.getRandomNotMasterNodeId(rand());
  ndbout_c("node: %d", node);
  if (res.restartOneDbNode(node, true, true, true))
    return NDBT_FAILED;

  if (res.waitNodesNoStart(&node, 1))
    return NDBT_FAILED;

  int val2[] = { DumpStateOrd::CmvmiSetRestartOnErrorInsert, 1 };
  if (res.dumpStateOneNode(node, val2, 2))
    return NDBT_FAILED;

  if (res.insertErrorInNode(node, 7018))
    return NDBT_FAILED;

  if (res.startNodes(&node, 1))
    return NDBT_FAILED;

  res.waitNodesStartPhase(&node, 1, 3);
  
  if (res.waitNodesNoStart(&node, 1))
    return NDBT_FAILED;

  res.startNodes(&node, 1);
  
  if (res.waitClusterStarted())
    return NDBT_FAILED;
  
  return NDBT_OK;
}

int 
runBug26450(NDBT_Context* ctx, NDBT_Step* step)
{
  NdbRestarter res;
  Ndb* pNdb = GETNDB(step);
  
  int node = res.getRandomNotMasterNodeId(rand());
  Vector<int> nodes;
  for (int i = 0; i<res.getNumDbNodes(); i++)
  {
    if (res.getDbNodeId(i) != node)
      nodes.push_back(res.getDbNodeId(i));
  }
  
  if (res.restartAll())
    return NDBT_FAILED;

  if (res.waitClusterStarted())
    return NDBT_FAILED;

  ndbout_c("node: %d", node);
  if (res.restartOneDbNode(node, false, true, true))
    return NDBT_FAILED;
  
  if (res.waitNodesNoStart(&node, 1))
    return NDBT_FAILED;

  if (runClearTable(ctx, step))
    return NDBT_FAILED;

  for (int i = 0; i < 2; i++)
  {
    if (res.restartAll(false, true, i > 0))
      return NDBT_FAILED;
    
    if (res.waitClusterNoStart())
      return NDBT_FAILED;
    
    if (res.startNodes(nodes.getBase(), nodes.size()))
      return NDBT_FAILED;

    if (res.waitNodesStarted(nodes.getBase(), nodes.size()))
      return NDBT_FAILED;
  }

  if (res.startNodes(&node, 1))
    return NDBT_FAILED;

  if (res.waitNodesStarted(&node, 1))
    return NDBT_FAILED;

  HugoTransactions trans (* ctx->getTab());
  if (trans.selectCount(pNdb) != 0)
    return NDBT_FAILED;

  return NDBT_OK;
}

int
runBug27003(NDBT_Context* ctx, NDBT_Step* step)
{
  int loops = ctx->getNumLoops();
  NdbRestarter res;
  
  static const int errnos[] = { 4025, 4026, 4027, 4028, 0 };

  int node = res.getRandomNotMasterNodeId(rand());
  ndbout_c("node: %d", node);
  if (res.restartOneDbNode(node, true, true, true))
    return NDBT_FAILED;

  Uint32 pos = 0;
  for (int i = 0; i<loops; i++)
  {
    while (errnos[pos] != 0)
    {
      ndbout_c("Testing err: %d", errnos[pos]);
      
      if (res.waitNodesNoStart(&node, 1))
	return NDBT_FAILED;

      if (res.insertErrorInNode(node, 1000))
	return NDBT_FAILED;
      
      if (res.insertErrorInNode(node, errnos[pos]))
	return NDBT_FAILED;
      
      int val2[] = { DumpStateOrd::CmvmiSetRestartOnErrorInsert, 3 };
      if (res.dumpStateOneNode(node, val2, 2))
	return NDBT_FAILED;
      
      res.startNodes(&node, 1);
      NdbSleep_SecSleep(3);
      pos++;
    }
    pos = 0;
  }

  if (res.waitNodesNoStart(&node, 1))
    return NDBT_FAILED;
  
  res.startNodes(&node, 1);
  if (res.waitClusterStarted())
    return NDBT_FAILED;
  
  return NDBT_OK;
}


int
runBug27283(NDBT_Context* ctx, NDBT_Step* step)
{
  int loops = ctx->getNumLoops();
  NdbRestarter res;

  if (res.getNumDbNodes() < 2)
  {
    return NDBT_OK;
  }

  static const int errnos[] = { 7181, 7182, 0 };
  
  Uint32 pos = 0;
  for (Uint32 i = 0; i<(Uint32)loops; i++)
  {
    while (errnos[pos] != 0)
    {
      int master = res.getMasterNodeId();
      int next = res.getNextMasterNodeId(master);
      //int next2 = res.getNextMasterNodeId(next);
      
      //int node = (i & 1) ? next : next2;
      ndbout_c("Testing err: %d", errnos[pos]);
      if (res.insertErrorInNode(next, errnos[pos]))
	return NDBT_FAILED;

      NdbSleep_SecSleep(3);
      
      if (res.waitClusterStarted())
	return NDBT_FAILED;
      
      pos++;
    }
    pos = 0;
  }
  
  return NDBT_OK;
}

int
runBug27466(NDBT_Context* ctx, NDBT_Step* step)
{
  int loops = ctx->getNumLoops();
  NdbRestarter res;

  if (res.getNumDbNodes() < 2)
  {
    return NDBT_OK;
  }

  for (Uint32 i = 0; i<(Uint32)loops; i++)
  {
    int node1 = res.getDbNodeId(rand() % res.getNumDbNodes());
    int node2 = node1;
    while (node1 == node2)
    {
      node2 = res.getDbNodeId(rand() % res.getNumDbNodes());
    }

    ndbout_c("nodes %u %u", node1, node2);

    if (res.restartOneDbNode(node1, false, true, true))
      return NDBT_FAILED;
    
    if (res.waitNodesNoStart(&node1, 1))
      return NDBT_FAILED;
    
    int val2[] = { DumpStateOrd::CmvmiSetRestartOnErrorInsert, 1 };
    if (res.dumpStateOneNode(node1, val2, 2))
      return NDBT_FAILED;
    
    if (res.insertErrorInNode(node2, 8039))
      return NDBT_FAILED;

    res.startNodes(&node1, 1);
    NdbSleep_SecSleep(3);
    if (res.waitNodesNoStart(&node1, 1))
      return NDBT_FAILED;
    NdbSleep_SecSleep(5); // Wait for delayed INCL_NODECONF to arrive
    
    res.startNodes(&node1, 1);
    if (res.waitClusterStarted())
      return NDBT_FAILED;
  }
  
  return NDBT_OK;
}

int
runBug28023(NDBT_Context* ctx, NDBT_Step* step)
{
  int loops = ctx->getNumLoops();
  int records = ctx->getNumRecords();
  Ndb* pNdb = GETNDB(step);
  NdbRestarter res;

  if (res.getNumDbNodes() < 2)
  {
    return NDBT_OK;
  }


  HugoTransactions hugoTrans(*ctx->getTab());
  if (hugoTrans.loadTable(pNdb, records) != 0){
    return NDBT_FAILED;
  }
  
  if (hugoTrans.clearTable(pNdb, records) != 0)
  {
    return NDBT_FAILED;
  }

  for (Uint32 i = 0; i<(Uint32)loops; i++)
  {
    int node1 = res.getDbNodeId(rand() % res.getNumDbNodes());
    
    if (res.restartOneDbNode2(node1, 
                              NdbRestarter::NRRF_ABORT |
                              NdbRestarter::NRRF_NOSTART))
      return NDBT_FAILED;
    
    if (res.waitNodesNoStart(&node1, 1))
      return NDBT_FAILED;

    if (hugoTrans.loadTable(pNdb, records) != 0){
      return NDBT_FAILED;
    }
    
    if (hugoTrans.clearTable(pNdb, records) != 0)
    {
      return NDBT_FAILED;
    }
    
    res.startNodes(&node1, 1);
    if (res.waitClusterStarted())
      return NDBT_FAILED;

    if (hugoTrans.loadTable(pNdb, records) != 0){
      return NDBT_FAILED;
    }
    
    if (hugoTrans.scanUpdateRecords(pNdb, records) != 0)
      return NDBT_FAILED;

    if (hugoTrans.clearTable(pNdb, records) != 0)
    {
      return NDBT_FAILED;
    }
  }

  return NDBT_OK;
}


int
runBug28717(NDBT_Context* ctx, NDBT_Step* step)
{
  NdbRestarter res;

  if (res.getNumDbNodes() < 4)
  {
    return NDBT_OK;
  }

  int master = res.getMasterNodeId();
  int node0 = res.getRandomNodeOtherNodeGroup(master, rand());
  int node1 = res.getRandomNodeSameNodeGroup(node0, rand());
  
  ndbout_c("master: %d node0: %d node1: %d", master, node0, node1);
  
  if (res.restartOneDbNode(node0, false, true, true))
  {
    return NDBT_FAILED;
  }

  {
    int filter[] = { 15, NDB_MGM_EVENT_CATEGORY_CHECKPOINT, 0 };
    NdbLogEventHandle handle = 
      ndb_mgm_create_logevent_handle(res.handle, filter);
    

    int dump[] = { DumpStateOrd::DihStartLcpImmediately };
    struct ndb_logevent event;
    
    for (Uint32 i = 0; i<3; i++)
    {
      res.dumpStateOneNode(master, dump, 1);
      while(ndb_logevent_get_next(handle, &event, 0) >= 0 &&
            event.type != NDB_LE_LocalCheckpointStarted);
      while(ndb_logevent_get_next(handle, &event, 0) >= 0 &&
            event.type != NDB_LE_LocalCheckpointCompleted);
    } 
  }
  
  if (res.waitNodesNoStart(&node0, 1))
    return NDBT_FAILED;
  
  int val2[] = { DumpStateOrd::CmvmiSetRestartOnErrorInsert, 1 };
  
  if (res.dumpStateOneNode(node0, val2, 2))
    return NDBT_FAILED;
  
  if (res.insertErrorInNode(node0, 5010))
    return NDBT_FAILED;
  
  if (res.insertErrorInNode(node1, 1001))
    return NDBT_FAILED;
  
  if (res.startNodes(&node0, 1))
    return NDBT_FAILED;
  
  NdbSleep_SecSleep(3);

  if (res.insertErrorInNode(node1, 0))
    return NDBT_FAILED;

  if (res.waitNodesNoStart(&node0, 1))
    return NDBT_FAILED;

  if (res.startNodes(&node0, 1))
    return NDBT_FAILED;

  if (res.waitClusterStarted())
    return NDBT_FAILED;
  
  return NDBT_OK;
}

static
int
f_master_failure [] = {
  7000, 7001, 7002, 7003, 7004, 7186, 7187, 7188, 7189, 7190, 0
};

static
int
f_participant_failure [] = {
  7005, 7006, 7007, 7008, 5000, 7228, 0
};

int
runerrors(NdbRestarter& res, NdbRestarter::NodeSelector sel, const int* errors)
{
  for (Uint32 i = 0; errors[i]; i++)
  {
    int node = res.getNode(sel);

    int val2[] = { DumpStateOrd::CmvmiSetRestartOnErrorInsert, 1 };
    if (res.dumpStateOneNode(node, val2, 2))
      return NDBT_FAILED;

    ndbout << "node " << node << " err: " << errors[i]<< endl;
    if (res.insertErrorInNode(node, errors[i]))
      return NDBT_FAILED;

    if (res.waitNodesNoStart(&node, 1) != 0)
      return NDBT_FAILED;

    res.startNodes(&node, 1);

    if (res.waitClusterStarted() != 0)
      return NDBT_FAILED;
  }
  return NDBT_OK;
}

int
runGCP(NDBT_Context* ctx, NDBT_Step* step)
{
  NdbRestarter res;
  int loops = ctx->getNumLoops();

  if (res.getNumDbNodes() < 2)
  {
    return NDBT_OK;
  }

  if (res.getNumDbNodes() < 4)
  {
    /**
     * 7186++ is only usable for 4 nodes and above
     */
    Uint32 i;
    for (i = 0; f_master_failure[i] && f_master_failure[i] != 7186; i++);
    f_master_failure[i] = 0;
  }

  while (loops >= 0 && !ctx->isTestStopped())
  {
    loops --;

#if 0
    if (runerrors(res, NdbRestarter::NS_NON_MASTER, f_participant_failure))
    {
      return NDBT_FAILED;
    }

    if (runerrors(res, NdbRestarter::NS_MASTER, f_participant_failure))
    {
      return NDBT_FAILED;
    }
#endif

    if (runerrors(res, NdbRestarter::NS_RANDOM, f_participant_failure))
    {
      return NDBT_FAILED;
    }

    if (runerrors(res, NdbRestarter::NS_MASTER, f_master_failure))
    {
      return NDBT_FAILED;
    }
  }
  ctx->stopTest();
  return NDBT_OK;
}

int 
runCommitAck(NDBT_Context* ctx, NDBT_Step* step)
{
  int loops = ctx->getNumLoops();
  int records = ctx->getNumRecords();
  NdbRestarter restarter;
  Ndb* pNdb = GETNDB(step);

  if (records < 2)
    return NDBT_OK;
  if (restarter.getNumDbNodes() < 2)
    return NDBT_OK;

  int trans_type= -1;
  NdbConnection *pCon;
  int node;
  while (loops--)
  {
    trans_type++;
    if (trans_type > 2)
      trans_type= 0;
    HugoTransactions hugoTrans(*ctx->getTab());
    switch (trans_type) {
    case 0:
      /*
        - load records less 1
      */
      g_info << "case 0\n";
      if (hugoTrans.loadTable(GETNDB(step), records - 1))
      {
        return NDBT_FAILED;
      }
      break;
    case 1:
      /*
        - load 1 record
      */
      g_info << "case 1\n";
      if (hugoTrans.loadTable(GETNDB(step), 1))
      {
        return NDBT_FAILED;
      }
      break;
    case 2:
      /*
        - load 1 record in the end
      */
      g_info << "case 2\n";
      {
        HugoOperations hugoOps(*ctx->getTab());
        if (hugoOps.startTransaction(pNdb))
          abort();
        if (hugoOps.pkInsertRecord(pNdb, records-1))
          abort();
        if (hugoOps.execute_Commit(pNdb))
          abort();
        if (hugoOps.closeTransaction(pNdb))
          abort();
      }
      break;
    default:
      abort();
    }

    /* run transaction that should be tested */
    HugoOperations hugoOps(*ctx->getTab());
    if (hugoOps.startTransaction(pNdb))
      return NDBT_FAILED;
    pCon= hugoOps.getTransaction();
    node= pCon->getConnectedNodeId();
    switch (trans_type) {
    case 0:
    case 1:
      /*
        insert records with ignore error
        - insert rows, some exist already
      */
      for (int i= 0; i < records; i++)
      {
        if (hugoOps.pkInsertRecord(pNdb, i))
          goto err;
      }
<<<<<<< HEAD
      break;
    case 2:
      /*
        insert records with ignore error
        - insert rows, some exist already
      */
      for (int i= 0; i < records; i++)
      {
        if (hugoOps.pkInsertRecord(pNdb, i))
          goto err;
      }
      break;
=======
      break;
    case 2:
      /*
        insert records with ignore error
        - insert rows, some exist already
      */
      for (int i= 0; i < records; i++)
      {
        if (hugoOps.pkInsertRecord(pNdb, i))
          goto err;
      }
      break;
>>>>>>> 1f56b8a8
    default:
      abort();
    }

    /*
      insert error in ndb kernel (TC) that throws away acknowledge of commit
      and then die 5 seconds later
    */
    {
      if (restarter.insertErrorInNode(node, 8054))
        goto err;
    }
    {
      int val2[] = { DumpStateOrd::CmvmiSetRestartOnErrorInsert, 1 };
      if (restarter.dumpStateOneNode(node, val2, 2))
        goto err;
    }

    /* execute transaction and verify return code */
    g_info << "  execute... hangs for 5 seconds\n";
    {
      const NdbOperation *first= pCon->getFirstDefinedOperation();
      int check= pCon->execute(Commit, AO_IgnoreError);
      const NdbError err = pCon->getNdbError();

      while (first)
      {
        const NdbError &err= first->getNdbError();
        g_info << "         error " << err.code << endl;
        first= pCon->getNextCompletedOperation(first);
      }

      int expected_commit_res[3]= { 630, 630, 630 };
      if (check == -1 ||
          err.code != expected_commit_res[trans_type])
      {
        g_err << "check == " << check << endl;
        g_err << "got error: "
              << err.code
              << " expected: "
              << expected_commit_res[trans_type]
              << endl;
        goto err;
      }
    }

    g_info << "  wait node nostart\n";
    if (restarter.waitNodesNoStart(&node, 1))
    {
      g_err << "  wait node nostart failed\n";
      goto err;
    }

    /* close transaction */
    if (hugoOps.closeTransaction(pNdb))
      return NDBT_FAILED;

    /* commit ack marker pools should be empty */
    g_info << "  dump pool status\n";
<<<<<<< HEAD
=======
    {
      int dump[255];
      dump[0] = 2552;
      if (restarter.dumpStateAllNodes(dump, 1))
        return NDBT_FAILED;
    }

    /* wait for cluster to come up again */
    g_info << "  wait cluster started\n";
    if (restarter.startNodes(&node, 1) ||
        restarter.waitNodesStarted(&node, 1))
    {
      g_err << "Cluster failed to start\n";
      return NDBT_FAILED;
    }

    /* verify data */
    g_info << "  verifying\n";
    switch (trans_type) {
    case 0:
    case 1:
    case 2:
      /*
        insert records with ignore error
        - should have all records
      */
      if (hugoTrans.scanReadRecords(GETNDB(step), records, 0, 64) != 0){
        return NDBT_FAILED;
      }
      break;
    default:
      abort();
    }

    /* cleanup for next round in loop */
    g_info << "  cleaning\n";
    if (hugoTrans.clearTable(GETNDB(step), records))
    {
      return NDBT_FAILED;
    }
    continue;
err:
    hugoOps.closeTransaction(pNdb);
    return NDBT_FAILED;
  }
  return NDBT_OK;
}

int
max_cnt(int arr[], int cnt)
{
  int res = 0;

  for (int i = 0; i<cnt ; i++)
  {
    if (arr[i] > res)
    {
      res = arr[i];
    }
  }
  return res;
}

int
runPnr(NDBT_Context* ctx, NDBT_Step* step)
{
  int loops = ctx->getNumLoops();
  NdbRestarter res(0, &ctx->m_cluster_connection);
  bool lcp = ctx->getProperty("LCP", (unsigned)0);
  
  int nodegroups[MAX_NDB_NODES];
  bzero(nodegroups, sizeof(nodegroups));
  
  for (int i = 0; i<res.getNumDbNodes(); i++)
  {
    int node = res.getDbNodeId(i);
    nodegroups[res.getNodeGroup(node)]++;
  }
  
  for (int i = 0; i<MAX_NDB_NODES; i++)
  {
    if (nodegroups[i] && nodegroups[i] == 1)
    {
      /**
       * nodegroup with only 1 member, can't run test
       */
      ctx->stopTest();
      return NDBT_OK;
    }
  }

  for (int i = 0; i<loops && ctx->isTestStopped() == false; i++)
  {
    if (lcp)
    {
      int lcpdump = DumpStateOrd::DihMinTimeBetweenLCP;
      res.dumpStateAllNodes(&lcpdump, 1);
    }

    int ng_copy[MAX_NDB_NODES];
    memcpy(ng_copy, nodegroups, sizeof(ng_copy));
    
    Vector<int> nodes;
    printf("restarting ");
    while (max_cnt(ng_copy, MAX_NDB_NODES) > 1)
    {
      int node = res.getNode(NdbRestarter::NS_RANDOM);
      int ng = res.getNodeGroup(node);
      if (ng_copy[ng] > 1)
      {
        printf("%u ", node);
        nodes.push_back(node);
        ng_copy[ng]--;
      }
    }
    printf("\n");
    
    int val2[] = { DumpStateOrd::CmvmiSetRestartOnErrorInsert, 1 };
    for (Uint32 j = 0; j<nodes.size(); j++)
    {
      res.dumpStateOneNode(nodes[j], val2, 2);
    }
    
    int kill[] = { 9999, 1000, 3000 };
    for (Uint32 j = 0; j<nodes.size(); j++)
    {
      res.dumpStateOneNode(nodes[j], kill, 3);
    }
    
    if (res.waitNodesNoStart(nodes.getBase(), nodes.size()))
      return NDBT_FAILED;
    
    if (res.startNodes(nodes.getBase(), nodes.size()))
      return NDBT_FAILED;

    if (res.waitClusterStarted())
      return NDBT_FAILED;
  }
  
  ctx->stopTest();
  return NDBT_OK;
}

int
runCreateBigTable(NDBT_Context* ctx, NDBT_Step* step)
{
  const char * prefix = ctx->getProperty("PREFIX", "");
  NdbDictionary::Table tab = *ctx->getTab();
  BaseString tmp;
  tmp.assfmt("%s_%s", prefix, tab.getName());
  tab.setName(tmp.c_str());
  
  NdbDictionary::Dictionary* pDict = GETNDB(step)->getDictionary();
  int res = pDict->createTable(tab);
  if (res)
  {
    return NDBT_FAILED;
  }

  const NdbDictionary::Table* pTab = pDict->getTable(tmp.c_str());
  if (pTab == 0)
  {
    return NDBT_FAILED;
  }

  int bytes = tab.getRowSizeInBytes();
  int size = 50*1024*1024; // 50Mb
  int rows = size / bytes;

  if (rows > 1000000)
    rows = 1000000;

  ndbout_c("Loading %u rows into %s", rows, tmp.c_str());
  Uint64 now = NdbTick_CurrentMillisecond();
  HugoTransactions hugoTrans(*pTab);
  int cnt = 0;
  do {
    hugoTrans.loadTableStartFrom(GETNDB(step), cnt, 10000);
    cnt += 10000;
  } while (cnt < rows && (NdbTick_CurrentMillisecond() - now) < 30000); //30s
  ndbout_c("Loaded %u rows in %llums", cnt, 
           NdbTick_CurrentMillisecond() - now);

  return NDBT_OK;
}

int
runDropBigTable(NDBT_Context* ctx, NDBT_Step* step)
{
  const char * prefix = ctx->getProperty("PREFIX", "");
  NdbDictionary::Table tab = *ctx->getTab();
  BaseString tmp;
  tmp.assfmt("%s_%s", prefix, tab.getName());
  GETNDB(step)->getDictionary()->dropTable(tmp.c_str());
  return NDBT_OK;
}

int
runBug31525(NDBT_Context* ctx, NDBT_Step* step)
{
  //int result = NDBT_OK;
  //int loops = ctx->getNumLoops();
  //int records = ctx->getNumRecords();
  //Ndb* pNdb = GETNDB(step);
  NdbRestarter res;

  if (res.getNumDbNodes() < 2)
  {
    return NDBT_OK;
  }

  int nodes[2];
  nodes[0] = res.getMasterNodeId();
  nodes[1] = res.getNextMasterNodeId(nodes[0]);
  
  while (res.getNodeGroup(nodes[0]) != res.getNodeGroup(nodes[1]))
  {
    ndbout_c("Restarting %u as it not in same node group as %u",
             nodes[1], nodes[0]);
    if (res.restartOneDbNode(nodes[1], false, true, true))
      return NDBT_FAILED;
    
    if (res.waitNodesNoStart(nodes+1, 1))
      return NDBT_FAILED;
    
    if (res.startNodes(nodes+1, 1))
      return NDBT_FAILED;
    
    if (res.waitClusterStarted())
      return NDBT_FAILED;

    nodes[1] = res.getNextMasterNodeId(nodes[0]);
  }
  
  ndbout_c("nodes[0]: %u nodes[1]: %u", nodes[0], nodes[1]);
  
  int val = DumpStateOrd::DihMinTimeBetweenLCP;
  if (res.dumpStateAllNodes(&val, 1))
    return NDBT_FAILED;

  int val2[] = { DumpStateOrd::CmvmiSetRestartOnErrorInsert, 1 };  
  if (res.dumpStateAllNodes(val2, 2))
    return NDBT_FAILED;
  
  if (res.insertErrorInAllNodes(932))
    return NDBT_FAILED;

  if (res.insertErrorInNode(nodes[1], 7192))
    return NDBT_FAILED;
  
  if (res.insertErrorInNode(nodes[0], 7191))
    return NDBT_FAILED;
  
  if (res.waitClusterNoStart())
    return NDBT_FAILED;

  if (res.startAll())
    return NDBT_FAILED;
  
  if (res.waitClusterStarted())
    return NDBT_FAILED;

  if (res.restartOneDbNode(nodes[1], false, false, true))
    return NDBT_FAILED;

  if (res.waitClusterStarted())
    return NDBT_FAILED;
  
  return NDBT_OK;
}

int
runBug31980(NDBT_Context* ctx, NDBT_Step* step)
{
  //int result = NDBT_OK;
  //int loops = ctx->getNumLoops();
  //int records = ctx->getNumRecords();
  Ndb* pNdb = GETNDB(step);
  NdbRestarter res;

  if (res.getNumDbNodes() < 2)
  {
    return NDBT_OK;
  }


  HugoOperations hugoOps (* ctx->getTab());
  if(hugoOps.startTransaction(pNdb) != 0)
    return NDBT_FAILED;
  
  if(hugoOps.pkInsertRecord(pNdb, 1) != 0)
    return NDBT_FAILED;
  
  if(hugoOps.execute_NoCommit(pNdb) != 0)
    return NDBT_FAILED;
  
  int transNode= hugoOps.getTransaction()->getConnectedNodeId();
  int val2[] = { DumpStateOrd::CmvmiSetRestartOnErrorInsert, 1 };    

  if (res.dumpStateOneNode(transNode, val2, 2))
  {
    return NDBT_FAILED;
  }

  if (res.insertErrorInNode(transNode, 8055))
  {
    return NDBT_FAILED;
  }
    
  hugoOps.execute_Commit(pNdb); // This should hang/fail

  if (res.waitNodesNoStart(&transNode, 1))
    return NDBT_FAILED;

  if (res.startNodes(&transNode, 1))
    return NDBT_FAILED;

  if (res.waitClusterStarted())
    return NDBT_FAILED;

  return NDBT_OK;
}

int
runBug32160(NDBT_Context* ctx, NDBT_Step* step)
{
  //int result = NDBT_OK;
  //int loops = ctx->getNumLoops();
  //int records = ctx->getNumRecords();
  //Ndb* pNdb = GETNDB(step);
  NdbRestarter res;

  if (res.getNumDbNodes() < 2)
  {
    return NDBT_OK;
  }

  int master = res.getMasterNodeId();
  int next = res.getNextMasterNodeId(master);

  if (res.insertErrorInNode(next, 7194))
  {
    return NDBT_FAILED;
  }

  int val2[] = { DumpStateOrd::CmvmiSetRestartOnErrorInsert, 1 };    
  if (res.dumpStateOneNode(master, val2, 2))
    return NDBT_FAILED;

  if (res.insertErrorInNode(master, 7193))
    return NDBT_FAILED;

  int val3[] = { 7099 };
  if (res.dumpStateOneNode(master, val3, 1))
    return NDBT_FAILED;

  if (res.waitNodesNoStart(&master, 1))
    return NDBT_FAILED;

  if (res.startNodes(&master, 1))
    return NDBT_FAILED;

  if (res.waitClusterStarted())
    return NDBT_FAILED;
  
  return NDBT_OK;
}

int
runBug32922(NDBT_Context* ctx, NDBT_Step* step)
{
  //int result = NDBT_OK;
  int loops = ctx->getNumLoops();
  //int records = ctx->getNumRecords();
  //Ndb* pNdb = GETNDB(step);
  NdbRestarter res;

  if (res.getNumDbNodes() < 2)
  {
    return NDBT_OK;
  }

  while (loops--)
  {
    int master = res.getMasterNodeId();    

    int victim = 32768;
    for (Uint32 i = 0; i<(Uint32)res.getNumDbNodes(); i++)
    {
      int node = res.getDbNodeId(i);
      if (node != master && node < victim)
        victim = node;
    }

    int val2[] = { DumpStateOrd::CmvmiSetRestartOnErrorInsert, 1 };    
    if (res.dumpStateOneNode(victim, val2, 2))
      return NDBT_FAILED;
    
    if (res.insertErrorInNode(master, 7200))
      return NDBT_FAILED;
    
    if (res.waitNodesNoStart(&victim, 1))
      return NDBT_FAILED;
    
    if (res.startNodes(&victim, 1))
      return NDBT_FAILED;
    
    if (res.waitClusterStarted())
      return NDBT_FAILED;
  }
  
  return NDBT_OK;
}

int
runBug34216(NDBT_Context* ctx, NDBT_Step* step)
{
  int result = NDBT_OK;
  int loops = ctx->getNumLoops();
  NdbRestarter restarter;
  int i = 0;
  int lastId = 0;
  HugoOperations hugoOps(*ctx->getTab());
  int records = ctx->getNumRecords();
  Ndb* pNdb = GETNDB(step);

  if (restarter.getNumDbNodes() < 2)
  {
    ctx->stopTest();
    return NDBT_OK;
  }

  if(restarter.waitClusterStarted() != 0){
    g_err << "Cluster failed to start" << endl;
    return NDBT_FAILED;
  }

#ifdef NDB_USE_GET_ENV
  char buf[100];
  const char * off = NdbEnv_GetEnv("NDB_ERR_OFFSET", buf, sizeof(buf));
#else
  const char * off = NULL;
#endif
  int offset = off ? atoi(off) : 0;

  while(i<loops && result != NDBT_FAILED && !ctx->isTestStopped())
  {
    if (i > 0 && ctx->closeToTimeout(100 / loops))
      break;

    int id = lastId % restarter.getNumDbNodes();
    int nodeId = restarter.getDbNodeId(id);
    int err = 5048 + ((i+offset) % 2);

    int val2[] = { DumpStateOrd::CmvmiSetRestartOnErrorInsert, 1 };

    if(hugoOps.startTransaction(pNdb) != 0)
      goto err;

    nodeId = hugoOps.getTransaction()->getConnectedNodeId();
    ndbout << "Restart node " << nodeId << " " << err <<endl;

    if (restarter.dumpStateOneNode(nodeId, val2, 2))
      return NDBT_FAILED;

    if(restarter.insertErrorInNode(nodeId, err) != 0){
      g_err << "Failed to restartNextDbNode" << endl;
      result = NDBT_FAILED;
      break;
    }

    if (restarter.insertErrorInNode(nodeId, 8057) != 0)
    {
      g_err << "Failed to insert error 8057" << endl;
      result = NDBT_FAILED;
      break;
    }

    int rows = 25;
    if (rows > records)
      rows = records;

    int batch = 1;
    int row = (records - rows) ? rand() % (records - rows) : 0;
    if (row + rows > records)
      row = records - row;

    /**
     * We should really somehow check that one of the 25 rows
     *   resides in the node we're targeting
     */
    for (int r = row; r < row + rows; r++)
    {
      if(hugoOps.pkUpdateRecord(pNdb, r, batch, rand()) != 0)
        goto err;
      
      for (int l = 1; l<5; l++)
      {
        if (hugoOps.execute_NoCommit(pNdb) != 0)
          goto err;
        
        if(hugoOps.pkUpdateRecord(pNdb, r, batch, rand()) != 0)
          goto err;
      }
    }      

    hugoOps.execute_Commit(pNdb);
    hugoOps.closeTransaction(pNdb);

    if (restarter.waitNodesNoStart(&nodeId, 1))
    {
      g_err << "Failed to waitNodesNoStart" << endl;
      result = NDBT_FAILED;
      break;
    }

    if (restarter.startNodes(&nodeId, 1))
    {
      g_err << "Failed to startNodes" << endl;
      result = NDBT_FAILED;
      break;
    }

    if(restarter.waitClusterStarted() != 0){
      g_err << "Cluster failed to start" << endl;
      result = NDBT_FAILED;
      break;
    }

    lastId++;
    i++;
  }

  ctx->stopTest();

  return result;
err:
  return NDBT_FAILED;
}


int
runNF_commit(NDBT_Context* ctx, NDBT_Step* step)
{
  int result = NDBT_OK;
  int loops = ctx->getNumLoops();
  NdbRestarter restarter(0, &ctx->m_cluster_connection);
  if (restarter.getNumDbNodes() < 2)
  {
    ctx->stopTest();
    return NDBT_OK;
  }

  if(restarter.waitClusterStarted() != 0){
    g_err << "Cluster failed to start" << endl;
    return NDBT_FAILED;
  }

  int i = 0;
  while(i<loops && result != NDBT_FAILED && !ctx->isTestStopped())
  {
    int nodeId = restarter.getDbNodeId(rand() % restarter.getNumDbNodes());
    int err = 5048;

    ndbout << "Restart node " << nodeId << " " << err <<endl;

    int val2[] = { DumpStateOrd::CmvmiSetRestartOnErrorInsert, 1 };
    if (restarter.dumpStateOneNode(nodeId, val2, 2))
      return NDBT_FAILED;

    if(restarter.insertErrorInNode(nodeId, err) != 0){
      g_err << "Failed to restartNextDbNode" << endl;
      result = NDBT_FAILED;
      break;
    }

    if (restarter.waitNodesNoStart(&nodeId, 1))
>>>>>>> 1f56b8a8
    {
      int dump[255];
      dump[0] = 2552;
      if (restarter.dumpStateAllNodes(dump, 1))
        return NDBT_FAILED;
    }

    /* wait for cluster to come up again */
    g_info << "  wait cluster started\n";
    if (restarter.startNodes(&node, 1) ||
        restarter.waitNodesStarted(&node, 1))
    {
      g_err << "Cluster failed to start\n";
      return NDBT_FAILED;
    }

    /* verify data */
    g_info << "  verifying\n";
    switch (trans_type) {
    case 0:
    case 1:
    case 2:
      /*
        insert records with ignore error
        - should have all records
      */
      if (hugoTrans.scanReadRecords(GETNDB(step), records, 0, 64) != 0){
        return NDBT_FAILED;
      }
      break;
    default:
      abort();
    }

    /* cleanup for next round in loop */
    g_info << "  cleaning\n";
    if (hugoTrans.clearTable(GETNDB(step), records))
    {
      return NDBT_FAILED;
    }
    continue;
err:
    hugoOps.closeTransaction(pNdb);
    return NDBT_FAILED;
  }
  return NDBT_OK;
}

int
max_cnt(int arr[], int cnt)
{
  int res = 0;

  for (int i = 0; i<cnt ; i++)
  {
    if (arr[i] > res)
    {
      res = arr[i];
    }
  }
  return res;
}

int
runPnr(NDBT_Context* ctx, NDBT_Step* step)
{
  int loops = ctx->getNumLoops();
  NdbRestarter res(0, &ctx->m_cluster_connection);
  bool lcp = ctx->getProperty("LCP", (unsigned)0);
  
  int nodegroups[MAX_NDB_NODES];
  bzero(nodegroups, sizeof(nodegroups));
  
  for (int i = 0; i<res.getNumDbNodes(); i++)
  {
    int node = res.getDbNodeId(i);
    nodegroups[res.getNodeGroup(node)]++;
  }
  
  for (int i = 0; i<MAX_NDB_NODES; i++)
  {
    if (nodegroups[i] && nodegroups[i] == 1)
    {
      /**
       * nodegroup with only 1 member, can't run test
       */
      ctx->stopTest();
      return NDBT_OK;
    }
  }

  for (int i = 0; i<loops && ctx->isTestStopped() == false; i++)
  {
    if (lcp)
    {
      int lcpdump = DumpStateOrd::DihMinTimeBetweenLCP;
      res.dumpStateAllNodes(&lcpdump, 1);
    }

    int ng_copy[MAX_NDB_NODES];
    memcpy(ng_copy, nodegroups, sizeof(ng_copy));
    
    Vector<int> nodes;
    printf("restarting ");
    while (max_cnt(ng_copy, MAX_NDB_NODES) > 1)
    {
      int node = res.getNode(NdbRestarter::NS_RANDOM);
      int ng = res.getNodeGroup(node);
      if (ng_copy[ng] > 1)
      {
        printf("%u ", node);
        nodes.push_back(node);
        ng_copy[ng]--;
      }
    }
    printf("\n");
    
    int val2[] = { DumpStateOrd::CmvmiSetRestartOnErrorInsert, 1 };
    for (Uint32 j = 0; j<nodes.size(); j++)
    {
      res.dumpStateOneNode(nodes[j], val2, 2);
    }
    
    int kill[] = { 9999, 1000, 3000 };
    for (Uint32 j = 0; j<nodes.size(); j++)
    {
      res.dumpStateOneNode(nodes[j], kill, 3);
    }
    
    if (res.waitNodesNoStart(nodes.getBase(), nodes.size()))
      return NDBT_FAILED;
    
    if (res.startNodes(nodes.getBase(), nodes.size()))
      return NDBT_FAILED;

    if (res.waitClusterStarted())
      return NDBT_FAILED;
  }
  
  ctx->stopTest();
  return NDBT_OK;
}

int
runCreateBigTable(NDBT_Context* ctx, NDBT_Step* step)
{
  NdbDictionary::Table tab = *ctx->getTab();
  BaseString tmp;
  tmp.assfmt("_%s", tab.getName());
  tab.setName(tmp.c_str());
  
  NdbDictionary::Dictionary* pDict = GETNDB(step)->getDictionary();
  int res = pDict->createTable(tab);
  if (res)
  {
    return NDBT_FAILED;
  }

  const NdbDictionary::Table* pTab = pDict->getTable(tmp.c_str());
  if (pTab == 0)
  {
    return NDBT_FAILED;
  }

  int bytes = tab.getRowSizeInBytes();
  int size = 50*1024*1024; // 50Mb
  int rows = size / bytes;

  if (rows > 1000000)
    rows = 1000000;

  ndbout_c("Loading %u rows into %s", rows, tmp.c_str());
  Uint64 now = NdbTick_CurrentMillisecond();
  HugoTransactions hugoTrans(*pTab);
  int cnt = 0;
  do {
    hugoTrans.loadTableStartFrom(GETNDB(step), cnt, 10000);
    cnt += 10000;
  } while (cnt < rows && (NdbTick_CurrentMillisecond() - now) < 30000); //30s
  ndbout_c("Loaded %u rows in %llums", cnt, 
           NdbTick_CurrentMillisecond() - now);

  return NDBT_OK;
}

int
runDropBigTable(NDBT_Context* ctx, NDBT_Step* step)
{
  NdbDictionary::Table tab = *ctx->getTab();
  BaseString tmp;
  tmp.assfmt("_%s", tab.getName());
  GETNDB(step)->getDictionary()->dropTable(tmp.c_str());
  return NDBT_OK;
}

int
runBug31525(NDBT_Context* ctx, NDBT_Step* step)
{
  //int result = NDBT_OK;
  //int loops = ctx->getNumLoops();
  //int records = ctx->getNumRecords();
  //Ndb* pNdb = GETNDB(step);
  NdbRestarter res;

  if (res.getNumDbNodes() < 2)
  {
    return NDBT_OK;
  }

  int nodes[2];
  nodes[0] = res.getMasterNodeId();
  nodes[1] = res.getNextMasterNodeId(nodes[0]);
  
  while (res.getNodeGroup(nodes[0]) != res.getNodeGroup(nodes[1]))
  {
    ndbout_c("Restarting %u as it not in same node group as %u",
             nodes[1], nodes[0]);
    if (res.restartOneDbNode(nodes[1], false, true, true))
      return NDBT_FAILED;
    
    if (res.waitNodesNoStart(nodes+1, 1))
      return NDBT_FAILED;
    
    if (res.startNodes(nodes+1, 1))
      return NDBT_FAILED;
    
    if (res.waitClusterStarted())
      return NDBT_FAILED;

    nodes[1] = res.getNextMasterNodeId(nodes[0]);
  }
  
  ndbout_c("nodes[0]: %u nodes[1]: %u", nodes[0], nodes[1]);
  
  int val = DumpStateOrd::DihMinTimeBetweenLCP;
  if (res.dumpStateAllNodes(&val, 1))
    return NDBT_FAILED;

  int val2[] = { DumpStateOrd::CmvmiSetRestartOnErrorInsert, 1 };  
  if (res.dumpStateAllNodes(val2, 2))
    return NDBT_FAILED;
  
  if (res.insertErrorInAllNodes(932))
    return NDBT_FAILED;

  if (res.insertErrorInNode(nodes[1], 7192))
    return NDBT_FAILED;
  
  if (res.insertErrorInNode(nodes[0], 7191))
    return NDBT_FAILED;
  
  if (res.waitClusterNoStart())
    return NDBT_FAILED;

  if (res.startAll())
    return NDBT_FAILED;
  
  if (res.waitClusterStarted())
    return NDBT_FAILED;

  if (res.restartOneDbNode(nodes[1], false, false, true))
    return NDBT_FAILED;

  if (res.waitClusterStarted())
    return NDBT_FAILED;
  
  return NDBT_OK;
}

int
runBug31980(NDBT_Context* ctx, NDBT_Step* step)
{
  //int result = NDBT_OK;
  //int loops = ctx->getNumLoops();
  //int records = ctx->getNumRecords();
  Ndb* pNdb = GETNDB(step);
  NdbRestarter res;

  if (res.getNumDbNodes() < 2)
  {
    return NDBT_OK;
  }


  HugoOperations hugoOps (* ctx->getTab());
  if(hugoOps.startTransaction(pNdb) != 0)
    return NDBT_FAILED;
  
  if(hugoOps.pkInsertRecord(pNdb, 1) != 0)
    return NDBT_FAILED;
  
  if(hugoOps.execute_NoCommit(pNdb) != 0)
    return NDBT_FAILED;
  
  int transNode= hugoOps.getTransaction()->getConnectedNodeId();
  int val2[] = { DumpStateOrd::CmvmiSetRestartOnErrorInsert, 1 };    

  if (res.dumpStateOneNode(transNode, val2, 2))
  {
    return NDBT_FAILED;
  }

  if (res.insertErrorInNode(transNode, 8055))
  {
    return NDBT_FAILED;
  }
    
  hugoOps.execute_Commit(pNdb); // This should hang/fail

  if (res.waitNodesNoStart(&transNode, 1))
    return NDBT_FAILED;

  if (res.startNodes(&transNode, 1))
    return NDBT_FAILED;

  if (res.waitClusterStarted())
    return NDBT_FAILED;

  return NDBT_OK;
}

int
runBug32160(NDBT_Context* ctx, NDBT_Step* step)
{
  //int result = NDBT_OK;
  //int loops = ctx->getNumLoops();
  //int records = ctx->getNumRecords();
  //Ndb* pNdb = GETNDB(step);
  NdbRestarter res;

  if (res.getNumDbNodes() < 2)
  {
    return NDBT_OK;
  }

  int master = res.getMasterNodeId();
  int next = res.getNextMasterNodeId(master);

  if (res.insertErrorInNode(next, 7194))
  {
    return NDBT_FAILED;
  }

  int val2[] = { DumpStateOrd::CmvmiSetRestartOnErrorInsert, 1 };    
  if (res.dumpStateOneNode(master, val2, 2))
    return NDBT_FAILED;

  if (res.insertErrorInNode(master, 7193))
    return NDBT_FAILED;

  int val3[] = { 7099 };
  if (res.dumpStateOneNode(master, val3, 1))
    return NDBT_FAILED;

  if (res.waitNodesNoStart(&master, 1))
    return NDBT_FAILED;

  if (res.startNodes(&master, 1))
    return NDBT_FAILED;

  if (res.waitClusterStarted())
    return NDBT_FAILED;
  
  return NDBT_OK;
}

int
runBug32922(NDBT_Context* ctx, NDBT_Step* step)
{
  //int result = NDBT_OK;
  int loops = ctx->getNumLoops();
  //int records = ctx->getNumRecords();
  //Ndb* pNdb = GETNDB(step);
  NdbRestarter res;

  if (res.getNumDbNodes() < 2)
  {
    return NDBT_OK;
  }

  while (loops--)
  {
    int master = res.getMasterNodeId();    

    int victim = 32768;
    for (Uint32 i = 0; i<(Uint32)res.getNumDbNodes(); i++)
    {
      int node = res.getDbNodeId(i);
      if (node != master && node < victim)
        victim = node;
    }

    int val2[] = { DumpStateOrd::CmvmiSetRestartOnErrorInsert, 1 };    
    if (res.dumpStateOneNode(victim, val2, 2))
      return NDBT_FAILED;
    
    if (res.insertErrorInNode(master, 7200))
      return NDBT_FAILED;
    
    if (res.waitNodesNoStart(&victim, 1))
      return NDBT_FAILED;
    
    if (res.startNodes(&victim, 1))
      return NDBT_FAILED;
    
    if (res.waitClusterStarted())
      return NDBT_FAILED;
  }
  
  return NDBT_OK;
}

int
runBug34216(NDBT_Context* ctx, NDBT_Step* step)
{
  int result = NDBT_OK;
  int loops = ctx->getNumLoops();
  NdbRestarter restarter;
  int i = 0;
  int lastId = 0;
  HugoOperations hugoOps(*ctx->getTab());
  int records = ctx->getNumRecords();
  Ndb* pNdb = GETNDB(step);

  if (restarter.getNumDbNodes() < 2)
  {
    ctx->stopTest();
    return NDBT_OK;
  }

  if(restarter.waitClusterStarted() != 0){
    g_err << "Cluster failed to start" << endl;
    return NDBT_FAILED;
  }

#ifdef NDB_USE_GET_ENV
  char buf[100];
  const char * off = NdbEnv_GetEnv("NDB_ERR_OFFSET", buf, sizeof(buf));
#else
  const char * off = NULL;
#endif
  int offset = off ? atoi(off) : 0;

  while(i<loops && result != NDBT_FAILED && !ctx->isTestStopped())
  {
    if (i > 0 && ctx->closeToTimeout(100 / loops))
      break;

    int id = lastId % restarter.getNumDbNodes();
    int nodeId = restarter.getDbNodeId(id);
    int err = 5048 + ((i+offset) % 2);

    int val2[] = { DumpStateOrd::CmvmiSetRestartOnErrorInsert, 1 };

    if(hugoOps.startTransaction(pNdb) != 0)
      goto err;

    nodeId = hugoOps.getTransaction()->getConnectedNodeId();
    ndbout << "Restart node " << nodeId << " " << err <<endl;

    if (restarter.dumpStateOneNode(nodeId, val2, 2))
      return NDBT_FAILED;

    if(restarter.insertErrorInNode(nodeId, err) != 0){
      g_err << "Failed to restartNextDbNode" << endl;
      result = NDBT_FAILED;
      break;
    }

    if (restarter.insertErrorInNode(nodeId, 8057) != 0)
    {
      g_err << "Failed to insert error 8057" << endl;
      result = NDBT_FAILED;
      break;
    }

    int rows = 25;
    if (rows > records)
      rows = records;

    int batch = 1;
    int row = (records - rows) ? rand() % (records - rows) : 0;
    if (row + rows > records)
      row = records - row;

    /**
     * We should really somehow check that one of the 25 rows
     *   resides in the node we're targeting
     */
    for (int r = row; r < row + rows; r++)
    {
      if(hugoOps.pkUpdateRecord(pNdb, r, batch, rand()) != 0)
        goto err;
      
      for (int l = 1; l<5; l++)
      {
        if (hugoOps.execute_NoCommit(pNdb) != 0)
          goto err;
        
        if(hugoOps.pkUpdateRecord(pNdb, r, batch, rand()) != 0)
          goto err;
      }
    }      

    hugoOps.execute_Commit(pNdb);
    hugoOps.closeTransaction(pNdb);

    if (restarter.waitNodesNoStart(&nodeId, 1))
    {
      g_err << "Failed to waitNodesNoStart" << endl;
      result = NDBT_FAILED;
      break;
    }

    if (restarter.startNodes(&nodeId, 1))
    {
      g_err << "Failed to startNodes" << endl;
      result = NDBT_FAILED;
      break;
    }

    if(restarter.waitClusterStarted() != 0){
      g_err << "Cluster failed to start" << endl;
      result = NDBT_FAILED;
      break;
    }

    lastId++;
    i++;
  }

  ctx->stopTest();

  return result;
err:
  return NDBT_FAILED;
}


int
runNF_commit(NDBT_Context* ctx, NDBT_Step* step)
{
  int result = NDBT_OK;
  int loops = ctx->getNumLoops();
  NdbRestarter restarter(0, &ctx->m_cluster_connection);
  if (restarter.getNumDbNodes() < 2)
  {
    ctx->stopTest();
    return NDBT_OK;
  }

  if(restarter.waitClusterStarted() != 0){
    g_err << "Cluster failed to start" << endl;
    return NDBT_FAILED;
  }

  int i = 0;
  while(i<loops && result != NDBT_FAILED && !ctx->isTestStopped())
  {
    int nodeId = restarter.getDbNodeId(rand() % restarter.getNumDbNodes());
    int err = 5048;

    ndbout << "Restart node " << nodeId << " " << err <<endl;

    int val2[] = { DumpStateOrd::CmvmiSetRestartOnErrorInsert, 1 };
    if (restarter.dumpStateOneNode(nodeId, val2, 2))
      return NDBT_FAILED;

    if(restarter.insertErrorInNode(nodeId, err) != 0){
      g_err << "Failed to restartNextDbNode" << endl;
      result = NDBT_FAILED;
      break;
    }

    if (restarter.waitNodesNoStart(&nodeId, 1))
    {
      g_err << "Failed to waitNodesNoStart" << endl;
      result = NDBT_FAILED;
      break;
    }

    if (restarter.startNodes(&nodeId, 1))
    {
      g_err << "Failed to startNodes" << endl;
      result = NDBT_FAILED;
      break;
    }

<<<<<<< HEAD
=======
    if (restarter.startNodes(&nodeId, 1))
    {
      g_err << "Failed to startNodes" << endl;
      result = NDBT_FAILED;
      break;
    }

>>>>>>> 1f56b8a8
    if(restarter.waitClusterStarted() != 0){
      g_err << "Cluster failed to start" << endl;
      result = NDBT_FAILED;
      break;
    }

    i++;
  }

  ctx->stopTest();

  return result;
}

int
runBug34702(NDBT_Context* ctx, NDBT_Step* step)
{
  //int result = NDBT_OK;
  int loops = ctx->getNumLoops();
  //int records = ctx->getNumRecords();
  //Ndb* pNdb = GETNDB(step);
  NdbRestarter res;

  if (res.getNumDbNodes() < 2)
  {
    return NDBT_OK;
  }

  while (loops--)
  {
    int victim = res.getDbNodeId(rand()%res.getNumDbNodes());
    res.restartOneDbNode(victim,
                         /** initial */ true, 
                         /** nostart */ true,
                         /** abort   */ true);

    if (res.waitNodesNoStart(&victim, 1))
      return NDBT_FAILED;

    res.insertErrorInAllNodes(7204);
    res.insertErrorInNode(victim, 7203);

    res.startNodes(&victim, 1);
    
    if (res.waitClusterStarted())
      return NDBT_FAILED;
  }
  return NDBT_OK;
}

int
runMNF(NDBT_Context* ctx, NDBT_Step* step)
{
  //int result = NDBT_OK;
  NdbRestarter res;
  
  if (res.getNumDbNodes() < 2)
  {
    return NDBT_OK;
  }

  Vector<int> part0;
  Vector<int> part1;
  Bitmask<255> part0mask;
  Bitmask<255> part1mask;
  Bitmask<255> ngmask;
  for (int i = 0; i<res.getNumDbNodes(); i++)
  {
    int nodeId = res.getDbNodeId(i);
    int ng = res.getNodeGroup(nodeId);
    if (ngmask.get(ng))
    {
      part1.push_back(nodeId);
      part1mask.set(nodeId);
    }
    else
    {
      ngmask.set(ng);
      part0.push_back(nodeId);
      part0mask.set(nodeId);
    }
  }

  printf("part0: ");
  for (unsigned i = 0; i<part0.size(); i++)
    printf("%u ", part0[i]);
  printf("\n");

  printf("part1: ");
  for (unsigned i = 0; i<part1.size(); i++)
    printf("%u ", part1[i]);
  printf("\n");

  int loops = ctx->getNumLoops();
  while (loops-- && !ctx->isTestStopped())
  {
    int cnt, *nodes;
    int master = res.getMasterNodeId();
    int nextMaster = res.getNextMasterNodeId(master);

    bool cmf = false;
    if (part0mask.get(master) && part0mask.get(nextMaster))
    {
      cmf = true;
      cnt = part0.size();
      nodes = part0.getBase();
      printf("restarting part0");
    }
    else if(part1mask.get(master) && part1mask.get(nextMaster))
    {
      cmf = true;
      cnt = part1.size();
      nodes = part1.getBase();
      printf("restarting part1");
    }
    else
    {
      cmf = false;
      if (loops & 1)
      {
        cnt = part0.size();
        nodes = part0.getBase();
        printf("restarting part0");
      } 
      else 
      {
        cnt = part1.size();
        nodes = part0.getBase();
        printf("restarting part0");
      }
    }
    
    int val2[] = { DumpStateOrd::CmvmiSetRestartOnErrorInsert, 1 };    
    for (int i = 0; i<cnt; i++)
      if (res.dumpStateOneNode(nodes[i], val2, 2))
        return NDBT_FAILED;
    
    int type = loops;
#ifdef NDB_USE_GET_ENV
    char buf[100];
    if (NdbEnv_GetEnv("MNF", buf, sizeof(buf)))
    {
      type = atoi(buf);
    }
#endif
    if (cmf)
    {
      type = type % 7;
    }
    else
    {
      type = type % 4;
    }
    ndbout_c(" type: %u (cmf: %u)", type, cmf);
    switch(type){
    case 0:
      for (int i = 0; i<cnt; i++)
      {
        if (res.restartOneDbNode(nodes[i],
                                 /** initial */ false, 
                                 /** nostart */ true,
                                 /** abort   */ true))
          return NDBT_FAILED;
        
        NdbSleep_MilliSleep(10);
      }
      break;
    case 1:
      for (int i = 0; i<cnt; i++)
      {
        if (res.restartOneDbNode(nodes[i],
                                 /** initial */ false, 
                                 /** nostart */ true,
                                 /** abort   */ true))
          return NDBT_FAILED;
        
      }
      break;
    case 2:
      for (int i = 0; i<cnt; i++)
      {
        res.insertErrorInNode(nodes[i], 8058);
      }
      res.restartOneDbNode(nodes[0],
                           /** initial */ false, 
                           /** nostart */ true,
                           /** abort   */ true);
      break;
    case 3:
      for (int i = 0; i<cnt; i++)
      {
        res.insertErrorInNode(nodes[i], 8059);
      }
      res.restartOneDbNode(nodes[0],
                           /** initial */ false, 
                           /** nostart */ true,
                           /** abort   */ true);
      break;
    case 4:
    {
      for (int i = 0; i<cnt; i++)
      {
        if (res.getNextMasterNodeId(master) == nodes[i])
          res.insertErrorInNode(nodes[i], 7180);
        else
          res.insertErrorInNode(nodes[i], 7205);
      }

      int lcp = 7099;
      res.insertErrorInNode(master, 7193);
      res.dumpStateOneNode(master, &lcp, 1);
      break;
    }
    case 5:
    {
      for (int i = 0; i<cnt; i++)
      {
        res.insertErrorInNode(nodes[i], 7206);
      }

      int lcp = 7099;
      res.insertErrorInNode(master, 7193);
      res.dumpStateOneNode(master, &lcp, 1);
      break;
    }
    case 6:
    {
      for (int i = 0; i<cnt; i++)
      {
        res.insertErrorInNode(nodes[i], 5008);
      }
      
      int lcp = 7099;
      res.insertErrorInNode(master, 7193);
      res.dumpStateOneNode(master, &lcp, 1);
      break;
    }
    }
    
    if (res.waitNodesNoStart(nodes, cnt))
      return NDBT_FAILED;
    
    if (res.startNodes(nodes, cnt))
      return NDBT_FAILED;
    
    if (res.waitClusterStarted())
      return NDBT_FAILED; 
  }

  ctx->stopTest();
  return NDBT_OK;
}

int 
runBug36199(NDBT_Context* ctx, NDBT_Step* step)
{
  //int result = NDBT_OK;
  //int loops = ctx->getNumLoops();
  NdbRestarter res;

  if (res.getNumDbNodes() < 4)
    return NDBT_OK;

  int master = res.getMasterNodeId();
  int nextMaster = res.getNextMasterNodeId(master);
  int victim = res.getRandomNodeSameNodeGroup(nextMaster, rand());
  if (victim == master)
  {
    victim = res.getRandomNodeOtherNodeGroup(nextMaster, rand());
  }

  ndbout_c("master: %u next master: %u victim: %u",
           master, nextMaster, victim);

  int val2[] = { DumpStateOrd::CmvmiSetRestartOnErrorInsert, 1 };    
  res.dumpStateOneNode(master, val2, 2);
  res.dumpStateOneNode(victim, val2, 2);

  res.insertErrorInNode(victim, 7205);
  res.insertErrorInNode(master, 7014);
  int lcp = 7099;
  res.dumpStateOneNode(master, &lcp, 1);
  
  int nodes[2];
  nodes[0] = master;
  nodes[1] = victim;
  if (res.waitNodesNoStart(nodes, 2))
  {
    return NDBT_FAILED;
  }

  if (res.startNodes(nodes, 2))
  {
    return NDBT_FAILED;
  }
  
  if (res.waitClusterStarted())
    return NDBT_FAILED;

  return NDBT_OK;
}

int 
runBug36246(NDBT_Context* ctx, NDBT_Step* step)
{ 
  //int result = NDBT_OK;
  //int loops = ctx->getNumLoops();
  NdbRestarter res;
  Ndb* pNdb = GETNDB(step);

  if (res.getNumDbNodes() < 4)
    return NDBT_OK;

  HugoOperations hugoOps(*ctx->getTab());
restartloop:
  int tryloop = 0;
  int master = res.getMasterNodeId();
  int nextMaster = res.getNextMasterNodeId(master);

loop:
  if(hugoOps.startTransaction(pNdb) != 0)
    return NDBT_FAILED;
      
  if(hugoOps.pkUpdateRecord(pNdb, 1, 1) != 0)
    return NDBT_FAILED;
  
  if(hugoOps.execute_NoCommit(pNdb) != 0)
    return NDBT_FAILED;
  
  int victim = hugoOps.getTransaction()->getConnectedNodeId();
  printf("master: %u nextMaster: %u victim: %u",
         master, nextMaster, victim);
  if (victim == master || victim == nextMaster ||
      res.getNodeGroup(victim) == res.getNodeGroup(master) ||
      res.getNodeGroup(victim) == res.getNodeGroup(nextMaster))
  {
    hugoOps.execute_Rollback(pNdb);
    hugoOps.closeTransaction(pNdb);
    tryloop++;
    if (tryloop == 10)
    {
      ndbout_c(" -> restarting next master: %u", nextMaster);
      res.restartOneDbNode(nextMaster,
                           /** initial */ false, 
                           /** nostart */ true,
                           /** abort   */ true);
    
      res.waitNodesNoStart(&nextMaster, 1);
      res.startNodes(&nextMaster, 1);
      if (res.waitClusterStarted())
        return NDBT_FAILED;
      goto restartloop;
    }
    else
    {
      ndbout_c(" -> loop");
      goto loop;
    }
  }
  ndbout_c(" -> go go gadget skates");

  int val2[] = { DumpStateOrd::CmvmiSetRestartOnErrorInsert, 1 };    
  res.dumpStateOneNode(master, val2, 2);
  res.dumpStateOneNode(victim, val2, 2);

  res.insertErrorInNode(master, 8060);
  res.insertErrorInNode(victim, 9999);
  
  int nodes[2];
  nodes[0] = master;
  nodes[1] = victim;
  if (res.waitNodesNoStart(nodes, 2))
  {
    return NDBT_FAILED;
  }
  
  if (res.startNodes(nodes, 2))
  {
    return NDBT_FAILED;
  }
  
  if (res.waitClusterStarted())
    return NDBT_FAILED;

  hugoOps.execute_Rollback(pNdb);
  hugoOps.closeTransaction(pNdb);

  return NDBT_OK;
}

int 
runBug36247(NDBT_Context* ctx, NDBT_Step* step)
{ 
  //int result = NDBT_OK;
  //int loops = ctx->getNumLoops();
  NdbRestarter res;
  Ndb* pNdb = GETNDB(step);

  if (res.getNumDbNodes() < 4)
    return NDBT_OK;

  HugoOperations hugoOps(*ctx->getTab());

restartloop:
  int tryloop = 0;
  int master = res.getMasterNodeId();
  int nextMaster = res.getNextMasterNodeId(master);

loop:
  if(hugoOps.startTransaction(pNdb) != 0)
    return NDBT_FAILED;
      
  if(hugoOps.pkUpdateRecord(pNdb, 1, 100) != 0)
    return NDBT_FAILED;
  
  if(hugoOps.execute_NoCommit(pNdb) != 0)
    return NDBT_FAILED;
  
  int victim = hugoOps.getTransaction()->getConnectedNodeId();
  printf("master: %u nextMaster: %u victim: %u",
         master, nextMaster, victim);
  if (victim == master || victim == nextMaster ||
      res.getNodeGroup(victim) == res.getNodeGroup(master) ||
      res.getNodeGroup(victim) == res.getNodeGroup(nextMaster))
  {
    hugoOps.execute_Rollback(pNdb);
    hugoOps.closeTransaction(pNdb);
    tryloop++;
    if (tryloop == 10)
    {
      ndbout_c(" -> restarting next master: %u", nextMaster);
      res.restartOneDbNode(nextMaster,
                           /** initial */ false, 
                           /** nostart */ true,
                           /** abort   */ true);
      
      res.waitNodesNoStart(&nextMaster, 1);
      res.startNodes(&nextMaster, 1);
      if (res.waitClusterStarted())
        return NDBT_FAILED;
      goto restartloop;
    }
    else
    {
      ndbout_c(" -> loop");
      goto loop;
    }
  }
  ndbout_c(" -> go go gadget skates");
  
  int val2[] = { DumpStateOrd::CmvmiSetRestartOnErrorInsert, 1 };    
  res.dumpStateOneNode(master, val2, 2);
  res.dumpStateOneNode(victim, val2, 2);

  int err5050[] = { 5050 };
  res.dumpStateAllNodes(err5050, 1);

  res.insertErrorInNode(victim, 9999);

  int nodes[2];
  nodes[0] = master;
  nodes[1] = victim;
  if (res.waitNodesNoStart(nodes, 2))
  {
    return NDBT_FAILED;
  }
  
  if (res.startNodes(nodes, 2))
  {
    return NDBT_FAILED;
  }
  
  if (res.waitClusterStarted())
    return NDBT_FAILED;
  
  hugoOps.execute_Rollback(pNdb);
  hugoOps.closeTransaction(pNdb);
  
  return NDBT_OK;
}

int 
runBug36276(NDBT_Context* ctx, NDBT_Step* step)
{ 
  //int result = NDBT_OK;
  //int loops = ctx->getNumLoops();
  NdbRestarter res;
  //Ndb* pNdb = GETNDB(step);
  
  if (res.getNumDbNodes() < 4)
    return NDBT_OK;
  
  int master = res.getMasterNodeId();
  int nextMaster = res.getNextMasterNodeId(master);
  int victim = res.getRandomNodeSameNodeGroup(nextMaster, rand());
  if (victim == master)
  {
    victim = res.getRandomNodeOtherNodeGroup(nextMaster, rand());
  }

  ndbout_c("master: %u nextMaster: %u victim: %u",
           master, nextMaster, victim);

  int val2[] = { DumpStateOrd::CmvmiSetRestartOnErrorInsert, 1 };    
  res.dumpStateOneNode(master, val2, 2);
  res.insertErrorInNode(victim, 7209);

  int lcp = 7099;
  res.dumpStateOneNode(master, &lcp, 1);
  
  if (res.waitNodesNoStart(&master, 1))
  {
    return NDBT_FAILED;
  }
  
  if (res.startNodes(&master, 1))
  {
    return NDBT_FAILED;
  }

  if (res.waitClusterStarted())
    return NDBT_FAILED;

  return NDBT_OK;
}

int 
runBug36245(NDBT_Context* ctx, NDBT_Step* step)
{ 
  //int result = NDBT_OK;
  //int loops = ctx->getNumLoops();
  NdbRestarter res;
  Ndb* pNdb = GETNDB(step);

  if (res.getNumDbNodes() < 4)
    return NDBT_OK;

  /**
   * Make sure master and nextMaster is in different node groups
   */
loop1:
  int master = res.getMasterNodeId();
  int nextMaster = res.getNextMasterNodeId(master);
  
  printf("master: %u nextMaster: %u", master, nextMaster);
  if (res.getNodeGroup(master) == res.getNodeGroup(nextMaster))
  {
    ndbout_c(" -> restarting next master: %u", nextMaster);
    res.restartOneDbNode(nextMaster,
                         /** initial */ false, 
                         /** nostart */ true,
                         /** abort   */ true);
    
    res.waitNodesNoStart(&nextMaster, 1);
    res.startNodes(&nextMaster, 1);
    if (res.waitClusterStarted())
    {
      ndbout_c("cluster didnt restart!!");
      return NDBT_FAILED;
    }
    goto loop1;
  }
  ndbout_c(" -> go go gadget skates");

  int val2[] = { DumpStateOrd::CmvmiSetRestartOnErrorInsert, 1 };    
  res.dumpStateOneNode(master, val2, 2);
  res.dumpStateOneNode(nextMaster, val2, 2);

  res.insertErrorInNode(master, 8063);
  res.insertErrorInNode(nextMaster, 936);


  int err = 0;
  HugoOperations hugoOps(*ctx->getTab());
loop2:
  if((err = hugoOps.startTransaction(pNdb)) != 0)
  {
    ndbout_c("failed to start transaction: %u", err);
    return NDBT_FAILED;
  }
  
  int victim = hugoOps.getTransaction()->getConnectedNodeId();
  if (victim != master)
  {
    ndbout_c("transnode: %u != master: %u -> loop",
             victim, master);
    hugoOps.closeTransaction(pNdb);
    goto loop2;
  }

  if((err = hugoOps.pkUpdateRecord(pNdb, 1)) != 0)
  {
    ndbout_c("failed to update: %u", err);
    return NDBT_FAILED;
  }
  
  if((err = hugoOps.execute_Commit(pNdb)) != 4010)
  {
    ndbout_c("incorrect error code: %u", err);
    return NDBT_FAILED;
  }
  hugoOps.closeTransaction(pNdb);
  
  int nodes[2];
  nodes[0] = master;
  nodes[1] = nextMaster;
  if (res.waitNodesNoStart(nodes, 2))
  {
    return NDBT_FAILED;
  }
  
  if (res.startNodes(nodes, 2))
  {
    return NDBT_FAILED;
  }
  
  if (res.waitClusterStarted())
    return NDBT_FAILED;
  
  return NDBT_OK;
}

int 
runHammer(NDBT_Context* ctx, NDBT_Step* step)
{ 
  int records = ctx->getNumRecords();
  Ndb* pNdb = GETNDB(step);
  HugoOperations hugoOps(*ctx->getTab());
  while (!ctx->isTestStopped())
  {
    int r = rand() % records;
    if (hugoOps.startTransaction(pNdb) != 0)
      continue;
    
    if ((rand() % 100) < 50)
    {
      if (hugoOps.pkUpdateRecord(pNdb, r, 1, rand()) != 0)
        goto err;
    }
    else
    {
      if (hugoOps.pkWriteRecord(pNdb, r, 1, rand()) != 0)
        goto err;
    }
    
    if (hugoOps.execute_NoCommit(pNdb) != 0)
      goto err;
    
    if (hugoOps.pkDeleteRecord(pNdb, r, 1) != 0)
      goto err;
    
    if (hugoOps.execute_NoCommit(pNdb) != 0)
      goto err;
    
    if ((rand() % 100) < 50)
    {
      if (hugoOps.pkInsertRecord(pNdb, r, 1, rand()) != 0)
        goto err;
    }
    else
    {
      if (hugoOps.pkWriteRecord(pNdb, r, 1, rand()) != 0)
        goto err;
    }
    
    if ((rand() % 100) < 90)
    {
      hugoOps.execute_Commit(pNdb);
    }
    else
    {
  err:
      hugoOps.execute_Rollback(pNdb);
    }
    
    hugoOps.closeTransaction(pNdb);
  }
  return NDBT_OK;
}

int 
runMixedLoad(NDBT_Context* ctx, NDBT_Step* step)
{ 
  int res = 0;
  int records = ctx->getNumRecords();
  Ndb* pNdb = GETNDB(step);
  HugoOperations hugoOps(*ctx->getTab());
  unsigned id = (unsigned)rand();
  while (!ctx->isTestStopped())
  {
    if (ctx->getProperty("Pause", (Uint32)0))
    {
      ndbout_c("thread %u stopped", id);
      ctx->sync_down("WaitThreads");
      while (ctx->getProperty("Pause", (Uint32)0) && !ctx->isTestStopped())
        NdbSleep_MilliSleep(15);
      
      if (ctx->isTestStopped())
        break;
      ndbout_c("thread %u continue", id);
    }

    if ((res = hugoOps.startTransaction(pNdb)) != 0)
    {
      if (res == 4009)
        return NDBT_FAILED;
      continue;
    }
    
    for (int i = 0; i < 10; i++)
    {
      int r = rand() % records;
      if ((rand() % 100) < 50)
      {
        if (hugoOps.pkUpdateRecord(pNdb, r, 1, rand()) != 0)
          goto err;
      }
      else
      {
        if (hugoOps.pkWriteRecord(pNdb, r, 1, rand()) != 0)
          goto err;
      }
    }      
    
    if ((rand() % 100) < 90)
    {
      res = hugoOps.execute_Commit(pNdb);
    }
    else
    {
  err:
      res = hugoOps.execute_Rollback(pNdb);
    }
    
    hugoOps.closeTransaction(pNdb);

    if (res == 4009)
    {
      return NDBT_FAILED;
    }
  }
  return NDBT_OK;
}

int
runBug41295(NDBT_Context* ctx, NDBT_Step* step)
{
  NdbRestarter res;

  if (res.getNumDbNodes() < 2)
  {
    ctx->stopTest();
    return NDBT_OK;
  }


  int leak = 4002;
  const int cases = 1;
  int loops = ctx->getNumLoops();
  if (loops <= cases)
    loops = cases + 1;

  for (int i = 0; i<loops; i++)
  {
    int master = res.getMasterNodeId();
    int next = res.getNextMasterNodeId(master);
    
    int val2[] = { DumpStateOrd::CmvmiSetRestartOnErrorInsert, 1 };
    if (res.dumpStateOneNode(next, val2, 2))
      return NDBT_FAILED;
    
    ndbout_c("stopping %u, err 8073", next);
    res.insertErrorInNode(next, 8073);
    ndbout_c("waiting for %u", next);
    res.waitNodesNoStart(&next, 1);
    
    ndbout_c("pausing all threads");
    ctx->setProperty("Pause", 1);
    ctx->sync_up_and_wait("WaitThreads", ctx->getProperty("Threads", 1));
    ndbout_c("all threads paused");
    NdbSleep_MilliSleep(5000);
    res.dumpStateAllNodes(&leak, 1);
    NdbSleep_MilliSleep(1000);
    if (res.checkClusterAlive(&next, 1))
    {
      return NDBT_FAILED;
    }
    ndbout_c("restarting threads");
    ctx->setProperty("Pause", (Uint32)0);
    
    ndbout_c("starting %u", next);
    res.startNodes(&next, 1);
    ndbout_c("waiting for cluster started");
    if (res.waitClusterStarted())
    {
      return NDBT_FAILED;
    }

    ndbout_c("pausing all threads");
    ctx->setProperty("Pause", 1);
    ctx->sync_up_and_wait("WaitThreads", ctx->getProperty("Threads", 1));
    ndbout_c("all threads paused");
    NdbSleep_MilliSleep(5000);
    res.dumpStateAllNodes(&leak, 1);
    NdbSleep_MilliSleep(1000);
    ndbout_c("restarting threads");
    ctx->setProperty("Pause", (Uint32)0);
  }
  
  ctx->stopTest();
  return NDBT_OK;
}

int
runBug41469(NDBT_Context* ctx, NDBT_Step* step)
{
  NdbRestarter res;

  if (res.getNumDbNodes() < 4)
  {
    ctx->stopTest();
    return NDBT_OK;
  }

  int loops = ctx->getNumLoops();

  int val0[] = { 7216, 0 }; 
  int val2[] = { DumpStateOrd::CmvmiSetRestartOnErrorInsert, 1 };
  for (int i = 0; i<loops; i++)
  {
    int master = res.getMasterNodeId();
    int next = res.getNextMasterNodeId(master);
    
    if (res.dumpStateOneNode(master, val2, 2))
      return NDBT_FAILED;
    
    ndbout_c("stopping %u, err 7216 (next: %u)", master, next);
    val0[1] = next;
    if (res.dumpStateOneNode(master, val0, 2))
      return NDBT_FAILED;
    
    res.waitNodesNoStart(&master, 1);
    res.startNodes(&master, 1);
    ndbout_c("waiting for cluster started");
    if (res.waitClusterStarted())
    {
      return NDBT_FAILED;
    }
  }
  ctx->stopTest();
  return NDBT_OK;
}

int
runBug42422(NDBT_Context* ctx, NDBT_Step* step)
{
  NdbRestarter res;
  
  if (res.getNumDbNodes() < 4)
  {
    ctx->stopTest();
    return NDBT_OK;
  }
  
  int loops = ctx->getNumLoops();
  while (--loops >= 0)
  {
    int master = res.getMasterNodeId();
    ndbout_c("master: %u", master);
    int nodeId = res.getRandomNodeSameNodeGroup(master, rand()); 
    ndbout_c("target: %u", nodeId);
    int node2 = res.getRandomNodeOtherNodeGroup(nodeId, rand());
    ndbout_c("node 2: %u", node2);
    
    res.restartOneDbNode(nodeId,
                         /** initial */ false, 
                         /** nostart */ true,
                         /** abort   */ true);
    
    res.waitNodesNoStart(&nodeId, 1);
    
    int dump[] = { 9000, 0 };
    dump[1] = node2;
    
    if (res.dumpStateOneNode(nodeId, dump, 2))
      return NDBT_FAILED;
    
    int val2[] = { DumpStateOrd::CmvmiSetRestartOnErrorInsert, 1 };
    if (res.dumpStateOneNode(nodeId, val2, 2))
      return NDBT_FAILED;
    
    res.insertErrorInNode(nodeId, 937);
    ndbout_c("%u : starting %u", __LINE__, nodeId);
    res.startNodes(&nodeId, 1);
    NdbSleep_SecSleep(3);
    ndbout_c("%u : waiting for %u to not get not-started", __LINE__, nodeId);
    res.waitNodesNoStart(&nodeId, 1);
    
    ndbout_c("%u : starting %u", __LINE__, nodeId);
    res.startNodes(&nodeId, 1);
    
    ndbout_c("%u : waiting for cluster started", __LINE__);
    if (res.waitClusterStarted())
    {
      return NDBT_FAILED;
    }
  }

  ctx->stopTest();
  return NDBT_OK;
}

int
runBug43224(NDBT_Context* ctx, NDBT_Step* step)
{
  NdbRestarter res;
  
  if (res.getNumDbNodes() < 2)
  {
    ctx->stopTest();
    return NDBT_OK;
  }
  
  int loops = ctx->getNumLoops();
  while (--loops >= 0)
  {
    int nodeId = res.getNode(NdbRestarter::NS_RANDOM);
    res.restartOneDbNode(nodeId,
                         /** initial */ false, 
                         /** nostart */ true,
                         /** abort   */ true);
    
    res.waitNodesNoStart(&nodeId, 1);

    NdbSleep_SecSleep(10);
    
    int val2[] = { DumpStateOrd::CmvmiSetRestartOnErrorInsert, 1 };
    if (res.dumpStateOneNode(nodeId, val2, 2))
      return NDBT_FAILED;
    
    res.insertErrorInNode(nodeId, 9994);
    res.startNodes(&nodeId, 1);
    NdbSleep_SecSleep(3);
    ndbout_c("%u : waiting for %u to not get not-started", __LINE__, nodeId);
    res.waitNodesNoStart(&nodeId, 1);

    if (res.dumpStateOneNode(nodeId, val2, 2))
      return NDBT_FAILED;
    
    res.insertErrorInNode(nodeId, 9994);
    res.startNodes(&nodeId, 1);
    NdbSleep_SecSleep(3);
    ndbout_c("%u : waiting for %u to not get not-started", __LINE__, nodeId);
    res.waitNodesNoStart(&nodeId, 1);
    
    NdbSleep_SecSleep(20); // Hardcoded in ndb_mgmd (alloc timeout)

    ndbout_c("%u : starting %u", __LINE__, nodeId);
    res.startNodes(&nodeId, 1);
    
    ndbout_c("%u : waiting for cluster started", __LINE__);
    if (res.waitClusterStarted())
    {
      return NDBT_FAILED;
    }
  }

  ctx->stopTest();
  return NDBT_OK;
}

int
runBug43888(NDBT_Context* ctx, NDBT_Step* step)
{
  NdbRestarter res;
  
  if (res.getNumDbNodes() < 2)
  {
    ctx->stopTest();
    return NDBT_OK;
  }
  
  int loops = ctx->getNumLoops();
  while (--loops >= 0)
  {
    int master = res.getMasterNodeId();
    ndbout_c("master: %u", master);
    int nodeId = master;
    do {
      nodeId = res.getNode(NdbRestarter::NS_RANDOM);
    } while (nodeId == master);

    ndbout_c("target: %u", nodeId);
    
    res.restartOneDbNode(nodeId,
                         /** initial */ false, 
                         /** nostart */ true,
                         /** abort   */ true);
    
    res.waitNodesNoStart(&nodeId, 1);
    
    int val2[] = { DumpStateOrd::CmvmiSetRestartOnErrorInsert, 1 };
    if (res.dumpStateOneNode(nodeId, val2, 2))
      return NDBT_FAILED;
    
    res.insertErrorInNode(master, 7217);
    res.startNodes(&nodeId, 1);
    NdbSleep_SecSleep(3);
    ndbout_c("%u : waiting for %u to not get not-started", __LINE__, nodeId);
    res.waitNodesNoStart(&nodeId, 1);
    
    ndbout_c("%u : starting %u", __LINE__, nodeId);
    res.startNodes(&nodeId, 1);
    
    ndbout_c("%u : waiting for cluster started", __LINE__);
    if (res.waitClusterStarted())
    {
      return NDBT_FAILED;
    }
  }

  ctx->stopTest();
  return NDBT_OK;
}

#define CHECK(b, m) { int _xx = b; if (!(_xx)) { \
  ndbout << "ERR: "<< m \
           << "   " << "File: " << __FILE__ \
           << " (Line: " << __LINE__ << ")" << "- " << _xx << endl; \
  return NDBT_FAILED; } }

int
runBug44952(NDBT_Context* ctx, NDBT_Step* step)
{
  NdbRestarter res;
  NdbDictionary::Dictionary* pDict = GETNDB(step)->getDictionary();

  const int codes [] = {
    5051, 5052, 5053, 0
  }; (void)codes;

  //int randomId = myRandom48(res.getNumDbNodes());
  //int nodeId = res.getDbNodeId(randomId);

  int loops = ctx->getNumLoops();
  const int val[] = { DumpStateOrd::CmvmiSetRestartOnErrorInsert, 1 } ;
  for (int l = 0; l < loops; l++)
  {
    int randomId = myRandom48(res.getNumDbNodes());
    int nodeId = res.getDbNodeId(randomId);

    ndbout_c("killing node %u error 5051 loop %u/%u", nodeId, l+1, loops);
    CHECK(res.dumpStateOneNode(nodeId, val, 2) == 0,
          "failed to set RestartOnErrorInsert");

    CHECK(res.insertErrorInNode(nodeId, 5051) == 0,
          "failed to insert error 5051");

    while (res.waitNodesNoStart(&nodeId, 1, 1 /* seconds */) != 0)
    {
      pDict->forceGCPWait();
    }

    ndbout_c("killing node %u during restart error 5052", nodeId);
    for (int j = 0; j < 3; j++)
    {
      ndbout_c("loop: %d - killing node %u during restart error 5052",
               j, nodeId);
      int val[] = { DumpStateOrd::CmvmiSetRestartOnErrorInsert, 1 } ;
      CHECK(res.dumpStateOneNode(nodeId, val, 2) == 0,
            "failed to set RestartOnErrorInsert");

      CHECK(res.insertErrorInNode(nodeId, 5052) == 0,
            "failed to set error insert");

      NdbSleep_SecSleep(3); // ...

      CHECK(res.startNodes(&nodeId, 1) == 0,
            "failed to start node");

      NdbSleep_SecSleep(3);

      CHECK(res.waitNodesNoStart(&nodeId, 1) == 0,
            "waitNodesNoStart failed");
    }

    CHECK(res.startNodes(&nodeId, 1) == 0,
          "failed to start node");

    CHECK(res.waitNodesStarted(&nodeId, 1) == 0,
          "waitNodesStarted failed");
  }

  ctx->stopTest();
  return NDBT_OK;
}

static BaseString tab_48474;

int
initBug48474(NDBT_Context* ctx, NDBT_Step* step)
{
  NdbDictionary::Table tab = * ctx->getTab();
  NdbDictionary::Dictionary* pDict = GETNDB(step)->getDictionary();

  const NdbDictionary::Table * pTab = pDict->getTable(tab.getName());
  if (pTab == 0)
    return NDBT_FAILED;

  /**
   * Create a table with tableid > ctx->getTab()
   */
  Uint32 cnt = 0;
  Vector<BaseString> tables;
  do
  {
    BaseString tmp;
    tmp.assfmt("%s_%u", tab.getName(), cnt);
    tab.setName(tmp.c_str());

    pDict->dropTable(tab.getName());
    if (pDict->createTable(tab) != 0)
      return NDBT_FAILED;

    const NdbDictionary::Table * pTab2 = pDict->getTable(tab.getName());
    if (pTab2->getObjectId() < pTab->getObjectId())
    {
      tables.push_back(tmp);
    }
    else
    {
      tab_48474 = tmp;
      HugoTransactions hugoTrans(* pTab2);
      if (hugoTrans.loadTable(GETNDB(step), 1000) != 0)
      {
        return NDBT_FAILED;
      }
      break;
    }
    cnt++;
  } while(true);

  // Now delete the extra one...
  for (Uint32 i = 0; i<tables.size(); i++)
  {
    pDict->dropTable(tables[i].c_str());
  }

  tables.clear();

  return NDBT_OK;
}

int
runBug48474(NDBT_Context* ctx, NDBT_Step* step)
{
  NdbRestarter res;
  NdbDictionary::Dictionary* pDict = GETNDB(step)->getDictionary();
  const NdbDictionary::Table * pTab = pDict->getTable(tab_48474.c_str());
  Ndb* pNdb = GETNDB(step);
  HugoOperations hugoOps(* pTab);

  int nodeId = res.getNode(NdbRestarter::NS_RANDOM);
  ndbout_c("restarting %d", nodeId);
  res.restartOneDbNode(nodeId, false, true, true);
  res.waitNodesNoStart(&nodeId, 1);

  int minlcp[] = { 7017, 1 };
  res.dumpStateAllNodes(minlcp, 1); // Set min time between LCP

  ndbout_c("starting %d", nodeId);
  res.startNodes(&nodeId, 1);

  Uint32 minutes = 5;
  ndbout_c("starting uncommitted transaction %u minutes", minutes);
  for (Uint32 m = 0; m < minutes; m++)
  {
    if (hugoOps.startTransaction(pNdb) != 0)
      return NDBT_FAILED;

    if (hugoOps.pkUpdateRecord(pNdb, 0, 50, rand()) != 0)
      return NDBT_FAILED;

    if (hugoOps.execute_NoCommit(pNdb) != 0)
      return NDBT_FAILED;


    ndbout_c("sleeping 60s");
    for (Uint32 i = 0; i<600 && !ctx->isTestStopped(); i++)
    {
      hugoOps.getTransaction()->refresh();
      NdbSleep_MilliSleep(100);
    }

    if (hugoOps.execute_Commit(pNdb) != 0)
      return NDBT_FAILED;

    hugoOps.closeTransaction(pNdb);

    if (ctx->isTestStopped())
      break;
  }


  res.dumpStateAllNodes(minlcp, 2); // reset min time between LCP

  ctx->stopTest();
  return NDBT_OK;
}

int
cleanupBug48474(NDBT_Context* ctx, NDBT_Step* step)
{
  NdbDictionary::Dictionary* pDict = GETNDB(step)->getDictionary();
  pDict->dropTable(tab_48474.c_str());
  return NDBT_OK;
}

int
runBug56044(NDBT_Context* ctx, NDBT_Step* step)
{
  int loops = ctx->getNumLoops();
  NdbRestarter res;

  if (res.getNumDbNodes() < 2)
    return NDBT_OK;

  for (int i = 0; i<loops; i++)
  {
    int master = res.getMasterNodeId();
    int next = res.getNextMasterNodeId(master);
    ndbout_c("master: %u next: %u", master, next);

    int val2[] = { DumpStateOrd::CmvmiSetRestartOnErrorInsert, 1 };

    if (res.dumpStateOneNode(master, val2, 2))
      return NDBT_FAILED;

    if (res.insertErrorInNode(next, 7224))
      return NDBT_FAILED;

    res.waitNodesNoStart(&master, 1);
    res.startNodes(&master, 1);
    if (res.waitClusterStarted() != 0)
      return NDBT_FAILED;
  }

  return NDBT_OK;
}

int
runBug57767(NDBT_Context* ctx, NDBT_Step* step)
{
  NdbRestarter res;

  if (res.getNumDbNodes() < 2)
    return NDBT_OK;

  int node0 = res.getNode(NdbRestarter::NS_RANDOM);
  int node1 = res.getRandomNodeSameNodeGroup(node0, rand());
  ndbout_c("%u %u", node0, node1);

  res.restartOneDbNode(node0, false, true, true);
  res.waitNodesNoStart(&node0, 1);
  res.insertErrorInNode(node0, 1000);
  int val2[] = { DumpStateOrd::CmvmiSetRestartOnErrorInsert, 1 };
  res.dumpStateOneNode(node0, val2, 2);

  HugoTransactions hugoTrans(*ctx->getTab());
  hugoTrans.scanUpdateRecords(GETNDB(step), 0);

  res.insertErrorInNode(node1, 5060);
  res.startNodes(&node0, 1);
  NdbSleep_SecSleep(3);
  res.waitNodesNoStart(&node0, 1);

  res.insertErrorInNode(node1, 0);
  res.startNodes(&node0, 1);
  res.waitClusterStarted();
  return NDBT_OK;
}

int
runBug57522(NDBT_Context* ctx, NDBT_Step* step)
{
  int loops = ctx->getNumLoops();
  NdbRestarter res;

  if (res.getNumDbNodes() < 4)
    return NDBT_OK;

  for (int i = 0; i<loops; i++)
  {
    int master = res.getMasterNodeId();
    int next0 = res.getNextMasterNodeId(master);
    int next1 = res.getNextMasterNodeId(next0);
    ndbout_c("master: %d next0: %d next1: %d", master, next0, next1);

    int val2[] = { DumpStateOrd::CmvmiSetRestartOnErrorInsert, 1 };

    if (res.dumpStateOneNode(master, val2, 2))
      return NDBT_FAILED;

    int val3[] = { 7999, 7226, next1 };
    if (res.dumpStateOneNode(master, val3, 3))
      return NDBT_FAILED;

    res.waitNodesNoStart(&master, 1);
    res.startNodes(&master, 1);
    if (res.waitClusterStarted() != 0)
      return NDBT_FAILED;
  }

  return NDBT_OK;
}

int
runForceStopAndRestart(NDBT_Context* ctx, NDBT_Step* step)
{
  NdbRestarter res;
  if (res.getNumDbNodes() < 2)
    return NDBT_OK;

  Vector<int> group1;
  Vector<int> group2;
  Bitmask<256/32> nodeGroupMap;
  for (int j = 0; j<res.getNumDbNodes(); j++)
  {
    int node = res.getDbNodeId(j);
    int ng = res.getNodeGroup(node);
    if (nodeGroupMap.get(ng))
    {
      group2.push_back(node);
    }
    else
    {
      group1.push_back(node);
      nodeGroupMap.set(ng);
    }
  }

  printf("group1: ");
  for (unsigned i = 0; i<group1.size(); i++)
    printf("%d ", group1[i]);
  printf("\n");

  printf("group2: ");
  for (unsigned i = 0; i<group2.size(); i++)
    printf("%d ", group2[i]);
  printf("\n");

  // Stop half of the cluster
  res.restartNodes(group1.getBase(), (int)group1.size(),
                   NdbRestarter::NRRF_NOSTART | NdbRestarter::NRRF_ABORT);
  res.waitNodesNoStart(group1.getBase(), (int)group1.size());

  ndbout_c("%u", __LINE__);
  // Try to stop first node in second half without force, should return error
  if (res.restartOneDbNode(group2[0],
                           false, /* initial */
                           true,  /* nostart  */
                           false, /* abort */
                           false  /* force */) != -1)
  {
    ndbout_c("%u", __LINE__);
    g_err << "Restart suceeded without force" << endl;
    return NDBT_FAILED;
  }

  ndbout_c("%u", __LINE__);

  // Now stop with force
  if (res.restartOneDbNode(group2[0],
                           false, /* initial */
                           true,  /* nostart  */
                           false, /* abort */
                           true   /* force */) != 0)
  {
    ndbout_c("%u", __LINE__);
    g_err << "Could not restart with force" << endl;
    return NDBT_FAILED;
  }

  ndbout_c("%u", __LINE__);

  // All nodes should now be in nostart, the above stop force
  // cvaused the remainig nodes to be stopped(and restarted nostart)
  res.waitClusterNoStart();

  ndbout_c("%u", __LINE__);

  // Start second half back up again
  res.startNodes(group2.getBase(), (int)group2.size());
  res.waitNodesStarted(group2.getBase(), (int)group2.size());

  ndbout_c("%u", __LINE__);

  // Try to stop remaining half without force, should return error
  if (res.restartNodes(group2.getBase(), (int)group2.size(),
                       NdbRestarter::NRRF_NOSTART) != -1)
  {
    g_err << "Restart suceeded without force" << endl;
    return NDBT_FAILED;
  }

  ndbout_c("%u", __LINE__);

  // Now stop with force
  if (res.restartNodes(group2.getBase(), (int)group2.size(),
                       NdbRestarter::NRRF_NOSTART |
                       NdbRestarter::NRRF_FORCE) != 0)
  {
    g_err << "Could not restart with force" << endl;
    return NDBT_FAILED;
  }

  ndbout_c("%u", __LINE__);

  if (res.waitNodesNoStart(group2.getBase(), (int)group2.size()))
  {
    g_err << "Failed to waitNodesNoStart" << endl;
    return NDBT_FAILED;
  }

  // Start all nodes again
  res.startAll();
  res.waitClusterStarted();

  return NDBT_OK;
}

int
runBug58453(NDBT_Context* ctx, NDBT_Step* step)
{
  NdbRestarter res;
  if (res.getNumDbNodes() < 4)
    return NDBT_OK;

  Ndb* pNdb = GETNDB(step);
  HugoOperations hugoOps(*ctx->getTab());

  int loops = ctx->getNumLoops();
  while (loops--)
  {
    if (hugoOps.startTransaction(pNdb) != 0)
      return NDBT_FAILED;

    if (hugoOps.pkInsertRecord(pNdb, 0, 128 /* records */) != 0)
      return NDBT_FAILED;

    int err = 5062;
    switch(loops & 1){
    case 0:
      err = 5062;
      break;
    case 1:
      err = 5063;
      break;
    }
    int node = (int)hugoOps.getTransaction()->getConnectedNodeId();
    int node0 = res.getRandomNodeOtherNodeGroup(node, rand());
    int node1 = res.getRandomNodeSameNodeGroup(node0, rand());

    ndbout_c("node %u err: %u, node: %u err: %u",
             node0, 5061, node1, err);

    int val2[] = { DumpStateOrd::CmvmiSetRestartOnErrorInsert, 1 };

    res.dumpStateOneNode(node, val2, 2);
    res.insertErrorInNode(node0, 5061);
    res.insertErrorInNode(node1, err);

    hugoOps.execute_Commit(pNdb);
    hugoOps.closeTransaction(pNdb);

    res.waitNodesNoStart(&node, 1);
    res.startNodes(&node, 1);
    res.waitClusterStarted();
    hugoOps.clearTable(pNdb);
  }

  return NDBT_OK;
}



int runRestartToDynamicOrder(NDBT_Context* ctx, NDBT_Step* step)
{
  /* Here we perform node restarts to get the various node's
   * dynamic ids in a particular order
   * This affects which nodes heartbeat which (low -> high)
   * and which is the president (lowest).
   * Each restarting node gets a higher dynamic id, so the
   * first node restarted will eventually become president
   * Note that we're assuming NoOfReplicas == 2 here.
   */
  /* TODO :
   * Refactor into
   *   1) Get current cluster dynorder info
   *   2) Choose a dynorder info
   *   3) Restart to given dynorder if necessary
   */
  Uint32 dynOrder = ctx->getProperty("DynamicOrder", Uint32(0));
  NdbRestarter restarter;
  Uint32 numNodes = restarter.getNumDbNodes();

  Vector<Uint32> currOrder;
  Vector<Uint32> newOrder;
  Vector<Uint32> odds;
  Vector<Uint32> evens;

  if (numNodes == 2)
  {
    ndbout_c("No Dynamic reordering possible with 2 nodes");
    return NDBT_OK;
  }
  if (numNodes & 1)
  {
    ndbout_c("Non multiple-of-2 number of nodes.  Not supported");
    return NDBT_FAILED;
  }

  Uint32 master = restarter.getMasterNodeId();

  for (Uint32 n=0; n < numNodes; n++)
  {
    currOrder.push_back(master);
    master = restarter.getNextMasterNodeId(master);
  }

  for (Uint32 n=0; n < numNodes; n++)
  {
    Uint32 nodeId = restarter.getDbNodeId(n);
    if (nodeId & 1)
    {
      odds.push_back(nodeId);
    }
    else
    {
      evens.push_back(nodeId);
    }
  }

  if (odds.size() != evens.size())
  {
    ndbout_c("Failed - odds.size() (%u) != evens.size() (%u)",
             odds.size(),
             evens.size());
    return NDBT_FAILED;
  }

  ndbout_c("Current dynamic ordering : ");
  for (Uint32 n=0; n<numNodes; n++)
  {
    ndbout_c("  %u %s", currOrder[n], ((n==0)?"*":""));
  }

  if (dynOrder == 0)
  {
    ndbout_c("No change in dynamic order");
    return NDBT_OK;
  }

  Uint32 control= dynOrder - 1;

  bool oddPresident = control & 1;
  bool interleave = control & 2;
  bool reverseSideA = control & 4;
  bool reverseSideB = control & 8;

  /*     Odds first    Interleave O/E  Reverse A  Reverse B
   * 1       N              N              N         N
   * 2       Y              N              N         N
   * 3       N              Y              N         N
   * 4       Y              Y              N         N
   * 5       N              N              Y         N
   * 6       Y              N              Y         N
   * 7       N              Y              Y         N
   * 8       Y              Y              Y         N
   * 9       N              N              N         Y
   * 10      Y              N              N         Y
   * 11      N              Y              N         Y
   * 12      Y              Y              N         Y
   * 13      N              N              Y         Y
   * 14      Y              N              Y         Y
   * 15      N              Y              Y         Y
   * 16      Y              Y              Y         Y
   *
   * Interesting values
   *   1) Even first, no interleave, no reverse
   *      e.g. 2->4->6->3->5->7
   *   2) Odd first, no interleave, no reverse
   *      e.g. 3->5->7->2->4->6
   *   3) Even first, interleave, no reverse
   *      e.g. 2->3->4->5->6->7
   *   9) Even first, no interleave, reverse B
   *      e.g. 2->4->6->7->5->3
   *
   *  'First' node becomes president.
   *  Which node(s) monitor president affects when
   *  arbitration may be required
   */

  ndbout_c("Generating ordering with %s president, sides %sinterleaved",
           (oddPresident?"odd": "even"),
           (interleave?"":"not "));
  if (reverseSideA)
    ndbout_c("  %s reversed", (oddPresident?"odds": "evens"));

    if (reverseSideB)
    ndbout_c("  %s reversed", (oddPresident?"evens": "odds"));

  Vector<Uint32>* sideA;
  Vector<Uint32>* sideB;

  if (oddPresident)
  {
    sideA = &odds;
    sideB = &evens;
  }
  else
  {
    sideA = &evens;
    sideB = &odds;
  }

  if (interleave)
  {
    for (Uint32 n=0; n < sideA->size(); n++)
    {
      Uint32 indexA = reverseSideA? (sideA->size() - (n+1)) : n;
      newOrder.push_back((*sideA)[indexA]);
      Uint32 indexB = reverseSideB? (sideB->size() - (n+1)) : n;
      newOrder.push_back((*sideB)[indexB]);
    }
  }
  else
  {
    for (Uint32 n=0; n < sideA->size(); n++)
    {
      Uint32 indexA = reverseSideA? (sideA->size() - (n+1)) : n;
      newOrder.push_back((*sideA)[indexA]);
    }
    for (Uint32 n=0; n < sideB->size(); n++)
    {
      Uint32 indexB = reverseSideB? (sideB->size() - (n+1)) : n;
      newOrder.push_back((*sideB)[indexB]);
    }
  }


  bool diff = false;
  for (Uint32 n=0; n < newOrder.size(); n++)
  {
    ndbout_c("  %u %s",
             newOrder[n],
             ((n==0)?"*":" "));

    diff |= (newOrder[n] != currOrder[n]);
  }

  if (!diff)
  {
    ndbout_c("Cluster already in correct configuration");
    return NDBT_OK;
  }

  for (Uint32 n=0; n < newOrder.size(); n++)
  {
    ndbout_c("Now restarting node %u", newOrder[n]);
    if (restarter.restartOneDbNode(newOrder[n],
                                   false, // initial
                                   true,  // nostart
                                   true)  // abort
        != NDBT_OK)
    {
      ndbout_c("Failed to restart node");
      return NDBT_FAILED;
    }
    if (restarter.waitNodesNoStart((const int*) &newOrder[n], 1) != NDBT_OK)
    {
      ndbout_c("Failed waiting for node to enter NOSTART state");
      return NDBT_FAILED;
    }
    if (restarter.startNodes((const int*) &newOrder[n], 1) != NDBT_OK)
    {
      ndbout_c("Failed to start node");
      return NDBT_FAILED;
    }
    if (restarter.waitNodesStarted((const int*) &newOrder[n], 1) != NDBT_OK)
    {
      ndbout_c("Failed waiting for node to start");
      return NDBT_FAILED;
    }
    ndbout_c("  Done.");
  }

  ndbout_c("All restarts completed.  NdbRestarter says master is %u",
           restarter.getMasterNodeId());
  if (restarter.getMasterNodeId() != (int) newOrder[0])
  {
    ndbout_c("  Should be %u, failing", newOrder[0]);
    return NDBT_FAILED;
  }

  return NDBT_OK;
}

struct NodeGroupMembers
{
  Uint32 ngid;
  Uint32 membCount;
  Uint32 members[4];
};

template class Vector<NodeGroupMembers>;

int analyseDynamicOrder(NDBT_Context* ctx, NDBT_Step* step)
{
  NdbRestarter restarter;
  Uint32 numNodes = restarter.getNumDbNodes();
  Uint32 master = restarter.getMasterNodeId();
  Vector<Uint32> dynamicOrder;
  Vector<Uint32> nodeGroup;
  Vector<Uint32> monitorsNode;
  Vector<Uint32> monitoredByNode;
  Vector<Uint32> monitorsRemote;
  Vector<Uint32> remoteMonitored;
  Vector<Uint32> sameNGMonitored;
  Vector<Uint32> distanceToRemote;
  Vector<Uint32> nodeIdToDynamicIndex;
  Uint32 maxDistanceToRemoteLink = 0;

  /* TODO :
   * Refactor into :
   *   1) Determine dynorder from running cluster
   *   2) Analyse dynorder in general
   *   3) Analyse dynorder from point of view of latency split
   *
   *   4) Support splits other than odd/even total
   *      - Partial split
   *      - Some link failures
   */

  /* Determine dynamic order from running cluster */
  for (Uint32 n=0; n < numNodes; n++)
  {
    dynamicOrder.push_back(master);
    nodeGroup.push_back(restarter.getNodeGroup(master));
    master = restarter.getNextMasterNodeId(master);
    Uint32 zero=0;
    nodeIdToDynamicIndex.set(n, master, zero);
  }

  /* Look at implied HB links */
  for (Uint32 n=0; n < numNodes; n++)
  {
    Uint32 nodeId = dynamicOrder[n];
    Uint32 monitoredByIndex = (n+1) % numNodes;
    Uint32 monitorsIndex = (n+ numNodes - 1) % numNodes;
    monitoredByNode.push_back(dynamicOrder[monitoredByIndex]);
    monitorsNode.push_back(dynamicOrder[monitorsIndex]);
    remoteMonitored.push_back((nodeId & 1) != (monitoredByNode[n] & 1));
    monitorsRemote.push_back((nodeId & 1) != (monitorsNode[n] & 1));
    sameNGMonitored.push_back(nodeGroup[n] == nodeGroup[monitoredByIndex]);
  }

  /* Look at split implications */
  for (Uint32 n=0; n < numNodes; n++)
  {
    Uint32 distanceToRemoteHBLink = 0;
    for (Uint32 m=0; m < numNodes; m++)
    {
      if (remoteMonitored[n+m])
        break;
      distanceToRemoteHBLink++;
    }

    distanceToRemote.push_back(distanceToRemoteHBLink);
    maxDistanceToRemoteLink = MAX(maxDistanceToRemoteLink, distanceToRemoteHBLink);
  }


  ndbout_c("Dynamic order analysis");

  for (Uint32 n=0; n < numNodes; n++)
  {
    ndbout_c("  %u %s %u%s%u%s%u \t Monitored by %s nodegroup, Dist to remote link : %u",
             dynamicOrder[n],
             ((n==0)?"*":" "),
             monitorsNode[n],
             ((monitorsRemote[n])?"  >":"-->"),
             dynamicOrder[n],
             ((remoteMonitored[n])?"  >":"-->"),
             monitoredByNode[n],
             ((sameNGMonitored[n])?"same":"other"),
             distanceToRemote[n]);
  }

  ndbout_c("\n");

  Vector<NodeGroupMembers> nodeGroupMembers;

  for (Uint32 n=0; n < numNodes; n++)
  {
    Uint32 ng = nodeGroup[n];

    bool ngfound = false;
    for (Uint32 m = 0; m < nodeGroupMembers.size(); m++)
    {
      if (nodeGroupMembers[m].ngid == ng)
      {
        NodeGroupMembers& ngInfo = nodeGroupMembers[m];
        ngInfo.members[ngInfo.membCount++] = dynamicOrder[n];
        ngfound = true;
        break;
      }
    }

    if (!ngfound)
    {
      NodeGroupMembers newGroupInfo;
      newGroupInfo.ngid = ng;
      newGroupInfo.membCount = 1;
      newGroupInfo.members[0] = dynamicOrder[n];
      nodeGroupMembers.push_back(newGroupInfo);
    }
  }

  ndbout_c("Nodegroups");

  for (Uint32 n=0; n < nodeGroupMembers.size(); n++)
  {
    ndbout << "  " << nodeGroupMembers[n].ngid << " (";
    bool allRemoteMonitored = true;
    for (Uint32 m=0; m < nodeGroupMembers[n].membCount; m++)
    {
      Uint32 nodeId = nodeGroupMembers[n].members[m];
      ndbout << nodeId;
      if ((m+1) < nodeGroupMembers[n].membCount)
        ndbout << ",";
      Uint32 dynamicIndex = nodeIdToDynamicIndex[nodeId];
      allRemoteMonitored &= remoteMonitored[dynamicIndex];
    }
    ndbout << ") Entirely remote monitored NGs risk : "
           << (allRemoteMonitored?"Y":"N") << "\n";
  }
  ndbout_c("\n");

  ndbout_c("Cluster-split latency behaviour");

  Uint32 oddPresident = dynamicOrder[0];
  Uint32 evenPresident = dynamicOrder[0];

  for (Uint32 n=0; n <= maxDistanceToRemoteLink; n++)
  {
    Vector<Uint32> failedNodeGroups;
    ndbout << "  " << n <<" HB latency period(s), nodes (";
    bool useComma = false;
    bool presidentFailed = false;
    for (Uint32 m=0; m < numNodes; m++)
    {
      if (distanceToRemote[m] == n)
      {
        Uint32 failingNodeId = dynamicOrder[m];
        if (useComma)
          ndbout << ",";

        useComma = true;
        ndbout << failingNodeId;

        if ((failingNodeId == evenPresident) ||
            (failingNodeId == oddPresident))
        {
          ndbout << "*";
          presidentFailed = true;
        }

        {
          Uint32 ng = nodeGroup[m];
          for (Uint32 i=0; i< nodeGroupMembers.size(); i++)
          {
            if (nodeGroupMembers[i].ngid == ng)
            {
              if ((--nodeGroupMembers[i].membCount) == 0)
              {
                failedNodeGroups.push_back(ng);
              }
            }
          }
        }
      }
    }
    ndbout << ") will be declared failed." << endl;
    if (failedNodeGroups.size() != 0)
    {
      ndbout << "    NG failure risk on reconnect for nodegroups : ";
      for (Uint32 i=0; i< failedNodeGroups.size(); i++)
      {
        if (i > 0)
          ndbout << ",";
        ndbout << failedNodeGroups[i];
      }
      ndbout << endl;
    }
    if (presidentFailed)
    {
      /* A president (even/odd/both) has failed, we should
       * calculate the new president(s) from the p.o.v.
       * of both sides
       */
      Uint32 newOdd=0;
      Uint32 newEven=0;
      for (Uint32 i=0; i< numNodes; i++)
      {
        /* Each side finds either the first node on their
         * side, or the first node on the other side which
         * is still 'alive' from their point of view
         */
        bool candidateIsOdd = dynamicOrder[i] & 1;

        if (!newOdd)
        {
          if (candidateIsOdd ||
              (distanceToRemote[i] > n))
          {
            newOdd = dynamicOrder[i];
          }
        }
        if (!newEven)
        {
          if ((!candidateIsOdd) ||
              (distanceToRemote[i] > n))
          {
            newEven = dynamicOrder[i];
          }
        }
      }

      bool oddPresidentFailed = (oddPresident != newOdd);
      bool evenPresidentFailed = (evenPresident != newEven);

      if (oddPresidentFailed)
      {
        ndbout_c("    Odd president (%u) failed, new odd president : %u",
                 oddPresident, newOdd);
        oddPresident = newOdd;
      }
      if (evenPresidentFailed)
      {
        ndbout_c("    Even president (%u) failed, new even president : %u",
                 evenPresident, newEven);
        evenPresident = newEven;
      }

      if (oddPresident != evenPresident)
      {
        ndbout_c("    President role duplicated, Odd (%u), Even (%u)",
                 oddPresident, evenPresident);
      }

    }
  }

  ndbout << endl << endl;

  return NDBT_OK;
}

int runSplitLatency25PctFail(NDBT_Context* ctx, NDBT_Step* step)
{
  /* Use dump commands to inject artificial inter-node latency
   * Use an error insert to cause latency to disappear when
   * a node observes > 25% of nodes failed.
   * This should trigger a race of FAIL_REQs from both sides
   * of the cluster, and can result in cluster failure
   */
  NdbRestarter restarter;

  /*
   * First set the ConnectCheckIntervalDelay to 1500
   */
  {
    int dump[] = { 9994, 1500 };
    restarter.dumpStateAllNodes(dump, 2);
  }

  {
    int val2[] = { DumpStateOrd::CmvmiSetRestartOnErrorInsert, 1 };
    restarter.dumpStateAllNodes(val2, 2);
  }

  /* First the error insert which will drop latency (QMGR) */
  restarter.insertErrorInAllNodes(938);

  /* Now the dump code which causes the system to experience
   * latency along odd/even lines (CMVMI)
   *
   */
  int dumpStateArgs[] = {9990, 1};
  restarter.dumpStateAllNodes(dumpStateArgs, 2);

  /**
   * Now wait for half of cluster to die...
   */
  const int node_count = restarter.getNumDbNodes();
  ndbout_c("Waiting for half of cluster (%u/%u) to die", node_count/2, node_count);
  int not_started = 0;
  do
  {
    not_started = 0;
    for (int i = 0; i < node_count; i++)
    {
      int nodeId = restarter.getDbNodeId(i);
      int status = restarter.getNodeStatus(nodeId);
      ndbout_c("Node %u status %u", nodeId, status);
      if (status == NDB_MGM_NODE_STATUS_NOT_STARTED)
        not_started++;
    }
    NdbSleep_MilliSleep(2000);
    ndbout_c("%u / %u in state NDB_MGM_NODE_STATUS_NOT_STARTED(%u)",
             not_started, node_count, NDB_MGM_NODE_STATUS_NOT_STARTED);
  } while (2 * not_started != node_count);

  ndbout_c("Restarting cluster");
  restarter.restartAll(false, true, true);
  ndbout_c("Waiting cluster not started");
  restarter.waitClusterNoStart();

  ndbout_c("Starting");
  restarter.startAll();
  restarter.waitClusterStarted();

  return NDBT_OK;
}

int
runMasterFailSlowLCP(NDBT_Context* ctx, NDBT_Step* step)
{
  /* Motivated by bug# 13323589 */
  NdbRestarter res;

  if (res.getNumDbNodes() < 4)
  {
    return NDBT_OK;
  }

  int master = res.getMasterNodeId();
  int otherVictim = res.getRandomNodeOtherNodeGroup(master, rand());
  int nextMaster = res.getNextMasterNodeId(master);
  nextMaster = (nextMaster == otherVictim) ? res.getNextMasterNodeId(otherVictim) :
    nextMaster;
  require(nextMaster != master);
  require(nextMaster != otherVictim);

  /* Get a node which is not current or next master */
  int slowNode= nextMaster;
  while ((slowNode == nextMaster) ||
         (slowNode == otherVictim) ||
         (slowNode == master))
  {
    slowNode = res.getRandomNotMasterNodeId(rand());
  }

  ndbout_c("master: %d otherVictim : %d nextMaster: %d slowNode: %d",
           master,
           otherVictim,
           nextMaster,
           slowNode);

  /* Steps :
   * 1. Insert slow LCP frag error in slowNode
   * 2. Start LCP
   * 3. Wait for LCP to start
   * 4. Kill at least two nodes including Master
   * 5. Wait for killed nodes to attempt to rejoin
   * 6. Remove slow LCP error
   * 7. Allow system to stabilise + check no errors
   */
  // 5073 = Delay on handling BACKUP_FRAGMENT_CONF in LQH
  if (res.insertErrorInNode(slowNode, 5073))
  {
    return NDBT_FAILED;
  }

  {
    int req[1] = {DumpStateOrd::DihStartLcpImmediately};
    if (res.dumpStateOneNode(master, req, 1))
    {
      return NDBT_FAILED;
    }
  }

  ndbout_c("Giving LCP time to start...");

  NdbSleep_SecSleep(10);

  ndbout_c("Killing other victim node (%u)...", otherVictim);

  if (res.restartOneDbNode(otherVictim, false, false, true))
  {
    return NDBT_FAILED;
  }

  ndbout_c("Killing Master node (%u)...", master);

  if (res.restartOneDbNode(master, false, false, true))
  {
    return NDBT_FAILED;
  }

  /*
     ndbout_c("Waiting for old Master node to enter NoStart state...");
     if (res.waitNodesNoStart(&master, 1, 10))
     return NDBT_FAILED;

     ndbout_c("Starting old Master...");
     if (res.startNodes(&master, 1))
     return NDBT_FAILED;

  */
  ndbout_c("Waiting for some progress on old Master and other victim restart");
  NdbSleep_SecSleep(15);

  ndbout_c("Now removing error insert on slow node (%u)", slowNode);

  if (res.insertErrorInNode(slowNode, 0))
  {
    return NDBT_FAILED;
  }

  ndbout_c("Now wait a while to check stability...");
  NdbSleep_SecSleep(30);

  if (res.getNodeStatus(master) == NDB_MGM_NODE_STATUS_NOT_STARTED)
  {
    ndbout_c("Old Master needs kick to restart");
    if (res.startNodes(&master, 1))
    {
      return NDBT_FAILED;
    }
  }

  ndbout_c("Wait for cluster recovery...");
  if (res.waitClusterStarted())
  {
    return NDBT_FAILED;
  }

<<<<<<< HEAD

=======
>>>>>>> 1f56b8a8
  ndbout_c("Done");
  return NDBT_OK;
}

<<<<<<< HEAD
=======
/*
 Check that create big table and delete rows followed by node
 restart does not leak memory.

 See bugs,
 Bug #18683398 MEMORY LEAK DURING ROLLING RESTART
 Bug #18731008 NDB : AVOID MAPPING EMPTY PAGES DUE TO DELETES DURING NR
 */
int
runDeleteRestart(NDBT_Context* ctx, NDBT_Step* step)
{
  NdbRestarter res;
  NdbDictionary::Dictionary* pDict = GETNDB(step)->getDictionary();

  if (runCreateBigTable(ctx, step) != NDBT_OK)
  {
    return NDBT_FAILED;
  }

  res.getNumDbNodes(); // will force it to connect...

  /**
   * Get memory usage
   */
  struct ndb_mgm_events * time0 =
    ndb_mgm_dump_events(res.handle, NDB_LE_MemoryUsage, 0, 0);
  if (!time0)
  {
    ndbout_c("ERROR: failed to fetch report!");
    return NDBT_FAILED;;
  }

  printf("memory usage:\n");
  Uint32 t0_minpages = ~Uint32(0);
  Uint32 t0_maxpages = 0;
  for (int i = 0; i < time0->no_of_events; i++)
  {
    if (time0->events[i].MemoryUsage.block != DBTUP)
      continue;

    printf("node %u pages: %u\n",
           time0->events[i].source_nodeid,
           time0->events[i].MemoryUsage.pages_used);

    if (time0->events[i].MemoryUsage.pages_used < t0_minpages)
      t0_minpages = time0->events[i].MemoryUsage.pages_used;
    if (time0->events[i].MemoryUsage.pages_used > t0_maxpages)
      t0_maxpages = time0->events[i].MemoryUsage.pages_used;
  }

  /**
   * Stop one node
   */
  int node = res.getNode(NdbRestarter::NS_RANDOM);
  ndbout_c("node: %d", node);
  if (res.restartOneDbNode(node,
                           /** initial */ false,
                           /** nostart */ true,
                           /** abort   */ true))
    return NDBT_FAILED;

  if (res.waitNodesNoStart(&node, 1))
    return NDBT_FAILED;

  /**
   * Then clear table it...
   */
  {
    BaseString name;
    name.assfmt("_%s", ctx->getTab()->getName());
    const NdbDictionary::Table * pTab = pDict->getTable(name.c_str());
    UtilTransactions trans(* pTab);
    trans.clearTable(GETNDB(step));
  }

  /**
   * Create a new big table...
   */
  ctx->setProperty("PREFIX", "2");
  if (runCreateBigTable(ctx, step) != NDBT_OK)
    return NDBT_FAILED;

  /**
   * Then start node
   */
  res.startNodes(&node, 1);
  res.waitClusterStarted();

  /**
   * Get memory usage
   */
  struct ndb_mgm_events * time1 =
    ndb_mgm_dump_events(res.handle, NDB_LE_MemoryUsage, 0, 0);
  if (!time1)
  {
    ndbout_c("ERROR: failed to fetch report!");
    return NDBT_FAILED;;
  }

  printf("memory usage:\n");
  Uint32 t1_minpages = ~Uint32(0);
  Uint32 t1_maxpages = 0;
  for (int i = 0; i < time1->no_of_events; i++)
  {
    if (time1->events[i].MemoryUsage.block != DBTUP)
      continue;

    printf("node %u pages: %u\n",
           time1->events[i].source_nodeid,
           time1->events[i].MemoryUsage.pages_used);

    if (time1->events[i].MemoryUsage.pages_used < t1_minpages)
      t1_minpages = time1->events[i].MemoryUsage.pages_used;
    if (time1->events[i].MemoryUsage.pages_used > t1_maxpages)
      t1_maxpages = time1->events[i].MemoryUsage.pages_used;
  }

  { // Drop table 1
    BaseString name;
    name.assfmt("_%s", ctx->getTab()->getName());
    pDict->dropTable(name.c_str());
  }

  { // Drop table 2
    BaseString name;
    name.assfmt("2_%s", ctx->getTab()->getName());
    pDict->dropTable(name.c_str());
  }

  /**
   * Verification...
   *   each node should have roughly the same now as before
   */
  bool ok = true;
  int maxpctdiff = 10;
  for (int i = 0; i < time0->no_of_events; i++)
  {
    if (time0->events[i].MemoryUsage.block != DBTUP)
      continue;

    unsigned node = time0->events[i].source_nodeid;
    for (int j = 0; j < time1->no_of_events; j++)
    {
      if (time1->events[j].MemoryUsage.block != DBTUP)
        continue;

      if (time1->events[j].source_nodeid != node)
        continue;

      int diff =
        time0->events[i].MemoryUsage.pages_used -
        time1->events[j].MemoryUsage.pages_used;

      if (diff < 0)
        diff = -diff;

      int diffpct = (100 * diff) / time0->events[i].MemoryUsage.pages_used;
      ndbout_c("node %u pages %u - %u => diff pct: %u%% (max: %u) => %s",
               node,
               time0->events[i].MemoryUsage.pages_used,
               time1->events[j].MemoryUsage.pages_used,
               diffpct,
               maxpctdiff,
               diffpct <= maxpctdiff ? "OK" : "FAIL");

      if (diffpct > maxpctdiff)
        ok = false;
      break;
    }
  }

  free(time0);
  free(time1);

  return ok ? NDBT_OK : NDBT_FAILED;
}

>>>>>>> 1f56b8a8
int master_err[] =
{
  7025, // LCP_FRG_REP in DIH
  5056, // LCP complete rep from LQH
  7191, // execLCP_COMPLETE_REP in DIH
  7015, // execSTART_LCP_CONF in DIH
  0
};

int other_err[] =
{
  7205, // execMASTER_LCPREQ
  7206, // execEMPTY_LCP_CONF
  7230, // sendMASTER_LCPCONF and die
  7232, // Die after sending MASTER_LCPCONF
  0
};

int
runLCPTakeOver(NDBT_Context* ctx, NDBT_Step* step)
{
  {
    NdbRestarter res;
    if (res.getNumDbNodes() < 4)
    {
      ctx->stopTest();
      return NDBT_OK;
    }
  }

  for (int i = 0; master_err[i] != 0; i++)
  {
    int errno1 = master_err[i];
    for (int j = 0; other_err[j] != 0; j++)
    {
      int errno2 = other_err[j];

      /**
       * we want to kill master,
       *   and kill another node during LCP take-ove (not new master)
       */
      NdbRestarter res;
      int master = res.getMasterNodeId();
      int next = res.getNextMasterNodeId(master);
  loop:
      int victim = res.getRandomNodeOtherNodeGroup(master, rand());
      while (next == victim)
        goto loop;

      ndbout_c("master: %u next: %u victim: %u master-err: %u victim-err: %u",
               master, next, victim, errno1, errno2);

      int val2[] = { DumpStateOrd::CmvmiSetRestartOnErrorInsert, 1 };
      res.dumpStateOneNode(master, val2, 2);
      res.dumpStateOneNode(victim, val2, 2);
      res.insertErrorInNode(next, 7233);
      res.insertErrorInNode(victim, errno2);
      res.insertErrorInNode(master, errno1);

      int val1[] = { 7099 };
      res.dumpStateOneNode(master, val1, 1);
      int list[] = { master, victim };
      res.waitNodesNoStart(list, 2);
      res.startNodes(list, 2);
      res.waitClusterStarted();
    }
  }

  ctx->stopTest();
  return NDBT_OK;
}

int
runBug16007980(NDBT_Context* ctx, NDBT_Step* step)
{
  NdbRestarter res;

  if (res.getNumDbNodes() < 4)
  {
    g_err << "Insufficient nodes for test." << endl;
    ctx->stopTest();
    return NDBT_OK;
  }

  int loops = ctx->getNumLoops();
  for (int i = 0; i < loops; i++)
  {
    int master = res.getMasterNodeId();
    int node1 = res.getRandomNodeSameNodeGroup(master, rand());
    int node2 = res.getRandomNodeOtherNodeGroup(master, rand());

    ndbout_c("master: %u node1: %u node2: %u", master, node1, node2);

    ndbout_c("restart node %u nostart", node2);
    res.restartNodes(&node2, 1,
                     NdbRestarter::NRRF_NOSTART | NdbRestarter::NRRF_ABORT);
    CHECK(res.waitNodesNoStart(&node2, 1) == 0, "");

    ndbout_c("prepare node %u to crash while node %u is starting",
             node1, node2);
    ndbout_c("dump/error insert 939 into node %u", node1);
    int dump[] = { 939, node2 };
    res.dumpStateOneNode(node1, dump, NDB_ARRAY_SIZE(dump));

    ndbout_c("error insert 940 into node %u", node1);
    res.insertErrorInNode(node1, 940);

    int val2[] = { DumpStateOrd::CmvmiSetRestartOnErrorInsert, 1 };
    res.dumpStateOneNode(node1, val2, 2);

    res.insertErrorInNode(node2, 932); // Expect node 2 to crash with error 932
    res.dumpStateOneNode(node2, val2, 2);

    ndbout_c("starting node %u", node2);
    res.startNodes(&node2, 1);

    /**
     * Now both should have failed!
     */
    int list[] = { node1, node2 };
    ndbout_c("waiting for node %u and %u nostart", node1, node2);
    CHECK(res.waitNodesNoStart(list, NDB_ARRAY_SIZE(list)) == 0, "");

    ndbout_c("starting %u and %u", node1, node2);
    res.startNodes(list, NDB_ARRAY_SIZE(list));

    ndbout_c("wait cluster started");
    CHECK(res.waitClusterStarted() == 0, "");
  }

  return NDBT_OK;
}

int
runTestScanFragWatchdog(NDBT_Context* ctx, NDBT_Step* step)
{
  /* Setup an error insert, then start a checkpoint */
  NdbRestarter restarter;
  if (restarter.getNumDbNodes() < 2)
  {
    g_err << "Insufficient nodes for test." << endl;
    ctx->stopTest();
    return NDBT_OK;
  }
  
  do
  {
    g_err << "Injecting fault to suspend LCP frag scan..." << endl;
    Uint32 victim = restarter.getNode(NdbRestarter::NS_RANDOM);
    Uint32 otherNode = 0;
    do
    {
      otherNode = restarter.getNode(NdbRestarter::NS_RANDOM);
    } while (otherNode == victim);

    if (restarter.insertErrorInNode(victim, 10039) != 0) /* Cause LCP/backup frag scan to halt */
    {
      g_err << "Error insert failed." << endl;
      break;
    }
    if (restarter.insertErrorInNode(victim, 5075) != 0) /* Treat watchdog fail as test success */
    {
      g_err << "Error insert failed." << endl;
      break;
    }
    
    g_err << "Triggering LCP..." << endl;
    /* Now trigger LCP, in case the concurrent updates don't */
    {
      int startLcpDumpCode = 7099;
      if (restarter.dumpStateOneNode(victim, &startLcpDumpCode, 1))
      {
        g_err << "Dump state failed." << endl;
        break;
      }
    }
    
    g_err << "Subscribing to MGMD events..." << endl;

    NdbMgmd mgmd;
    
    if (!mgmd.connect())
    {
      g_err << "Failed to connect to MGMD" << endl;
      break;
    }

    if (!mgmd.subscribe_to_events())
    {
      g_err << "Failed to subscribe to events" << endl;
      break;
    }

    g_err << "Waiting to hear of LCP completion..." << endl;
    Uint32 completedLcps = 0;
    Uint64 maxWaitSeconds = 240;
    Uint64 endTime = NdbTick_CurrentMillisecond() + 
      (maxWaitSeconds * 1000);
    
    while (NdbTick_CurrentMillisecond() < endTime)
    {
      char buff[512];
      
      if (!mgmd.get_next_event_line(buff,
                                    sizeof(buff),
                                    10 * 1000))
      {
        g_err << "Failed to get event line " << endl;
        break;
      }

      // g_err << "Event : " << buff;

      if (strstr(buff, "Local checkpoint") &&
          strstr(buff, "completed"))
      {
        completedLcps++;
        g_err << "LCP " << completedLcps << " completed." << endl;
        
        if (completedLcps == 2)
          break;

        /* Request + wait for another... */
        {
          int startLcpDumpCode = 7099;
          if (restarter.dumpStateOneNode(otherNode, &startLcpDumpCode, 1))
          {
            g_err << "Dump state failed." << endl;
            break;
          }
        }
      } 
    }
    
    if (completedLcps != 2)
    {
      g_err << "Some problem while waiting for LCP completion" << endl;
      break;
    }

    /* Now wait for the node to recover */
    if (restarter.waitNodesStarted((const int*) &victim, 1, 120) != 0)
    {
      g_err << "Failed waiting for node " << victim << "to start" << endl;
      break;
    }
    
    ctx->stopTest();
    return NDBT_OK;
  } while (0);
  
  ctx->stopTest();
  return NDBT_FAILED;
}

static Uint32
setConfigValueAndRestartNode(NdbMgmd *mgmd, Uint32 key, Uint32 value, int nodeId, NdbRestarter *restarter)
{
    // Get the binary config
    Config conf;
    if (!mgmd->get_config(conf)) 
    {
      g_err << "Failed to get config from ndb_mgmd." << endl;
      return NDBT_FAILED;
    }
    // Set the key
    ConfigValues::Iterator iter(conf.m_configValues->m_config);
    for (int nodeid = 1; nodeid < MAX_NODES; nodeid ++)
    {
      Uint32 oldValue;
      if (!iter.openSection(CFG_SECTION_NODE, nodeid))
        continue;
      if (iter.get(key, &oldValue))
        iter.set(key, value);
      iter.closeSection();
    }
    // Set the modified config
    if (!mgmd->set_config(conf)) 
    {
      g_err << "Failed to set config in ndb_mgmd." << endl;
      return NDBT_FAILED;
    }
    g_err << "Restarting node to apply config change..." << endl;
    if (restarter->restartOneDbNode(nodeId, false, false, true))
    {
      g_err << "Failed to restart node." << endl;
      return NDBT_FAILED;
    }
    if (restarter->waitNodesStarted(&nodeId, 1) != 0)
    {
      g_err << "Failed waiting for node started." << endl;
      return NDBT_FAILED;
    }
    return NDBT_OK;
} 

int
runTestScanFragWatchdogDisable(NDBT_Context* ctx, NDBT_Step* step)
{
  NdbRestarter restarter;
  if (restarter.getNumDbNodes() < 2) 
  {
    g_err << "Insufficient nodes for test." << endl;
    ctx->stopTest();
    return NDBT_OK;
  }
  int victim = restarter.getNode(NdbRestarter::NS_RANDOM);
  do
  {
    NdbMgmd mgmd;
    if(!mgmd.connect()) 
    {
      g_err << "Failed to connect to ndb_mgmd." << endl;
      break;
    }
    g_err << "Disabling LCP frag scan watchdog..." << endl;

    // to disable the LCP frag scan watchdog, set 
    // CFG_DB_LCP_SCAN_WATCHDOG_LIMIT = 0
    if(setConfigValueAndRestartNode(&mgmd, CFG_DB_LCP_SCAN_WATCHDOG_LIMIT, 
          0, victim, &restarter) == NDBT_FAILED)
      break;

    g_err << "Injecting fault in node " << victim;
    g_err << " to suspend LCP frag scan..." << endl;
    if (restarter.insertErrorInNode(victim, 10039) != 0) 
    {
      g_err << "Error insert failed." << endl;
      break;
    }
    
    g_err << "Creating table for LCP frag scan..." << endl;
    runLoadTable(ctx, step);

    g_err << "Triggering LCP..." << endl;
    {
      int startLcpDumpCode = 7099;
      if (restarter.dumpStateAllNodes(&startLcpDumpCode, 1))
      {
        g_err << "Dump state failed." << endl;
        break;
      }
    }

    if (!mgmd.subscribe_to_events())
    {
      g_err << "Failed to subscribe to mgmd events." << endl;
      break;
    }

    g_err << "Waiting for activity from LCP Frag watchdog..." << endl;
    Uint64 maxWaitSeconds = 240;
    Uint64 endTime = NdbTick_CurrentMillisecond() + 
      (maxWaitSeconds * 1000);
    int result = NDBT_OK; 
    while (NdbTick_CurrentMillisecond() < endTime)
    {
      char buff[512];
      
      if (!mgmd.get_next_event_line(buff,
                                    sizeof(buff),
                                    10 * 1000))
      {
        g_err << "Failed to get event line." << endl;
        result = NDBT_FAILED;
        break;
      }
      if (strstr(buff, "Local checkpoint") && strstr(buff, "completed"))
      {
        g_err << "Failed to disable LCP Frag watchdog." << endl;
        result = NDBT_FAILED;
        break;
      }
    }
    if(result == NDBT_FAILED)
      break;

    g_err << "No LCP activity: LCP Frag watchdog successfully disabled..." << endl;
    g_err << "Restoring default LCP Frag watchdog config..." << endl;
    if(setConfigValueAndRestartNode(&mgmd, CFG_DB_LCP_SCAN_WATCHDOG_LIMIT, 
          60, victim, &restarter) == NDBT_FAILED)
      break;

    ctx->stopTest();
    return NDBT_OK;
  } while (0);
 
  // Insert error code to resume LCP in case node halted
  if (restarter.insertErrorInNode(victim, 10040) != 0) 
  {
    g_err << "Test cleanup failed: failed to resume LCP." << endl;
  }
  ctx->stopTest();
  return NDBT_FAILED;
}

int
runBug16834416(NDBT_Context* ctx, NDBT_Step* step)
{
  Ndb* pNdb = GETNDB(step);
  NdbRestarter restarter;

  if (restarter.getNumDbNodes() < 2)
  {
    g_err << "Insufficient nodes for test." << endl;
    ctx->stopTest();
    return NDBT_OK;
  }

  int loops = ctx->getNumLoops();
  for (int i = 0; i < loops; i++)
  {
    ndbout_c("running big trans");
    HugoOperations ops(* ctx->getTab());
    ops.startTransaction(pNdb);
    ops.pkInsertRecord(0, 1024); // 1024 rows
    ops.execute_NoCommit(pNdb, AO_IgnoreError);

    // TC node id
    Uint32 nodeId = ops.getTransaction()->getConnectedNodeId();

    int errcode = 8054;
    ndbout_c("TC: %u => kill kill kill (error: %u)", nodeId, errcode);

    int val2[] = { DumpStateOrd::CmvmiSetRestartOnErrorInsert, 1 };
    restarter.dumpStateOneNode(nodeId, val2, 2);
    restarter.insertErrorInNode(nodeId, errcode);

    ops.execute_Commit(pNdb, AO_IgnoreError);

    int victim = (int)nodeId;
    restarter.waitNodesNoStart(&victim, 1);
    restarter.startAll();
    restarter.waitClusterStarted();

    ops.closeTransaction(pNdb);
    ops.clearTable(pNdb);

    int val3[] = { 4003 }; // Check TC/LQH CommitAckMarker leak
    restarter.dumpStateAllNodes(val3, 1);
  }

  restarter.insertErrorInAllNodes(0);
  return NDBT_OK;
}

enum LCPFSStopCases
{
  NdbFsError1,
  NdbFsError2,
  NUM_CASES
};

int
runTestLcpFsErr(NDBT_Context* ctx, NDBT_Step* step)
{
  /* Setup an error insert, then start a checkpoint */
  NdbRestarter restarter;
  if (restarter.getNumDbNodes() < 2)
  {
    g_err << "Insufficient nodes for test." << endl;
    ctx->stopTest();
    return NDBT_OK;
  }

  g_err << "Subscribing to MGMD events..." << endl;
  
  int filter[] = { 15, NDB_MGM_EVENT_CATEGORY_CHECKPOINT, 0 };
  NdbLogEventHandle handle = 
    ndb_mgm_create_logevent_handle(restarter.handle, filter);
  
  int scenario = NdbFsError1;
  bool failed = false;

  do
  {
    g_err << "Injecting fault "
          << scenario
          << " to suspend LCP frag scan..." << endl;
    Uint32 victim = restarter.getNode(NdbRestarter::NS_RANDOM);
    Uint32 otherNode = 0;
    do
    {
      otherNode = restarter.getNode(NdbRestarter::NS_RANDOM);
    } while (otherNode == victim);

    bool failed = false;
    Uint32 lcpsRequired = 2;
    switch (scenario)
    {
    case NdbFsError1:
    {
      if (restarter.insertErrorInNode(victim, 10044) != 0)
      {
        g_err << "Error insert 10044 failed." << endl;
        failed = true;
      }
      lcpsRequired=6;
      break;
    }
    case NdbFsError2:
    {
      if (restarter.insertErrorInNode(victim, 10045) != 0)
      {
        g_err << "Error insert 10045 failed." << endl;
        failed = true;
      }
      lcpsRequired=6;
      break;
    }
    }
    if (failed)
      break;
    
    g_err << "Triggering LCP..." << endl;
    /* Now trigger LCP, in case the concurrent updates don't */
    {
      int startLcpDumpCode = 7099;
      if (restarter.dumpStateOneNode(victim, &startLcpDumpCode, 1))
      {
        g_err << "Dump state failed." << endl;
        break;
      }
    }

    g_err << "Waiting to hear of LCP completion..." << endl;
    Uint32 completedLcps = 0;
    Uint64 maxWaitSeconds = (120 * lcpsRequired);
    Uint64 endTime = NdbTick_CurrentMillisecond() + 
      (maxWaitSeconds * 1000);
    struct ndb_logevent event;
    
    do
    {
      while(ndb_logevent_get_next(handle, &event, 0) >= 0 &&
            event.type != NDB_LE_LocalCheckpointStarted &&
            NdbTick_CurrentMillisecond() < endTime);
      while(ndb_logevent_get_next(handle, &event, 0) >= 0 &&
            event.type != NDB_LE_LocalCheckpointCompleted &&
            NdbTick_CurrentMillisecond() < endTime);

      if (NdbTick_CurrentMillisecond() >= endTime)
        break;
      
      completedLcps++;
      g_err << "LCP " << completedLcps << " completed." << endl;
      
      if (completedLcps == lcpsRequired)
        break;

      /* Request + wait for another... */
      {
        int startLcpDumpCode = 7099;
        if (restarter.dumpStateOneNode(otherNode, &startLcpDumpCode, 1))
        {
          g_err << "Dump state failed." << endl;
          break;
        }
      }
    } while (1);
    
    if (completedLcps != lcpsRequired)
    {
      g_err << "Some problem while waiting for LCP completion" << endl;
      break;
    }

    /* Now wait for the node to recover */
    g_err << "Waiting for all nodes to be started..." << endl;
    if (restarter.waitNodesStarted((const int*) &victim, 1, 120) != 0)
    {
      g_err << "Failed waiting for node " << victim << "to start" << endl;
      break;
    }

    restarter.insertErrorInAllNodes(0);

    {
      Uint32 count = 0;
      g_err << "Consuming intervening mgmapi events..." << endl;
      while(ndb_logevent_get_next(handle, &event, 10) != 0)
        count++;
      
      g_err << count << " events consumed." << endl;
    }
  } while (!failed && 
           ++scenario < NUM_CASES);
  
  ctx->stopTest();

  if (failed)
    return NDBT_FAILED;
  else
    return NDBT_OK;
}


int
runNodeFailGCPOpen(NDBT_Context* ctx, NDBT_Step* step)
{
  /* Use an error insert to cause node failures, 
   * then bring the cluster back up
   */
  NdbRestarter restarter;
  int i = 0;
  while (i < 10 &&
         !ctx->isTestStopped())
  {
    /* Wait a moment or two */
    ndbout_c("Waiting...");
    NdbSleep_SecSleep(10);
    /* Insert error in all nodes */
    ndbout_c("Inserting error...");
    restarter.insertErrorInAllNodes(8098);
    
    /* Wait for failure... */
    ndbout_c("Waiting to hear of node failure %u...", i);
    int timeout = 120;
    while ((restarter.waitClusterStarted(1) == 0) &&
           timeout--);

    if (timeout == 0)
    {
      g_err << "Timed out waiting for node failure" << endl;
    }

    ndbout_c("Clearing error...");
    restarter.insertErrorInAllNodes(0);

    ndbout_c("Waiting for node recovery...");
    timeout = 120;
    while ((restarter.waitClusterStarted(1) != 0) &&
           (restarter.startAll() == 0) &&
           timeout--);

    ndbout_c("Done.");

    if (timeout == 0)
    {
      g_err << "Timed out waiting for recovery" << endl;
      return NDBT_FAILED;
    }

    if (restarter.waitClusterStarted(1) != 0)
    {
      g_err << "Failed waiting for cluster to start." << endl;
      return NDBT_FAILED;
    }
    i++;
  }

  ctx->stopTest();

  return NDBT_OK;
}

static
void
callback(int retCode, NdbTransaction * trans, void * ptr)
{
}

int
runBug16944817(NDBT_Context* ctx, NDBT_Step* step)
{
  NdbRestarter restarter;

  if (restarter.getNumDbNodes() < 2)
  {
    g_err << "Insufficient nodes for test." << endl;
    ctx->stopTest();
    return NDBT_OK;
  }

#ifndef NDEBUG
  /**
   * This program doesn't work with debug compiled due
   * due various asserts...which are correct...
   */
  {
    ctx->stopTest();
    return NDBT_OK;
  }
#endif

  const int loops = ctx->getNumLoops();
  for (int i = 0; i < loops; i++)
  {
    ndbout_c("loop %u/%u", (i+1), loops);
    Ndb* pNdb = new Ndb(&ctx->m_cluster_connection, "TEST_DB");
    if (pNdb->init() != 0 || pNdb->waitUntilReady(30))
    {
      delete pNdb;
      return NDBT_FAILED;
    }

    ndbout_c("  start trans");
    HugoOperations hugoOps(*ctx->getTab());
    if(hugoOps.startTransaction(pNdb) != 0)
      return NDBT_FAILED;

    if(hugoOps.pkInsertRecord(pNdb, i, 1, rand()) != 0)
      return NDBT_FAILED;

    if(hugoOps.execute_NoCommit(pNdb) != 0)
      return NDBT_FAILED;

    NdbTransaction * pTrans = hugoOps.getTransaction();
    hugoOps.setTransaction(0, true);

    ndbout_c("  executeAsynchPrepare");
    pTrans->executeAsynchPrepare(Commit, callback, 0, AbortOnError);

    int nodeId = pTrans->getConnectedNodeId();
    ndbout_c("  insert error 8054 into %d", nodeId);
    restarter.insertErrorInNode(nodeId, 8054);
    int val2[] = { DumpStateOrd::CmvmiSetRestartOnErrorInsert, 1 };
    if (restarter.dumpStateOneNode(nodeId, val2, 2))
      return NDBT_FAILED;

    ndbout_c("  sendPreparedTransactions");
    const int forceSend = 1;
    pNdb->sendPreparedTransactions(forceSend);

    /**
     * Now delete ndb-object with having heard reply from commit
     */
    ndbout_c("  delete pNdb");
    delete pNdb;

    /**
     * nodeId will die due to errorInsert 8054 above
     */
    ndbout_c("  wait nodes no start");
    restarter.waitNodesNoStart(&nodeId, 1);
    ndbout_c("  start nodes");
    restarter.startNodes(&nodeId, 1);
    ndbout_c("  wait nodes started");
    restarter.waitNodesStarted(&nodeId, 1);

    /**
     * restart it again...will cause duplicate marker (before bug fix)
     */
    ndbout_c("  restart (again)");
    restarter.restartNodes(&nodeId, 1,
                           NdbRestarter::NRRF_NOSTART | NdbRestarter::NRRF_ABORT);
    ndbout_c("  wait nodes no start");
    restarter.waitNodesNoStart(&nodeId, 1);
    ndbout_c("  start nodes");
    restarter.startNodes(&nodeId, 1);
    ndbout_c("  wait nodes started");
    restarter.waitClusterStarted();
  }

  bool checkMarkers = true;

  if (checkMarkers)
  {
    ndbout_c("and finally...check markers");
    int check = 2552; // check that no markers are leaked
    restarter.dumpStateAllNodes(&check, 1);
  }

  return NDBT_OK;
}

#define CHK2(b, e) \
  if (!(b)) { \
    g_err << "ERR: " << #b << " failed at line " << __LINE__ \
          << ": " << e << endl; \
    result = NDBT_FAILED; \
    break; \
  }

int
runBug16766493(NDBT_Context* ctx, NDBT_Step* step)
{
  Ndb* pNdb = GETNDB(step);
  NdbDictionary::Dictionary* pDic = pNdb->getDictionary();
  const int loops = ctx->getNumLoops();
  const int records = ctx->getNumRecords();
  char* tabname = strdup(ctx->getTab()->getName());
  int result = NDBT_OK;
  ndb_srand(getpid());
  NdbRestarter restarter;
  (void)pDic->dropTable(tabname); // replace table

  do
  {
    NdbDictionary::Table tab;
    tab.setName(tabname);
    tab.setTablespaceName("DEFAULT-TS");
    { NdbDictionary::Column c;
      c.setName("A");
      c.setType(NdbDictionary::Column::Unsigned);
      c.setPrimaryKey(true);
      tab.addColumn(c);
    }
    /*
     * Want big DD column which does not fit evenly into 32k UNDO
     * buffer i.e. produces big NOOP entries.  The bug was reported
     * in 7.2 for longblob where part size is 13948.  This will do.
     */
    { NdbDictionary::Column c;
      c.setName("B");
      c.setType(NdbDictionary::Column::Char);
      c.setLength(13948);
      c.setNullable(false);
      c.setStorageType(NdbDictionary::Column::StorageTypeDisk);
      tab.addColumn(c);
    }
    { NdbDictionary::Column c; // for hugo
      c.setName("C");
      c.setType(NdbDictionary::Column::Unsigned);
      c.setNullable(false);
      tab.addColumn(c);
    }

    CHK2(pDic->createTable(tab) == 0, pDic->getNdbError());
    const NdbDictionary::Table* pTab;
    CHK2((pTab = pDic->getTable(tabname)) != 0, pDic->getNdbError());
    HugoTransactions trans(*pTab);

    if (loops <= 1)
      g_err << "note: test is not useful for loops=" << loops << endl;
    for (int loop = 0; loop < loops; loop++)
    {
      g_info << "loop: " << loop << endl;
      CHK2(trans.loadTable(pNdb, records) == 0, trans.getNdbError());
      if (loop + 1 == loops)
        break; // leave rows for verify
      while (1)
      {
        g_info << "clear table" << endl;
#if 0
        if (trans.clearTable(pNdb, records) == 0)
          break;
#else // nicer for debugging
        if (trans.pkDelRecords(pNdb, records, records) == 0)
          break;
#endif
        const NdbError& err = trans.getNdbError();
        // hugo does not return error code on max tries
        CHK2(err.code == 0, err);
#if 0 // can cause ndbrequire in exec_lcp_frag_ord
        int lcp = 7099;
        CHK2(restarter.dumpStateAllNodes(&lcp, 1) == 0, "-");
#endif
        const int timeout = 5;
        CHK2(restarter.waitClusterStarted(timeout) == 0, "-");
        g_info << "assume UNDO overloaded..." << endl;
        NdbSleep_MilliSleep(1000);
      }
      CHK2(result == NDBT_OK, "-");
    }
    CHK2(result == NDBT_OK, "-");

    g_info << "verify records" << endl;
    CHK2(trans.scanReadRecords(pNdb, records) == 0, trans.getNdbError());

    // test that restart works
    g_info << "restart" << endl;
    const bool initial = false;
    const bool nostart = true;
    CHK2(restarter.restartAll(initial, nostart) == 0, "-");
    CHK2(restarter.waitClusterNoStart() == 0, "-");
    g_info << "nostart done" << endl;
    CHK2(restarter.startAll() == 0, "-");
    CHK2(restarter.waitClusterStarted() == 0, "-");
    g_info << "restart done" << endl;

    g_info << "verify records" << endl;
    CHK2(trans.scanReadRecords(pNdb, records) == 0, trans.getNdbError());
  } while (0);

  if (result!=NDBT_OK) abort();
  free(tabname);
  return result;
}

/* Bug16895311 */

struct Bug16895311 {
  struct Row {
    int bytelen;
    int chrlen;
    uchar* data;
    bool exist;
    Row() {
      bytelen = -1;
      chrlen = -1;
      data = 0;
      exist = false;
    }
  };
  const char* tabname;
  int maxbytelen;
  CHARSET_INFO* cs;
  const NdbDictionary::Table* pTab;
  int records;
  Row* rows;
  Bug16895311() {
    tabname = "tBug16895311";
    maxbytelen = 0;
    cs = 0;
    pTab = 0;
    records = 0;
    rows = 0;
  };
};

static Bug16895311 bug16895311;

int
runBug16895311_create(NDBT_Context* ctx, NDBT_Step* step)
{
  Bug16895311& bug = bug16895311;
  Ndb* pNdb = GETNDB(step);
  NdbDictionary::Dictionary* pDic = pNdb->getDictionary();
  int result = 0;
  ndb_srand((unsigned)getpid());
  do
  {
    (void)pDic->dropTable(bug.tabname);
    NdbDictionary::Table tab;
    tab.setName(bug.tabname);
    const char* csname = "utf8_unicode_ci";
    bug.cs = get_charset_by_name(csname, MYF(0));
    require(bug.cs != 0);
    // can hit too small xfrm buffer in 2 ways
    // ndbrequire line numbers are from 7.1 revno: 4997
    if (ndb_rand() % 100 < 50)
      bug.maxbytelen = 255 * 3; // line 732
    else
      bug.maxbytelen = MAX_KEY_SIZE_IN_WORDS * 4 - 2; // line 1862
    g_err << "char key: maxbytelen=" << bug.maxbytelen << endl;
    {
      NdbDictionary::Column c;
      c.setName("a");
      c.setType(NdbDictionary::Column::Longvarchar);
      c.setCharset(bug.cs);
      c.setLength(bug.maxbytelen);
      c.setNullable(false);
      c.setPrimaryKey(true);
      tab.addColumn(c);
    }
    CHK2(pDic->createTable(tab) == 0, pDic->getNdbError());
    CHK2((bug.pTab = pDic->getTable(bug.tabname)) != 0,
         pDic->getNdbError());
    // allocate rows
    bug.records = ctx->getNumRecords();
    bug.rows = new Bug16895311::Row [bug.records];
  } while (0);
  return result;
}

void
doBug16895311_data(int i)
{
  Bug16895311& bug = bug16895311;
  require(0 <= i && i < bug.records);
  Bug16895311::Row& row = bug.rows[i];
  const uchar chr[][3] = {
    { 0xE2, 0x82, 0xAC }, // U+20AC
    { 0xE2, 0x84, 0xB5 }, // U+2135
    { 0xE2, 0x88, 0xAB }  // U+222B
  };
  const int chrcnt = sizeof(chr) / sizeof(chr[0]);
  while (1)
  {
    if (row.data != 0)
      delete [] row.data;
    int len;
    if (ndb_rand() % 100 < 50)
      len = bug.maxbytelen;
    else
      len = ndb_rand() % (bug.maxbytelen + 1);
    row.chrlen = len / 3;
    row.bytelen = row.chrlen * 3;
    row.data = new uchar [2 + row.bytelen];
    row.data[0] = uint(row.bytelen) & 0xFF;
    row.data[1] = uint(row.bytelen) >> 8;
    for (int j = 0; j < row.chrlen; j++)
    {
      int k = ndb_rand() % chrcnt;
      memcpy(&row.data[2 + j * 3], chr[k], 3);
    }
    int not_used;
    int wflen = (int)(*bug.cs->cset->well_formed_len)(
                bug.cs,
                (const char*)&row.data[2],
                (const char*)&row.data[2] + row.bytelen,
                row.chrlen,
                &not_used);
    require(wflen == row.bytelen);
    bool dups = false;
    for (int i2 = 0; i2 < bug.records; i2++)
    {
      if (i2 != i)
      {
        Bug16895311::Row& row2 = bug.rows[i2];
        if (row2.exist &&
            row2.bytelen == row.bytelen &&
            memcmp(row2.data, row.data, 2 + row.bytelen) == 0)
        {
          dups = true;
          break;
        }
      }
    }
    if (dups)
      continue;
    break;
  }
  require(row.data != 0);
}

int
doBug16895311_op(Ndb* pNdb, const char* op, int i)
{
  Bug16895311& bug = bug16895311;
  int result = NDBT_OK;
  require(strcmp(op, "I") == 0 || strcmp(op, "D") == 0);
  Bug16895311::Row& row = bug.rows[i];
  int tries = 0;
  while (1)
  {
    tries++;
    Uint32 acol = 0;
    const char* aval = (const char*)row.data;
    require(aval != 0);
    NdbTransaction* pTx = 0;
    CHK2((pTx = pNdb->startTransaction()) != 0, pNdb->getNdbError());
    NdbOperation* pOp = 0;
    CHK2((pOp = pTx->getNdbOperation(bug.pTab)) != 0, pTx->getNdbError());
    if (*op == 'I')
    {
      CHK2(pOp->insertTuple() == 0, pOp->getNdbError());
    }
    if (*op == 'D')
    {
      CHK2(pOp->deleteTuple() == 0, pOp->getNdbError());
    }
    CHK2(pOp->equal(acol, aval) == 0, pOp->getNdbError());
    int ret = pTx->execute(NdbTransaction::Commit);
    if (ret != 0) {
      const NdbError& error = pTx->getNdbError();
      g_info << "i=" << i << " op=" << op << ": " << error << endl;
      CHK2(error.status == NdbError::TemporaryError, error);
      CHK2(tries < 100, error << ": tries=" << tries);
      NdbSleep_MilliSleep(100);
      pNdb->closeTransaction(pTx);
      continue;
    }
    pNdb->closeTransaction(pTx);
    if (*op == 'I')
    {
      require(!row.exist);
      row.exist = true;
    }
    if (*op == 'D')
    {
      require(row.exist);
      row.exist = false;
    }
    break;
  }
  return result;
}

int
runBug16895311_load(NDBT_Context* ctx, NDBT_Step* step)
{
  Bug16895311& bug = bug16895311;
  Ndb* pNdb = GETNDB(step);
  int result = NDBT_OK;
  for (int i = 0; i < bug.records; i++)
  {
    doBug16895311_data(i);
    CHK2(doBug16895311_op(pNdb, "I", i) == 0, "-");
  }
  return result;
}

int
runBug16895311_update(NDBT_Context* ctx, NDBT_Step* step)
{
  Bug16895311& bug = bug16895311;
  Ndb* pNdb = GETNDB(step);
  int result = NDBT_OK;
  int i = 0;
  while (!ctx->isTestStopped())
  {
    // the delete/insert can turn into update on recovering node
    // TODO: investigate what goes on
    CHK2(doBug16895311_op(pNdb, "D", i) == 0, "-");
    CHK2(doBug16895311_op(pNdb, "I", i) == 0, "-");
    i++;
    if (i >= bug.records)
      i = 0;
  }
  return result;
}

int
runBug16895311_drop(NDBT_Context* ctx, NDBT_Step* step)
{
  Bug16895311& bug = bug16895311;
  Ndb* pNdb = GETNDB(step);
  NdbDictionary::Dictionary* pDic = pNdb->getDictionary();
  int result = 0;
  do
  {
    CHK2(pDic->dropTable(bug.tabname) == 0, pDic->getNdbError());
    // free rows
    delete [] bug.rows;
    bug.rows = 0;
  } while (0);
  return result;
}

int
runBug18044717(NDBT_Context* ctx, NDBT_Step* step)
{
  int result = NDBT_OK;
  NdbRestarter restarter;
  int master = restarter.getMasterNodeId();

  do 
  {
    ndbout_c("slow down LCP so that global c_lcpStatus = LCP_INIT_TABLES");
    ndbout_c("and all tables have tabLcpStatus = TLS_ACTIVE");
    if (restarter.insertErrorInAllNodes(7236)) 
    {
      result = NDBT_FAILED;
      break;
    }

    ndbout_c("start LCP");
    int startLcpDumpCode = 7099;
    if (restarter.dumpStateAllNodes(&startLcpDumpCode, 1)) 
    {
      result = NDBT_FAILED;
      break;
    }

    ndbout_c("restart master node so that NODE_FAILREP changes");
    ndbout_c("c_lcpState from LCP_INIT_TABLES to LCP_STATUS_IDLE");
    if(restarter.restartOneDbNode(master, false, false, true, true) != 0) 
    {
      result = NDBT_FAILED;
      break;
    }
  } while (0);
  ndbout_c("restore original state of cluster and verify that there");
  ndbout_c("is no core due to inconsistent c_lcpStatus/tabLcpStatus");

  if (restarter.waitNodesStarted(&master, 1))
  {
    ndbout_c("master node failed to start");
    return NDBT_FAILED;
  }

  if (restarter.insertErrorInAllNodes(0))
  {
    result = NDBT_FAILED;
  }
  return result;
}

NDBT_TESTSUITE(testNodeRestart);
TESTCASE("NoLoad", 
	 "Test that one node at a time can be stopped and then restarted "\
	 "when there are no load on the system. Do this loop number of times"){ 
  INITIALIZER(runCheckAllNodesStarted);
  INITIALIZER(runLoadTable);
  STEP(runRestarter);
  FINALIZER(runClearTable);
}
TESTCASE("PkRead", 
	 "Test that one node at a time can be stopped and then restarted "\
	 "perform pk read while restarting. Do this loop number of times"){ 
  TC_PROPERTY("ReadLockMode", NdbOperation::LM_Read);
  INITIALIZER(runCheckAllNodesStarted);
  INITIALIZER(runLoadTable);
  STEP(runRestarter);
  STEP(runPkReadUntilStopped);
  FINALIZER(runClearTable);
}
TESTCASE("PkReadCommitted", 
	 "Test that one node at a time can be stopped and then restarted "\
	 "perform pk read while restarting. Do this loop number of times"){ 
  TC_PROPERTY("ReadLockMode", NdbOperation::LM_CommittedRead);
  INITIALIZER(runCheckAllNodesStarted);
  INITIALIZER(runLoadTable);
  STEP(runRestarter);
  STEP(runPkReadUntilStopped);
  FINALIZER(runClearTable);
}
TESTCASE("MixedPkRead", 
	 "Test that one node at a time can be stopped and then restarted "\
	 "perform pk read while restarting. Do this loop number of times"){ 
  TC_PROPERTY("ReadLockMode", Uint32(-1));
  INITIALIZER(runCheckAllNodesStarted);
  INITIALIZER(runLoadTable);
  STEP(runRestarter);
  STEP(runPkReadUntilStopped);
  FINALIZER(runClearTable);
}
TESTCASE("PkReadPkUpdate", 
	 "Test that one node at a time can be stopped and then restarted "\
	 "perform pk read and pk update while restarting. Do this loop number of times"){ 
  TC_PROPERTY("ReadLockMode", NdbOperation::LM_Read);
  INITIALIZER(runCheckAllNodesStarted);
  INITIALIZER(runLoadTable);
  STEP(runRestarter);
  STEP(runPkReadUntilStopped);
  STEP(runPkUpdateUntilStopped);
  STEP(runPkReadPkUpdateUntilStopped);
  STEP(runPkReadUntilStopped);
  STEP(runPkUpdateUntilStopped);
  STEP(runPkReadPkUpdateUntilStopped);
  FINALIZER(runClearTable);
}
TESTCASE("MixedPkReadPkUpdate", 
	 "Test that one node at a time can be stopped and then restarted "\
	 "perform pk read and pk update while restarting. Do this loop number of times"){ 
  TC_PROPERTY("ReadLockMode", Uint32(-1));
  INITIALIZER(runCheckAllNodesStarted);
  INITIALIZER(runLoadTable);
  STEP(runRestarter);
  STEP(runPkReadUntilStopped);
  STEP(runPkUpdateUntilStopped);
  STEP(runPkReadPkUpdateUntilStopped);
  STEP(runPkReadUntilStopped);
  STEP(runPkUpdateUntilStopped);
  STEP(runPkReadPkUpdateUntilStopped);
  FINALIZER(runClearTable);
}
TESTCASE("ReadUpdateScan", 
	 "Test that one node at a time can be stopped and then restarted "\
	 "perform pk read, pk update and scan reads while restarting. Do this loop number of times"){ 
  INITIALIZER(runCheckAllNodesStarted);
  INITIALIZER(runLoadTable);
  STEP(runRestarter);
  STEP(runPkReadUntilStopped);
  STEP(runPkUpdateUntilStopped);
  STEP(runPkReadPkUpdateUntilStopped);
  STEP(runScanReadUntilStopped);
  STEP(runScanUpdateUntilStopped);
  FINALIZER(runClearTable);
}
TESTCASE("MixedReadUpdateScan", 
	 "Test that one node at a time can be stopped and then restarted "\
	 "perform pk read, pk update and scan reads while restarting. Do this loop number of times"){ 
  TC_PROPERTY("ReadLockMode", Uint32(-1));
  INITIALIZER(runCheckAllNodesStarted);
  INITIALIZER(runLoadTable);
  STEP(runRestarter);
  STEP(runPkReadUntilStopped);
  STEP(runPkUpdateUntilStopped);
  STEP(runPkReadPkUpdateUntilStopped);
  STEP(runScanReadUntilStopped);
  STEP(runScanUpdateUntilStopped);
  FINALIZER(runClearTable);
}
TESTCASE("Terror", 
	 "Test that one node at a time can be stopped and then restarted "\
	 "perform all kind of transactions while restarting. Do this loop number of times"){ 
  INITIALIZER(runCheckAllNodesStarted);
  INITIALIZER(runLoadTable);
  STEP(runRestarter);
  STEP(runPkReadUntilStopped);
  STEP(runPkUpdateUntilStopped);
  STEP(runScanReadUntilStopped);
  STEP(runScanUpdateUntilStopped);
  FINALIZER(runClearTable);
}
TESTCASE("FullDb", 
	 "Test that one node at a time can be stopped and then restarted "\
	 "when db is full. Do this loop number of times"){ 
  INITIALIZER(runCheckAllNodesStarted);
  INITIALIZER(runFillTable);
  STEP(runRestarter);
}
TESTCASE("RestartRandomNode", 
	 "Test that we can execute the restart RestartRandomNode loop\n"\
	 "number of times"){ 
  INITIALIZER(runCheckAllNodesStarted);
  INITIALIZER(runLoadTable);
  STEP(runRestarts);
  FINALIZER(runScanReadVerify);
  FINALIZER(runClearTable);
}
TESTCASE("RestartRandomNodeError", 
	 "Test that we can execute the restart RestartRandomNodeError loop\n"\
	 "number of times"){ 
  INITIALIZER(runCheckAllNodesStarted);
  INITIALIZER(runLoadTable);
  STEP(runRestarts);
  FINALIZER(runScanReadVerify);
  FINALIZER(runClearTable);
}
TESTCASE("RestartRandomNodeInitial", 
	 "Test that we can execute the restart RestartRandomNodeInitial loop\n"\
	 "number of times"){ 
  INITIALIZER(runCheckAllNodesStarted);
  INITIALIZER(runLoadTable);
  STEP(runRestarts);
  FINALIZER(runScanReadVerify);
  FINALIZER(runClearTable);
}
TESTCASE("RestartNFDuringNR", 
	 "Test that we can execute the restart RestartNFDuringNR loop\n"\
	 "number of times"){ 
  INITIALIZER(runCheckAllNodesStarted);
  INITIALIZER(runLoadTable);
  STEP(runRestarts);
  STEP(runPkUpdateUntilStopped);
  STEP(runScanUpdateUntilStopped);
  FINALIZER(runScanReadVerify);
  FINALIZER(runClearTable);
}
TESTCASE("RestartMasterNodeError", 
	 "Test that we can execute the restart RestartMasterNodeError loop\n"\
	 "number of times"){ 
  INITIALIZER(runCheckAllNodesStarted);
  INITIALIZER(runLoadTable);
  STEP(runRestarts);
  FINALIZER(runScanReadVerify);
  FINALIZER(runClearTable);
}

TESTCASE("TwoNodeFailure", 
	 "Test that we can execute the restart TwoNodeFailure\n"\
	 "(which is a multiple node failure restart) loop\n"\
	 "number of times"){ 
  INITIALIZER(runCheckAllNodesStarted);
  INITIALIZER(runLoadTable);
  STEP(runRestarts);
  FINALIZER(runScanReadVerify);
  FINALIZER(runClearTable);
}
TESTCASE("TwoMasterNodeFailure", 
	 "Test that we can execute the restart TwoMasterNodeFailure\n"\
	 "(which is a multiple node failure restart) loop\n"\
	 "number of times"){ 
  INITIALIZER(runCheckAllNodesStarted);
  INITIALIZER(runLoadTable);
  STEP(runRestarts);
  FINALIZER(runScanReadVerify);
  FINALIZER(runClearTable);
}
TESTCASE("FiftyPercentFail", 
	 "Test that we can execute the restart FiftyPercentFail\n"\
	 "(which is a multiple node failure restart) loop\n"\
	 "number of times"){ 
  INITIALIZER(runCheckAllNodesStarted);
  INITIALIZER(runLoadTable);
  STEP(runRestarts);
  FINALIZER(runScanReadVerify);
  FINALIZER(runClearTable);
}
TESTCASE("RestartAllNodes", 
	 "Test that we can execute the restart RestartAllNodes\n"\
	 "(which is a system  restart) loop\n"\
	 "number of times"){ 
  INITIALIZER(runCheckAllNodesStarted);
  INITIALIZER(runLoadTable);
  STEP(runRestarts);
  FINALIZER(runScanReadVerify);
  FINALIZER(runClearTable);
}
TESTCASE("RestartAllNodesAbort", 
	 "Test that we can execute the restart RestartAllNodesAbort\n"\
	 "(which is a system  restart) loop\n"\
	 "number of times"){ 
  INITIALIZER(runCheckAllNodesStarted);
  INITIALIZER(runLoadTable);
  STEP(runRestarts);
  FINALIZER(runScanReadVerify);
  FINALIZER(runClearTable);
}
TESTCASE("RestartAllNodesError9999", 
	 "Test that we can execute the restart RestartAllNodesError9999\n"\
	 "(which is a system  restart) loop\n"\
	 "number of times"){ 
  INITIALIZER(runCheckAllNodesStarted);
  INITIALIZER(runLoadTable);
  STEP(runRestarts);
  FINALIZER(runScanReadVerify);
  FINALIZER(runClearTable);
}
TESTCASE("FiftyPercentStopAndWait", 
	 "Test that we can execute the restart FiftyPercentStopAndWait\n"\
	 "(which is a system  restart) loop\n"\
	 "number of times"){
  INITIALIZER(runCheckAllNodesStarted); 
  INITIALIZER(runLoadTable);
  STEP(runRestarts);
  FINALIZER(runScanReadVerify);
  FINALIZER(runClearTable);
}
TESTCASE("RestartNodeDuringLCP", 
	 "Test that we can execute the restart RestartRandomNode loop\n"\
	 "number of times"){ 
  INITIALIZER(runCheckAllNodesStarted);
  INITIALIZER(runLoadTable);
  STEP(runRestarts);
  STEP(runPkUpdateUntilStopped);
  STEP(runScanUpdateUntilStopped);
  FINALIZER(runScanReadVerify);
  FINALIZER(runClearTable);
}
TESTCASE("StopOnError", 
	 "Test StopOnError. A node that has StopOnError set to false "\
	 "should restart automatically when an error occurs"){ 
  INITIALIZER(runCheckAllNodesStarted);
  INITIALIZER(runLoadTable);
  STEP(runRestarts);
  FINALIZER(runScanReadVerify);
  FINALIZER(runClearTable);
}
TESTCASE("CommittedRead", 
	 "Test committed read"){ 
  INITIALIZER(runLoadTable);
  STEP(runDirtyRead);
  FINALIZER(runClearTable);
}
TESTCASE("LateCommit",
	 "Test commit after node failure"){
  INITIALIZER(runLoadTable);
  STEP(runLateCommit);
  FINALIZER(runClearTable);
}
TESTCASE("Bug15587",
	 "Test bug with NF during NR"){
  INITIALIZER(runLoadTable);
  STEP(runScanUpdateUntilStopped);
  STEP(runBug15587);
  FINALIZER(runClearTable);
}
TESTCASE("Bug15632",
	 "Test bug with NF during NR"){
  INITIALIZER(runLoadTable);
  STEP(runBug15632);
  FINALIZER(runClearTable);
}
TESTCASE("Bug15685",
	 "Test bug with NF during abort"){
  STEP(runBug15685);
  FINALIZER(runClearTable);
}
TESTCASE("Bug16772",
	 "Test bug with restarting before NF handling is complete"){
  STEP(runBug16772);
}
TESTCASE("Bug18414",
	 "Test bug with NF during NR"){
  INITIALIZER(runLoadTable);
  STEP(runBug18414);
  FINALIZER(runClearTable);
}
TESTCASE("Bug18612",
	 "Test bug with partitioned clusters"){
  INITIALIZER(runLoadTable);
  STEP(runBug18612);
  FINALIZER(runClearTable);
}
TESTCASE("Bug18612SR",
	 "Test bug with partitioned clusters"){
  INITIALIZER(runLoadTable);
  STEP(runBug18612SR);
  FINALIZER(runClearTable);
}
TESTCASE("Bug20185",
	 ""){
  INITIALIZER(runLoadTable);
  STEP(runBug20185);
  FINALIZER(runClearTable);
}
TESTCASE("Bug24543", "")
{
  INITIALIZER(runBug24543);
}
TESTCASE("Bug21271",
	 ""){
  INITIALIZER(runLoadTable);
  STEP(runBug21271);
  STEP(runPkUpdateUntilStopped);
  FINALIZER(runClearTable);
}
TESTCASE("Bug24717", ""){
  INITIALIZER(runBug24717);
}
TESTCASE("Bug25364", ""){
  INITIALIZER(runBug25364);
}
TESTCASE("Bug25468", ""){
  INITIALIZER(runBug25468);
}
TESTCASE("Bug25554", ""){
  INITIALIZER(runBug25554);
}
TESTCASE("Bug25984", ""){
  INITIALIZER(runBug25984);
}
TESTCASE("Bug26457", ""){
  INITIALIZER(runBug26457);
}
TESTCASE("Bug26481", ""){
  INITIALIZER(runBug26481);
}
TESTCASE("Bug26450", ""){
  INITIALIZER(runLoadTable);
  INITIALIZER(runBug26450);
}
TESTCASE("Bug27003", ""){
  INITIALIZER(runBug27003);
}
TESTCASE("Bug27283", ""){
  INITIALIZER(runBug27283);
}
TESTCASE("Bug27466", ""){
  INITIALIZER(runBug27466);
}
TESTCASE("Bug28023", ""){
  INITIALIZER(runBug28023);
}
TESTCASE("Bug28717", ""){
  INITIALIZER(runBug28717);
}
TESTCASE("Bug31980", ""){
  INITIALIZER(runBug31980);
}
TESTCASE("Bug29364", ""){
  INITIALIZER(runBug29364);
}
TESTCASE("GCP", ""){
  INITIALIZER(runLoadTable);
  STEP(runGCP);
  STEP(runScanUpdateUntilStopped);
  FINALIZER(runClearTable);
}
TESTCASE("CommitAck", ""){
  INITIALIZER(runCommitAck);
  FINALIZER(runClearTable);
}
TESTCASE("Bug32160", ""){
  INITIALIZER(runBug32160);
}
TESTCASE("pnr", "Parallel node restart")
{
  TC_PROPERTY("ScanUpdateNoRowCountCheck", 1);
  INITIALIZER(runLoadTable);
  INITIALIZER(runCreateBigTable);
  STEP(runScanUpdateUntilStopped);
  STEP(runDeleteInsertUntilStopped);
  STEP(runPnr);
  FINALIZER(runClearTable);
  FINALIZER(runDropBigTable);
}
TESTCASE("pnr_lcp", "Parallel node restart")
{
  TC_PROPERTY("LCP", 1);
  TC_PROPERTY("ScanUpdateNoRowCountCheck", 1);
  INITIALIZER(runLoadTable);
  INITIALIZER(runCreateBigTable);
  STEP(runScanUpdateUntilStopped);
  STEP(runDeleteInsertUntilStopped);
  STEP(runPnr);
  FINALIZER(runClearTable);
  FINALIZER(runDropBigTable);
}
TESTCASE("Bug32922", ""){
  INITIALIZER(runBug32922);
}
TESTCASE("Bug34216", ""){
  INITIALIZER(runCheckAllNodesStarted);
  INITIALIZER(runLoadTable);
  STEP(runBug34216);
  FINALIZER(runClearTable);
}
TESTCASE("mixedmultiop", ""){
  TC_PROPERTY("MULTI_OP", 5);
  INITIALIZER(runCheckAllNodesStarted);
  INITIALIZER(runLoadTable);
  STEP(runNF_commit);
  STEP(runPkUpdateUntilStopped);
  STEP(runPkUpdateUntilStopped);
  FINALIZER(runClearTable);
}
TESTCASE("Bug34702", ""){
  INITIALIZER(runBug34702);  
}
TESTCASE("MNF", ""){
  INITIALIZER(runLoadTable);
  STEP(runMNF);
  STEP(runScanUpdateUntilStopped);
}
TESTCASE("Bug36199", ""){
  INITIALIZER(runBug36199);
}
TESTCASE("Bug36246", ""){
  INITIALIZER(runLoadTable);
  STEP(runBug36246);
  VERIFIER(runClearTable);
}
TESTCASE("Bug36247", ""){
  INITIALIZER(runLoadTable);
  STEP(runBug36247);
  VERIFIER(runClearTable);
}
TESTCASE("Bug36276", ""){
  INITIALIZER(runLoadTable);
  STEP(runBug36276);
  VERIFIER(runClearTable);
}
TESTCASE("Bug36245", ""){
  INITIALIZER(runLoadTable);
  STEP(runBug36245);
  VERIFIER(runClearTable);
}
TESTCASE("NF_Hammer", ""){
  TC_PROPERTY("Sleep0", 9000);
  TC_PROPERTY("Sleep1", 3000);
  TC_PROPERTY("Rand", 1);
  INITIALIZER(runLoadTable);
  STEPS(runHammer, 25);
  STEP(runRestarter);
  VERIFIER(runClearTable);
}
TESTCASE("Bug41295", "")
{
  TC_PROPERTY("Threads", 25);
  INITIALIZER(runLoadTable);
  STEPS(runMixedLoad, 25);
  STEP(runBug41295);
  FINALIZER(runClearTable);
}
TESTCASE("Bug41469", ""){
  INITIALIZER(runLoadTable);
  STEP(runBug41469);
  STEP(runScanUpdateUntilStopped);
  FINALIZER(runClearTable);
}
TESTCASE("Bug42422", ""){
  INITIALIZER(runBug42422);
}
TESTCASE("Bug43224", ""){
  INITIALIZER(runBug43224);
}
TESTCASE("Bug58453", "")
{
  INITIALIZER(runBug58453);
}
TESTCASE("Bug43888", ""){
  INITIALIZER(runBug43888);
}
TESTCASE("Bug44952",
	 "Test that we can execute the restart RestartNFDuringNR loop\n" \
	 "number of times"){
  INITIALIZER(runCheckAllNodesStarted);
  INITIALIZER(runLoadTable);
  STEP(runBug44952);
  STEP(runPkUpdateUntilStopped);
  STEP(runScanUpdateUntilStopped);
  FINALIZER(runScanReadVerify);
  FINALIZER(runClearTable);
}
TESTCASE("Bug48474", "")
{
  INITIALIZER(runLoadTable);
  INITIALIZER(initBug48474);
  STEP(runBug48474);
  STEP(runScanUpdateUntilStopped);
  FINALIZER(cleanupBug48474);
}
TESTCASE("MixReadUnlockRestart",
         "Run mixed read+unlock and update transactions"){
  INITIALIZER(runCheckAllNodesStarted);
  INITIALIZER(runLoadTable);
  STEP(runPkReadPkUpdateUntilStopped);
  STEP(runPkReadPkUpdatePkUnlockUntilStopped);
  STEP(runPkReadPkUpdatePkUnlockUntilStopped);
  STEP(runRestarter);
  FINALIZER(runClearTable);
}
TESTCASE("Bug56044", "")
{
  INITIALIZER(runBug56044);
}
TESTCASE("Bug57767", "")
{
  INITIALIZER(runLoadTable);
  INITIALIZER(runBug57767)
}
TESTCASE("Bug57522", "")
{
  INITIALIZER(runBug57522);
}
TESTCASE("Bug16944817", "")
{
  INITIALIZER(runBug16944817);
}
TESTCASE("MasterFailSlowLCP",
         "DIH Master failure during a slow LCP can cause a crash.")
{
  INITIALIZER(runMasterFailSlowLCP);
}
TESTCASE("TestLCPFSErr", 
         "Test LCP FS Error handling")
{
  INITIALIZER(runLoadTable);
  STEP(runPkUpdateUntilStopped);
  STEP(runTestLcpFsErr);
}
TESTCASE("ForceStopAndRestart", "Test restart and stop -with force flag")
{
  STEP(runForceStopAndRestart);
}
TESTCASE("ClusterSplitLatency",
         "Test behaviour of 2-replica cluster with latency between halves")
{
  TC_PROPERTY("DynamicOrder", Uint32(9));
  INITIALIZER(runRestartToDynamicOrder);
  INITIALIZER(analyseDynamicOrder);
  INITIALIZER(runSplitLatency25PctFail);
}
TESTCASE("LCPTakeOver", "")
{
  INITIALIZER(runCheckAllNodesStarted);
  INITIALIZER(runLoadTable);
  STEP(runLCPTakeOver);
  STEP(runPkUpdateUntilStopped);
  STEP(runScanUpdateUntilStopped);
}
TESTCASE("Bug16007980", "")
{
  INITIALIZER(runBug16007980);
}
TESTCASE("LCPScanFragWatchdog", 
         "Test LCP scan watchdog")
{
  INITIALIZER(runLoadTable);
  STEP(runPkUpdateUntilStopped);
  STEP(runTestScanFragWatchdog);
}
TESTCASE("LCPScanFragWatchdogDisable", 
         "Test disabling LCP scan watchdog")
{
  STEP(runTestScanFragWatchdogDisable);
}
TESTCASE("Bug16834416", "")
{
  INITIALIZER(runBug16834416);
}
TESTCASE("NodeFailGCPOpen",
         "Test behaviour of code to keep GCP open for node failure "
         " handling")
{
  INITIALIZER(runLoadTable);
  STEP(runPkUpdateUntilStopped);
  STEP(runNodeFailGCPOpen);
  FINALIZER(runClearTable);
}
TESTCASE("Bug16766493", "")
{
  INITIALIZER(runBug16766493);
}
TESTCASE("multiTCtakeover", "")
{
  INITIALIZER(run_multiTCtakeover);
  STEP(runLargeTransactions);
  STEP(runManyTransactions);
  FINALIZER(runClearTable);
}
TESTCASE("Bug16895311",
         "Test NR with long UTF8 PK.\n"
         "Give any tablename as argument (T1)")
{
  INITIALIZER(runBug16895311_create);
  INITIALIZER(runBug16895311_load);
  STEP(runBug16895311_update);
  STEP(runRestarter);
  FINALIZER(runBug16895311_drop);
}
TESTCASE("Bug18044717", 
         "Test LCP state change from LCP_INIT_TABLES "
         "to LCP_STATUS_IDLE during node restart")
{
  INITIALIZER(runBug18044717);
}
<<<<<<< HEAD

=======
TESTCASE("DeleteRestart",
         "Check that create big table and delete rows followed by "
         "node restart does not leak memory")
{
  INITIALIZER(runDeleteRestart);
}
>>>>>>> 1f56b8a8
NDBT_TESTSUITE_END(testNodeRestart);

int main(int argc, const char** argv){
  ndb_init();
  NDBT_TESTSUITE_INSTANCE(testNodeRestart);
#if 0
  // It might be interesting to have longer defaults for num
  // loops in this test
  // Just performing 100 node restarts would not be enough?
  // We can have initialisers in the NDBT_Testcase class like 
  // this...
  testNodeRestart.setDefaultLoops(1000);
#endif
  return testNodeRestart.execute(argc, argv);
}
template class Vector<HugoOperations *>;<|MERGE_RESOLUTION|>--- conflicted
+++ resolved
@@ -30,11 +30,8 @@
 #include <NdbMem.h>
 #include <my_sys.h>
 #include <ndb_rand.h>
-<<<<<<< HEAD
-=======
 #include <BlockNumbers.h>
 
->>>>>>> 1f56b8a8
 
 int runLoadTable(NDBT_Context* ctx, NDBT_Step* step){
 
@@ -2332,7 +2329,6 @@
         if (hugoOps.pkInsertRecord(pNdb, i))
           goto err;
       }
-<<<<<<< HEAD
       break;
     case 2:
       /*
@@ -2345,20 +2341,6 @@
           goto err;
       }
       break;
-=======
-      break;
-    case 2:
-      /*
-        insert records with ignore error
-        - insert rows, some exist already
-      */
-      for (int i= 0; i < records; i++)
-      {
-        if (hugoOps.pkInsertRecord(pNdb, i))
-          goto err;
-      }
-      break;
->>>>>>> 1f56b8a8
     default:
       abort();
     }
@@ -2418,8 +2400,6 @@
 
     /* commit ack marker pools should be empty */
     g_info << "  dump pool status\n";
-<<<<<<< HEAD
-=======
     {
       int dump[255];
       dump[0] = 2552;
@@ -2997,515 +2977,6 @@
     }
 
     if (restarter.waitNodesNoStart(&nodeId, 1))
->>>>>>> 1f56b8a8
-    {
-      int dump[255];
-      dump[0] = 2552;
-      if (restarter.dumpStateAllNodes(dump, 1))
-        return NDBT_FAILED;
-    }
-
-    /* wait for cluster to come up again */
-    g_info << "  wait cluster started\n";
-    if (restarter.startNodes(&node, 1) ||
-        restarter.waitNodesStarted(&node, 1))
-    {
-      g_err << "Cluster failed to start\n";
-      return NDBT_FAILED;
-    }
-
-    /* verify data */
-    g_info << "  verifying\n";
-    switch (trans_type) {
-    case 0:
-    case 1:
-    case 2:
-      /*
-        insert records with ignore error
-        - should have all records
-      */
-      if (hugoTrans.scanReadRecords(GETNDB(step), records, 0, 64) != 0){
-        return NDBT_FAILED;
-      }
-      break;
-    default:
-      abort();
-    }
-
-    /* cleanup for next round in loop */
-    g_info << "  cleaning\n";
-    if (hugoTrans.clearTable(GETNDB(step), records))
-    {
-      return NDBT_FAILED;
-    }
-    continue;
-err:
-    hugoOps.closeTransaction(pNdb);
-    return NDBT_FAILED;
-  }
-  return NDBT_OK;
-}
-
-int
-max_cnt(int arr[], int cnt)
-{
-  int res = 0;
-
-  for (int i = 0; i<cnt ; i++)
-  {
-    if (arr[i] > res)
-    {
-      res = arr[i];
-    }
-  }
-  return res;
-}
-
-int
-runPnr(NDBT_Context* ctx, NDBT_Step* step)
-{
-  int loops = ctx->getNumLoops();
-  NdbRestarter res(0, &ctx->m_cluster_connection);
-  bool lcp = ctx->getProperty("LCP", (unsigned)0);
-  
-  int nodegroups[MAX_NDB_NODES];
-  bzero(nodegroups, sizeof(nodegroups));
-  
-  for (int i = 0; i<res.getNumDbNodes(); i++)
-  {
-    int node = res.getDbNodeId(i);
-    nodegroups[res.getNodeGroup(node)]++;
-  }
-  
-  for (int i = 0; i<MAX_NDB_NODES; i++)
-  {
-    if (nodegroups[i] && nodegroups[i] == 1)
-    {
-      /**
-       * nodegroup with only 1 member, can't run test
-       */
-      ctx->stopTest();
-      return NDBT_OK;
-    }
-  }
-
-  for (int i = 0; i<loops && ctx->isTestStopped() == false; i++)
-  {
-    if (lcp)
-    {
-      int lcpdump = DumpStateOrd::DihMinTimeBetweenLCP;
-      res.dumpStateAllNodes(&lcpdump, 1);
-    }
-
-    int ng_copy[MAX_NDB_NODES];
-    memcpy(ng_copy, nodegroups, sizeof(ng_copy));
-    
-    Vector<int> nodes;
-    printf("restarting ");
-    while (max_cnt(ng_copy, MAX_NDB_NODES) > 1)
-    {
-      int node = res.getNode(NdbRestarter::NS_RANDOM);
-      int ng = res.getNodeGroup(node);
-      if (ng_copy[ng] > 1)
-      {
-        printf("%u ", node);
-        nodes.push_back(node);
-        ng_copy[ng]--;
-      }
-    }
-    printf("\n");
-    
-    int val2[] = { DumpStateOrd::CmvmiSetRestartOnErrorInsert, 1 };
-    for (Uint32 j = 0; j<nodes.size(); j++)
-    {
-      res.dumpStateOneNode(nodes[j], val2, 2);
-    }
-    
-    int kill[] = { 9999, 1000, 3000 };
-    for (Uint32 j = 0; j<nodes.size(); j++)
-    {
-      res.dumpStateOneNode(nodes[j], kill, 3);
-    }
-    
-    if (res.waitNodesNoStart(nodes.getBase(), nodes.size()))
-      return NDBT_FAILED;
-    
-    if (res.startNodes(nodes.getBase(), nodes.size()))
-      return NDBT_FAILED;
-
-    if (res.waitClusterStarted())
-      return NDBT_FAILED;
-  }
-  
-  ctx->stopTest();
-  return NDBT_OK;
-}
-
-int
-runCreateBigTable(NDBT_Context* ctx, NDBT_Step* step)
-{
-  NdbDictionary::Table tab = *ctx->getTab();
-  BaseString tmp;
-  tmp.assfmt("_%s", tab.getName());
-  tab.setName(tmp.c_str());
-  
-  NdbDictionary::Dictionary* pDict = GETNDB(step)->getDictionary();
-  int res = pDict->createTable(tab);
-  if (res)
-  {
-    return NDBT_FAILED;
-  }
-
-  const NdbDictionary::Table* pTab = pDict->getTable(tmp.c_str());
-  if (pTab == 0)
-  {
-    return NDBT_FAILED;
-  }
-
-  int bytes = tab.getRowSizeInBytes();
-  int size = 50*1024*1024; // 50Mb
-  int rows = size / bytes;
-
-  if (rows > 1000000)
-    rows = 1000000;
-
-  ndbout_c("Loading %u rows into %s", rows, tmp.c_str());
-  Uint64 now = NdbTick_CurrentMillisecond();
-  HugoTransactions hugoTrans(*pTab);
-  int cnt = 0;
-  do {
-    hugoTrans.loadTableStartFrom(GETNDB(step), cnt, 10000);
-    cnt += 10000;
-  } while (cnt < rows && (NdbTick_CurrentMillisecond() - now) < 30000); //30s
-  ndbout_c("Loaded %u rows in %llums", cnt, 
-           NdbTick_CurrentMillisecond() - now);
-
-  return NDBT_OK;
-}
-
-int
-runDropBigTable(NDBT_Context* ctx, NDBT_Step* step)
-{
-  NdbDictionary::Table tab = *ctx->getTab();
-  BaseString tmp;
-  tmp.assfmt("_%s", tab.getName());
-  GETNDB(step)->getDictionary()->dropTable(tmp.c_str());
-  return NDBT_OK;
-}
-
-int
-runBug31525(NDBT_Context* ctx, NDBT_Step* step)
-{
-  //int result = NDBT_OK;
-  //int loops = ctx->getNumLoops();
-  //int records = ctx->getNumRecords();
-  //Ndb* pNdb = GETNDB(step);
-  NdbRestarter res;
-
-  if (res.getNumDbNodes() < 2)
-  {
-    return NDBT_OK;
-  }
-
-  int nodes[2];
-  nodes[0] = res.getMasterNodeId();
-  nodes[1] = res.getNextMasterNodeId(nodes[0]);
-  
-  while (res.getNodeGroup(nodes[0]) != res.getNodeGroup(nodes[1]))
-  {
-    ndbout_c("Restarting %u as it not in same node group as %u",
-             nodes[1], nodes[0]);
-    if (res.restartOneDbNode(nodes[1], false, true, true))
-      return NDBT_FAILED;
-    
-    if (res.waitNodesNoStart(nodes+1, 1))
-      return NDBT_FAILED;
-    
-    if (res.startNodes(nodes+1, 1))
-      return NDBT_FAILED;
-    
-    if (res.waitClusterStarted())
-      return NDBT_FAILED;
-
-    nodes[1] = res.getNextMasterNodeId(nodes[0]);
-  }
-  
-  ndbout_c("nodes[0]: %u nodes[1]: %u", nodes[0], nodes[1]);
-  
-  int val = DumpStateOrd::DihMinTimeBetweenLCP;
-  if (res.dumpStateAllNodes(&val, 1))
-    return NDBT_FAILED;
-
-  int val2[] = { DumpStateOrd::CmvmiSetRestartOnErrorInsert, 1 };  
-  if (res.dumpStateAllNodes(val2, 2))
-    return NDBT_FAILED;
-  
-  if (res.insertErrorInAllNodes(932))
-    return NDBT_FAILED;
-
-  if (res.insertErrorInNode(nodes[1], 7192))
-    return NDBT_FAILED;
-  
-  if (res.insertErrorInNode(nodes[0], 7191))
-    return NDBT_FAILED;
-  
-  if (res.waitClusterNoStart())
-    return NDBT_FAILED;
-
-  if (res.startAll())
-    return NDBT_FAILED;
-  
-  if (res.waitClusterStarted())
-    return NDBT_FAILED;
-
-  if (res.restartOneDbNode(nodes[1], false, false, true))
-    return NDBT_FAILED;
-
-  if (res.waitClusterStarted())
-    return NDBT_FAILED;
-  
-  return NDBT_OK;
-}
-
-int
-runBug31980(NDBT_Context* ctx, NDBT_Step* step)
-{
-  //int result = NDBT_OK;
-  //int loops = ctx->getNumLoops();
-  //int records = ctx->getNumRecords();
-  Ndb* pNdb = GETNDB(step);
-  NdbRestarter res;
-
-  if (res.getNumDbNodes() < 2)
-  {
-    return NDBT_OK;
-  }
-
-
-  HugoOperations hugoOps (* ctx->getTab());
-  if(hugoOps.startTransaction(pNdb) != 0)
-    return NDBT_FAILED;
-  
-  if(hugoOps.pkInsertRecord(pNdb, 1) != 0)
-    return NDBT_FAILED;
-  
-  if(hugoOps.execute_NoCommit(pNdb) != 0)
-    return NDBT_FAILED;
-  
-  int transNode= hugoOps.getTransaction()->getConnectedNodeId();
-  int val2[] = { DumpStateOrd::CmvmiSetRestartOnErrorInsert, 1 };    
-
-  if (res.dumpStateOneNode(transNode, val2, 2))
-  {
-    return NDBT_FAILED;
-  }
-
-  if (res.insertErrorInNode(transNode, 8055))
-  {
-    return NDBT_FAILED;
-  }
-    
-  hugoOps.execute_Commit(pNdb); // This should hang/fail
-
-  if (res.waitNodesNoStart(&transNode, 1))
-    return NDBT_FAILED;
-
-  if (res.startNodes(&transNode, 1))
-    return NDBT_FAILED;
-
-  if (res.waitClusterStarted())
-    return NDBT_FAILED;
-
-  return NDBT_OK;
-}
-
-int
-runBug32160(NDBT_Context* ctx, NDBT_Step* step)
-{
-  //int result = NDBT_OK;
-  //int loops = ctx->getNumLoops();
-  //int records = ctx->getNumRecords();
-  //Ndb* pNdb = GETNDB(step);
-  NdbRestarter res;
-
-  if (res.getNumDbNodes() < 2)
-  {
-    return NDBT_OK;
-  }
-
-  int master = res.getMasterNodeId();
-  int next = res.getNextMasterNodeId(master);
-
-  if (res.insertErrorInNode(next, 7194))
-  {
-    return NDBT_FAILED;
-  }
-
-  int val2[] = { DumpStateOrd::CmvmiSetRestartOnErrorInsert, 1 };    
-  if (res.dumpStateOneNode(master, val2, 2))
-    return NDBT_FAILED;
-
-  if (res.insertErrorInNode(master, 7193))
-    return NDBT_FAILED;
-
-  int val3[] = { 7099 };
-  if (res.dumpStateOneNode(master, val3, 1))
-    return NDBT_FAILED;
-
-  if (res.waitNodesNoStart(&master, 1))
-    return NDBT_FAILED;
-
-  if (res.startNodes(&master, 1))
-    return NDBT_FAILED;
-
-  if (res.waitClusterStarted())
-    return NDBT_FAILED;
-  
-  return NDBT_OK;
-}
-
-int
-runBug32922(NDBT_Context* ctx, NDBT_Step* step)
-{
-  //int result = NDBT_OK;
-  int loops = ctx->getNumLoops();
-  //int records = ctx->getNumRecords();
-  //Ndb* pNdb = GETNDB(step);
-  NdbRestarter res;
-
-  if (res.getNumDbNodes() < 2)
-  {
-    return NDBT_OK;
-  }
-
-  while (loops--)
-  {
-    int master = res.getMasterNodeId();    
-
-    int victim = 32768;
-    for (Uint32 i = 0; i<(Uint32)res.getNumDbNodes(); i++)
-    {
-      int node = res.getDbNodeId(i);
-      if (node != master && node < victim)
-        victim = node;
-    }
-
-    int val2[] = { DumpStateOrd::CmvmiSetRestartOnErrorInsert, 1 };    
-    if (res.dumpStateOneNode(victim, val2, 2))
-      return NDBT_FAILED;
-    
-    if (res.insertErrorInNode(master, 7200))
-      return NDBT_FAILED;
-    
-    if (res.waitNodesNoStart(&victim, 1))
-      return NDBT_FAILED;
-    
-    if (res.startNodes(&victim, 1))
-      return NDBT_FAILED;
-    
-    if (res.waitClusterStarted())
-      return NDBT_FAILED;
-  }
-  
-  return NDBT_OK;
-}
-
-int
-runBug34216(NDBT_Context* ctx, NDBT_Step* step)
-{
-  int result = NDBT_OK;
-  int loops = ctx->getNumLoops();
-  NdbRestarter restarter;
-  int i = 0;
-  int lastId = 0;
-  HugoOperations hugoOps(*ctx->getTab());
-  int records = ctx->getNumRecords();
-  Ndb* pNdb = GETNDB(step);
-
-  if (restarter.getNumDbNodes() < 2)
-  {
-    ctx->stopTest();
-    return NDBT_OK;
-  }
-
-  if(restarter.waitClusterStarted() != 0){
-    g_err << "Cluster failed to start" << endl;
-    return NDBT_FAILED;
-  }
-
-#ifdef NDB_USE_GET_ENV
-  char buf[100];
-  const char * off = NdbEnv_GetEnv("NDB_ERR_OFFSET", buf, sizeof(buf));
-#else
-  const char * off = NULL;
-#endif
-  int offset = off ? atoi(off) : 0;
-
-  while(i<loops && result != NDBT_FAILED && !ctx->isTestStopped())
-  {
-    if (i > 0 && ctx->closeToTimeout(100 / loops))
-      break;
-
-    int id = lastId % restarter.getNumDbNodes();
-    int nodeId = restarter.getDbNodeId(id);
-    int err = 5048 + ((i+offset) % 2);
-
-    int val2[] = { DumpStateOrd::CmvmiSetRestartOnErrorInsert, 1 };
-
-    if(hugoOps.startTransaction(pNdb) != 0)
-      goto err;
-
-    nodeId = hugoOps.getTransaction()->getConnectedNodeId();
-    ndbout << "Restart node " << nodeId << " " << err <<endl;
-
-    if (restarter.dumpStateOneNode(nodeId, val2, 2))
-      return NDBT_FAILED;
-
-    if(restarter.insertErrorInNode(nodeId, err) != 0){
-      g_err << "Failed to restartNextDbNode" << endl;
-      result = NDBT_FAILED;
-      break;
-    }
-
-    if (restarter.insertErrorInNode(nodeId, 8057) != 0)
-    {
-      g_err << "Failed to insert error 8057" << endl;
-      result = NDBT_FAILED;
-      break;
-    }
-
-    int rows = 25;
-    if (rows > records)
-      rows = records;
-
-    int batch = 1;
-    int row = (records - rows) ? rand() % (records - rows) : 0;
-    if (row + rows > records)
-      row = records - row;
-
-    /**
-     * We should really somehow check that one of the 25 rows
-     *   resides in the node we're targeting
-     */
-    for (int r = row; r < row + rows; r++)
-    {
-      if(hugoOps.pkUpdateRecord(pNdb, r, batch, rand()) != 0)
-        goto err;
-      
-      for (int l = 1; l<5; l++)
-      {
-        if (hugoOps.execute_NoCommit(pNdb) != 0)
-          goto err;
-        
-        if(hugoOps.pkUpdateRecord(pNdb, r, batch, rand()) != 0)
-          goto err;
-      }
-    }      
-
-    hugoOps.execute_Commit(pNdb);
-    hugoOps.closeTransaction(pNdb);
-
-    if (restarter.waitNodesNoStart(&nodeId, 1))
     {
       g_err << "Failed to waitNodesNoStart" << endl;
       result = NDBT_FAILED;
@@ -3519,83 +2990,6 @@
       break;
     }
 
-    if(restarter.waitClusterStarted() != 0){
-      g_err << "Cluster failed to start" << endl;
-      result = NDBT_FAILED;
-      break;
-    }
-
-    lastId++;
-    i++;
-  }
-
-  ctx->stopTest();
-
-  return result;
-err:
-  return NDBT_FAILED;
-}
-
-
-int
-runNF_commit(NDBT_Context* ctx, NDBT_Step* step)
-{
-  int result = NDBT_OK;
-  int loops = ctx->getNumLoops();
-  NdbRestarter restarter(0, &ctx->m_cluster_connection);
-  if (restarter.getNumDbNodes() < 2)
-  {
-    ctx->stopTest();
-    return NDBT_OK;
-  }
-
-  if(restarter.waitClusterStarted() != 0){
-    g_err << "Cluster failed to start" << endl;
-    return NDBT_FAILED;
-  }
-
-  int i = 0;
-  while(i<loops && result != NDBT_FAILED && !ctx->isTestStopped())
-  {
-    int nodeId = restarter.getDbNodeId(rand() % restarter.getNumDbNodes());
-    int err = 5048;
-
-    ndbout << "Restart node " << nodeId << " " << err <<endl;
-
-    int val2[] = { DumpStateOrd::CmvmiSetRestartOnErrorInsert, 1 };
-    if (restarter.dumpStateOneNode(nodeId, val2, 2))
-      return NDBT_FAILED;
-
-    if(restarter.insertErrorInNode(nodeId, err) != 0){
-      g_err << "Failed to restartNextDbNode" << endl;
-      result = NDBT_FAILED;
-      break;
-    }
-
-    if (restarter.waitNodesNoStart(&nodeId, 1))
-    {
-      g_err << "Failed to waitNodesNoStart" << endl;
-      result = NDBT_FAILED;
-      break;
-    }
-
-    if (restarter.startNodes(&nodeId, 1))
-    {
-      g_err << "Failed to startNodes" << endl;
-      result = NDBT_FAILED;
-      break;
-    }
-
-<<<<<<< HEAD
-=======
-    if (restarter.startNodes(&nodeId, 1))
-    {
-      g_err << "Failed to startNodes" << endl;
-      result = NDBT_FAILED;
-      break;
-    }
-
->>>>>>> 1f56b8a8
     if(restarter.waitClusterStarted() != 0){
       g_err << "Cluster failed to start" << endl;
       result = NDBT_FAILED;
@@ -5745,16 +5139,10 @@
     return NDBT_FAILED;
   }
 
-<<<<<<< HEAD
-
-=======
->>>>>>> 1f56b8a8
   ndbout_c("Done");
   return NDBT_OK;
 }
 
-<<<<<<< HEAD
-=======
 /*
  Check that create big table and delete rows followed by node
  restart does not leak memory.
@@ -5932,7 +5320,6 @@
   return ok ? NDBT_OK : NDBT_FAILED;
 }
 
->>>>>>> 1f56b8a8
 int master_err[] =
 {
   7025, // LCP_FRG_REP in DIH
@@ -7726,16 +7113,12 @@
 {
   INITIALIZER(runBug18044717);
 }
-<<<<<<< HEAD
-
-=======
 TESTCASE("DeleteRestart",
          "Check that create big table and delete rows followed by "
          "node restart does not leak memory")
 {
   INITIALIZER(runDeleteRestart);
 }
->>>>>>> 1f56b8a8
 NDBT_TESTSUITE_END(testNodeRestart);
 
 int main(int argc, const char** argv){
