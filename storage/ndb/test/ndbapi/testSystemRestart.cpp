/* Copyright (C) 2003 MySQL AB

   This program is free software; you can redistribute it and/or modify
   it under the terms of the GNU General Public License as published by
   the Free Software Foundation; version 2 of the License.

   This program is distributed in the hope that it will be useful,
   but WITHOUT ANY WARRANTY; without even the implied warranty of
   MERCHANTABILITY or FITNESS FOR A PARTICULAR PURPOSE.  See the
   GNU General Public License for more details.

   You should have received a copy of the GNU General Public License
   along with this program; if not, write to the Free Software
   Foundation, Inc., 59 Temple Place, Suite 330, Boston, MA  02111-1307  USA */

#include <NDBT.hpp>
#include <NDBT_Test.hpp>
#include <HugoTransactions.hpp>
#include <UtilTransactions.hpp>
#include <NdbRestarter.hpp>
#include <Vector.hpp>
#include <signaldata/DumpStateOrd.hpp>
#include <NdbBackup.hpp>

int runLoadTable(NDBT_Context* ctx, NDBT_Step* step){

  int records = ctx->getNumRecords();
  HugoTransactions hugoTrans(*ctx->getTab());
  if (hugoTrans.loadTable(GETNDB(step), records) != 0){
    return NDBT_FAILED;
  }
  return NDBT_OK;
}

#define CHECK(b) if (!(b)) { \
  g_err << "ERR: "<< step->getName() \
         << " failed on line " << __LINE__ << endl; \
  result = NDBT_FAILED; \
  continue; } 

int runSystemRestart1(NDBT_Context* ctx, NDBT_Step* step){
  Ndb* pNdb = GETNDB(step);
  int result = NDBT_OK;
  int timeout = 300;
  Uint32 loops = ctx->getNumLoops();
  int records = ctx->getNumRecords();
  int count;
  NdbRestarter restarter;
  Uint32 i = 1;

  UtilTransactions utilTrans(*ctx->getTab());
  HugoTransactions hugoTrans(*ctx->getTab());
  while(i<=loops && result != NDBT_FAILED){

    ndbout << "Loop " << i << "/"<< loops <<" started" << endl;
    /*
      1. Load data
      2. Restart cluster and verify records
      3. Update records
      4. Restart cluster and verify records
      5. Delete half of the records
      6. Restart cluster and verify records
      7. Delete all records
      8. Restart cluster and verify records
      9. Insert, update, delete records
      10. Restart cluster and verify records
      11. Insert, update, delete records
      12. Restart cluster with error insert 5020 and verify records
    */
    ndbout << "Loading records..." << endl;
    CHECK(hugoTrans.loadTable(pNdb, records) == 0);

    ndbout << "Restarting cluster" << endl;
    CHECK(restarter.restartAll() == 0);
    CHECK(restarter.waitClusterStarted(timeout) == 0);
    CHECK(pNdb->waitUntilReady(timeout) == 0);

    ndbout << "Verifying records..." << endl;
    CHECK(hugoTrans.pkReadRecords(pNdb, records) == 0);
    CHECK(utilTrans.selectCount(pNdb, 64, &count) == 0);
    CHECK(count == records);

    ndbout << "Updating records..." << endl;
    CHECK(hugoTrans.pkUpdateRecords(pNdb, records) == 0);

    ndbout << "Restarting cluster..." << endl;
    CHECK(restarter.restartAll() == 0);
    CHECK(restarter.waitClusterStarted(timeout) == 0);
    CHECK(pNdb->waitUntilReady(timeout) == 0);

    ndbout << "Verifying records..." << endl;
    CHECK(hugoTrans.pkReadRecords(pNdb, records) == 0);
    CHECK(utilTrans.selectCount(pNdb, 64, &count) == 0);
    CHECK(count == records);
    
    ndbout << "Deleting 50% of records..." << endl;
    CHECK(hugoTrans.pkDelRecords(pNdb, records/2) == 0);

    ndbout << "Restarting cluster..." << endl;
    CHECK(restarter.restartAll() == 0);
    CHECK(restarter.waitClusterStarted(timeout) == 0);
    CHECK(pNdb->waitUntilReady(timeout) == 0);

    ndbout << "Verifying records..." << endl;
    CHECK(hugoTrans.scanReadRecords(pNdb, records/2, 0, 64) == 0);
    CHECK(utilTrans.selectCount(pNdb, 64, &count) == 0);
    CHECK(count == (records/2));

    ndbout << "Deleting all records..." << endl;
    CHECK(utilTrans.clearTable(pNdb, records/2) == 0);

    ndbout << "Restarting cluster..." << endl;
    CHECK(restarter.restartAll() == 0);
    CHECK(restarter.waitClusterStarted(timeout) == 0);
    CHECK(pNdb->waitUntilReady(timeout) == 0);

    ndbout << "Verifying records..." << endl;
    CHECK(utilTrans.selectCount(pNdb, 64, &count) == 0);
    CHECK(count == 0);

    ndbout << "Doing it all..." << endl;
    CHECK(hugoTrans.loadTable(pNdb, records) == 0);
    CHECK(hugoTrans.pkUpdateRecords(pNdb, records) == 0);
    CHECK(hugoTrans.pkDelRecords(pNdb, records/2) == 0);
    CHECK(hugoTrans.scanUpdateRecords(pNdb, records/2) == 0);
    CHECK(utilTrans.clearTable(pNdb, records) == 0);
    CHECK(hugoTrans.loadTable(pNdb, records) == 0);
    CHECK(utilTrans.clearTable(pNdb, records) == 0);
    CHECK(hugoTrans.loadTable(pNdb, records) == 0);
    CHECK(hugoTrans.pkUpdateRecords(pNdb, records) == 0);
    CHECK(utilTrans.clearTable(pNdb, records) == 0);

    ndbout << "Restarting cluster..." << endl;
    CHECK(restarter.restartAll() == 0);
    CHECK(restarter.waitClusterStarted(timeout) == 0);
    CHECK(pNdb->waitUntilReady(timeout) == 0);

    ndbout << "Verifying records..." << endl;
    CHECK(utilTrans.selectCount(pNdb, 64, &count) == 0);
    CHECK(count == 0);

    ndbout << "Doing it all..." << endl;
    CHECK(hugoTrans.loadTable(pNdb, records) == 0);
    CHECK(hugoTrans.pkUpdateRecords(pNdb, records) == 0);
    CHECK(hugoTrans.pkDelRecords(pNdb, records/2) == 0);
    CHECK(hugoTrans.scanUpdateRecords(pNdb, records/2) == 0);
    CHECK(utilTrans.clearTable(pNdb, records) == 0);
    CHECK(hugoTrans.loadTable(pNdb, records) == 0);
    CHECK(utilTrans.clearTable(pNdb, records) == 0);

    ndbout << "Restarting cluster with error insert 5020..." << endl;
    CHECK(restarter.restartAll(false, true) == 0);
    CHECK(restarter.waitClusterNoStart(timeout) == 0);
    CHECK(restarter.insertErrorInAllNodes(5020) == 0);
    CHECK(restarter.startAll() == 0);
    CHECK(restarter.waitClusterStarted(timeout) == 0);
    CHECK(pNdb->waitUntilReady(timeout) == 0);
    
    i++;
  }

  ndbout << "runSystemRestart1 finished" << endl;  

  return result;
}

int runSystemRestart2(NDBT_Context* ctx, NDBT_Step* step){
  Ndb* pNdb = GETNDB(step);
  int result = NDBT_OK;
///  int timeout = 300;
  int timeout = 120;
  Uint32 loops = ctx->getNumLoops();
  int records = ctx->getNumRecords();
  int count;
  NdbRestarter restarter;
  Uint32 i = 1;

  UtilTransactions utilTrans(*ctx->getTab());
  HugoTransactions hugoTrans(*ctx->getTab());
  while(i<=loops && result != NDBT_FAILED && !ctx->isTestStopped()){

    ndbout << "Loop " << i << "/"<< loops <<" started" << endl;
    /* Use error 7070 to set time between LCP to it's min value
      1. Load data
      2. Restart cluster and verify records
      3. Update records
      4. Restart cluster and verify records
      5. Delete half of the records
      6. Restart cluster and verify records
      7. Delete all records
      8. Restart cluster and verify records
      9. Insert, update, delete records
      10. Restart cluster and verify records
    */
    int val = DumpStateOrd::DihMinTimeBetweenLCP;
    CHECK(restarter.dumpStateAllNodes(&val, 1) == 0);

    ndbout << "Loading records..." << endl;
    CHECK(hugoTrans.loadTable(pNdb, records) == 0);

    ndbout << "Restarting cluster" << endl;
    CHECK(restarter.restartAll() == 0);
    CHECK(restarter.waitClusterStarted(timeout) == 0);
    {
      int val = DumpStateOrd::DihMinTimeBetweenLCP;
      CHECK(restarter.dumpStateAllNodes(&val, 1) == 0);
    }
    CHECK(pNdb->waitUntilReady(timeout) == 0);

    ndbout << "Verifying records..." << endl;
    CHECK(hugoTrans.pkReadRecords(pNdb, records) == 0);
    CHECK(utilTrans.selectCount(pNdb, 64, &count) == 0);
    CHECK(count == records);

    ndbout << "Updating records..." << endl;
    CHECK(hugoTrans.pkUpdateRecords(pNdb, records) == 0);

    ndbout << "Restarting cluster..." << endl;
    CHECK(restarter.restartAll() == 0);
    CHECK(restarter.waitClusterStarted(timeout) == 0);
    {
      int val = DumpStateOrd::DihMinTimeBetweenLCP;
      CHECK(restarter.dumpStateAllNodes(&val, 1) == 0);
    }
    CHECK(pNdb->waitUntilReady(timeout) == 0);

    ndbout << "Verifying records..." << endl;
    CHECK(hugoTrans.pkReadRecords(pNdb, records) == 0);
    CHECK(utilTrans.selectCount(pNdb, 64, &count) == 0);
    CHECK(count == records);
    
    ndbout << "Deleting 50% of records..." << endl;
    CHECK(hugoTrans.pkDelRecords(pNdb, records/2) == 0);

    ndbout << "Restarting cluster..." << endl;
    CHECK(restarter.restartAll() == 0);
    CHECK(restarter.waitClusterStarted(timeout) == 0);
    {
      int val = DumpStateOrd::DihMinTimeBetweenLCP;
      CHECK(restarter.dumpStateAllNodes(&val, 1) == 0);
    }
    CHECK(pNdb->waitUntilReady(timeout) == 0);

    ndbout << "Verifying records..." << endl;
    CHECK(hugoTrans.scanReadRecords(pNdb, records/2, 0, 64) == 0);
    CHECK(utilTrans.selectCount(pNdb, 64, &count) == 0);
    CHECK(count == (records/2));

    ndbout << "Deleting all records..." << endl;
    CHECK(utilTrans.clearTable(pNdb, records/2) == 0);

    ndbout << "Restarting cluster..." << endl;
    CHECK(restarter.restartAll() == 0);
    CHECK(restarter.waitClusterStarted(timeout) == 0);
    {
      int val = DumpStateOrd::DihMinTimeBetweenLCP;
      CHECK(restarter.dumpStateAllNodes(&val, 1) == 0);
    }
    CHECK(pNdb->waitUntilReady(timeout) == 0);

    ndbout << "Verifying records..." << endl;
    CHECK(utilTrans.selectCount(pNdb, 64, &count) == 0);
    CHECK(count == 0);

    ndbout << "Doing it all..." << endl;
    CHECK(hugoTrans.loadTable(pNdb, records) == 0);
    CHECK(hugoTrans.pkUpdateRecords(pNdb, records) == 0);
    CHECK(hugoTrans.pkDelRecords(pNdb, records/2) == 0);
    CHECK(hugoTrans.scanUpdateRecords(pNdb, records/2) == 0);
    CHECK(utilTrans.clearTable(pNdb, records) == 0);
    CHECK(hugoTrans.loadTable(pNdb, records) == 0);
    CHECK(utilTrans.clearTable(pNdb, records) == 0);
    CHECK(hugoTrans.loadTable(pNdb, records) == 0);
    CHECK(hugoTrans.pkUpdateRecords(pNdb, records) == 0);
    CHECK(utilTrans.clearTable(pNdb, records) == 0);

    ndbout << "Restarting cluster..." << endl;
    CHECK(restarter.restartAll() == 0);
    CHECK(restarter.waitClusterStarted(timeout) == 0);
    {
      int val = DumpStateOrd::DihMinTimeBetweenLCP;
      CHECK(restarter.dumpStateAllNodes(&val, 1) == 0);
    }
    CHECK(pNdb->waitUntilReady(timeout) == 0);

    ndbout << "Verifying records..." << endl;
    CHECK(utilTrans.selectCount(pNdb, 64, &count) == 0);
    CHECK(count == 0);

    i++;
  }

  ndbout << "runSystemRestart2 finished" << endl;  

  return result;
}

int runSystemRestartTestUndoLog(NDBT_Context* ctx, NDBT_Step* step){
  Ndb* pNdb = GETNDB(step);
  int result = NDBT_OK;
  int timeout = 300;
  Uint32 loops = ctx->getNumLoops();
  int records = ctx->getNumRecords();
  int count;
  NdbRestarter restarter;
  Uint32 i = 1;

  int dump7080[2];
  dump7080[0] = 7080;
  dump7080[1] = ctx->getTab()->getTableId();

  UtilTransactions utilTrans(*ctx->getTab());
  HugoTransactions hugoTrans(*ctx->getTab());
  while(i<=loops && result != NDBT_FAILED){

    ndbout << "Loop " << i << "/"<< loops <<" started" << endl;
    /*
      1. Start LCP, turn on undologging but delay write of datapages.
      2. Insert, update, delete records
      3. Complete writing of data pages and finish LCP.
      4. Restart cluster and verify records
    */
    // Use dump state 7080 to delay writing of datapages
    // for the current table
    ndbout << "Dump state: "<<dump7080[0]<<", "<<dump7080[1]<<endl;
    CHECK(restarter.dumpStateAllNodes(dump7080, 2) == 0);    
    NdbSleep_SecSleep(10);

    ndbout << "Doing it all..." << endl;
    CHECK(hugoTrans.loadTable(pNdb, records) == 0);
    CHECK(hugoTrans.pkUpdateRecords(pNdb, records) == 0);
    CHECK(hugoTrans.pkDelRecords(pNdb, records/2) == 0);
    CHECK(hugoTrans.scanUpdateRecords(pNdb, records/2) == 0);
    CHECK(utilTrans.clearTable(pNdb, records) == 0);
    CHECK(hugoTrans.loadTable(pNdb, records) == 0);
    CHECK(utilTrans.clearTable(pNdb, records) == 0);

    // Reset error and let LCP continue
    CHECK(restarter.insertErrorInAllNodes(0) == 0);
    NdbSleep_SecSleep(60);

    ndbout << "Restarting cluster..." << endl;
    CHECK(restarter.restartAll() == 0);
    CHECK(restarter.waitClusterStarted(timeout) == 0);
    CHECK(pNdb->waitUntilReady(timeout) == 0);

    ndbout << "Verifying records..." << endl;
    CHECK(utilTrans.selectCount(pNdb, 64, &count) == 0);
    CHECK(count == 0);

    // Use dump state 7080 to delay writing of datapages
    // for the current table
    ndbout << "Dump state: "<<dump7080[0]<<", "<<dump7080[1]<<endl;
    CHECK(restarter.dumpStateAllNodes(dump7080, 2) == 0);
    NdbSleep_SecSleep(10);

    ndbout << "Doing it all, delete 50%..." << endl;
    CHECK(hugoTrans.loadTable(pNdb, records) == 0);
    CHECK(hugoTrans.pkUpdateRecords(pNdb, records) == 0);
    CHECK(hugoTrans.pkDelRecords(pNdb, records/2) == 0);

    // Reset error and let LCP continue
    CHECK(restarter.insertErrorInAllNodes(0) == 0);
    NdbSleep_SecSleep(20);

    ndbout << "Restarting cluster..." << endl;
    CHECK(restarter.restartAll() == 0);
    CHECK(restarter.waitClusterStarted(timeout) == 0);
    CHECK(pNdb->waitUntilReady(timeout) == 0);

    ndbout << "Verifying records..." << endl;
    CHECK(hugoTrans.scanReadRecords(pNdb, records/2, 0, 64) == 0);
    CHECK(utilTrans.selectCount(pNdb, 64, &count) == 0);
    CHECK(count == (records/2));
    CHECK(utilTrans.clearTable(pNdb, records) == 0);

    i++;
  }

  ndbout << "runSystemRestartTestUndoLog finished" << endl;  

  return result;
}

int runSystemRestartTestFullDb(NDBT_Context* ctx, NDBT_Step* step){
  Ndb* pNdb = GETNDB(step);
  int result = NDBT_OK;
  int timeout = 300;
  Uint32 loops = ctx->getNumLoops();
  int count1, count2;
  NdbRestarter restarter;
  Uint32 i = 1;

  UtilTransactions utilTrans(*ctx->getTab());
  HugoTransactions hugoTrans(*ctx->getTab());
  while(i<=loops && result != NDBT_FAILED){

    ndbout << "Loop " << i << "/"<< loops <<" started" << endl;
    /*
      1. Load data until db reports it's full
      2. Restart cluster and verify records
    */
    ndbout << "Filling up table..." << endl;
    CHECK(hugoTrans.fillTable(pNdb) == 0);
    CHECK(utilTrans.selectCount(pNdb, 64, &count1) == 0);
    ndbout << "Db is full. Table has "<<count1 <<" records."<< endl;
    
    ndbout << "Restarting cluster" << endl;
    CHECK(restarter.restartAll() == 0);
    CHECK(restarter.waitClusterStarted(timeout) == 0);
    CHECK(pNdb->waitUntilReady(timeout) == 0);

    ndbout << "Verifying records..." << endl;
    CHECK(hugoTrans.scanReadRecords(pNdb, count1) == 0);
    CHECK(utilTrans.selectCount(pNdb, 64, &count2) == 0);
    CHECK(count1 == count2);

    ndbout << "Deleting all records..." << endl;
    CHECK(utilTrans.clearTable2(pNdb, count1) == 0);

    ndbout << "Restarting cluster..." << endl;
    CHECK(restarter.restartAll() == 0);
    CHECK(restarter.waitClusterStarted(timeout) == 0);
    CHECK(pNdb->waitUntilReady(timeout) == 0);

    ndbout << "Verifying records..." << endl;
    CHECK(utilTrans.selectCount(pNdb, 64, &count1) == 0);
    CHECK(count1 == 0);

    i++;
  }

  ndbout << "runSystemRestartTestFullDb finished" << endl;  

  return result;
}

int runSystemRestart3(NDBT_Context* ctx, NDBT_Step* step){
  Ndb* pNdb = GETNDB(step);
  int result = NDBT_OK;
  int timeout = 300;
  Uint32 loops = ctx->getNumLoops();
  int records = ctx->getNumRecords();
  int count;
  NdbRestarter restarter;
  Uint32 i = 1;

  const Uint32 nodeCount = restarter.getNumDbNodes();
  if(nodeCount < 2){
    g_info << "SR3 - Needs atleast 2 nodes to test" << endl;
    return NDBT_OK;
  }

  Vector<int> nodeIds;
  for(i = 0; i<nodeCount; i++)
    nodeIds.push_back(restarter.getDbNodeId(i));
  
  Uint32 currentRestartNodeIndex = 0;
  UtilTransactions utilTrans(*ctx->getTab());
  HugoTransactions hugoTrans(*ctx->getTab());
  
  while(i<=loops && result != NDBT_FAILED){
    
    g_info << "Loop " << i << "/"<< loops <<" started" << endl;
    /**
     * 1. Load data
     * 2. Restart 1 node -nostart
     * 3. Update records
     * 4. Restart cluster and verify records
     * 5. Restart 1 node -nostart
     * 6. Delete half of the records
     * 7. Restart cluster and verify records
     * 8. Restart 1 node -nostart
     * 9. Delete all records
     * 10. Restart cluster and verify records
     */
    g_info << "Loading records..." << endl;
    CHECK(hugoTrans.loadTable(pNdb, records) == 0);

    /*** 1 ***/
    g_info << "1 - Stopping one node" << endl;
    CHECK(restarter.restartOneDbNode(nodeIds[currentRestartNodeIndex],
				     false, 
				     true,
				     false) == 0);
    currentRestartNodeIndex = (currentRestartNodeIndex + 1 ) % nodeCount;

    g_info << "Updating records..." << endl;
    CHECK(hugoTrans.pkUpdateRecords(pNdb, records) == 0);
    
    g_info << "Restarting cluster..." << endl;
    CHECK(restarter.restartAll() == 0);
    CHECK(restarter.waitClusterStarted(timeout) == 0);
    CHECK(pNdb->waitUntilReady(timeout) == 0);

    g_info << "Verifying records..." << endl;
    CHECK(hugoTrans.pkReadRecords(pNdb, records) == 0);
    CHECK(utilTrans.selectCount(pNdb, 64, &count) == 0);
    CHECK(count == records);

    g_info << "2 - Stopping one node" << endl;
    CHECK(restarter.restartOneDbNode(nodeIds[currentRestartNodeIndex],
				     false, 
				     true,
				     false) == 0);
    currentRestartNodeIndex = (currentRestartNodeIndex + 1 ) % nodeCount;

    g_info << "Deleting 50% of records..." << endl;
    CHECK(hugoTrans.pkDelRecords(pNdb, records/2) == 0);
    
    g_info << "Restarting cluster..." << endl;
    CHECK(restarter.restartAll() == 0);
    CHECK(restarter.waitClusterStarted(timeout) == 0);
    CHECK(pNdb->waitUntilReady(timeout) == 0);

    g_info << "Verifying records..." << endl;
    CHECK(hugoTrans.scanReadRecords(pNdb, records/2, 0, 64) == 0);
    CHECK(utilTrans.selectCount(pNdb, 64, &count) == 0);
    CHECK(count == (records/2));

    g_info << "3 - Stopping one node" << endl;
    CHECK(restarter.restartOneDbNode(nodeIds[currentRestartNodeIndex],
				     false, 
				     true,
				     false) == 0);
    currentRestartNodeIndex = (currentRestartNodeIndex + 1 ) % nodeCount;
    g_info << "Deleting all records..." << endl;
    CHECK(utilTrans.clearTable(pNdb, records/2) == 0);

    g_info << "Restarting cluster..." << endl;
    CHECK(restarter.restartAll() == 0);
    CHECK(restarter.waitClusterStarted(timeout) == 0);
    CHECK(pNdb->waitUntilReady(timeout) == 0);
    
    ndbout << "Verifying records..." << endl;
    CHECK(utilTrans.selectCount(pNdb, 64, &count) == 0);
    CHECK(count == 0);
    
    i++;
  }

  g_info << "runSystemRestart3 finished" << endl;  

  return result;
}

int runSystemRestart4(NDBT_Context* ctx, NDBT_Step* step){
  Ndb* pNdb = GETNDB(step);
  int result = NDBT_OK;
  int timeout = 300;
  Uint32 loops = ctx->getNumLoops();
  int records = ctx->getNumRecords();
  int count;
  NdbRestarter restarter;
  Uint32 i = 1;

  const Uint32 nodeCount = restarter.getNumDbNodes();
  if(nodeCount < 2){
    g_info << "SR4 - Needs atleast 2 nodes to test" << endl;
    return NDBT_OK;
  }

  Vector<int> nodeIds;
  for(i = 0; i<nodeCount; i++)
    nodeIds.push_back(restarter.getDbNodeId(i));
  
  Uint32 currentRestartNodeIndex = 0;
  UtilTransactions utilTrans(*ctx->getTab());
  HugoTransactions hugoTrans(*ctx->getTab());

  {
    int val = DumpStateOrd::DihMinTimeBetweenLCP;
    if(restarter.dumpStateAllNodes(&val, 1) != 0){
      g_err << "ERR: "<< step->getName() 
	    << " failed on line " << __LINE__ << endl; 
      return NDBT_FAILED;
    }
  }
  
  while(i<=loops && result != NDBT_FAILED){
    
    g_info << "Loop " << i << "/"<< loops <<" started" << endl;
    /**
     * 1. Load data
     * 2. Restart 1 node -nostart
     * 3. Update records
     * 4. Restart cluster and verify records
     * 5. Restart 1 node -nostart
     * 6. Delete half of the records
     * 7. Restart cluster and verify records
     * 8. Restart 1 node -nostart
     * 9. Delete all records
     * 10. Restart cluster and verify records
     */
    g_info << "Loading records..." << endl;
    CHECK(hugoTrans.loadTable(pNdb, records) == 0);

    /*** 1 ***/
    g_info << "1 - Stopping one node" << endl;
    CHECK(restarter.restartOneDbNode(nodeIds[currentRestartNodeIndex],
				     false, 
				     true,
				     false) == 0);
    currentRestartNodeIndex = (currentRestartNodeIndex + 1 ) % nodeCount;

    g_info << "Updating records..." << endl;
    CHECK(hugoTrans.pkUpdateRecords(pNdb, records) == 0);
    
    g_info << "Restarting cluster..." << endl;
    CHECK(restarter.restartAll() == 0);
    CHECK(restarter.waitClusterStarted(timeout) == 0);
    {
      int val = DumpStateOrd::DihMinTimeBetweenLCP;
      CHECK(restarter.dumpStateAllNodes(&val, 1) == 0);
    }
    CHECK(pNdb->waitUntilReady(timeout) == 0);

    g_info << "Verifying records..." << endl;
    CHECK(hugoTrans.pkReadRecords(pNdb, records) == 0);
    CHECK(utilTrans.selectCount(pNdb, 64, &count) == 0);
    CHECK(count == records);

    g_info << "2 - Stopping one node" << endl;
    CHECK(restarter.restartOneDbNode(nodeIds[currentRestartNodeIndex],
				     false, 
				     true,
				     false) == 0);
    currentRestartNodeIndex = (currentRestartNodeIndex + 1 ) % nodeCount;

    g_info << "Deleting 50% of records..." << endl;
    CHECK(hugoTrans.pkDelRecords(pNdb, records/2) == 0);
    
    g_info << "Restarting cluster..." << endl;
    CHECK(restarter.restartAll() == 0);
    CHECK(restarter.waitClusterStarted(timeout) == 0);
    {
      int val = DumpStateOrd::DihMinTimeBetweenLCP;
      CHECK(restarter.dumpStateAllNodes(&val, 1) == 0);
    }
    CHECK(pNdb->waitUntilReady(timeout) == 0);

    g_info << "Verifying records..." << endl;
    CHECK(hugoTrans.scanReadRecords(pNdb, records/2, 0, 64) == 0);
    CHECK(utilTrans.selectCount(pNdb, 64, &count) == 0);
    CHECK(count == (records/2));

    g_info << "3 - Stopping one node" << endl;
    CHECK(restarter.restartOneDbNode(nodeIds[currentRestartNodeIndex],
				     false, 
				     true,
				     false) == 0);
    currentRestartNodeIndex = (currentRestartNodeIndex + 1 ) % nodeCount;
    g_info << "Deleting all records..." << endl;
    CHECK(utilTrans.clearTable(pNdb, records/2) == 0);

    g_info << "Restarting cluster..." << endl;
    CHECK(restarter.restartAll() == 0);
    CHECK(restarter.waitClusterStarted(timeout) == 0);
    {
      int val = DumpStateOrd::DihMinTimeBetweenLCP;
      CHECK(restarter.dumpStateAllNodes(&val, 1) == 0);
    }
    CHECK(pNdb->waitUntilReady(timeout) == 0);
    
    ndbout << "Verifying records..." << endl;
    CHECK(utilTrans.selectCount(pNdb, 64, &count) == 0);
    CHECK(count == 0);
    
    i++;
  }

  g_info << "runSystemRestart4 finished" << endl;  

  return result;
}

int runSystemRestart5(NDBT_Context* ctx, NDBT_Step* step){
  Ndb* pNdb = GETNDB(step);
  int result = NDBT_OK;
  int timeout = 300;
  Uint32 loops = ctx->getNumLoops();
  int records = ctx->getNumRecords();
  int count;
  NdbRestarter restarter;
  Uint32 i = 1;

  const Uint32 nodeCount = restarter.getNumDbNodes();
  if(nodeCount < 2){
    g_info << "SR5 - Needs atleast 2 nodes to test" << endl;
    return NDBT_OK;
  }

  Vector<int> nodeIds;
  for(i = 0; i<nodeCount; i++)
    nodeIds.push_back(restarter.getDbNodeId(i));
  
  Uint32 currentRestartNodeIndex = 0;
  UtilTransactions utilTrans(*ctx->getTab());
  HugoTransactions hugoTrans(*ctx->getTab());

  {
    int val = DumpStateOrd::DihMinTimeBetweenLCP;
    if(restarter.dumpStateAllNodes(&val, 1) != 0){
      g_err << "ERR: "<< step->getName() 
	    << " failed on line " << __LINE__ << endl; 
      return NDBT_FAILED;
    }
  }
  
  while(i<=loops && result != NDBT_FAILED){
    
    g_info << "Loop " << i << "/"<< loops <<" started" << endl;
    /**
     * 1. Load data
     * 2. Restart 1 node -nostart
     * 3. Update records
     * 4. Restart cluster and verify records
     * 5. Restart 1 node -nostart
     * 6. Delete half of the records
     * 7. Restart cluster and verify records
     * 8. Restart 1 node -nostart
     * 9. Delete all records
     * 10. Restart cluster and verify records
     */
    g_info << "Loading records..." << endl;
    hugoTrans.loadTable(pNdb, records);

    /*** 1 ***/
    g_info << "1 - Stopping one node" << endl;
    CHECK(restarter.restartOneDbNode(nodeIds[currentRestartNodeIndex],
				     false, 
				     true,
				     false) == 0);
    currentRestartNodeIndex = (currentRestartNodeIndex + 1 ) % nodeCount;

    g_info << "Updating records..." << endl;
    hugoTrans.pkUpdateRecords(pNdb, records);
    
    g_info << "Restarting cluster..." << endl;
    CHECK(restarter.restartAll(false, false, true) == 0);
    CHECK(restarter.waitClusterStarted(timeout) == 0);
    {
      int val = DumpStateOrd::DihMinTimeBetweenLCP;
      CHECK(restarter.dumpStateAllNodes(&val, 1) == 0);
    }
    CHECK(pNdb->waitUntilReady(timeout) == 0);

    g_info << "Verifying records..." << endl;
    hugoTrans.pkReadRecords(pNdb, records);
    CHECK(utilTrans.selectCount(pNdb, 64, &count) == 0);
    //CHECK(count == records);

    g_info << "2 - Stopping one node" << endl;
    CHECK(restarter.restartOneDbNode(nodeIds[currentRestartNodeIndex],
				     false, 
				     true,
				     false) == 0);
    currentRestartNodeIndex = (currentRestartNodeIndex + 1 ) % nodeCount;

    g_info << "Deleting 50% of records..." << endl;
    hugoTrans.pkDelRecords(pNdb, records/2);
    
    g_info << "Restarting cluster..." << endl;
    CHECK(restarter.restartAll(false, false, true) == 0);
    CHECK(restarter.waitClusterStarted(timeout) == 0);
    {
      int val = DumpStateOrd::DihMinTimeBetweenLCP;
      CHECK(restarter.dumpStateAllNodes(&val, 1) == 0);
    }
    CHECK(pNdb->waitUntilReady(timeout) == 0);

    g_info << "Verifying records..." << endl;
    hugoTrans.scanReadRecords(pNdb, records/2, 0, 64);
    CHECK(utilTrans.selectCount(pNdb, 64, &count) == 0);
    //CHECK(count == (records/2));

    g_info << "3 - Stopping one node" << endl;
    CHECK(restarter.restartOneDbNode(nodeIds[currentRestartNodeIndex],
				     false, 
				     true,
				     false) == 0);
    currentRestartNodeIndex = (currentRestartNodeIndex + 1 ) % nodeCount;
    g_info << "Deleting all records..." << endl;
    utilTrans.clearTable(pNdb, records/2);

    g_info << "Restarting cluster..." << endl;
    CHECK(restarter.restartAll(false, false, true) == 0);
    CHECK(restarter.waitClusterStarted(timeout) == 0);
    {
      int val = DumpStateOrd::DihMinTimeBetweenLCP;
      CHECK(restarter.dumpStateAllNodes(&val, 1) == 0);
    }
    CHECK(pNdb->waitUntilReady(timeout) == 0);
    
    ndbout << "Verifying records..." << endl;
    CHECK(utilTrans.selectCount(pNdb, 64, &count) == 0);
    //CHECK(count == 0);
    
    CHECK(utilTrans.clearTable(pNdb) == 0);    
    i++;
  }

  g_info << "runSystemRestart5 finished" << endl;  

  return result;
}

int runSystemRestart6(NDBT_Context* ctx, NDBT_Step* step){
  Ndb* pNdb = GETNDB(step);
  int result = NDBT_OK;
  int timeout = 300;
  Uint32 loops = ctx->getNumLoops();
  int records = ctx->getNumRecords();
  NdbRestarter restarter;
  Uint32 i = 1;

  const Uint32 nodeCount = restarter.getNumDbNodes();
  if(nodeCount < 2){
    g_info << "SR6 - Needs atleast 2 nodes to test" << endl;
    return NDBT_OK;
  }

  Vector<int> nodeIds;
  for(i = 0; i<nodeCount; i++)
    nodeIds.push_back(restarter.getDbNodeId(i));
  
  Uint32 currentRestartNodeIndex = 0;
  UtilTransactions utilTrans(*ctx->getTab());
  HugoTransactions hugoTrans(*ctx->getTab());

  while(i<=loops && result != NDBT_FAILED){
    
    g_info << "Loop " << i << "/"<< loops <<" started" << endl;
    /**
     * 1. Load data
     * 2. Restart all node -nostart
     * 3. Restart some nodes -i -nostart
     * 4. Start all nodes verify records
     */
    g_info << "Loading records..." << endl;
    hugoTrans.loadTable(pNdb, records);

    CHECK(restarter.restartAll(false, true, false) == 0);

    Uint32 nodeId = nodeIds[currentRestartNodeIndex];
    currentRestartNodeIndex = (currentRestartNodeIndex + 1 ) % nodeCount;
    
    CHECK(restarter.restartOneDbNode(nodeId, true, true,false) == 0);
    CHECK(restarter.waitClusterNoStart(timeout) == 0);
    CHECK(restarter.startAll() == 0);
    CHECK(restarter.waitClusterStarted(timeout) == 0);
    CHECK(pNdb->waitUntilReady(timeout) == 0);
    int count = records - 1;
    CHECK(utilTrans.selectCount(pNdb, 64, &count) == 0);
    CHECK(count == records);
    CHECK(utilTrans.clearTable(pNdb) == 0);    
    i++;
  }

  g_info << "runSystemRestart6 finished" << endl;  

  return result;
}

int runSystemRestart7(NDBT_Context* ctx, NDBT_Step* step){
  Ndb* pNdb = GETNDB(step);
  int result = NDBT_OK;
  Uint32 loops = ctx->getNumLoops();
  int records = ctx->getNumRecords();
  NdbRestarter restarter;
  Uint32 i = 1;

  const Uint32 nodeCount = restarter.getNumDbNodes();
  if(nodeCount < 2){
    g_info << "SR7 - Needs atleast 2 nodes to test" << endl;
    return NDBT_OK;
  }

  Vector<int> nodeIds;
  for(i = 0; i<nodeCount; i++)
    nodeIds.push_back(restarter.getDbNodeId(i));

  int a_nodeIds[64];
  if(nodeCount > 64)
    abort();

  Uint32 currentRestartNodeIndex = 1;
  UtilTransactions utilTrans(*ctx->getTab());
  HugoTransactions hugoTrans(*ctx->getTab());

  while(i<=loops && result != NDBT_FAILED){
    
    g_info << "Loop " << i << "/"<< loops <<" started" << endl;
    /**
     * 1. Load data
     * 2. Restart all node -nostart
     * 3. Start all but one node
     * 4. Wait for startphase >= 2
     * 5. Start last node
     * 6. Verify records
     */
    g_info << "Loading records..." << endl;
    hugoTrans.loadTable(pNdb, records);
    
    CHECK(restarter.restartAll(false, true, false) == 0);
    
    int nodeId = nodeIds[currentRestartNodeIndex];
    currentRestartNodeIndex = (currentRestartNodeIndex + 1 ) % nodeCount;

    Uint32 j = 0;
    for(Uint32 k = 0; k<nodeCount; k++){
      if(nodeIds[k] != nodeId){
	a_nodeIds[j++] = nodeIds[k];
      }
    }

    CHECK(restarter.startNodes(a_nodeIds, nodeCount - 1) == 0);
    CHECK(restarter.waitNodesStarted(a_nodeIds, nodeCount - 1, 120) == 0);
    CHECK(pNdb->waitUntilReady(5) == 0);
    int count = records - 1;
    CHECK(utilTrans.selectCount(pNdb, 64, &count) == 0);
    CHECK(count == records);
    
    CHECK(restarter.startNodes(&nodeId, 1) == 0);
    CHECK(restarter.waitNodesStarted(&nodeId, 1, 120) == 0);
    
    CHECK(utilTrans.selectCount(pNdb, 64, &count) == 0);
    CHECK(count == records);
    CHECK(utilTrans.clearTable(pNdb) == 0);    

    i++;
  }
  
  g_info << "runSystemRestart7 finished" << endl;  

  return result;
}

int runSystemRestart8(NDBT_Context* ctx, NDBT_Step* step){
  Ndb* pNdb = GETNDB(step);
  int result = NDBT_OK;
  int timeout = 300;
  Uint32 loops = ctx->getNumLoops();
  int records = ctx->getNumRecords();
  NdbRestarter restarter;
  Uint32 i = 1;

  const Uint32 nodeCount = restarter.getNumDbNodes();
  if(nodeCount < 2){
    g_info << "SR8 - Needs atleast 2 nodes to test" << endl;
    return NDBT_OK;
  }

  Vector<int> nodeIds;
  for(i = 0; i<nodeCount; i++)
    nodeIds.push_back(restarter.getDbNodeId(i));

  int a_nodeIds[64];
  if(nodeCount > 64)
    abort();

  Uint32 currentRestartNodeIndex = 1;
  UtilTransactions utilTrans(*ctx->getTab());
  HugoTransactions hugoTrans(*ctx->getTab());

  while(i<=loops && result != NDBT_FAILED){
    
    g_info << "Loop " << i << "/"<< loops <<" started" << endl;
    /**
     * 1. Load data
     * 2. Restart all node -nostart
     * 3. Start all but one node
     * 4. Verify records
     * 5. Start last node
     * 6. Verify records
     */
    g_info << "Loading records..." << endl;
    hugoTrans.loadTable(pNdb, records);
    
    CHECK(restarter.restartAll(false, true, false) == 0);
    
    int nodeId = nodeIds[currentRestartNodeIndex];
    currentRestartNodeIndex = (currentRestartNodeIndex + 1 ) % nodeCount;

    Uint32 j = 0;
    for(Uint32 k = 0; k<nodeCount; k++){
      if(nodeIds[k] != nodeId){
	a_nodeIds[j++] = nodeIds[k];
      }
    }
    
    CHECK(restarter.startNodes(a_nodeIds, nodeCount-1) == 0);
    CHECK(restarter.waitNodesStartPhase(a_nodeIds, nodeCount-1, 3, 120) == 0);
    CHECK(restarter.startNodes(&nodeId, 1) == 0);
    CHECK(restarter.waitClusterStarted(timeout) == 0);
    
    int count = records - 1;
    CHECK(utilTrans.selectCount(pNdb, 64, &count) == 0);
    CHECK(count == records);
    CHECK(utilTrans.clearTable(pNdb) == 0);    
    i++;
  }
  
  g_info << "runSystemRestart8 finished" << endl;  

  return result;
}

int runSystemRestart9(NDBT_Context* ctx, NDBT_Step* step){
  Ndb* pNdb = GETNDB(step);
  int result = NDBT_OK;
  int timeout = 300;
  Uint32 loops = ctx->getNumLoops();
  int records = ctx->getNumRecords();
  NdbRestarter restarter;
  Uint32 i = 1;
  
  Uint32 currentRestartNodeIndex = 1;
  UtilTransactions utilTrans(*ctx->getTab());
  HugoTransactions hugoTrans(*ctx->getTab());

  int args[] = { DumpStateOrd::DihMaxTimeBetweenLCP };
  int dump[] = { DumpStateOrd::DihStartLcpImmediately };
  
  do {
    CHECK(restarter.dumpStateAllNodes(args, 1) == 0);
    
    HugoOperations ops(* ctx->getTab());
    CHECK(ops.startTransaction(pNdb) == 0);
    for(i = 0; i<10; i++){
      CHECK(ops.pkInsertRecord(pNdb, i, 1, 1) == 0);
      CHECK(ops.execute_NoCommit(pNdb) == 0);
    }
    for(i = 0; i<10; i++){
      CHECK(ops.pkUpdateRecord(pNdb, i, 1) == 0);
      CHECK(ops.execute_NoCommit(pNdb) == 0);
    }
    NdbSleep_SecSleep(10);
    CHECK(restarter.dumpStateAllNodes(dump, 1) == 0);
    NdbSleep_SecSleep(10);
    CHECK(ops.execute_Commit(pNdb) == 0);  
    
    CHECK(restarter.restartAll() == 0);
    CHECK(restarter.waitClusterStarted(timeout) == 0);
    CHECK(pNdb->waitUntilReady(timeout) == 0);
    ops.closeTransaction(pNdb);
  } while(0);
  
  g_info << "runSystemRestart9 finished" << endl;  

  return result;
}

int runBug18385(NDBT_Context* ctx, NDBT_Step* step){
  NdbRestarter restarter;
  const Uint32 nodeCount = restarter.getNumDbNodes();
  if(nodeCount < 2){
    g_info << "Bug18385 - Needs atleast 2 nodes to test" << endl;
    return NDBT_OK;
  }

  int node1 = restarter.getDbNodeId(rand() % nodeCount);
  int node2 = restarter.getRandomNodeSameNodeGroup(node1, rand());

  if (node1 == -1 || node2 == -1)
    return NDBT_OK;
  
  int dump[] = { DumpStateOrd::DihSetTimeBetweenGcp, 300 };
  
  int result = NDBT_OK;
  do {
    CHECK(restarter.dumpStateAllNodes(dump, 2) == 0);
    CHECK(restarter.restartOneDbNode(node1, false, true, false) == 0);
    NdbSleep_SecSleep(3);
    CHECK(restarter.restartAll(false, true, false) == 0);
    
    Uint32 cnt = 0;
    int nodes[128];
    for(Uint32 i = 0; i<nodeCount; i++)
      if ((nodes[cnt] = restarter.getDbNodeId(i)) != node2)
	cnt++;
    
    assert(cnt == nodeCount - 1);
    
    CHECK(restarter.startNodes(nodes, cnt) == 0);
    CHECK(restarter.waitNodesStarted(nodes, cnt, 300) == 0);
    
    CHECK(restarter.insertErrorInNode(node2, 7170) == 0);
    CHECK(restarter.waitNodesNoStart(&node2, 1) == 0);
    CHECK(restarter.restartOneDbNode(node2, true, false, true) == 0);
    CHECK(restarter.waitNodesStarted(&node2, 1) == 0);

  } while(0);
  
  g_info << "Bug18385 finished" << endl;  
  
  return result;
}

int runWaitStarted(NDBT_Context* ctx, NDBT_Step* step){

  NdbRestarter restarter;
  restarter.waitClusterStarted(300);

  NdbSleep_SecSleep(3);
  return NDBT_OK;
}

int runClearTable(NDBT_Context* ctx, NDBT_Step* step){
  int records = ctx->getNumRecords();
  
  Ndb* pNdb = GETNDB(step);
  if(pNdb->waitUntilReady(5) != 0){
    return NDBT_FAILED;
  }

  UtilTransactions utilTrans(*ctx->getTab());  
  if (utilTrans.clearTable2(pNdb,  records) != 0){
    return NDBT_FAILED;
  }
  return NDBT_OK;
}

int 
runBug21536(NDBT_Context* ctx, NDBT_Step* step)
{
  NdbRestarter restarter;
  const Uint32 nodeCount = restarter.getNumDbNodes();
  if(nodeCount != 2){
    g_info << "Bug21536 - 2 nodes to test" << endl;
    return NDBT_OK;
  }

  int node1 = restarter.getDbNodeId(rand() % nodeCount);
  int node2 = restarter.getRandomNodeSameNodeGroup(node1, rand());

  if (node1 == -1 || node2 == -1)
    return NDBT_OK;
  
  int result = NDBT_OK;
  do {
    CHECK(restarter.restartOneDbNode(node1, false, true, true) == 0);
    CHECK(restarter.waitNodesNoStart(&node1, 1) == 0);    
    CHECK(restarter.insertErrorInNode(node1, 1000) == 0);    
    int val2[] = { DumpStateOrd::CmvmiSetRestartOnErrorInsert, 1 };
    CHECK(restarter.dumpStateOneNode(node1, val2, 2) == 0);
    CHECK(restarter.startNodes(&node1, 1) == 0);    
    restarter.waitNodesStartPhase(&node1, 1, 3, 120);
    CHECK(restarter.waitNodesNoStart(&node1, 1) == 0);    
    
    CHECK(restarter.restartOneDbNode(node2, true, true, true) == 0);
    CHECK(restarter.waitNodesNoStart(&node2, 1) == 0);    
    CHECK(restarter.startNodes(&node1, 1) == 0);   
    CHECK(restarter.waitNodesStarted(&node1, 1) == 0);
    CHECK(restarter.startNodes(&node2, 1) == 0);   
    CHECK(restarter.waitClusterStarted() == 0);

  } while(0);
  
  g_info << "Bug21536 finished" << endl;  
  
  return result;
}

int 
runBug24664(NDBT_Context* ctx, NDBT_Step* step)
{
  int result = NDBT_OK;
  NdbRestarter restarter;
  Ndb* pNdb = GETNDB(step);
  const Uint32 nodeCount = restarter.getNumDbNodes();

  int records = ctx->getNumRecords();
  UtilTransactions utilTrans(*ctx->getTab());
  HugoTransactions hugoTrans(*ctx->getTab());

  int args[] = { DumpStateOrd::DihMaxTimeBetweenLCP };
  int dump[] = { DumpStateOrd::DihStartLcpImmediately };
  
  int filter[] = { 15, NDB_MGM_EVENT_CATEGORY_CHECKPOINT, 0 };
  NdbLogEventHandle handle = 
    ndb_mgm_create_logevent_handle(restarter.handle, filter);

  struct ndb_logevent event;

  do {
    CHECK(restarter.dumpStateAllNodes(args, 1) == 0);
    CHECK(restarter.dumpStateAllNodes(dump, 1) == 0);
    while(ndb_logevent_get_next(handle, &event, 0) >= 0 &&
	  event.type != NDB_LE_LocalCheckpointStarted);
    while(ndb_logevent_get_next(handle, &event, 0) >= 0 &&
	  event.type != NDB_LE_LocalCheckpointCompleted);
    
    if (hugoTrans.loadTable(GETNDB(step), records) != 0){
      return NDBT_FAILED;
    }
  
    restarter.insertErrorInAllNodes(10036); // Hang LCP
    CHECK(restarter.dumpStateAllNodes(dump, 1) == 0);
    while(ndb_logevent_get_next(handle, &event, 0) >= 0 &&
	  event.type != NDB_LE_LocalCheckpointStarted);
    NdbSleep_SecSleep(3);
    CHECK(utilTrans.clearTable(pNdb,  records) == 0);
    if (hugoTrans.loadTable(GETNDB(step), records) != 0){
      return NDBT_FAILED;
    }

    restarter.insertErrorInAllNodes(10037); // Resume LCP
    while(ndb_logevent_get_next(handle, &event, 0) >= 0 &&
	  event.type != NDB_LE_LocalCheckpointCompleted);

    while(ndb_logevent_get_next(handle, &event, 0) >= 0 &&
	  event.type != NDB_LE_GlobalCheckpointCompleted);
    while(ndb_logevent_get_next(handle, &event, 0) >= 0 &&
	  event.type != NDB_LE_GlobalCheckpointCompleted);
    restarter.restartAll(false, false, true);
    CHECK(restarter.waitClusterStarted() == 0);
  } while(false);
  
  return result;
}

int 
runBug27434(NDBT_Context* ctx, NDBT_Step* step)
{
  int result = NDBT_OK;
  NdbRestarter restarter;
  Ndb* pNdb = GETNDB(step);
  const Uint32 nodeCount = restarter.getNumDbNodes();

  if (nodeCount < 2)
    return NDBT_OK;

  int args[] = { DumpStateOrd::DihMaxTimeBetweenLCP };
  int dump[] = { DumpStateOrd::DihStartLcpImmediately };

  int filter[] = { 15, NDB_MGM_EVENT_CATEGORY_CHECKPOINT, 0 };
  NdbLogEventHandle handle = 
    ndb_mgm_create_logevent_handle(restarter.handle, filter);

  struct ndb_logevent event;

  do {
    int node1 = restarter.getDbNodeId(rand() % nodeCount);
    CHECK(restarter.restartOneDbNode(node1, false, true, true) == 0);
    NdbSleep_SecSleep(3);
    CHECK(restarter.waitNodesNoStart(&node1, 1) == 0);

    CHECK(restarter.dumpStateAllNodes(args, 1) == 0);

    for (Uint32 i = 0; i<3; i++)
    {
      CHECK(restarter.dumpStateAllNodes(dump, 1) == 0);
      while(ndb_logevent_get_next(handle, &event, 0) >= 0 &&
	    event.type != NDB_LE_LocalCheckpointStarted);
      while(ndb_logevent_get_next(handle, &event, 0) >= 0 &&
	    event.type != NDB_LE_LocalCheckpointCompleted);
    }      
    
    restarter.restartAll(false, true, true);
    NdbSleep_SecSleep(3);
    CHECK(restarter.waitClusterNoStart() == 0);
    restarter.insertErrorInNode(node1, 5046);
    restarter.startAll();
    CHECK(restarter.waitClusterStarted() == 0);
  } while(false);
  
  return result;
}

int
runBug29167(NDBT_Context* ctx, NDBT_Step* step)
{
  int result = NDBT_OK;
  NdbRestarter restarter;
  Ndb* pNdb = GETNDB(step);
  const Uint32 nodeCount = restarter.getNumDbNodes();

  if (nodeCount < 2)
    return NDBT_OK;

  int filter[] = { 15, NDB_MGM_EVENT_CATEGORY_CHECKPOINT, 0 };
  NdbLogEventHandle handle = 
    ndb_mgm_create_logevent_handle(restarter.handle, filter);

  struct ndb_logevent event;
  int master = restarter.getMasterNodeId();
  do {
    int node1 = restarter.getRandomNodeOtherNodeGroup(master, rand());
    int node2 = restarter.getRandomNodeSameNodeGroup(node1, rand());
    
    int val2[] = { DumpStateOrd::CmvmiSetRestartOnErrorInsert, 1 };    
    restarter.dumpStateAllNodes(val2, 2);
    int dump[] = { DumpStateOrd::DihSetTimeBetweenGcp, 30000 };
    restarter.dumpStateAllNodes(dump, 2);
    
    while(ndb_logevent_get_next(handle, &event, 0) >= 0 &&
          event.type != NDB_LE_GlobalCheckpointCompleted);
    
    CHECK(restarter.insertErrorInAllNodes(932) == 0);
    
    CHECK(restarter.insertErrorInNode(node1, 7183) == 0);
    CHECK(restarter.insertErrorInNode(node2, 7183) == 0);

    CHECK(restarter.waitClusterNoStart() == 0);
    restarter.startAll();
    CHECK(restarter.waitClusterStarted() == 0);  
  } while(false);
  
  return result;
}
int
runBug28770(NDBT_Context* ctx, NDBT_Step* step) {
  Ndb* pNdb = GETNDB(step);
  NdbRestarter restarter;
  int result = NDBT_OK;
  int count = 0;
  Uint32 i = 0;
  Uint32 loops = ctx->getNumLoops();
  int records = ctx->getNumRecords();
  UtilTransactions utilTrans(*ctx->getTab());
  HugoTransactions hugoTrans(*ctx->getTab());

  g_info << "Loading records..." << endl;  hugoTrans.loadTable(pNdb, 
 records);


  while(i<=loops && result != NDBT_FAILED){
    g_info << "Loop " << i << "/"<< loops <<" started" << endl;
    CHECK(restarter.restartAll(false, true, false) == 0);
    NdbSleep_SecSleep(3);
    CHECK(restarter.waitClusterNoStart() == 0);
    restarter.insertErrorInAllNodes(6007);
    CHECK(restarter.startAll()== 0);
    CHECK(restarter.waitClusterStarted() == 0);
    CHECK(utilTrans.selectCount(pNdb, 64, &count) == 0);
    CHECK(count == records);
    i++;
  }
  ndbout << " runBug28770 finished" << endl;
  return result;
}

int
runStopper(NDBT_Context* ctx, NDBT_Step* step)
{
  NdbRestarter restarter;
  Uint32 stop = 0;
loop:
  while (!ctx->isTestStopped() && 
	 ((stop = ctx->getProperty("StopAbort", Uint32(0))) == 0))
  {
    NdbSleep_MilliSleep(30);
  }

  if (ctx->isTestStopped())
  {
    return NDBT_OK;
  }
  
  ndbout << "Killing in " << stop << "ms..." << flush;
  NdbSleep_MilliSleep(stop);
  restarter.restartAll(false, true, true);
  ctx->setProperty("StopAbort", Uint32(0));
  goto loop;
}

int runSR_DD_1(NDBT_Context* ctx, NDBT_Step* step)
{
  Ndb* pNdb = GETNDB(step);
  int result = NDBT_OK;
  Uint32 loops = ctx->getNumLoops();
  int count;
  NdbRestarter restarter;
  NdbBackup backup(GETNDB(step)->getNodeId()+1);
  bool lcploop = ctx->getProperty("LCP", (unsigned)0);
  bool all = ctx->getProperty("ALL", (unsigned)0);

  Uint32 i = 1;
  Uint32 backupId;

  int val[] = { DumpStateOrd::CmvmiSetRestartOnErrorInsert, 1 };
  int lcp = DumpStateOrd::DihMinTimeBetweenLCP;

  int startFrom = 0;

  HugoTransactions hugoTrans(*ctx->getTab());
  while(i<=loops && result != NDBT_FAILED)
  {

    if (lcploop)
    {
      CHECK(restarter.dumpStateAllNodes(&lcp, 1) == 0);
    }

    int nodeId = restarter.getDbNodeId(rand() % restarter.getNumDbNodes());
    //CHECK(restarter.dumpStateAllNodes(&val, 1) == 0);
    
    ndbout << "Loop " << i << "/"<< loops <<" started" << endl;
    ndbout << "Loading records..." << startFrom << endl;
    CHECK(hugoTrans.loadTable(pNdb, startFrom) == 0);

    if (!all)
    {
      ndbout << "Making " << nodeId << " crash" << endl;
      int kill[] = { 9999, 1000, 3000 };
      CHECK(restarter.dumpStateOneNode(nodeId, val, 2) == 0);
      CHECK(restarter.dumpStateOneNode(nodeId, kill, 3) == 0);
    }
    else
    {
      ndbout << "Crashing cluster" << endl;
      ctx->setProperty("StopAbort", 1000 + rand() % (3000 - 1000));
    }
    Uint64 end = NdbTick_CurrentMillisecond() + 4000;
    Uint32 row = startFrom;
    do {
      ndbout << "Loading from " << row << " to " << row + 1000 << endl;
      if (hugoTrans.loadTableStartFrom(pNdb, row, 1000) != 0)
	break;
      row += 1000;
    } while (NdbTick_CurrentMillisecond() < end);

    if (!all)
    {
      ndbout << "Waiting for " << nodeId << " to restart" << endl;
      CHECK(restarter.waitNodesNoStart(&nodeId, 1) == 0);
      ndbout << "Restarting cluster" << endl;
      CHECK(restarter.restartAll(false, true, true) == 0);
    }
    else
    {
      ndbout << "Waiting for cluster to restart" << endl;
    }
    CHECK(restarter.waitClusterNoStart() == 0);
    CHECK(restarter.startAll() == 0);
    CHECK(restarter.waitClusterStarted() == 0);
    
    ndbout << "Starting backup..." << flush;
    CHECK(backup.start(backupId) == 0);
    ndbout << "done" << endl;

    int cnt = 0;
    CHECK(hugoTrans.selectCount(pNdb, 0, &cnt) == 0);
    ndbout << "Found " << cnt << " records..." << endl;
    ndbout << "Clearing..." << endl;    
    CHECK(hugoTrans.clearTable(pNdb,
                               NdbScanOperation::SF_TupScan, cnt) == 0);
    
    if (cnt > startFrom)
    {
      startFrom = cnt;
    }
    startFrom += 1000;
    i++;
  }
  
  ndbout << "runSR_DD_1 finished" << endl;  
  ctx->stopTest();
  return result;
}

int runSR_DD_2(NDBT_Context* ctx, NDBT_Step* step)
{
  Ndb* pNdb = GETNDB(step);
  int result = NDBT_OK;
  Uint32 loops = ctx->getNumLoops();
  Uint32 rows = ctx->getNumRecords();
  int count;
  NdbRestarter restarter;
  NdbBackup backup(GETNDB(step)->getNodeId()+1);
  bool lcploop = ctx->getProperty("LCP", (unsigned)0);
  bool all = ctx->getProperty("ALL", (unsigned)0);

  Uint32 i = 1;
  Uint32 backupId;

  int val[] = { DumpStateOrd::CmvmiSetRestartOnErrorInsert, 1 };
  int lcp = DumpStateOrd::DihMinTimeBetweenLCP;

  int startFrom = 0;

  HugoTransactions hugoTrans(*ctx->getTab());
  while(i<=loops && result != NDBT_FAILED)
  {

    if (lcploop)
    {
      CHECK(restarter.dumpStateAllNodes(&lcp, 1) == 0);
    }

    int nodeId = restarter.getDbNodeId(rand() % restarter.getNumDbNodes());
    
    if (!all)
    {
      ndbout << "Making " << nodeId << " crash" << endl;
      int kill[] = { 9999, 3000, 10000 };
      CHECK(restarter.dumpStateOneNode(nodeId, val, 2) == 0);
      CHECK(restarter.dumpStateOneNode(nodeId, kill, 3) == 0);
    }
    else
    {
      ndbout << "Crashing cluster" << endl;
      ctx->setProperty("StopAbort", 1000 + rand() % (3000 - 1000));
    }

    Uint64 end = NdbTick_CurrentMillisecond() + 11000;
    Uint32 row = startFrom;
    do {
      if (hugoTrans.loadTable(pNdb, rows) != 0)
	break;
      
      if (hugoTrans.clearTable(pNdb, NdbScanOperation::SF_TupScan, rows) != 0)
	break;
    } while (NdbTick_CurrentMillisecond() < end);
    
    if (!all)
    {
      ndbout << "Waiting for " << nodeId << " to restart" << endl;
      CHECK(restarter.waitNodesNoStart(&nodeId, 1) == 0);
      ndbout << "Restarting cluster" << endl;
      CHECK(restarter.restartAll(false, true, true) == 0);
    }
    else
    {
      ndbout << "Waiting for cluster to restart" << endl;
    }

    CHECK(restarter.waitClusterNoStart() == 0);
    CHECK(restarter.startAll() == 0);
    CHECK(restarter.waitClusterStarted() == 0);
    
    ndbout << "Starting backup..." << flush;
    CHECK(backup.start(backupId) == 0);
    ndbout << "done" << endl;

    int cnt = 0;
    CHECK(hugoTrans.selectCount(pNdb, 0, &cnt) == 0);
    ndbout << "Found " << cnt << " records..." << endl;
    ndbout << "Clearing..." << endl;    
    CHECK(hugoTrans.clearTable(pNdb,
                               NdbScanOperation::SF_TupScan, cnt) == 0);
    i++;
  }
  
  ndbout << "runSR_DD_2 finished" << endl;  
  ctx->stopTest();  
  return result;
}

<<<<<<< HEAD
=======
int runBug22696(NDBT_Context* ctx, NDBT_Step* step)
{
  Ndb* pNdb = GETNDB(step);
  int result = NDBT_OK;
  Uint32 loops = ctx->getNumLoops();
  Uint32 rows = ctx->getNumRecords();
  NdbRestarter restarter;
  HugoTransactions hugoTrans(*ctx->getTab());

  Uint32 i = 0;
  while(i<=loops && result != NDBT_FAILED)
  {
    for (Uint32 j = 0; j<10 && result != NDBT_FAILED; j++)
      CHECK(hugoTrans.scanUpdateRecords(pNdb, rows) == 0);
    
    CHECK(restarter.restartAll(false, true, i > 0 ? true : false) == 0);
    CHECK(restarter.waitClusterNoStart() == 0);
    CHECK(restarter.insertErrorInAllNodes(7072) == 0);
    CHECK(restarter.startAll() == 0);
    CHECK(restarter.waitClusterStarted() == 0);

    i++;
    if (i < loops)
    {
      NdbSleep_SecSleep(5); // Wait for a few gcp
    }
  }
  
  ctx->stopTest();  
  return result;
}

>>>>>>> e70ade7c
NDBT_TESTSUITE(testSystemRestart);
TESTCASE("SR1", 
	 "Basic system restart test. Focus on testing restart from REDO log.\n"
	 "NOTE! Time between lcp's and gcp's should be left at default, \n"
	 "so that Ndb  uses the Redo log when restarting\n" 
	 "1. Load records\n"
	 "2. Restart cluster and verify records \n"
	 "3. Update records\n"
	 "4. Restart cluster and verify records \n"
	 "5. Delete half of the records \n"
	 "6. Restart cluster and verify records \n"
	 "7. Delete all records \n"
	 "8. Restart cluster and verify records \n"
	 "9. Insert, update, delete records \n"
	 "10. Restart cluster and verify records\n"
	 "11. Insert, update, delete records \n"
	 "12. Restart cluster with error insert 5020 and verify records\n"){ 
  INITIALIZER(runWaitStarted);
  STEP(runSystemRestart1);
  FINALIZER(runClearTable);
}
TESTCASE("SR2", 
	 "Basic system restart test. Focus on testing restart from LCP\n"
	 "NOTE! Time between lcp's is automatically set to it's  min value\n"
	 "so that Ndb  uses LCP's when restarting.\n" 
	 "1. Load records\n"
	 "2. Restart cluster and verify records \n"
	 "3. Update records\n"
	 "4. Restart cluster and verify records \n"
	 "5. Delete half of the records \n"
	 "6. Restart cluster and verify records \n"
	 "7. Delete all records \n"
	 "8. Restart cluster and verify records \n"
	 "9. Insert, update, delete records \n"
	 "10. Restart cluster and verify records\n"){
  INITIALIZER(runWaitStarted);
  STEP(runSystemRestart2);
  FINALIZER(runClearTable);
}
TESTCASE("SR_UNDO", 
	 "System restart test. Focus on testing of undologging\n"
	 "in DBACC and DBTUP.\n"
	 "This is done by starting a LCP, turn on undologging \n"
	 "but don't start writing the datapages. This will force all\n"
	 "operations to be written into the undolog.\n"
	 "Then write datapages and complete LCP.\n"
	 "Restart the system\n"){
  INITIALIZER(runWaitStarted);
  STEP(runSystemRestartTestUndoLog);
  FINALIZER(runClearTable);
}
TESTCASE("SR_FULLDB", 
	 "System restart test. Test to restart when DB is full.\n"){
  INITIALIZER(runWaitStarted);
  STEP(runSystemRestartTestFullDb);
  FINALIZER(runClearTable);
}
TESTCASE("SR3", 
	 "System restart test. Focus on testing restart from with\n"
	 "not all nodes alive when system went down\n"
	 "* 1. Load data\n"
	 "* 2. Restart 1 node -nostart\n"
	 "* 3. Update records\n"
	 "* 4. Restart cluster and verify records\n"
	 "* 5. Restart 1 node -nostart\n"
	 "* 6. Delete half of the records\n"
	 "* 7. Restart cluster and verify records\n"
	 "* 8. Restart 1 node -nostart\n"
	 "* 9. Delete all records\n"
	 "* 10. Restart cluster and verify records\n"){
  INITIALIZER(runWaitStarted);
  STEP(runSystemRestart3);
  FINALIZER(runClearTable);
}
TESTCASE("SR4", 
	 "System restart test. Focus on testing restart from with\n"
	 "not all nodes alive when system went down but running LCP at\n"
	 "high speed so that sometimes a TO is required to start cluster\n"
	 "* 1. Load data\n"
	 "* 2. Restart 1 node -nostart\n"
	 "* 3. Update records\n"
	 "* 4. Restart cluster and verify records\n"
	 "* 5. Restart 1 node -nostart\n"
	 "* 6. Delete half of the records\n"
	 "* 7. Restart cluster and verify records\n"
	 "* 8. Restart 1 node -nostart\n"
	 "* 9. Delete all records\n"
	 "* 10. Restart cluster and verify records\n"){
  INITIALIZER(runWaitStarted);
  STEP(runSystemRestart4);
  FINALIZER(runClearTable);
}
TESTCASE("SR5", 
	 "As SR4 but making restart aborts\n"
	 "* 1. Load data\n"
	 "* 2. Restart 1 node -nostart\n"
	 "* 3. Update records\n"
	 "* 4. Restart cluster and verify records\n"
	 "* 5. Restart 1 node -nostart\n"
	 "* 6. Delete half of the records\n"
	 "* 7. Restart cluster and verify records\n"
	 "* 8. Restart 1 node -nostart\n"
	 "* 9. Delete all records\n"
	 "* 10. Restart cluster and verify records\n"){
  INITIALIZER(runWaitStarted);
  STEP(runSystemRestart5);
  FINALIZER(runClearTable);
}
TESTCASE("SR6", 
	 "Perform system restart with some nodes having FS others wo/\n"
	 "* 1. Load data\n"
	 "* 2. Restart all node -nostart\n"
	 "* 3. Restart some nodes -i -nostart\n"
	 "* 4. Start all nodes verify records\n"){
  INITIALIZER(runWaitStarted);
  INITIALIZER(runClearTable);
  STEP(runSystemRestart6);
  FINALIZER(runClearTable);
}
TESTCASE("SR7", 
	 "Perform partition win system restart\n"
	 "* 1. Load data\n"
	 "* 2. Restart all node -nostart\n"
	 "* 3. Start all but one node\n"
	 "* 4. Verify records\n"
	 "* 5. Start last node\n"
	 "* 6. Verify records\n"){
  INITIALIZER(runWaitStarted);
  INITIALIZER(runClearTable);
  STEP(runSystemRestart7);
  FINALIZER(runClearTable);
}
TESTCASE("SR8", 
	 "Perform partition win system restart with other nodes delayed\n"
	 "* 1. Load data\n"
	 "* 2. Restart all node -nostart\n"
	 "* 3. Start all but one node\n"
	 "* 4. Wait for startphase >= 2\n"
	 "* 5. Start last node\n"
	 "* 6. Verify records\n"){
  INITIALIZER(runWaitStarted);
  INITIALIZER(runClearTable);
  STEP(runSystemRestart8);
  FINALIZER(runClearTable);
}
TESTCASE("SR9", 
	 "Perform partition win system restart with other nodes delayed\n"
	 "* 1. Start transaction\n"
	 "* 2. insert (1,1)\n"
	 "* 3. update (1,2)\n"
	 "* 4. start lcp\n"
	 "* 5. commit\n"
	 "* 6. restart\n"){
  INITIALIZER(runWaitStarted);
  INITIALIZER(runClearTable);
  STEP(runSystemRestart9);
  FINALIZER(runClearTable);
}
TESTCASE("Bug18385", 
	 "Perform partition system restart with other nodes with higher GCI"){
  INITIALIZER(runWaitStarted);
  INITIALIZER(runClearTable);
  STEP(runBug18385);
  FINALIZER(runClearTable);
}
TESTCASE("Bug21536", 
	 "Perform partition system restart with other nodes with higher GCI"){
  INITIALIZER(runWaitStarted);
  INITIALIZER(runClearTable);
  STEP(runBug21536);
  FINALIZER(runClearTable);
}
TESTCASE("Bug24664",
	 "Check handling of LCP skip/keep")
{
  INITIALIZER(runWaitStarted);
  INITIALIZER(runClearTable);
  STEP(runBug24664);
  FINALIZER(runClearTable);
}
TESTCASE("Bug27434",
	 "")
{
  INITIALIZER(runWaitStarted);
  STEP(runBug27434);
}
TESTCASE("SR_DD_1", "")
{
  TC_PROPERTY("ALL", 1);
  INITIALIZER(runWaitStarted);
  STEP(runStopper);
  STEP(runSR_DD_1);
  FINALIZER(runClearTable);
}
TESTCASE("SR_DD_1b", "")
{
  INITIALIZER(runWaitStarted);
  STEP(runSR_DD_1);
  FINALIZER(runClearTable);
}
TESTCASE("SR_DD_1_LCP", "")
{
  TC_PROPERTY("ALL", 1);
  TC_PROPERTY("LCP", 1);
  INITIALIZER(runWaitStarted);
  STEP(runStopper);
  STEP(runSR_DD_1);
  FINALIZER(runClearTable);
}
TESTCASE("SR_DD_1b_LCP", "")
{
  TC_PROPERTY("LCP", 1);
  INITIALIZER(runWaitStarted);
  STEP(runSR_DD_1);
  FINALIZER(runClearTable);
}
TESTCASE("SR_DD_2", "")
{
  TC_PROPERTY("ALL", 1);
  INITIALIZER(runWaitStarted);
  STEP(runStopper);
  STEP(runSR_DD_2);
  FINALIZER(runClearTable);
}
TESTCASE("SR_DD_2b", "")
{
  INITIALIZER(runWaitStarted);
  STEP(runSR_DD_2);
  FINALIZER(runClearTable);
}
TESTCASE("SR_DD_2_LCP", "")
{
  TC_PROPERTY("ALL", 1);
  TC_PROPERTY("LCP", 1);
  INITIALIZER(runWaitStarted);
  STEP(runStopper);
  STEP(runSR_DD_2);
  FINALIZER(runClearTable);
}
TESTCASE("SR_DD_2b_LCP", "")
{
  TC_PROPERTY("LCP", 1);
  INITIALIZER(runWaitStarted);
  STEP(runSR_DD_2);
  FINALIZER(runClearTable);
}
TESTCASE("Bug29167", "")
{
  INITIALIZER(runWaitStarted);
  STEP(runBug29167);
}
TESTCASE("Bug28770",
         "Check readTableFile1 fails, readTableFile2 succeeds\n"
         "1. Restart all node -nostart\n"
         "2. Insert error 6100 into all nodes\n"
         "3. Start all nodes\n"
         "4. Ensure cluster start\n"
         "5. Read and verify reocrds\n"
         "6. Repeat until looping is completed\n"){
  INITIALIZER(runWaitStarted);
  INITIALIZER(runClearTable);
  STEP(runBug28770);
  FINALIZER(runClearTable);
}
<<<<<<< HEAD
=======
TESTCASE("Bug22696", "")
{
  INITIALIZER(runWaitStarted);
  INITIALIZER(runLoadTable);
  INITIALIZER(runBug22696);
  FINALIZER(runClearTable);
}
>>>>>>> e70ade7c
NDBT_TESTSUITE_END(testSystemRestart);

int main(int argc, const char** argv){
  ndb_init();
  return testSystemRestart.execute(argc, argv);
}

<|MERGE_RESOLUTION|>--- conflicted
+++ resolved
@@ -1548,8 +1548,6 @@
   return result;
 }
 
-<<<<<<< HEAD
-=======
 int runBug22696(NDBT_Context* ctx, NDBT_Step* step)
 {
   Ndb* pNdb = GETNDB(step);
@@ -1582,7 +1580,6 @@
   return result;
 }
 
->>>>>>> e70ade7c
 NDBT_TESTSUITE(testSystemRestart);
 TESTCASE("SR1", 
 	 "Basic system restart test. Focus on testing restart from REDO log.\n"
@@ -1847,8 +1844,6 @@
   STEP(runBug28770);
   FINALIZER(runClearTable);
 }
-<<<<<<< HEAD
-=======
 TESTCASE("Bug22696", "")
 {
   INITIALIZER(runWaitStarted);
@@ -1856,7 +1851,6 @@
   INITIALIZER(runBug22696);
   FINALIZER(runClearTable);
 }
->>>>>>> e70ade7c
 NDBT_TESTSUITE_END(testSystemRestart);
 
 int main(int argc, const char** argv){
