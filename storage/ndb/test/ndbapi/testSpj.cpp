/*
   Copyright (c) 2011, Oracle and/or its affiliates. All rights reserved.

   This program is free software; you can redistribute it and/or modify
   it under the terms of the GNU General Public License as published by
   the Free Software Foundation; version 2 of the License.

   This program is distributed in the hope that it will be useful,
   but WITHOUT ANY WARRANTY; without even the implied warranty of
   MERCHANTABILITY or FITNESS FOR A PARTICULAR PURPOSE.  See the
   GNU General Public License for more details.

   You should have received a copy of the GNU General Public License
   along with this program; if not, write to the Free Software
   Foundation, Inc., 51 Franklin St, Fifth Floor, Boston, MA 02110-1301  USA
*/

#include <NDBT_Test.hpp>
#include <NDBT_ReturnCodes.h>
#include <HugoTransactions.hpp>
#include <UtilTransactions.hpp>
#include <NdbRestarter.hpp>
#include <signaldata/DictTabInfo.hpp>
#include <Bitmask.hpp>
#include <random.h>
#include <HugoQueryBuilder.hpp>
#include <HugoQueries.hpp>
#include <NdbSchemaCon.hpp>

static int faultToInject = 0;

enum faultsToInject {
  FI_START = 17001,
<<<<<<< HEAD
  FI_END = 17093
=======
  FI_END = 17121
>>>>>>> bedb8af3
};

int
runLoadTable(NDBT_Context* ctx, NDBT_Step* step)
{
  int records = ctx->getNumRecords();
  HugoTransactions hugoTrans(*ctx->getTab());
  if (hugoTrans.loadTable(GETNDB(step), records) != 0){
    return NDBT_FAILED;
  }
  return NDBT_OK;
}

int
runClearTable(NDBT_Context* ctx, NDBT_Step* step)
{
  UtilTransactions utilTrans(*ctx->getTab());
  if (utilTrans.clearTable(GETNDB(step)) != 0){
    return NDBT_FAILED;
  }
  return NDBT_OK;
}

static
void
addMask(NDBT_Context* ctx, Uint32 val, const char * name)
{
  Uint32 oldValue = 0;
  do
  {
    oldValue = ctx->getProperty(name);
    Uint32 newValue = oldValue | val;
    if (ctx->casProperty(name, oldValue, newValue) == oldValue)
      return;
    NdbSleep_MilliSleep(5);
  } while (true);
}

int
runLookupJoin(NDBT_Context* ctx, NDBT_Step* step){
  int loops = ctx->getNumLoops();
  int joinlevel = ctx->getProperty("JoinLevel", 3);
  int records = ctx->getNumRecords();
  int until_stopped = ctx->getProperty("UntilStopped", (Uint32)0);
  Uint32 stepNo = step->getStepNo();

  int i = 0;
  HugoQueryBuilder qb(GETNDB(step), ctx->getTab(), HugoQueryBuilder::O_LOOKUP);
  qb.setJoinLevel(joinlevel);
  const NdbQueryDef * query = qb.createQuery(GETNDB(step));
  HugoQueries hugoTrans(*query);
  while ((i<loops || until_stopped) && !ctx->isTestStopped())
  {
    g_info << i << ": ";
    if (hugoTrans.runLookupQuery(GETNDB(step), records))
    {
      g_info << endl;
      return NDBT_FAILED;
    }
    addMask(ctx, (1 << stepNo), "Running");
    i++;
  }
  g_info << endl;
  return NDBT_OK;
}

int
runLookupJoinError(NDBT_Context* ctx, NDBT_Step* step){
  int loops = ctx->getNumLoops();
  int joinlevel = ctx->getProperty("JoinLevel", 8);
  int records = ctx->getNumRecords();
  int until_stopped = ctx->getProperty("UntilStopped", (Uint32)0);
  Uint32 stepNo = step->getStepNo();

  int i = 0;
  HugoQueryBuilder qb(GETNDB(step), ctx->getTab(), HugoQueryBuilder::O_LOOKUP);
  qb.setJoinLevel(joinlevel);
  const NdbQueryDef * query = qb.createQuery(GETNDB(step));
  HugoQueries hugoTrans(*query);

  NdbRestarter restarter;
  int lookupFaults[] = {
      17001, 17005, 17006, 17008,
      17012, // testing abort in :execDIH_SCAN_TAB_CONF
      17020, 17021, 17022, // lookup_send() encounter dead node -> NodeFailure
      17030, 17031, 17032, // LQHKEYREQ reply is LQHKEYREF('Invalid..')
      17040, 17041, 17042, // lookup_parent_row -> OutOfQueryMemory
      17050, 17051, 17052, 17053, // parseDA -> outOfSectionMem
      17060, 17061, 17062, 17063, // scanIndex_parent_row -> outOfSectionMem
      17070, 17071, 17072, // lookup_send.dupsec -> outOfSectionMem
<<<<<<< HEAD
      17080, 17081, 17082 // lookup_parent_row -> OutOfQueryMemory
=======
      17080, 17081, 17082, // lookup_parent_row -> OutOfQueryMemory
      17120, 17121 // execTRANSID_AI -> OutOfRowMemory
>>>>>>> bedb8af3
  }; 
  loops =  faultToInject ? 1 : sizeof(lookupFaults)/sizeof(int);

  while ((i<loops || until_stopped) && !ctx->isTestStopped())
  {
    g_info << i << ": ";

    int inject_err = faultToInject ? faultToInject : lookupFaults[i];
    int randomId = rand() % restarter.getNumDbNodes();
    int nodeId = restarter.getDbNodeId(randomId);

    ndbout << "LookupJoinError: Injecting error "<<  inject_err <<
      " in node " << nodeId << " loop "<< i << endl;

    if (restarter.insertErrorInNode(nodeId, inject_err) != 0)
    {
      ndbout << "Could not insert error in node "<< nodeId <<endl;
      g_info << endl;
      return NDBT_FAILED;
    }

    // It'd be better if test could differentiates failures from
    // fault injection and others.
    // We expect to fail, and it's a failure if we don't
    if (!hugoTrans.runLookupQuery(GETNDB(step), records))
    {
      g_info << "LookUpJoinError didn't fail as expected."<< endl;
      // return NDBT_FAILED;
    }

    addMask(ctx, (1 << stepNo), "Running");
    i++;
  }
  g_info << endl;
  return NDBT_OK;
}

int
runScanJoin(NDBT_Context* ctx, NDBT_Step* step){
  int loops = ctx->getNumLoops();
  int joinlevel = ctx->getProperty("JoinLevel", 3);
  int until_stopped = ctx->getProperty("UntilStopped", (Uint32)0);
  Uint32 stepNo = step->getStepNo();

  int i = 0;
  HugoQueryBuilder qb(GETNDB(step), ctx->getTab(), HugoQueryBuilder::O_SCAN);
  qb.setJoinLevel(joinlevel);
  const NdbQueryDef * query = qb.createQuery(GETNDB(step));
  HugoQueries hugoTrans(* query);
  while ((i<loops || until_stopped) && !ctx->isTestStopped())
  {
    g_info << i << ": ";
    if (hugoTrans.runScanQuery(GETNDB(step)))
    {
      g_info << endl;
      return NDBT_FAILED;
    }
    addMask(ctx, (1 << stepNo), "Running");
    i++;
  }
  g_info << endl;
  return NDBT_OK;
}

int
runScanJoinError(NDBT_Context* ctx, NDBT_Step* step){
  int loops = ctx->getNumLoops();
  int joinlevel = ctx->getProperty("JoinLevel", 3);
  int until_stopped = ctx->getProperty("UntilStopped", (Uint32)0);
  Uint32 stepNo = step->getStepNo();

  int i = 0;
  HugoQueryBuilder qb(GETNDB(step), ctx->getTab(), HugoQueryBuilder::O_SCAN);
  qb.setJoinLevel(joinlevel);
  const NdbQueryDef * query = qb.createQuery(GETNDB(step));
  HugoQueries hugoTrans(* query);

  NdbRestarter restarter;
  int scanFaults[] = {
      17002, 17004, 17005, 17006, 17008,
      17012, // testing abort in :execDIH_SCAN_TAB_CONF
      17020, 17021, 17022, // lookup_send() encounter dead node -> NodeFailure
      17030, 17031, 17032, // LQHKEYREQ reply is LQHKEYREF('Invalid..')
      17040, 17041, 17042, // lookup_parent_row -> OutOfQueryMemory
      17050, 17051, 17052, 17053, // parseDA -> outOfSectionMem
      17060, 17061, 17062, 17063, // scanIndex_parent_row -> outOfSectionMem
      17070, 17071, 17072, // lookup_send.dupsec -> outOfSectionMem
      17080, 17081, 17082, // lookup_parent_row -> OutOfQueryMemory
<<<<<<< HEAD
      17090, 17091, 17092, 17093 // scanIndex_send -> OutOfQueryMemory
=======
      17090, 17091, 17092, 17093, // scanIndex_send -> OutOfQueryMemory
      17100, // scanFrag_sends invalid schema version, to get a SCAN_FRAGREF
      17110, 17111, 17112, // scanIndex_sends invalid schema version, to get a SCAN_FRAGREF
      17120, 17121 // execTRANSID_AI -> OutOfRowMemory
>>>>>>> bedb8af3
  }; 
  loops =  faultToInject ? 1 : sizeof(scanFaults)/sizeof(int);

  while ((i<loops || until_stopped) && !ctx->isTestStopped())
  {
    g_info << i << ": ";

    int inject_err = faultToInject ? faultToInject : scanFaults[i];
    int randomId = rand() % restarter.getNumDbNodes();
    int nodeId = restarter.getDbNodeId(randomId);

    ndbout << "ScanJoin: Injecting error "<<  inject_err <<
              " in node " << nodeId << " loop "<< i<< endl;

    if (restarter.insertErrorInNode(nodeId, inject_err) != 0)
    {
      ndbout << "Could not insert error in node "<< nodeId <<endl;
      return NDBT_FAILED;
    }

    // It'd be better if test could differentiates failures from
    // fault injection and others.
    // We expect to fail, and it's a failure if we don't
    if (!hugoTrans.runScanQuery(GETNDB(step)))
    {
      g_info << "ScanJoinError didn't fail as expected."<< endl;
      // return NDBT_FAILED;
    }

    addMask(ctx, (1 << stepNo), "Running");
    i++;
  }

  g_info << endl;
  return NDBT_OK;
}

int
runJoin(NDBT_Context* ctx, NDBT_Step* step){
  int loops = ctx->getNumLoops();
  int joinlevel = ctx->getProperty("JoinLevel", 3);
  int records = ctx->getNumRecords();
  int until_stopped = ctx->getProperty("UntilStopped", (Uint32)0);
  Uint32 stepNo = step->getStepNo();

  int i = 0;
  HugoQueryBuilder qb1(GETNDB(step), ctx->getTab(), HugoQueryBuilder::O_SCAN);
  HugoQueryBuilder qb2(GETNDB(step), ctx->getTab(), HugoQueryBuilder::O_LOOKUP);
  qb1.setJoinLevel(joinlevel);
  qb2.setJoinLevel(joinlevel);
  const NdbQueryDef * q1 = qb1.createQuery(GETNDB(step));
  const NdbQueryDef * q2 = qb2.createQuery(GETNDB(step));
  HugoQueries hugoTrans1(* q1);
  HugoQueries hugoTrans2(* q2);
  while ((i<loops || until_stopped) && !ctx->isTestStopped())
  {
    g_info << i << ": ";
    if (hugoTrans1.runScanQuery(GETNDB(step)))
    {
      g_info << endl;
      return NDBT_FAILED;
    }
    if (hugoTrans2.runLookupQuery(GETNDB(step), records))
    {
      g_info << endl;
      return NDBT_FAILED;
    }
    i++;
    addMask(ctx, (1 << stepNo), "Running");
  }
  g_info << endl;
  return NDBT_OK;
}

int
runRestarter(NDBT_Context* ctx, NDBT_Step* step)
{
  int result = NDBT_OK;
  int loops = ctx->getNumLoops();
  int waitprogress = ctx->getProperty("WaitProgress", (unsigned)0);
  int randnode = ctx->getProperty("RandNode", (unsigned)0);
  NdbRestarter restarter;
  int i = 0;
  int lastId = 0;

  if (restarter.getNumDbNodes() < 2){
    ctx->stopTest();
    return NDBT_OK;
  }

  if(restarter.waitClusterStarted() != 0){
    g_err << "Cluster failed to start" << endl;
    return NDBT_FAILED;
  }

  loops *= (restarter.getNumDbNodes() > 2 ? 2 : restarter.getNumDbNodes());
  if (loops < restarter.getNumDbNodes())
    loops = restarter.getNumDbNodes();

  NdbSleep_MilliSleep(200);
  Uint32 running = ctx->getProperty("Running", (Uint32)0);
  while (running == 0 && !ctx->isTestStopped())
  {
    NdbSleep_MilliSleep(100);
    running = ctx->getProperty("Running", (Uint32)0);
  }

  if (ctx->isTestStopped())
    return NDBT_FAILED;

  while(i<loops && result != NDBT_FAILED && !ctx->isTestStopped()){

    int id = lastId % restarter.getNumDbNodes();
    if (randnode == 1)
    {
      id = rand() % restarter.getNumDbNodes();
    }
    int nodeId = restarter.getDbNodeId(id);
    ndbout << "Restart node " << nodeId << endl;

    if(restarter.restartOneDbNode(nodeId, false, true, true) != 0){
      g_err << "Failed to restartNextDbNode" << endl;
      result = NDBT_FAILED;
      break;
    }

    if (restarter.waitNodesNoStart(&nodeId, 1))
    {
      g_err << "Failed to waitNodesNoStart" << endl;
      result = NDBT_FAILED;
      break;
    }

    if (waitprogress)
    {
      Uint32 maxwait = 30;
      ndbout_c("running: 0x%.8x", running);
      for (Uint32 checks = 0; checks < 3 && !ctx->isTestStopped(); checks++)
      {
        ctx->setProperty("Running", (Uint32)0);
        for (; maxwait != 0 && !ctx->isTestStopped(); maxwait--)
        {
          if ((ctx->getProperty("Running", (Uint32)0) & running) == running)
            goto ok;
          NdbSleep_SecSleep(1);
        }

        if (ctx->isTestStopped())
        {
          g_err << "Test stopped while waiting for progress!" << endl;
          return NDBT_FAILED;
        }

        g_err << "No progress made!!" << endl;
        return NDBT_FAILED;
    ok:
        g_err << "Progress made!! " << endl;
      }
    }

    if (restarter.startNodes(&nodeId, 1))
    {
      g_err << "Failed to start node" << endl;
      result = NDBT_FAILED;
      break;
    }

    if(restarter.waitClusterStarted() != 0){
      g_err << "Cluster failed to start" << endl;
      result = NDBT_FAILED;
      break;
    }

    if (waitprogress)
    {
      Uint32 maxwait = 30;
      ndbout_c("running: 0x%.8x", running);
      for (Uint32 checks = 0; checks < 3 && !ctx->isTestStopped(); checks++)
      {
        ctx->setProperty("Running", (Uint32)0);
        for (; maxwait != 0 && !ctx->isTestStopped(); maxwait--)
        {
          if ((ctx->getProperty("Running", (Uint32)0) & running) == running)
            goto ok2;
          NdbSleep_SecSleep(1);
        }

        if (ctx->isTestStopped())
        {
          g_err << "Test stopped while waiting for progress!" << endl;
          return NDBT_FAILED;
        }

        g_err << "No progress made!!" << endl;
        return NDBT_FAILED;
    ok2:
        g_err << "Progress made!! " << endl;
        ctx->setProperty("Running", (Uint32)0);
      }
    }

    lastId++;
    i++;
  }

  ctx->stopTest();

  return result;
}

#ifdef NDEBUG
// Some asserts have side effects, and there is no other error handling anyway.
#define ASSERT_ALWAYS(cond) if(!(cond)){abort();}
#else
#define ASSERT_ALWAYS assert
#endif

static const int nt2StrLen = 20;

static int
createNegativeSchema(NDBT_Context* ctx, NDBT_Step* step)
{
  for (int i = 0; i<2; i++)
  {
    NdbDictionary::Column::Type type = NdbDictionary::Column::Undefined;
    Uint32 arraySize = 0;
    const char* tabName = NULL;
    const char* ordIdxName = NULL;
    const char* unqIdxName = NULL;
    switch (i)
    {
    case 0:
      type = NdbDictionary::Column::Int;
      arraySize = 1;
      tabName = "nt1";
      ordIdxName = "nt1_oix";
      unqIdxName = "nt1_uix";
      break;
    case 1:
      type = NdbDictionary::Column::Varchar;
      arraySize = nt2StrLen;
      tabName = "nt2";
      ordIdxName = "nt2_oix";
      unqIdxName = "nt2_uix";
      break;
    }

    /****************************************************************
     *	Create table nt1 and attributes.
     ***************************************************************/
    NDBT_Attribute pk1("pk1", type, arraySize, true);
    NDBT_Attribute pk2("pk2", type, arraySize, true);
    NDBT_Attribute oi1("oi1", type, arraySize);
    NDBT_Attribute oi2("oi2", type, arraySize);
    NDBT_Attribute ui1("ui1", type, arraySize);
    NDBT_Attribute ui2("ui2", type, arraySize);

    NdbDictionary::Column* columns[] = {&pk1, &pk2, &oi1, &oi2, &ui1, &ui2};

    const NDBT_Table tabDef(tabName, sizeof columns/sizeof columns[0], columns);

    Ndb* const ndb = step->getNdb();

    NdbDictionary::Dictionary* const dictionary = ndb->getDictionary();

    dictionary->dropTable(tabName);
    ASSERT_ALWAYS(dictionary->createTable(tabDef) == 0);

    // Create ordered index on oi1,oi2.
    NdbDictionary::Index ordIdx(ordIdxName);
    ASSERT_ALWAYS(ordIdx.setTable(tabName) == 0);
    ordIdx.setType(NdbDictionary::Index::OrderedIndex);
    ordIdx.setLogging(false);
    ASSERT_ALWAYS(ordIdx.addColumn(oi1) == 0);
    ASSERT_ALWAYS(ordIdx.addColumn(oi2) == 0);
    ASSERT_ALWAYS(dictionary->createIndex(ordIdx, tabDef) == 0);

    // Create unique index on ui1,ui2.
    NdbDictionary::Index unqIdx(unqIdxName);
    ASSERT_ALWAYS(unqIdx.setTable(tabName) == 0);
    unqIdx.setType(NdbDictionary::Index::UniqueHashIndex);
    unqIdx.setLogging(true);
    ASSERT_ALWAYS(unqIdx.addColumn(ui1) == 0);
    ASSERT_ALWAYS(unqIdx.addColumn(ui2) == 0);
    ASSERT_ALWAYS(dictionary->createIndex(unqIdx, tabDef) == 0);
  } // for (...
  return NDBT_OK;
}

/* Query-related error codes. Used for negative testing. */
#define QRY_TOO_FEW_KEY_VALUES 4801
#define QRY_TOO_MANY_KEY_VALUES 4802
#define QRY_OPERAND_HAS_WRONG_TYPE 4803
#define QRY_CHAR_OPERAND_TRUNCATED 4804
#define QRY_NUM_OPERAND_RANGE 4805
#define QRY_MULTIPLE_PARENTS 4806
#define QRY_UNKNOWN_PARENT 4807
#define QRY_UNRELATED_INDEX 4809
#define QRY_WRONG_INDEX_TYPE 4810
#define QRY_DEFINITION_TOO_LARGE 4812
#define QRY_RESULT_ROW_ALREADY_DEFINED 4814
#define QRY_HAS_ZERO_OPERATIONS 4815
#define QRY_ILLEGAL_STATE 4817
#define QRY_WRONG_OPERATION_TYPE 4820
#define QRY_MULTIPLE_SCAN_SORTED 4824
#define QRY_EMPTY_PROJECTION 4826

/* Various error codes that are not specific to NdbQuery. */
static const int Err_UnknownColumn = 4004;
static const int Err_WrongFieldLength = 4209;
static const int Err_InvalidRangeNo = 4286;
static const int Err_DifferentTabForKeyRecAndAttrRec = 4287;
static const int Err_KeyIsNULL = 4316;

/**
 * Context data for negative tests of api extensions.
 */
class NegativeTest
{
public:
  // Static wrapper for each test case.
  static int keyTest(NDBT_Context* ctx, NDBT_Step* step)
  { return NegativeTest(ctx, step).runKeyTest();}

  static int graphTest(NDBT_Context* ctx, NDBT_Step* step)
  { return NegativeTest(ctx, step).runGraphTest();}

  static int setBoundTest(NDBT_Context* ctx, NDBT_Step* step)
  { return NegativeTest(ctx, step).runSetBoundTest();}

  static int valueTest(NDBT_Context* ctx, NDBT_Step* step)
  { return NegativeTest(ctx, step).runValueTest();}

private:
  Ndb* m_ndb;
  NdbDictionary::Dictionary* m_dictionary;
  const NdbDictionary::Table* m_nt1Tab;
  const NdbDictionary::Index* m_nt1OrdIdx;
  const NdbDictionary::Index* m_nt1UnqIdx;
  const NdbDictionary::Table* m_nt2Tab;
  const NdbDictionary::Index* m_nt2OrdIdx;
  const NdbDictionary::Index* m_nt2UnqIdx;

  NegativeTest(NDBT_Context* ctx, NDBT_Step* step);

  // Tests
  int runKeyTest() const;
  int runGraphTest() const;
  int runSetBoundTest() const;
  int runValueTest() const;
  // No copy.
  NegativeTest(const NegativeTest&);
  NegativeTest& operator=(const NegativeTest&);
};

NegativeTest::NegativeTest(NDBT_Context* ctx, NDBT_Step* step)
{
  m_ndb = step->getNdb();
  m_dictionary = m_ndb->getDictionary();

  m_nt1Tab = m_dictionary->getTable("nt1");
  ASSERT_ALWAYS(m_nt1Tab != NULL);

  m_nt1OrdIdx = m_dictionary->getIndex("nt1_oix", "nt1");
  ASSERT_ALWAYS(m_nt1OrdIdx != NULL);

  m_nt1UnqIdx = m_dictionary->getIndex("nt1_uix", "nt1");
  ASSERT_ALWAYS(m_nt1UnqIdx != NULL);

  m_nt2Tab = m_dictionary->getTable("nt2");
  ASSERT_ALWAYS(m_nt2Tab != NULL);

  m_nt2OrdIdx = m_dictionary->getIndex("nt2_oix", "nt2");
  ASSERT_ALWAYS(m_nt2OrdIdx != NULL);

  m_nt2UnqIdx = m_dictionary->getIndex("nt2_uix", "nt2");
  ASSERT_ALWAYS(m_nt2UnqIdx != NULL);
}

int
NegativeTest::runKeyTest() const
{
  // Make key with too long strings
  {
    NdbQueryBuilder* const builder = NdbQueryBuilder::create();
    const char* longTxt= "x012345678901234567890123456789";
    const NdbQueryOperand* const keyOperands[] =
      {builder->constValue(longTxt), builder->constValue(longTxt), NULL};

    if (builder->readTuple(m_nt2Tab, keyOperands) != NULL ||
        builder->getNdbError().code != QRY_CHAR_OPERAND_TRUNCATED)
    {
      g_err << "Lookup with truncated char values gave unexpected result.";
      builder->destroy();
      return NDBT_FAILED;
    }
    builder->destroy();
  }

  // Make key with integer value outside column range.
  if (false) // Temporarily disabled.
  {
    NdbQueryBuilder* const builder = NdbQueryBuilder::create();
    const NdbQueryOperand* const keyOperands[] =
      {builder->constValue(1ull), builder->constValue(~0ull), NULL};

    if (builder->readTuple(m_nt1Tab, keyOperands) != NULL ||
        builder->getNdbError().code != QRY_NUM_OPERAND_RANGE)
    {
      g_err << "Lookup with integer value outside column range gave unexpected result.";
      builder->destroy();
      return NDBT_FAILED;
    }
    builder->destroy();
  }

  // Make key with too few fields
  {
    NdbQueryBuilder* const builder = NdbQueryBuilder::create();
    const NdbQueryOperand* const keyOperands[] =
      {builder->constValue(1), NULL};

    if (builder->readTuple(m_nt1Tab, keyOperands) != NULL ||
        builder->getNdbError().code != QRY_TOO_FEW_KEY_VALUES)
    {
      g_err << "Read with too few key values gave unexpected result.";
      builder->destroy();
      return NDBT_FAILED;
    }
    builder->destroy();
  }

  // Make key with too many fields
  {
    NdbQueryBuilder* const builder = NdbQueryBuilder::create();
    const NdbQueryOperand* const keyOperands[] =
      {builder->constValue(1), builder->constValue(1), builder->constValue(1), NULL};

    if (builder->readTuple(m_nt1Tab, keyOperands) != NULL ||
        builder->getNdbError().code != QRY_TOO_MANY_KEY_VALUES)
    {
      g_err << "Read with too many key values gave unexpected result.";
      builder->destroy();
      return NDBT_FAILED;
    }
    builder->destroy();
  }

  // Make key with fields of wrong type.
  {
    NdbQueryBuilder* const builder = NdbQueryBuilder::create();
    const NdbQueryOperand* const keyOperands[] =
      {builder->constValue(1), builder->constValue("xxx"), NULL};

    if (builder->readTuple(m_nt1Tab, keyOperands) != NULL ||
        builder->getNdbError().code != QRY_OPERAND_HAS_WRONG_TYPE)
    {
      g_err << "Read with key values of wrong type gave unexpected result.";
      builder->destroy();
      return NDBT_FAILED;
    }
    builder->destroy();
  }

  // Make key with unknown column. Try preparing failed NdbQueryBuilder.
  {
    NdbQueryBuilder* const builder = NdbQueryBuilder::create();
    const NdbQueryOperand* const keyOperands[] =
      {builder->constValue(1), builder->constValue(1), NULL};

    const NdbQueryLookupOperationDef* parentOperation
      = builder->readTuple(m_nt1Tab, keyOperands);
    ASSERT_ALWAYS(parentOperation != NULL);

    if (builder->linkedValue(parentOperation, "unknown_col") != NULL ||
        builder->getNdbError().code != Err_UnknownColumn)
    {
      g_err << "Link to unknown column gave unexpected result.";
      builder->destroy();
      return NDBT_FAILED;
    }
    if (builder->prepare() != NULL)
    {
      g_err << "prepare() on failed query gave non-NULL result.";
      builder->destroy();
      return NDBT_FAILED;
    }
    builder->destroy();
  }

  // Give too few parameter values.
  {
    NdbQueryBuilder* const builder = NdbQueryBuilder::create();
    const NdbQueryOperand* const keyOperands[] =
      {builder->paramValue(), builder->paramValue(), NULL};

    ASSERT_ALWAYS(builder->readTuple(m_nt1Tab, keyOperands) != NULL);
    const NdbQueryDef* const queryDef = builder->prepare();
    ASSERT_ALWAYS(queryDef != NULL);
    builder->destroy();

    const NdbQueryParamValue params[] = {
      Uint32(1),
      NdbQueryParamValue()
    };

    NdbTransaction* const trans = m_ndb->startTransaction();
    NdbQuery* const query = trans->createQuery(queryDef, params);

    if (query != NULL || trans->getNdbError().code != Err_KeyIsNULL)
    {
      g_err << "Read with too few parameter values gave unexpected result.";
      m_ndb->closeTransaction(trans);
      queryDef->destroy();
      return NDBT_FAILED;
    }
    m_ndb->closeTransaction(trans);
    queryDef->destroy();
  }

  /**
   * Check for too many parameter values currently not possible. Must decide if
   * NdbQueryParamValue with m_type==Type_NULL should be mandatory end marker or
   * used for specifying actual null values.
   */
  return NDBT_OK;
} // NegativeTest::runKeyTest()


int
NegativeTest::runGraphTest() const
{
  // Try preparing empty NdbQueryBuilder
  {
    NdbQueryBuilder* const builder = NdbQueryBuilder::create();
    if (builder->prepare() != NULL ||
        builder->getNdbError().code != QRY_HAS_ZERO_OPERATIONS)
    {
      g_err << "prepare() on empty query gave non-NULL result.";
      builder->destroy();
      return NDBT_FAILED;
    }
    builder->destroy();
  }

  // Make query with too many operations.
  {
    NdbQueryBuilder* const builder = NdbQueryBuilder::create();
    const NdbQueryOperand* const keyOperands[] =
      {builder->constValue(1), builder->constValue(1), NULL};

    const NdbQueryLookupOperationDef* const parentOperation
      = builder->readTuple(m_nt1Tab, keyOperands);
    ASSERT_ALWAYS(parentOperation != NULL);

    const NdbQueryOperand* const childOperands[] =
      {builder->linkedValue(parentOperation, "ui1"),
       builder->linkedValue(parentOperation, "oi1"),
      NULL};

    for (Uint32 i = 0; i<32; i++)
    {
      const NdbQueryLookupOperationDef* const childOperation
        = builder->readTuple(m_nt1Tab, childOperands);
      if (i < 31)
      {
        ASSERT_ALWAYS(childOperation != NULL);
      }
      else if (childOperation != NULL &&
               builder->getNdbError().code != QRY_DEFINITION_TOO_LARGE)
      {
        g_err << "Building query with too many operations gave unexpected "
          "result.";
        builder->destroy();
        return NDBT_FAILED;
      }
    }
    builder->destroy();
  }

  // Make query with two root operations.
  {
    NdbQueryBuilder* const builder = NdbQueryBuilder::create();
    const NdbQueryOperand* const keyOperands[] =
      {builder->constValue(1), builder->constValue(1), NULL};

    const NdbQueryLookupOperationDef* const root1
      = builder->readTuple(m_nt1Tab, keyOperands);
    ASSERT_ALWAYS(root1 != NULL);

    if (builder->readTuple(m_nt1Tab, keyOperands)!= NULL ||
        builder->getNdbError().code != QRY_UNKNOWN_PARENT)
    {
      g_err << "Query with two root operations gave unexpected result.";
      builder->destroy();
      return NDBT_FAILED;
    };
    builder->destroy();
  }

  // Try lookup on ordered index.
  {
    NdbQueryBuilder* const builder = NdbQueryBuilder::create();
    const NdbQueryOperand* const keyOperands[] =
      {builder->constValue(1), builder->constValue(1), NULL};

    if (builder->readTuple(m_nt1OrdIdx, m_nt1Tab, keyOperands) != NULL ||
        builder->getNdbError().code != QRY_WRONG_INDEX_TYPE)
    {
      g_err << "Lookup on ordered index gave unexpected result.";
      builder->destroy();
      return NDBT_FAILED;
    }
    builder->destroy();
  }

  // Try lookup on index on wrong table.
  {
    NdbQueryBuilder* const builder = NdbQueryBuilder::create();
    const NdbQueryOperand* const keyOperands[] =
      {builder->constValue(1), builder->constValue(1), NULL};

    if (builder->readTuple(m_nt2OrdIdx, m_nt1Tab, keyOperands) != NULL ||
        builder->getNdbError().code != QRY_UNRELATED_INDEX)
    {
      g_err << "Lookup on unrelated index gave unexpected result.";
      builder->destroy();
      return NDBT_FAILED;
    }
    builder->destroy();
  }

  // Try scanning unique index.
  {
    NdbQueryBuilder* const builder = NdbQueryBuilder::create();
    const NdbQueryOperand* const boundOperands[] =
      {builder->constValue(1), NULL};
    const NdbQueryIndexBound bound(boundOperands);

    if (builder->scanIndex(m_nt1UnqIdx, m_nt1Tab, &bound) != NULL ||
        builder->getNdbError().code != QRY_WRONG_INDEX_TYPE)
    {
      g_err << "Scan of unique index gave unexpected result.";
      builder->destroy();
      return NDBT_FAILED;
    }
    builder->destroy();
  }

  // Try scanning index on wrong table.
  {
    NdbQueryBuilder* const builder = NdbQueryBuilder::create();
    const NdbQueryOperand* const boundOperands[] =
      {builder->constValue(1), NULL};
    const NdbQueryIndexBound bound(boundOperands);

    if (builder->scanIndex(m_nt2OrdIdx, m_nt1Tab, &bound) != NULL ||
        builder->getNdbError().code != QRY_UNRELATED_INDEX)
    {
      g_err << "Scan of unrelated index gave unexpected result.";
      builder->destroy();
      return NDBT_FAILED;
    }
    builder->destroy();
  }

  // Try adding a scan child to a lookup root.
  {
    NdbQueryBuilder* const builder = NdbQueryBuilder::create();
    const NdbQueryOperand* const keyOperands[] =
      {builder->constValue(1), builder->constValue(1), NULL};

    const NdbQueryLookupOperationDef* parentOperation
      = builder->readTuple(m_nt1Tab, keyOperands);
    ASSERT_ALWAYS(parentOperation != NULL);

    const NdbQueryOperand* const childOperands[] =
      {builder->linkedValue(parentOperation, "ui1"),
       builder->linkedValue(parentOperation, "oi1"),
      NULL};
    const NdbQueryIndexBound bound(childOperands);

    if (builder->scanIndex(m_nt1OrdIdx, m_nt1Tab, &bound) != NULL ||
        builder->getNdbError().code != QRY_WRONG_OPERATION_TYPE)
    {
      g_err << "Lookup with scan child gave unexpected result.";
      builder->destroy();
      return NDBT_FAILED;
    }
    builder->destroy();
  }

  // Try adding a sorted child scan to a query.
  {
    NdbQueryBuilder* const builder = NdbQueryBuilder::create();

    const NdbQueryTableScanOperationDef* parentOperation
      = builder->scanTable(m_nt1Tab);
    ASSERT_ALWAYS(parentOperation != NULL);

    const NdbQueryOperand* const childOperands[] =
      {builder->linkedValue(parentOperation, "ui1"),
      NULL};
    const NdbQueryIndexBound bound(childOperands);
    NdbQueryOptions childOptions;
    childOptions.setOrdering(NdbQueryOptions::ScanOrdering_ascending);

    if (builder->scanIndex(m_nt1OrdIdx, m_nt1Tab, &bound, &childOptions) != NULL ||
        builder->getNdbError().code != QRY_MULTIPLE_SCAN_SORTED)
    {
      g_err << "Query with sorted child scan gave unexpected result.";
      builder->destroy();
      return NDBT_FAILED;
    }
    builder->destroy();
  }

  /**
   * Try adding a child operation with two parents that are not descendants of each
   * other (i.e. a diamond-shaped query graph).
   */
  {
    NdbQueryBuilder* const builder = NdbQueryBuilder::create();
    const NdbQueryOperand* const rootKey[] =
      {builder->constValue(1), builder->constValue(1), NULL};

    const NdbQueryLookupOperationDef* rootOperation
      = builder->readTuple(m_nt1Tab, rootKey);
    ASSERT_ALWAYS(rootOperation != NULL);

    const NdbQueryOperand* const leftKey[] =
      {builder->linkedValue(rootOperation, "ui1"), builder->constValue(1), NULL};

    const NdbQueryLookupOperationDef* leftOperation
      = builder->readTuple(m_nt1Tab, leftKey);
    ASSERT_ALWAYS(leftOperation != NULL);

    const NdbQueryOperand* const rightKey[] =
      {builder->linkedValue(rootOperation, "ui1"), builder->constValue(1), NULL};

    const NdbQueryLookupOperationDef* rightOperation
      = builder->readTuple(m_nt1Tab, rightKey);
    ASSERT_ALWAYS(rightOperation != NULL);

    const NdbQueryOperand* const bottomKey[] =
      {builder->linkedValue(leftOperation, "ui1"),
       builder->linkedValue(rightOperation, "oi1"),
       NULL};

    if (builder->readTuple(m_nt1Tab, bottomKey) != NULL ||
        builder->getNdbError().code != QRY_MULTIPLE_PARENTS)
    {
      g_err << "Diamond-shaped query graph gave unexpected result.";
      builder->destroy();
      return NDBT_FAILED;
    }
    builder->destroy();
  }

  return NDBT_OK;
} // NegativeTest::runGraphTest()


int
NegativeTest::runSetBoundTest() const
{
  // Test NdbQueryOperation::setBound() with too long string value.
  {
    NdbQueryBuilder* const builder = NdbQueryBuilder::create();

    const NdbQueryIndexScanOperationDef* parentOperation
      = builder->scanIndex(m_nt2OrdIdx, m_nt2Tab);
    ASSERT_ALWAYS(parentOperation != NULL);

    const NdbQueryDef* const queryDef = builder->prepare();
    ASSERT_ALWAYS(queryDef != NULL);
    builder->destroy();

    NdbTransaction* const trans = m_ndb->startTransaction();
    NdbQuery* const query = trans->createQuery(queryDef);

    // Make bound with too long string.
    const NdbDictionary::RecordSpecification ordIdxRecSpec[] =
      {{m_nt2Tab->getColumn("oi1"), 0, 0, 0}};

    const NdbRecord* const ordIdxRecord =
      m_dictionary->createRecord(m_nt2OrdIdx, ordIdxRecSpec,
                                 sizeof ordIdxRecSpec/sizeof ordIdxRecSpec[0],
                                 sizeof(NdbDictionary::RecordSpecification));
    ASSERT_ALWAYS(ordIdxRecord != NULL);

    char boundRow[2+nt2StrLen+10];
    memset(boundRow, 'x', sizeof boundRow);
    // Set string lenght field.
    *reinterpret_cast<Uint16*>(boundRow) = nt2StrLen+10;

    NdbIndexScanOperation::IndexBound
      bound = {boundRow, 1, true, boundRow, 1, true, 0};

    if (query->setBound(ordIdxRecord, &bound) == 0 ||
        query->getNdbError().code != Err_WrongFieldLength)
    {
      g_err << "Scan bound with too long string value gave unexpected result.";
      m_ndb->closeTransaction(trans);
      queryDef->destroy();
      return NDBT_FAILED;
    }

    // Set correct string lengh.
    *reinterpret_cast<Uint16*>(boundRow) = nt2StrLen;
    bound.range_no = 1;
    if (query->setBound(ordIdxRecord, &bound) == 0 ||
        query->getNdbError().code != QRY_ILLEGAL_STATE)
    {
      g_err << "setBound() in failed state gave unexpected result.";
      m_ndb->closeTransaction(trans);
      queryDef->destroy();
      return NDBT_FAILED;
    }

    m_ndb->closeTransaction(trans);
    queryDef->destroy();
  }

  // Test NdbQueryOperation::setBound() with wrong bound no.
  {
    NdbQueryBuilder* const builder = NdbQueryBuilder::create();

    const NdbQueryIndexScanOperationDef* parentOperation
      = builder->scanIndex(m_nt1OrdIdx, m_nt1Tab);
    ASSERT_ALWAYS(parentOperation != NULL);

    const NdbQueryDef* const queryDef = builder->prepare();
    ASSERT_ALWAYS(queryDef != NULL);
    builder->destroy();

    NdbTransaction* const trans = m_ndb->startTransaction();
    NdbQuery* const query = trans->createQuery(queryDef);

    const int boundRow[] = {1, 1};

    // Make bound with wrong bound no.
    NdbIndexScanOperation::IndexBound
      bound = {reinterpret_cast<const char*>(boundRow), 1, true,
               reinterpret_cast<const char*>(boundRow), 1, true, 1/*Should be 0.*/};

    if (query->setBound(m_nt1OrdIdx->getDefaultRecord(), &bound) == 0 ||
        query->getNdbError().code != Err_InvalidRangeNo)
    {
      g_err << "Scan bound with wrong range no gave unexpected result.";
      m_ndb->closeTransaction(trans);
      queryDef->destroy();
      return NDBT_FAILED;
    }

    m_ndb->closeTransaction(trans);
    queryDef->destroy();
  }

  // Test NdbQueryOperation::setBound() on table scan.
  {
    NdbQueryBuilder* const builder = NdbQueryBuilder::create();

    const NdbQueryTableScanOperationDef* parentOperation
      = builder->scanTable(m_nt1Tab);
    ASSERT_ALWAYS(parentOperation != NULL);

    const NdbQueryDef* const queryDef = builder->prepare();
    ASSERT_ALWAYS(queryDef != NULL);
    builder->destroy();

    NdbTransaction* const trans = m_ndb->startTransaction();
    NdbQuery* const query = trans->createQuery(queryDef);

    const int boundRow[] = {1, 1};

    NdbIndexScanOperation::IndexBound
      bound = {reinterpret_cast<const char*>(boundRow), 1, true,
               reinterpret_cast<const char*>(boundRow), 1, true, 0};

    if (query->setBound(m_nt1OrdIdx->getDefaultRecord(), &bound) == 0 ||
        query->getNdbError().code != QRY_WRONG_OPERATION_TYPE)
    {
      g_err << "Scan bound on table scan gave unexpected result.";
      m_ndb->closeTransaction(trans);
      queryDef->destroy();
      return NDBT_FAILED;
    }

    m_ndb->closeTransaction(trans);
    queryDef->destroy();
  }

  // Test NdbQueryOperation::setBound() in executed query.
  {
    NdbQueryBuilder* const builder = NdbQueryBuilder::create();

    const NdbQueryIndexScanOperationDef* parentOperation
      = builder->scanIndex(m_nt1OrdIdx, m_nt1Tab);
    ASSERT_ALWAYS(parentOperation != NULL);

    const NdbQueryDef* const queryDef = builder->prepare();
    ASSERT_ALWAYS(queryDef != NULL);
    builder->destroy();

    NdbTransaction* const trans = m_ndb->startTransaction();
    NdbQuery* const query = trans->createQuery(queryDef);

    const char* resultRow;

    ASSERT_ALWAYS(query->getQueryOperation(0u)
                  ->setResultRowRef(m_nt1Tab->getDefaultRecord(),
                                    resultRow, NULL) == 0);

    ASSERT_ALWAYS(trans->execute(NoCommit)==0);

    const int boundRow[] = {1, 1};

    // Add bound now.
    NdbIndexScanOperation::IndexBound
      bound = {reinterpret_cast<const char*>(boundRow), 1, true,
               reinterpret_cast<const char*>(boundRow), 1, true, 0};

    if (query->setBound(m_nt1OrdIdx->getDefaultRecord(), &bound) == 0 ||
        query->getNdbError().code != QRY_ILLEGAL_STATE)
    {
      g_err << "Adding scan bound to executed query gave unexpected result.";
      m_ndb->closeTransaction(trans);
      queryDef->destroy();
      return NDBT_FAILED;
    }

    m_ndb->closeTransaction(trans);
    queryDef->destroy();
  }

  return NDBT_OK;
} // NegativeTest::runSetBoundTest()


int
NegativeTest::runValueTest() const
{
  // Test NdbQueryOperation::getValue() on an unknown column.
  {
    NdbQueryBuilder* const builder = NdbQueryBuilder::create();

    const NdbQueryTableScanOperationDef* parentOperation
      = builder->scanTable(m_nt1Tab);
    ASSERT_ALWAYS(parentOperation != NULL);

    const NdbQueryDef* const queryDef = builder->prepare();
    ASSERT_ALWAYS(queryDef != NULL);
    builder->destroy();

    NdbTransaction* const trans = m_ndb->startTransaction();
    NdbQuery* const query = trans->createQuery(queryDef);

    if (query->getQueryOperation(0u)->getValue("unknownCol") != NULL ||
        query->getNdbError().code != Err_UnknownColumn)
    {
      g_err << "NdbQueryOperation::getValue() on unknown column gave unexpected result.";
      m_ndb->closeTransaction(trans);
      queryDef->destroy();
      return NDBT_FAILED;
    }

    m_ndb->closeTransaction(trans);
    queryDef->destroy();
  }

  // Try fetching results with an NdbRecord for a different table.
  {
    NdbQueryBuilder* const builder = NdbQueryBuilder::create();

    const NdbQueryTableScanOperationDef* parentOperation
      = builder->scanTable(m_nt1Tab);
    ASSERT_ALWAYS(parentOperation != NULL);

    const NdbQueryDef* const queryDef = builder->prepare();
    ASSERT_ALWAYS(queryDef != NULL);
    builder->destroy();

    NdbTransaction* const trans = m_ndb->startTransaction();
    NdbQuery* const query = trans->createQuery(queryDef);

    const char* resultRow;

    if (query->getQueryOperation(0u)->setResultRowRef(m_nt2Tab->getDefaultRecord(),
                                                      resultRow, NULL) == 0 ||
        query->getNdbError().code != Err_DifferentTabForKeyRecAndAttrRec)
    {
      g_err << "NdbQueryOperation::setResultRowRef() on wrong table gave unexpected "
        "result.";
      m_ndb->closeTransaction(trans);
      queryDef->destroy();
      return NDBT_FAILED;
    }

    m_ndb->closeTransaction(trans);
    queryDef->destroy();
  }

  // Try defining result row twice.
  {
    NdbQueryBuilder* const builder = NdbQueryBuilder::create();

    const NdbQueryTableScanOperationDef* parentOperation
      = builder->scanTable(m_nt1Tab);
    ASSERT_ALWAYS(parentOperation != NULL);

    const NdbQueryDef* const queryDef = builder->prepare();
    ASSERT_ALWAYS(queryDef != NULL);
    builder->destroy();

    NdbTransaction* const trans = m_ndb->startTransaction();
    NdbQuery* const query = trans->createQuery(queryDef);

    const char* resultRow;

    ASSERT_ALWAYS(query->getQueryOperation(0u)
                  ->setResultRowRef(m_nt1Tab->getDefaultRecord(),
                                    resultRow, NULL) == 0);

    if (query->getQueryOperation(0u)->setResultRowRef(m_nt1Tab->getDefaultRecord(),
                                                      resultRow, NULL) == 0 ||
        query->getNdbError().code != QRY_RESULT_ROW_ALREADY_DEFINED)
    {
      g_err << "Defining result row twice gave unexpected result.";
      m_ndb->closeTransaction(trans);
      queryDef->destroy();
      return NDBT_FAILED;
    }

    m_ndb->closeTransaction(trans);
    queryDef->destroy();
  }

  // Test operation with empty projection.
  {
    NdbQueryBuilder* const builder = NdbQueryBuilder::create();

    const NdbQueryIndexScanOperationDef* parentOperation
      = builder->scanIndex(m_nt1OrdIdx, m_nt1Tab);
    ASSERT_ALWAYS(parentOperation != NULL);

    const NdbQueryDef* const queryDef = builder->prepare();
    ASSERT_ALWAYS(queryDef != NULL);
    builder->destroy();

    NdbTransaction* const trans = m_ndb->startTransaction();
    NdbQuery* const query = trans->createQuery(queryDef);

    // Execute without defining a projection.
    if (trans->execute(NoCommit) == 0 ||
        query->getNdbError().code != QRY_EMPTY_PROJECTION)
    {
      g_err << "Having operation with empty projection gave unexpected result.";
      m_ndb->closeTransaction(trans);
      queryDef->destroy();
      return NDBT_FAILED;
    }

    m_ndb->closeTransaction(trans);
    queryDef->destroy();
  }
  return NDBT_OK;
} // NegativeTest::runValueBoundTest()

static int
dropNegativeSchema(NDBT_Context* ctx, NDBT_Step* step)
{
  NdbDictionary::Dictionary* const dictionary
    = step->getNdb()->getDictionary();

  if (dictionary->dropTable("nt1") != 0)
  {
    g_err << "Failed to drop table nt1." << endl;
    return NDBT_FAILED;
  }
  if (dictionary->dropTable("nt2") != 0)
  {
    g_err << "Failed to drop table nt2." << endl;
    return NDBT_FAILED;
  }
  return NDBT_OK;
}

NDBT_TESTSUITE(testSpj);
TESTCASE("NegativeJoin", ""){
  INITIALIZER(createNegativeSchema);
  INITIALIZER(NegativeTest::keyTest);
  INITIALIZER(NegativeTest::graphTest);
  INITIALIZER(NegativeTest::setBoundTest);
  INITIALIZER(NegativeTest::valueTest);
  FINALIZER(dropNegativeSchema);
}
TESTCASE("LookupJoin", ""){
  INITIALIZER(runLoadTable);
  STEP(runLookupJoin);
  VERIFIER(runClearTable);
}
TESTCASE("ScanJoin", ""){
  INITIALIZER(runLoadTable);
  STEP(runScanJoin);
  FINALIZER(runClearTable);
}
TESTCASE("MixedJoin", ""){
  INITIALIZER(runLoadTable);
  STEPS(runJoin, 6);
  FINALIZER(runClearTable);
}
TESTCASE("NF_Join", ""){
  TC_PROPERTY("UntilStopped", 1);
  TC_PROPERTY("WaitProgress", 20);
  INITIALIZER(runLoadTable);
  //STEPS(runScanJoin, 6);
  //STEPS(runLookupJoin, 6);
  STEPS(runJoin, 6);
  STEP(runRestarter);
  FINALIZER(runClearTable);
}

TESTCASE("LookupJoinError", ""){
  INITIALIZER(runLoadTable);
  STEP(runLookupJoinError);
  VERIFIER(runClearTable);
}
TESTCASE("ScanJoinError", ""){
  INITIALIZER(runLoadTable);
  TC_PROPERTY("NodeNumber", 2);
  STEP(runScanJoinError);
  FINALIZER(runClearTable);
}
NDBT_TESTSUITE_END(testSpj);


int main(int argc, const char** argv){
  ndb_init();

  /* To inject a single fault, for testing fault injection.
     Add the required fault number at the end
     of the command line. */

  if (argc > 0) sscanf(argv[argc-1], "%d",  &faultToInject);
  if (faultToInject && (faultToInject < FI_START || faultToInject > FI_END))
  {
    ndbout_c("Illegal fault to inject: %d. Legal range is between %d and %d",
             faultToInject, FI_START, FI_END);
    exit(1);
  }

  NDBT_TESTSUITE_INSTANCE(testSpj);
  return testSpj.execute(argc, argv);
}<|MERGE_RESOLUTION|>--- conflicted
+++ resolved
@@ -31,11 +31,7 @@
 
 enum faultsToInject {
   FI_START = 17001,
-<<<<<<< HEAD
-  FI_END = 17093
-=======
   FI_END = 17121
->>>>>>> bedb8af3
 };
 
 int
@@ -126,12 +122,8 @@
       17050, 17051, 17052, 17053, // parseDA -> outOfSectionMem
       17060, 17061, 17062, 17063, // scanIndex_parent_row -> outOfSectionMem
       17070, 17071, 17072, // lookup_send.dupsec -> outOfSectionMem
-<<<<<<< HEAD
-      17080, 17081, 17082 // lookup_parent_row -> OutOfQueryMemory
-=======
       17080, 17081, 17082, // lookup_parent_row -> OutOfQueryMemory
       17120, 17121 // execTRANSID_AI -> OutOfRowMemory
->>>>>>> bedb8af3
   }; 
   loops =  faultToInject ? 1 : sizeof(lookupFaults)/sizeof(int);
 
@@ -220,14 +212,10 @@
       17060, 17061, 17062, 17063, // scanIndex_parent_row -> outOfSectionMem
       17070, 17071, 17072, // lookup_send.dupsec -> outOfSectionMem
       17080, 17081, 17082, // lookup_parent_row -> OutOfQueryMemory
-<<<<<<< HEAD
-      17090, 17091, 17092, 17093 // scanIndex_send -> OutOfQueryMemory
-=======
       17090, 17091, 17092, 17093, // scanIndex_send -> OutOfQueryMemory
       17100, // scanFrag_sends invalid schema version, to get a SCAN_FRAGREF
       17110, 17111, 17112, // scanIndex_sends invalid schema version, to get a SCAN_FRAGREF
       17120, 17121 // execTRANSID_AI -> OutOfRowMemory
->>>>>>> bedb8af3
   }; 
   loops =  faultToInject ? 1 : sizeof(scanFaults)/sizeof(int);
 
