--- conflicted
+++ resolved
@@ -87,21 +87,6 @@
   return true;
 }
 
-<<<<<<< HEAD
-static
-void
-printfile(FILE* out, Properties& props, const char * section, ...)
-  ATTRIBUTE_FORMAT(printf, 3, 4);
-
-static
-void
-printfile(FILE* out, Properties& props, const char * section, ...)
-{
-  Properties::Iterator it (&props);
-  const char * name = it.first();
-  if (name)
-  {
-=======
 static void printfile(FILE* out, Properties& props, const char* section, ...)
     ATTRIBUTE_FORMAT(printf, 3, 4);
 
@@ -109,7 +94,6 @@
   Properties::Iterator it(&props);
   const char* name = it.first();
   if (name) {
->>>>>>> 6d6db3dc
     va_list ap;
     va_start(ap, section);
     /* const int ret = */ vfprintf(out, section, ap);
