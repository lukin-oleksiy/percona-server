# Copyright (c) 2004, 2011, Oracle and/or its affiliates. All rights reserved.
#
# This program is free software; you can redistribute it and/or modify
# it under the terms of the GNU General Public License as published by
# the Free Software Foundation; version 2 of the License.
#
# This program is distributed in the hope that it will be useful,
# but WITHOUT ANY WARRANTY; without even the implied warranty of
# MERCHANTABILITY or FITNESS FOR A PARTICULAR PURPOSE.  See the
# GNU General Public License for more details.
#
# You should have received a copy of the GNU General Public License
# along with this program; if not, write to the Free Software
# Foundation, Inc., 51 Franklin St, Fifth Floor, Boston, MA 02110-1301  USA
max-time: 900
cmd: testIndex
args: -n DeferredError

max-time: 900
cmd: testIndex
args: -n DeferredMixedLoad T1 T6 T13

max-time: 1800
cmd: testIndex
args: -n DeferredMixedLoadError T1 T6 T13

max-time: 900
cmd: testIndex
args: -n NF_DeferredMixed T1 T6 T13

max-time: 900
cmd: testIndex
args: -n NF_Mixed T1 T6 T13

max-time: 900
cmd: testBasic
args: -r 5000 -n 899 T15 D1 D2

max-time: 600
cmd: atrt-testBackup
args: -n NFMaster T1

max-time: 600
cmd: testBasic
args: -n PkRead T1

max-time: 600
cmd: atrt-testBackup
args: -n NFMasterAsSlave T1

max-time: 600
cmd: testBasic
args: -n PkRead T1

max-time: 600
cmd: atrt-testBackup
args: -n NFSlave T1 

max-time: 600
cmd: testBasic
args: -n PkRead T1

max-time: 600
cmd: atrt-testBackup
args: -n FailMaster T1

max-time: 600
cmd: testBasic
args: -n PkRead T1

max-time: 600
cmd: atrt-testBackup
args: -n FailMasterAsSlave T1

max-time: 600
cmd: testBasic
args: -n PkRead T1

max-time: 600
cmd: atrt-testBackup
args: -n FailSlave T1

max-time: 600
cmd: testBasic
args: -n PkRead T1

max-time: 600
cmd: atrt-testBackup
args: -n BackupOne T1 T6 I3 D2

max-time: 600
cmd: atrt-testBackup
args: -n BackupDDL T1

max-time: 600
cmd: atrt-testBackup
args: -n Bug57650 T1

max-time: 1000
cmd: atrt-testBackup
args: -n BackupBank T6 

# BASIC FUNCTIONALITY
max-time: 500
cmd: testBasic
args: -n PkRead

max-time: 500
cmd: testBasic
args: -n PkSimpleRead

max-time: 500
cmd: testBasic
args: -n PkDirtyRead

max-time: 500
cmd: testBasic
args: -n PkUpdate 

max-time: 500
cmd: testBasic
args: -n PkDelete 

max-time: 500
cmd: testBasic
args: -n PkInsert 

max-time: 660
cmd: testBasic
args: -n UpdateAndRead 

max-time: 500
cmd: testBasic
args: -n DeleteRead

max-time: 500
cmd: testSpj
args: -n LookupJoin

max-time: 500
cmd: testSpj
args: -n ScanJoin

max-time: 500
cmd: testSpj
args: -n MixedJoin

max-time: 500
cmd: testBasic
args: -n PkReadAndLocker T6 D1 D2

max-time: 500
cmd: testBasic
args: -n PkReadAndLocker2 T6 D1 D2

max-time: 500
cmd: testBasic
args: -n PkReadUpdateAndLocker T6 D1 D2

max-time: 500
cmd: testBasic
args: -n ReadWithLocksAndInserts T6 D1 D2

max-time: 500
cmd: testBasic
args: -n PkInsertTwice T1 T6 D1 D2

max-time: 1500
cmd: testBasic
args: -n Fill T13 

max-time: 1500
cmd: testBasic
args: -n Fill T6 

max-time: 500
cmd: testBasic
args: -n NoCommitSleep T6 D1 D2

max-time: 500
cmd: testBasic
args: -n NoCommitAndClose T6 D1 D2

max-time: 500
cmd: testBasic
args: -n Commit626 T6 D1 D2

max-time: 500
cmd: testBasic
args: -n CommitTry626 T6 D1 D2

max-time: 500
cmd: testBasic
args: -n CommitAsMuch626 T6 D1 D2

max-time: 500
cmd: testBasic
args: -n NoCommit626 T6 D1 D2

max-time: 500
cmd: testBasic
args: -n NoCommitRollback626 T1 T6 D1 D2

max-time: 500
cmd: testBasic
args: -n Commit630 T1 T6 D1 D2

max-time: 500
cmd: testBasic
args: -n CommitTry630 T1 T6 D1 D2

max-time: 500
cmd: testBasic
args: -n CommitAsMuch630 T1 T6 D1 D2

max-time: 500
cmd: testBasic
args: -n NoCommit630 T1 T6 D1 D2

max-time: 500
cmd: testBasic
args: -n NoCommitRollback630 T1 T6 D1 D2 

max-time: 500
cmd: testBasic
args: -n NoCommitAndClose T1 T6 D1 D2 

max-time: 500
cmd: testBasic
args: -n RollbackUpdate T1 T6 D1 D2 

max-time: 500
cmd: testBasic
args: -n RollbackDeleteMultiple T1 T6 D1 D2 

max-time: 500
cmd: testBasic
args: -n ImplicitRollbackDelete T1 T6 D1 D2 

max-time: 500
cmd: testBasic
args: -n CommitDelete T1 T6 D1 D2 

max-time: 500
cmd: testBasic
args: -n RollbackNothing T1 T6 D1 D2 

max-time: 500
cmd: testBasicAsynch
args: -n PkInsertAsynch 

max-time: 500
cmd: testBasicAsynch
args: -n PkReadAsynch 

max-time: 500
cmd: testBasicAsynch
args: -n PkUpdateAsynch 

max-time: 500
cmd: testBasicAsynch
args: -n PkDeleteAsynch 

max-time: 1000
cmd: testBasic
args: -n MassiveRollback T1 T6 D1 D2

max-time: 500
cmd: testBasic
args: -n MassiveRollback2 T1 T6 D1 D2

max-time: 500
cmd: testBasic
args: -n MassiveRollback3 T1 T6 D1 D2

max-time: 500
cmd: testBasic
args: -n MassiveRollback4 T1 T6 D1 D2

max-time: 500
cmd: testBasic
args: -n TupError

max-time: 500
cmd: testBasic
args: -n InsertError T1

max-time: 500
cmd: testBasic
args: -n InsertError2 T1

max-time: 600
cmd: testTimeout
args: T1 

max-time: 500
cmd: testBasic
args: -n Bug25090 T1

max-time: 1000
cmd: testBasic
args: -n Bug27756

max-time: 500
cmd: testBasic
args: -n Bug28073

max-time: 500
cmd: testBasic
args: -n Bug20535

max-time: 500
cmd: testBasic
args: -n Bug54944 T1

max-time: 600
cmd: testBasic
args: -r 10 -n Bug59496_case1 T2

max-time: 600
cmd: testBasic
args: -r 10 -n Bug59496_case2 T2

#
# INDEX
#
max-time: 1500
cmd: testIndex
args: -n CreateAll T1 T13 T14

max-time: 3600
cmd: testIndex
args: -n InsertDelete T1 

max-time: 3600
cmd: testIndex
args: -n CreateLoadDrop T1 

max-time: 500
cmd: testIndex
args: -n MixedTransaction T1 

max-time: 2500
cmd: testIndex
args: -n BuildDuring T6 

max-time: 2500
cmd: testIndex
args: -n BuildDuring_O T6 

max-time: 600
cmd: testIndex
args: -n Bug46069 T1

max-time: 600
cmd: testIndex
args: -n Bug50118 T1

max-time: 300
cmd: testIndex
args: -n FireTrigOverload T1

max-time: 500
cmd: testIndex
args: -n Bug25059 -r 3000 T1

max-time: 2500
cmd: testIndex
args: -l 2 -n SR1 T6 T13 

max-time: 2500
cmd: testIndex
args: -l 2 -n SR1_O T6 T13 

#
# SCAN TESTS
#
max-time: 500
cmd: testScan
args: -n ScanRead16 

max-time: 500
cmd: testScan
args: -n ScanRead240 

max-time: 500
cmd: testScan
args: -n ScanReadCommitted240 

max-time: 500
cmd: testScan
args: -n ScanUpdate 

max-time: 500
cmd: testScan
args: -n ScanUpdate2 T6 D1 D2

max-time: 500
cmd: testScan
args: -n ScanDelete 

max-time: 500
cmd: testScan
args: -n ScanDelete2 D1 D2

max-time: 500
cmd: testScan
args: -n ScanUpdateAndScanRead T6 D1 D2

max-time: 500
cmd: testScan
args: -n ScanReadAndLocker T6 D1 D2

max-time: 500
cmd: testScan
args: -n ScanReadAndPkRead T6 D1 D2

max-time: 500
cmd: testScan
args: -n ScanRead488 -l 10 T6 D1 D2

max-time: 500
cmd: testScan
args: -n ScanRead488O -l 10 T6 D1 D2 

max-time: 500
cmd: testScan
args: -n Bug42559 T6 D1 D2 

max-time: 1000
cmd: testScan
args: -n ScanRead488T -l 10 T6 D1 D2 

max-time: 1000
cmd: testScan
args: -n ScanRead488_Mixed -l 10 T6 D1 D2

max-time: 500
cmd: testScan
args: -n ScanRead488Timeout -l 10 T6 D1 D2

max-time: 1200
cmd: testScan
args: -n ScanRead40 -l 100 T6 D1 D2 

max-time: 1800
cmd: testScan
args: -n ScanRead100 -l 100 T1 D1 D2 

max-time: 1800
cmd: testScan
args: -n TupScanRead100 -l 100 T1 D1 D2 

max-time: 600
cmd: testScan
args: -n ScanRead40 -l 100 T1 D1 D2 

max-time: 1800
cmd: testScan
args: -n ScanRead40RandomTable -l 100 T1 

max-time: 500
cmd: testScan
args: -n ScanWithLocksAndInserts T6 D1 D2

max-time: 500
cmd: testScan
args: -n ScanReadAbort T6 D1 D2 

max-time: 500
cmd: testScan
args: -n ScanReadAbort15 T6 D1 D2 

max-time: 500
cmd: testScan
args: -n ScanReadAbort240 T6 D1 D2 

max-time: 500
cmd: testScan
args: -n ScanUpdateAbort16 T6 D1 D2 

max-time: 3600
cmd: testScan
args: -n ScanReadRestart T1 T6 T13

max-time: 3600
cmd: testScan
args: -n ScanReadRestart D1 D2

max-time: 1200
cmd: testScan
args: -n ScanUpdateRestart T6

max-time: 1200
cmd: testScan
args: -n ScanUpdateRestart D1 D2 

max-time: 500
cmd: testScan
args: -n CheckGetValue T6 D1 D2 

max-time: 500
cmd: testScan
args: -n CloseWithoutStop T6 D1 D2 

max-time: 500
cmd: testScan
args: -n NextScanWhenNoMore T6 D1 D2 

max-time: 500
cmd: testScan
args: -n ExecuteScanWithoutOpenScan T6 D1 D2 

max-time: 500
cmd: testScan
args: -n OnlyOpenScanOnce T6 D1 D2 

max-time: 500
cmd: testScan
args: -n OnlyOneOpInScanTrans T6 D1 D2 

max-time: 500
cmd: testScan
args: -n OnlyOneOpBeforeOpenScan T6 D1 D2 

max-time: 500
cmd: testScan
args: -n OnlyOneScanPerTrans T6 D1 D2 

max-time: 500
cmd: testScan
args: -n NoCloseTransaction T6 D1 D2 

max-time: 500
cmd: testScan
args: -n CloseRefresh T1

max-time: 500
cmd: testScan
args: -n CheckInactivityTimeOut T6 D1 D2 

max-time: 500
cmd: testScan
args: -n CheckInactivityBeforeClose T6 D1 D2 

max-time: 500
cmd: testScan
args: -n CheckAfterTerror T6 D1 D2 

max-time: 500
cmd: testScan
args: -n ScanReadError5021 T1 D1 D2 

max-time: 500
cmd: testScan
args: -n ScanReaderror5022 T1 D1 D2 

max-time: 500
cmd: testScan
args: -n ScanReadError5023 T1 D1 D2 

max-time: 500
cmd: testScan
args: -n ScanReadError5024 T1 D1 D2 

max-time: 500
cmd: testScan
args: -n ScanReadError5025 T1 D1 D2 

max-time: 500
cmd: testScan
args: -n ScanReadError5030 T1 D1 D2 

max-time: 500
cmd: testScan
args: -n ScanReadError8081 T1 D1 D2

max-time: 500
cmd: testScan
args: -n InsertDelete T1 T6 D1 D2 

max-time: 500
cmd: testScan
args: -n Bug48700 T1

max-time: 500
cmd: testScan
args: -n CheckAfterTerror T1 D1 D2 

max-time: 1200
cmd: testScan
args: -n ScanReadWhileNodeIsDown T1

max-time: 1200
cmd: testScan
args: -n ScanReadWhileNodeIsDown D1 D2 

max-time: 500
cmd: testScan
args: -l 100 -n Scan-bug8262 T6 D1 D2

max-time: 500
cmd: testScan
args: -n ScanParallelism

max-time: 500
cmd: testScan
args: -n Bug24447 T1

max-time: 1000
cmd: testScan
args: -n ScanVariants

max-time: 500
cmd: testScan
args: -n Bug36124 T1

max-time: 500
cmd: testScan
args: -n Bug54945 T1

max-time: 600
cmd: testScan
args: -n Bug12324191 T1 T6 T13

max-time: 1800
cmd: testNodeRestart
args: -n Bug27003 T1

max-time: 300
cmd: testSystemRestart
args: -n Bug29167 T1

max-time: 300
cmd: testSystemRestart
args: -l 2 -n Bug28770 T1

max-time: 1000
cmd: testNodeRestart
args: -n Bug27283 T1

max-time: 500
cmd: testNodeRestart
args: -n Bug15587 T1

max-time: 500
cmd: testNodeRestart
args: -n Bug15632 T1

max-time: 500
cmd: testNodeRestart
args: -n Bug15685 T1

#max-time: 500
#cmd: testSystemRestart
#args: -n Bug18385 T1
#
max-time: 1000
cmd: testNodeRestart
args: -n Bug18414 T1

#max-time: 1000
#cmd: testNodeRestart
#args: -n Bug18612 T1
#
max-time: 1000
cmd: testNodeRestart
args: -n Bug18612SR T1

max-time: 1000
cmd: testNodeRestart
args: -n Bug20185 T1

max-time: 1000
cmd: testNodeRestart
args: -n Bug21271 T6

max-time: 1000
cmd: testIndex
args: -n Bug21384

max-time: 1000
cmd: testNodeRestart
args: -n Bug24717 T1

max-time: 1000
cmd: testNodeRestart
args: -n Bug25364 T1

max-time: 1000
cmd: testNodeRestart
args: -n Bug25554 T1

max-time: 1000
cmd: testNodeRestart
args: -n Bug26457 T1

max-time: 1000
cmd: testNodeRestart
args: -n Bug26481 T1

max-time: 1000
cmd: testNodeRestart
args: -n Bug29364 T1

max-time: 1000
cmd: testNodeRestart
args: -n Bug28023 T6 D2

max-time: 3000
cmd: testNodeRestart
args: -n Bug25984 T1

max-time: 300
cmd: testNodeRestart
args: -n Bug32160 T1

max-time: 2500
cmd: testNodeRestart
args: -n MixedPkRead T6 T13 

max-time: 2500
cmd: testIndex
args: -n NFNR1 T6 T13 

max-time: 2500
cmd: testIndex
args: -n NFNR1_O T6 T13 

max-time: 2500
cmd: testIndex
args: -n NFNR2 T6 T13 

max-time: 2500
cmd: testIndex
args: -n NFNR2_O T6 T13 

max-time: 2500
cmd: testSpj
args: -n NF_Join T6 T13

#
# DICT TESTS
max-time: 500
cmd: testDict
args: -n Bug29501 T1

max-time: 500
cmd: testDict
args: -n testDropDDObjects T1

max-time: 1500
cmd: testDict
args: -n CreateAndDrop 

max-time: 1000
cmd: testNodeRestart
args: -n Bug28717 T1

max-time: 1500
cmd: testDict
args: -n CreateAndDropAtRandom -l 200 T1

max-time: 1500
cmd: testDict
args: -n CreateAndDropIndexes -l 200 T1

max-time: 1500
cmd: testDict
args: -n CreateAndDropWithData 

max-time: 1500
cmd: testDict
args: -n CreateAndDropDuring T6 D1 D2

max-time: 1500
cmd: testDict
args: -n CreateInvalidTables T1 

max-time: 500
cmd: testDict
args: -n FragmentTypeSingle T1 

max-time: 1500
cmd: testDict
args: -n FragmentTypeAllSmall T1 T6

max-time: 1500
cmd: testDict
args: -n FragmentTypeAllLarge T1 T6

max-time: 1500
cmd: testDict
args: -n TemporaryTables T1 T6

max-time: 1500
cmd: testDict
args: -n Restart_NR2 T1 I3

max-time: 500
cmd: testDict
args: -n Bug21755 T1

max-time: 1500
cmd: testDict
args: -n TableAddAttrs

max-time: 1500
cmd: testDict
args: -n TableAddAttrsDuring T1 T6

max-time: 500
cmd: testDict
args: -n Bug24631 T1

max-time: 600
cmd: testDict
args: -n Bug41905 T1

max-time: 600
cmd: testDict
args: -n TableAddAttrsDuringError

max-time: 1500
cmd: testDict
args: -l 25 -n DictRestart T1

max-time: 500
cmd: testDict
args: -n Bug54651 T1

max-time: 1500
cmd: testDict
args: -n CreateMaxTables T6 

#
# TEST NDBAPI
#
max-time: 500
cmd: testDataBuffers
args: 

# Testsuite: testNdbApi
# Number of tests: 5
max-time: 500
cmd: testNdbApi
args: -n MaxNdb T6 

max-time: 500
cmd: testNdbApi
args: -n MaxTransactions T1 T6 T13 

max-time: 500
cmd: testNdbApi
args: -n MaxGetValue T1 T6 T13 

max-time: 500
cmd: testNdbApi
args: -n MaxEqual 

max-time: 500
cmd: testNdbApi
args: -n DeleteNdb T1 T6 

max-time: 500
cmd: testNdbApi
args: -n WaitUntilReady T1 T6 T13 

max-time: 500
cmd: testNdbApi
args: -n GetOperationNoTab T6 

max-time: 500
cmd: testNdbApi
args: -n NdbErrorOperation T6 

max-time: 500
cmd: testNdbApi
args: -n MissingOperation T6 

max-time: 500
cmd: testNdbApi
args: -n GetValueInUpdate T6 

max-time: 500
cmd: testNdbApi
args: -n UpdateWithoutKeys T6 D1 D2 

max-time: 500
cmd: testNdbApi
args: -n UpdateWithoutValues T6 D1 D2 

max-time: 500
cmd: testNdbApi
args: -n ReadWithoutGetValue D1 D2 

max-time: 500
cmd: testNdbApi
args: -n Bug_11133 T1 D1 D2 

max-time: 500
cmd: testNdbApi
args: -n Scan_4006 T1 D1 D2 

max-time: 500
cmd: testNdbApi
args: -n Bug_WritePartialIgnoreError T1 

max-time: 500
cmd: testNdbApi
args: -n ExecuteAsynch T1

max-time: 1000
cmd: testNdbApi
args: -n Bug28443

max-time: 500
cmd: testNdbApi
args: -n BadColNameHandling T6

max-time: 500
cmd: testNdbApi
args: -n SimpleReadAbortOnError T1 T6 T15

max-time: 500
cmd: testNdbApi
args: -n NdbRecordPKAmbiguity T1 T6 T15

max-time: 500
cmd: testNdbApi
args: -n NdbRecordPKUpdate T1 T6 T15

max-time: 500
cmd: testNdbApi
args: -n NdbRecordCICharPKUpdate T1 

max-time: 500
cmd: testNdbApi
args: -n NdbRecordRowLength

max-time: 500
cmd: testNdbApi
args: -n Bug44065

max-time: 500
cmd: testNdbApi
args: -n Bug44065_org

max-time: 500
cmd: testInterpreter
args: T1 

max-time: 7200
cmd: testOperations
args:

max-time: 7200
cmd: testTransactions
args:

max-time: 3000
cmd: testRestartGci
args: T6 D1

max-time: 1500
cmd: testBlobs
args: -version 1 -rows 25

max-time: 1500
cmd: testBlobs
args: -rows 25

max-time: 600
cmd: testBlobs
args: -bug 27018 -skip p

max-time: 600
cmd: testBlobs
args: -bug 27370 -skip p

max-time: 600
cmd: testBlobs
args: -bug 36756 -skip p

max-time: 300
cmd: testBlobs
args: -bug 45768 -skip p

max-time: 300
cmd: testBlobs
args: -bug 48040 -skip p

max-time: 5000
cmd: testOIBasic
args: -case abcdefz

max-time: 2000
cmd: testOIBasic
args: -case gz

max-time: 2000
cmd: testOIBasic
args: -case hz

max-time: 2500
cmd: testBitfield
args:

max-time: 2500
cmd: testPartitioning
args:

#
#
# SYSTEM RESTARTS
#
max-time: 1500
cmd: testSystemRestart
args: -n basic T1 

max-time: 5000
cmd: testSystemRestart
args: -n SR1 T1 

max-time: 5000
cmd: testSystemRestart
args: -n SR1 T6 

max-time: 5000
cmd: testSystemRestart
args: -n SR1 D1

max-time: 5000
cmd: testSystemRestart
args: -n SR1 D2 

max-time: 5000
cmd: testSystemRestart
args: -n SR2 T1 

max-time: 5000
cmd: testSystemRestart
args: -n SR2 T6 

max-time: 5000
cmd: testSystemRestart
args: -n SR2 D1

max-time: 5000
cmd: testSystemRestart
args: -n SR2 D2 

max-time: 5000
cmd: testSystemRestart
args: -n SR_UNDO T1 

max-time: 5000
cmd: testSystemRestart
args: -n SR_UNDO T6 

max-time: 1500
cmd: testSystemRestart
args: -n SR3 T6 

max-time: 1500
cmd: testSystemRestart
args: -n SR4 T6 

#
max-time: 5000
cmd: testSystemRestart
args: -l 1 -n SR6 T1 

max-time: 5000
cmd: testSystemRestart
args: -l 1 -n SR7 T1 

max-time: 5000
cmd: testSystemRestart
args: -l 1 -n SR8 T1 

max-time: 5000
cmd: testSystemRestart
args: -l 1 -n SR9 T1 

max-time: 300
cmd: testNodeRestart
args: -n Bug24543 T1

max-time: 1500
cmd: testSystemRestart
args: -n Bug24664

max-time: 1000
cmd: testNodeRestart
args: -n Bug25468 T1

max-time: 1000
cmd: testNodeRestart
args: -n Bug27466 T1

max-time: 1500
cmd: testSystemRestart
args: -n Bug27434 T1

max-time: 1000
cmd: test_event
args: -l 10 -n Bug27169 T1

#
max-time: 600
cmd: test_event_merge
args: --no-implicit-nulls --separate-events --blob-version 1

#
max-time: 600
cmd: test_event_merge
args: --no-implicit-nulls --separate-events

#
max-time: 600
cmd: test_event_merge
args: --no-implicit-nulls --no-multiops --blob-version 1

#
max-time: 600
cmd: test_event_merge
args: --no-implicit-nulls --no-multiops

#
max-time: 3600
cmd: test_event
args: -n EventOperationApplier -l 2

#
max-time: 3600
cmd: test_event
args: -n EventOperationApplier_NR -l 2

#
max-time: 600
cmd: test_event
args: -n EventOperationApplier_NS T1

#
max-time: 3600
cmd: test_event
args: -n MergeEventOperationApplier_NR -l 2

#
max-time: 2500
cmd: test_event
args: -n Multi

#
max-time: 3600
cmd: test_event
args: -n CreateDropNR T1

max-time: 600
cmd: testBasic
args: -n PkRead T1

max-time: 300
cmd: testNodeRestart
args: -n Bug31980 T1

max-time: 2500
cmd: testNodeRestart
args: -n CommittedRead T1

max-time: 2500
cmd: testNodeRestart
args: -n RestartRandomNode T6 T13 

max-time: 2500
cmd: testNodeRestart
args: -n LateCommit T1

max-time: 2500
cmd: testNodeRestart
args: -n RestartMasterNodeError T6 T13 

max-time: 2500
cmd: testNodeRestart
args: -n RestartAllNodes T6 T13 

max-time: 2500
cmd: testNodeRestart
args: -n RestartAllNodesAbort T6 T13 

max-time: 2500
cmd: testNodeRestart
args: -n RestartAllNodesError9999 T6 T13 

max-time: 2500
cmd: testNodeRestart
args: -n RestartRandomNodeInitial T6 T13 

max-time: 2500
cmd: testNodeRestart
args: -n NoLoad T6

max-time: 2500
cmd: testNodeRestart
args: -n TwoNodeFailure T6 T13 

max-time: 2500
cmd: testNodeRestart
args: -n TwoMasterNodeFailure T6 T13 

max-time: 2500
cmd: testNodeRestart
args: -n FiftyPercentFail T6 T13 

max-time: 2500
cmd: testNodeRestart
args: -n RestartRandomNodeError T6 T13 

max-time: 2500
cmd: testNodeRestart
args: -l 1 -n MixedReadUpdateScan 

max-time: 2500
cmd: testNodeRestart
args: -n Terror T6 T13 

max-time: 3600
cmd: testNodeRestart
args: -l 1 -n RestartNFDuringNR T6 T13 

max-time: 3600
cmd: testNodeRestart
args: -n RestartNodeDuringLCP T6 

max-time: 2500
cmd: testNodeRestart
args: -n FiftyPercentStopAndWait T6 T13 

#
# MGMAPI AND MGSRV
#
max-time: 1800
cmd: testSingleUserMode
args: T1

# OLD FLEX
max-time: 500
cmd: flexBench
args: -c 25 -t 10 

max-time: 500
cmd: flexHammer
args: -r 5 -t 32 

max-time: 2500
cmd: testNodeRestart
args: -n NF_Hammer -r 5 T1

max-time: 300
cmd: DbCreate
args:

max-time: 180
cmd: DbAsyncGenerator
args: -time 60 -p 1
type: bench

max-time: 180
cmd: DbAsyncGenerator
args: -time 60 -p 25
type: bench

max-time: 180
cmd: DbAsyncGenerator
args: -time 60 -p 100
type: bench

max-time: 180
cmd: DbAsyncGenerator
args: -time 60 -p 200
type: bench

max-time: 180
cmd: DbAsyncGenerator
args: -time 60 -p 1 -proc 25
type: bench

max-time: 5000
cmd: testNodeRestart
args: -n GCP -l 1 T1

max-time: 600
cmd: testNodeRestart
args: -n Bug57522 T1

max-time: 1200
cmd: testNodeRestart
args: -n Bug41469 T1

max-time: 600
cmd: testBasic
args: -n Bug54986 D2

max-time: 1500
cmd: testSystemRestart
args: -n SR_DD_1 D1

max-time: 1500
cmd: testSystemRestart
args: -n SR_DD_1b D1

max-time: 1500
cmd: testSystemRestart
args: -n SR_DD_1 D2

max-time: 1500
cmd: testSystemRestart
args: -n SR_DD_1b D2

max-time: 1500
cmd: testSystemRestart
args: -n SR_DD_1_LCP D1

max-time: 1500
cmd: testSystemRestart
args: -n SR_DD_1b_LCP D1

max-time: 1500
cmd: testSystemRestart
args: -n SR_DD_1_LCP D2

max-time: 1500
cmd: testSystemRestart
args: -n SR_DD_1b_LCP D2

max-time: 1500
cmd: testSystemRestart
args: -n SR_DD_2 D1

max-time: 1500
cmd: testSystemRestart
args: -n SR_DD_2b D1

max-time: 1500
cmd: testSystemRestart
args: -n SR_DD_2 D2

max-time: 1500
cmd: testSystemRestart
args: -n SR_DD_2b D2

max-time: 1500
cmd: testSystemRestart
args: -n SR_DD_2_LCP D1

max-time: 1500
cmd: testSystemRestart
args: -n SR_DD_2b_LCP D1

max-time: 1500
cmd: testSystemRestart
args: -n SR_DD_2_LCP D2

max-time: 1500
cmd: testSystemRestart
args: -n SR_DD_2b_LCP D2

max-time: 1500
cmd: testSystemRestart
args: -n SR_DD_3 D1

max-time: 1500
cmd: testSystemRestart
args: -n SR_DD_3b D1

max-time: 1500
cmd: testSystemRestart
args: -n SR_DD_3 D2

max-time: 1500
cmd: testSystemRestart
args: -n SR_DD_3b D2

max-time: 1500
cmd: testSystemRestart
args: -n SR_DD_3_LCP D1

max-time: 1500
cmd: testSystemRestart
args: -n SR_DD_3b_LCP D1

max-time: 1500
cmd: testSystemRestart
args: -n SR_DD_3_LCP D2

max-time: 1500
cmd: testSystemRestart
args: -n SR_DD_3b_LCP D2

max-time: 1500
cmd: testSystemRestart
args: -n Bug41915 D2

max-time: 3600
cmd: testSystemRestart
args: -n Bug48436 T1

max-time: 600
cmd: testSystemRestart
args: -n Bug54611 T1

max-time: 300
cmd: test_event
args: -n Bug31701 T1

max-time: 600
cmd: testSystemRestart
args: -n Bug22696 T1

max-time: 1000
cmd: testSRBank
args: -n SR -l 300 -r 15 T1

max-time: 600
cmd: testNodeRestart
args: -n pnr --nologging T1

max-time: 600
cmd: testNodeRestart
args: -n pnr_lcp T1

max-time: 600
cmd: testSystemRestart
args: -n to T1

max-time: 600
cmd: testSystemRestart
args: -n to I3

max-time: 600
cmd: testSystemRestart
args: -n to D2

max-time: 300
cmd: testNodeRestart
args: -n Bug32922 T1

max-time: 300
cmd: test_event
args: -n Bug33793 T1

max-time: 1200
cmd: testNodeRestart
args: -n Bug34216 -l 10 T1 I3 D2

max-time: 1200
cmd: testNodeRestart
args: -n mixedmultiop T1 I2 I3 D2

max-time: 600
cmd: testNodeRestart
args: -n Bug34702 T1

max-time: 600
cmd: test_event
args: -n Bug35208 T1

max-time: 300
cmd: test_event
args: -n Bug37279 T1

max-time: 300
cmd: test_event
args: -n Bug37338 T1

max-time: 300
cmd: test_event
args: -n Bug37442 T1

# 2008-04-22
max-time: 1500
cmd: testNodeRestart
args: -n MNF -l 15 T1

max-time: 300
cmd: testNodeRestart
args: -n Bug36199 T1

max-time: 300
cmd: testNodeRestart
args: -n Bug36246 T1

max-time: 300
cmd: testNodeRestart
args: -n Bug36247 T1

max-time: 300
cmd: testNodeRestart
args: -n Bug36276 T1

# 2008-04-25
max-time: 300
cmd: testNodeRestart
args: -n Bug36245 T1

max-time: 300
cmd: testNodeRestart
args: -n Bug58453 T1

max-time: 300
cmd: test_event
args: -n Bug34853 T1

# EOF 2008-04-25
# 2008-05-29
max-time: 1200
cmd: testDict
args: -l 1 -n FailAddFragment

# EOF 2008-05-29
# 2008-05-30
max-time: 1200
cmd: testDict
args: -l 1 -n FailCreateHashmap T1

# EOF 2008-05-30
# 2008-06-03
max-time: 1200
cmd: testNdbApi
args: -l 100 -n Bug37158

# EOF 2008-06-03
# 2008-06-05
max-time: 1200
cmd: testDict
args: -n FailAddPartition T1 I3

# EOF 2008-06-05
# Test data buffering for TCKEYREQ
max-time: 500
cmd: testLimits
args: -n ExhaustSegmentedSectionPk WIDE_2COL

# Test data buffering for TCINDXREQ
max-time: 500
cmd: testLimits
args: -n ExhaustSegmentedSectionIx WIDE_2COL_IX

# Run some tests on max size / max num cols tables
max-time: 500
cmd: testBasic
args: -n PkRead WIDE_MAXKEY_HUGO WIDE_MAXATTR_HUGO WIDE_MAXKEYMAXCOLS_HUGO WIDE_MINKEYMAXCOLS_HUGO

max-time: 500
cmd: testBasic
args: -n PkUpdate WIDE_MAXKEY_HUGO WIDE_MAXATTR_HUGO WIDE_MAXKEYMAXCOLS_HUGO WIDE_MINKEYMAXCOLS_HUGO

# EOF 2008-06-30
max-time: 500
cmd: test_event
args: -n bug37672 T1

#EOF 2008-07-04
max-time: 500
cmd: testScanFilter
args: T1

#EOF 2008-07-09
max-time: 600
cmd: test_event
args: -r 5000 -n Bug30780 T1

#EOF 2008-08-11
# Test data buffering for SCANTABREQ
max-time: 500
cmd: testLimits
args: -n ExhaustSegmentedSectionScan WIDE_2COL

#EOF 2008-08-20
max-time: 1200
cmd: testNodeRestart
args: -n Bug41295 T1

max-time: 1200
cmd: testNodeRestart
args: -n Bug42422 -l 1 T1

max-time: 500
cmd: testLimits
args: -n DropSignalFragments T1

max-time: 300
cmd: testMgm
args:

max-time: 300
cmd: testScan
args: -n Bug42545 -l 1 T1

max-time: 600
cmd: testNodeRestart
args: -n -l 3 -n Bug43224 T1

max-time: 1200
cmd: testNodeRestart
args: -n Bug43888 T1

max-time: 600
cmd: testNodeRestart
args: -n Bug48474 T1

max-time: 1200
cmd: testNdbApi
args: -n Bug44015 T1

max-time: 1200
cmd: test_event
args: -n Bug44915 T1

max-time: 1200
cmd: test_event
args: -n Bug56579 T1

max-time: 1200
cmd: test_event
args: -n Bug57886 T1

max-time: 3600
cmd: testNodeRestart
args: -n Bug44952 T1

max-time: 600
cmd: testNodeRestart
args: -n Bug56044 T1

max-time: 600
cmd: testNodeRestart
args: -n Bug57767 T2

max-time: 300
cmd: testSystemRestart
args: -n Bug45154 D1

max-time: 300
cmd: testDict
args: -n Bug36702 D1

max-time: 300
cmd: testDict
args: -n Bug46552 T1

max-time: 900
cmd: testDict
args: -n Bug46585 T1 I3 D1

max-time: 300
cmd: testSystemRestart
args: -n Bug46651 T1

max-time: 300
cmd: testSystemRestart
args: -n Bug46412 T1

# Test clean ApiFailReq behaviour
max-time: 300
cmd: testNdbApi
args: -n ApiFailReqBehaviour T1

max-time: 300
cmd: testNdbApi
args: -n ReadColumnDuplicates

max-time: 300
cmd: testNdbApi
args: -n Bug51775 T1

max-time: 300
cmd: testBasic
args: -n DDInsertFailUpdateBatch

max-time: 300
cmd: testBlobs
args: -skip hp -bug 28116

max-time: 300
cmd: testNdbApi
args: -n FragmentedApiFailure T1

# Series of short (signal train) request generation/handling tests
# Start
max-time: 500
cmd: testBasic
args: --forceshortreqs -n PkUpdate

max-time: 300
cmd: testIndex
args: --forceshortreqs -n InsertDelete T2

max-time: 2500
cmd: testPartitioning
args: --forceshortreqs

# End of short (signal train) handling tests
max-time: 300
cmd: testIndex
args: -n ConstraintDetails

max-time: 900
cmd: testNdbinfo
args:

# Unlock row tests as of 22/01/10
max-time: 300
cmd: testNdbApi
args: -n UnlockBasic T1

max-time: 300
cmd: testNdbApi
args: -n UnlockRepeat T2

max-time: 300
cmd: testNdbApi
args: -n UnlockMulti T3

max-time: 300
cmd: testNdbApi
args: -n UnlockScan T1

max-time: 300
cmd: testBasic
args: -n UnlockBatch T6

max-time: 300
cmd: testBasic
args: -n DoubleUnlock T1

max-time: 300
cmd: testBasic
args: -n UnlockUpdateBatch T3

max-time: 300
cmd: testNodeRestart
args: -n MixReadUnlockRestart T1

max-time: 500
cmd: testNativeDefault
args: 

max-time: 500
cmd: testDict
args: -n Bug53944 T1

max-time: 300
cmd: testIndex
args: -n Bug56829 T1

max-time: 300
cmd: testIndex
args: -n Bug12315582 T1

max-time: 300
cmd: testIndex
args: -n Bug60851 T1

max-time: 500
cmd: testNodeRestart
args: -n ForceStopAndRestart T1

max-time: 300
cmd: testDict
args: -n Bug58277 T1

max-time: 300
cmd: testDict
args: -n Bug57057 T1

<<<<<<< HEAD
max-time: 600
cmd: testNodeRestart
args: -n ClusterSplitLatency T1

# Refresh tuple
max-time: 300
cmd: testBasic
args: -n RefreshTuple T6 D1

max-time: 300
cmd: testIndex
args: -n RefreshWithOrderedIndex T2 D2

max-time: 300
cmd: testBasic
args: -n RefreshLocking D1

max-time: 300
cmd: testIndexStat
args:

max-time: 300
cmd: testBlobs
args: -bug 62321 -skip p

# async api extensions
max-time: 500
cmd: testAsynchMultiwait
args: -n AsynchMultiwaitPkRead T1

max-time: 500
cmd: testAsynchMultiwait
args: -n AsynchMultiwaitWakeup T1

# alloc node id
max-time: 500
cmd: testNdbApi
args: -n NdbClusterConnect T1

max-time: 500
cmd: testNdbApi
args: -n NdbClusterConnectionConnect T1

max-time: 500
cmd: testNdbApi
args: -n NdbClusterConnectNR_non_master T1

max-time: 500
cmd: testNdbApi
args: -n NdbClusterConnectNR_slow T1

max-time: 500
cmd: testNdbApi
args: -n NdbClusterConnectSR T1

# Fragmented signal send
max-time 1800
cmd: testNdbApi
args: -n TestFragmentedSend T1
=======
max-time: 300
cmd: testNodeRestart
args: -nMasterFailSlowLCP T1

>>>>>>> 3c567ca4
<|MERGE_RESOLUTION|>--- conflicted
+++ resolved
@@ -1775,7 +1775,6 @@
 cmd: testDict
 args: -n Bug57057 T1
 
-<<<<<<< HEAD
 max-time: 600
 cmd: testNodeRestart
 args: -n ClusterSplitLatency T1
@@ -1835,9 +1834,8 @@
 max-time 1800
 cmd: testNdbApi
 args: -n TestFragmentedSend T1
-=======
+
 max-time: 300
 cmd: testNodeRestart
 args: -nMasterFailSlowLCP T1
 
->>>>>>> 3c567ca4
