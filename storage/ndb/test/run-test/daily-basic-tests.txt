--- conflicted
+++ resolved
@@ -1593,12 +1593,11 @@
 cmd: testDict
 args: -n Bug53944 T1
 
-<<<<<<< HEAD
 max-time: 300
 cmd: testIndex
 args: -n Bug56829 T1
-=======
+
 max-time: 500
 cmd testNodeRestart
 args: -n ForceStopAndRestart T1
->>>>>>> a20d00b1
+
