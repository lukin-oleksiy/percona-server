--- conflicted
+++ resolved
@@ -552,16 +552,10 @@
   to_fwd_slashes((char *)g_cwd);
 
   g_logger.info("Bootstrapping using %s", mycnf.c_str());
-<<<<<<< HEAD
-  
-  const char *groups[] = { "atrt", 0 };
-  MEM_ROOT* alloc = new MEM_ROOT{PSI_NOT_INSTRUMENTED, 512, 0}; // LEAK
+
+  const char *groups[] = {"atrt", 0};
+  MEM_ROOT *alloc = new MEM_ROOT{PSI_NOT_INSTRUMENTED, 512, 0};  // LEAK
   int ret = load_defaults(mycnf.c_str(), groups, &argc, &argv, alloc);
-=======
-
-  const char *groups[] = {"atrt", 0};
-  int ret = load_defaults(mycnf.c_str(), groups, &argc, &argv);
->>>>>>> cec5b88c
 
   if (ret) {
     g_logger.error("Failed to load defaults, returned (%d)", ret);
