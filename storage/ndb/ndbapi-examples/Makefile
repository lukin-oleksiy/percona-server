BIN_DIRS := 	ndbapi_simple \
	 	ndbapi_async \
	 	ndbapi_async1 \
		ndbapi_retries \
		ndbapi_simple_index \
<<<<<<< HEAD
		ndbapi_simple_index_ndbrecord \
=======
		ndbapi_s_i_ndbrecord \
>>>>>>> ec235f19
		ndbapi_event \
		ndbapi_scan \
		ndbapi_blob \
		ndbapi_blob_ndbrecord \
		mgmapi_logevent \
		ndbapi_simple_dual \
		mgmapi_logevent2

bins: $(patsubst %, _bins_%, $(BIN_DIRS))

$(patsubst %, _bins_%, $(BIN_DIRS)) :
	$(MAKE) -C $(patsubst _bins_%, %, $@) $(OPTS)

libs:

clean:
	for f in ${BIN_DIRS}; do \
		$(MAKE) -C $$f $@;\
	done

clean_dep: clean
cleanall: clean
tidy: clean
distclean: clean<|MERGE_RESOLUTION|>--- conflicted
+++ resolved
@@ -3,11 +3,7 @@
 	 	ndbapi_async1 \
 		ndbapi_retries \
 		ndbapi_simple_index \
-<<<<<<< HEAD
-		ndbapi_simple_index_ndbrecord \
-=======
 		ndbapi_s_i_ndbrecord \
->>>>>>> ec235f19
 		ndbapi_event \
 		ndbapi_scan \
 		ndbapi_blob \
