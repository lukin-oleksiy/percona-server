--- conflicted
+++ resolved
@@ -241,11 +241,8 @@
      * session.newInstance(T.class), find(T.class), or query; or Iterable<T>, or array T[].
      * Resources released can include direct buffers used to hold instance data.
      * Released resources may be returned to a pool.
-<<<<<<< HEAD
-=======
      * @param obj a domain object of type T, an Iterable<T>, or array T[]
      * @return the input parameter
->>>>>>> 7757d419
      * @throws ClusterJUserException if the instance is not a domain object T, Iterable<T>, or array T[],
      * or if the object is used after calling this method.
      */
