--- conflicted
+++ resolved
@@ -1,8 +1,4 @@
-<<<<<<< HEAD
-/* Copyright (c) 2004, 2018, Oracle and/or its affiliates. All rights reserved.
-=======
 /* Copyright (c) 2004, 2019, Oracle and/or its affiliates. All rights reserved.
->>>>>>> 4869291f
 
   This program is free software; you can redistribute it and/or modify
   it under the terms of the GNU General Public License, version 2.0,
@@ -756,17 +752,9 @@
         // area so that it is not overwritten by subsequent calls to
         // Field::store() after moving the offset.
         if (length > 0) {
-<<<<<<< HEAD
-          unsigned char *old_blob;
-          blob_field->get_ptr(&old_blob);
-          unsigned char *new_blob = new (&blobroot) unsigned char[length];
-          if (new_blob == nullptr) DBUG_RETURN(HA_ERR_OUT_OF_MEM);
-          memcpy(new_blob, old_blob, length);
-=======
           unsigned char *new_blob = new (&blobroot) unsigned char[length];
           if (new_blob == nullptr) DBUG_RETURN(HA_ERR_OUT_OF_MEM);
           memcpy(new_blob, blob_field->get_ptr(), length);
->>>>>>> 4869291f
           blob_field->set_ptr(length, new_blob);
         }
       }
@@ -918,12 +906,8 @@
     if (init_tina_writer()) DBUG_RETURN(-1);
 
   /* use pwrite, as concurrent reader could have changed the position */
-<<<<<<< HEAD
-  if (mysql_file_write(share->tina_write_filedes, (uchar *)buffer.ptr(), size,
-=======
   if (mysql_file_write(share->tina_write_filedes,
                        pointer_cast<const uchar *>(buffer.ptr()), size,
->>>>>>> 4869291f
                        MYF(MY_WME | MY_NABP)))
     DBUG_RETURN(-1);
 
@@ -985,12 +969,8 @@
 
   if (open_update_temp_file_if_needed()) goto err;
 
-<<<<<<< HEAD
-  if (mysql_file_write(update_temp_file, (uchar *)buffer.ptr(), size,
-=======
   if (mysql_file_write(update_temp_file,
                        pointer_cast<const uchar *>(buffer.ptr()), size,
->>>>>>> 4869291f
                        MYF(MY_WME | MY_NABP)))
     goto err;
   temp_file_length += size;
