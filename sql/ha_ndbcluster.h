--- conflicted
+++ resolved
@@ -613,14 +613,8 @@
   Uint64 m_ref;
   partition_info *m_part_info;
   uint32 m_part_id;
-<<<<<<< HEAD
-  bool m_use_partition_function;
-=======
-  byte *m_rec0;
-  Field **m_part_field_array;
   bool m_user_defined_partitioning;
   bool m_use_partition_pruning;
->>>>>>> 1efd210d
   bool m_sorted;
   bool m_use_write;
   bool m_ignore_dup_key;
