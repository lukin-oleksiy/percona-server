/* Copyright (c) 2000, 2013, Oracle and/or its affiliates. All rights reserved.

   This program is free software; you can redistribute it and/or modify
   it under the terms of the GNU General Public License as published by
   the Free Software Foundation; version 2 of the License.

   This program is distributed in the hope that it will be useful,
   but WITHOUT ANY WARRANTY; without even the implied warranty of
   MERCHANTABILITY or FITNESS FOR A PARTICULAR PURPOSE.  See the
   GNU General Public License for more details.

   You should have received a copy of the GNU General Public License
   along with this program; if not, write to the Free Software
   Foundation, Inc., 51 Franklin St, Fifth Floor, Boston, MA 02110-1301  USA */


/*
  The privileges are saved in the following tables:
  mysql/user	 ; super user who are allowed to do almost anything
  mysql/host	 ; host privileges. This is used if host is empty in mysql/db.
  mysql/db	 ; database privileges / user

  data in tables is sorted according to how many not-wild-cards there is
  in the relevant fields. Empty strings comes last.
*/


#include "my_global.h"                          /* NO_EMBEDDED_ACCESS_CHECKS */
#include "sql_priv.h"
#include "sql_acl.h"         // MYSQL_DB_FIELD_COUNT, ACL_ACCESS
#include "sql_base.h"                           // close_mysql_tables
#include "key.h"             // key_copy, key_cmp_if_same, key_restore
#include "sql_show.h"        // append_identifier
#include "sql_table.h"                         // build_table_filename
#include "hash_filo.h"
#include "sql_parse.h"                          // check_access
#include "sql_view.h"                           // VIEW_ANY_ACL
#include "records.h"              // READ_RECORD, read_record_info,
                                  // init_read_record, end_read_record
#include "rpl_filter.h"           // rpl_filter
#include <m_ctype.h>
#include <stdarg.h>
#include "sp_head.h"
#include "sp.h"
#include "transaction.h"
#include "lock.h"                               // MYSQL_LOCK_IGNORE_TIMEOUT
#include "records.h"             // init_read_record, end_read_record
#include <sql_common.h>
#include <mysql/plugin_auth.h>
#include "sql_connect.h"
#include "hostname.h"
#include "sql_db.h"
#include <mysql/plugin_validate_password.h>
#include "password.h"
#include "crypt_genhash_impl.h"

#if defined(HAVE_OPENSSL) && !defined(HAVE_YASSL)
#include <openssl/rsa.h>
#include <openssl/pem.h>
#include <openssl/err.h>
#endif

using std::min;
using std::max;

#include "my_user.h"
#include "password.h"
#include "sha1.h"

bool mysql_user_table_is_in_short_password_format= false;
my_bool disconnect_on_expired_password= TRUE;
bool auth_plugin_is_built_in(const char *plugin_name);
bool auth_plugin_supports_expiration(const char *plugin_name);
void optimize_plugin_compare_by_pointer(LEX_STRING *plugin_name);

static const
TABLE_FIELD_TYPE mysql_db_table_fields[MYSQL_DB_FIELD_COUNT] = {
  {
    { C_STRING_WITH_LEN("Host") },            
    { C_STRING_WITH_LEN("char(60)") },
    {NULL, 0}
  }, 
  {
    { C_STRING_WITH_LEN("Db") },            
    { C_STRING_WITH_LEN("char(64)") },
    {NULL, 0}
  }, 
  {
    { C_STRING_WITH_LEN("User") },
    { C_STRING_WITH_LEN("char(16)") },
    {NULL, 0}
  },
  {
    { C_STRING_WITH_LEN("Select_priv") },
    { C_STRING_WITH_LEN("enum('N','Y')") },
    { C_STRING_WITH_LEN("utf8") }
  },
  {
    { C_STRING_WITH_LEN("Insert_priv") },
    { C_STRING_WITH_LEN("enum('N','Y')") },
    { C_STRING_WITH_LEN("utf8") }
  },
  {
    { C_STRING_WITH_LEN("Update_priv") },
    { C_STRING_WITH_LEN("enum('N','Y')") },
    { C_STRING_WITH_LEN("utf8") }
  },
  {
    { C_STRING_WITH_LEN("Delete_priv") },
    { C_STRING_WITH_LEN("enum('N','Y')") },
    { C_STRING_WITH_LEN("utf8") }
  },
  {
    { C_STRING_WITH_LEN("Create_priv") },
    { C_STRING_WITH_LEN("enum('N','Y')") },
    { C_STRING_WITH_LEN("utf8") }
  },
  {
    { C_STRING_WITH_LEN("Drop_priv") },
    { C_STRING_WITH_LEN("enum('N','Y')") },
    { C_STRING_WITH_LEN("utf8") }
  },
  {
    { C_STRING_WITH_LEN("Grant_priv") },
    { C_STRING_WITH_LEN("enum('N','Y')") },
    { C_STRING_WITH_LEN("utf8") }
  },
  {
    { C_STRING_WITH_LEN("References_priv") },
    { C_STRING_WITH_LEN("enum('N','Y')") },
    { C_STRING_WITH_LEN("utf8") }
  },
  {
    { C_STRING_WITH_LEN("Index_priv") },
    { C_STRING_WITH_LEN("enum('N','Y')") },
    { C_STRING_WITH_LEN("utf8") }
  },
  {
    { C_STRING_WITH_LEN("Alter_priv") },
    { C_STRING_WITH_LEN("enum('N','Y')") },
    { C_STRING_WITH_LEN("utf8") }
  },
  {
    { C_STRING_WITH_LEN("Create_tmp_table_priv") },
    { C_STRING_WITH_LEN("enum('N','Y')") },
    { C_STRING_WITH_LEN("utf8") }
  },
  {
    { C_STRING_WITH_LEN("Lock_tables_priv") },
    { C_STRING_WITH_LEN("enum('N','Y')") },
    { C_STRING_WITH_LEN("utf8") }
  },
  {
    { C_STRING_WITH_LEN("Create_view_priv") },
    { C_STRING_WITH_LEN("enum('N','Y')") },
    { C_STRING_WITH_LEN("utf8") }
  },
  {
    { C_STRING_WITH_LEN("Show_view_priv") },
    { C_STRING_WITH_LEN("enum('N','Y')") },
    { C_STRING_WITH_LEN("utf8") }
  },
  {
    { C_STRING_WITH_LEN("Create_routine_priv") },
    { C_STRING_WITH_LEN("enum('N','Y')") },
    { C_STRING_WITH_LEN("utf8") }
  },
  {
    { C_STRING_WITH_LEN("Alter_routine_priv") },
    { C_STRING_WITH_LEN("enum('N','Y')") },
    { C_STRING_WITH_LEN("utf8") }
  },
  {
    { C_STRING_WITH_LEN("Execute_priv") },
    { C_STRING_WITH_LEN("enum('N','Y')") },
    { C_STRING_WITH_LEN("utf8") }
  },
  {
    { C_STRING_WITH_LEN("Event_priv") },
    { C_STRING_WITH_LEN("enum('N','Y')") },
    { C_STRING_WITH_LEN("utf8") }
  },
  {
    { C_STRING_WITH_LEN("Trigger_priv") },
    { C_STRING_WITH_LEN("enum('N','Y')") },
    { C_STRING_WITH_LEN("utf8") }
  }
};

static const
TABLE_FIELD_TYPE mysql_user_table_fields[MYSQL_USER_FIELD_COUNT] = {
  {
    { C_STRING_WITH_LEN("Host") },            
    { C_STRING_WITH_LEN("char(60)") },
    { NULL, 0 }
  },
  {
    { C_STRING_WITH_LEN("User") },            
    { C_STRING_WITH_LEN("char(16)") },
    { NULL, 0 }
  },
  {
    { C_STRING_WITH_LEN("Password") },            
    { C_STRING_WITH_LEN("char(41)") },
    { C_STRING_WITH_LEN("latin1") }
  }, 
  {
    { C_STRING_WITH_LEN("Select_priv") },
    { C_STRING_WITH_LEN("enum('N','Y')") },
    { C_STRING_WITH_LEN("utf8") }
  },
  {
    { C_STRING_WITH_LEN("Insert_priv") },
    { C_STRING_WITH_LEN("enum('N','Y')") },
    { C_STRING_WITH_LEN("utf8") }
  },
  {
    { C_STRING_WITH_LEN("Update_priv") },
    { C_STRING_WITH_LEN("enum('N','Y')") },
    { C_STRING_WITH_LEN("utf8") }
  },
  {
    { C_STRING_WITH_LEN("Delete_priv") },
    { C_STRING_WITH_LEN("enum('N','Y')") },
    { C_STRING_WITH_LEN("utf8") }
  },
  {
    { C_STRING_WITH_LEN("Create_priv") },
    { C_STRING_WITH_LEN("enum('N','Y')") },
    { C_STRING_WITH_LEN("utf8") }
  },
  {
    { C_STRING_WITH_LEN("Drop_priv") },
    { C_STRING_WITH_LEN("enum('N','Y')") },
    { C_STRING_WITH_LEN("utf8") }
  },
  {
    { C_STRING_WITH_LEN("Reload_priv") },
    { C_STRING_WITH_LEN("enum('N','Y')") },
    { C_STRING_WITH_LEN("utf8") }
  },
  {
    { C_STRING_WITH_LEN("Shutdown_priv") },
    { C_STRING_WITH_LEN("enum('N','Y')") },
    { C_STRING_WITH_LEN("utf8") }
  },
  { 
    { C_STRING_WITH_LEN("Process_priv") },
    { C_STRING_WITH_LEN("enum('N','Y')") },
    { C_STRING_WITH_LEN("utf8") }
  },
  { 
    { C_STRING_WITH_LEN("File_priv") },
    { C_STRING_WITH_LEN("enum('N','Y')") },
    { C_STRING_WITH_LEN("utf8") }
  },
  { 
    { C_STRING_WITH_LEN("Grant_priv") },
    { C_STRING_WITH_LEN("enum('N','Y')") },
    { C_STRING_WITH_LEN("utf8") }
  },
  { 
    { C_STRING_WITH_LEN("References_priv") },
    { C_STRING_WITH_LEN("enum('N','Y')") },
    { C_STRING_WITH_LEN("utf8") }
  },
  { 
    { C_STRING_WITH_LEN("Index_priv") },
    { C_STRING_WITH_LEN("enum('N','Y')") },
    { C_STRING_WITH_LEN("utf8") }
  },
  { 
    { C_STRING_WITH_LEN("Alter_priv") },
    { C_STRING_WITH_LEN("enum('N','Y')") },
    { C_STRING_WITH_LEN("utf8") }
  },
  { 
    { C_STRING_WITH_LEN("Show_db_priv") },
    { C_STRING_WITH_LEN("enum('N','Y')") },
    { C_STRING_WITH_LEN("utf8") }
  },
  { 
    { C_STRING_WITH_LEN("Super_priv") },
    { C_STRING_WITH_LEN("enum('N','Y')") },
    { C_STRING_WITH_LEN("utf8") }
  },
  { 
    { C_STRING_WITH_LEN("Create_tmp_table_priv") },
    { C_STRING_WITH_LEN("enum('N','Y')") },
    { C_STRING_WITH_LEN("utf8") }
  },
  { 
    { C_STRING_WITH_LEN("Lock_tables_priv") },
    { C_STRING_WITH_LEN("enum('N','Y')") },
    { C_STRING_WITH_LEN("utf8") }
  },
  { 
    { C_STRING_WITH_LEN("Execute_priv") },
    { C_STRING_WITH_LEN("enum('N','Y')") },
    { C_STRING_WITH_LEN("utf8") }
  },
  { 
    { C_STRING_WITH_LEN("Repl_slave_priv") },
    { C_STRING_WITH_LEN("enum('N','Y')") },
    { C_STRING_WITH_LEN("utf8") }
  },
  { 
    { C_STRING_WITH_LEN("Repl_client_priv") },
    { C_STRING_WITH_LEN("enum('N','Y')") },
    { C_STRING_WITH_LEN("utf8") }
  },
  { 
    { C_STRING_WITH_LEN("Create_view_priv") },
    { C_STRING_WITH_LEN("enum('N','Y')") },
    { C_STRING_WITH_LEN("utf8") }
  },
  { 
    { C_STRING_WITH_LEN("Show_view_priv") },
    { C_STRING_WITH_LEN("enum('N','Y')") },
    { C_STRING_WITH_LEN("utf8") }
  },
  { 
    { C_STRING_WITH_LEN("Create_routine_priv") },
    { C_STRING_WITH_LEN("enum('N','Y')") },
    { C_STRING_WITH_LEN("utf8") }
  },
  { 
    { C_STRING_WITH_LEN("Alter_routine_priv") },
    { C_STRING_WITH_LEN("enum('N','Y')") },
    { C_STRING_WITH_LEN("utf8") }
  },
  { 
    { C_STRING_WITH_LEN("Create_user_priv") },
    { C_STRING_WITH_LEN("enum('N','Y')") },
    { C_STRING_WITH_LEN("utf8") }
  },
  { 
    { C_STRING_WITH_LEN("Event_priv") },
    { C_STRING_WITH_LEN("enum('N','Y')") },
    { C_STRING_WITH_LEN("utf8") }
  },
  { 
    { C_STRING_WITH_LEN("Trigger_priv") },
    { C_STRING_WITH_LEN("enum('N','Y')") },
    { C_STRING_WITH_LEN("utf8") }
  },
  { 
    { C_STRING_WITH_LEN("Create_tablespace_priv") },
    { C_STRING_WITH_LEN("enum('N','Y')") },
    { C_STRING_WITH_LEN("utf8") }
  },
  { 
    { C_STRING_WITH_LEN("ssl_type") },
    { C_STRING_WITH_LEN("enum('','ANY','X509','SPECIFIED')") },
    { C_STRING_WITH_LEN("utf8") }
  },
  { 
    { C_STRING_WITH_LEN("ssl_cipher") },
    { C_STRING_WITH_LEN("blob") },
    { NULL, 0 }
  },
  { 
    { C_STRING_WITH_LEN("x509_issuer") },
    { C_STRING_WITH_LEN("blob") },
    { NULL, 0 }
  },
  { 
    { C_STRING_WITH_LEN("x509_subject") },
    { C_STRING_WITH_LEN("blob") },
    { NULL, 0 }
  },
  { 
    { C_STRING_WITH_LEN("max_questions") },
    { C_STRING_WITH_LEN("int(11)") },
    { NULL, 0 }
  },
  { 
    { C_STRING_WITH_LEN("max_updates") },
    { C_STRING_WITH_LEN("int(11)") },
    { NULL, 0 }
  },
  { 
    { C_STRING_WITH_LEN("max_connections") },
    { C_STRING_WITH_LEN("int(11)") },
    { NULL, 0 }
  },
  { 
    { C_STRING_WITH_LEN("plugin") },
    { C_STRING_WITH_LEN("char(64)") },
    { NULL, 0 }
  },
  { 
    { C_STRING_WITH_LEN("authentication_string") },
    { C_STRING_WITH_LEN("text") },
    { NULL, 0 }
  } 
};

const TABLE_FIELD_DEF
  mysql_db_table_def= {MYSQL_DB_FIELD_COUNT, mysql_db_table_fields};

const TABLE_FIELD_DEF
  mysql_user_table_def= {MYSQL_USER_FIELD_COUNT, mysql_user_table_fields};

static LEX_STRING native_password_plugin_name= {
  C_STRING_WITH_LEN("mysql_native_password")
};
  
static LEX_STRING old_password_plugin_name= {
  C_STRING_WITH_LEN("mysql_old_password")
};

LEX_STRING sha256_password_plugin_name= {
  C_STRING_WITH_LEN("sha256_password")
};

static LEX_STRING validate_password_plugin_name= {
  C_STRING_WITH_LEN("validate_password")
};
  
LEX_STRING default_auth_plugin_name;

#ifndef NO_EMBEDDED_ACCESS_CHECKS
static plugin_ref old_password_plugin;
#endif
static plugin_ref native_password_plugin;

#define WARN_DEPRECATED_41_PWD_HASH(thd) \
  WARN_DEPRECATED(thd, "pre-4.1 password hash", "post-4.1 password hash")

/* Classes */

class ACL_HOST_AND_IP
{
  char *hostname;
  uint hostname_length;
  long ip, ip_mask; // Used with masked ip:s

  const char *calc_ip(const char *ip_arg, long *val, char end)
  {
    long ip_val,tmp;
    if (!(ip_arg=str2int(ip_arg,10,0,255,&ip_val)) || *ip_arg != '.')
      return 0;
    ip_val<<=24;
    if (!(ip_arg=str2int(ip_arg+1,10,0,255,&tmp)) || *ip_arg != '.')
      return 0;
    ip_val+=tmp<<16;
    if (!(ip_arg=str2int(ip_arg+1,10,0,255,&tmp)) || *ip_arg != '.')
      return 0;
    ip_val+=tmp<<8;
    if (!(ip_arg=str2int(ip_arg+1,10,0,255,&tmp)) || *ip_arg != end)
      return 0;
    *val=ip_val+tmp;
    return ip_arg;
  }

public:
  const char *get_host() const { return hostname; }
  int get_host_len() { return hostname_length; }

  bool has_wildcard()
  {
    return (strchr(hostname,wild_many) ||
            strchr(hostname,wild_one)  || ip_mask );
  }

  bool check_allow_all_hosts()
  {
    return (!hostname ||
            (hostname[0] == wild_many && !hostname[1]));
  }

  /**
    @brief Update the hostname. Updates ip and ip_mask accordingly.

    @param host_arg	Value to be stored
  */
  void update_hostname(const char *host_arg)
  {
    hostname=(char*) host_arg;     // This will not be modified!
    hostname_length= hostname ? strlen( hostname ) : 0;
    if (!host_arg ||
        (!(host_arg=(char*) calc_ip(host_arg,&ip,'/')) ||
         !(host_arg=(char*) calc_ip(host_arg+1,&ip_mask,'\0'))))
    {
      ip= ip_mask=0;               // Not a masked ip
    }
  }

  /*
    @brief Comparing of hostnames

    @param  host_arg    Hostname to be compared with
    @param  ip_arg      IP address to be compared with
  
    @notes
    A hostname may be of type:
      1) hostname   (May include wildcards);   monty.pp.sci.fi
      2) ip	   (May include wildcards);   192.168.0.0
      3) ip/netmask			      192.168.0.0/255.255.255.0
    A net mask of 0.0.0.0 is not allowed.

   @return
     true   if matched
     false  if not matched
  */

  bool compare_hostname(const char *host_arg, const char *ip_arg)
  {
    long tmp;
    if (ip_mask && ip_arg && calc_ip(ip_arg,&tmp,'\0'))
    {
      return (tmp & ip_mask) == ip;
    }
    return (!hostname ||
  	    (host_arg &&
             !wild_case_compare(system_charset_info, host_arg, hostname)) ||
  	    (ip_arg && !wild_compare(ip_arg, hostname, 0)));
  }

};

class ACL_ACCESS {
public:
  ACL_HOST_AND_IP host;
  ulong sort;
  ulong access;
};

/* ACL_HOST is used if no host is specified */

class ACL_HOST :public ACL_ACCESS
{
public:
  char *db;
};

class ACL_USER :public ACL_ACCESS
{
public:
  USER_RESOURCES user_resource;
  char *user;
  /**
    The salt variable is used as the password hash for
    native_password_authetication and old_password_authentication.
  */
  uint8 salt[SCRAMBLE_LENGTH + 1];       // scrambled password in binary form
  /**
    In the old protocol the salt_len indicated what type of autnetication
    protocol was used: 0 - no password, 4 - 3.20, 8 - 4.0,  20 - 4.1.1
  */
  uint8 salt_len;
  enum SSL_type ssl_type;
  const char *ssl_cipher, *x509_issuer, *x509_subject;
  LEX_STRING plugin;
  LEX_STRING auth_string;
  bool password_expired;
  bool can_authenticate;

  ACL_USER *copy(MEM_ROOT *root)
  {
    ACL_USER *dst= (ACL_USER *) alloc_root(root, sizeof(ACL_USER));
    if (!dst)
      return 0;
    *dst= *this;
    dst->user= safe_strdup_root(root, user);
    dst->ssl_cipher= safe_strdup_root(root, ssl_cipher);
    dst->x509_issuer= safe_strdup_root(root, x509_issuer);
    dst->x509_subject= safe_strdup_root(root, x509_subject);
    /*
      If the plugin is built in we don't need to reallocate the name of the
      plugin.
    */
    if (auth_plugin_is_built_in(dst->plugin.str))
      dst->plugin= plugin;
    else
    {
      dst->plugin.str= strmake_root(root, plugin.str, plugin.length);
      dst->plugin.length= plugin.length;
    }
    dst->auth_string.str= safe_strdup_root(root, auth_string.str);
    dst->host.update_hostname(safe_strdup_root(root, host.get_host()));
    return dst;
  }
};

class ACL_DB :public ACL_ACCESS
{
public:
  char *user,*db;
};


#ifndef NO_EMBEDDED_ACCESS_CHECKS
static void validate_user_plugin_records();

static ulong get_sort(uint count,...);
static bool show_proxy_grants (THD *thd, LEX_USER *user,
                               char *buff, size_t buffsize);


class ACL_PROXY_USER :public ACL_ACCESS
{
  const char *user;
  ACL_HOST_AND_IP proxied_host;
  const char *proxied_user;
  bool with_grant;

  typedef enum { 
    MYSQL_PROXIES_PRIV_HOST, 
    MYSQL_PROXIES_PRIV_USER, 
    MYSQL_PROXIES_PRIV_PROXIED_HOST,
    MYSQL_PROXIES_PRIV_PROXIED_USER, 
    MYSQL_PROXIES_PRIV_WITH_GRANT,
    MYSQL_PROXIES_PRIV_GRANTOR,
    MYSQL_PROXIES_PRIV_TIMESTAMP } old_acl_proxy_users;
public:
  ACL_PROXY_USER () {};

  void init(const char *host_arg, const char *user_arg,
       const char *proxied_host_arg, const char *proxied_user_arg,
       bool with_grant_arg)
  {
    user= (user_arg && *user_arg) ? user_arg : NULL;
    host.update_hostname ((host_arg && *host_arg) ? host_arg : NULL);
    proxied_user= (proxied_user_arg && *proxied_user_arg) ? 
      proxied_user_arg : NULL;
    proxied_host.update_hostname ((proxied_host_arg && *proxied_host_arg) ?
                     proxied_host_arg : NULL);
    with_grant= with_grant_arg;
    sort= get_sort(4, host.get_host(), user,
                   proxied_host.get_host(), proxied_user);
  }

  void init(MEM_ROOT *mem, const char *host_arg, const char *user_arg,
       const char *proxied_host_arg, const char *proxied_user_arg,
       bool with_grant_arg)
  {
    init ((host_arg && *host_arg) ? strdup_root (mem, host_arg) : NULL,
          (user_arg && *user_arg) ? strdup_root (mem, user_arg) : NULL,
          (proxied_host_arg && *proxied_host_arg) ? 
            strdup_root (mem, proxied_host_arg) : NULL,
          (proxied_user_arg && *proxied_user_arg) ? 
            strdup_root (mem, proxied_user_arg) : NULL,
          with_grant_arg);
  }

  void init(TABLE *table, MEM_ROOT *mem)
  {
    init (get_field(mem, table->field[MYSQL_PROXIES_PRIV_HOST]),
          get_field(mem, table->field[MYSQL_PROXIES_PRIV_USER]),
          get_field(mem, table->field[MYSQL_PROXIES_PRIV_PROXIED_HOST]),
          get_field(mem, table->field[MYSQL_PROXIES_PRIV_PROXIED_USER]),
          table->field[MYSQL_PROXIES_PRIV_WITH_GRANT]->val_int() != 0);
  }

  bool get_with_grant() { return with_grant; }
  const char *get_user() { return user; }
  const char *get_proxied_user() { return proxied_user; }
  const char *get_proxied_host() { return proxied_host.get_host(); }
  void set_user(MEM_ROOT *mem, const char *user_arg) 
  { 
    user= user_arg && *user_arg ? strdup_root(mem, user_arg) : NULL;
  }

  bool check_validity(bool check_no_resolve)
  {
    if (check_no_resolve && 
        (hostname_requires_resolving(host.get_host()) ||
         hostname_requires_resolving(proxied_host.get_host())))
    {
      sql_print_warning("'proxies_priv' entry '%s@%s %s@%s' "
                        "ignored in --skip-name-resolve mode.",
                        proxied_user ? proxied_user : "",
                        proxied_host.get_host() ? proxied_host.get_host() : "",
                        user ? user : "",
                        host.get_host() ? host.get_host() : "");
      return TRUE;
    }
    return FALSE;
  }

  bool matches(const char *host_arg, const char *user_arg, const char *ip_arg,
                const char *proxied_user_arg)
  {
    DBUG_ENTER("ACL_PROXY_USER::matches");
    DBUG_PRINT("info", ("compare_hostname(%s,%s,%s) &&"
                        "compare_hostname(%s,%s,%s) &&"
                        "wild_compare (%s,%s) &&"
                        "wild_compare (%s,%s)",
                        host.get_host() ? host.get_host() : "<NULL>",
                        host_arg ? host_arg : "<NULL>",
                        ip_arg ? ip_arg : "<NULL>",
                        proxied_host.get_host() ? proxied_host.get_host() : "<NULL>",
                        host_arg ? host_arg : "<NULL>",
                        ip_arg ? ip_arg : "<NULL>",
                        user_arg ? user_arg : "<NULL>",
                        user ? user : "<NULL>",
                        proxied_user_arg ? proxied_user_arg : "<NULL>",
                        proxied_user ? proxied_user : "<NULL>"));
    DBUG_RETURN(host.compare_hostname(host_arg, ip_arg) &&
                proxied_host.compare_hostname(host_arg, ip_arg) &&
                (!user ||
                 (user_arg && !wild_compare(user_arg, user, TRUE))) &&
                (!proxied_user || 
                 (proxied_user && !wild_compare(proxied_user_arg, 
                                                proxied_user, TRUE))));
  }


  inline static bool auth_element_equals(const char *a, const char *b)
  {
    return (a == b || (a != NULL && b != NULL && !strcmp(a,b)));
  }


  bool pk_equals(ACL_PROXY_USER *grant)
  {
    DBUG_ENTER("pk_equals");
    DBUG_PRINT("info", ("strcmp(%s,%s) &&"
                        "strcmp(%s,%s) &&"
                        "wild_compare (%s,%s) &&"
                        "wild_compare (%s,%s)",
                        user ? user : "<NULL>",
                        grant->user ? grant->user : "<NULL>",
                        proxied_user ? proxied_user : "<NULL>",
                        grant->proxied_user ? grant->proxied_user : "<NULL>",
                        host.get_host() ? host.get_host() : "<NULL>",
                        grant->host.get_host() ? grant->host.get_host() : "<NULL>",
                        proxied_host.get_host() ? proxied_host.get_host() : "<NULL>",
                        grant->proxied_host.get_host() ? 
                        grant->proxied_host.get_host() : "<NULL>"));

    DBUG_RETURN(auth_element_equals(user, grant->user) &&
                auth_element_equals(proxied_user, grant->proxied_user) &&
                auth_element_equals(host.get_host(), grant->host.get_host()) &&
                auth_element_equals(proxied_host.get_host(), 
                                    grant->proxied_host.get_host()));
  }


  bool granted_on(const char *host_arg, const char *user_arg)
  {
    return (((!user && (!user_arg || !user_arg[0])) ||
             (user && user_arg && !strcmp(user, user_arg))) &&
            ((!host.get_host() && (!host_arg || !host_arg[0])) ||
             (host.get_host() && host_arg && !strcmp(host.get_host(), host_arg))));
  }


  void print_grant(String *str)
  {
    str->append(STRING_WITH_LEN("GRANT PROXY ON '"));
    if (proxied_user)
      str->append(proxied_user, strlen(proxied_user));
    str->append(STRING_WITH_LEN("'@'"));
    if (proxied_host.get_host())
      str->append(proxied_host.get_host(), strlen(proxied_host.get_host()));
    str->append(STRING_WITH_LEN("' TO '"));
    if (user)
      str->append(user, strlen(user));
    str->append(STRING_WITH_LEN("'@'"));
    if (host.get_host())
      str->append(host.get_host(), strlen(host.get_host()));
    str->append(STRING_WITH_LEN("'"));
    if (with_grant)
      str->append(STRING_WITH_LEN(" WITH GRANT OPTION"));
  }

  void set_data(ACL_PROXY_USER *grant)
  {
    with_grant= grant->with_grant;
  }

  static int store_pk(TABLE *table, 
                      const LEX_STRING *host, 
                      const LEX_STRING *user,
                      const LEX_STRING *proxied_host, 
                      const LEX_STRING *proxied_user)
  {
    DBUG_ENTER("ACL_PROXY_USER::store_pk");
    DBUG_PRINT("info", ("host=%s, user=%s, proxied_host=%s, proxied_user=%s",
                        host->str ? host->str : "<NULL>",
                        user->str ? user->str : "<NULL>",
                        proxied_host->str ? proxied_host->str : "<NULL>",
                        proxied_user->str ? proxied_user->str : "<NULL>"));
    if (table->field[MYSQL_PROXIES_PRIV_HOST]->store(host->str, 
                                                   host->length,
                                                   system_charset_info))
      DBUG_RETURN(TRUE);
    if (table->field[MYSQL_PROXIES_PRIV_USER]->store(user->str, 
                                                   user->length,
                                                   system_charset_info))
      DBUG_RETURN(TRUE);
    if (table->field[MYSQL_PROXIES_PRIV_PROXIED_HOST]->store(proxied_host->str,
                                                           proxied_host->length,
                                                           system_charset_info))
      DBUG_RETURN(TRUE);
    if (table->field[MYSQL_PROXIES_PRIV_PROXIED_USER]->store(proxied_user->str,
                                                           proxied_user->length,
                                                           system_charset_info))
      DBUG_RETURN(TRUE);

    DBUG_RETURN(FALSE);
  }

  static int store_data_record(TABLE *table,
                               const LEX_STRING *host,
                               const LEX_STRING *user,
                               const LEX_STRING *proxied_host,
                               const LEX_STRING *proxied_user,
                               bool with_grant,
                               const char *grantor)
  {
    DBUG_ENTER("ACL_PROXY_USER::store_pk");
    if (store_pk(table,  host, user, proxied_host, proxied_user))
      DBUG_RETURN(TRUE);
    DBUG_PRINT("info", ("with_grant=%s", with_grant ? "TRUE" : "FALSE"));
    if (table->field[MYSQL_PROXIES_PRIV_WITH_GRANT]->store(with_grant ? 1 : 0, 
                                                         TRUE))
      DBUG_RETURN(TRUE);
    if (table->field[MYSQL_PROXIES_PRIV_GRANTOR]->store(grantor, 
                                                        strlen(grantor),
                                                        system_charset_info))
      DBUG_RETURN(TRUE);

    DBUG_RETURN(FALSE);
  }
};

#define FIRST_NON_YN_FIELD 26

class acl_entry :public hash_filo_element
{
public:
  ulong access;
  uint16 length;
  char key[1];					// Key will be stored here
};


static uchar* acl_entry_get_key(acl_entry *entry, size_t *length,
                                my_bool not_used __attribute__((unused)))
{
  *length=(uint) entry->length;
  return (uchar*) entry->key;
}

#define IP_ADDR_STRLEN (3 + 1 + 3 + 1 + 3 + 1 + 3)
#define ACL_KEY_LENGTH (IP_ADDR_STRLEN + 1 + NAME_LEN + \
                        1 + USERNAME_LENGTH + 1)

/** Size of the header fields of an authentication packet. */
#define AUTH_PACKET_HEADER_SIZE_PROTO_41    32
#define AUTH_PACKET_HEADER_SIZE_PROTO_40    5  

static DYNAMIC_ARRAY acl_users, acl_dbs, acl_proxy_users;
static MEM_ROOT global_acl_memory, memex;
static bool initialized=0;
static bool allow_all_hosts=1;
static HASH acl_check_hosts, column_priv_hash, proc_priv_hash, func_priv_hash;
static DYNAMIC_ARRAY acl_wild_hosts;
static hash_filo *acl_cache;
static uint grant_version=0; /* Version of priv tables. incremented by acl_load */
static ulong get_access(TABLE *form,uint fieldnr, uint *next_field=0);
static int acl_compare(ACL_ACCESS *a,ACL_ACCESS *b);
static ulong get_sort(uint count,...);
static void init_check_host(void);
static void rebuild_check_host(void);
static ACL_USER *find_acl_user(const char *host, const char *user,
                               my_bool exact);
static bool update_user_table(THD *, TABLE *table, const char *host,
                              const char *user,
                              const char *new_password,
                              uint new_password_len,
                              enum mysql_user_table_field password_field,
                              bool password_expired, bool is_user_table_positioned);
static my_bool acl_load(THD *thd, TABLE_LIST *tables);
static my_bool grant_load(THD *thd, TABLE_LIST *tables);
static inline void get_grantor(THD *thd, char* grantor);
/*
 Enumeration of various ACL's and Hashes used in handle_grant_struct()
*/
enum enum_acl_lists
{
  USER_ACL= 0,
  DB_ACL,
  COLUMN_PRIVILEGES_HASH,
  PROC_PRIVILEGES_HASH,
  FUNC_PRIVILEGES_HASH,
  PROXY_USERS_ACL
};

static ACL_USER acl_utility_user;
LEX_STRING acl_utility_user_name, acl_utility_user_host_name;
static DYNAMIC_ARRAY acl_utility_user_schema_access;
static bool acl_utility_user_initialized= false;
static my_bool acl_init_utility_user(my_bool check_no_resolve);
static void acl_free_utility_user();

/**
  Convert scrambled password to binary form, according to scramble type, 
  Binary form is stored in user.salt.
  
  @param acl_user The object where to store the salt
  @param password The password hash containing the salt
  @param password_len The length of the password hash
   
  Despite the name of the function it is used when loading ACLs from disk
  to store the password hash in the ACL_USER object.
  Note that it works only for native and "old" mysql authentication built-in
  plugins.
  
  Assumption : user's authentication plugin information is available.

  @return Password hash validation
    @retval false Hash is of suitable length
    @retval true Hash is of wrong length or format
*/

static 
bool
set_user_salt(ACL_USER *acl_user, const char *password, uint password_len)
{
  bool result= false;
  /* Using old password protocol */
  if (password_len == SCRAMBLED_PASSWORD_CHAR_LENGTH)
  {
    get_salt_from_password(acl_user->salt, password);
    acl_user->salt_len= SCRAMBLE_LENGTH;
  }
  else if (password_len == SCRAMBLED_PASSWORD_CHAR_LENGTH_323)
  {
    get_salt_from_password_323((ulong *) acl_user->salt, password);
    acl_user->salt_len= SCRAMBLE_LENGTH_323;
  }
  else if (password_len == 0 || password == NULL)
  {
    /* This account doesn't use a password */
    acl_user->salt_len= 0;
  }
  else if (acl_user->plugin.str == native_password_plugin_name.str ||
           acl_user->plugin.str == old_password_plugin_name.str)
  {
    /* Unexpected format of the hash; login will probably be impossible */
    result= true;
  }

  /*
    Since we're changing the password for the user we need to reset the
    expiration flag.
  */
  acl_user->password_expired= false;
  
  return result;
}

/*
  Initialize structures responsible for user/db-level privilege checking and
  load privilege information for them from tables in the 'mysql' database.

  SYNOPSIS
    acl_init()
      dont_read_acl_tables  TRUE if we want to skip loading data from
                            privilege tables and disable privilege checking.

  NOTES
    This function is mostly responsible for preparatory steps, main work
    on initialization and grants loading is done in acl_reload().

  RETURN VALUES
    0	ok
    1	Could not initialize grant's
*/

my_bool acl_init(bool dont_read_acl_tables)
{
  THD  *thd;
  my_bool return_val;
  DBUG_ENTER("acl_init");

  acl_cache= new hash_filo(ACL_CACHE_SIZE, 0, 0,
                           (my_hash_get_key) acl_entry_get_key,
                           (my_hash_free_key) free,
                           &my_charset_utf8_bin);

  /*
    cache built-in native authentication plugins,
    to avoid hash searches and a global mutex lock on every connect
  */
  native_password_plugin= my_plugin_lock_by_name(0,
           &native_password_plugin_name, MYSQL_AUTHENTICATION_PLUGIN);
  old_password_plugin= my_plugin_lock_by_name(0,
           &old_password_plugin_name, MYSQL_AUTHENTICATION_PLUGIN);

  if (!native_password_plugin || !old_password_plugin)
    DBUG_RETURN(1);

  if (dont_read_acl_tables)
  {
    DBUG_RETURN(0); /* purecov: tested */
  }

  /*
    To be able to run this from boot, we allocate a temporary THD
  */
  if (!(thd=new THD))
    DBUG_RETURN(1); /* purecov: inspected */
  thd->thread_stack= (char*) &thd;
  thd->store_globals();
  /*
    It is safe to call acl_reload() since acl_* arrays and hashes which
    will be freed there are global static objects and thus are initialized
    by zeros at startup.
  */
  return_val= acl_reload(thd);
  delete thd;
  /* Remember that we don't have a THD */
  my_pthread_setspecific_ptr(THR_THD,  0);
  DBUG_RETURN(return_val);
}

/*
  Initialize structures responsible for user/db-level privilege checking
  and load information about grants from open privilege tables.

  SYNOPSIS
    acl_load()
      thd     Current thread
      tables  List containing open "mysql.host", "mysql.user",
              "mysql.db" and "mysql.proxies_priv" tables in that order.

  RETURN VALUES
    FALSE  Success
    TRUE   Error
*/

static my_bool acl_load(THD *thd, TABLE_LIST *tables)
{
  TABLE *table;
  READ_RECORD read_record_info;
  my_bool return_val= TRUE;
  bool check_no_resolve= specialflag & SPECIAL_NO_RESOLVE;
  char tmp_name[NAME_LEN+1];
  int password_length;
  char *password;
  uint password_len;
  sql_mode_t old_sql_mode= thd->variables.sql_mode;
  bool password_expired= false;
  DBUG_ENTER("acl_load");

  thd->variables.sql_mode&= ~MODE_PAD_CHAR_TO_FULL_LENGTH;

  grant_version++; /* Privileges updated */

  
  acl_cache->clear(1);				// Clear locked hostname cache

  init_sql_alloc(&global_acl_memory, ACL_ALLOC_BLOCK_SIZE, 0);
  /*
    Prepare reading from the mysql.user table
  */
  if (init_read_record(&read_record_info, thd, table=tables[0].table,
                       NULL, 1, 1, FALSE))
    goto end;
  table->use_all_columns();
  (void) my_init_dynamic_array(&acl_users,sizeof(ACL_USER),50,100);
  
  allow_all_hosts=0;
  while (!(read_record_info.read_record(&read_record_info)))
  {
    password_expired= false;
    /* Reading record from mysql.user */
    ACL_USER user;
    memset(&user, 0, sizeof(user));
    user.host.update_hostname(get_field(&global_acl_memory,
                                        table->field[MYSQL_USER_FIELD_HOST]));
    user.user= get_field(&global_acl_memory,
                         table->field[MYSQL_USER_FIELD_USER]);

    /*
      All accounts can authenticate per default. This will change when
      we add a new field to the user table.

      Currently this flag is only set to false when authentication is attempted
      using an unknown user name.
    */
    user.can_authenticate= true;

    if (check_no_resolve && hostname_requires_resolving(user.host.get_host()))
    {
      sql_print_warning("'user' entry '%s@%s' "
                        "ignored in --skip-name-resolve mode.",
			user.user ? user.user : "",
			user.host.get_host() ? user.host.get_host() : "");
      continue;
    }

    /* Read legacy password */
    password= get_field(&global_acl_memory,
                        table->field[MYSQL_USER_FIELD_PASSWORD]);
    password_len= password ? strlen(password) : 0;
    user.auth_string.str= password ? password : const_cast<char*>("");
    user.auth_string.length= password_len;

    {
      uint next_field;
      user.access= get_access(table,3,&next_field) & GLOBAL_ACLS;
      /*
        if it is pre 5.0.1 privilege table then map CREATE privilege on
        CREATE VIEW & SHOW VIEW privileges
      */
      if (table->s->fields <= 31 && (user.access & CREATE_ACL))
        user.access|= (CREATE_VIEW_ACL | SHOW_VIEW_ACL);

      /*
        if it is pre 5.0.2 privilege table then map CREATE/ALTER privilege on
        CREATE PROCEDURE & ALTER PROCEDURE privileges
      */
      if (table->s->fields <= 33 && (user.access & CREATE_ACL))
        user.access|= CREATE_PROC_ACL;
      if (table->s->fields <= 33 && (user.access & ALTER_ACL))
        user.access|= ALTER_PROC_ACL;

      /*
        pre 5.0.3 did not have CREATE_USER_ACL
      */
      if (table->s->fields <= 36 && (user.access & GRANT_ACL))
        user.access|= CREATE_USER_ACL;


      /*
        if it is pre 5.1.6 privilege table then map CREATE privilege on
        CREATE|ALTER|DROP|EXECUTE EVENT
      */
      if (table->s->fields <= 37 && (user.access & SUPER_ACL))
        user.access|= EVENT_ACL;

      /*
        if it is pre 5.1.6 privilege then map TRIGGER privilege on CREATE.
      */
      if (table->s->fields <= 38 && (user.access & SUPER_ACL))
        user.access|= TRIGGER_ACL;

      user.sort= get_sort(2,user.host.get_host(),user.user);

      /* Starting from 4.0.2 we have more fields */
      if (table->s->fields >= 31)
      {
        char *ssl_type=
          get_field(thd->mem_root, table->field[MYSQL_USER_FIELD_SSL_TYPE]);
        if (!ssl_type)
          user.ssl_type=SSL_TYPE_NONE;
        else if (!strcmp(ssl_type, "ANY"))
          user.ssl_type=SSL_TYPE_ANY;
        else if (!strcmp(ssl_type, "X509"))
          user.ssl_type=SSL_TYPE_X509;
        else  /* !strcmp(ssl_type, "SPECIFIED") */
          user.ssl_type=SSL_TYPE_SPECIFIED;

        user.ssl_cipher= 
          get_field(&global_acl_memory, table->field[MYSQL_USER_FIELD_SSL_CIPHER]);
        user.x509_issuer=
          get_field(&global_acl_memory, table->field[MYSQL_USER_FIELD_X509_ISSUER]);
        user.x509_subject=
          get_field(&global_acl_memory, table->field[MYSQL_USER_FIELD_X509_SUBJECT]);

        char *ptr= get_field(thd->mem_root,
                             table->field[MYSQL_USER_FIELD_MAX_QUESTIONS]);
        user.user_resource.questions=ptr ? atoi(ptr) : 0;
        ptr= get_field(thd->mem_root,
                       table->field[MYSQL_USER_FIELD_MAX_UPDATES]);
        user.user_resource.updates=ptr ? atoi(ptr) : 0;
        ptr= get_field(thd->mem_root,
                       table->field[MYSQL_USER_FIELD_MAX_CONNECTIONS]);
        user.user_resource.conn_per_hour= ptr ? atoi(ptr) : 0;
        if (user.user_resource.questions || user.user_resource.updates ||
            user.user_resource.conn_per_hour)
          mqh_used=1;

        if (table->s->fields > MYSQL_USER_FIELD_MAX_USER_CONNECTIONS)
        {
          /* Starting from 5.0.3 we have max_user_connections field */
          ptr= get_field(thd->mem_root,
                         table->field[MYSQL_USER_FIELD_MAX_USER_CONNECTIONS]);
          user.user_resource.user_conn= ptr ? atoi(ptr) : 0;
        }

        if (table->s->fields >= 41)
        {
          /* We may have plugin & auth_String fields */
          char *tmpstr= get_field(&global_acl_memory,
                                  table->field[MYSQL_USER_FIELD_PLUGIN]);
          if (tmpstr)
          {
            /*
              By comparing the plugin with the built in plugins it is possible
              to optimize the string allocation and comparision.
            */
            if (my_strcasecmp(system_charset_info, tmpstr,
                              native_password_plugin_name.str) == 0)
              user.plugin= native_password_plugin_name;
            else
              if (my_strcasecmp(system_charset_info, tmpstr,
                                old_password_plugin_name.str) == 0)
                user.plugin= old_password_plugin_name;
#if defined(HAVE_OPENSSL)
            else
              if (my_strcasecmp(system_charset_info, tmpstr,
                                sha256_password_plugin_name.str) == 0)
                user.plugin= sha256_password_plugin_name;
#endif
            else
              {
                user.plugin.str= tmpstr;
                user.plugin.length= strlen(tmpstr);
              }
            if (user.auth_string.length &&
                user.plugin.str != native_password_plugin_name.str &&
                user.plugin.str != old_password_plugin_name.str)
            {
              sql_print_warning("'user' entry '%s@%s' has both a password "
                                "and an authentication plugin specified. The "
                                "password will be ignored.",
                                user.user ? user.user : "",
                                user.host.get_host() ? user.host.get_host() : "");
            }
            user.auth_string.str=
              get_field(&global_acl_memory,
                        table->field[MYSQL_USER_FIELD_AUTHENTICATION_STRING]);
            if (!user.auth_string.str)
              user.auth_string.str= const_cast<char*>("");
            user.auth_string.length= strlen(user.auth_string.str);
          }
          else /* skip auth_string if there's no plugin */
            next_field++;
        }

        if (table->s->fields > MYSQL_USER_FIELD_PASSWORD_EXPIRED)
        {
          char *tmpstr= get_field(&global_acl_memory,
                                  table->field[MYSQL_USER_FIELD_PASSWORD_EXPIRED]);
          if (tmpstr && (*tmpstr == 'Y' || *tmpstr == 'y'))
          {
            user.password_expired= true;

            if (!auth_plugin_supports_expiration(user.plugin.str))
            {
              sql_print_warning("'user' entry '%s@%s' has the password ignore "
                                "flag raised, but its authentication plugin "
                                "doesn't support password expiration. "
                                "The user id will be ignored.",
                                user.user ? user.user : "",
                                user.host.get_host() ? user.host.get_host() : "");
              continue;
            }
            password_expired= true;
          }
        }
      } // end if (table->s->fields >= 31)
      else
      {
        user.ssl_type=SSL_TYPE_NONE;
#ifndef TO_BE_REMOVED
        if (table->s->fields <= 13)
        {						// Without grant
          if (user.access & CREATE_ACL)
            user.access|=REFERENCES_ACL | INDEX_ACL | ALTER_ACL;
        }
        /* Convert old privileges */
        user.access|= LOCK_TABLES_ACL | CREATE_TMP_ACL | SHOW_DB_ACL;
        if (user.access & FILE_ACL)
          user.access|= REPL_CLIENT_ACL | REPL_SLAVE_ACL;
        if (user.access & PROCESS_ACL)
          user.access|= SUPER_ACL | EXECUTE_ACL;
#endif
      }
      if (!user.plugin.length)
      {
        /*
           Set plugin deduced from password length.
           We can reach here in two cases:
           1. mysql.user doesn't have plugin field
           2. Plugin field is empty
         */
        user.plugin= native_password_plugin_name;
        if (password_len == SCRAMBLED_PASSWORD_CHAR_LENGTH_323)
          user.plugin= old_password_plugin_name;
  
      }
      /*
         Transform hex to octets and adjust the format.
       */
      if (set_user_salt(&user, password, password_len))
      {
        sql_print_warning("Found invalid password for user: '%s@%s'; "
                          "Ignoring user", user.user ? user.user : "",
                          user.host.get_host() ? user.host.get_host() : "");
        continue;
      }

      /* set_user_salt resets expiration flag so restore it */
      user.password_expired= password_expired;

      (void) push_dynamic(&acl_users,(uchar*) &user);
      if (user.host.check_allow_all_hosts())
        allow_all_hosts=1;			// Anyone can connect
    }
  } // END while reading records from the mysql.user table

  if(!acl_init_utility_user(check_no_resolve))
    goto end;
  
  my_qsort((uchar*) dynamic_element(&acl_users,0,ACL_USER*),acl_users.elements,
	   sizeof(ACL_USER),(qsort_cmp) acl_compare);
  end_read_record(&read_record_info);
  freeze_size(&acl_users);

  /* Legacy password integrity checks ----------------------------------------*/
  { 
    password_length= table->field[MYSQL_USER_FIELD_PASSWORD]->field_length /
      table->field[MYSQL_USER_FIELD_PASSWORD]->charset()->mbmaxlen;
    if (password_length < SCRAMBLED_PASSWORD_CHAR_LENGTH_323)
    {
      sql_print_error("Fatal error: mysql.user table is damaged or in "
                      "unsupported 3.20 format.");
      goto end;
    }
  
    DBUG_PRINT("info",("user table fields: %d, password length: %d",
  		     table->s->fields, password_length));

    mysql_mutex_lock(&LOCK_global_system_variables);
    if (password_length < SCRAMBLED_PASSWORD_CHAR_LENGTH)
    { 
      if (opt_secure_auth)
      {
        mysql_mutex_unlock(&LOCK_global_system_variables);
        sql_print_error("Fatal error: mysql.user table is in old format, "
                        "but server started with --secure-auth option.");
        goto end;
      }
      mysql_user_table_is_in_short_password_format= true;
      if (global_system_variables.old_passwords)
        mysql_mutex_unlock(&LOCK_global_system_variables);
      else
      {
        global_system_variables.old_passwords= 1;
        mysql_mutex_unlock(&LOCK_global_system_variables);
        sql_print_warning("mysql.user table is not updated to new password format; "
                          "Disabling new password usage until "
                          "mysql_fix_privilege_tables is run");
      }
      thd->variables.old_passwords= 1;
    }
    else
    {
      mysql_user_table_is_in_short_password_format= false;
      mysql_mutex_unlock(&LOCK_global_system_variables);
    }
  } /* End legacy password integrity checks ----------------------------------*/
  
  /*
    Prepare reading from the mysql.db table
  */
  if (init_read_record(&read_record_info, thd, table=tables[1].table,
                       NULL, 1, 1, FALSE))
    goto end;
  table->use_all_columns();
  (void) my_init_dynamic_array(&acl_dbs,sizeof(ACL_DB),50,100);
  while (!(read_record_info.read_record(&read_record_info)))
  {
    /* Reading record in mysql.db */
    ACL_DB db;
    db.host.update_hostname(get_field(&global_acl_memory, 
                            table->field[MYSQL_DB_FIELD_HOST]));
    db.db=get_field(&global_acl_memory, table->field[MYSQL_DB_FIELD_DB]);
    if (!db.db)
    {
      sql_print_warning("Found an entry in the 'db' table with empty database name; Skipped");
      continue;
    }
    db.user=get_field(&global_acl_memory, table->field[MYSQL_DB_FIELD_USER]);
    if (check_no_resolve && hostname_requires_resolving(db.host.get_host()))
    {
      sql_print_warning("'db' entry '%s %s@%s' "
		        "ignored in --skip-name-resolve mode.",
		        db.db,
			db.user ? db.user : "",
			db.host.get_host() ? db.host.get_host() : "");
      continue;
    }
    db.access=get_access(table,3);
    db.access=fix_rights_for_db(db.access);
    if (lower_case_table_names)
    {
      /*
        convert db to lower case and give a warning if the db wasn't
        already in lower case
      */
      (void)strmov(tmp_name, db.db);
      my_casedn_str(files_charset_info, db.db);
      if (strcmp(db.db, tmp_name) != 0)
      {
        sql_print_warning("'db' entry '%s %s@%s' had database in mixed "
                          "case that has been forced to lowercase because "
                          "lower_case_table_names is set. It will not be "
                          "possible to remove this privilege using REVOKE.",
		          db.db,
			  db.user ? db.user : "",
			  db.host.get_host() ? db.host.get_host() : "");
      }
    }
    db.sort=get_sort(3,db.host.get_host(),db.db,db.user);
#ifndef TO_BE_REMOVED
    if (table->s->fields <=  9)
    {						// Without grant
      if (db.access & CREATE_ACL)
	db.access|=REFERENCES_ACL | INDEX_ACL | ALTER_ACL;
    }
#endif
    (void) push_dynamic(&acl_dbs,(uchar*) &db);
  } // END reading records from mysql.db tables
  
  my_qsort((uchar*) dynamic_element(&acl_dbs,0,ACL_DB*),acl_dbs.elements,
	   sizeof(ACL_DB),(qsort_cmp) acl_compare);
  end_read_record(&read_record_info);
  freeze_size(&acl_dbs);

  /* Prepare to read records from the mysql.proxies_priv table */
  (void) my_init_dynamic_array(&acl_proxy_users, sizeof(ACL_PROXY_USER), 
                               50, 100);
  if (tables[2].table)
  {
    if (init_read_record(&read_record_info, thd, table= tables[2].table,
                         NULL, 1, 1, FALSE))
      goto end;
    table->use_all_columns();
    while (!(read_record_info.read_record(&read_record_info)))
    {
      /* Reading record in mysql.proxies_priv */
      ACL_PROXY_USER proxy;
      proxy.init(table, &global_acl_memory);
      if (proxy.check_validity(check_no_resolve))
        continue;
      if (push_dynamic(&acl_proxy_users, (uchar*) &proxy))
      {
        end_read_record(&read_record_info);
        goto end;
      }
    } // END reading records from the mysql.proxies_priv table

    my_qsort((uchar*) dynamic_element(&acl_proxy_users, 0, ACL_PROXY_USER*),
             acl_proxy_users.elements,
             sizeof(ACL_PROXY_USER), (qsort_cmp) acl_compare);
    end_read_record(&read_record_info);
  }
  else
  {
    sql_print_error("Missing system table mysql.proxies_priv; "
                    "please run mysql_upgrade to create it");
  }
  freeze_size(&acl_proxy_users);

  validate_user_plugin_records();
  init_check_host();

  initialized=1;
  return_val= FALSE;

end:
  thd->variables.sql_mode= old_sql_mode;
  DBUG_RETURN(return_val);
}


void acl_free(bool end)
{
  acl_free_utility_user();
  free_root(&global_acl_memory,MYF(0));
  delete_dynamic(&acl_users);
  delete_dynamic(&acl_dbs);
  delete_dynamic(&acl_wild_hosts);
  delete_dynamic(&acl_proxy_users);
  my_hash_free(&acl_check_hosts);
  plugin_unlock(0, native_password_plugin);
  plugin_unlock(0, old_password_plugin);
  if (!end)
    acl_cache->clear(1); /* purecov: inspected */
  else
  {
    delete acl_cache;
    acl_cache=0;
  }
}


/**
  A helper function to commit statement transaction and close
  ACL tables after reading some data from them as part of FLUSH
  PRIVILEGES statement or during server initialization.

  @note We assume that we have only read from the tables so commit
        can't fail. @sa close_mysql_tables().

  @note This function also rollbacks the transaction if rollback was
        requested (e.g. as result of deadlock).
*/

void close_acl_tables(THD *thd)
{
  /* Transaction rollback request by SE is unlikely. Still we handle it. */
  if (thd->transaction_rollback_request)
  {
    trans_rollback_stmt(thd);
    trans_rollback_implicit(thd);
  }
  else
  {
#ifndef DBUG_OFF
    bool res=
#endif
      trans_commit_stmt(thd);
    DBUG_ASSERT(res == false);
  }

  close_mysql_tables(thd);
}


/**
  Commit ACL statement (and transaction) ignoring the fact that it might have
  ended with an error, close tables which it has opened and release metadata
  locks.

  @note In case of failure to commit transaction we try to restore correct
        state of in-memory structures by reloading privileges.

  @retval False - Success.
  @retval True  - Error.
*/

static bool acl_trans_commit_and_close_tables(THD *thd)
{
  bool result;
  bool rollback= false;

  /*
    Try to commit a transaction even if we had some failures.

    Without this step changes to privilege tables will be rolled back at the
    end of mysql_execute_command() in the presence of error, leaving on-disk
    and in-memory descriptions of privileges out of sync and making behavior
    of ACL statements for transactional tables incompatible with legacy
    behavior.

    We need to commit both statement and normal transaction to make behavior
    consistent with both autocommit on and off.

    It is safe to do so since ACL statement always do implicit commit at the
    end of statement.
  */
  DBUG_ASSERT(stmt_causes_implicit_commit(thd, CF_IMPLICIT_COMMIT_END));

  if (thd->transaction_rollback_request)
  {
    /*
      Transaction rollback request by SE is unlikely. Still let us
      handle it and also do ACL reload if it happens.
    */
    result= trans_rollback_stmt(thd);
    result|= trans_rollback_implicit(thd);
    rollback= true;
  }
  else
  {
    result= trans_commit_stmt(thd);
    result|= trans_commit_implicit(thd);
  }
  close_thread_tables(thd);
  thd->mdl_context.release_transactional_locks();

  if (result || rollback)
  {
    /*
      Try to bring in-memory structures back in sync with on-disk data if we
      have failed to commit our changes.
    */
    (void) acl_reload(thd);
    (void) grant_reload(thd);
  }

  return result;
}


/*
  Forget current user/db-level privileges and read new privileges
  from the privilege tables.

  SYNOPSIS
    acl_reload()
      thd  Current thread

  NOTE
    All tables of calling thread which were open and locked by LOCK TABLES
    statement will be unlocked and closed.
    This function is also used for initialization of structures responsible
    for user/db-level privilege checking.

  RETURN VALUE
    FALSE  Success
    TRUE   Failure
*/

my_bool acl_reload(THD *thd)
{
  TABLE_LIST tables[3];
  DYNAMIC_ARRAY old_acl_users, old_acl_dbs, old_acl_proxy_users;
  MEM_ROOT old_mem;
  bool old_initialized;
  my_bool return_val= TRUE;
  DBUG_ENTER("acl_reload");

  /*
    To avoid deadlocks we should obtain table locks before
    obtaining acl_cache->lock mutex.
  */
  tables[0].init_one_table(C_STRING_WITH_LEN("mysql"),
                           C_STRING_WITH_LEN("user"), "user", TL_READ);
  tables[1].init_one_table(C_STRING_WITH_LEN("mysql"),
                           C_STRING_WITH_LEN("db"), "db", TL_READ);
  tables[2].init_one_table(C_STRING_WITH_LEN("mysql"),
                           C_STRING_WITH_LEN("proxies_priv"), 
                           "proxies_priv", TL_READ);
  tables[0].next_local= tables[0].next_global= tables + 1;
  tables[1].next_local= tables[1].next_global= tables + 2;
  tables[0].open_type= tables[1].open_type= tables[2].open_type= OT_BASE_ONLY;
  tables[2].open_strategy= TABLE_LIST::OPEN_IF_EXISTS;

  if (open_and_lock_tables(thd, tables, FALSE, MYSQL_LOCK_IGNORE_TIMEOUT))
  {
    /*
      Execution might have been interrupted; only print the error message
      if a user error condition has been raised.
    */
    if (thd->get_stmt_da()->is_error())
    {
      sql_print_error("Fatal error: Can't open and lock privilege tables: %s",
                      thd->get_stmt_da()->message());
    }
    goto end;
  }

  if ((old_initialized=initialized))
    mysql_mutex_lock(&acl_cache->lock);

  old_acl_users= acl_users;
  old_acl_proxy_users= acl_proxy_users;
  old_acl_dbs= acl_dbs;
  old_mem= global_acl_memory;
  delete_dynamic(&acl_wild_hosts);
  my_hash_free(&acl_check_hosts);

  if ((return_val= acl_load(thd, tables)))
  {					// Error. Revert to old list
    DBUG_PRINT("error",("Reverting to old privileges"));
    acl_free();				/* purecov: inspected */
    acl_users= old_acl_users;
    acl_proxy_users= old_acl_proxy_users;
    acl_dbs= old_acl_dbs;
    global_acl_memory= old_mem;
    init_check_host();
  }
  else
  {
    free_root(&old_mem,MYF(0));
    delete_dynamic(&old_acl_users);
    delete_dynamic(&old_acl_proxy_users);
    delete_dynamic(&old_acl_dbs);
  }
  if (old_initialized)
    mysql_mutex_unlock(&acl_cache->lock);
end:
  close_acl_tables(thd);
  DBUG_RETURN(return_val);
}

/*
  Set up the acl_utility_user and add it to the acl_user list.
*/
static
my_bool
acl_init_utility_user(my_bool check_no_resolve)
{
  char password[CRYPT_MAX_PASSWORD_SIZE + 1];
  uint i, passlen;
  my_bool ret= TRUE;

  if (!utility_user)
    goto end;

  acl_free_utility_user();

  /* Allocate all initial resources necessary */
  acl_utility_user_name.str= (char *) my_malloc(USERNAME_LENGTH+1, MY_ZEROFILL);
  acl_utility_user_host_name.str= (char *) my_malloc(HOSTNAME_LENGTH+1, MY_ZEROFILL);
  (void) my_init_dynamic_array(&acl_utility_user_schema_access, sizeof(char *),
                               5, 10);
  acl_utility_user_initialized= true;

  /* parse out the option to its component user and host name parts */
  parse_user(utility_user, strlen(utility_user),
             acl_utility_user_name.str, &acl_utility_user_name.length,
             acl_utility_user_host_name.str,
	     &acl_utility_user_host_name.length);

  /* Check to see if the username is anonymous */
  if (!acl_utility_user_name.str || acl_utility_user_name.str[0] == '\0')
  {
    sql_print_error("'utility user' specified as '%s' is anonymous"
                    " and not allowed.",
                    utility_user);
    ret= FALSE;
    goto cleanup;
  }

  /* Check to see that a password was supplied */
  if (!utility_user_password || utility_user_password[0] == '\0')
  {
    sql_print_error("'utility user' specified as '%s' but has no "
                    "password. Please see --utility_user_password.",
                    utility_user);
    ret= FALSE;
    goto cleanup;
  }

  /* set up some of the static utility user struct fields */
  acl_utility_user.user= acl_utility_user_name.str;

  acl_utility_user.host.update_hostname(acl_utility_user_host_name.str);

  acl_utility_user.sort= get_sort(2, acl_utility_user.host.get_host(),
                                   acl_utility_user.user);

  /* Check to see if the utility user matches any existing user */ 
  for (i=0 ; i < acl_users.elements ; i++)
  {
    ACL_USER *user= dynamic_element(&acl_users, i, ACL_USER*);
    if (user->user
        && strcmp(acl_utility_user_name.str, user->user) == 0)
    {
      if (user->sort == acl_utility_user.sort)
      {
        sql_print_error("'utility user' specification '%s' exactly"
                        " matches existing user in mysql.user table.",
                        utility_user);
        ret= FALSE;
        goto cleanup;
      }
      else if (user->sort < acl_utility_user.sort)
      {
        sql_print_warning("'utility user' specification '%s' closely"
                          " matches more specific existing user '%s@%s' in"
                          " mysql.user table which may render the utility_user"
                          " inaccessable from certain hosts.", utility_user,
                          user->user ? user->user : "",
                          user->host.get_host());
      }
    }
  }

  if (check_no_resolve
      && hostname_requires_resolving(acl_utility_user.host.get_host()))
  {
    sql_print_warning("'utility user' entry '%s@%s' "
                      "ignored in --skip-name-resolve mode.",
                      acl_utility_user.user ? acl_utility_user.user : "",
                      acl_utility_user.host.get_host() ?
                      acl_utility_user.host.get_host() : "");
    ret= FALSE;
    goto cleanup;
  }

  /* Assume that the utility user is using the mysql_native_password-style
  authentication, fill out the rest of the static utility user struct, and add
  it into the acl_users list, then resort */
  my_make_scrambled_password_sha1(password, utility_user_password,
                                  strlen(utility_user_password));

  passlen= strlen(password);

  acl_utility_user.plugin= native_password_plugin_name;

  if (set_user_salt(&acl_utility_user, password, passlen))
  {
    goto cleanup;
  }

  DBUG_ASSERT(utility_user_privileges <= UINT_MAX32);
  acl_utility_user.access= utility_user_privileges & UINT_MAX32;
  if (acl_utility_user.access)
  {
    char privilege_desc[512];
    get_privilege_desc(privilege_desc, array_elements(privilege_desc), acl_utility_user.access);
    sql_print_information("Utility user '%s'@'%s' in use with access rights "
                          "'%s'.",
                          acl_utility_user.user,
                          acl_utility_user.host.get_host(),
                          privilege_desc);
  }
  else
  {
    sql_print_information("Utility user '%s'@'%s' in use with basic "
                          "access rights.",
                          acl_utility_user.user,
                          acl_utility_user.host.get_host());
  }

  acl_utility_user.ssl_type= SSL_TYPE_NONE;

  (void) push_dynamic(&acl_users,(uchar*) &acl_utility_user);
        
  /* initialize the schema access list if specified */
  if (utility_user_schema_access)
  {
    char *cur_pos= utility_user_schema_access;
    char *cur_db= cur_pos;
    do
    {
      if (*cur_pos == ',' || *cur_pos == '\0')
      {
        char *dbname= my_strndup(cur_db, cur_pos-cur_db, MYF(MY_FAE));
        (void) push_dynamic(&acl_utility_user_schema_access, (uchar*) &dbname);
        cur_db= cur_pos+1;
        if(*cur_pos == '\0')
          break;
      }
      cur_pos++;
    } while(1);

    sql_print_information("Utility user '%s'@'%s' in use with full access to"
                          " schemas '%s'.",
                          acl_utility_user.user,
                          acl_utility_user.host.get_host(),
                          utility_user_schema_access);
  }
  else
  {
    sql_print_information("Utility user '%s'@'%s' in use with"   
                          " no schema access",
                          acl_utility_user.user,
                          acl_utility_user.host.get_host());
  }
  goto end;

cleanup:
  acl_free_utility_user();

end:
  return ret;
}

/*
  Free up any resources allocated during acl_init_utility_user.
*/
static
void
acl_free_utility_user()
{
  if (acl_utility_user_initialized)
  {
    uint i;
    for (i=0 ; i < acl_utility_user_schema_access.elements ; i++)
    {
      char** dbname= dynamic_element(&acl_utility_user_schema_access, i, char**);
      if (*dbname)
        my_free(*dbname);
    }
    delete_dynamic(&acl_utility_user_schema_access);

    my_free(acl_utility_user_name.str);
    my_free(acl_utility_user_host_name.str);
    memset(&acl_utility_user, 0, sizeof(acl_utility_user));
    acl_utility_user_initialized= false;
  }
}

/*
  Determines if the user specified by user, host, ip matches the utility user
*/
my_bool
acl_is_utility_user(const char *user, const char *host, const char *ip)
{
  if (user && acl_utility_user.user
      && strcmp(user, acl_utility_user.user) == 0
      && acl_utility_user.host.compare_hostname(host, ip))
    return TRUE;
  return FALSE;
}


/*
  Get all access bits from table after fieldnr

  IMPLEMENTATION
  We know that the access privileges ends when there is no more fields
  or the field is not an enum with two elements.

  SYNOPSIS
    get_access()
    form        an open table to read privileges from.
                The record should be already read in table->record[0]
    fieldnr     number of the first privilege (that is ENUM('N','Y') field
    next_field  on return - number of the field next to the last ENUM
                (unless next_field == 0)

  RETURN VALUE
    privilege mask
*/

static ulong get_access(TABLE *form, uint fieldnr, uint *next_field)
{
  ulong access_bits=0,bit;
  char buff[2];
  String res(buff,sizeof(buff),&my_charset_latin1);
  Field **pos;

  for (pos=form->field+fieldnr, bit=1;
       *pos && (*pos)->real_type() == MYSQL_TYPE_ENUM &&
	 ((Field_enum*) (*pos))->typelib->count == 2 ;
       pos++, fieldnr++, bit<<=1)
  {
    (*pos)->val_str(&res);
    if (my_toupper(&my_charset_latin1, res[0]) == 'Y')
      access_bits|= bit;
  }
  if (next_field)
    *next_field=fieldnr;
  return access_bits;
}


/*
  Return a number which, if sorted 'desc', puts strings in this order:
    no wildcards
    wildcards
    empty string
*/

static ulong get_sort(uint count,...)
{
  va_list args;
  va_start(args,count);
  ulong sort=0;

  /* Should not use this function with more than 4 arguments for compare. */
  DBUG_ASSERT(count <= 4);

  while (count--)
  {
    char *start, *str= va_arg(args,char*);
    uint chars= 0;
    uint wild_pos= 0;           /* first wildcard position */

    if ((start= str))
    {
      for (; *str ; str++)
      {
        if (*str == wild_prefix && str[1])
          str++;
        else if (*str == wild_many || *str == wild_one)
        {
          wild_pos= (uint) (str - start) + 1;
          break;
        }
        chars= 128;                             // Marker that chars existed
      }
    }
    sort= (sort << 8) + (wild_pos ? min(wild_pos, 127U) : chars);
  }
  va_end(args);
  return sort;
}


static int acl_compare(ACL_ACCESS *a,ACL_ACCESS *b)
{
  if (a->sort > b->sort)
    return -1;
  if (a->sort < b->sort)
    return 1;
  return 0;
}


/*
  Gets user credentials without authentication and resource limit checks.

  SYNOPSIS
    acl_getroot()
      sctx               Context which should be initialized
      user               user name
      host               host name
      ip                 IP
      db                 current data base name

  RETURN
    FALSE  OK
    TRUE   Error
*/

bool acl_getroot(Security_context *sctx, char *user, char *host,
                 char *ip, char *db)
{
  int res= 1;
  uint i;
  ACL_USER *acl_user= 0;
  DBUG_ENTER("acl_getroot");

  DBUG_PRINT("enter", ("Host: '%s', Ip: '%s', User: '%s', db: '%s'",
                       (host ? host : "(NULL)"), (ip ? ip : "(NULL)"),
                       user, (db ? db : "(NULL)")));
  sctx->user= user;
  sctx->set_host(host);
  sctx->set_ip(ip);
  sctx->host_or_ip= host ? host : (ip ? ip : "");

  if (!initialized)
  {
    /*
      here if mysqld's been started with --skip-grant-tables option.
    */
    sctx->skip_grants();
    DBUG_RETURN(FALSE);
  }

  mysql_mutex_lock(&acl_cache->lock);

  sctx->master_access= 0;
  sctx->db_access= 0;
  *sctx->priv_user= *sctx->priv_host= 0;

  /*
     Find acl entry in user database.
     This is specially tailored to suit the check we do for CALL of
     a stored procedure; user is set to what is actually a
     priv_user, which can be ''.
  */
  for (i=0 ; i < acl_users.elements ; i++)
  {
    ACL_USER *acl_user_tmp= dynamic_element(&acl_users,i,ACL_USER*);
    if ((!acl_user_tmp->user && !user[0]) ||
        (acl_user_tmp->user && strcmp(user, acl_user_tmp->user) == 0))
    {
      if (acl_user_tmp->host.compare_hostname(host, ip))
      {
        acl_user= acl_user_tmp;
        res= 0;
        break;
      }
    }
  }

  if (acl_user)
  {
    for (i=0 ; i < acl_dbs.elements ; i++)
    {
      ACL_DB *acl_db= dynamic_element(&acl_dbs, i, ACL_DB*);
      if (!acl_db->user ||
	  (user && user[0] && !strcmp(user, acl_db->user)))
      {
	if (acl_db->host.compare_hostname(host, ip))
	{
	  if (!acl_db->db || (db && !wild_compare(db, acl_db->db, 0)))
	  {
	    sctx->db_access= acl_db->access;
	    break;
	  }
	}
      }
    }
    sctx->master_access= acl_user->access;

    if (acl_user->user)
      strmake(sctx->priv_user, user, USERNAME_LENGTH);
    else
      *sctx->priv_user= 0;

    if (acl_user->host.get_host())
      strmake(sctx->priv_host, acl_user->host.get_host(), MAX_HOSTNAME - 1);
    else
      *sctx->priv_host= 0;

    sctx->password_expired= acl_user->password_expired;
  }
  mysql_mutex_unlock(&acl_cache->lock);
  DBUG_RETURN(res);
}

static uchar* check_get_key(ACL_USER *buff, size_t *length,
                            my_bool not_used __attribute__((unused)))
{
  *length=buff->host.get_host_len();
  return (uchar*) buff->host.get_host();
}


static void acl_update_user(const char *user, const char *host,
			    const char *password, uint password_len,
			    enum SSL_type ssl_type,
			    const char *ssl_cipher,
			    const char *x509_issuer,
			    const char *x509_subject,
			    USER_RESOURCES  *mqh,
			    ulong privileges,
			    const LEX_STRING *plugin,
			    const LEX_STRING *auth)
{
  DBUG_ENTER("acl_update_user");
  mysql_mutex_assert_owner(&acl_cache->lock);
  for (uint i=0 ; i < acl_users.elements ; i++)
  {
    ACL_USER *acl_user=dynamic_element(&acl_users,i,ACL_USER*);
    if ((!acl_user->user && !user[0]) ||
	(acl_user->user && !strcmp(user,acl_user->user)))
    {
      if ((!acl_user->host.get_host() && !host[0]) ||
	  (acl_user->host.get_host() &&
	  !my_strcasecmp(system_charset_info, host, acl_user->host.get_host())))
      {
        if (plugin->length > 0)
        {
          acl_user->plugin= *plugin;
          optimize_plugin_compare_by_pointer(&acl_user->plugin);
          if (!auth_plugin_is_built_in(acl_user->plugin.str))
            acl_user->plugin.str= strmake_root(&global_acl_memory, plugin->str, plugin->length);
          acl_user->auth_string.str= auth->str ?
            strmake_root(&global_acl_memory, auth->str,
                         auth->length) : const_cast<char*>("");
          acl_user->auth_string.length= auth->length;
        }
	acl_user->access=privileges;
	if (mqh->specified_limits & USER_RESOURCES::QUERIES_PER_HOUR)
	  acl_user->user_resource.questions=mqh->questions;
	if (mqh->specified_limits & USER_RESOURCES::UPDATES_PER_HOUR)
	  acl_user->user_resource.updates=mqh->updates;
	if (mqh->specified_limits & USER_RESOURCES::CONNECTIONS_PER_HOUR)
	  acl_user->user_resource.conn_per_hour= mqh->conn_per_hour;
	if (mqh->specified_limits & USER_RESOURCES::USER_CONNECTIONS)
	  acl_user->user_resource.user_conn= mqh->user_conn;
	if (ssl_type != SSL_TYPE_NOT_SPECIFIED)
	{
	  acl_user->ssl_type= ssl_type;
	  acl_user->ssl_cipher= (ssl_cipher ? strdup_root(&global_acl_memory,
                                                    ssl_cipher) :	0);
	  acl_user->x509_issuer= (x509_issuer ? strdup_root(&global_acl_memory,
                                                      x509_issuer) : 0);
	  acl_user->x509_subject= (x509_subject ?
				   strdup_root(&global_acl_memory, x509_subject) : 0);
	}
  
  
        if (password)
        {
          /*
            We just assert the hash is valid here since it's already
            checked in replace_user_table().
          */
          int hash_not_ok= set_user_salt(acl_user, password, password_len);

          DBUG_ASSERT(hash_not_ok == 0);
          /* dummy addition to fool the compiler */
          password_len+= hash_not_ok;
        }
        /* search complete: */
	break;
      }
    }
  }
  DBUG_VOID_RETURN;
}


static void acl_insert_user(const char *user, const char *host,
			    const char *password, uint password_len,
			    enum SSL_type ssl_type,
			    const char *ssl_cipher,
			    const char *x509_issuer,
			    const char *x509_subject,
			    USER_RESOURCES *mqh,
			    ulong privileges,
			    const LEX_STRING *plugin,
			    const LEX_STRING *auth)
{
  DBUG_ENTER("acl_insert_user");
  ACL_USER acl_user;
  int hash_not_ok;

  mysql_mutex_assert_owner(&acl_cache->lock);
  /*
     All accounts can authenticate per default. This will change when
     we add a new field to the user table.

     Currently this flag is only set to false when authentication is attempted
     using an unknown user name.
  */
  acl_user.can_authenticate= true;

  acl_user.user= *user ? strdup_root(&global_acl_memory,user) : 0;
  acl_user.host.update_hostname(*host ? strdup_root(&global_acl_memory, host) : 0);
  if (plugin->str[0])
  {
    acl_user.plugin= *plugin;
    optimize_plugin_compare_by_pointer(&acl_user.plugin);
    if (!auth_plugin_is_built_in(acl_user.plugin.str))
      acl_user.plugin.str= strmake_root(&global_acl_memory, plugin->str, plugin->length);
    acl_user.auth_string.str= auth->str ?
      strmake_root(&global_acl_memory, auth->str,
                   auth->length) : const_cast<char*>("");
    acl_user.auth_string.length= auth->length;

    optimize_plugin_compare_by_pointer(&acl_user.plugin);
  }
  else
  {
    acl_user.plugin= password_len == SCRAMBLED_PASSWORD_CHAR_LENGTH_323 ?
      old_password_plugin_name : native_password_plugin_name;
    acl_user.auth_string.str= const_cast<char*>("");
    acl_user.auth_string.length= 0;
  }

  acl_user.access= privileges;
  acl_user.user_resource= *mqh;
  acl_user.sort= get_sort(2,acl_user.host.get_host(), acl_user.user);
  //acl_user.hostname_length=(uint) strlen(host);
  acl_user.ssl_type=
    (ssl_type != SSL_TYPE_NOT_SPECIFIED ? ssl_type : SSL_TYPE_NONE);
  acl_user.ssl_cipher=
    ssl_cipher ? strdup_root(&global_acl_memory, ssl_cipher) : 0;
  acl_user.x509_issuer=
    x509_issuer ? strdup_root(&global_acl_memory, x509_issuer) : 0;
  acl_user.x509_subject=
    x509_subject ? strdup_root(&global_acl_memory, x509_subject) : 0;

  hash_not_ok= set_user_salt(&acl_user, password, password_len);
  DBUG_ASSERT(hash_not_ok == 0);
  /* dummy addition to fool the compiler */
  password_len+= hash_not_ok;
  

  (void) push_dynamic(&acl_users,(uchar*) &acl_user);
  if (acl_user.host.check_allow_all_hosts())
    allow_all_hosts=1;		// Anyone can connect /* purecov: tested */
  my_qsort((uchar*) dynamic_element(&acl_users,0,ACL_USER*),acl_users.elements,
	   sizeof(ACL_USER),(qsort_cmp) acl_compare);

  /* Rebuild 'acl_check_hosts' since 'acl_users' has been modified */
  rebuild_check_host();
  DBUG_VOID_RETURN;
}


static void acl_update_db(const char *user, const char *host, const char *db,
			  ulong privileges)
{
  mysql_mutex_assert_owner(&acl_cache->lock);

  for (uint i=0 ; i < acl_dbs.elements ; i++)
  {
    ACL_DB *acl_db=dynamic_element(&acl_dbs,i,ACL_DB*);
    if ((!acl_db->user && !user[0]) ||
	(acl_db->user &&
	!strcmp(user,acl_db->user)))
    {
      if ((!acl_db->host.get_host() && !host[0]) ||
	  (acl_db->host.get_host() &&
          !strcmp(host, acl_db->host.get_host())))
      {
	if ((!acl_db->db && !db[0]) ||
	    (acl_db->db && !strcmp(db,acl_db->db)))
	{
	  if (privileges)
	    acl_db->access=privileges;
	  else
	    delete_dynamic_element(&acl_dbs,i);
	}
      }
    }
  }
}


/*
  Insert a user/db/host combination into the global acl_cache

  SYNOPSIS
    acl_insert_db()
    user		User name
    host		Host name
    db			Database name
    privileges		Bitmap of privileges

  NOTES
    acl_cache->lock must be locked when calling this
*/

static void acl_insert_db(const char *user, const char *host, const char *db,
			  ulong privileges)
{
  ACL_DB acl_db;
  mysql_mutex_assert_owner(&acl_cache->lock);
  acl_db.user= strdup_root(&global_acl_memory,user);
  acl_db.host.update_hostname(*host ? strdup_root(&global_acl_memory, host) : 0);
  acl_db.db= strdup_root(&global_acl_memory, db);
  acl_db.access= privileges;
  acl_db.sort= get_sort(3,acl_db.host.get_host(), acl_db.db, acl_db.user);
  (void) push_dynamic(&acl_dbs, (uchar*) &acl_db);
  my_qsort((uchar*) dynamic_element(&acl_dbs, 0, ACL_DB*), acl_dbs.elements,
	         sizeof(ACL_DB),(qsort_cmp) acl_compare);
}



/*
  Get privilege for a host, user and db combination

  as db_is_pattern changes the semantics of comparison,
  acl_cache is not used if db_is_pattern is set.
*/

ulong acl_get(const char *host, const char *ip,
              const char *user, const char *db, my_bool db_is_pattern)
{
  ulong host_access= ~(ulong)0, db_access= 0;
  uint i;
  size_t key_length, copy_length;
  char key[ACL_KEY_LENGTH],*tmp_db,*end;
  acl_entry *entry;
  DBUG_ENTER("acl_get");

  copy_length= (size_t) (strlen(ip ? ip : "") +
                 strlen(user ? user : "") +
                 strlen(db ? db : "")) + 2; /* Added 2 at the end to avoid  
                                               buffer overflow at strmov()*/
  /*
    Make sure that strmov() operations do not result in buffer overflow.
  */
  if (copy_length >= ACL_KEY_LENGTH)
    DBUG_RETURN(0);

  mysql_mutex_lock(&acl_cache->lock);
  end=strmov((tmp_db=strmov(strmov(key, ip ? ip : "")+1,user)+1),db);
  if (lower_case_table_names)
  {
    my_casedn_str(files_charset_info, tmp_db);
    db=tmp_db;
  }
  key_length= (size_t) (end-key);

  if (!db_is_pattern && (entry=(acl_entry*) acl_cache->search((uchar*) key,
                                                              key_length)))
  {
    db_access=entry->access;
    mysql_mutex_unlock(&acl_cache->lock);
    DBUG_PRINT("exit", ("access: 0x%lx", db_access));
    DBUG_RETURN(db_access);
  }

  /* Check to see if the inquiry is for the utility_user */
  if (acl_is_utility_user(user, host, ip))
  {
    /* Check to see if database is within the schema access list */
    for (i=0; i < acl_utility_user_schema_access.elements; i++)
    {
      char **dbname= dynamic_element(&acl_utility_user_schema_access,
                                     i, char**);
      if(strcmp(*dbname, db) == 0)
      {
        db_access= host_access= GLOBAL_ACLS;
        break;
      }
    }
    goto exit; 
  }

  /*
    Check if there are some access rights for database and user
  */
  for (i=0 ; i < acl_dbs.elements ; i++)
  {
    ACL_DB *acl_db=dynamic_element(&acl_dbs,i,ACL_DB*);
    if (!acl_db->user || !strcmp(user,acl_db->user))
    {
      if (acl_db->host.compare_hostname(host,ip))
      {
	if (!acl_db->db || !wild_compare(db,acl_db->db,db_is_pattern))
	{
	  db_access=acl_db->access;
	  if (acl_db->host.get_host())
	    goto exit;				// Fully specified. Take it
	  break; /* purecov: tested */
	}
      }
    }
  }
  if (!db_access)
    goto exit;					// Can't be better

exit:
  /* Save entry in cache for quick retrieval */
  if (!db_is_pattern &&
      (entry= (acl_entry*) malloc(sizeof(acl_entry)+key_length)))
  {
    entry->access=(db_access & host_access);
    entry->length=key_length;
    memcpy((uchar*) entry->key,key,key_length);
    acl_cache->add(entry);
  }
  mysql_mutex_unlock(&acl_cache->lock);
  DBUG_PRINT("exit", ("access: 0x%lx", db_access & host_access));
  DBUG_RETURN(db_access & host_access);
}

/*
  Check if there are any possible matching entries for this host

  NOTES
    All host names without wild cards are stored in a hash table,
    entries with wildcards are stored in a dynamic array
*/

static void init_check_host(void)
{
  DBUG_ENTER("init_check_host");
  (void) my_init_dynamic_array(&acl_wild_hosts,sizeof(class ACL_HOST_AND_IP),
			  acl_users.elements,1);
  (void) my_hash_init(&acl_check_hosts,system_charset_info,
                      acl_users.elements, 0, 0,
                      (my_hash_get_key) check_get_key, 0, 0);
  if (!allow_all_hosts)
  {
    for (uint i=0 ; i < acl_users.elements ; i++)
    {
      ACL_USER *acl_user=dynamic_element(&acl_users,i,ACL_USER*);
      if (acl_user->host.has_wildcard())
      {						// Has wildcard
	uint j;
	for (j=0 ; j < acl_wild_hosts.elements ; j++)
	{					// Check if host already exists
	  ACL_HOST_AND_IP *acl=dynamic_element(&acl_wild_hosts,j,
					       ACL_HOST_AND_IP *);
	  if (!my_strcasecmp(system_charset_info,
                             acl_user->host.get_host(), acl->get_host()))
	    break;				// already stored
	}
	if (j == acl_wild_hosts.elements)	// If new
	  (void) push_dynamic(&acl_wild_hosts,(uchar*) &acl_user->host);
      }
      else if (!my_hash_search(&acl_check_hosts,(uchar*)
                               acl_user->host.get_host(),
                               strlen(acl_user->host.get_host())))
      {
	if (my_hash_insert(&acl_check_hosts,(uchar*) acl_user))
	{					// End of memory
	  allow_all_hosts=1;			// Should never happen
	  DBUG_VOID_RETURN;
	}
      }
    }
  }
  freeze_size(&acl_wild_hosts);
  freeze_size(&acl_check_hosts.array);
  DBUG_VOID_RETURN;
}


/*
  Rebuild lists used for checking of allowed hosts

  We need to rebuild 'acl_check_hosts' and 'acl_wild_hosts' after adding,
  dropping or renaming user, since they contain pointers to elements of
  'acl_user' array, which are invalidated by drop operation, and use
  ACL_USER::host::hostname as a key, which is changed by rename.
*/
void rebuild_check_host(void)
{
  delete_dynamic(&acl_wild_hosts);
  my_hash_free(&acl_check_hosts);
  init_check_host();
}


/* Return true if there is no users that can match the given host */

bool acl_check_host(const char *host, const char *ip)
{
  if (allow_all_hosts)
    return 0;
  mysql_mutex_lock(&acl_cache->lock);

  if ((host && my_hash_search(&acl_check_hosts,(uchar*) host,strlen(host))) ||
      (ip && my_hash_search(&acl_check_hosts,(uchar*) ip, strlen(ip))))
  {
    mysql_mutex_unlock(&acl_cache->lock);
    return 0;					// Found host
  }
  for (uint i=0 ; i < acl_wild_hosts.elements ; i++)
  {
    ACL_HOST_AND_IP *acl=dynamic_element(&acl_wild_hosts,i,ACL_HOST_AND_IP*);
    if (acl->compare_hostname(host, ip))
    {
      mysql_mutex_unlock(&acl_cache->lock);
      return 0;					// Host ok
    }
  }
  mysql_mutex_unlock(&acl_cache->lock);
  if (ip != NULL)
  {
    /* Increment HOST_CACHE.COUNT_HOST_ACL_ERRORS. */
    Host_errors errors;
    errors.m_host_acl= 1;
    inc_host_errors(ip, &errors);
  }
  return 1;					// Host is not allowed
}


/**
  Check if the user is allowed to change password

 @param thd THD
 @param host Hostname for the user
 @param user User name
 @param new_password new password

 new_password cannot be NULL

 @return Error status
   @retval 0 OK
   @retval 1 ERROR; In this case the error is sent to the client.
*/

int check_change_password(THD *thd, const char *host, const char *user,
                           char *new_password, uint new_password_len)
{
  if (!initialized)
  {
    my_error(ER_OPTION_PREVENTS_STATEMENT, MYF(0), "--skip-grant-tables");
    return(1);
  }
  if (!thd->slave_thread &&
      (strcmp(thd->security_ctx->user, user) ||
       my_strcasecmp(system_charset_info, host,
                     thd->security_ctx->priv_host)))
  {
    if (check_access(thd, UPDATE_ACL, "mysql", NULL, NULL, 1, 0))
      return(1);
  }
  if (!thd->slave_thread && !thd->security_ctx->user[0])
  {
    my_message(ER_PASSWORD_ANONYMOUS_USER, ER(ER_PASSWORD_ANONYMOUS_USER),
               MYF(0));
    return(1);
  }

  return(0);
}


/**
  Update the security context when updating the user

  Helper function.
  Update only if the security context is pointing to the same user.
  And return true if the update happens (i.e. we're operating on the
  user account of the current user).
  Normalize the names for a safe compare.

  @param sctx           The security context to update
  @param acl_user_ptr   User account being updated
  @param expired        new value of the expiration flag
  @return               did the update happen ?
 */
static bool
update_sctx_cache(Security_context *sctx, ACL_USER *acl_user_ptr, bool expired)
{
  const char *acl_host= acl_user_ptr->host.get_host();
  const char *acl_user= acl_user_ptr->user;
  const char *sctx_user= sctx->priv_user;
  const char *sctx_host= sctx->priv_host;

  if (!acl_host)
    acl_host= "";
  if(!acl_user)
    acl_user= "";
  if (!sctx_host)
    sctx_host= "";
  if (!sctx_user)
    sctx_user= "";

  if (!strcmp(acl_user, sctx_user) && !strcmp(acl_host, sctx_host))
  {
    sctx->password_expired= expired;
    return true;
  }

  return false;
}



/**
  Change a password hash for a user.

  @param thd Thread handle
  @param host Hostname
  @param user User name
  @param new_password New password hash for host@user
 
  Note : it will also reset the change_password flag.
  This is safe to do unconditionally since the simple userless form
  SET PASSWORD = PASSWORD('text') will be the only allowed form when
  this flag is on. So we don't need to check user names here.


  @see set_var_password::update(THD *thd)

  @return Error code
   @retval 0 ok
   @retval 1 ERROR; In this case the error is sent to the client.
*/

bool change_password(THD *thd, const char *host, const char *user,
		     char *new_password)
{
  TABLE_LIST tables;
  TABLE *table;
  /* Buffer should be extended when password length is extended. */
  char buff[512];
  ulong query_length;
  bool save_binlog_row_based;
  uchar user_key[MAX_KEY_LENGTH];
  char *plugin_temp= NULL;
  bool plugin_empty;
  uint new_password_len= (uint) strlen(new_password);
  bool result= 1;
  enum mysql_user_table_field password_field= MYSQL_USER_FIELD_PASSWORD;
  DBUG_ENTER("change_password");
  DBUG_PRINT("enter",("host: '%s'  user: '%s'  new_password: '%s'",
		      host,user,new_password));
  DBUG_ASSERT(host != 0);			// Ensured by parent

  if (check_change_password(thd, host, user, new_password, new_password_len))
    DBUG_RETURN(1);

  tables.init_one_table("mysql", 5, "user", 4, "user", TL_WRITE);

#ifdef HAVE_REPLICATION
  /*
    GRANT and REVOKE are applied the slave in/exclusion rules as they are
    some kind of updates to the mysql.% tables.
  */
  if (thd->slave_thread && rpl_filter->is_on())
  {
    /*
      The tables must be marked "updating" so that tables_ok() takes them into
      account in tests.  It's ok to leave 'updating' set after tables_ok.
    */
    tables.updating= 1;
    /* Thanks to memset, tables.next==0 */
    if (!(thd->sp_runtime_ctx || rpl_filter->tables_ok(0, &tables)))
      DBUG_RETURN(0);
  }
#endif
  if (!(table= open_ltable(thd, &tables, TL_WRITE, MYSQL_LOCK_IGNORE_TIMEOUT)))
    DBUG_RETURN(1);

  if (!table->key_info)
  {
    my_error(ER_TABLE_CORRUPT, MYF(0), table->s->db.str,
             table->s->table_name.str);
    DBUG_RETURN(1);
  }

  /*
    This statement will be replicated as a statement, even when using
    row-based replication.  The flag will be reset at the end of the
    statement.
  */
  if ((save_binlog_row_based= thd->is_current_stmt_binlog_format_row()))
    thd->clear_current_stmt_binlog_format_row();

  mysql_mutex_lock(&acl_cache->lock);
  ACL_USER *acl_user;
  if (!(acl_user= find_acl_user(host, user, TRUE)))
  {
    mysql_mutex_unlock(&acl_cache->lock);
    my_message(ER_PASSWORD_NO_MATCH, ER(ER_PASSWORD_NO_MATCH), MYF(0));
    goto end;
  }

  /* trying to change the password of the utility user? */
  if (acl_is_utility_user(acl_user->user, acl_user->host.get_host(), NULL))
  {
    mysql_mutex_unlock(&acl_cache->lock);
    my_message(ER_PASSWORD_NO_MATCH, ER(ER_PASSWORD_NO_MATCH), MYF(0));
    goto end;
  }

  mysql_mutex_assert_owner(&acl_cache->lock);
  table->use_all_columns();
  DBUG_ASSERT(host != '\0');
  table->field[MYSQL_USER_FIELD_HOST]->store(host, strlen(host),
                                             system_charset_info);
  table->field[MYSQL_USER_FIELD_USER]->store(user, strlen(user),
                                             system_charset_info);

  key_copy((uchar *) user_key, table->record[0], table->key_info,
           table->key_info->key_length);
  if (!table->file->ha_index_read_idx_map(table->record[0], 0, user_key,
                                          HA_WHOLE_KEY,
                                          HA_READ_KEY_EXACT))
    plugin_temp= (table->s->fields > MYSQL_USER_FIELD_PLUGIN) ?
                 get_field(&global_acl_memory, table->field[MYSQL_USER_FIELD_PLUGIN]) : NULL;
  else
  {
    my_message(ER_PASSWORD_NO_MATCH, ER(ER_PASSWORD_NO_MATCH), MYF(0));
    mysql_mutex_unlock(&acl_cache->lock);
    goto end;
  }

  plugin_empty= plugin_temp ? false: true;

  if (acl_user->plugin.length == 0)
  {
    acl_user->plugin.length= default_auth_plugin_name.length;
    acl_user->plugin.str= default_auth_plugin_name.str;
  }

  if (new_password_len == 0)
  {
    String *password_str= new (thd->mem_root) String(new_password,
                                                     thd->variables.
                                                     character_set_client);
    if (check_password_policy(password_str))
    {
      result= 1;
      mysql_mutex_unlock(&acl_cache->lock);
      goto end;
    }
  }
  
#if defined(HAVE_OPENSSL)
  /*
    update loaded acl entry:
    TODO Should password depend on @@old_variables here?
    - Probably not if the user exists and have a plugin set already.
  */
  if (my_strcasecmp(system_charset_info, acl_user->plugin.str,
                    sha256_password_plugin_name.str) == 0)
  {
    /*
     Accept empty passwords
    */
    if (new_password_len == 0)
    {
      /*
        Since we're changing the password for the user we need to reset the
        expiration flag.
      */
      if (!update_sctx_cache(thd->security_ctx, acl_user, false) &&
          thd->security_ctx->password_expired)
      {
        /* the current user is not the same as the user we operate on */
        my_error(ER_MUST_CHANGE_PASSWORD, MYF(0));
        result= 1;
        mysql_mutex_unlock(&acl_cache->lock);
        goto end;
      }
      acl_user->password_expired= false;
      acl_user->auth_string= empty_lex_str;
    }
    /*
     Check if password begins with correct magic number
    */
    else if (new_password[0] == '$' &&
             new_password[1] == '5' &&
             new_password[2] == '$')
    {
      password_field= MYSQL_USER_FIELD_AUTHENTICATION_STRING;
      if (new_password_len < CRYPT_MAX_PASSWORD_SIZE + 1)
      {
        /*
          Since we're changing the password for the user we need to reset the
          expiration flag.
        */
        if (!update_sctx_cache(thd->security_ctx, acl_user, false) &&
            thd->security_ctx->password_expired)
        {
          /* the current user is not the same as the user we operate on */
          my_error(ER_MUST_CHANGE_PASSWORD, MYF(0));
          result= 1;
          mysql_mutex_unlock(&acl_cache->lock);
          goto end;
        }

        acl_user->password_expired= false;
        /* copy string including \0 */
        acl_user->auth_string.str= (char *) memdup_root(&global_acl_memory,
                                                       new_password,
                                                       new_password_len + 1);
        acl_user->auth_string.length= new_password_len;
      }
    } else
    {
      /*
        Password format is unexpected. The user probably is using the wrong
        password algorithm with the PASSWORD() function.
      */
      my_error(ER_PASSWORD_FORMAT, MYF(0));
      result= 1;
      mysql_mutex_unlock(&acl_cache->lock);
      goto end;
    }
  }
  else
#endif
  if (my_strcasecmp(system_charset_info, acl_user->plugin.str,
                    native_password_plugin_name.str) == 0 ||
      my_strcasecmp(system_charset_info, acl_user->plugin.str,
                    old_password_plugin_name.str) == 0)
  {
    password_field= MYSQL_USER_FIELD_PASSWORD;
    
    /*
      Legacy code produced an error if the password hash didn't match the
      expectations.
    */
    if (new_password_len != 0)
    {
      if (plugin_empty)
      {
        if (new_password_len == SCRAMBLED_PASSWORD_CHAR_LENGTH)
          acl_user->plugin= native_password_plugin_name;
        else if (new_password_len == SCRAMBLED_PASSWORD_CHAR_LENGTH_323)
          acl_user->plugin= old_password_plugin_name;
        else
        {
          my_error(ER_PASSWD_LENGTH, MYF(0), SCRAMBLED_PASSWORD_CHAR_LENGTH);
          result= 1;
          mysql_mutex_unlock(&acl_cache->lock);
          goto end;
        }
      }
      else
      {
        if (my_strcasecmp(system_charset_info, acl_user->plugin.str,
                          native_password_plugin_name.str) == 0 &&
            new_password_len != SCRAMBLED_PASSWORD_CHAR_LENGTH)
        {
          my_error(ER_PASSWD_LENGTH, MYF(0), SCRAMBLED_PASSWORD_CHAR_LENGTH);
          result= 1;
          mysql_mutex_unlock(&acl_cache->lock);
          goto end;
        }
        else if (my_strcasecmp(system_charset_info, acl_user->plugin.str,
                               old_password_plugin_name.str) == 0 &&
                 new_password_len != SCRAMBLED_PASSWORD_CHAR_LENGTH_323)
        {
          my_error(ER_PASSWD_LENGTH, MYF(0), SCRAMBLED_PASSWORD_CHAR_LENGTH_323);
          result= 1;
          mysql_mutex_unlock(&acl_cache->lock);
          goto end;
        }
      }
    }
    else if (plugin_empty)
      acl_user->plugin= native_password_plugin_name;

    /*
      Update loaded acl entry in memory.
      set_user_salt() stores a binary (compact) representation of the password
      in memory (acl_user->salt and salt_len).
      set_user_plugin() sets the appropriate plugin based on password length and
      if the length doesn't match a warning is issued.
    */
    if (set_user_salt(acl_user, new_password, new_password_len))
    {
      my_error(ER_PASSWORD_FORMAT, MYF(0));
      result= 1;
      mysql_mutex_unlock(&acl_cache->lock);
      goto end;
    }
    if (!update_sctx_cache(thd->security_ctx, acl_user, false) &&
        thd->security_ctx->password_expired)
    {
      my_error(ER_MUST_CHANGE_PASSWORD, MYF(0));
      result= 1;
      mysql_mutex_unlock(&acl_cache->lock);
      goto end;
    }
  }
  else
  {
     push_warning(thd, Sql_condition::WARN_LEVEL_NOTE,
                  ER_SET_PASSWORD_AUTH_PLUGIN, ER(ER_SET_PASSWORD_AUTH_PLUGIN));
     /*
       An undefined password factory could very well mean that the password
       field is empty.
     */
     new_password_len= 0;
  }

  if (update_user_table(thd, table,
                        acl_user->host.get_host() ? acl_user->host.get_host() : "",
                        acl_user->user ? acl_user->user : "",
                        new_password, new_password_len, password_field, false, true))
  {
    mysql_mutex_unlock(&acl_cache->lock); /* purecov: deadcode */
    goto end;
  }

  acl_cache->clear(1);				// Clear locked hostname cache
  mysql_mutex_unlock(&acl_cache->lock);
  result= 0;
  query_length= sprintf(buff, "SET PASSWORD FOR '%-.120s'@'%-.120s'='%-.120s'",
                        acl_user->user ? acl_user->user : "",
                        acl_user->host.get_host() ? acl_user->host.get_host() : "",
                        new_password);
  result= write_bin_log(thd, true, buff, query_length,
                        table->file->has_transactions());
end:
  result|= acl_trans_commit_and_close_tables(thd);

  /* Restore the state of binlog format */
  DBUG_ASSERT(!thd->is_current_stmt_binlog_format_row());
  if (save_binlog_row_based)
    thd->set_current_stmt_binlog_format_row();

  DBUG_RETURN(result);
}


/*
  Find user in ACL

  SYNOPSIS
    is_acl_user()
    host                 host name
    user                 user name

  RETURN
   FALSE  user not fond
   TRUE   there are such user
*/

bool is_acl_user(const char *host, const char *user)
{
  bool res;

  /* --skip-grants */
  if (!initialized)
    return TRUE;

  mysql_mutex_lock(&acl_cache->lock);
  res= find_acl_user(host, user, TRUE) != NULL;
  mysql_mutex_unlock(&acl_cache->lock);
  return res;
}


/*
  Find first entry that matches the current user
*/

static ACL_USER *
find_acl_user(const char *host, const char *user, my_bool exact)
{
  DBUG_ENTER("find_acl_user");
  DBUG_PRINT("enter",("host: '%s'  user: '%s'",host,user));

  mysql_mutex_assert_owner(&acl_cache->lock);

  for (uint i=0 ; i < acl_users.elements ; i++)
  {
    ACL_USER *acl_user=dynamic_element(&acl_users,i,ACL_USER*);
    DBUG_PRINT("info",("strcmp('%s','%s'), compare_hostname('%s','%s'),",
                       user, acl_user->user ? acl_user->user : "",
                       host,
                       acl_user->host.get_host() ? acl_user->host.get_host() :
                       ""));
    if ((!acl_user->user && !user[0]) ||
	(acl_user->user && !strcmp(user,acl_user->user)))
    {
      if (exact ? !my_strcasecmp(system_charset_info, host,
                                 acl_user->host.get_host() ?
				 acl_user->host.get_host() : "") :
          acl_user->host.compare_hostname(host,host))
      {
	DBUG_RETURN(acl_user);
      }
    }
  }
  DBUG_RETURN(0);
}

/**
  Check if the given host name needs to be resolved or not.
  Host name has to be resolved if it actually contains *name*.

  For example:
    192.168.1.1               --> FALSE
    192.168.1.0/255.255.255.0 --> FALSE
    %                         --> FALSE
    192.168.1.%               --> FALSE
    AB%                       --> FALSE

    AAAAFFFF                  --> TRUE (Hostname)
    AAAA:FFFF:1234:5678       --> FALSE
    ::1                       --> FALSE

  This function does not check if the given string is a valid host name or
  not. It assumes that the argument is a valid host name.

  @param hostname   the string to check.

  @return a flag telling if the argument needs to be resolved or not.
  @retval TRUE the argument is a host name and needs to be resolved.
  @retval FALSE the argument is either an IP address, or a patter and
          should not be resolved.
*/

bool hostname_requires_resolving(const char *hostname)
{
  if (!hostname)
    return FALSE;

  /* Check if hostname is the localhost. */

  size_t hostname_len= strlen(hostname);
  size_t localhost_len= strlen(my_localhost);

  if (hostname == my_localhost ||
      (hostname_len == localhost_len &&
       !my_strnncoll(system_charset_info,
                     (const uchar *) hostname,  hostname_len,
                     (const uchar *) my_localhost, strlen(my_localhost))))
  {
    return FALSE;
  }

  /*
    If the string contains any of {':', '%', '_', '/'}, it is definitely
    not a host name:
      - ':' means that the string is an IPv6 address;
      - '%' or '_' means that the string is a pattern;
      - '/' means that the string is an IPv4 network address;
  */

  for (const char *p= hostname; *p; ++p)
  {
    switch (*p) {
      case ':':
      case '%':
      case '_':
      case '/':
        return FALSE;
    }
  }

  /*
    Now we have to tell a host name (ab.cd, 12.ab) from an IPv4 address
    (12.34.56.78). The assumption is that if the string contains only
    digits and dots, it is an IPv4 address. Otherwise -- a host name.
  */

  for (const char *p= hostname; *p; ++p)
  {
    if (*p != '.' && !my_isdigit(&my_charset_latin1, *p))
      return TRUE; /* a "letter" has been found. */
  }

  return FALSE; /* all characters are either dots or digits. */
}


/**
  Update record for user in mysql.user privilege table with new password.

  @param table Pointer to TABLE object for open mysql.user table
  @param host Hostname
  @param user Username
  @param new_password New password hash
  @param new_password_len Length of new password hash
  @param password_field The password field to use 
  @param password_expired Password expiration flag

  @see change_password

*/

static bool
update_user_table(THD *thd, TABLE *table,
                  const char *host, const char *user,
                  const char *new_password, uint new_password_len,
                  enum mysql_user_table_field password_field,
                  bool password_expired, bool is_user_table_positioned)
{
  char user_key[MAX_KEY_LENGTH];
  int error;
  DBUG_ENTER("update_user_table");
  DBUG_PRINT("enter",("user: %s  host: %s",user,host));

  /* ALTER USER PASSWORD EXPIRE makes no sense on old system tables */
  if (table->s->fields <= MYSQL_USER_FIELD_PASSWORD_EXPIRED &&
      password_expired)
  {
    my_error(ER_BAD_FIELD_ERROR, MYF(0), "password_expired", "mysql.user");
    DBUG_RETURN(1);
  }

  /* 
    If this function is reached through change_password, the user record is 
    already available and hence need not be read again.
  */

  if (!is_user_table_positioned)
  {
    table->use_all_columns();
    DBUG_ASSERT(host != '\0');
    table->field[MYSQL_USER_FIELD_HOST]->store(host, (uint) strlen(host),
					       system_charset_info);
    table->field[MYSQL_USER_FIELD_USER]->store(user, (uint) strlen(user),
					       system_charset_info);
    key_copy((uchar *) user_key, table->record[0], table->key_info,
	     table->key_info->key_length);

    if (table->file->ha_index_read_idx_map(table->record[0], 0,
					   (uchar *) user_key, HA_WHOLE_KEY,
					   HA_READ_KEY_EXACT))
    {
      my_message(ER_PASSWORD_NO_MATCH, ER(ER_PASSWORD_NO_MATCH),
		 MYF(0));	/* purecov: deadcode */
      DBUG_RETURN(1);		/* purecov: deadcode */
    }
  }
  store_record(table,record[1]);
 
  /* 
    When the flag is on we're inside ALTER TABLE ... PASSWORD EXPIRE and we 
    have no password to update.
  */
  if (!password_expired)
  {
    table->field[(int) password_field]->store(new_password, new_password_len,
                                              system_charset_info);
    if (new_password_len == SCRAMBLED_PASSWORD_CHAR_LENGTH_323 &&
        password_field == MYSQL_USER_FIELD_PASSWORD)
    {
      WARN_DEPRECATED_41_PWD_HASH(thd);
    }
  }

  if (table->s->fields > MYSQL_USER_FIELD_PASSWORD_EXPIRED)
  {
    /* update password_expired if present */
    table->field[MYSQL_USER_FIELD_PASSWORD_EXPIRED]->store(password_expired ?
                                                           "Y" : "N", 1,
                                                           system_charset_info);
  }

  if ((error=table->file->ha_update_row(table->record[1],table->record[0])) &&
       error != HA_ERR_RECORD_IS_THE_SAME)
  {
    table->file->print_error(error,MYF(0));	/* purecov: deadcode */
    DBUG_RETURN(1);
  }

  DBUG_RETURN(0);
}


/*
  Return 1 if we are allowed to create new users
  the logic here is: INSERT_ACL is sufficient.
  It's also a requirement in opt_safe_user_create,
  otherwise CREATE_USER_ACL is enough.
*/

static bool test_if_create_new_users(THD *thd)
{
  Security_context *sctx= thd->security_ctx;
  bool create_new_users= MY_TEST(sctx->master_access & INSERT_ACL) ||
                         (!opt_safe_user_create &&
                          MY_TEST(sctx->master_access & CREATE_USER_ACL));
  if (!create_new_users)
  {
    TABLE_LIST tl;
    ulong db_access;
    tl.init_one_table(C_STRING_WITH_LEN("mysql"),
                      C_STRING_WITH_LEN("user"), "user", TL_WRITE);
    create_new_users= 1;

    db_access=acl_get(sctx->get_host()->ptr(), sctx->get_ip()->ptr(),
		      sctx->priv_user, tl.db, 0);
    if (!(db_access & INSERT_ACL))
    {
      if (check_grant(thd, INSERT_ACL, &tl, FALSE, UINT_MAX, TRUE))
	create_new_users=0;
    }
  }
  return create_new_users;
}


/**
  Only the plugins that are known to use the mysql.user table 
  to store their passwords support password expiration atm.
  TODO: create a service and extend the plugin API to support
  password expiration for external plugins.

  @retval      false  expiration not supported
  @retval      true   expiration supported
*/
bool auth_plugin_supports_expiration(const char *plugin_name)
{
 return (!plugin_name || !*plugin_name ||
         plugin_name == native_password_plugin_name.str ||
#if defined(HAVE_OPENSSL)
         plugin_name == sha256_password_plugin_name.str ||
#endif
         plugin_name == old_password_plugin_name.str);
}


/****************************************************************************
  Handle GRANT commands
****************************************************************************/

static int replace_user_table(THD *thd, TABLE *table, LEX_USER *combo,
			      ulong rights, bool revoke_grant,
			      bool can_create_user, bool no_auto_create)
{
  int error = -1;
  bool old_row_exists=0;
  char *password= empty_c_string;
  uint password_len= 0;
  char what= (revoke_grant) ? 'N' : 'Y';
  uchar user_key[MAX_KEY_LENGTH];
  LEX *lex= thd->lex;
  DBUG_ENTER("replace_user_table");

  mysql_mutex_assert_owner(&acl_cache->lock);
  if (acl_is_utility_user(combo->user.str, combo->host.str, NULL))
  {
    my_error(ER_NONEXISTING_GRANT, MYF(0), combo->user.str, combo->host.str);
    goto end;
  }

  if (!table->key_info)
  {
    my_error(ER_TABLE_CORRUPT, MYF(0), table->s->db.str,
             table->s->table_name.str);
    goto end;
  }

  table->use_all_columns();
  DBUG_ASSERT(combo->host.str != '\0');
  table->field[MYSQL_USER_FIELD_HOST]->store(combo->host.str,combo->host.length,
                                             system_charset_info);
  table->field[MYSQL_USER_FIELD_USER]->store(combo->user.str,combo->user.length,
                                             system_charset_info);
  key_copy(user_key, table->record[0], table->key_info,
           table->key_info->key_length);

  if (table->file->ha_index_read_idx_map(table->record[0], 0, user_key,
                                         HA_WHOLE_KEY,
                                         HA_READ_KEY_EXACT))
  {
    /*
      The user record wasn't found; if the intention was to revoke privileges
      (indicated by what == 'N') then execution must fail now.
    */
    if (what == 'N')
    {
      my_error(ER_NONEXISTING_GRANT, MYF(0), combo->user.str, combo->host.str);
      goto end;
    }

    if (!combo->uses_identified_by_clause &&
        !combo->uses_identified_with_clause &&
        !combo->uses_identified_by_password_clause)
    {
      if (check_password_policy(NULL))
      {
        error= 1;
        goto end;
      }
    }
    /* 1. Unresolved plugins become default plugin */
    if (!combo->uses_identified_with_clause)
    {
      combo->plugin.str= default_auth_plugin_name.str;
      combo->plugin.length= default_auth_plugin_name.length;
    }
    /* 2. Digest password if needed (plugin must have been resolved) */
    if (combo->uses_identified_by_clause)
    {
      if (digest_password(thd, combo))
      {
        my_error(ER_OUTOFMEMORY, MYF(ME_FATALERROR), CRYPT_MAX_PASSWORD_SIZE);
        error= 1;
        goto end;
      }
    }
    password= combo->password.str;
    password_len= combo->password.length;
    /*
      There are four options which affect the process of creation of
      a new user (mysqld option --safe-create-user, 'insert' privilege
      on 'mysql.user' table, using 'GRANT' with 'IDENTIFIED BY' and
      SQL_MODE flag NO_AUTO_CREATE_USER). Below is the simplified rule
      how it should work.
      if (safe-user-create && ! INSERT_priv) => reject
      else if (identified_by) => create
      else if (no_auto_create_user) => reject
      else create

      see also test_if_create_new_users()
    */
    if (!password_len &&
        auth_plugin_is_built_in(combo->plugin.str) && 
        no_auto_create)
    {
      my_error(ER_PASSWORD_NO_MATCH, MYF(0), combo->user.str, combo->host.str);
      goto end;
    }
    else if (!can_create_user)
    {
      my_error(ER_CANT_CREATE_USER_WITH_GRANT, MYF(0));
      goto end;
    }
    else if (combo->plugin.str[0])
    {
      if (!plugin_is_ready(&combo->plugin, MYSQL_AUTHENTICATION_PLUGIN))
      {
        my_error(ER_PLUGIN_IS_NOT_LOADED, MYF(0), combo->plugin.str);
        goto end;
      }
    }

    old_row_exists = 0;
    restore_record(table,s->default_values);
    DBUG_ASSERT(combo->host.str != '\0');
    table->field[MYSQL_USER_FIELD_HOST]->store(combo->host.str,combo->host.length,
                                               system_charset_info);
    table->field[MYSQL_USER_FIELD_USER]->store(combo->user.str,combo->user.length,
                                               system_charset_info);
#if defined(HAVE_OPENSSL)
    if (combo->plugin.str == sha256_password_plugin_name.str)
    {
      /* Use the authentication_string field */
      combo->auth.str= password;
      combo->auth.length= password_len;
      if (password_len > 0)
        table->
          field[MYSQL_USER_FIELD_AUTHENTICATION_STRING]->
            store(password, password_len, &my_charset_utf8_bin);
      /* Assert that the proper plugin is set */
      table->
        field[MYSQL_USER_FIELD_PLUGIN]->
          store(sha256_password_plugin_name.str,
                sha256_password_plugin_name.length,
                system_charset_info);

    }
    else
#endif
    {
      /* Use the legacy Password field */
      table->field[MYSQL_USER_FIELD_PASSWORD]->store(password, password_len,
                                                     system_charset_info);
      table->field[MYSQL_USER_FIELD_AUTHENTICATION_STRING]->store("\0", 0,
                                                     &my_charset_utf8_bin);
    }
  }
  else // if (table->file->ha_index_read_idx_map [..]
  {
    /*
      There is a matching user record ------------------------------------------
     */

    old_row_exists = 1;
    store_record(table,record[1]);			// Save copy for update

    /*
      GRANT statement using IDENTIFIED WITH clause can be used only to create
      user and apply privileges to it. Hence it throws an error when used on
      existing users.
    */
    if (combo->uses_identified_with_clause)
    {
      error= 1;
      my_error(ER_GRANT_PLUGIN_USER_EXISTS, MYF(0), combo->user.length,
	       combo->user.str);
      goto end;
    }
    
    /* 1. resolve plugins in the LEX_USER struct if needed */
    LEX_STRING old_plugin;

    /*
      Get old plugin value from storage.
    */

    old_plugin.str=
      get_field(thd->mem_root, table->field[MYSQL_USER_FIELD_PLUGIN]);

    /* 
      It is important not to include the trailing '\0' in the string length 
      because otherwise the plugin hash search will fail.
    */
    if (old_plugin.str)
    {
      old_plugin.length= strlen(old_plugin.str);

      /*
        Optimize for pointer comparision of built-in plugin name
      */

      optimize_plugin_compare_by_pointer(&old_plugin);

      /*
        Disable plugin change for existing rows with anything but
        the built in plugins.
        The idea is that all built in plugins support
        IDENTIFIED BY ... and none of the external ones currently do.
      */
      if ((combo->uses_identified_by_clause ||
	   combo->uses_identified_by_password_clause) &&
	  !auth_plugin_is_built_in(old_plugin.str))
      {
	const char *new_plugin= (combo->plugin.str && combo->plugin.str[0]) ?
	  combo->plugin.str : default_auth_plugin_name.str;

	if (my_strcasecmp(system_charset_info, new_plugin, old_plugin.str))
	{
	  push_warning(thd, Sql_condition::WARN_LEVEL_WARN, 
	    ER_SET_PASSWORD_AUTH_PLUGIN, ER(ER_SET_PASSWORD_AUTH_PLUGIN));
	}
      }
    }
    old_plugin.length= 0;
    combo->plugin= old_plugin;

    /*
      If the plugin value in user table is found to be null or an empty
      string, the following steps are followed:

      * If GRANT is used with IDENTIFIED BY PASSWORD clause, and the hash
        is found to be of mysql_native_password or mysql_old_password
        type, the statement passes without an error and the password field
        is updated accordingly.
      * If GRANT is used with IDENTIFIED BY clause and the password is
        provided as a plain string, hashing of the string is done according
        to the value of old_passwords variable in the following way.

         if old_passwords == 0, mysql_native hashing is used.
	 if old_passwords == 1, mysql_old hashing is used.
	 if old_passwords == 2, error.
      * An empty password is considered to be of mysql_native type.
    */
    
    if (combo->plugin.str == NULL || combo->plugin.str == '\0')
    {
      if (combo->uses_identified_by_password_clause)
      {
	if ((combo->password.length == SCRAMBLED_PASSWORD_CHAR_LENGTH) ||
	    (combo->password.length == 0))
	{
	  combo->plugin.str= native_password_plugin_name.str;
	  combo->plugin.length= native_password_plugin_name.length;
	}
	else if (combo->password.length == SCRAMBLED_PASSWORD_CHAR_LENGTH_323)
	{
	  combo->plugin.str= old_password_plugin_name.str;
	  combo->plugin.length= old_password_plugin_name.length;
	}
	else
	{
	  /*
	    If hash length doesn't match either with mysql_native hash length or
	    mysql_old hash length, throw an error.
	  */
	  my_error(ER_PASSWORD_FORMAT, MYF(0));
	  error= 1;
	  goto end;
	}
      }
      else
      {
	/*
	  Handling of combo->plugin when IDENTIFIED BY PASSWORD clause is not
	  used, i.e. when the password hash is not provided within the GRANT
	  query.
	*/
	if ((thd->variables.old_passwords == 1) && (combo->password.length != 0))
	{
	  combo->plugin.str= old_password_plugin_name.str;
	  combo->plugin.length= old_password_plugin_name.length;
	}
	else if ((thd->variables.old_passwords == 0) || 
		 (combo->password.length == 0))
	{
	  combo->plugin.str= native_password_plugin_name.str;
	  combo->plugin.length= native_password_plugin_name.length;
	}
	else
	{
	  /* If old_passwords variable is neither 0 nor 1, throw an error. */
	  my_error(ER_PASSWORD_FORMAT, MYF(0));
	  error= 1;
	  goto end;
	}
      }
    }
    
    if (!combo->uses_authentication_string_clause)
    {
      combo->auth.str= get_field(thd->mem_root,
        table->field[MYSQL_USER_FIELD_AUTHENTICATION_STRING]);
      if (combo->auth.str)
        combo->auth.length= strlen(combo->auth.str);
      else
        combo->auth.length= 0;
    }
    
    /* 2. Digest password if needed (plugin must have been resolved */
    if (combo->uses_identified_by_clause)
    {
      if (digest_password(thd, combo))
      {
        error= 1;
        goto end;
      }
    }
    password= combo->password.str;
    password_len= combo->password.length;

    if (password_len > 0)
    {
#if defined(HAVE_OPENSSL)
      if (combo->plugin.str == sha256_password_plugin_name.str)
      {
        table->field[MYSQL_USER_FIELD_AUTHENTICATION_STRING]->
          store(password, password_len, &my_charset_utf8_bin);
        combo->auth.str= password;
        combo->auth.length= password_len;
      }
      else
#endif
      {
        table->field[MYSQL_USER_FIELD_PASSWORD]->
          store(password, password_len, system_charset_info);
        table->field[MYSQL_USER_FIELD_AUTHENTICATION_STRING]->
          store("\0", 0, &my_charset_utf8_bin);
      }
    }
    else if (!rights && !revoke_grant &&
             lex->ssl_type == SSL_TYPE_NOT_SPECIFIED &&
             !lex->mqh.specified_limits)
    {
     
      DBUG_PRINT("info", ("Proxy user exit path"));
      DBUG_RETURN(0);
    }
  }

  /* error checks on password */
  if (password_len > 0)
  {
    /*
     We need to check for hash validity here since later, when
     set_user_salt() is executed it will be too late to signal
     an error.
    */
    if ((combo->plugin.str == native_password_plugin_name.str &&
         password_len != SCRAMBLED_PASSWORD_CHAR_LENGTH) ||
        (combo->plugin.str == old_password_plugin_name.str &&
         password_len != SCRAMBLED_PASSWORD_CHAR_LENGTH_323))
    {
      my_error(ER_PASSWORD_FORMAT, MYF(0));
      error= 1;
      goto end;
    }
    /* The legacy Password field is used */
    if (combo->plugin.str == old_password_plugin_name.str)
      WARN_DEPRECATED_41_PWD_HASH(thd);
  }

  /* Update table columns with new privileges */

  Field **tmp_field;
  ulong priv;
  uint next_field;
  for (tmp_field= table->field+3, priv = SELECT_ACL;
       *tmp_field && (*tmp_field)->real_type() == MYSQL_TYPE_ENUM &&
	 ((Field_enum*) (*tmp_field))->typelib->count == 2 ;
       tmp_field++, priv <<= 1)
  {
    if (priv & rights)				 // set requested privileges
      (*tmp_field)->store(&what, 1, &my_charset_latin1);
  }
  rights= get_access(table, 3, &next_field);
  DBUG_PRINT("info",("table fields: %d",table->s->fields));
  if (table->s->fields >= 31)		/* From 4.0.0 we have more fields */
  {
    /* We write down SSL related ACL stuff */
    switch (lex->ssl_type) {
    case SSL_TYPE_ANY:
      table->field[MYSQL_USER_FIELD_SSL_TYPE]->store(STRING_WITH_LEN("ANY"),
                                      &my_charset_latin1);
      table->field[MYSQL_USER_FIELD_SSL_CIPHER]->
        store("", 0, &my_charset_latin1);
      table->field[MYSQL_USER_FIELD_X509_ISSUER]->store("", 0, &my_charset_latin1);
      table->field[MYSQL_USER_FIELD_X509_SUBJECT]->store("", 0, &my_charset_latin1);
      break;
    case SSL_TYPE_X509:
      table->field[MYSQL_USER_FIELD_SSL_TYPE]->store(STRING_WITH_LEN("X509"),
                                      &my_charset_latin1);
      table->field[MYSQL_USER_FIELD_SSL_CIPHER]->
        store("", 0, &my_charset_latin1);
      table->field[MYSQL_USER_FIELD_X509_ISSUER]->store("", 0, &my_charset_latin1);
      table->field[MYSQL_USER_FIELD_X509_SUBJECT]->store("", 0, &my_charset_latin1);
      break;
    case SSL_TYPE_SPECIFIED:
      table->field[MYSQL_USER_FIELD_SSL_TYPE]->store(STRING_WITH_LEN("SPECIFIED"),
                                      &my_charset_latin1);
      table->field[MYSQL_USER_FIELD_SSL_CIPHER]->store("", 0, &my_charset_latin1);
      table->field[MYSQL_USER_FIELD_X509_ISSUER]->store("", 0, &my_charset_latin1);
      table->field[MYSQL_USER_FIELD_X509_SUBJECT]->store("", 0, &my_charset_latin1);
      if (lex->ssl_cipher)
        table->field[MYSQL_USER_FIELD_SSL_CIPHER]->store(lex->ssl_cipher,
                                strlen(lex->ssl_cipher), system_charset_info);
      if (lex->x509_issuer)
        table->field[MYSQL_USER_FIELD_X509_ISSUER]->store(lex->x509_issuer,
                                strlen(lex->x509_issuer), system_charset_info);
      if (lex->x509_subject)
        table->field[MYSQL_USER_FIELD_X509_SUBJECT]->store(lex->x509_subject,
                                strlen(lex->x509_subject), system_charset_info);
      break;
    case SSL_TYPE_NOT_SPECIFIED:
      break;
    case SSL_TYPE_NONE:
      table->field[MYSQL_USER_FIELD_SSL_TYPE]->store("", 0, &my_charset_latin1);
      table->field[MYSQL_USER_FIELD_SSL_CIPHER]->store("", 0, &my_charset_latin1);
      table->field[MYSQL_USER_FIELD_X509_ISSUER]->store("", 0, &my_charset_latin1);
      table->field[MYSQL_USER_FIELD_X509_SUBJECT]->store("", 0, &my_charset_latin1);
      break;
    }
    next_field+=4;

    USER_RESOURCES mqh= lex->mqh;
    if (mqh.specified_limits & USER_RESOURCES::QUERIES_PER_HOUR)
      table->field[MYSQL_USER_FIELD_MAX_QUESTIONS]->
        store((longlong) mqh.questions, TRUE);
    if (mqh.specified_limits & USER_RESOURCES::UPDATES_PER_HOUR)
      table->field[MYSQL_USER_FIELD_MAX_UPDATES]->
        store((longlong) mqh.updates, TRUE);
    if (mqh.specified_limits & USER_RESOURCES::CONNECTIONS_PER_HOUR)
      table->field[MYSQL_USER_FIELD_MAX_CONNECTIONS]->
        store((longlong) mqh.conn_per_hour, TRUE);
    if (table->s->fields >= 36 &&
        (mqh.specified_limits & USER_RESOURCES::USER_CONNECTIONS))
      table->field[MYSQL_USER_FIELD_MAX_USER_CONNECTIONS]->
        store((longlong) mqh.user_conn, TRUE);
    mqh_used= mqh_used || mqh.questions || mqh.updates || mqh.conn_per_hour;

    next_field+= 4;
    if (combo->plugin.length > 0 && !old_row_exists)
    {
      if (table->s->fields >= 41)
      {
        table->field[MYSQL_USER_FIELD_PLUGIN]->
          store(combo->plugin.str, combo->plugin.length, system_charset_info);
        table->field[MYSQL_USER_FIELD_PLUGIN]->set_notnull();
        table->field[MYSQL_USER_FIELD_AUTHENTICATION_STRING]->
          store(combo->auth.str, combo->auth.length, &my_charset_utf8_bin);
        table->field[MYSQL_USER_FIELD_AUTHENTICATION_STRING]->set_notnull();
      }
      else
      {
        my_error(ER_BAD_FIELD_ERROR, MYF(0), "plugin", "mysql.user");
        goto end;
      }
    }

    /* if we have a password supplied we update the expiration field */
    if (table->s->fields > MYSQL_USER_FIELD_PASSWORD_EXPIRED &&
        password_len > 0)
      table->field[MYSQL_USER_FIELD_PASSWORD_EXPIRED]->store("N", 1,
                                                             system_charset_info);
  }

  if (old_row_exists)
  {   
    /*
      We should NEVER delete from the user table, as a uses can still
      use mysqld even if he doesn't have any privileges in the user table!
    */
    if (cmp_record(table,record[1]))
    {
      if ((error=
           table->file->ha_update_row(table->record[1],table->record[0])) &&
          error != HA_ERR_RECORD_IS_THE_SAME)
      {						// This should never happen
        table->file->print_error(error,MYF(0));	/* purecov: deadcode */
        error= -1;				/* purecov: deadcode */
        goto end;				/* purecov: deadcode */
      }
      else
        error= 0;
    }
  }
  else if ((error=table->file->ha_write_row(table->record[0]))) // insert
  {						// This should never happen
    if (table->file->is_fatal_error(error, HA_CHECK_DUP))
    {
      table->file->print_error(error,MYF(0));	/* purecov: deadcode */
      error= -1;				/* purecov: deadcode */
      goto end;					/* purecov: deadcode */
    }
  }
  error=0;					// Privileges granted / revoked

end:
  if (!error)
  {
    acl_cache->clear(1);			// Clear privilege cache
    if (old_row_exists)
      acl_update_user(combo->user.str, combo->host.str,
                      combo->password.str, password_len,
		      lex->ssl_type,
		      lex->ssl_cipher,
		      lex->x509_issuer,
		      lex->x509_subject,
		      &lex->mqh,
		      rights,
		      &combo->plugin,
		      &combo->auth);
    else
      acl_insert_user(combo->user.str, combo->host.str, password, password_len,
		      lex->ssl_type,
		      lex->ssl_cipher,
		      lex->x509_issuer,
		      lex->x509_subject,
		      &lex->mqh,
		      rights,
		      &combo->plugin,
		      &combo->auth);
  }
  DBUG_RETURN(error);
}


/*
  change grants in the mysql.db table
*/

static int replace_db_table(TABLE *table, const char *db,
			    const LEX_USER &combo,
			    ulong rights, bool revoke_grant)
{
  uint i;
  ulong priv,store_rights;
  bool old_row_exists=0;
  int error;
  char what= (revoke_grant) ? 'N' : 'Y';
  uchar user_key[MAX_KEY_LENGTH];
  DBUG_ENTER("replace_db_table");

  if (!initialized)
  {
    my_error(ER_OPTION_PREVENTS_STATEMENT, MYF(0), "--skip-grant-tables");
    DBUG_RETURN(-1);
  }

  /* Check if there is such a user in user table in memory? */
  if (!find_acl_user(combo.host.str,combo.user.str, FALSE))
  {
    my_message(ER_PASSWORD_NO_MATCH, ER(ER_PASSWORD_NO_MATCH), MYF(0));
    DBUG_RETURN(-1);
  }

  table->use_all_columns();
  table->field[0]->store(combo.host.str,combo.host.length,
                         system_charset_info);
  table->field[1]->store(db,(uint) strlen(db), system_charset_info);
  table->field[2]->store(combo.user.str,combo.user.length,
                         system_charset_info);
  key_copy(user_key, table->record[0], table->key_info,
           table->key_info->key_length);

  if (table->file->ha_index_read_idx_map(table->record[0],0, user_key,
                                         HA_WHOLE_KEY,
                                         HA_READ_KEY_EXACT))
  {
    if (what == 'N')
    { // no row, no revoke
      my_error(ER_NONEXISTING_GRANT, MYF(0), combo.user.str, combo.host.str);
      goto abort;
    }
    old_row_exists = 0;
    restore_record(table, s->default_values);
    table->field[0]->store(combo.host.str,combo.host.length,
                           system_charset_info);
    table->field[1]->store(db,(uint) strlen(db), system_charset_info);
    table->field[2]->store(combo.user.str,combo.user.length,
                           system_charset_info);
  }
  else
  {
    old_row_exists = 1;
    store_record(table,record[1]);
  }

  store_rights=get_rights_for_db(rights);
  for (i= 3, priv= 1; i < table->s->fields; i++, priv <<= 1)
  {
    if (priv & store_rights)			// do it if priv is chosen
      table->field [i]->store(&what,1, &my_charset_latin1);// set requested privileges
  }
  rights=get_access(table,3);
  rights=fix_rights_for_db(rights);

  if (old_row_exists)
  {
    /* update old existing row */
    if (rights)
    {
      if ((error= table->file->ha_update_row(table->record[1],
                                             table->record[0])) &&
          error != HA_ERR_RECORD_IS_THE_SAME)
	goto table_error;			/* purecov: deadcode */
    }
    else	/* must have been a revoke of all privileges */
    {
      if ((error= table->file->ha_delete_row(table->record[1])))
	goto table_error;			/* purecov: deadcode */
    }
  }
  else if (rights && (error= table->file->ha_write_row(table->record[0])))
  {
    if (table->file->is_fatal_error(error, HA_CHECK_DUP_KEY))
      goto table_error; /* purecov: deadcode */
  }

  acl_cache->clear(1);				// Clear privilege cache
  if (old_row_exists)
    acl_update_db(combo.user.str,combo.host.str,db,rights);
  else
  if (rights)
    acl_insert_db(combo.user.str,combo.host.str,db,rights);
  DBUG_RETURN(0);

  /* This could only happen if the grant tables got corrupted */
table_error:
  table->file->print_error(error,MYF(0));	/* purecov: deadcode */

abort:
  DBUG_RETURN(-1);
}


static void  
acl_update_proxy_user(ACL_PROXY_USER *new_value, bool is_revoke)
{
  mysql_mutex_assert_owner(&acl_cache->lock);

  DBUG_ENTER("acl_update_proxy_user");
  for (uint i= 0; i < acl_proxy_users.elements; i++)
  {
    ACL_PROXY_USER *acl_user= 
      dynamic_element(&acl_proxy_users, i, ACL_PROXY_USER *);

    if (acl_user->pk_equals(new_value))
    {
      if (is_revoke)
      {
        DBUG_PRINT("info", ("delting ACL_PROXY_USER"));
        delete_dynamic_element(&acl_proxy_users, i);
      }
      else
      {
        DBUG_PRINT("info", ("updating ACL_PROXY_USER"));
        acl_user->set_data(new_value);
      }
      break;
    }
  }
  DBUG_VOID_RETURN;
}


static void  
acl_insert_proxy_user(ACL_PROXY_USER *new_value)
{
  DBUG_ENTER("acl_insert_proxy_user");
  mysql_mutex_assert_owner(&acl_cache->lock);
  (void) push_dynamic(&acl_proxy_users, (uchar *) new_value);
  my_qsort((uchar*) dynamic_element(&acl_proxy_users, 0, ACL_PROXY_USER *),
           acl_proxy_users.elements,
           sizeof(ACL_PROXY_USER), (qsort_cmp) acl_compare);
  DBUG_VOID_RETURN;
}


static int 
replace_proxies_priv_table(THD *thd, TABLE *table, const LEX_USER *user,
                         const LEX_USER *proxied_user, bool with_grant_arg, 
                         bool revoke_grant)
{
  bool old_row_exists= 0;
  int error;
  uchar user_key[MAX_KEY_LENGTH];
  ACL_PROXY_USER new_grant;
  char grantor[USER_HOST_BUFF_SIZE];

  DBUG_ENTER("replace_proxies_priv_table");

  if (!initialized)
  {
    my_error(ER_OPTION_PREVENTS_STATEMENT, MYF(0), "--skip-grant-tables");
    DBUG_RETURN(-1);
  }

  /* Check if there is such a user in user table in memory? */
  if (!find_acl_user(user->host.str,user->user.str, FALSE))
  {
    my_message(ER_PASSWORD_NO_MATCH, ER(ER_PASSWORD_NO_MATCH), MYF(0));
    DBUG_RETURN(-1);
  }

  table->use_all_columns();
  ACL_PROXY_USER::store_pk (table, &user->host, &user->user, 
                            &proxied_user->host, &proxied_user->user);

  key_copy(user_key, table->record[0], table->key_info,
           table->key_info->key_length);

  get_grantor(thd, grantor);

  if ((error= table->file->ha_index_init(0, 1)))
  {
    table->file->print_error(error, MYF(0));
    DBUG_PRINT("info", ("ha_index_init error"));
    DBUG_RETURN(-1);
  }

  if (table->file->ha_index_read_map(table->record[0], user_key,
                                     HA_WHOLE_KEY,
                                     HA_READ_KEY_EXACT))
  {
    DBUG_PRINT ("info", ("Row not found"));
    if (revoke_grant)
    { // no row, no revoke
      my_error(ER_NONEXISTING_GRANT, MYF(0), user->user.str, user->host.str);
      goto abort;
    }
    old_row_exists= 0;
    restore_record(table, s->default_values);
    ACL_PROXY_USER::store_data_record(table, &user->host, &user->user,
                                      &proxied_user->host,
                                      &proxied_user->user,
                                      with_grant_arg,
                                      grantor);
  }
  else
  {
    DBUG_PRINT("info", ("Row found"));
    old_row_exists= 1;
    store_record(table, record[1]);
  }

  if (old_row_exists)
  {
    /* update old existing row */
    if (!revoke_grant)
    {
      if ((error= table->file->ha_update_row(table->record[1],
                                             table->record[0])) &&
          error != HA_ERR_RECORD_IS_THE_SAME)
	goto table_error;			/* purecov: inspected */
    }
    else
    {
      if ((error= table->file->ha_delete_row(table->record[1])))
	goto table_error;			/* purecov: inspected */
    }
  }
  else if ((error= table->file->ha_write_row(table->record[0])))
  {
    DBUG_PRINT("info", ("error inserting the row"));
    if (table->file->is_fatal_error(error, HA_CHECK_DUP_KEY))
      goto table_error; /* purecov: inspected */
  }

  acl_cache->clear(1);				// Clear privilege cache
  if (old_row_exists)
  {
    new_grant.init(user->host.str, user->user.str,
                   proxied_user->host.str, proxied_user->user.str,
                   with_grant_arg);
    acl_update_proxy_user(&new_grant, revoke_grant);
  }
  else
  {
    new_grant.init(&global_acl_memory, user->host.str, user->user.str,
                   proxied_user->host.str, proxied_user->user.str,
                   with_grant_arg);
    acl_insert_proxy_user(&new_grant);
  }

  table->file->ha_index_end();
  DBUG_RETURN(0);

  /* This could only happen if the grant tables got corrupted */
table_error:
  DBUG_PRINT("info", ("table error"));
  table->file->print_error(error, MYF(0));	/* purecov: inspected */

abort:
  DBUG_PRINT("info", ("aborting replace_proxies_priv_table"));
  table->file->ha_index_end();
  DBUG_RETURN(-1);
}


class GRANT_COLUMN :public Sql_alloc
{
public:
  char *column;
  ulong rights;
  uint key_length;
  GRANT_COLUMN(String &c,  ulong y) :rights (y)
  {
    column= (char*) memdup_root(&memex,c.ptr(), key_length=c.length());
  }
};


static uchar* get_key_column(GRANT_COLUMN *buff, size_t *length,
			    my_bool not_used __attribute__((unused)))
{
  *length=buff->key_length;
  return (uchar*) buff->column;
}


class GRANT_NAME :public Sql_alloc
{
public:
  ACL_HOST_AND_IP host;
  char *db, *user, *tname, *hash_key;
  ulong privs;
  ulong sort;
  size_t key_length;
  GRANT_NAME(const char *h, const char *d,const char *u,
             const char *t, ulong p, bool is_routine);
  GRANT_NAME (TABLE *form, bool is_routine);
  virtual ~GRANT_NAME() {};
  virtual bool ok() { return privs != 0; }
  void set_user_details(const char *h, const char *d,
                        const char *u, const char *t,
                        bool is_routine);
};


class GRANT_TABLE :public GRANT_NAME
{
public:
  ulong cols;
  HASH hash_columns;

  GRANT_TABLE(const char *h, const char *d,const char *u,
              const char *t, ulong p, ulong c);
  GRANT_TABLE (TABLE *form, TABLE *col_privs);
  ~GRANT_TABLE();
  bool ok() { return privs != 0 || cols != 0; }
};


void GRANT_NAME::set_user_details(const char *h, const char *d,
                                  const char *u, const char *t,
                                  bool is_routine)
{
  /* Host given by user */
  host.update_hostname(strdup_root(&memex, h));
  if (db != d)
  {
    db= strdup_root(&memex, d);
    if (lower_case_table_names)
      my_casedn_str(files_charset_info, db);
  }
  user = strdup_root(&memex,u);
  sort=  get_sort(3,host.get_host(),db,user);
  if (tname != t)
  {
    tname= strdup_root(&memex, t);
    if (lower_case_table_names || is_routine)
      my_casedn_str(files_charset_info, tname);
  }
  key_length= strlen(d) + strlen(u)+ strlen(t)+3;
  hash_key=   (char*) alloc_root(&memex,key_length);
  strmov(strmov(strmov(hash_key,user)+1,db)+1,tname);
}

GRANT_NAME::GRANT_NAME(const char *h, const char *d,const char *u,
                       const char *t, ulong p, bool is_routine)
  :db(0), tname(0), privs(p)
{
  set_user_details(h, d, u, t, is_routine);
}

GRANT_TABLE::GRANT_TABLE(const char *h, const char *d,const char *u,
                	 const char *t, ulong p, ulong c)
  :GRANT_NAME(h,d,u,t,p, FALSE), cols(c)
{
  (void) my_hash_init2(&hash_columns,4,system_charset_info,
                   0,0,0, (my_hash_get_key) get_key_column,0,0);
}


GRANT_NAME::GRANT_NAME(TABLE *form, bool is_routine)
{
  host.update_hostname(get_field(&memex, form->field[0]));
  db=    get_field(&memex,form->field[1]);
  user=  get_field(&memex,form->field[2]);
  if (!user)
    user= (char*) "";
  sort=  get_sort(3, host.get_host(), db, user);
  tname= get_field(&memex,form->field[3]);
  if (!db || !tname) {
    /* Wrong table row; Ignore it */
    privs= 0;
    return;					/* purecov: inspected */
  }
  if (lower_case_table_names)
  {
    my_casedn_str(files_charset_info, db);
  }
  if (lower_case_table_names || is_routine)
  {
    my_casedn_str(files_charset_info, tname);
  }
  key_length= (strlen(db) + strlen(user) + strlen(tname) + 3);
  hash_key=   (char*) alloc_root(&memex, key_length);
  strmov(strmov(strmov(hash_key,user)+1,db)+1,tname);
  privs = (ulong) form->field[6]->val_int();
  privs = fix_rights_for_table(privs);
}


GRANT_TABLE::GRANT_TABLE(TABLE *form, TABLE *col_privs)
  :GRANT_NAME(form, FALSE)
{
  uchar key[MAX_KEY_LENGTH];

  if (!db || !tname)
  {
    /* Wrong table row; Ignore it */
    my_hash_clear(&hash_columns);               /* allow for destruction */
    cols= 0;
    return;
  }
  cols= (ulong) form->field[7]->val_int();
  cols =  fix_rights_for_column(cols);

  (void) my_hash_init2(&hash_columns,4,system_charset_info,
                   0,0,0, (my_hash_get_key) get_key_column,0,0);
  if (cols)
  {
    uint key_prefix_len;
    KEY_PART_INFO *key_part= col_privs->key_info->key_part;
    col_privs->field[0]->store(host.get_host(),
                               host.get_host() ? (uint) host.get_host_len() : 0,
                               system_charset_info);
    col_privs->field[1]->store(db,(uint) strlen(db), system_charset_info);
    col_privs->field[2]->store(user,(uint) strlen(user), system_charset_info);
    col_privs->field[3]->store(tname,(uint) strlen(tname), system_charset_info);

    key_prefix_len= (key_part[0].store_length +
                     key_part[1].store_length +
                     key_part[2].store_length +
                     key_part[3].store_length);
    key_copy(key, col_privs->record[0], col_privs->key_info, key_prefix_len);
    col_privs->field[4]->store("",0, &my_charset_latin1);

    if (col_privs->file->ha_index_init(0, 1))
    {
      cols= 0;
      return;
    }

    if (col_privs->file->ha_index_read_map(col_privs->record[0], (uchar*) key,
                                           (key_part_map)15, HA_READ_KEY_EXACT))
    {
      cols = 0; /* purecov: deadcode */
      col_privs->file->ha_index_end();
      return;
    }
    do
    {
      String *res,column_name;
      GRANT_COLUMN *mem_check;
      /* As column name is a string, we don't have to supply a buffer */
      res=col_privs->field[4]->val_str(&column_name);
      ulong priv= (ulong) col_privs->field[6]->val_int();
      if (!(mem_check = new GRANT_COLUMN(*res,
                                         fix_rights_for_column(priv))))
      {
        /* Don't use this entry */
        privs = cols = 0;			/* purecov: deadcode */
        return;				/* purecov: deadcode */
      }
      if (my_hash_insert(&hash_columns, (uchar *) mem_check))
      {
        /* Invalidate this entry */
        privs= cols= 0;
        return;
      }
    } while (!col_privs->file->ha_index_next(col_privs->record[0]) &&
             !key_cmp_if_same(col_privs,key,0,key_prefix_len));
    col_privs->file->ha_index_end();
  }
}


GRANT_TABLE::~GRANT_TABLE()
{
  my_hash_free(&hash_columns);
}


static uchar* get_grant_table(GRANT_NAME *buff, size_t *length,
			     my_bool not_used __attribute__((unused)))
{
  *length=buff->key_length;
  return (uchar*) buff->hash_key;
}


void free_grant_table(GRANT_TABLE *grant_table)
{
  my_hash_free(&grant_table->hash_columns);
}


/* Search after a matching grant. Prefer exact grants before not exact ones */

static GRANT_NAME *name_hash_search(HASH *name_hash,
                                    const char *host,const char* ip,
                                    const char *db,
                                    const char *user, const char *tname,
                                    bool exact, bool name_tolower)
{
  char helping [NAME_LEN*2+USERNAME_LENGTH+3], *name_ptr;
  uint len;
  GRANT_NAME *grant_name,*found=0;
  HASH_SEARCH_STATE state;

  name_ptr= strmov(strmov(helping, user) + 1, db) + 1;
  len  = (uint) (strmov(name_ptr, tname) - helping) + 1;
  if (name_tolower)
    my_casedn_str(files_charset_info, name_ptr);
  for (grant_name= (GRANT_NAME*) my_hash_first(name_hash, (uchar*) helping,
                                               len, &state);
       grant_name ;
       grant_name= (GRANT_NAME*) my_hash_next(name_hash,(uchar*) helping,
                                              len, &state))
  {
    if (exact)
    {
      if (!grant_name->host.get_host() ||
          (host &&
	   !my_strcasecmp(system_charset_info, host,
                          grant_name->host.get_host())) ||
	  (ip && !strcmp(ip, grant_name->host.get_host())))
	return grant_name;
    }
    else
    {
      if (grant_name->host.compare_hostname(host, ip) &&
          (!found || found->sort < grant_name->sort))
	found=grant_name;					// Host ok
    }
  }
  return found;
}


inline GRANT_NAME *
routine_hash_search(const char *host, const char *ip, const char *db,
                 const char *user, const char *tname, bool proc, bool exact)
{
  return (GRANT_TABLE*)
    name_hash_search(proc ? &proc_priv_hash : &func_priv_hash,
		     host, ip, db, user, tname, exact, TRUE);
}


inline GRANT_TABLE *
table_hash_search(const char *host, const char *ip, const char *db,
		  const char *user, const char *tname, bool exact)
{
  return (GRANT_TABLE*) name_hash_search(&column_priv_hash, host, ip, db,
					 user, tname, exact, FALSE);
}


inline GRANT_COLUMN *
column_hash_search(GRANT_TABLE *t, const char *cname, uint length)
{
  return (GRANT_COLUMN*) my_hash_search(&t->hash_columns,
                                        (uchar*) cname, length);
}


static int replace_column_table(GRANT_TABLE *g_t,
				TABLE *table, const LEX_USER &combo,
				List <LEX_COLUMN> &columns,
				const char *db, const char *table_name,
				ulong rights, bool revoke_grant)
{
  int result=0;
  uchar key[MAX_KEY_LENGTH];
  uint key_prefix_length;
  DBUG_ENTER("replace_column_table");

  if (!table->key_info)
  {
    my_error(ER_TABLE_CORRUPT, MYF(0), table->s->db.str,
             table->s->table_name.str);
    DBUG_RETURN(-1);
  }

  KEY_PART_INFO *key_part= table->key_info->key_part;

  table->use_all_columns();
  table->field[0]->store(combo.host.str,combo.host.length,
                         system_charset_info);
  table->field[1]->store(db,(uint) strlen(db),
                         system_charset_info);
  table->field[2]->store(combo.user.str,combo.user.length,
                         system_charset_info);
  table->field[3]->store(table_name,(uint) strlen(table_name),
                         system_charset_info);

  /* Get length of 4 first key parts */
  key_prefix_length= (key_part[0].store_length + key_part[1].store_length +
                      key_part[2].store_length + key_part[3].store_length);
  key_copy(key, table->record[0], table->key_info, key_prefix_length);

  rights&= COL_ACLS;				// Only ACL for columns

  /* first fix privileges for all columns in column list */

  List_iterator <LEX_COLUMN> iter(columns);
  class LEX_COLUMN *column;
  int error= table->file->ha_index_init(0, 1);
  if (error)
  {
    table->file->print_error(error, MYF(0));
    DBUG_RETURN(-1);
  }

  while ((column= iter++))
  {
    ulong privileges= column->rights;
    bool old_row_exists=0;
    uchar user_key[MAX_KEY_LENGTH];

    key_restore(table->record[0],key,table->key_info,
                key_prefix_length);
    table->field[4]->store(column->column.ptr(), column->column.length(),
                           system_charset_info);
    /* Get key for the first 4 columns */
    key_copy(user_key, table->record[0], table->key_info,
             table->key_info->key_length);

    if (table->file->ha_index_read_map(table->record[0], user_key, HA_WHOLE_KEY,
                                       HA_READ_KEY_EXACT))
    {
      if (revoke_grant)
      {
	my_error(ER_NONEXISTING_TABLE_GRANT, MYF(0),
                 combo.user.str, combo.host.str,
                 table_name);                   /* purecov: inspected */
	result= -1;                             /* purecov: inspected */
	continue;                               /* purecov: inspected */
      }
      old_row_exists = 0;
      restore_record(table, s->default_values);		// Get empty record
      key_restore(table->record[0],key,table->key_info,
                  key_prefix_length);
      table->field[4]->store(column->column.ptr(),column->column.length(),
                             system_charset_info);
    }
    else
    {
      ulong tmp= (ulong) table->field[6]->val_int();
      tmp=fix_rights_for_column(tmp);

      if (revoke_grant)
	privileges = tmp & ~(privileges | rights);
      else
	privileges |= tmp;
      old_row_exists = 1;
      store_record(table,record[1]);			// copy original row
    }

    table->field[6]->store((longlong) get_rights_for_column(privileges), TRUE);

    if (old_row_exists)
    {
      GRANT_COLUMN *grant_column;
      if (privileges)
	error=table->file->ha_update_row(table->record[1],table->record[0]);
      else
	error=table->file->ha_delete_row(table->record[1]);
      if (error && error != HA_ERR_RECORD_IS_THE_SAME)
      {
	table->file->print_error(error,MYF(0)); /* purecov: inspected */
	result= -1;				/* purecov: inspected */
	goto end;				/* purecov: inspected */
      }
      else
        error= 0;
      grant_column= column_hash_search(g_t, column->column.ptr(),
                                       column->column.length());
      if (grant_column)				// Should always be true
	grant_column->rights= privileges;	// Update hash
    }
    else					// new grant
    {
      GRANT_COLUMN *grant_column;
      if ((error=table->file->ha_write_row(table->record[0])))
      {
	table->file->print_error(error,MYF(0)); /* purecov: inspected */
	result= -1;				/* purecov: inspected */
	goto end;				/* purecov: inspected */
      }
      grant_column= new GRANT_COLUMN(column->column,privileges);
      if (my_hash_insert(&g_t->hash_columns,(uchar*) grant_column))
      {
        result= -1;
        goto end;
      }
    }
  }

  /*
    If revoke of privileges on the table level, remove all such privileges
    for all columns
  */

  if (revoke_grant)
  {
    uchar user_key[MAX_KEY_LENGTH];
    key_copy(user_key, table->record[0], table->key_info,
             key_prefix_length);

    if (table->file->ha_index_read_map(table->record[0], user_key,
                                       (key_part_map)15,
                                       HA_READ_KEY_EXACT))
      goto end;

    /* Scan through all rows with the same host,db,user and table */
    do
    {
      ulong privileges = (ulong) table->field[6]->val_int();
      privileges=fix_rights_for_column(privileges);
      store_record(table,record[1]);

      if (privileges & rights)	// is in this record the priv to be revoked ??
      {
	GRANT_COLUMN *grant_column = NULL;
	char  colum_name_buf[HOSTNAME_LENGTH+1];
	String column_name(colum_name_buf,sizeof(colum_name_buf),
                           system_charset_info);

	privileges&= ~rights;
	table->field[6]->store((longlong)
			       get_rights_for_column(privileges), TRUE);
	table->field[4]->val_str(&column_name);
	grant_column = column_hash_search(g_t,
					  column_name.ptr(),
					  column_name.length());
	if (privileges)
	{
	  int tmp_error;
	  if ((tmp_error=table->file->ha_update_row(table->record[1],
						    table->record[0])) &&
              tmp_error != HA_ERR_RECORD_IS_THE_SAME)
	  {					/* purecov: deadcode */
	    table->file->print_error(tmp_error,MYF(0)); /* purecov: deadcode */
	    result= -1;				/* purecov: deadcode */
	    goto end;				/* purecov: deadcode */
	  }
	  if (grant_column)
	    grant_column->rights  = privileges; // Update hash
	}
	else
	{
	  int tmp_error;
	  if ((tmp_error = table->file->ha_delete_row(table->record[1])))
	  {					/* purecov: deadcode */
	    table->file->print_error(tmp_error,MYF(0)); /* purecov: deadcode */
	    result= -1;				/* purecov: deadcode */
	    goto end;				/* purecov: deadcode */
	  }
	  if (grant_column)
	    my_hash_delete(&g_t->hash_columns,(uchar*) grant_column);
	}
      }
    } while (!table->file->ha_index_next(table->record[0]) &&
	     !key_cmp_if_same(table, key, 0, key_prefix_length));
  }

end:
  table->file->ha_index_end();
  DBUG_RETURN(result);
}

static inline void get_grantor(THD *thd, char *grantor)
{
  const char *user= thd->security_ctx->user;
  const char *host= thd->security_ctx->host_or_ip;

#if defined(HAVE_REPLICATION)
  if (thd->slave_thread && thd->has_invoker())
  {
    user= thd->get_invoker_user().str;
    host= thd->get_invoker_host().str;
  }
#endif
  strxmov(grantor, user, "@", host, NullS);
}

static int replace_table_table(THD *thd, GRANT_TABLE *grant_table,
			       TABLE *table, const LEX_USER &combo,
			       const char *db, const char *table_name,
			       ulong rights, ulong col_rights,
			       bool revoke_grant)
{
  char grantor[USER_HOST_BUFF_SIZE];
  int old_row_exists = 1;
  int error=0;
  ulong store_table_rights, store_col_rights;
  uchar user_key[MAX_KEY_LENGTH];
  DBUG_ENTER("replace_table_table");

  get_grantor(thd, grantor);
  /*
    The following should always succeed as new users are created before
    this function is called!
  */
  if (!find_acl_user(combo.host.str,combo.user.str, FALSE))
  {
    my_message(ER_PASSWORD_NO_MATCH, ER(ER_PASSWORD_NO_MATCH),
               MYF(0));	/* purecov: deadcode */
    DBUG_RETURN(-1);				/* purecov: deadcode */
  }

  table->use_all_columns();
  restore_record(table, s->default_values);     // Get empty record
  table->field[0]->store(combo.host.str,combo.host.length,
                         system_charset_info);
  table->field[1]->store(db,(uint) strlen(db), system_charset_info);
  table->field[2]->store(combo.user.str,combo.user.length,
                         system_charset_info);
  table->field[3]->store(table_name,(uint) strlen(table_name),
                         system_charset_info);
  store_record(table,record[1]);			// store at pos 1
  key_copy(user_key, table->record[0], table->key_info,
           table->key_info->key_length);

  if (table->file->ha_index_read_idx_map(table->record[0], 0, user_key,
                                         HA_WHOLE_KEY,
                                         HA_READ_KEY_EXACT))
  {
    /*
      The following should never happen as we first check the in memory
      grant tables for the user.  There is however always a small change that
      the user has modified the grant tables directly.
    */
    if (revoke_grant)
    { // no row, no revoke
      my_error(ER_NONEXISTING_TABLE_GRANT, MYF(0),
               combo.user.str, combo.host.str,
               table_name);		        /* purecov: deadcode */
      DBUG_RETURN(-1);				/* purecov: deadcode */
    }
    old_row_exists = 0;
    restore_record(table,record[1]);			// Get saved record
  }

  store_table_rights= get_rights_for_table(rights);
  store_col_rights=   get_rights_for_column(col_rights);
  if (old_row_exists)
  {
    ulong j,k;
    store_record(table,record[1]);
    j = (ulong) table->field[6]->val_int();
    k = (ulong) table->field[7]->val_int();

    if (revoke_grant)
    {
      /* column rights are already fixed in mysql_table_grant */
      store_table_rights=j & ~store_table_rights;
    }
    else
    {
      store_table_rights|= j;
      store_col_rights|=   k;
    }
  }

  table->field[4]->store(grantor,(uint) strlen(grantor), system_charset_info);
  table->field[6]->store((longlong) store_table_rights, TRUE);
  table->field[7]->store((longlong) store_col_rights, TRUE);
  rights=fix_rights_for_table(store_table_rights);
  col_rights=fix_rights_for_column(store_col_rights);

  if (old_row_exists)
  {
    if (store_table_rights || store_col_rights)
    {
      if ((error=table->file->ha_update_row(table->record[1],
                                            table->record[0])) &&
          error != HA_ERR_RECORD_IS_THE_SAME)
	goto table_error;			/* purecov: deadcode */
    }
    else if ((error = table->file->ha_delete_row(table->record[1])))
      goto table_error;				/* purecov: deadcode */
  }
  else
  {
    error=table->file->ha_write_row(table->record[0]);
    if (table->file->is_fatal_error(error, HA_CHECK_DUP_KEY))
      goto table_error;				/* purecov: deadcode */
  }

  if (rights | col_rights)
  {
    grant_table->privs= rights;
    grant_table->cols=	col_rights;
  }
  else
  {
    my_hash_delete(&column_priv_hash,(uchar*) grant_table);
  }
  DBUG_RETURN(0);

  /* This should never happen */
table_error:
  table->file->print_error(error,MYF(0)); /* purecov: deadcode */
  DBUG_RETURN(-1); /* purecov: deadcode */
}


/**
  @retval       0  success
  @retval      -1  error
*/
static int replace_routine_table(THD *thd, GRANT_NAME *grant_name,
			      TABLE *table, const LEX_USER &combo,
			      const char *db, const char *routine_name,
			      bool is_proc, ulong rights, bool revoke_grant)
{
  char grantor[USER_HOST_BUFF_SIZE];
  int old_row_exists= 1;
  int error=0;
  ulong store_proc_rights;
  DBUG_ENTER("replace_routine_table");

  if (!initialized)
  {
    my_error(ER_OPTION_PREVENTS_STATEMENT, MYF(0), "--skip-grant-tables");
    DBUG_RETURN(-1);
  }

  get_grantor(thd, grantor);
  /*
    New users are created before this function is called.

    There may be some cases where a routine's definer is removed but the
    routine remains.
  */

  table->use_all_columns();
  restore_record(table, s->default_values);		// Get empty record
  table->field[0]->store(combo.host.str,combo.host.length, &my_charset_latin1);
  table->field[1]->store(db,(uint) strlen(db), &my_charset_latin1);
  table->field[2]->store(combo.user.str,combo.user.length, &my_charset_latin1);
  table->field[3]->store(routine_name,(uint) strlen(routine_name),
                         &my_charset_latin1);
  table->field[4]->store((longlong)(is_proc ?
                                    SP_TYPE_PROCEDURE : SP_TYPE_FUNCTION),
                         TRUE);
  store_record(table,record[1]);			// store at pos 1

  if (table->file->ha_index_read_idx_map(table->record[0], 0,
                                         (uchar*) table->field[0]->ptr,
                                         HA_WHOLE_KEY,
                                         HA_READ_KEY_EXACT))
  {
    /*
      The following should never happen as we first check the in memory
      grant tables for the user.  There is however always a small change that
      the user has modified the grant tables directly.
    */
    if (revoke_grant)
    { // no row, no revoke
      my_error(ER_NONEXISTING_PROC_GRANT, MYF(0),
               combo.user.str, combo.host.str, routine_name);
      DBUG_RETURN(-1);
    }
    old_row_exists= 0;
    restore_record(table,record[1]);			// Get saved record
  }

  store_proc_rights= get_rights_for_procedure(rights);
  if (old_row_exists)
  {
    ulong j;
    store_record(table,record[1]);
    j= (ulong) table->field[6]->val_int();

    if (revoke_grant)
    {
      /* column rights are already fixed in mysql_table_grant */
      store_proc_rights=j & ~store_proc_rights;
    }
    else
    {
      store_proc_rights|= j;
    }
  }

  table->field[5]->store(grantor,(uint) strlen(grantor), &my_charset_latin1);
  table->field[6]->store((longlong) store_proc_rights, TRUE);
  rights=fix_rights_for_procedure(store_proc_rights);

  if (old_row_exists)
  {
    if (store_proc_rights)
    {
      if ((error=table->file->ha_update_row(table->record[1],
                                            table->record[0])) &&
          error != HA_ERR_RECORD_IS_THE_SAME)
	goto table_error;
    }
    else if ((error= table->file->ha_delete_row(table->record[1])))
      goto table_error;
  }
  else
  {
    error=table->file->ha_write_row(table->record[0]);
    if (table->file->is_fatal_error(error, HA_CHECK_DUP_KEY))
      goto table_error;
  }

  if (rights)
  {
    grant_name->privs= rights;
  }
  else
  {
    my_hash_delete(is_proc ? &proc_priv_hash : &func_priv_hash,(uchar*)
                   grant_name);
  }
  DBUG_RETURN(0);

  /* This should never happen */
table_error:
  table->file->print_error(error,MYF(0));
  DBUG_RETURN(-1);
}


/*
  Store table level and column level grants in the privilege tables

  SYNOPSIS
    mysql_table_grant()
    thd			Thread handle
    table_list		List of tables to give grant
    user_list		List of users to give grant
    columns		List of columns to give grant
    rights		Table level grant
    revoke_grant	Set to 1 if this is a REVOKE command

  RETURN
    FALSE ok
    TRUE  error
*/

int mysql_table_grant(THD *thd, TABLE_LIST *table_list,
		      List <LEX_USER> &user_list,
		      List <LEX_COLUMN> &columns, ulong rights,
		      bool revoke_grant)
{
  ulong column_priv= 0;
  List_iterator <LEX_USER> str_list (user_list);
  LEX_USER *Str, *tmp_Str;
  TABLE_LIST tables[3];
  bool create_new_users=0;
  char *db_name, *table_name;
  bool save_binlog_row_based;
  bool transactional_tables;
  DBUG_ENTER("mysql_table_grant");

  if (!initialized)
  {
    my_error(ER_OPTION_PREVENTS_STATEMENT, MYF(0),
             "--skip-grant-tables");	/* purecov: inspected */
    DBUG_RETURN(TRUE);				/* purecov: inspected */
  }
  if (rights & ~TABLE_ACLS)
  {
    my_message(ER_ILLEGAL_GRANT_FOR_TABLE, ER(ER_ILLEGAL_GRANT_FOR_TABLE),
               MYF(0));
    DBUG_RETURN(TRUE);
  }

  if (!revoke_grant)
  {
    if (columns.elements)
    {
      class LEX_COLUMN *column;
      List_iterator <LEX_COLUMN> column_iter(columns);

      if (open_normal_and_derived_tables(thd, table_list, 0))
        DBUG_RETURN(TRUE);

      while ((column = column_iter++))
      {
        uint unused_field_idx= NO_CACHED_FIELD_INDEX;
        TABLE_LIST *dummy;
        Field *f=find_field_in_table_ref(thd, table_list, column->column.ptr(),
                                         column->column.length(),
                                         column->column.ptr(), NULL, NULL,
                                         NULL, TRUE, FALSE,
                                         &unused_field_idx, FALSE, &dummy);
        if (f == (Field*)0)
        {
          my_error(ER_BAD_FIELD_ERROR, MYF(0),
                   column->column.c_ptr(), table_list->alias);
          DBUG_RETURN(TRUE);
        }
        if (f == (Field *)-1)
          DBUG_RETURN(TRUE);
        column_priv|= column->rights;
      }
      close_mysql_tables(thd);
    }
    else
    {
      if (!(rights & CREATE_ACL))
      {
        char buf[FN_REFLEN + 1];
        build_table_filename(buf, sizeof(buf) - 1, table_list->db,
                             table_list->table_name, reg_ext, 0);
        fn_format(buf, buf, "", "", MY_UNPACK_FILENAME  | MY_RESOLVE_SYMLINKS |
                                    MY_RETURN_REAL_PATH | MY_APPEND_EXT);
        if (access(buf,F_OK))
        {
          my_error(ER_NO_SUCH_TABLE, MYF(0), table_list->db, table_list->alias);
          DBUG_RETURN(TRUE);
        }
      }
      if (table_list->grant.want_privilege)
      {
        char command[128];
        get_privilege_desc(command, sizeof(command),
                           table_list->grant.want_privilege);
        my_error(ER_TABLEACCESS_DENIED_ERROR, MYF(0),
                 command, thd->security_ctx->priv_user,
                 thd->security_ctx->host_or_ip, table_list->alias);
        DBUG_RETURN(-1);
      }
    }
  }

  /* open the mysql.tables_priv and mysql.columns_priv tables */

  tables[0].init_one_table(C_STRING_WITH_LEN("mysql"),
                           C_STRING_WITH_LEN("user"), "user", TL_WRITE);
  tables[1].init_one_table(C_STRING_WITH_LEN("mysql"),
                           C_STRING_WITH_LEN("tables_priv"),
                           "tables_priv", TL_WRITE);
  tables[2].init_one_table(C_STRING_WITH_LEN("mysql"),
                           C_STRING_WITH_LEN("columns_priv"),
                           "columns_priv", TL_WRITE);
  tables[0].next_local= tables[0].next_global= tables+1;
  /* Don't open column table if we don't need it ! */
  if (column_priv || (revoke_grant && ((rights & COL_ACLS) || columns.elements)))
    tables[1].next_local= tables[1].next_global= tables+2;

  /*
    This statement will be replicated as a statement, even when using
    row-based replication.  The flag will be reset at the end of the
    statement.
  */
  if ((save_binlog_row_based= thd->is_current_stmt_binlog_format_row()))
    thd->clear_current_stmt_binlog_format_row();

#ifdef HAVE_REPLICATION
  /*
    GRANT and REVOKE are applied the slave in/exclusion rules as they are
    some kind of updates to the mysql.% tables.
  */
  if (thd->slave_thread && rpl_filter->is_on())
  {
    /*
      The tables must be marked "updating" so that tables_ok() takes them into
      account in tests.
    */
    tables[0].updating= tables[1].updating= tables[2].updating= 1;
    if (!(thd->sp_runtime_ctx || rpl_filter->tables_ok(0, tables)))
    {
      /* Restore the state of binlog format */
      DBUG_ASSERT(!thd->is_current_stmt_binlog_format_row());
      if (save_binlog_row_based)
        thd->set_current_stmt_binlog_format_row();
      DBUG_RETURN(FALSE);
    }
  }
#endif

  /* 
    The lock api is depending on the thd->lex variable which needs to be
    re-initialized.
  */
  Query_tables_list backup;
  thd->lex->reset_n_backup_query_tables_list(&backup);
  /*
    Restore Query_tables_list::sql_command value, which was reset
    above, as the code writing query to the binary log assumes that
    this value corresponds to the statement being executed.
  */
  thd->lex->sql_command= backup.sql_command;
  if (open_and_lock_tables(thd, tables, FALSE, MYSQL_LOCK_IGNORE_TIMEOUT))
  {						// Should never happen
    /* Restore the state of binlog format */
    DBUG_ASSERT(!thd->is_current_stmt_binlog_format_row());
    thd->lex->restore_backup_query_tables_list(&backup);
    if (save_binlog_row_based)
      thd->set_current_stmt_binlog_format_row();
    DBUG_RETURN(TRUE);				/* purecov: deadcode */
  }

  transactional_tables= (tables[0].table->file->has_transactions() ||
                         tables[1].table->file->has_transactions() ||
                         (tables[2].table &&
                          tables[2].table->file->has_transactions()));

  if (!revoke_grant)
    create_new_users= test_if_create_new_users(thd);
  bool result= FALSE;
  bool is_partial_execution= false;
  mysql_rwlock_wrlock(&LOCK_grant);
  mysql_mutex_lock(&acl_cache->lock);
  MEM_ROOT *old_root= thd->mem_root;
  thd->mem_root= &memex;
  grant_version++;

  while ((tmp_Str = str_list++))
  {
    int error;
    bool is_user_applied= true;
    GRANT_TABLE *grant_table;
    if (!(Str= get_current_user(thd, tmp_Str)))
    {
      result= TRUE;
      continue;
    }

    /*
      No User, but a password?
      They did GRANT ... TO CURRENT_USER() IDENTIFIED BY ... !
      Get the current user, and shallow-copy the new password to them!
    */
    if (!tmp_Str->user.str && tmp_Str->password.str)
      Str->password= tmp_Str->password;
    
    /* Create user if needed */
    error=replace_user_table(thd, tables[0].table, Str,
			     0, revoke_grant, create_new_users,
                             MY_TEST(thd->variables.sql_mode &
                                     MODE_NO_AUTO_CREATE_USER));
    if (error)
    {
      result= TRUE;				// Remember error
      continue;					// Add next user
    }

    db_name= table_list->get_db_name();
    thd->add_to_binlog_accessed_dbs(db_name); // collecting db:s for MTS
    table_name= table_list->get_table_name();

    /* Find/create cached table grant */
    grant_table= table_hash_search(Str->host.str, NullS, db_name,
				   Str->user.str, table_name, 1);
    if (!grant_table)
    {
      if (revoke_grant)
      {
	my_error(ER_NONEXISTING_TABLE_GRANT, MYF(0),
                 Str->user.str, Str->host.str, table_list->table_name);
	result= TRUE;
	continue;
      }
      grant_table = new GRANT_TABLE (Str->host.str, db_name,
				     Str->user.str, table_name,
				     rights,
				     column_priv);
      if (!grant_table ||
        my_hash_insert(&column_priv_hash,(uchar*) grant_table))
      {
	result= TRUE;				/* purecov: deadcode */
	continue;				/* purecov: deadcode */
      }
    }

    /* If revoke_grant, calculate the new column privilege for tables_priv */
    if (revoke_grant)
    {
      class LEX_COLUMN *column;
      List_iterator <LEX_COLUMN> column_iter(columns);
      GRANT_COLUMN *grant_column;

      /* Fix old grants */
      while ((column = column_iter++))
      {
	grant_column = column_hash_search(grant_table,
					  column->column.ptr(),
					  column->column.length());
	if (grant_column)
	  grant_column->rights&= ~(column->rights | rights);
      }
      /* scan trough all columns to get new column grant */
      column_priv= 0;
      for (uint idx=0 ; idx < grant_table->hash_columns.records ; idx++)
      {
        grant_column= (GRANT_COLUMN*)
          my_hash_element(&grant_table->hash_columns, idx);
	grant_column->rights&= ~rights;		// Fix other columns
	column_priv|= grant_column->rights;
      }
    }
    else
    {
      column_priv|= grant_table->cols;
    }


    /* update table and columns */

    if (replace_table_table(thd, grant_table, tables[1].table, *Str,
			    db_name, table_name,
			    rights, column_priv, revoke_grant))
    {
      /* Should only happen if table is crashed */
      result= TRUE;			       /* purecov: deadcode */
      is_user_applied= false;
    }
    else if (tables[2].table)
    {
      if ((replace_column_table(grant_table, tables[2].table, *Str,
				columns,
				db_name, table_name,
				rights, revoke_grant)))
      {
	result= TRUE;
	is_user_applied= false;
      }
    }
    if (is_user_applied)
      is_partial_execution= true;
  }
  thd->mem_root= old_root;
  mysql_mutex_unlock(&acl_cache->lock);

  /*
    We only log "complete" successful commands, because partially
    failed REVOKE/GRANTS that fail because of insufficient privileges
    on the master, will succeed on the slave due to SQL thread SUPER
    privilege. Even though replication will stop (the error code from
    the master will mismatch the error code on the slave), the
    operation will already be executed (thence revoking or granting
    additional privileges on the slave).
    Before ACLs are changed to execute fully or none at all, when
    some error happens, write an incident if one or more users are
    granted/revoked successfully (it has a partial execution), a
    warning if no user is granted/revoked successfully.
  */
  if (result)
  {
    if (is_partial_execution)
      mysql_bin_log.write_incident(thd, true /* need_lock_log=true */);
    else
      sql_print_warning("Did not write failed '%s' into binary log while "
                        "storing table level and column level grants in "
                        "the privilege tables.", thd->query());
  }
  else
    result= result |
            write_bin_log(thd, FALSE, thd->query(), thd->query_length(),
                          transactional_tables);

  mysql_rwlock_unlock(&LOCK_grant);

  result|= acl_trans_commit_and_close_tables(thd);

  if (!result) /* success */
    my_ok(thd);

  thd->lex->restore_backup_query_tables_list(&backup);
  /* Restore the state of binlog format */
  DBUG_ASSERT(!thd->is_current_stmt_binlog_format_row());
  if (save_binlog_row_based)
    thd->set_current_stmt_binlog_format_row();
  DBUG_RETURN(result);
}


/**
  Store routine level grants in the privilege tables

  @param thd Thread handle
  @param table_list List of routines to give grant
  @param is_proc Is this a list of procedures?
  @param user_list List of users to give grant
  @param rights Table level grant
  @param revoke_grant Is this is a REVOKE command?

  @return
    @retval FALSE Success.
    @retval TRUE An error occurred.
*/

bool mysql_routine_grant(THD *thd, TABLE_LIST *table_list, bool is_proc,
			 List <LEX_USER> &user_list, ulong rights,
			 bool revoke_grant, bool write_to_binlog)
{
  List_iterator <LEX_USER> str_list (user_list);
  LEX_USER *Str, *tmp_Str;
  TABLE_LIST tables[2];
  bool create_new_users=0, result=0;
  char *db_name, *table_name;
  bool save_binlog_row_based;
  bool transactional_tables;
  DBUG_ENTER("mysql_routine_grant");

  if (!initialized)
  {
    my_error(ER_OPTION_PREVENTS_STATEMENT, MYF(0),
             "--skip-grant-tables");
    DBUG_RETURN(TRUE);
  }
  if (rights & ~PROC_ACLS)
  {
    my_message(ER_ILLEGAL_GRANT_FOR_TABLE, ER(ER_ILLEGAL_GRANT_FOR_TABLE),
               MYF(0));
    DBUG_RETURN(TRUE);
  }

  if (!revoke_grant)
  {
    if (sp_exist_routines(thd, table_list, is_proc))
      DBUG_RETURN(TRUE);
  }

  /* open the mysql.user and mysql.procs_priv tables */

  tables[0].init_one_table(C_STRING_WITH_LEN("mysql"),
                           C_STRING_WITH_LEN("user"), "user", TL_WRITE);
  tables[1].init_one_table(C_STRING_WITH_LEN("mysql"),
                           C_STRING_WITH_LEN("procs_priv"), "procs_priv", TL_WRITE);
  tables[0].next_local= tables[0].next_global= tables+1;

  /*
    This statement will be replicated as a statement, even when using
    row-based replication.  The flag will be reset at the end of the
    statement.
  */
  if ((save_binlog_row_based= thd->is_current_stmt_binlog_format_row()))
    thd->clear_current_stmt_binlog_format_row();

#ifdef HAVE_REPLICATION
  /*
    GRANT and REVOKE are applied the slave in/exclusion rules as they are
    some kind of updates to the mysql.% tables.
  */
  if (thd->slave_thread && rpl_filter->is_on())
  {
    /*
      The tables must be marked "updating" so that tables_ok() takes them into
      account in tests.
    */
    tables[0].updating= tables[1].updating= 1;
    if (!(thd->sp_runtime_ctx || rpl_filter->tables_ok(0, tables)))
    {
      /* Restore the state of binlog format */
      DBUG_ASSERT(!thd->is_current_stmt_binlog_format_row());
      if (save_binlog_row_based)
        thd->set_current_stmt_binlog_format_row();
      DBUG_RETURN(FALSE);
    }
  }
#endif

  if (open_and_lock_tables(thd, tables, FALSE, MYSQL_LOCK_IGNORE_TIMEOUT))
  {						// Should never happen
    /* Restore the state of binlog format */
    DBUG_ASSERT(!thd->is_current_stmt_binlog_format_row());
    if (save_binlog_row_based)
      thd->set_current_stmt_binlog_format_row();
    DBUG_RETURN(TRUE);
  }

  transactional_tables= (tables[0].table->file->has_transactions() ||
                         tables[1].table->file->has_transactions());

  if (!revoke_grant)
    create_new_users= test_if_create_new_users(thd);
  mysql_rwlock_wrlock(&LOCK_grant);
  mysql_mutex_lock(&acl_cache->lock);
  MEM_ROOT *old_root= thd->mem_root;
  thd->mem_root= &memex;

  DBUG_PRINT("info",("now time to iterate and add users"));

  bool is_partial_execution= false;
  while ((tmp_Str= str_list++))
  {
    int error;
    GRANT_NAME *grant_name;
    if (!(Str= get_current_user(thd, tmp_Str)))
    {
      result= TRUE;
      continue;
    }
    
    /* Create user if needed */
    error=replace_user_table(thd, tables[0].table, Str,
			     0, revoke_grant, create_new_users,
                             MY_TEST(thd->variables.sql_mode &
                                     MODE_NO_AUTO_CREATE_USER));
    if (error)
    {
      result= TRUE;				// Remember error
      continue;					// Add next user
    }

    db_name= table_list->db;
    if (write_to_binlog)
      thd->add_to_binlog_accessed_dbs(db_name);
    table_name= table_list->table_name;
    grant_name= routine_hash_search(Str->host.str, NullS, db_name,
                                    Str->user.str, table_name, is_proc, 1);
    if (!grant_name)
    {
      if (revoke_grant)
      {
        my_error(ER_NONEXISTING_PROC_GRANT, MYF(0),
	         Str->user.str, Str->host.str, table_name);
	result= TRUE;
	continue;
      }
      grant_name= new GRANT_NAME(Str->host.str, db_name,
				 Str->user.str, table_name,
				 rights, TRUE);
      if (!grant_name ||
        my_hash_insert(is_proc ?
                       &proc_priv_hash : &func_priv_hash,(uchar*) grant_name))
      {
        result= TRUE;
	continue;
      }
    }

    if (replace_routine_table(thd, grant_name, tables[1].table, *Str,
                              db_name, table_name, is_proc, rights, 
                              revoke_grant) != 0)
    {
      result= TRUE;
      continue;
    }
    is_partial_execution= true;
  }
  thd->mem_root= old_root;
  mysql_mutex_unlock(&acl_cache->lock);

  if (write_to_binlog)
  {
    /*
      Before ACLs are changed to execute fully or none at all, when
      some error happens, write an incident if one or more users are
      granted/revoked successfully (it has a partial execution), a
      warning if no user is granted/revoked successfully.
    */
    if (result)
    {
      if (is_partial_execution)
        mysql_bin_log.write_incident(thd, true /* need_lock_log=true */);
      else
        sql_print_warning("Did not write failed '%s' into binary log while "
                          "storing routine level grants in the privilege "
                          "tables.", thd->query());
    }
    else
    {
      /*
        For performance reasons, we don't rewrite the query if we don't have to.
        If that was the case, write the original query.
      */
      if (!thd->rewritten_query.length())
      {
        if (write_bin_log(thd, false, thd->query(), thd->query_length(),
                          transactional_tables))
          result= TRUE;
      }
      else
      {
        if (write_bin_log(thd, false,
                          thd->rewritten_query.c_ptr_safe(),
                          thd->rewritten_query.length(),
                          transactional_tables))
          result= TRUE;
      }
    }
  }

  mysql_rwlock_unlock(&LOCK_grant);

  result|= acl_trans_commit_and_close_tables(thd);

  /* Restore the state of binlog format */
  DBUG_ASSERT(!thd->is_current_stmt_binlog_format_row());
  if (save_binlog_row_based)
    thd->set_current_stmt_binlog_format_row();
 
  DBUG_RETURN(result);
}


/**
  Allocates a new buffer and calculates digested password hash based on plugin
  and old_passwords. The old buffer containing the clear text password is
  simply discarded as this memory belongs to the LEX will be freed when the
  session ends.
 
  @param THD the tread handler used for allocating memory
  @param user_record[in, out] The user record
 
  @return Failure state
  @retval 0 OK
  @retval 1 ERROR
*/

int digest_password(THD *thd, LEX_USER *user_record)
{
  /* Empty passwords stay empty */
  if (user_record->password.length == 0)
    return 0;

#if defined(HAVE_OPENSSL)
  /*
    Transform password into a password hash 
  */
  if (user_record->plugin.str == sha256_password_plugin_name.str)
  {
    char *buff=  (char *) thd->alloc(CRYPT_MAX_PASSWORD_SIZE+1);
    if (buff == NULL)
      return 1;

    my_make_scrambled_password(buff, user_record->password.str,
                               user_record->password.length);
    user_record->password.str= buff;
    user_record->password.length= strlen(buff)+1;
  }
  else
#endif
  if (user_record->plugin.str == native_password_plugin_name.str ||
      user_record->plugin.str == old_password_plugin_name.str)
  {
    if (thd->variables.old_passwords == 1)
    {
      char *buff= 
        (char *) thd->alloc(SCRAMBLED_PASSWORD_CHAR_LENGTH_323+1);
      if (buff == NULL)
        return 1;

      my_make_scrambled_password_323(buff, user_record->password.str,
                                     user_record->password.length);
      user_record->password.str= buff;
      user_record->password.length= SCRAMBLED_PASSWORD_CHAR_LENGTH_323;
    }
    else
    {
      char *buff= 
        (char *) thd->alloc(SCRAMBLED_PASSWORD_CHAR_LENGTH+1);
      if (buff == NULL)
        return 1;

      my_make_scrambled_password_sha1(buff, user_record->password.str,
                                      user_record->password.length);
      user_record->password.str= buff;
      user_record->password.length= SCRAMBLED_PASSWORD_CHAR_LENGTH;
    }
  } // end if native_password_plugin_name || old_password_plugin_name
  else
  {
    user_record->password.str= 0;
    user_record->password.length= 0;
  }
  return 0;
}

bool mysql_grant(THD *thd, const char *db, List <LEX_USER> &list,
                 ulong rights, bool revoke_grant, bool is_proxy)
{
  List_iterator <LEX_USER> str_list (list);
  LEX_USER *Str, *tmp_Str, *proxied_user= NULL;
  char tmp_db[NAME_LEN+1];
  bool create_new_users=0;
  TABLE_LIST tables[2];
  bool save_binlog_row_based;
  bool transactional_tables;
  DBUG_ENTER("mysql_grant");
  if (!initialized)
  {
    my_error(ER_OPTION_PREVENTS_STATEMENT, MYF(0),
             "--skip-grant-tables");	/* purecov: tested */
    DBUG_RETURN(TRUE);				/* purecov: tested */
  }

  if (lower_case_table_names && db)
  {
    strnmov(tmp_db,db,NAME_LEN);
    tmp_db[NAME_LEN]= '\0';
    my_casedn_str(files_charset_info, tmp_db);
    db=tmp_db;
  }

  if (is_proxy)
  {
    DBUG_ASSERT(!db);
    proxied_user= str_list++;
  }

  /* open the mysql.user and mysql.db or mysql.proxies_priv tables */
  tables[0].init_one_table(C_STRING_WITH_LEN("mysql"),
                           C_STRING_WITH_LEN("user"), "user", TL_WRITE);
  if (is_proxy)

    tables[1].init_one_table(C_STRING_WITH_LEN("mysql"),
                             C_STRING_WITH_LEN("proxies_priv"),
                             "proxies_priv", 
                             TL_WRITE);
  else
    tables[1].init_one_table(C_STRING_WITH_LEN("mysql"),
                             C_STRING_WITH_LEN("db"), 
                             "db", 
                             TL_WRITE);
  tables[0].next_local= tables[0].next_global= tables+1;

  /*
    This statement will be replicated as a statement, even when using
    row-based replication.  The flag will be reset at the end of the
    statement.
  */
  if ((save_binlog_row_based= thd->is_current_stmt_binlog_format_row()))
    thd->clear_current_stmt_binlog_format_row();

#ifdef HAVE_REPLICATION
  /*
    GRANT and REVOKE are applied the slave in/exclusion rules as they are
    some kind of updates to the mysql.% tables.
  */
  if (thd->slave_thread && rpl_filter->is_on())
  {
    /*
      The tables must be marked "updating" so that tables_ok() takes them into
      account in tests.
    */
    tables[0].updating= tables[1].updating= 1;
    if (!(thd->sp_runtime_ctx || rpl_filter->tables_ok(0, tables)))
    {
      /* Restore the state of binlog format */
      DBUG_ASSERT(!thd->is_current_stmt_binlog_format_row());
      if (save_binlog_row_based)
        thd->set_current_stmt_binlog_format_row();
      DBUG_RETURN(FALSE);
    }
  }
#endif

  if (open_and_lock_tables(thd, tables, FALSE, MYSQL_LOCK_IGNORE_TIMEOUT))
  {						// This should never happen
    /* Restore the state of binlog format */
    DBUG_ASSERT(!thd->is_current_stmt_binlog_format_row());
    if (save_binlog_row_based)
      thd->set_current_stmt_binlog_format_row();
    DBUG_RETURN(TRUE);				/* purecov: deadcode */
  }

  transactional_tables= (tables[0].table->file->has_transactions() ||
                         tables[1].table->file->has_transactions());

  if (!revoke_grant)
    create_new_users= test_if_create_new_users(thd);

  /* go through users in user_list */
  mysql_rwlock_wrlock(&LOCK_grant);
  mysql_mutex_lock(&acl_cache->lock);
  grant_version++;

  int result= 0;
  bool is_partial_execution= false;
  while ((tmp_Str = str_list++))
  {
    bool is_user_applied= true;
    if (!(Str= get_current_user(thd, tmp_Str)))
    {
      result= TRUE;
      continue;
    }

    /*
      No User, but a password?
      They did GRANT ... TO CURRENT_USER() IDENTIFIED BY ... !
      Get the current user, and shallow-copy the new password to them!
    */
    if (!tmp_Str->user.str && tmp_Str->password.str)
      Str->password= tmp_Str->password;
 
    if (replace_user_table(thd, tables[0].table, Str,
                           (!db ? rights : 0), revoke_grant, create_new_users,
                           MY_TEST(thd->variables.sql_mode &
                                   MODE_NO_AUTO_CREATE_USER)))
    {
      result= -1;
      is_user_applied= false;
    }
    else if (db)
    {
      ulong db_rights= rights & DB_ACLS;
      if (db_rights  == rights)
      {
	if (replace_db_table(tables[1].table, db, *Str, db_rights,
			     revoke_grant))
        {
	  result= -1;
	  is_user_applied= false;
        }
      }
      else
      {
	my_error(ER_WRONG_USAGE, MYF(0), "DB GRANT", "GLOBAL PRIVILEGES");
	result= -1;
	is_user_applied= false;
      }
      thd->add_to_binlog_accessed_dbs(db);
    }
    else if (is_proxy)
    {
      if (replace_proxies_priv_table (thd, tables[1].table, Str, proxied_user,
                                    rights & GRANT_ACL ? TRUE : FALSE, 
                                    revoke_grant))
      {
        result= -1;
        is_user_applied= false;
      }
    }
    if (is_user_applied)
      is_partial_execution= true;
  }
  mysql_mutex_unlock(&acl_cache->lock);

  /*
    Before ACLs are changed to execute fully or none at all, when
    some error happens, write an incident if one or more users are
    granted/revoked successfully (it has a partial execution), a
    warning if no user is granted/revoked successfully.
  */
  if (result)
  {
    if (is_partial_execution)
      mysql_bin_log.write_incident(thd, true /* need_lock_log=true */);
    else
      sql_print_warning("Did not write failed '%s' into binary log while "
                        "granting/revoking privileges in databases.",
                        thd->query());
  }
  else
  {
    if (thd->rewritten_query.length())
      result= result |
          write_bin_log(thd, FALSE,
                        thd->rewritten_query.c_ptr_safe(),
                        thd->rewritten_query.length(),
                        transactional_tables);
    else
      result= result |
              write_bin_log(thd, FALSE, thd->query(), thd->query_length(),
                            transactional_tables);
  }

  mysql_rwlock_unlock(&LOCK_grant);

  result|= acl_trans_commit_and_close_tables(thd);
  
  if (!result)
    my_ok(thd);

  /* Restore the state of binlog format */
  DBUG_ASSERT(!thd->is_current_stmt_binlog_format_row());
  if (save_binlog_row_based)
    thd->set_current_stmt_binlog_format_row();

  DBUG_RETURN(result);
}


/* Free grant array if possible */

void  grant_free(void)
{
  DBUG_ENTER("grant_free");
  my_hash_free(&column_priv_hash);
  my_hash_free(&proc_priv_hash);
  my_hash_free(&func_priv_hash);
  free_root(&memex,MYF(0));
  DBUG_VOID_RETURN;
}


/**
  @brief Initialize structures responsible for table/column-level privilege
   checking and load information for them from tables in the 'mysql' database.

  @return Error status
    @retval 0 OK
    @retval 1 Could not initialize grant subsystem.
*/

my_bool grant_init()
{
  THD  *thd;
  my_bool return_val;
  DBUG_ENTER("grant_init");

  if (!(thd= new THD))
    DBUG_RETURN(1);				/* purecov: deadcode */
  thd->thread_stack= (char*) &thd;
  thd->store_globals();
  return_val=  grant_reload(thd);
  delete thd;
  /* Remember that we don't have a THD */
  my_pthread_setspecific_ptr(THR_THD,  0);
  DBUG_RETURN(return_val);
}


/**
  @brief Helper function to grant_reload_procs_priv

  Reads the procs_priv table into memory hash.

  @param table A pointer to the procs_priv table structure.

  @see grant_reload
  @see grant_reload_procs_priv

  @return Error state
    @retval TRUE An error occurred
    @retval FALSE Success
*/

static my_bool grant_load_procs_priv(TABLE *p_table)
{
  MEM_ROOT *memex_ptr;
  my_bool return_val= 1;
  bool check_no_resolve= specialflag & SPECIAL_NO_RESOLVE;
  MEM_ROOT **save_mem_root_ptr= my_pthread_getspecific_ptr(MEM_ROOT**,
                                                           THR_MALLOC);
  DBUG_ENTER("grant_load_procs_priv");
  (void) my_hash_init(&proc_priv_hash, &my_charset_utf8_bin,
                      0,0,0, (my_hash_get_key) get_grant_table,
                      0,0);
  (void) my_hash_init(&func_priv_hash, &my_charset_utf8_bin,
                      0,0,0, (my_hash_get_key) get_grant_table,
                      0,0);
  if (p_table->file->ha_index_init(0, 1))
    DBUG_RETURN(TRUE);
  p_table->use_all_columns();

  if (!p_table->file->ha_index_first(p_table->record[0]))
  {
    memex_ptr= &memex;
    my_pthread_setspecific_ptr(THR_MALLOC, &memex_ptr);
    do
    {
      GRANT_NAME *mem_check;
      HASH *hash;
      if (!(mem_check=new (memex_ptr) GRANT_NAME(p_table, TRUE)))
      {
        /* This could only happen if we are out memory */
        goto end_unlock;
      }

      if (check_no_resolve)
      {
	if (hostname_requires_resolving(mem_check->host.get_host()))
	{
          sql_print_warning("'procs_priv' entry '%s %s@%s' "
                            "ignored in --skip-name-resolve mode.",
                            mem_check->tname, mem_check->user,
                            mem_check->host.get_host() ?
                            mem_check->host.get_host() : "");
          continue;
        }
      }
      if (p_table->field[4]->val_int() == SP_TYPE_PROCEDURE)
      {
        hash= &proc_priv_hash;
      }
      else
      if (p_table->field[4]->val_int() == SP_TYPE_FUNCTION)
      {
        hash= &func_priv_hash;
      }
      else
      {
        sql_print_warning("'procs_priv' entry '%s' "
                          "ignored, bad routine type",
                          mem_check->tname);
        continue;
      }

      mem_check->privs= fix_rights_for_procedure(mem_check->privs);
      if (! mem_check->ok())
        delete mem_check;
      else if (my_hash_insert(hash, (uchar*) mem_check))
      {
        delete mem_check;
        goto end_unlock;
      }
    }
    while (!p_table->file->ha_index_next(p_table->record[0]));
  }
  /* Return ok */
  return_val= 0;

end_unlock:
  p_table->file->ha_index_end();
  my_pthread_setspecific_ptr(THR_MALLOC, save_mem_root_ptr);
  DBUG_RETURN(return_val);
}


/**
  @brief Initialize structures responsible for table/column-level privilege
    checking and load information about grants from open privilege tables.

  @param thd Current thread
  @param tables List containing open "mysql.tables_priv" and
    "mysql.columns_priv" tables.

  @see grant_reload

  @return Error state
    @retval FALSE Success
    @retval TRUE Error
*/

static my_bool grant_load(THD *thd, TABLE_LIST *tables)
{
  MEM_ROOT *memex_ptr;
  my_bool return_val= 1;
  TABLE *t_table= 0, *c_table= 0;
  bool check_no_resolve= specialflag & SPECIAL_NO_RESOLVE;
  MEM_ROOT **save_mem_root_ptr= my_pthread_getspecific_ptr(MEM_ROOT**,
                                                           THR_MALLOC);
  sql_mode_t old_sql_mode= thd->variables.sql_mode;
  DBUG_ENTER("grant_load");

  thd->variables.sql_mode&= ~MODE_PAD_CHAR_TO_FULL_LENGTH;

  (void) my_hash_init(&column_priv_hash, &my_charset_utf8_bin,
                      0,0,0, (my_hash_get_key) get_grant_table,
                      (my_hash_free_key) free_grant_table,0);

  t_table = tables[0].table;
  c_table = tables[1].table;
  if (t_table->file->ha_index_init(0, 1))
    goto end_index_init;
  t_table->use_all_columns();
  c_table->use_all_columns();

  if (!t_table->file->ha_index_first(t_table->record[0]))
  {
    memex_ptr= &memex;
    my_pthread_setspecific_ptr(THR_MALLOC, &memex_ptr);
    do
    {
      GRANT_TABLE *mem_check;
      if (!(mem_check=new (memex_ptr) GRANT_TABLE(t_table,c_table)))
      {
	/* This could only happen if we are out memory */
	goto end_unlock;
      }

      if (check_no_resolve)
      {
	if (hostname_requires_resolving(mem_check->host.get_host()))
	{
          sql_print_warning("'tables_priv' entry '%s %s@%s' "
                            "ignored in --skip-name-resolve mode.",
                            mem_check->tname,
                            mem_check->user ? mem_check->user : "",
                            mem_check->host.get_host() ?
                            mem_check->host.get_host() : "");
	  continue;
	}
      }

      if (! mem_check->ok())
	delete mem_check;
      else if (my_hash_insert(&column_priv_hash,(uchar*) mem_check))
      {
	delete mem_check;
	goto end_unlock;
      }
    }
    while (!t_table->file->ha_index_next(t_table->record[0]));
  }

  return_val=0;					// Return ok

end_unlock:
  t_table->file->ha_index_end();
  my_pthread_setspecific_ptr(THR_MALLOC, save_mem_root_ptr);
end_index_init:
  thd->variables.sql_mode= old_sql_mode;
  DBUG_RETURN(return_val);
}


/**
  @brief Helper function to grant_reload. Reloads procs_priv table is it
    exists.

  @param thd A pointer to the thread handler object.

  @see grant_reload

  @return Error state
    @retval FALSE Success
    @retval TRUE An error has occurred.
*/

static my_bool grant_reload_procs_priv(THD *thd)
{
  HASH old_proc_priv_hash, old_func_priv_hash;
  TABLE_LIST table;
  my_bool return_val= FALSE;
  DBUG_ENTER("grant_reload_procs_priv");

  table.init_one_table("mysql", 5, "procs_priv",
                       strlen("procs_priv"), "procs_priv",
                       TL_READ);
  table.open_type= OT_BASE_ONLY;

  if (open_and_lock_tables(thd, &table, FALSE, MYSQL_LOCK_IGNORE_TIMEOUT))
    DBUG_RETURN(TRUE);

  mysql_rwlock_wrlock(&LOCK_grant);
  /* Save a copy of the current hash if we need to undo the grant load */
  old_proc_priv_hash= proc_priv_hash;
  old_func_priv_hash= func_priv_hash;

  if ((return_val= grant_load_procs_priv(table.table)))
  {
    /* Error; Reverting to old hash */
    DBUG_PRINT("error",("Reverting to old privileges"));
    grant_free();
    proc_priv_hash= old_proc_priv_hash;
    func_priv_hash= old_func_priv_hash;
  }
  else
  {
    my_hash_free(&old_proc_priv_hash);
    my_hash_free(&old_func_priv_hash);
  }
  mysql_rwlock_unlock(&LOCK_grant);

  DBUG_RETURN(return_val);
}


/**
  @brief Reload information about table and column level privileges if possible

  @param thd Current thread

  Locked tables are checked by acl_reload() and doesn't have to be checked
  in this call.
  This function is also used for initialization of structures responsible
  for table/column-level privilege checking.

  @return Error state
    @retval FALSE Success
    @retval TRUE  Error
*/

my_bool grant_reload(THD *thd)
{
  TABLE_LIST tables[2];
  HASH old_column_priv_hash;
  MEM_ROOT old_mem;
  my_bool return_val= 1;
  DBUG_ENTER("grant_reload");

  /* Don't do anything if running with --skip-grant-tables */
  if (!initialized)
    DBUG_RETURN(0);

  tables[0].init_one_table(C_STRING_WITH_LEN("mysql"),
                           C_STRING_WITH_LEN("tables_priv"),
                           "tables_priv", TL_READ);
  tables[1].init_one_table(C_STRING_WITH_LEN("mysql"),
                           C_STRING_WITH_LEN("columns_priv"),
                           "columns_priv", TL_READ);
  tables[0].next_local= tables[0].next_global= tables+1;
  tables[0].open_type= tables[1].open_type= OT_BASE_ONLY;

  /*
    To avoid deadlocks we should obtain table locks before
    obtaining LOCK_grant rwlock.
  */
  if (open_and_lock_tables(thd, tables, FALSE, MYSQL_LOCK_IGNORE_TIMEOUT))
    goto end;

  mysql_rwlock_wrlock(&LOCK_grant);
  old_column_priv_hash= column_priv_hash;

  /*
    Create a new memory pool but save the current memory pool to make an undo
    opertion possible in case of failure.
  */
  old_mem= memex;
  init_sql_alloc(&memex, ACL_ALLOC_BLOCK_SIZE, 0);

  if ((return_val= grant_load(thd, tables)))
  {						// Error. Revert to old hash
    DBUG_PRINT("error",("Reverting to old privileges"));
    grant_free();				/* purecov: deadcode */
    column_priv_hash= old_column_priv_hash;	/* purecov: deadcode */
    memex= old_mem;				/* purecov: deadcode */
  }
  else
  {
    my_hash_free(&old_column_priv_hash);
    free_root(&old_mem,MYF(0));
  }
  mysql_rwlock_unlock(&LOCK_grant);
  close_acl_tables(thd);

  /*
    It is OK failing to load procs_priv table because we may be
    working with 4.1 privilege tables.
  */
  if (grant_reload_procs_priv(thd))
    return_val= 1;

  mysql_rwlock_wrlock(&LOCK_grant);
  grant_version++;
  mysql_rwlock_unlock(&LOCK_grant);

end:
  close_acl_tables(thd);
  DBUG_RETURN(return_val);
}


/**
  @brief Check table level grants

  @param thd          Thread handler
  @param want_access  Bits of privileges user needs to have.
  @param tables       List of tables to check. The user should have
                      'want_access' to all tables in list.
  @param any_combination_will_do TRUE if it's enough to have any privilege for
    any combination of the table columns.
  @param number       Check at most this number of tables.
  @param no_errors    TRUE if no error should be sent directly to the client.

  If table->grant.want_privilege != 0 then the requested privileges where
  in the set of COL_ACLS but access was not granted on the table level. As
  a consequence an extra check of column privileges is required.

  Specifically if this function returns FALSE the user has some kind of
  privilege on a combination of columns in each table.

  This function is usually preceeded by check_access which establish the
  User-, Db- and Host access rights.

  @see check_access
  @see check_table_access

  @note This functions assumes that either number of tables to be inspected
     by it is limited explicitly (i.e. is is not UINT_MAX) or table list
     used and thd->lex->query_tables_own_last value correspond to each
     other (the latter should be either 0 or point to next_global member
     of one of elements of this table list).

   @return Access status
     @retval FALSE Access granted; But column privileges might need to be
      checked.
     @retval TRUE The user did not have the requested privileges on any of the
      tables.

*/

bool check_grant(THD *thd, ulong want_access, TABLE_LIST *tables,
                 bool any_combination_will_do, uint number, bool no_errors)
{
  TABLE_LIST *tl;
  TABLE_LIST *first_not_own_table= thd->lex->first_not_own_table();
  Security_context *sctx= thd->security_ctx;
  uint i;
  ulong orig_want_access= want_access;
  DBUG_ENTER("check_grant");
  DBUG_ASSERT(number > 0);

  /*
    Walk through the list of tables that belong to the query and save the
    requested access (orig_want_privilege) to be able to use it when
    checking access rights to the underlying tables of a view. Our grant
    system gradually eliminates checked bits from want_privilege and thus
    after all checks are done we can no longer use it.
    The check that first_not_own_table is not reached is for the case when
    the given table list refers to the list for prelocking (contains tables
    of other queries). For simple queries first_not_own_table is 0.
  */
  for (i= 0, tl= tables;
       i < number  && tl != first_not_own_table;
       tl= tl->next_global, i++)
  {
    /*
      Save a copy of the privileges without the SHOW_VIEW_ACL attribute.
      It will be checked during making view.
    */
    tl->grant.orig_want_privilege= (want_access & ~SHOW_VIEW_ACL);
  }

  mysql_rwlock_rdlock(&LOCK_grant);
  for (tl= tables;
       tl && number-- && tl != first_not_own_table;
       tl= tl->next_global)
  {
    sctx = MY_TEST(tl->security_ctx) ? tl->security_ctx : thd->security_ctx;

    const ACL_internal_table_access *access=
      get_cached_table_access(&tl->grant.m_internal,
                              tl->get_db_name(),
                              tl->get_table_name());

    if (access)
    {
      switch(access->check(orig_want_access, &tl->grant.privilege))
      {
      case ACL_INTERNAL_ACCESS_GRANTED:
        /*
           Grant all access to the table to skip column checks.
           Depend on the controls in the P_S table itself.
        */
        tl->grant.privilege|= TMP_TABLE_ACLS;
        tl->grant.want_privilege= 0;
        continue;
      case ACL_INTERNAL_ACCESS_DENIED:
        goto err;
      case ACL_INTERNAL_ACCESS_CHECK_GRANT:
        break;
      }
    }

    want_access= orig_want_access;
    want_access&= ~sctx->master_access;
    if (!want_access)
      continue;                                 // ok

    if (!(~tl->grant.privilege & want_access) ||
        tl->is_anonymous_derived_table() || tl->schema_table)
    {
      /*
        It is subquery in the FROM clause. VIEW set tl->derived after
        table opening, but this function always called before table opening.
      */
      if (!tl->referencing_view)
      {
        /*
          If it's a temporary table created for a subquery in the FROM
          clause, or an INFORMATION_SCHEMA table, drop the request for
          a privilege.
        */
        tl->grant.want_privilege= 0;
      }
      continue;
    }

    if (is_temporary_table(tl))
    {
      /*
        If this table list element corresponds to a pre-opened temporary
        table skip checking of all relevant table-level privileges for it.
        Note that during creation of temporary table we still need to check
        if user has CREATE_TMP_ACL.
      */
      tl->grant.privilege|= TMP_TABLE_ACLS;
      tl->grant.want_privilege= 0;
      continue;
    }

    GRANT_TABLE *grant_table= table_hash_search(sctx->get_host()->ptr(),
                                                sctx->get_ip()->ptr(),
                                                tl->get_db_name(),
                                                sctx->priv_user,
                                                tl->get_table_name(),
                                                FALSE);

    if (!grant_table)
    {
      want_access &= ~tl->grant.privilege;
      goto err;					// No grants
    }

    /*
      For SHOW COLUMNS, SHOW INDEX it is enough to have some
      privileges on any column combination on the table.
    */
    if (any_combination_will_do)
      continue;

    tl->grant.grant_table= grant_table; // Remember for column test
    tl->grant.version= grant_version;
    tl->grant.privilege|= grant_table->privs;
    tl->grant.want_privilege= ((want_access & COL_ACLS) & ~tl->grant.privilege);

    if (!(~tl->grant.privilege & want_access))
      continue;

    if (want_access & ~(grant_table->cols | tl->grant.privilege))
    {
      want_access &= ~(grant_table->cols | tl->grant.privilege);
      goto err;					// impossible
    }
  }
  mysql_rwlock_unlock(&LOCK_grant);
  DBUG_RETURN(FALSE);

err:
  mysql_rwlock_unlock(&LOCK_grant);
  if (!no_errors)				// Not a silent skip of table
  {
    char command[128];
    get_privilege_desc(command, sizeof(command), want_access);
    my_error(ER_TABLEACCESS_DENIED_ERROR, MYF(0),
             command,
             sctx->priv_user,
             sctx->host_or_ip,
             tl ? tl->get_table_name() : "unknown");
  }
  DBUG_RETURN(TRUE);
}


/*
  Check column rights in given security context

  SYNOPSIS
    check_grant_column()
    thd                  thread handler
    grant                grant information structure
    db_name              db name
    table_name           table  name
    name                 column name
    length               column name length
    sctx                 security context

  RETURN
    FALSE OK
    TRUE  access denied
*/

bool check_grant_column(THD *thd, GRANT_INFO *grant,
			const char *db_name, const char *table_name,
			const char *name, uint length,  Security_context *sctx)
{
  GRANT_TABLE *grant_table;
  GRANT_COLUMN *grant_column;
  ulong want_access= grant->want_privilege & ~grant->privilege;
  DBUG_ENTER("check_grant_column");
  DBUG_PRINT("enter", ("table: %s  want_access: %lu", table_name, want_access));

  if (!want_access)
    DBUG_RETURN(0);				// Already checked

  mysql_rwlock_rdlock(&LOCK_grant);

  /* reload table if someone has modified any grants */

  if (grant->version != grant_version)
  {
    grant->grant_table=
      table_hash_search(sctx->get_host()->ptr(), sctx->get_ip()->ptr(),
                        db_name, sctx->priv_user,
			table_name, 0);         /* purecov: inspected */
    grant->version= grant_version;	        /* purecov: inspected */
  }
  if (!(grant_table= grant->grant_table))
    goto err;					/* purecov: deadcode */

  grant_column=column_hash_search(grant_table, name, length);
  if (grant_column && !(~grant_column->rights & want_access))
  {
    mysql_rwlock_unlock(&LOCK_grant);
    DBUG_RETURN(0);
  }

err:
  mysql_rwlock_unlock(&LOCK_grant);
  char command[128];
  get_privilege_desc(command, sizeof(command), want_access);
  my_error(ER_COLUMNACCESS_DENIED_ERROR, MYF(0),
           command,
           sctx->priv_user,
           sctx->host_or_ip,
           name,
           table_name);
  DBUG_RETURN(1);
}


/*
  Check the access right to a column depending on the type of table.

  SYNOPSIS
    check_column_grant_in_table_ref()
    thd              thread handler
    table_ref        table reference where to check the field
    name             name of field to check
    length           length of name

  DESCRIPTION
    Check the access rights to a column depending on the type of table
    reference where the column is checked. The function provides a
    generic interface to check column access rights that hides the
    heterogeneity of the column representation - whether it is a view
    or a stored table colum.

  RETURN
    FALSE OK
    TRUE  access denied
*/

bool check_column_grant_in_table_ref(THD *thd, TABLE_LIST * table_ref,
                                     const char *name, uint length)
{
  GRANT_INFO *grant;
  const char *db_name;
  const char *table_name;
  Security_context *sctx= MY_TEST(table_ref->security_ctx) ?
                          table_ref->security_ctx : thd->security_ctx;

  if (table_ref->view || table_ref->field_translation)
  {
    /* View or derived information schema table. */
    ulong view_privs;
    grant= &(table_ref->grant);
    db_name= table_ref->view_db.str;
    table_name= table_ref->view_name.str;
    if (table_ref->belong_to_view && 
        thd->lex->sql_command == SQLCOM_SHOW_FIELDS)
    {
      view_privs= get_column_grant(thd, grant, db_name, table_name, name);
      if (view_privs & VIEW_ANY_ACL)
      {
        table_ref->belong_to_view->allowed_show= TRUE;
        return FALSE;
      }
      table_ref->belong_to_view->allowed_show= FALSE;
      my_message(ER_VIEW_NO_EXPLAIN, ER(ER_VIEW_NO_EXPLAIN), MYF(0));
      return TRUE;
    }
  }
  else
  {
    /* Normal or temporary table. */
    TABLE *table= table_ref->table;
    grant= &(table->grant);
    db_name= table->s->db.str;
    table_name= table->s->table_name.str;
  }

  if (grant->want_privilege)
    return check_grant_column(thd, grant, db_name, table_name, name,
                              length, sctx);
  else
    return FALSE;

}


/** 
  @brief check if a query can access a set of columns

  @param  thd  the current thread
  @param  want_access_arg  the privileges requested
  @param  fields an iterator over the fields of a table reference.
  @return Operation status
    @retval 0 Success
    @retval 1 Falure
  @details This function walks over the columns of a table reference 
   The columns may originate from different tables, depending on the kind of
   table reference, e.g. join, view.
   For each table it will retrieve the grant information and will use it
   to check the required access privileges for the fields requested from it.
*/    
bool check_grant_all_columns(THD *thd, ulong want_access_arg, 
                             Field_iterator_table_ref *fields)
{
  Security_context *sctx= thd->security_ctx;
  ulong want_access= want_access_arg;
  const char *table_name= NULL;

  const char* db_name; 
  GRANT_INFO *grant;
  /* Initialized only to make gcc happy */
  GRANT_TABLE *grant_table= NULL;
  /* 
     Flag that gets set if privilege checking has to be performed on column
     level.
  */
  bool using_column_privileges= FALSE;

  mysql_rwlock_rdlock(&LOCK_grant);

  for (; !fields->end_of_fields(); fields->next())
  {
    const char *field_name= fields->name();

    if (table_name != fields->get_table_name())
    {
      table_name= fields->get_table_name();
      db_name= fields->get_db_name();
      grant= fields->grant();
      /* get a fresh one for each table */
      want_access= want_access_arg & ~grant->privilege;
      if (want_access)
      {
        /* reload table if someone has modified any grants */
        if (grant->version != grant_version)
        {
          grant->grant_table=
            table_hash_search(sctx->get_host()->ptr(), sctx->get_ip()->ptr(),
                              db_name, sctx->priv_user,
                              table_name, 0);	/* purecov: inspected */
          grant->version= grant_version;	/* purecov: inspected */
        }

        grant_table= grant->grant_table;
        DBUG_ASSERT (grant_table);
      }
    }

    if (want_access)
    {
      GRANT_COLUMN *grant_column= 
        column_hash_search(grant_table, field_name,
                           (uint) strlen(field_name));
      if (grant_column)
        using_column_privileges= TRUE;
      if (!grant_column || (~grant_column->rights & want_access))
        goto err;
    }
  }
  mysql_rwlock_unlock(&LOCK_grant);
  return 0;

err:
  mysql_rwlock_unlock(&LOCK_grant);

  char command[128];
  get_privilege_desc(command, sizeof(command), want_access);
  /*
    Do not give an error message listing a column name unless the user has
    privilege to see all columns.
  */
  if (using_column_privileges)
    my_error(ER_TABLEACCESS_DENIED_ERROR, MYF(0),
             command, sctx->priv_user,
             sctx->host_or_ip, table_name); 
  else
    my_error(ER_COLUMNACCESS_DENIED_ERROR, MYF(0),
             command,
             sctx->priv_user,
             sctx->host_or_ip,
             fields->name(),
             table_name);
  return 1;
}


static bool check_grant_db_routine(THD *thd, const char *db, HASH *hash)
{
  Security_context *sctx= thd->security_ctx;

  for (uint idx= 0; idx < hash->records; ++idx)
  {
    GRANT_NAME *item= (GRANT_NAME*) my_hash_element(hash, idx);

    if (strcmp(item->user, sctx->priv_user) == 0 &&
        strcmp(item->db, db) == 0 &&
        item->host.compare_hostname(sctx->get_host()->ptr(),
                                    sctx->get_ip()->ptr()))
    {
      return FALSE;
    }
  }

  return TRUE;
}


/*
  Check if a user has the right to access a database
  Access is accepted if he has a grant for any table/routine in the database
  Return 1 if access is denied
*/

bool check_grant_db(THD *thd,const char *db)
{
  Security_context *sctx= thd->security_ctx;
  char helping [NAME_LEN+USERNAME_LENGTH+2], *end;
  uint len;
  bool error= TRUE;
  size_t copy_length;

  copy_length= (size_t) (strlen(sctx->priv_user ? sctx->priv_user : "") +
                 strlen(db ? db : "")) + 1; /* Added 1 at the end to avoid  
                                               buffer overflow at strmov()*/

  /*
    Make sure that strmov() operations do not result in buffer overflow.
  */
  if (copy_length >= (NAME_LEN+USERNAME_LENGTH+2))
    return 1;

  end= strmov(helping, sctx->priv_user) + 1;
  end= strnmov(end, db, helping + sizeof(helping) - end);

  if (end >= helping + sizeof(helping)) // db name was truncated
    return 1;                           // no privileges for an invalid db name

  len= (uint) (end - helping) + 1;

  mysql_rwlock_rdlock(&LOCK_grant);

  for (uint idx=0 ; idx < column_priv_hash.records ; idx++)
  {
    GRANT_TABLE *grant_table= (GRANT_TABLE*)
      my_hash_element(&column_priv_hash,
                      idx);
    if (len < grant_table->key_length &&
	!memcmp(grant_table->hash_key,helping,len) &&
        grant_table->host.compare_hostname(sctx->get_host()->ptr(),
                                           sctx->get_ip()->ptr()))
    {
      error= FALSE; /* Found match. */
      break;
    }
  }

  if (error)
    error= check_grant_db_routine(thd, db, &proc_priv_hash) &&
           check_grant_db_routine(thd, db, &func_priv_hash);

  mysql_rwlock_unlock(&LOCK_grant);

  return error;
}


/****************************************************************************
  Check routine level grants

  SYNPOSIS
   bool check_grant_routine()
   thd		Thread handler
   want_access  Bits of privileges user needs to have
   procs	List of routines to check. The user should have 'want_access'
   is_proc	True if the list is all procedures, else functions
   no_errors	If 0 then we write an error. The error is sent directly to
		the client

   RETURN
     0  ok
     1  Error: User did not have the requested privielges
****************************************************************************/

bool check_grant_routine(THD *thd, ulong want_access,
			 TABLE_LIST *procs, bool is_proc, bool no_errors)
{
  TABLE_LIST *table;
  Security_context *sctx= thd->security_ctx;
  char *user= sctx->priv_user;
  char *host= sctx->priv_host;
  DBUG_ENTER("check_grant_routine");

  want_access&= ~sctx->master_access;
  if (!want_access)
    DBUG_RETURN(0);                             // ok

  mysql_rwlock_rdlock(&LOCK_grant);
  for (table= procs; table; table= table->next_global)
  {
    GRANT_NAME *grant_proc;
    if ((grant_proc= routine_hash_search(host, sctx->get_ip()->ptr(), table->db,
                                         user, table->table_name, is_proc, 0)))
      table->grant.privilege|= grant_proc->privs;

    if (want_access & ~table->grant.privilege)
    {
      want_access &= ~table->grant.privilege;
      goto err;
    }
  }
  mysql_rwlock_unlock(&LOCK_grant);
  DBUG_RETURN(0);
err:
  mysql_rwlock_unlock(&LOCK_grant);
  if (!no_errors)
  {
    char buff[1024];
    const char *command="";
    if (table)
      strxmov(buff, table->db, ".", table->table_name, NullS);
    if (want_access & EXECUTE_ACL)
      command= "execute";
    else if (want_access & ALTER_PROC_ACL)
      command= "alter routine";
    else if (want_access & GRANT_ACL)
      command= "grant";
    my_error(ER_PROCACCESS_DENIED_ERROR, MYF(0),
             command, user, host, table ? buff : "unknown");
  }
  DBUG_RETURN(1);
}


/*
  Check if routine has any of the 
  routine level grants
  
  SYNPOSIS
   bool    check_routine_level_acl()
   thd	        Thread handler
   db           Database name
   name         Routine name

  RETURN
   0            Ok 
   1            error
*/

bool check_routine_level_acl(THD *thd, const char *db, const char *name, 
                             bool is_proc)
{
  bool no_routine_acl= 1;
  GRANT_NAME *grant_proc;
  Security_context *sctx= thd->security_ctx;
  mysql_rwlock_rdlock(&LOCK_grant);
  if ((grant_proc= routine_hash_search(sctx->priv_host,
                                       sctx->get_ip()->ptr(), db,
                                       sctx->priv_user,
                                       name, is_proc, 0)))
    no_routine_acl= !(grant_proc->privs & SHOW_PROC_ACLS);
  mysql_rwlock_unlock(&LOCK_grant);
  return no_routine_acl;
}


/*****************************************************************************
  Functions to retrieve the grant for a table/column  (for SHOW functions)
*****************************************************************************/

ulong get_table_grant(THD *thd, TABLE_LIST *table)
{
  ulong privilege;
  Security_context *sctx= thd->security_ctx;
  const char *db = table->db ? table->db : thd->db;
  GRANT_TABLE *grant_table;

  mysql_rwlock_rdlock(&LOCK_grant);
#ifdef EMBEDDED_LIBRARY
  grant_table= NULL;
#else
  grant_table= table_hash_search(sctx->get_host()->ptr(), sctx->get_ip()->ptr(),
                                 db, sctx->priv_user, table->table_name, 0);
#endif
  table->grant.grant_table=grant_table; // Remember for column test
  table->grant.version=grant_version;
  if (grant_table)
    table->grant.privilege|= grant_table->privs;
  privilege= table->grant.privilege;
  mysql_rwlock_unlock(&LOCK_grant);
  return privilege;
}


/*
  Determine the access priviliges for a field.

  SYNOPSIS
    get_column_grant()
    thd         thread handler
    grant       grants table descriptor
    db_name     name of database that the field belongs to
    table_name  name of table that the field belongs to
    field_name  name of field

  DESCRIPTION
    The procedure may also modify: grant->grant_table and grant->version.

  RETURN
    The access priviliges for the field db_name.table_name.field_name
*/

ulong get_column_grant(THD *thd, GRANT_INFO *grant,
                       const char *db_name, const char *table_name,
                       const char *field_name)
{
  GRANT_TABLE *grant_table;
  GRANT_COLUMN *grant_column;
  ulong priv;

  mysql_rwlock_rdlock(&LOCK_grant);
  /* reload table if someone has modified any grants */
  if (grant->version != grant_version)
  {
    Security_context *sctx= thd->security_ctx;
    grant->grant_table=
      table_hash_search(sctx->get_host()->ptr(), sctx->get_ip()->ptr(),
                        db_name, sctx->priv_user,
			table_name, 0);	        /* purecov: inspected */
    grant->version= grant_version;              /* purecov: inspected */
  }

  if (!(grant_table= grant->grant_table))
    priv= grant->privilege;
  else
  {
    grant_column= column_hash_search(grant_table, field_name,
                                     (uint) strlen(field_name));
    if (!grant_column)
      priv= (grant->privilege | grant_table->privs);
    else
      priv= (grant->privilege | grant_table->privs | grant_column->rights);
  }
  mysql_rwlock_unlock(&LOCK_grant);
  return priv;
}


/* Help function for mysql_show_grants */

static void add_user_option(String *grant, ulong value, const char *name)
{
  if (value)
  {
    char buff[22], *p; // just as in int2str
    grant->append(' ');
    grant->append(name, strlen(name));
    grant->append(' ');
    p=int10_to_str(value, buff, 10);
    grant->append(buff,p-buff);
  }
}

#else

/*
  Determines if the user specified by user, host, ip matches the utility user
*/
my_bool
acl_is_utility_user(const char *user, const char *host, const char *ip)
{
  return FALSE;
}

#endif /*NO_EMBEDDED_ACCESS_CHECKS */

const char *command_array[]=
{
  "SELECT", "INSERT", "UPDATE", "DELETE", "CREATE", "DROP", "RELOAD",
  "SHUTDOWN", "PROCESS","FILE", "GRANT", "REFERENCES", "INDEX",
  "ALTER", "SHOW DATABASES", "SUPER", "CREATE TEMPORARY TABLES",
  "LOCK TABLES", "EXECUTE", "REPLICATION SLAVE", "REPLICATION CLIENT",
  "CREATE VIEW", "SHOW VIEW", "CREATE ROUTINE", "ALTER ROUTINE",
  "CREATE USER", "EVENT", "TRIGGER", "CREATE TABLESPACE", 0
};

TYPELIB utility_user_privileges_typelib=
{
  array_elements(command_array) - 1,
  "utility_user_privileges_typelib",
  command_array,
  NULL
};

uint command_lengths[]=
{
  6, 6, 6, 6, 6, 4, 6, 8, 7, 4, 5, 10, 5, 5, 14, 5, 23, 11, 7, 17, 18, 11, 9,
  14, 13, 11, 5, 7, 17, 0
};

#ifndef NO_EMBEDDED_ACCESS_CHECKS

static int show_routine_grants(THD *thd, LEX_USER *lex_user, HASH *hash,
                               const char *type, int typelen,
                               char *buff, int buffsize);


/*
  SHOW GRANTS;  Send grants for a user to the client

  IMPLEMENTATION
   Send to client grant-like strings depicting user@host privileges
*/

bool mysql_show_grants(THD *thd,LEX_USER *lex_user)
{
  ulong want_access;
  uint counter,index;
  int  error = 0;
  ACL_USER *acl_user;
  ACL_DB *acl_db;
  char buff[1024];
  Protocol *protocol= thd->protocol;
  DBUG_ENTER("mysql_show_grants");

  LINT_INIT(acl_user);
  if (!initialized)
  {
    my_error(ER_OPTION_PREVENTS_STATEMENT, MYF(0), "--skip-grant-tables");
    DBUG_RETURN(TRUE);
  }

  mysql_rwlock_rdlock(&LOCK_grant);
  mysql_mutex_lock(&acl_cache->lock);

  acl_user= find_acl_user(lex_user->host.str, lex_user->user.str, TRUE);
  if (!acl_user ||
      (acl_is_utility_user(acl_user->user, acl_user->host.get_host(), NULL)))
  {
    mysql_mutex_unlock(&acl_cache->lock);
    mysql_rwlock_unlock(&LOCK_grant);

    my_error(ER_NONEXISTING_GRANT, MYF(0),
             lex_user->user.str, lex_user->host.str);
    DBUG_RETURN(TRUE);
  }

  Item_string *field=new Item_string("",0,&my_charset_latin1);
  List<Item> field_list;
  field->max_length=1024;
  strxmov(buff,"Grants for ",lex_user->user.str,"@",
	  lex_user->host.str,NullS);
  field->item_name.set(buff);
  field_list.push_back(field);
  if (protocol->send_result_set_metadata(&field_list,
                            Protocol::SEND_NUM_ROWS | Protocol::SEND_EOF))
  {
    mysql_mutex_unlock(&acl_cache->lock);
    mysql_rwlock_unlock(&LOCK_grant);

    DBUG_RETURN(TRUE);
  }

  /* Add first global access grants */
  {
    String global(buff,sizeof(buff),system_charset_info);
    global.length(0);
    global.append(STRING_WITH_LEN("GRANT "));

    want_access= acl_user->access;
    if (test_all_bits(want_access, (GLOBAL_ACLS & ~ GRANT_ACL)))
      global.append(STRING_WITH_LEN("ALL PRIVILEGES"));
    else if (!(want_access & ~GRANT_ACL))
      global.append(STRING_WITH_LEN("USAGE"));
    else
    {
      bool found=0;
      ulong j,test_access= want_access & ~GRANT_ACL;
      for (counter=0, j = SELECT_ACL;j <= GLOBAL_ACLS;counter++,j <<= 1)
      {
	if (test_access & j)
	{
	  if (found)
	    global.append(STRING_WITH_LEN(", "));
	  found=1;
	  global.append(command_array[counter],command_lengths[counter]);
	}
      }
    }
    global.append (STRING_WITH_LEN(" ON *.* TO '"));
    global.append(lex_user->user.str, lex_user->user.length,
		  system_charset_info);
    global.append (STRING_WITH_LEN("'@'"));
    global.append(lex_user->host.str,lex_user->host.length,
		  system_charset_info);
    global.append ('\'');
#if defined(HAVE_OPENSSL)
    if (acl_user->plugin.str == sha256_password_plugin_name.str)
    {
      global.append(STRING_WITH_LEN(" IDENTIFIED BY PASSWORD '"));
      global.append((const char *) &acl_user->auth_string.str[0]);
      global.append('\'');
    }
    else
#endif
    if (acl_user->salt_len)
    {
      char passwd_buff[SCRAMBLED_PASSWORD_CHAR_LENGTH+1];
      if (acl_user->salt_len == SCRAMBLE_LENGTH)
        make_password_from_salt(passwd_buff, acl_user->salt);
      else
        make_password_from_salt_323(passwd_buff, (ulong *) acl_user->salt);
      global.append(STRING_WITH_LEN(" IDENTIFIED BY PASSWORD '"));
      global.append(passwd_buff);
      global.append('\'');
    }
    /* "show grants" SSL related stuff */
    if (acl_user->ssl_type == SSL_TYPE_ANY)
      global.append(STRING_WITH_LEN(" REQUIRE SSL"));
    else if (acl_user->ssl_type == SSL_TYPE_X509)
      global.append(STRING_WITH_LEN(" REQUIRE X509"));
    else if (acl_user->ssl_type == SSL_TYPE_SPECIFIED)
    {
      int ssl_options = 0;
      global.append(STRING_WITH_LEN(" REQUIRE "));
      if (acl_user->x509_issuer)
      {
	ssl_options++;
	global.append(STRING_WITH_LEN("ISSUER \'"));
	global.append(acl_user->x509_issuer,strlen(acl_user->x509_issuer));
	global.append('\'');
      }
      if (acl_user->x509_subject)
      {
	if (ssl_options++)
	  global.append(' ');
	global.append(STRING_WITH_LEN("SUBJECT \'"));
	global.append(acl_user->x509_subject,strlen(acl_user->x509_subject),
                      system_charset_info);
	global.append('\'');
      }
      if (acl_user->ssl_cipher)
      {
	if (ssl_options++)
	  global.append(' ');
	global.append(STRING_WITH_LEN("CIPHER '"));
	global.append(acl_user->ssl_cipher,strlen(acl_user->ssl_cipher),
                      system_charset_info);
	global.append('\'');
      }
    }
    if ((want_access & GRANT_ACL) ||
	(acl_user->user_resource.questions ||
         acl_user->user_resource.updates ||
         acl_user->user_resource.conn_per_hour ||
         acl_user->user_resource.user_conn))
    {
      global.append(STRING_WITH_LEN(" WITH"));
      if (want_access & GRANT_ACL)
	global.append(STRING_WITH_LEN(" GRANT OPTION"));
      add_user_option(&global, acl_user->user_resource.questions,
		      "MAX_QUERIES_PER_HOUR");
      add_user_option(&global, acl_user->user_resource.updates,
		      "MAX_UPDATES_PER_HOUR");
      add_user_option(&global, acl_user->user_resource.conn_per_hour,
		      "MAX_CONNECTIONS_PER_HOUR");
      add_user_option(&global, acl_user->user_resource.user_conn,
		      "MAX_USER_CONNECTIONS");
    }
    protocol->prepare_for_resend();
    protocol->store(global.ptr(),global.length(),global.charset());
    if (protocol->write())
    {
      error= -1;
      goto end;
    }
  }

  /* Add database access */
  for (counter=0 ; counter < acl_dbs.elements ; counter++)
  {
    const char *user, *host;

    acl_db=dynamic_element(&acl_dbs,counter,ACL_DB*);
    if (!(user=acl_db->user))
      user= "";
    if (!(host=acl_db->host.get_host()))
      host= "";

    /*
      We do not make SHOW GRANTS case-sensitive here (like REVOKE),
      but make it case-insensitive because that's the way they are
      actually applied, and showing fewer privileges than are applied
      would be wrong from a security point of view.
    */

    if (!strcmp(lex_user->user.str,user) &&
	!my_strcasecmp(system_charset_info, lex_user->host.str, host))
    {
      want_access=acl_db->access;
      if (want_access)
      {
	String db(buff,sizeof(buff),system_charset_info);
	db.length(0);
	db.append(STRING_WITH_LEN("GRANT "));

	if (test_all_bits(want_access,(DB_ACLS & ~GRANT_ACL)))
	  db.append(STRING_WITH_LEN("ALL PRIVILEGES"));
	else if (!(want_access & ~GRANT_ACL))
	  db.append(STRING_WITH_LEN("USAGE"));
	else
	{
	  int found=0, cnt;
	  ulong j,test_access= want_access & ~GRANT_ACL;
	  for (cnt=0, j = SELECT_ACL; j <= DB_ACLS; cnt++,j <<= 1)
	  {
	    if (test_access & j)
	    {
	      if (found)
		db.append(STRING_WITH_LEN(", "));
	      found = 1;
	      db.append(command_array[cnt],command_lengths[cnt]);
	    }
	  }
	}
	db.append (STRING_WITH_LEN(" ON "));
	append_identifier(thd, &db, acl_db->db, strlen(acl_db->db));
	db.append (STRING_WITH_LEN(".* TO '"));
	db.append(lex_user->user.str, lex_user->user.length,
		  system_charset_info);
	db.append (STRING_WITH_LEN("'@'"));
	// host and lex_user->host are equal except for case
	db.append(host, strlen(host), system_charset_info);
	db.append ('\'');
	if (want_access & GRANT_ACL)
	  db.append(STRING_WITH_LEN(" WITH GRANT OPTION"));
	protocol->prepare_for_resend();
	protocol->store(db.ptr(),db.length(),db.charset());
	if (protocol->write())
	{
	  error= -1;
	  goto end;
	}
      }
    }
  }

  /* Add table & column access */
  for (index=0 ; index < column_priv_hash.records ; index++)
  {
    const char *user, *host;
    GRANT_TABLE *grant_table= (GRANT_TABLE*)
      my_hash_element(&column_priv_hash, index);

    if (!(user=grant_table->user))
      user= "";
    if (!(host= grant_table->host.get_host()))
      host= "";

    /*
      We do not make SHOW GRANTS case-sensitive here (like REVOKE),
      but make it case-insensitive because that's the way they are
      actually applied, and showing fewer privileges than are applied
      would be wrong from a security point of view.
    */

    if (!strcmp(lex_user->user.str,user) &&
	!my_strcasecmp(system_charset_info, lex_user->host.str, host))
    {
      ulong table_access= grant_table->privs;
      if ((table_access | grant_table->cols) != 0)
      {
	String global(buff, sizeof(buff), system_charset_info);
	ulong test_access= (table_access | grant_table->cols) & ~GRANT_ACL;

	global.length(0);
	global.append(STRING_WITH_LEN("GRANT "));

	if (test_all_bits(table_access, (TABLE_ACLS & ~GRANT_ACL)))
	  global.append(STRING_WITH_LEN("ALL PRIVILEGES"));
	else if (!test_access)
	  global.append(STRING_WITH_LEN("USAGE"));
	else
	{
          /* Add specific column access */
	  int found= 0;
	  ulong j;

	  for (counter= 0, j= SELECT_ACL; j <= TABLE_ACLS; counter++, j<<= 1)
	  {
	    if (test_access & j)
	    {
	      if (found)
		global.append(STRING_WITH_LEN(", "));
	      found= 1;
	      global.append(command_array[counter],command_lengths[counter]);

	      if (grant_table->cols)
	      {
		uint found_col= 0;
		for (uint col_index=0 ;
		     col_index < grant_table->hash_columns.records ;
		     col_index++)
		{
		  GRANT_COLUMN *grant_column = (GRANT_COLUMN*)
                    my_hash_element(&grant_table->hash_columns,col_index);
		  if (grant_column->rights & j)
		  {
		    if (!found_col)
		    {
		      found_col= 1;
		      /*
			If we have a duplicated table level privilege, we
			must write the access privilege name again.
		      */
		      if (table_access & j)
		      {
			global.append(STRING_WITH_LEN(", "));
			global.append(command_array[counter],
				      command_lengths[counter]);
		      }
		      global.append(STRING_WITH_LEN(" ("));
		    }
		    else
		      global.append(STRING_WITH_LEN(", "));
		    global.append(grant_column->column,
				  grant_column->key_length,
				  system_charset_info);
		  }
		}
		if (found_col)
		  global.append(')');
	      }
	    }
	  }
	}
	global.append(STRING_WITH_LEN(" ON "));
	append_identifier(thd, &global, grant_table->db,
			  strlen(grant_table->db));
	global.append('.');
	append_identifier(thd, &global, grant_table->tname,
			  strlen(grant_table->tname));
	global.append(STRING_WITH_LEN(" TO '"));
	global.append(lex_user->user.str, lex_user->user.length,
		      system_charset_info);
	global.append(STRING_WITH_LEN("'@'"));
	// host and lex_user->host are equal except for case
	global.append(host, strlen(host), system_charset_info);
	global.append('\'');
	if (table_access & GRANT_ACL)
	  global.append(STRING_WITH_LEN(" WITH GRANT OPTION"));
	protocol->prepare_for_resend();
	protocol->store(global.ptr(),global.length(),global.charset());
	if (protocol->write())
	{
	  error= -1;
	  break;
	}
      }
    }
  }

  if (show_routine_grants(thd, lex_user, &proc_priv_hash, 
                          STRING_WITH_LEN("PROCEDURE"), buff, sizeof(buff)))
  {
    error= -1;
    goto end;
  }

  if (show_routine_grants(thd, lex_user, &func_priv_hash,
                          STRING_WITH_LEN("FUNCTION"), buff, sizeof(buff)))
  {
    error= -1;
    goto end;
  }

  if (show_proxy_grants(thd, lex_user, buff, sizeof(buff)))
  {
    error= -1;
    goto end;
  }

end:
  mysql_mutex_unlock(&acl_cache->lock);
  mysql_rwlock_unlock(&LOCK_grant);

  my_eof(thd);
  DBUG_RETURN(error);
}

static int show_routine_grants(THD* thd, LEX_USER *lex_user, HASH *hash,
                               const char *type, int typelen,
                               char *buff, int buffsize)
{
  uint counter, index;
  int error= 0;
  Protocol *protocol= thd->protocol;
  /* Add routine access */
  for (index=0 ; index < hash->records ; index++)
  {
    const char *user, *host;
    GRANT_NAME *grant_proc= (GRANT_NAME*) my_hash_element(hash, index);

    if (!(user=grant_proc->user))
      user= "";
    if (!(host= grant_proc->host.get_host()))
      host= "";

    /*
      We do not make SHOW GRANTS case-sensitive here (like REVOKE),
      but make it case-insensitive because that's the way they are
      actually applied, and showing fewer privileges than are applied
      would be wrong from a security point of view.
    */

    if (!strcmp(lex_user->user.str,user) &&
	!my_strcasecmp(system_charset_info, lex_user->host.str, host))
    {
      ulong proc_access= grant_proc->privs;
      if (proc_access != 0)
      {
	String global(buff, buffsize, system_charset_info);
	ulong test_access= proc_access & ~GRANT_ACL;

	global.length(0);
	global.append(STRING_WITH_LEN("GRANT "));

	if (!test_access)
 	  global.append(STRING_WITH_LEN("USAGE"));
	else
	{
          /* Add specific procedure access */
	  int found= 0;
	  ulong j;

	  for (counter= 0, j= SELECT_ACL; j <= PROC_ACLS; counter++, j<<= 1)
	  {
	    if (test_access & j)
	    {
	      if (found)
		global.append(STRING_WITH_LEN(", "));
	      found= 1;
	      global.append(command_array[counter],command_lengths[counter]);
	    }
	  }
	}
	global.append(STRING_WITH_LEN(" ON "));
        global.append(type,typelen);
        global.append(' ');
	append_identifier(thd, &global, grant_proc->db,
			  strlen(grant_proc->db));
	global.append('.');
	append_identifier(thd, &global, grant_proc->tname,
			  strlen(grant_proc->tname));
	global.append(STRING_WITH_LEN(" TO '"));
	global.append(lex_user->user.str, lex_user->user.length,
		      system_charset_info);
	global.append(STRING_WITH_LEN("'@'"));
	// host and lex_user->host are equal except for case
	global.append(host, strlen(host), system_charset_info);
	global.append('\'');
	if (proc_access & GRANT_ACL)
	  global.append(STRING_WITH_LEN(" WITH GRANT OPTION"));
	protocol->prepare_for_resend();
	protocol->store(global.ptr(),global.length(),global.charset());
	if (protocol->write())
	{
	  error= -1;
	  break;
	}
      }
    }
  }
  return error;
}

/*
  Make a clear-text version of the requested privilege.
*/

void get_privilege_desc(char *to, uint max_length, ulong access)
{
  uint pos;
  char *start=to;
  DBUG_ASSERT(max_length >= 30);                // For end ', ' removal

  if (access)
  {
    max_length--;				// Reserve place for end-zero
    for (pos=0 ; access ; pos++, access>>=1)
    {
      if ((access & 1) &&
	  command_lengths[pos] + (uint) (to-start) < max_length)
      {
	to= strmov(to, command_array[pos]);
        *to++= ',';
        *to++= ' ';
      }
    }
    to--;                                       // Remove end ' '
    to--;                                       // Remove end ','
  }
  *to=0;
}


void get_mqh(const char *user, const char *host, USER_CONN *uc)
{
  ACL_USER *acl_user;

  mysql_mutex_lock(&acl_cache->lock);

  if (initialized && (acl_user= find_acl_user(host,user, FALSE)))
    uc->user_resources= acl_user->user_resource;
  else
    memset(&uc->user_resources, 0, sizeof(uc->user_resources));

  mysql_mutex_unlock(&acl_cache->lock);
}

/**
  Open the grant tables.

  @param          thd                   The current thread.
  @param[in/out]  tables                Array of GRANT_TABLES table list elements
                                        which will be used for opening tables.
  @param[out]     transactional_tables  Set to true if one of grant tables is
                                        transactional, false otherwise.

  @note
    Tables are numbered as follows:
    0 user
    1 db
    2 tables_priv
    3 columns_priv
    4 procs_priv
    5 proxies_priv

  @retval  1    Skip GRANT handling during replication.
  @retval  0    OK.
  @retval  < 0  Error.
*/

#define GRANT_TABLES 6

static int
open_grant_tables(THD *thd, TABLE_LIST *tables, bool *transactional_tables)
{
  DBUG_ENTER("open_grant_tables");

  if (!initialized)
  {
    my_error(ER_OPTION_PREVENTS_STATEMENT, MYF(0), "--skip-grant-tables");
    DBUG_RETURN(-1);
  }

  *transactional_tables= false;

  tables->init_one_table(C_STRING_WITH_LEN("mysql"),
                         C_STRING_WITH_LEN("user"), "user", TL_WRITE);
  (tables+1)->init_one_table(C_STRING_WITH_LEN("mysql"),
                             C_STRING_WITH_LEN("db"), "db", TL_WRITE);
  (tables+2)->init_one_table(C_STRING_WITH_LEN("mysql"),
                             C_STRING_WITH_LEN("tables_priv"),
                             "tables_priv", TL_WRITE);
  (tables+3)->init_one_table(C_STRING_WITH_LEN("mysql"),
                             C_STRING_WITH_LEN("columns_priv"),
                             "columns_priv", TL_WRITE);
  (tables+4)->init_one_table(C_STRING_WITH_LEN("mysql"),
                             C_STRING_WITH_LEN("procs_priv"),
                             "procs_priv", TL_WRITE);
  (tables+5)->init_one_table(C_STRING_WITH_LEN("mysql"),
                             C_STRING_WITH_LEN("proxies_priv"),
                             "proxies_priv", TL_WRITE);
  tables[5].open_strategy= TABLE_LIST::OPEN_IF_EXISTS;

  tables->next_local= tables->next_global= tables + 1;
  (tables+1)->next_local= (tables+1)->next_global= tables + 2;
  (tables+2)->next_local= (tables+2)->next_global= tables + 3;
  (tables+3)->next_local= (tables+3)->next_global= tables + 4;
  (tables+4)->next_local= (tables+4)->next_global= tables + 5;

#ifdef HAVE_REPLICATION
  /*
    GRANT and REVOKE are applied the slave in/exclusion rules as they are
    some kind of updates to the mysql.% tables.
  */
  if (thd->slave_thread && rpl_filter->is_on())
  {
    /*
      The tables must be marked "updating" so that tables_ok() takes them into
      account in tests.
    */
    tables[0].updating= tables[1].updating= tables[2].updating=
      tables[3].updating= tables[4].updating= tables[5].updating= 1;
    if (!(thd->sp_runtime_ctx || rpl_filter->tables_ok(0, tables)))
      DBUG_RETURN(1);
    tables[0].updating= tables[1].updating= tables[2].updating=
      tables[3].updating= tables[4].updating= tables[5].updating= 0;
  }
#endif

  if (open_and_lock_tables(thd, tables, FALSE, MYSQL_LOCK_IGNORE_TIMEOUT))
  {						// This should never happen
    DBUG_RETURN(-1);
  }

  for (uint i= 0; i < GRANT_TABLES; ++i)
    *transactional_tables= (*transactional_tables ||
                            (tables[i].table &&
                             tables[i].table->file->has_transactions()));

  DBUG_RETURN(0);
}


/*
  Modify a privilege table.

  SYNOPSIS
    modify_grant_table()
    table                       The table to modify.
    host_field                  The host name field.
    user_field                  The user name field.
    user_to                     The new name for the user if to be renamed,
                                NULL otherwise.

  DESCRIPTION
  Update user/host in the current record if user_to is not NULL.
  Delete the current record if user_to is NULL.

  RETURN
    0           OK.
    != 0        Error.
*/

static int modify_grant_table(TABLE *table, Field *host_field,
                              Field *user_field, LEX_USER *user_to)
{
  int error;
  DBUG_ENTER("modify_grant_table");

  if (user_to)
  {
    /* rename */
    store_record(table, record[1]);
    host_field->store(user_to->host.str, user_to->host.length,
                      system_charset_info);
    user_field->store(user_to->user.str, user_to->user.length,
                      system_charset_info);
    if ((error= table->file->ha_update_row(table->record[1], 
                                           table->record[0])) &&
        error != HA_ERR_RECORD_IS_THE_SAME)
      table->file->print_error(error, MYF(0));
    else
      error= 0;
  }
  else
  {
    /* delete */
    if ((error=table->file->ha_delete_row(table->record[0])))
      table->file->print_error(error, MYF(0));
  }

  DBUG_RETURN(error);
}

/*
  Handle a privilege table.

  SYNOPSIS
    handle_grant_table()
    tables                      The array with the four open tables.
    table_no                    The number of the table to handle (0..4).
    drop                        If user_from is to be dropped.
    user_from                   The the user to be searched/dropped/renamed.
    user_to                     The new name for the user if to be renamed,
                                NULL otherwise.

  DESCRIPTION
    Scan through all records in a grant table and apply the requested
    operation. For the "user" table, a single index access is sufficient,
    since there is an unique index on (host, user).
    Delete from grant table if drop is true.
    Update in grant table if drop is false and user_to is not NULL.
    Search in grant table if drop is false and user_to is NULL.
    Tables are numbered as follows:
    0 user
    1 db
    2 tables_priv
    3 columns_priv
    4 procs_priv

  RETURN
    > 0         At least one record matched.
    0           OK, but no record matched.
    < 0         Error.
*/

static int handle_grant_table(TABLE_LIST *tables, uint table_no, bool drop,
                              LEX_USER *user_from, LEX_USER *user_to)
{
  int result= 0;
  int error;
  TABLE *table= tables[table_no].table;
  Field *host_field= table->field[0];
  Field *user_field= table->field[table_no && table_no != 5 ? 2 : 1];
  char *host_str= user_from->host.str;
  char *user_str= user_from->user.str;
  const char *host;
  const char *user;
  uchar user_key[MAX_KEY_LENGTH];
  uint key_prefix_length;
  DBUG_ENTER("handle_grant_table");
  THD *thd= current_thd;

  table->use_all_columns();
  if (! table_no) // mysql.user table
  {
    /*
      The 'user' table has an unique index on (host, user).
      Thus, we can handle everything with a single index access.
      The host- and user fields are consecutive in the user table records.
      So we set host- and user fields of table->record[0] and use the
      pointer to the host field as key.
      index_read_idx() will replace table->record[0] (its first argument)
      by the searched record, if it exists.
    */
    DBUG_PRINT("info",("read table: '%s'  search: '%s'@'%s'",
                       table->s->table_name.str, user_str, host_str));
    host_field->store(host_str, user_from->host.length, system_charset_info);
    user_field->store(user_str, user_from->user.length, system_charset_info);

    if (!table->key_info)
    {
      my_error(ER_TABLE_CORRUPT, MYF(0), table->s->db.str,
               table->s->table_name.str);
      DBUG_RETURN(-1);
    }
     
    key_prefix_length= (table->key_info->key_part[0].store_length +
                        table->key_info->key_part[1].store_length);
    key_copy(user_key, table->record[0], table->key_info, key_prefix_length);

    if ((error= table->file->ha_index_read_idx_map(table->record[0], 0,
                                                   user_key, (key_part_map)3,
                                                   HA_READ_KEY_EXACT)))
    {
      if (error != HA_ERR_KEY_NOT_FOUND && error != HA_ERR_END_OF_FILE)
      {
        table->file->print_error(error, MYF(0));
        result= -1;
      }
    }
    else
    {
      /* If requested, delete or update the record. */
      result= ((drop || user_to) &&
               modify_grant_table(table, host_field, user_field, user_to)) ?
        -1 : 1; /* Error or found. */
    }
    DBUG_PRINT("info",("read result: %d", result));
  }
  else
  {
    /*
      The non-'user' table do not have indexes on (host, user).
      And their host- and user fields are not consecutive.
      Thus, we need to do a table scan to find all matching records.
    */
    if ((error= table->file->ha_rnd_init(1)))
    {
      table->file->print_error(error, MYF(0));
      result= -1;
    }
    else
    {
#ifdef EXTRA_DEBUG
      DBUG_PRINT("info",("scan table: '%s'  search: '%s'@'%s'",
                         table->s->table_name.str, user_str, host_str));
#endif
      while ((error= table->file->ha_rnd_next(table->record[0])) != 
             HA_ERR_END_OF_FILE)
      {
        if (error)
        {
          /* Most probable 'deleted record'. */
          DBUG_PRINT("info",("scan error: %d", error));
          continue;
        }
        if (! (host= get_field(thd->mem_root, host_field)))
          host= "";
        if (! (user= get_field(thd->mem_root, user_field)))
          user= "";

#ifdef EXTRA_DEBUG
        if (table_no != 5)
        {
          DBUG_PRINT("loop",("scan fields: '%s'@'%s' '%s' '%s' '%s'",
                             user, host,
                             get_field(thd->mem_root, table->field[1]) /*db*/,
                             get_field(thd->mem_root, table->field[3]) /*table*/,
                             get_field(thd->mem_root,
                                       table->field[4]) /*column*/));
        }
#endif
        if (strcmp(user_str, user) ||
            my_strcasecmp(system_charset_info, host_str, host))
          continue;

        /* If requested, delete or update the record. */
        result= ((drop || user_to) &&
                 modify_grant_table(table, host_field, user_field, user_to)) ?
          -1 : result ? result : 1; /* Error or keep result or found. */
        /* If search is requested, we do not need to search further. */
        if (! drop && ! user_to)
          break ;
      }
      (void) table->file->ha_rnd_end();
      DBUG_PRINT("info",("scan result: %d", result));
    }
  }

  DBUG_RETURN(result);
}


/**
  Handle an in-memory privilege structure.

  @param struct_no  The number of the structure to handle (0..5).
  @param drop       If user_from is to be dropped.
  @param user_from  The the user to be searched/dropped/renamed.
  @param user_to    The new name for the user if to be renamed, NULL otherwise.

  @note
    Scan through all elements in an in-memory grant structure and apply
    the requested operation.
    Delete from grant structure if drop is true.
    Update in grant structure if drop is false and user_to is not NULL.
    Search in grant structure if drop is false and user_to is NULL.
    Structures are enumerated as follows:
    0 ACL_USER
    1 ACL_DB
    2 COLUMN_PRIVILIGES_HASH
    3 PROC_PRIVILEGES_HASH
    4 FUNC_PRIVILEGES_HASH
    5 ACL_PROXY_USERS

  @retval > 0  At least one element matched.
  @retval 0    OK, but no element matched.
  @retval -1   Wrong arguments to function or Out of Memory.
*/

static int handle_grant_struct(enum enum_acl_lists struct_no, bool drop,
                               LEX_USER *user_from, LEX_USER *user_to)
{
  int result= 0;
  uint idx;
  uint elements;
  const char *user;
  const char *host;
  ACL_USER *acl_user= NULL;
  ACL_DB *acl_db= NULL;
  ACL_PROXY_USER *acl_proxy_user= NULL;
  GRANT_NAME *grant_name= NULL;
  /*
    Dynamic array acl_grant_name used to store pointers to all
    GRANT_NAME objects
  */
  Dynamic_array<GRANT_NAME *> acl_grant_name;
  HASH *grant_name_hash= NULL;
  DBUG_ENTER("handle_grant_struct");
  DBUG_PRINT("info",("scan struct: %u  search: '%s'@'%s'",
                     struct_no, user_from->user.str, user_from->host.str));

  LINT_INIT(user);
  LINT_INIT(host);

  mysql_mutex_assert_owner(&acl_cache->lock);

  /* Get the number of elements in the in-memory structure. */
  switch (struct_no) {
  case USER_ACL:
    elements= acl_users.elements;
    break;
  case DB_ACL:
    elements= acl_dbs.elements;
    break;
  case COLUMN_PRIVILEGES_HASH:
    elements= column_priv_hash.records;
    grant_name_hash= &column_priv_hash;
    break;
  case PROC_PRIVILEGES_HASH:
    elements= proc_priv_hash.records;
    grant_name_hash= &proc_priv_hash;
    break;
  case FUNC_PRIVILEGES_HASH:
    elements= func_priv_hash.records;
    grant_name_hash= &func_priv_hash;
    break;
  case PROXY_USERS_ACL:
    elements= acl_proxy_users.elements;
    break;
  default:
    return -1;
  }

#ifdef EXTRA_DEBUG
    DBUG_PRINT("loop",("scan struct: %u  search    user: '%s'  host: '%s'",
                       struct_no, user_from->user.str, user_from->host.str));
#endif
  /* Loop over all elements. */
  for (idx= 0; idx < elements; idx++)
  {
    /*
      Get a pointer to the element.
    */
    switch (struct_no) {
    case USER_ACL:
      acl_user= dynamic_element(&acl_users, idx, ACL_USER*);
      user= acl_user->user;
      host= acl_user->host.get_host();
    break;

    case DB_ACL:
      acl_db= dynamic_element(&acl_dbs, idx, ACL_DB*);
      user= acl_db->user;
      host= acl_db->host.get_host();
      break;

    case COLUMN_PRIVILEGES_HASH:
    case PROC_PRIVILEGES_HASH:
    case FUNC_PRIVILEGES_HASH:
      grant_name= (GRANT_NAME*) my_hash_element(grant_name_hash, idx);
      user= grant_name->user;
      host= grant_name->host.get_host();
      break;

    case PROXY_USERS_ACL:
      acl_proxy_user= dynamic_element(&acl_proxy_users, idx, ACL_PROXY_USER*);
      user= acl_proxy_user->get_user();
      host= acl_proxy_user->host.get_host();
      break;

    default:
      MY_ASSERT_UNREACHABLE();
    }
    if (! user)
      user= "";
    if (! host)
      host= "";

#ifdef EXTRA_DEBUG
    DBUG_PRINT("loop",("scan struct: %u  index: %u  user: '%s'  host: '%s'",
                       struct_no, idx, user, host));
#endif
    if (strcmp(user_from->user.str, user) ||
        my_strcasecmp(system_charset_info, user_from->host.str, host))
      continue;

    result= 1; /* At least one element found. */
    if ( drop )
    {
      switch ( struct_no ) {
      case USER_ACL:
        delete_dynamic_element(&acl_users, idx);
        elements--;
        /*
        - If we are iterating through an array then we just have moved all
          elements after the current element one position closer to its head.
          This means that we have to take another look at the element at
          current position as it is a new element from the array's tail.
        - This is valid for case USER_ACL, DB_ACL and PROXY_USERS_ACL.
        */
        idx--;
        break;

      case DB_ACL:
        delete_dynamic_element(&acl_dbs, idx);
        elements--;
        idx--;
        break;

      case COLUMN_PRIVILEGES_HASH:
      case PROC_PRIVILEGES_HASH:
      case FUNC_PRIVILEGES_HASH:
        /*
          Deleting while traversing a hash table is not valid procedure and
          hence we save pointers to GRANT_NAME objects for later processing.
        */
        if (acl_grant_name.append(grant_name))
          DBUG_RETURN(-1);
	break;

      case PROXY_USERS_ACL:
        delete_dynamic_element(&acl_proxy_users, idx);
        elements--;
        idx--;
        break;
      }
    }
    else if ( user_to )
    {
      switch ( struct_no ) {
      case USER_ACL:
        acl_user->user= strdup_root(&global_acl_memory, user_to->user.str);
        acl_user->host.update_hostname(strdup_root(&global_acl_memory, user_to->host.str));
        break;

      case DB_ACL:
        acl_db->user= strdup_root(&global_acl_memory, user_to->user.str);
        acl_db->host.update_hostname(strdup_root(&global_acl_memory, user_to->host.str));
        break;

      case COLUMN_PRIVILEGES_HASH:
      case PROC_PRIVILEGES_HASH:
      case FUNC_PRIVILEGES_HASH:
        /*
          Updating while traversing a hash table is not valid procedure and
          hence we save pointers to GRANT_NAME objects for later processing.
        */
        if (acl_grant_name.append(grant_name))
          DBUG_RETURN(-1);
        break;

      case PROXY_USERS_ACL:
        acl_proxy_user->set_user(&global_acl_memory, user_to->user.str);
        acl_proxy_user->host.update_hostname((user_to->host.str && *user_to->host.str) ? 
                                             strdup_root(&global_acl_memory, user_to->host.str) : NULL);
        break;
      }
    }
    else
    {
      /* If search is requested, we do not need to search further. */
      break;
    }
  }

  if (drop || user_to)
  {
    /*
      Traversing the elements stored in acl_grant_name dynamic array
      to either delete or update them.
    */
    for (int i= 0; i < acl_grant_name.elements(); ++i)
    {
      grant_name= acl_grant_name.at(i);

      if (drop)
      {
        my_hash_delete(grant_name_hash, (uchar *) grant_name);
      }
      else
      {
        /*
          Save old hash key and its length to be able properly update
          element position in hash.
        */
        char *old_key= grant_name->hash_key;
        size_t old_key_length= grant_name->key_length;

        /*
          Update the grant structure with the new user name and host name.
        */
        grant_name->set_user_details(user_to->host.str, grant_name->db,
                                     user_to->user.str, grant_name->tname,
                                     TRUE);

        /*
          Since username is part of the hash key, when the user name
          is renamed, the hash key is changed. Update the hash to
          ensure that the position matches the new hash key value
        */
        my_hash_update(grant_name_hash, (uchar*) grant_name, (uchar*) old_key,
                       old_key_length);
      }
    }
  }

#ifdef EXTRA_DEBUG
  DBUG_PRINT("loop",("scan struct: %u  result %d", struct_no, result));
#endif

  DBUG_RETURN(result);
}


/*
  Handle all privilege tables and in-memory privilege structures.

  SYNOPSIS
    handle_grant_data()
    tables                      The array with the four open tables.
    drop                        If user_from is to be dropped.
    user_from                   The the user to be searched/dropped/renamed.
    user_to                     The new name for the user if to be renamed,
                                NULL otherwise.

  DESCRIPTION
    Go through all grant tables and in-memory grant structures and apply
    the requested operation.
    Delete from grant data if drop is true.
    Update in grant data if drop is false and user_to is not NULL.
    Search in grant data if drop is false and user_to is NULL.

  RETURN
    > 0         At least one element matched.
    0           OK, but no element matched.
    < 0         Error.
*/

static int handle_grant_data(TABLE_LIST *tables, bool drop,
                             LEX_USER *user_from, LEX_USER *user_to)
{
  int result= 0;
  int found;
  int ret;
  DBUG_ENTER("handle_grant_data");

  /* Handle special utility user */
  if (acl_utility_user.user)
  {
    if (user_from
        && acl_is_utility_user(user_from->user.str, user_from->host.str, NULL))
    {
      result= -1;
      goto end;
    }
    else if (user_to
        && acl_is_utility_user(user_to->user.str, user_to->host.str, NULL))
    {
      result= -1;
      goto end;
    }
  }
  /* Handle user table. */
  if ((found= handle_grant_table(tables, 0, drop, user_from, user_to)) < 0)
  {
    /* Handle of table failed, don't touch the in-memory array. */
    result= -1;
  }
  else
  {
    /* Handle user array. */
    if (((ret= handle_grant_struct(USER_ACL, drop, user_from, user_to) > 0) &&
         ! result) || found)
    {
      result= 1; /* At least one record/element found. */
      /* If search is requested, we do not need to search further. */
      if (! drop && ! user_to)
        goto end;
    }
    else if (ret < 0)
    {
      result= -1;
      goto end;
    }
  }

  /* Handle db table. */
  if ((found= handle_grant_table(tables, 1, drop, user_from, user_to)) < 0)
  {
    /* Handle of table failed, don't touch the in-memory array. */
    result= -1;
  }
  else
  {
    /* Handle db array. */
    if ((((ret= handle_grant_struct(DB_ACL, drop, user_from, user_to) > 0) &&
          ! result) || found) && ! result)
    {
      result= 1; /* At least one record/element found. */
      /* If search is requested, we do not need to search further. */
      if (! drop && ! user_to)
        goto end;
    }
    else if (ret < 0)
    {
      result= -1;
      goto end;
    }
  }

  /* Handle stored routines table. */
  if ((found= handle_grant_table(tables, 4, drop, user_from, user_to)) < 0)
  {
    /* Handle of table failed, don't touch in-memory array. */
    result= -1;
  }
  else
  {
    /* Handle procs array. */
    if ((((ret= handle_grant_struct(PROC_PRIVILEGES_HASH, drop, user_from,
                                    user_to) > 0) && ! result) || found) &&
        ! result)
    {
      result= 1; /* At least one record/element found. */
      /* If search is requested, we do not need to search further. */
      if (! drop && ! user_to)
        goto end;
    }
    else if (ret < 0)
    {
      result= -1;
      goto end;
    }
    /* Handle funcs array. */
    if ((((ret= handle_grant_struct(FUNC_PRIVILEGES_HASH, drop, user_from,
                                    user_to) > 0) && ! result) || found) &&
        ! result)
    {
      result= 1; /* At least one record/element found. */
      /* If search is requested, we do not need to search further. */
      if (! drop && ! user_to)
        goto end;
    }
    else if (ret < 0)
    {
      result= -1;
      goto end;
    }
  }

  /* Handle tables table. */
  if ((found= handle_grant_table(tables, 2, drop, user_from, user_to)) < 0)
  {
    /* Handle of table failed, don't touch columns and in-memory array. */
    result= -1;
  }
  else
  {
    if (found && ! result)
    {
      result= 1; /* At least one record found. */
      /* If search is requested, we do not need to search further. */
      if (! drop && ! user_to)
        goto end;
    }

    /* Handle columns table. */
    if ((found= handle_grant_table(tables, 3, drop, user_from, user_to)) < 0)
    {
      /* Handle of table failed, don't touch the in-memory array. */
      result= -1;
    }
    else
    {
      /* Handle columns hash. */
      if ((((ret= handle_grant_struct(COLUMN_PRIVILEGES_HASH, drop, user_from,
                                      user_to) > 0) && ! result) || found) &&
          ! result)
        result= 1; /* At least one record/element found. */
      else if (ret < 0)
        result= -1;
    }
  }

  /* Handle proxies_priv table. */
  if (tables[5].table)
  {
    if ((found= handle_grant_table(tables, 5, drop, user_from, user_to)) < 0)
    {
      /* Handle of table failed, don't touch the in-memory array. */
      result= -1;
    }
    else
    {
      /* Handle proxies_priv array. */
      if (((ret= handle_grant_struct(PROXY_USERS_ACL, drop, user_from, user_to) > 0)
           && !result) || found)
        result= 1; /* At least one record/element found. */
      else if (ret < 0)
        result= -1;
    }
  }
 end:
  DBUG_RETURN(result);
}

#endif /*NO_EMBEDDED_ACCESS_CHECKS */

/**
  Auxiliary function for constructing a  user list string.
  This function is used for error reporting and logging.
 
  @param thd     Thread context
  @param str     A String to store the user list.
  @param user    A LEX_USER which will be appended into user list.
  @param comma   If TRUE, append a ',' before the the user.
  @param ident   If TRUE, append ' IDENTIFIED BY/WITH...' after the user,
                 if the given user has credentials set with 'IDENTIFIED BY/WITH'
 */
void append_user(THD *thd, String *str, LEX_USER *user, bool comma= true,
                 bool ident= false)
{
  String from_user(user->user.str, user->user.length, system_charset_info);
  String from_plugin(user->plugin.str, user->plugin.length, system_charset_info);
  String from_auth(user->auth.str, user->auth.length, system_charset_info);
  String from_host(user->host.str, user->host.length, system_charset_info);

  if (comma)
    str->append(',');
  append_query_string(thd, system_charset_info, &from_user, str);
  str->append(STRING_WITH_LEN("@"));
  append_query_string(thd, system_charset_info, &from_host, str);

  if (ident)
  {
    if (user->plugin.str && (user->plugin.length > 0) &&
        memcmp(user->plugin.str, native_password_plugin_name.str,
               user->plugin.length) &&
        memcmp(user->plugin.str, old_password_plugin_name.str,
               user->plugin.length))
    {
      /** 
          The plugin identifier is allowed to be specified,
          both with and without quote marks. We log it with
          quotes always.
        */
      str->append(STRING_WITH_LEN(" IDENTIFIED WITH "));
      append_query_string(thd, system_charset_info, &from_plugin, str);

      if (user->auth.str && (user->auth.length > 0))
      {
        str->append(STRING_WITH_LEN(" AS "));
        append_query_string(thd, system_charset_info, &from_auth, str);
      }
    }
    else if (user->password.str)
    {
      str->append(STRING_WITH_LEN(" IDENTIFIED BY PASSWORD '"));
      if (user->uses_identified_by_password_clause)
      {
        str->append(user->password.str, user->password.length);
        str->append("'");
      }
      else
      {
        /*
          Password algorithm is chosen based on old_passwords variable or
          TODO the new password_algorithm variable.
          It is assumed that the variable hasn't changed since parsing.
        */
        if (thd->variables.old_passwords == 0)
        {
          /*
            my_make_scrambled_password_sha1() requires a target buffer size of
            SCRAMBLED_PASSWORD_CHAR_LENGTH + 1.
            The extra character is for the probably originate from either '\0'
            or the initial '*' character.
          */
          char tmp[SCRAMBLED_PASSWORD_CHAR_LENGTH + 1];
          my_make_scrambled_password_sha1(tmp, user->password.str,
                                          user->password.length);
          str->append(tmp);
        }
        else
        {
          /*
            Legacy password algorithm is just an obfuscation of a plain text
            so we're not going to write this.
            Same with old_passwords == 2 since the scrambled password will
            be binary anyway.
          */
          str->append("<secret>");
        }
        str->append("'");
      }
    }
  }
}

#ifndef NO_EMBEDDED_ACCESS_CHECKS

/*
  Create a list of users.

  SYNOPSIS
    mysql_create_user()
    thd                         The current thread.
    list                        The users to create.

  RETURN
    FALSE       OK.
    TRUE        Error.
*/

bool mysql_create_user(THD *thd, List <LEX_USER> &list)
{
  int result;
  String wrong_users;
  LEX_USER *user_name, *tmp_user_name;
  List_iterator <LEX_USER> user_list(list);
  TABLE_LIST tables[GRANT_TABLES];
  bool some_users_created= FALSE;
  bool save_binlog_row_based;
  bool transactional_tables;
  DBUG_ENTER("mysql_create_user");

  /*
    This statement will be replicated as a statement, even when using
    row-based replication.  The flag will be reset at the end of the
    statement.
  */
  if ((save_binlog_row_based= thd->is_current_stmt_binlog_format_row()))
    thd->clear_current_stmt_binlog_format_row();

  /* CREATE USER may be skipped on replication client. */
  if ((result= open_grant_tables(thd, tables, &transactional_tables)))
  {
    /* Restore the state of binlog format */
    DBUG_ASSERT(!thd->is_current_stmt_binlog_format_row());
    if (save_binlog_row_based)
      thd->set_current_stmt_binlog_format_row();
    DBUG_RETURN(result != 1);
  }

  mysql_rwlock_wrlock(&LOCK_grant);
  mysql_mutex_lock(&acl_cache->lock);

  while ((tmp_user_name= user_list++))
  {
    /*
      If tmp_user_name.user.str is == NULL then
      user_name := tmp_user_name.
      Else user_name.user := sctx->user
      TODO and all else is turned to NULL !! Why?
    */
    if (!(user_name= get_current_user(thd, tmp_user_name)))
    {
      result= TRUE;
      continue;
    }

    /*
      If no plugin is given, set a default plugin
    */
    if (user_name->plugin.length == 0 && user_name->uses_identified_with_clause)
    {
      user_name->plugin.str= default_auth_plugin_name.str;
      user_name->plugin.length= default_auth_plugin_name.length;
    }

    /*
      Search all in-memory structures and grant tables
      for a mention of the new user name.
    */
    if (handle_grant_data(tables, 0, user_name, NULL))
    {
      append_user(thd, &wrong_users, user_name, wrong_users.length() > 0,
                  false);
      result= TRUE;
      continue;
    }

    if (replace_user_table(thd, tables[0].table, user_name, 0, 0, 1, 0))
    {
      append_user(thd, &wrong_users, user_name, wrong_users.length() > 0,
                  false);
      result= TRUE;
      continue;
    }

    some_users_created= TRUE;
  } // END while tmp_user_name= user_lists++

  mysql_mutex_unlock(&acl_cache->lock);

  if (result)
    my_error(ER_CANNOT_USER, MYF(0), "CREATE USER", wrong_users.c_ptr_safe());

  if (some_users_created)
  {
    if (!thd->rewritten_query.length())
      result|= write_bin_log(thd, false, thd->query(), thd->query_length(),
                             transactional_tables);
    else
      result|= write_bin_log(thd, false,
                             thd->rewritten_query.c_ptr_safe(),
                             thd->rewritten_query.length(),
                             transactional_tables);
  }

  mysql_rwlock_unlock(&LOCK_grant);

  result|= acl_trans_commit_and_close_tables(thd);

  /* Restore the state of binlog format */
  DBUG_ASSERT(!thd->is_current_stmt_binlog_format_row());
  if (save_binlog_row_based)
    thd->set_current_stmt_binlog_format_row();
  DBUG_RETURN(result);
}


/*
  Drop a list of users and all their privileges.

  SYNOPSIS
    mysql_drop_user()
    thd                         The current thread.
    list                        The users to drop.

  RETURN
    FALSE       OK.
    TRUE        Error.
*/

bool mysql_drop_user(THD *thd, List <LEX_USER> &list)
{
  int result;
  String wrong_users;
  LEX_USER *user_name, *tmp_user_name;
  List_iterator <LEX_USER> user_list(list);
  TABLE_LIST tables[GRANT_TABLES];
  bool some_users_deleted= FALSE;
  sql_mode_t old_sql_mode= thd->variables.sql_mode;
  bool save_binlog_row_based;
  bool transactional_tables;
  DBUG_ENTER("mysql_drop_user");

  /*
    This statement will be replicated as a statement, even when using
    row-based replication.  The flag will be reset at the end of the
    statement.
  */
  if ((save_binlog_row_based= thd->is_current_stmt_binlog_format_row()))
    thd->clear_current_stmt_binlog_format_row();

  /* DROP USER may be skipped on replication client. */
  if ((result= open_grant_tables(thd, tables, &transactional_tables)))
  {
    /* Restore the state of binlog format */
    DBUG_ASSERT(!thd->is_current_stmt_binlog_format_row());
    if (save_binlog_row_based)
      thd->set_current_stmt_binlog_format_row();
    DBUG_RETURN(result != 1);
  }

  thd->variables.sql_mode&= ~MODE_PAD_CHAR_TO_FULL_LENGTH;

  mysql_rwlock_wrlock(&LOCK_grant);
  mysql_mutex_lock(&acl_cache->lock);

  while ((tmp_user_name= user_list++))
  {
    if (!(user_name= get_current_user(thd, tmp_user_name)))
    {
      result= TRUE;
      continue;
    }  
    if (handle_grant_data(tables, 1, user_name, NULL) <= 0)
    {
      append_user(thd, &wrong_users, user_name, wrong_users.length() > 0, FALSE);
      result= TRUE;
      continue;
    }
    some_users_deleted= TRUE;
  }

  /* Rebuild 'acl_check_hosts' since 'acl_users' has been modified */
  rebuild_check_host();

  mysql_mutex_unlock(&acl_cache->lock);

  if (result)
    my_error(ER_CANNOT_USER, MYF(0), "DROP USER", wrong_users.c_ptr_safe());

  if (some_users_deleted)
    result |= write_bin_log(thd, FALSE, thd->query(), thd->query_length(),
                            transactional_tables);

  mysql_rwlock_unlock(&LOCK_grant);

  result|= acl_trans_commit_and_close_tables(thd);

  thd->variables.sql_mode= old_sql_mode;
  /* Restore the state of binlog format */
  DBUG_ASSERT(!thd->is_current_stmt_binlog_format_row());
  if (save_binlog_row_based)
    thd->set_current_stmt_binlog_format_row();
  DBUG_RETURN(result);
}


/*
  Rename a user.

  SYNOPSIS
    mysql_rename_user()
    thd                         The current thread.
    list                        The user name pairs: (from, to).

  RETURN
    FALSE       OK.
    TRUE        Error.
*/

bool mysql_rename_user(THD *thd, List <LEX_USER> &list)
{
  int result;
  String wrong_users;
  LEX_USER *user_from, *tmp_user_from;
  LEX_USER *user_to, *tmp_user_to;
  List_iterator <LEX_USER> user_list(list);
  TABLE_LIST tables[GRANT_TABLES];
  bool some_users_renamed= FALSE;
  bool save_binlog_row_based;
  bool transactional_tables;
  DBUG_ENTER("mysql_rename_user");

  /*
    This statement will be replicated as a statement, even when using
    row-based replication.  The flag will be reset at the end of the
    statement.
  */
  if ((save_binlog_row_based= thd->is_current_stmt_binlog_format_row()))
    thd->clear_current_stmt_binlog_format_row();

  /* RENAME USER may be skipped on replication client. */
  if ((result= open_grant_tables(thd, tables, &transactional_tables)))
  {
    /* Restore the state of binlog format */
    DBUG_ASSERT(!thd->is_current_stmt_binlog_format_row());
    if (save_binlog_row_based)
      thd->set_current_stmt_binlog_format_row();
    DBUG_RETURN(result != 1);
  }

  mysql_rwlock_wrlock(&LOCK_grant);
  mysql_mutex_lock(&acl_cache->lock);

  while ((tmp_user_from= user_list++))
  {
    if (!(user_from= get_current_user(thd, tmp_user_from)))
    {
      result= TRUE;
      continue;
    }  
    tmp_user_to= user_list++;
    if (!(user_to= get_current_user(thd, tmp_user_to)))
    {
      result= TRUE;
      continue;
    }  
    DBUG_ASSERT(user_to != 0); /* Syntax enforces pairs of users. */

    /*
      Search all in-memory structures and grant tables
      for a mention of the new user name.
    */
    if (handle_grant_data(tables, 0, user_to, NULL) ||
        handle_grant_data(tables, 0, user_from, user_to) <= 0)
    {
      append_user(thd, &wrong_users, user_from, wrong_users.length() > 0, FALSE);
      result= TRUE;
      continue;
    }
    some_users_renamed= TRUE;
  }
  
  /* Rebuild 'acl_check_hosts' since 'acl_users' has been modified */
  rebuild_check_host();

  mysql_mutex_unlock(&acl_cache->lock);

  if (result)
    my_error(ER_CANNOT_USER, MYF(0), "RENAME USER", wrong_users.c_ptr_safe());
  
  if (some_users_renamed)
    result |= write_bin_log(thd, FALSE, thd->query(), thd->query_length(),
                            transactional_tables);

  mysql_rwlock_unlock(&LOCK_grant);

  result|= acl_trans_commit_and_close_tables(thd);

  /* Restore the state of binlog format */
  DBUG_ASSERT(!thd->is_current_stmt_binlog_format_row());
  if (save_binlog_row_based)
    thd->set_current_stmt_binlog_format_row();
  DBUG_RETURN(result);
}


/*
  Mark user's password as expired.

  SYNOPSIS
    mysql_user_password_expire()
    thd                         The current thread.
    list                        The user names.

  RETURN
    FALSE       OK.
    TRUE        Error.
*/

bool mysql_user_password_expire(THD *thd, List <LEX_USER> &list)
{
  bool result= false;
  String wrong_users;
  LEX_USER *user_from, *tmp_user_from;
  List_iterator <LEX_USER> user_list(list);
  TABLE_LIST tables;
  TABLE *table;
  bool some_passwords_expired= false;
  bool save_binlog_row_based;
  DBUG_ENTER("mysql_user_password_expire");

  if (!initialized)
  {
    my_error(ER_OPTION_PREVENTS_STATEMENT, MYF(0), "--skip-grant-tables");
    DBUG_RETURN(true);
  }
  tables.init_one_table("mysql", 5, "user", 4, "user", TL_WRITE);

#ifdef HAVE_REPLICATION
  /*
    GRANT and REVOKE are applied the slave in/exclusion rules as they are
    some kind of updates to the mysql.% tables.
  */
  if (thd->slave_thread && rpl_filter->is_on())
  {
    /*
      The tables must be marked "updating" so that tables_ok() takes them into
      account in tests.  It's ok to leave 'updating' set after tables_ok.
    */
    tables.updating= 1;
    /* Thanks to memset, tables.next==0 */
    if (!(thd->sp_runtime_ctx || rpl_filter->tables_ok(0, &tables)))
      DBUG_RETURN(false);
  }
#endif
  if (!(table= open_ltable(thd, &tables, TL_WRITE, MYSQL_LOCK_IGNORE_TIMEOUT)))
    DBUG_RETURN(true);

  if (!table->key_info)
  {
    my_error(ER_TABLE_CORRUPT, MYF(0), table->s->db.str,
             table->s->table_name.str);
    DBUG_RETURN(true);
  }

  /*
    This statement will be replicated as a statement, even when using
    row-based replication.  The flag will be reset at the end of the
    statement.
  */
  if ((save_binlog_row_based= thd->is_current_stmt_binlog_format_row()))
    thd->clear_current_stmt_binlog_format_row();

  mysql_rwlock_wrlock(&LOCK_grant);
  mysql_mutex_lock(&acl_cache->lock);

  while ((tmp_user_from= user_list++))
  {
    ACL_USER *acl_user;
   
    /* add the defaults where needed */
    if (!(user_from= get_current_user(thd, tmp_user_from)))
    {
      result= true;
      append_user(thd, &wrong_users, tmp_user_from, wrong_users.length() > 0,
                  false);
      continue;
    }

    /* look up the user */
    if (!(acl_user= find_acl_user(user_from->host.str,
                                   user_from->user.str, TRUE)))
    {
      result= true;
      append_user(thd, &wrong_users, user_from, wrong_users.length() > 0,
                  false);
      continue;
    }

    /* Check if the user's authentication method supports expiration */
    if (!auth_plugin_supports_expiration(acl_user->plugin.str))
    {
      result= true;
      append_user(thd, &wrong_users, user_from, wrong_users.length() > 0,
                  false);
      continue;
    }


    /* update the mysql.user table */
    enum mysql_user_table_field password_field= MYSQL_USER_FIELD_PASSWORD;
    if (update_user_table(thd, table,
                          acl_user->host.get_host() ?
                          acl_user->host.get_host() : "",
                          acl_user->user ? acl_user->user : "",
                          NULL, 0, password_field, true, false))
    {
      result= true;
      append_user(thd, &wrong_users, user_from, wrong_users.length() > 0,
                  false);
      continue;
    }

    acl_user->password_expired= true;
    some_passwords_expired= true;
  }

  acl_cache->clear(1);				// Clear locked hostname cache
  mysql_mutex_unlock(&acl_cache->lock);

  if (result)
    my_error(ER_CANNOT_USER, MYF(0), "ALTER USER", wrong_users.c_ptr_safe());

  if (!result && some_passwords_expired)
  {
    const char *query= thd->rewritten_query.length() ?
      thd->rewritten_query.c_ptr_safe() : thd->query();
    const size_t query_length= thd->rewritten_query.length() ?
      thd->rewritten_query.length() : thd->query_length();
    result= (write_bin_log(thd, false, query, query_length,
                           table->file->has_transactions()) != 0);
  }

  mysql_rwlock_unlock(&LOCK_grant);

  result|= acl_trans_commit_and_close_tables(thd);

  /* Restore the state of binlog format */
  DBUG_ASSERT(!thd->is_current_stmt_binlog_format_row());
  if (save_binlog_row_based)
    thd->set_current_stmt_binlog_format_row();
  DBUG_RETURN(result);
}


/*
  Revoke all privileges from a list of users.

  SYNOPSIS
    mysql_revoke_all()
    thd                         The current thread.
    list                        The users to revoke all privileges from.

  RETURN
    > 0         Error. Error message already sent.
    0           OK.
    < 0         Error. Error message not yet sent.
*/

bool mysql_revoke_all(THD *thd,  List <LEX_USER> &list)
{
  uint counter, revoked, is_proc;
  int result;
  ACL_DB *acl_db;
  TABLE_LIST tables[GRANT_TABLES];
  bool save_binlog_row_based;
  bool transactional_tables;
  DBUG_ENTER("mysql_revoke_all");

  /*
    This statement will be replicated as a statement, even when using
    row-based replication.  The flag will be reset at the end of the
    statement.
  */
  if ((save_binlog_row_based= thd->is_current_stmt_binlog_format_row()))
    thd->clear_current_stmt_binlog_format_row();

  if ((result= open_grant_tables(thd, tables, &transactional_tables)))
  {
    /* Restore the state of binlog format */
    DBUG_ASSERT(!thd->is_current_stmt_binlog_format_row());
    if (save_binlog_row_based)
      thd->set_current_stmt_binlog_format_row();
    DBUG_RETURN(result != 1);
  }

  mysql_rwlock_wrlock(&LOCK_grant);
  mysql_mutex_lock(&acl_cache->lock);

  LEX_USER *lex_user, *tmp_lex_user;
  List_iterator <LEX_USER> user_list(list);

  bool is_partial_execution= false;
  while ((tmp_lex_user= user_list++))
  {
    bool is_user_applied= true;
    if (!(lex_user= get_current_user(thd, tmp_lex_user)))
    {
      result= -1;
      continue;
    }  
    if (!find_acl_user(lex_user->host.str, lex_user->user.str, TRUE))
    {
      result= -1;
      continue;
    }

    if (replace_user_table(thd, tables[0].table,
			   lex_user, ~(ulong) 0, 1, 0, 0))
    {
      result= -1;
      continue;
    }

    /* Remove db access privileges */
    /*
      Because acl_dbs and column_priv_hash shrink and may re-order
      as privileges are removed, removal occurs in a repeated loop
      until no more privileges are revoked.
     */
    do
    {
      for (counter= 0, revoked= 0 ; counter < acl_dbs.elements ; )
      {
	const char *user,*host;

	acl_db=dynamic_element(&acl_dbs,counter,ACL_DB*);
	if (!(user=acl_db->user))
	  user= "";
	if (!(host=acl_db->host.get_host()))
	  host= "";

	if (!strcmp(lex_user->user.str,user) &&
            !strcmp(lex_user->host.str, host))
	{
	  if (!replace_db_table(tables[1].table, acl_db->db, *lex_user,
                                ~(ulong)0, 1))
	  {
	    /*
	      Don't increment counter as replace_db_table deleted the
	      current element in acl_dbs.
	     */
	    revoked= 1;
	    continue;
	  }
	  result= -1; // Something went wrong
	  is_user_applied= false;
	}
	counter++;
      }
    } while (revoked);

    /* Remove column access */
    do
    {
      for (counter= 0, revoked= 0 ; counter < column_priv_hash.records ; )
      {
	const char *user,*host;
        GRANT_TABLE *grant_table=
          (GRANT_TABLE*) my_hash_element(&column_priv_hash, counter);
	if (!(user=grant_table->user))
	  user= "";
	if (!(host=grant_table->host.get_host()))
	  host= "";

	if (!strcmp(lex_user->user.str,user) &&
            !strcmp(lex_user->host.str, host))
	{
	  if (replace_table_table(thd,grant_table,tables[2].table,*lex_user,
				  grant_table->db,
				  grant_table->tname,
				  ~(ulong)0, 0, 1))
	  {
	    result= -1;
	    is_user_applied= false;
	  }
	  else
	  {
	    if (!grant_table->cols)
	    {
	      revoked= 1;
	      continue;
	    }
	    List<LEX_COLUMN> columns;
	    if (!replace_column_table(grant_table,tables[3].table, *lex_user,
				      columns,
				      grant_table->db,
				      grant_table->tname,
				      ~(ulong)0, 1))
	    {
	      revoked= 1;
	      continue;
	    }
	    result= -1;
	    is_user_applied= false;
	  }
	}
	counter++;
      }
    } while (revoked);

    /* Remove procedure access */
    for (is_proc=0; is_proc<2; is_proc++) do {
      HASH *hash= is_proc ? &proc_priv_hash : &func_priv_hash;
      for (counter= 0, revoked= 0 ; counter < hash->records ; )
      {
	const char *user,*host;
        GRANT_NAME *grant_proc= (GRANT_NAME*) my_hash_element(hash, counter);
	if (!(user=grant_proc->user))
	  user= "";
	if (!(host=grant_proc->host.get_host()))
	  host= "";

	if (!strcmp(lex_user->user.str,user) &&
            !strcmp(lex_user->host.str, host))
	{
	  if (replace_routine_table(thd,grant_proc,tables[4].table,*lex_user,
				  grant_proc->db,
				  grant_proc->tname,
                                  is_proc,
				  ~(ulong)0, 1) == 0)
	  {
	    revoked= 1;
	    continue;
	  }
	  result= -1;	// Something went wrong
	  is_user_applied= false;
	}
	counter++;
      }
    } while (revoked);
    if (is_user_applied)
      is_partial_execution= true;
  }

  mysql_mutex_unlock(&acl_cache->lock);

  if (result)
    my_message(ER_REVOKE_GRANTS, ER(ER_REVOKE_GRANTS), MYF(0));

  /*
    Before ACLs are changed to execute fully or none at all, when
    some error happens, write an incident if one or more users are
    revoked successfully (it has a partial execution), a warning
    if no user is revoked successfully.
  */
  if (result)
  {
    if (is_partial_execution)
      mysql_bin_log.write_incident(thd, true /* need_lock_log=true */);
    else
      sql_print_warning("Did not write failed '%s' into binary log while "
                        "revoking all_privileges from a list of users.",
                        thd->query());
  }
  else
  {
    result= result |
      write_bin_log(thd, FALSE, thd->query(), thd->query_length(),
                    transactional_tables);
  }

  mysql_rwlock_unlock(&LOCK_grant);

  result|= acl_trans_commit_and_close_tables(thd);

  /* Restore the state of binlog format */
  DBUG_ASSERT(!thd->is_current_stmt_binlog_format_row());
  if (save_binlog_row_based)
    thd->set_current_stmt_binlog_format_row();

  DBUG_RETURN(result);
}




/**
  If the defining user for a routine does not exist, then the ACL lookup
  code should raise two errors which we should intercept.  We convert the more
  descriptive error into a warning, and consume the other.

  If any other errors are raised, then we set a flag that should indicate
  that there was some failure we should complain at a higher level.
*/
class Silence_routine_definer_errors : public Internal_error_handler
{
public:
  Silence_routine_definer_errors()
    : is_grave(FALSE)
  {}

  virtual ~Silence_routine_definer_errors()
  {}

  virtual bool handle_condition(THD *thd,
                                uint sql_errno,
                                const char* sqlstate,
                                Sql_condition::enum_warning_level level,
                                const char* msg,
                                Sql_condition ** cond_hdl);

  bool has_errors() { return is_grave; }

private:
  bool is_grave;
};

bool
Silence_routine_definer_errors::handle_condition(
  THD *thd,
  uint sql_errno,
  const char*,
  Sql_condition::enum_warning_level level,
  const char* msg,
  Sql_condition ** cond_hdl)
{
  *cond_hdl= NULL;
  if (level == Sql_condition::WARN_LEVEL_ERROR)
  {
    switch (sql_errno)
    {
      case ER_NONEXISTING_PROC_GRANT:
        /* Convert the error into a warning. */
        push_warning(thd, Sql_condition::WARN_LEVEL_WARN,
                     sql_errno, msg);
        return TRUE;
      default:
        is_grave= TRUE;
    }
  }

  return FALSE;
}


/**
  Revoke privileges for all users on a stored procedure.  Use an error handler
  that converts errors about missing grants into warnings.

  @param
    thd                         The current thread.
  @param
    db				DB of the stored procedure
  @param
    name			Name of the stored procedure

  @retval
    0           OK.
  @retval
    < 0         Error. Error message not yet sent.
*/

bool sp_revoke_privileges(THD *thd, const char *sp_db, const char *sp_name,
                          bool is_proc)
{
  uint counter, revoked;
  int result;
  TABLE_LIST tables[GRANT_TABLES];
  HASH *hash= is_proc ? &proc_priv_hash : &func_priv_hash;
  Silence_routine_definer_errors error_handler;
  bool save_binlog_row_based;
  bool not_used;
  DBUG_ENTER("sp_revoke_privileges");

  if ((result= open_grant_tables(thd, tables, &not_used)))
    DBUG_RETURN(result != 1);

  /* Be sure to pop this before exiting this scope! */
  thd->push_internal_handler(&error_handler);

  mysql_rwlock_wrlock(&LOCK_grant);
  mysql_mutex_lock(&acl_cache->lock);

  /*
    This statement will be replicated as a statement, even when using
    row-based replication.  The flag will be reset at the end of the
    statement.
  */
  if ((save_binlog_row_based= thd->is_current_stmt_binlog_format_row()))
    thd->clear_current_stmt_binlog_format_row();

  /* Remove procedure access */
  do
  {
    for (counter= 0, revoked= 0 ; counter < hash->records ; )
    {
      GRANT_NAME *grant_proc= (GRANT_NAME*) my_hash_element(hash, counter);
      if (!my_strcasecmp(&my_charset_utf8_bin, grant_proc->db, sp_db) &&
	  !my_strcasecmp(system_charset_info, grant_proc->tname, sp_name))
      {
        LEX_USER lex_user;
	lex_user.user.str= grant_proc->user;
	lex_user.user.length= strlen(grant_proc->user);
	lex_user.host.str= (char*) (grant_proc->host.get_host() ?
	  grant_proc->host.get_host() : "");
	lex_user.host.length= grant_proc->host.get_host() ?
	  strlen(grant_proc->host.get_host()) : 0;

	if (replace_routine_table(thd,grant_proc,tables[4].table,lex_user,
				  grant_proc->db, grant_proc->tname,
                                  is_proc, ~(ulong)0, 1) == 0)
	{
	  revoked= 1;
	  continue;
	}
      }
      counter++;
    }
  } while (revoked);

  mysql_mutex_unlock(&acl_cache->lock);
  mysql_rwlock_unlock(&LOCK_grant);

  result= acl_trans_commit_and_close_tables(thd);

  thd->pop_internal_handler();

  /* Restore the state of binlog format */
  DBUG_ASSERT(!thd->is_current_stmt_binlog_format_row());
  if (save_binlog_row_based)
    thd->set_current_stmt_binlog_format_row();

  DBUG_RETURN(error_handler.has_errors() || result);
}


/**
  Grant EXECUTE,ALTER privilege for a stored procedure

  @param thd The current thread.
  @param sp_db
  @param sp_name
  @param is_proc

  @return
    @retval FALSE Success
    @retval TRUE An error occured. Error message not yet sent.
*/

bool sp_grant_privileges(THD *thd, const char *sp_db, const char *sp_name,
                         bool is_proc)
{
  Security_context *sctx= thd->security_ctx;
  LEX_USER *combo;
  TABLE_LIST tables[1];
  List<LEX_USER> user_list;
  bool result;
  ACL_USER *au;
  Dummy_error_handler error_handler;
  DBUG_ENTER("sp_grant_privileges");

  if (!(combo=(LEX_USER*) thd->alloc(sizeof(st_lex_user))))
    DBUG_RETURN(TRUE);

  combo->user.str= sctx->user;

  mysql_mutex_lock(&acl_cache->lock);

  if ((au= find_acl_user(combo->host.str=(char*)sctx->host_or_ip,combo->user.str,FALSE)))
    goto found_acl;
  if ((au= find_acl_user(combo->host.str=(char*)sctx->get_host()->ptr(),
                         combo->user.str,FALSE)))
    goto found_acl;
  if ((au= find_acl_user(combo->host.str=(char*)sctx->get_ip()->ptr(),
                         combo->user.str,FALSE)))
    goto found_acl;
  if((au= find_acl_user(combo->host.str=(char*)"%", combo->user.str, FALSE)))
    goto found_acl;

  mysql_mutex_unlock(&acl_cache->lock);
  DBUG_RETURN(TRUE);

 found_acl:
  mysql_mutex_unlock(&acl_cache->lock);

  memset(tables, 0, sizeof(TABLE_LIST));
  user_list.empty();

  tables->db= (char*)sp_db;
  tables->table_name= tables->alias= (char*)sp_name;

  thd->make_lex_string(&combo->user,
                       combo->user.str, strlen(combo->user.str), 0);
  thd->make_lex_string(&combo->host,
                       combo->host.str, strlen(combo->host.str), 0);

  combo->password= empty_lex_str;
  combo->plugin= empty_lex_str;
  combo->auth= empty_lex_str;
  combo->uses_identified_by_clause= false;
  combo->uses_identified_with_clause= false;
  combo->uses_identified_by_password_clause= false;
  combo->uses_authentication_string_clause= false;

  if (user_list.push_back(combo))
    DBUG_RETURN(TRUE);

  thd->lex->ssl_type= SSL_TYPE_NOT_SPECIFIED;
  thd->lex->ssl_cipher= thd->lex->x509_subject= thd->lex->x509_issuer= 0;
  memset(&thd->lex->mqh, 0, sizeof(thd->lex->mqh));

  /*
    Only care about whether the operation failed or succeeded
    as all errors will be handled later.
  */
  thd->push_internal_handler(&error_handler);
  result= mysql_routine_grant(thd, tables, is_proc, user_list,
                              DEFAULT_CREATE_PROC_ACLS, FALSE, FALSE);
  thd->pop_internal_handler();
  DBUG_RETURN(result);
}


/**
  Validate if a user can proxy as another user

  @thd                     current thread
  @param user              the logged in user (proxy user)
  @param authenticated_as  the effective user a plugin is trying to 
                           impersonate as (proxied user)
  @return                  proxy user definition
    @retval NULL           proxy user definition not found or not applicable
    @retval non-null       the proxy user data
*/

static ACL_PROXY_USER *
acl_find_proxy_user(const char *user, const char *host, const char *ip, 
                    const char *authenticated_as, bool *proxy_used)
{
  uint i;
  /* if the proxied and proxy user are the same return OK */
  DBUG_ENTER("acl_find_proxy_user");
  DBUG_PRINT("info", ("user=%s host=%s ip=%s authenticated_as=%s",
                      user, host, ip, authenticated_as));

  if (!strcmp(authenticated_as, user))
  {
    DBUG_PRINT ("info", ("user is the same as authenticated_as"));
    DBUG_RETURN (NULL);
  }

  *proxy_used= TRUE; 
  for (i=0; i < acl_proxy_users.elements; i++)
  {
    ACL_PROXY_USER *proxy= dynamic_element(&acl_proxy_users, i, 
                                           ACL_PROXY_USER *);
    if (proxy->matches(host, user, ip, authenticated_as))
      DBUG_RETURN(proxy);
  }

  DBUG_RETURN(NULL);
}


bool
acl_check_proxy_grant_access(THD *thd, const char *host, const char *user,
                             bool with_grant)
{
  DBUG_ENTER("acl_check_proxy_grant_access");
  DBUG_PRINT("info", ("user=%s host=%s with_grant=%d", user, host, 
                      (int) with_grant));
  if (!initialized)
  {
    my_error(ER_OPTION_PREVENTS_STATEMENT, MYF(0), "--skip-grant-tables");
    DBUG_RETURN(1);
  }

  /* replication slave thread can do anything */
  if (thd->slave_thread)
  {
    DBUG_PRINT("info", ("replication slave"));
    DBUG_RETURN(FALSE);
  }

  /*
    one can grant proxy for self to others.
    Security context in THD contains two pairs of (user,host):
    1. (user,host) pair referring to inbound connection.
    2. (priv_user,priv_host) pair obtained from mysql.user table after doing
        authnetication of incoming connection.
    Privileges should be checked wrt (priv_user, priv_host) tuple, because
    (user,host) pair obtained from inbound connection may have different
    values than what is actually stored in mysql.user table and while granting
    or revoking proxy privilege, user is expected to provide entries mentioned
    in mysql.user table.
  */
  if (!strcmp(thd->security_ctx->priv_user, user) &&
      !my_strcasecmp(system_charset_info, host,
                     thd->security_ctx->priv_host))
  {
    DBUG_PRINT("info", ("strcmp (%s, %s) my_casestrcmp (%s, %s) equal", 
                        thd->security_ctx->priv_user, user,
                        host, thd->security_ctx->priv_host));
    DBUG_RETURN(FALSE);
  }

  /* check for matching WITH PROXY rights */
  for (uint i=0; i < acl_proxy_users.elements; i++)
  {
    ACL_PROXY_USER *proxy= dynamic_element(&acl_proxy_users, i, 
                                           ACL_PROXY_USER *);
    if (proxy->matches(thd->security_ctx->get_host()->ptr(),
                       thd->security_ctx->user,
                       thd->security_ctx->get_ip()->ptr(),
                       user) &&
        proxy->get_with_grant())
    {
      DBUG_PRINT("info", ("found"));
      DBUG_RETURN(FALSE);
    }
  }

  my_error(ER_ACCESS_DENIED_NO_PASSWORD_ERROR, MYF(0),
           thd->security_ctx->user,
           thd->security_ctx->host_or_ip);
  DBUG_RETURN(TRUE);
}


static bool
show_proxy_grants(THD *thd, LEX_USER *user, char *buff, size_t buffsize)
{
  Protocol *protocol= thd->protocol;
  int error= 0;

  for (uint i=0; i < acl_proxy_users.elements; i++)
  {
    ACL_PROXY_USER *proxy= dynamic_element(&acl_proxy_users, i,
                                           ACL_PROXY_USER *);
    if (proxy->granted_on(user->host.str, user->user.str))
    {
      String global(buff, buffsize, system_charset_info);
      global.length(0);
      proxy->print_grant(&global);
      protocol->prepare_for_resend();
      protocol->store(global.ptr(), global.length(), global.charset());
      if (protocol->write())
      {
        error= -1;
        break;
      }
    }
  }
  return error;
}


#endif /*NO_EMBEDDED_ACCESS_CHECKS */


int wild_case_compare(CHARSET_INFO *cs, const char *str,const char *wildstr)
{
  reg3 int flag;
  DBUG_ENTER("wild_case_compare");
  DBUG_PRINT("enter",("str: '%s'  wildstr: '%s'",str,wildstr));
  while (*wildstr)
  {
    while (*wildstr && *wildstr != wild_many && *wildstr != wild_one)
    {
      if (*wildstr == wild_prefix && wildstr[1])
	wildstr++;
      if (my_toupper(cs, *wildstr++) !=
          my_toupper(cs, *str++)) DBUG_RETURN(1);
    }
    if (! *wildstr ) DBUG_RETURN (*str != 0);
    if (*wildstr++ == wild_one)
    {
      if (! *str++) DBUG_RETURN (1);	/* One char; skip */
    }
    else
    {						/* Found '*' */
      if (!*wildstr) DBUG_RETURN(0);		/* '*' as last char: OK */
      flag=(*wildstr != wild_many && *wildstr != wild_one);
      do
      {
	if (flag)
	{
	  char cmp;
	  if ((cmp= *wildstr) == wild_prefix && wildstr[1])
	    cmp=wildstr[1];
	  cmp=my_toupper(cs, cmp);
	  while (*str && my_toupper(cs, *str) != cmp)
	    str++;
	  if (!*str) DBUG_RETURN (1);
	}
	if (wild_case_compare(cs, str,wildstr) == 0) DBUG_RETURN (0);
      } while (*str++);
      DBUG_RETURN(1);
    }
  }
  DBUG_RETURN (*str != '\0');
}


#ifndef NO_EMBEDDED_ACCESS_CHECKS
static bool update_schema_privilege(THD *thd, TABLE *table, char *buff,
                                    const char* db, const char* t_name,
                                    const char* column, uint col_length,
                                    const char *priv, uint priv_length,
                                    const char* is_grantable)
{
  int i= 2;
  CHARSET_INFO *cs= system_charset_info;
  restore_record(table, s->default_values);
  table->field[0]->store(buff, (uint) strlen(buff), cs);
  table->field[1]->store(STRING_WITH_LEN("def"), cs);
  if (db)
    table->field[i++]->store(db, (uint) strlen(db), cs);
  if (t_name)
    table->field[i++]->store(t_name, (uint) strlen(t_name), cs);
  if (column)
    table->field[i++]->store(column, col_length, cs);
  table->field[i++]->store(priv, priv_length, cs);
  table->field[i]->store(is_grantable, strlen(is_grantable), cs);
  return schema_table_store_record(thd, table);
}
#endif


int fill_schema_user_privileges(THD *thd, TABLE_LIST *tables, Item *cond)
{
#ifndef NO_EMBEDDED_ACCESS_CHECKS
  int error= 0;
  uint counter;
  ACL_USER *acl_user;
  ulong want_access;
  char buff[100];
  TABLE *table= tables->table;
  bool no_global_access= check_access(thd, SELECT_ACL, "mysql",
                                      NULL, NULL, 1, 1);
  char *curr_host= thd->security_ctx->priv_host_name();
  DBUG_ENTER("fill_schema_user_privileges");

  if (!initialized)
    DBUG_RETURN(0);
  mysql_mutex_lock(&acl_cache->lock);

  for (counter=0 ; counter < acl_users.elements ; counter++)
  {
    const char *user,*host, *is_grantable="YES";
    acl_user=dynamic_element(&acl_users,counter,ACL_USER*);
    if (!(user=acl_user->user))
      user= "";
    if (!(host=acl_user->host.get_host()))
      host= "";

    if (no_global_access &&
        (strcmp(thd->security_ctx->priv_user, user) ||
         my_strcasecmp(system_charset_info, curr_host, host)))
      continue;

    if (acl_is_utility_user(user, host, NULL))
      continue;
      
    want_access= acl_user->access;
    if (!(want_access & GRANT_ACL))
      is_grantable= "NO";

    strxmov(buff,"'",user,"'@'",host,"'",NullS);
    if (!(want_access & ~GRANT_ACL))
    {
      if (update_schema_privilege(thd, table, buff, 0, 0, 0, 0,
                                  STRING_WITH_LEN("USAGE"), is_grantable))
      {
        error= 1;
        goto err;
      }
    }
    else
    {
      uint priv_id;
      ulong j,test_access= want_access & ~GRANT_ACL;
      for (priv_id=0, j = SELECT_ACL;j <= GLOBAL_ACLS; priv_id++,j <<= 1)
      {
	if (test_access & j)
        {
          if (update_schema_privilege(thd, table, buff, 0, 0, 0, 0, 
                                      command_array[priv_id],
                                      command_lengths[priv_id], is_grantable))
          {
            error= 1;
            goto err;
          }
        }
      }
    }
  }
err:
  mysql_mutex_unlock(&acl_cache->lock);

  DBUG_RETURN(error);
#else
  return(0);
#endif
}


int fill_schema_schema_privileges(THD *thd, TABLE_LIST *tables, Item *cond)
{
#ifndef NO_EMBEDDED_ACCESS_CHECKS
  int error= 0;
  uint counter;
  ACL_DB *acl_db;
  ulong want_access;
  char buff[100];
  TABLE *table= tables->table;
  bool no_global_access= check_access(thd, SELECT_ACL, "mysql",
                                      NULL, NULL, 1, 1);
  char *curr_host= thd->security_ctx->priv_host_name();
  DBUG_ENTER("fill_schema_schema_privileges");

  if (!initialized)
    DBUG_RETURN(0);
  mysql_mutex_lock(&acl_cache->lock);

  for (counter=0 ; counter < acl_dbs.elements ; counter++)
  {
    const char *user, *host, *is_grantable="YES";

    acl_db=dynamic_element(&acl_dbs,counter,ACL_DB*);
    if (!(user=acl_db->user))
      user= "";
    if (!(host=acl_db->host.get_host()))
      host= "";

    if (no_global_access &&
        (strcmp(thd->security_ctx->priv_user, user) ||
         my_strcasecmp(system_charset_info, curr_host, host)))
      continue;

    want_access=acl_db->access;
    if (want_access)
    {
      if (!(want_access & GRANT_ACL))
      {
        is_grantable= "NO";
      }
      strxmov(buff,"'",user,"'@'",host,"'",NullS);
      if (!(want_access & ~GRANT_ACL))
      {
        if (update_schema_privilege(thd, table, buff, acl_db->db, 0, 0,
                                    0, STRING_WITH_LEN("USAGE"), is_grantable))
        {
          error= 1;
          goto err;
        }
      }
      else
      {
        int cnt;
        ulong j,test_access= want_access & ~GRANT_ACL;
        for (cnt=0, j = SELECT_ACL; j <= DB_ACLS; cnt++,j <<= 1)
          if (test_access & j)
          {
            if (update_schema_privilege(thd, table, buff, acl_db->db, 0, 0, 0,
                                        command_array[cnt], command_lengths[cnt],
                                        is_grantable))
            {
              error= 1;
              goto err;
            }
          }
      }
    }
  }
err:
  mysql_mutex_unlock(&acl_cache->lock);

  DBUG_RETURN(error);
#else
  return (0);
#endif
}


int fill_schema_table_privileges(THD *thd, TABLE_LIST *tables, Item *cond)
{
#ifndef NO_EMBEDDED_ACCESS_CHECKS
  int error= 0;
  uint index;
  char buff[100];
  TABLE *table= tables->table;
  bool no_global_access= check_access(thd, SELECT_ACL, "mysql",
                                      NULL, NULL, 1, 1);
  char *curr_host= thd->security_ctx->priv_host_name();
  DBUG_ENTER("fill_schema_table_privileges");

  mysql_rwlock_rdlock(&LOCK_grant);

  for (index=0 ; index < column_priv_hash.records ; index++)
  {
    const char *user, *host, *is_grantable= "YES";
    GRANT_TABLE *grant_table= (GRANT_TABLE*) my_hash_element(&column_priv_hash,
							  index);
    if (!(user=grant_table->user))
      user= "";
    if (!(host= grant_table->host.get_host()))
      host= "";

    if (no_global_access &&
        (strcmp(thd->security_ctx->priv_user, user) ||
         my_strcasecmp(system_charset_info, curr_host, host)))
      continue;

    ulong table_access= grant_table->privs;
    if (table_access)
    {
      ulong test_access= table_access & ~GRANT_ACL;
      /*
        We should skip 'usage' privilege on table if
        we have any privileges on column(s) of this table
      */
      if (!test_access && grant_table->cols)
        continue;
      if (!(table_access & GRANT_ACL))
        is_grantable= "NO";

      strxmov(buff, "'", user, "'@'", host, "'", NullS);
      if (!test_access)
      {
        if (update_schema_privilege(thd, table, buff, grant_table->db,
                                    grant_table->tname, 0, 0,
                                    STRING_WITH_LEN("USAGE"), is_grantable))
        {
          error= 1;
          goto err;
        }
      }
      else
      {
        ulong j;
        int cnt;
        for (cnt= 0, j= SELECT_ACL; j <= TABLE_ACLS; cnt++, j<<= 1)
        {
          if (test_access & j)
          {
            if (update_schema_privilege(thd, table, buff, grant_table->db,
                                        grant_table->tname, 0, 0,
                                        command_array[cnt],
                                        command_lengths[cnt], is_grantable))
            {
              error= 1;
              goto err;
            }
          }
        }
      }
    }   
  }
err:
  mysql_rwlock_unlock(&LOCK_grant);

  DBUG_RETURN(error);
#else
  return (0);
#endif
}


int fill_schema_column_privileges(THD *thd, TABLE_LIST *tables, Item *cond)
{
#ifndef NO_EMBEDDED_ACCESS_CHECKS
  int error= 0;
  uint index;
  char buff[100];
  TABLE *table= tables->table;
  bool no_global_access= check_access(thd, SELECT_ACL, "mysql",
                                      NULL, NULL, 1, 1);
  char *curr_host= thd->security_ctx->priv_host_name();
  DBUG_ENTER("fill_schema_table_privileges");

  mysql_rwlock_rdlock(&LOCK_grant);

  for (index=0 ; index < column_priv_hash.records ; index++)
  {
    const char *user, *host, *is_grantable= "YES";
    GRANT_TABLE *grant_table= (GRANT_TABLE*) my_hash_element(&column_priv_hash,
							  index);
    if (!(user=grant_table->user))
      user= "";
    if (!(host= grant_table->host.get_host()))
      host= "";

    if (no_global_access &&
        (strcmp(thd->security_ctx->priv_user, user) ||
         my_strcasecmp(system_charset_info, curr_host, host)))
      continue;

    ulong table_access= grant_table->cols;
    if (table_access != 0)
    {
      if (!(grant_table->privs & GRANT_ACL))
        is_grantable= "NO";

      ulong test_access= table_access & ~GRANT_ACL;
      strxmov(buff, "'", user, "'@'", host, "'", NullS);
      if (!test_access)
        continue;
      else
      {
        ulong j;
        int cnt;
        for (cnt= 0, j= SELECT_ACL; j <= TABLE_ACLS; cnt++, j<<= 1)
        {
          if (test_access & j)
          {
            for (uint col_index=0 ;
                 col_index < grant_table->hash_columns.records ;
                 col_index++)
            {
              GRANT_COLUMN *grant_column = (GRANT_COLUMN*)
                my_hash_element(&grant_table->hash_columns,col_index);
              if ((grant_column->rights & j) && (table_access & j))
              {
                if (update_schema_privilege(thd, table, buff, grant_table->db,
                                            grant_table->tname,
                                            grant_column->column,
                                            grant_column->key_length,
                                            command_array[cnt],
                                            command_lengths[cnt], is_grantable))
                {
                  error= 1;
                  goto err;
                }
              }
            }
          }
        }
      }
    }
  }
err:
  mysql_rwlock_unlock(&LOCK_grant);

  DBUG_RETURN(error);
#else
  return (0);
#endif
}


#ifndef NO_EMBEDDED_ACCESS_CHECKS
/*
  fill effective privileges for table

  SYNOPSIS
    fill_effective_table_privileges()
    thd     thread handler
    grant   grants table descriptor
    db      db name
    table   table name
*/

void fill_effective_table_privileges(THD *thd, GRANT_INFO *grant,
                                     const char *db, const char *table)
{
  Security_context *sctx= thd->security_ctx;
  DBUG_ENTER("fill_effective_table_privileges");
  DBUG_PRINT("enter", ("Host: '%s', Ip: '%s', User: '%s', table: `%s`.`%s`",
                       sctx->priv_host, (sctx->get_ip()->length() ?
                       sctx->get_ip()->ptr() : "(NULL)"),
                       (sctx->priv_user ? sctx->priv_user : "(NULL)"),
                       db, table));
  /* --skip-grants */
  if (!initialized)
  {
    DBUG_PRINT("info", ("skip grants"));
    grant->privilege= ~NO_ACCESS;             // everything is allowed
    DBUG_PRINT("info", ("privilege 0x%lx", grant->privilege));
    DBUG_VOID_RETURN;
  }

  /* global privileges */
  grant->privilege= sctx->master_access;

  if (!sctx->priv_user)
  {
    DBUG_PRINT("info", ("privilege 0x%lx", grant->privilege));
    DBUG_VOID_RETURN;                         // it is slave
  }

  /* db privileges */
  grant->privilege|= acl_get(sctx->get_host()->ptr(), sctx->get_ip()->ptr(),
                             sctx->priv_user, db, 0);

  /* table privileges */
  mysql_rwlock_rdlock(&LOCK_grant);
  if (grant->version != grant_version)
  {
    grant->grant_table=
      table_hash_search(sctx->get_host()->ptr(), sctx->get_ip()->ptr(), db,
			sctx->priv_user,
			table, 0);              /* purecov: inspected */
    grant->version= grant_version;              /* purecov: inspected */
  }
  if (grant->grant_table != 0)
  {
    grant->privilege|= grant->grant_table->privs;
  }
  mysql_rwlock_unlock(&LOCK_grant);

  DBUG_PRINT("info", ("privilege 0x%lx", grant->privilege));
  DBUG_VOID_RETURN;
}

#else /* NO_EMBEDDED_ACCESS_CHECKS */

/****************************************************************************
 Dummy wrappers when we don't have any access checks
****************************************************************************/

bool check_routine_level_acl(THD *thd, const char *db, const char *name,
                             bool is_proc)
{
  return FALSE;
}

#endif

struct ACL_internal_schema_registry_entry
{
  const LEX_STRING *m_name;
  const ACL_internal_schema_access *m_access;
};

/**
  Internal schema registered.
  Currently, this is only:
  - performance_schema
  - information_schema,
  This can be reused later for:
  - mysql
*/
static ACL_internal_schema_registry_entry registry_array[2];
static uint m_registry_array_size= 0;

/**
  Add an internal schema to the registry.
  @param name the schema name
  @param access the schema ACL specific rules
*/
void ACL_internal_schema_registry::register_schema
  (const LEX_STRING *name, const ACL_internal_schema_access *access)
{
  DBUG_ASSERT(m_registry_array_size < array_elements(registry_array));

  /* Not thread safe, and does not need to be. */
  registry_array[m_registry_array_size].m_name= name;
  registry_array[m_registry_array_size].m_access= access;
  m_registry_array_size++;
}

/**
  Search per internal schema ACL by name.
  @param name a schema name
  @return per schema rules, or NULL
*/
const ACL_internal_schema_access *
ACL_internal_schema_registry::lookup(const char *name)
{
  DBUG_ASSERT(name != NULL);

  uint i;

  for (i= 0; i<m_registry_array_size; i++)
  {
    if (my_strcasecmp(system_charset_info, registry_array[i].m_name->str,
                      name) == 0)
      return registry_array[i].m_access;
  }
  return NULL;
}

/**
  Get a cached internal schema access.
  @param grant_internal_info the cache
  @param schema_name the name of the internal schema
*/
const ACL_internal_schema_access *
get_cached_schema_access(GRANT_INTERNAL_INFO *grant_internal_info,
                         const char *schema_name)
{
  if (grant_internal_info)
  {
    if (! grant_internal_info->m_schema_lookup_done)
    {
      grant_internal_info->m_schema_access=
        ACL_internal_schema_registry::lookup(schema_name);
      grant_internal_info->m_schema_lookup_done= TRUE;
    }
    return grant_internal_info->m_schema_access;
  }
  return ACL_internal_schema_registry::lookup(schema_name);
}

/**
  Get a cached internal table access.
  @param grant_internal_info the cache
  @param schema_name the name of the internal schema
  @param table_name the name of the internal table
*/
const ACL_internal_table_access *
get_cached_table_access(GRANT_INTERNAL_INFO *grant_internal_info,
                        const char *schema_name,
                        const char *table_name)
{
  DBUG_ASSERT(grant_internal_info);
  if (! grant_internal_info->m_table_lookup_done)
  {
    const ACL_internal_schema_access *schema_access;
    schema_access= get_cached_schema_access(grant_internal_info, schema_name);
    if (schema_access)
      grant_internal_info->m_table_access= schema_access->lookup(table_name);
    grant_internal_info->m_table_lookup_done= TRUE;
  }
  return grant_internal_info->m_table_access;
}


/****************************************************************************
   AUTHENTICATION CODE
   including initial connect handshake, invoking appropriate plugins,
   client-server plugin negotiation, COM_CHANGE_USER, and native
   MySQL authentication plugins.
****************************************************************************/

/* few defines to have less ifdef's in the code below */
#ifdef EMBEDDED_LIBRARY
#undef HAVE_OPENSSL
#ifdef NO_EMBEDDED_ACCESS_CHECKS
#define initialized 0
#endif
#endif
#ifndef HAVE_OPENSSL
#define ssl_acceptor_fd 0
#define sslaccept(A,B,C) 1
#endif


class Thd_charset_adapter
{
  THD *thd;
public:
  Thd_charset_adapter(THD *thd_arg) : thd (thd_arg) {} 
  bool init_client_charset(uint cs_number)
  {
    if (thd_init_client_charset(thd, cs_number))
      return true;
    thd->update_charset();
    return thd->is_error();
  }

  const CHARSET_INFO *charset() { return thd->charset(); }
};


/**
  The internal version of what plugins know as MYSQL_PLUGIN_VIO,
  basically the context of the authentication session
*/
struct MPVIO_EXT :public MYSQL_PLUGIN_VIO
{
  MYSQL_SERVER_AUTH_INFO auth_info;
  const ACL_USER *acl_user;
  plugin_ref plugin;        ///< what plugin we're under
  LEX_STRING db;            ///< db name from the handshake packet
  /** when restarting a plugin this caches the last client reply */
  struct {
    char *plugin, *pkt;     ///< pointers into NET::buff
    uint pkt_len;
  } cached_client_reply;
  /** this caches the first plugin packet for restart request on the client */
  struct {
    char *pkt;
    uint pkt_len;
  } cached_server_packet;
  int packets_read, packets_written; ///< counters for send/received packets
  bool make_it_fail;
  /** when plugin returns a failure this tells us what really happened */
  enum { SUCCESS, FAILURE, RESTART } status;

  /* encapsulation members */
  ulong client_capabilities;
  char *scramble;
  MEM_ROOT *mem_root;
  struct  rand_struct *rand;
  my_thread_id  thread_id;
  uint      *server_status;
  NET *net;
  ulong max_client_packet_length;
  char *ip;
  char *host;
  Thd_charset_adapter *charset_adapter;
  LEX_STRING acl_user_plugin;
  int vio_is_encrypted;
  bool can_authenticate()
  {
    return (acl_user && acl_user->can_authenticate);
  }
};

bool auth_plugin_is_built_in(const char *plugin_name)
{
 return (plugin_name == native_password_plugin_name.str ||
#if defined(HAVE_OPENSSL)
         plugin_name == sha256_password_plugin_name.str ||
#endif
         plugin_name == old_password_plugin_name.str);
}

void optimize_plugin_compare_by_pointer(LEX_STRING *plugin_name)
{
#if defined(HAVE_OPENSSL)
  if (my_strcasecmp(system_charset_info, sha256_password_plugin_name.str,
                    plugin_name->str) == 0)
  {
    plugin_name->str= sha256_password_plugin_name.str;
    plugin_name->length= sha256_password_plugin_name.length;
  }
  else
#endif
  if (my_strcasecmp(system_charset_info, native_password_plugin_name.str,
                    plugin_name->str) == 0)
  {
    plugin_name->str= native_password_plugin_name.str;
    plugin_name->length= native_password_plugin_name.length;
  }
  else
  if (my_strcasecmp(system_charset_info, old_password_plugin_name.str,
                    plugin_name->str) == 0)
  {
    plugin_name->str= old_password_plugin_name.str;
    plugin_name->length= old_password_plugin_name.length;
  }
}

/**
 Sets the default default auth plugin value if no option was specified.
*/
void init_default_auth_plugin()
{
  default_auth_plugin_name.str= native_password_plugin_name.str;
  default_auth_plugin_name.length= native_password_plugin_name.length;
}


/**
 Initialize default authentication plugin based on command line options or
 configuration file settings.
 
 @param plugin_name Name of the plugin
 @param plugin_name_length Length of the string
 
 Setting default_auth_plugin may also affect old_passwords

*/

int set_default_auth_plugin(char *plugin_name, int plugin_name_length)
{
  default_auth_plugin_name.str= plugin_name;
  default_auth_plugin_name.length= plugin_name_length;

  optimize_plugin_compare_by_pointer(&default_auth_plugin_name);

#if defined(HAVE_OPENSSL)
  if (default_auth_plugin_name.str == sha256_password_plugin_name.str)
  {
    /*
      Adjust default password algorithm to fit the default authentication
      method.
    */
    global_system_variables.old_passwords= 2;
  }
  else
#endif
  if (default_auth_plugin_name.str != native_password_plugin_name.str)
    return 1;

  return 0;
}

/**
  a helper function to report an access denied error in all the proper places
*/
static void login_failed_error(MPVIO_EXT *mpvio, int passwd_used)
{
  THD *thd= current_thd;
  if (passwd_used == 2)
  {
    my_error(ER_ACCESS_DENIED_NO_PASSWORD_ERROR, MYF(0),
             mpvio->auth_info.user_name,
             mpvio->auth_info.host_or_ip);
    general_log_print(thd, COM_CONNECT, ER(ER_ACCESS_DENIED_NO_PASSWORD_ERROR),
                      mpvio->auth_info.user_name,
                      mpvio->auth_info.host_or_ip);
    /* 
      Log access denied messages to the error log when log-warnings = 2
      so that the overhead of the general query log is not required to track 
      failed connections.
    */
    if (log_warnings > 1)
    {
      sql_print_warning(ER(ER_ACCESS_DENIED_NO_PASSWORD_ERROR),
                        mpvio->auth_info.user_name,
                        mpvio->auth_info.host_or_ip);      
    }
  }
  else
  {
    my_error(ER_ACCESS_DENIED_ERROR, MYF(0),
             mpvio->auth_info.user_name,
             mpvio->auth_info.host_or_ip,
             passwd_used ? ER(ER_YES) : ER(ER_NO));
    general_log_print(thd, COM_CONNECT, ER(ER_ACCESS_DENIED_ERROR),
                      mpvio->auth_info.user_name,
                      mpvio->auth_info.host_or_ip,
                      passwd_used ? ER(ER_YES) : ER(ER_NO));
    /* 
      Log access denied messages to the error log when log-warnings = 2
      so that the overhead of the general query log is not required to track 
      failed connections.
    */
    if (log_warnings > 1)
    {
      sql_print_warning(ER(ER_ACCESS_DENIED_ERROR),
                        mpvio->auth_info.user_name,
                        mpvio->auth_info.host_or_ip,
                        passwd_used ? ER(ER_YES) : ER(ER_NO));      
    }
  }
}

/**
  sends a server handshake initialization packet, the very first packet
  after the connection was established

  Packet format:
   
    Bytes       Content
    -----       ----
    1           protocol version (always 10)
    n           server version string, \0-terminated
    4           thread id
    8           first 8 bytes of the plugin provided data (scramble)
    1           \0 byte, terminating the first part of a scramble
    2           server capabilities (two lower bytes)
    1           server character set
    2           server status
    2           server capabilities (two upper bytes)
    1           length of the scramble
    10          reserved, always 0
    n           rest of the plugin provided data (at least 12 bytes)
    1           \0 byte, terminating the second part of a scramble

  @retval 0 ok
  @retval 1 error
*/
static bool send_server_handshake_packet(MPVIO_EXT *mpvio,
                                         const char *data, uint data_len)
{
  DBUG_ASSERT(mpvio->status == MPVIO_EXT::FAILURE);
  DBUG_ASSERT(data_len <= 255);

  char *buff= (char *) my_alloca(1 + SERVER_VERSION_LENGTH + data_len + 64);
  char scramble_buf[SCRAMBLE_LENGTH];
  char *end= buff;

  DBUG_ENTER("send_server_handshake_packet");
  *end++= protocol_version;

  mpvio->client_capabilities= CLIENT_BASIC_FLAGS;

  if (opt_using_transactions)
    mpvio->client_capabilities|= CLIENT_TRANSACTIONS;

  mpvio->client_capabilities|= CAN_CLIENT_COMPRESS;

  if (ssl_acceptor_fd)
  {
    mpvio->client_capabilities|= CLIENT_SSL;
    mpvio->client_capabilities|= CLIENT_SSL_VERIFY_SERVER_CERT;
  }

  if (data_len)
  {
    mpvio->cached_server_packet.pkt= (char*) memdup_root(mpvio->mem_root, 
                                                         data, data_len);
    mpvio->cached_server_packet.pkt_len= data_len;
  }

  if (data_len < SCRAMBLE_LENGTH)
  {
    if (data_len)
    {
      /*
        the first packet *must* have at least 20 bytes of a scramble.
        if a plugin provided less, we pad it to 20 with zeros
      */
      memcpy(scramble_buf, data, data_len);
      memset(scramble_buf + data_len, 0, SCRAMBLE_LENGTH - data_len);
      data= scramble_buf;
    }
    else
    {
      /*
        if the default plugin does not provide the data for the scramble at
        all, we generate a scramble internally anyway, just in case the
        user account (that will be known only later) uses a
        native_password_plugin (which needs a scramble). If we don't send a
        scramble now - wasting 20 bytes in the packet -
        native_password_plugin will have to send it in a separate packet,
        adding one more round trip.
      */
      create_random_string(mpvio->scramble, SCRAMBLE_LENGTH, mpvio->rand);
      data= mpvio->scramble;
    }
    data_len= SCRAMBLE_LENGTH;
  }

  end= strnmov(end, server_version, SERVER_VERSION_LENGTH) + 1;
  int4store((uchar*) end, mpvio->thread_id);
  end+= 4;

  /*
    Old clients does not understand long scrambles, but can ignore packet
    tail: that's why first part of the scramble is placed here, and second
    part at the end of packet.
  */
  end= (char*) memcpy(end, data, SCRAMBLE_LENGTH_323);
  end+= SCRAMBLE_LENGTH_323;
  *end++= 0;
 
  int2store(end, mpvio->client_capabilities);
  /* write server characteristics: up to 16 bytes allowed */
  end[2]= (char) default_charset_info->number;
  int2store(end + 3, mpvio->server_status[0]);
  int2store(end + 5, mpvio->client_capabilities >> 16);
  end[7]= data_len;
  DBUG_EXECUTE_IF("poison_srv_handshake_scramble_len", end[7]= -100;);
  memset(end + 8, 0, 10);
  end+= 18;
  /* write scramble tail */
  end= (char*) memcpy(end, data + SCRAMBLE_LENGTH_323,
                      data_len - SCRAMBLE_LENGTH_323);
  end+= data_len - SCRAMBLE_LENGTH_323;
  end= strmake(end, plugin_name(mpvio->plugin)->str,
                    plugin_name(mpvio->plugin)->length);

  int res= my_net_write(mpvio->net, (uchar*) buff, (size_t) (end - buff + 1)) ||
           net_flush(mpvio->net);
  my_afree(buff);
  DBUG_RETURN (res);
}

static bool secure_auth(MPVIO_EXT *mpvio)
{
  THD *thd;
  if (!opt_secure_auth)
    return 0;
  /*
    If the server is running in secure auth mode, short scrambles are 
    forbidden. Extra juggling to report the same error as the old code.
  */

  thd= current_thd;
  if (mpvio->client_capabilities & CLIENT_PROTOCOL_41)
  {
    my_error(ER_SERVER_IS_IN_SECURE_AUTH_MODE, MYF(0),
             mpvio->auth_info.user_name,
             mpvio->auth_info.host_or_ip);
    general_log_print(thd, COM_CONNECT, ER(ER_SERVER_IS_IN_SECURE_AUTH_MODE),
                      mpvio->auth_info.user_name,
                      mpvio->auth_info.host_or_ip);
  }
  else
  {
    my_error(ER_NOT_SUPPORTED_AUTH_MODE, MYF(0));
    general_log_print(thd, COM_CONNECT, ER(ER_NOT_SUPPORTED_AUTH_MODE));
  }
  return 1;
}

/**
  sends a "change plugin" packet, requesting a client to restart authentication
  using a different authentication plugin

  Packet format:
   
    Bytes       Content
    -----       ----
    1           byte with the value 254
    n           client plugin to use, \0-terminated
    n           plugin provided data

  In a special case of switching from native_password_plugin to
  old_password_plugin, the packet contains only one - the first - byte,
  plugin name is omitted, plugin data aren't needed as the scramble was
  already sent. This one-byte packet is identical to the "use the short
  scramble" packet in the protocol before plugins were introduced.

  @retval 0 ok
  @retval 1 error
*/
static bool send_plugin_request_packet(MPVIO_EXT *mpvio,
                                       const uchar *data, uint data_len)
{
  DBUG_ASSERT(mpvio->packets_written == 1);
  DBUG_ASSERT(mpvio->packets_read == 1);
  NET *net= mpvio->net;
  static uchar switch_plugin_request_buf[]= { 254 };

  DBUG_ENTER("send_plugin_request_packet");
  mpvio->status= MPVIO_EXT::FAILURE; // the status is no longer RESTART

  const char *client_auth_plugin=
    ((st_mysql_auth *) (plugin_decl(mpvio->plugin)->info))->client_auth_plugin;

  DBUG_ASSERT(client_auth_plugin);

  /*
    we send an old "short 4.0 scramble request", if we need to request a
    client to use 4.0 auth plugin (short scramble) and the scramble was
    already sent to the client

    below, cached_client_reply.plugin is the plugin name that client has used,
    client_auth_plugin is derived from mysql.user table, for the given
    user account, it's the plugin that the client need to use to login.
  */
  bool switch_from_long_to_short_scramble=
    native_password_plugin_name.str == mpvio->cached_client_reply.plugin &&
    client_auth_plugin == old_password_plugin_name.str;

  if (switch_from_long_to_short_scramble)
    DBUG_RETURN (secure_auth(mpvio) ||
                 my_net_write(net, switch_plugin_request_buf, 1) ||
                 net_flush(net));

  /*
    We never request a client to switch from a short to long scramble.
    Plugin-aware clients can do that, but traditionally it meant to
    ask an old 4.0 client to use the new 4.1 authentication protocol.
  */
  bool switch_from_short_to_long_scramble=
    old_password_plugin_name.str == mpvio->cached_client_reply.plugin && 
    client_auth_plugin == native_password_plugin_name.str;

  if (switch_from_short_to_long_scramble)
  {
    my_error(ER_NOT_SUPPORTED_AUTH_MODE, MYF(0));
    general_log_print(current_thd, COM_CONNECT, ER(ER_NOT_SUPPORTED_AUTH_MODE));
    DBUG_RETURN (1);
  }

  /*
    If we're dealing with an older client we can't just send a change plugin
    packet to re-initiate the authentication handshake, because the client 
    won't understand it. The good thing is that we don't need to : the old client
    expects us to just check the user credentials here, which we can do by just reading
    the cached data that are placed there by parse_com_change_user_packet() 
    In this case we just do nothing and behave as if normal authentication
    should continue.
  */
  if (!(mpvio->client_capabilities & CLIENT_PLUGIN_AUTH))
  {
    DBUG_PRINT("info", ("old client sent a COM_CHANGE_USER"));
    DBUG_ASSERT(mpvio->cached_client_reply.pkt);
    /* get the status back so the read can process the cached result */
    mpvio->status= MPVIO_EXT::RESTART; 
    DBUG_RETURN(0);
  }

  DBUG_PRINT("info", ("requesting client to use the %s plugin", 
                      client_auth_plugin));
  DBUG_RETURN(net_write_command(net, switch_plugin_request_buf[0],
                                (uchar*) client_auth_plugin,
                                strlen(client_auth_plugin) + 1,
                                (uchar*) data, data_len));
}

#ifndef NO_EMBEDDED_ACCESS_CHECKS

/**
  When authentication is attempted using an unknown username a dummy user
  account with no authentication capabilites is assigned to the connection.
  This is done increase the cost of enumerating user accounts based on
  authentication protocol.
*/

ACL_USER *decoy_user(const LEX_STRING &username,
                      MEM_ROOT *mem)
{
  ACL_USER *user= (ACL_USER *) alloc_root(mem, sizeof(ACL_USER));
  user->can_authenticate= false;
  user->user= strmake_root(mem, username.str, username.length);
  user->auth_string= empty_lex_str;
  user->ssl_cipher= empty_c_string;
  user->x509_issuer= empty_c_string;
  user->x509_subject= empty_c_string;
  user->salt_len= 0;

  /*
    For now the common default account is used. Improvements might involve
    mapping a consistent hash of a username to a range of plugins.
  */
  user->plugin= default_auth_plugin_name;
  return user;
}

/**
   Finds acl entry in user database for authentication purposes.
   
   Finds a user and copies it into mpvio. Creates a fake user
   if no matching user account is found.

   @note find_acl_user is not the same, because it doesn't take into
   account the case when user is not empty, but acl_user->user is empty

   @retval 0    found
   @retval 1    error
*/
static bool find_mpvio_user(MPVIO_EXT *mpvio)
{
  DBUG_ENTER("find_mpvio_user");
  DBUG_PRINT("info", ("entry: %s", mpvio->auth_info.user_name));
  DBUG_ASSERT(mpvio->acl_user == 0);
  mysql_mutex_lock(&acl_cache->lock);
  for (uint i=0; i < acl_users.elements; i++)
  {
    ACL_USER *acl_user_tmp= dynamic_element(&acl_users, i, ACL_USER*);
    if ((!acl_user_tmp->user || 
         !strcmp(mpvio->auth_info.user_name, acl_user_tmp->user)) &&
        acl_user_tmp->host.compare_hostname(mpvio->host, mpvio->ip))
    {
      mpvio->acl_user= acl_user_tmp->copy(mpvio->mem_root);

      /*
        When setting mpvio->acl_user_plugin we can save memory allocation if
        this is a built in plugin.
      */
      if (auth_plugin_is_built_in(acl_user_tmp->plugin.str))
        mpvio->acl_user_plugin= mpvio->acl_user->plugin;
      else
        make_lex_string_root(mpvio->mem_root, 
                             &mpvio->acl_user_plugin, 
                             acl_user_tmp->plugin.str, 
                             acl_user_tmp->plugin.length, 0);
      break;
    }
  }
  mysql_mutex_unlock(&acl_cache->lock);

  if (!mpvio->acl_user)
  {
    /*
<<<<<<< HEAD
      A matching user was not found. Fake it. Take any user, make the
      authentication fail later.
      This way we get a realistically looking failure, with occasional
      "change auth plugin" requests even for nonexistent users. The ratio
      of "change auth plugin" request will be the same for real and
      nonexistent users.
      Note, that we cannot pick any user at random, it must always be
      the same user account for the incoming sctx->user name.
    */
    ulong nr1=1, nr2=4;
    CHARSET_INFO *cs= &my_charset_latin1;
    cs->coll->hash_sort(cs, (uchar*) mpvio->auth_info.user_name,
                        mpvio->auth_info.user_name_length, &nr1, &nr2);

    mysql_mutex_lock(&acl_cache->lock);
    uint i= nr1 % acl_users.elements;
    ACL_USER *acl_user_tmp= dynamic_element(&acl_users, i, ACL_USER*);
    mpvio->acl_user= acl_user_tmp->copy(mpvio->mem_root);
    make_lex_string_root(mpvio->mem_root, 
                         &mpvio->acl_user_plugin, 
                         acl_user_tmp->plugin.str, 
                         acl_user_tmp->plugin.length, 0);
    mysql_mutex_unlock(&acl_cache->lock);

    mpvio->make_it_fail= true;
=======
      Pretend the user exists; let the plugin decide how to handle
      bad credentials.
    */
    LEX_STRING usr= { mpvio->auth_info.user_name,
                      mpvio->auth_info.user_name_length };
    mpvio->acl_user= decoy_user(usr, mpvio->mem_root);
    mpvio->acl_user_plugin= mpvio->acl_user->plugin;
>>>>>>> 7dea09e9
  }

  if (my_strcasecmp(system_charset_info, mpvio->acl_user->plugin.str,
                    native_password_plugin_name.str) != 0 &&
      my_strcasecmp(system_charset_info, mpvio->acl_user->plugin.str,
                    old_password_plugin_name.str) != 0 &&
      !(mpvio->client_capabilities & CLIENT_PLUGIN_AUTH))
  {
    /* user account requires non-default plugin and the client is too old */
    DBUG_ASSERT(my_strcasecmp(system_charset_info, mpvio->acl_user->plugin.str,
                              native_password_plugin_name.str));
    DBUG_ASSERT(my_strcasecmp(system_charset_info, mpvio->acl_user->plugin.str,
                              old_password_plugin_name.str));
    my_error(ER_NOT_SUPPORTED_AUTH_MODE, MYF(0));
    general_log_print(current_thd, COM_CONNECT, ER(ER_NOT_SUPPORTED_AUTH_MODE));
    DBUG_RETURN (1);
  }

  mpvio->auth_info.auth_string= mpvio->acl_user->auth_string.str;
  mpvio->auth_info.auth_string_length= 
    (unsigned long) mpvio->acl_user->auth_string.length;
  strmake(mpvio->auth_info.authenticated_as, mpvio->acl_user->user ?
          mpvio->acl_user->user : "", USERNAME_LENGTH);
  DBUG_PRINT("info", ("exit: user=%s, auth_string=%s, authenticated as=%s"
                      ", plugin=%s",
                      mpvio->auth_info.user_name,
                      mpvio->auth_info.auth_string,
                      mpvio->auth_info.authenticated_as,
                      mpvio->acl_user->plugin.str));
  DBUG_RETURN(0);
}


static bool
read_client_connect_attrs(char **ptr, size_t *max_bytes_available,
                          const CHARSET_INFO *from_cs)
{
  size_t length, length_length;
  char *ptr_save;
  /* not enough bytes to hold the length */
  if (*max_bytes_available < 1)
    return true;

  /* read the length */
  ptr_save= *ptr;
  length= net_field_length_ll((uchar **) ptr);
  length_length= *ptr - ptr_save;
  if (*max_bytes_available < length_length)
    return true;

  *max_bytes_available-= length_length;

  /* length says there're more data than can fit into the packet */
  if (length > *max_bytes_available)
    return true;

  /* impose an artificial length limit of 64k */
  if (length > 65535)
    return true;

#ifdef HAVE_PSI_THREAD_INTERFACE
  if (PSI_THREAD_CALL(set_thread_connect_attrs)(*ptr, length, from_cs) && log_warnings)
    sql_print_warning("Connection attributes of length %lu were truncated",
                      (unsigned long) length);
#endif
  return false;
}


#endif

/* the packet format is described in send_change_user_packet() */
static bool parse_com_change_user_packet(MPVIO_EXT *mpvio, uint packet_length)
{
  NET *net= mpvio->net;

  char *user= (char*) net->read_pos;
  char *end= user + packet_length;
  /* Safe because there is always a trailing \0 at the end of the packet */
  char *passwd= strend(user) + 1;
  uint user_len= passwd - user - 1;
  char *db= passwd;
  char db_buff[NAME_LEN + 1];                 // buffer to store db in utf8
  char user_buff[USERNAME_LENGTH + 1];	      // buffer to store user in utf8
  uint dummy_errors;

  DBUG_ENTER ("parse_com_change_user_packet");
  if (passwd >= end)
  {
    my_message(ER_UNKNOWN_COM_ERROR, ER(ER_UNKNOWN_COM_ERROR), MYF(0));
    DBUG_RETURN (1);
  }

  /*
    Old clients send null-terminated string as password; new clients send
    the size (1 byte) + string (not null-terminated). Hence in case of empty
    password both send '\0'.

    This strlen() can't be easily deleted without changing protocol.

    Cast *passwd to an unsigned char, so that it doesn't extend the sign for
    *passwd > 127 and become 2**32-127+ after casting to uint.
  */
  uint passwd_len= (mpvio->client_capabilities & CLIENT_SECURE_CONNECTION ?
                    (uchar) (*passwd++) : strlen(passwd));

  db+= passwd_len + 1;
  /*
    Database name is always NUL-terminated, so in case of empty database
    the packet must contain at least the trailing '\0'.
  */
  if (db >= end)
  {
    my_message(ER_UNKNOWN_COM_ERROR, ER(ER_UNKNOWN_COM_ERROR), MYF(0));
    DBUG_RETURN (1);
  }

  uint db_len= strlen(db);

  char *ptr= db + db_len + 1;

  if (ptr + 1 < end)
  {
    if (mpvio->charset_adapter->init_client_charset(uint2korr(ptr)))
      DBUG_RETURN(1);
  }
  else
  {
    sql_print_warning("Client failed to provide its character set. "
                      "'%s' will be used as client character set.",
                      mpvio->charset_adapter->charset()->csname);
  }


  /* Convert database and user names to utf8 */
  db_len= copy_and_convert(db_buff, sizeof(db_buff) - 1, system_charset_info,
                           db, db_len, mpvio->charset_adapter->charset(),
                           &dummy_errors);
  db_buff[db_len]= 0;

  user_len= copy_and_convert(user_buff, sizeof(user_buff) - 1,
                                  system_charset_info, user, user_len,
                                  mpvio->charset_adapter->charset(),
                                  &dummy_errors);
  user_buff[user_len]= 0;

  /* we should not free mpvio->user here: it's saved by dispatch_command() */
  if (!(mpvio->auth_info.user_name= my_strndup(user_buff, user_len, MYF(MY_WME))))
    return 1;
  mpvio->auth_info.user_name_length= user_len;

  if (make_lex_string_root(mpvio->mem_root, 
                           &mpvio->db, db_buff, db_len, 0) == 0)
    DBUG_RETURN(1); /* The error is set by make_lex_string(). */

  if (!initialized)
  {
    // if mysqld's been started with --skip-grant-tables option
    strmake(mpvio->auth_info.authenticated_as, 
            mpvio->auth_info.user_name, USERNAME_LENGTH);

    mpvio->status= MPVIO_EXT::SUCCESS;
    DBUG_RETURN(0);
  }

#ifndef NO_EMBEDDED_ACCESS_CHECKS
  if (find_mpvio_user(mpvio))
  {
    DBUG_RETURN(1);
  }

  char *client_plugin;
  if (mpvio->client_capabilities & CLIENT_PLUGIN_AUTH)
  {
    client_plugin= ptr + 2;
    if (client_plugin >= end)
    {
      my_message(ER_UNKNOWN_COM_ERROR, ER(ER_UNKNOWN_COM_ERROR), MYF(0));
      DBUG_RETURN(1);
    }
  }
  else
  {
    if (mpvio->client_capabilities & CLIENT_SECURE_CONNECTION)
      client_plugin= native_password_plugin_name.str;
    else
    {
      client_plugin=  old_password_plugin_name.str;
      /*
        For a passwordless accounts we use native_password_plugin.
        But when an old 4.0 client connects to it, we change it to
        old_password_plugin, otherwise MySQL will think that server 
        and client plugins don't match.
      */
      if (mpvio->acl_user->salt_len == 0)
        mpvio->acl_user_plugin= old_password_plugin_name;
    }
  }

  size_t bytes_remaining_in_packet= end - ptr;

  if ((mpvio->client_capabilities & CLIENT_CONNECT_ATTRS) &&
      read_client_connect_attrs(&ptr, &bytes_remaining_in_packet,
                                mpvio->charset_adapter->charset()))
    return packet_error;

  DBUG_PRINT("info", ("client_plugin=%s, restart", client_plugin));
  /* 
    Remember the data part of the packet, to present it to plugin in 
    read_packet() 
  */
  mpvio->cached_client_reply.pkt= passwd;
  mpvio->cached_client_reply.pkt_len= passwd_len;
  mpvio->cached_client_reply.plugin= client_plugin;
  mpvio->status= MPVIO_EXT::RESTART;
#endif

  DBUG_RETURN (0);
}

#ifndef EMBEDDED_LIBRARY
/** Get a string according to the protocol of the underlying buffer. */
typedef char * (*get_proto_string_func_t) (char **, size_t *, size_t *);

/**
  Get a string formatted according to the 4.1 version of the MySQL protocol.

  @param buffer[in, out]    Pointer to the user-supplied buffer to be scanned.
  @param max_bytes_available[in, out]  Limit the bytes to scan.
  @param string_length[out] The number of characters scanned not including
                            the null character.

  @remark Strings are always null character terminated in this version of the
          protocol.

  @remark The string_length does not include the terminating null character.
          However, after the call, the buffer is increased by string_length+1
          bytes, beyond the null character if there still available bytes to
          scan.

  @return pointer to beginning of the string scanned.
    @retval NULL The buffer content is malformed
*/

static
char *get_41_protocol_string(char **buffer,
                             size_t *max_bytes_available,
                             size_t *string_length)
{
  char *str= (char *)memchr(*buffer, '\0', *max_bytes_available);

  if (str == NULL)
    return NULL;

  *string_length= (size_t)(str - *buffer);
  *max_bytes_available-= *string_length + 1;
  str= *buffer;
  *buffer += *string_length + 1;

  return str;
}


/**
  Get a string formatted according to the 4.0 version of the MySQL protocol.

  @param buffer[in, out]    Pointer to the user-supplied buffer to be scanned.
  @param max_bytes_available[in, out]  Limit the bytes to scan.
  @param string_length[out] The number of characters scanned not including
                            the null character.

  @remark If there are not enough bytes left after the current position of
          the buffer to satisfy the current string, the string is considered
          to be empty and a pointer to empty_c_string is returned.

  @remark A string at the end of the packet is not null terminated.

  @return Pointer to beginning of the string scanned, or a pointer to a empty
          string.
*/
static
char *get_40_protocol_string(char **buffer,
                             size_t *max_bytes_available,
                             size_t *string_length)
{
  char *str;
  size_t len;

  /* No bytes to scan left, treat string as empty. */
  if ((*max_bytes_available) == 0)
  {
    *string_length= 0;
    return empty_c_string;
  }

  str= (char *) memchr(*buffer, '\0', *max_bytes_available);

  /*
    If the string was not null terminated by the client,
    the remainder of the packet is the string. Otherwise,
    advance the buffer past the end of the null terminated
    string.
  */
  if (str == NULL)
    len= *string_length= *max_bytes_available;
  else
    len= (*string_length= (size_t)(str - *buffer)) + 1;

  str= *buffer;
  *buffer+= len;
  *max_bytes_available-= len;

  return str;
}

/**
  Get a length encoded string from a user-supplied buffer.

  @param buffer[in, out] The buffer to scan; updates position after scan.
  @param max_bytes_available[in, out] Limit the number of bytes to scan
  @param string_length[out] Number of characters scanned

  @remark In case the length is zero, then the total size of the string is
    considered to be 1 byte; the size byte.

  @return pointer to first byte after the header in buffer.
    @retval NULL The buffer content is malformed
*/

static
char *get_56_lenc_string(char **buffer,
                         size_t *max_bytes_available,
                         size_t *string_length)
{
  static char empty_string[1]= { '\0' };
  char *begin= *buffer;

  if (*max_bytes_available == 0)
    return NULL;

  /*
    If the length encoded string has the length 0
    the total size of the string is only one byte long (the size byte)
  */
  if (*begin == 0)
  {
    *string_length= 0;
    --*max_bytes_available;
    ++*buffer;
    /*
      Return a pointer to the \0 character so the return value will be
      an empty string.
    */
    return empty_string;
  }

  *string_length= (size_t)net_field_length_ll((uchar **)buffer);

  size_t len_len= (size_t)(*buffer - begin);
  
  if (*string_length + len_len > *max_bytes_available)
    return NULL;

  *max_bytes_available -= *string_length + len_len;
  *buffer += *string_length;
  return (char *)(begin + len_len);
}


/**
  Get a length encoded string from a user-supplied buffer.

  @param buffer[in, out] The buffer to scan; updates position after scan.
  @param max_bytes_available[in, out] Limit the number of bytes to scan
  @param string_length[out] Number of characters scanned

  @remark In case the length is zero, then the total size of the string is
    considered to be 1 byte; the size byte.

  @note the maximum size of the string is 255 because the header is always 
    1 byte.
  @return pointer to first byte after the header in buffer.
    @retval NULL The buffer content is malformed
*/

static
char *get_41_lenc_string(char **buffer,
                         size_t *max_bytes_available,
                         size_t *string_length)
{
 if (*max_bytes_available == 0)
    return NULL;

  /* Do double cast to prevent overflow from signed / unsigned conversion */
  size_t str_len= (size_t)(unsigned char)**buffer;

  /*
    If the length encoded string has the length 0
    the total size of the string is only one byte long (the size byte)
  */
  if (str_len == 0)
  {
    ++*buffer;
    *string_length= 0;
    /*
      Return a pointer to the 0 character so the return value will be
      an empty string.
    */
    return *buffer-1;
  }

  if (str_len >= *max_bytes_available)
    return NULL;

  char *str= *buffer+1;
  *string_length= str_len;
  *max_bytes_available-= *string_length + 1;
  *buffer+= *string_length + 1;
  return str;
}
#endif // EMBEDDED LIBRARY


/* the packet format is described in send_client_reply_packet() */
static ulong parse_client_handshake_packet(MPVIO_EXT *mpvio,
                                           uchar **buff, ulong pkt_len)
{
#ifndef EMBEDDED_LIBRARY
  NET *net= mpvio->net;
  char *end;
  bool packet_has_required_size= false;
  DBUG_ASSERT(mpvio->status == MPVIO_EXT::FAILURE);

  uint charset_code= 0;
  end= (char *)net->read_pos;
  /*
    In order to safely scan a head for '\0' string terminators
    we must keep track of how many bytes remain in the allocated
    buffer or we might read past the end of the buffer.
  */
  size_t bytes_remaining_in_packet= pkt_len;
  
  /*
    Peek ahead on the client capability packet and determine which version of
    the protocol should be used.
  */
  if (bytes_remaining_in_packet < 2)
    return packet_error;
    
  mpvio->client_capabilities= uint2korr(end);

  /*
    JConnector only sends server capabilities before starting SSL
    negotiation.  The below code is patch for this.
  */
  if (bytes_remaining_in_packet == 4 &&
      mpvio->client_capabilities & CLIENT_SSL)
  {
    mpvio->client_capabilities= uint4korr(end);
    mpvio->max_client_packet_length= 0xfffff;
    charset_code= global_system_variables.character_set_client->number;
    sql_print_warning("Client failed to provide its character set. "
                      "'%s' will be used as client character set.",
                      global_system_variables.character_set_client->csname);
    if (mpvio->charset_adapter->init_client_charset(charset_code))
      return packet_error;
    goto skip_to_ssl;
  }
  
  if (mpvio->client_capabilities & CLIENT_PROTOCOL_41)
    packet_has_required_size= bytes_remaining_in_packet >= 
      AUTH_PACKET_HEADER_SIZE_PROTO_41;
  else
    packet_has_required_size= bytes_remaining_in_packet >=
      AUTH_PACKET_HEADER_SIZE_PROTO_40;
  
  if (!packet_has_required_size)
    return packet_error;
  
  if (mpvio->client_capabilities & CLIENT_PROTOCOL_41)
  {
    mpvio->client_capabilities= uint4korr(end);
    mpvio->max_client_packet_length= uint4korr(end + 4);
    charset_code= (uint)(uchar)*(end + 8);
    /*
      Skip 23 remaining filler bytes which have no particular meaning.
    */
    end+= AUTH_PACKET_HEADER_SIZE_PROTO_41;
    bytes_remaining_in_packet-= AUTH_PACKET_HEADER_SIZE_PROTO_41;
  }
  else
  {
    mpvio->client_capabilities= uint2korr(end);
    mpvio->max_client_packet_length= uint3korr(end + 2);
    end+= AUTH_PACKET_HEADER_SIZE_PROTO_40;
    bytes_remaining_in_packet-= AUTH_PACKET_HEADER_SIZE_PROTO_40;
    /**
      Old clients didn't have their own charset. Instead the assumption
      was that they used what ever the server used.
    */
    charset_code= global_system_variables.character_set_client->number;
    sql_print_warning("Client failed to provide its character set. "
                      "'%s' will be used as client character set.",
                      global_system_variables.character_set_client->csname);
  }

  DBUG_PRINT("info", ("client_character_set: %u", charset_code));
  if (mpvio->charset_adapter->init_client_charset(charset_code))
    return packet_error;

skip_to_ssl:
#if defined(HAVE_OPENSSL)
  DBUG_PRINT("info", ("client capabilities: %lu", mpvio->client_capabilities));
  
  /*
    If client requested SSL then we must stop parsing, try to switch to SSL,
    and wait for the client to send a new handshake packet.
    The client isn't expected to send any more bytes until SSL is initialized.
  */
  if (mpvio->client_capabilities & CLIENT_SSL)
  {
    unsigned long errptr;

    /* Do the SSL layering. */
    if (!ssl_acceptor_fd)
      return packet_error;

    DBUG_PRINT("info", ("IO layer change in progress..."));
    if (sslaccept(ssl_acceptor_fd, net->vio, net->read_timeout, &errptr))
    {
      DBUG_PRINT("error", ("Failed to accept new SSL connection"));
      return packet_error;
    }

    DBUG_PRINT("info", ("Reading user information over SSL layer"));
    if ((pkt_len= my_net_read(net)) == packet_error)
    {
      DBUG_PRINT("error", ("Failed to read user information (pkt_len= %lu)",
			   pkt_len));
      return packet_error;
    }
    /* mark vio as encrypted */
    mpvio->vio_is_encrypted= 1;
  
    /*
      A new packet was read and the statistics reflecting the remaining bytes
      in the packet must be updated.
    */
    bytes_remaining_in_packet= pkt_len;

    /*
      After the SSL handshake is performed the client resends the handshake
      packet but because of legacy reasons we chose not to parse the packet
      fields a second time and instead only assert the length of the packet.
    */
    if (mpvio->client_capabilities & CLIENT_PROTOCOL_41)
    {
      packet_has_required_size= bytes_remaining_in_packet >= 
        AUTH_PACKET_HEADER_SIZE_PROTO_41;
      end= (char *)net->read_pos + AUTH_PACKET_HEADER_SIZE_PROTO_41;
      bytes_remaining_in_packet -= AUTH_PACKET_HEADER_SIZE_PROTO_41;
    }
    else
    {
      packet_has_required_size= bytes_remaining_in_packet >= 
        AUTH_PACKET_HEADER_SIZE_PROTO_40;
      end= (char *)net->read_pos + AUTH_PACKET_HEADER_SIZE_PROTO_40;
      bytes_remaining_in_packet -= AUTH_PACKET_HEADER_SIZE_PROTO_40;
    }
    
    if (!packet_has_required_size)
      return packet_error;
  }
#endif /* HAVE_OPENSSL */

  if ((mpvio->client_capabilities & CLIENT_TRANSACTIONS) &&
      opt_using_transactions)
    net->return_status= mpvio->server_status;

  /*
    The 4.0 and 4.1 versions of the protocol differ on how strings
    are terminated. In the 4.0 version, if a string is at the end
    of the packet, the string is not null terminated. Do not assume
    that the returned string is always null terminated.
  */
  get_proto_string_func_t get_string;

  if (mpvio->client_capabilities & CLIENT_PROTOCOL_41)
    get_string= get_41_protocol_string;
  else
    get_string= get_40_protocol_string;

  /*
    When the ability to change default plugin require that the initial password
   field can be of arbitrary size. However, the 41 client-server protocol limits
   the length of the auth-data-field sent from client to server to 255 bytes
   (CLIENT_SECURE_CONNECTION). The solution is to change the type of the field
   to a true length encoded string and indicate the protocol change with a new
   client capability flag: CLIENT_PLUGIN_AUTH_LENENC_CLIENT_DATA.
  */
  get_proto_string_func_t get_length_encoded_string;

  if (mpvio->client_capabilities & CLIENT_PLUGIN_AUTH_LENENC_CLIENT_DATA)
    get_length_encoded_string= get_56_lenc_string;
  else
    get_length_encoded_string= get_41_lenc_string;

  /*
    The CLIENT_PLUGIN_AUTH_LENENC_CLIENT_DATA capability depends on the
    CLIENT_SECURE_CONNECTION. Refuse any connection which have the first but
    not the latter.
  */
  if ((mpvio->client_capabilities & CLIENT_PLUGIN_AUTH_LENENC_CLIENT_DATA) &&
      !(mpvio->client_capabilities & CLIENT_SECURE_CONNECTION))
    return packet_error;

  /*
    In order to safely scan a head for '\0' string terminators
    we must keep track of how many bytes remain in the allocated
    buffer or we might read past the end of the buffer.
  */
  bytes_remaining_in_packet= pkt_len - (end - (char *)net->read_pos);

  size_t user_len;
  char *user= get_string(&end, &bytes_remaining_in_packet, &user_len);
  if (user == NULL)
    return packet_error;

  /*
    Old clients send a null-terminated string as password; new clients send
    the size (1 byte) + string (not null-terminated). Hence in case of empty
    password both send '\0'.
  */
  size_t passwd_len= 0;
  char *passwd= NULL;

  if (mpvio->client_capabilities & CLIENT_SECURE_CONNECTION)
  {
    /*
      Get the password field.
    */
    passwd= get_length_encoded_string(&end, &bytes_remaining_in_packet,
                                      &passwd_len);
  }
  else
  {
    /*
      Old passwords are zero terminated strings.
    */
    passwd= get_string(&end, &bytes_remaining_in_packet, &passwd_len);
  }

  if (passwd == NULL)
    return packet_error;

  size_t db_len= 0;
  char *db= NULL;

  if (mpvio->client_capabilities & CLIENT_CONNECT_WITH_DB)
  {
    db= get_string(&end, &bytes_remaining_in_packet, &db_len);
    if (db == NULL)
      return packet_error;
  }

  /*
    Set the default for the password supplied flag for non-existing users
    as the default plugin (native passsword authentication) would do it
    for compatibility reasons.
  */
  if (passwd_len)
    mpvio->auth_info.password_used= PASSWORD_USED_YES;

  size_t client_plugin_len= 0;
  char *client_plugin= get_string(&end, &bytes_remaining_in_packet,
                                  &client_plugin_len);
  if (client_plugin == NULL)
    client_plugin= &empty_c_string[0];

  if ((mpvio->client_capabilities & CLIENT_CONNECT_ATTRS) &&
      read_client_connect_attrs(&end, &bytes_remaining_in_packet,
                                mpvio->charset_adapter->charset()))
    return packet_error;

  char db_buff[NAME_LEN + 1];           // buffer to store db in utf8
  char user_buff[USERNAME_LENGTH + 1];	// buffer to store user in utf8
  uint dummy_errors;


  /*
    Copy and convert the user and database names to the character set used
    by the server. Since 4.1 all database names are stored in UTF-8. Also,
    ensure that the names are properly null-terminated as this is relied
    upon later.
  */
  if (db)
  {
    db_len= copy_and_convert(db_buff, sizeof(db_buff) - 1, system_charset_info,
                             db, db_len, mpvio->charset_adapter->charset(),
                             &dummy_errors);
    db_buff[db_len]= '\0';
    db= db_buff;
  }

  user_len= copy_and_convert(user_buff, sizeof(user_buff) - 1,
                             system_charset_info, user, user_len,
                             mpvio->charset_adapter->charset(),
                             &dummy_errors);
  user_buff[user_len]= '\0';
  user= user_buff;

  /* If username starts and ends in "'", chop them off */
  if (user_len > 1 && user[0] == '\'' && user[user_len - 1] == '\'')
  {
    user[user_len - 1]= 0;
    user++;
    user_len-= 2;
  }

  if (make_lex_string_root(mpvio->mem_root, 
                           &mpvio->db, db, db_len, 0) == 0)
    return packet_error; /* The error is set by make_lex_string(). */
  if (mpvio->auth_info.user_name)
    my_free(mpvio->auth_info.user_name);
  if (!(mpvio->auth_info.user_name= my_strndup(user, user_len, MYF(MY_WME))))
    return packet_error; /* The error is set by my_strdup(). */
  mpvio->auth_info.user_name_length= user_len;

  if (!initialized)
  {
    // if mysqld's been started with --skip-grant-tables option
    mpvio->status= MPVIO_EXT::SUCCESS;
    return packet_error;
  }

  if (find_mpvio_user(mpvio))
    return packet_error;

  if (!(mpvio->client_capabilities & CLIENT_PLUGIN_AUTH))
  {
    /*
      An old client is connecting
    */
    if (mpvio->client_capabilities & CLIENT_SECURE_CONNECTION)
      client_plugin= native_password_plugin_name.str;
    else
    {
      /*
        A really old client is connecting
      */
      client_plugin= old_password_plugin_name.str;
      /*
        For a passwordless accounts we use native_password_plugin.
        But when an old 4.0 client connects to it, we change it to
        old_password_plugin, otherwise MySQL will think that server 
        and client plugins don't match.
      */
      if (mpvio->acl_user->salt_len == 0)
        mpvio->acl_user_plugin= old_password_plugin_name;
    }
  }
  
  /*
    if the acl_user needs a different plugin to authenticate
    (specified in GRANT ... AUTHENTICATED VIA plugin_name ..)
    we need to restart the authentication in the server.
    But perhaps the client has already used the correct plugin -
    in that case the authentication on the client may not need to be
    restarted and a server auth plugin will read the data that the client
    has just send. Cache them to return in the next server_mpvio_read_packet().
  */
  if (my_strcasecmp(system_charset_info, mpvio->acl_user_plugin.str,
                    plugin_name(mpvio->plugin)->str) != 0)
  {
    mpvio->cached_client_reply.pkt= passwd;
    mpvio->cached_client_reply.pkt_len= passwd_len;
    mpvio->cached_client_reply.plugin= client_plugin;
    mpvio->status= MPVIO_EXT::RESTART;
    return packet_error;
  }

  /*
    ok, we don't need to restart the authentication on the server.
    but if the client used the wrong plugin, we need to restart
    the authentication on the client. Do it here, the server plugin
    doesn't need to know.
  */
  const char *client_auth_plugin=
    ((st_mysql_auth *) (plugin_decl(mpvio->plugin)->info))->client_auth_plugin;

  if (client_auth_plugin &&
      my_strcasecmp(system_charset_info, client_plugin, client_auth_plugin))
  {
    mpvio->cached_client_reply.plugin= client_plugin;
    if (send_plugin_request_packet(mpvio,
                                   (uchar*) mpvio->cached_server_packet.pkt,
                                   mpvio->cached_server_packet.pkt_len))
      return packet_error;

    passwd_len= my_net_read(mpvio->net);
    passwd = (char*) mpvio->net->read_pos;
  }

  *buff= (uchar*) passwd;
  return passwd_len;
#else
  return 0;
#endif
}


/**
  Make sure that when sending plugin supplied data to the client they
  are not considered a special out-of-band command, like e.g. 
  \255 (error) or \254 (change user request packet) or \0 (OK).
  To avoid this the server will send all plugin data packets "wrapped" 
  in a command \1.
  Note that the client will continue sending its replies unrwapped.
*/

static inline int 
wrap_plguin_data_into_proper_command(NET *net, 
                                     const uchar *packet, int packet_len)
{
  return net_write_command(net, 1, (uchar *) "", 0, packet, packet_len);
}


/**
  vio->write_packet() callback method for server authentication plugins

  This function is called by a server authentication plugin, when it wants
  to send data to the client.

  It transparently wraps the data into a handshake packet,
  and handles plugin negotiation with the client. If necessary,
  it escapes the plugin data, if it starts with a mysql protocol packet byte.
*/
static int server_mpvio_write_packet(MYSQL_PLUGIN_VIO *param,
                                   const uchar *packet, int packet_len)
{
  MPVIO_EXT *mpvio= (MPVIO_EXT *) param;
  int res;

  DBUG_ENTER("server_mpvio_write_packet");
  /* 
    Reset cached_client_reply if not an old client doing mysql_change_user, 
    as this is where the password from COM_CHANGE_USER is stored.
  */
  if (!((!(mpvio->client_capabilities & CLIENT_PLUGIN_AUTH)) && 
        mpvio->status == MPVIO_EXT::RESTART &&
        mpvio->cached_client_reply.plugin == 
        ((st_mysql_auth *) (plugin_decl(mpvio->plugin)->info))->client_auth_plugin
        ))
    mpvio->cached_client_reply.pkt= 0;
  /* for the 1st packet we wrap plugin data into the handshake packet */
  if (mpvio->packets_written == 0)
    res= send_server_handshake_packet(mpvio, (char*) packet, packet_len);
  else if (mpvio->status == MPVIO_EXT::RESTART)
    res= send_plugin_request_packet(mpvio, packet, packet_len);
  else
    res= wrap_plguin_data_into_proper_command(mpvio->net, packet, packet_len);
  mpvio->packets_written++;
  DBUG_RETURN(res);
}

/**
  vio->read_packet() callback method for server authentication plugins

  This function is called by a server authentication plugin, when it wants
  to read data from the client.

  It transparently extracts the client plugin data, if embedded into
  a client authentication handshake packet, and handles plugin negotiation
  with the client, if necessary.
*/
static int server_mpvio_read_packet(MYSQL_PLUGIN_VIO *param, uchar **buf)
{
  MPVIO_EXT *mpvio= (MPVIO_EXT *) param;
  ulong pkt_len;

  DBUG_ENTER("server_mpvio_read_packet");
  if (mpvio->packets_written == 0)
  {
    /*
      plugin wants to read the data without sending anything first.
      send an empty packet to force a server handshake packet to be sent
    */
    if (mpvio->write_packet(mpvio, 0, 0))
      pkt_len= packet_error;
    else
      pkt_len= my_net_read(mpvio->net);
  }
  else if (mpvio->cached_client_reply.pkt)
  {
    DBUG_ASSERT(mpvio->status == MPVIO_EXT::RESTART);
    DBUG_ASSERT(mpvio->packets_read > 0);
    /*
      if the have the data cached from the last server_mpvio_read_packet
      (which can be the case if it's a restarted authentication)
      and a client has used the correct plugin, then we can return the
      cached data straight away and avoid one round trip.
    */
    const char *client_auth_plugin=
      ((st_mysql_auth *) (plugin_decl(mpvio->plugin)->info))->client_auth_plugin;
    if (client_auth_plugin == 0 ||
        my_strcasecmp(system_charset_info, mpvio->cached_client_reply.plugin,
                      client_auth_plugin) == 0)
    {
      mpvio->status= MPVIO_EXT::FAILURE;
      *buf= (uchar*) mpvio->cached_client_reply.pkt;
      mpvio->cached_client_reply.pkt= 0;
      mpvio->packets_read++;

      if (mpvio->make_it_fail)
        goto err;

      DBUG_RETURN ((int) mpvio->cached_client_reply.pkt_len);
    }

    /* older clients don't support change of client plugin request */
    if (!(mpvio->client_capabilities & CLIENT_PLUGIN_AUTH))
    {
      mpvio->status= MPVIO_EXT::FAILURE;
      pkt_len= packet_error;
      goto err;
    }

    /*
      But if the client has used the wrong plugin, the cached data are
      useless. Furthermore, we have to send a "change plugin" request
      to the client.
    */
    if (mpvio->write_packet(mpvio, 0, 0))
      pkt_len= packet_error;
    else
      pkt_len= my_net_read(mpvio->net);
  }
  else
    pkt_len= my_net_read(mpvio->net);

  if (pkt_len == packet_error)
    goto err;

  mpvio->packets_read++;

  /*
    the 1st packet has the plugin data wrapped into the client authentication
    handshake packet
  */
  if (mpvio->packets_read == 1)
  {
    pkt_len= parse_client_handshake_packet(mpvio, buf, pkt_len);
    if (pkt_len == packet_error)
      goto err;
  }
  else
    *buf= mpvio->net->read_pos;

  if (mpvio->make_it_fail)
    goto err;

  DBUG_RETURN((int)pkt_len);

err:
  if (mpvio->status == MPVIO_EXT::FAILURE)
  {
    if (!current_thd->is_error())
    {
      if (mpvio->make_it_fail)
        login_failed_error(mpvio, mpvio->auth_info.password_used);
      else
        my_error(ER_HANDSHAKE_ERROR, MYF(0));
    }
  }
  DBUG_RETURN(-1);
}

/**
  fills MYSQL_PLUGIN_VIO_INFO structure with the information about the
  connection
*/
static void server_mpvio_info(MYSQL_PLUGIN_VIO *vio,
                              MYSQL_PLUGIN_VIO_INFO *info)
{
  MPVIO_EXT *mpvio= (MPVIO_EXT *) vio;
  mpvio_info(mpvio->net->vio, info);
}

#ifndef NO_EMBEDDED_ACCESS_CHECKS
static bool acl_check_ssl(THD *thd, const ACL_USER *acl_user)
{
#if defined(HAVE_OPENSSL)
  Vio *vio= thd->net.vio;
  SSL *ssl= (SSL *) vio->ssl_arg;
  X509 *cert;
#endif

  /*
    At this point we know that user is allowed to connect
    from given host by given username/password pair. Now
    we check if SSL is required, if user is using SSL and
    if X509 certificate attributes are OK
  */
  switch (acl_user->ssl_type) {
  case SSL_TYPE_NOT_SPECIFIED:                  // Impossible
  case SSL_TYPE_NONE:                           // SSL is not required
    return 0;
#if defined(HAVE_OPENSSL)
  case SSL_TYPE_ANY:                            // Any kind of SSL is ok
    return vio_type(vio) != VIO_TYPE_SSL;
  case SSL_TYPE_X509: /* Client should have any valid certificate. */
    /*
      Connections with non-valid certificates are dropped already
      in sslaccept() anyway, so we do not check validity here.

      We need to check for absence of SSL because without SSL
      we should reject connection.
    */
    if (vio_type(vio) == VIO_TYPE_SSL &&
        SSL_get_verify_result(ssl) == X509_V_OK &&
        (cert= SSL_get_peer_certificate(ssl)))
    {
      X509_free(cert);
      return 0;
    }
    return 1;
  case SSL_TYPE_SPECIFIED: /* Client should have specified attrib */
    /* If a cipher name is specified, we compare it to actual cipher in use. */
    if (vio_type(vio) != VIO_TYPE_SSL ||
        SSL_get_verify_result(ssl) != X509_V_OK)
      return 1;
    if (acl_user->ssl_cipher)
    {
      DBUG_PRINT("info", ("comparing ciphers: '%s' and '%s'",
                         acl_user->ssl_cipher, SSL_get_cipher(ssl)));
      if (strcmp(acl_user->ssl_cipher, SSL_get_cipher(ssl)))
      {
        if (log_warnings)
          sql_print_information("X509 ciphers mismatch: should be '%s' but is '%s'",
                            acl_user->ssl_cipher, SSL_get_cipher(ssl));
        return 1;
      }
    }
    /* Prepare certificate (if exists) */
    if (!(cert= SSL_get_peer_certificate(ssl)))
      return 1;
    /* If X509 issuer is specified, we check it... */
    if (acl_user->x509_issuer)
    {
      char *ptr= X509_NAME_oneline(X509_get_issuer_name(cert), 0, 0);
      DBUG_PRINT("info", ("comparing issuers: '%s' and '%s'",
                         acl_user->x509_issuer, ptr));
      if (strcmp(acl_user->x509_issuer, ptr))
      {
        if (log_warnings)
          sql_print_information("X509 issuer mismatch: should be '%s' "
                            "but is '%s'", acl_user->x509_issuer, ptr);
        OPENSSL_free(ptr);
        X509_free(cert);
        return 1;
      }
      OPENSSL_free(ptr);
    }
    /* X509 subject is specified, we check it .. */
    if (acl_user->x509_subject)
    {
      char *ptr= X509_NAME_oneline(X509_get_subject_name(cert), 0, 0);
      DBUG_PRINT("info", ("comparing subjects: '%s' and '%s'",
                         acl_user->x509_subject, ptr));
      if (strcmp(acl_user->x509_subject, ptr))
      {
        if (log_warnings)
          sql_print_information("X509 subject mismatch: should be '%s' but is '%s'",
                          acl_user->x509_subject, ptr);
        OPENSSL_free(ptr);
        X509_free(cert);
        return 1;
      }
      OPENSSL_free(ptr);
    }
    X509_free(cert);
    return 0;
#else  /* HAVE_OPENSSL */
  default:
    /*
      If we don't have SSL but SSL is required for this user the 
      authentication should fail.
    */
    return 1;
#endif /* HAVE_OPENSSL */
  }
  return 1;
}
#endif


static int do_auth_once(THD *thd, LEX_STRING *auth_plugin_name,
                        MPVIO_EXT *mpvio)
{
  DBUG_ENTER("do_auth_once");
  int res= CR_OK, old_status= MPVIO_EXT::FAILURE;
  bool unlock_plugin= false;
  plugin_ref plugin= NULL;

  if (auth_plugin_name->str == native_password_plugin_name.str)
    plugin= native_password_plugin;
#ifndef EMBEDDED_LIBRARY
  else
  if (auth_plugin_name->str == old_password_plugin_name.str)
    plugin= old_password_plugin;
  else
  {
    if (auth_plugin_name->length == 0)
    {
      auth_plugin_name->str= default_auth_plugin_name.str;
      auth_plugin_name->length= default_auth_plugin_name.length;
    }
    if ((plugin= my_plugin_lock_by_name(thd, auth_plugin_name,
                                        MYSQL_AUTHENTICATION_PLUGIN)))
      unlock_plugin= true;
  }
#endif

    
  mpvio->plugin= plugin;
  old_status= mpvio->status;
  
  if (plugin)
  {
    st_mysql_auth *auth= (st_mysql_auth *) plugin_decl(plugin)->info;
    res= auth->authenticate_user(mpvio, &mpvio->auth_info);

    if (unlock_plugin)
      plugin_unlock(thd, plugin);
  }
  else
  {
    /* Server cannot load the required plugin. */
    Host_errors errors;
    errors.m_no_auth_plugin= 1;
    inc_host_errors(mpvio->ip, &errors);
    my_error(ER_PLUGIN_IS_NOT_LOADED, MYF(0), auth_plugin_name->str);
    res= CR_ERROR;
  }

  /*
    If the status was MPVIO_EXT::RESTART before the authenticate_user() call
    it can never be MPVIO_EXT::RESTART after the call, because any call
    to write_packet() or read_packet() will reset the status.

    But (!) if a plugin never called a read_packet() or write_packet(), the
    status will stay unchanged. We'll fix it, by resetting the status here.
  */
  if (old_status == MPVIO_EXT::RESTART && mpvio->status == MPVIO_EXT::RESTART)
    mpvio->status= MPVIO_EXT::FAILURE; // reset to the default

  DBUG_RETURN(res);
}


static void
server_mpvio_initialize(THD *thd, MPVIO_EXT *mpvio,
                        Thd_charset_adapter *charset_adapter)
{
  memset(mpvio, 0, sizeof(MPVIO_EXT));
  mpvio->read_packet= server_mpvio_read_packet;
  mpvio->write_packet= server_mpvio_write_packet;
  mpvio->info= server_mpvio_info;
  mpvio->auth_info.host_or_ip= thd->security_ctx->host_or_ip;
  mpvio->auth_info.host_or_ip_length= 
    (unsigned int) strlen(thd->security_ctx->host_or_ip);
  mpvio->auth_info.user_name= NULL;
  mpvio->auth_info.user_name_length= 0;
#if defined(HAVE_OPENSSL) && !defined(EMBEDDED_LIBRARY)
  if (thd->net.vio && thd->net.vio->ssl_arg)
    mpvio->vio_is_encrypted= 1;
  else
#endif /* HAVE_OPENSSL && !EMBEDDED_LIBRARY */
    mpvio->vio_is_encrypted= 0;
  mpvio->status= MPVIO_EXT::FAILURE;
  mpvio->make_it_fail= false;

  mpvio->client_capabilities= thd->client_capabilities;
  mpvio->mem_root= thd->mem_root;
  mpvio->scramble= thd->scramble;
  mpvio->rand= &thd->rand;
  mpvio->thread_id= thd->thread_id;
  mpvio->server_status= &thd->server_status;
  mpvio->net= &thd->net;
  mpvio->ip= (char *) thd->security_ctx->get_ip()->ptr();
  mpvio->host= (char *) thd->security_ctx->get_host()->ptr();
  mpvio->charset_adapter= charset_adapter;
}


static void
server_mpvio_update_thd(THD *thd, MPVIO_EXT *mpvio)
{
  thd->client_capabilities= mpvio->client_capabilities;
  thd->max_client_packet_length= mpvio->max_client_packet_length;
  if (mpvio->client_capabilities & CLIENT_INTERACTIVE)
    thd->variables.net_wait_timeout= thd->variables.net_interactive_timeout;
  thd->security_ctx->user= mpvio->auth_info.user_name;
  if (thd->client_capabilities & CLIENT_IGNORE_SPACE)
    thd->variables.sql_mode|= MODE_IGNORE_SPACE;
}

/**
  Perform the handshake, authorize the client and update thd sctx variables.

  @param thd                     thread handle
  @param com_change_user_pkt_len size of the COM_CHANGE_USER packet
                                 (without the first, command, byte) or 0
                                 if it's not a COM_CHANGE_USER (that is, if
                                 it's a new connection)

  @retval 0  success, thd is updated.
  @retval 1  error
*/
int
acl_authenticate(THD *thd, uint com_change_user_pkt_len)
{
  int res= CR_OK;
  MPVIO_EXT mpvio;
  Thd_charset_adapter charset_adapter(thd);

  LEX_STRING auth_plugin_name= default_auth_plugin_name;
  enum  enum_server_command command= com_change_user_pkt_len ? COM_CHANGE_USER
                                                             : COM_CONNECT;

  DBUG_ENTER("acl_authenticate");
  compile_time_assert(MYSQL_USERNAME_LENGTH == USERNAME_LENGTH);

  server_mpvio_initialize(thd, &mpvio, &charset_adapter);

  DBUG_PRINT("info", ("com_change_user_pkt_len=%u", com_change_user_pkt_len));

  /*
    Clear thd->db as it points to something, that will be freed when
    connection is closed. We don't want to accidentally free a wrong
    pointer if connect failed.
  */
  thd->reset_db(NULL, 0);

  if (command == COM_CHANGE_USER)
  {
    mpvio.packets_written++; // pretend that a server handshake packet was sent
    mpvio.packets_read++;    // take COM_CHANGE_USER packet into account

    /* Clear variables that are allocated */
    thd->set_user_connect(NULL);

    if (parse_com_change_user_packet(&mpvio, com_change_user_pkt_len))
    {
      if (!thd->is_error())
        login_failed_error(&mpvio, mpvio.auth_info.password_used);
      server_mpvio_update_thd(thd, &mpvio);
      DBUG_RETURN(1);
    }

    DBUG_ASSERT(mpvio.status == MPVIO_EXT::RESTART ||
                mpvio.status == MPVIO_EXT::SUCCESS);
  }
  else
  {
    /* mark the thd as having no scramble yet */
    mpvio.scramble[SCRAMBLE_LENGTH]= 1;
    
    /*
     perform the first authentication attempt, with the default plugin.
     This sends the server handshake packet, reads the client reply
     with a user name, and performs the authentication if everyone has used
     the correct plugin.
    */

    res= do_auth_once(thd, &auth_plugin_name, &mpvio);  
  }

  /*
   retry the authentication, if - after receiving the user name -
   we found that we need to switch to a non-default plugin
  */
  if (mpvio.status == MPVIO_EXT::RESTART)
  {
    DBUG_ASSERT(mpvio.acl_user);
    DBUG_ASSERT(command == COM_CHANGE_USER ||
                my_strcasecmp(system_charset_info, auth_plugin_name.str,
                              mpvio.acl_user->plugin.str));
    auth_plugin_name= mpvio.acl_user->plugin;
    res= do_auth_once(thd, &auth_plugin_name, &mpvio);
    if (res <= CR_OK)
    {
      if (auth_plugin_name.str == native_password_plugin_name.str)
        thd->variables.old_passwords= 0;
      if (auth_plugin_name.str == old_password_plugin_name.str)
        thd->variables.old_passwords= 1;
      if (auth_plugin_name.str == sha256_password_plugin_name.str)
        thd->variables.old_passwords= 2;
    }
  }

  server_mpvio_update_thd(thd, &mpvio);

  if (mpvio.make_it_fail)
  {
    mpvio.status= MPVIO_EXT::FAILURE;
    res= CR_ERROR;
  }

  Security_context *sctx= thd->security_ctx;
  const ACL_USER *acl_user= mpvio.acl_user;

  thd->password= mpvio.auth_info.password_used;  // remember for error messages 

  /*
    Log the command here so that the user can check the log
    for the tried logins and also to detect break-in attempts.

    if sctx->user is unset it's protocol failure, bad packet.
  */
  if (mpvio.auth_info.user_name)
  {
    if (strcmp(mpvio.auth_info.authenticated_as, mpvio.auth_info.user_name))
    {
      general_log_print(thd, command, "%s@%s as %s on %s",
                        mpvio.auth_info.user_name, mpvio.auth_info.host_or_ip,
                        mpvio.auth_info.authenticated_as ? 
                          mpvio.auth_info.authenticated_as : "anonymous",
                        mpvio.db.str ? mpvio.db.str : (char*) "");
    }
    else
      general_log_print(thd, command, (char*) "%s@%s on %s",
                        mpvio.auth_info.user_name, mpvio.auth_info.host_or_ip,
                        mpvio.db.str ? mpvio.db.str : (char*) "");
  }

  if (res == CR_OK && !mpvio.can_authenticate())
  {
    res= CR_ERROR;
  }

  if (res > CR_OK && mpvio.status != MPVIO_EXT::SUCCESS)
  {
    Host_errors errors;
    DBUG_ASSERT(mpvio.status == MPVIO_EXT::FAILURE);
    switch (res)
    {
    case CR_AUTH_PLUGIN_ERROR:
      errors.m_auth_plugin= 1;
      break;
    case CR_AUTH_HANDSHAKE:
      errors.m_handshake= 1;
      break;
    case CR_AUTH_USER_CREDENTIALS:
      errors.m_authentication= 1;
      break;
    case CR_ERROR:
    default:
      /* Unknown of unspecified auth plugin error. */
      errors.m_auth_plugin= 1;
      break;
    }
    inc_host_errors(mpvio.ip, &errors);
    if (!thd->is_error())
      login_failed_error(&mpvio, mpvio.auth_info.password_used);
    DBUG_RETURN (1);
  }

  sctx->proxy_user[0]= 0;

  if (initialized) // if not --skip-grant-tables
  {
#ifndef NO_EMBEDDED_ACCESS_CHECKS
    bool is_proxy_user= FALSE;
    const char *auth_user = acl_user->user ? acl_user->user : "";
    ACL_PROXY_USER *proxy_user;
    /* check if the user is allowed to proxy as another user */
    proxy_user= acl_find_proxy_user(auth_user, sctx->get_host()->ptr(),
                                    sctx->get_ip()->ptr(),
                                    mpvio.auth_info.authenticated_as,
                                    &is_proxy_user);
    if (is_proxy_user)
    {
      ACL_USER *acl_proxy_user;

      /* we need to find the proxy user, but there was none */
      if (!proxy_user)
      {
        Host_errors errors;
        errors.m_proxy_user= 1;
        inc_host_errors(mpvio.ip, &errors);
        if (!thd->is_error())
          login_failed_error(&mpvio, mpvio.auth_info.password_used);
        DBUG_RETURN(1);
      }

      my_snprintf(sctx->proxy_user, sizeof(sctx->proxy_user) - 1,
                  "'%s'@'%s'", auth_user,
                  acl_user->host.get_host() ? acl_user->host.get_host() : "");

      /* we're proxying : find the proxy user definition */
      mysql_mutex_lock(&acl_cache->lock);
      acl_proxy_user= find_acl_user(proxy_user->get_proxied_host() ? 
                                    proxy_user->get_proxied_host() : "",
                                    mpvio.auth_info.authenticated_as, TRUE);
      if (!acl_proxy_user)
      {
        Host_errors errors;
        errors.m_proxy_user_acl= 1;
        inc_host_errors(mpvio.ip, &errors);
        if (!thd->is_error())
          login_failed_error(&mpvio, mpvio.auth_info.password_used);
        mysql_mutex_unlock(&acl_cache->lock);
        DBUG_RETURN(1);
      }

      if (acl_is_utility_user(acl_proxy_user->user,
                              acl_proxy_user->host.get_host(), NULL))
      {
        if (!thd->is_error())
          login_failed_error(&mpvio, mpvio.auth_info.password_used);
        mysql_mutex_unlock(&acl_cache->lock);
        DBUG_RETURN(1);
      }

      acl_user= acl_proxy_user->copy(thd->mem_root);
      DBUG_PRINT("info", ("User %s is a PROXY and will assume a PROXIED"
                          " identity %s", auth_user, acl_user->user));
      mysql_mutex_unlock(&acl_cache->lock);
    }
#endif

    sctx->master_access= acl_user->access;
    if (acl_user->user)
      strmake(sctx->priv_user, acl_user->user, USERNAME_LENGTH - 1);
    else
      *sctx->priv_user= 0;

    if (acl_user->host.get_host())
      strmake(sctx->priv_host, acl_user->host.get_host(), MAX_HOSTNAME - 1);
    else
      *sctx->priv_host= 0;

#ifndef NO_EMBEDDED_ACCESS_CHECKS
    /*
      OK. Let's check the SSL. Historically it was checked after the password,
      as an additional layer, not instead of the password
      (in which case it would've been a plugin too).
    */
    if (acl_check_ssl(thd, acl_user))
    {
      Host_errors errors;
      errors.m_ssl= 1;
      inc_host_errors(mpvio.ip, &errors);
      if (!thd->is_error())
        login_failed_error(&mpvio, thd->password);
      DBUG_RETURN(1);
    }

    if (unlikely(mpvio.acl_user && mpvio.acl_user->password_expired
        && !(mpvio.client_capabilities & CLIENT_CAN_HANDLE_EXPIRED_PASSWORDS)
        && disconnect_on_expired_password))
    {
      /*
        Clients that don't signal password expiration support
        get a connect error.
      */
      Host_errors errors;

      my_error(ER_MUST_CHANGE_PASSWORD_LOGIN, MYF(0));
      general_log_print(thd, COM_CONNECT, ER(ER_MUST_CHANGE_PASSWORD_LOGIN));
      if (log_warnings > 1)
        sql_print_warning("%s", ER(ER_MUST_CHANGE_PASSWORD_LOGIN));

      errors.m_authentication= 1;
      inc_host_errors(mpvio.ip, &errors);
      DBUG_RETURN(1);
    }

    /* Don't allow the user to connect if he has done too many queries */
    if ((acl_user->user_resource.questions || acl_user->user_resource.updates ||
         acl_user->user_resource.conn_per_hour ||
         acl_user->user_resource.user_conn || 
         global_system_variables.max_user_connections) &&
        get_or_create_user_conn(thd,
          (opt_old_style_user_limits ? sctx->user : sctx->priv_user),
          (opt_old_style_user_limits ? sctx->host_or_ip : sctx->priv_host),
          &acl_user->user_resource))
      DBUG_RETURN(1); // The error is set by get_or_create_user_conn()

    /*
      We are copying the connected user's password expired flag to the security
      context.
      This allows proxy user to execute queries even if proxied user password
      expires.
    */
    sctx->password_expired= mpvio.acl_user->password_expired;
#endif
  }
  else
    sctx->skip_grants();

  const USER_CONN *uc;
  if ((uc= thd->get_user_connect()) &&
      (uc->user_resources.conn_per_hour || uc->user_resources.user_conn ||
       global_system_variables.max_user_connections) &&
       check_for_max_user_connections(thd, uc))
  {
    DBUG_RETURN(1); // The error is set in check_for_max_user_connections()
  }

  DBUG_PRINT("info",
             ("Capabilities: %lu  packet_length: %ld  Host: '%s'  "
              "Login user: '%s' Priv_user: '%s'  Using password: %s "
              "Access: %lu  db: '%s'",
              thd->client_capabilities, thd->max_client_packet_length,
              sctx->host_or_ip, sctx->user, sctx->priv_user,
              thd->password ? "yes": "no",
              sctx->master_access, mpvio.db.str));

  if (command == COM_CONNECT &&
      !(thd->main_security_ctx.master_access & SUPER_ACL))
  {
    mysql_mutex_lock(&LOCK_connection_count);
    bool count_ok= (connection_count <= max_connections);
    mysql_mutex_unlock(&LOCK_connection_count);
    if (!count_ok)
    {                                         // too many connections
      release_user_connection(thd);
      statistic_increment(connection_errors_max_connection, &LOCK_status);
      my_error(ER_CON_COUNT_ERROR, MYF(0));
      DBUG_RETURN(1);
    }
  }

  /*
    This is the default access rights for the current database.  It's
    set to 0 here because we don't have an active database yet (and we
    may not have an active database to set.
  */
  sctx->db_access=0;

  /* Change a database if necessary */
  if (mpvio.db.length)
  {
    if (mysql_change_db(thd, &mpvio.db, FALSE))
    {
      /* mysql_change_db() has pushed the error message. */
      release_user_connection(thd);
      Host_errors errors;
      errors.m_default_database= 1;
      inc_host_errors(mpvio.ip, &errors);
      DBUG_RETURN(1);
    }
  }

  if (mpvio.auth_info.external_user[0])
    sctx->set_external_user(my_strdup(mpvio.auth_info.external_user, MYF(0)));


  if (res == CR_OK_HANDSHAKE_COMPLETE)
    thd->get_stmt_da()->disable_status();
  else
    my_ok(thd);

#ifdef HAVE_PSI_THREAD_INTERFACE
  PSI_THREAD_CALL(set_thread_user_host)
    (thd->main_security_ctx.user, strlen(thd->main_security_ctx.user),
    thd->main_security_ctx.host_or_ip, strlen(thd->main_security_ctx.host_or_ip));
#endif

  /* Ready to handle queries */
  DBUG_RETURN(0);
}

/**
  MySQL Server Password Authentication Plugin

  In the MySQL authentication protocol:
  1. the server sends the random scramble to the client
  2. client sends the encrypted password back to the server
  3. the server checks the password.
*/
static int native_password_authenticate(MYSQL_PLUGIN_VIO *vio,
                                        MYSQL_SERVER_AUTH_INFO *info)
{
  uchar *pkt;
  int pkt_len;
  MPVIO_EXT *mpvio= (MPVIO_EXT *) vio;

  DBUG_ENTER("native_password_authenticate");

  /* generate the scramble, or reuse the old one */
  if (mpvio->scramble[SCRAMBLE_LENGTH])
    create_random_string(mpvio->scramble, SCRAMBLE_LENGTH, mpvio->rand);

  /* send it to the client */
  if (mpvio->write_packet(mpvio, (uchar*) mpvio->scramble, SCRAMBLE_LENGTH + 1))
    DBUG_RETURN(CR_AUTH_HANDSHAKE);

  /* reply and authenticate */

  /*
    <digression>
      This is more complex than it looks.

      The plugin (we) may be called right after the client was connected -
      and will need to send a scramble, read reply, authenticate.

      Or the plugin may be called after another plugin has sent a scramble,
      and read the reply. If the client has used the correct client-plugin,
      we won't need to read anything here from the client, the client
      has already sent a reply with everything we need for authentication.

      Or the plugin may be called after another plugin has sent a scramble,
      and read the reply, but the client has used the wrong client-plugin.
      We'll need to sent a "switch to another plugin" packet to the
      client and read the reply. "Use the short scramble" packet is a special
      case of "switch to another plugin" packet.

      Or, perhaps, the plugin may be called after another plugin has
      done the handshake but did not send a useful scramble. We'll need
      to send a scramble (and perhaps a "switch to another plugin" packet)
      and read the reply.

      Besides, a client may be an old one, that doesn't understand plugins.
      Or doesn't even understand 4.0 scramble.

      And we want to keep the same protocol on the wire  unless non-native
      plugins are involved.

      Anyway, it still looks simple from a plugin point of view:
      "send the scramble, read the reply and authenticate"
      All the magic is transparently handled by the server.
    </digression>
  */

  /* read the reply with the encrypted password */
  if ((pkt_len= mpvio->read_packet(mpvio, &pkt)) < 0)
    DBUG_RETURN(CR_AUTH_HANDSHAKE);
  DBUG_PRINT("info", ("reply read : pkt_len=%d", pkt_len));

#ifdef NO_EMBEDDED_ACCESS_CHECKS
  DBUG_RETURN(CR_OK);
#endif

  DBUG_EXECUTE_IF("native_password_bad_reply",
                  {
                    pkt_len= 12;
                  }
                  );

  if (pkt_len == 0) /* no password */
    DBUG_RETURN(mpvio->acl_user->salt_len != 0 ? CR_AUTH_USER_CREDENTIALS : CR_OK);

  info->password_used= PASSWORD_USED_YES;
  if (pkt_len == SCRAMBLE_LENGTH)
  {
    if (!mpvio->acl_user->salt_len)
      DBUG_RETURN(CR_AUTH_USER_CREDENTIALS);

    DBUG_RETURN(check_scramble(pkt, mpvio->scramble, mpvio->acl_user->salt) ?
                CR_AUTH_USER_CREDENTIALS : CR_OK);
  }

  my_error(ER_HANDSHAKE_ERROR, MYF(0));
  DBUG_RETURN(CR_AUTH_HANDSHAKE);
}

static int old_password_authenticate(MYSQL_PLUGIN_VIO *vio, 
                                     MYSQL_SERVER_AUTH_INFO *info)
{
  uchar *pkt;
  int pkt_len;
  MPVIO_EXT *mpvio= (MPVIO_EXT *) vio;

  /* generate the scramble, or reuse the old one */
  if (mpvio->scramble[SCRAMBLE_LENGTH])
    create_random_string(mpvio->scramble, SCRAMBLE_LENGTH, mpvio->rand);

  /* send it to the client */
  if (mpvio->write_packet(mpvio, (uchar*) mpvio->scramble, SCRAMBLE_LENGTH + 1))
    return CR_AUTH_HANDSHAKE;

  /* read the reply and authenticate */
  if ((pkt_len= mpvio->read_packet(mpvio, &pkt)) < 0)
    return CR_AUTH_HANDSHAKE;

#ifdef NO_EMBEDDED_ACCESS_CHECKS
  return CR_OK;
#endif

  /*
    legacy: if switch_from_long_to_short_scramble,
    the password is sent \0-terminated, the pkt_len is always 9 bytes.
    We need to figure out the correct scramble length here.
  */
  if (pkt_len == SCRAMBLE_LENGTH_323 + 1)
    pkt_len= strnlen((char*)pkt, pkt_len);

  if (pkt_len == 0) /* no password */
    return mpvio->acl_user->salt_len != 0 ? CR_AUTH_USER_CREDENTIALS : CR_OK;

  if (secure_auth(mpvio))
    return CR_AUTH_HANDSHAKE;

  info->password_used= PASSWORD_USED_YES;

  if (pkt_len == SCRAMBLE_LENGTH_323)
  {
    if (!mpvio->acl_user->salt_len)
      return CR_AUTH_USER_CREDENTIALS;

    return check_scramble_323(pkt, mpvio->scramble,
                             (ulong *) mpvio->acl_user->salt) ?
                             CR_AUTH_USER_CREDENTIALS : CR_OK;
  }

  my_error(ER_HANDSHAKE_ERROR, MYF(0));
  return CR_AUTH_HANDSHAKE;
}


/**
  Interface for querying the MYSQL_PUBLIC_VIO about encryption state.
 
*/

int my_vio_is_encrypted(MYSQL_PLUGIN_VIO *vio)
{
  MPVIO_EXT *mpvio= (MPVIO_EXT *) vio;
  return (mpvio->vio_is_encrypted);
}

#if defined(HAVE_OPENSSL)
#define MAX_CIPHER_LENGTH 1024
#if !defined(HAVE_YASSL)
#define AUTH_DEFAULT_RSA_PRIVATE_KEY "private_key.pem"
#define AUTH_DEFAULT_RSA_PUBLIC_KEY "public_key.pem"

char *auth_rsa_private_key_path;
char *auth_rsa_public_key_path;

class Rsa_authentication_keys
{
private:
  RSA *m_public_key;
  RSA *m_private_key;
  int m_cipher_len;
  char *m_pem_public_key;

  /**
    @brief Set key file path

    @param  key[in]            Points to either auth_rsa_private_key_path or
                               auth_rsa_public_key_path.
    @param  key_file_path[out] Stores value of actual key file path.

  */
  void get_key_file_path(char *key, String *key_file_path)
  {
    /*
       If a fully qualified path is entered use that, else assume the keys are 
       stored in the data directory.
     */
    if (strchr(key, FN_LIBCHAR) != NULL ||
        strchr(key, FN_LIBCHAR2) != NULL)
      key_file_path->set_quick(key, strlen(key), system_charset_info);
    else
    {
      key_file_path->append(mysql_real_data_home, strlen(mysql_real_data_home));
      if ((*key_file_path)[key_file_path->length()] != FN_LIBCHAR)
        key_file_path->append(FN_LIBCHAR);
      key_file_path->append(key);
    }
  }

  /**
    @brief Read a key file and store its value in RSA structure

    @param  key_ptr[out]         Address of pointer to RSA. This is set to
                                 point to a non null value if key is correctly
                                 read.
    @param  is_priv_key[in]      Whether we are reading private key or public
                                 key.
    @param  key_text_buffer[out] To store key file content of public key.

    @return Error status
      @retval false              Success : Either both keys are read or none
                                 are.
      @retval true               Failure : An appropriate error is raised.
  */
  bool read_key_file(RSA **key_ptr, bool is_priv_key, char **key_text_buffer)
  {
    String key_file_path;
    char *key;
    const char *key_type;
    FILE *key_file= NULL;

    key= is_priv_key ? auth_rsa_private_key_path : auth_rsa_public_key_path;
    key_type= is_priv_key ? "private" : "public";
    *key_ptr= NULL;

    get_key_file_path(key, &key_file_path);

    /*
       Check for existance of private key/public key file.
    */
    if ((key_file= fopen(key_file_path.c_ptr(), "r")) == NULL)
    {
      sql_print_information("RSA %s key file not found: %s."
                            " Some authentication plugins will not work.",
                            key_type, key_file_path.c_ptr());
    }
    else
    {
        *key_ptr= is_priv_key ? PEM_read_RSAPrivateKey(key_file, 0, 0, 0) :
                                PEM_read_RSA_PUBKEY(key_file, 0, 0, 0);

      if (!(*key_ptr))
      {
        char error_buf[MYSQL_ERRMSG_SIZE];
        ERR_error_string_n(ERR_get_error(), error_buf, MYSQL_ERRMSG_SIZE);
        sql_print_error("Failure to parse RSA %s key (file exists): %s:"
                        " %s", key_type, key_file_path.c_ptr(), error_buf);

        /*
          Call ERR_clear_error() just in case there are more than 1 entry in the
          OpenSSL thread's error queue.
        */
        ERR_clear_error();

        return true;
      }

      /* For public key, read key file content into a char buffer. */
      if (!is_priv_key)
      {
        int filesize;
        fseek(key_file, 0, SEEK_END);
        filesize= ftell(key_file);
        fseek(key_file, 0, SEEK_SET);
        *key_text_buffer= new char[filesize+1];
        (void) fread(*key_text_buffer, filesize, 1, key_file);
        (*key_text_buffer)[filesize]= '\0';
      }
      fclose(key_file);
    }
    return false;
  }

public:
  Rsa_authentication_keys()
  {
    m_cipher_len= 0;
    m_private_key= 0;
    m_public_key= 0;
    m_pem_public_key= 0;
  }
  
  ~Rsa_authentication_keys()
  {
  }

  void free_memory()
  {
    if (m_private_key)
      RSA_free(m_private_key);

    if (m_public_key)
    {
      RSA_free(m_public_key);
      m_cipher_len= 0;
    }

    if (m_pem_public_key)
      delete [] m_pem_public_key;
  }

  void *allocate_pem_buffer(size_t buffer_len)
  {
    m_pem_public_key= new char[buffer_len];
    return m_pem_public_key;
  }

  RSA *get_private_key()
  {
    return m_private_key;
  }

  RSA *get_public_key()
  {
    return m_public_key;
  }

  int get_cipher_length()
  {
    return (m_cipher_len= RSA_size(m_public_key));
  }

  /**
    @brief Read RSA private key and public key from file and store them
           in m_private_key and m_public_key. Also, read public key in
           text format and store it in m_pem_public_key.

    @return Error status
      @retval false        Success : Either both keys are read or none are.
      @retval true         Failure : An appropriate error is raised.
  */
  bool read_rsa_keys()
  {
    RSA *rsa_private_key_ptr= NULL;
    RSA *rsa_public_key_ptr= NULL;
    char *pub_key_buff= NULL; 

    if ((strlen(auth_rsa_private_key_path) == 0) &&
        (strlen(auth_rsa_public_key_path) == 0))
    {
      sql_print_information("RSA key files not found."
                            " Some authentication plugins will not work.");
      return false;
    }

    /*
      Read private key in RSA format.
    */
    if (read_key_file(&rsa_private_key_ptr, true, NULL))
        return true;
    
    /*
      Read public key in RSA format.
    */
    if (read_key_file(&rsa_public_key_ptr, false, &pub_key_buff))
    {
      if (rsa_private_key_ptr)
        RSA_free(rsa_private_key_ptr);
      return true;
    }

    /*
       If both key files are read successfully then assign values to following
       members of the class
       1. m_pem_public_key
       2. m_private_key
       3. m_public_key

       Else clean up.
     */
    if (rsa_private_key_ptr && rsa_public_key_ptr)
    {
      int buff_len= strlen(pub_key_buff);
      char *pem_file_buffer= (char *)allocate_pem_buffer(buff_len + 1);
      strncpy(pem_file_buffer, pub_key_buff, buff_len);
      pem_file_buffer[buff_len]= '\0';

      m_private_key= rsa_private_key_ptr;
      m_public_key= rsa_public_key_ptr;

      delete [] pub_key_buff; 
    }
    else
    {
      if (rsa_private_key_ptr)
        RSA_free(rsa_private_key_ptr);

      if (rsa_public_key_ptr)
      {
        delete [] pub_key_buff; 
        RSA_free(rsa_public_key_ptr);
      }
    }
    return false;
  }

  const char *get_public_key_as_pem(void)
  {
    return m_pem_public_key;
  }
  
};

static Rsa_authentication_keys g_rsa_keys;

/**
 
*/
int show_rsa_public_key(THD *thd, SHOW_VAR *var, char *buff)
{ 
  var->type= SHOW_CHAR;
  var->value= const_cast<char *>(g_rsa_keys.get_public_key_as_pem());
    
  return 0;
}

void deinit_rsa_keys(void)
{
  g_rsa_keys.free_memory();  
}

// Wraps a FILE handle, to ensure we always close it when returning.
class FileCloser
{
  FILE *m_file;
public:
  FileCloser(FILE *to_be_closed) : m_file(to_be_closed) {}
  ~FileCloser()
  {
    if (m_file != NULL)
      fclose(m_file);
  }
};

/**
  Loads the RSA key pair from disk and store them in a global variable. 
 
 @see init_ssl()
 
 @return Error code
   @retval false Success
   @retval true Error
*/

bool init_rsa_keys(void)
{
  return (g_rsa_keys.read_rsa_keys());
}
#endif // ifndef HAVE_YASSL

static MYSQL_PLUGIN plugin_info_ptr;

int init_sha256_password_handler(MYSQL_PLUGIN plugin_ref)
{
  plugin_info_ptr= plugin_ref;
  return 0;
}

/** 
 
 @param vio Virtual input-, output interface
 @param info[out] Connection information
 
 Authenticate the user by recieving a RSA or TLS encrypted password and
 calculate a hash digest which should correspond to the user record digest
 
 RSA keys are assumed to be pre-generated and supplied when server starts. If
 the client hasn't got a public key it can request one.
 
 TLS certificates and keys are assumed to be pre-generated and supplied when
 server starts.
 
*/

static int sha256_password_authenticate(MYSQL_PLUGIN_VIO *vio,
                                        MYSQL_SERVER_AUTH_INFO *info)
{
  uchar *pkt;
  int pkt_len;
  char  *user_salt_begin;
  char  *user_salt_end;
  char scramble[SCRAMBLE_LENGTH + 1];
  char stage2[CRYPT_MAX_PASSWORD_SIZE + 1];
  String scramble_response_packet;
#if !defined(HAVE_YASSL)
  int cipher_length= 0;
  unsigned char plain_text[MAX_CIPHER_LENGTH];
  RSA *private_key= NULL;
  RSA *public_key= NULL;
#endif

  DBUG_ENTER("sha256_password_authenticate");

  generate_user_salt(scramble, SCRAMBLE_LENGTH + 1);

  /*
    Note: The nonce is split into 8 + 12 bytes according to
http://dev.mysql.com/doc/internals/en/connection-phase-packets.html#packet-Protocol::HandshakeV10
    Native authentication sent 20 bytes + '\0' character = 21 bytes.
    This plugin must do the same to stay consistent with historical behavior 
    if it is set to operate as a default plugin.
  */
  scramble[SCRAMBLE_LENGTH] = '\0';
  if (vio->write_packet(vio, (unsigned char *) scramble, SCRAMBLE_LENGTH + 1))
    DBUG_RETURN(CR_ERROR);

  /*
    After the call to read_packet() the user name will appear in
    mpvio->acl_user and info will contain current data.
  */
  if ((pkt_len= vio->read_packet(vio, &pkt)) == -1)
    DBUG_RETURN(CR_ERROR);

  /*
    If first packet is a 0 byte then the client isn't sending any password
    else the client will send a password.
  */
  if (pkt_len == 1 && *pkt == 0)
  {
    info->password_used= PASSWORD_USED_NO;
    /*
      Send OK signal; the authentication might still be rejected based on
      host mask.
    */
    if (info->auth_string_length == 0)
      DBUG_RETURN(CR_OK);
    else
      DBUG_RETURN(CR_ERROR);
  }
  else    
    info->password_used= PASSWORD_USED_YES;

  if (!my_vio_is_encrypted(vio))
  {
 #if !defined(HAVE_YASSL)
    /*
      Since a password is being used it must be encrypted by RSA since no 
      other encryption is being active.
    */
    private_key= g_rsa_keys.get_private_key();
    public_key=  g_rsa_keys.get_public_key();

    /*
      Without the keys encryption isn't possible.
    */
    if (private_key == NULL || public_key == NULL)
    {
      my_plugin_log_message(&plugin_info_ptr, MY_ERROR_LEVEL, 
        "Authentication requires either RSA keys or SSL encryption");
      DBUG_RETURN(CR_ERROR);
    }
      

    if ((cipher_length= g_rsa_keys.get_cipher_length()) > MAX_CIPHER_LENGTH)
    {
      my_plugin_log_message(&plugin_info_ptr, MY_ERROR_LEVEL, 
        "RSA key cipher length of %u is too long. Max value is %u.",
        g_rsa_keys.get_cipher_length(), MAX_CIPHER_LENGTH);
      DBUG_RETURN(CR_ERROR);
    }

    /*
      Client sent a "public key request"-packet ?
      If the first packet is 1 then the client will require a public key before
      encrypting the password.
    */
    if (pkt_len == 1 && *pkt == 1)
    {
      uint pem_length= strlen(g_rsa_keys.get_public_key_as_pem());
      if (vio->write_packet(vio,
                            (unsigned char *)g_rsa_keys.get_public_key_as_pem(),
                            pem_length))
        DBUG_RETURN(CR_ERROR);
      /* Get the encrypted response from the client */
      if ((pkt_len= vio->read_packet(vio, &pkt)) == -1)
        DBUG_RETURN(CR_ERROR);
    }

    /*
      The packet will contain the cipher used. The length of the packet
      must correspond to the expected cipher length.
    */
    if (pkt_len != cipher_length)
      DBUG_RETURN(CR_ERROR);
    
    /* Decrypt password */
    RSA_private_decrypt(cipher_length, pkt, plain_text, private_key,
                        RSA_PKCS1_OAEP_PADDING);

    plain_text[cipher_length]= '\0'; // safety
    xor_string((char *) plain_text, cipher_length,
               (char *) scramble, SCRAMBLE_LENGTH);

    /*
      Set packet pointers and length for the hash digest function below 
    */
    pkt= plain_text;
    pkt_len= strlen((char *) plain_text) + 1; // include \0 intentionally.

    if (pkt_len == 1)
      DBUG_RETURN(CR_ERROR);
#else
    DBUG_RETURN(CR_ERROR);
#endif
  } // if(!my_vio_is_encrypter())

  /* A password was sent to an account without a password */
  if (info->auth_string_length == 0)
    DBUG_RETURN(CR_ERROR);
  
  /*
    Fetch user authentication_string and extract the password salt
  */
  user_salt_begin= (char *) info->auth_string;
  user_salt_end= (char *) (info->auth_string + info->auth_string_length);
  if (extract_user_salt(&user_salt_begin, &user_salt_end) != CRYPT_SALT_LENGTH)
  {
    /* User salt is not correct */
    my_plugin_log_message(&plugin_info_ptr, MY_ERROR_LEVEL, 
      "Password salt for user '%s' is corrupt.",
      info->user_name);
    DBUG_RETURN(CR_ERROR);
  }

  /* Create hash digest */
  my_crypt_genhash(stage2,
                     CRYPT_MAX_PASSWORD_SIZE,
                     (char *) pkt,
                     pkt_len-1, 
                     (char *) user_salt_begin,
                     (const char **) 0);

  /* Compare the newly created hash digest with the password record */
  int result= memcmp(info->auth_string,
                     stage2,
                     info->auth_string_length);

  if (result == 0)
    DBUG_RETURN(CR_OK);

  DBUG_RETURN(CR_ERROR);
}

#if !defined(HAVE_YASSL)
static MYSQL_SYSVAR_STR(private_key_path, auth_rsa_private_key_path,
        PLUGIN_VAR_READONLY,
        "A fully qualified path to the private RSA key used for authentication",
        NULL, NULL, AUTH_DEFAULT_RSA_PRIVATE_KEY);
static MYSQL_SYSVAR_STR(public_key_path, auth_rsa_public_key_path,
        PLUGIN_VAR_READONLY,
        "A fully qualified path to the public RSA key used for authentication",
        NULL, NULL, AUTH_DEFAULT_RSA_PUBLIC_KEY);

static struct st_mysql_sys_var* sha256_password_sysvars[]= {
  MYSQL_SYSVAR(private_key_path),
  MYSQL_SYSVAR(public_key_path),
  0
};
#endif // HAVE_YASSL
#endif // HAVE_OPENSSL

static struct st_mysql_auth native_password_handler=
{
  MYSQL_AUTHENTICATION_INTERFACE_VERSION,
  native_password_plugin_name.str,
  native_password_authenticate
};

static struct st_mysql_auth old_password_handler=
{
  MYSQL_AUTHENTICATION_INTERFACE_VERSION,
  old_password_plugin_name.str,
  old_password_authenticate
};

#if defined(HAVE_OPENSSL)
static struct st_mysql_auth sha256_password_handler=
{
  MYSQL_AUTHENTICATION_INTERFACE_VERSION,
  sha256_password_plugin_name.str,
  sha256_password_authenticate
};
#endif

mysql_declare_plugin(mysql_password)
{
  MYSQL_AUTHENTICATION_PLUGIN,                  /* type constant    */
  &native_password_handler,                     /* type descriptor  */
  native_password_plugin_name.str,              /* Name             */
  "R.J.Silk, Sergei Golubchik",                 /* Author           */
  "Native MySQL authentication",                /* Description      */
  PLUGIN_LICENSE_GPL,                           /* License          */
  NULL,                                         /* Init function    */
  NULL,                                         /* Deinit function  */
  0x0100,                                       /* Version (1.0)    */
  NULL,                                         /* status variables */
  NULL,                                         /* system variables */
  NULL,                                         /* config options   */
  0,                                            /* flags            */
},
{
  MYSQL_AUTHENTICATION_PLUGIN,                  /* type constant    */
  &old_password_handler,                        /* type descriptor  */
  old_password_plugin_name.str,                 /* Name             */
  "R.J.Silk, Sergei Golubchik",                 /* Author           */
  "Old MySQL-4.0 authentication",               /* Description      */
  PLUGIN_LICENSE_GPL,                           /* License          */
  NULL,                                         /* Init function    */
  NULL,                                         /* Deinit function  */
  0x0100,                                       /* Version (1.0)    */
  NULL,                                         /* status variables */
  NULL,                                         /* system variables */
  NULL,                                         /* config options   */
  0,                                            /* flags            */
}
#if defined(HAVE_OPENSSL)
,
{
  MYSQL_AUTHENTICATION_PLUGIN,                  /* type constant    */
  &sha256_password_handler,                     /* type descriptor  */
  sha256_password_plugin_name.str,              /* Name             */
  "Oracle",                                     /* Author           */
  "SHA256 password authentication",             /* Description      */
  PLUGIN_LICENSE_GPL,                           /* License          */
  &init_sha256_password_handler,                /* Init function    */
  NULL,                                         /* Deinit function  */
  0x0100,                                       /* Version (1.0)    */
  NULL,                                         /* status variables */
#if !defined(HAVE_YASSL)
  sha256_password_sysvars,                      /* system variables */
#else
  NULL,
#endif
  NULL,                                         /* config options   */
  0                                             /* flags            */
}
#endif
mysql_declare_plugin_end;

/*  
 PASSWORD_VALIDATION_CODE, invoking appropriate plugin to validate
 the password strength.
*/

/* for validate_password_strength SQL function */
int check_password_strength(String *password)
{
  int res= 0;
  DBUG_ASSERT(password != NULL);
  plugin_ref plugin= my_plugin_lock_by_name(0, &validate_password_plugin_name,
                                            MYSQL_VALIDATE_PASSWORD_PLUGIN);
  if (plugin)
  {
    st_mysql_validate_password *password_strength=
                      (st_mysql_validate_password *) plugin_decl(plugin)->info;

    res= password_strength->get_password_strength(password);
    plugin_unlock(0, plugin);
  }
  return(res);
}

/* called when new user is created or exsisting password is changed */
int check_password_policy(String *password)
{
  plugin_ref plugin;
  String empty_string;

  if (!password)
    password= &empty_string;

  plugin= my_plugin_lock_by_name(0, &validate_password_plugin_name,
                                 MYSQL_VALIDATE_PASSWORD_PLUGIN);
  if (plugin)
  {
    st_mysql_validate_password *password_validate=
                      (st_mysql_validate_password *) plugin_decl(plugin)->info;

    if (!password_validate->validate_password(password))
    {  
      my_error(ER_NOT_VALID_PASSWORD, MYF(0));
      plugin_unlock(0, plugin);
      return (1);
    }
    plugin_unlock(0, plugin);
  }
  return (0);
}

#ifndef NO_EMBEDDED_ACCESS_CHECKS
my_bool validate_user_plugins= TRUE;

/**
  Iterate over the user records and check for irregularities.
  Currently this includes :
   - checking if the plugin referenced is present.
   - if there's sha256 users and there's neither SSL nor RSA configured
*/
static void
validate_user_plugin_records()
{
  DBUG_ENTER("validate_user_plugin_records");
  if (!validate_user_plugins)
    DBUG_VOID_RETURN;

  lock_plugin_data();
  for (uint i=0 ; i < acl_users.elements ; i++)
  {
    struct st_plugin_int *plugin;
    ACL_USER *acl_user=dynamic_element(&acl_users,i,ACL_USER*);

    if (acl_user->plugin.length)
    {
      /* rule 1 : plugin does exit */
      if (!auth_plugin_is_built_in(acl_user->plugin.str))
      {
        plugin= plugin_find_by_type(&acl_user->plugin,
                                    MYSQL_AUTHENTICATION_PLUGIN);

        if (!plugin)
        {
          sql_print_warning("The plugin '%.*s' used to authenticate "
                            "user '%s'@'%.*s' is not loaded."
                            " Nobody can currently login using this account.",
                            (int) acl_user->plugin.length, acl_user->plugin.str,
                            acl_user->user,
                            acl_user->host.get_host_len(), 
                            acl_user->host.get_host());
        }
      }
      if (acl_user->plugin.str == sha256_password_plugin_name.str &&
#if !defined(HAVE_YASSL)
          (!g_rsa_keys.get_private_key() || !g_rsa_keys.get_public_key()) &&
#endif
          !ssl_acceptor_fd)
      {
          sql_print_warning("The plugin '%s' is used to authenticate "
                            "user '%s'@'%.*s', "
#if !defined(HAVE_YASSL)
                            "but neither SSL nor RSA keys are "
#else
                            "but no SSL is "
#endif
                            "configured. "
                            "Nobody can currently login using this account.",
                            sha256_password_plugin_name.str,
                            acl_user->user,
                            acl_user->host.get_host_len(), 
                            acl_user->host.get_host());
      }
    }
  }
  unlock_plugin_data();
  DBUG_VOID_RETURN;
}

#endif // NO_EMBEDDED_ACCESS_CHECKS
<|MERGE_RESOLUTION|>--- conflicted
+++ resolved
@@ -1819,8 +1819,10 @@
 
   acl_utility_user.ssl_type= SSL_TYPE_NONE;
 
+  acl_utility_user.can_authenticate= true;
+
   (void) push_dynamic(&acl_users,(uchar*) &acl_utility_user);
-        
+
   /* initialize the schema access list if specified */
   if (utility_user_schema_access)
   {
@@ -9810,7 +9812,6 @@
     uint pkt_len;
   } cached_server_packet;
   int packets_read, packets_written; ///< counters for send/received packets
-  bool make_it_fail;
   /** when plugin returns a failure this tells us what really happened */
   enum { SUCCESS, FAILURE, RESTART } status;
 
@@ -10243,15 +10244,15 @@
 
 /**
    Finds acl entry in user database for authentication purposes.
-   
-   Finds a user and copies it into mpvio. Creates a fake user
-   if no matching user account is found.
+
+   Finds a user and copies it into mpvio. Reports an authentication
+   failure if a user is not found.
 
    @note find_acl_user is not the same, because it doesn't take into
    account the case when user is not empty, but acl_user->user is empty
 
    @retval 0    found
-   @retval 1    error
+   @retval 1    not found
 */
 static bool find_mpvio_user(MPVIO_EXT *mpvio)
 {
@@ -10287,33 +10288,6 @@
   if (!mpvio->acl_user)
   {
     /*
-<<<<<<< HEAD
-      A matching user was not found. Fake it. Take any user, make the
-      authentication fail later.
-      This way we get a realistically looking failure, with occasional
-      "change auth plugin" requests even for nonexistent users. The ratio
-      of "change auth plugin" request will be the same for real and
-      nonexistent users.
-      Note, that we cannot pick any user at random, it must always be
-      the same user account for the incoming sctx->user name.
-    */
-    ulong nr1=1, nr2=4;
-    CHARSET_INFO *cs= &my_charset_latin1;
-    cs->coll->hash_sort(cs, (uchar*) mpvio->auth_info.user_name,
-                        mpvio->auth_info.user_name_length, &nr1, &nr2);
-
-    mysql_mutex_lock(&acl_cache->lock);
-    uint i= nr1 % acl_users.elements;
-    ACL_USER *acl_user_tmp= dynamic_element(&acl_users, i, ACL_USER*);
-    mpvio->acl_user= acl_user_tmp->copy(mpvio->mem_root);
-    make_lex_string_root(mpvio->mem_root, 
-                         &mpvio->acl_user_plugin, 
-                         acl_user_tmp->plugin.str, 
-                         acl_user_tmp->plugin.length, 0);
-    mysql_mutex_unlock(&acl_cache->lock);
-
-    mpvio->make_it_fail= true;
-=======
       Pretend the user exists; let the plugin decide how to handle
       bad credentials.
     */
@@ -10321,7 +10295,6 @@
                       mpvio->auth_info.user_name_length };
     mpvio->acl_user= decoy_user(usr, mpvio->mem_root);
     mpvio->acl_user_plugin= mpvio->acl_user->plugin;
->>>>>>> 7dea09e9
   }
 
   if (my_strcasecmp(system_charset_info, mpvio->acl_user->plugin.str,
@@ -11235,10 +11208,6 @@
       *buf= (uchar*) mpvio->cached_client_reply.pkt;
       mpvio->cached_client_reply.pkt= 0;
       mpvio->packets_read++;
-
-      if (mpvio->make_it_fail)
-        goto err;
-
       DBUG_RETURN ((int) mpvio->cached_client_reply.pkt_len);
     }
 
@@ -11281,21 +11250,12 @@
   else
     *buf= mpvio->net->read_pos;
 
-  if (mpvio->make_it_fail)
-    goto err;
-
   DBUG_RETURN((int)pkt_len);
 
 err:
   if (mpvio->status == MPVIO_EXT::FAILURE)
   {
-    if (!current_thd->is_error())
-    {
-      if (mpvio->make_it_fail)
-        login_failed_error(mpvio, mpvio->auth_info.password_used);
-      else
-        my_error(ER_HANDSHAKE_ERROR, MYF(0));
-    }
+    my_error(ER_HANDSHAKE_ERROR, MYF(0));
   }
   DBUG_RETURN(-1);
 }
@@ -11503,7 +11463,6 @@
 #endif /* HAVE_OPENSSL && !EMBEDDED_LIBRARY */
     mpvio->vio_is_encrypted= 0;
   mpvio->status= MPVIO_EXT::FAILURE;
-  mpvio->make_it_fail= false;
 
   mpvio->client_capabilities= thd->client_capabilities;
   mpvio->mem_root= thd->mem_root;
@@ -11625,12 +11584,6 @@
   }
 
   server_mpvio_update_thd(thd, &mpvio);
-
-  if (mpvio.make_it_fail)
-  {
-    mpvio.status= MPVIO_EXT::FAILURE;
-    res= CR_ERROR;
-  }
 
   Security_context *sctx= thd->security_ctx;
   const ACL_USER *acl_user= mpvio.acl_user;
