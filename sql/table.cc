--- conflicted
+++ resolved
@@ -179,15 +179,9 @@
   {
     push_warning_printf(thd, Sql_condition::SL_NOTE,
                         ER_VIEW_NO_CREATION_CTX,
-<<<<<<< HEAD
                         ER_THD(thd, ER_VIEW_NO_CREATION_CTX),
-                        (const char *) view->db,
-                        (const char *) view->table_name);
-=======
-                        ER(ER_VIEW_NO_CREATION_CTX),
                         view->db,
                         view->table_name);
->>>>>>> 5c0c7851
 
     ctx->m_client_cs= system_charset_info;
     ctx->m_connection_cl= system_charset_info;
@@ -219,15 +213,9 @@
 
     push_warning_printf(thd, Sql_condition::SL_NOTE,
                         ER_VIEW_INVALID_CREATION_CTX,
-<<<<<<< HEAD
                         ER_THD(thd, ER_VIEW_INVALID_CREATION_CTX),
-                        (const char *) view->db,
-                        (const char *) view->table_name);
-=======
-                        ER(ER_VIEW_INVALID_CREATION_CTX),
                         view->db,
                         view->table_name);
->>>>>>> 5c0c7851
   }
 
   return ctx;
