--- conflicted
+++ resolved
@@ -7808,14 +7808,9 @@
     embedding->propagate_table_maps(prop_map);
 }
 
-<<<<<<< HEAD
-LEX_USER *
-LEX_USER::alloc(THD *thd, LEX_STRING *user_arg, LEX_STRING *host_arg)
-=======
 
 st_lex_user *
 st_lex_user::alloc(THD *thd, LEX_STRING *user_arg, LEX_STRING *host_arg)
->>>>>>> eaf7de7b
 {
   LEX_USER *ret= static_cast<LEX_USER *>(thd->alloc(sizeof(LEX_USER)));
   if (ret == NULL)
