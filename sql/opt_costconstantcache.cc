--- conflicted
+++ resolved
@@ -1,9 +1,5 @@
 /*
-<<<<<<< HEAD
-   Copyright (c) 2014, 2018, Oracle and/or its affiliates. All rights reserved.
-=======
    Copyright (c) 2014, 2019, Oracle and/or its affiliates. All rights reserved.
->>>>>>> 4869291f
 
    This program is free software; you can redistribute it and/or modify
    it under the terms of the GNU General Public License, version 2.0,
@@ -407,15 +403,9 @@
   lex_start(thd);
 
   TABLE_LIST tables[2] = {
-<<<<<<< HEAD
-      TABLE_LIST(C_STRING_WITH_LEN("mysql"), C_STRING_WITH_LEN("server_cost"),
-                 "server_cost", TL_READ),
-      TABLE_LIST(C_STRING_WITH_LEN("mysql"), C_STRING_WITH_LEN("engine_cost"),
-=======
       TABLE_LIST(STRING_WITH_LEN("mysql"), STRING_WITH_LEN("server_cost"),
                  "server_cost", TL_READ),
       TABLE_LIST(STRING_WITH_LEN("mysql"), STRING_WITH_LEN("engine_cost"),
->>>>>>> 4869291f
                  "engine_cost", TL_READ)};
   tables[0].next_global = tables[0].next_local =
       tables[0].next_name_resolution_table = &tables[1];
