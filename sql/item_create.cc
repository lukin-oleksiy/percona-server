--- conflicted
+++ resolved
@@ -1811,11 +1811,8 @@
     SQL_FN_INTERNAL(Item_func_internal_tablespace_autoextend_size, 4) },
   { "INTERNAL_TABLESPACE_VERSION",
     SQL_FN_INTERNAL(Item_func_internal_tablespace_version, 4) },
-<<<<<<< HEAD
-=======
   { "INTERNAL_TABLESPACE_ROW_FORMAT",
     SQL_FN_INTERNAL(Item_func_internal_tablespace_row_format, 4) },
->>>>>>> ac37b061
   { "INTERNAL_TABLESPACE_DATA_FREE",
     SQL_FN_INTERNAL(Item_func_internal_tablespace_data_free, 4) },
   { "INTERNAL_TABLESPACE_STATUS",
