--- conflicted
+++ resolved
@@ -1,9 +1,5 @@
 /*
-<<<<<<< HEAD
-   Copyright (c) 2011, 2018, Oracle and/or its affiliates. All rights reserved.
-=======
    Copyright (c) 2011, 2019, Oracle and/or its affiliates. All rights reserved.
->>>>>>> 4869291f
 
    This program is free software; you can redistribute it and/or modify
    it under the terms of the GNU General Public License, version 2.0,
@@ -28,150 +24,6 @@
 
 // Implements the functions declared in ndb_schema_object.h
 #include "sql/ndb_schema_object.h"
-<<<<<<< HEAD
-
-#include <mutex>
-#include <string>
-#include <unordered_map>
-
-#include "sql/ndb_bitmap.h"
-
-// List keeping track of active NDB_SCHEMA_OBJECTs. The list is used
-// by the schema distribution coordinator to find the correct NDB_SCHEMA_OBJECT
-// in order to communicate with the schema dist client.
-class Ndb_schema_objects
-{
-public:
-  // Mutex protecting the unordered map
-  std::mutex m_lock;
-  std::unordered_map<std::string, NDB_SCHEMA_OBJECT *> m_hash;
-  Ndb_schema_objects() {}
-
-  NDB_SCHEMA_OBJECT *find(std::string key) const {
-    const auto it = m_hash.find(key);
-    if (it == m_hash.end()) return nullptr;
-    return it->second;
-  }
-} active_schema_clients;
-
-NDB_SCHEMA_OBJECT::NDB_SCHEMA_OBJECT(const char *key, uint slock_bits)
-    : m_key(key) {
-  // Check legacy min limit for number of bits
-  DBUG_ASSERT(slock_bits >= 256);
-
-  // Initialize bitmap, clears all bits.
-  bitmap_init(&slock_bitmap, nullptr, slock_bits, false);
-
-  // Set all bits in order to expect answer from all other nodes by
-  // default(those who are not subscribed will be filtered away by the
-  // Coordinator which keep track of such stuff)
-  bitmap_set_all(&slock_bitmap);
-
-  mysql_mutex_init(PSI_INSTRUMENT_ME, &mutex, MY_MUTEX_INIT_FAST);
-  mysql_cond_init(PSI_INSTRUMENT_ME, &cond);
-}
-
-NDB_SCHEMA_OBJECT::~NDB_SCHEMA_OBJECT() {
-  DBUG_ASSERT(m_use_count == 0);
-
-  mysql_cond_destroy(&cond);
-  mysql_mutex_destroy(&mutex);
-
-  bitmap_free(&slock_bitmap);
-}
-
-NDB_SCHEMA_OBJECT *NDB_SCHEMA_OBJECT::get(const char *db,
-                                          const char *table_name, uint32 id,
-                                          uint32 version, uint participants,
-                                          bool create_if_not_exists) {
-  DBUG_ENTER("NDB_SCHEMA_OBJECT::get");
-  DBUG_PRINT("enter", ("db: '%s', table_name: '%s', id: %u, version: %u",
-                       db, table_name, id, version));
-
-  // Number of partipcipants must be provided when allowing a new instance to be
-  // created
-  DBUG_ASSERT((create_if_not_exists && participants) || !create_if_not_exists);
-
-  // Build a key on the form "./<db>/<name>_<id>_<version>"
-  const std::string key = std::string("./") + db + "/" + table_name + "_" +
-                          std::to_string(id) + "_" + std::to_string(version);
-  DBUG_PRINT("info", ("key: '%s'", key.c_str()));
-
-  std::lock_guard<std::mutex> lock_hash(active_schema_clients.m_lock);
-
-  NDB_SCHEMA_OBJECT *ndb_schema_object = active_schema_clients.find(key);
-  if (ndb_schema_object)
-  {
-    ndb_schema_object->m_use_count++;
-    DBUG_PRINT("info", ("use_count: %d", ndb_schema_object->m_use_count));
-    DBUG_RETURN(ndb_schema_object);
-  }
-
-  if (!create_if_not_exists) {
-    DBUG_PRINT("info", ("does not exist"));
-    DBUG_RETURN(nullptr);
-  }
-
-  ndb_schema_object =
-      new (std::nothrow) NDB_SCHEMA_OBJECT(key.c_str(), participants);
-  if (!ndb_schema_object) {
-    DBUG_PRINT("info", ("failed to allocate"));
-    DBUG_RETURN(nullptr);
-  }
-
-  // Add to list of NDB_SCHEMA_OBJECTs
-  active_schema_clients.m_hash.emplace(key, ndb_schema_object);
-  ndb_schema_object->m_use_count++;
-  DBUG_PRINT("info", ("use_count: %d", ndb_schema_object->m_use_count));
-  DBUG_RETURN(ndb_schema_object);
-}
-
-void
-NDB_SCHEMA_OBJECT::release(NDB_SCHEMA_OBJECT *ndb_schema_object)
-{
-  DBUG_ENTER("NDB_SCHEMA_OBJECT::release");
-  DBUG_PRINT("enter", ("key: '%s'", ndb_schema_object->m_key.c_str()));
-
-  std::lock_guard<std::mutex> lock_hash(active_schema_clients.m_lock);
-
-  ndb_schema_object->m_use_count--;
-  DBUG_PRINT("info", ("use_count: %d", ndb_schema_object->m_use_count));
-
-  if (ndb_schema_object->m_use_count != 0)
-    DBUG_VOID_RETURN;
-
-  // Remove from list of NDB_SCHEMA_OBJECTS
-  active_schema_clients.m_hash.erase(ndb_schema_object->m_key);
-  delete ndb_schema_object;
-  DBUG_VOID_RETURN;
-}
-
-
-void NDB_SCHEMA_OBJECT::check_waiters(const MY_BITMAP &new_participants)
-{
-  std::lock_guard<std::mutex> lock_hash(active_schema_clients.m_lock);
-
-  for (const auto &key_and_value : active_schema_clients.m_hash)
-  {
-    NDB_SCHEMA_OBJECT *schema_object = key_and_value.second;
-    schema_object->check_waiter(new_participants);
-  }
-}
-
-void
-NDB_SCHEMA_OBJECT::check_waiter(const MY_BITMAP &new_participants)
-{
-  mysql_mutex_lock(&mutex);
-  bitmap_intersect(&slock_bitmap, &new_participants);
-  mysql_mutex_unlock(&mutex);
-
-  // Wakeup waiting Client
-  mysql_cond_signal(&cond);
-}
-
-std::string NDB_SCHEMA_OBJECT::slock_bitmap_to_string() const {
-  return ndb_bitmap_to_hex_string(&slock_bitmap);
-=======
 
 #include <atomic>
 #include <mutex>
@@ -649,5 +501,4 @@
           participant.m_message  // message
       });
   }
->>>>>>> 4869291f
 }