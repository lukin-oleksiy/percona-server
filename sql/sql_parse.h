/* Copyright (c) 2006, 2015, Oracle and/or its affiliates. All rights reserved.

   This program is free software; you can redistribute it and/or modify
   it under the terms of the GNU General Public License as published by
   the Free Software Foundation; version 2 of the License.

   This program is distributed in the hope that it will be useful,
   but WITHOUT ANY WARRANTY; without even the implied warranty of
   MERCHANTABILITY or FITNESS FOR A PARTICULAR PURPOSE.  See the
   GNU General Public License for more details.

   You should have received a copy of the GNU General Public License
   along with this program; if not, write to the Free Software
   Foundation, Inc., 51 Franklin St, Fifth Floor, Boston, MA 02110-1301  USA */

#ifndef SQL_PARSE_INCLUDED
#define SQL_PARSE_INCLUDED

#include "my_global.h"
#include "handler.h"                 // enum_schema_tables
#include "mysqld_thd_manager.h"      // Find_THD_Impl
#include "sql_class.h"               // THD

class Comp_creator;
class Item;
class Object_creation_ctx;
class Parser_state;
class Table_ident;
struct LEX;
struct Parse_context;
struct TABLE_LIST;
class THD;
union COM_DATA;
typedef struct st_lex_user LEX_USER;
typedef struct st_order ORDER;
typedef class st_select_lex SELECT_LEX;


extern "C" int test_if_data_home_dir(const char *dir);

bool stmt_causes_implicit_commit(const THD *thd, uint mask);

#ifndef DBUG_OFF
extern void turn_parser_debug_on();
#endif

bool parse_sql(THD *thd,
               Parser_state *parser_state,
               Object_creation_ctx *creation_ctx);

void free_items(Item *item);
void cleanup_items(Item *item);

Comp_creator *comp_eq_creator(bool invert);
Comp_creator *comp_equal_creator(bool invert);
Comp_creator *comp_ge_creator(bool invert);
Comp_creator *comp_gt_creator(bool invert);
Comp_creator *comp_le_creator(bool invert);
Comp_creator *comp_lt_creator(bool invert);
Comp_creator *comp_ne_creator(bool invert);

int prepare_schema_table(THD *thd, LEX *lex, Table_ident *table_ident,
                         enum enum_schema_tables schema_table_idx);
void get_default_definer(THD *thd, LEX_USER *definer);
LEX_USER *create_default_definer(THD *thd);
LEX_USER *get_current_user(THD *thd, LEX_USER *user);
bool check_string_char_length(const LEX_CSTRING &str, const char *err_msg,
                              size_t max_char_length, const CHARSET_INFO *cs,
                              bool no_error);
const CHARSET_INFO* merge_charset_and_collation(const CHARSET_INFO *cs,
                                                const CHARSET_INFO *cl);
bool check_host_name(const LEX_CSTRING &str);
bool mysql_test_parse_for_slave(THD *thd);
bool is_update_query(enum enum_sql_command command);
bool is_explainable_query(enum enum_sql_command command);
bool is_log_table_write_query(enum enum_sql_command command);
bool alloc_query(THD *thd, const char *packet, size_t packet_length);
void mysql_parse(THD *thd, Parser_state *parser_state);
void mysql_reset_thd_for_next_command(THD *thd);
void create_select_for_variable(Parse_context *pc, const char *var_name);
void create_table_set_open_action_and_adjust_tables(LEX *lex);
void mysql_init_multi_delete(LEX *lex);
void create_table_set_open_action_and_adjust_tables(LEX *lex);
int mysql_execute_command(THD *thd, bool first_level = false);
bool do_command(THD *thd);
bool dispatch_command(THD *thd, const COM_DATA *com_data,
                      enum enum_server_command command);
bool append_file_to_dir(THD *thd, const char **filename_ptr,
                        const char *table_name);
bool append_file_to_dir(THD *thd, const char **filename_ptr,
                        const char *table_name);
void execute_init_command(THD *thd, LEX_STRING *init_command,
                          mysql_rwlock_t *var_lock);
bool add_field_to_list(THD *thd, LEX_STRING *field_name, enum enum_field_types type,
		       char *length, char *decimal,
		       uint type_modifier,
		       Item *default_value, Item *on_update_value,
		       LEX_STRING *comment,
		       char *change, List<String> *interval_list,
		       const CHARSET_INFO *cs,
<<<<<<< HEAD
		       uint uint_geom_type,
                       Generated_column *gcol_info);
void add_to_list(SQL_I_List<ORDER> &list, ORDER *order);
=======
		       uint uint_geom_type, const LEX_CSTRING *zip_dict);
bool add_to_list(THD *thd, SQL_I_List<ORDER> &list, Item *group, bool asc);
>>>>>>> 35d5d3fa
void add_join_on(TABLE_LIST *b,Item *expr);
void add_join_natural(TABLE_LIST *a,TABLE_LIST *b,List<String> *using_fields,
                      SELECT_LEX *lex);
bool push_new_name_resolution_context(Parse_context *pc,
                                      TABLE_LIST *left_op,
                                      TABLE_LIST *right_op);
void store_position_for_column(const char *name);
void init_update_queries(void);
Item *negate_expression(Parse_context *pc, Item *expr);
bool check_stack_overrun(THD *thd, long margin, uchar *dummy);
void killall_non_super_threads(THD *thd);
bool shutdown(THD *thd, enum mysql_enum_shutdown_level level, enum enum_server_command command);

/* Variables */

extern uint sql_command_flags[];
extern const LEX_STRING command_name[];

// Statement timeout function(s)
void reset_statement_timer(THD *thd);

inline bool is_supported_parser_charset(const CHARSET_INFO *cs)
{
  return (cs->mbminlen == 1);
}

bool sqlcom_can_generate_row_events(enum enum_sql_command command);

/**
  Callback function used by kill_one_thread and timer_notify functions
  to find "thd" based on the thread id.

  @note It acquires LOCK_thd_data mutex when it finds matching thd.
  It is the responsibility of the caller to release this mutex.
*/
class Find_thd_with_id: public Find_THD_Impl
{
public:
  Find_thd_with_id(ulong value, bool daemon_allowed):
    m_id(value), m_daemon_allowed(daemon_allowed) {}
  virtual bool operator()(THD *thd)
  {
    if (!m_daemon_allowed && thd->get_command() == COM_DAEMON)
      return false;
    if (thd->thread_id() == m_id)
    {
      mysql_mutex_lock(&thd->LOCK_thd_data);
      return true;
    }
    return false;
  }
private:
  ulong m_id;
  bool  m_daemon_allowed;
};


#ifdef HAVE_REPLICATION
bool all_tables_not_ok(THD *thd, TABLE_LIST *tables);
#endif /*HAVE_REPLICATION*/
bool some_non_temp_table_to_be_updated(THD *thd, TABLE_LIST *tables);

#endif /* SQL_PARSE_INCLUDED */<|MERGE_RESOLUTION|>--- conflicted
+++ resolved
@@ -98,14 +98,10 @@
 		       LEX_STRING *comment,
 		       char *change, List<String> *interval_list,
 		       const CHARSET_INFO *cs,
-<<<<<<< HEAD
 		       uint uint_geom_type,
+		       const LEX_CSTRING *zip_dict,
                        Generated_column *gcol_info);
 void add_to_list(SQL_I_List<ORDER> &list, ORDER *order);
-=======
-		       uint uint_geom_type, const LEX_CSTRING *zip_dict);
-bool add_to_list(THD *thd, SQL_I_List<ORDER> &list, Item *group, bool asc);
->>>>>>> 35d5d3fa
 void add_join_on(TABLE_LIST *b,Item *expr);
 void add_join_natural(TABLE_LIST *a,TABLE_LIST *b,List<String> *using_fields,
                       SELECT_LEX *lex);
