/* Copyright (c) 2009, 2013, Oracle and/or its affiliates. All rights reserved.

   This program is free software; you can redistribute it and/or modify
   it under the terms of the GNU General Public License as published by
   the Free Software Foundation; version 2 of the License.

   This program is distributed in the hope that it will be useful,
   but WITHOUT ANY WARRANTY; without even the implied warranty of
   MERCHANTABILITY or FITNESS FOR A PARTICULAR PURPOSE.  See the
   GNU General Public License for more details.

   You should have received a copy of the GNU General Public License
   along with this program; if not, write to the Free Software
   Foundation, Inc., 51 Franklin St, Fifth Floor, Boston, MA 02110-1301  USA */

/**
  @file
  Definitions of all server's session or global variables.

  How to add new variables:

  1. copy one of the existing variables, and edit the declaration.
  2. if you need special behavior on assignment or additional checks
     use ON_CHECK and ON_UPDATE callbacks.
  3. *Don't* add new Sys_var classes or uncle Occam will come
     with his razor to haunt you at nights

  Note - all storage engine variables (for example myisam_whatever)
  should go into the corresponding storage engine sources
  (for example in storage/myisam/ha_myisam.cc) !
*/

#include "my_global.h"                          /* NO_EMBEDDED_ACCESS_CHECKS */
#include "sql_priv.h"
#include "sql_class.h"                          // set_var.h: THD
#include "rpl_gtid.h"
#include "sys_vars.h"
#include "mysql_com.h"

#include "events.h"
#include <thr_alarm.h>
#include "rpl_slave.h"
#include "rpl_mi.h"
#include "rpl_rli.h"
#include "rpl_slave.h"
#include "rpl_info_factory.h"
#include "transaction.h"
#include "opt_trace.h"
#include "mysqld.h"
#include "lock.h"
#include "sql_time.h"                       // known_date_time_formats
#include "auth_common.h" // SUPER_ACL,
                         // mysql_user_table_is_in_short_password_format
                         // disconnect_on_expired_password
#include "derror.h"  // read_texts
#include "sql_base.h"                           // close_cached_tables
#include "debug_sync.h"                         // DEBUG_SYNC
#include "hostname.h"                           // host_cache_size
#include "sql_show.h"                           // opt_ignore_db_dirs
#include "table_cache.h"                        // Table_cache_manager
#include "sp_head.h" // SP_PSI_STATEMENT_INFO_COUNT 

#include "log_event.h"
#ifdef WITH_PERFSCHEMA_STORAGE_ENGINE
#include "../storage/perfschema/pfs_server.h"
#endif /* WITH_PERFSCHEMA_STORAGE_ENGINE */

TYPELIB bool_typelib={ array_elements(bool_values)-1, "", bool_values, 0 };

/*
  This forward declaration is needed because including sql_base.h
  causes further includes.  [TODO] Eliminate this forward declaration
  and include a file with the prototype instead.
*/
extern void close_thread_tables(THD *thd);


static bool update_buffer_size(THD *thd, KEY_CACHE *key_cache,
                               ptrdiff_t offset, ulonglong new_value)
{
  bool error= false;
  DBUG_ASSERT(offset == offsetof(KEY_CACHE, param_buff_size));

  if (new_value == 0)
  {
    if (key_cache == dflt_key_cache)
    {
      my_error(ER_WARN_CANT_DROP_DEFAULT_KEYCACHE, MYF(0));
      return true;
    }

    if (key_cache->key_cache_inited)            // If initied
    {
      /*
        Move tables using this key cache to the default key cache
        and clear the old key cache.
      */
      key_cache->in_init= 1;
      mysql_mutex_unlock(&LOCK_global_system_variables);
      key_cache->param_buff_size= 0;
      ha_resize_key_cache(key_cache);
      ha_change_key_cache(key_cache, dflt_key_cache);
      /*
        We don't delete the key cache as some running threads my still be in
        the key cache code with a pointer to the deleted (empty) key cache
      */
      mysql_mutex_lock(&LOCK_global_system_variables);
      key_cache->in_init= 0;
    }
    return error;
  }

  key_cache->param_buff_size= new_value;

  /* If key cache didn't exist initialize it, else resize it */
  key_cache->in_init= 1;
  mysql_mutex_unlock(&LOCK_global_system_variables);

  if (!key_cache->key_cache_inited)
    error= ha_init_key_cache(0, key_cache);
  else
    error= ha_resize_key_cache(key_cache);

  mysql_mutex_lock(&LOCK_global_system_variables);
  key_cache->in_init= 0;

  return error;
}

static bool update_keycache_param(THD *thd, KEY_CACHE *key_cache,
                                  ptrdiff_t offset, ulonglong new_value)
{
  bool error= false;
  DBUG_ASSERT(offset != offsetof(KEY_CACHE, param_buff_size));

  keycache_var(key_cache, offset)= new_value;

  key_cache->in_init= 1;
  mysql_mutex_unlock(&LOCK_global_system_variables);
  error= ha_resize_key_cache(key_cache);

  mysql_mutex_lock(&LOCK_global_system_variables);
  key_cache->in_init= 0;

  return error;
}

/*
  The rule for this file: everything should be 'static'. When a sys_var
  variable or a function from this file is - in very rare cases - needed
  elsewhere it should be explicitly declared 'export' here to show that it's
  not a mistakenly forgotten 'static' keyword.
*/
#define export /* not static */

#ifdef WITH_PERFSCHEMA_STORAGE_ENGINE
#ifndef EMBEDDED_LIBRARY

#define PFS_TRAILING_PROPERTIES \
  NO_MUTEX_GUARD, NOT_IN_BINLOG, ON_CHECK(NULL), ON_UPDATE(NULL), \
  NULL, sys_var::PARSE_EARLY

static Sys_var_mybool Sys_pfs_enabled(
       "performance_schema",
       "Enable the performance schema.",
       READ_ONLY GLOBAL_VAR(pfs_param.m_enabled),
       CMD_LINE(OPT_ARG), DEFAULT(TRUE),
       PFS_TRAILING_PROPERTIES);

static Sys_var_charptr Sys_pfs_instrument(
       "performance_schema_instrument",
       "Default startup value for a performance schema instrument.",
       READ_ONLY NOT_VISIBLE GLOBAL_VAR(pfs_param.m_pfs_instrument),
       CMD_LINE(OPT_ARG, OPT_PFS_INSTRUMENT),
       IN_FS_CHARSET,
       DEFAULT(""),
       PFS_TRAILING_PROPERTIES);

static Sys_var_mybool Sys_pfs_consumer_events_stages_current(
       "performance_schema_consumer_events_stages_current",
       "Default startup value for the events_stages_current consumer.",
       READ_ONLY NOT_VISIBLE GLOBAL_VAR(pfs_param.m_consumer_events_stages_current_enabled),
       CMD_LINE(OPT_ARG), DEFAULT(FALSE),
       PFS_TRAILING_PROPERTIES);

static Sys_var_mybool Sys_pfs_consumer_events_stages_history(
       "performance_schema_consumer_events_stages_history",
       "Default startup value for the events_stages_history consumer.",
       READ_ONLY NOT_VISIBLE GLOBAL_VAR(pfs_param.m_consumer_events_stages_history_enabled),
       CMD_LINE(OPT_ARG), DEFAULT(FALSE),
       PFS_TRAILING_PROPERTIES);

static Sys_var_mybool Sys_pfs_consumer_events_stages_history_long(
       "performance_schema_consumer_events_stages_history_long",
       "Default startup value for the events_stages_history_long consumer.",
       READ_ONLY NOT_VISIBLE GLOBAL_VAR(pfs_param.m_consumer_events_stages_history_long_enabled),
       CMD_LINE(OPT_ARG), DEFAULT(FALSE),
       PFS_TRAILING_PROPERTIES);

static Sys_var_mybool Sys_pfs_consumer_events_statements_current(
       "performance_schema_consumer_events_statements_current",
       "Default startup value for the events_statements_current consumer.",
       READ_ONLY NOT_VISIBLE GLOBAL_VAR(pfs_param.m_consumer_events_statements_current_enabled),
       CMD_LINE(OPT_ARG), DEFAULT(TRUE),
       PFS_TRAILING_PROPERTIES);

static Sys_var_mybool Sys_pfs_consumer_events_statements_history(
       "performance_schema_consumer_events_statements_history",
       "Default startup value for the events_statements_history consumer.",
       READ_ONLY NOT_VISIBLE GLOBAL_VAR(pfs_param.m_consumer_events_statements_history_enabled),
       CMD_LINE(OPT_ARG), DEFAULT(FALSE),
       PFS_TRAILING_PROPERTIES);

static Sys_var_mybool Sys_pfs_consumer_events_statements_history_long(
       "performance_schema_consumer_events_statements_history_long",
       "Default startup value for the events_statements_history_long consumer.",
       READ_ONLY NOT_VISIBLE GLOBAL_VAR(pfs_param.m_consumer_events_statements_history_long_enabled),
       CMD_LINE(OPT_ARG), DEFAULT(FALSE),
       PFS_TRAILING_PROPERTIES);

static Sys_var_mybool Sys_pfs_consumer_events_waits_current(
       "performance_schema_consumer_events_waits_current",
       "Default startup value for the events_waits_current consumer.",
       READ_ONLY NOT_VISIBLE GLOBAL_VAR(pfs_param.m_consumer_events_waits_current_enabled),
       CMD_LINE(OPT_ARG), DEFAULT(FALSE),
       PFS_TRAILING_PROPERTIES);

static Sys_var_mybool Sys_pfs_consumer_events_waits_history(
       "performance_schema_consumer_events_waits_history",
       "Default startup value for the events_waits_history consumer.",
       READ_ONLY NOT_VISIBLE GLOBAL_VAR(pfs_param.m_consumer_events_waits_history_enabled),
       CMD_LINE(OPT_ARG), DEFAULT(FALSE),
       PFS_TRAILING_PROPERTIES);

static Sys_var_mybool Sys_pfs_consumer_events_waits_history_long(
       "performance_schema_consumer_events_waits_history_long",
       "Default startup value for the events_waits_history_long consumer.",
       READ_ONLY NOT_VISIBLE GLOBAL_VAR(pfs_param.m_consumer_events_waits_history_long_enabled),
       CMD_LINE(OPT_ARG), DEFAULT(FALSE),
       PFS_TRAILING_PROPERTIES);

static Sys_var_mybool Sys_pfs_consumer_global_instrumentation(
       "performance_schema_consumer_global_instrumentation",
       "Default startup value for the global_instrumentation consumer.",
       READ_ONLY NOT_VISIBLE GLOBAL_VAR(pfs_param.m_consumer_global_instrumentation_enabled),
       CMD_LINE(OPT_ARG), DEFAULT(TRUE),
       PFS_TRAILING_PROPERTIES);

static Sys_var_mybool Sys_pfs_consumer_thread_instrumentation(
       "performance_schema_consumer_thread_instrumentation",
       "Default startup value for the thread_instrumentation consumer.",
       READ_ONLY NOT_VISIBLE GLOBAL_VAR(pfs_param.m_consumer_thread_instrumentation_enabled),
       CMD_LINE(OPT_ARG), DEFAULT(TRUE),
       PFS_TRAILING_PROPERTIES);

static Sys_var_mybool Sys_pfs_consumer_statement_digest(
       "performance_schema_consumer_statements_digest",
       "Default startup value for the statements_digest consumer.",
       READ_ONLY NOT_VISIBLE GLOBAL_VAR(pfs_param.m_consumer_statement_digest_enabled),
       CMD_LINE(OPT_ARG), DEFAULT(TRUE),
       PFS_TRAILING_PROPERTIES);

static Sys_var_long Sys_pfs_events_waits_history_long_size(
       "performance_schema_events_waits_history_long_size",
       "Number of rows in EVENTS_WAITS_HISTORY_LONG."
         " Use 0 to disable, -1 for automated sizing.",
       READ_ONLY GLOBAL_VAR(pfs_param.m_events_waits_history_long_sizing),
       CMD_LINE(REQUIRED_ARG), VALID_RANGE(-1, 1024*1024),
       DEFAULT(-1),
       BLOCK_SIZE(1), PFS_TRAILING_PROPERTIES);

static Sys_var_long Sys_pfs_events_waits_history_size(
       "performance_schema_events_waits_history_size",
       "Number of rows per thread in EVENTS_WAITS_HISTORY."
         " Use 0 to disable, -1 for automated sizing.",
       READ_ONLY GLOBAL_VAR(pfs_param.m_events_waits_history_sizing),
       CMD_LINE(REQUIRED_ARG), VALID_RANGE(-1, 1024),
       DEFAULT(-1),
       BLOCK_SIZE(1), PFS_TRAILING_PROPERTIES);

static Sys_var_ulong Sys_pfs_max_cond_classes(
       "performance_schema_max_cond_classes",
       "Maximum number of condition instruments.",
       READ_ONLY GLOBAL_VAR(pfs_param.m_cond_class_sizing),
       CMD_LINE(REQUIRED_ARG), VALID_RANGE(0, 256),
       DEFAULT(PFS_MAX_COND_CLASS),
       BLOCK_SIZE(1), PFS_TRAILING_PROPERTIES);

static Sys_var_long Sys_pfs_max_cond_instances(
       "performance_schema_max_cond_instances",
       "Maximum number of instrumented condition objects."
         " Use 0 to disable, -1 for automated sizing.",
       READ_ONLY GLOBAL_VAR(pfs_param.m_cond_sizing),
       CMD_LINE(REQUIRED_ARG), VALID_RANGE(-1, 1024*1024),
       DEFAULT(-1),
       BLOCK_SIZE(1), PFS_TRAILING_PROPERTIES);

static Sys_var_long Sys_pfs_max_program_instances(
       "performance_schema_max_program_instances",
       "Maximum number of instrumented programs."
         " Use 0 to disable, -1 for automated sizing.",
       READ_ONLY GLOBAL_VAR(pfs_param.m_program_sizing),
       CMD_LINE(REQUIRED_ARG), VALID_RANGE(-1, 1024*1024),
       DEFAULT(5000),
       BLOCK_SIZE(1), PFS_TRAILING_PROPERTIES);

static Sys_var_ulong Sys_pfs_max_file_classes(
       "performance_schema_max_file_classes",
       "Maximum number of file instruments.",
       READ_ONLY GLOBAL_VAR(pfs_param.m_file_class_sizing),
       CMD_LINE(REQUIRED_ARG), VALID_RANGE(0, 256),
       DEFAULT(PFS_MAX_FILE_CLASS),
       BLOCK_SIZE(1), PFS_TRAILING_PROPERTIES);

static Sys_var_ulong Sys_pfs_max_file_handles(
       "performance_schema_max_file_handles",
       "Maximum number of opened instrumented files.",
       READ_ONLY GLOBAL_VAR(pfs_param.m_file_handle_sizing),
       CMD_LINE(REQUIRED_ARG), VALID_RANGE(0, 1024*1024),
       DEFAULT(PFS_MAX_FILE_HANDLE),
       BLOCK_SIZE(1), PFS_TRAILING_PROPERTIES);

static Sys_var_long Sys_pfs_max_file_instances(
       "performance_schema_max_file_instances",
       "Maximum number of instrumented files."
         " Use 0 to disable, -1 for automated sizing.",
       READ_ONLY GLOBAL_VAR(pfs_param.m_file_sizing),
       CMD_LINE(REQUIRED_ARG), VALID_RANGE(-1, 1024*1024),
       DEFAULT(-1),
       BLOCK_SIZE(1), PFS_TRAILING_PROPERTIES);

static Sys_var_long Sys_pfs_max_sockets(
       "performance_schema_max_socket_instances",
       "Maximum number of opened instrumented sockets."
         " Use 0 to disable, -1 for automated sizing.",
       READ_ONLY GLOBAL_VAR(pfs_param.m_socket_sizing),
       CMD_LINE(REQUIRED_ARG), VALID_RANGE(-1, 1024*1024),
       DEFAULT(-1),
       BLOCK_SIZE(1), PFS_TRAILING_PROPERTIES);

static Sys_var_ulong Sys_pfs_max_socket_classes(
       "performance_schema_max_socket_classes",
       "Maximum number of socket instruments.",
       READ_ONLY GLOBAL_VAR(pfs_param.m_socket_class_sizing),
       CMD_LINE(REQUIRED_ARG), VALID_RANGE(0, 256),
       DEFAULT(PFS_MAX_SOCKET_CLASS),
       BLOCK_SIZE(1), PFS_TRAILING_PROPERTIES);

static Sys_var_ulong Sys_pfs_max_mutex_classes(
       "performance_schema_max_mutex_classes",
       "Maximum number of mutex instruments.",
       READ_ONLY GLOBAL_VAR(pfs_param.m_mutex_class_sizing),
       CMD_LINE(REQUIRED_ARG), VALID_RANGE(0, 256),
       DEFAULT(PFS_MAX_MUTEX_CLASS),
       BLOCK_SIZE(1), PFS_TRAILING_PROPERTIES);

static Sys_var_long Sys_pfs_max_mutex_instances(
       "performance_schema_max_mutex_instances",
       "Maximum number of instrumented MUTEX objects."
         " Use 0 to disable, -1 for automated sizing.",
       READ_ONLY GLOBAL_VAR(pfs_param.m_mutex_sizing),
       CMD_LINE(REQUIRED_ARG), VALID_RANGE(-1, 100*1024*1024),
       DEFAULT(-1),
       BLOCK_SIZE(1), PFS_TRAILING_PROPERTIES);

static Sys_var_ulong Sys_pfs_max_rwlock_classes(
       "performance_schema_max_rwlock_classes",
       "Maximum number of rwlock instruments.",
       READ_ONLY GLOBAL_VAR(pfs_param.m_rwlock_class_sizing),
       CMD_LINE(REQUIRED_ARG), VALID_RANGE(0, 256),
       DEFAULT(PFS_MAX_RWLOCK_CLASS),
       BLOCK_SIZE(1), PFS_TRAILING_PROPERTIES);

static Sys_var_long Sys_pfs_max_rwlock_instances(
       "performance_schema_max_rwlock_instances",
       "Maximum number of instrumented RWLOCK objects."
         " Use 0 to disable, -1 for automated sizing.",
       READ_ONLY GLOBAL_VAR(pfs_param.m_rwlock_sizing),
       CMD_LINE(REQUIRED_ARG), VALID_RANGE(-1, 100*1024*1024),
       DEFAULT(-1),
       BLOCK_SIZE(1), PFS_TRAILING_PROPERTIES);

static Sys_var_long Sys_pfs_max_table_handles(
       "performance_schema_max_table_handles",
       "Maximum number of opened instrumented tables."
         " Use 0 to disable, -1 for automated sizing.",
       READ_ONLY GLOBAL_VAR(pfs_param.m_table_sizing),
       CMD_LINE(REQUIRED_ARG), VALID_RANGE(-1, 1024*1024),
       DEFAULT(-1),
       BLOCK_SIZE(1), PFS_TRAILING_PROPERTIES);

static Sys_var_long Sys_pfs_max_table_instances(
       "performance_schema_max_table_instances",
       "Maximum number of instrumented tables."
         " Use 0 to disable, -1 for automated sizing.",
       READ_ONLY GLOBAL_VAR(pfs_param.m_table_share_sizing),
       CMD_LINE(REQUIRED_ARG), VALID_RANGE(-1, 1024*1024),
       DEFAULT(-1),
       BLOCK_SIZE(1), PFS_TRAILING_PROPERTIES);

static Sys_var_ulong Sys_pfs_max_thread_classes(
       "performance_schema_max_thread_classes",
       "Maximum number of thread instruments.",
       READ_ONLY GLOBAL_VAR(pfs_param.m_thread_class_sizing),
       CMD_LINE(REQUIRED_ARG), VALID_RANGE(0, 256),
       DEFAULT(PFS_MAX_THREAD_CLASS),
       BLOCK_SIZE(1), PFS_TRAILING_PROPERTIES);

static Sys_var_long Sys_pfs_max_thread_instances(
       "performance_schema_max_thread_instances",
       "Maximum number of instrumented threads."
         " Use 0 to disable, -1 for automated sizing.",
       READ_ONLY GLOBAL_VAR(pfs_param.m_thread_sizing),
       CMD_LINE(REQUIRED_ARG), VALID_RANGE(-1, 1024*1024),
       DEFAULT(-1),
       BLOCK_SIZE(1), PFS_TRAILING_PROPERTIES);

static Sys_var_ulong Sys_pfs_setup_actors_size(
       "performance_schema_setup_actors_size",
       "Maximum number of rows in SETUP_ACTORS.",
       READ_ONLY GLOBAL_VAR(pfs_param.m_setup_actor_sizing),
       CMD_LINE(REQUIRED_ARG), VALID_RANGE(0, 1024),
       DEFAULT(PFS_MAX_SETUP_ACTOR),
       BLOCK_SIZE(1), PFS_TRAILING_PROPERTIES);

static Sys_var_ulong Sys_pfs_setup_objects_size(
       "performance_schema_setup_objects_size",
       "Maximum number of rows in SETUP_OBJECTS.",
       READ_ONLY GLOBAL_VAR(pfs_param.m_setup_object_sizing),
       CMD_LINE(REQUIRED_ARG), VALID_RANGE(0, 1024*1024),
       DEFAULT(PFS_MAX_SETUP_OBJECT),
       BLOCK_SIZE(1), PFS_TRAILING_PROPERTIES);

static Sys_var_long Sys_pfs_accounts_size(
       "performance_schema_accounts_size",
       "Maximum number of instrumented user@host accounts."
         " Use 0 to disable, -1 for automated sizing.",
       READ_ONLY GLOBAL_VAR(pfs_param.m_account_sizing),
       CMD_LINE(REQUIRED_ARG), VALID_RANGE(-1, 1024*1024),
       DEFAULT(-1),
       BLOCK_SIZE(1), PFS_TRAILING_PROPERTIES);

static Sys_var_long Sys_pfs_hosts_size(
       "performance_schema_hosts_size",
       "Maximum number of instrumented hosts."
         " Use 0 to disable, -1 for automated sizing.",
       READ_ONLY GLOBAL_VAR(pfs_param.m_host_sizing),
       CMD_LINE(REQUIRED_ARG), VALID_RANGE(-1, 1024*1024),
       DEFAULT(-1),
       BLOCK_SIZE(1), PFS_TRAILING_PROPERTIES);

static Sys_var_long Sys_pfs_users_size(
       "performance_schema_users_size",
       "Maximum number of instrumented users."
         " Use 0 to disable, -1 for automated sizing.",
       READ_ONLY GLOBAL_VAR(pfs_param.m_user_sizing),
       CMD_LINE(REQUIRED_ARG), VALID_RANGE(-1, 1024*1024),
       DEFAULT(-1),
       BLOCK_SIZE(1), PFS_TRAILING_PROPERTIES);

static Sys_var_ulong Sys_pfs_max_stage_classes(
       "performance_schema_max_stage_classes",
       "Maximum number of stage instruments.",
       READ_ONLY GLOBAL_VAR(pfs_param.m_stage_class_sizing),
       CMD_LINE(REQUIRED_ARG), VALID_RANGE(0, 256),
       DEFAULT(PFS_MAX_STAGE_CLASS),
       BLOCK_SIZE(1), PFS_TRAILING_PROPERTIES);

static Sys_var_long Sys_pfs_events_stages_history_long_size(
       "performance_schema_events_stages_history_long_size",
       "Number of rows in EVENTS_STAGES_HISTORY_LONG."
         " Use 0 to disable, -1 for automated sizing.",
       READ_ONLY GLOBAL_VAR(pfs_param.m_events_stages_history_long_sizing),
       CMD_LINE(REQUIRED_ARG), VALID_RANGE(-1, 1024*1024),
       DEFAULT(-1),
       BLOCK_SIZE(1), PFS_TRAILING_PROPERTIES);

static Sys_var_long Sys_pfs_events_stages_history_size(
       "performance_schema_events_stages_history_size",
       "Number of rows per thread in EVENTS_STAGES_HISTORY."
         " Use 0 to disable, -1 for automated sizing.",
       READ_ONLY GLOBAL_VAR(pfs_param.m_events_stages_history_sizing),
       CMD_LINE(REQUIRED_ARG), VALID_RANGE(-1, 1024),
       DEFAULT(-1),
       BLOCK_SIZE(1), PFS_TRAILING_PROPERTIES);

/**
  Variable performance_schema_max_statement_classes.
  The default number of statement classes is the sum of:
  - COM_END for all regular "statement/com/...",
  - 1 for "statement/com/new_packet", for unknown enum_server_command
  - 1 for "statement/com/Error", for invalid enum_server_command
  - SQLCOM_END for all regular "statement/sql/...",
<<<<<<< HEAD
  - 1 for "statement/sql/error", for invalid enum_sql_command.
  - SP_PSI_STATEMENT_INFO_COUNT for "statement/sp/...". 
=======
  - 1 for "statement/sql/error", for invalid enum_sql_command
  - 1 for "statement/rpl/relay_log", for replicated statements.
>>>>>>> 679360dd
*/
static Sys_var_ulong Sys_pfs_max_statement_classes(
       "performance_schema_max_statement_classes",
       "Maximum number of statement instruments.",
       READ_ONLY GLOBAL_VAR(pfs_param.m_statement_class_sizing),
       CMD_LINE(REQUIRED_ARG), VALID_RANGE(0, 256),
<<<<<<< HEAD
       DEFAULT((ulong) SQLCOM_END + (ulong) COM_END + 3 + SP_PSI_STATEMENT_INFO_COUNT),
=======
       DEFAULT((ulong) SQLCOM_END + (ulong) COM_END + 4),
>>>>>>> 679360dd
       BLOCK_SIZE(1), PFS_TRAILING_PROPERTIES);

static Sys_var_long Sys_pfs_events_statements_history_long_size(
       "performance_schema_events_statements_history_long_size",
       "Number of rows in EVENTS_STATEMENTS_HISTORY_LONG."
         " Use 0 to disable, -1 for automated sizing.",
       READ_ONLY GLOBAL_VAR(pfs_param.m_events_statements_history_long_sizing),
       CMD_LINE(REQUIRED_ARG), VALID_RANGE(-1, 1024*1024),
       DEFAULT(-1),
       BLOCK_SIZE(1), PFS_TRAILING_PROPERTIES);

static Sys_var_long Sys_pfs_events_statements_history_size(
       "performance_schema_events_statements_history_size",
       "Number of rows per thread in EVENTS_STATEMENTS_HISTORY."
         " Use 0 to disable, -1 for automated sizing.",
       READ_ONLY GLOBAL_VAR(pfs_param.m_events_statements_history_sizing),
       CMD_LINE(REQUIRED_ARG), VALID_RANGE(-1, 1024),
       DEFAULT(-1),
       BLOCK_SIZE(1), PFS_TRAILING_PROPERTIES);

static Sys_var_ulong Sys_pfs_statement_stack_size(
       "performance_schema_max_statement_stack",
       "Number of rows per thread in EVENTS_STATEMENTS_CURRENT.",
       READ_ONLY GLOBAL_VAR(pfs_param.m_statement_stack_sizing),
       CMD_LINE(REQUIRED_ARG), VALID_RANGE(1, 256),
       DEFAULT(PFS_STATEMENTS_STACK_SIZE),
       BLOCK_SIZE(1), PFS_TRAILING_PROPERTIES);

static Sys_var_long Sys_pfs_digest_size(
       "performance_schema_digests_size",
       "Size of the statement digest."
         " Use 0 to disable, -1 for automated sizing.",
       READ_ONLY GLOBAL_VAR(pfs_param.m_digest_sizing),
       CMD_LINE(REQUIRED_ARG), VALID_RANGE(-1, 1024 * 1024),
       DEFAULT(-1),
       BLOCK_SIZE(1), PFS_TRAILING_PROPERTIES);

static Sys_var_long Sys_pfs_connect_attrs_size(
       "performance_schema_session_connect_attrs_size",
       "Size of session attribute string buffer per thread."
         " Use 0 to disable, -1 for automated sizing.",
       READ_ONLY GLOBAL_VAR(pfs_param.m_session_connect_attrs_sizing),
       CMD_LINE(REQUIRED_ARG), VALID_RANGE(-1, 1024 * 1024),
       DEFAULT(-1),
       BLOCK_SIZE(1), PFS_TRAILING_PROPERTIES);

#endif /* EMBEDDED_LIBRARY */
#endif /* WITH_PERFSCHEMA_STORAGE_ENGINE */

static Sys_var_ulong Sys_auto_increment_increment(
       "auto_increment_increment",
       "Auto-increment columns are incremented by this",
       SESSION_VAR(auto_increment_increment),
       CMD_LINE(OPT_ARG),
       VALID_RANGE(1, 65535), DEFAULT(1), BLOCK_SIZE(1),
       NO_MUTEX_GUARD, IN_BINLOG);

static Sys_var_ulong Sys_auto_increment_offset(
       "auto_increment_offset",
       "Offset added to Auto-increment columns. Used when "
       "auto-increment-increment != 1",
       SESSION_VAR(auto_increment_offset),
       CMD_LINE(OPT_ARG),
       VALID_RANGE(1, 65535), DEFAULT(1), BLOCK_SIZE(1),
       NO_MUTEX_GUARD, IN_BINLOG);

static Sys_var_mybool Sys_automatic_sp_privileges(
       "automatic_sp_privileges",
       "Creating and dropping stored procedures alters ACLs",
       GLOBAL_VAR(sp_automatic_privileges),
       CMD_LINE(OPT_ARG), DEFAULT(TRUE));

static Sys_var_ulong Sys_back_log(
       "back_log", "The number of outstanding connection requests "
       "MySQL can have. This comes into play when the main MySQL thread "
       "gets very many connection requests in a very short time",
       READ_ONLY GLOBAL_VAR(back_log), CMD_LINE(REQUIRED_ARG),
       VALID_RANGE(0, 65535), DEFAULT(0), BLOCK_SIZE(1));

static Sys_var_charptr Sys_basedir(
       "basedir", "Path to installation directory. All paths are "
       "usually resolved relative to this",
       READ_ONLY GLOBAL_VAR(mysql_home_ptr), CMD_LINE(REQUIRED_ARG, 'b'),
       IN_FS_CHARSET, DEFAULT(0));

static Sys_var_charptr Sys_my_bind_addr(
       "bind_address", "IP address to bind to.",
       READ_ONLY GLOBAL_VAR(my_bind_addr_str), CMD_LINE(REQUIRED_ARG),
       IN_FS_CHARSET, DEFAULT(MY_BIND_ALL_ADDRESSES));

static bool fix_binlog_cache_size(sys_var *self, THD *thd, enum_var_type type)
{
  check_binlog_cache_size(thd);
  return false;
}

static bool fix_binlog_stmt_cache_size(sys_var *self, THD *thd, enum_var_type type)
{
  check_binlog_stmt_cache_size(thd);
  return false;
}

static Sys_var_ulong Sys_binlog_cache_size(
       "binlog_cache_size", "The size of the transactional cache for "
       "updates to transactional engines for the binary log. "
       "If you often use transactions containing many statements, "
       "you can increase this to get more performance",
       GLOBAL_VAR(binlog_cache_size),
       CMD_LINE(REQUIRED_ARG),
       VALID_RANGE(IO_SIZE, ULONG_MAX), DEFAULT(32768), BLOCK_SIZE(IO_SIZE),
       NO_MUTEX_GUARD, NOT_IN_BINLOG, ON_CHECK(0),
       ON_UPDATE(fix_binlog_cache_size));

static Sys_var_ulong Sys_binlog_stmt_cache_size(
       "binlog_stmt_cache_size", "The size of the statement cache for "
       "updates to non-transactional engines for the binary log. "
       "If you often use statements updating a great number of rows, "
       "you can increase this to get more performance",
       GLOBAL_VAR(binlog_stmt_cache_size),
       CMD_LINE(REQUIRED_ARG),
       VALID_RANGE(IO_SIZE, ULONG_MAX), DEFAULT(32768), BLOCK_SIZE(IO_SIZE),
       NO_MUTEX_GUARD, NOT_IN_BINLOG, ON_CHECK(0),
       ON_UPDATE(fix_binlog_stmt_cache_size));

static Sys_var_int32 Sys_binlog_max_flush_queue_time(
       "binlog_max_flush_queue_time",
       "The maximum time that the binary log group commit will keep reading"
       " transactions before it flush the transactions to the binary log (and"
       " optionally sync, depending on the value of sync_binlog).",
       GLOBAL_VAR(opt_binlog_max_flush_queue_time),
       CMD_LINE(REQUIRED_ARG),
       VALID_RANGE(0, 100000), DEFAULT(0), BLOCK_SIZE(1),
       NO_MUTEX_GUARD, NOT_IN_BINLOG);

static bool check_has_super(sys_var *self, THD *thd, set_var *var)
{
  DBUG_ASSERT(self->scope() != sys_var::GLOBAL);// don't abuse check_has_super()
#ifndef NO_EMBEDDED_ACCESS_CHECKS
  if (!(thd->security_ctx->master_access & SUPER_ACL))
  {
    my_error(ER_SPECIFIC_ACCESS_DENIED_ERROR, MYF(0), "SUPER");
    return true;
  }
#endif
  return false;
}

#if defined(HAVE_GTID_NEXT_LIST) || defined(NON_DISABLED_GTID) || defined(HAVE_REPLICATION)
static bool check_top_level_stmt(sys_var *self, THD *thd, set_var *var)
{
  if (thd->in_sub_stmt)
  {
    my_error(ER_VARIABLE_NOT_SETTABLE_IN_SF_OR_TRIGGER, MYF(0), var->var->name.str);
    return true;
  }
  return false;
}

static bool check_top_level_stmt_and_super(sys_var *self, THD *thd, set_var *var)
{
  return (check_has_super(self, thd, var) ||
          check_top_level_stmt(self, thd, var));
}
#endif

#if defined(HAVE_GTID_NEXT_LIST) || defined(HAVE_REPLICATION)
static bool check_outside_transaction(sys_var *self, THD *thd, set_var *var)
{
  if (thd->in_active_multi_stmt_transaction())
  {
    my_error(ER_VARIABLE_NOT_SETTABLE_IN_TRANSACTION, MYF(0), var->var->name.str);
    return true;
  }
  return false;
}
static bool check_outside_sp(sys_var *self, THD *thd, set_var *var)
{
  if (thd->lex->sphead)
  {
    my_error(ER_VARIABLE_NOT_SETTABLE_IN_SP, MYF(0), var->var->name.str);
    return true;
  }
  return false;
}
#endif

static bool binlog_format_check(sys_var *self, THD *thd, set_var *var)
{
  if (check_has_super(self, thd, var))
    return true;

  if (var->type == OPT_GLOBAL)
    return false;

  /*
     If RBR and open temporary tables, their CREATE TABLE may not be in the
     binlog, so we can't toggle to SBR in this connection.

     If binlog_format=MIXED, there are open temporary tables, and an unsafe
     statement is executed, then subsequent statements are logged in row
     format and hence changes to temporary tables may be lost. So we forbid
     switching @@SESSION.binlog_format from MIXED to STATEMENT when there are
     open temp tables and we are logging in row format.
  */
  if (thd->temporary_tables && var->type == OPT_SESSION &&
      var->save_result.ulonglong_value == BINLOG_FORMAT_STMT &&
      ((thd->variables.binlog_format == BINLOG_FORMAT_MIXED &&
        thd->is_current_stmt_binlog_format_row()) ||
       thd->variables.binlog_format == BINLOG_FORMAT_ROW))
  {
    my_error(ER_TEMP_TABLE_PREVENTS_SWITCH_OUT_OF_RBR, MYF(0));
    return true;
  }

  /*
    if in a stored function/trigger, it's too late to change mode
  */
  if (thd->in_sub_stmt)
  {
    my_error(ER_STORED_FUNCTION_PREVENTS_SWITCH_BINLOG_FORMAT, MYF(0));
    return true;
  }
  /*
    Make the session variable 'binlog_format' read-only inside a transaction.
  */
  if (thd->in_active_multi_stmt_transaction())
  {
    my_error(ER_INSIDE_TRANSACTION_PREVENTS_SWITCH_BINLOG_FORMAT, MYF(0));
    return true;
  }

  return false;
}

static bool fix_binlog_format_after_update(sys_var *self, THD *thd,
                                           enum_var_type type)
{
  if (type == OPT_SESSION)
    thd->reset_current_stmt_binlog_format_row();
  return false;
}

static bool prevent_global_rbr_exec_mode_idempotent(sys_var *self, THD *thd,
                                                    set_var *var )
{
  if (var->type == OPT_GLOBAL)
  {
    my_error(ER_LOCAL_VARIABLE, MYF(0), self->name.str);
    return true;
  }
  return false;
}

static Sys_var_test_flag Sys_core_file(
       "core_file", "write a core-file on crashes", TEST_CORE_ON_SIGNAL);

static Sys_var_enum Sys_binlog_format(
       "binlog_format", "What form of binary logging the master will "
       "use: either ROW for row-based binary logging, STATEMENT "
       "for statement-based binary logging, or MIXED. MIXED is statement-"
       "based binary logging except for those statements where only row-"
       "based is correct: those which involve user-defined functions (i.e. "
       "UDFs) or the UUID() function; for those, row-based binary logging is "
       "automatically used. If NDBCLUSTER is enabled and binlog-format is "
       "MIXED, the format switches to row-based and back implicitly per each "
       "query accessing an NDBCLUSTER table",
       SESSION_VAR(binlog_format), CMD_LINE(REQUIRED_ARG, OPT_BINLOG_FORMAT),
       binlog_format_names, DEFAULT(BINLOG_FORMAT_STMT),
       NO_MUTEX_GUARD, NOT_IN_BINLOG, ON_CHECK(binlog_format_check),
       ON_UPDATE(fix_binlog_format_after_update));

static const char *rbr_exec_mode_names[]=
       {"STRICT", "IDEMPOTENT", 0};
static Sys_var_enum rbr_exec_mode(
       "rbr_exec_mode",
       "Modes for how row events should be executed. Legal values "
       "are STRICT (default) and IDEMPOTENT. In IDEMPOTENT mode, "
       "the server will not throw errors for operations that are idempotent. "
       "In STRICT mode, server will throw errors for the operations that "
       "cause a conflict.",
       SESSION_VAR(rbr_exec_mode_options), NO_CMD_LINE,
       rbr_exec_mode_names, DEFAULT(RBR_EXEC_MODE_STRICT),
       NO_MUTEX_GUARD, NOT_IN_BINLOG,
       ON_CHECK(prevent_global_rbr_exec_mode_idempotent),
       ON_UPDATE(NULL));

static const char *binlog_row_image_names[]= {"MINIMAL", "NOBLOB", "FULL", NullS};
static Sys_var_enum Sys_binlog_row_image(
       "binlog_row_image", 
       "Controls whether rows should be logged in 'FULL', 'NOBLOB' or "
       "'MINIMAL' formats. 'FULL', means that all columns in the before "
       "and after image are logged. 'NOBLOB', means that mysqld avoids logging "
       "blob columns whenever possible (eg, blob column was not changed or "
       "is not part of primary key). 'MINIMAL', means that a PK equivalent (PK "
       "columns or full row if there is no PK in the table) is logged in the "
       "before image, and only changed columns are logged in the after image. "
       "(Default: FULL).",
       SESSION_VAR(binlog_row_image), CMD_LINE(REQUIRED_ARG),
       binlog_row_image_names, DEFAULT(BINLOG_ROW_IMAGE_FULL),
       NO_MUTEX_GUARD, NOT_IN_BINLOG, ON_CHECK(NULL),
       ON_UPDATE(NULL));

static bool binlog_direct_check(sys_var *self, THD *thd, set_var *var)
{
  if (check_has_super(self, thd, var))
    return true;

  if (var->type == OPT_GLOBAL)
    return false;

   /*
     Makes the session variable 'binlog_direct_non_transactional_updates'
     read-only if within a procedure, trigger or function.
   */
   if (thd->in_sub_stmt)
   {
     my_error(ER_STORED_FUNCTION_PREVENTS_SWITCH_BINLOG_DIRECT, MYF(0));
     return true;
   }
   /*
     Makes the session variable 'binlog_direct_non_transactional_updates'
     read-only inside a transaction.
   */
   if (thd->in_active_multi_stmt_transaction())
   {
     my_error(ER_INSIDE_TRANSACTION_PREVENTS_SWITCH_BINLOG_DIRECT, MYF(0));
     return true;
   }

  return false;
}

static Sys_var_mybool Sys_binlog_direct(
       "binlog_direct_non_transactional_updates",
       "Causes updates to non-transactional engines using statement format to "
       "be written directly to binary log. Before using this option make sure "
       "that there are no dependencies between transactional and "
       "non-transactional tables such as in the statement INSERT INTO t_myisam "
       "SELECT * FROM t_innodb; otherwise, slaves may diverge from the master.",
       SESSION_VAR(binlog_direct_non_trans_update),
       CMD_LINE(OPT_ARG), DEFAULT(FALSE),
       NO_MUTEX_GUARD, NOT_IN_BINLOG, ON_CHECK(binlog_direct_check));

/**
  This variable is read only to users. It can be enabled or disabled
  only at mysqld startup. This variable is used by User thread and
  as well as by replication slave applier thread to apply relay_log.
  Slave applier thread enables/disables this option based on
  relay_log's from replication master versions. There is possibility of
  slave applier thread and User thread to have different setting for
  explicit_defaults_for_timestamp, hence this options is defined as
  SESSION_VAR rather than GLOBAL_VAR.
*/
static Sys_var_mybool Sys_explicit_defaults_for_timestamp(
       "explicit_defaults_for_timestamp",
       "This option causes CREATE TABLE to create all TIMESTAMP columns "
       "as NULL with DEFAULT NULL attribute, Without this option, "
       "TIMESTAMP columns are NOT NULL and have implicit DEFAULT clauses. "
       "The old behavior is deprecated.",
       READ_ONLY SESSION_VAR(explicit_defaults_for_timestamp),
       CMD_LINE(OPT_ARG), DEFAULT(FALSE));

static bool repository_check(sys_var *self, THD *thd, set_var *var, SLAVE_THD_TYPE thread_mask)
{
  bool ret= FALSE;
#ifndef NO_EMBEDDED_ACCESS_CHECKS
  if (!(thd->security_ctx->master_access & SUPER_ACL))
  {
    my_error(ER_SPECIFIC_ACCESS_DENIED_ERROR, MYF(0), "SUPER");
    return TRUE;
  }
#endif
#ifdef HAVE_REPLICATION
  int running= 0;
  const char *msg= NULL;
  mysql_mutex_lock(&LOCK_active_mi);
  if (active_mi != NULL)
  {
    lock_slave_threads(active_mi);
    init_thread_mask(&running, active_mi, FALSE);
    if(!running)
    {
      switch (thread_mask)
      {
        case SLAVE_THD_IO:
        if (Rpl_info_factory::change_mi_repository(active_mi,
                                                   var->save_result.ulonglong_value,
                                                   &msg))
        {
          ret= TRUE;
          my_error(ER_CHANGE_RPL_INFO_REPOSITORY_FAILURE, MYF(0), msg);
        }
        break;
        case SLAVE_THD_SQL:
          mts_recovery_groups(active_mi->rli);
          if (!active_mi->rli->is_mts_recovery())
          {
            if (Rpl_info_factory::reset_workers(active_mi->rli) ||
                Rpl_info_factory::change_rli_repository(active_mi->rli,
                                                        var->save_result.ulonglong_value,
                                                        &msg))
            {
              ret= TRUE;
              my_error(ER_CHANGE_RPL_INFO_REPOSITORY_FAILURE, MYF(0), msg);
            }
          }
          else
            sql_print_warning("It is not possible to change the type of the "
                              "relay log's repository because there are workers' "
                              "repositories with gaps. Please, fix the gaps first "
                              "before doing such change.");
        break;
        default:
          assert(0);
        break;
      }
    }
    else
    {
      ret= TRUE;
      my_error(ER_SLAVE_MUST_STOP, MYF(0));
    }
    unlock_slave_threads(active_mi);
  }
  mysql_mutex_unlock(&LOCK_active_mi);
#endif
  return ret;
}

static bool relay_log_info_repository_check(sys_var *self, THD *thd, set_var *var)
{
  return repository_check(self, thd, var, SLAVE_THD_SQL);
}

static bool master_info_repository_check(sys_var *self, THD *thd, set_var *var)
{
  return repository_check(self, thd, var, SLAVE_THD_IO);
}

static const char *repository_names[]=
{
  "FILE", "TABLE",
#ifndef DBUG_OFF
  "DUMMY",
#endif
  0
};

ulong opt_mi_repository_id= INFO_REPOSITORY_FILE;
static Sys_var_enum Sys_mi_repository(
       "master_info_repository",
       "Defines the type of the repository for the master information."
       ,GLOBAL_VAR(opt_mi_repository_id), CMD_LINE(REQUIRED_ARG),
       repository_names, DEFAULT(INFO_REPOSITORY_FILE), NO_MUTEX_GUARD,
       NOT_IN_BINLOG, ON_CHECK(master_info_repository_check),
       ON_UPDATE(0));

ulong opt_rli_repository_id= INFO_REPOSITORY_FILE;
static Sys_var_enum Sys_rli_repository(
       "relay_log_info_repository",
       "Defines the type of the repository for the relay log information "
       "and associated workers."
       ,GLOBAL_VAR(opt_rli_repository_id), CMD_LINE(REQUIRED_ARG),
       repository_names, DEFAULT(INFO_REPOSITORY_FILE), NO_MUTEX_GUARD,
       NOT_IN_BINLOG, ON_CHECK(relay_log_info_repository_check),
       ON_UPDATE(0));

static Sys_var_mybool Sys_binlog_rows_query(
       "binlog_rows_query_log_events",
       "Allow writing of Rows_query_log events into binary log.",
       SESSION_VAR(binlog_rows_query_log_events),
       CMD_LINE(OPT_ARG), DEFAULT(FALSE));

static Sys_var_mybool Sys_binlog_order_commits(
       "binlog_order_commits",
       "Issue internal commit calls in the same order as transactions are"
       " written to the binary log. Default is to order commits.",
       GLOBAL_VAR(opt_binlog_order_commits),
       CMD_LINE(OPT_ARG), DEFAULT(TRUE));

static Sys_var_ulong Sys_bulk_insert_buff_size(
       "bulk_insert_buffer_size", "Size of tree cache used in bulk "
       "insert optimisation. Note that this is a limit per thread!",
       SESSION_VAR(bulk_insert_buff_size), CMD_LINE(REQUIRED_ARG),
       VALID_RANGE(0, ULONG_MAX), DEFAULT(8192*1024), BLOCK_SIZE(1));

static Sys_var_charptr Sys_character_sets_dir(
       "character_sets_dir", "Directory where character sets are",
       READ_ONLY GLOBAL_VAR(charsets_dir), CMD_LINE(REQUIRED_ARG),
       IN_FS_CHARSET, DEFAULT(0));

static bool check_not_null(sys_var *self, THD *thd, set_var *var)
{
  return var->value && var->value->is_null();
}
static bool check_charset(sys_var *self, THD *thd, set_var *var)
{
  if (!var->value)
    return false;

  char buff[STRING_BUFFER_USUAL_SIZE];
  if (var->value->result_type() == STRING_RESULT)
  {
    String str(buff, sizeof(buff), system_charset_info), *res;
    if (!(res= var->value->val_str(&str)))
      var->save_result.ptr= NULL;
    else
    {
      ErrConvString err(res); /* Get utf8 '\0' terminated string */
      if (!(var->save_result.ptr= get_charset_by_csname(err.ptr(),
                                                         MY_CS_PRIMARY,
                                                         MYF(0))) &&
          !(var->save_result.ptr= get_old_charset_by_name(err.ptr())))
      {
        my_error(ER_UNKNOWN_CHARACTER_SET, MYF(0), err.ptr());
        return true;
      }
    }
  }
  else // INT_RESULT
  {
    int csno= (int)var->value->val_int();
    if (!(var->save_result.ptr= get_charset(csno, MYF(0))))
    {
      my_error(ER_UNKNOWN_CHARACTER_SET, MYF(0), llstr(csno, buff));
      return true;
    }
  }
  return false;
}
static bool check_charset_not_null(sys_var *self, THD *thd, set_var *var)
{
  return check_charset(self, thd, var) || check_not_null(self, thd, var);
}
static Sys_var_struct Sys_character_set_system(
       "character_set_system", "The character set used by the server "
       "for storing identifiers",
       READ_ONLY GLOBAL_VAR(system_charset_info), NO_CMD_LINE,
       offsetof(CHARSET_INFO, csname), DEFAULT(0));

static Sys_var_struct Sys_character_set_server(
       "character_set_server", "The default character set",
       SESSION_VAR(collation_server), NO_CMD_LINE,
       offsetof(CHARSET_INFO, csname), DEFAULT(&default_charset_info),
       NO_MUTEX_GUARD, IN_BINLOG, ON_CHECK(check_charset_not_null));

static bool check_charset_db(sys_var *self, THD *thd, set_var *var)
{
  if (check_charset_not_null(self, thd, var))
    return true;
  if (!var->value) // = DEFAULT
    var->save_result.ptr= thd->db_charset;
  return false;
}
static Sys_var_struct Sys_character_set_database(
       "character_set_database",
       " The character set used by the default database",
       SESSION_VAR(collation_database), NO_CMD_LINE,
       offsetof(CHARSET_INFO, csname), DEFAULT(&default_charset_info),
       NO_MUTEX_GUARD, IN_BINLOG, ON_CHECK(check_charset_db));

static bool check_cs_client(sys_var *self, THD *thd, set_var *var)
{
  if (check_charset_not_null(self, thd, var))
    return true;

  // Currently, UCS-2 cannot be used as a client character set
  if (((CHARSET_INFO *)(var->save_result.ptr))->mbminlen > 1)
    return true;

  return false;
}
static bool fix_thd_charset(sys_var *self, THD *thd, enum_var_type type)
{
  if (type == OPT_SESSION)
    thd->update_charset();
  return false;
}
static Sys_var_struct Sys_character_set_client(
       "character_set_client", "The character set for statements "
       "that arrive from the client",
       SESSION_VAR(character_set_client), NO_CMD_LINE,
       offsetof(CHARSET_INFO, csname), DEFAULT(&default_charset_info),
       NO_MUTEX_GUARD, IN_BINLOG, ON_CHECK(check_cs_client),
       ON_UPDATE(fix_thd_charset));

static Sys_var_struct Sys_character_set_connection(
       "character_set_connection", "The character set used for "
       "literals that do not have a character set introducer and for "
       "number-to-string conversion",
       SESSION_VAR(collation_connection), NO_CMD_LINE,
       offsetof(CHARSET_INFO, csname), DEFAULT(&default_charset_info),
       NO_MUTEX_GUARD, IN_BINLOG, ON_CHECK(check_charset_not_null),
       ON_UPDATE(fix_thd_charset));

static Sys_var_struct Sys_character_set_results(
       "character_set_results", "The character set used for returning "
       "query results to the client",
       SESSION_VAR(character_set_results), NO_CMD_LINE,
       offsetof(CHARSET_INFO, csname), DEFAULT(&default_charset_info),
       NO_MUTEX_GUARD, NOT_IN_BINLOG, ON_CHECK(check_charset));

static Sys_var_struct Sys_character_set_filesystem(
       "character_set_filesystem", "The filesystem character set",
       SESSION_VAR(character_set_filesystem), NO_CMD_LINE,
       offsetof(CHARSET_INFO, csname), DEFAULT(&character_set_filesystem),
       NO_MUTEX_GUARD, NOT_IN_BINLOG, ON_CHECK(check_charset_not_null),
       ON_UPDATE(fix_thd_charset));

static const char *completion_type_names[]= {"NO_CHAIN", "CHAIN", "RELEASE", 0};
static Sys_var_enum Sys_completion_type(
       "completion_type", "The transaction completion type, one of "
       "NO_CHAIN, CHAIN, RELEASE",
       SESSION_VAR(completion_type), CMD_LINE(REQUIRED_ARG),
       completion_type_names, DEFAULT(0));

static bool check_collation_not_null(sys_var *self, THD *thd, set_var *var)
{
  if (!var->value)
    return false;

  char buff[STRING_BUFFER_USUAL_SIZE];
  if (var->value->result_type() == STRING_RESULT)
  {
    String str(buff, sizeof(buff), system_charset_info), *res;
    if (!(res= var->value->val_str(&str)))
      var->save_result.ptr= NULL;
    else
    {
      ErrConvString err(res); /* Get utf8 '\0'-terminated string */
      if (!(var->save_result.ptr= get_charset_by_name(err.ptr(), MYF(0))))
      {
        my_error(ER_UNKNOWN_COLLATION, MYF(0), err.ptr());
        return true;
      }
    }
  }
  else // INT_RESULT
  {
    int csno= (int)var->value->val_int();
    if (!(var->save_result.ptr= get_charset(csno, MYF(0))))
    {
      my_error(ER_UNKNOWN_COLLATION, MYF(0), llstr(csno, buff));
      return true;
    }
  }
  return check_not_null(self, thd, var);
}
static Sys_var_struct Sys_collation_connection(
       "collation_connection", "The collation of the connection "
       "character set",
       SESSION_VAR(collation_connection), NO_CMD_LINE,
       offsetof(CHARSET_INFO, name), DEFAULT(&default_charset_info),
       NO_MUTEX_GUARD, IN_BINLOG, ON_CHECK(check_collation_not_null),
       ON_UPDATE(fix_thd_charset));

static bool check_collation_db(sys_var *self, THD *thd, set_var *var)
{
  if (check_collation_not_null(self, thd, var))
    return true;
  if (!var->value) // = DEFAULT
    var->save_result.ptr= thd->db_charset;
  return false;
}
static Sys_var_struct Sys_collation_database(
       "collation_database", "The collation of the database "
       "character set",
       SESSION_VAR(collation_database), NO_CMD_LINE,
       offsetof(CHARSET_INFO, name), DEFAULT(&default_charset_info),
       NO_MUTEX_GUARD, IN_BINLOG, ON_CHECK(check_collation_db));

static Sys_var_struct Sys_collation_server(
       "collation_server", "The server default collation",
       SESSION_VAR(collation_server), NO_CMD_LINE,
       offsetof(CHARSET_INFO, name), DEFAULT(&default_charset_info),
       NO_MUTEX_GUARD, IN_BINLOG, ON_CHECK(check_collation_not_null));

static const char *concurrent_insert_names[]= {"NEVER", "AUTO", "ALWAYS", 0};
static Sys_var_enum Sys_concurrent_insert(
       "concurrent_insert", "Use concurrent insert with MyISAM. Possible "
       "values are NEVER, AUTO, ALWAYS",
       GLOBAL_VAR(myisam_concurrent_insert), CMD_LINE(OPT_ARG),
       concurrent_insert_names, DEFAULT(1));

static Sys_var_ulong Sys_connect_timeout(
       "connect_timeout",
       "The number of seconds the mysqld server is waiting for a connect "
       "packet before responding with 'Bad handshake'",
       GLOBAL_VAR(connect_timeout), CMD_LINE(REQUIRED_ARG),
       VALID_RANGE(2, LONG_TIMEOUT), DEFAULT(CONNECT_TIMEOUT), BLOCK_SIZE(1));

static Sys_var_charptr Sys_datadir(
       "datadir", "Path to the database root directory",
       READ_ONLY GLOBAL_VAR(mysql_real_data_home_ptr),
       CMD_LINE(REQUIRED_ARG, 'h'), IN_FS_CHARSET, DEFAULT(mysql_real_data_home));

#ifndef DBUG_OFF
static Sys_var_dbug Sys_dbug(
       "debug", "Debug log", sys_var::SESSION,
       CMD_LINE(OPT_ARG, '#'), DEFAULT(""), NO_MUTEX_GUARD, NOT_IN_BINLOG,
       ON_CHECK(check_has_super));
#endif

/**
  @todo
    When updating myisam_delay_key_write, we should do a 'flush tables'
    of all MyISAM tables to ensure that they are reopen with the
    new attribute.
*/
export bool fix_delay_key_write(sys_var *self, THD *thd, enum_var_type type)
{
  switch (delay_key_write_options) {
  case DELAY_KEY_WRITE_NONE:
    myisam_delay_key_write=0;
    break;
  case DELAY_KEY_WRITE_ON:
    myisam_delay_key_write=1;
    break;
  case DELAY_KEY_WRITE_ALL:
    myisam_delay_key_write=1;
    ha_open_options|= HA_OPEN_DELAY_KEY_WRITE;
    break;
  }
  return false;
}
static const char *delay_key_write_names[]= { "OFF", "ON", "ALL", NullS };
static Sys_var_enum Sys_delay_key_write(
       "delay_key_write", "Type of DELAY_KEY_WRITE",
       GLOBAL_VAR(delay_key_write_options), CMD_LINE(OPT_ARG),
       delay_key_write_names, DEFAULT(DELAY_KEY_WRITE_ON),
       NO_MUTEX_GUARD, NOT_IN_BINLOG, ON_CHECK(0),
       ON_UPDATE(fix_delay_key_write));

static Sys_var_ulong Sys_delayed_insert_limit(
       "delayed_insert_limit",
       "After inserting delayed_insert_limit rows, the INSERT DELAYED "
       "handler will check if there are any SELECT statements pending. "
       "If so, it allows these to execute before continuing. "
       "This variable is deprecated along with INSERT DELAYED.",
       GLOBAL_VAR(delayed_insert_limit), CMD_LINE(REQUIRED_ARG),
       VALID_RANGE(1, ULONG_MAX), DEFAULT(DELAYED_LIMIT), BLOCK_SIZE(1),
       NO_MUTEX_GUARD, NOT_IN_BINLOG, ON_CHECK(0), ON_UPDATE(0),
       DEPRECATED(""));

static Sys_var_ulong Sys_delayed_insert_timeout(
       "delayed_insert_timeout",
       "How long a INSERT DELAYED thread should wait for INSERT statements "
       "before terminating. "
       "This variable is deprecated along with INSERT DELAYED.",
       GLOBAL_VAR(delayed_insert_timeout), CMD_LINE(REQUIRED_ARG),
       VALID_RANGE(1, LONG_TIMEOUT), DEFAULT(DELAYED_WAIT_TIMEOUT),
       BLOCK_SIZE(1), NO_MUTEX_GUARD, NOT_IN_BINLOG, ON_CHECK(0),
       ON_UPDATE(0), DEPRECATED(""));

static Sys_var_ulong Sys_delayed_queue_size(
       "delayed_queue_size",
       "What size queue (in rows) should be allocated for handling INSERT "
       "DELAYED. If the queue becomes full, any client that does INSERT "
       "DELAYED will wait until there is room in the queue again. "
       "This variable is deprecated along with INSERT DELAYED.",
       GLOBAL_VAR(delayed_queue_size), CMD_LINE(REQUIRED_ARG),
       VALID_RANGE(1, ULONG_MAX), DEFAULT(DELAYED_QUEUE_SIZE), BLOCK_SIZE(1),
       NO_MUTEX_GUARD, NOT_IN_BINLOG, ON_CHECK(0), ON_UPDATE(0),
       DEPRECATED(""));

#ifndef EMBEDDED_LIBRARY
static const char *event_scheduler_names[]= { "OFF", "ON", "DISABLED", NullS };
static bool event_scheduler_check(sys_var *self, THD *thd, set_var *var)
{
  /* DISABLED is only accepted on the command line */
  if (var->save_result.ulonglong_value == Events::EVENTS_DISABLED)
    return true;
  /*
    If the scheduler was disabled because there are no/bad
    system tables, produce a more meaningful error message
    than ER_OPTION_PREVENTS_STATEMENT
  */
  if (Events::check_if_system_tables_error())
    return true;
  if (Events::opt_event_scheduler == Events::EVENTS_DISABLED)
  {
    my_error(ER_OPTION_PREVENTS_STATEMENT, MYF(0),
             "--event-scheduler=DISABLED or --skip-grant-tables");
    return true;
  }
  return false;
}
static bool event_scheduler_update(sys_var *self, THD *thd, enum_var_type type)
{
  int err_no= 0;
  uint opt_event_scheduler_value= Events::opt_event_scheduler;
  mysql_mutex_unlock(&LOCK_global_system_variables);
  /*
    Events::start() is heavyweight. In particular it creates a new THD,
    which takes LOCK_global_system_variables internally.
    Thus we have to release it here.
    We need to re-take it before returning, though.

    Note that since we release LOCK_global_system_variables before calling
    start/stop, there is a possibility that the server variable
    can become out of sync with the real event scheduler state.

    This can happen with two concurrent statments if the first gets
    interrupted after start/stop but before retaking
    LOCK_global_system_variables. However, this problem should be quite
    rare and it's difficult to avoid it without opening up possibilities
    for deadlocks. See bug#51160.
  */
  bool ret= opt_event_scheduler_value == Events::EVENTS_ON
            ? Events::start(&err_no)
            : Events::stop();
  mysql_mutex_lock(&LOCK_global_system_variables);
  if (ret)
  {
    Events::opt_event_scheduler= Events::EVENTS_OFF;
    my_error(ER_EVENT_SET_VAR_ERROR, MYF(0), err_no);
  }
  return ret;
}

static Sys_var_enum Sys_event_scheduler(
       "event_scheduler", "Enable the event scheduler. Possible values are "
       "ON, OFF, and DISABLED (keep the event scheduler completely "
       "deactivated, it cannot be activated run-time)",
       GLOBAL_VAR(Events::opt_event_scheduler), CMD_LINE(OPT_ARG),
       event_scheduler_names, DEFAULT(Events::EVENTS_OFF),
       NO_MUTEX_GUARD, NOT_IN_BINLOG,
       ON_CHECK(event_scheduler_check), ON_UPDATE(event_scheduler_update));
#endif

static Sys_var_ulong Sys_expire_logs_days(
       "expire_logs_days",
       "If non-zero, binary logs will be purged after expire_logs_days "
       "days; possible purges happen at startup and at binary log rotation",
       GLOBAL_VAR(expire_logs_days),
       CMD_LINE(REQUIRED_ARG), VALID_RANGE(0, 99), DEFAULT(0), BLOCK_SIZE(1));

static Sys_var_mybool Sys_flush(
       "flush", "Flush MyISAM tables to disk between SQL commands",
       GLOBAL_VAR(myisam_flush),
       CMD_LINE(OPT_ARG), DEFAULT(FALSE));

static Sys_var_ulong Sys_flush_time(
       "flush_time",
       "A dedicated thread is created to flush all tables at the "
       "given interval",
       GLOBAL_VAR(flush_time),
       CMD_LINE(REQUIRED_ARG), VALID_RANGE(0, LONG_TIMEOUT),
       DEFAULT(0), BLOCK_SIZE(1));

static bool check_ftb_syntax(sys_var *self, THD *thd, set_var *var)
{
  return ft_boolean_check_syntax_string((uchar*)
                      (var->save_result.string_value.str));
}
static bool query_cache_flush(sys_var *self, THD *thd, enum_var_type type)
{
  query_cache.flush();
  return false;
}
/// @todo make SESSION_VAR (usability enhancement and a fix for a race condition)
static Sys_var_charptr Sys_ft_boolean_syntax(
       "ft_boolean_syntax", "List of operators for "
       "MATCH ... AGAINST ( ... IN BOOLEAN MODE)",
       GLOBAL_VAR(ft_boolean_syntax),
       CMD_LINE(REQUIRED_ARG), IN_SYSTEM_CHARSET,
       DEFAULT(DEFAULT_FTB_SYNTAX), NO_MUTEX_GUARD,
       NOT_IN_BINLOG, ON_CHECK(check_ftb_syntax), ON_UPDATE(query_cache_flush));

static Sys_var_ulong Sys_ft_max_word_len(
       "ft_max_word_len",
       "The maximum length of the word to be included in a FULLTEXT index. "
       "Note: FULLTEXT indexes must be rebuilt after changing this variable",
       READ_ONLY GLOBAL_VAR(ft_max_word_len), CMD_LINE(REQUIRED_ARG),
       VALID_RANGE(10, HA_FT_MAXCHARLEN), DEFAULT(HA_FT_MAXCHARLEN),
       BLOCK_SIZE(1));

static Sys_var_ulong Sys_ft_min_word_len(
       "ft_min_word_len",
       "The minimum length of the word to be included in a FULLTEXT index. "
       "Note: FULLTEXT indexes must be rebuilt after changing this variable",
       READ_ONLY GLOBAL_VAR(ft_min_word_len), CMD_LINE(REQUIRED_ARG),
       VALID_RANGE(1, HA_FT_MAXCHARLEN), DEFAULT(4), BLOCK_SIZE(1));

/// @todo make it an updatable SESSION_VAR
static Sys_var_ulong Sys_ft_query_expansion_limit(
       "ft_query_expansion_limit",
       "Number of best matches to use for query expansion",
       READ_ONLY GLOBAL_VAR(ft_query_expansion_limit),
       CMD_LINE(REQUIRED_ARG),
       VALID_RANGE(0, 1000), DEFAULT(20), BLOCK_SIZE(1));

static Sys_var_charptr Sys_ft_stopword_file(
       "ft_stopword_file",
       "Use stopwords from this file instead of built-in list",
       READ_ONLY GLOBAL_VAR(ft_stopword_file), CMD_LINE(REQUIRED_ARG),
       IN_FS_CHARSET, DEFAULT(0));

static Sys_var_mybool Sys_ignore_builtin_innodb(
       "ignore_builtin_innodb",
       "IGNORED. This option will be removed in future releases. "
       "Disable initialization of builtin InnoDB plugin",
       READ_ONLY GLOBAL_VAR(opt_ignore_builtin_innodb),
       CMD_LINE(OPT_ARG), DEFAULT(FALSE));

static bool check_init_string(sys_var *self, THD *thd, set_var *var)
{
  if (var->save_result.string_value.str == 0)
  {
    var->save_result.string_value.str= const_cast<char*>("");
    var->save_result.string_value.length= 0;
  }
  return false;
}
static PolyLock_rwlock PLock_sys_init_connect(&LOCK_sys_init_connect);
static Sys_var_lexstring Sys_init_connect(
       "init_connect", "Command(s) that are executed for each "
       "new connection", GLOBAL_VAR(opt_init_connect),
       CMD_LINE(REQUIRED_ARG), IN_SYSTEM_CHARSET,
       DEFAULT(""), &PLock_sys_init_connect, NOT_IN_BINLOG,
       ON_CHECK(check_init_string));

static Sys_var_charptr Sys_init_file(
       "init_file", "Read SQL commands from this file at startup",
       READ_ONLY GLOBAL_VAR(opt_init_file),
       CMD_LINE(REQUIRED_ARG),
       IN_FS_CHARSET, DEFAULT(0));

static PolyLock_rwlock PLock_sys_init_slave(&LOCK_sys_init_slave);
static Sys_var_lexstring Sys_init_slave(
       "init_slave", "Command(s) that are executed by a slave server "
       "each time the SQL thread starts", GLOBAL_VAR(opt_init_slave),
       CMD_LINE(REQUIRED_ARG), IN_SYSTEM_CHARSET,
       DEFAULT(""), &PLock_sys_init_slave,
       NOT_IN_BINLOG, ON_CHECK(check_init_string));

static Sys_var_ulong Sys_interactive_timeout(
       "interactive_timeout",
       "The number of seconds the server waits for activity on an interactive "
       "connection before closing it",
       SESSION_VAR(net_interactive_timeout),
       CMD_LINE(REQUIRED_ARG),
       VALID_RANGE(1, LONG_TIMEOUT), DEFAULT(NET_WAIT_TIMEOUT), BLOCK_SIZE(1));

static Sys_var_ulong Sys_join_buffer_size(
       "join_buffer_size",
       "The size of the buffer that is used for full joins",
       SESSION_VAR(join_buff_size), CMD_LINE(REQUIRED_ARG),
       VALID_RANGE(128, ULONG_MAX), DEFAULT(256 * 1024), BLOCK_SIZE(128));

static Sys_var_keycache Sys_key_buffer_size(
       "key_buffer_size", "The size of the buffer used for "
       "index blocks for MyISAM tables. Increase this to get better index "
       "handling (for all reads and multiple writes) to as much as you can "
       "afford",
       KEYCACHE_VAR(param_buff_size),
       CMD_LINE(REQUIRED_ARG, OPT_KEY_BUFFER_SIZE),
       VALID_RANGE(0, SIZE_T_MAX), DEFAULT(KEY_CACHE_SIZE),
       BLOCK_SIZE(IO_SIZE), NO_MUTEX_GUARD, NOT_IN_BINLOG, ON_CHECK(0),
       ON_UPDATE(update_buffer_size));

static Sys_var_keycache Sys_key_cache_block_size(
       "key_cache_block_size", "The default size of key cache blocks",
       KEYCACHE_VAR(param_block_size),
       CMD_LINE(REQUIRED_ARG, OPT_KEY_CACHE_BLOCK_SIZE),
       VALID_RANGE(512, 1024*16), DEFAULT(KEY_CACHE_BLOCK_SIZE),
       BLOCK_SIZE(512), NO_MUTEX_GUARD, NOT_IN_BINLOG, ON_CHECK(0),
       ON_UPDATE(update_keycache_param));

static Sys_var_keycache Sys_key_cache_division_limit(
       "key_cache_division_limit",
       "The minimum percentage of warm blocks in key cache",
       KEYCACHE_VAR(param_division_limit),
       CMD_LINE(REQUIRED_ARG, OPT_KEY_CACHE_DIVISION_LIMIT),
       VALID_RANGE(1, 100), DEFAULT(100),
       BLOCK_SIZE(1), NO_MUTEX_GUARD, NOT_IN_BINLOG, ON_CHECK(0),
       ON_UPDATE(update_keycache_param));

static Sys_var_keycache Sys_key_cache_age_threshold(
       "key_cache_age_threshold", "This characterizes the number of "
       "hits a hot block has to be untouched until it is considered aged "
       "enough to be downgraded to a warm block. This specifies the "
       "percentage ratio of that number of hits to the total number of "
       "blocks in key cache",
       KEYCACHE_VAR(param_age_threshold),
       CMD_LINE(REQUIRED_ARG, OPT_KEY_CACHE_AGE_THRESHOLD),
       VALID_RANGE(100, ULONG_MAX), DEFAULT(300),
       BLOCK_SIZE(100), NO_MUTEX_GUARD, NOT_IN_BINLOG, ON_CHECK(0),
       ON_UPDATE(update_keycache_param));

static Sys_var_mybool Sys_large_files_support(
       "large_files_support",
       "Whether mysqld was compiled with options for large file support",
       READ_ONLY GLOBAL_VAR(opt_large_files),
       NO_CMD_LINE, DEFAULT(sizeof(my_off_t) > 4));

static Sys_var_uint Sys_large_page_size(
       "large_page_size",
       "If large page support is enabled, this shows the size of memory pages",
       READ_ONLY GLOBAL_VAR(opt_large_page_size), NO_CMD_LINE,
       VALID_RANGE(0, UINT_MAX), DEFAULT(0), BLOCK_SIZE(1));

static Sys_var_mybool Sys_large_pages(
       "large_pages", "Enable support for large pages",
       READ_ONLY GLOBAL_VAR(opt_large_pages),
       IF_WIN(NO_CMD_LINE, CMD_LINE(OPT_ARG)), DEFAULT(FALSE));

static Sys_var_charptr Sys_language(
       "lc_messages_dir", "Directory where error messages are",
       READ_ONLY GLOBAL_VAR(lc_messages_dir_ptr), 
       CMD_LINE(REQUIRED_ARG, OPT_LC_MESSAGES_DIRECTORY),
       IN_FS_CHARSET, DEFAULT(0));

static Sys_var_mybool Sys_local_infile(
       "local_infile", "Enable LOAD DATA LOCAL INFILE",
       GLOBAL_VAR(opt_local_infile), CMD_LINE(OPT_ARG), DEFAULT(TRUE));

static Sys_var_ulong Sys_lock_wait_timeout(
       "lock_wait_timeout",
       "Timeout in seconds to wait for a lock before returning an error.",
       SESSION_VAR(lock_wait_timeout), CMD_LINE(REQUIRED_ARG),
       VALID_RANGE(1, LONG_TIMEOUT), DEFAULT(LONG_TIMEOUT), BLOCK_SIZE(1));

#ifdef HAVE_MLOCKALL
static Sys_var_mybool Sys_locked_in_memory(
       "locked_in_memory",
       "Whether mysqld was locked in memory with --memlock",
       READ_ONLY GLOBAL_VAR(locked_in_memory), NO_CMD_LINE, DEFAULT(FALSE));
#endif

/* this says NO_CMD_LINE, as command-line option takes a string, not a bool */
static Sys_var_mybool Sys_log_bin(
       "log_bin", "Whether the binary log is enabled",
       READ_ONLY GLOBAL_VAR(opt_bin_log), NO_CMD_LINE, DEFAULT(FALSE));

static Sys_var_ulong Sys_rpl_stop_slave_timeout(
       "rpl_stop_slave_timeout",
       "Timeout in seconds to wait for slave to stop before returning a "
       "warning.",
       GLOBAL_VAR(rpl_stop_slave_timeout), CMD_LINE(REQUIRED_ARG),
       VALID_RANGE(2, LONG_TIMEOUT), DEFAULT(LONG_TIMEOUT), BLOCK_SIZE(1));

static Sys_var_mybool Sys_trust_function_creators(
       "log_bin_trust_function_creators",
       "If set to FALSE (the default), then when --log-bin is used, creation "
       "of a stored function (or trigger) is allowed only to users having the "
       "SUPER privilege and only if this stored function (trigger) may not "
       "break binary logging. Note that if ALL connections to this server "
       "ALWAYS use row-based binary logging, the security issues do not "
       "exist and the binary logging cannot break, so you can safely set "
       "this to TRUE",
       GLOBAL_VAR(trust_function_creators),
       CMD_LINE(OPT_ARG), DEFAULT(FALSE));

static Sys_var_mybool Sys_use_v1_row_events(
       "log_bin_use_v1_row_events",
       "If equal to 1 then version 1 row events are written to a row based "
       "binary log.  If equal to 0, then the latest version of events are "
       "written.  "
       "This option is useful during some upgrades.",
       GLOBAL_VAR(log_bin_use_v1_row_events),
       CMD_LINE(OPT_ARG), DEFAULT(FALSE));

static Sys_var_charptr Sys_log_error(
       "log_error", "Error log file",
       READ_ONLY GLOBAL_VAR(log_error_file_ptr),
       CMD_LINE(OPT_ARG, OPT_LOG_ERROR),
       IN_FS_CHARSET, DEFAULT(disabled_my_option));

static Sys_var_mybool Sys_log_queries_not_using_indexes(
       "log_queries_not_using_indexes",
       "Log queries that are executed without benefit of any index to the "
       "slow log if it is open",
       GLOBAL_VAR(opt_log_queries_not_using_indexes),
       CMD_LINE(OPT_ARG), DEFAULT(FALSE));

static Sys_var_mybool Sys_log_slow_admin_statements(
       "log_slow_admin_statements",
       "Log slow OPTIMIZE, ANALYZE, ALTER and other administrative statements to "
       "the slow log if it is open.",
       GLOBAL_VAR(opt_log_slow_admin_statements),
       CMD_LINE(OPT_ARG), DEFAULT(FALSE));

static Sys_var_mybool Sys_log_slow_slave_statements(
       "log_slow_slave_statements",
       "Log slow statements executed by slave thread to the slow log if it is open.",
       GLOBAL_VAR(opt_log_slow_slave_statements),
       CMD_LINE(OPT_ARG), DEFAULT(FALSE));

static bool update_log_throttle_queries_not_using_indexes(sys_var *self,
                                                          THD *thd,
                                                          enum_var_type type)
{
  // Check if we should print a summary of any suppressed lines to the slow log
  // now since opt_log_throttle_queries_not_using_indexes was changed.
  log_throttle_qni.flush(thd);
  return false;
}

static Sys_var_ulong Sys_log_throttle_queries_not_using_indexes(
       "log_throttle_queries_not_using_indexes",
       "Log at most this many 'not using index' warnings per minute to the "
       "slow log. Any further warnings will be condensed into a single "
       "summary line. A value of 0 disables throttling. "
       "Option has no effect unless --log_queries_not_using_indexes is set.",
       GLOBAL_VAR(opt_log_throttle_queries_not_using_indexes),
       CMD_LINE(OPT_ARG),
       VALID_RANGE(0, ULONG_MAX), DEFAULT(0), BLOCK_SIZE(1),
       NO_MUTEX_GUARD, NOT_IN_BINLOG,
       ON_CHECK(0),
       ON_UPDATE(update_log_throttle_queries_not_using_indexes));

static Sys_var_ulong Sys_log_warnings(
       "log_warnings",
       "Log some not critical warnings to the log file",
       GLOBAL_VAR(log_warnings),
       CMD_LINE(OPT_ARG, 'W'),
       VALID_RANGE(0, ULONG_MAX), DEFAULT(1), BLOCK_SIZE(1));

static bool update_cached_long_query_time(sys_var *self, THD *thd,
                                          enum_var_type type)
{
  if (type == OPT_SESSION)
    thd->variables.long_query_time=
      double2ulonglong(thd->variables.long_query_time_double * 1e6);
  else
    global_system_variables.long_query_time=
      double2ulonglong(global_system_variables.long_query_time_double * 1e6);
  return false;
}

static Sys_var_double Sys_long_query_time(
       "long_query_time",
       "Log all queries that have taken more than long_query_time seconds "
       "to execute to file. The argument will be treated as a decimal value "
       "with microsecond precision",
       SESSION_VAR(long_query_time_double),
       CMD_LINE(REQUIRED_ARG), VALID_RANGE(0, LONG_TIMEOUT), DEFAULT(10),
       NO_MUTEX_GUARD, NOT_IN_BINLOG, ON_CHECK(0),
       ON_UPDATE(update_cached_long_query_time));

static bool fix_low_prio_updates(sys_var *self, THD *thd, enum_var_type type)
{
  if (type == OPT_SESSION)
  {
    thd->update_lock_default= (thd->variables.low_priority_updates ?
                               TL_WRITE_LOW_PRIORITY : TL_WRITE);
    thd->insert_lock_default= (thd->variables.low_priority_updates ?
                               TL_WRITE_LOW_PRIORITY : TL_WRITE_CONCURRENT_INSERT);
  }
  else
    thr_upgraded_concurrent_insert_lock=
      (global_system_variables.low_priority_updates ?
       TL_WRITE_LOW_PRIORITY : TL_WRITE);
  return false;
}
static Sys_var_mybool Sys_low_priority_updates(
       "low_priority_updates",
       "INSERT/DELETE/UPDATE has lower priority than selects",
       SESSION_VAR(low_priority_updates),
       CMD_LINE(OPT_ARG),
       DEFAULT(FALSE), NO_MUTEX_GUARD, NOT_IN_BINLOG, ON_CHECK(0),
       ON_UPDATE(fix_low_prio_updates));

static Sys_var_mybool Sys_lower_case_file_system(
       "lower_case_file_system",
       "Case sensitivity of file names on the file system where the "
       "data directory is located",
       READ_ONLY GLOBAL_VAR(lower_case_file_system), NO_CMD_LINE,
       DEFAULT(FALSE));

static Sys_var_uint Sys_lower_case_table_names(
       "lower_case_table_names",
       "If set to 1 table names are stored in lowercase on disk and table "
       "names will be case-insensitive.  Should be set to 2 if you are using "
       "a case insensitive file system",
       READ_ONLY GLOBAL_VAR(lower_case_table_names),
       CMD_LINE(OPT_ARG, OPT_LOWER_CASE_TABLE_NAMES),
       VALID_RANGE(0, 2),
#ifdef FN_NO_CASE_SENSE
    DEFAULT(1),
#else
    DEFAULT(0),
#endif
       BLOCK_SIZE(1));

static bool session_readonly(sys_var *self, THD *thd, set_var *var)
{
  if (var->type == OPT_GLOBAL)
    return false;
  my_error(ER_VARIABLE_IS_READONLY, MYF(0), "SESSION",
           self->name.str, "GLOBAL");
  return true;
}

static bool
check_max_allowed_packet(sys_var *self, THD *thd,  set_var *var)
{
  longlong val;
  if (session_readonly(self, thd, var))
    return true;

  val= var->save_result.ulonglong_value;
  if (val < (longlong) global_system_variables.net_buffer_length)
  {
    push_warning_printf(thd, Sql_condition::SL_WARNING,
                        WARN_OPTION_BELOW_LIMIT, ER(WARN_OPTION_BELOW_LIMIT),
                        "max_allowed_packet", "net_buffer_length");
  }
  return false;
}


static Sys_var_ulong Sys_max_allowed_packet(
       "max_allowed_packet",
       "Max packet length to send to or receive from the server",
       SESSION_VAR(max_allowed_packet), CMD_LINE(REQUIRED_ARG),
       VALID_RANGE(1024, 1024 * 1024 * 1024), DEFAULT(4096 * 1024),
       BLOCK_SIZE(1024), NO_MUTEX_GUARD, NOT_IN_BINLOG,
       ON_CHECK(check_max_allowed_packet));

static Sys_var_ulong Sys_slave_max_allowed_packet(
       "slave_max_allowed_packet",
       "The maximum packet length to sent successfully from the master to slave.",
       GLOBAL_VAR(slave_max_allowed_packet), CMD_LINE(REQUIRED_ARG),
       VALID_RANGE(1024, MAX_MAX_ALLOWED_PACKET),
       DEFAULT(MAX_MAX_ALLOWED_PACKET),
       BLOCK_SIZE(1024));

static Sys_var_ulonglong Sys_max_binlog_cache_size(
       "max_binlog_cache_size",
       "Sets the total size of the transactional cache",
       GLOBAL_VAR(max_binlog_cache_size), CMD_LINE(REQUIRED_ARG),
       VALID_RANGE(IO_SIZE, ULONGLONG_MAX),
       DEFAULT((ULONGLONG_MAX/IO_SIZE)*IO_SIZE),
       BLOCK_SIZE(IO_SIZE),
       NO_MUTEX_GUARD, NOT_IN_BINLOG, ON_CHECK(0),
       ON_UPDATE(fix_binlog_cache_size));

static Sys_var_ulonglong Sys_max_binlog_stmt_cache_size(
       "max_binlog_stmt_cache_size",
       "Sets the total size of the statement cache",
       GLOBAL_VAR(max_binlog_stmt_cache_size), CMD_LINE(REQUIRED_ARG),
       VALID_RANGE(IO_SIZE, ULONGLONG_MAX),
       DEFAULT((ULONGLONG_MAX/IO_SIZE)*IO_SIZE),
       BLOCK_SIZE(IO_SIZE),
       NO_MUTEX_GUARD, NOT_IN_BINLOG, ON_CHECK(0),
       ON_UPDATE(fix_binlog_stmt_cache_size));

static bool fix_max_binlog_size(sys_var *self, THD *thd, enum_var_type type)
{
  mysql_bin_log.set_max_size(max_binlog_size);
#ifdef HAVE_REPLICATION
  if (active_mi != NULL && !max_relay_log_size)
    active_mi->rli->relay_log.set_max_size(max_binlog_size);
#endif
  return false;
}
static Sys_var_ulong Sys_max_binlog_size(
       "max_binlog_size",
       "Binary log will be rotated automatically when the size exceeds this "
       "value. Will also apply to relay logs if max_relay_log_size is 0",
       GLOBAL_VAR(max_binlog_size), CMD_LINE(REQUIRED_ARG),
       VALID_RANGE(IO_SIZE, 1024*1024L*1024L), DEFAULT(1024*1024L*1024L),
       BLOCK_SIZE(IO_SIZE), NO_MUTEX_GUARD, NOT_IN_BINLOG, ON_CHECK(0),
       ON_UPDATE(fix_max_binlog_size));

static bool fix_max_connections(sys_var *self, THD *thd, enum_var_type type)
{
#ifndef EMBEDDED_LIBRARY
  resize_thr_alarm(max_connections + 10);
#endif
  return false;
}

static Sys_var_ulong Sys_max_connections(
       "max_connections", "The number of simultaneous clients allowed",
       GLOBAL_VAR(max_connections), CMD_LINE(REQUIRED_ARG),
       VALID_RANGE(1, 100000),
       DEFAULT(MAX_CONNECTIONS_DEFAULT),
       BLOCK_SIZE(1),
       NO_MUTEX_GUARD,
       NOT_IN_BINLOG,
       ON_CHECK(0),
       ON_UPDATE(fix_max_connections),
       NULL,
       /* max_connections is used as a sizing hint by the performance schema. */
       sys_var::PARSE_EARLY);

static Sys_var_ulong Sys_max_connect_errors(
       "max_connect_errors",
       "If there is more than this number of interrupted connections from "
       "a host this host will be blocked from further connections",
       GLOBAL_VAR(max_connect_errors), CMD_LINE(REQUIRED_ARG),
       VALID_RANGE(1, ULONG_MAX), DEFAULT(100),
       BLOCK_SIZE(1));

static bool check_max_delayed_threads(sys_var *self, THD *thd, set_var *var)
{
  return var->type != OPT_GLOBAL &&
         var->save_result.ulonglong_value != 0 &&
         var->save_result.ulonglong_value !=
                           global_system_variables.max_insert_delayed_threads;
}

// Alias for max_delayed_threads
static Sys_var_ulong Sys_max_insert_delayed_threads(
       "max_insert_delayed_threads",
       "Don't start more than this number of threads to handle INSERT "
       "DELAYED statements. If set to zero INSERT DELAYED will be not used. "
       "This variable is deprecated along with INSERT DELAYED.",
       SESSION_VAR(max_insert_delayed_threads),
       NO_CMD_LINE, VALID_RANGE(0, 16384), DEFAULT(20),
       BLOCK_SIZE(1), NO_MUTEX_GUARD, NOT_IN_BINLOG,
       ON_CHECK(check_max_delayed_threads), ON_UPDATE(fix_max_connections),
       DEPRECATED(""));

static Sys_var_ulong Sys_max_delayed_threads(
       "max_delayed_threads",
       "Don't start more than this number of threads to handle INSERT "
       "DELAYED statements. If set to zero INSERT DELAYED will be not used. "
       "This variable is deprecated along with INSERT DELAYED.",
       SESSION_VAR(max_insert_delayed_threads),
       CMD_LINE(REQUIRED_ARG), VALID_RANGE(0, 16384), DEFAULT(20),
       BLOCK_SIZE(1), NO_MUTEX_GUARD, NOT_IN_BINLOG,
       ON_CHECK(check_max_delayed_threads), ON_UPDATE(fix_max_connections),
       DEPRECATED(""));

static Sys_var_ulong Sys_max_error_count(
       "max_error_count",
       "Max number of errors/warnings to store for a statement",
       SESSION_VAR(max_error_count), CMD_LINE(REQUIRED_ARG),
       VALID_RANGE(0, 65535), DEFAULT(DEFAULT_ERROR_COUNT), BLOCK_SIZE(1));

static Sys_var_ulonglong Sys_max_heap_table_size(
       "max_heap_table_size",
       "Don't allow creation of heap tables bigger than this",
       SESSION_VAR(max_heap_table_size), CMD_LINE(REQUIRED_ARG),
       VALID_RANGE(16384, (ulonglong)~(intptr)0), DEFAULT(16*1024*1024),
       BLOCK_SIZE(1024));

static Sys_var_ulong Sys_metadata_locks_cache_size(
       "metadata_locks_cache_size", "Size of unused metadata locks cache",
       READ_ONLY GLOBAL_VAR(mdl_locks_cache_size), CMD_LINE(REQUIRED_ARG),
       VALID_RANGE(1, 1024*1024), DEFAULT(MDL_LOCKS_CACHE_SIZE_DEFAULT),
       BLOCK_SIZE(1));

static Sys_var_ulong Sys_metadata_locks_hash_instances(
       "metadata_locks_hash_instances", "Number of metadata locks hash instances",
       READ_ONLY GLOBAL_VAR(mdl_locks_hash_partitions), CMD_LINE(REQUIRED_ARG),
       VALID_RANGE(1, 1024), DEFAULT(MDL_LOCKS_HASH_PARTITIONS_DEFAULT),
       BLOCK_SIZE(1));

static Sys_var_ulong Sys_pseudo_thread_id(
       "pseudo_thread_id",
       "This variable is for internal server use",
       SESSION_ONLY(pseudo_thread_id),
       NO_CMD_LINE, VALID_RANGE(0, ULONG_MAX), DEFAULT(0),
       BLOCK_SIZE(1), NO_MUTEX_GUARD, IN_BINLOG,
       ON_CHECK(check_has_super));

static bool fix_max_join_size(sys_var *self, THD *thd, enum_var_type type)
{
  SV *sv= type == OPT_GLOBAL ? &global_system_variables : &thd->variables;
  if (sv->max_join_size == HA_POS_ERROR)
    sv->option_bits|= OPTION_BIG_SELECTS;
  else
    sv->option_bits&= ~OPTION_BIG_SELECTS;
  return false;
}
static Sys_var_harows Sys_max_join_size(
       "max_join_size",
       "Joins that are probably going to read more than max_join_size "
       "records return an error",
       SESSION_VAR(max_join_size), CMD_LINE(REQUIRED_ARG),
       VALID_RANGE(1, HA_POS_ERROR), DEFAULT(HA_POS_ERROR), BLOCK_SIZE(1),
       NO_MUTEX_GUARD, NOT_IN_BINLOG, ON_CHECK(0),
       ON_UPDATE(fix_max_join_size));

static Sys_var_ulong Sys_max_seeks_for_key(
       "max_seeks_for_key",
       "Limit assumed max number of seeks when looking up rows based on a key",
       SESSION_VAR(max_seeks_for_key), CMD_LINE(REQUIRED_ARG),
       VALID_RANGE(1, ULONG_MAX), DEFAULT(ULONG_MAX), BLOCK_SIZE(1));

static Sys_var_ulong Sys_max_length_for_sort_data(
       "max_length_for_sort_data",
       "Max number of bytes in sorted records",
       SESSION_VAR(max_length_for_sort_data), CMD_LINE(REQUIRED_ARG),
       VALID_RANGE(4, 8192*1024L), DEFAULT(1024), BLOCK_SIZE(1));

static PolyLock_mutex PLock_prepared_stmt_count(&LOCK_prepared_stmt_count);
static Sys_var_ulong Sys_max_prepared_stmt_count(
       "max_prepared_stmt_count",
       "Maximum number of prepared statements in the server",
       GLOBAL_VAR(max_prepared_stmt_count), CMD_LINE(REQUIRED_ARG),
       VALID_RANGE(0, 1024*1024), DEFAULT(16382), BLOCK_SIZE(1),
       &PLock_prepared_stmt_count);

static bool fix_max_relay_log_size(sys_var *self, THD *thd, enum_var_type type)
{
#ifdef HAVE_REPLICATION
  if (active_mi != NULL)
    active_mi->rli->relay_log.set_max_size(max_relay_log_size ?
                                           max_relay_log_size: max_binlog_size);
#endif
  return false;
}
static Sys_var_ulong Sys_max_relay_log_size(
       "max_relay_log_size",
       "If non-zero: relay log will be rotated automatically when the "
       "size exceeds this value; if zero: when the size "
       "exceeds max_binlog_size",
       GLOBAL_VAR(max_relay_log_size), CMD_LINE(REQUIRED_ARG),
       VALID_RANGE(0, 1024L*1024*1024), DEFAULT(0), BLOCK_SIZE(IO_SIZE),
       NO_MUTEX_GUARD, NOT_IN_BINLOG, ON_CHECK(0),
       ON_UPDATE(fix_max_relay_log_size));

static Sys_var_ulong Sys_max_sort_length(
       "max_sort_length",
       "The number of bytes to use when sorting BLOB or TEXT values (only "
       "the first max_sort_length bytes of each value are used; the rest "
       "are ignored)",
       SESSION_VAR(max_sort_length), CMD_LINE(REQUIRED_ARG),
       VALID_RANGE(4, 8192*1024L), DEFAULT(1024), BLOCK_SIZE(1));

static Sys_var_ulong Sys_max_sp_recursion_depth(
       "max_sp_recursion_depth",
       "Maximum stored procedure recursion depth",
       SESSION_VAR(max_sp_recursion_depth), CMD_LINE(OPT_ARG),
       VALID_RANGE(0, 255), DEFAULT(0), BLOCK_SIZE(1));

// non-standard session_value_ptr() here
static Sys_var_max_user_conn Sys_max_user_connections(
       "max_user_connections",
       "The maximum number of active connections for a single user "
       "(0 = no limit)",
       SESSION_VAR(max_user_connections), CMD_LINE(REQUIRED_ARG),
       VALID_RANGE(0, UINT_MAX), DEFAULT(0), BLOCK_SIZE(1), NO_MUTEX_GUARD,
       NOT_IN_BINLOG, ON_CHECK(session_readonly));

static Sys_var_ulong Sys_max_tmp_tables(
       "max_tmp_tables",
       "Maximum number of temporary tables a client can keep open at a time",
       SESSION_VAR(max_tmp_tables), CMD_LINE(REQUIRED_ARG),
       VALID_RANGE(1, ULONG_MAX), DEFAULT(32), BLOCK_SIZE(1), NO_MUTEX_GUARD,
       NOT_IN_BINLOG, ON_CHECK(0), ON_UPDATE(0), DEPRECATED(""));

static Sys_var_ulong Sys_max_write_lock_count(
       "max_write_lock_count",
       "After this many write locks, allow some read locks to run in between",
       GLOBAL_VAR(max_write_lock_count), CMD_LINE(REQUIRED_ARG),
       VALID_RANGE(1, ULONG_MAX), DEFAULT(ULONG_MAX), BLOCK_SIZE(1));

static Sys_var_ulong Sys_min_examined_row_limit(
       "min_examined_row_limit",
       "Don't write queries to slow log that examine fewer rows "
       "than that",
       SESSION_VAR(min_examined_row_limit), CMD_LINE(REQUIRED_ARG),
       VALID_RANGE(0, ULONG_MAX), DEFAULT(0), BLOCK_SIZE(1));

#ifdef _WIN32
static Sys_var_mybool Sys_named_pipe(
       "named_pipe", "Enable the named pipe (NT)",
       READ_ONLY GLOBAL_VAR(opt_enable_named_pipe), CMD_LINE(OPT_ARG),
       DEFAULT(FALSE));
#endif


static bool 
check_net_buffer_length(sys_var *self, THD *thd,  set_var *var)
{
  longlong val;
  if (session_readonly(self, thd, var))
    return true;

  val= var->save_result.ulonglong_value;
  if (val > (longlong) global_system_variables.max_allowed_packet)
  {
    push_warning_printf(thd, Sql_condition::SL_WARNING,
                        WARN_OPTION_BELOW_LIMIT, ER(WARN_OPTION_BELOW_LIMIT),
                        "max_allowed_packet", "net_buffer_length");
  }
  return false;
}
static Sys_var_ulong Sys_net_buffer_length(
       "net_buffer_length",
       "Buffer length for TCP/IP and socket communication",
       SESSION_VAR(net_buffer_length), CMD_LINE(REQUIRED_ARG),
       VALID_RANGE(1024, 1024*1024), DEFAULT(16384), BLOCK_SIZE(1024),
       NO_MUTEX_GUARD, NOT_IN_BINLOG, ON_CHECK(check_net_buffer_length));

static bool fix_net_read_timeout(sys_var *self, THD *thd, enum_var_type type)
{
  if (type != OPT_GLOBAL)
    my_net_set_read_timeout(&thd->net, thd->variables.net_read_timeout);
  return false;
}
static Sys_var_ulong Sys_net_read_timeout(
       "net_read_timeout",
       "Number of seconds to wait for more data from a connection before "
       "aborting the read",
       SESSION_VAR(net_read_timeout), CMD_LINE(REQUIRED_ARG),
       VALID_RANGE(1, LONG_TIMEOUT), DEFAULT(NET_READ_TIMEOUT), BLOCK_SIZE(1),
       NO_MUTEX_GUARD, NOT_IN_BINLOG, ON_CHECK(0),
       ON_UPDATE(fix_net_read_timeout));

static bool fix_net_write_timeout(sys_var *self, THD *thd, enum_var_type type)
{
  if (type != OPT_GLOBAL)
    my_net_set_write_timeout(&thd->net, thd->variables.net_write_timeout);
  return false;
}
static Sys_var_ulong Sys_net_write_timeout(
       "net_write_timeout",
       "Number of seconds to wait for a block to be written to a connection "
       "before aborting the write",
       SESSION_VAR(net_write_timeout), CMD_LINE(REQUIRED_ARG),
       VALID_RANGE(1, LONG_TIMEOUT), DEFAULT(NET_WRITE_TIMEOUT), BLOCK_SIZE(1),
       NO_MUTEX_GUARD, NOT_IN_BINLOG, ON_CHECK(0),
       ON_UPDATE(fix_net_write_timeout));

static bool fix_net_retry_count(sys_var *self, THD *thd, enum_var_type type)
{
  if (type != OPT_GLOBAL)
    thd->net.retry_count=thd->variables.net_retry_count;
  return false;
}
static Sys_var_ulong Sys_net_retry_count(
       "net_retry_count",
       "If a read on a communication port is interrupted, retry this "
       "many times before giving up",
       SESSION_VAR(net_retry_count), CMD_LINE(REQUIRED_ARG),
       VALID_RANGE(1, ULONG_MAX), DEFAULT(MYSQLD_NET_RETRY_COUNT),
       BLOCK_SIZE(1), NO_MUTEX_GUARD, NOT_IN_BINLOG, ON_CHECK(0),
       ON_UPDATE(fix_net_retry_count));

static Sys_var_mybool Sys_new_mode(
       "new", "Use very new possible \"unsafe\" functions",
       SESSION_VAR(new_mode), CMD_LINE(OPT_ARG, 'n'), DEFAULT(FALSE));

static Sys_var_mybool Sys_old_mode(
       "old", "Use compatible behavior",
       READ_ONLY GLOBAL_VAR(old_mode), CMD_LINE(OPT_ARG), DEFAULT(FALSE));

static Sys_var_mybool Sys_old_alter_table(
       "old_alter_table", "Use old, non-optimized alter table",
       SESSION_VAR(old_alter_table), CMD_LINE(OPT_ARG), DEFAULT(FALSE));

static Sys_var_uint Sys_old_passwords(
       "old_passwords",
       "Determine which hash algorithm to use when generating passwords using "
       "the PASSWORD() function",
       SESSION_VAR(old_passwords), CMD_LINE(REQUIRED_ARG),
       VALID_RANGE(0, 2), DEFAULT(0), BLOCK_SIZE(1));

static Sys_var_ulong Sys_open_files_limit(
       "open_files_limit",
       "If this is not 0, then mysqld will use this value to reserve file "
       "descriptors to use with setrlimit(). If this value is 0 then mysqld "
       "will reserve max_connections*5 or max_connections + table_cache*2 "
       "(whichever is larger) number of file descriptors",
       READ_ONLY GLOBAL_VAR(open_files_limit), CMD_LINE(REQUIRED_ARG),
       VALID_RANGE(0, OS_FILE_LIMIT), DEFAULT(0), BLOCK_SIZE(1),
       NO_MUTEX_GUARD, NOT_IN_BINLOG, ON_CHECK(NULL), ON_UPDATE(NULL),
       NULL,
       /* open_files_limit is used as a sizing hint by the performance schema. */
       sys_var::PARSE_EARLY);

/// @todo change to enum
static Sys_var_ulong Sys_optimizer_prune_level(
       "optimizer_prune_level",
       "Controls the heuristic(s) applied during query optimization to prune "
       "less-promising partial plans from the optimizer search space. "
       "Meaning: 0 - do not apply any heuristic, thus perform exhaustive "
       "search; 1 - prune plans based on number of retrieved rows",
       SESSION_VAR(optimizer_prune_level), CMD_LINE(REQUIRED_ARG),
       VALID_RANGE(0, 1), DEFAULT(1), BLOCK_SIZE(1));

static Sys_var_ulong Sys_optimizer_search_depth(
       "optimizer_search_depth",
       "Maximum depth of search performed by the query optimizer. Values "
       "larger than the number of relations in a query result in better "
       "query plans, but take longer to compile a query. Values smaller "
       "than the number of tables in a relation result in faster "
       "optimization, but may produce very bad query plans. If set to 0, "
       "the system will automatically pick a reasonable value",
       SESSION_VAR(optimizer_search_depth), CMD_LINE(REQUIRED_ARG),
       VALID_RANGE(0, MAX_TABLES+1), DEFAULT(MAX_TABLES+1), BLOCK_SIZE(1));

static const char *optimizer_switch_names[]=
{
  "index_merge", "index_merge_union", "index_merge_sort_union",
  "index_merge_intersection", "engine_condition_pushdown",
  "index_condition_pushdown" , "mrr", "mrr_cost_based",
  "block_nested_loop", "batched_key_access",
  "materialization", "semijoin", "loosescan", "firstmatch",
  "subquery_materialization_cost_based",
  "use_index_extensions", "default", NullS
};
static Sys_var_flagset Sys_optimizer_switch(
       "optimizer_switch",
       "optimizer_switch=option=val[,option=val...], where option is one of "
       "{index_merge, index_merge_union, index_merge_sort_union, "
       "index_merge_intersection, engine_condition_pushdown, "
       "index_condition_pushdown, mrr, mrr_cost_based"
       ", materialization, semijoin, loosescan, firstmatch,"
       " subquery_materialization_cost_based"
       ", block_nested_loop, batched_key_access, use_index_extensions"
       "} and val is one of {on, off, default}",
       SESSION_VAR(optimizer_switch), CMD_LINE(REQUIRED_ARG),
       optimizer_switch_names, DEFAULT(OPTIMIZER_SWITCH_DEFAULT),
       NO_MUTEX_GUARD, NOT_IN_BINLOG, ON_CHECK(NULL), ON_UPDATE(NULL));

static Sys_var_mybool Sys_var_end_markers_in_json(
       "end_markers_in_json",
       "In JSON output (\"EXPLAIN FORMAT=JSON\" and optimizer trace), "
       "if variable is set to 1, repeats the structure's key (if it has one) "
       "near the closing bracket",
       SESSION_VAR(end_markers_in_json), CMD_LINE(OPT_ARG),
       DEFAULT(FALSE));

#ifdef OPTIMIZER_TRACE

static Sys_var_flagset Sys_optimizer_trace(
       "optimizer_trace",
       "Controls tracing of the Optimizer:"
       " optimizer_trace=option=val[,option=val...], where option is one of"
       " {enabled, one_line}"
       " and val is one of {on, default}",
       SESSION_VAR(optimizer_trace), CMD_LINE(REQUIRED_ARG),
       Opt_trace_context::flag_names,
       DEFAULT(Opt_trace_context::FLAG_DEFAULT));
// @see set_var::is_var_optimizer_trace()
export sys_var *Sys_optimizer_trace_ptr= &Sys_optimizer_trace;

/**
  Note how "misc" is not here: it is not accessible to the user; disabling
  "misc" would disable the top object, which would make an empty trace.
*/
static Sys_var_flagset Sys_optimizer_trace_features(
       "optimizer_trace_features",
       "Enables/disables tracing of selected features of the Optimizer:"
       " optimizer_trace_features=option=val[,option=val...], where option is one of"
       " {greedy_search, range_optimizer, dynamic_range, repeated_subselect}"
       " and val is one of {on, off, default}",
       SESSION_VAR(optimizer_trace_features), CMD_LINE(REQUIRED_ARG),
       Opt_trace_context::feature_names,
       DEFAULT(Opt_trace_context::default_features));

/** Delete all old optimizer traces */
static bool optimizer_trace_update(sys_var *self, THD *thd,
                                   enum_var_type type)
{
  thd->opt_trace.reset();
  return false;
}

static Sys_var_long Sys_optimizer_trace_offset(
       "optimizer_trace_offset",
       "Offset of first optimizer trace to show; see manual",
       SESSION_VAR(optimizer_trace_offset), CMD_LINE(REQUIRED_ARG),
       VALID_RANGE(LONG_MIN, LONG_MAX), DEFAULT(-1), BLOCK_SIZE(1),
       NO_MUTEX_GUARD, NOT_IN_BINLOG, ON_CHECK(NULL),
       ON_UPDATE(optimizer_trace_update));

static Sys_var_long Sys_optimizer_trace_limit(
       "optimizer_trace_limit",
       "Maximum number of shown optimizer traces",
       SESSION_VAR(optimizer_trace_limit), CMD_LINE(REQUIRED_ARG),
       VALID_RANGE(0, LONG_MAX), DEFAULT(1), BLOCK_SIZE(1),
       NO_MUTEX_GUARD, NOT_IN_BINLOG, ON_CHECK(NULL),
       ON_UPDATE(optimizer_trace_update));

static Sys_var_ulong Sys_optimizer_trace_max_mem_size(
       "optimizer_trace_max_mem_size",
       "Maximum allowed cumulated size of stored optimizer traces",
       SESSION_VAR(optimizer_trace_max_mem_size), CMD_LINE(REQUIRED_ARG),
       VALID_RANGE(0, ULONG_MAX), DEFAULT(1024*16), BLOCK_SIZE(1));

#endif

static Sys_var_charptr Sys_pid_file(
       "pid_file", "Pid file used by safe_mysqld",
       READ_ONLY GLOBAL_VAR(pidfile_name_ptr), CMD_LINE(REQUIRED_ARG),
       IN_FS_CHARSET, DEFAULT(0));

static Sys_var_charptr Sys_plugin_dir(
       "plugin_dir", "Directory for plugins",
       READ_ONLY GLOBAL_VAR(opt_plugin_dir_ptr), CMD_LINE(REQUIRED_ARG),
       IN_FS_CHARSET, DEFAULT(0));

static Sys_var_uint Sys_port(
       "port",
       "Port number to use for connection or 0 to default to, "
       "my.cnf, $MYSQL_TCP_PORT, "
#if MYSQL_PORT_DEFAULT == 0
       "/etc/services, "
#endif
       "built-in default (" STRINGIFY_ARG(MYSQL_PORT) "), whatever comes first",
       READ_ONLY GLOBAL_VAR(mysqld_port), CMD_LINE(REQUIRED_ARG, 'P'),
       VALID_RANGE(0, 65535), DEFAULT(0), BLOCK_SIZE(1));

static Sys_var_ulong Sys_preload_buff_size(
       "preload_buffer_size",
       "The size of the buffer that is allocated when preloading indexes",
       SESSION_VAR(preload_buff_size), CMD_LINE(REQUIRED_ARG),
       VALID_RANGE(1024, 1024*1024*1024), DEFAULT(32768), BLOCK_SIZE(1));

static Sys_var_uint Sys_protocol_version(
       "protocol_version",
       "The version of the client/server protocol used by the MySQL server",
       READ_ONLY GLOBAL_VAR(protocol_version), NO_CMD_LINE,
       VALID_RANGE(0, ~0), DEFAULT(PROTOCOL_VERSION), BLOCK_SIZE(1));

static Sys_var_proxy_user Sys_proxy_user(
       "proxy_user", "The proxy user account name used when logging in",
       IN_SYSTEM_CHARSET);

static Sys_var_external_user Sys_external_user(
       "external_user", "The external user account used when logging in",
       IN_SYSTEM_CHARSET);

static Sys_var_ulong Sys_read_buff_size(
       "read_buffer_size",
       "Each thread that does a sequential scan allocates a buffer of "
       "this size for each table it scans. If you do many sequential scans, "
       "you may want to increase this value",
       SESSION_VAR(read_buff_size), CMD_LINE(REQUIRED_ARG),
       VALID_RANGE(IO_SIZE*2, INT_MAX32), DEFAULT(128*1024),
       BLOCK_SIZE(IO_SIZE));

static bool check_read_only(sys_var *self, THD *thd, set_var *var)
{
  /* Prevent self dead-lock */
  if (thd->locked_tables_mode || thd->in_active_multi_stmt_transaction())
  {
    my_error(ER_LOCK_OR_ACTIVE_TRANSACTION, MYF(0));
    return true;
  }
  return false;
}
static bool fix_read_only(sys_var *self, THD *thd, enum_var_type type)
{
  bool result= true;
  my_bool new_read_only= read_only; // make a copy before releasing a mutex
  DBUG_ENTER("sys_var_opt_readonly::update");

  if (read_only == FALSE || read_only == opt_readonly)
  {
    opt_readonly= read_only;
    DBUG_RETURN(false);
  }

  if (check_read_only(self, thd, 0)) // just in case
    goto end;

  if (thd->global_read_lock.is_acquired())
  {
    /*
      This connection already holds the global read lock.
      This can be the case with:
      - FLUSH TABLES WITH READ LOCK
      - SET GLOBAL READ_ONLY = 1
    */
    opt_readonly= read_only;
    DBUG_RETURN(false);
  }

  /*
    READ_ONLY=1 prevents write locks from being taken on tables and
    blocks transactions from committing. We therefore should make sure
    that no such events occur while setting the read_only variable.
    This is a 2 step process:
    [1] lock_global_read_lock()
      Prevents connections from obtaining new write locks on
      tables. Note that we can still have active rw transactions.
    [2] make_global_read_lock_block_commit()
      Prevents transactions from committing.
  */

  read_only= opt_readonly;
  mysql_mutex_unlock(&LOCK_global_system_variables);

  if (thd->global_read_lock.lock_global_read_lock(thd))
    goto end_with_mutex_unlock;

  if ((result= thd->global_read_lock.make_global_read_lock_block_commit(thd)))
    goto end_with_read_lock;

  /* Change the opt_readonly system variable, safe because the lock is held */
  opt_readonly= new_read_only;
  result= false;

 end_with_read_lock:
  /* Release the lock */
  thd->global_read_lock.unlock_global_read_lock(thd);
 end_with_mutex_unlock:
  mysql_mutex_lock(&LOCK_global_system_variables);
 end:
  read_only= opt_readonly;
  DBUG_RETURN(result);
}


/**
  The read_only boolean is always equal to the opt_readonly boolean except
  during fix_read_only(); when that function is entered, opt_readonly is
  the pre-update value and read_only is the post-update value.
  fix_read_only() compares them and runs needed operations for the
  transition (especially when transitioning from false to true) and
  synchronizes both booleans in the end.
*/
static Sys_var_mybool Sys_readonly(
       "read_only",
       "Make all non-temporary tables read-only, with the exception for "
       "replication (slave) threads and users with the SUPER privilege",
       GLOBAL_VAR(read_only), CMD_LINE(OPT_ARG), DEFAULT(FALSE),
       NO_MUTEX_GUARD, NOT_IN_BINLOG,
       ON_CHECK(check_read_only), ON_UPDATE(fix_read_only));

// Small lower limit to be able to test MRR
static Sys_var_ulong Sys_read_rnd_buff_size(
       "read_rnd_buffer_size",
       "When reading rows in sorted order after a sort, the rows are read "
       "through this buffer to avoid a disk seeks",
       SESSION_VAR(read_rnd_buff_size), CMD_LINE(REQUIRED_ARG),
       VALID_RANGE(1, INT_MAX32), DEFAULT(256*1024), BLOCK_SIZE(1));

static Sys_var_ulong Sys_div_precincrement(
       "div_precision_increment", "Precision of the result of '/' "
       "operator will be increased on that value",
       SESSION_VAR(div_precincrement), CMD_LINE(REQUIRED_ARG),
       VALID_RANGE(0, DECIMAL_MAX_SCALE), DEFAULT(4), BLOCK_SIZE(1));

static Sys_var_uint Sys_eq_range_index_dive_limit(
       "eq_range_index_dive_limit",
       "The optimizer will use existing index statistics instead of "
       "doing index dives for equality ranges if the number of equality "
       "ranges for the index is larger than or equal to this number. "
       "If set to 0, index dives are always used.",
       SESSION_VAR(eq_range_index_dive_limit), CMD_LINE(REQUIRED_ARG),
       VALID_RANGE(0, UINT_MAX32), DEFAULT(10), BLOCK_SIZE(1));

static Sys_var_ulong Sys_range_alloc_block_size(
       "range_alloc_block_size",
       "Allocation block size for storing ranges during optimization",
       SESSION_VAR(range_alloc_block_size), CMD_LINE(REQUIRED_ARG),
       VALID_RANGE(RANGE_ALLOC_BLOCK_SIZE, ULONG_MAX),
       DEFAULT(RANGE_ALLOC_BLOCK_SIZE), BLOCK_SIZE(1024));

static Sys_var_ulong Sys_multi_range_count(
       "multi_range_count",
       "Number of key ranges to request at once. "
       "This variable has no effect, and is deprecated. "
       "It will be removed in a future release.",
       SESSION_VAR(multi_range_count), CMD_LINE(REQUIRED_ARG),
       VALID_RANGE(1, ULONG_MAX), DEFAULT(256), BLOCK_SIZE(1),
       NO_MUTEX_GUARD, NOT_IN_BINLOG, ON_CHECK(0), ON_UPDATE(0),
       DEPRECATED(""));

static bool fix_thd_mem_root(sys_var *self, THD *thd, enum_var_type type)
{
  if (type != OPT_GLOBAL)
    reset_root_defaults(thd->mem_root,
                        thd->variables.query_alloc_block_size,
                        thd->variables.query_prealloc_size);
  return false;
}
static Sys_var_ulong Sys_query_alloc_block_size(
       "query_alloc_block_size",
       "Allocation block size for query parsing and execution",
       SESSION_VAR(query_alloc_block_size), CMD_LINE(REQUIRED_ARG),
       VALID_RANGE(1024, ULONG_MAX), DEFAULT(QUERY_ALLOC_BLOCK_SIZE),
       BLOCK_SIZE(1024), NO_MUTEX_GUARD, NOT_IN_BINLOG, ON_CHECK(0),
       ON_UPDATE(fix_thd_mem_root));

static Sys_var_ulong Sys_query_prealloc_size(
       "query_prealloc_size",
       "Persistent buffer for query parsing and execution",
       SESSION_VAR(query_prealloc_size), CMD_LINE(REQUIRED_ARG),
       VALID_RANGE(QUERY_ALLOC_PREALLOC_SIZE, ULONG_MAX),
       DEFAULT(QUERY_ALLOC_PREALLOC_SIZE),
       BLOCK_SIZE(1024), NO_MUTEX_GUARD, NOT_IN_BINLOG, ON_CHECK(0),
       ON_UPDATE(fix_thd_mem_root));

#if defined (_WIN32) && !defined (EMBEDDED_LIBRARY)
static Sys_var_mybool Sys_shared_memory(
       "shared_memory", "Enable the shared memory",
       READ_ONLY GLOBAL_VAR(opt_enable_shared_memory), CMD_LINE(OPT_ARG),
       DEFAULT(FALSE));

static Sys_var_charptr Sys_shared_memory_base_name(
       "shared_memory_base_name", "Base name of shared memory",
       READ_ONLY GLOBAL_VAR(shared_memory_base_name), CMD_LINE(REQUIRED_ARG),
       IN_FS_CHARSET, DEFAULT(0));
#endif

// this has to be NO_CMD_LINE as the command-line option has a different name
static Sys_var_mybool Sys_skip_external_locking(
       "skip_external_locking", "Don't use system (external) locking",
       READ_ONLY GLOBAL_VAR(my_disable_locking), NO_CMD_LINE, DEFAULT(TRUE));

static Sys_var_mybool Sys_skip_networking(
       "skip_networking", "Don't allow connection with TCP/IP",
       READ_ONLY GLOBAL_VAR(opt_disable_networking), CMD_LINE(OPT_ARG),
       DEFAULT(FALSE));

static Sys_var_mybool Sys_skip_name_resolve(
       "skip_name_resolve",
       "Don't resolve hostnames. All hostnames are IP's or 'localhost'.",
       READ_ONLY GLOBAL_VAR(opt_skip_name_resolve),
       CMD_LINE(OPT_ARG, OPT_SKIP_RESOLVE),
       DEFAULT(FALSE));

static Sys_var_mybool Sys_skip_show_database(
       "skip_show_database", "Don't allow 'SHOW DATABASE' commands",
       READ_ONLY GLOBAL_VAR(opt_skip_show_db), CMD_LINE(OPT_ARG),
       DEFAULT(FALSE));

static Sys_var_charptr Sys_socket(
       "socket", "Socket file to use for connection",
       READ_ONLY GLOBAL_VAR(mysqld_unix_port), CMD_LINE(REQUIRED_ARG),
       IN_FS_CHARSET, DEFAULT(0));

/* 
  thread_concurrency is a no-op on all platforms since
  MySQL 5.1.  It will be removed in the context of
  WL#5265
*/
static Sys_var_ulong Sys_thread_concurrency(
       "thread_concurrency",
       "Permits the application to give the threads system a hint for "
       "the desired number of threads that should be run at the same time. "
       "This variable has no effect, and is deprecated. "
       "It will be removed in a future release. ",
       READ_ONLY GLOBAL_VAR(concurrency), CMD_LINE(REQUIRED_ARG),
       VALID_RANGE(1, 512), DEFAULT(DEFAULT_CONCURRENCY), BLOCK_SIZE(1),
       NO_MUTEX_GUARD, NOT_IN_BINLOG, ON_CHECK(0), ON_UPDATE(0), 
       DEPRECATED(""));

static Sys_var_ulong Sys_thread_stack(
       "thread_stack", "The stack size for each thread",
       READ_ONLY GLOBAL_VAR(my_thread_stack_size), CMD_LINE(REQUIRED_ARG),
       VALID_RANGE(128*1024, ULONG_MAX), DEFAULT(DEFAULT_THREAD_STACK),
       BLOCK_SIZE(1024));

static Sys_var_charptr Sys_tmpdir(
       "tmpdir", "Path for temporary files. Several paths may "
       "be specified, separated by a "
#if defined(_WIN32)
       "semicolon (;)"
#else
       "colon (:)"
#endif
       ", in this case they are used in a round-robin fashion",
       READ_ONLY GLOBAL_VAR(opt_mysql_tmpdir), CMD_LINE(REQUIRED_ARG, 't'),
       IN_FS_CHARSET, DEFAULT(0));

static bool fix_trans_mem_root(sys_var *self, THD *thd, enum_var_type type)
{
  if (type != OPT_GLOBAL)
    reset_root_defaults(&thd->transaction.mem_root,
                        thd->variables.trans_alloc_block_size,
                        thd->variables.trans_prealloc_size);
  return false;
}
static Sys_var_ulong Sys_trans_alloc_block_size(
       "transaction_alloc_block_size",
       "Allocation block size for transactions to be stored in binary log",
       SESSION_VAR(trans_alloc_block_size), CMD_LINE(REQUIRED_ARG),
       VALID_RANGE(1024, ULONG_MAX), DEFAULT(QUERY_ALLOC_BLOCK_SIZE),
       BLOCK_SIZE(1024), NO_MUTEX_GUARD, NOT_IN_BINLOG, ON_CHECK(0),
       ON_UPDATE(fix_trans_mem_root));

static Sys_var_ulong Sys_trans_prealloc_size(
       "transaction_prealloc_size",
       "Persistent buffer for transactions to be stored in binary log",
       SESSION_VAR(trans_prealloc_size), CMD_LINE(REQUIRED_ARG),
       VALID_RANGE(1024, ULONG_MAX), DEFAULT(TRANS_ALLOC_PREALLOC_SIZE),
       BLOCK_SIZE(1024), NO_MUTEX_GUARD, NOT_IN_BINLOG, ON_CHECK(0),
       ON_UPDATE(fix_trans_mem_root));

static const char *thread_handling_names[]=
{
  "one-thread-per-connection", "no-threads", "loaded-dynamically",
  0
};
static Sys_var_enum Sys_thread_handling(
       "thread_handling",
       "Define threads usage for handling queries, one of "
       "one-thread-per-connection, no-threads, loaded-dynamically"
       , READ_ONLY GLOBAL_VAR(thread_handling), CMD_LINE(REQUIRED_ARG),
       thread_handling_names, DEFAULT(0));

static bool fix_query_cache_size(sys_var *self, THD *thd, enum_var_type type)
{
  ulong new_cache_size= query_cache.resize(query_cache_size);
  /*
     Note: query_cache_size is a global variable reflecting the
     requested cache size. See also query_cache_size_arg
  */
  if (query_cache_size != new_cache_size)
    push_warning_printf(current_thd, Sql_condition::SL_WARNING,
                        ER_WARN_QC_RESIZE, ER(ER_WARN_QC_RESIZE),
                        query_cache_size, new_cache_size);

  query_cache_size= new_cache_size;
  return false;
}
static Sys_var_ulong Sys_query_cache_size(
       "query_cache_size",
       "The memory allocated to store results from old queries",
       GLOBAL_VAR(query_cache_size), CMD_LINE(REQUIRED_ARG),
       VALID_RANGE(0, ULONG_MAX), DEFAULT(1024U*1024U), BLOCK_SIZE(1024),
       NO_MUTEX_GUARD, NOT_IN_BINLOG, ON_CHECK(0),
       ON_UPDATE(fix_query_cache_size));

static Sys_var_ulong Sys_query_cache_limit(
       "query_cache_limit",
       "Don't cache results that are bigger than this",
       GLOBAL_VAR(query_cache.query_cache_limit), CMD_LINE(REQUIRED_ARG),
       VALID_RANGE(0, ULONG_MAX), DEFAULT(1024*1024), BLOCK_SIZE(1));

static bool fix_qcache_min_res_unit(sys_var *self, THD *thd, enum_var_type type)
{
  query_cache_min_res_unit=
    query_cache.set_min_res_unit(query_cache_min_res_unit);
  return false;
}
static Sys_var_ulong Sys_query_cache_min_res_unit(
       "query_cache_min_res_unit",
       "The minimum size for blocks allocated by the query cache",
       GLOBAL_VAR(query_cache_min_res_unit), CMD_LINE(REQUIRED_ARG),
       VALID_RANGE(0, ULONG_MAX), DEFAULT(QUERY_CACHE_MIN_RESULT_DATA_SIZE),
       BLOCK_SIZE(1), NO_MUTEX_GUARD, NOT_IN_BINLOG, ON_CHECK(0),
       ON_UPDATE(fix_qcache_min_res_unit));

static const char *query_cache_type_names[]= { "OFF", "ON", "DEMAND", 0 };
static bool check_query_cache_type(sys_var *self, THD *thd, set_var *var)
{
  /*
   Setting it to 0 (or OFF) is always OK, even if the query cache
   is disabled.
  */
  if (var->save_result.ulonglong_value == 0)
    return false;
  else if (query_cache.is_disabled())
  {
    my_error(ER_QUERY_CACHE_DISABLED, MYF(0));
    return true;
  }
  return false;
}
static Sys_var_enum Sys_query_cache_type(
       "query_cache_type",
       "OFF = Don't cache or retrieve results. ON = Cache all results "
       "except SELECT SQL_NO_CACHE ... queries. DEMAND = Cache only "
       "SELECT SQL_CACHE ... queries",
       SESSION_VAR(query_cache_type), CMD_LINE(REQUIRED_ARG),
       query_cache_type_names, DEFAULT(0), NO_MUTEX_GUARD, NOT_IN_BINLOG,
       ON_CHECK(check_query_cache_type));

static Sys_var_mybool Sys_query_cache_wlock_invalidate(
       "query_cache_wlock_invalidate",
       "Invalidate queries in query cache on LOCK for write",
       SESSION_VAR(query_cache_wlock_invalidate), CMD_LINE(OPT_ARG),
       DEFAULT(FALSE));

static bool
on_check_opt_secure_auth(sys_var *self, THD *thd, set_var *var)
{
  if (!var->save_result.ulonglong_value)
  {
    WARN_DEPRECATED(thd, "pre-4.1 password hash", "post-4.1 password hash");
  }
  return false;
}

static Sys_var_mybool Sys_secure_auth(
       "secure_auth",
       "Disallow authentication for accounts that have old (pre-4.1) "
       "passwords",
       GLOBAL_VAR(opt_secure_auth), CMD_LINE(OPT_ARG, OPT_SECURE_AUTH),
       DEFAULT(TRUE),
       NO_MUTEX_GUARD, NOT_IN_BINLOG,
       ON_CHECK(on_check_opt_secure_auth)
       );

static Sys_var_charptr Sys_secure_file_priv(
       "secure_file_priv",
       "Limit LOAD DATA, SELECT ... OUTFILE, and LOAD_FILE() to files "
       "within specified directory",
       READ_ONLY GLOBAL_VAR(opt_secure_file_priv),
       CMD_LINE(REQUIRED_ARG), IN_FS_CHARSET, DEFAULT(0));

static bool fix_server_id(sys_var *self, THD *thd, enum_var_type type)
{
  server_id_supplied = 1;
  thd->server_id= server_id;
  return false;
}
static Sys_var_ulong Sys_server_id(
       "server_id",
       "Uniquely identifies the server instance in the community of "
       "replication partners",
       GLOBAL_VAR(server_id), CMD_LINE(REQUIRED_ARG, OPT_SERVER_ID),
       VALID_RANGE(0, UINT_MAX32), DEFAULT(0), BLOCK_SIZE(1), NO_MUTEX_GUARD,
       NOT_IN_BINLOG, ON_CHECK(0), ON_UPDATE(fix_server_id));

static Sys_var_charptr Sys_server_uuid(
       "server_uuid",
       "Uniquely identifies the server instance in the universe",
       READ_ONLY GLOBAL_VAR(server_uuid_ptr),
       NO_CMD_LINE, IN_FS_CHARSET, DEFAULT(server_uuid));

static Sys_var_uint Sys_server_id_bits(
       "server_id_bits",
       "Set number of significant bits in server-id",
       GLOBAL_VAR(opt_server_id_bits), CMD_LINE(REQUIRED_ARG),
       VALID_RANGE(0, 32), DEFAULT(32), BLOCK_SIZE(1));

static Sys_var_mybool Sys_slave_compressed_protocol(
       "slave_compressed_protocol",
       "Use compression on master/slave protocol",
       GLOBAL_VAR(opt_slave_compressed_protocol), CMD_LINE(OPT_ARG),
       DEFAULT(FALSE));

#ifdef HAVE_REPLICATION
static const char *slave_exec_mode_names[]=
       {"STRICT", "IDEMPOTENT", 0};
static Sys_var_enum Slave_exec_mode(
       "slave_exec_mode",
       "Modes for how replication events should be executed. Legal values "
       "are STRICT (default) and IDEMPOTENT. In IDEMPOTENT mode, "
       "replication will not stop for operations that are idempotent. "
       "In STRICT mode, replication will stop on any unexpected difference "
       "between the master and the slave",
       GLOBAL_VAR(slave_exec_mode_options), CMD_LINE(REQUIRED_ARG),
       slave_exec_mode_names, DEFAULT(RBR_EXEC_MODE_STRICT));

const char *slave_type_conversions_name[]=
       {"ALL_LOSSY", "ALL_NON_LOSSY", "ALL_UNSIGNED", "ALL_SIGNED", 0};
static Sys_var_set Slave_type_conversions(
       "slave_type_conversions",
       "Set of slave type conversions that are enabled. Legal values are:"
       " ALL_LOSSY to enable lossy conversions,"
       " ALL_NON_LOSSY to enable non-lossy conversions,"
       " ALL_UNSIGNED to treat all integer column type data to be unsigned values, and"
       " ALL_SIGNED to treat all integer column type data to be signed values." 
       " Default treatment is ALL_SIGNED. If ALL_SIGNED and ALL_UNSIGNED both are"
       " specifed, ALL_SIGNED will take high priority than ALL_UNSIGNED."
       " If the variable is assigned the empty set, no conversions are"
       " allowed and it is expected that the types match exactly.",
       GLOBAL_VAR(slave_type_conversions_options), CMD_LINE(REQUIRED_ARG),
       slave_type_conversions_name,
       DEFAULT(0));

static Sys_var_mybool Sys_slave_sql_verify_checksum(
       "slave_sql_verify_checksum",
       "Force checksum verification of replication events after reading them "
       "from relay log. Note: Events are always checksum-verified by slave on "
       "receiving them from the network before writing them to the relay "
       "log. Enabled by default.",
       GLOBAL_VAR(opt_slave_sql_verify_checksum), CMD_LINE(OPT_ARG), DEFAULT(TRUE));

static bool slave_rows_search_algorithms_check(sys_var *self, THD *thd, set_var *var)
{
  String str, *res;
  /* null value is not allowed */
  if (check_not_null(self, thd, var))
    return true;

  /** empty value ('') is not allowed */
  res= var->value? var->value->val_str(&str) : NULL;
  if (res && res->is_empty())
    return true;

  return false;
}

static const char *slave_rows_search_algorithms_names[]= {"TABLE_SCAN", "INDEX_SCAN", "HASH_SCAN", 0};
static Sys_var_set Slave_rows_search_algorithms(
       "slave_rows_search_algorithms", 
       "Set of searching algorithms that the slave will use while "
       "searching for records from the storage engine to either "
       "updated or deleted them. Possible values are: INDEX_SCAN, "
       "TABLE_SCAN and HASH_SCAN. Any combination is allowed, and "
       "the slave will always pick the most suitable algorithm for "
       "any given scenario. "
       "(Default: INDEX_SCAN, TABLE_SCAN).",
       GLOBAL_VAR(slave_rows_search_algorithms_options), CMD_LINE(REQUIRED_ARG),
       slave_rows_search_algorithms_names,
       DEFAULT(SLAVE_ROWS_INDEX_SCAN | SLAVE_ROWS_TABLE_SCAN),  NO_MUTEX_GUARD,
       NOT_IN_BINLOG, ON_CHECK(slave_rows_search_algorithms_check), ON_UPDATE(NULL));
#endif

bool Sys_var_enum_binlog_checksum::global_update(THD *thd, set_var *var)
{
  bool check_purge= false;

  mysql_mutex_lock(mysql_bin_log.get_log_lock());
  if(mysql_bin_log.is_open())
  {
    bool alg_changed=
      (binlog_checksum_options != (uint) var->save_result.ulonglong_value);
    if (alg_changed)
      mysql_bin_log.checksum_alg_reset= (uint8) var->save_result.ulonglong_value;
    mysql_bin_log.rotate(true, &check_purge);
    if (alg_changed)
      mysql_bin_log.checksum_alg_reset= BINLOG_CHECKSUM_ALG_UNDEF; // done
  }
  else
  {
    binlog_checksum_options= var->save_result.ulonglong_value;
  }
  DBUG_ASSERT((ulong) binlog_checksum_options == var->save_result.ulonglong_value);
  DBUG_ASSERT(mysql_bin_log.checksum_alg_reset == BINLOG_CHECKSUM_ALG_UNDEF);
  mysql_mutex_unlock(mysql_bin_log.get_log_lock());
  
  if (check_purge)
    mysql_bin_log.purge();

  return 0;
}

static Sys_var_enum_binlog_checksum Binlog_checksum_enum(
       "binlog_checksum", "Type of BINLOG_CHECKSUM_ALG. Include checksum for "
       "log events in the binary log. Possible values are NONE and CRC32; "
       "default is CRC32.",
       GLOBAL_VAR(binlog_checksum_options), CMD_LINE(REQUIRED_ARG),
       binlog_checksum_type_names, DEFAULT(BINLOG_CHECKSUM_ALG_CRC32),
       NO_MUTEX_GUARD, NOT_IN_BINLOG);

static Sys_var_mybool Sys_master_verify_checksum(
       "master_verify_checksum",
       "Force checksum verification of logged events in binary log before "
       "sending them to slaves or printing them in output of SHOW BINLOG EVENTS. "
       "Disabled by default.",
       GLOBAL_VAR(opt_master_verify_checksum), CMD_LINE(OPT_ARG), DEFAULT(FALSE));

static Sys_var_ulong Sys_slow_launch_time(
       "slow_launch_time",
       "If creating the thread takes longer than this value (in seconds), "
       "the Slow_launch_threads counter will be incremented",
       GLOBAL_VAR(slow_launch_time), CMD_LINE(REQUIRED_ARG),
       VALID_RANGE(0, LONG_TIMEOUT), DEFAULT(2), BLOCK_SIZE(1));

static Sys_var_ulong Sys_sort_buffer(
       "sort_buffer_size",
       "Each thread that needs to do a sort allocates a buffer of this size",
       SESSION_VAR(sortbuff_size), CMD_LINE(REQUIRED_ARG),
       VALID_RANGE(MIN_SORT_MEMORY, ULONG_MAX), DEFAULT(DEFAULT_SORT_MEMORY),
       BLOCK_SIZE(1));

export sql_mode_t expand_sql_mode(sql_mode_t sql_mode)
{
  if (sql_mode & MODE_ANSI)
  {
    /*
      Note that we dont set
      MODE_NO_KEY_OPTIONS | MODE_NO_TABLE_OPTIONS | MODE_NO_FIELD_OPTIONS
      to allow one to get full use of MySQL in this mode.

      MODE_ONLY_FULL_GROUP_BY was removed from ANSI mode because it is
      currently overly restrictive (see BUG#8510).
    */
    sql_mode|= (MODE_REAL_AS_FLOAT | MODE_PIPES_AS_CONCAT | MODE_ANSI_QUOTES |
                MODE_IGNORE_SPACE);
  }
  if (sql_mode & MODE_ORACLE)
    sql_mode|= (MODE_PIPES_AS_CONCAT | MODE_ANSI_QUOTES |
                MODE_IGNORE_SPACE |
                MODE_NO_KEY_OPTIONS | MODE_NO_TABLE_OPTIONS |
                MODE_NO_FIELD_OPTIONS | MODE_NO_AUTO_CREATE_USER);
  if (sql_mode & MODE_MSSQL)
    sql_mode|= (MODE_PIPES_AS_CONCAT | MODE_ANSI_QUOTES |
                MODE_IGNORE_SPACE |
                MODE_NO_KEY_OPTIONS | MODE_NO_TABLE_OPTIONS |
                MODE_NO_FIELD_OPTIONS);
  if (sql_mode & MODE_POSTGRESQL)
    sql_mode|= (MODE_PIPES_AS_CONCAT | MODE_ANSI_QUOTES |
                MODE_IGNORE_SPACE |
                MODE_NO_KEY_OPTIONS | MODE_NO_TABLE_OPTIONS |
                MODE_NO_FIELD_OPTIONS);
  if (sql_mode & MODE_DB2)
    sql_mode|= (MODE_PIPES_AS_CONCAT | MODE_ANSI_QUOTES |
                MODE_IGNORE_SPACE |
                MODE_NO_KEY_OPTIONS | MODE_NO_TABLE_OPTIONS |
                MODE_NO_FIELD_OPTIONS);
  if (sql_mode & MODE_MAXDB)
    sql_mode|= (MODE_PIPES_AS_CONCAT | MODE_ANSI_QUOTES |
                MODE_IGNORE_SPACE |
                MODE_NO_KEY_OPTIONS | MODE_NO_TABLE_OPTIONS |
                MODE_NO_FIELD_OPTIONS | MODE_NO_AUTO_CREATE_USER);
  if (sql_mode & MODE_MYSQL40)
    sql_mode|= MODE_HIGH_NOT_PRECEDENCE;
  if (sql_mode & MODE_MYSQL323)
    sql_mode|= MODE_HIGH_NOT_PRECEDENCE;
  if (sql_mode & MODE_TRADITIONAL)
    sql_mode|= (MODE_STRICT_TRANS_TABLES | MODE_STRICT_ALL_TABLES |
                MODE_NO_ZERO_IN_DATE | MODE_NO_ZERO_DATE |
                MODE_ERROR_FOR_DIVISION_BY_ZERO | MODE_NO_AUTO_CREATE_USER |
                MODE_NO_ENGINE_SUBSTITUTION);
  return sql_mode;
}
static bool check_sql_mode(sys_var *self, THD *thd, set_var *var)
{
  var->save_result.ulonglong_value=
    expand_sql_mode(var->save_result.ulonglong_value);
  return false;
}
static bool fix_sql_mode(sys_var *self, THD *thd, enum_var_type type)
{
  if (type != OPT_GLOBAL)
  {
    /* Update thd->server_status */
    if (thd->variables.sql_mode & MODE_NO_BACKSLASH_ESCAPES)
      thd->server_status|= SERVER_STATUS_NO_BACKSLASH_ESCAPES;
    else
      thd->server_status&= ~SERVER_STATUS_NO_BACKSLASH_ESCAPES;
  }
  return false;
}
/*
  WARNING: When adding new SQL modes don't forget to update the
  tables definitions that stores it's value (ie: mysql.event, mysql.proc)
*/
static const char *sql_mode_names[]=
{
  "REAL_AS_FLOAT", "PIPES_AS_CONCAT", "ANSI_QUOTES", "IGNORE_SPACE", ",",
  "ONLY_FULL_GROUP_BY", "NO_UNSIGNED_SUBTRACTION", "NO_DIR_IN_CREATE",
  "POSTGRESQL", "ORACLE", "MSSQL", "DB2", "MAXDB", "NO_KEY_OPTIONS",
  "NO_TABLE_OPTIONS", "NO_FIELD_OPTIONS", "MYSQL323", "MYSQL40", "ANSI",
  "NO_AUTO_VALUE_ON_ZERO", "NO_BACKSLASH_ESCAPES", "STRICT_TRANS_TABLES",
  "STRICT_ALL_TABLES", "NO_ZERO_IN_DATE", "NO_ZERO_DATE",
  "ALLOW_INVALID_DATES", "ERROR_FOR_DIVISION_BY_ZERO", "TRADITIONAL",
  "NO_AUTO_CREATE_USER", "HIGH_NOT_PRECEDENCE", "NO_ENGINE_SUBSTITUTION",
  "PAD_CHAR_TO_FULL_LENGTH",
  0
};
export bool sql_mode_string_representation(THD *thd, sql_mode_t sql_mode,
                                           LEX_STRING *ls)
{
  set_to_string(thd, ls, sql_mode, sql_mode_names);
  return ls->str == 0;
}
/*
  sql_mode should *not* be IN_BINLOG: even though it is written to the binlog,
  the slave ignores the MODE_NO_DIR_IN_CREATE variable, so slave's value
  differs from master's (see log_event.cc: Query_log_event::do_apply_event()).
*/
static Sys_var_set Sys_sql_mode(
       "sql_mode",
       "Syntax: sql-mode=mode[,mode[,mode...]]. See the manual for the "
       "complete list of valid sql modes",
       SESSION_VAR(sql_mode), CMD_LINE(REQUIRED_ARG),
       sql_mode_names, DEFAULT(MODE_NO_ENGINE_SUBSTITUTION), NO_MUTEX_GUARD,
       NOT_IN_BINLOG, ON_CHECK(check_sql_mode), ON_UPDATE(fix_sql_mode));

#if defined(HAVE_OPENSSL) && !defined(EMBEDDED_LIBRARY)
#define SSL_OPT(X) CMD_LINE(REQUIRED_ARG,X)
#else
#define SSL_OPT(X) NO_CMD_LINE
#endif

static Sys_var_charptr Sys_ssl_ca(
       "ssl_ca",
       "CA file in PEM format (check OpenSSL docs, implies --ssl)",
       READ_ONLY GLOBAL_VAR(opt_ssl_ca), SSL_OPT(OPT_SSL_CA),
       IN_FS_CHARSET, DEFAULT(0));

static Sys_var_charptr Sys_ssl_capath(
       "ssl_capath",
       "CA directory (check OpenSSL docs, implies --ssl)",
       READ_ONLY GLOBAL_VAR(opt_ssl_capath), SSL_OPT(OPT_SSL_CAPATH),
       IN_FS_CHARSET, DEFAULT(0));

static Sys_var_charptr Sys_ssl_cert(
       "ssl_cert", "X509 cert in PEM format (implies --ssl)",
       READ_ONLY GLOBAL_VAR(opt_ssl_cert), SSL_OPT(OPT_SSL_CERT),
       IN_FS_CHARSET, DEFAULT(0));

static Sys_var_charptr Sys_ssl_cipher(
       "ssl_cipher", "SSL cipher to use (implies --ssl)",
       READ_ONLY GLOBAL_VAR(opt_ssl_cipher), SSL_OPT(OPT_SSL_CIPHER),
       IN_FS_CHARSET, DEFAULT(0));

static Sys_var_charptr Sys_ssl_key(
       "ssl_key", "X509 key in PEM format (implies --ssl)",
       READ_ONLY GLOBAL_VAR(opt_ssl_key), SSL_OPT(OPT_SSL_KEY),
       IN_FS_CHARSET, DEFAULT(0));

static Sys_var_charptr Sys_ssl_crl(
       "ssl_crl",
       "CRL file in PEM format (check OpenSSL docs, implies --ssl)",
       READ_ONLY GLOBAL_VAR(opt_ssl_crl), SSL_OPT(OPT_SSL_CRL),
       IN_FS_CHARSET, DEFAULT(0));

static Sys_var_charptr Sys_ssl_crlpath(
       "ssl_crlpath",
       "CRL directory (check OpenSSL docs, implies --ssl)",
       READ_ONLY GLOBAL_VAR(opt_ssl_crlpath), SSL_OPT(OPT_SSL_CRLPATH),
       IN_FS_CHARSET, DEFAULT(0));


// why ENUM and not BOOL ?
static const char *updatable_views_with_limit_names[]= {"NO", "YES", 0};
static Sys_var_enum Sys_updatable_views_with_limit(
       "updatable_views_with_limit",
       "YES = Don't issue an error message (warning only) if a VIEW without "
       "presence of a key of the underlying table is used in queries with a "
       "LIMIT clause for updating. NO = Prohibit update of a VIEW, which "
       "does not contain a key of the underlying table and the query uses "
       "a LIMIT clause (usually get from GUI tools)",
       SESSION_VAR(updatable_views_with_limit), CMD_LINE(REQUIRED_ARG),
       updatable_views_with_limit_names, DEFAULT(TRUE));

static Sys_var_mybool Sys_sync_frm(
       "sync_frm", "Sync .frm files to disk on creation",
       GLOBAL_VAR(opt_sync_frm), CMD_LINE(OPT_ARG),
       DEFAULT(TRUE));

static char *system_time_zone_ptr;
static Sys_var_charptr Sys_system_time_zone(
       "system_time_zone", "The server system time zone",
       READ_ONLY GLOBAL_VAR(system_time_zone_ptr), NO_CMD_LINE,
       IN_FS_CHARSET, DEFAULT(system_time_zone));

static Sys_var_ulong Sys_table_def_size(
       "table_definition_cache",
       "The number of cached table definitions",
       GLOBAL_VAR(table_def_size),
       CMD_LINE(REQUIRED_ARG, OPT_TABLE_DEFINITION_CACHE),
       VALID_RANGE(TABLE_DEF_CACHE_MIN, 512*1024),
       DEFAULT(TABLE_DEF_CACHE_DEFAULT),
       BLOCK_SIZE(1),
       NO_MUTEX_GUARD,
       NOT_IN_BINLOG,
       ON_CHECK(NULL),
       ON_UPDATE(NULL),
       NULL,
       /* table_definition_cache is used as a sizing hint by the performance schema. */
       sys_var::PARSE_EARLY);

static bool fix_table_cache_size(sys_var *self, THD *thd, enum_var_type type)
{
  /*
    table_open_cache parameter is a soft limit for total number of objects
    in all table cache instances. Once this value is updated we need to
    update value of a per-instance soft limit on table cache size.
  */
  table_cache_size_per_instance= table_cache_size / table_cache_instances;
  return false;
}

static Sys_var_ulong Sys_table_cache_size(
       "table_open_cache", "The number of cached open tables "
       "(total for all table cache instances)",
       GLOBAL_VAR(table_cache_size), CMD_LINE(REQUIRED_ARG),
       VALID_RANGE(1, 512*1024), DEFAULT(TABLE_OPEN_CACHE_DEFAULT),
       BLOCK_SIZE(1), NO_MUTEX_GUARD, NOT_IN_BINLOG, ON_CHECK(NULL),
       ON_UPDATE(fix_table_cache_size),
       NULL,
       /* table_open_cache is used as a sizing hint by the performance schema. */
       sys_var::PARSE_EARLY);

static Sys_var_ulong Sys_table_cache_instances(
       "table_open_cache_instances", "The number of table cache instances",
       READ_ONLY GLOBAL_VAR(table_cache_instances), CMD_LINE(REQUIRED_ARG),
       VALID_RANGE(1, Table_cache_manager::MAX_TABLE_CACHES), DEFAULT(1),
       BLOCK_SIZE(1), NO_MUTEX_GUARD, NOT_IN_BINLOG, ON_CHECK(NULL),
       ON_UPDATE(NULL), NULL,
       /*
         table_open_cache is used as a sizing hint by the performance schema,
         and 'table_open_cache' is a prefix of 'table_open_cache_instances'.
         Is is better to keep these options together, to avoid confusing
         handle_options() with partial name matches.
       */
       sys_var::PARSE_EARLY);

static Sys_var_ulong Sys_thread_cache_size(
       "thread_cache_size",
       "How many threads we should keep in a cache for reuse",
       GLOBAL_VAR(max_blocked_pthreads),
       CMD_LINE(REQUIRED_ARG, OPT_THREAD_CACHE_SIZE),
       VALID_RANGE(0, 16384), DEFAULT(0), BLOCK_SIZE(1));

/**
  Can't change the 'next' tx_isolation if we are already in a
  transaction.
*/

static bool check_tx_isolation(sys_var *self, THD *thd, set_var *var)
{
  if (var->type == OPT_DEFAULT && thd->in_active_multi_stmt_transaction())
  {
    DBUG_ASSERT(thd->in_multi_stmt_transaction_mode());
    my_error(ER_CANT_CHANGE_TX_CHARACTERISTICS, MYF(0));
    return TRUE;
  }
  return FALSE;
}


bool Sys_var_tx_isolation::session_update(THD *thd, set_var *var)
{
  if (var->type == OPT_SESSION && Sys_var_enum::session_update(thd, var))
    return TRUE;
  if (var->type == OPT_DEFAULT || !thd->in_active_multi_stmt_transaction())
  {
    /*
      Update the isolation level of the next transaction.
      I.e. if one did:
      COMMIT;
      SET SESSION ISOLATION LEVEL ...
      BEGIN; <-- this transaction has the new isolation
      Note, that in case of:
      COMMIT;
      SET TRANSACTION ISOLATION LEVEL ...
      SET SESSION ISOLATION LEVEL ...
      BEGIN; <-- the session isolation level is used, not the
      result of SET TRANSACTION statement.
     */
    thd->tx_isolation= (enum_tx_isolation) var->save_result.ulonglong_value;
  }
  return FALSE;
}


// NO_CMD_LINE - different name of the option
static Sys_var_tx_isolation Sys_tx_isolation(
       "tx_isolation", "Default transaction isolation level",
       SESSION_VAR(tx_isolation), NO_CMD_LINE,
       tx_isolation_names, DEFAULT(ISO_REPEATABLE_READ),
       NO_MUTEX_GUARD, NOT_IN_BINLOG, ON_CHECK(check_tx_isolation));


/**
  Can't change the tx_read_only state if we are already in a
  transaction.
*/

static bool check_tx_read_only(sys_var *self, THD *thd, set_var *var)
{
  if (var->type == OPT_DEFAULT && thd->in_active_multi_stmt_transaction())
  {
    DBUG_ASSERT(thd->in_multi_stmt_transaction_mode());
    my_error(ER_CANT_CHANGE_TX_CHARACTERISTICS, MYF(0));
    return true;
  }
  return false;
}


bool Sys_var_tx_read_only::session_update(THD *thd, set_var *var)
{
  if (var->type == OPT_SESSION && Sys_var_mybool::session_update(thd, var))
    return true;
  if (var->type == OPT_DEFAULT || !thd->in_active_multi_stmt_transaction())
  {
    // @see Sys_var_tx_isolation::session_update() above for the rules.
    thd->tx_read_only= var->save_result.ulonglong_value;
  }
  return false;
}


static Sys_var_tx_read_only Sys_tx_read_only(
       "tx_read_only", "Set default transaction access mode to read only.",
       SESSION_VAR(tx_read_only), NO_CMD_LINE, DEFAULT(0),
       NO_MUTEX_GUARD, NOT_IN_BINLOG, ON_CHECK(check_tx_read_only));

static Sys_var_ulonglong Sys_tmp_table_size(
       "tmp_table_size",
       "If an internal in-memory temporary table exceeds this size, MySQL "
       "will automatically convert it to an on-disk MyISAM table",
       SESSION_VAR(tmp_table_size), CMD_LINE(REQUIRED_ARG),
       VALID_RANGE(1024, (ulonglong)~(intptr)0), DEFAULT(16*1024*1024),
       BLOCK_SIZE(1));

static Sys_var_mybool Sys_timed_mutexes(
       "timed_mutexes",
       "Specify whether to time mutexes (only InnoDB mutexes are currently "
       "supported)",
       GLOBAL_VAR(timed_mutexes), CMD_LINE(OPT_ARG), DEFAULT(0));

static char *server_version_ptr;
static Sys_var_charptr Sys_version(
       "version", "Server version",
       READ_ONLY GLOBAL_VAR(server_version_ptr), NO_CMD_LINE,
       IN_SYSTEM_CHARSET, DEFAULT(server_version));

static char *server_version_comment_ptr;
static Sys_var_charptr Sys_version_comment(
       "version_comment", "version_comment",
       READ_ONLY GLOBAL_VAR(server_version_comment_ptr), NO_CMD_LINE,
       IN_SYSTEM_CHARSET, DEFAULT(MYSQL_COMPILATION_COMMENT));

static char *server_version_compile_machine_ptr;
static Sys_var_charptr Sys_version_compile_machine(
       "version_compile_machine", "version_compile_machine",
       READ_ONLY GLOBAL_VAR(server_version_compile_machine_ptr), NO_CMD_LINE,
       IN_SYSTEM_CHARSET, DEFAULT(MACHINE_TYPE));

static char *server_version_compile_os_ptr;
static Sys_var_charptr Sys_version_compile_os(
       "version_compile_os", "version_compile_os",
       READ_ONLY GLOBAL_VAR(server_version_compile_os_ptr), NO_CMD_LINE,
       IN_SYSTEM_CHARSET, DEFAULT(SYSTEM_TYPE));

static Sys_var_ulong Sys_net_wait_timeout(
       "wait_timeout",
       "The number of seconds the server waits for activity on a "
       "connection before closing it",
       SESSION_VAR(net_wait_timeout), CMD_LINE(REQUIRED_ARG),
       VALID_RANGE(1, IF_WIN(INT_MAX32/1000, LONG_TIMEOUT)),
       DEFAULT(NET_WAIT_TIMEOUT), BLOCK_SIZE(1));

static Sys_var_plugin Sys_default_storage_engine(
       "default_storage_engine", "The default storage engine for new tables",
       SESSION_VAR(table_plugin), NO_CMD_LINE,
       MYSQL_STORAGE_ENGINE_PLUGIN, DEFAULT(&default_storage_engine),
       NO_MUTEX_GUARD, NOT_IN_BINLOG, ON_CHECK(check_not_null));

static Sys_var_plugin Sys_default_tmp_storage_engine(
       "default_tmp_storage_engine", "The default storage engine for new explict temporary tables",
       SESSION_VAR(temp_table_plugin), NO_CMD_LINE,
       MYSQL_STORAGE_ENGINE_PLUGIN, DEFAULT(&default_tmp_storage_engine),
       NO_MUTEX_GUARD, NOT_IN_BINLOG, ON_CHECK(check_not_null));

//  Alias for @@default_storage_engine
static Sys_var_plugin Sys_storage_engine(
       "storage_engine", "Alias for @@default_storage_engine. Deprecated",
       SESSION_VAR(table_plugin), NO_CMD_LINE,
       MYSQL_STORAGE_ENGINE_PLUGIN, DEFAULT(&default_storage_engine),
       NO_MUTEX_GUARD, NOT_IN_BINLOG, ON_CHECK(check_not_null),
       ON_UPDATE(NULL), DEPRECATED("'@@default_storage_engine'"));

#if defined(ENABLED_DEBUG_SYNC)
/*
  Variable can be set for the session only.

  This could be changed later. Then we need to have a global array of
  actions in addition to the thread local ones. SET GLOBAL would
  manage the global array, SET [SESSION] the local array. A sync point
  would need to look for a local and a global action. Setting and
  executing of global actions need to be protected by a mutex.

  The purpose of global actions could be to allow synchronizing with
  connectionless threads that cannot execute SET statements.
*/
static Sys_var_debug_sync Sys_debug_sync(
       "debug_sync", "Debug Sync Facility",
       sys_var::ONLY_SESSION, NO_CMD_LINE,
       DEFAULT(0), NO_MUTEX_GUARD, NOT_IN_BINLOG, ON_CHECK(check_has_super));
#endif /* defined(ENABLED_DEBUG_SYNC) */

/**
 "time_format" "date_format" "datetime_format"

  the following three variables are unused, and the source of confusion
  (bug reports like "I've changed date_format, but date format hasn't changed.
  I've made them read-only, to alleviate the situation somewhat.

  @todo make them NO_CMD_LINE ?
*/
static Sys_var_charptr Sys_date_format(
       "date_format", "The DATE format (ignored)",
       READ_ONLY GLOBAL_VAR(global_date_format.format.str),
       CMD_LINE(REQUIRED_ARG), IN_SYSTEM_CHARSET,
       DEFAULT(known_date_time_formats[ISO_FORMAT].date_format),
       NO_MUTEX_GUARD, NOT_IN_BINLOG, ON_CHECK(0), ON_UPDATE(0),
       DEPRECATED(""));

static Sys_var_charptr Sys_datetime_format(
       "datetime_format", "The DATETIME format (ignored)",
       READ_ONLY GLOBAL_VAR(global_datetime_format.format.str),
       CMD_LINE(REQUIRED_ARG), IN_SYSTEM_CHARSET,
       DEFAULT(known_date_time_formats[ISO_FORMAT].datetime_format),
       NO_MUTEX_GUARD, NOT_IN_BINLOG, ON_CHECK(0), ON_UPDATE(0),
       DEPRECATED(""));

static Sys_var_charptr Sys_time_format(
       "time_format", "The TIME format (ignored)",
       READ_ONLY GLOBAL_VAR(global_time_format.format.str),
       CMD_LINE(REQUIRED_ARG), IN_SYSTEM_CHARSET,
       DEFAULT(known_date_time_formats[ISO_FORMAT].time_format),
       NO_MUTEX_GUARD, NOT_IN_BINLOG, ON_CHECK(0), ON_UPDATE(0),
       DEPRECATED(""));

static bool fix_autocommit(sys_var *self, THD *thd, enum_var_type type)
{
  if (type == OPT_GLOBAL)
  {
    if (global_system_variables.option_bits & OPTION_AUTOCOMMIT)
      global_system_variables.option_bits&= ~OPTION_NOT_AUTOCOMMIT;
    else
      global_system_variables.option_bits|= OPTION_NOT_AUTOCOMMIT;
    return false;
  }

  if (thd->variables.option_bits & OPTION_AUTOCOMMIT &&
      thd->variables.option_bits & OPTION_NOT_AUTOCOMMIT)
  { // activating autocommit

    if (trans_commit_stmt(thd) || trans_commit(thd))
    {
      thd->variables.option_bits&= ~OPTION_AUTOCOMMIT;
      return true;
    }
    /*
      Don't close thread tables or release metadata locks: if we do so, we
      risk releasing locks/closing tables of expressions used to assign
      other variables, as in:
      set @var=my_stored_function1(), @@autocommit=1, @var2=(select max(a)
      from my_table), ...
      The locks will be released at statement end anyway, as SET
      statement that assigns autocommit is marked to commit
      transaction implicitly at the end (@sa stmt_causes_implicitcommit()).
    */
    thd->variables.option_bits&=
                 ~(OPTION_BEGIN | OPTION_NOT_AUTOCOMMIT);
    thd->transaction.all.reset_unsafe_rollback_flags();
    thd->server_status|= SERVER_STATUS_AUTOCOMMIT;
    return false;
  }

  if (!(thd->variables.option_bits & OPTION_AUTOCOMMIT) &&
      !(thd->variables.option_bits & OPTION_NOT_AUTOCOMMIT))
  { // disabling autocommit

    thd->transaction.all.reset_unsafe_rollback_flags();
    thd->server_status&= ~SERVER_STATUS_AUTOCOMMIT;
    thd->variables.option_bits|= OPTION_NOT_AUTOCOMMIT;
    return false;
  }

  return false; // autocommit value wasn't changed
}
static Sys_var_bit Sys_autocommit(
       "autocommit", "autocommit",
       SESSION_VAR(option_bits), NO_CMD_LINE, OPTION_AUTOCOMMIT, DEFAULT(TRUE),
       NO_MUTEX_GUARD, NOT_IN_BINLOG, ON_CHECK(0), ON_UPDATE(fix_autocommit));
export sys_var *Sys_autocommit_ptr= &Sys_autocommit; // for sql_yacc.yy

static Sys_var_mybool Sys_big_tables(
       "big_tables", "Allow big result sets by saving all "
       "temporary sets on file (Solves most 'table full' errors)",
       SESSION_VAR(big_tables), CMD_LINE(OPT_ARG), DEFAULT(FALSE));

static Sys_var_bit Sys_big_selects(
       "sql_big_selects", "sql_big_selects",
       SESSION_VAR(option_bits), NO_CMD_LINE, OPTION_BIG_SELECTS,
       DEFAULT(FALSE));

static Sys_var_bit Sys_log_off(
       "sql_log_off", "sql_log_off",
       SESSION_VAR(option_bits), NO_CMD_LINE, OPTION_LOG_OFF,
       DEFAULT(FALSE), NO_MUTEX_GUARD, NOT_IN_BINLOG, ON_CHECK(check_has_super));

/**
  This function sets the session variable thd->variables.sql_log_bin 
  to reflect changes to @@session.sql_log_bin.

  @param[in] self   A pointer to the sys_var, i.e. Sys_log_binlog.
  @param[in] type   The type either session or global.

  @return @c FALSE.
*/
static bool fix_sql_log_bin_after_update(sys_var *self, THD *thd,
                                         enum_var_type type)
{
  if (type == OPT_SESSION)
  {
    if (thd->variables.sql_log_bin)
      thd->variables.option_bits |= OPTION_BIN_LOG;
    else
      thd->variables.option_bits &= ~OPTION_BIN_LOG;
  }
  return FALSE;
}

/**
  This function checks if the sql_log_bin can be changed,
  what is possible if:
    - the user is a super user;
    - the set is not called from within a function/trigger;
    - there is no on-going transaction.

  @param[in] self   A pointer to the sys_var, i.e. Sys_log_binlog.
  @param[in] var    A pointer to the set_var created by the parser.

  @return @c FALSE if the change is allowed, otherwise @c TRUE.
*/
static bool check_sql_log_bin(sys_var *self, THD *thd, set_var *var)
{
  if (check_has_super(self, thd, var))
    return TRUE;

  if (var->type == OPT_GLOBAL)
    return FALSE;

  /* If in a stored function/trigger, it's too late to change sql_log_bin. */
  if (thd->in_sub_stmt)
  {
    my_error(ER_STORED_FUNCTION_PREVENTS_SWITCH_SQL_LOG_BIN, MYF(0));
    return TRUE;
  }
  /* Make the session variable 'sql_log_bin' read-only inside a transaction. */
  if (thd->in_active_multi_stmt_transaction())
  {
    my_error(ER_INSIDE_TRANSACTION_PREVENTS_SWITCH_SQL_LOG_BIN, MYF(0));
    return TRUE;
  }

  return FALSE;
}

static Sys_var_mybool Sys_log_binlog(
       "sql_log_bin", "sql_log_bin",
       SESSION_VAR(sql_log_bin), NO_CMD_LINE,
       DEFAULT(TRUE), NO_MUTEX_GUARD, NOT_IN_BINLOG, ON_CHECK(check_sql_log_bin),
       ON_UPDATE(fix_sql_log_bin_after_update));

static Sys_var_bit Sys_transaction_allow_batching(
       "transaction_allow_batching", "transaction_allow_batching",
       SESSION_ONLY(option_bits), NO_CMD_LINE, OPTION_ALLOW_BATCH,
       DEFAULT(FALSE));

static Sys_var_bit Sys_sql_warnings(
       "sql_warnings", "sql_warnings",
       SESSION_VAR(option_bits), NO_CMD_LINE, OPTION_WARNINGS,
       DEFAULT(FALSE));

static Sys_var_bit Sys_sql_notes(
       "sql_notes", "sql_notes",
       SESSION_VAR(option_bits), NO_CMD_LINE, OPTION_SQL_NOTES,
       DEFAULT(TRUE));

static Sys_var_bit Sys_auto_is_null(
       "sql_auto_is_null", "sql_auto_is_null",
       SESSION_VAR(option_bits), NO_CMD_LINE, OPTION_AUTO_IS_NULL,
       DEFAULT(FALSE), NO_MUTEX_GUARD, IN_BINLOG);

static Sys_var_bit Sys_safe_updates(
       "sql_safe_updates", "sql_safe_updates",
       SESSION_VAR(option_bits), NO_CMD_LINE, OPTION_SAFE_UPDATES,
       DEFAULT(FALSE));

static Sys_var_bit Sys_buffer_results(
       "sql_buffer_result", "sql_buffer_result",
       SESSION_VAR(option_bits), NO_CMD_LINE, OPTION_BUFFER_RESULT,
       DEFAULT(FALSE));

static Sys_var_bit Sys_quote_show_create(
       "sql_quote_show_create", "sql_quote_show_create",
       SESSION_VAR(option_bits), NO_CMD_LINE, OPTION_QUOTE_SHOW_CREATE,
       DEFAULT(TRUE));

static Sys_var_bit Sys_foreign_key_checks(
       "foreign_key_checks", "foreign_key_checks",
       SESSION_VAR(option_bits), NO_CMD_LINE,
       REVERSE(OPTION_NO_FOREIGN_KEY_CHECKS),
       DEFAULT(TRUE), NO_MUTEX_GUARD, IN_BINLOG);

static Sys_var_bit Sys_unique_checks(
       "unique_checks", "unique_checks",
       SESSION_VAR(option_bits), NO_CMD_LINE,
       REVERSE(OPTION_RELAXED_UNIQUE_CHECKS),
       DEFAULT(TRUE), NO_MUTEX_GUARD, IN_BINLOG);

#ifdef ENABLED_PROFILING
static Sys_var_bit Sys_profiling(
       "profiling", "profiling",
       SESSION_VAR(option_bits), NO_CMD_LINE, OPTION_PROFILING,
       DEFAULT(FALSE), NO_MUTEX_GUARD, NOT_IN_BINLOG, ON_CHECK(0),
       ON_UPDATE(0), DEPRECATED(""));

static Sys_var_ulong Sys_profiling_history_size(
       "profiling_history_size", "Limit of query profiling memory",
       SESSION_VAR(profiling_history_size), CMD_LINE(REQUIRED_ARG),
       VALID_RANGE(0, 100), DEFAULT(15), BLOCK_SIZE(1), NO_MUTEX_GUARD,
       NOT_IN_BINLOG, ON_CHECK(0), ON_UPDATE(0), DEPRECATED(""));
#endif

static Sys_var_harows Sys_select_limit(
       "sql_select_limit",
       "The maximum number of rows to return from SELECT statements",
       SESSION_VAR(select_limit), NO_CMD_LINE,
       VALID_RANGE(0, HA_POS_ERROR), DEFAULT(HA_POS_ERROR), BLOCK_SIZE(1));

static bool update_timestamp(THD *thd, set_var *var)
{
  if (var->value)
  {
    double fl= floor(var->save_result.double_value); // Truncate integer part
    struct timeval tmp;
    tmp.tv_sec= (ulonglong) fl;
    /* Round nanoseconds to nearest microsecond */
    tmp.tv_usec= (ulonglong) rint((var->save_result.double_value - fl) * 1000000);
    thd->set_time(&tmp);
  }
  else // SET timestamp=DEFAULT
  {
    thd->user_time.tv_sec= 0;
    thd->user_time.tv_usec= 0;
  }
  return false;
}
static double read_timestamp(THD *thd)
{
  return (double) thd->start_time.tv_sec +
         (double) thd->start_time.tv_usec / 1000000;
}


static bool check_timestamp(sys_var *self, THD *thd, set_var *var)
{
  double val;

  if (!var->value)
    return FALSE;

  val= var->save_result.double_value;
  if (val != 0 &&          // this is how you set the default value
      (val < TIMESTAMP_MIN_VALUE || val > TIMESTAMP_MAX_VALUE))
  {
    ErrConvString prm(val);
    my_error(ER_WRONG_VALUE_FOR_VAR, MYF(0), "timestamp", prm.ptr());
    return TRUE;
  }
  return FALSE;
}


static Sys_var_session_special_double Sys_timestamp(
       "timestamp", "Set the time for this client",
       sys_var::ONLY_SESSION, NO_CMD_LINE,
       VALID_RANGE(0, 0), BLOCK_SIZE(1),
       NO_MUTEX_GUARD, IN_BINLOG, ON_CHECK(check_timestamp), 
       ON_UPDATE(update_timestamp), ON_READ(read_timestamp));

static bool update_last_insert_id(THD *thd, set_var *var)
{
  if (!var->value)
  {
    my_error(ER_NO_DEFAULT, MYF(0), var->var->name.str);
    return true;
  }
  thd->first_successful_insert_id_in_prev_stmt=
    var->save_result.ulonglong_value;
  return false;
}
static ulonglong read_last_insert_id(THD *thd)
{
  return (ulonglong) thd->read_first_successful_insert_id_in_prev_stmt();
}
static Sys_var_session_special Sys_last_insert_id(
       "last_insert_id", "The value to be returned from LAST_INSERT_ID()",
       sys_var::ONLY_SESSION, NO_CMD_LINE,
       VALID_RANGE(0, ULONGLONG_MAX), BLOCK_SIZE(1),
       NO_MUTEX_GUARD, IN_BINLOG, ON_CHECK(0),
       ON_UPDATE(update_last_insert_id), ON_READ(read_last_insert_id));

// alias for last_insert_id(), Sybase-style
static Sys_var_session_special Sys_identity(
       "identity", "Synonym for the last_insert_id variable",
       sys_var::ONLY_SESSION, NO_CMD_LINE,
       VALID_RANGE(0, ULONGLONG_MAX), BLOCK_SIZE(1),
       NO_MUTEX_GUARD, IN_BINLOG, ON_CHECK(0),
       ON_UPDATE(update_last_insert_id), ON_READ(read_last_insert_id));

/*
  insert_id should *not* be marked as written to the binlog (i.e., it
  should *not* be IN_BINLOG), because we want any statement that
  refers to insert_id explicitly to be unsafe.  (By "explicitly", we
  mean using @@session.insert_id, whereas insert_id is used
  "implicitly" when NULL value is inserted into an auto_increment
  column).

  We want statements referring explicitly to @@session.insert_id to be
  unsafe, because insert_id is modified internally by the slave sql
  thread when NULL values are inserted in an AUTO_INCREMENT column.
  This modification interfers with the value of the
  @@session.insert_id variable if @@session.insert_id is referred
  explicitly by an insert statement (as is seen by executing "SET
  @@session.insert_id=0; CREATE TABLE t (a INT, b INT KEY
  AUTO_INCREMENT); INSERT INTO t(a) VALUES (@@session.insert_id);" in
  statement-based logging mode: t will be different on master and
  slave).
*/
static bool update_insert_id(THD *thd, set_var *var)
{
  if (!var->value)
  {
    my_error(ER_NO_DEFAULT, MYF(0), var->var->name.str);
    return true;
  }
  thd->force_one_auto_inc_interval(var->save_result.ulonglong_value);
  return false;
}

static ulonglong read_insert_id(THD *thd)
{
  return thd->auto_inc_intervals_forced.minimum();
}
static Sys_var_session_special Sys_insert_id(
       "insert_id", "The value to be used by the following INSERT "
       "or ALTER TABLE statement when inserting an AUTO_INCREMENT value",
       sys_var::ONLY_SESSION, NO_CMD_LINE,
       VALID_RANGE(0, ULONGLONG_MAX), BLOCK_SIZE(1),
       NO_MUTEX_GUARD, NOT_IN_BINLOG, ON_CHECK(0),
       ON_UPDATE(update_insert_id), ON_READ(read_insert_id));

static bool update_rand_seed1(THD *thd, set_var *var)
{
  if (!var->value)
  {
    my_error(ER_NO_DEFAULT, MYF(0), var->var->name.str);
    return true;
  }
  thd->rand.seed1= (ulong) var->save_result.ulonglong_value;
  return false;
}
static ulonglong read_rand_seed(THD *thd)
{
  return 0;
}
static Sys_var_session_special Sys_rand_seed1(
       "rand_seed1", "Sets the internal state of the RAND() "
       "generator for replication purposes",
       sys_var::ONLY_SESSION, NO_CMD_LINE,
       VALID_RANGE(0, ULONG_MAX), BLOCK_SIZE(1),
       NO_MUTEX_GUARD, IN_BINLOG, ON_CHECK(0),
       ON_UPDATE(update_rand_seed1), ON_READ(read_rand_seed));

static bool update_rand_seed2(THD *thd, set_var *var)
{
  if (!var->value)
  {
    my_error(ER_NO_DEFAULT, MYF(0), var->var->name.str);
    return true;
  }
  thd->rand.seed2= (ulong) var->save_result.ulonglong_value;
  return false;
}
static Sys_var_session_special Sys_rand_seed2(
       "rand_seed2", "Sets the internal state of the RAND() "
       "generator for replication purposes",
       sys_var::ONLY_SESSION, NO_CMD_LINE,
       VALID_RANGE(0, ULONG_MAX), BLOCK_SIZE(1),
       NO_MUTEX_GUARD, IN_BINLOG, ON_CHECK(0),
       ON_UPDATE(update_rand_seed2), ON_READ(read_rand_seed));

static ulonglong read_error_count(THD *thd)
{
  return thd->get_stmt_da()->error_count(thd);
}
// this really belongs to the SHOW STATUS
static Sys_var_session_special Sys_error_count(
       "error_count", "The number of errors that resulted from the "
       "last statement that generated messages",
       READ_ONLY sys_var::ONLY_SESSION, NO_CMD_LINE,
       VALID_RANGE(0, ULONGLONG_MAX), BLOCK_SIZE(1), NO_MUTEX_GUARD,
       NOT_IN_BINLOG, ON_CHECK(0), ON_UPDATE(0), ON_READ(read_error_count));

static ulonglong read_warning_count(THD *thd)
{
  return thd->get_stmt_da()->warn_count(thd);
}
// this really belongs to the SHOW STATUS
static Sys_var_session_special Sys_warning_count(
       "warning_count", "The number of errors, warnings, and notes "
       "that resulted from the last statement that generated messages",
       READ_ONLY sys_var::ONLY_SESSION, NO_CMD_LINE,
       VALID_RANGE(0, ULONGLONG_MAX), BLOCK_SIZE(1), NO_MUTEX_GUARD,
       NOT_IN_BINLOG, ON_CHECK(0), ON_UPDATE(0), ON_READ(read_warning_count));

static Sys_var_ulong Sys_default_week_format(
       "default_week_format",
       "The default week format used by WEEK() functions",
       SESSION_VAR(default_week_format), CMD_LINE(REQUIRED_ARG),
       VALID_RANGE(0, 7), DEFAULT(0), BLOCK_SIZE(1));

static Sys_var_ulong Sys_group_concat_max_len(
       "group_concat_max_len",
       "The maximum length of the result of function  GROUP_CONCAT()",
       SESSION_VAR(group_concat_max_len), CMD_LINE(REQUIRED_ARG),
       VALID_RANGE(4, ULONG_MAX), DEFAULT(1024), BLOCK_SIZE(1));

static char *glob_hostname_ptr;
static Sys_var_charptr Sys_hostname(
       "hostname", "Server host name",
       READ_ONLY GLOBAL_VAR(glob_hostname_ptr), NO_CMD_LINE,
       IN_FS_CHARSET, DEFAULT(glob_hostname));

#ifndef EMBEDDED_LIBRARY
static Sys_var_charptr Sys_repl_report_host(
       "report_host",
       "Hostname or IP of the slave to be reported to the master during "
       "slave registration. Will appear in the output of SHOW SLAVE HOSTS. "
       "Leave unset if you do not want the slave to register itself with the "
       "master. Note that it is not sufficient for the master to simply read "
       "the IP of the slave off the socket once the slave connects. Due to "
       "NAT and other routing issues, that IP may not be valid for connecting "
       "to the slave from the master or other hosts",
       READ_ONLY GLOBAL_VAR(report_host), CMD_LINE(REQUIRED_ARG),
       IN_FS_CHARSET, DEFAULT(0));

static Sys_var_charptr Sys_repl_report_user(
       "report_user",
       "The account user name of the slave to be reported to the master "
       "during slave registration",
       READ_ONLY GLOBAL_VAR(report_user), CMD_LINE(REQUIRED_ARG),
       IN_FS_CHARSET, DEFAULT(0));

static Sys_var_charptr Sys_repl_report_password(
       "report_password",
       "The account password of the slave to be reported to the master "
       "during slave registration",
       READ_ONLY GLOBAL_VAR(report_password), CMD_LINE(REQUIRED_ARG),
       IN_FS_CHARSET, DEFAULT(0));

static Sys_var_uint Sys_repl_report_port(
       "report_port",
       "Port for connecting to slave reported to the master during slave "
       "registration. Set it only if the slave is listening on a non-default "
       "port or if you have a special tunnel from the master or other clients "
       "to the slave. If not sure, leave this option unset",
       READ_ONLY GLOBAL_VAR(report_port), CMD_LINE(REQUIRED_ARG),
       VALID_RANGE(0, 65535), DEFAULT(0), BLOCK_SIZE(1));
#endif

static Sys_var_mybool Sys_keep_files_on_create(
       "keep_files_on_create",
       "Don't overwrite stale .MYD and .MYI even if no directory is specified",
       SESSION_VAR(keep_files_on_create), CMD_LINE(OPT_ARG),
       DEFAULT(FALSE));

static char *license;
static Sys_var_charptr Sys_license(
       "license", "The type of license the server has",
       READ_ONLY GLOBAL_VAR(license), NO_CMD_LINE, IN_SYSTEM_CHARSET,
       DEFAULT(STRINGIFY_ARG(LICENSE)));

static bool check_log_path(sys_var *self, THD *thd, set_var *var)
{
  if (!var->value)
    return false; // DEFAULT is ok

  if (!var->save_result.string_value.str)
    return true;

  if (var->save_result.string_value.length > FN_REFLEN)
  { // path is too long
    my_error(ER_PATH_LENGTH, MYF(0), self->name.str);
    return true;
  }

  char path[FN_REFLEN];
  size_t path_length= unpack_filename(path, var->save_result.string_value.str);

  if (!path_length)
    return true;

  if (!is_filename_allowed(var->save_result.string_value.str, 
                           var->save_result.string_value.length, TRUE))
  {
     my_error(ER_WRONG_VALUE_FOR_VAR, MYF(0), 
              self->name.str, var->save_result.string_value.str);
     return true;
  }

  MY_STAT f_stat;

  if (my_stat(path, &f_stat, MYF(0)))
  {
    if (!MY_S_ISREG(f_stat.st_mode) || !(f_stat.st_mode & MY_S_IWRITE))
      return true; // not a regular writable file
    return false;
  }

  (void) dirname_part(path, var->save_result.string_value.str, &path_length);

  if (var->save_result.string_value.length - path_length >= FN_LEN)
  { // filename is too long
      my_error(ER_PATH_LENGTH, MYF(0), self->name.str);
      return true;
  }

  if (!path_length) // no path is good path (remember, relative to datadir)
    return false;

  if (my_access(path, (F_OK|W_OK)))
    return true; // directory is not writable

  return false;
}
static bool fix_general_log_file(sys_var *self, THD *thd, enum_var_type type)
{
  if (!opt_general_logname) // SET ... = DEFAULT
  {
    char buff[FN_REFLEN];
    opt_general_logname= my_strdup(make_query_log_name(buff, QUERY_LOG_GENERAL),
                                   MYF(MY_FAE+MY_WME));
    if (!opt_general_logname)
      return true;
  }
  bool res= false;
  if (opt_general_log)
  {
    mysql_mutex_unlock(&LOCK_global_system_variables);
    res= query_logger.reopen_log_file(QUERY_LOG_GENERAL);
    mysql_mutex_lock(&LOCK_global_system_variables);
    if (res)
      opt_general_log= false;
  }
  return res;
}
static Sys_var_charptr Sys_general_log_path(
       "general_log_file", "Log connections and queries to given file",
       GLOBAL_VAR(opt_general_logname), CMD_LINE(REQUIRED_ARG),
       IN_FS_CHARSET, DEFAULT(0), NO_MUTEX_GUARD, NOT_IN_BINLOG,
       ON_CHECK(check_log_path), ON_UPDATE(fix_general_log_file));

static bool fix_slow_log_file(sys_var *self, THD *thd, enum_var_type type)
{
  if (!opt_slow_logname) // SET ... = DEFAULT
  {
    char buff[FN_REFLEN];
    opt_slow_logname= my_strdup(make_query_log_name(buff, QUERY_LOG_SLOW),
                                MYF(MY_FAE+MY_WME));
    if (!opt_slow_logname)
      return true;
  }
  bool res= false;
  if (opt_slow_log)
  {
    mysql_mutex_unlock(&LOCK_global_system_variables);
    res= query_logger.reopen_log_file(QUERY_LOG_SLOW);
    mysql_mutex_lock(&LOCK_global_system_variables);
    if (res)
      opt_slow_log= false;
  }
  return res;
}
static Sys_var_charptr Sys_slow_log_path(
       "slow_query_log_file", "Log slow queries to given log file. "
       "Defaults logging to hostname-slow.log. Must be enabled to activate "
       "other slow log options",
       GLOBAL_VAR(opt_slow_logname), CMD_LINE(REQUIRED_ARG),
       IN_FS_CHARSET, DEFAULT(0), NO_MUTEX_GUARD, NOT_IN_BINLOG,
       ON_CHECK(check_log_path), ON_UPDATE(fix_slow_log_file));

static Sys_var_have Sys_have_compress(
       "have_compress", "have_compress",
       READ_ONLY GLOBAL_VAR(have_compress), NO_CMD_LINE);

static Sys_var_have Sys_have_crypt(
       "have_crypt", "have_crypt",
       READ_ONLY GLOBAL_VAR(have_crypt), NO_CMD_LINE);

static Sys_var_have Sys_have_dlopen(
       "have_dynamic_loading", "have_dynamic_loading",
       READ_ONLY GLOBAL_VAR(have_dlopen), NO_CMD_LINE);

static Sys_var_have Sys_have_geometry(
       "have_geometry", "have_geometry",
       READ_ONLY GLOBAL_VAR(have_geometry), NO_CMD_LINE);

static Sys_var_have Sys_have_openssl(
       "have_openssl", "have_openssl",
       READ_ONLY GLOBAL_VAR(have_ssl), NO_CMD_LINE);

static Sys_var_have Sys_have_profiling(
       "have_profiling", "have_profiling",
       READ_ONLY GLOBAL_VAR(have_profiling), NO_CMD_LINE, NO_MUTEX_GUARD,
       NOT_IN_BINLOG, ON_CHECK(0), ON_UPDATE(0), DEPRECATED(""));

static Sys_var_have Sys_have_query_cache(
       "have_query_cache", "have_query_cache",
       READ_ONLY GLOBAL_VAR(have_query_cache), NO_CMD_LINE);

static Sys_var_have Sys_have_rtree_keys(
       "have_rtree_keys", "have_rtree_keys",
       READ_ONLY GLOBAL_VAR(have_rtree_keys), NO_CMD_LINE);

static Sys_var_have Sys_have_ssl(
       "have_ssl", "have_ssl",
       READ_ONLY GLOBAL_VAR(have_ssl), NO_CMD_LINE);

static Sys_var_have Sys_have_symlink(
       "have_symlink", "have_symlink",
       READ_ONLY GLOBAL_VAR(have_symlink), NO_CMD_LINE);


static bool fix_general_log_state(sys_var *self, THD *thd, enum_var_type type)
{
  if (query_logger.is_log_file_enabled(QUERY_LOG_GENERAL) == opt_general_log)
    return false;

  if (!opt_general_log)
  {
    mysql_mutex_unlock(&LOCK_global_system_variables);
    query_logger.deactivate_log_handler(QUERY_LOG_GENERAL);
    mysql_mutex_lock(&LOCK_global_system_variables);
    return false;
  }
  else
  {
    mysql_mutex_unlock(&LOCK_global_system_variables);
    bool res= query_logger.activate_log_handler(thd, QUERY_LOG_GENERAL);
    mysql_mutex_lock(&LOCK_global_system_variables);
    if (res)
      opt_general_log= false;
    return res;
  }
}
static Sys_var_mybool Sys_general_log(
       "general_log", "Log connections and queries to a table or log file. "
       "Defaults logging to a file hostname.log or a table mysql.general_log"
       "if --log-output=TABLE is used",
       GLOBAL_VAR(opt_general_log), CMD_LINE(OPT_ARG),
       DEFAULT(FALSE), NO_MUTEX_GUARD, NOT_IN_BINLOG, ON_CHECK(0),
       ON_UPDATE(fix_general_log_state));

static bool fix_slow_log_state(sys_var *self, THD *thd, enum_var_type type)
{
  if (query_logger.is_log_file_enabled(QUERY_LOG_SLOW) == opt_slow_log)
    return false;

  if (!opt_slow_log)
  {
    mysql_mutex_unlock(&LOCK_global_system_variables);
    query_logger.deactivate_log_handler(QUERY_LOG_SLOW);
    mysql_mutex_lock(&LOCK_global_system_variables);
    return false;
  }
  else
  {
    mysql_mutex_unlock(&LOCK_global_system_variables);
    bool res= query_logger.activate_log_handler(thd, QUERY_LOG_SLOW);
    mysql_mutex_lock(&LOCK_global_system_variables);
    if (res)
      opt_slow_log= false;
    return res;
  }
}
static Sys_var_mybool Sys_slow_query_log(
       "slow_query_log",
       "Log slow queries to a table or log file. Defaults logging to a file "
       "hostname-slow.log or a table mysql.slow_log if --log-output=TABLE is "
       "used. Must be enabled to activate other slow log options",
       GLOBAL_VAR(opt_slow_log), CMD_LINE(OPT_ARG),
       DEFAULT(FALSE), NO_MUTEX_GUARD, NOT_IN_BINLOG, ON_CHECK(0),
       ON_UPDATE(fix_slow_log_state));

static bool check_not_empty_set(sys_var *self, THD *thd, set_var *var)
{
  return var->save_result.ulonglong_value == 0;
}
static bool fix_log_output(sys_var *self, THD *thd, enum_var_type type)
{
  query_logger.set_handlers(log_output_options);
  return false;
}

static const char *log_output_names[] = { "NONE", "FILE", "TABLE", NULL};

static Sys_var_set Sys_log_output(
       "log_output", "Syntax: log-output=value[,value...], "
       "where \"value\" could be TABLE, FILE or NONE",
       GLOBAL_VAR(log_output_options), CMD_LINE(REQUIRED_ARG),
       log_output_names, DEFAULT(LOG_FILE), NO_MUTEX_GUARD, NOT_IN_BINLOG,
       ON_CHECK(check_not_empty_set), ON_UPDATE(fix_log_output));

#ifdef HAVE_REPLICATION
static Sys_var_mybool Sys_log_slave_updates(
       "log_slave_updates", "Tells the slave to log the updates from "
       "the slave thread to the binary log. You will need to turn it on if "
       "you plan to daisy-chain the slaves",
       READ_ONLY GLOBAL_VAR(opt_log_slave_updates), CMD_LINE(OPT_ARG),
       DEFAULT(0));

static Sys_var_charptr Sys_relay_log(
       "relay_log", "The location and name to use for relay logs",
       READ_ONLY GLOBAL_VAR(opt_relay_logname), CMD_LINE(REQUIRED_ARG),
       IN_FS_CHARSET, DEFAULT(0));

/*
  Uses NO_CMD_LINE since the --relay-log-index option set
  opt_relaylog_index_name variable and computes a value for the
  relay_log_index variable.
*/
static Sys_var_charptr Sys_relay_log_index(
       "relay_log_index", "The location and name to use for the file "
       "that keeps a list of the last relay logs",
       READ_ONLY GLOBAL_VAR(relay_log_index), NO_CMD_LINE,
       IN_FS_CHARSET, DEFAULT(0));

/*
  Uses NO_CMD_LINE since the --log-bin-index option set
  opt_binlog_index_name variable and computes a value for the
  log_bin_index variable.
*/
static Sys_var_charptr Sys_binlog_index(
       "log_bin_index", "File that holds the names for last binary log files.",
       READ_ONLY GLOBAL_VAR(log_bin_index), NO_CMD_LINE,
       IN_FS_CHARSET, DEFAULT(0));

static Sys_var_charptr Sys_relay_log_basename(
       "relay_log_basename",
       "The full path of the relay log file names, excluding the extension.",
       READ_ONLY GLOBAL_VAR(relay_log_basename), NO_CMD_LINE,
       IN_FS_CHARSET, DEFAULT(0));

static Sys_var_charptr Sys_log_bin_basename(
       "log_bin_basename",
       "The full path of the binary log file names, excluding the extension.",
       READ_ONLY GLOBAL_VAR(log_bin_basename), NO_CMD_LINE,
       IN_FS_CHARSET, DEFAULT(0));

static Sys_var_charptr Sys_relay_log_info_file(
       "relay_log_info_file", "The location and name of the file that "
       "remembers where the SQL replication thread is in the relay logs",
       READ_ONLY GLOBAL_VAR(relay_log_info_file), CMD_LINE(REQUIRED_ARG),
       IN_FS_CHARSET, DEFAULT(0));

static Sys_var_mybool Sys_relay_log_purge(
       "relay_log_purge", "if disabled - do not purge relay logs. "
       "if enabled - purge them as soon as they are no more needed",
       GLOBAL_VAR(relay_log_purge), CMD_LINE(OPT_ARG), DEFAULT(TRUE));

static Sys_var_mybool Sys_relay_log_recovery(
       "relay_log_recovery", "Enables automatic relay log recovery "
       "right after the database startup, which means that the IO Thread "
       "starts re-fetching from the master right after the last transaction "
       "processed",
        READ_ONLY GLOBAL_VAR(relay_log_recovery), CMD_LINE(OPT_ARG), DEFAULT(FALSE));

static Sys_var_mybool Sys_slave_allow_batching(
       "slave_allow_batching", "Allow slave to batch requests",
       GLOBAL_VAR(opt_slave_allow_batching),
       CMD_LINE(OPT_ARG), DEFAULT(FALSE));

static Sys_var_charptr Sys_slave_load_tmpdir(
       "slave_load_tmpdir", "The location where the slave should put "
       "its temporary files when replicating a LOAD DATA INFILE command",
       READ_ONLY GLOBAL_VAR(slave_load_tmpdir), CMD_LINE(REQUIRED_ARG),
       IN_FS_CHARSET, DEFAULT(0));

static bool fix_slave_net_timeout(sys_var *self, THD *thd, enum_var_type type)
{
  DEBUG_SYNC(thd, "fix_slave_net_timeout");

  /*
   Here we have lock on LOCK_global_system_variables and we need
    lock on LOCK_active_mi. In START_SLAVE handler, we take these
    two locks in different order. This can lead to DEADLOCKs. See
    BUG#14236151 for more details.
   So we release lock on LOCK_global_system_variables before acquiring
    lock on LOCK_active_mi. But this could lead to isolation issues
    between multiple seters. Hence introducing secondary guard
    for this global variable and releasing the lock here and acquiring
    locks back again at the end of this function.
   */
  mysql_mutex_unlock(&LOCK_slave_net_timeout);
  mysql_mutex_unlock(&LOCK_global_system_variables);
  mysql_mutex_lock(&LOCK_active_mi);
  DBUG_PRINT("info", ("slave_net_timeout=%u mi->heartbeat_period=%.3f",
                     slave_net_timeout,
                     (active_mi ? active_mi->heartbeat_period : 0.0)));
  if (active_mi != NULL && slave_net_timeout < active_mi->heartbeat_period)
    push_warning_printf(thd, Sql_condition::SL_WARNING,
                        ER_SLAVE_HEARTBEAT_VALUE_OUT_OF_RANGE_MAX,
                        ER(ER_SLAVE_HEARTBEAT_VALUE_OUT_OF_RANGE_MAX));
  mysql_mutex_unlock(&LOCK_active_mi);
  mysql_mutex_lock(&LOCK_global_system_variables);
  mysql_mutex_lock(&LOCK_slave_net_timeout);
  return false;
}
static PolyLock_mutex PLock_slave_net_timeout(&LOCK_slave_net_timeout);
static Sys_var_uint Sys_slave_net_timeout(
       "slave_net_timeout", "Number of seconds to wait for more data "
       "from a master/slave connection before aborting the read",
       GLOBAL_VAR(slave_net_timeout), CMD_LINE(REQUIRED_ARG),
       VALID_RANGE(1, LONG_TIMEOUT), DEFAULT(SLAVE_NET_TIMEOUT), BLOCK_SIZE(1),
       &PLock_slave_net_timeout, NOT_IN_BINLOG, ON_CHECK(0),
       ON_UPDATE(fix_slave_net_timeout));

static bool check_slave_skip_counter(sys_var *self, THD *thd, set_var *var)
{
  bool result= false;
  mysql_mutex_lock(&LOCK_active_mi);
  if (active_mi != NULL)
  {
    mysql_mutex_lock(&active_mi->rli->run_lock);
    if (active_mi->rli->slave_running)
    {
      my_message(ER_SLAVE_MUST_STOP, ER(ER_SLAVE_MUST_STOP), MYF(0));
      result= true;
    }
    if (gtid_mode == 3)
    {
      my_message(ER_SQL_SLAVE_SKIP_COUNTER_NOT_SETTABLE_IN_GTID_MODE,
                 ER(ER_SQL_SLAVE_SKIP_COUNTER_NOT_SETTABLE_IN_GTID_MODE),
                 MYF(0));
      result= true;
    }
    mysql_mutex_unlock(&active_mi->rli->run_lock);
  }
  mysql_mutex_unlock(&LOCK_active_mi);
  return result;
}
static bool fix_slave_skip_counter(sys_var *self, THD *thd, enum_var_type type)
{

  /*
   To understand the below two unlock statments, please see comments in
    fix_slave_net_timeout function above
   */
  mysql_mutex_unlock(&LOCK_sql_slave_skip_counter);
  mysql_mutex_unlock(&LOCK_global_system_variables);
  mysql_mutex_lock(&LOCK_active_mi);
  if (active_mi != NULL)
  {
    mysql_mutex_lock(&active_mi->rli->run_lock);
    /*
      The following test should normally never be true as we test this
      in the check function;  To be safe against multiple
      SQL_SLAVE_SKIP_COUNTER request, we do the check anyway
    */
    if (!active_mi->rli->slave_running)
    {
      mysql_mutex_lock(&active_mi->rli->data_lock);
      active_mi->rli->slave_skip_counter= sql_slave_skip_counter;
      mysql_mutex_unlock(&active_mi->rli->data_lock);
    }
    mysql_mutex_unlock(&active_mi->rli->run_lock);
  }
  mysql_mutex_unlock(&LOCK_active_mi);
  mysql_mutex_lock(&LOCK_global_system_variables);
  mysql_mutex_lock(&LOCK_sql_slave_skip_counter);
  return 0;
}
static PolyLock_mutex PLock_sql_slave_skip_counter(&LOCK_sql_slave_skip_counter);
static Sys_var_uint Sys_slave_skip_counter(
       "sql_slave_skip_counter", "sql_slave_skip_counter",
       GLOBAL_VAR(sql_slave_skip_counter), NO_CMD_LINE,
       VALID_RANGE(0, UINT_MAX), DEFAULT(0), BLOCK_SIZE(1),
       &PLock_sql_slave_skip_counter, NOT_IN_BINLOG,
       ON_CHECK(check_slave_skip_counter), ON_UPDATE(fix_slave_skip_counter));

static Sys_var_charptr Sys_slave_skip_errors(
       "slave_skip_errors", "Tells the slave thread to continue "
       "replication when a query event returns an error from the "
       "provided list",
       READ_ONLY GLOBAL_VAR(opt_slave_skip_errors), CMD_LINE(REQUIRED_ARG),
       IN_SYSTEM_CHARSET, DEFAULT(0));

static Sys_var_ulonglong Sys_relay_log_space_limit(
       "relay_log_space_limit", "Maximum space to use for all relay logs",
       READ_ONLY GLOBAL_VAR(relay_log_space_limit), CMD_LINE(REQUIRED_ARG),
       VALID_RANGE(0, ULONG_MAX), DEFAULT(0), BLOCK_SIZE(1));

static Sys_var_uint Sys_sync_relaylog_period(
       "sync_relay_log", "Synchronously flush relay log to disk after "
       "every #th event. Use 0 to disable synchronous flushing",
       GLOBAL_VAR(sync_relaylog_period), CMD_LINE(REQUIRED_ARG),
       VALID_RANGE(0, UINT_MAX), DEFAULT(10000), BLOCK_SIZE(1));

static Sys_var_uint Sys_sync_relayloginfo_period(
       "sync_relay_log_info", "Synchronously flush relay log info "
       "to disk after every #th transaction. Use 0 to disable "
       "synchronous flushing",
       GLOBAL_VAR(sync_relayloginfo_period), CMD_LINE(REQUIRED_ARG),
       VALID_RANGE(0, UINT_MAX), DEFAULT(10000), BLOCK_SIZE(1));

static Sys_var_uint Sys_checkpoint_mts_period(
       "slave_checkpoint_period", "Gather workers' activities to "
       "Update progress status of Multi-threaded slave and flush "
       "the relay log info to disk after every #th milli-seconds.",
       GLOBAL_VAR(opt_mts_checkpoint_period), CMD_LINE(REQUIRED_ARG),
#ifndef DBUG_OFF
       VALID_RANGE(0, UINT_MAX), DEFAULT(300), BLOCK_SIZE(1));
#else
       VALID_RANGE(1, UINT_MAX), DEFAULT(300), BLOCK_SIZE(1));
#endif /* DBUG_OFF */

static Sys_var_uint Sys_checkpoint_mts_group(
       "slave_checkpoint_group",
       "Maximum number of processed transactions by Multi-threaded slave "
       "before a checkpoint operation is called to update progress status.",
       GLOBAL_VAR(opt_mts_checkpoint_group), CMD_LINE(REQUIRED_ARG),
#ifndef DBUG_OFF
       VALID_RANGE(1, MTS_MAX_BITS_IN_GROUP), DEFAULT(512), BLOCK_SIZE(1));
#else
       VALID_RANGE(32, MTS_MAX_BITS_IN_GROUP), DEFAULT(512), BLOCK_SIZE(8));
#endif /* DBUG_OFF */
#endif /* HAVE_REPLICATION */

static Sys_var_uint Sys_sync_binlog_period(
       "sync_binlog", "Synchronously flush binary log to disk after"
       " every #th write to the file. Use 0 (default) to disable synchronous"
       " flushing",
       GLOBAL_VAR(sync_binlog_period), CMD_LINE(REQUIRED_ARG),
       VALID_RANGE(0, UINT_MAX), DEFAULT(0), BLOCK_SIZE(1));

static Sys_var_uint Sys_sync_masterinfo_period(
       "sync_master_info", "Synchronously flush master info to disk "
       "after every #th event. Use 0 to disable synchronous flushing",
       GLOBAL_VAR(sync_masterinfo_period), CMD_LINE(REQUIRED_ARG),
       VALID_RANGE(0, UINT_MAX), DEFAULT(10000), BLOCK_SIZE(1));

#ifdef HAVE_REPLICATION
static Sys_var_ulong Sys_slave_trans_retries(
       "slave_transaction_retries", "Number of times the slave SQL "
       "thread will retry a transaction in case it failed with a deadlock "
       "or elapsed lock wait timeout, before giving up and stopping",
       GLOBAL_VAR(slave_trans_retries), CMD_LINE(REQUIRED_ARG),
       VALID_RANGE(0, ULONG_MAX), DEFAULT(10), BLOCK_SIZE(1));

static Sys_var_ulong Sys_slave_parallel_workers(
       "slave_parallel_workers",
       "Number of worker threads for executing events in parallel ",
       GLOBAL_VAR(opt_mts_slave_parallel_workers), CMD_LINE(REQUIRED_ARG),
       VALID_RANGE(0, MTS_MAX_WORKERS), DEFAULT(0), BLOCK_SIZE(1));

static Sys_var_ulonglong Sys_mts_pending_jobs_size_max(
       "slave_pending_jobs_size_max",
       "Max size of Slave Worker queues holding yet not applied events."
       "The least possible value must be not less than the master side "
       "max_allowed_packet.",
       GLOBAL_VAR(opt_mts_pending_jobs_size_max), CMD_LINE(REQUIRED_ARG),
       VALID_RANGE(1024, (ulonglong)~(intptr)0), DEFAULT(16 * 1024*1024),
       BLOCK_SIZE(1024), ON_CHECK(0));
#endif

static bool check_locale(sys_var *self, THD *thd, set_var *var)
{
  if (!var->value)
    return false;

  MY_LOCALE *locale;
  char buff[STRING_BUFFER_USUAL_SIZE];
  if (var->value->result_type() == INT_RESULT)
  {
    int lcno= (int)var->value->val_int();
    if (!(locale= my_locale_by_number(lcno)))
    {
      my_error(ER_UNKNOWN_LOCALE, MYF(0), llstr(lcno, buff));
      return true;
    }
    if (check_not_null(self, thd, var))
      return true;
  }
  else // STRING_RESULT
  {
    String str(buff, sizeof(buff), system_charset_info), *res;
    if (!(res=var->value->val_str(&str)))
      return true;
    else if (!(locale= my_locale_by_name(res->c_ptr_safe())))
    {
      ErrConvString err(res);
      my_error(ER_UNKNOWN_LOCALE, MYF(0), err.ptr());
      return true;
    }
  }

  var->save_result.ptr= locale;

  if (!locale->errmsgs->errmsgs)
  {
    mysql_mutex_lock(&LOCK_error_messages);
    if (!locale->errmsgs->errmsgs &&
        read_texts(ERRMSG_FILE, locale->errmsgs->language,
                   locale->errmsgs->errmsgs,
                   ER_ERROR_LAST - ER_ERROR_FIRST + 1))
    {
      push_warning_printf(thd, Sql_condition::SL_WARNING, ER_UNKNOWN_ERROR,
                          "Can't process error message file for locale '%s'",
                          locale->name);
      mysql_mutex_unlock(&LOCK_error_messages);
      return true;
    }
    mysql_mutex_unlock(&LOCK_error_messages);
  }
  return false;
}
static Sys_var_struct Sys_lc_messages(
       "lc_messages", "Set the language used for the error messages",
       SESSION_VAR(lc_messages), NO_CMD_LINE,
       my_offsetof(MY_LOCALE, name), DEFAULT(&my_default_lc_messages),
       NO_MUTEX_GUARD, NOT_IN_BINLOG, ON_CHECK(check_locale));

static Sys_var_struct Sys_lc_time_names(
       "lc_time_names", "Set the language used for the month "
       "names and the days of the week",
       SESSION_VAR(lc_time_names), NO_CMD_LINE,
       my_offsetof(MY_LOCALE, name), DEFAULT(&my_default_lc_time_names),
       NO_MUTEX_GUARD, IN_BINLOG, ON_CHECK(check_locale));

static Sys_var_tz Sys_time_zone(
       "time_zone", "time_zone",
       SESSION_VAR(time_zone), NO_CMD_LINE,
       DEFAULT(&default_tz), NO_MUTEX_GUARD, IN_BINLOG);

static bool fix_host_cache_size(sys_var *, THD *, enum_var_type)
{
  hostname_cache_resize((uint) host_cache_size);
  return false;
}

static Sys_var_ulong Sys_host_cache_size(
       "host_cache_size",
       "How many host names should be cached to avoid resolving.",
       GLOBAL_VAR(host_cache_size),
       CMD_LINE(REQUIRED_ARG, OPT_HOST_CACHE_SIZE), VALID_RANGE(0, 65536),
       DEFAULT(HOST_CACHE_SIZE),
       BLOCK_SIZE(1),
       NO_MUTEX_GUARD, NOT_IN_BINLOG, ON_CHECK(NULL),
       ON_UPDATE(fix_host_cache_size));

static Sys_var_charptr Sys_ignore_db_dirs(
       "ignore_db_dirs",
       "The list of directories to ignore when collecting database lists",
       READ_ONLY GLOBAL_VAR(opt_ignore_db_dirs), 
       NO_CMD_LINE,
       IN_FS_CHARSET, DEFAULT(0));

/*
  This code is not being used but we will keep it as it may be
  useful if we decide to keeep enforce_gtid_consistency.
*/
#ifdef NON_DISABLED_GTID
static bool check_enforce_gtid_consistency(
  sys_var *self, THD *thd, set_var *var)
{
  DBUG_ENTER("check_enforce_gtid_consistency");

  my_error(ER_NOT_SUPPORTED_YET, MYF(0),
           "ENFORCE_GTID_CONSISTENCY");
  DBUG_RETURN(true);

  if (check_top_level_stmt_and_super(self, thd, var) ||
      check_outside_transaction(self, thd, var))
    DBUG_RETURN(true);
  if (gtid_mode >= 2 && var->value->val_int() == 0)
  {
    my_error(ER_GTID_MODE_2_OR_3_REQUIRES_ENFORCE_GTID_CONSISTENCY_ON, MYF(0));
    DBUG_RETURN(true);
  }
  DBUG_RETURN(false);
}
#endif

static Sys_var_mybool Sys_enforce_gtid_consistency(
       "enforce_gtid_consistency",
       "Prevents execution of statements that would be impossible to log "
       "in a transactionally safe manner. Currently, the disallowed "
       "statements include CREATE TEMPORARY TABLE inside transactions, "
       "all updates to non-transactional tables, and CREATE TABLE ... SELECT.",
       READ_ONLY GLOBAL_VAR(enforce_gtid_consistency),
       CMD_LINE(OPT_ARG), DEFAULT(FALSE),
       NO_MUTEX_GUARD, NOT_IN_BINLOG
#ifdef NON_DISABLED_GTID
       , ON_CHECK(check_enforce_gtid_consistency));
#else
       );
#endif

static Sys_var_ulong Sys_sp_cache_size(
       "stored_program_cache",
       "The soft upper limit for number of cached stored routines for "
       "one connection.",
       GLOBAL_VAR(stored_program_cache_size), CMD_LINE(REQUIRED_ARG),
       VALID_RANGE(256, 512 * 1024), DEFAULT(256), BLOCK_SIZE(1));

static bool check_pseudo_slave_mode(sys_var *self, THD *thd, set_var *var)
{
  longlong previous_val= thd->variables.pseudo_slave_mode;
  longlong val= (longlong) var->save_result.ulonglong_value;
  bool rli_fake= false;

#ifndef EMBEDDED_LIBRARY
  rli_fake= thd->rli_fake ? true : false;
#endif

  if (rli_fake)
  {
    if (!val)
    {
#ifndef EMBEDDED_LIBRARY
      thd->rli_fake->end_info();
      delete thd->rli_fake;
      thd->rli_fake= NULL;
#endif
    }
    else if (previous_val && val)
      goto ineffective;
    else if (!previous_val && val)
      push_warning(thd, Sql_condition::SL_WARNING,
                   ER_WRONG_VALUE_FOR_VAR,
                   "'pseudo_slave_mode' is already ON.");
  }
  else
  {
    if (!previous_val && !val)
      goto ineffective;
    else if (previous_val && !val)
      push_warning(thd, Sql_condition::SL_WARNING,
                   ER_WRONG_VALUE_FOR_VAR,
                   "Slave applier execution mode not active, "
                   "statement ineffective.");
  }
  goto end;

ineffective:
  push_warning(thd, Sql_condition::SL_WARNING,
               ER_WRONG_VALUE_FOR_VAR,
               "'pseudo_slave_mode' change was ineffective.");

end:
  return FALSE;
}
static Sys_var_mybool Sys_pseudo_slave_mode(
       "pseudo_slave_mode",
       "SET pseudo_slave_mode= 0,1 are commands that mysqlbinlog "
       "adds to beginning and end of binary log dumps. While zero "
       "value indeed disables, the actual enabling of the slave "
       "applier execution mode is done implicitly when a "
       "Format_description_event is sent through the session.",
       SESSION_ONLY(pseudo_slave_mode), NO_CMD_LINE, DEFAULT(FALSE),
       NO_MUTEX_GUARD, NOT_IN_BINLOG, ON_CHECK(check_pseudo_slave_mode));


#ifdef HAVE_REPLICATION
static bool check_gtid_next(sys_var *self, THD *thd, set_var *var)
{
  DBUG_ENTER("check_gtid_next");

  // Note: we also check in sql_yacc.yy:set_system_variable that the
  // SET GTID_NEXT statement does not invoke a stored function.

  DBUG_PRINT("info", ("thd->in_sub_stmt=%d", thd->in_sub_stmt));

  // GTID_NEXT must be set by SUPER in a top-level statement
  if (check_top_level_stmt_and_super(self, thd, var))
    DBUG_RETURN(true);

  // check compatibility with GTID_NEXT
  const Gtid_set *gtid_next_list= thd->get_gtid_next_list_const();

  // Inside a transaction, GTID_NEXT is read-only if GTID_NEXT_LIST is
  // NULL.
  if (thd->in_active_multi_stmt_transaction() && gtid_next_list == NULL)
  {
    my_error(ER_CANT_CHANGE_GTID_NEXT_IN_TRANSACTION_WHEN_GTID_NEXT_LIST_IS_NULL, MYF(0));
    DBUG_RETURN(true);
  }

  // Read specification
  Gtid_specification spec;
  global_sid_lock->rdlock();
  if (spec.parse(global_sid_map, var->save_result.string_value.str) !=
      RETURN_STATUS_OK)
  {
    // fail on out of memory
    global_sid_lock->unlock();
    DBUG_RETURN(true);
  }
  global_sid_lock->unlock();

  // check compatibility with GTID_MODE
  if (gtid_mode == 0 && spec.type == GTID_GROUP)
    my_error(ER_CANT_SET_GTID_NEXT_TO_GTID_WHEN_GTID_MODE_IS_OFF, MYF(0));
  if (gtid_mode == 3 && spec.type == ANONYMOUS_GROUP)
    my_error(ER_CANT_SET_GTID_NEXT_TO_ANONYMOUS_WHEN_GTID_MODE_IS_ON, MYF(0));

  if (gtid_next_list != NULL)
  {
#ifdef HAVE_GTID_NEXT_LIST
    // If GTID_NEXT==SID:GNO, then SID:GNO must be listed in GTID_NEXT_LIST
    if (spec.type == GTID_GROUP && !gtid_next_list->contains_gtid(spec.gtid))
    {
      char buf[Gtid_specification::MAX_TEXT_LENGTH + 1];
      global_sid_lock->rdlock();
      spec.gtid.to_string(global_sid_map, buf);
      global_sid_lock->unlock();
      my_error(ER_GTID_NEXT_IS_NOT_IN_GTID_NEXT_LIST, MYF(0), buf);
      DBUG_RETURN(true);
    }

    // GTID_NEXT cannot be "AUTOMATIC" when GTID_NEXT_LIST != NULL.
    if (spec.type == AUTOMATIC_GROUP)
    {
      my_error(ER_GTID_NEXT_CANT_BE_AUTOMATIC_IF_GTID_NEXT_LIST_IS_NON_NULL,
               MYF(0));
      DBUG_RETURN(true);
    }
#else
    DBUG_ASSERT(0);
#endif
  }
  // check that we don't own a GTID
  else if(thd->owned_gtid.sidno != 0)
  {
    char buf[Gtid::MAX_TEXT_LENGTH + 1];
#ifndef DBUG_OFF
    DBUG_ASSERT(thd->owned_gtid.sidno > 0);
    global_sid_lock->wrlock();
    DBUG_ASSERT(gtid_state->get_owned_gtids()->
                thread_owns_anything(thd->thread_id));
#else
    global_sid_lock->rdlock();
#endif
    thd->owned_gtid.to_string(global_sid_map, buf);
    global_sid_lock->unlock();
    my_error(ER_CANT_SET_GTID_NEXT_WHEN_OWNING_GTID, MYF(0), buf);
    DBUG_RETURN(true);
  }

  DBUG_RETURN(false);
}

static bool update_gtid_next(sys_var *self, THD *thd, enum_var_type type)
{
  DBUG_ASSERT(type == OPT_SESSION);
  if (thd->variables.gtid_next.type == GTID_GROUP)
    return gtid_acquire_ownership_single(thd) != 0 ? true : false;
  return false;
}

#ifdef HAVE_GTID_NEXT_LIST
static bool check_gtid_next_list(sys_var *self, THD *thd, set_var *var)
{
  DBUG_ENTER("check_gtid_next_list");
  my_error(ER_NOT_SUPPORTED_YET, MYF(0), "GTID_NEXT_LIST");
  if (check_top_level_stmt_and_super(self, thd, var) ||
      check_outside_transaction(self, thd, var))
    DBUG_RETURN(true);
  if (gtid_mode == 0 && var->save_result.string_value.str != NULL)
    my_error(ER_CANT_SET_GTID_NEXT_LIST_TO_NON_NULL_WHEN_GTID_MODE_IS_OFF,
             MYF(0));
  DBUG_RETURN(false);
}

static bool update_gtid_next_list(sys_var *self, THD *thd, enum_var_type type)
{
  DBUG_ASSERT(type == OPT_SESSION);
  if (thd->get_gtid_next_list() != NULL)
    return gtid_acquire_ownership_multiple(thd) != 0 ? true : false;
  return false;
}

static Sys_var_gtid_set Sys_gtid_next_list(
       "gtid_next_list",
       "Before re-executing a transaction that contains multiple "
       "Global Transaction Identifiers, this variable must be set "
       "to the set of all re-executed transactions.",
       SESSION_ONLY(gtid_next_list), NO_CMD_LINE,
       DEFAULT(NULL), NO_MUTEX_GUARD,
       NOT_IN_BINLOG, ON_CHECK(check_gtid_next_list),
       ON_UPDATE(update_gtid_next_list)
);
export sys_var *Sys_gtid_next_list_ptr= &Sys_gtid_next_list;
#endif

static Sys_var_gtid_specification Sys_gtid_next(
       "gtid_next",
       "Specified the Global Transaction Identifier for the following "
       "re-executed statement.",
       SESSION_ONLY(gtid_next), NO_CMD_LINE,
       DEFAULT("AUTOMATIC"), NO_MUTEX_GUARD,
       NOT_IN_BINLOG, ON_CHECK(check_gtid_next), ON_UPDATE(update_gtid_next));
export sys_var *Sys_gtid_next_ptr= &Sys_gtid_next;

static Sys_var_gtid_executed Sys_gtid_executed(
       "gtid_executed",
       "The global variable contains the set of GTIDs in the "
       "binary log. The session variable contains the set of GTIDs "
       "in the current, ongoing transaction.");

static bool check_gtid_purged(sys_var *self, THD *thd, set_var *var)
{
  DBUG_ENTER("check_gtid_purged");

  if (!var->value || check_top_level_stmt(self, thd, var) ||
      check_outside_transaction(self, thd, var) ||
      check_outside_sp(self, thd, var))
    DBUG_RETURN(true);

  if (0 == gtid_mode)
  {
    my_error(ER_CANT_SET_GTID_PURGED_WHEN_GTID_MODE_IS_OFF, MYF(0));
    DBUG_RETURN(true);
  }

  if (var->value->result_type() != STRING_RESULT ||
      !var->save_result.string_value.str)
    DBUG_RETURN(true);

  DBUG_RETURN(false);
}

Gtid_set *gtid_purged;
static Sys_var_gtid_purged Sys_gtid_purged(
       "gtid_purged",
       "The set of GTIDs that existed in previous, purged binary logs.",
       GLOBAL_VAR(gtid_purged), NO_CMD_LINE,
       DEFAULT(NULL), NO_MUTEX_GUARD,
       NOT_IN_BINLOG, ON_CHECK(check_gtid_purged));
export sys_var *Sys_gtid_purged_ptr= &Sys_gtid_purged;

static Sys_var_gtid_owned Sys_gtid_owned(
       "gtid_owned",
       "The global variable lists all GTIDs owned by all threads. "
       "The session variable lists all GTIDs owned by the current thread.");

/*
  This code is not being used but we will keep it as it may be
  useful when we improve the code around Sys_gtid_mode.
*/
#ifdef NON_DISABLED_GTID
static bool check_gtid_mode(sys_var *self, THD *thd, set_var *var)
{
  DBUG_ENTER("check_gtid_mode");

  my_error(ER_NOT_SUPPORTED_YET, MYF(0), "GTID_MODE");
  DBUG_RETURN(true);

  if (check_top_level_stmt_and_super(self, thd, var) ||
      check_outside_transaction(self, thd, var))
    DBUG_RETURN(true);
  uint new_gtid_mode= var->value->val_int();
  if (abs((long)(new_gtid_mode - gtid_mode)) > 1)
  {
    my_error(ER_GTID_MODE_CAN_ONLY_CHANGE_ONE_STEP_AT_A_TIME, MYF(0));
    DBUG_RETURN(true);
  }
  if (new_gtid_mode >= 1)
  {
    if (!opt_bin_log || !opt_log_slave_updates)
    {
      my_error(ER_GTID_MODE_REQUIRES_BINLOG, MYF(0));
      DBUG_RETURN(false);
    }
  }
  if (new_gtid_mode >= 2)
  {
    /*
    if (new_gtid_mode == 3 &&
        (there are un-processed anonymous transactions in relay log ||
         there is a client executing an anonymous transaction))
    {
      my_error(ER_CANT_SET_GTID_MODE_3_WITH_UNPROCESSED_ANONYMOUS_GROUPS,
               MYF(0));
      DBUG_RETURN(true);
    }
    */
    if (!enforce_gtid_consistency)
    {
      //my_error(ER_GTID_MODE_2_OR_3_REQUIRES_ENFORCE_GTID_CONSISTENCY), MYF(0));
      DBUG_RETURN(true);
    }
  }
  else
  {
    /*
    if (new_gtid_mode == 0 &&
        (there are un-processed GTIDs in relay log ||
         there is a client executing a GTID transaction))
    {
      my_error(ER_CANT_SET_GTID_MODE_0_WITH_UNPROCESSED_GTID_GROUPS, MYF(0));
      DBUG_RETURN(true);
    }
    */
  }
  DBUG_RETURN(false);
}
#endif

static Sys_var_enum Sys_gtid_mode(
       "gtid_mode",
       /*
       "Whether Global Transaction Identifiers (GTIDs) are enabled: OFF, "
       "UPGRADE_STEP_1, UPGRADE_STEP_2, or ON. OFF means GTIDs are not "
       "supported at all, ON means GTIDs are supported by all servers in "
       "the replication topology. To safely switch from OFF to ON, first "
       "set all servers to UPGRADE_STEP_1, then set all servers to "
       "UPGRADE_STEP_2, then wait for all anonymous transactions to "
       "be re-executed on all servers, and finally set all servers to ON.",
       */
       "Whether Global Transaction Identifiers (GTIDs) are enabled. Can be "
       "ON or OFF.",
       READ_ONLY GLOBAL_VAR(gtid_mode), CMD_LINE(REQUIRED_ARG),
       gtid_mode_names, DEFAULT(GTID_MODE_OFF),
       NO_MUTEX_GUARD, NOT_IN_BINLOG
#ifdef NON_DISABLED_GTID
       , ON_CHECK(check_gtid_mode));
#else
       );
#endif

#endif // HAVE_REPLICATION


static Sys_var_mybool Sys_disconnect_on_expired_password(
       "disconnect_on_expired_password",
       "Give clients that don't signal password expiration support execution time error(s) instead of connection error",
       READ_ONLY GLOBAL_VAR(disconnect_on_expired_password),
       CMD_LINE(OPT_ARG), DEFAULT(TRUE));

#ifndef NO_EMBEDDED_ACCESS_CHECKS 
static Sys_var_mybool Sys_validate_user_plugins(
       "validate_user_plugins",
       "Turns on additional validation of authentication plugins assigned "
       "to user accounts. ",
       READ_ONLY NOT_VISIBLE GLOBAL_VAR(validate_user_plugins),
       CMD_LINE(OPT_ARG), DEFAULT(TRUE),
       NO_MUTEX_GUARD, NOT_IN_BINLOG);
#endif
<|MERGE_RESOLUTION|>--- conflicted
+++ resolved
@@ -491,24 +491,16 @@
   - 1 for "statement/com/new_packet", for unknown enum_server_command
   - 1 for "statement/com/Error", for invalid enum_server_command
   - SQLCOM_END for all regular "statement/sql/...",
-<<<<<<< HEAD
   - 1 for "statement/sql/error", for invalid enum_sql_command.
   - SP_PSI_STATEMENT_INFO_COUNT for "statement/sp/...". 
-=======
-  - 1 for "statement/sql/error", for invalid enum_sql_command
   - 1 for "statement/rpl/relay_log", for replicated statements.
->>>>>>> 679360dd
 */
 static Sys_var_ulong Sys_pfs_max_statement_classes(
        "performance_schema_max_statement_classes",
        "Maximum number of statement instruments.",
        READ_ONLY GLOBAL_VAR(pfs_param.m_statement_class_sizing),
        CMD_LINE(REQUIRED_ARG), VALID_RANGE(0, 256),
-<<<<<<< HEAD
-       DEFAULT((ulong) SQLCOM_END + (ulong) COM_END + 3 + SP_PSI_STATEMENT_INFO_COUNT),
-=======
-       DEFAULT((ulong) SQLCOM_END + (ulong) COM_END + 4),
->>>>>>> 679360dd
+       DEFAULT((ulong) SQLCOM_END + (ulong) COM_END + 4 + SP_PSI_STATEMENT_INFO_COUNT),
        BLOCK_SIZE(1), PFS_TRAILING_PROPERTIES);
 
 static Sys_var_long Sys_pfs_events_statements_history_long_size(
