/*
   Copyright (c) 2007, 2019, Oracle and/or its affiliates. All rights reserved.

   This program is free software; you can redistribute it and/or modify
   it under the terms of the GNU General Public License, version 2.0,
   as published by the Free Software Foundation.

   This program is also distributed with certain software (including
   but not limited to OpenSSL) that is licensed under separate terms,
   as designated in a particular file or component or in included license
   documentation.  The authors of MySQL hereby grant you an additional
   permission to link the program and your derivative works with the
   separately licensed software that they have included with MySQL.

   This program is distributed in the hope that it will be useful,
   but WITHOUT ANY WARRANTY; without even the implied warranty of
   MERCHANTABILITY or FITNESS FOR A PARTICULAR PURPOSE.  See the
   GNU General Public License, version 2.0, for more details.

   You should have received a copy of the GNU General Public License
   along with this program; if not, write to the Free Software
   Foundation, Inc., 51 Franklin St, Fifth Floor, Boston, MA 02110-1301  USA
*/

/*
  Functions to authenticate and handle requests for a connection
*/

#include "sql/sql_connect.h"

#include "my_config.h"

#include "my_loglevel.h"
#include "my_psi_config.h"
#include "mysql/components/services/log_builtins.h"
#include "mysql/components/services/log_shared.h"
#include "pfs_thread_provider.h"
#include "sql/table.h"

#ifndef _WIN32
#include <netdb.h>
#endif
#ifdef HAVE_NETINET_IN_H
#include <netinet/in.h>
#endif
#include <stdint.h>
#include <string.h>
#ifdef HAVE_SYS_SOCKET_H
#include <sys/socket.h>
#endif
#include <algorithm>
#include <atomic>
#include <memory>
#include <string>
#include <unordered_map>
#include <utility>

#include "lex_string.h"
#include "m_ctype.h"
#include "m_string.h"  // my_stpcpy
#include "map_helpers.h"
#include "my_command.h"
#include "my_dbug.h"
#include "my_sqlcommand.h"
#include "my_sys.h"
#include "mysql/plugin_audit.h"
#include "mysql/psi/mysql_mutex.h"
#include "mysql/service_mysql_alloc.h"
#include "mysql_com.h"
#include "mysqld_error.h"
#include "sql-common/net_ns.h"  // set_network_namespace
#include "sql/auth/auth_acls.h"
#include "sql/auth/auth_common.h"  // SUPER_ACL
#include "sql/auth/sql_security_ctx.h"
#include "sql/debug_sync.h"      // DEBUG_SYNC
#include "sql/derror.h"          // ER_THD
#include "sql/hostname_cache.h"  // Host_errors
#include "sql/item_func.h"       // mqh_used
#include "sql/log.h"
#include "sql/mysqld.h"  // LOCK_user_conn
#include "sql/protocol.h"
#include "sql/protocol_classic.h"
#include "sql/psi_memory_key.h"
#include "sql/sql_audit.h"  // MYSQL_AUDIT_NOTIFY_CONNECTION_CONNECT
#include "sql/sql_class.h"  // THD
#include "sql/sql_error.h"
#include "sql/sql_lex.h"
#include "sql/sql_parse.h"   // sql_command_flags
#include "sql/sql_plugin.h"  // plugin_thdvar_cleanup
#include "sql/system_variables.h"
#include "sql_string.h"
#include "violite.h"

#ifdef HAVE_ARPA_INET_H
#include <arpa/inet.h>
#endif

using std::max;
using std::min;

/*
  With SSL the handshake might consist of two packets. If the first
  packet (client capabilities) has CLIENT_SSL flag set, we have to
  switch to SSL and read the second packet. The scrambled password
  is in the second packet and client_capabilites field will be ignored.
  Maybe it is better to accept flags other than CLIENT_SSL from the
  second packet?
*/
#define SSL_HANDSHAKE_SIZE 2
#define NORMAL_HANDSHAKE_SIZE 6
#define MIN_HANDSHAKE_SIZE 2

user_stats_t *global_user_stats;
user_stats_t *global_client_stats;
thread_stats_t *global_thread_stats;
table_stats_t *global_table_stats;
index_stats_t *global_index_stats;

/*
  Get structure for logging connection data for the current user
*/

static collation_unordered_map<std::string, unique_ptr_my_free<user_conn>>
    *hash_user_connections;

int get_or_create_user_conn(THD *thd, const char *user, const char *host,
                            const USER_RESOURCES *mqh) {
  int return_val = 0;
  size_t temp_len, user_len;
  char temp_user[USER_HOST_BUFF_SIZE];
  struct user_conn *uc = nullptr;

  DBUG_ASSERT(user != nullptr);
  DBUG_ASSERT(host != nullptr);

  user_len = strlen(user);
  temp_len = (my_stpcpy(my_stpcpy(temp_user, user) + 1, host) - temp_user) + 1;
  mysql_mutex_lock(&LOCK_user_conn);
  const auto it = hash_user_connections->find(std::string(temp_user, temp_len));
  if (it == hash_user_connections->end()) {
    /* First connection for user; Create a user connection object */
    if (!(uc = ((struct user_conn *)my_malloc(
              key_memory_user_conn, sizeof(struct user_conn) + temp_len + 1,
              MYF(MY_WME))))) {
      /* MY_WME ensures an error is set in THD. */
      return_val = 1;
      goto end;
    }
    uc->user = (char *)(uc + 1);
    memcpy(uc->user, temp_user, temp_len + 1);
    uc->host = uc->user + user_len + 1;
    uc->len = temp_len;
    uc->connections = uc->questions = uc->updates = uc->conn_per_hour = 0;
    uc->user_resources = *mqh;
    uc->reset_utime = thd->start_utime;
    hash_user_connections->emplace(std::string(temp_user, temp_len),
                                   unique_ptr_my_free<user_conn>(uc));
  } else {
    uc = it->second.get();
  }
  thd->set_user_connect(uc);
  thd->increment_user_connections_counter();
end:
  mysql_mutex_unlock(&LOCK_user_conn);
  return return_val;
}

/* Intialize an instance of USER_STATS */
USER_STATS::USER_STATS(const char *priv_user_, uint total_ssl_connections_,
                       ulonglong denied_connections_) noexcept
    : total_ssl_connections(total_ssl_connections_),
      priv_user_len(strlen(priv_user_)),
      denied_connections(denied_connections_) {
  strncpy(priv_user, priv_user_, sizeof(priv_user) - 1);
  priv_user[sizeof(priv_user) - 1] = '\0';
}

void init_global_user_stats(void) {
  global_user_stats = new (std::nothrow)
      user_stats_t(system_charset_info, key_memory_userstat_user_stats);
  if (unlikely(!global_user_stats)) {
    sql_print_error("Initializing global_user_stats failed.");
    exit(1);
  }
}

void init_global_client_stats(void) {
  global_client_stats = new (std::nothrow)
      user_stats_t(system_charset_info, key_memory_userstat_client_stats);
  if (unlikely(!global_client_stats)) {
    sql_print_error("Initializing global_client_stats failed.");
    exit(1);
  }
}

void init_global_thread_stats(void) {
  global_thread_stats =
      new (std::nothrow) thread_stats_t(key_memory_userstat_thread_stats);
  if (unlikely(!global_thread_stats)) {
    sql_print_error("Initializing global_thread_stats failed.");
    exit(1);
  }
}

void init_global_table_stats(void) {
  global_table_stats = new (std::nothrow)
      table_stats_t(system_charset_info, key_memory_userstat_table_stats);
  if (unlikely(!global_table_stats)) {
    sql_print_error("Initializing global_table_stats failed.");
    exit(1);
  }
}

void init_global_index_stats(void) {
  global_index_stats = new (std::nothrow)
      index_stats_t(system_charset_info, key_memory_userstat_index_stats);
  if (unlikely(!global_index_stats)) {
    sql_print_error("Initializing global_index_stats failed.");
    exit(1);
  }
}

void free_global_user_stats(void) noexcept { delete global_user_stats; }

void free_global_thread_stats(void) noexcept { delete global_thread_stats; }

void free_global_table_stats(void) noexcept { delete global_table_stats; }

void free_global_index_stats(void) noexcept { delete global_index_stats; }

void free_global_client_stats(void) noexcept { delete global_client_stats; }

// 'mysql_system_user' is used for when the user is not defined for a THD.
static constexpr char mysql_system_user[] = "#mysql_system#";

// Returns 'user' if it's not NULL.  Returns 'mysql_system_user' otherwise.
static const char *get_valid_user_string(const char *user) {
  return user ? user : mysql_system_user;
}

// Increments the global stats connection count for an entry from
// global_client_stats or global_user_stats. Returns false on success
// and true on error.
static void increment_count_by_name(const std::string &name,
                                    const char *role_name,
                                    user_stats_t *users_or_clients,
                                    const THD &thd) {
  if (acl_is_utility_user(thd.security_context()->user().str,
                          thd.security_context()->host().str,
                          thd.security_context()->ip().str))
    return;

  const auto ssl_connections = thd.is_ssl() ? 1 : 0;
  const auto &it = users_or_clients->find(name);
  if (it == users_or_clients->cend()) {
    // First connection for this user or client
    users_or_clients->emplace(
        std::piecewise_construct, std::forward_as_tuple(name),
        std::forward_as_tuple(role_name, ssl_connections,
                              thd.diff_denied_connections));
  } else {
    it->second.total_connections++;
    it->second.total_ssl_connections += ssl_connections;
  }
}

static void increment_count_by_id(my_thread_id id, thread_stats_t *thread_stats,
                                  const THD &thd) {
  if (acl_is_utility_user(thd.security_context()->user().str,
                          thd.security_context()->host().str,
                          thd.security_context()->ip().str))
    return;

  const auto ssl_connections = thd.is_ssl() ? 1 : 0;
  const auto &it = thread_stats->find(id);
  if (it == thread_stats->cend()) {
    // First connection for this user or client
    thread_stats->emplace(std::piecewise_construct, std::forward_as_tuple(id),
                          std::forward_as_tuple(id, ssl_connections,
                                                thd.diff_denied_connections));
  } else {
    it->second.total_connections++;
    it->second.total_ssl_connections += ssl_connections;
  }
}

/* Increments the global user and client stats connection count.  If 'use_lock'
   is true, LOCK_global_user_client_stats will be locked/unlocked.  Returns
   0 on success, 1 on error.
*/
static void increment_connection_count(const THD &thd, bool use_lock) {
  const char *user_string =
      get_valid_user_string(thd.m_main_security_ctx.user().str);
  const char *client_string = get_client_host(thd);

  if (acl_is_utility_user(thd.security_context()->user().str,
                          thd.security_context()->host().str,
                          thd.security_context()->ip().str))
    return;

  if (use_lock) mysql_mutex_lock(&LOCK_global_user_client_stats);

  increment_count_by_name(user_string, user_string, global_user_stats, thd);
  increment_count_by_name(client_string, user_string, global_client_stats, thd);
  if (opt_thread_statistics)
    increment_count_by_id(thd.thread_id(), global_thread_stats, thd);

  if (use_lock) mysql_mutex_unlock(&LOCK_global_user_client_stats);
}

// Used to update the global user and client stats.
static void update_global_user_stats_with_user(const THD &thd,
                                               USER_STATS *user_stats,
                                               ulonglong now) noexcept {
  user_stats->connected_time +=
      (now - thd.last_global_update_time) / 10000000.0;
  user_stats->busy_time += thd.diff_total_busy_time;
  user_stats->cpu_time += thd.diff_total_cpu_time;
  user_stats->bytes_received += thd.diff_total_bytes_received;
  user_stats->bytes_sent += thd.diff_total_bytes_sent;
  user_stats->binlog_bytes_written += thd.diff_total_binlog_bytes_written;
  user_stats->rows_fetched += thd.diff_total_sent_rows;
  user_stats->rows_updated += thd.diff_total_updated_rows;
  user_stats->rows_read += thd.diff_total_read_rows;
  user_stats->select_commands += thd.diff_select_commands;
  user_stats->update_commands += thd.diff_update_commands;
  user_stats->other_commands += thd.diff_other_commands;
  user_stats->commit_trans += thd.diff_commit_trans;
  user_stats->rollback_trans += thd.diff_rollback_trans;
  user_stats->denied_connections += thd.diff_denied_connections;
  user_stats->lost_connections += thd.diff_lost_connections;
  user_stats->access_denied_errors += thd.diff_access_denied_errors;
  user_stats->empty_queries += thd.diff_empty_queries;
}

static void update_global_thread_stats_with_thread(const THD &thd,
                                                   THREAD_STATS *thread_stats,
                                                   ulonglong now) noexcept {
  thread_stats->connected_time +=
      (now - thd.last_global_update_time) / 10000000.0;
  thread_stats->busy_time += thd.diff_total_busy_time;
  thread_stats->cpu_time += thd.diff_total_cpu_time;
  thread_stats->bytes_received += thd.diff_total_bytes_received;
  thread_stats->bytes_sent += thd.diff_total_bytes_sent;
  thread_stats->binlog_bytes_written += thd.diff_total_binlog_bytes_written;
  thread_stats->rows_fetched += thd.diff_total_sent_rows;
  thread_stats->rows_updated += thd.diff_total_updated_rows;
  thread_stats->rows_read += thd.diff_total_read_rows;
  thread_stats->select_commands += thd.diff_select_commands;
  thread_stats->update_commands += thd.diff_update_commands;
  thread_stats->other_commands += thd.diff_other_commands;
  thread_stats->commit_trans += thd.diff_commit_trans;
  thread_stats->rollback_trans += thd.diff_rollback_trans;
  thread_stats->denied_connections += thd.diff_denied_connections;
  thread_stats->lost_connections += thd.diff_lost_connections;
  thread_stats->access_denied_errors += thd.diff_access_denied_errors;
  thread_stats->empty_queries += thd.diff_empty_queries;
}

void update_global_user_stats(THD *thd, bool create_user, ulonglong now) {
  update_global_user_stats(
      thd, create_user, now,
      get_valid_user_string(thd->security_context()->user().str),
      get_client_host(*thd));
}

// Updates the global stats of a user or client
void update_global_user_stats(THD *thd, bool create_user, ulonglong now,
                              const char *user_string,
                              const char *client_string) {
  mysql_mutex_lock(&LOCK_global_user_client_stats);

  // Update by user name
  if (user_string) {
    const auto &user_it = global_user_stats->find(user_string);
    if (user_it != global_user_stats->cend())
      update_global_user_stats_with_user(*thd, &user_it->second, now);
    else if (create_user)
      increment_count_by_name(user_string, user_string, global_user_stats,
                              *thd);
  }

  // Update by client IP
  if (client_string) {
    const auto &client_it = global_client_stats->find(client_string);
    if (client_it != global_client_stats->cend())
      update_global_user_stats_with_user(*thd, &client_it->second, now);
    else if (create_user)
      increment_count_by_name(client_string, user_string, global_client_stats,
                              *thd);
  }

  if (opt_thread_statistics) {
    // Update by thread ID
    const my_thread_id thread_id = thd->thread_id();
    const auto &thread_it = global_thread_stats->find(thread_id);
    if (thread_it != global_thread_stats->cend())
      update_global_thread_stats_with_thread(*thd, &thread_it->second, now);
    else if (create_user)
      increment_count_by_id(thread_id, global_thread_stats, *thd);
  }

  thd->last_global_update_time = now;
  thd->reset_diff_stats();

  mysql_mutex_unlock(&LOCK_global_user_client_stats);
}

static void clear_stats_concurrent_connections(user_stats_t *stats) noexcept {
  for (auto &it : *stats) it.second.concurrent_connections = 0;
}

static void inc_stats_concurrent_conn(user_stats_t *stats,
                                      const std::string &user_string,
                                      int cnt) noexcept {
  auto it = stats->find(user_string);
  if (it != stats->end()) it->second.concurrent_connections += cnt;
}

/**
  Update number of concurrent connections for user_stats and client_stats
  based on account resource limits
*/
void refresh_concurrent_conn_stats() noexcept {
  mysql_mutex_lock(&LOCK_user_conn);

  mysql_mutex_lock(&LOCK_global_user_client_stats);
  clear_stats_concurrent_connections(global_user_stats);
  clear_stats_concurrent_connections(global_client_stats);
  mysql_mutex_unlock(&LOCK_global_user_client_stats);

  for (const auto &it : *hash_user_connections) {
    mysql_mutex_lock(&LOCK_global_user_client_stats);
    inc_stats_concurrent_conn(global_user_stats, it.second->user,
                              it.second->connections);
    inc_stats_concurrent_conn(global_client_stats, it.second->host,
                              it.second->connections);
    mysql_mutex_unlock(&LOCK_global_user_client_stats);
  }
  mysql_mutex_unlock(&LOCK_user_conn);
}

/*
  check if user has already too many connections

  SYNOPSIS
  check_for_max_user_connections()
  thd     Thread handle
  uc      User connect object

  NOTES
    If check fails, we decrease user connection count, which means one
    shouldn't call decrease_user_connections() after this function.

  RETURN
    0 ok
    1 error
*/

int check_for_max_user_connections(THD *thd, const USER_CONN *uc) {
  int error = 0;
  Host_errors errors;
  DBUG_TRACE;

  mysql_mutex_lock(&LOCK_user_conn);
  if (global_system_variables.max_user_connections &&
      !uc->user_resources.user_conn &&
      global_system_variables.max_user_connections < (uint)uc->connections &&
      !thd->is_admin_connection()) {
    my_error(ER_TOO_MANY_USER_CONNECTIONS, MYF(0), uc->user);
    error = 1;
    errors.m_max_user_connection = 1;
    goto end;
  }
  thd->time_out_user_resource_limits();
  if (uc->user_resources.user_conn &&
      uc->user_resources.user_conn < uc->connections) {
    my_error(ER_USER_LIMIT_REACHED, MYF(0), uc->user, "max_user_connections",
             (long)uc->user_resources.user_conn);
    error = 1;
    errors.m_max_user_connection = 1;
    goto end;
  }
  if (uc->user_resources.conn_per_hour &&
      uc->user_resources.conn_per_hour <= uc->conn_per_hour) {
    my_error(ER_USER_LIMIT_REACHED, MYF(0), uc->user,
             "max_connections_per_hour",
             (long)uc->user_resources.conn_per_hour);
    error = 1;
    errors.m_max_user_connection_per_hour = 1;
    goto end;
  }
  thd->increment_con_per_hour_counter();

end:
  if (error) {
    ++denied_connections;
    thd->decrement_user_connections_counter();
    /*
      The thread may returned back to the pool and assigned to a user
      that doesn't have a limit. Ensure the user is not using resources
      of someone else.
    */
    thd->set_user_connect(nullptr);
  }
  mysql_mutex_unlock(&LOCK_user_conn);
  if (error) {
    inc_host_errors(thd->m_main_security_ctx.ip().str, &errors);
  }
  return error;
}

/*
  Decrease user connection count

  SYNOPSIS
    decrease_user_connections()
    uc      User connection object

  NOTES
    If there is a n user connection object for a connection
    (which only happens if 'max_user_connections' is defined or
    if someone has created a resource grant for a user), then
    the connection count is always incremented on connect.

    The user connect object is not freed if some users has
    'max connections per hour' defined as we need to be able to hold
    count over the lifetime of the connection.
*/

void decrease_user_connections(USER_CONN *uc) {
  DBUG_TRACE;
  mysql_mutex_lock(&LOCK_user_conn);
  DBUG_ASSERT(uc->connections);
  if (!--uc->connections && !mqh_used) {
    /* Last connection for user; Delete it */
    hash_user_connections->erase(std::string(uc->user, uc->len));
  }
  mysql_mutex_unlock(&LOCK_user_conn);
}

/*
   Decrements user connections count from the USER_CONN held by THD
   And removes USER_CONN from the hash if no body else is using it.

   SYNOPSIS
     release_user_connection()
     THD  Thread context object.
 */
void release_user_connection(THD *thd) {
  const USER_CONN *uc = thd->get_user_connect();
  DBUG_TRACE;

  if (uc) {
    mysql_mutex_lock(&LOCK_user_conn);
    DBUG_ASSERT(uc->connections > 0);
    thd->decrement_user_connections_counter();
    if (!uc->connections && !mqh_used) {
      /* Last connection for user; Delete it */
      hash_user_connections->erase(std::string(uc->user, uc->len));
    }
    mysql_mutex_unlock(&LOCK_user_conn);
    thd->set_user_connect(nullptr);
  }
}

/*
  Check if maximum queries per hour limit has been reached
  returns 0 if OK.
*/

bool check_mqh(THD *thd, uint check_command) {
  bool error = false;
  const USER_CONN *uc = thd->get_user_connect();
  DBUG_TRACE;
  DBUG_ASSERT(uc != nullptr);

  mysql_mutex_lock(&LOCK_user_conn);

  thd->time_out_user_resource_limits();

  /* Check that we have not done too many questions / hour */
  if (uc->user_resources.questions) {
    thd->increment_questions_counter();
    if ((uc->questions - 1) >= uc->user_resources.questions) {
      my_error(ER_USER_LIMIT_REACHED, MYF(0), uc->user, "max_questions",
               (long)uc->user_resources.questions);
      error = true;
      goto end;
    }
  }
  if (check_command < (uint)SQLCOM_END) {
    /* Check that we have not done too many updates / hour */
    if (uc->user_resources.updates &&
        (sql_command_flags[check_command] & CF_CHANGES_DATA)) {
      thd->increment_updates_counter();
      if ((uc->updates - 1) >= uc->user_resources.updates) {
        my_error(ER_USER_LIMIT_REACHED, MYF(0), uc->user, "max_updates",
                 (long)uc->user_resources.updates);
        error = true;
        goto end;
      }
    }
  }
end:
  mysql_mutex_unlock(&LOCK_user_conn);
  return error;
}

void init_max_user_conn(void) {
  hash_user_connections =
      new collation_unordered_map<std::string, unique_ptr_my_free<user_conn>>(
          system_charset_info, key_memory_user_conn);
}

void free_max_user_conn(void) {
  delete hash_user_connections;
  hash_user_connections = nullptr;
}

void reset_mqh(THD *thd, LEX_USER *lu, bool get_them = false) {
  mysql_mutex_lock(&LOCK_user_conn);
  DEBUG_SYNC(thd, "in_reset_mqh_flush_privileges");
  if (lu)  // for GRANT
  {
    size_t temp_len = lu->user.length + lu->host.length + 2;
    char temp_user[USER_HOST_BUFF_SIZE];

    memcpy(temp_user, lu->user.str, lu->user.length);
    memcpy(temp_user + lu->user.length + 1, lu->host.str, lu->host.length);
    temp_user[lu->user.length] = '\0';
    temp_user[temp_len - 1] = 0;
    const auto it =
        hash_user_connections->find(std::string(temp_user, temp_len));
    if (it != hash_user_connections->end()) {
      USER_CONN *uc = it->second.get();
      uc->questions = 0;
      get_mqh(thd, temp_user, &temp_user[lu->user.length + 1], uc);
      uc->updates = 0;
      uc->conn_per_hour = 0;
    }
  } else {
    /* for FLUSH PRIVILEGES and FLUSH USER_RESOURCES */
    for (const auto &key_and_value : *hash_user_connections) {
      USER_CONN *uc = key_and_value.second.get();
      if (get_them) get_mqh(thd, uc->user, uc->host, uc);
      uc->questions = 0;
      uc->updates = 0;
      uc->conn_per_hour = 0;
    }
  }
  mysql_mutex_unlock(&LOCK_user_conn);
}

/**
  Set thread character set variables from the given ID

  @param  thd         thread handle
  @param  cs_number   character set and collation ID

  @retval  0  OK; character_set_client, collation_connection and
              character_set_results are set to the new value,
              or to the default global values.

  @retval  1  error, e.g. the given ID is not supported by parser.
              Corresponding SQL error is sent.
*/

bool thd_init_client_charset(THD *thd, uint cs_number) {
  CHARSET_INFO *cs;
  /*
   Use server character set and collation if
   - opt_character_set_client_handshake is not set
   - client has not specified a character set
   - client character set is the same as the servers
   - client character set doesn't exists in server
  */
  if (!opt_character_set_client_handshake ||
      !(cs = get_charset(cs_number, MYF(0))) ||
      !my_strcasecmp(&my_charset_latin1,
                     global_system_variables.character_set_client->name,
                     cs->name)) {
    if (!is_supported_parser_charset(
            global_system_variables.character_set_client)) {
      /* Disallow non-supported parser character sets: UCS2, UTF16, UTF32 */
      my_error(ER_WRONG_VALUE_FOR_VAR, MYF(0), "character_set_client",
               global_system_variables.character_set_client->csname);
      return true;
    }
    thd->variables.character_set_client =
        global_system_variables.character_set_client;
    thd->variables.collation_connection =
        global_system_variables.collation_connection;
    thd->variables.character_set_results =
        global_system_variables.character_set_results;
  } else {
    if (!is_supported_parser_charset(cs)) {
      /* Disallow non-supported parser character sets: UCS2, UTF16, UTF32 */
      my_error(ER_WRONG_VALUE_FOR_VAR, MYF(0), "character_set_client",
               cs->csname);
      return true;
    }
    thd->variables.character_set_results = thd->variables.collation_connection =
        thd->variables.character_set_client = cs;
  }
  return false;
}

/*
  Perform handshake, authorize client and update thd ACL variables.

  SYNOPSIS
    check_connection()
    thd  thread handle

  RETURN
     0  success, thd is updated.
     1  error
*/

static int check_connection(THD *thd) {
  uint connect_errors = 0;
  int auth_rc;
  NET *net = thd->get_protocol_classic()->get_net();
#ifndef DBUG_OFF
  char desc[VIO_DESCRIPTION_SIZE];
  vio_description(net->vio, desc);
  DBUG_PRINT("info", ("New connection received on %s", desc));
#endif  // DBUG_OFF

  thd->set_active_vio(net->vio);

  if (!thd->m_main_security_ctx.host().length)  // If TCP/IP connection
  {
    bool peer_rc;
    char ip[NI_MAXHOST];
    LEX_CSTRING main_sctx_ip;

<<<<<<< HEAD
    peer_rc = vio_peer_addr(net->vio, ip, &thd->peer_port, NI_MAXHOST);
=======
    if (extra_port_connection) {
      vio_force_skip_proxy(net->vio);
    }

    peer_rc= vio_peer_addr(net->vio, ip, &thd->peer_port, NI_MAXHOST);
>>>>>>> 6df2c1a7

    /*
    ===========================================================================
    DEBUG code only (begin)
    Simulate various output from vio_peer_addr().
    ===========================================================================
    */

    DBUG_EXECUTE_IF("vio_peer_addr_error", { peer_rc = 1; });
    DBUG_EXECUTE_IF("vio_peer_addr_fake_ipv4", {
      struct sockaddr *sa = (sockaddr *)&net->vio->remote;
      sa->sa_family = AF_INET;
      struct in_addr *ip4 = &((struct sockaddr_in *)sa)->sin_addr;
      /* See RFC 5737, 192.0.2.0/24 is reserved. */
      const char *fake = "192.0.2.4";
      ip4->s_addr = inet_addr(fake);
      strcpy(ip, fake);
      peer_rc = 0;
    });

    DBUG_EXECUTE_IF("vio_peer_addr_fake_ipv6", {
      struct sockaddr_in6 *sa = (sockaddr_in6 *)&net->vio->remote;
      sa->sin6_family = AF_INET6;
      struct in6_addr *ip6 = &sa->sin6_addr;
      /* See RFC 3849, ipv6 2001:DB8::/32 is reserved. */
      const char *fake = "2001:db8::6:6";
      /* inet_pton(AF_INET6, fake, ip6); not available on Windows XP. */
      ip6->s6_addr[0] = 0x20;
      ip6->s6_addr[1] = 0x01;
      ip6->s6_addr[2] = 0x0d;
      ip6->s6_addr[3] = 0xb8;
      ip6->s6_addr[4] = 0x00;
      ip6->s6_addr[5] = 0x00;
      ip6->s6_addr[6] = 0x00;
      ip6->s6_addr[7] = 0x00;
      ip6->s6_addr[8] = 0x00;
      ip6->s6_addr[9] = 0x00;
      ip6->s6_addr[10] = 0x00;
      ip6->s6_addr[11] = 0x00;
      ip6->s6_addr[12] = 0x00;
      ip6->s6_addr[13] = 0x06;
      ip6->s6_addr[14] = 0x00;
      ip6->s6_addr[15] = 0x06;
      strcpy(ip, fake);
      peer_rc = 0;
    });

    /*
    ===========================================================================
    DEBUG code only (end)
    ===========================================================================
    */

    if (peer_rc) {
      /*
        Since we can not even get the peer IP address,
        there is nothing to show in the host_cache,
        so increment the global status variable for peer address errors.
      */
      connection_errors_peer_addr++;
      my_error(ER_BAD_HOST_ERROR, MYF(0));
      return 1;
    }
    thd->m_main_security_ctx.assign_ip(ip, strlen(ip));
    main_sctx_ip = thd->m_main_security_ctx.ip();
    if (!(main_sctx_ip.length)) {
      /*
        No error accounting per IP in host_cache,
        this is treated as a global server OOM error.
        TODO: remove the need for my_strdup.
      */
      connection_errors_internal++;
      return 1; /* The error is set by my_strdup(). */
    }
    thd->m_main_security_ctx.set_host_or_ip_ptr(main_sctx_ip.str,
                                                main_sctx_ip.length);
    if (!(specialflag & SPECIAL_NO_RESOLVE)) {
      int rc;
      char *host;
      LEX_CSTRING main_sctx_host;

#ifdef HAVE_SETNS
      /*
        Check whether namespace is specified for a socket being handled.
        If it is specified then set the namespace as active before resolving
        ip address to host name. Restore original network namespace after
        address resolution finished.
      */

      std::string network_namespace(net->vio->network_namespace);
      if (!network_namespace.empty() &&
          set_network_namespace(network_namespace)) {
        return 1;
      }
#endif
      rc = ip_to_hostname(&net->vio->remote, main_sctx_ip.str, &host,
                          &connect_errors);
#ifdef HAVE_SETNS
      if (!network_namespace.empty() && restore_original_network_namespace()) {
        if (host && host != my_localhost) {
          my_free(host);
        }
        return 1;
      }
#endif
      thd->m_main_security_ctx.assign_host(host, host ? strlen(host) : 0);
      DBUG_EXECUTE_IF("vio_peer_addr_fake_hostname1", {
        thd->m_main_security_ctx.assign_host(
            "host_"
            "1234567890abcdefghij1234567890abcdefghij1234567890abcdefghij123456"
            "7890abcdefghij1234567890abcdefghij1234567890abcdefghij1234567890ab"
            "cdefghij1234567890abcdefghij1234567890abcdefghij1234567890abcdefgh"
            "ij1234567890abcdefghij1234567890abcdefghij1234567890",
            255);
      });

      main_sctx_host = thd->m_main_security_ctx.host();
      if (host && host != my_localhost) {
        my_free(host);
      }

      /* Cut very long hostnames to avoid possible overflows */
      if (main_sctx_host.length) {
        if (main_sctx_host.str != my_localhost)
          thd->m_main_security_ctx.set_host_ptr(
              main_sctx_host.str,
              min<size_t>(main_sctx_host.length, HOSTNAME_LENGTH));
        thd->m_main_security_ctx.set_host_or_ip_ptr(main_sctx_host.str,
                                                    main_sctx_host.length);
      }

      if (rc == RC_BLOCKED_HOST) {
        /* HOST_CACHE stats updated by ip_to_hostname(). */
        my_error(ER_HOST_IS_BLOCKED, MYF(0),
                 thd->m_main_security_ctx.host_or_ip().str);
        return 1;
      }
    }
    DBUG_PRINT("info",
               ("Host: %s  ip: %s",
                (thd->m_main_security_ctx.host().length
                     ? thd->m_main_security_ctx.host().str
                     : "unknown host"),
                (main_sctx_ip.length ? main_sctx_ip.str : "unknown ip")));
    if (acl_check_host(thd, thd->m_main_security_ctx.host().str,
                       main_sctx_ip.str)) {
      /* HOST_CACHE stats updated by acl_check_host(). */
      my_error(ER_HOST_NOT_PRIVILEGED, MYF(0),
               thd->m_main_security_ctx.host_or_ip().str);
      return 1;
    }
  } else /* Hostname given means that the connection was on a socket */
  {
    LEX_CSTRING main_sctx_host = thd->m_main_security_ctx.host();
    DBUG_PRINT("info", ("Host: %s", main_sctx_host.str));
    thd->m_main_security_ctx.set_host_or_ip_ptr(main_sctx_host.str,
                                                main_sctx_host.length);
    thd->m_main_security_ctx.set_ip_ptr(STRING_WITH_LEN(""));
    /* Reset sin_addr */
    memset(&net->vio->remote, 0, sizeof(net->vio->remote));
  }
  vio_keepalive(net->vio, true);

  if (thd->get_protocol_classic()->get_output_packet()->alloc(
          thd->variables.net_buffer_length)) {
    /*
      Important note:
      net_buffer_length is a SESSION variable,
      so it may be tempting to account OOM conditions per IP in the HOST_CACHE,
      in case some clients are more demanding than others ...
      However, this session variable is *not* initialized with a per client
      value during the initial connection, it is initialized from the
      GLOBAL net_buffer_length variable from the server.
      Hence, there is no reason to account on OOM conditions per client IP,
      we count failures in the global server status instead.
    */
    connection_errors_internal++;
    return 1; /* The error is set by alloc(). */
  }

  if (mysql_audit_notify(
          thd, AUDIT_EVENT(MYSQL_AUDIT_CONNECTION_PRE_AUTHENTICATE))) {
    return 1;
  }

  auth_rc = acl_authenticate(thd, COM_CONNECT);

  if (mysql_audit_notify(thd, AUDIT_EVENT(MYSQL_AUDIT_CONNECTION_CONNECT))) {
    return 1;
  }

#ifdef HAVE_PSI_THREAD_INTERFACE
  PSI_THREAD_CALL(notify_session_connect)(thd->get_psi());
#endif /* HAVE_PSI_THREAD_INTERFACE */

  if (auth_rc == 0 && connect_errors != 0) {
    /*
      A client connection from this IP was successful,
      after some previous failures.
      Reset the connection error counter.
    */
    reset_host_connect_errors(thd->m_main_security_ctx.ip().str);
  }

  /*
    Now that acl_authenticate() is executed,
    the SSL info is available.
    Advertise it to THD, so SSL status variables
    can be inspected.
  */
  thd->set_ssl(net->vio);

  return auth_rc;
}

/*
  Autenticate user, with error reporting

  SYNOPSIS
   login_connection()
   thd        Thread handler

  NOTES
    Connection is not closed in case of errors

  RETURN
    0    ok
    1    error
*/

static bool login_connection(THD *thd) {
  int error;
  DBUG_TRACE;
  DBUG_PRINT("info",
             ("login_connection called by thread %u", thd->thread_id()));

  /* Use "connect_timeout" value during connection phase */
  thd->get_protocol_classic()->set_read_timeout(connect_timeout);
  thd->get_protocol_classic()->set_write_timeout(connect_timeout);

  error = check_connection(thd);
  thd->send_statement_status();

  if (error) {  // Wrong permissions
#ifdef _WIN32
    if (vio_type(thd->get_protocol_classic()->get_vio()) == VIO_TYPE_NAMEDPIPE)
      my_sleep(1000); /* must wait after eof() */
#endif
    return true;
  }
  /* Connect completed, set read/write timeouts back to default */
  thd->get_protocol_classic()->set_read_timeout(
      thd->variables.net_read_timeout);
  thd->get_protocol_classic()->set_write_timeout(
      thd->variables.net_write_timeout);

  if (unlikely(opt_userstat)) {
    thd->reset_stats();

    // Updates global user connection stats.
    increment_connection_count(*thd, true);
  }

  return false;
}

/*
  Close an established connection

  NOTES
    This mainly updates status variables
*/

void end_connection(THD *thd) {
  NET *net = thd->get_protocol_classic()->get_net();

  mysql_audit_notify(thd, AUDIT_EVENT(MYSQL_AUDIT_CONNECTION_DISCONNECT), 0);

#ifdef HAVE_PSI_THREAD_INTERFACE
  PSI_THREAD_CALL(notify_session_disconnect)(thd->get_psi());
#endif /* HAVE_PSI_THREAD_INTERFACE */

  plugin_thdvar_cleanup(thd, thd->m_enable_plugins);

  /*
    The thread may returned back to the pool and assigned to a user
    that doesn't have a limit. Ensure the user is not using resources
    of someone else.
  */
  release_user_connection(thd);

  if (thd->killed || (net->error && net->vio != nullptr)) {
    aborted_threads++;
    thd->diff_lost_connections++;
  }

  if (net->error && net->vio != nullptr) {
    if (!thd->killed) {
      Security_context *sctx = thd->security_context();
      LEX_CSTRING sctx_user = sctx->user();
      LogErr(
          INFORMATION_LEVEL, ER_ABORTING_USER_CONNECTION, thd->thread_id(),
          (thd->db().str ? thd->db().str : "unconnected"),
          sctx_user.str ? sctx_user.str : "unauthenticated",
          sctx->host_or_ip().str,
          (thd->get_stmt_da()->is_error() ? thd->get_stmt_da()->message_text()
                                          : ER_DEFAULT(ER_UNKNOWN_ERROR)));
    }
  }
}

/*
  Initialize THD to handle queries
*/

static void prepare_new_connection_state(THD *thd) {
  NET *net = thd->get_protocol_classic()->get_net();
  Security_context *sctx = thd->security_context();

  if (thd->get_protocol()->has_client_capability(CLIENT_COMPRESS) ||
      thd->get_protocol()->has_client_capability(
          CLIENT_ZSTD_COMPRESSION_ALGORITHM)) {
    net->compress = true;  // Use compression
    enum enum_compression_algorithm algorithm = get_compression_algorithm(
        thd->get_protocol()->get_compression_algorithm());
    NET_SERVER *server_extn = static_cast<NET_SERVER *>(net->extension);
    if (server_extn != nullptr)
      mysql_compress_context_init(&server_extn->compress_ctx, algorithm,
                                  thd->get_protocol()->get_compression_level());
    if (net->extension == nullptr) {
      LEX_CSTRING sctx_user = sctx->user();
      Host_errors errors;
      my_error(ER_NEW_ABORTING_CONNECTION, MYF(0), thd->thread_id(),
               thd->db().str ? thd->db().str : "unconnected",
               sctx_user.str ? sctx_user.str : "unauthenticated",
               sctx->host_or_ip().str,
               "Unable to allocate memory for compression context: Aborting "
               "connection.");
      thd->server_status &= ~SERVER_STATUS_CLEAR_SET;
      thd->send_statement_status();
      thd->killed = THD::KILL_CONNECTION;
      errors.m_init_connect = 1;
      inc_host_errors(thd->m_main_security_ctx.ip().str, &errors);
      return;
    }
  }

  // Initializing session system variables.
  alloc_and_copy_thd_dynamic_variables(thd, true);

  thd->proc_info = nullptr;
  thd->set_command(COM_SLEEP);
  thd->init_query_mem_roots();

  if (opt_init_connect.length &&
      !(sctx->check_access(SUPER_ACL) ||
        sctx->has_global_grant(STRING_WITH_LEN("CONNECTION_ADMIN")).first)) {
    if (sctx->password_expired()) {
      LogErr(WARNING_LEVEL, ER_CONN_INIT_CONNECT_IGNORED, sctx->priv_user().str,
             sctx->priv_host().str);
      return;
    }

    execute_init_command(thd, &opt_init_connect, &LOCK_sys_init_connect);
    if (thd->is_error()) {
      Host_errors errors;
      ulong packet_length;
      LEX_CSTRING sctx_user = sctx->user();
      Diagnostics_area *da = thd->get_stmt_da();
      const char *user = sctx_user.str ? sctx_user.str : "unauthenticated";
      const char *what = "init_connect command failed";

      LogEvent()
          .prio(WARNING_LEVEL)
          .subsys(LOG_SUBSYSTEM_TAG)
          .thread_id(thd->thread_id())
          .user(sctx_user)
          .host(sctx->host_or_ip())
          .source_file(MY_BASENAME)
          .errcode(ER_SERVER_NEW_ABORTING_CONNECTION)
          .sqlstate(da->returned_sqlstate())
          .string_value(LOG_TAG_DIAG, da->message_text())
          .string_value(LOG_TAG_AUX, what)
          .lookup(ER_SERVER_NEW_ABORTING_CONNECTION, thd->thread_id(),
                  thd->db().str ? thd->db().str : "unconnected", user,
                  sctx->host_or_ip().str, what, da->mysql_errno(),
                  da->message_text());

      thd->lex->set_current_select(nullptr);
      my_net_set_read_timeout(net, thd->variables.net_wait_timeout);
      thd->clear_error();
      net_new_transaction(net);
      packet_length = my_net_read(net);
      /*
        If my_net_read() failed, my_error() has been already called,
        and the main Diagnostics Area contains an error condition.
      */
      if (packet_length != packet_error)
        my_error(ER_NEW_ABORTING_CONNECTION, MYF(0), thd->thread_id(),
                 thd->db().str ? thd->db().str : "unconnected",
                 sctx_user.str ? sctx_user.str : "unauthenticated",
                 sctx->host_or_ip().str, "init_connect command failed");

      thd->server_status &= ~SERVER_STATUS_CLEAR_SET;
      thd->send_statement_status();
      thd->killed = THD::KILL_CONNECTION;
      errors.m_init_connect = 1;
      inc_host_errors(thd->m_main_security_ctx.ip().str, &errors);
      NET_SERVER *server_extn = static_cast<NET_SERVER *>(net->extension);
      if (server_extn != nullptr)
        mysql_compress_context_deinit(&server_extn->compress_ctx);
      return;
    }

    thd->proc_info = nullptr;
    thd->init_query_mem_roots();
  }
}

bool thd_prepare_connection(THD *thd) {
  bool rc;
  lex_start(thd);
  rc = login_connection(thd);

  if (rc) return rc;

  prepare_new_connection_state(thd);
  return false;
}

/**
  Close a connection.

  @param thd        Thread handle.
  @param sql_errno  The error code to send before disconnect.
  @param server_shutdown True for a server shutdown
  @param generate_event  Generate Audit API disconnect event.

  @note
    For the connection that is doing shutdown, this is called twice
*/

void close_connection(THD *thd, uint sql_errno, bool server_shutdown,
                      bool generate_event) {
  DBUG_TRACE;

  if (sql_errno) net_send_error(thd, sql_errno, ER_DEFAULT_NONCONST(sql_errno));
  thd->disconnect(server_shutdown);

  if (generate_event) {
    mysql_audit_notify(thd, AUDIT_EVENT(MYSQL_AUDIT_CONNECTION_DISCONNECT),
                       sql_errno);
#ifdef HAVE_PSI_THREAD_INTERFACE
    PSI_THREAD_CALL(notify_session_disconnect)(thd->get_psi());
#endif /* HAVE_PSI_THREAD_INTERFACE */
  }

  thd->security_context()->logout();
}

bool thd_connection_alive(THD *thd) {
  NET *net = thd->get_protocol_classic()->get_net();
  if (!net->error && net->vio != nullptr &&
      !(thd->killed == THD::KILL_CONNECTION))
    return true;
  return false;
}<|MERGE_RESOLUTION|>--- conflicted
+++ resolved
@@ -736,15 +736,11 @@
     char ip[NI_MAXHOST];
     LEX_CSTRING main_sctx_ip;
 
-<<<<<<< HEAD
+    if (thd->is_admin_connection()) {
+      vio_force_skip_proxy(net->vio);
+    }
+
     peer_rc = vio_peer_addr(net->vio, ip, &thd->peer_port, NI_MAXHOST);
-=======
-    if (extra_port_connection) {
-      vio_force_skip_proxy(net->vio);
-    }
-
-    peer_rc= vio_peer_addr(net->vio, ip, &thd->peer_port, NI_MAXHOST);
->>>>>>> 6df2c1a7
 
     /*
     ===========================================================================
