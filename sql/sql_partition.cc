/* Copyright (c) 2005, 2010, Oracle and/or its affiliates. All rights reserved.

   This program is free software; you can redistribute it and/or modify
   it under the terms of the GNU General Public License as published by
   the Free Software Foundation; version 2 of the License.

   This program is distributed in the hope that it will be useful,
   but WITHOUT ANY WARRANTY; without even the implied warranty of
   MERCHANTABILITY or FITNESS FOR A PARTICULAR PURPOSE.  See the
   GNU General Public License for more details.

   You should have received a copy of the GNU General Public License
   along with this program; if not, write to the Free Software Foundation,
   51 Franklin Street, Suite 500, Boston, MA 02110-1335 USA */

/*
  This file is a container for general functionality related
  to partitioning introduced in MySQL version 5.1. It contains functionality
  used by all handlers that support partitioning, such as
  the partitioning handler itself and the NDB handler.
  (Much of the code in this file has been split into partition_info.cc and
   the header files partition_info.h + partition_element.h + sql_partition.h)

  The first version was written by Mikael Ronstrom 2004-2006.
  Various parts of the optimizer code was written by Sergey Petrunia.
  Code have been maintained by Mattias Jonsson.
  The second version was written by Mikael Ronstrom 2006-2007 with some
  final fixes for partition pruning in 2008-2009 with assistance from Sergey
  Petrunia and Mattias Jonsson.

  The first version supports RANGE partitioning, LIST partitioning, HASH
  partitioning and composite partitioning (hereafter called subpartitioning)
  where each RANGE/LIST partitioning is HASH partitioned. The hash function
  can either be supplied by the user or by only a list of fields (also
  called KEY partitioning), where the MySQL server will use an internal
  hash function.
  There are quite a few defaults that can be used as well.

  The second version introduces a new variant of RANGE and LIST partitioning
  which is often referred to as column lists in the code variables. This
  enables a user to specify a set of columns and their concatenated value
  as the partition value. By comparing the concatenation of these values
  the proper partition can be choosen.
*/

/* Some general useful functions */

#define MYSQL_LEX 1
#include "sql_priv.h"
#include "unireg.h"                    // REQUIRED: for other includes
#include "sql_partition.h"
#include "key.h"                            // key_restore
#include "sql_parse.h"                      // parse_sql
#include "sql_cache.h"                      // query_cache_invalidate3
#include "lock.h"                           // mysql_lock_remove
#include "sql_show.h"                       // append_identifier
#include <errno.h>
#include <m_ctype.h>
#include "my_md5.h"
#include "transaction.h"
#include "debug_sync.h"

#include "sql_base.h"                   // close_all_tables_for_name
#include "sql_table.h"                  // build_table_filename,
                                        // build_table_shadow_filename,
                                        // table_to_filename
                                        // mysql_*_alter_copy_data
#include "opt_range.h"                  // store_key_image_to_rec
#include "sql_analyse.h"                // append_escaped

#ifdef WITH_PARTITION_STORAGE_ENGINE
#include "ha_partition.h"

/* TODO: Change abort() to DBUG_SUICIDE() when bug#52002 is pushed */
#define ERROR_INJECT_CRASH(code) \
  DBUG_EVALUATE_IF(code, (abort(), 0), 0)
#define ERROR_INJECT_ERROR(code) \
  DBUG_EVALUATE_IF(code, (my_error(ER_UNKNOWN_ERROR, MYF(0)), TRUE), 0)

/*
  Partition related functions declarations and some static constants;
*/
const LEX_STRING partition_keywords[]=
{
  { C_STRING_WITH_LEN("HASH") },
  { C_STRING_WITH_LEN("RANGE") },
  { C_STRING_WITH_LEN("LIST") }, 
  { C_STRING_WITH_LEN("KEY") },
  { C_STRING_WITH_LEN("MAXVALUE") },
  { C_STRING_WITH_LEN("LINEAR ") },
  { C_STRING_WITH_LEN(" COLUMNS") }
};
static const char *part_str= "PARTITION";
static const char *sub_str= "SUB";
static const char *by_str= "BY";
static const char *space_str= " ";
static const char *equal_str= "=";
static const char *end_paren_str= ")";
static const char *begin_paren_str= "(";
static const char *comma_str= ",";

int get_partition_id_list_col(partition_info *part_info,
                              uint32 *part_id,
                              longlong *func_value);
int get_partition_id_list(partition_info *part_info,
                          uint32 *part_id,
                          longlong *func_value);
int get_partition_id_range_col(partition_info *part_info,
                               uint32 *part_id,
                               longlong *func_value);
int get_partition_id_range(partition_info *part_info,
                           uint32 *part_id,
                           longlong *func_value);
static int get_part_id_charset_func_part(partition_info *part_info,
                                         uint32 *part_id,
                                         longlong *func_value);
static int get_part_id_charset_func_subpart(partition_info *part_info,
                                            uint32 *part_id);
int get_partition_id_hash_nosub(partition_info *part_info,
                                uint32 *part_id,
                                longlong *func_value);
int get_partition_id_key_nosub(partition_info *part_info,
                               uint32 *part_id,
                               longlong *func_value);
int get_partition_id_linear_hash_nosub(partition_info *part_info,
                                       uint32 *part_id,
                                       longlong *func_value);
int get_partition_id_linear_key_nosub(partition_info *part_info,
                                      uint32 *part_id,
                                      longlong *func_value);
int get_partition_id_with_sub(partition_info *part_info,
                              uint32 *part_id,
                              longlong *func_value);
int get_partition_id_hash_sub(partition_info *part_info,
                              uint32 *part_id); 
int get_partition_id_key_sub(partition_info *part_info,
                             uint32 *part_id); 
int get_partition_id_linear_hash_sub(partition_info *part_info,
                                     uint32 *part_id); 
int get_partition_id_linear_key_sub(partition_info *part_info,
                                    uint32 *part_id); 
static uint32 get_next_partition_via_walking(PARTITION_ITERATOR*);
static void set_up_range_analysis_info(partition_info *part_info);
static uint32 get_next_subpartition_via_walking(PARTITION_ITERATOR*);
#endif

uint32 get_next_partition_id_range(PARTITION_ITERATOR* part_iter);
uint32 get_next_partition_id_list(PARTITION_ITERATOR* part_iter);
int get_part_iter_for_interval_via_mapping(partition_info *part_info,
                                           bool is_subpart,
                                           uint32 *store_length_array,
                                           uchar *min_value, uchar *max_value,
                                           uint min_len, uint max_len,
                                           uint flags,
                                           PARTITION_ITERATOR *part_iter);
int get_part_iter_for_interval_cols_via_map(partition_info *part_info,
                                            bool is_subpart,
                                            uint32 *store_length_array,
                                            uchar *min_value, uchar *max_value,
                                            uint min_len, uint max_len,
                                            uint flags,
                                            PARTITION_ITERATOR *part_iter);
int get_part_iter_for_interval_via_walking(partition_info *part_info,
                                           bool is_subpart,
                                           uint32 *store_length_array,
                                           uchar *min_value, uchar *max_value,
                                           uint min_len, uint max_len,
                                           uint flags,
                                           PARTITION_ITERATOR *part_iter);

#ifdef WITH_PARTITION_STORAGE_ENGINE
static int cmp_rec_and_tuple(part_column_list_val *val, uint32 nvals_in_rec);
static int cmp_rec_and_tuple_prune(part_column_list_val *val,
                                   uint32 n_vals_in_rec,
                                   bool tail_is_min);

/*
  Convert constants in VALUES definition to the character set the
  corresponding field uses.

  SYNOPSIS
    convert_charset_partition_constant()
    item                                Item to convert
    cs                                  Character set to convert to

  RETURN VALUE
    NULL                                Error
    item                                New converted item
*/

Item* convert_charset_partition_constant(Item *item, CHARSET_INFO *cs)
{
  THD *thd= current_thd;
  Name_resolution_context *context= &thd->lex->current_select->context;
  TABLE_LIST *save_list= context->table_list;
  const char *save_where= thd->where;

  item= item->safe_charset_converter(cs);
  context->table_list= NULL;
  thd->where= "convert character set partition constant";
  if (!item || item->fix_fields(thd, (Item**)NULL))
    item= NULL;
  thd->where= save_where;
  context->table_list= save_list;
  return item;
}


/*
  A support function to check if a name is in a list of strings

  SYNOPSIS
    is_name_in_list()
    name               String searched for
    list_names         A list of names searched in

  RETURN VALUES
    TRUE               String found
    FALSE              String not found
*/

bool is_name_in_list(char *name,
                          List<char> list_names)
{
  List_iterator<char> names_it(list_names);
  uint num_names= list_names.elements;
  uint i= 0;

  do
  {
    char *list_name= names_it++;
    if (!(my_strcasecmp(system_charset_info, name, list_name)))
      return TRUE;
  } while (++i < num_names);
  return FALSE;
}



/*
  Set-up defaults for partitions. 

  SYNOPSIS
    partition_default_handling()
    table                         Table object
    part_info                     Partition info to set up
    is_create_table_ind           Is this part of a table creation
    normalized_path               Normalized path name of table and database

  RETURN VALUES
    TRUE                          Error
    FALSE                         Success
*/

bool partition_default_handling(TABLE *table, partition_info *part_info,
                                bool is_create_table_ind,
                                const char *normalized_path)
{
  DBUG_ENTER("partition_default_handling");

  if (!is_create_table_ind)
  {
    if (part_info->use_default_num_partitions)
    {
      if (table->file->get_no_parts(normalized_path, &part_info->num_parts))
      {
        DBUG_RETURN(TRUE);
      }
    }
    else if (part_info->is_sub_partitioned() &&
             part_info->use_default_num_subpartitions)
    {
      uint num_parts;
      if (table->file->get_no_parts(normalized_path, &num_parts))
      {
        DBUG_RETURN(TRUE);
      }
      DBUG_ASSERT(part_info->num_parts > 0);
      DBUG_ASSERT((num_parts % part_info->num_parts) == 0);
      part_info->num_subparts= num_parts / part_info->num_parts;
    }
  }
  part_info->set_up_defaults_for_partitioning(table->file,
                                              (ulonglong)0, (uint)0);
  DBUG_RETURN(FALSE);
}


/*
  Check that the reorganized table will not have duplicate partitions.

  SYNOPSIS
    check_reorganise_list()
    new_part_info      New partition info
    old_part_info      Old partition info
    list_part_names    The list of partition names that will go away and
                       can be reused in the new table.

  RETURN VALUES
    TRUE               Inacceptable name conflict detected.
    FALSE              New names are OK.

  DESCRIPTION
    Can handle that the 'new_part_info' and 'old_part_info' the same
    in which case it checks that the list of names in the partitions
    doesn't contain any duplicated names.
*/

bool check_reorganise_list(partition_info *new_part_info,
                           partition_info *old_part_info,
                           List<char> list_part_names)
{
  uint new_count, old_count;
  uint num_new_parts= new_part_info->partitions.elements;
  uint num_old_parts= old_part_info->partitions.elements;
  List_iterator<partition_element> new_parts_it(new_part_info->partitions);
  bool same_part_info= (new_part_info == old_part_info);
  DBUG_ENTER("check_reorganise_list");

  new_count= 0;
  do
  {
    List_iterator<partition_element> old_parts_it(old_part_info->partitions);
    char *new_name= (new_parts_it++)->partition_name;
    new_count++;
    old_count= 0;
    do
    {
      char *old_name= (old_parts_it++)->partition_name;
      old_count++;
      if (same_part_info && old_count == new_count)
        break;
      if (!(my_strcasecmp(system_charset_info, old_name, new_name)))
      {
        if (!is_name_in_list(old_name, list_part_names))
          DBUG_RETURN(TRUE);
      }
    } while (old_count < num_old_parts);
  } while (new_count < num_new_parts);
  DBUG_RETURN(FALSE);
}


/*
  A useful routine used by update_row for partition handlers to calculate
  the partition ids of the old and the new record.

  SYNOPSIS
    get_part_for_update()
    old_data                Buffer of old record
    new_data                Buffer of new record
    rec0                    Reference to table->record[0]
    part_info               Reference to partition information
    out:old_part_id         The returned partition id of old record 
    out:new_part_id         The returned partition id of new record

  RETURN VALUE
    0                       Success
    > 0                     Error code
*/

int get_parts_for_update(const uchar *old_data, uchar *new_data,
                         const uchar *rec0, partition_info *part_info,
                         uint32 *old_part_id, uint32 *new_part_id,
                         longlong *new_func_value)
{
  Field **part_field_array= part_info->full_part_field_array;
  int error;
  longlong old_func_value;
  DBUG_ENTER("get_parts_for_update");

  DBUG_ASSERT(new_data == rec0);
  set_field_ptr(part_field_array, old_data, rec0);
  error= part_info->get_partition_id(part_info, old_part_id,
                                     &old_func_value);
  set_field_ptr(part_field_array, rec0, old_data);
  if (unlikely(error))                             // Should never happen
  {
    DBUG_ASSERT(0);
    DBUG_RETURN(error);
  }
#ifdef NOT_NEEDED
  if (new_data == rec0)
#endif
  {
    if (unlikely(error= part_info->get_partition_id(part_info,
                                                    new_part_id,
                                                    new_func_value)))
    {
      DBUG_RETURN(error);
    }
  }
#ifdef NOT_NEEDED
  else
  {
    /*
      This branch should never execute but it is written anyways for
      future use. It will be tested by ensuring that the above
      condition is false in one test situation before pushing the code.
    */
    set_field_ptr(part_field_array, new_data, rec0);
    error= part_info->get_partition_id(part_info, new_part_id,
                                       new_func_value);
    set_field_ptr(part_field_array, rec0, new_data);
    if (unlikely(error))
    {
      DBUG_RETURN(error);
    }
  }
#endif
  DBUG_RETURN(0);
}


/*
  A useful routine used by delete_row for partition handlers to calculate
  the partition id.

  SYNOPSIS
    get_part_for_delete()
    buf                     Buffer of old record
    rec0                    Reference to table->record[0]
    part_info               Reference to partition information
    out:part_id             The returned partition id to delete from

  RETURN VALUE
    0                       Success
    > 0                     Error code

  DESCRIPTION
    Dependent on whether buf is not record[0] we need to prepare the
    fields. Then we call the function pointer get_partition_id to
    calculate the partition id.
*/

int get_part_for_delete(const uchar *buf, const uchar *rec0,
                        partition_info *part_info, uint32 *part_id)
{
  int error;
  longlong func_value;
  DBUG_ENTER("get_part_for_delete");

  if (likely(buf == rec0))
  {
    if (unlikely((error= part_info->get_partition_id(part_info, part_id,
                                                     &func_value))))
    {
      DBUG_RETURN(error);
    }
    DBUG_PRINT("info", ("Delete from partition %d", *part_id));
  }
  else
  {
    Field **part_field_array= part_info->full_part_field_array;
    set_field_ptr(part_field_array, buf, rec0);
    error= part_info->get_partition_id(part_info, part_id, &func_value);
    set_field_ptr(part_field_array, rec0, buf);
    if (unlikely(error))
    {
      DBUG_RETURN(error);
    }
    DBUG_PRINT("info", ("Delete from partition %d (path2)", *part_id));
  }
  DBUG_RETURN(0);
}


/*
  This method is used to set-up both partition and subpartitioning
  field array and used for all types of partitioning.
  It is part of the logic around fix_partition_func.

  SYNOPSIS
    set_up_field_array()
    table                TABLE object for which partition fields are set-up
    sub_part             Is the table subpartitioned as well

  RETURN VALUE
    TRUE                 Error, some field didn't meet requirements
    FALSE                Ok, partition field array set-up

  DESCRIPTION

    A great number of functions below here is part of the fix_partition_func
    method. It is used to set up the partition structures for execution from
    openfrm. It is called at the end of the openfrm when the table struct has
    been set-up apart from the partition information.
    It involves:
    1) Setting arrays of fields for the partition functions.
    2) Setting up binary search array for LIST partitioning
    3) Setting up array for binary search for RANGE partitioning
    4) Setting up key_map's to assist in quick evaluation whether one
       can deduce anything from a given index of what partition to use
    5) Checking whether a set of partitions can be derived from a range on
       a field in the partition function.
    As part of doing this there is also a great number of error controls.
    This is actually the place where most of the things are checked for
    partition information when creating a table.
    Things that are checked includes
    1) All fields of partition function in Primary keys and unique indexes
       (if not supported)


    Create an array of partition fields (NULL terminated). Before this method
    is called fix_fields or find_table_in_sef has been called to set
    GET_FIXED_FIELDS_FLAG on all fields that are part of the partition
    function.
*/

static bool set_up_field_array(TABLE *table,
                              bool is_sub_part)
{
  Field **ptr, *field, **field_array;
  uint num_fields= 0;
  uint size_field_array;
  uint i= 0;
  uint inx;
  partition_info *part_info= table->part_info;
  int result= FALSE;
  DBUG_ENTER("set_up_field_array");

  ptr= table->field;
  while ((field= *(ptr++))) 
  {
    if (field->flags & GET_FIXED_FIELDS_FLAG)
      num_fields++;
  }
  if (num_fields > MAX_REF_PARTS)
  {
    char *ptr;
    if (is_sub_part)
      ptr= (char*)"subpartition function";
    else
      ptr= (char*)"partition function";
    my_error(ER_TOO_MANY_PARTITION_FUNC_FIELDS_ERROR, MYF(0), ptr);
    DBUG_RETURN(TRUE);
  }
  if (num_fields == 0)
  {
    /*
      We are using hidden key as partitioning field
    */
    DBUG_ASSERT(!is_sub_part);
    DBUG_RETURN(result);
  }
  size_field_array= (num_fields+1)*sizeof(Field*);
  field_array= (Field**)sql_calloc(size_field_array);
  if (unlikely(!field_array))
  {
    mem_alloc_error(size_field_array);
    result= TRUE;
  }
  ptr= table->field;
  while ((field= *(ptr++))) 
  {
    if (field->flags & GET_FIXED_FIELDS_FLAG)
    {
      field->flags&= ~GET_FIXED_FIELDS_FLAG;
      field->flags|= FIELD_IN_PART_FUNC_FLAG;
      if (likely(!result))
      {
        if (!is_sub_part && part_info->column_list)
        {
          List_iterator<char> it(part_info->part_field_list);
          char *field_name;

          DBUG_ASSERT(num_fields == part_info->part_field_list.elements);
          inx= 0;
          do
          {
            field_name= it++;
            if (!my_strcasecmp(system_charset_info,
                               field_name,
                               field->field_name))
              break;
          } while (++inx < num_fields);
          if (inx == num_fields)
          {
            /*
              Should not occur since it should already been checked in either
              add_column_list_values, handle_list_of_fields,
              check_partition_info etc.
            */
            DBUG_ASSERT(0);
            my_error(ER_FIELD_NOT_FOUND_PART_ERROR, MYF(0));
            result= TRUE;
            continue;
          }
        }
        else
          inx= i;
        field_array[inx]= field;
        i++;

        /*
          We check that the fields are proper. It is required for each
          field in a partition function to:
          1) Not be a BLOB of any type
            A BLOB takes too long time to evaluate so we don't want it for
            performance reasons.
        */

        if (unlikely(field->flags & BLOB_FLAG))
        {
          my_error(ER_BLOB_FIELD_IN_PART_FUNC_ERROR, MYF(0));
          result= TRUE;
        }
      }
    }
  }
  field_array[num_fields]= 0;
  if (!is_sub_part)
  {
    part_info->part_field_array= field_array;
    part_info->num_part_fields= num_fields;
  }
  else
  {
    part_info->subpart_field_array= field_array;
    part_info->num_subpart_fields= num_fields;
  }
  DBUG_RETURN(result);
}



/*
  Create a field array including all fields of both the partitioning and the
  subpartitioning functions.

  SYNOPSIS
    create_full_part_field_array()
    thd                  Thread handle
    table                TABLE object for which partition fields are set-up
    part_info            Reference to partitioning data structure

  RETURN VALUE
    TRUE                 Memory allocation of field array failed
    FALSE                Ok

  DESCRIPTION
    If there is no subpartitioning then the same array is used as for the
    partitioning. Otherwise a new array is built up using the flag
    FIELD_IN_PART_FUNC in the field object.
    This function is called from fix_partition_func
*/

static bool create_full_part_field_array(THD *thd, TABLE *table,
                                         partition_info *part_info)
{
  bool result= FALSE;
  Field **ptr;
  my_bitmap_map *bitmap_buf;
  DBUG_ENTER("create_full_part_field_array");

  if (!part_info->is_sub_partitioned())
  {
    part_info->full_part_field_array= part_info->part_field_array;
    part_info->num_full_part_fields= part_info->num_part_fields;
  }
  else
  {
    Field *field, **field_array;
    uint num_part_fields=0, size_field_array;
    ptr= table->field;
    while ((field= *(ptr++)))
    {
      if (field->flags & FIELD_IN_PART_FUNC_FLAG)
        num_part_fields++;
    }
    size_field_array= (num_part_fields+1)*sizeof(Field*);
    field_array= (Field**)sql_calloc(size_field_array);
    if (unlikely(!field_array))
    {
      mem_alloc_error(size_field_array);
      result= TRUE;
      goto end;
    }
    num_part_fields= 0;
    ptr= table->field;
    while ((field= *(ptr++)))
    {
      if (field->flags & FIELD_IN_PART_FUNC_FLAG)
        field_array[num_part_fields++]= field;
    }
    field_array[num_part_fields]=0;
    part_info->full_part_field_array= field_array;
    part_info->num_full_part_fields= num_part_fields;
  }

  /*
    Initialize the set of all fields used in partition and subpartition
    expression. Required for testing of partition fields in write_set
    when updating. We need to set all bits in read_set because the row
    may need to be inserted in a different [sub]partition.
  */
  if (!(bitmap_buf= (my_bitmap_map*)
        thd->alloc(bitmap_buffer_size(table->s->fields))))
  {
    mem_alloc_error(bitmap_buffer_size(table->s->fields));
    result= TRUE;
    goto end;
  }
  if (bitmap_init(&part_info->full_part_field_set, bitmap_buf,
                  table->s->fields, FALSE))
  {
    mem_alloc_error(table->s->fields);
    result= TRUE;
    goto end;
  }
  /*
    full_part_field_array may be NULL if storage engine supports native
    partitioning.
  */
  if ((ptr= part_info->full_part_field_array))
    for (; *ptr; ptr++)
      bitmap_set_bit(&part_info->full_part_field_set, (*ptr)->field_index);

end:
  DBUG_RETURN(result);
}


/*

  Clear flag GET_FIXED_FIELDS_FLAG in all fields of a key previously set by
  set_indicator_in_key_fields (always used in pairs).

  SYNOPSIS
    clear_indicator_in_key_fields()
    key_info                  Reference to find the key fields

  RETURN VALUE
    NONE

  DESCRIPTION
    These support routines is used to set/reset an indicator of all fields
    in a certain key. It is used in conjunction with another support routine
    that traverse all fields in the PF to find if all or some fields in the
    PF is part of the key. This is used to check primary keys and unique
    keys involve all fields in PF (unless supported) and to derive the
    key_map's used to quickly decide whether the index can be used to
    derive which partitions are needed to scan.
*/

static void clear_indicator_in_key_fields(KEY *key_info)
{
  KEY_PART_INFO *key_part;
  uint key_parts= key_info->key_parts, i;
  for (i= 0, key_part=key_info->key_part; i < key_parts; i++, key_part++)
    key_part->field->flags&= (~GET_FIXED_FIELDS_FLAG);
}


/*
  Set flag GET_FIXED_FIELDS_FLAG in all fields of a key.

  SYNOPSIS
    set_indicator_in_key_fields
    key_info                  Reference to find the key fields

  RETURN VALUE
    NONE
*/

static void set_indicator_in_key_fields(KEY *key_info)
{
  KEY_PART_INFO *key_part;
  uint key_parts= key_info->key_parts, i;
  for (i= 0, key_part=key_info->key_part; i < key_parts; i++, key_part++)
    key_part->field->flags|= GET_FIXED_FIELDS_FLAG;
}


/*
  Check if all or some fields in partition field array is part of a key
  previously used to tag key fields.

  SYNOPSIS
    check_fields_in_PF()
    ptr                  Partition field array
    out:all_fields       Is all fields of partition field array used in key
    out:some_fields      Is some fields of partition field array used in key

  RETURN VALUE
    all_fields, some_fields
*/

static void check_fields_in_PF(Field **ptr, bool *all_fields,
                               bool *some_fields)
{
  DBUG_ENTER("check_fields_in_PF");

  *all_fields= TRUE;
  *some_fields= FALSE;
  if ((!ptr) || !(*ptr))
  {
    *all_fields= FALSE;
    DBUG_VOID_RETURN;
  }
  do
  {
  /* Check if the field of the PF is part of the current key investigated */
    if ((*ptr)->flags & GET_FIXED_FIELDS_FLAG)
      *some_fields= TRUE; 
    else
      *all_fields= FALSE;
  } while (*(++ptr));
  DBUG_VOID_RETURN;
}


/*
  Clear flag GET_FIXED_FIELDS_FLAG in all fields of the table.
  This routine is used for error handling purposes.

  SYNOPSIS
    clear_field_flag()
    table                TABLE object for which partition fields are set-up

  RETURN VALUE
    NONE
*/

static void clear_field_flag(TABLE *table)
{
  Field **ptr;
  DBUG_ENTER("clear_field_flag");

  for (ptr= table->field; *ptr; ptr++)
    (*ptr)->flags&= (~GET_FIXED_FIELDS_FLAG);
  DBUG_VOID_RETURN;
}


/*
  find_field_in_table_sef finds the field given its name. All fields get
  GET_FIXED_FIELDS_FLAG set.

  SYNOPSIS
    handle_list_of_fields()
    it                   A list of field names for the partition function
    table                TABLE object for which partition fields are set-up
    part_info            Reference to partitioning data structure
    sub_part             Is the table subpartitioned as well

  RETURN VALUE
    TRUE                 Fields in list of fields not part of table
    FALSE                All fields ok and array created

  DESCRIPTION
    This routine sets-up the partition field array for KEY partitioning, it
    also verifies that all fields in the list of fields is actually a part of
    the table.

*/


static bool handle_list_of_fields(List_iterator<char> it,
                                  TABLE *table,
                                  partition_info *part_info,
                                  bool is_sub_part)
{
  Field *field;
  bool result;
  char *field_name;
  bool is_list_empty= TRUE;
  DBUG_ENTER("handle_list_of_fields");

  while ((field_name= it++))
  {
    is_list_empty= FALSE;
    field= find_field_in_table_sef(table, field_name);
    if (likely(field != 0))
      field->flags|= GET_FIXED_FIELDS_FLAG;
    else
    {
      my_error(ER_FIELD_NOT_FOUND_PART_ERROR, MYF(0));
      clear_field_flag(table);
      result= TRUE;
      goto end;
    }
  }
  if (is_list_empty && part_info->part_type == HASH_PARTITION)
  {
    uint primary_key= table->s->primary_key;
    if (primary_key != MAX_KEY)
    {
      uint num_key_parts= table->key_info[primary_key].key_parts, i;
      /*
        In the case of an empty list we use primary key as partition key.
      */
      for (i= 0; i < num_key_parts; i++)
      {
        Field *field= table->key_info[primary_key].key_part[i].field;
        field->flags|= GET_FIXED_FIELDS_FLAG;
      }
    }
    else
    {
      if (table->s->db_type()->partition_flags &&
          (table->s->db_type()->partition_flags() & HA_USE_AUTO_PARTITION) &&
          (table->s->db_type()->partition_flags() & HA_CAN_PARTITION))
      {
        /*
          This engine can handle automatic partitioning and there is no
          primary key. In this case we rely on that the engine handles
          partitioning based on a hidden key. Thus we allocate no
          array for partitioning fields.
        */
        DBUG_RETURN(FALSE);
      }
      else
      {
        my_error(ER_FIELD_NOT_FOUND_PART_ERROR, MYF(0));
        DBUG_RETURN(TRUE);
      }
    }
  }
  result= set_up_field_array(table, is_sub_part);
end:
  DBUG_RETURN(result);
}


/*
  Support function to check if all VALUES * (expression) is of the
  right sign (no signed constants when unsigned partition function)

  SYNOPSIS
    check_signed_flag()
    part_info                Partition info object

  RETURN VALUES
    0                        No errors due to sign errors
    >0                       Sign error
*/

int check_signed_flag(partition_info *part_info)
{
  int error= 0;
  uint i= 0;
  if (part_info->part_type != HASH_PARTITION &&
      part_info->part_expr->unsigned_flag)
  {
    List_iterator<partition_element> part_it(part_info->partitions);
    do
    {
      partition_element *part_elem= part_it++;

      if (part_elem->signed_flag)
      {
        my_error(ER_PARTITION_CONST_DOMAIN_ERROR, MYF(0));
        error= ER_PARTITION_CONST_DOMAIN_ERROR;
        break;
      }
    } while (++i < part_info->num_parts);
  }
  return error;
}

/**
  Initialize lex object for use in fix_fields and parsing.

  SYNOPSIS
    init_lex_with_single_table()
    @param thd                 The thread object
    @param table               The table object
  @return Operation status
    @retval TRUE                An error occurred, memory allocation error
    @retval FALSE               Ok

  DESCRIPTION
    This function is used to initialize a lex object on the
    stack for use by fix_fields and for parsing. In order to
    work properly it also needs to initialize the
    Name_resolution_context object of the lexer.
    Finally it needs to set a couple of variables to ensure
    proper functioning of fix_fields.
*/

static int
init_lex_with_single_table(THD *thd, TABLE *table, LEX *lex)
{
  TABLE_LIST *table_list;
  Table_ident *table_ident;
  SELECT_LEX *select_lex= &lex->select_lex;
  Name_resolution_context *context= &select_lex->context;
  /*
    We will call the parser to create a part_info struct based on the
    partition string stored in the frm file.
    We will use a local lex object for this purpose. However we also
    need to set the Name_resolution_object for this lex object. We
    do this by using add_table_to_list where we add the table that
    we're working with to the Name_resolution_context.
  */
  thd->lex= lex;
  lex_start(thd);
  context->init();
  if ((!(table_ident= new Table_ident(thd,
                                      table->s->table_name,
                                      table->s->db, TRUE))) ||
      (!(table_list= select_lex->add_table_to_list(thd,
                                                   table_ident,
                                                   NULL,
                                                   0))))
    return TRUE;
  context->resolve_in_table_list_only(table_list);
  lex->use_only_table_context= TRUE;
  select_lex->cur_pos_in_select_list= UNDEF_POS;
  table->map= 1; //To ensure correct calculation of const item
  table->get_fields_in_item_tree= TRUE;
  table_list->table= table;
  return FALSE;
}

/**
  End use of local lex with single table

  SYNOPSIS
    end_lex_with_single_table()
    @param thd               The thread object
    @param table             The table object
    @param old_lex           The real lex object connected to THD

  DESCRIPTION
    This function restores the real lex object after calling
    init_lex_with_single_table and also restores some table
    variables temporarily set.
*/

static void
end_lex_with_single_table(THD *thd, TABLE *table, LEX *old_lex)
{
  LEX *lex= thd->lex;
  table->map= 0;
  table->get_fields_in_item_tree= FALSE;
  lex_end(lex);
  thd->lex= old_lex;
}

/*
  The function uses a new feature in fix_fields where the flag 
  GET_FIXED_FIELDS_FLAG is set for all fields in the item tree.
  This field must always be reset before returning from the function
  since it is used for other purposes as well.

  SYNOPSIS
    fix_fields_part_func()
    thd                  The thread object
    func_expr            The item tree reference of the partition function
    table                The table object
    part_info            Reference to partitioning data structure
    is_sub_part          Is the table subpartitioned as well
    is_create_table_ind  Indicator of whether openfrm was called as part of
                         CREATE or ALTER TABLE

  RETURN VALUE
    TRUE                 An error occurred, something was wrong with the
                         partition function.
    FALSE                Ok, a partition field array was created

  DESCRIPTION
    This function is used to build an array of partition fields for the
    partitioning function and subpartitioning function. The partitioning
    function is an item tree that must reference at least one field in the
    table. This is checked first in the parser that the function doesn't
    contain non-cacheable parts (like a random function) and by checking
    here that the function isn't a constant function.

    Calculate the number of fields in the partition function.
    Use it allocate memory for array of Field pointers.
    Initialise array of field pointers. Use information set when
    calling fix_fields and reset it immediately after.
    The get_fields_in_item_tree activates setting of bit in flags
    on the field object.
*/

static bool fix_fields_part_func(THD *thd, Item* func_expr, TABLE *table,
                          bool is_sub_part, bool is_create_table_ind)
{
  partition_info *part_info= table->part_info;
  bool result= TRUE;
  int error;
  LEX *old_lex= thd->lex;
  LEX lex;
  uint8 saved_full_group_by_flag;
  nesting_map saved_allow_sum_func;
  DBUG_ENTER("fix_fields_part_func");

  if (init_lex_with_single_table(thd, table, &lex))
    goto end;

  func_expr->walk(&Item::change_context_processor, 0,
                  (uchar*) &lex.select_lex.context);
  thd->where= "partition function";
  /*
    In execution we must avoid the use of thd->change_item_tree since
    we might release memory before statement is completed. We do this
    by temporarily setting the stmt_arena->mem_root to be the mem_root
    of the table object, this also ensures that any memory allocated
    during fix_fields will not be released at end of execution of this
    statement. Thus the item tree will remain valid also in subsequent
    executions of this table object. We do however not at the moment
    support allocations during execution of val_int so any item class
    that does this during val_int must be disallowed as partition
    function.
    SEE Bug #21658

    This is a tricky call to prepare for since it can have a large number
    of interesting side effects, both desirable and undesirable.
  */
  saved_full_group_by_flag= thd->lex->current_select->full_group_by_flag;
  saved_allow_sum_func= thd->lex->allow_sum_func;
  thd->lex->allow_sum_func= 0;

  error= func_expr->fix_fields(thd, (Item**)&func_expr);

  /*
    Restore full_group_by_flag and allow_sum_func,
    fix_fields should not affect mysql_select later, see Bug#46923.
  */
  thd->lex->current_select->full_group_by_flag= saved_full_group_by_flag;
  thd->lex->allow_sum_func= saved_allow_sum_func;

  if (unlikely(error))
  {
    DBUG_PRINT("info", ("Field in partition function not part of table"));
    clear_field_flag(table);
    goto end;
  }
  if (unlikely(func_expr->const_item()))
  {
    my_error(ER_WRONG_EXPR_IN_PARTITION_FUNC_ERROR, MYF(0));
    clear_field_flag(table);
    goto end;
  }

  /*
    We don't allow creating partitions with expressions with non matching
    arguments as a (sub)partitioning function,
    but we want to allow such expressions when opening existing tables for
    easier maintenance. This exception should be deprecated at some point
    in future so that we always throw an error.
  */
  if (func_expr->walk(&Item::check_valid_arguments_processor,
                      0, NULL))
  {
    if (is_create_table_ind)
    {
      my_error(ER_WRONG_EXPR_IN_PARTITION_FUNC_ERROR, MYF(0));
      goto end;
    }
    else
      push_warning(thd, MYSQL_ERROR::WARN_LEVEL_WARN,
                   ER_WRONG_EXPR_IN_PARTITION_FUNC_ERROR,
                   ER(ER_WRONG_EXPR_IN_PARTITION_FUNC_ERROR));
  }

  if ((!is_sub_part) && (error= check_signed_flag(part_info)))
    goto end;
  result= set_up_field_array(table, is_sub_part);
end:
  end_lex_with_single_table(thd, table, old_lex);
#if !defined(DBUG_OFF)
  func_expr->walk(&Item::change_context_processor, 0,
                  (uchar*) 0);
#endif
  DBUG_RETURN(result);
}


/*
  Check that the primary key contains all partition fields if defined

  SYNOPSIS
    check_primary_key()
    table                TABLE object for which partition fields are set-up

  RETURN VALUES
    TRUE                 Not all fields in partitioning function was part
                         of primary key
    FALSE                Ok, all fields of partitioning function were part
                         of primary key

  DESCRIPTION
    This function verifies that if there is a primary key that it contains
    all the fields of the partition function.
    This is a temporary limitation that will hopefully be removed after a
    while.
*/

static bool check_primary_key(TABLE *table)
{
  uint primary_key= table->s->primary_key;
  bool all_fields, some_fields;
  bool result= FALSE;
  DBUG_ENTER("check_primary_key");

  if (primary_key < MAX_KEY)
  {
    set_indicator_in_key_fields(table->key_info+primary_key);
    check_fields_in_PF(table->part_info->full_part_field_array,
                        &all_fields, &some_fields);
    clear_indicator_in_key_fields(table->key_info+primary_key);
    if (unlikely(!all_fields))
    {
      my_error(ER_UNIQUE_KEY_NEED_ALL_FIELDS_IN_PF,MYF(0),"PRIMARY KEY");
      result= TRUE;
    }
  }
  DBUG_RETURN(result);
}


/*
  Check that unique keys contains all partition fields

  SYNOPSIS
    check_unique_keys()
    table                TABLE object for which partition fields are set-up

  RETURN VALUES
    TRUE                 Not all fields in partitioning function was part
                         of all unique keys
    FALSE                Ok, all fields of partitioning function were part
                         of unique keys

  DESCRIPTION
    This function verifies that if there is a unique index that it contains
    all the fields of the partition function.
    This is a temporary limitation that will hopefully be removed after a
    while.
*/

static bool check_unique_keys(TABLE *table)
{
  bool all_fields, some_fields;
  bool result= FALSE;
  uint keys= table->s->keys;
  uint i;
  DBUG_ENTER("check_unique_keys");

  for (i= 0; i < keys; i++)
  {
    if (table->key_info[i].flags & HA_NOSAME) //Unique index
    {
      set_indicator_in_key_fields(table->key_info+i);
      check_fields_in_PF(table->part_info->full_part_field_array,
                         &all_fields, &some_fields);
      clear_indicator_in_key_fields(table->key_info+i);
      if (unlikely(!all_fields))
      {
        my_error(ER_UNIQUE_KEY_NEED_ALL_FIELDS_IN_PF,MYF(0),"UNIQUE INDEX");
        result= TRUE;
        break;
      }
    }
  }
  DBUG_RETURN(result);
}


/*
  An important optimisation is whether a range on a field can select a subset
  of the partitions.
  A prerequisite for this to happen is that the PF is a growing function OR
  a shrinking function.
  This can never happen for a multi-dimensional PF. Thus this can only happen
  with PF with at most one field involved in the PF.
  The idea is that if the function is a growing function and you know that
  the field of the PF is 4 <= A <= 6 then we can convert this to a range
  in the PF instead by setting the range to PF(4) <= PF(A) <= PF(6). In the
  case of RANGE PARTITIONING and LIST PARTITIONING this can be used to
  calculate a set of partitions rather than scanning all of them.
  Thus the following prerequisites are there to check if sets of partitions
  can be found.
  1) Only possible for RANGE and LIST partitioning (not for subpartitioning)
  2) Only possible if PF only contains 1 field
  3) Possible if PF is a growing function of the field
  4) Possible if PF is a shrinking function of the field
  OBSERVATION:
  1) IF f1(A) is a growing function AND f2(A) is a growing function THEN
     f1(A) + f2(A) is a growing function
     f1(A) * f2(A) is a growing function if f1(A) >= 0 and f2(A) >= 0
  2) IF f1(A) is a growing function and f2(A) is a shrinking function THEN
     f1(A) / f2(A) is a growing function if f1(A) >= 0 and f2(A) > 0
  3) IF A is a growing function then a function f(A) that removes the
     least significant portion of A is a growing function
     E.g. DATE(datetime) is a growing function
     MONTH(datetime) is not a growing/shrinking function
  4) IF f1(A) is a growing function and f2(A) is a growing function THEN
     f1(f2(A)) and f2(f1(A)) are also growing functions
  5) IF f1(A) is a shrinking function and f2(A) is a growing function THEN
     f1(f2(A)) is a shrinking function and f2(f1(A)) is a shrinking function
  6) f1(A) = A is a growing function
  7) f1(A) = A*a + b (where a and b are constants) is a growing function

  By analysing the item tree of the PF we can use these deducements and
  derive whether the PF is a growing function or a shrinking function or
  neither of it.

  If the PF is range capable then a flag is set on the table object
  indicating this to notify that we can use also ranges on the field
  of the PF to deduce a set of partitions if the fields of the PF were
  not all fully bound.

  SYNOPSIS
    check_range_capable_PF()
    table                TABLE object for which partition fields are set-up

  DESCRIPTION
    Support for this is not implemented yet.
*/

void check_range_capable_PF(TABLE *table)
{
  DBUG_ENTER("check_range_capable_PF");

  DBUG_VOID_RETURN;
}


/*
  Set up partition bitmap

  SYNOPSIS
    set_up_partition_bitmap()
    thd                  Thread object
    part_info            Reference to partitioning data structure

  RETURN VALUE
    TRUE                 Memory allocation failure
    FALSE                Success

  DESCRIPTION
    Allocate memory for bitmap of the partitioned table
    and initialise it.
*/

static bool set_up_partition_bitmap(THD *thd, partition_info *part_info)
{
  uint32 *bitmap_buf;
  uint bitmap_bits= part_info->num_subparts? 
                     (part_info->num_subparts* part_info->num_parts):
                      part_info->num_parts;
  uint bitmap_bytes= bitmap_buffer_size(bitmap_bits);
  DBUG_ENTER("set_up_partition_bitmap");

  if (!(bitmap_buf= (uint32*)thd->alloc(bitmap_bytes)))
  {
    mem_alloc_error(bitmap_bytes);
    DBUG_RETURN(TRUE);
  }
  bitmap_init(&part_info->used_partitions, bitmap_buf, bitmap_bytes*8, FALSE);
  bitmap_set_all(&part_info->used_partitions);
  DBUG_RETURN(FALSE);
}


/*
  Set up partition key maps

  SYNOPSIS
    set_up_partition_key_maps()
    table                TABLE object for which partition fields are set-up
    part_info            Reference to partitioning data structure

  RETURN VALUES
    None

  DESCRIPTION
    This function sets up a couple of key maps to be able to quickly check
    if an index ever can be used to deduce the partition fields or even
    a part of the fields of the  partition function.
    We set up the following key_map's.
    PF = Partition Function
    1) All fields of the PF is set even by equal on the first fields in the
       key
    2) All fields of the PF is set if all fields of the key is set
    3) At least one field in the PF is set if all fields is set
    4) At least one field in the PF is part of the key
*/

static void set_up_partition_key_maps(TABLE *table,
                                      partition_info *part_info)
{
  uint keys= table->s->keys;
  uint i;
  bool all_fields, some_fields;
  DBUG_ENTER("set_up_partition_key_maps");

  part_info->all_fields_in_PF.clear_all();
  part_info->all_fields_in_PPF.clear_all();
  part_info->all_fields_in_SPF.clear_all();
  part_info->some_fields_in_PF.clear_all();
  for (i= 0; i < keys; i++)
  {
    set_indicator_in_key_fields(table->key_info+i);
    check_fields_in_PF(part_info->full_part_field_array,
                       &all_fields, &some_fields);
    if (all_fields)
      part_info->all_fields_in_PF.set_bit(i);
    if (some_fields)
      part_info->some_fields_in_PF.set_bit(i);
    if (part_info->is_sub_partitioned())
    {
      check_fields_in_PF(part_info->part_field_array,
                         &all_fields, &some_fields);
      if (all_fields)
        part_info->all_fields_in_PPF.set_bit(i);
      check_fields_in_PF(part_info->subpart_field_array,
                         &all_fields, &some_fields);
      if (all_fields)
        part_info->all_fields_in_SPF.set_bit(i);
    }
    clear_indicator_in_key_fields(table->key_info+i);
  }
  DBUG_VOID_RETURN;
}


/*
  Set up function pointers for partition function

  SYNOPSIS
    set_up_partition_func_pointers()
    part_info            Reference to partitioning data structure

  RETURN VALUE
    NONE

  DESCRIPTION
    Set-up all function pointers for calculation of partition id,
    subpartition id and the upper part in subpartitioning. This is to speed up
    execution of get_partition_id which is executed once every record to be
    written and deleted and twice for updates.
*/

static void set_up_partition_func_pointers(partition_info *part_info)
{
  DBUG_ENTER("set_up_partition_func_pointers");

  if (part_info->is_sub_partitioned())
  {
    part_info->get_partition_id= get_partition_id_with_sub;
    if (part_info->part_type == RANGE_PARTITION)
    {
      if (part_info->column_list)
        part_info->get_part_partition_id= get_partition_id_range_col;
      else
        part_info->get_part_partition_id= get_partition_id_range;
      if (part_info->list_of_subpart_fields)
      {
        if (part_info->linear_hash_ind)
          part_info->get_subpartition_id= get_partition_id_linear_key_sub;
        else
          part_info->get_subpartition_id= get_partition_id_key_sub;
      }
      else
      {
        if (part_info->linear_hash_ind)
          part_info->get_subpartition_id= get_partition_id_linear_hash_sub;
        else
          part_info->get_subpartition_id= get_partition_id_hash_sub;
      }
    }
    else /* LIST Partitioning */
    {
      if (part_info->column_list)
        part_info->get_part_partition_id= get_partition_id_list_col;
      else
        part_info->get_part_partition_id= get_partition_id_list;
      if (part_info->list_of_subpart_fields)
      {
        if (part_info->linear_hash_ind)
          part_info->get_subpartition_id= get_partition_id_linear_key_sub;
        else
          part_info->get_subpartition_id= get_partition_id_key_sub;
      }
      else
      {
        if (part_info->linear_hash_ind)
          part_info->get_subpartition_id= get_partition_id_linear_hash_sub;
        else
          part_info->get_subpartition_id= get_partition_id_hash_sub;
      }
    }
  }
  else /* No subpartitioning */
  {
    part_info->get_part_partition_id= NULL;
    part_info->get_subpartition_id= NULL;
    if (part_info->part_type == RANGE_PARTITION)
    {
      if (part_info->column_list)
        part_info->get_partition_id= get_partition_id_range_col;
      else
        part_info->get_partition_id= get_partition_id_range;
    }
    else if (part_info->part_type == LIST_PARTITION)
    {
      if (part_info->column_list)
        part_info->get_partition_id= get_partition_id_list_col;
      else
        part_info->get_partition_id= get_partition_id_list;
    }
    else /* HASH partitioning */
    {
      if (part_info->list_of_part_fields)
      {
        if (part_info->linear_hash_ind)
          part_info->get_partition_id= get_partition_id_linear_key_nosub;
        else
          part_info->get_partition_id= get_partition_id_key_nosub;
      }
      else
      {
        if (part_info->linear_hash_ind)
          part_info->get_partition_id= get_partition_id_linear_hash_nosub;
        else
          part_info->get_partition_id= get_partition_id_hash_nosub;
      }
    }
  }
  /*
    We need special functions to handle character sets since they require copy
    of field pointers and restore afterwards. For subpartitioned tables we do
    the copy and restore individually on the part and subpart parts. For non-
    subpartitioned tables we use the same functions as used for the parts part
    of subpartioning.
    Thus for subpartitioned tables the get_partition_id is always
    get_partition_id_with_sub, even when character sets exists.
  */
  if (part_info->part_charset_field_array)
  {
    if (part_info->is_sub_partitioned())
    {
      DBUG_ASSERT(part_info->get_part_partition_id);
      if (!part_info->column_list)
      {
        part_info->get_part_partition_id_charset=
          part_info->get_part_partition_id;
        part_info->get_part_partition_id= get_part_id_charset_func_part;
      }
    }
    else
    {
      DBUG_ASSERT(part_info->get_partition_id);
      if (!part_info->column_list)
      {
        part_info->get_part_partition_id_charset= part_info->get_partition_id;
        part_info->get_part_partition_id= get_part_id_charset_func_part;
      }
    }
  }
  if (part_info->subpart_charset_field_array)
  {
    DBUG_ASSERT(part_info->get_subpartition_id);
    part_info->get_subpartition_id_charset=
          part_info->get_subpartition_id;
    part_info->get_subpartition_id= get_part_id_charset_func_subpart;
  }
  DBUG_VOID_RETURN;
}


/*
  For linear hashing we need a mask which is on the form 2**n - 1 where
  2**n >= num_parts. Thus if num_parts is 6 then mask is 2**3 - 1 = 8 - 1 = 7.

  SYNOPSIS
    set_linear_hash_mask()
    part_info            Reference to partitioning data structure
    num_parts            Number of parts in linear hash partitioning

  RETURN VALUE
    NONE
*/

void set_linear_hash_mask(partition_info *part_info, uint num_parts)
{
  uint mask;

  for (mask= 1; mask < num_parts; mask<<=1)
    ;
  part_info->linear_hash_mask= mask - 1;
}


/*
  This function calculates the partition id provided the result of the hash
  function using linear hashing parameters, mask and number of partitions.

  SYNOPSIS
    get_part_id_from_linear_hash()
    hash_value          Hash value calculated by HASH function or KEY function
    mask                Mask calculated previously by set_linear_hash_mask
    num_parts           Number of partitions in HASH partitioned part

  RETURN VALUE
    part_id             The calculated partition identity (starting at 0)

  DESCRIPTION
    The partition is calculated according to the theory of linear hashing.
    See e.g. Linear hashing: a new tool for file and table addressing,
    Reprinted from VLDB-80 in Readings Database Systems, 2nd ed, M. Stonebraker
    (ed.), Morgan Kaufmann 1994.
*/

static uint32 get_part_id_from_linear_hash(longlong hash_value, uint mask,
                                           uint num_parts)
{
  uint32 part_id= (uint32)(hash_value & mask);

  if (part_id >= num_parts)
  {
    uint new_mask= ((mask + 1) >> 1) - 1;
    part_id= (uint32)(hash_value & new_mask);
  }
  return part_id;
}


/*
  Check if a particular field is in need of character set
  handling for partition functions.

  SYNOPSIS
    field_is_partition_charset()
    field                         The field to check

  RETURN VALUES
    FALSE                        Not in need of character set handling
    TRUE                         In need of character set handling
*/

bool field_is_partition_charset(Field *field)
{
  if (!(field->type() == MYSQL_TYPE_STRING) &&
      !(field->type() == MYSQL_TYPE_VARCHAR))
    return FALSE;
  {
    CHARSET_INFO *cs= ((Field_str*)field)->charset();
    if (!(field->type() == MYSQL_TYPE_STRING) ||
        !(cs->state & MY_CS_BINSORT))
      return TRUE;
    return FALSE;
  }
}


/*
  Check that partition function doesn't contain any forbidden
  character sets and collations.

  SYNOPSIS
    check_part_func_fields()
    ptr                                 Array of Field pointers
    ok_with_charsets                    Will we report allowed charset
                                        fields as ok
  RETURN VALUES
    FALSE                               Success
    TRUE                                Error

  DESCRIPTION
    We will check in this routine that the fields of the partition functions
    do not contain unallowed parts. It can also be used to check if there
    are fields that require special care by calling my_strnxfrm before
    calling the functions to calculate partition id.
*/

bool check_part_func_fields(Field **ptr, bool ok_with_charsets)
{
  Field *field;
  DBUG_ENTER("check_part_func_fields");

  while ((field= *(ptr++)))
  {
    /*
      For CHAR/VARCHAR fields we need to take special precautions.
      Binary collation with CHAR is automatically supported. Other
      types need some kind of standardisation function handling
    */
    if (field_is_partition_charset(field))
    {
      CHARSET_INFO *cs= ((Field_str*)field)->charset();
      if (!ok_with_charsets ||
          cs->mbmaxlen > 1 ||
          cs->strxfrm_multiply > 1)
      {
        DBUG_RETURN(TRUE);
      }
    }
  }
  DBUG_RETURN(FALSE);
}


/*
  fix partition functions

  SYNOPSIS
    fix_partition_func()
    thd                  The thread object
    table                TABLE object for which partition fields are set-up
    is_create_table_ind  Indicator of whether openfrm was called as part of
                         CREATE or ALTER TABLE

  RETURN VALUE
    TRUE                 Error
    FALSE                Success

  DESCRIPTION
    The name parameter contains the full table name and is used to get the
    database name of the table which is used to set-up a correct
    TABLE_LIST object for use in fix_fields.

NOTES
    This function is called as part of opening the table by opening the .frm
    file. It is a part of CREATE TABLE to do this so it is quite permissible
    that errors due to erroneus syntax isn't found until we come here.
    If the user has used a non-existing field in the table is one such example
    of an error that is not discovered until here.
*/

bool fix_partition_func(THD *thd, TABLE *table,
                        bool is_create_table_ind)
{
  bool result= TRUE;
  partition_info *part_info= table->part_info;
  enum_mark_columns save_mark_used_columns= thd->mark_used_columns;
  DBUG_ENTER("fix_partition_func");

  if (part_info->fixed)
  {
    DBUG_RETURN(FALSE);
  }
  thd->mark_used_columns= MARK_COLUMNS_NONE;
  DBUG_PRINT("info", ("thd->mark_used_columns: %d", thd->mark_used_columns));

  if (!is_create_table_ind ||
       thd->lex->sql_command != SQLCOM_CREATE_TABLE)
  {
    if (partition_default_handling(table, part_info,
                                   is_create_table_ind,
                                   table->s->normalized_path.str))
    {
      DBUG_RETURN(TRUE);
    }
  }
  if (part_info->is_sub_partitioned())
  {
    DBUG_ASSERT(part_info->subpart_type == HASH_PARTITION);
    /*
      Subpartition is defined. We need to verify that subpartitioning
      function is correct.
    */
    if (part_info->linear_hash_ind)
      set_linear_hash_mask(part_info, part_info->num_subparts);
    if (part_info->list_of_subpart_fields)
    {
      List_iterator<char> it(part_info->subpart_field_list);
      if (unlikely(handle_list_of_fields(it, table, part_info, TRUE)))
        goto end;
    }
    else
    {
      if (unlikely(fix_fields_part_func(thd, part_info->subpart_expr,
                                        table, TRUE, is_create_table_ind)))
        goto end;
      if (unlikely(part_info->subpart_expr->result_type() != INT_RESULT))
      {
        part_info->report_part_expr_error(TRUE);
        goto end;
      }
    }
  }
  DBUG_ASSERT(part_info->part_type != NOT_A_PARTITION);
  /*
    Partition is defined. We need to verify that partitioning
    function is correct.
  */
  if (part_info->part_type == HASH_PARTITION)
  {
    if (part_info->linear_hash_ind)
      set_linear_hash_mask(part_info, part_info->num_parts);
    if (part_info->list_of_part_fields)
    {
      List_iterator<char> it(part_info->part_field_list);
      if (unlikely(handle_list_of_fields(it, table, part_info, FALSE)))
        goto end;
    }
    else
    {
      if (unlikely(fix_fields_part_func(thd, part_info->part_expr,
                                        table, FALSE, is_create_table_ind)))
        goto end;
      if (unlikely(part_info->part_expr->result_type() != INT_RESULT))
      {
        part_info->report_part_expr_error(FALSE);
        goto end;
      }
    }
    part_info->fixed= TRUE;
  }
  else
  {
    const char *error_str;
    if (part_info->column_list)
    {
      List_iterator<char> it(part_info->part_field_list);
      if (unlikely(handle_list_of_fields(it, table, part_info, FALSE)))
        goto end;
    }
    else
    {
      if (unlikely(fix_fields_part_func(thd, part_info->part_expr,
                                        table, FALSE, is_create_table_ind)))
        goto end;
    }
    part_info->fixed= TRUE;
    if (part_info->part_type == RANGE_PARTITION)
    {
      error_str= partition_keywords[PKW_RANGE].str; 
      if (unlikely(part_info->check_range_constants(thd)))
        goto end;
    }
    else if (part_info->part_type == LIST_PARTITION)
    {
      error_str= partition_keywords[PKW_LIST].str; 
      if (unlikely(part_info->check_list_constants(thd)))
        goto end;
    }
    else
    {
      DBUG_ASSERT(0);
      my_error(ER_INCONSISTENT_PARTITION_INFO_ERROR, MYF(0));
      goto end;
    }
    if (unlikely(part_info->num_parts < 1))
    {
      my_error(ER_PARTITIONS_MUST_BE_DEFINED_ERROR, MYF(0), error_str);
      goto end;
    }
    if (unlikely(!part_info->column_list &&
                  part_info->part_expr->result_type() != INT_RESULT))
    {
      part_info->report_part_expr_error(FALSE);
      goto end;
    }
  }
  if (((part_info->part_type != HASH_PARTITION ||
        part_info->list_of_part_fields == FALSE) &&
       !part_info->column_list &&
       check_part_func_fields(part_info->part_field_array, TRUE)) ||
      (part_info->list_of_subpart_fields == FALSE &&
       part_info->is_sub_partitioned() &&
       check_part_func_fields(part_info->subpart_field_array, TRUE)))
  {
    /*
      Range/List/HASH (but not KEY) and not COLUMNS or HASH subpartitioning
      with columns in the partitioning expression using unallowed charset.
    */
    my_error(ER_PARTITION_FUNCTION_IS_NOT_ALLOWED, MYF(0));
    goto end;
  }
  if (unlikely(create_full_part_field_array(thd, table, part_info)))
    goto end;
  if (unlikely(check_primary_key(table)))
    goto end;
  if (unlikely((!(table->s->db_type()->partition_flags &&
      (table->s->db_type()->partition_flags() & HA_CAN_PARTITION_UNIQUE))) &&
               check_unique_keys(table)))
    goto end;
  if (unlikely(set_up_partition_bitmap(thd, part_info)))
    goto end;
  if (unlikely(part_info->set_up_charset_field_preps()))
  {
    my_error(ER_PARTITION_FUNCTION_IS_NOT_ALLOWED, MYF(0));
    goto end;
  }
  if (unlikely(part_info->check_partition_field_length()))
  {
    my_error(ER_PARTITION_FIELDS_TOO_LONG, MYF(0));
    goto end;
  }
  check_range_capable_PF(table);
  set_up_partition_key_maps(table, part_info);
  set_up_partition_func_pointers(part_info);
  set_up_range_analysis_info(part_info);
  table->file->set_part_info(part_info, FALSE);
  result= FALSE;
end:
  thd->mark_used_columns= save_mark_used_columns;
  DBUG_PRINT("info", ("thd->mark_used_columns: %d", thd->mark_used_columns));
  DBUG_RETURN(result);
}


/*
  The code below is support routines for the reverse parsing of the 
  partitioning syntax. This feature is very useful to generate syntax for
  all default values to avoid all default checking when opening the frm
  file. It is also used when altering the partitioning by use of various
  ALTER TABLE commands. Finally it is used for SHOW CREATE TABLES.
*/

static int add_write(File fptr, const char *buf, uint len)
{
  uint ret_code= mysql_file_write(fptr, (const uchar*)buf, len, MYF(MY_FNABP));

  if (likely(ret_code == 0))
    return 0;
  else
    return 1;
}

static int add_string_object(File fptr, String *string)
{
  return add_write(fptr, string->ptr(), string->length());
}

static int add_string(File fptr, const char *string)
{
  return add_write(fptr, string, strlen(string));
}

static int add_string_len(File fptr, const char *string, uint len)
{
  return add_write(fptr, string, len);
}

static int add_space(File fptr)
{
  return add_string(fptr, space_str);
}

static int add_comma(File fptr)
{
  return add_string(fptr, comma_str);
}

static int add_equal(File fptr)
{
  return add_string(fptr, equal_str);
}

static int add_end_parenthesis(File fptr)
{
  return add_string(fptr, end_paren_str);
}

static int add_begin_parenthesis(File fptr)
{
  return add_string(fptr, begin_paren_str);
}

static int add_part_key_word(File fptr, const char *key_string)
{
  int err= add_string(fptr, key_string);
  err+= add_space(fptr);
  return err;
}

static int add_partition(File fptr)
{
  char buff[22];
  strxmov(buff, part_str, space_str, NullS);
  return add_string(fptr, buff);
}

static int add_subpartition(File fptr)
{
  int err= add_string(fptr, sub_str);

  return err + add_partition(fptr);
}

static int add_partition_by(File fptr)
{
  char buff[22];
  strxmov(buff, part_str, space_str, by_str, space_str, NullS);
  return add_string(fptr, buff);
}

static int add_subpartition_by(File fptr)
{
  int err= add_string(fptr, sub_str);

  return err + add_partition_by(fptr);
}

static int add_part_field_list(File fptr, List<char> field_list)
{
  uint i, num_fields;
  int err= 0;

  List_iterator<char> part_it(field_list);
  num_fields= field_list.elements;
  i= 0;
  err+= add_begin_parenthesis(fptr);
  while (i < num_fields)
  {
    const char *field_str= part_it++;
    String field_string("", 0, system_charset_info);
    THD *thd= current_thd;
    ulonglong save_options= thd->variables.option_bits;
    thd->variables.option_bits&= ~OPTION_QUOTE_SHOW_CREATE;
    append_identifier(thd, &field_string, field_str,
                      strlen(field_str));
    thd->variables.option_bits= save_options;
    err+= add_string_object(fptr, &field_string);
    if (i != (num_fields-1))
      err+= add_comma(fptr);
    i++;
  }
  err+= add_end_parenthesis(fptr);
  return err;
}

static int add_name_string(File fptr, const char *name)
{
  int err;
  String name_string("", 0, system_charset_info);
  THD *thd= current_thd;
  ulonglong save_options= thd->variables.option_bits;
  thd->variables.option_bits&= ~OPTION_QUOTE_SHOW_CREATE;
  append_identifier(thd, &name_string, name,
                    strlen(name));
  thd->variables.option_bits= save_options;
  err= add_string_object(fptr, &name_string);
  return err;
}

static int add_int(File fptr, longlong number)
{
  char buff[32];
  llstr(number, buff);
  return add_string(fptr, buff);
}

static int add_uint(File fptr, ulonglong number)
{
  char buff[32];
  longlong2str(number, buff, 10);
  return add_string(fptr, buff);
}

/*
   Must escape strings in partitioned tables frm-files,
   parsing it later with mysql_unpack_partition will fail otherwise.
*/
static int add_quoted_string(File fptr, const char *quotestr)
{
  String orgstr(quotestr, system_charset_info);
  String escapedstr;
  int err= add_string(fptr, "'");
  err+= append_escaped(&escapedstr, &orgstr);
  err+= add_string(fptr, escapedstr.c_ptr_safe());
  return err + add_string(fptr, "'");
}

static int add_keyword_string(File fptr, const char *keyword,
                              bool should_use_quotes, 
                              const char *keystr)
{
  int err= add_string(fptr, keyword);

  err+= add_space(fptr);
  err+= add_equal(fptr);
  err+= add_space(fptr);
  if (should_use_quotes)
    err+= add_quoted_string(fptr, keystr);
  else
    err+= add_string(fptr, keystr);
  return err + add_space(fptr);
}

static int add_keyword_int(File fptr, const char *keyword, longlong num)
{
  int err= add_string(fptr, keyword);

  err+= add_space(fptr);
  err+= add_equal(fptr);
  err+= add_space(fptr);
  err+= add_int(fptr, num);
  return err + add_space(fptr);
}

static int add_engine(File fptr, handlerton *engine_type)
{
  const char *engine_str= ha_resolve_storage_engine_name(engine_type);
  DBUG_PRINT("info", ("ENGINE: %s", engine_str));
  int err= add_string(fptr, "ENGINE = ");
  return err + add_string(fptr, engine_str);
}

static int add_partition_options(File fptr, partition_element *p_elem)
{
  int err= 0;

  err+= add_space(fptr);
  if (p_elem->tablespace_name)
    err+= add_keyword_string(fptr,"TABLESPACE", FALSE,
                             p_elem->tablespace_name);
  if (p_elem->nodegroup_id != UNDEF_NODEGROUP)
    err+= add_keyword_int(fptr,"NODEGROUP",(longlong)p_elem->nodegroup_id);
  if (p_elem->part_max_rows)
    err+= add_keyword_int(fptr,"MAX_ROWS",(longlong)p_elem->part_max_rows);
  if (p_elem->part_min_rows)
    err+= add_keyword_int(fptr,"MIN_ROWS",(longlong)p_elem->part_min_rows);
  if (!(current_thd->variables.sql_mode & MODE_NO_DIR_IN_CREATE))
  {
    if (p_elem->data_file_name)
      err+= add_keyword_string(fptr, "DATA DIRECTORY", TRUE, 
                               p_elem->data_file_name);
    if (p_elem->index_file_name)
      err+= add_keyword_string(fptr, "INDEX DIRECTORY", TRUE, 
                               p_elem->index_file_name);
  }
  if (p_elem->part_comment)
    err+= add_keyword_string(fptr, "COMMENT", TRUE, p_elem->part_comment);
  return err + add_engine(fptr,p_elem->engine_type);
}


/*
  Check partition fields for result type and if they need
  to check the character set.

  SYNOPSIS
    check_part_field()
    sql_type              Type provided by user
    field_name            Name of field, used for error handling
    result_type           Out value: Result type of field
    need_cs_check         Out value: Do we need character set check

  RETURN VALUES
    TRUE                  Error
    FALSE                 Ok
*/

static int check_part_field(enum_field_types sql_type,
                            const char *field_name,
                            Item_result *result_type,
                            bool *need_cs_check)
{
  if (sql_type >= MYSQL_TYPE_TINY_BLOB &&
      sql_type <= MYSQL_TYPE_BLOB)
  {
    my_error(ER_BLOB_FIELD_IN_PART_FUNC_ERROR, MYF(0));
    return TRUE;
  }
  switch (sql_type)
  {
    case MYSQL_TYPE_TINY:
    case MYSQL_TYPE_SHORT:
    case MYSQL_TYPE_LONG:
    case MYSQL_TYPE_LONGLONG:
    case MYSQL_TYPE_INT24:
      *result_type= INT_RESULT;
      *need_cs_check= FALSE;
      return FALSE;
    case MYSQL_TYPE_NEWDATE:
    case MYSQL_TYPE_DATE:
    case MYSQL_TYPE_TIME:
    case MYSQL_TYPE_DATETIME:
      *result_type= STRING_RESULT;
      *need_cs_check= TRUE;
      return FALSE;
    case MYSQL_TYPE_VARCHAR:
    case MYSQL_TYPE_STRING:
    case MYSQL_TYPE_VAR_STRING:
      *result_type= STRING_RESULT;
      *need_cs_check= TRUE;
      return FALSE;
    case MYSQL_TYPE_NEWDECIMAL:
    case MYSQL_TYPE_DECIMAL:
    case MYSQL_TYPE_TIMESTAMP:
    case MYSQL_TYPE_NULL:
    case MYSQL_TYPE_FLOAT:
    case MYSQL_TYPE_DOUBLE:
    case MYSQL_TYPE_BIT:
    case MYSQL_TYPE_ENUM:
    case MYSQL_TYPE_SET:
    case MYSQL_TYPE_GEOMETRY:
      goto error;
    default:
      goto error;
  }
error:
  my_error(ER_FIELD_TYPE_NOT_ALLOWED_AS_PARTITION_FIELD, MYF(0),
           field_name);
  return TRUE;
}


/*
  Find the given field's Create_field object using name of field

  SYNOPSIS
    get_sql_field()
    field_name                   Field name
    alter_info                   Info from ALTER TABLE/CREATE TABLE

  RETURN VALUE
    sql_field                    Object filled in by parser about field
    NULL                         No field found
*/

static Create_field* get_sql_field(char *field_name,
                                   Alter_info *alter_info)
{
  List_iterator<Create_field> it(alter_info->create_list);
  Create_field *sql_field;
  DBUG_ENTER("get_sql_field");

  while ((sql_field= it++))
  {
    if (!(my_strcasecmp(system_charset_info,
                        sql_field->field_name,
                        field_name)))
    {
      DBUG_RETURN(sql_field);
    }
  }
  DBUG_RETURN(NULL);
}


static int add_column_list_values(File fptr, partition_info *part_info,
                                  part_elem_value *list_value,
                                  HA_CREATE_INFO *create_info,
                                  Alter_info *alter_info)
{
  int err= 0;
  uint i;
  List_iterator<char> it(part_info->part_field_list);
  uint num_elements= part_info->part_field_list.elements;
  bool use_parenthesis= (part_info->part_type == LIST_PARTITION &&
                         part_info->num_columns > 1U);

  if (use_parenthesis)
    err+= add_begin_parenthesis(fptr);
  for (i= 0; i < num_elements; i++)
  {
    part_column_list_val *col_val= &list_value->col_val_array[i];
    char *field_name= it++;
    if (col_val->max_value)
      err+= add_string(fptr, partition_keywords[PKW_MAXVALUE].str);
    else if (col_val->null_value)
      err+= add_string(fptr, "NULL");
    else
    {
      char buffer[MAX_KEY_LENGTH];
      String str(buffer, sizeof(buffer), &my_charset_bin);
      Item *item_expr= col_val->item_expression;
      if (item_expr->null_value)
        err+= add_string(fptr, "NULL");
      else
      {
        String *res;
        CHARSET_INFO *field_cs;
        bool need_cs_check= FALSE;
        Item_result result_type= STRING_RESULT;

        /*
          This function is called at a very early stage, even before
          we have prepared the sql_field objects. Thus we have to
          find the proper sql_field object and get the character set
          from that object.
        */
        if (create_info)
        {
          Create_field *sql_field;

          if (!(sql_field= get_sql_field(field_name,
                                         alter_info)))
          {
            my_error(ER_FIELD_NOT_FOUND_PART_ERROR, MYF(0));
            return 1;
          }
          if (check_part_field(sql_field->sql_type,
                               sql_field->field_name,
                               &result_type,
                               &need_cs_check))
            return 1;
          if (need_cs_check)
            field_cs= get_sql_field_charset(sql_field, create_info);
          else
            field_cs= NULL;
        }
        else
        {
          Field *field= part_info->part_field_array[i];
          result_type= field->result_type();
          if (check_part_field(field->real_type(),
                               field->field_name,
                               &result_type,
                               &need_cs_check))
            return 1;
          DBUG_ASSERT(result_type == field->result_type());
          if (need_cs_check)
            field_cs= field->charset();
          else
            field_cs= NULL;
        }
        if (result_type != item_expr->result_type())
        {
          my_error(ER_WRONG_TYPE_COLUMN_VALUE_ERROR, MYF(0));
          return 1;
        }
        if (field_cs && field_cs != item_expr->collation.collation)
        {
          if (!(item_expr= convert_charset_partition_constant(item_expr,
                                                              field_cs)))
          {
            my_error(ER_PARTITION_FUNCTION_IS_NOT_ALLOWED, MYF(0));
            return 1;
          }
        }
        {
          String val_conv;
          val_conv.set_charset(system_charset_info);
          res= item_expr->val_str(&str);
          if (get_cs_converted_part_value_from_string(current_thd,
                                                      item_expr, res,
                                                      &val_conv, field_cs,
                                                   (bool)(alter_info != NULL)))
            return 1;
          err+= add_string_object(fptr, &val_conv);
        }
      }
    }
    if (i != (num_elements - 1))
      err+= add_string(fptr, comma_str);
  }
  if (use_parenthesis)
    err+= add_end_parenthesis(fptr);
  return err;
}

static int add_partition_values(File fptr, partition_info *part_info,
                                partition_element *p_elem,
                                HA_CREATE_INFO *create_info,
                                Alter_info *alter_info)
{
  int err= 0;

  if (part_info->part_type == RANGE_PARTITION)
  {
    err+= add_string(fptr, " VALUES LESS THAN ");
    if (part_info->column_list)
    {
      List_iterator<part_elem_value> list_val_it(p_elem->list_val_list);
      part_elem_value *list_value= list_val_it++;
      err+= add_begin_parenthesis(fptr);
      err+= add_column_list_values(fptr, part_info, list_value,
                                   create_info, alter_info);
      err+= add_end_parenthesis(fptr);
    }
    else
    {
      if (!p_elem->max_value)
      {
        err+= add_begin_parenthesis(fptr);
        if (p_elem->signed_flag)
          err+= add_int(fptr, p_elem->range_value);
        else
          err+= add_uint(fptr, p_elem->range_value);
        err+= add_end_parenthesis(fptr);
      }
      else
        err+= add_string(fptr, partition_keywords[PKW_MAXVALUE].str);
    }
  }
  else if (part_info->part_type == LIST_PARTITION)
  {
    uint i;
    List_iterator<part_elem_value> list_val_it(p_elem->list_val_list);
    err+= add_string(fptr, " VALUES IN ");
    uint num_items= p_elem->list_val_list.elements;

    err+= add_begin_parenthesis(fptr);
    if (p_elem->has_null_value)
    {
      err+= add_string(fptr, "NULL");
      if (num_items == 0)
      {
        err+= add_end_parenthesis(fptr);
        goto end;
      }
      err+= add_comma(fptr);
    }
    i= 0;
    do
    {
      part_elem_value *list_value= list_val_it++;

      if (part_info->column_list)
        err+= add_column_list_values(fptr, part_info, list_value,
                                     create_info, alter_info);
      else
      {
        if (!list_value->unsigned_flag)
          err+= add_int(fptr, list_value->value);
        else
          err+= add_uint(fptr, list_value->value);
      }
      if (i != (num_items-1))
        err+= add_comma(fptr);
    } while (++i < num_items);
    err+= add_end_parenthesis(fptr);
  }
end:
  return err;
}

/*
  Generate the partition syntax from the partition data structure.
  Useful for support of generating defaults, SHOW CREATE TABLES
  and easy partition management.

  SYNOPSIS
    generate_partition_syntax()
    part_info                  The partitioning data structure
    buf_length                 A pointer to the returned buffer length
    use_sql_alloc              Allocate buffer from sql_alloc if true
                               otherwise use my_malloc
    show_partition_options     Should we display partition options
    create_info                Info generated by parser
    alter_info                 Info generated by parser

  RETURN VALUES
    NULL error
    buf, buf_length            Buffer and its length

  DESCRIPTION
  Here we will generate the full syntax for the given command where all
  defaults have been expanded. By so doing the it is also possible to
  make lots of checks of correctness while at it.
  This could will also be reused for SHOW CREATE TABLES and also for all
  type ALTER TABLE commands focusing on changing the PARTITION structure
  in any fashion.

  The implementation writes the syntax to a temporary file (essentially
  an abstraction of a dynamic array) and if all writes goes well it
  allocates a buffer and writes the syntax into this one and returns it.

  As a security precaution the file is deleted before writing into it. This
  means that no other processes on the machine can open and read the file
  while this processing is ongoing.

  The code is optimised for minimal code size since it is not used in any
  common queries.
*/

char *generate_partition_syntax(partition_info *part_info,
                                uint *buf_length,
                                bool use_sql_alloc,
                                bool show_partition_options,
                                HA_CREATE_INFO *create_info,
                                Alter_info *alter_info)
{
  uint i,j, tot_num_parts, num_subparts;
  partition_element *part_elem;
  ulonglong buffer_length;
  char path[FN_REFLEN];
  int err= 0;
  List_iterator<partition_element> part_it(part_info->partitions);
  File fptr;
  char *buf= NULL; //Return buffer
  DBUG_ENTER("generate_partition_syntax");

  if (unlikely(((fptr= create_temp_file(path,mysql_tmpdir,"psy", 
                                        O_RDWR | O_BINARY | O_TRUNC |  
                                        O_TEMPORARY, MYF(MY_WME)))) < 0))
    DBUG_RETURN(NULL);
#ifndef __WIN__
  unlink(path);
#endif
  err+= add_space(fptr);
  err+= add_partition_by(fptr);
  switch (part_info->part_type)
  {
    case RANGE_PARTITION:
      err+= add_part_key_word(fptr, partition_keywords[PKW_RANGE].str);
      break;
    case LIST_PARTITION:
      err+= add_part_key_word(fptr, partition_keywords[PKW_LIST].str);
      break;
    case HASH_PARTITION:
      if (part_info->linear_hash_ind)
        err+= add_string(fptr, partition_keywords[PKW_LINEAR].str);
      if (part_info->list_of_part_fields)
      {
        err+= add_part_key_word(fptr, partition_keywords[PKW_KEY].str);
        err+= add_part_field_list(fptr, part_info->part_field_list);
      }
      else
        err+= add_part_key_word(fptr, partition_keywords[PKW_HASH].str);
      break;
    default:
      DBUG_ASSERT(0);
      /* We really shouldn't get here, no use in continuing from here */
      my_error(ER_OUT_OF_RESOURCES, MYF(ME_FATALERROR));
      DBUG_RETURN(NULL);
  }
  if (part_info->part_expr)
  {
    err+= add_begin_parenthesis(fptr);
    err+= add_string_len(fptr, part_info->part_func_string,
                         part_info->part_func_len);
    err+= add_end_parenthesis(fptr);
  }
  else if (part_info->column_list)
  {
    err+= add_string(fptr, partition_keywords[PKW_COLUMNS].str);
    err+= add_part_field_list(fptr, part_info->part_field_list);
  }
  if ((!part_info->use_default_num_partitions) &&
       part_info->use_default_partitions)
  {
    err+= add_string(fptr, "\n");
    err+= add_string(fptr, "PARTITIONS ");
    err+= add_int(fptr, part_info->num_parts);
  }
  if (part_info->is_sub_partitioned())
  {
    err+= add_string(fptr, "\n");
    err+= add_subpartition_by(fptr);
    /* Must be hash partitioning for subpartitioning */
    if (part_info->linear_hash_ind)
      err+= add_string(fptr, partition_keywords[PKW_LINEAR].str);
    if (part_info->list_of_subpart_fields)
    {
      add_part_key_word(fptr, partition_keywords[PKW_KEY].str);
      add_part_field_list(fptr, part_info->subpart_field_list);
    }
    else
      err+= add_part_key_word(fptr, partition_keywords[PKW_HASH].str);
    if (part_info->subpart_expr)
    {
      err+= add_begin_parenthesis(fptr);
      err+= add_string_len(fptr, part_info->subpart_func_string,
                           part_info->subpart_func_len);
      err+= add_end_parenthesis(fptr);
    }
    if ((!part_info->use_default_num_subpartitions) && 
          part_info->use_default_subpartitions)
    {
      err+= add_string(fptr, "\n");
      err+= add_string(fptr, "SUBPARTITIONS ");
      err+= add_int(fptr, part_info->num_subparts);
    }
  }
  tot_num_parts= part_info->partitions.elements;
  num_subparts= part_info->num_subparts;

  if (!part_info->use_default_partitions)
  {
    bool first= TRUE;
    err+= add_string(fptr, "\n");
    err+= add_begin_parenthesis(fptr);
    i= 0;
    do
    {
      part_elem= part_it++;
      if (part_elem->part_state != PART_TO_BE_DROPPED &&
          part_elem->part_state != PART_REORGED_DROPPED)
      {
        if (!first)
        {
          err+= add_comma(fptr);
          err+= add_string(fptr, "\n");
          err+= add_space(fptr);
        }
        first= FALSE;
        err+= add_partition(fptr);
        err+= add_name_string(fptr, part_elem->partition_name);
        err+= add_partition_values(fptr, part_info, part_elem,
                                   create_info, alter_info);
        if (!part_info->is_sub_partitioned() ||
            part_info->use_default_subpartitions)
        {
          if (show_partition_options)
            err+= add_partition_options(fptr, part_elem);
        }
        else
        {
          err+= add_string(fptr, "\n");
          err+= add_space(fptr);
          err+= add_begin_parenthesis(fptr);
          List_iterator<partition_element> sub_it(part_elem->subpartitions);
          j= 0;
          do
          {
            part_elem= sub_it++;
            err+= add_subpartition(fptr);
            err+= add_name_string(fptr, part_elem->partition_name);
            if (show_partition_options)
              err+= add_partition_options(fptr, part_elem);
            if (j != (num_subparts-1))
            {
              err+= add_comma(fptr);
              err+= add_string(fptr, "\n");
              err+= add_space(fptr);
              err+= add_space(fptr);
            }
            else
              err+= add_end_parenthesis(fptr);
          } while (++j < num_subparts);
        }
      }
      if (i == (tot_num_parts-1))
        err+= add_end_parenthesis(fptr);
    } while (++i < tot_num_parts);
  }
  if (err)
    goto close_file;
  buffer_length= mysql_file_seek(fptr, 0L, MY_SEEK_END, MYF(0));
  if (unlikely(buffer_length == MY_FILEPOS_ERROR))
    goto close_file;
  if (unlikely(mysql_file_seek(fptr, 0L, MY_SEEK_SET, MYF(0))
               == MY_FILEPOS_ERROR))
    goto close_file;
  *buf_length= (uint)buffer_length;
  if (use_sql_alloc)
    buf= (char*) sql_alloc(*buf_length+1);
  else
    buf= (char*) my_malloc(*buf_length+1, MYF(MY_WME));
  if (!buf)
    goto close_file;

  if (unlikely(mysql_file_read(fptr, (uchar*)buf, *buf_length, MYF(MY_FNABP))))
  {
    if (!use_sql_alloc)
      my_free(buf);
    else
      buf= NULL;
  }
  else
    buf[*buf_length]= 0;

close_file:
  mysql_file_close(fptr, MYF(0));
  DBUG_RETURN(buf);
}


/*
  Check if partition key fields are modified and if it can be handled by the
  underlying storage engine.

  SYNOPSIS
    partition_key_modified
    table                TABLE object for which partition fields are set-up
    fields               Bitmap representing fields to be modified

  RETURN VALUES
    TRUE                 Need special handling of UPDATE
    FALSE                Normal UPDATE handling is ok
*/

bool partition_key_modified(TABLE *table, const MY_BITMAP *fields)
{
  Field **fld;
  partition_info *part_info= table->part_info;
  DBUG_ENTER("partition_key_modified");

  if (!part_info)
    DBUG_RETURN(FALSE);
  if (table->s->db_type()->partition_flags &&
      (table->s->db_type()->partition_flags() & HA_CAN_UPDATE_PARTITION_KEY))
    DBUG_RETURN(FALSE);
  for (fld= part_info->full_part_field_array; *fld; fld++)
    if (bitmap_is_set(fields, (*fld)->field_index))
      DBUG_RETURN(TRUE);
  DBUG_RETURN(FALSE);
}


/*
  A function to handle correct handling of NULL values in partition
  functions.
  SYNOPSIS
    part_val_int()
    item_expr                 The item expression to evaluate
    out:result                The value of the partition function,
                                LONGLONG_MIN if any null value in function
  RETURN VALUES
    TRUE      Error in val_int()
    FALSE     ok
*/

static inline int part_val_int(Item *item_expr, longlong *result)
{
  *result= item_expr->val_int();
  if (item_expr->null_value)
  {
    if (current_thd->is_error())
      return TRUE;
    else
      *result= LONGLONG_MIN;
  }
  return FALSE;
}


/*
  The next set of functions are used to calculate the partition identity.
  A handler sets up a variable that corresponds to one of these functions
  to be able to quickly call it whenever the partition id needs to calculated
  based on the record in table->record[0] (or set up to fake that).
  There are 4 functions for hash partitioning and 2 for RANGE/LIST partitions.
  In addition there are 4 variants for RANGE subpartitioning and 4 variants
  for LIST subpartitioning thus in total there are 14 variants of this
  function.

  We have a set of support functions for these 14 variants. There are 4
  variants of hash functions and there is a function for each. The KEY
  partitioning uses the function calculate_key_hash_value to calculate the hash
  value based on an array of fields. The linear hash variants uses the
  method get_part_id_from_linear_hash to get the partition id using the
  hash value and some parameters calculated from the number of partitions.
*/

/*
  A simple support function to calculate part_id given local part and
  sub part.

  SYNOPSIS
    get_part_id_for_sub()
    loc_part_id             Local partition id
    sub_part_id             Subpartition id
    num_subparts            Number of subparts
*/

inline
static uint32 get_part_id_for_sub(uint32 loc_part_id, uint32 sub_part_id,
                                  uint num_subparts)
{
  return (uint32)((loc_part_id * num_subparts) + sub_part_id);
}


/*
  Calculate part_id for (SUB)PARTITION BY HASH

  SYNOPSIS
    get_part_id_hash()
    num_parts                Number of hash partitions
    part_expr                Item tree of hash function
    out:part_id              The returned partition id
    out:func_value           Value of hash function

  RETURN VALUE
    != 0                          Error code
    FALSE                         Success
*/

static int get_part_id_hash(uint num_parts,
                            Item *part_expr,
                            uint32 *part_id,
                            longlong *func_value)
{
  longlong int_hash_id;
  DBUG_ENTER("get_part_id_hash");

  if (part_val_int(part_expr, func_value))
    DBUG_RETURN(HA_ERR_NO_PARTITION_FOUND);

  int_hash_id= *func_value % num_parts;

  *part_id= int_hash_id < 0 ? (uint32) -int_hash_id : (uint32) int_hash_id;
  DBUG_RETURN(FALSE);
}


/*
  Calculate part_id for (SUB)PARTITION BY LINEAR HASH

  SYNOPSIS
    get_part_id_linear_hash()
    part_info           A reference to the partition_info struct where all the
                        desired information is given
    num_parts           Number of hash partitions
    part_expr           Item tree of hash function
    out:part_id         The returned partition id
    out:func_value      Value of hash function

  RETURN VALUE
    != 0     Error code
    0        OK
*/

static int get_part_id_linear_hash(partition_info *part_info,
                                   uint num_parts,
                                   Item *part_expr,
                                   uint32 *part_id,
                                   longlong *func_value)
{
  DBUG_ENTER("get_part_id_linear_hash");

  if (part_val_int(part_expr, func_value))
    DBUG_RETURN(HA_ERR_NO_PARTITION_FOUND);

  *part_id= get_part_id_from_linear_hash(*func_value,
                                         part_info->linear_hash_mask,
                                         num_parts);
  DBUG_RETURN(FALSE);
}


/**
  Calculate part_id for (SUB)PARTITION BY KEY

<<<<<<< HEAD
  SYNOPSIS
    get_part_id_key()
    field_array         Array of fields for PARTTION KEY
    num_parts           Number of KEY partitions
=======
  @param file                Handler to storage engine
  @param field_array         Array of fields for PARTTION KEY
  @param no_parts            Number of KEY partitions
  @param func_value[out]     Returns calculated hash value
>>>>>>> f6fa567c

  @return Calculated partition id
*/

inline
<<<<<<< HEAD
static uint32 get_part_id_key(Field **field_array,
                              uint num_parts,
                              longlong *func_value)
{
  DBUG_ENTER("get_part_id_key");
  *func_value= calculate_key_value(field_array);
  DBUG_RETURN((uint32) (*func_value % num_parts));
=======
static uint32 get_part_id_key(handler *file,
                              Field **field_array,
                              uint no_parts,
                              longlong *func_value)
{
  DBUG_ENTER("get_part_id_key");
  *func_value= file->calculate_key_hash_value(field_array);
  DBUG_RETURN((uint32) (*func_value % no_parts));
>>>>>>> f6fa567c
}


/*
  Calculate part_id for (SUB)PARTITION BY LINEAR KEY

  SYNOPSIS
    get_part_id_linear_key()
    part_info           A reference to the partition_info struct where all the
                        desired information is given
    field_array         Array of fields for PARTTION KEY
    num_parts            Number of KEY partitions

  RETURN VALUE
    Calculated partition id
*/

inline
static uint32 get_part_id_linear_key(partition_info *part_info,
                                     Field **field_array,
                                     uint num_parts,
                                     longlong *func_value)
{
  DBUG_ENTER("get_part_id_linear_key");

  *func_value= part_info->table->file->calculate_key_hash_value(field_array);
  DBUG_RETURN(get_part_id_from_linear_hash(*func_value,
                                           part_info->linear_hash_mask,
                                           num_parts));
}

/*
  Copy to field buffers and set up field pointers

  SYNOPSIS
    copy_to_part_field_buffers()
    ptr                          Array of fields to copy
    field_bufs                   Array of field buffers to copy to
    restore_ptr                  Array of pointers to restore to

  RETURN VALUES
    NONE
  DESCRIPTION
    This routine is used to take the data from field pointer, convert
    it to a standard format and store this format in a field buffer
    allocated for this purpose. Next the field pointers are moved to
    point to the field buffers. There is a separate to restore the
    field pointers after this call.
*/

static void copy_to_part_field_buffers(Field **ptr,
                                       uchar **field_bufs,
                                       uchar **restore_ptr)
{
  Field *field;
  while ((field= *(ptr++)))
  {
    *restore_ptr= field->ptr;
    restore_ptr++;
    if (!field->maybe_null() || !field->is_null())
    {
      CHARSET_INFO *cs= ((Field_str*)field)->charset();
      uint max_len= field->pack_length();
      uint data_len= field->data_length();
      uchar *field_buf= *field_bufs;
      /*
         We only use the field buffer for VARCHAR and CHAR strings
         which isn't of a binary collation. We also only use the
         field buffer for fields which are not currently NULL.
         The field buffer will store a normalised string. We use
         the strnxfrm method to normalise the string.
       */
      if (field->type() == MYSQL_TYPE_VARCHAR)
      {
        uint len_bytes= ((Field_varstring*)field)->length_bytes;
        my_strnxfrm(cs, field_buf + len_bytes, max_len,
                    field->ptr + len_bytes, data_len);
        if (len_bytes == 1)
          *field_buf= (uchar) data_len;
        else
          int2store(field_buf, data_len);
      }
      else
      {
        my_strnxfrm(cs, field_buf, max_len,
                    field->ptr, max_len);
      }
      field->ptr= field_buf;
    }
    field_bufs++;
  }
  return;
}

/*
  Restore field pointers
  SYNOPSIS
    restore_part_field_pointers()
    ptr                            Array of fields to restore
    restore_ptr                    Array of field pointers to restore to

  RETURN VALUES
*/

static void restore_part_field_pointers(Field **ptr, uchar **restore_ptr)
{
  Field *field;
  while ((field= *(ptr++)))
  {
    field->ptr= *restore_ptr;
    restore_ptr++;
  }
  return;
}

/*
  This function is used to calculate the partition id where all partition
  fields have been prepared to point to a record where the partition field
  values are bound.

  SYNOPSIS
    get_partition_id()
    part_info           A reference to the partition_info struct where all the
                        desired information is given
    out:part_id         The partition id is returned through this pointer
    out:func_value      Value of partition function (longlong)

  RETURN VALUE
    part_id                     Partition id of partition that would contain
                                row with given values of PF-fields
    HA_ERR_NO_PARTITION_FOUND   The fields of the partition function didn't
                                fit into any partition and thus the values of 
                                the PF-fields are not allowed.

  DESCRIPTION
    A routine used from write_row, update_row and delete_row from any
    handler supporting partitioning. It is also a support routine for
    get_partition_set used to find the set of partitions needed to scan
    for a certain index scan or full table scan.
    
    It is actually 9 different variants of this function which are called
    through a function pointer.

    get_partition_id_list
    get_partition_id_list_col
    get_partition_id_range
    get_partition_id_range_col
    get_partition_id_hash_nosub
    get_partition_id_key_nosub
    get_partition_id_linear_hash_nosub
    get_partition_id_linear_key_nosub
    get_partition_id_with_sub
*/

/*
  This function is used to calculate the main partition to use in the case of
  subpartitioning and we don't know enough to get the partition identity in
  total.

  SYNOPSIS
    get_part_partition_id()
    part_info           A reference to the partition_info struct where all the
                        desired information is given
    out:part_id         The partition id is returned through this pointer
    out:func_value      The value calculated by partition function

  RETURN VALUE
    HA_ERR_NO_PARTITION_FOUND   The fields of the partition function didn't
                                fit into any partition and thus the values of 
                                the PF-fields are not allowed.
    0                           OK

  DESCRIPTION
    
    It is actually 8 different variants of this function which are called
    through a function pointer.

    get_partition_id_list
    get_partition_id_list_col
    get_partition_id_range
    get_partition_id_range_col
    get_partition_id_hash_nosub
    get_partition_id_key_nosub
    get_partition_id_linear_hash_nosub
    get_partition_id_linear_key_nosub
*/

static int get_part_id_charset_func_part(partition_info *part_info,
                                         uint32 *part_id,
                                         longlong *func_value)
{
  int res;
  DBUG_ENTER("get_part_id_charset_func_part");

  copy_to_part_field_buffers(part_info->part_charset_field_array,
                             part_info->part_field_buffers,
                             part_info->restore_part_field_ptrs);
  res= part_info->get_part_partition_id_charset(part_info,
                                                part_id, func_value);
  restore_part_field_pointers(part_info->part_charset_field_array,
                              part_info->restore_part_field_ptrs);
  DBUG_RETURN(res);
}


static int get_part_id_charset_func_subpart(partition_info *part_info,
                                            uint32 *part_id)
{
  int res;
  DBUG_ENTER("get_part_id_charset_func_subpart");

  copy_to_part_field_buffers(part_info->subpart_charset_field_array,
                             part_info->subpart_field_buffers,
                             part_info->restore_subpart_field_ptrs);
  res= part_info->get_subpartition_id_charset(part_info, part_id);
  restore_part_field_pointers(part_info->subpart_charset_field_array,
                              part_info->restore_subpart_field_ptrs);
  DBUG_RETURN(res);
}

int get_partition_id_list_col(partition_info *part_info,
                              uint32 *part_id,
                              longlong *func_value)
{
  part_column_list_val *list_col_array= part_info->list_col_array;
  uint num_columns= part_info->part_field_list.elements;
  int list_index, cmp;
  int min_list_index= 0;
  int max_list_index= part_info->num_list_values - 1;
  DBUG_ENTER("get_partition_id_list_col");

  while (max_list_index >= min_list_index)
  {
    list_index= (max_list_index + min_list_index) >> 1;
    cmp= cmp_rec_and_tuple(list_col_array + list_index*num_columns,
                          num_columns);
    if (cmp > 0)
      min_list_index= list_index + 1;
    else if (cmp < 0)
    {
      if (!list_index)
        goto notfound;
      max_list_index= list_index - 1;
    }
    else
    {
      *part_id= (uint32)list_col_array[list_index*num_columns].partition_id;
      DBUG_RETURN(0);
    }
  }
notfound:
  *part_id= 0;
  DBUG_RETURN(HA_ERR_NO_PARTITION_FOUND);
}


int get_partition_id_list(partition_info *part_info,
                          uint32 *part_id,
                          longlong *func_value)
{
  LIST_PART_ENTRY *list_array= part_info->list_array;
  int list_index;
  int min_list_index= 0;
  int max_list_index= part_info->num_list_values - 1;
  longlong part_func_value;
  int error= part_val_int(part_info->part_expr, &part_func_value);
  longlong list_value;
  bool unsigned_flag= part_info->part_expr->unsigned_flag;
  DBUG_ENTER("get_partition_id_list");

  if (error)
    goto notfound;

  if (part_info->part_expr->null_value)
  {
    if (part_info->has_null_value)
    {
      *part_id= part_info->has_null_part_id;
      DBUG_RETURN(0);
    }
    goto notfound;
  }
  *func_value= part_func_value;
  if (unsigned_flag)
    part_func_value-= 0x8000000000000000ULL;
  while (max_list_index >= min_list_index)
  {
    list_index= (max_list_index + min_list_index) >> 1;
    list_value= list_array[list_index].list_value;
    if (list_value < part_func_value)
      min_list_index= list_index + 1;
    else if (list_value > part_func_value)
    {
      if (!list_index)
        goto notfound;
      max_list_index= list_index - 1;
    }
    else
    {
      *part_id= (uint32)list_array[list_index].partition_id;
      DBUG_RETURN(0);
    }
  }
notfound:
  *part_id= 0;
  DBUG_RETURN(HA_ERR_NO_PARTITION_FOUND);
}


/*
  Find the sub-array part_info->list_array that corresponds to given interval

  SYNOPSIS 
    get_list_array_idx_for_endpoint()
      part_info         Partitioning info (partitioning type must be LIST)
      left_endpoint     TRUE  - the interval is [a; +inf) or (a; +inf)
                        FALSE - the interval is (-inf; a] or (-inf; a)
      include_endpoint  TRUE iff the interval includes the endpoint

  DESCRIPTION
    This function finds the sub-array of part_info->list_array where values of
    list_array[idx].list_value are contained within the specifed interval.
    list_array is ordered by list_value, so
    1. For [a; +inf) or (a; +inf)-type intervals (left_endpoint==TRUE), the 
       sought sub-array starts at some index idx and continues till array end.
       The function returns first number idx, such that 
       list_array[idx].list_value is contained within the passed interval.
       
    2. For (-inf; a] or (-inf; a)-type intervals (left_endpoint==FALSE), the
       sought sub-array starts at array start and continues till some last 
       index idx.
       The function returns first number idx, such that 
       list_array[idx].list_value is NOT contained within the passed interval.
       If all array elements are contained, part_info->num_list_values is
       returned.

  NOTE
    The caller will call this function and then will run along the sub-array of
    list_array to collect partition ids. If the number of list values is 
    significantly higher then number of partitions, this could be slow and
    we could invent some other approach. The "run over list array" part is
    already wrapped in a get_next()-like function.

  RETURN
    The edge of corresponding sub-array of part_info->list_array
*/

uint32 get_partition_id_cols_list_for_endpoint(partition_info *part_info,
                                               bool left_endpoint,
                                               bool include_endpoint,
                                               uint32 nparts)
{
  part_column_list_val *list_col_array= part_info->list_col_array;
  uint num_columns= part_info->part_field_list.elements;
  int list_index, cmp;
  uint min_list_index= 0;
  uint max_list_index= part_info->num_list_values - 1;
  bool tailf= !(left_endpoint ^ include_endpoint);
  DBUG_ENTER("get_partition_id_cols_list_for_endpoint");

  do
  {
    list_index= (max_list_index + min_list_index) >> 1;
    cmp= cmp_rec_and_tuple_prune(list_col_array + list_index*num_columns,
                                 nparts, tailf);
    if (cmp > 0)
      min_list_index= list_index + 1;
    else if (cmp < 0)
    {
      if (!list_index)
        goto notfound;
      max_list_index= list_index - 1;
    }
    else 
    {
      DBUG_RETURN(list_index + test(!tailf));
    }
  } while (max_list_index >= min_list_index);
  if (cmp > 0)
    list_index++;
notfound:
  DBUG_RETURN(list_index);
}


uint32 get_list_array_idx_for_endpoint_charset(partition_info *part_info,
                                               bool left_endpoint,
                                               bool include_endpoint)
{
  uint32 res;
  copy_to_part_field_buffers(part_info->part_field_array,
                             part_info->part_field_buffers,
                             part_info->restore_part_field_ptrs);
  res= get_list_array_idx_for_endpoint(part_info, left_endpoint,
                                       include_endpoint);
  restore_part_field_pointers(part_info->part_field_array,
                              part_info->restore_part_field_ptrs);
  return res;
}

uint32 get_list_array_idx_for_endpoint(partition_info *part_info,
                                       bool left_endpoint,
                                       bool include_endpoint)
{
  LIST_PART_ENTRY *list_array= part_info->list_array;
  uint list_index;
  uint min_list_index= 0, max_list_index= part_info->num_list_values - 1;
  longlong list_value;
  /* Get the partitioning function value for the endpoint */
  longlong part_func_value= 
    part_info->part_expr->val_int_endpoint(left_endpoint, &include_endpoint);
  bool unsigned_flag= part_info->part_expr->unsigned_flag;
  DBUG_ENTER("get_list_array_idx_for_endpoint");

  if (part_info->part_expr->null_value)
  {
    /*
      Special handling for MONOTONIC functions that can return NULL for
      values that are comparable. I.e.
      '2000-00-00' can be compared to '2000-01-01' but TO_DAYS('2000-00-00')
      returns NULL which cannot be compared used <, >, <=, >= etc.

      Otherwise, just return the the first index (lowest value).
    */
    enum_monotonicity_info monotonic;
    monotonic= part_info->part_expr->get_monotonicity_info();
    if (monotonic != MONOTONIC_INCREASING_NOT_NULL && 
        monotonic != MONOTONIC_STRICT_INCREASING_NOT_NULL)
    {
      /* F(col) can not return NULL, return index with lowest value */
      DBUG_RETURN(0);
    }
  }

  if (unsigned_flag)
    part_func_value-= 0x8000000000000000ULL;
  DBUG_ASSERT(part_info->num_list_values);
  do
  {
    list_index= (max_list_index + min_list_index) >> 1;
    list_value= list_array[list_index].list_value;
    if (list_value < part_func_value)
      min_list_index= list_index + 1;
    else if (list_value > part_func_value)
    {
      if (!list_index)
        goto notfound;
      max_list_index= list_index - 1;
    }
    else 
    {
      DBUG_RETURN(list_index + test(left_endpoint ^ include_endpoint));
    }
  } while (max_list_index >= min_list_index);
notfound:
  if (list_value < part_func_value)
    list_index++;
  DBUG_RETURN(list_index);
}


int get_partition_id_range_col(partition_info *part_info,
                               uint32 *part_id,
                               longlong *func_value)
{
  part_column_list_val *range_col_array= part_info->range_col_array;
  uint num_columns= part_info->part_field_list.elements;
  uint max_partition= part_info->num_parts - 1;
  uint min_part_id= 0;
  uint max_part_id= max_partition;
  uint loc_part_id;
  DBUG_ENTER("get_partition_id_range_col");

  while (max_part_id > min_part_id)
  {
    loc_part_id= (max_part_id + min_part_id + 1) >> 1;
    if (cmp_rec_and_tuple(range_col_array + loc_part_id*num_columns,
                          num_columns) >= 0)
      min_part_id= loc_part_id + 1;
    else
      max_part_id= loc_part_id - 1;
  }
  loc_part_id= max_part_id;
  if (loc_part_id != max_partition)
    if (cmp_rec_and_tuple(range_col_array + loc_part_id*num_columns,
                          num_columns) >= 0)
      loc_part_id++;
  *part_id= (uint32)loc_part_id;
  if (loc_part_id == max_partition &&
      (cmp_rec_and_tuple(range_col_array + loc_part_id*num_columns,
                         num_columns) >= 0))
    DBUG_RETURN(HA_ERR_NO_PARTITION_FOUND);

  DBUG_PRINT("exit",("partition: %d", *part_id));
  DBUG_RETURN(0);
}


int get_partition_id_range(partition_info *part_info,
                           uint32 *part_id,
                           longlong *func_value)
{
  longlong *range_array= part_info->range_int_array;
  uint max_partition= part_info->num_parts - 1;
  uint min_part_id= 0;
  uint max_part_id= max_partition;
  uint loc_part_id;
  longlong part_func_value;
  int error= part_val_int(part_info->part_expr, &part_func_value);
  bool unsigned_flag= part_info->part_expr->unsigned_flag;
  DBUG_ENTER("get_partition_id_range");

  if (error)
    DBUG_RETURN(HA_ERR_NO_PARTITION_FOUND);

  if (part_info->part_expr->null_value)
  {
    *part_id= 0;
    DBUG_RETURN(0);
  }
  *func_value= part_func_value;
  if (unsigned_flag)
    part_func_value-= 0x8000000000000000ULL;
  /* Search for the partition containing part_func_value */
  while (max_part_id > min_part_id)
  {
    loc_part_id= (max_part_id + min_part_id) / 2;
    if (range_array[loc_part_id] <= part_func_value)
      min_part_id= loc_part_id + 1;
    else
      max_part_id= loc_part_id;
  }
  loc_part_id= max_part_id;
  *part_id= (uint32)loc_part_id;
  if (loc_part_id == max_partition &&
      part_func_value >= range_array[loc_part_id] &&
      !part_info->defined_max_value)
    DBUG_RETURN(HA_ERR_NO_PARTITION_FOUND);

  DBUG_PRINT("exit",("partition: %d", *part_id));
  DBUG_RETURN(0);
}


/*
  Find the sub-array of part_info->range_int_array that covers given interval
 
  SYNOPSIS 
    get_partition_id_range_for_endpoint()
      part_info         Partitioning info (partitioning type must be RANGE)
      left_endpoint     TRUE  - the interval is [a; +inf) or (a; +inf)
                        FALSE - the interval is (-inf; a] or (-inf; a).
      include_endpoint  TRUE <=> the endpoint itself is included in the
                        interval

  DESCRIPTION
    This function finds the sub-array of part_info->range_int_array where the
    elements have non-empty intersections with the given interval.
 
    A range_int_array element at index idx represents the interval
      
      [range_int_array[idx-1], range_int_array[idx]),

    intervals are disjoint and ordered by their right bound, so
    
    1. For [a; +inf) or (a; +inf)-type intervals (left_endpoint==TRUE), the
       sought sub-array starts at some index idx and continues till array end.
       The function returns first number idx, such that the interval
       represented by range_int_array[idx] has non empty intersection with 
       the passed interval.
       
    2. For (-inf; a] or (-inf; a)-type intervals (left_endpoint==FALSE), the
       sought sub-array starts at array start and continues till some last
       index idx.
       The function returns first number idx, such that the interval
       represented by range_int_array[idx] has EMPTY intersection with the
       passed interval.
       If the interval represented by the last array element has non-empty 
       intersection with the passed interval, part_info->num_parts is
       returned.
       
  RETURN
    The edge of corresponding part_info->range_int_array sub-array.
*/

static uint32
get_partition_id_range_for_endpoint_charset(partition_info *part_info,
                                            bool left_endpoint,
                                            bool include_endpoint)
{
  uint32 res;
  copy_to_part_field_buffers(part_info->part_field_array,
                             part_info->part_field_buffers,
                             part_info->restore_part_field_ptrs);
  res= get_partition_id_range_for_endpoint(part_info, left_endpoint,
                                           include_endpoint);
  restore_part_field_pointers(part_info->part_field_array,
                              part_info->restore_part_field_ptrs);
  return res;
}

uint32 get_partition_id_range_for_endpoint(partition_info *part_info,
                                           bool left_endpoint,
                                           bool include_endpoint)
{
  longlong *range_array= part_info->range_int_array;
  longlong part_end_val;
  uint max_partition= part_info->num_parts - 1;
  uint min_part_id= 0, max_part_id= max_partition, loc_part_id;
  /* Get the partitioning function value for the endpoint */
  longlong part_func_value= 
    part_info->part_expr->val_int_endpoint(left_endpoint, &include_endpoint);

  bool unsigned_flag= part_info->part_expr->unsigned_flag;
  DBUG_ENTER("get_partition_id_range_for_endpoint");

  if (part_info->part_expr->null_value)
  {
    /*
      Special handling for MONOTONIC functions that can return NULL for
      values that are comparable. I.e.
      '2000-00-00' can be compared to '2000-01-01' but TO_DAYS('2000-00-00')
      returns NULL which cannot be compared used <, >, <=, >= etc.

      Otherwise, just return the first partition
      (may be included if not left endpoint)
    */
    enum_monotonicity_info monotonic;
    monotonic= part_info->part_expr->get_monotonicity_info();
    if (monotonic != MONOTONIC_INCREASING_NOT_NULL &&
        monotonic != MONOTONIC_STRICT_INCREASING_NOT_NULL)
    {
      /* F(col) can not return NULL, return partition with lowest value */
      if (!left_endpoint && include_endpoint)
        DBUG_RETURN(1);
      DBUG_RETURN(0);               

    }
  }

  if (unsigned_flag)
    part_func_value-= 0x8000000000000000ULL;
  if (left_endpoint && !include_endpoint)
    part_func_value++;

  /*
    Search for the partition containing part_func_value
    (including the right endpoint).
  */
  while (max_part_id > min_part_id)
  {
    loc_part_id= (max_part_id + min_part_id) / 2;
    if (range_array[loc_part_id] < part_func_value)
      min_part_id= loc_part_id + 1;
    else
      max_part_id= loc_part_id;
  }
  loc_part_id= max_part_id;

  /* Adjust for endpoints */
  part_end_val= range_array[loc_part_id];
  if (left_endpoint)
  {
    DBUG_ASSERT(part_func_value > part_end_val ?
                (loc_part_id == max_partition &&
                 !part_info->defined_max_value) :
                1);
    /*
      In case of PARTITION p VALUES LESS THAN MAXVALUE
      the maximum value is in the current (last) partition.
      If value is equal or greater than the endpoint,
      the range starts from the next partition.
    */
    if (part_func_value >= part_end_val &&
        (loc_part_id < max_partition || !part_info->defined_max_value))
      loc_part_id++;
<<<<<<< HEAD
=======
  }
  else 
  {
    /* if 'WHERE <= X' and partition is LESS THAN (X) include next partition */
    if (include_endpoint && loc_part_id < max_partition &&
        part_func_value == part_end_val)
      loc_part_id++;

    /* Right endpoint, set end after correct partition */
    loc_part_id++;
  }
  DBUG_RETURN(loc_part_id);
}


int get_partition_id_hash_nosub(partition_info *part_info,
                                 uint32 *part_id,
                                 longlong *func_value)
{
  return get_part_id_hash(part_info->no_parts, part_info->part_expr,
                          part_id, func_value);
}


int get_partition_id_linear_hash_nosub(partition_info *part_info,
                                        uint32 *part_id,
                                        longlong *func_value)
{
  return get_part_id_linear_hash(part_info, part_info->no_parts,
                                 part_info->part_expr, part_id, func_value);
}


int get_partition_id_key_nosub(partition_info *part_info,
                                uint32 *part_id,
                                longlong *func_value)
{
  *part_id= get_part_id_key(part_info->table->file,
                            part_info->part_field_array,
                            part_info->no_parts, func_value);
  return 0;
}


int get_partition_id_linear_key_nosub(partition_info *part_info,
                                       uint32 *part_id,
                                       longlong *func_value)
{
  *part_id= get_part_id_linear_key(part_info,
                                   part_info->part_field_array,
                                   part_info->no_parts, func_value);
  return 0;
}


int get_partition_id_range_sub_hash(partition_info *part_info,
                                     uint32 *part_id,
                                     longlong *func_value)
{
  uint32 loc_part_id, sub_part_id;
  uint no_subparts;
  longlong local_func_value;
  int error;
  DBUG_ENTER("get_partition_id_range_sub_hash");
  LINT_INIT(loc_part_id);
  LINT_INIT(sub_part_id);

  if (unlikely((error= get_partition_id_range(part_info, &loc_part_id,
                                              func_value))))
  {
    DBUG_RETURN(error);
  }
  no_subparts= part_info->no_subparts;
  if (unlikely((error= get_part_id_hash(no_subparts, part_info->subpart_expr,
                                        &sub_part_id, &local_func_value))))
  {
    DBUG_RETURN(error);
  }

  *part_id= get_part_id_for_sub(loc_part_id, sub_part_id, no_subparts);
  DBUG_RETURN(0);
}


int get_partition_id_range_sub_linear_hash(partition_info *part_info,
                                            uint32 *part_id,
                                            longlong *func_value)
{
  uint32 loc_part_id, sub_part_id;
  uint no_subparts;
  longlong local_func_value;
  int error;
  DBUG_ENTER("get_partition_id_range_sub_linear_hash");
  LINT_INIT(loc_part_id);
  LINT_INIT(sub_part_id);

  if (unlikely((error= get_partition_id_range(part_info, &loc_part_id,
                                              func_value))))
  {
    DBUG_RETURN(error);
>>>>>>> f6fa567c
  }
  else 
  {
    /* if 'WHERE <= X' and partition is LESS THAN (X) include next partition */
    if (include_endpoint && loc_part_id < max_partition &&
        part_func_value == part_end_val)
      loc_part_id++;

    /* Right endpoint, set end after correct partition */
    loc_part_id++;
  }
  DBUG_RETURN(loc_part_id);
}


int get_partition_id_hash_nosub(partition_info *part_info,
                                 uint32 *part_id,
                                 longlong *func_value)
{
<<<<<<< HEAD
  return get_part_id_hash(part_info->num_parts, part_info->part_expr,
                          part_id, func_value);
=======
  uint32 loc_part_id, sub_part_id;
  uint no_subparts;
  longlong local_func_value;
  int error;
  DBUG_ENTER("get_partition_id_range_sub_key");
  LINT_INIT(loc_part_id);

  if (unlikely((error= get_partition_id_range(part_info, &loc_part_id,
                                              func_value))))
  {
    DBUG_RETURN(error);
  }
  no_subparts= part_info->no_subparts;
  sub_part_id= get_part_id_key(part_info->table->file,
                               part_info->subpart_field_array,
                               no_subparts, &local_func_value);
  *part_id= get_part_id_for_sub(loc_part_id, sub_part_id, no_subparts);
  DBUG_RETURN(0);
>>>>>>> f6fa567c
}


int get_partition_id_linear_hash_nosub(partition_info *part_info,
                                        uint32 *part_id,
                                        longlong *func_value)
{
  return get_part_id_linear_hash(part_info, part_info->num_parts,
                                 part_info->part_expr, part_id, func_value);
}


int get_partition_id_key_nosub(partition_info *part_info,
                                uint32 *part_id,
                                longlong *func_value)
{
  *part_id= get_part_id_key(part_info->part_field_array,
                            part_info->num_parts, func_value);
  return 0;
}


int get_partition_id_linear_key_nosub(partition_info *part_info,
                                      uint32 *part_id,
                                      longlong *func_value)
{
  *part_id= get_part_id_linear_key(part_info,
                                   part_info->part_field_array,
                                   part_info->num_parts, func_value);
  return 0;
}


int get_partition_id_with_sub(partition_info *part_info,
                              uint32 *part_id,
                              longlong *func_value)
{
  uint32 loc_part_id, sub_part_id;
  uint num_subparts;
  int error;
  DBUG_ENTER("get_partition_id_with_sub");

  if (unlikely((error= part_info->get_part_partition_id(part_info,
                                                        &loc_part_id,
                                                        func_value))))
  {
    DBUG_RETURN(error);
  }
<<<<<<< HEAD
  num_subparts= part_info->num_subparts;
  if (unlikely((error= part_info->get_subpartition_id(part_info,
                                                      &sub_part_id))))
=======
  no_subparts= part_info->no_subparts;
  sub_part_id= get_part_id_key(part_info->table->file,
                               part_info->subpart_field_array,
                               no_subparts, &local_func_value);
  *part_id= get_part_id_for_sub(loc_part_id, sub_part_id, no_subparts);
  DBUG_RETURN(0);
}


int get_partition_id_list_sub_linear_key(partition_info *part_info,
                                          uint32 *part_id,
                                          longlong *func_value)
{
  uint32 loc_part_id, sub_part_id;
  uint no_subparts;
  longlong local_func_value;
  int error;
  DBUG_ENTER("get_partition_id_list_sub_linear_key");

  if (unlikely((error= get_partition_id_list(part_info, &loc_part_id,
                                             func_value))))
>>>>>>> f6fa567c
  {
    DBUG_RETURN(error);
  } 
  *part_id= get_part_id_for_sub(loc_part_id, sub_part_id, num_subparts);
  DBUG_RETURN(0);
}


/*
  This function is used to calculate the subpartition id

  SYNOPSIS
    get_subpartition_id()
    part_info           A reference to the partition_info struct where all the
                        desired information is given

  RETURN VALUE
    part_id             The subpartition identity

  DESCRIPTION
    A routine used in some SELECT's when only partial knowledge of the
    partitions is known.
    
    It is actually 4 different variants of this function which are called
    through a function pointer.

    get_partition_id_hash_sub
    get_partition_id_key_sub
    get_partition_id_linear_hash_sub
    get_partition_id_linear_key_sub
*/

int get_partition_id_hash_sub(partition_info *part_info,
                              uint32 *part_id)
{
  longlong func_value;
  return get_part_id_hash(part_info->num_subparts, part_info->subpart_expr,
                          part_id, &func_value);
}


int get_partition_id_linear_hash_sub(partition_info *part_info,
                                     uint32 *part_id)
{
  longlong func_value;
  return get_part_id_linear_hash(part_info, part_info->num_subparts,
                                 part_info->subpart_expr, part_id,
                                 &func_value);
}


int get_partition_id_key_sub(partition_info *part_info,
                             uint32 *part_id)
{
  longlong func_value;
<<<<<<< HEAD
  *part_id= get_part_id_key(part_info->subpart_field_array,
                            part_info->num_subparts, &func_value);
=======
  *part_id= get_part_id_key(part_info->table->file,
                            part_info->subpart_field_array,
                            part_info->no_subparts, &func_value);
>>>>>>> f6fa567c
  return FALSE;
}


int get_partition_id_linear_key_sub(partition_info *part_info,
                                       uint32 *part_id)
{
  longlong func_value;
  *part_id= get_part_id_linear_key(part_info,
                                   part_info->subpart_field_array,
                                   part_info->num_subparts, &func_value);
  return FALSE;
}


/*
  Set an indicator on all partition fields that are set by the key

  SYNOPSIS
    set_PF_fields_in_key()
    key_info                   Information about the index
    key_length                 Length of key

  RETURN VALUE
    TRUE                       Found partition field set by key
    FALSE                      No partition field set by key
*/

static bool set_PF_fields_in_key(KEY *key_info, uint key_length)
{
  KEY_PART_INFO *key_part;
  bool found_part_field= FALSE;
  DBUG_ENTER("set_PF_fields_in_key");

  for (key_part= key_info->key_part; (int)key_length > 0; key_part++)
  {
    if (key_part->null_bit)
      key_length--;
    if (key_part->type == HA_KEYTYPE_BIT)
    {
      if (((Field_bit*)key_part->field)->bit_len)
        key_length--;
    }
    if (key_part->key_part_flag & (HA_BLOB_PART + HA_VAR_LENGTH_PART))
    {
      key_length-= HA_KEY_BLOB_LENGTH;
    }
    if (key_length < key_part->length)
      break;
    key_length-= key_part->length;
    if (key_part->field->flags & FIELD_IN_PART_FUNC_FLAG)
    {
      found_part_field= TRUE;
      key_part->field->flags|= GET_FIXED_FIELDS_FLAG;
    }
  }
  DBUG_RETURN(found_part_field);
}


/*
  We have found that at least one partition field was set by a key, now
  check if a partition function has all its fields bound or not.

  SYNOPSIS
    check_part_func_bound()
    ptr                     Array of fields NULL terminated (partition fields)

  RETURN VALUE
    TRUE                    All fields in partition function are set
    FALSE                   Not all fields in partition function are set
*/

static bool check_part_func_bound(Field **ptr)
{
  bool result= TRUE;
  DBUG_ENTER("check_part_func_bound");

  for (; *ptr; ptr++)
  {
    if (!((*ptr)->flags & GET_FIXED_FIELDS_FLAG))
    {
      result= FALSE;
      break;
    }
  }
  DBUG_RETURN(result);
}


/*
  Get the id of the subpartitioning part by using the key buffer of the
  index scan.

  SYNOPSIS
    get_sub_part_id_from_key()
    table         The table object
    buf           A buffer that can be used to evaluate the partition function
    key_info      The index object
    key_spec      A key_range containing key and key length
    out:part_id   The returned partition id

  RETURN VALUES
    TRUE                    All fields in partition function are set
    FALSE                   Not all fields in partition function are set

  DESCRIPTION
    Use key buffer to set-up record in buf, move field pointers and
    get the partition identity and restore field pointers afterwards.
*/

static int get_sub_part_id_from_key(const TABLE *table,uchar *buf,
                                    KEY *key_info,
                                    const key_range *key_spec,
                                    uint32 *part_id)
{
  uchar *rec0= table->record[0];
  partition_info *part_info= table->part_info;
  int res;
  DBUG_ENTER("get_sub_part_id_from_key");

  key_restore(buf, (uchar*)key_spec->key, key_info, key_spec->length);
  if (likely(rec0 == buf))
  {
    res= part_info->get_subpartition_id(part_info, part_id);
  }
  else
  {
    Field **part_field_array= part_info->subpart_field_array;
    set_field_ptr(part_field_array, buf, rec0);
    res= part_info->get_subpartition_id(part_info, part_id);
    set_field_ptr(part_field_array, rec0, buf);
  }
  DBUG_RETURN(res);
}

/*
  Get the id of the partitioning part by using the key buffer of the
  index scan.

  SYNOPSIS
    get_part_id_from_key()
    table         The table object
    buf           A buffer that can be used to evaluate the partition function
    key_info      The index object
    key_spec      A key_range containing key and key length
    out:part_id   Partition to use

  RETURN VALUES
    TRUE          Partition to use not found
    FALSE         Ok, part_id indicates partition to use

  DESCRIPTION
    Use key buffer to set-up record in buf, move field pointers and
    get the partition identity and restore field pointers afterwards.
*/

bool get_part_id_from_key(const TABLE *table, uchar *buf, KEY *key_info,
                          const key_range *key_spec, uint32 *part_id)
{
  bool result;
  uchar *rec0= table->record[0];
  partition_info *part_info= table->part_info;
  longlong func_value;
  DBUG_ENTER("get_part_id_from_key");

  key_restore(buf, (uchar*)key_spec->key, key_info, key_spec->length);
  if (likely(rec0 == buf))
  {
    result= part_info->get_part_partition_id(part_info, part_id,
                                             &func_value);
  }
  else
  {
    Field **part_field_array= part_info->part_field_array;
    set_field_ptr(part_field_array, buf, rec0);
    result= part_info->get_part_partition_id(part_info, part_id,
                                             &func_value);
    set_field_ptr(part_field_array, rec0, buf);
  }
  DBUG_RETURN(result);
}

/*
  Get the partitioning id of the full PF by using the key buffer of the
  index scan.

  SYNOPSIS
    get_full_part_id_from_key()
    table         The table object
    buf           A buffer that is used to evaluate the partition function
    key_info      The index object
    key_spec      A key_range containing key and key length
    out:part_spec A partition id containing start part and end part

  RETURN VALUES
    part_spec
    No partitions to scan is indicated by end_part > start_part when returning

  DESCRIPTION
    Use key buffer to set-up record in buf, move field pointers if needed and
    get the partition identity and restore field pointers afterwards.
*/

void get_full_part_id_from_key(const TABLE *table, uchar *buf,
                               KEY *key_info,
                               const key_range *key_spec,
                               part_id_range *part_spec)
{
  bool result;
  partition_info *part_info= table->part_info;
  uchar *rec0= table->record[0];
  longlong func_value;
  DBUG_ENTER("get_full_part_id_from_key");

  key_restore(buf, (uchar*)key_spec->key, key_info, key_spec->length);
  if (likely(rec0 == buf))
  {
    result= part_info->get_partition_id(part_info, &part_spec->start_part,
                                        &func_value);
  }
  else
  {
    Field **part_field_array= part_info->full_part_field_array;
    set_field_ptr(part_field_array, buf, rec0);
    result= part_info->get_partition_id(part_info, &part_spec->start_part,
                                        &func_value);
    set_field_ptr(part_field_array, rec0, buf);
  }
  part_spec->end_part= part_spec->start_part;
  if (unlikely(result))
    part_spec->start_part++;
  DBUG_VOID_RETURN;
}


/**
  @brief Verify that all rows in a table is in the given partition

  @param table      Table which contains the data that will be checked if
                    it is matching the partition definition.
  @param part_table Partitioned table containing the partition to check.
  @param part_id    Which partition to match with.

  @return Operation status
    @retval TRUE                Not all rows match the given partition
    @retval FALSE               OK
*/
bool verify_data_with_partition(TABLE *table, TABLE *part_table,
                                uint32 part_id)
{
  uint32 found_part_id;
  longlong func_value;                     /* Unused */
  handler *file;
  int error;
  uchar *old_rec;
  partition_info *part_info;
  DBUG_ENTER("verify_data_with_partition");
  DBUG_ASSERT(table && table->file && part_table && part_table->part_info &&
              part_table->file);

  /*
    Verify all table rows.
    First implementation uses full scan + evaluates partition functions for
    every row. TODO: add optimization to use index if possible, see WL#5397.

    1) Open both tables (already done) and set the row buffers to use
       the same buffer (to avoid copy).
    2) Init rnd on table.
    3) loop over all rows.
      3.1) verify that partition_id on the row is correct. Break if error.
  */
  file= table->file;
  part_info= part_table->part_info;
  bitmap_union(table->read_set, &part_info->full_part_field_set);
  old_rec= part_table->record[0];
  part_table->record[0]= table->record[0];
  set_field_ptr(part_info->full_part_field_array, table->record[0], old_rec);
  if ((error= file->ha_rnd_init(TRUE)))
  {
    file->print_error(error, MYF(0));
    goto err;
  }

  do
  {
    if ((error= file->ha_rnd_next(table->record[0])))
    {
      if (error == HA_ERR_RECORD_DELETED)
        continue;
      if (error == HA_ERR_END_OF_FILE)
        error= 0;
      else
        file->print_error(error, MYF(0));
      break;
    }
    if ((error= part_info->get_partition_id(part_info, &found_part_id,
                                            &func_value)))
    {
      part_table->file->print_error(error, MYF(0));
      break;
    }
    DEBUG_SYNC(current_thd, "swap_partition_first_row_read");
    if (found_part_id != part_id)
    {
      my_error(ER_ROW_DOES_NOT_MATCH_PARTITION, MYF(0));
      error= 1;
      break;
    }
  } while (TRUE);
  (void) file->ha_rnd_end();
err:
  set_field_ptr(part_info->full_part_field_array, old_rec,
                table->record[0]);
  part_table->record[0]= old_rec;
  if (error)
    DBUG_RETURN(TRUE);
  DBUG_RETURN(FALSE);
}


/*
  Prune the set of partitions to use in query 

  SYNOPSIS
    prune_partition_set()
    table         The table object
    out:part_spec Contains start part, end part 

  DESCRIPTION
    This function is called to prune the range of partitions to scan by
    checking the used_partitions bitmap.
    If start_part > end_part at return it means no partition needs to be
    scanned. If start_part == end_part it always means a single partition
    needs to be scanned.

  RETURN VALUE
    part_spec
*/
void prune_partition_set(const TABLE *table, part_id_range *part_spec)
{
  int last_partition= -1;
  uint i;
  partition_info *part_info= table->part_info;

  DBUG_ENTER("prune_partition_set");
  for (i= part_spec->start_part; i <= part_spec->end_part; i++)
  {
    if (bitmap_is_set(&(part_info->used_partitions), i))
    {
      DBUG_PRINT("info", ("Partition %d is set", i));
      if (last_partition == -1)
        /* First partition found in set and pruned bitmap */
        part_spec->start_part= i;
      last_partition= i;
    }
  }
  if (last_partition == -1)
    /* No partition found in pruned bitmap */
    part_spec->start_part= part_spec->end_part + 1;  
  else //if (last_partition != -1)
    part_spec->end_part= last_partition;

  DBUG_VOID_RETURN;
}

/*
  Get the set of partitions to use in query.

  SYNOPSIS
    get_partition_set()
    table         The table object
    buf           A buffer that can be used to evaluate the partition function
    index         The index of the key used, if MAX_KEY no index used
    key_spec      A key_range containing key and key length
    out:part_spec Contains start part, end part and indicator if bitmap is
                  used for which partitions to scan

  DESCRIPTION
    This function is called to discover which partitions to use in an index
    scan or a full table scan.
    It returns a range of partitions to scan. If there are holes in this
    range with partitions that are not needed to scan a bit array is used
    to signal which partitions to use and which not to use.
    If start_part > end_part at return it means no partition needs to be
    scanned. If start_part == end_part it always means a single partition
    needs to be scanned.

  RETURN VALUE
    part_spec
*/
void get_partition_set(const TABLE *table, uchar *buf, const uint index,
                       const key_range *key_spec, part_id_range *part_spec)
{
  partition_info *part_info= table->part_info;
  uint num_parts= part_info->get_tot_partitions();
  uint i, part_id;
  uint sub_part= num_parts;
  uint32 part_part= num_parts;
  KEY *key_info= NULL;
  bool found_part_field= FALSE;
  DBUG_ENTER("get_partition_set");

  part_spec->start_part= 0;
  part_spec->end_part= num_parts - 1;
  if ((index < MAX_KEY) && 
       key_spec->flag == (uint)HA_READ_KEY_EXACT &&
       part_info->some_fields_in_PF.is_set(index))
  {
    key_info= table->key_info+index;
    /*
      The index can potentially provide at least one PF-field (field in the
      partition function). Thus it is interesting to continue our probe.
    */
    if (key_spec->length == key_info->key_length)
    {
      /*
        The entire key is set so we can check whether we can immediately
        derive either the complete PF or if we can derive either
        the top PF or the subpartitioning PF. This can be established by
        checking precalculated bits on each index.
      */
      if (part_info->all_fields_in_PF.is_set(index))
      {
        /*
          We can derive the exact partition to use, no more than this one
          is needed.
        */
        get_full_part_id_from_key(table,buf,key_info,key_spec,part_spec);
        /*
          Check if range can be adjusted by looking in used_partitions
        */
        prune_partition_set(table, part_spec);
        DBUG_VOID_RETURN;
      }
      else if (part_info->is_sub_partitioned())
      {
        if (part_info->all_fields_in_SPF.is_set(index))
        {
          if (get_sub_part_id_from_key(table, buf, key_info, key_spec, &sub_part))
          {
            part_spec->start_part= num_parts;
            DBUG_VOID_RETURN;
          }
        }
        else if (part_info->all_fields_in_PPF.is_set(index))
        {
          if (get_part_id_from_key(table,buf,key_info,
                                   key_spec,(uint32*)&part_part))
          {
            /*
              The value of the RANGE or LIST partitioning was outside of
              allowed values. Thus it is certain that the result of this
              scan will be empty.
            */
            part_spec->start_part= num_parts;
            DBUG_VOID_RETURN;
          }
        }
      }
    }
    else
    {
      /*
        Set an indicator on all partition fields that are bound.
        If at least one PF-field was bound it pays off to check whether
        the PF or PPF or SPF has been bound.
        (PF = Partition Function, SPF = Subpartition Function and
         PPF = Partition Function part of subpartitioning)
      */
      if ((found_part_field= set_PF_fields_in_key(key_info,
                                                  key_spec->length)))
      {
        if (check_part_func_bound(part_info->full_part_field_array))
        {
          /*
            We were able to bind all fields in the partition function even
            by using only a part of the key. Calculate the partition to use.
          */
          get_full_part_id_from_key(table,buf,key_info,key_spec,part_spec);
          clear_indicator_in_key_fields(key_info);
          /*
            Check if range can be adjusted by looking in used_partitions
          */
          prune_partition_set(table, part_spec);
          DBUG_VOID_RETURN; 
        }
        else if (part_info->is_sub_partitioned())
        {
          if (check_part_func_bound(part_info->subpart_field_array))
          {
            if (get_sub_part_id_from_key(table, buf, key_info, key_spec, &sub_part))
            {
              part_spec->start_part= num_parts;
              clear_indicator_in_key_fields(key_info);
              DBUG_VOID_RETURN;
            }
          }
          else if (check_part_func_bound(part_info->part_field_array))
          {
            if (get_part_id_from_key(table,buf,key_info,key_spec,&part_part))
            {
              part_spec->start_part= num_parts;
              clear_indicator_in_key_fields(key_info);
              DBUG_VOID_RETURN;
            }
          }
        }
      }
    }
  }
  {
    /*
      The next step is to analyse the table condition to see whether any
      information about which partitions to scan can be derived from there.
      Currently not implemented.
    */
  }
  /*
    If we come here we have found a range of sorts we have either discovered
    nothing or we have discovered a range of partitions with possible holes
    in it. We need a bitvector to further the work here.
  */
  if (!(part_part == num_parts && sub_part == num_parts))
  {
    /*
      We can only arrive here if we are using subpartitioning.
    */
    if (part_part != num_parts)
    {
      /*
        We know the top partition and need to scan all underlying
        subpartitions. This is a range without holes.
      */
      DBUG_ASSERT(sub_part == num_parts);
      part_spec->start_part= part_part * part_info->num_subparts;
      part_spec->end_part= part_spec->start_part+part_info->num_subparts - 1;
    }
    else
    {
      DBUG_ASSERT(sub_part != num_parts);
      part_spec->start_part= sub_part;
      part_spec->end_part=sub_part+
                           (part_info->num_subparts*(part_info->num_parts-1));
      for (i= 0, part_id= sub_part; i < part_info->num_parts;
           i++, part_id+= part_info->num_subparts)
        ; //Set bit part_id in bit array
    }
  }
  if (found_part_field)
    clear_indicator_in_key_fields(key_info);
  /*
    Check if range can be adjusted by looking in used_partitions
  */
  prune_partition_set(table, part_spec);
  DBUG_VOID_RETURN;
}

/*
   If the table is partitioned we will read the partition info into the
   .frm file here.
   -------------------------------
   |  Fileinfo     64 bytes      |
   -------------------------------
   | Formnames     7 bytes       |
   -------------------------------
   | Not used    4021 bytes      |
   -------------------------------
   | Keyinfo + record            |
   -------------------------------
   | Padded to next multiple     |
   | of IO_SIZE                  |
   -------------------------------
   | Forminfo     288 bytes      |
   -------------------------------
   | Screen buffer, to make      |
   |field names readable        |
   -------------------------------
   | Packed field info           |
   |17 + 1 + strlen(field_name) |
   | + 1 end of file character   |
   -------------------------------
   | Partition info              |
   -------------------------------
   We provide the length of partition length in Fileinfo[55-58].

   Read the partition syntax from the frm file and parse it to get the
   data structures of the partitioning.

   SYNOPSIS
     mysql_unpack_partition()
     thd                           Thread object
     part_buf                      Partition info from frm file
     part_info_len                 Length of partition syntax
     table                         Table object of partitioned table
     create_table_ind              Is it called from CREATE TABLE
     default_db_type               What is the default engine of the table
     work_part_info_used           Flag is raised if we don't create new
                                   part_info, but used thd->work_part_info

   RETURN VALUE
     TRUE                          Error
     FALSE                         Sucess

   DESCRIPTION
     Read the partition syntax from the current position in the frm file.
     Initiate a LEX object, save the list of item tree objects to free after
     the query is done. Set-up partition info object such that parser knows
     it is called from internally. Call parser to create data structures
     (best possible recreation of item trees and so forth since there is no
     serialisation of these objects other than in parseable text format).
     We need to save the text of the partition functions since it is not
     possible to retrace this given an item tree.
*/

bool mysql_unpack_partition(THD *thd,
                            char *part_buf, uint part_info_len,
                            TABLE* table, bool is_create_table_ind,
                            handlerton *default_db_type,
                            bool *work_part_info_used)
{
  bool result= TRUE;
  partition_info *part_info;
  CHARSET_INFO *old_character_set_client= thd->variables.character_set_client;
  LEX *old_lex= thd->lex;
  LEX lex;
  DBUG_ENTER("mysql_unpack_partition");

  thd->variables.character_set_client= system_charset_info;

  Parser_state parser_state;
  if (parser_state.init(thd, part_buf, part_info_len))
    goto end;

  if (init_lex_with_single_table(thd, table, &lex))
    goto end;

  /*
    All Items created is put into a free list on the THD object. This list
    is used to free all Item objects after completing a query. We don't
    want that to happen with the Item tree created as part of the partition
    info. This should be attached to the table object and remain so until
    the table object is released.
    Thus we move away the current list temporarily and start a new list that
    we then save in the partition info structure.
  */
  *work_part_info_used= FALSE;
  lex.part_info= new partition_info();/* Indicates MYSQLparse from this place */
  if (!lex.part_info)
  {
    mem_alloc_error(sizeof(partition_info));
    goto end;
  }
  part_info= lex.part_info;
  DBUG_PRINT("info", ("Parse: %s", part_buf));
  if (parse_sql(thd, & parser_state, NULL) ||
      part_info->fix_parser_data(thd))
  {
    thd->free_items();
    goto end;
  }
  /*
    The parsed syntax residing in the frm file can still contain defaults.
    The reason is that the frm file is sometimes saved outside of this
    MySQL Server and used in backup and restore of clusters or partitioned
    tables. It is not certain that the restore will restore exactly the
    same default partitioning.
    
    The easiest manner of handling this is to simply continue using the
    part_info we already built up during mysql_create_table if we are
    in the process of creating a table. If the table already exists we
    need to discover the number of partitions for the default parts. Since
    the handler object hasn't been created here yet we need to postpone this
    to the fix_partition_func method.
  */

  DBUG_PRINT("info", ("Successful parse"));
  DBUG_PRINT("info", ("default engine = %s, default_db_type = %s",
             ha_resolve_storage_engine_name(part_info->default_engine_type),
             ha_resolve_storage_engine_name(default_db_type)));
  if (is_create_table_ind && old_lex->sql_command == SQLCOM_CREATE_TABLE)
  {
    /*
      When we come here we are doing a create table. In this case we
      have already done some preparatory work on the old part_info
      object. We don't really need this new partition_info object.
      Thus we go back to the old partition info object.
      We need to free any memory objects allocated on item_free_list
      by the parser since we are keeping the old info from the first
      parser call in CREATE TABLE.

      This table object can not be used any more. However, since
      this is CREATE TABLE, we know that it will be destroyed by the
      caller, and rely on that.
    */
    thd->free_items();
    part_info= thd->work_part_info;
    *work_part_info_used= true;
  }
  table->part_info= part_info;
  part_info->table= table;
  table->file->set_part_info(part_info, TRUE);
  if (!part_info->default_engine_type)
    part_info->default_engine_type= default_db_type;
  DBUG_ASSERT(part_info->default_engine_type == default_db_type);
  DBUG_ASSERT(part_info->default_engine_type->db_type != DB_TYPE_UNKNOWN);
  DBUG_ASSERT(part_info->default_engine_type != partition_hton);

  {
  /*
    This code part allocates memory for the serialised item information for
    the partition functions. In most cases this is not needed but if the
    table is used for SHOW CREATE TABLES or ALTER TABLE that modifies
    partition information it is needed and the info is lost if we don't
    save it here so unfortunately we have to do it here even if in most
    cases it is not needed. This is a consequence of that item trees are
    not serialisable.
  */
    uint part_func_len= part_info->part_func_len;
    uint subpart_func_len= part_info->subpart_func_len; 
    char *part_func_string= NULL;
    char *subpart_func_string= NULL;
    if ((part_func_len &&
         !((part_func_string= (char*) thd->alloc(part_func_len)))) ||
        (subpart_func_len &&
         !((subpart_func_string= (char*) thd->alloc(subpart_func_len)))))
    {
      mem_alloc_error(part_func_len);
      thd->free_items();
      goto end;
    }
    if (part_func_len)
      memcpy(part_func_string, part_info->part_func_string, part_func_len);
    if (subpart_func_len)
      memcpy(subpart_func_string, part_info->subpart_func_string,
             subpart_func_len);
    part_info->part_func_string= part_func_string;
    part_info->subpart_func_string= subpart_func_string;
  }

  result= FALSE;
end:
  end_lex_with_single_table(thd, table, old_lex);
  thd->variables.character_set_client= old_character_set_client;
  DBUG_RETURN(result);
}


/*
  Set engine type on all partition element objects
  SYNOPSIS
    set_engine_all_partitions()
    part_info                  Partition info
    engine_type                Handlerton reference of engine
  RETURN VALUES
    NONE
*/

static
void
set_engine_all_partitions(partition_info *part_info,
                          handlerton *engine_type)
{
  uint i= 0;
  List_iterator<partition_element> part_it(part_info->partitions);
  do
  {
    partition_element *part_elem= part_it++;

    part_elem->engine_type= engine_type;
    if (part_info->is_sub_partitioned())
    {
      List_iterator<partition_element> sub_it(part_elem->subpartitions);
      uint j= 0;

      do
      {
        partition_element *sub_elem= sub_it++;

        sub_elem->engine_type= engine_type;
      } while (++j < part_info->num_subparts);
    }
  } while (++i < part_info->num_parts);
}


/**
  Support routine to handle the successful cases for partition management.

  @param thd               Thread object
  @param copied            Number of records copied
  @param deleted           Number of records deleted
  @param table_list        Table list with the one table in it

  @return Operation status
    @retval FALSE          Success
    @retval TRUE           Failure
*/

static int fast_end_partition(THD *thd, ulonglong copied,
                              ulonglong deleted,
                              TABLE_LIST *table_list)
{
  char tmp_name[80];
  DBUG_ENTER("fast_end_partition");

  thd->proc_info="end";

  query_cache_invalidate3(thd, table_list, 0);

  my_snprintf(tmp_name, sizeof(tmp_name), ER(ER_INSERT_INFO),
              (ulong) (copied + deleted),
              (ulong) deleted,
              (ulong) 0);
  my_ok(thd, (ha_rows) (copied+deleted),0L, tmp_name);
  DBUG_RETURN(FALSE);
}


/*
  We need to check if engine used by all partitions can handle
  partitioning natively.

  SYNOPSIS
    check_native_partitioned()
    create_info            Create info in CREATE TABLE
    out:ret_val            Return value
    part_info              Partition info
    thd                    Thread object

  RETURN VALUES
  Value returned in bool ret_value
    TRUE                   Native partitioning supported by engine
    FALSE                  Need to use partition handler

  Return value from function
    TRUE                   Error
    FALSE                  Success
*/

static bool check_native_partitioned(HA_CREATE_INFO *create_info,bool *ret_val,
                                     partition_info *part_info, THD *thd)
{
  bool table_engine_set;
  handlerton *engine_type= part_info->default_engine_type;
  handlerton *old_engine_type= engine_type;
  DBUG_ENTER("check_native_partitioned");

  if (create_info->used_fields & HA_CREATE_USED_ENGINE)
  {
    table_engine_set= TRUE;
    engine_type= create_info->db_type;
  }
  else
  {
    table_engine_set= FALSE;
    if (thd->lex->sql_command != SQLCOM_CREATE_TABLE)
    {
      table_engine_set= TRUE;
      DBUG_ASSERT(engine_type && engine_type != partition_hton);
    }
  }
  DBUG_PRINT("info", ("engine_type = %s, table_engine_set = %u",
                       ha_resolve_storage_engine_name(engine_type),
                       table_engine_set));
  if (part_info->check_engine_mix(engine_type, table_engine_set))
    goto error;

  /*
    All engines are of the same type. Check if this engine supports
    native partitioning.
  */

  if (!engine_type)
    engine_type= old_engine_type;
  DBUG_PRINT("info", ("engine_type = %s",
              ha_resolve_storage_engine_name(engine_type)));
  if (engine_type->partition_flags &&
      (engine_type->partition_flags() & HA_CAN_PARTITION))
  {
    create_info->db_type= engine_type;
    DBUG_PRINT("info", ("Changed to native partitioning"));
    *ret_val= TRUE;
  }
  DBUG_RETURN(FALSE);
error:
  /*
    Mixed engines not yet supported but when supported it will need
    the partition handler
  */
  my_error(ER_MIX_HANDLER_ERROR, MYF(0));
  *ret_val= FALSE;
  DBUG_RETURN(TRUE);
}


/*
  Sets which partitions to be used in the command
*/
uint set_part_state(Alter_info *alter_info, partition_info *tab_part_info,
               enum partition_state part_state)
{
  uint part_count= 0;
  uint num_parts_found= 0;
  List_iterator<partition_element> part_it(tab_part_info->partitions);

  do
  {
    partition_element *part_elem= part_it++;
    if ((alter_info->flags & ALTER_ALL_PARTITION) ||
         (is_name_in_list(part_elem->partition_name,
          alter_info->partition_names)))
    {
      /*
        Mark the partition.
        I.e mark the partition as a partition to be "changed" by
        analyzing/optimizing/rebuilding/checking/repairing/...
      */
      num_parts_found++;
      part_elem->part_state= part_state;
      DBUG_PRINT("info", ("Setting part_state to %u for partition %s",
                          part_state, part_elem->partition_name));
    }
    else
      part_elem->part_state= PART_NORMAL;
  } while (++part_count < tab_part_info->num_parts);
  return num_parts_found;
}


/**
  @brief Check if partition is exchangable with table by checking table options

  @param table_create_info Table options from table.
  @param part_elem         All the info of the partition.

  @retval FALSE if they are equal, otherwise TRUE.

  @note Any differens that would cause a change in the frm file is prohibited.
  Such options as data_file_name, index_file_name, min_rows, max_rows etc. are
  not allowed to differ. But comment is allowed to differ.
*/
bool compare_partition_options(HA_CREATE_INFO *table_create_info,
                               partition_element *part_elem)
{
#define MAX_COMPARE_PARTITION_OPTION_ERRORS 5
  const char *option_diffs[MAX_COMPARE_PARTITION_OPTION_ERRORS + 1];
  int i, errors= 0;
  DBUG_ENTER("compare_partition_options");
  DBUG_ASSERT(!part_elem->tablespace_name &&
              !table_create_info->tablespace);

  /*
    Note that there are not yet any engine supporting tablespace together
    with partitioning. TODO: when there are, add compare.
  */
  if (part_elem->tablespace_name || table_create_info->tablespace)
    option_diffs[errors++]= "TABLESPACE";
  if (part_elem->part_max_rows != table_create_info->max_rows)
    option_diffs[errors++]= "MAX_ROWS";
  if (part_elem->part_min_rows != table_create_info->min_rows)
    option_diffs[errors++]= "MIN_ROWS";
  if (part_elem->data_file_name || table_create_info->data_file_name)
    option_diffs[errors++]= "DATA DIRECTORY";
  if (part_elem->index_file_name || table_create_info->index_file_name)
    option_diffs[errors++]= "INDEX DIRECTORY";

  for (i= 0; i < errors; i++)
    my_error(ER_PARTITION_EXCHANGE_DIFFERENT_OPTION, MYF(0),
             option_diffs[i]);
  DBUG_RETURN(errors != 0);
}


/*
  Prepare for ALTER TABLE of partition structure

  @param[in] thd                 Thread object
  @param[in] table               Table object
  @param[in,out] alter_info      Alter information
  @param[in,out] create_info     Create info for CREATE TABLE
  @param[in] old_db_type         Old engine type
  @param[out] partition_changed  Boolean indicating whether partition changed
  @param[out] fast_alter_table   Internal temporary table allowing fast
                                 partition change or NULL if not possible

  @return Operation status
    @retval TRUE                 Error
    @retval FALSE                Success

  @note 
    This method handles all preparations for ALTER TABLE for partitioned
    tables.
    We need to handle both partition management command such as Add Partition
    and others here as well as an ALTER TABLE that completely changes the
    partitioning and yet others that don't change anything at all. We start
    by checking the partition management variants and then check the general
    change patterns.
*/

uint prep_alter_part_table(THD *thd, TABLE *table, Alter_info *alter_info,
                           HA_CREATE_INFO *create_info,
                           handlerton *old_db_type,
                           bool *partition_changed,
                           char *db,
                           const char *table_name,
                           const char *path,
                           TABLE **fast_alter_table)
{
  TABLE *new_table= NULL;
  DBUG_ENTER("prep_alter_part_table");

  /* Foreign keys on partitioned tables are not supported, waits for WL#148 */
  if (table->part_info && (alter_info->flags & ALTER_FOREIGN_KEY))
  {
    my_error(ER_FOREIGN_KEY_ON_PARTITIONED, MYF(0));
    DBUG_RETURN(TRUE);
  }

  thd->work_part_info= thd->lex->part_info;

  if (thd->work_part_info &&
      !(thd->work_part_info= thd->lex->part_info->get_clone()))
    DBUG_RETURN(TRUE);

  /* ALTER_ADMIN_PARTITION is handled in mysql_admin_table */
  DBUG_ASSERT(!(alter_info->flags & ALTER_ADMIN_PARTITION));

  if (alter_info->flags &
      (ALTER_ADD_PARTITION | ALTER_DROP_PARTITION |
       ALTER_COALESCE_PARTITION | ALTER_REORGANIZE_PARTITION |
       ALTER_TABLE_REORG | ALTER_REBUILD_PARTITION))
  {
    partition_info *tab_part_info;
    partition_info *alt_part_info= thd->work_part_info;
    uint flags= 0;
    bool is_last_partition_reorged= FALSE;
    part_elem_value *tab_max_elem_val= NULL;
    part_elem_value *alt_max_elem_val= NULL;
    longlong tab_max_range= 0, alt_max_range= 0;

    if (!table->part_info)
    {
      my_error(ER_PARTITION_MGMT_ON_NONPARTITIONED, MYF(0));
      DBUG_RETURN(TRUE);
    }

    /*
      Open our intermediate table, we will operate on a temporary instance
      of the original table, to be able to skip copying all partitions.
      Open it as a copy of the original table, and modify its partition_info
      object to allow fast_alter_partition_table to perform the changes.
    */
    DBUG_ASSERT(thd->mdl_context.is_lock_owner(MDL_key::TABLE, db, table_name,
                                               MDL_INTENTION_EXCLUSIVE));
    new_table= open_table_uncached(thd, path, db, table_name, 0);
    if (!new_table)
      DBUG_RETURN(TRUE);

    /*
      This table may be used for copy rows between partitions
      and also read/write columns when fixing the partition_info struct.
    */
    new_table->use_all_columns();
 
    tab_part_info= new_table->part_info;

    if (alter_info->flags & ALTER_TABLE_REORG)
    {
      uint new_part_no, curr_part_no;
      if (tab_part_info->part_type != HASH_PARTITION ||
          tab_part_info->use_default_num_partitions)
      {
        my_error(ER_REORG_NO_PARAM_ERROR, MYF(0));
        goto err;
      }
      new_part_no= new_table->file->get_default_no_partitions(create_info);
      curr_part_no= tab_part_info->num_parts;
      if (new_part_no == curr_part_no)
      {
        /*
          No change is needed, we will have the same number of partitions
          after the change as before. Thus we can reply ok immediately
          without any changes at all.
        */
        *fast_alter_table= new_table;
        thd->work_part_info= tab_part_info;
        DBUG_RETURN(FALSE);
      }
      else if (new_part_no > curr_part_no)
      {
        /*
          We will add more partitions, we use the ADD PARTITION without
          setting the flag for no default number of partitions
        */
        alter_info->flags|= ALTER_ADD_PARTITION;
        thd->work_part_info->num_parts= new_part_no - curr_part_no;
      }
      else
      {
        /*
          We will remove hash partitions, we use the COALESCE PARTITION
          without setting the flag for no default number of partitions
        */
        alter_info->flags|= ALTER_COALESCE_PARTITION;
        alter_info->num_parts= curr_part_no - new_part_no;
      }
    }
    if (!(flags= new_table->file->alter_table_flags(alter_info->flags)))
    {
      my_error(ER_PARTITION_FUNCTION_FAILURE, MYF(0));
      goto err;
    }
    if ((flags & (HA_FAST_CHANGE_PARTITION | HA_PARTITION_ONE_PHASE)) != 0)
      *fast_alter_table= new_table;
    DBUG_PRINT("info", ("*fast_alter_table: %p  flags: 0x%x",
                        *fast_alter_table, flags));
    if ((alter_info->flags & ALTER_ADD_PARTITION) ||
         (alter_info->flags & ALTER_REORGANIZE_PARTITION))
    {
      if (thd->work_part_info->part_type != tab_part_info->part_type)
      {
        if (thd->work_part_info->part_type == NOT_A_PARTITION)
        {
          if (tab_part_info->part_type == RANGE_PARTITION)
          {
            my_error(ER_PARTITIONS_MUST_BE_DEFINED_ERROR, MYF(0), "RANGE");
            goto err;
          }
          else if (tab_part_info->part_type == LIST_PARTITION)
          {
            my_error(ER_PARTITIONS_MUST_BE_DEFINED_ERROR, MYF(0), "LIST");
            goto err;
          }
          /*
            Hash partitions can be altered without parser finds out about
            that it is HASH partitioned. So no error here.
          */
        }
        else
        {
          if (thd->work_part_info->part_type == RANGE_PARTITION)
          {
            my_error(ER_PARTITION_WRONG_VALUES_ERROR, MYF(0),
                     "RANGE", "LESS THAN");
          }
          else if (thd->work_part_info->part_type == LIST_PARTITION)
          {
            DBUG_ASSERT(thd->work_part_info->part_type == LIST_PARTITION);
            my_error(ER_PARTITION_WRONG_VALUES_ERROR, MYF(0),
                     "LIST", "IN");
          }
          else if (tab_part_info->part_type == RANGE_PARTITION)
          {
            my_error(ER_PARTITION_REQUIRES_VALUES_ERROR, MYF(0),
                     "RANGE", "LESS THAN");
          }
          else
          {
            DBUG_ASSERT(tab_part_info->part_type == LIST_PARTITION);
            my_error(ER_PARTITION_REQUIRES_VALUES_ERROR, MYF(0),
                     "LIST", "IN");
          }
          goto err;
        }
      }
      if ((tab_part_info->column_list &&
          alt_part_info->num_columns != tab_part_info->num_columns) ||
          (!tab_part_info->column_list &&
            (tab_part_info->part_type == RANGE_PARTITION ||
             tab_part_info->part_type == LIST_PARTITION) &&
            alt_part_info->num_columns != 1U) ||
          (!tab_part_info->column_list &&
            tab_part_info->part_type == HASH_PARTITION &&
            alt_part_info->num_columns != 0))
      {
        my_error(ER_PARTITION_COLUMN_LIST_ERROR, MYF(0));
        goto err;
      }
      alt_part_info->column_list= tab_part_info->column_list;
      if (alt_part_info->fix_parser_data(thd))
      {
        goto err;
      }
    }
    if (alter_info->flags & ALTER_ADD_PARTITION)
    {
      /*
        We start by moving the new partitions to the list of temporary
        partitions. We will then check that the new partitions fit in the
        partitioning scheme as currently set-up.
        Partitions are always added at the end in ADD PARTITION.
      */
      uint num_new_partitions= alt_part_info->num_parts;
      uint num_orig_partitions= tab_part_info->num_parts;
      uint check_total_partitions= num_new_partitions + num_orig_partitions;
      uint new_total_partitions= check_total_partitions;
      /*
        We allow quite a lot of values to be supplied by defaults, however we
        must know the number of new partitions in this case.
      */
      if (thd->lex->no_write_to_binlog &&
          tab_part_info->part_type != HASH_PARTITION)
      {
        my_error(ER_NO_BINLOG_ERROR, MYF(0));
        goto err;
      }
      if (tab_part_info->defined_max_value)
      {
        my_error(ER_PARTITION_MAXVALUE_ERROR, MYF(0));
        goto err;
      }
      if (num_new_partitions == 0)
      {
        my_error(ER_ADD_PARTITION_NO_NEW_PARTITION, MYF(0));
        goto err;
      }
      if (tab_part_info->is_sub_partitioned())
      {
        if (alt_part_info->num_subparts == 0)
          alt_part_info->num_subparts= tab_part_info->num_subparts;
        else if (alt_part_info->num_subparts != tab_part_info->num_subparts)
        {
          my_error(ER_ADD_PARTITION_SUBPART_ERROR, MYF(0));
          goto err;
        }
        check_total_partitions= new_total_partitions*
                                alt_part_info->num_subparts;
      }
      if (check_total_partitions > MAX_PARTITIONS)
      {
        my_error(ER_TOO_MANY_PARTITIONS_ERROR, MYF(0));
        goto err;
      }
      alt_part_info->part_type= tab_part_info->part_type;
      alt_part_info->subpart_type= tab_part_info->subpart_type;
      if (alt_part_info->set_up_defaults_for_partitioning(new_table->file,
                                                    ULL(0), 
                                                    tab_part_info->num_parts))
      {
        goto err;
      }
/*
Handling of on-line cases:

ADD PARTITION for RANGE/LIST PARTITIONING:
------------------------------------------
For range and list partitions add partition is simply adding a
new empty partition to the table. If the handler support this we
will use the simple method of doing this. The figure below shows
an example of this and the states involved in making this change.
            
Existing partitions                                     New added partitions
------       ------        ------        ------      |  ------    ------
|    |       |    |        |    |        |    |      |  |    |    |    |
| p0 |       | p1 |        | p2 |        | p3 |      |  | p4 |    | p5 |
------       ------        ------        ------      |  ------    ------
PART_NORMAL  PART_NORMAL   PART_NORMAL   PART_NORMAL    PART_TO_BE_ADDED*2
PART_NORMAL  PART_NORMAL   PART_NORMAL   PART_NORMAL    PART_IS_ADDED*2

The first line is the states before adding the new partitions and the 
second line is after the new partitions are added. All the partitions are
in the partitions list, no partitions are placed in the temp_partitions
list.

ADD PARTITION for HASH PARTITIONING
-----------------------------------
This little figure tries to show the various partitions involved when
adding two new partitions to a linear hash based partitioned table with
four partitions to start with, which lists are used and the states they
pass through. Adding partitions to a normal hash based is similar except
that it is always all the existing partitions that are reorganised not
only a subset of them.

Existing partitions                                     New added partitions
------       ------        ------        ------      |  ------    ------
|    |       |    |        |    |        |    |      |  |    |    |    |
| p0 |       | p1 |        | p2 |        | p3 |      |  | p4 |    | p5 |
------       ------        ------        ------      |  ------    ------
PART_CHANGED PART_CHANGED  PART_NORMAL   PART_NORMAL    PART_TO_BE_ADDED
PART_IS_CHANGED*2          PART_NORMAL   PART_NORMAL    PART_IS_ADDED
PART_NORMAL  PART_NORMAL   PART_NORMAL   PART_NORMAL    PART_IS_ADDED

Reorganised existing partitions
------      ------
|    |      |    |
| p0'|      | p1'|
------      ------

p0 - p5 will be in the partitions list of partitions.
p0' and p1' will actually not exist as separate objects, there presence can
be deduced from the state of the partition and also the names of those
partitions can be deduced this way.

After adding the partitions and copying the partition data to p0', p1',
p4 and p5 from p0 and p1 the states change to adapt for the new situation
where p0 and p1 is dropped and replaced by p0' and p1' and the new p4 and
p5 are in the table again.

The first line above shows the states of the partitions before we start
adding and copying partitions, the second after completing the adding
and copying and finally the third line after also dropping the partitions
that are reorganised.
*/
      if (*fast_alter_table &&
          tab_part_info->part_type == HASH_PARTITION)
      {
        uint part_no= 0, start_part= 1, start_sec_part= 1;
        uint end_part= 0, end_sec_part= 0;
        uint upper_2n= tab_part_info->linear_hash_mask + 1;
        uint lower_2n= upper_2n >> 1;
        bool all_parts= TRUE;
        if (tab_part_info->linear_hash_ind &&
            num_new_partitions < upper_2n)
        {
          /*
            An analysis of which parts needs reorganisation shows that it is
            divided into two intervals. The first interval is those parts
            that are reorganised up until upper_2n - 1. From upper_2n and
            onwards it starts again from partition 0 and goes on until
            it reaches p(upper_2n - 1). If the last new partition reaches
            beyond upper_2n - 1 then the first interval will end with
            p(lower_2n - 1) and start with p(num_orig_partitions - lower_2n).
            If lower_2n partitions are added then p0 to p(lower_2n - 1) will
            be reorganised which means that the two interval becomes one
            interval at this point. Thus only when adding less than
            lower_2n partitions and going beyond a total of upper_2n we
            actually get two intervals.

            To exemplify this assume we have 6 partitions to start with and
            add 1, 2, 3, 5, 6, 7, 8, 9 partitions.
            The first to add after p5 is p6 = 110 in bit numbers. Thus we
            can see that 10 = p2 will be partition to reorganise if only one
            partition.
            If 2 partitions are added we reorganise [p2, p3]. Those two
            cases are covered by the second if part below.
            If 3 partitions are added we reorganise [p2, p3] U [p0,p0]. This
            part is covered by the else part below.
            If 5 partitions are added we get [p2,p3] U [p0, p2] = [p0, p3].
            This is covered by the first if part where we need the max check
            to here use lower_2n - 1.
            If 7 partitions are added we get [p2,p3] U [p0, p4] = [p0, p4].
            This is covered by the first if part but here we use the first
            calculated end_part.
            Finally with 9 new partitions we would also reorganise p6 if we
            used the method below but we cannot reorganise more partitions
            than what we had from the start and thus we simply set all_parts
            to TRUE. In this case we don't get into this if-part at all.
          */
          all_parts= FALSE;
          if (num_new_partitions >= lower_2n)
          {
            /*
              In this case there is only one interval since the two intervals
              overlap and this starts from zero to last_part_no - upper_2n
            */
            start_part= 0;
            end_part= new_total_partitions - (upper_2n + 1);
            end_part= max(lower_2n - 1, end_part);
          }
          else if (new_total_partitions <= upper_2n)
          {
            /*
              Also in this case there is only one interval since we are not
              going over a 2**n boundary
            */
            start_part= num_orig_partitions - lower_2n;
            end_part= start_part + (num_new_partitions - 1);
          }
          else
          {
            /* We have two non-overlapping intervals since we are not
               passing a 2**n border and we have not at least lower_2n
               new parts that would ensure that the intervals become
               overlapping.
            */
            start_part= num_orig_partitions - lower_2n;
            end_part= upper_2n - 1;
            start_sec_part= 0;
            end_sec_part= new_total_partitions - (upper_2n + 1);
          }
        }
        List_iterator<partition_element> tab_it(tab_part_info->partitions);
        part_no= 0;
        do
        {
          partition_element *p_elem= tab_it++;
          if (all_parts ||
              (part_no >= start_part && part_no <= end_part) ||
              (part_no >= start_sec_part && part_no <= end_sec_part))
          {
            p_elem->part_state= PART_CHANGED;
          }
        } while (++part_no < num_orig_partitions);
      }
      /*
        Need to concatenate the lists here to make it possible to check the
        partition info for correctness using check_partition_info.
        For on-line add partition we set the state of this partition to
        PART_TO_BE_ADDED to ensure that it is known that it is not yet
        usable (becomes usable when partition is created and the switch of
        partition configuration is made.
      */
      {
        List_iterator<partition_element> alt_it(alt_part_info->partitions);
        uint part_count= 0;
        do
        {
          partition_element *part_elem= alt_it++;
          if (*fast_alter_table)
            part_elem->part_state= PART_TO_BE_ADDED;
          if (tab_part_info->partitions.push_back(part_elem))
          {
            mem_alloc_error(1);
            goto err;
          }
        } while (++part_count < num_new_partitions);
        tab_part_info->num_parts+= num_new_partitions;
      }
      /*
        If we specify partitions explicitly we don't use defaults anymore.
        Using ADD PARTITION also means that we don't have the default number
        of partitions anymore. We use this code also for Table reorganisations
        and here we don't set any default flags to FALSE.
      */
      if (!(alter_info->flags & ALTER_TABLE_REORG))
      {
        if (!alt_part_info->use_default_partitions)
        {
          DBUG_PRINT("info", ("part_info: 0x%lx", (long) tab_part_info));
          tab_part_info->use_default_partitions= FALSE;
        }
        tab_part_info->use_default_num_partitions= FALSE;
        tab_part_info->is_auto_partitioned= FALSE;
      }
    }
    else if (alter_info->flags & ALTER_DROP_PARTITION)
    {
      /*
        Drop a partition from a range partition and list partitioning is
        always safe and can be made more or less immediate. It is necessary
        however to ensure that the partition to be removed is safely removed
        and that REPAIR TABLE can remove the partition if for some reason the
        command to drop the partition failed in the middle.
      */
      uint part_count= 0;
      uint num_parts_dropped= alter_info->partition_names.elements;
      uint num_parts_found= 0;
      List_iterator<partition_element> part_it(tab_part_info->partitions);

      tab_part_info->is_auto_partitioned= FALSE;
      if (!(tab_part_info->part_type == RANGE_PARTITION ||
            tab_part_info->part_type == LIST_PARTITION))
      {
        my_error(ER_ONLY_ON_RANGE_LIST_PARTITION, MYF(0), "DROP");
        goto err;
      }
      if (num_parts_dropped >= tab_part_info->num_parts)
      {
        my_error(ER_DROP_LAST_PARTITION, MYF(0));
        goto err;
      }
      do
      {
        partition_element *part_elem= part_it++;
        if (is_name_in_list(part_elem->partition_name,
                            alter_info->partition_names))
        {
          /*
            Set state to indicate that the partition is to be dropped.
          */
          num_parts_found++;
          part_elem->part_state= PART_TO_BE_DROPPED;
        }
      } while (++part_count < tab_part_info->num_parts);
      if (num_parts_found != num_parts_dropped)
      {
        my_error(ER_DROP_PARTITION_NON_EXISTENT, MYF(0), "DROP");
        goto err;
      }
      if (new_table->file->is_fk_defined_on_table_or_index(MAX_KEY))
      {
        my_error(ER_ROW_IS_REFERENCED, MYF(0));
        goto err;
      }
      tab_part_info->num_parts-= num_parts_dropped;
    }
    else if (alter_info->flags & ALTER_REBUILD_PARTITION)
    {
      uint num_parts_found;
      uint num_parts_opt= alter_info->partition_names.elements;
      num_parts_found= set_part_state(alter_info, tab_part_info, PART_CHANGED);
      if (num_parts_found != num_parts_opt &&
          (!(alter_info->flags & ALTER_ALL_PARTITION)))
      {
        my_error(ER_DROP_PARTITION_NON_EXISTENT, MYF(0), "REBUILD");
        goto err;
      }
      if (!(*fast_alter_table))
      {
        new_table->file->print_error(HA_ERR_WRONG_COMMAND, MYF(0));
        goto err;
      }
    }
    else if (alter_info->flags & ALTER_COALESCE_PARTITION)
    {
      uint num_parts_coalesced= alter_info->num_parts;
      uint num_parts_remain= tab_part_info->num_parts - num_parts_coalesced;
      List_iterator<partition_element> part_it(tab_part_info->partitions);
      if (tab_part_info->part_type != HASH_PARTITION)
      {
        my_error(ER_COALESCE_ONLY_ON_HASH_PARTITION, MYF(0));
        goto err;
      }
      if (num_parts_coalesced == 0)
      {
        my_error(ER_COALESCE_PARTITION_NO_PARTITION, MYF(0));
        goto err;
      }
      if (num_parts_coalesced >= tab_part_info->num_parts)
      {
        my_error(ER_DROP_LAST_PARTITION, MYF(0));
        goto err;
      }
/*
Online handling:
COALESCE PARTITION:
-------------------
The figure below shows the manner in which partitions are handled when
performing an on-line coalesce partition and which states they go through
at start, after adding and copying partitions and finally after dropping
the partitions to drop. The figure shows an example using four partitions
to start with, using linear hash and coalescing one partition (always the
last partition).

Using linear hash then all remaining partitions will have a new reorganised
part.

Existing partitions                     Coalesced partition 
------       ------              ------   |      ------
|    |       |    |              |    |   |      |    |
| p0 |       | p1 |              | p2 |   |      | p3 |
------       ------              ------   |      ------
PART_NORMAL  PART_CHANGED        PART_NORMAL     PART_REORGED_DROPPED
PART_NORMAL  PART_IS_CHANGED     PART_NORMAL     PART_TO_BE_DROPPED
PART_NORMAL  PART_NORMAL         PART_NORMAL     PART_IS_DROPPED

Reorganised existing partitions
            ------
            |    |
            | p1'|
            ------

p0 - p3 is in the partitions list.
The p1' partition will actually not be in any list it is deduced from the
state of p1.
*/
      {
        uint part_count= 0, start_part= 1, start_sec_part= 1;
        uint end_part= 0, end_sec_part= 0;
        bool all_parts= TRUE;
        if (*fast_alter_table &&
            tab_part_info->linear_hash_ind)
        {
          uint upper_2n= tab_part_info->linear_hash_mask + 1;
          uint lower_2n= upper_2n >> 1;
          all_parts= FALSE;
          if (num_parts_coalesced >= lower_2n)
          {
            all_parts= TRUE;
          }
          else if (num_parts_remain >= lower_2n)
          {
            end_part= tab_part_info->num_parts - (lower_2n + 1);
            start_part= num_parts_remain - lower_2n;
          }
          else
          {
            start_part= 0;
            end_part= tab_part_info->num_parts - (lower_2n + 1);
            end_sec_part= (lower_2n >> 1) - 1;
            start_sec_part= end_sec_part - (lower_2n - (num_parts_remain + 1));
          }
        }
        do
        {
          partition_element *p_elem= part_it++;
          if (*fast_alter_table &&
              (all_parts ||
              (part_count >= start_part && part_count <= end_part) ||
              (part_count >= start_sec_part && part_count <= end_sec_part)))
            p_elem->part_state= PART_CHANGED;
          if (++part_count > num_parts_remain)
          {
            if (*fast_alter_table)
              p_elem->part_state= PART_REORGED_DROPPED;
            else
              part_it.remove();
          }
        } while (part_count < tab_part_info->num_parts);
        tab_part_info->num_parts= num_parts_remain;
      }
      if (!(alter_info->flags & ALTER_TABLE_REORG))
      {
        tab_part_info->use_default_num_partitions= FALSE;
        tab_part_info->is_auto_partitioned= FALSE;
      }
    }
    else if (alter_info->flags & ALTER_REORGANIZE_PARTITION)
    {
      /*
        Reorganise partitions takes a number of partitions that are next
        to each other (at least for RANGE PARTITIONS) and then uses those
        to create a set of new partitions. So data is copied from those
        partitions into the new set of partitions. Those new partitions
        can have more values in the LIST value specifications or less both
        are allowed. The ranges can be different but since they are 
        changing a set of consecutive partitions they must cover the same
        range as those changed from.
        This command can be used on RANGE and LIST partitions.
      */
      uint num_parts_reorged= alter_info->partition_names.elements;
      uint num_parts_new= thd->work_part_info->partitions.elements;
      uint check_total_partitions;

      tab_part_info->is_auto_partitioned= FALSE;
      if (num_parts_reorged > tab_part_info->num_parts)
      {
        my_error(ER_REORG_PARTITION_NOT_EXIST, MYF(0));
        goto err;
      }
      if (!(tab_part_info->part_type == RANGE_PARTITION ||
            tab_part_info->part_type == LIST_PARTITION) &&
           (num_parts_new != num_parts_reorged))
      {
        my_error(ER_REORG_HASH_ONLY_ON_SAME_NO, MYF(0));
        goto err;
      }
      if (tab_part_info->is_sub_partitioned() &&
          alt_part_info->num_subparts &&
          alt_part_info->num_subparts != tab_part_info->num_subparts)
      {
        my_error(ER_PARTITION_WRONG_NO_SUBPART_ERROR, MYF(0));
        goto err;
      }
      check_total_partitions= tab_part_info->num_parts + num_parts_new;
      check_total_partitions-= num_parts_reorged;
      if (check_total_partitions > MAX_PARTITIONS)
      {
        my_error(ER_TOO_MANY_PARTITIONS_ERROR, MYF(0));
        goto err;
      }
      alt_part_info->part_type= tab_part_info->part_type;
      alt_part_info->subpart_type= tab_part_info->subpart_type;
      alt_part_info->num_subparts= tab_part_info->num_subparts;
      DBUG_ASSERT(!alt_part_info->use_default_partitions);
      if (alt_part_info->set_up_defaults_for_partitioning(new_table->file,
                                                          ULL(0), 
                                                          0))
      {
        goto err;
      }
/*
Online handling:
REORGANIZE PARTITION:
---------------------
The figure exemplifies the handling of partitions, their state changes and
how they are organised. It exemplifies four partitions where two of the
partitions are reorganised (p1 and p2) into two new partitions (p4 and p5).
The reason of this change could be to change range limits, change list
values or for hash partitions simply reorganise the partition which could
also involve moving them to new disks or new node groups (MySQL Cluster).

Existing partitions                                  
------       ------        ------        ------
|    |       |    |        |    |        |    |
| p0 |       | p1 |        | p2 |        | p3 |
------       ------        ------        ------
PART_NORMAL  PART_TO_BE_REORGED          PART_NORMAL
PART_NORMAL  PART_TO_BE_DROPPED          PART_NORMAL
PART_NORMAL  PART_IS_DROPPED             PART_NORMAL

Reorganised new partitions (replacing p1 and p2)
------      ------
|    |      |    |
| p4 |      | p5 |
------      ------
PART_TO_BE_ADDED
PART_IS_ADDED
PART_IS_ADDED

All unchanged partitions and the new partitions are in the partitions list
in the order they will have when the change is completed. The reorganised
partitions are placed in the temp_partitions list. PART_IS_ADDED is only a
temporary state not written in the frm file. It is used to ensure we write
the generated partition syntax in a correct manner.
*/
      {
        List_iterator<partition_element> tab_it(tab_part_info->partitions);
        uint part_count= 0;
        bool found_first= FALSE;
        bool found_last= FALSE;
        uint drop_count= 0;
        do
        {
          partition_element *part_elem= tab_it++;
          is_last_partition_reorged= FALSE;
          if (is_name_in_list(part_elem->partition_name,
                              alter_info->partition_names))
          {
            is_last_partition_reorged= TRUE;
            drop_count++;
            if (tab_part_info->column_list)
            {
              List_iterator<part_elem_value> p(part_elem->list_val_list);
              tab_max_elem_val= p++;
            }
            else
              tab_max_range= part_elem->range_value;
            if (*fast_alter_table &&
                tab_part_info->temp_partitions.push_back(part_elem))
            {
              mem_alloc_error(1);
              goto err;
            }
            if (*fast_alter_table)
              part_elem->part_state= PART_TO_BE_REORGED;
            if (!found_first)
            {
              uint alt_part_count= 0;
              partition_element *alt_part_elem;
              List_iterator<partition_element>
                                 alt_it(alt_part_info->partitions);
              found_first= TRUE;
              do
              {
                alt_part_elem= alt_it++;
                if (tab_part_info->column_list)
                {
                  List_iterator<part_elem_value> p(alt_part_elem->list_val_list);
                  alt_max_elem_val= p++;
                }
                else
                  alt_max_range= alt_part_elem->range_value;

                if (*fast_alter_table)
                  alt_part_elem->part_state= PART_TO_BE_ADDED;
                if (alt_part_count == 0)
                  tab_it.replace(alt_part_elem);
                else
                  tab_it.after(alt_part_elem);
              } while (++alt_part_count < num_parts_new);
            }
            else if (found_last)
            {
              my_error(ER_CONSECUTIVE_REORG_PARTITIONS, MYF(0));
              goto err;
            }
            else
              tab_it.remove();
          }
          else
          {
            if (found_first)
              found_last= TRUE;
          }
        } while (++part_count < tab_part_info->num_parts);
        if (drop_count != num_parts_reorged)
        {
          my_error(ER_DROP_PARTITION_NON_EXISTENT, MYF(0), "REORGANIZE");
          goto err;
        }
        tab_part_info->num_parts= check_total_partitions;
      }
    }
    else
    {
      DBUG_ASSERT(FALSE);
    }
    *partition_changed= TRUE;
    thd->work_part_info= tab_part_info;
    if (alter_info->flags & ALTER_ADD_PARTITION ||
        alter_info->flags & ALTER_REORGANIZE_PARTITION)
    {
      if (tab_part_info->use_default_subpartitions &&
          !alt_part_info->use_default_subpartitions)
      {
        tab_part_info->use_default_subpartitions= FALSE;
        tab_part_info->use_default_num_subpartitions= FALSE;
      }
      if (tab_part_info->check_partition_info(thd, (handlerton**)NULL,
                                              new_table->file, ULL(0), TRUE))
      {
        goto err;
      }
      /*
        The check below needs to be performed after check_partition_info
        since this function "fixes" the item trees of the new partitions
        to reorganize into
      */
      if (alter_info->flags == ALTER_REORGANIZE_PARTITION &&
          tab_part_info->part_type == RANGE_PARTITION &&
          ((is_last_partition_reorged &&
            (tab_part_info->column_list ?
             (tab_part_info->compare_column_values(
                              alt_max_elem_val->col_val_array,
                              tab_max_elem_val->col_val_array) < 0) :
             alt_max_range < tab_max_range)) ||
            (!is_last_partition_reorged &&
             (tab_part_info->column_list ?
              (tab_part_info->compare_column_values(
                              alt_max_elem_val->col_val_array,
                              tab_max_elem_val->col_val_array) != 0) :
              alt_max_range != tab_max_range))))
      {
        /*
          For range partitioning the total resulting range before and
          after the change must be the same except in one case. This is
          when the last partition is reorganised, in this case it is
          acceptable to increase the total range.
          The reason is that it is not allowed to have "holes" in the
          middle of the ranges and thus we should not allow to reorganise
          to create "holes".
        */
        my_error(ER_REORG_OUTSIDE_RANGE, MYF(0));
        goto err;
      }
    }
  }
  else
  {
    /*
     When thd->lex->part_info has a reference to a partition_info the
     ALTER TABLE contained a definition of a partitioning.

     Case I:
       If there was a partition before and there is a new one defined.
       We use the new partitioning. The new partitioning is already
       defined in the correct variable so no work is needed to
       accomplish this.
       We do however need to update partition_changed to ensure that not
       only the frm file is changed in the ALTER TABLE command.

     Case IIa:
       There was a partitioning before and there is no new one defined.
       Also the user has not specified to remove partitioning explicitly.

       We use the old partitioning also for the new table. We do this
       by assigning the partition_info from the table loaded in
       open_table to the partition_info struct used by mysql_create_table
       later in this method.

     Case IIb:
       There was a partitioning before and there is no new one defined.
       The user has specified explicitly to remove partitioning

       Since the user has specified explicitly to remove partitioning
       we override the old partitioning info and create a new table using
       the specified engine.
       In this case the partition also is changed.

     Case III:
       There was no partitioning before altering the table, there is
       partitioning defined in the altered table. Use the new partitioning.
       No work needed since the partitioning info is already in the
       correct variable.

       In this case we discover one case where the new partitioning is using
       the same partition function as the default (PARTITION BY KEY or
       PARTITION BY LINEAR KEY with the list of fields equal to the primary
       key fields OR PARTITION BY [LINEAR] KEY() for tables without primary
       key)
       Also here partition has changed and thus a new table must be
       created.

     Case IV:
       There was no partitioning before and no partitioning defined.
       Obviously no work needed.
    */
    if (table->part_info)
    {
      if (alter_info->flags & ALTER_REMOVE_PARTITIONING)
      {
        DBUG_PRINT("info", ("Remove partitioning"));
        if (!(create_info->used_fields & HA_CREATE_USED_ENGINE))
        {
          DBUG_PRINT("info", ("No explicit engine used"));
          create_info->db_type= table->part_info->default_engine_type;
        }
        DBUG_PRINT("info", ("New engine type: %s",
                   ha_resolve_storage_engine_name(create_info->db_type)));
        thd->work_part_info= NULL;
        *partition_changed= TRUE;
      }
      else if (!thd->work_part_info)
      {
        /*
          Retain partitioning but possibly with a new storage engine
          beneath.
        */
        thd->work_part_info= table->part_info;
        if (create_info->used_fields & HA_CREATE_USED_ENGINE &&
            create_info->db_type != table->part_info->default_engine_type)
        {
          /*
            Make sure change of engine happens to all partitions.
          */
          DBUG_PRINT("info", ("partition changed"));
          if (table->part_info->is_auto_partitioned)
          {
            /*
              If the user originally didn't specify partitioning to be
              used we can remove it now.
            */
            thd->work_part_info= NULL;
          }
          else
          {
            /*
              Ensure that all partitions have the proper engine set-up
            */
            set_engine_all_partitions(thd->work_part_info,
                                      create_info->db_type);
          }
          *partition_changed= TRUE;
        }
      }
    }
    if (thd->work_part_info)
    {
      partition_info *part_info= thd->work_part_info;
      bool is_native_partitioned= FALSE;
      /*
        Need to cater for engine types that can handle partition without
        using the partition handler.
      */
      if (thd->work_part_info != table->part_info)
      {
        DBUG_PRINT("info", ("partition changed"));
        *partition_changed= TRUE;
        if (thd->work_part_info->fix_parser_data(thd))
        {
          goto err;
        }
      }
      /*
        Set up partition default_engine_type either from the create_info
        or from the previus table
      */
      if (create_info->used_fields & HA_CREATE_USED_ENGINE)
        part_info->default_engine_type= create_info->db_type;
      else
      {
        if (table->part_info)
          part_info->default_engine_type= table->part_info->default_engine_type;
        else
          part_info->default_engine_type= create_info->db_type;
      }
      DBUG_ASSERT(part_info->default_engine_type &&
                  part_info->default_engine_type != partition_hton);
      if (check_native_partitioned(create_info, &is_native_partitioned,
                                   part_info, thd))
      {
        goto err;
      }
      if (!is_native_partitioned)
      {
        DBUG_ASSERT(create_info->db_type);
        create_info->db_type= partition_hton;
      }
    }
  }
  DBUG_RETURN(FALSE);
err:
  if (new_table)
  {
    /*
      Only remove the intermediate table object and its share object,
      do not remove the .frm file, since it is the original one.
    */
    close_temporary(new_table, 1, 0);
  }
  *fast_alter_table= NULL;
  DBUG_RETURN(TRUE);
}


/*
  Change partitions, used to implement ALTER TABLE ADD/REORGANIZE/COALESCE
  partitions. This method is used to implement both single-phase and multi-
  phase implementations of ADD/REORGANIZE/COALESCE partitions.

  SYNOPSIS
    mysql_change_partitions()
    lpt                        Struct containing parameters

  RETURN VALUES
    TRUE                          Failure
    FALSE                         Success

  DESCRIPTION
    Request handler to add partitions as set in states of the partition

    Elements of the lpt parameters used:
    create_info                Create information used to create partitions
    db                         Database name
    table_name                 Table name
    copied                     Output parameter where number of copied
                               records are added
    deleted                    Output parameter where number of deleted
                               records are added
*/

static bool mysql_change_partitions(ALTER_PARTITION_PARAM_TYPE *lpt)
{
  char path[FN_REFLEN+1];
  int error;
  handler *file= lpt->table->file;
  THD *thd= lpt->thd;
  DBUG_ENTER("mysql_change_partitions");

  build_table_filename(path, sizeof(path) - 1, lpt->db, lpt->table_name, "", 0);

  if(mysql_trans_prepare_alter_copy_data(thd))
    DBUG_RETURN(TRUE);

  if (file->ha_external_lock(thd, F_WRLCK))
    DBUG_RETURN(TRUE);

  /* TODO: test if bulk_insert would increase the performance */

  if ((error= file->ha_change_partitions(lpt->create_info, path, &lpt->copied,
                                         &lpt->deleted, lpt->pack_frm_data,
                                         lpt->pack_frm_len)))
  {
    file->print_error(error, MYF(error != ER_OUTOFMEMORY ? 0 : ME_FATALERROR));
  }

  if (mysql_trans_commit_alter_copy_data(thd))
    error= 1;                                /* The error has been reported */

  if (file->ha_external_lock(thd, F_UNLCK))
    error= 1;

  DBUG_RETURN(test(error));
}


/*
  Rename partitions in an ALTER TABLE of partitions

  SYNOPSIS
    mysql_rename_partitions()
    lpt                        Struct containing parameters

  RETURN VALUES
    TRUE                          Failure
    FALSE                         Success

  DESCRIPTION
    Request handler to rename partitions as set in states of the partition

    Parameters used:
    db                         Database name
    table_name                 Table name
*/

static bool mysql_rename_partitions(ALTER_PARTITION_PARAM_TYPE *lpt)
{
  char path[FN_REFLEN+1];
  int error;
  DBUG_ENTER("mysql_rename_partitions");

  build_table_filename(path, sizeof(path) - 1, lpt->db, lpt->table_name, "", 0);
  if ((error= lpt->table->file->ha_rename_partitions(path)))
  {
    if (error != 1)
      lpt->table->file->print_error(error, MYF(0));
    DBUG_RETURN(TRUE);
  }
  DBUG_RETURN(FALSE);
}


/*
  Drop partitions in an ALTER TABLE of partitions

  SYNOPSIS
    mysql_drop_partitions()
    lpt                        Struct containing parameters

  RETURN VALUES
    TRUE                          Failure
    FALSE                         Success
  DESCRIPTION
    Drop the partitions marked with PART_TO_BE_DROPPED state and remove
    those partitions from the list.

    Parameters used:
    table                       Table object
    db                          Database name
    table_name                  Table name
*/

static bool mysql_drop_partitions(ALTER_PARTITION_PARAM_TYPE *lpt)
{
  char path[FN_REFLEN+1];
  partition_info *part_info= lpt->table->part_info;
  List_iterator<partition_element> part_it(part_info->partitions);
  uint i= 0;
  uint remove_count= 0;
  int error;
  DBUG_ENTER("mysql_drop_partitions");

  build_table_filename(path, sizeof(path) - 1, lpt->db, lpt->table_name, "", 0);
  if ((error= lpt->table->file->ha_drop_partitions(path)))
  {
    lpt->table->file->print_error(error, MYF(0));
    DBUG_RETURN(TRUE);
  }
  do
  {
    partition_element *part_elem= part_it++;
    if (part_elem->part_state == PART_IS_DROPPED)
    {
      part_it.remove();
      remove_count++;
    }
  } while (++i < part_info->num_parts);
  part_info->num_parts-= remove_count;
  DBUG_RETURN(FALSE);
}


/*
  Insert log entry into list
  SYNOPSIS
    insert_part_info_log_entry_list()
    log_entry
  RETURN VALUES
    NONE
*/

static void insert_part_info_log_entry_list(partition_info *part_info,
                                            DDL_LOG_MEMORY_ENTRY *log_entry)
{
  log_entry->next_active_log_entry= part_info->first_log_entry;
  part_info->first_log_entry= log_entry;
}


/*
  Release all log entries for this partition info struct
  SYNOPSIS
    release_part_info_log_entries()
    first_log_entry                 First log entry in list to release
  RETURN VALUES
    NONE
*/

static void release_part_info_log_entries(DDL_LOG_MEMORY_ENTRY *log_entry)
{
  DBUG_ENTER("release_part_info_log_entries");

  while (log_entry)
  {
    release_ddl_log_memory_entry(log_entry);
    log_entry= log_entry->next_active_log_entry;
  }
  DBUG_VOID_RETURN;
}


/*
  Log an delete/rename frm file
  SYNOPSIS
    write_log_replace_delete_frm()
    lpt                            Struct for parameters
    next_entry                     Next reference to use in log record
    from_path                      Name to rename from
    to_path                        Name to rename to
    replace_flag                   TRUE if replace, else delete
  RETURN VALUES
    TRUE                           Error
    FALSE                          Success
  DESCRIPTION
    Support routine that writes a replace or delete of an frm file into the
    ddl log. It also inserts an entry that keeps track of used space into
    the partition info object
*/

static bool write_log_replace_delete_frm(ALTER_PARTITION_PARAM_TYPE *lpt,
                                         uint next_entry,
                                         const char *from_path,
                                         const char *to_path,
                                         bool replace_flag)
{
  DDL_LOG_ENTRY ddl_log_entry;
  DDL_LOG_MEMORY_ENTRY *log_entry;
  DBUG_ENTER("write_log_replace_delete_frm");

  if (replace_flag)
    ddl_log_entry.action_type= DDL_LOG_REPLACE_ACTION;
  else
    ddl_log_entry.action_type= DDL_LOG_DELETE_ACTION;
  ddl_log_entry.next_entry= next_entry;
  ddl_log_entry.handler_name= reg_ext;
  ddl_log_entry.name= to_path;
  if (replace_flag)
    ddl_log_entry.from_name= from_path;
  if (write_ddl_log_entry(&ddl_log_entry, &log_entry))
  {
    DBUG_RETURN(TRUE);
  }
  insert_part_info_log_entry_list(lpt->part_info, log_entry);
  DBUG_RETURN(FALSE);
}


/*
  Log final partition changes in change partition
  SYNOPSIS
    write_log_changed_partitions()
    lpt                      Struct containing parameters
  RETURN VALUES
    TRUE                     Error
    FALSE                    Success
  DESCRIPTION
    This code is used to perform safe ADD PARTITION for HASH partitions
    and COALESCE for HASH partitions and REORGANIZE for any type of
    partitions.
    We prepare entries for all partitions except the reorganised partitions
    in REORGANIZE partition, those are handled by
    write_log_dropped_partitions. For those partitions that are replaced
    special care is needed to ensure that this is performed correctly and
    this requires a two-phased approach with this log as a helper for this.

    This code is closely intertwined with the code in rename_partitions in
    the partition handler.
*/

static bool write_log_changed_partitions(ALTER_PARTITION_PARAM_TYPE *lpt,
                                         uint *next_entry, const char *path)
{
  DDL_LOG_ENTRY ddl_log_entry;
  partition_info *part_info= lpt->part_info;
  DDL_LOG_MEMORY_ENTRY *log_entry;
  char tmp_path[FN_REFLEN];
  char normal_path[FN_REFLEN];
  List_iterator<partition_element> part_it(part_info->partitions);
  uint temp_partitions= part_info->temp_partitions.elements;
  uint num_elements= part_info->partitions.elements;
  uint i= 0;
  DBUG_ENTER("write_log_changed_partitions");

  do
  {
    partition_element *part_elem= part_it++;
    if (part_elem->part_state == PART_IS_CHANGED ||
        (part_elem->part_state == PART_IS_ADDED && temp_partitions))
    {
      if (part_info->is_sub_partitioned())
      {
        List_iterator<partition_element> sub_it(part_elem->subpartitions);
        uint num_subparts= part_info->num_subparts;
        uint j= 0;
        do
        {
          partition_element *sub_elem= sub_it++;
          ddl_log_entry.next_entry= *next_entry;
          ddl_log_entry.handler_name=
               ha_resolve_storage_engine_name(sub_elem->engine_type);
          create_subpartition_name(tmp_path, path,
                                   part_elem->partition_name,
                                   sub_elem->partition_name,
                                   TEMP_PART_NAME);
          create_subpartition_name(normal_path, path,
                                   part_elem->partition_name,
                                   sub_elem->partition_name,
                                   NORMAL_PART_NAME);
          ddl_log_entry.name= normal_path;
          ddl_log_entry.from_name= tmp_path;
          if (part_elem->part_state == PART_IS_CHANGED)
            ddl_log_entry.action_type= DDL_LOG_REPLACE_ACTION;
          else
            ddl_log_entry.action_type= DDL_LOG_RENAME_ACTION;
          if (write_ddl_log_entry(&ddl_log_entry, &log_entry))
          {
            DBUG_RETURN(TRUE);
          }
          *next_entry= log_entry->entry_pos;
          sub_elem->log_entry= log_entry;
          insert_part_info_log_entry_list(part_info, log_entry);
        } while (++j < num_subparts);
      }
      else
      {
        ddl_log_entry.next_entry= *next_entry;
        ddl_log_entry.handler_name=
               ha_resolve_storage_engine_name(part_elem->engine_type);
        create_partition_name(tmp_path, path,
                              part_elem->partition_name,
                              TEMP_PART_NAME, TRUE);
        create_partition_name(normal_path, path,
                              part_elem->partition_name,
                              NORMAL_PART_NAME, TRUE);
        ddl_log_entry.name= normal_path;
        ddl_log_entry.from_name= tmp_path;
        if (part_elem->part_state == PART_IS_CHANGED)
          ddl_log_entry.action_type= DDL_LOG_REPLACE_ACTION;
        else
          ddl_log_entry.action_type= DDL_LOG_RENAME_ACTION;
        if (write_ddl_log_entry(&ddl_log_entry, &log_entry))
        {
          DBUG_RETURN(TRUE);
        }
        *next_entry= log_entry->entry_pos;
        part_elem->log_entry= log_entry;
        insert_part_info_log_entry_list(part_info, log_entry);
      }
    }
  } while (++i < num_elements);
  DBUG_RETURN(FALSE);
}


/*
  Log dropped partitions
  SYNOPSIS
    write_log_dropped_partitions()
    lpt                      Struct containing parameters
  RETURN VALUES
    TRUE                     Error
    FALSE                    Success
*/

static bool write_log_dropped_partitions(ALTER_PARTITION_PARAM_TYPE *lpt,
                                         uint *next_entry,
                                         const char *path,
                                         bool temp_list)
{
  DDL_LOG_ENTRY ddl_log_entry;
  partition_info *part_info= lpt->part_info;
  DDL_LOG_MEMORY_ENTRY *log_entry;
  char tmp_path[FN_LEN];
  List_iterator<partition_element> part_it(part_info->partitions);
  List_iterator<partition_element> temp_it(part_info->temp_partitions);
  uint num_temp_partitions= part_info->temp_partitions.elements;
  uint num_elements= part_info->partitions.elements;
  DBUG_ENTER("write_log_dropped_partitions");

  ddl_log_entry.action_type= DDL_LOG_DELETE_ACTION;
  if (temp_list)
    num_elements= num_temp_partitions;
  while (num_elements--)
  {
    partition_element *part_elem;
    if (temp_list)
      part_elem= temp_it++;
    else
      part_elem= part_it++;
    if (part_elem->part_state == PART_TO_BE_DROPPED ||
        part_elem->part_state == PART_TO_BE_ADDED ||
        part_elem->part_state == PART_CHANGED)
    {
      uint name_variant;
      if (part_elem->part_state == PART_CHANGED ||
          (part_elem->part_state == PART_TO_BE_ADDED &&
           num_temp_partitions))
        name_variant= TEMP_PART_NAME;
      else
        name_variant= NORMAL_PART_NAME;
      if (part_info->is_sub_partitioned())
      {
        List_iterator<partition_element> sub_it(part_elem->subpartitions);
        uint num_subparts= part_info->num_subparts;
        uint j= 0;
        do
        {
          partition_element *sub_elem= sub_it++;
          ddl_log_entry.next_entry= *next_entry;
          ddl_log_entry.handler_name=
               ha_resolve_storage_engine_name(sub_elem->engine_type);
          create_subpartition_name(tmp_path, path,
                                   part_elem->partition_name,
                                   sub_elem->partition_name,
                                   name_variant);
          ddl_log_entry.name= tmp_path;
          if (write_ddl_log_entry(&ddl_log_entry, &log_entry))
          {
            DBUG_RETURN(TRUE);
          }
          *next_entry= log_entry->entry_pos;
          sub_elem->log_entry= log_entry;
          insert_part_info_log_entry_list(part_info, log_entry);
        } while (++j < num_subparts);
      }
      else
      {
        ddl_log_entry.next_entry= *next_entry;
        ddl_log_entry.handler_name=
               ha_resolve_storage_engine_name(part_elem->engine_type);
        create_partition_name(tmp_path, path,
                              part_elem->partition_name,
                              name_variant, TRUE);
        ddl_log_entry.name= tmp_path;
        if (write_ddl_log_entry(&ddl_log_entry, &log_entry))
        {
          DBUG_RETURN(TRUE);
        }
        *next_entry= log_entry->entry_pos;
        part_elem->log_entry= log_entry;
        insert_part_info_log_entry_list(part_info, log_entry);
      }
    }
  }
  DBUG_RETURN(FALSE);
}


/*
  Set execute log entry in ddl log for this partitioned table
  SYNOPSIS
    set_part_info_exec_log_entry()
    part_info                      Partition info object
    exec_log_entry                 Log entry
  RETURN VALUES
    NONE
*/

static void set_part_info_exec_log_entry(partition_info *part_info,
                                         DDL_LOG_MEMORY_ENTRY *exec_log_entry)
{
  part_info->exec_log_entry= exec_log_entry;
  exec_log_entry->next_active_log_entry= NULL;
}


/*
  Write the log entry to ensure that the shadow frm file is removed at
  crash.
  SYNOPSIS
    write_log_drop_shadow_frm()
    lpt                      Struct containing parameters
    install_frm              Should we log action to install shadow frm or should
                             the action be to remove the shadow frm file.
  RETURN VALUES
    TRUE                     Error
    FALSE                    Success
  DESCRIPTION
    Prepare an entry to the ddl log indicating a drop/install of the shadow frm
    file and its corresponding handler file.
*/

static bool write_log_drop_shadow_frm(ALTER_PARTITION_PARAM_TYPE *lpt)
{
  partition_info *part_info= lpt->part_info;
  DDL_LOG_MEMORY_ENTRY *log_entry;
  DDL_LOG_MEMORY_ENTRY *exec_log_entry= NULL;
  char shadow_path[FN_REFLEN + 1];
  DBUG_ENTER("write_log_drop_shadow_frm");

  build_table_shadow_filename(shadow_path, sizeof(shadow_path) - 1, lpt);
  mysql_mutex_lock(&LOCK_gdl);
  if (write_log_replace_delete_frm(lpt, 0UL, NULL,
                                  (const char*)shadow_path, FALSE))
    goto error;
  log_entry= part_info->first_log_entry;
  if (write_execute_ddl_log_entry(log_entry->entry_pos,
                                    FALSE, &exec_log_entry))
    goto error;
  mysql_mutex_unlock(&LOCK_gdl);
  set_part_info_exec_log_entry(part_info, exec_log_entry);
  DBUG_RETURN(FALSE);

error:
  release_part_info_log_entries(part_info->first_log_entry);
  mysql_mutex_unlock(&LOCK_gdl);
  part_info->first_log_entry= NULL;
  my_error(ER_DDL_LOG_ERROR, MYF(0));
  DBUG_RETURN(TRUE);
}


/*
  Log renaming of shadow frm to real frm name and dropping of old frm
  SYNOPSIS
    write_log_rename_frm()
    lpt                      Struct containing parameters
  RETURN VALUES
    TRUE                     Error
    FALSE                    Success
  DESCRIPTION
    Prepare an entry to ensure that we complete the renaming of the frm
    file if failure occurs in the middle of the rename process.
*/

static bool write_log_rename_frm(ALTER_PARTITION_PARAM_TYPE *lpt)
{
  partition_info *part_info= lpt->part_info;
  DDL_LOG_MEMORY_ENTRY *log_entry;
  DDL_LOG_MEMORY_ENTRY *exec_log_entry= part_info->exec_log_entry;
  char path[FN_REFLEN + 1];
  char shadow_path[FN_REFLEN + 1];
  DDL_LOG_MEMORY_ENTRY *old_first_log_entry= part_info->first_log_entry;
  DBUG_ENTER("write_log_rename_frm");

  part_info->first_log_entry= NULL;
  build_table_filename(path, sizeof(path) - 1, lpt->db,
                       lpt->table_name, "", 0);
  build_table_shadow_filename(shadow_path, sizeof(shadow_path) - 1, lpt);
  mysql_mutex_lock(&LOCK_gdl);
  if (write_log_replace_delete_frm(lpt, 0UL, shadow_path, path, TRUE))
    goto error;
  log_entry= part_info->first_log_entry;
  part_info->frm_log_entry= log_entry;
  if (write_execute_ddl_log_entry(log_entry->entry_pos,
                                    FALSE, &exec_log_entry))
    goto error;
  release_part_info_log_entries(old_first_log_entry);
  mysql_mutex_unlock(&LOCK_gdl);
  DBUG_RETURN(FALSE);

error:
  release_part_info_log_entries(part_info->first_log_entry);
  mysql_mutex_unlock(&LOCK_gdl);
  part_info->first_log_entry= old_first_log_entry;
  part_info->frm_log_entry= NULL;
  my_error(ER_DDL_LOG_ERROR, MYF(0));
  DBUG_RETURN(TRUE);
}


/*
  Write the log entries to ensure that the drop partition command is completed
  even in the presence of a crash.

  SYNOPSIS
    write_log_drop_partition()
    lpt                      Struct containing parameters
  RETURN VALUES
    TRUE                     Error
    FALSE                    Success
  DESCRIPTION
    Prepare entries to the ddl log indicating all partitions to drop and to
    install the shadow frm file and remove the old frm file.
*/

static bool write_log_drop_partition(ALTER_PARTITION_PARAM_TYPE *lpt)
{
  partition_info *part_info= lpt->part_info;
  DDL_LOG_MEMORY_ENTRY *log_entry;
  DDL_LOG_MEMORY_ENTRY *exec_log_entry= part_info->exec_log_entry;
  char tmp_path[FN_REFLEN + 1];
  char path[FN_REFLEN + 1];
  uint next_entry= 0;
  DDL_LOG_MEMORY_ENTRY *old_first_log_entry= part_info->first_log_entry;
  DBUG_ENTER("write_log_drop_partition");

  part_info->first_log_entry= NULL;
  build_table_filename(path, sizeof(path) - 1, lpt->db,
                       lpt->table_name, "", 0);
  build_table_shadow_filename(tmp_path, sizeof(tmp_path) - 1, lpt);
  mysql_mutex_lock(&LOCK_gdl);
  if (write_log_dropped_partitions(lpt, &next_entry, (const char*)path,
                                   FALSE))
    goto error;
  if (write_log_replace_delete_frm(lpt, next_entry, (const char*)tmp_path,
                                  (const char*)path, TRUE))
    goto error;
  log_entry= part_info->first_log_entry;
  part_info->frm_log_entry= log_entry;
  if (write_execute_ddl_log_entry(log_entry->entry_pos,
                                    FALSE, &exec_log_entry))
    goto error;
  release_part_info_log_entries(old_first_log_entry);
  mysql_mutex_unlock(&LOCK_gdl);
  DBUG_RETURN(FALSE);

error:
  release_part_info_log_entries(part_info->first_log_entry);
  mysql_mutex_unlock(&LOCK_gdl);
  part_info->first_log_entry= old_first_log_entry;
  part_info->frm_log_entry= NULL;
  my_error(ER_DDL_LOG_ERROR, MYF(0));
  DBUG_RETURN(TRUE);
}


/*
  Write the log entries to ensure that the add partition command is not
  executed at all if a crash before it has completed

  SYNOPSIS
    write_log_add_change_partition()
    lpt                      Struct containing parameters
  RETURN VALUES
    TRUE                     Error
    FALSE                    Success
  DESCRIPTION
    Prepare entries to the ddl log indicating all partitions to drop and to
    remove the shadow frm file.
    We always inject entries backwards in the list in the ddl log since we
    don't know the entry position until we have written it.
*/

static bool write_log_add_change_partition(ALTER_PARTITION_PARAM_TYPE *lpt)
{
  partition_info *part_info= lpt->part_info;
  DDL_LOG_MEMORY_ENTRY *log_entry;
  DDL_LOG_MEMORY_ENTRY *exec_log_entry= part_info->exec_log_entry;
  char tmp_path[FN_REFLEN + 1];
  char path[FN_REFLEN + 1];
  uint next_entry= 0;
  DDL_LOG_MEMORY_ENTRY *old_first_log_entry= part_info->first_log_entry;
  /* write_log_drop_shadow_frm(lpt) must have been run first */
  DBUG_ASSERT(old_first_log_entry);
  DBUG_ENTER("write_log_add_change_partition");

  build_table_filename(path, sizeof(path) - 1, lpt->db,
                       lpt->table_name, "", 0);
  build_table_shadow_filename(tmp_path, sizeof(tmp_path) - 1, lpt);
  mysql_mutex_lock(&LOCK_gdl);

  /* Relink the previous drop shadow frm entry */
  if (old_first_log_entry)
    next_entry= old_first_log_entry->entry_pos;
  if (write_log_dropped_partitions(lpt, &next_entry, (const char*)path,
                                   FALSE))
    goto error;
  log_entry= part_info->first_log_entry;

  if (write_execute_ddl_log_entry(log_entry->entry_pos,
                                  FALSE,
                                  /* Reuse the old execute ddl_log_entry */
                                  &exec_log_entry))
    goto error;
  mysql_mutex_unlock(&LOCK_gdl);
  set_part_info_exec_log_entry(part_info, exec_log_entry);
  DBUG_RETURN(FALSE);

error:
  release_part_info_log_entries(part_info->first_log_entry);
  mysql_mutex_unlock(&LOCK_gdl);
  part_info->first_log_entry= old_first_log_entry;
  my_error(ER_DDL_LOG_ERROR, MYF(0));
  DBUG_RETURN(TRUE);
}


/*
  Write description of how to complete the operation after first phase of
  change partitions.

  SYNOPSIS
    write_log_final_change_partition()
    lpt                      Struct containing parameters
  RETURN VALUES
    TRUE                     Error
    FALSE                    Success
  DESCRIPTION
    We will write log entries that specify to
    1) Install the shadow frm file.
    2) Remove all partitions reorganized. (To be able to reorganize a partition
       to the same name. Like in REORGANIZE p0 INTO (p0, p1),
       so that the later rename from the new p0-temporary name to p0 don't
       fail because the partition already exists.
    3) Rename others to reflect the new naming scheme.

    Note that it is written in the ddl log in reverse.
*/

static bool write_log_final_change_partition(ALTER_PARTITION_PARAM_TYPE *lpt)
{
  partition_info *part_info= lpt->part_info;
  DDL_LOG_MEMORY_ENTRY *log_entry;
  DDL_LOG_MEMORY_ENTRY *exec_log_entry= part_info->exec_log_entry;
  char path[FN_REFLEN + 1];
  char shadow_path[FN_REFLEN + 1];
  DDL_LOG_MEMORY_ENTRY *old_first_log_entry= part_info->first_log_entry;
  uint next_entry= 0;
  DBUG_ENTER("write_log_final_change_partition");

  /*
    Do not link any previous log entry.
    Replace the revert operations with forced retry operations.
  */
  part_info->first_log_entry= NULL;
  build_table_filename(path, sizeof(path) - 1, lpt->db,
                       lpt->table_name, "", 0);
  build_table_shadow_filename(shadow_path, sizeof(shadow_path) - 1, lpt);
  mysql_mutex_lock(&LOCK_gdl);
  if (write_log_changed_partitions(lpt, &next_entry, (const char*)path))
    goto error;
  if (write_log_dropped_partitions(lpt, &next_entry, (const char*)path,
                      lpt->alter_info->flags & ALTER_REORGANIZE_PARTITION))
    goto error;
  if (write_log_replace_delete_frm(lpt, next_entry, shadow_path, path, TRUE))
    goto error;
  log_entry= part_info->first_log_entry;
  part_info->frm_log_entry= log_entry;
  /* Overwrite the revert execute log entry with this retry execute entry */
  if (write_execute_ddl_log_entry(log_entry->entry_pos,
                                    FALSE, &exec_log_entry))
    goto error;
  release_part_info_log_entries(old_first_log_entry);
  mysql_mutex_unlock(&LOCK_gdl);
  DBUG_RETURN(FALSE);

error:
  release_part_info_log_entries(part_info->first_log_entry);
  mysql_mutex_unlock(&LOCK_gdl);
  part_info->first_log_entry= old_first_log_entry;
  part_info->frm_log_entry= NULL;
  my_error(ER_DDL_LOG_ERROR, MYF(0));
  DBUG_RETURN(TRUE);
}


/*
  Remove entry from ddl log and release resources for others to use

  SYNOPSIS
    write_log_completed()
    lpt                      Struct containing parameters
  RETURN VALUES
    TRUE                     Error
    FALSE                    Success
*/

static void write_log_completed(ALTER_PARTITION_PARAM_TYPE *lpt,
                                bool dont_crash)
{
  partition_info *part_info= lpt->part_info;
  DDL_LOG_MEMORY_ENTRY *log_entry= part_info->exec_log_entry;
  DBUG_ENTER("write_log_completed");

  DBUG_ASSERT(log_entry);
  mysql_mutex_lock(&LOCK_gdl);
  if (write_execute_ddl_log_entry(0UL, TRUE, &log_entry))
  {
    /*
      Failed to write, Bad...
      We have completed the operation but have log records to REMOVE
      stuff that shouldn't be removed. What clever things could one do
      here? An error output was written to the error output by the
      above method so we don't do anything here.
    */
    ;
  }
  release_part_info_log_entries(part_info->first_log_entry);
  release_part_info_log_entries(part_info->exec_log_entry);
  mysql_mutex_unlock(&LOCK_gdl);
  part_info->exec_log_entry= NULL;
  part_info->first_log_entry= NULL;
  DBUG_VOID_RETURN;
}


/*
   Release all log entries
   SYNOPSIS
     release_log_entries()
     part_info                  Partition info struct
   RETURN VALUES
     NONE
*/

static void release_log_entries(partition_info *part_info)
{
  mysql_mutex_lock(&LOCK_gdl);
  release_part_info_log_entries(part_info->first_log_entry);
  release_part_info_log_entries(part_info->exec_log_entry);
  mysql_mutex_unlock(&LOCK_gdl);
  part_info->first_log_entry= NULL;
  part_info->exec_log_entry= NULL;
}


/*
  Final part of partition changes to handle things when under
  LOCK TABLES.
  SYNPOSIS
    alter_partition_lock_handling()
    lpt                        Struct carrying parameters
  RETURN VALUES
    NONE
*/
static void alter_partition_lock_handling(ALTER_PARTITION_PARAM_TYPE *lpt)
{
  THD *thd= lpt->thd;

  if (lpt->old_table)
    close_all_tables_for_name(thd, lpt->old_table->s, FALSE);
  if (lpt->table)
  {
    /*
      Only remove the intermediate table object and its share object,
      do not remove the .frm file, since it is the original one.
    */
    close_temporary(lpt->table, 1, 0);
  }
  lpt->table= 0;
  lpt->old_table= 0;
  lpt->table_list->table= 0;
  if (thd->locked_tables_list.reopen_tables(thd))
    sql_print_warning("We failed to reacquire LOCKs in ALTER TABLE");
}


/*
  Unlock and close table before renaming and dropping partitions
  SYNOPSIS
    alter_close_tables()
    lpt                        Struct carrying parameters
    close_old                  Close original table too
  RETURN VALUES
    0
*/

static int alter_close_tables(ALTER_PARTITION_PARAM_TYPE *lpt, bool close_old)
{
  DBUG_ENTER("alter_close_tables");

  if (lpt->table->db_stat)
  {
    lpt->table->file->ha_close();
    lpt->table->db_stat= 0;                        // Mark file closed
  }
  if (close_old && lpt->old_table)
  {
    close_all_tables_for_name(lpt->thd, lpt->old_table->s, FALSE);
    lpt->old_table= 0;
  }
  DBUG_RETURN(0);
}


/**
  Handle errors for ALTER TABLE for partitioning.

  @param lpt                Struct carrying parameters
  @param action_completed   The action must be completed, NOT reverted
  @param drop_partition     Partitions has not been dropped yet
  @param frm_install        The shadow frm-file has not yet been installed
  @param close_table        Table is still open, close it before reverting
*/

void handle_alter_part_error(ALTER_PARTITION_PARAM_TYPE *lpt,
                             bool action_completed,
                             bool drop_partition,
                             bool frm_install,
                             bool close_table)
{
  partition_info *part_info= lpt->part_info;
  DBUG_ENTER("handle_alter_part_error");

  if (close_table)
  {
    /*
      Since the error handling (ddl_log) needs to drop newly created
      partitions they must be closed first to not issue errors.
      But we still need some information from the part_info object,
      so we clone it first to have a copy.
    */
    part_info= lpt->part_info->get_clone();
    alter_close_tables(lpt, action_completed);
  }

  if (part_info->first_log_entry &&
      execute_ddl_log_entry(lpt->thd,
                            part_info->first_log_entry->entry_pos))
  {
    /*
      We couldn't recover from error, most likely manual interaction
      is required.
    */
    write_log_completed(lpt, FALSE);
    release_log_entries(part_info);
    if (!action_completed)
    {
      if (drop_partition)
      {
        /* Table is still ok, but we left a shadow frm file behind. */
        push_warning_printf(lpt->thd, MYSQL_ERROR::WARN_LEVEL_WARN, 1,
                            "%s %s",
           "Operation was unsuccessful, table is still intact,",
           "but it is possible that a shadow frm file was left behind");
      }
      else
      {
        push_warning_printf(lpt->thd, MYSQL_ERROR::WARN_LEVEL_WARN, 1,
                            "%s %s %s %s",
           "Operation was unsuccessful, table is still intact,",
           "but it is possible that a shadow frm file was left behind.",
           "It is also possible that temporary partitions are left behind,",
           "these could be empty or more or less filled with records");
      }
    }
    else
    {
      if (frm_install)
      {
        /*
           Failed during install of shadow frm file, table isn't intact
           and dropped partitions are still there
        */
        push_warning_printf(lpt->thd, MYSQL_ERROR::WARN_LEVEL_WARN, 1,
                            "%s %s %s",
          "Failed during alter of partitions, table is no longer intact.",
          "The frm file is in an unknown state, and a backup",
          "is required.");
      }
      else if (drop_partition)
      {
        /*
          Table is ok, we have switched to new table but left dropped
          partitions still in their places. We remove the log records and
          ask the user to perform the action manually. We remove the log
          records and ask the user to perform the action manually.
        */
        push_warning_printf(lpt->thd, MYSQL_ERROR::WARN_LEVEL_WARN, 1,
                            "%s %s",
              "Failed during drop of partitions, table is intact.",
              "Manual drop of remaining partitions is required");
      }
      else
      {
        /*
          We failed during renaming of partitions. The table is most
          certainly in a very bad state so we give user warning and disable
          the table by writing an ancient frm version into it.
        */
        push_warning_printf(lpt->thd, MYSQL_ERROR::WARN_LEVEL_WARN, 1,
                            "%s %s %s",
           "Failed during renaming of partitions. We are now in a position",
           "where table is not reusable",
           "Table is disabled by writing ancient frm file version into it");
      }
    }
  }
  else
  {
    release_log_entries(part_info);
    if (!action_completed)
    {
      /*
        We hit an error before things were completed but managed
        to recover from the error. An error occurred and we have
        restored things to original so no need for further action.
      */
      ;
    }
    else
    {
      /*
        We hit an error after we had completed most of the operation
        and were successful in a second attempt so the operation
        actually is successful now. We need to issue a warning that
        even though we reported an error the operation was successfully
        completed.
      */
      push_warning_printf(lpt->thd, MYSQL_ERROR::WARN_LEVEL_WARN, 1,"%s %s",
         "Operation was successfully completed by failure handling,",
         "after failure of normal operation");
    }
  }
  DBUG_VOID_RETURN;
}


/**
  Downgrade an exclusive MDL lock if under LOCK TABLE.

  If we don't downgrade the lock, it will not be downgraded or released
  until the table is unlocked, resulting in blocking other threads using
  the table.
*/

static void downgrade_mdl_if_lock_tables_mode(THD *thd, MDL_ticket *ticket,
                                              enum_mdl_type type)
{
  if (thd->locked_tables_mode)
    ticket->downgrade_exclusive_lock(type);
}


/**
  Actually perform the change requested by ALTER TABLE of partitions
  previously prepared.

  @param thd                           Thread object
  @param table                         Original table object
  @param alter_info                    ALTER TABLE info
  @param create_info                   Create info for CREATE TABLE
  @param table_list                    List of the table involved
  @param db                            Database name of new table
  @param table_name                    Table name of new table
  @param fast_alter_table              Prepared table object

  @return Operation status
    @retval TRUE                          Error
    @retval FALSE                         Success

  @note
    Perform all ALTER TABLE operations for partitioned tables that can be
    performed fast without a full copy of the original table.
*/

uint fast_alter_partition_table(THD *thd, TABLE *table,
                                Alter_info *alter_info,
                                HA_CREATE_INFO *create_info,
                                TABLE_LIST *table_list,
                                char *db,
                                const char *table_name,
                                TABLE *fast_alter_table)
{
  /* Set-up struct used to write frm files */
  partition_info *part_info;
  ALTER_PARTITION_PARAM_TYPE lpt_obj;
  ALTER_PARTITION_PARAM_TYPE *lpt= &lpt_obj;
  bool action_completed= FALSE;
  bool close_table_on_failure= FALSE;
  bool frm_install= FALSE;
  MDL_ticket *mdl_ticket= table->mdl_ticket;
  DBUG_ASSERT(fast_alter_table);
  DBUG_ENTER("fast_alter_partition_table");

  part_info= fast_alter_table->part_info;
  lpt->thd= thd;
  lpt->table_list= table_list;
  lpt->part_info= part_info;
  lpt->alter_info= alter_info;
  lpt->create_info= create_info;
  lpt->db_options= create_info->table_options;
  if (create_info->row_type == ROW_TYPE_DYNAMIC)
    lpt->db_options|= HA_OPTION_PACK_RECORD;
  lpt->table= fast_alter_table;
  lpt->old_table= table;
  lpt->key_info_buffer= 0;
  lpt->key_count= 0;
  lpt->db= db;
  lpt->table_name= table_name;
  lpt->copied= 0;
  lpt->deleted= 0;
  lpt->pack_frm_data= NULL;
  lpt->pack_frm_len= 0;

  /* Never update timestamp columns when alter */
  lpt->table->timestamp_field_type= TIMESTAMP_NO_AUTO_SET;

  if (table->file->alter_table_flags(alter_info->flags) &
        HA_PARTITION_ONE_PHASE)
  {
    /*
      In the case where the engine supports one phase online partition
      changes it is not necessary to have any exclusive locks. The
      correctness is upheld instead by transactions being aborted if they
      access the table after its partition definition has changed (if they
      are still using the old partition definition).

      The handler is in this case responsible to ensure that all users
      start using the new frm file after it has changed. To implement
      one phase it is necessary for the handler to have the master copy
      of the frm file and use discovery mechanisms to renew it. Thus
      write frm will write the frm, pack the new frm and finally
      the frm is deleted and the discovery mechanisms will either restore
      back to the old or installing the new after the change is activated.

      Thus all open tables will be discovered that they are old, if not
      earlier as soon as they try an operation using the old table. One
      should ensure that this is checked already when opening a table,
      even if it is found in the cache of open tables.

      change_partitions will perform all operations and it is the duty of
      the handler to ensure that the frm files in the system gets updated
      in synch with the changes made and if an error occurs that a proper
      error handling is done.

      If the MySQL Server crashes at this moment but the handler succeeds
      in performing the change then the binlog is not written for the
      change. There is no way to solve this as long as the binlog is not
      transactional and even then it is hard to solve it completely.
 
      The first approach here was to downgrade locks. Now a different approach
      is decided upon. The idea is that the handler will have access to the
      Alter_info when store_lock arrives with TL_WRITE_ALLOW_READ. So if the
      handler knows that this functionality can be handled with a lower lock
      level it will set the lock level to TL_WRITE_ALLOW_WRITE immediately.
      Thus the need to downgrade the lock disappears.
      1) Write the new frm, pack it and then delete it
      2) Perform the change within the handler
    */
    if (mysql_write_frm(lpt, WFRM_WRITE_SHADOW | WFRM_PACK_FRM) ||
        mysql_change_partitions(lpt))
    {
      goto err;
    }
  }
  else if (alter_info->flags & ALTER_DROP_PARTITION)
  {
    /*
      Now after all checks and setting state on dropped partitions we can
      start the actual dropping of the partitions.

      Drop partition is actually two things happening. The first is that
      a lot of records are deleted. The second is that the behaviour of
      subsequent updates and writes and deletes will change. The delete
      part can be handled without any particular high lock level by
      transactional engines whereas non-transactional engines need to
      ensure that this change is done with an exclusive lock on the table.
      The second part, the change of partitioning does however require
      an exclusive lock to install the new partitioning as one atomic
      operation. If this is not the case, it is possible for two
      transactions to see the change in a different order than their
      serialisation order. Thus we need an exclusive lock for both
      transactional and non-transactional engines.

      For LIST partitions it could be possible to avoid the exclusive lock
      (and for RANGE partitions if they didn't rearrange range definitions
      after a DROP PARTITION) if one ensured that failed accesses to the
      dropped partitions was aborted for sure (thus only possible for
      transactional engines).

      0) Write an entry that removes the shadow frm file if crash occurs 
      1) Write the new frm file as a shadow frm
      2) Get an exclusive metadata lock on the table (waits for all active
         transactions using this table). This ensures that we
         can release all other locks on the table and since no one can open
         the table, there can be no new threads accessing the table. They
         will be hanging on this exclusive lock.
      3) Write the ddl log to ensure that the operation is completed
         even in the presence of a MySQL Server crash (the log is executed
         before any other threads are started, so there are no locking issues).
      4) Close all tables that have already been opened but didn't stumble on
         the abort locked previously. This is done as part of the
         alter_close_tables call.
      5) Write the bin log
         Unfortunately the writing of the binlog is not synchronised with
         other logging activities. So no matter in which order the binlog
         is written compared to other activities there will always be cases
         where crashes make strange things occur. In this placement it can
         happen that the ALTER TABLE DROP PARTITION gets performed in the
         master but not in the slaves if we have a crash, after writing the
         ddl log but before writing the binlog. A solution to this would
         require writing the statement first in the ddl log and then
         when recovering from the crash read the binlog and insert it into
         the binlog if not written already.
      6) Install the previously written shadow frm file
      7) Prepare handlers for drop of partitions
      8) Drop the partitions
      9) Remove entries from ddl log
      10) Reopen table if under lock tables
      11) Complete query

      We insert Error injections at all places where it could be interesting
      to test if recovery is properly done.
    */
    if (write_log_drop_shadow_frm(lpt) ||
        ERROR_INJECT_CRASH("crash_drop_partition_1") ||
        ERROR_INJECT_ERROR("fail_drop_partition_1") ||
        mysql_write_frm(lpt, WFRM_WRITE_SHADOW) ||
        ERROR_INJECT_CRASH("crash_drop_partition_2") ||
        ERROR_INJECT_ERROR("fail_drop_partition_2") ||
        wait_while_table_is_used(thd, table, HA_EXTRA_FORCE_REOPEN) ||
        ERROR_INJECT_CRASH("crash_drop_partition_3") ||
        ERROR_INJECT_ERROR("fail_drop_partition_3") ||
        (close_table_on_failure= TRUE, FALSE) ||
        write_log_drop_partition(lpt) ||
        (action_completed= TRUE, FALSE) ||
        ERROR_INJECT_CRASH("crash_drop_partition_4") ||
        ERROR_INJECT_ERROR("fail_drop_partition_4") ||
        alter_close_tables(lpt, action_completed) ||
        (close_table_on_failure= FALSE, FALSE) ||
        ERROR_INJECT_CRASH("crash_drop_partition_5") ||
        ERROR_INJECT_ERROR("fail_drop_partition_5") ||
        ((!thd->lex->no_write_to_binlog) &&
         (write_bin_log(thd, FALSE,
                        thd->query(), thd->query_length()), FALSE)) ||
        ERROR_INJECT_CRASH("crash_drop_partition_6") ||
        ERROR_INJECT_ERROR("fail_drop_partition_6") ||
        (frm_install= TRUE, FALSE) ||
        mysql_write_frm(lpt, WFRM_INSTALL_SHADOW) ||
        (frm_install= FALSE, FALSE) ||
        ERROR_INJECT_CRASH("crash_drop_partition_7") ||
        ERROR_INJECT_ERROR("fail_drop_partition_7") ||
        mysql_drop_partitions(lpt) ||
        ERROR_INJECT_CRASH("crash_drop_partition_8") ||
        ERROR_INJECT_ERROR("fail_drop_partition_8") ||
        (write_log_completed(lpt, FALSE), FALSE) ||
        ERROR_INJECT_CRASH("crash_drop_partition_9") ||
        ERROR_INJECT_ERROR("fail_drop_partition_9") ||
        (alter_partition_lock_handling(lpt), FALSE)) 
    {
      handle_alter_part_error(lpt, action_completed, TRUE, frm_install,
                              close_table_on_failure);
      goto err;
    }
  }
  else if ((alter_info->flags & ALTER_ADD_PARTITION) &&
           (part_info->part_type == RANGE_PARTITION ||
            part_info->part_type == LIST_PARTITION))
  {
    /*
      ADD RANGE/LIST PARTITIONS
      In this case there are no tuples removed and no tuples are added.
      Thus the operation is merely adding a new partition. Thus it is
      necessary to perform the change as an atomic operation. Otherwise
      someone reading without seeing the new partition could potentially
      miss updates made by a transaction serialised before it that are
      inserted into the new partition.

      0) Write an entry that removes the shadow frm file if crash occurs 
      1) Write the new frm file as a shadow frm file
      2) Get an exclusive metadata lock on the table (waits for all active
         transactions using this table). This ensures that we
         can release all other locks on the table and since no one can open
         the table, there can be no new threads accessing the table. They
         will be hanging on this exclusive lock.
      3) Write an entry to remove the new parttions if crash occurs
      4) Add the new partitions.
      5) Close all instances of the table and remove them from the table cache.
      6) Write binlog
      7) Now the change is completed except for the installation of the
         new frm file. We thus write an action in the log to change to
         the shadow frm file
      8) Install the new frm file of the table where the partitions are
         added to the table.
      9) Remove entries from ddl log
      10)Reopen tables if under lock tables
      11)Complete query
    */
    if (write_log_drop_shadow_frm(lpt) ||
        ERROR_INJECT_CRASH("crash_add_partition_1") ||
        ERROR_INJECT_ERROR("fail_add_partition_1") ||
        mysql_write_frm(lpt, WFRM_WRITE_SHADOW) ||
        ERROR_INJECT_CRASH("crash_add_partition_2") ||
        ERROR_INJECT_ERROR("fail_add_partition_2") ||
        wait_while_table_is_used(thd, table, HA_EXTRA_FORCE_REOPEN) ||
        ERROR_INJECT_CRASH("crash_add_partition_3") ||
        ERROR_INJECT_ERROR("fail_add_partition_3") ||
        (close_table_on_failure= TRUE, FALSE) ||
        write_log_add_change_partition(lpt) ||
        ERROR_INJECT_CRASH("crash_add_partition_4") ||
        ERROR_INJECT_ERROR("fail_add_partition_4") ||
        mysql_change_partitions(lpt) ||
        ERROR_INJECT_CRASH("crash_add_partition_5") ||
        ERROR_INJECT_ERROR("fail_add_partition_5") ||
        (close_table_on_failure= FALSE, FALSE) ||
        alter_close_tables(lpt, action_completed) ||
        ERROR_INJECT_CRASH("crash_add_partition_6") ||
        ERROR_INJECT_ERROR("fail_add_partition_6") ||
        ((!thd->lex->no_write_to_binlog) &&
         (write_bin_log(thd, FALSE,
                        thd->query(), thd->query_length()), FALSE)) ||
        ERROR_INJECT_CRASH("crash_add_partition_7") ||
        ERROR_INJECT_ERROR("fail_add_partition_7") ||
        write_log_rename_frm(lpt) ||
        (action_completed= TRUE, FALSE) ||
        ERROR_INJECT_CRASH("crash_add_partition_8") ||
        ERROR_INJECT_ERROR("fail_add_partition_8") ||
        (frm_install= TRUE, FALSE) ||
        mysql_write_frm(lpt, WFRM_INSTALL_SHADOW) ||
        (frm_install= FALSE, FALSE) ||
        ERROR_INJECT_CRASH("crash_add_partition_9") ||
        ERROR_INJECT_ERROR("fail_add_partition_9") ||
        (write_log_completed(lpt, FALSE), FALSE) ||
        ERROR_INJECT_CRASH("crash_add_partition_10") ||
        ERROR_INJECT_ERROR("fail_add_partition_10") ||
        (alter_partition_lock_handling(lpt), FALSE))
    {
      handle_alter_part_error(lpt, action_completed, FALSE, frm_install,
                              close_table_on_failure);
      goto err;
    }
  }
  else
  {
    /*
      ADD HASH PARTITION/
      COALESCE PARTITION/
      REBUILD PARTITION/
      REORGANIZE PARTITION
 
      In this case all records are still around after the change although
      possibly organised into new partitions, thus by ensuring that all
      updates go to both the old and the new partitioning scheme we can
      actually perform this operation lock-free. The only exception to
      this is when REORGANIZE PARTITION adds/drops ranges. In this case
      there needs to be an exclusive lock during the time when the range
      changes occur.
      This is only possible if the handler can ensure double-write for a
      period. The double write will ensure that it doesn't matter where the
      data is read from since both places are updated for writes. If such
      double writing is not performed then it is necessary to perform the
      change with the usual exclusive lock. With double writes it is even
      possible to perform writes in parallel with the reorganisation of
      partitions.

      Without double write procedure we get the following procedure.
      The only difference with using double write is that we can downgrade
      the lock to TL_WRITE_ALLOW_WRITE. Double write in this case only
      double writes from old to new. If we had double writing in both
      directions we could perform the change completely without exclusive
      lock for HASH partitions.
      Handlers that perform double writing during the copy phase can actually
      use a lower lock level. This can be handled inside store_lock in the
      respective handler.

      0) Write an entry that removes the shadow frm file if crash occurs 
      1) Write the shadow frm file of new partitioning
      2) Log such that temporary partitions added in change phase are
         removed in a crash situation
      3) Add the new partitions
         Copy from the reorganised partitions to the new partitions
      4) Get an exclusive metadata lock on the table (waits for all active
         transactions using this table). This ensures that we
         can release all other locks on the table and since no one can open
         the table, there can be no new threads accessing the table. They
         will be hanging on this exclusive lock.
      5) Log that operation is completed and log all complete actions
         needed to complete operation from here
      6) Write bin log
      7) Close all instances of the table and remove them from the table cache.
      8) Prepare handlers for rename and delete of partitions
      9) Rename and drop the reorged partitions such that they are no
         longer used and rename those added to their real new names.
      10) Install the shadow frm file
      11) Reopen the table if under lock tables
      12) Complete query
    */
    if (write_log_drop_shadow_frm(lpt) ||
        ERROR_INJECT_CRASH("crash_change_partition_1") ||
        ERROR_INJECT_ERROR("fail_change_partition_1") ||
        mysql_write_frm(lpt, WFRM_WRITE_SHADOW) ||
        ERROR_INJECT_CRASH("crash_change_partition_2") ||
        ERROR_INJECT_ERROR("fail_change_partition_2") ||
        (close_table_on_failure= TRUE, FALSE) ||
        write_log_add_change_partition(lpt) ||
        ERROR_INJECT_CRASH("crash_change_partition_3") ||
        ERROR_INJECT_ERROR("fail_change_partition_3") ||
        mysql_change_partitions(lpt) ||
        ERROR_INJECT_CRASH("crash_change_partition_4") ||
        ERROR_INJECT_ERROR("fail_change_partition_4") ||
        wait_while_table_is_used(thd, table, HA_EXTRA_FORCE_REOPEN) ||
        ERROR_INJECT_CRASH("crash_change_partition_5") ||
        ERROR_INJECT_ERROR("fail_change_partition_5") ||
        write_log_final_change_partition(lpt) ||
        (action_completed= TRUE, FALSE) ||
        ERROR_INJECT_CRASH("crash_change_partition_6") ||
        ERROR_INJECT_ERROR("fail_change_partition_6") ||
        ((!thd->lex->no_write_to_binlog) &&
         (write_bin_log(thd, FALSE,
                        thd->query(), thd->query_length()), FALSE)) ||
        ERROR_INJECT_CRASH("crash_change_partition_7") ||
        ERROR_INJECT_ERROR("fail_change_partition_7") ||
        ((frm_install= TRUE), FALSE) ||
        mysql_write_frm(lpt, WFRM_INSTALL_SHADOW) ||
        (frm_install= FALSE, FALSE) ||
        ERROR_INJECT_CRASH("crash_change_partition_8") ||
        ERROR_INJECT_ERROR("fail_change_partition_8") ||
        alter_close_tables(lpt, action_completed) ||
        (close_table_on_failure= FALSE, FALSE) ||
        ERROR_INJECT_CRASH("crash_change_partition_9") ||
        ERROR_INJECT_ERROR("fail_change_partition_9") ||
        mysql_drop_partitions(lpt) ||
        ERROR_INJECT_CRASH("crash_change_partition_10") ||
        ERROR_INJECT_ERROR("fail_change_partition_10") ||
        mysql_rename_partitions(lpt) ||
        ERROR_INJECT_CRASH("crash_change_partition_11") ||
        ERROR_INJECT_ERROR("fail_change_partition_11") ||
        (write_log_completed(lpt, FALSE), FALSE) ||
        ERROR_INJECT_CRASH("crash_change_partition_12") ||
        ERROR_INJECT_ERROR("fail_change_partition_12") ||
        (alter_partition_lock_handling(lpt), FALSE))
    {
      handle_alter_part_error(lpt, action_completed, FALSE, frm_install,
                              close_table_on_failure);
      goto err;
    }
  }
  downgrade_mdl_if_lock_tables_mode(thd, mdl_ticket, MDL_SHARED_NO_READ_WRITE);
  /*
    A final step is to write the query to the binlog and send ok to the
    user
  */
  DBUG_RETURN(fast_end_partition(thd, lpt->copied, lpt->deleted, table_list));
err:
  if (action_completed)
  {
    /*
      Although error occurred, the action was forced to retry for completion.
      Therefore we must close+reopen all instances of the table.
    */
    (void) alter_partition_lock_handling(lpt);
  }
  else
  {
    /*
      The failed action was reverted, leave the original table as is and
      close/destroy the intermediate table object and its share.
    */
    close_temporary(lpt->table, 1, 0);
  }
  downgrade_mdl_if_lock_tables_mode(thd, mdl_ticket, MDL_SHARED_NO_READ_WRITE);
  DBUG_RETURN(TRUE);
}
#endif


/*
  Prepare for calling val_int on partition function by setting fields to
  point to the record where the values of the PF-fields are stored.

  SYNOPSIS
    set_field_ptr()
    ptr                 Array of fields to change ptr
    new_buf             New record pointer
    old_buf             Old record pointer

  DESCRIPTION
    Set ptr in field objects of field array to refer to new_buf record
    instead of previously old_buf. Used before calling val_int and after
    it is used to restore pointers to table->record[0].
    This routine is placed outside of partition code since it can be useful
    also for other programs.
*/

void set_field_ptr(Field **ptr, const uchar *new_buf,
                   const uchar *old_buf)
{
  my_ptrdiff_t diff= (new_buf - old_buf);
  DBUG_ENTER("set_field_ptr");

  do
  {
    (*ptr)->move_field_offset(diff);
  } while (*(++ptr));
  DBUG_VOID_RETURN;
}


/*
  Prepare for calling val_int on partition function by setting fields to
  point to the record where the values of the PF-fields are stored.
  This variant works on a key_part reference.
  It is not required that all fields are NOT NULL fields.

  SYNOPSIS
    set_key_field_ptr()
    key_info            key info with a set of fields to change ptr
    new_buf             New record pointer
    old_buf             Old record pointer

  DESCRIPTION
    Set ptr in field objects of field array to refer to new_buf record
    instead of previously old_buf. Used before calling val_int and after
    it is used to restore pointers to table->record[0].
    This routine is placed outside of partition code since it can be useful
    also for other programs.
*/

void set_key_field_ptr(KEY *key_info, const uchar *new_buf,
                       const uchar *old_buf)
{
  KEY_PART_INFO *key_part= key_info->key_part;
  uint key_parts= key_info->key_parts;
  uint i= 0;
  my_ptrdiff_t diff= (new_buf - old_buf);
  DBUG_ENTER("set_key_field_ptr");

  do
  {
    key_part->field->move_field_offset(diff);
    key_part++;
  } while (++i < key_parts);
  DBUG_VOID_RETURN;
}


/*
  SYNOPSIS
    mem_alloc_error()
    size                Size of memory attempted to allocate
    None

  RETURN VALUES
    None

  DESCRIPTION
    A routine to use for all the many places in the code where memory
    allocation error can happen, a tremendous amount of them, needs
    simple routine that signals this error.
*/

void mem_alloc_error(size_t size)
{
  my_error(ER_OUTOFMEMORY, MYF(0), size);
}

#ifdef WITH_PARTITION_STORAGE_ENGINE
/*
  Return comma-separated list of used partitions in the provided given string

  SYNOPSIS
    make_used_partitions_str()
      part_info  IN  Partitioning info
      parts_str  OUT The string to fill

  DESCRIPTION
    Generate a list of used partitions (from bits in part_info->used_partitions
    bitmap), asd store it into the provided String object.
    
  NOTE
    The produced string must not be longer then MAX_PARTITIONS * (1 + FN_LEN).
*/

void make_used_partitions_str(partition_info *part_info, String *parts_str)
{
  parts_str->length(0);
  partition_element *pe;
  uint partition_id= 0;
  List_iterator<partition_element> it(part_info->partitions);
  
  if (part_info->is_sub_partitioned())
  {
    partition_element *head_pe;
    while ((head_pe= it++))
    {
      List_iterator<partition_element> it2(head_pe->subpartitions);
      while ((pe= it2++))
      {
        if (bitmap_is_set(&part_info->used_partitions, partition_id))
        {
          if (parts_str->length())
            parts_str->append(',');
          parts_str->append(head_pe->partition_name,
                           strlen(head_pe->partition_name),
                           system_charset_info);
          parts_str->append('_');
          parts_str->append(pe->partition_name,
                           strlen(pe->partition_name),
                           system_charset_info);
        }
        partition_id++;
      }
    }
  }
  else
  {
    while ((pe= it++))
    {
      if (bitmap_is_set(&part_info->used_partitions, partition_id))
      {
        if (parts_str->length())
          parts_str->append(',');
        parts_str->append(pe->partition_name, strlen(pe->partition_name),
                         system_charset_info);
      }
      partition_id++;
    }
  }
}
#endif

/****************************************************************************
 * Partition interval analysis support
 ***************************************************************************/

/*
  Setup partition_info::* members related to partitioning range analysis

  SYNOPSIS
    set_up_partition_func_pointers()
      part_info  Partitioning info structure

  DESCRIPTION
    Assuming that passed partition_info structure already has correct values
    for members that specify [sub]partitioning type, table fields, and
    functions, set up partition_info::* members that are related to
    Partitioning Interval Analysis (see get_partitions_in_range_iter for its
    definition)

  IMPLEMENTATION
    There are two available interval analyzer functions:
    (1) get_part_iter_for_interval_via_mapping 
    (2) get_part_iter_for_interval_cols_via_map 
    (3) get_part_iter_for_interval_via_walking

    They both have limited applicability:
    (1) is applicable for "PARTITION BY <RANGE|LIST>(func(t.field))", where
    func is a monotonic function.

    (2) is applicable for "PARTITION BY <RANGE|LIST> COLUMNS (field_list)

    (3) is applicable for 
      "[SUB]PARTITION BY <any-partitioning-type>(any_func(t.integer_field))"
      
    If both (1) and (3) are applicable, (1) is preferred over (3).
    
    This function sets part_info::get_part_iter_for_interval according to
    this criteria, and also sets some auxilary fields that the function
    uses.
*/
#ifdef WITH_PARTITION_STORAGE_ENGINE
static void set_up_range_analysis_info(partition_info *part_info)
{
  /* Set the catch-all default */
  part_info->get_part_iter_for_interval= NULL;
  part_info->get_subpart_iter_for_interval= NULL;

  /* 
    Check if get_part_iter_for_interval_via_mapping() can be used for 
    partitioning
  */
  switch (part_info->part_type) {
  case RANGE_PARTITION:
  case LIST_PARTITION:
    if (!part_info->column_list)
    {
      if (part_info->part_expr->get_monotonicity_info() != NON_MONOTONIC)
      {
        part_info->get_part_iter_for_interval=
          get_part_iter_for_interval_via_mapping;
        goto setup_subparts;
      }
    }
    else
    {
      part_info->get_part_iter_for_interval=
        get_part_iter_for_interval_cols_via_map;
      goto setup_subparts;
    }
  default:
    ;
  }
   
  /*
    Check if get_part_iter_for_interval_via_walking() can be used for
    partitioning
  */
  if (part_info->num_part_fields == 1)
  {
    Field *field= part_info->part_field_array[0];
    switch (field->type()) {
    case MYSQL_TYPE_TINY:
    case MYSQL_TYPE_SHORT:
    case MYSQL_TYPE_INT24:
    case MYSQL_TYPE_LONG:
    case MYSQL_TYPE_LONGLONG:
      part_info->get_part_iter_for_interval=
        get_part_iter_for_interval_via_walking;
      break;
    default:
      ;
    }
  }

setup_subparts:
  /*
    Check if get_part_iter_for_interval_via_walking() can be used for
    subpartitioning
  */
  if (part_info->num_subpart_fields == 1)
  {
    Field *field= part_info->subpart_field_array[0];
    switch (field->type()) {
    case MYSQL_TYPE_TINY:
    case MYSQL_TYPE_SHORT:
    case MYSQL_TYPE_LONG:
    case MYSQL_TYPE_LONGLONG:
      part_info->get_subpart_iter_for_interval=
        get_part_iter_for_interval_via_walking;
      break;
    default:
      ;
    }
  }
}


/*
  This function takes a memory of packed fields in opt-range format
  and stores it in record format. To avoid having to worry about how
  the length of fields are calculated in opt-range format we send
  an array of lengths used for each field in store_length_array.

  SYNOPSIS
  store_tuple_to_record()
  pfield                         Field array
  store_length_array             Array of field lengths
  value                          Memory where fields are stored
  value_end                      End of memory

  RETURN VALUE
  nparts                         Number of fields assigned
*/
uint32 store_tuple_to_record(Field **pfield,
                             uint32 *store_length_array,
                             uchar *value,
                             uchar *value_end)
{
  /* This function is inspired by store_key_image_rec. */
  uint32 nparts= 0;
  uchar *loc_value;
  while (value < value_end)
  {
    loc_value= value;
    if ((*pfield)->real_maybe_null())
    {
      if (*loc_value)
        (*pfield)->set_null();
      else
        (*pfield)->set_notnull();
      loc_value++;
    }
    uint len= (*pfield)->pack_length();
    (*pfield)->set_key_image(loc_value, len);
    value+= *store_length_array;
    store_length_array++;
    nparts++;
    pfield++;
  }
  return nparts;
}

/*
  RANGE(columns) partitioning: compare value bound and probe tuple.

  The value bound always is a full tuple (but may include the MAXVALUE
  special value).

  The probe tuple may be a prefix of partitioning tuple. The tail_is_min
  parameter specifies whether the suffix components should be assumed to
  hold MAXVALUE
*/

static int cmp_rec_and_tuple(part_column_list_val *val, uint32 nvals_in_rec)
{
  partition_info *part_info= val->part_info;
  Field **field= part_info->part_field_array;
  Field **fields_end= field + nvals_in_rec;
  int res;

  for (; field != fields_end; field++, val++)
  {
    if (val->max_value)
      return -1;
    if ((*field)->is_null())
    {
      if (val->null_value)
        continue;
      return -1;
    }
    if (val->null_value)
      return +1;
    res= (*field)->cmp((const uchar*)val->column_value);
    if (res)
      return res;
  }
  return 0;
}


static int cmp_rec_and_tuple_prune(part_column_list_val *val,
                                   uint32 n_vals_in_rec,
                                   bool tail_is_min)
{
  int cmp;
  Field **field;
  partition_info *part_info;
  if ((cmp= cmp_rec_and_tuple(val, n_vals_in_rec)))
    return cmp;
  part_info= val->part_info;
  field= part_info->part_field_array + n_vals_in_rec;
  for (; *field; field++, val++)
  {
    if (tail_is_min)
      return -1;
    if (!tail_is_min && !val->max_value)
      return +1;
  }
  return 0;
}


typedef uint32 (*get_endpoint_func)(partition_info*, bool left_endpoint,
                                    bool include_endpoint);

typedef uint32 (*get_col_endpoint_func)(partition_info*, bool left_endpoint,
                                        bool include_endpoint,
                                        uint32 num_parts);

/*
  Partitioning Interval Analysis: Initialize the iterator for "mapping" case

  SYNOPSIS
    get_part_iter_for_interval_via_mapping()
      part_info   Partition info
      is_subpart  TRUE  - act for subpartitioning
                  FALSE - act for partitioning
      min_value   minimum field value, in opt_range key format.
      max_value   minimum field value, in opt_range key format.
      flags       Some combination of NEAR_MIN, NEAR_MAX, NO_MIN_RANGE,
                  NO_MAX_RANGE.
      part_iter   Iterator structure to be initialized

  DESCRIPTION
    Initialize partition set iterator to walk over the interval in
    ordered-array-of-partitions (for RANGE partitioning) or 
    ordered-array-of-list-constants (for LIST partitioning) space.

  IMPLEMENTATION
    This function is used when partitioning is done by
    <RANGE|LIST>(ascending_func(t.field)), and we can map an interval in
    t.field space into a sub-array of partition_info::range_int_array or
    partition_info::list_array (see get_partition_id_range_for_endpoint,
    get_list_array_idx_for_endpoint for details).
    
    The function performs this interval mapping, and sets the iterator to
    traverse the sub-array and return appropriate partitions.
    
  RETURN
    0 - No matching partitions (iterator not initialized)
    1 - Ok, iterator intialized for traversal of matching partitions.
   -1 - All partitions would match (iterator not initialized)
*/

uint32 get_partition_id_cols_range_for_endpoint(partition_info *part_info,
                                                bool left_endpoint,
                                                bool include_endpoint,
                                                uint32 nparts)
{
  uint max_partition= part_info->num_parts - 1;
  uint min_part_id= 0, max_part_id= max_partition, loc_part_id;
  part_column_list_val *range_col_array= part_info->range_col_array;
  uint num_columns= part_info->part_field_list.elements;
  bool tailf= !(left_endpoint ^ include_endpoint);
  DBUG_ENTER("get_partition_id_cols_range_for_endpoint");

  /* Get the partitioning function value for the endpoint */
  while (max_part_id > min_part_id)
  {
    loc_part_id= (max_part_id + min_part_id + 1) >> 1;
    if (cmp_rec_and_tuple_prune(range_col_array + loc_part_id*num_columns,
                                nparts, tailf) >= 0)
      min_part_id= loc_part_id + 1;
    else
      max_part_id= loc_part_id - 1;
  }
  loc_part_id= max_part_id;
  if (loc_part_id < max_partition && 
      cmp_rec_and_tuple_prune(range_col_array + (loc_part_id+1)*num_columns,
                              nparts, tailf) >= 0
      )
  {
     loc_part_id++;
  }
  if (left_endpoint)
  {
    if (cmp_rec_and_tuple_prune(range_col_array + loc_part_id*num_columns,
                                nparts, tailf) >= 0)
      loc_part_id++;
  }
  else 
  {
    if (loc_part_id < max_partition)
    {
      int res= cmp_rec_and_tuple_prune(range_col_array +
                                       loc_part_id * num_columns,
                                       nparts, tailf);
      if (!res)
        loc_part_id += test(include_endpoint);
      else if (res > 0)
        loc_part_id++;
    }
    loc_part_id++;
  }
  DBUG_RETURN(loc_part_id);
}


int get_part_iter_for_interval_cols_via_map(partition_info *part_info,
                                            bool is_subpart,
                                            uint32 *store_length_array,
                                            uchar *min_value, uchar *max_value,
                                            uint min_len, uint max_len, 
                                            uint flags,
                                            PARTITION_ITERATOR *part_iter)
{
  uint32 nparts;
  get_col_endpoint_func  get_col_endpoint;
  DBUG_ENTER("get_part_iter_for_interval_cols_via_map");

  if (part_info->part_type == RANGE_PARTITION)
  {
    get_col_endpoint= get_partition_id_cols_range_for_endpoint;
    part_iter->get_next= get_next_partition_id_range;
  }
  else if (part_info->part_type == LIST_PARTITION)
  {
    get_col_endpoint= get_partition_id_cols_list_for_endpoint;
    part_iter->get_next= get_next_partition_id_list;
    part_iter->part_info= part_info;
    DBUG_ASSERT(part_info->num_list_values);
  }
  else
    assert(0);

  if (flags & NO_MIN_RANGE)
    part_iter->part_nums.start= part_iter->part_nums.cur= 0;
  else
  {
    // Copy from min_value to record
    nparts= store_tuple_to_record(part_info->part_field_array,
                                  store_length_array,
                                  min_value,
                                  min_value + min_len);
    part_iter->part_nums.start= part_iter->part_nums.cur=
      get_col_endpoint(part_info, TRUE, !(flags & NEAR_MIN),
                       nparts);
  }
  if (flags & NO_MAX_RANGE)
  {
    if (part_info->part_type == RANGE_PARTITION)
      part_iter->part_nums.end= part_info->num_parts;
    else /* LIST_PARTITION */
    {
      DBUG_ASSERT(part_info->part_type == LIST_PARTITION);
      part_iter->part_nums.end= part_info->num_list_values;
    }
  }
  else
  {
    // Copy from max_value to record
    nparts= store_tuple_to_record(part_info->part_field_array,
                                  store_length_array,
                                  max_value,
                                  max_value + max_len);
    part_iter->part_nums.end= get_col_endpoint(part_info, FALSE,
                                               !(flags & NEAR_MAX),
                                               nparts);
  }
  if (part_iter->part_nums.start == part_iter->part_nums.end)
    DBUG_RETURN(0);
  DBUG_RETURN(1);
}


int get_part_iter_for_interval_via_mapping(partition_info *part_info,
                                           bool is_subpart,
                                           uint32 *store_length_array, /* ignored */
                                           uchar *min_value, uchar *max_value,
                                           uint min_len, uint max_len, /* ignored */
                                           uint flags,
                                           PARTITION_ITERATOR *part_iter)
{
  Field *field= part_info->part_field_array[0];
  uint32             UNINIT_VAR(max_endpoint_val);
  get_endpoint_func  UNINIT_VAR(get_endpoint);
  bool               can_match_multiple_values;  /* is not '=' */
  uint field_len= field->pack_length_in_rec();
  DBUG_ENTER("get_part_iter_for_interval_via_mapping");
  DBUG_ASSERT(!is_subpart);
  (void) store_length_array;
  (void)min_len;
  (void)max_len;
  part_iter->ret_null_part= part_iter->ret_null_part_orig= FALSE;

  if (part_info->part_type == RANGE_PARTITION)
  {
    if (part_info->part_charset_field_array)
      get_endpoint=        get_partition_id_range_for_endpoint_charset;
    else
      get_endpoint=        get_partition_id_range_for_endpoint;
    max_endpoint_val=    part_info->num_parts;
    part_iter->get_next= get_next_partition_id_range;
  }
  else if (part_info->part_type == LIST_PARTITION)
  {

    if (part_info->part_charset_field_array)
      get_endpoint=        get_list_array_idx_for_endpoint_charset;
    else
      get_endpoint=        get_list_array_idx_for_endpoint;
    max_endpoint_val=    part_info->num_list_values;
    part_iter->get_next= get_next_partition_id_list;
    part_iter->part_info= part_info;
    if (max_endpoint_val == 0)
    {
      /*
        We handle this special case without optimisations since it is
        of little practical value but causes a great number of complex
        checks later in the code.
      */
      part_iter->part_nums.start= part_iter->part_nums.end= 0;
      part_iter->part_nums.cur= 0;
      part_iter->ret_null_part= part_iter->ret_null_part_orig= TRUE;
      DBUG_RETURN(-1);
    }
  }
  else
    MY_ASSERT_UNREACHABLE();

  can_match_multiple_values= (flags || !min_value || !max_value ||
                              memcmp(min_value, max_value, field_len));
  if (can_match_multiple_values &&
      (part_info->part_type == RANGE_PARTITION ||
       part_info->has_null_value))
  {
    /* Range scan on RANGE or LIST partitioned table */
    enum_monotonicity_info monotonic;
    monotonic= part_info->part_expr->get_monotonicity_info();
    if (monotonic == MONOTONIC_INCREASING_NOT_NULL ||
        monotonic == MONOTONIC_STRICT_INCREASING_NOT_NULL)
    {
      /* col is NOT NULL, but F(col) can return NULL, add NULL partition */
      part_iter->ret_null_part= part_iter->ret_null_part_orig= TRUE;
    }
  }

  /* 
    Find minimum: Do special handling if the interval has left bound in form
     " NULL <= X ":
  */
  if (field->real_maybe_null() && part_info->has_null_value && 
      !(flags & (NO_MIN_RANGE | NEAR_MIN)) && *min_value)
  {
    part_iter->ret_null_part= part_iter->ret_null_part_orig= TRUE;
    part_iter->part_nums.start= part_iter->part_nums.cur= 0;
    if (!(flags & NO_MAX_RANGE) && *max_value)
    {
      /* The right bound is X <= NULL, i.e. it is a "X IS NULL" interval */
      part_iter->part_nums.end= 0;
      DBUG_RETURN(1);
    }
  }
  else
  {
    if (flags & NO_MIN_RANGE)
      part_iter->part_nums.start= part_iter->part_nums.cur= 0;
    else
    {
      /*
        Store the interval edge in the record buffer, and call the
        function that maps the edge in table-field space to an edge
        in ordered-set-of-partitions (for RANGE partitioning) or 
        index-in-ordered-array-of-list-constants (for LIST) space.
      */
      store_key_image_to_rec(field, min_value, field_len);
      bool include_endp= !test(flags & NEAR_MIN);
      part_iter->part_nums.start= get_endpoint(part_info, 1, include_endp);
      if (!can_match_multiple_values && part_info->part_expr->null_value)
      {
        /* col = x and F(x) = NULL -> only search NULL partition */
        part_iter->part_nums.cur= part_iter->part_nums.start= 0;
        part_iter->part_nums.end= 0;
        part_iter->ret_null_part= part_iter->ret_null_part_orig= TRUE;
        DBUG_RETURN(1);
      }
      part_iter->part_nums.cur= part_iter->part_nums.start;
      if (part_iter->part_nums.start == max_endpoint_val)
        DBUG_RETURN(0); /* No partitions */
    }
  }

  /* Find maximum, do the same as above but for right interval bound */
  if (flags & NO_MAX_RANGE)
    part_iter->part_nums.end= max_endpoint_val;
  else
  {
    store_key_image_to_rec(field, max_value, field_len);
    bool include_endp= !test(flags & NEAR_MAX);
    part_iter->part_nums.end= get_endpoint(part_info, 0, include_endp);
    if (part_iter->part_nums.start >= part_iter->part_nums.end &&
        !part_iter->ret_null_part)
      DBUG_RETURN(0); /* No partitions */
  }
  DBUG_RETURN(1); /* Ok, iterator initialized */
}


/* See get_part_iter_for_interval_via_walking for definition of what this is */
#define MAX_RANGE_TO_WALK 32


/*
  Partitioning Interval Analysis: Initialize iterator to walk field interval

  SYNOPSIS
    get_part_iter_for_interval_via_walking()
      part_info   Partition info
      is_subpart  TRUE  - act for subpartitioning
                  FALSE - act for partitioning
      min_value   minimum field value, in opt_range key format.
      max_value   minimum field value, in opt_range key format.
      flags       Some combination of NEAR_MIN, NEAR_MAX, NO_MIN_RANGE,
                  NO_MAX_RANGE.
      part_iter   Iterator structure to be initialized

  DESCRIPTION
    Initialize partition set iterator to walk over interval in integer field
    space. That is, for "const1 <=? t.field <=? const2" interval, initialize 
    the iterator to return a set of [sub]partitions obtained with the
    following procedure:
      get partition id for t.field = const1,   return it
      get partition id for t.field = const1+1, return it
       ...                 t.field = const1+2, ...
       ...                           ...       ...
       ...                 t.field = const2    ...

  IMPLEMENTATION
    See get_partitions_in_range_iter for general description of interval
    analysis. We support walking over the following intervals: 
      "t.field IS NULL" 
      "c1 <=? t.field <=? c2", where c1 and c2 are finite. 
    Intervals with +inf/-inf, and [NULL, c1] interval can be processed but
    that is more tricky and I don't have time to do it right now.

  RETURN
    0 - No matching partitions, iterator not initialized
    1 - Some partitions would match, iterator intialized for traversing them
   -1 - All partitions would match, iterator not initialized
*/

int get_part_iter_for_interval_via_walking(partition_info *part_info,
                                      bool is_subpart,
                                      uint32 *store_length_array, /* ignored */
                                      uchar *min_value, uchar *max_value,
                                      uint min_len, uint max_len, /* ignored */
                                      uint flags,
                                      PARTITION_ITERATOR *part_iter)
{
  Field *field;
  uint total_parts;
  partition_iter_func get_next_func;
  DBUG_ENTER("get_part_iter_for_interval_via_walking");
  (void)store_length_array;
  (void)min_len;
  (void)max_len;

  part_iter->ret_null_part= part_iter->ret_null_part_orig= FALSE;
  if (is_subpart)
  {
    field= part_info->subpart_field_array[0];
    total_parts= part_info->num_subparts;
    get_next_func=  get_next_subpartition_via_walking;
  }
  else
  {
    field= part_info->part_field_array[0];
    total_parts= part_info->num_parts;
    get_next_func=  get_next_partition_via_walking;
  }

  /* Handle the "t.field IS NULL" interval, it is a special case */
  if (field->real_maybe_null() && !(flags & (NO_MIN_RANGE | NO_MAX_RANGE)) &&
      *min_value && *max_value)
  {
    /* 
      We don't have a part_iter->get_next() function that would find which
      partition "t.field IS NULL" belongs to, so find partition that contains 
      NULL right here, and return an iterator over singleton set.
    */
    uint32 part_id;
    field->set_null();
    if (is_subpart)
    {
      if (!part_info->get_subpartition_id(part_info, &part_id))
      {
        init_single_partition_iterator(part_id, part_iter);
        DBUG_RETURN(1); /* Ok, iterator initialized */
      }
    }
    else
    {
      longlong dummy;
      int res= part_info->is_sub_partitioned() ?
                  part_info->get_part_partition_id(part_info, &part_id,
                                                   &dummy):
                  part_info->get_partition_id(part_info, &part_id, &dummy);
      if (!res)
      {
        init_single_partition_iterator(part_id, part_iter);
        DBUG_RETURN(1); /* Ok, iterator initialized */
      }
    }
    DBUG_RETURN(0); /* No partitions match */
  }

  if ((field->real_maybe_null() && 
       ((!(flags & NO_MIN_RANGE) && *min_value) ||  // NULL <? X
        (!(flags & NO_MAX_RANGE) && *max_value))) ||  // X <? NULL
      (flags & (NO_MIN_RANGE | NO_MAX_RANGE)))    // -inf at any bound
  {
    DBUG_RETURN(-1); /* Can't handle this interval, have to use all partitions */
  }
  
  /* Get integers for left and right interval bound */
  longlong a, b;
  uint len= field->pack_length_in_rec();
  store_key_image_to_rec(field, min_value, len);
  a= field->val_int();
  
  store_key_image_to_rec(field, max_value, len);
  b= field->val_int();
  
  /* 
    Handle a special case where the distance between interval bounds is 
    exactly 4G-1. This interval is too big for range walking, and if it is an
    (x,y]-type interval then the following "b +=..." code will convert it to 
    an empty interval by "wrapping around" a + 4G-1 + 1 = a. 
  */
  if ((ulonglong)b - (ulonglong)a == ~0ULL)
    DBUG_RETURN(-1);

  a += test(flags & NEAR_MIN);
  b += test(!(flags & NEAR_MAX));
  ulonglong n_values= b - a;

  /*
    Will it pay off to enumerate all values in the [a..b] range and evaluate
    the partitioning function for every value? It depends on 
     1. whether we'll be able to infer that some partitions are not used 
     2. if time savings from not scanning these partitions will be greater
        than time spent in enumeration.
    We will assume that the cost of accessing one extra partition is greater
    than the cost of evaluating the partitioning function O(#partitions).
    This means we should jump at any chance to eliminate a partition, which
    gives us this logic:

    Do the enumeration if
     - the number of values to enumerate is comparable to the number of
       partitions, or
     - there are not many values to enumerate.
  */
  if ((n_values > 2*total_parts) && n_values > MAX_RANGE_TO_WALK)
    DBUG_RETURN(-1);

  part_iter->field_vals.start= part_iter->field_vals.cur= a;
  part_iter->field_vals.end=   b;
  part_iter->part_info= part_info;
  part_iter->get_next=  get_next_func;
  DBUG_RETURN(1);
}


/*
  PARTITION_ITERATOR::get_next implementation: enumerate partitions in range

  SYNOPSIS
    get_next_partition_id_range()
      part_iter  Partition set iterator structure

  DESCRIPTION
    This is implementation of PARTITION_ITERATOR::get_next() that returns
    [sub]partition ids in [min_partition_id, max_partition_id] range.
    The function conforms to partition_iter_func type.

  RETURN
    partition id
    NOT_A_PARTITION_ID if there are no more partitions
*/

uint32 get_next_partition_id_range(PARTITION_ITERATOR* part_iter)
{
  if (part_iter->part_nums.cur >= part_iter->part_nums.end)
  {
    if (part_iter->ret_null_part)
    {
      part_iter->ret_null_part= FALSE;
      return 0;                    /* NULL always in first range partition */
    }
    part_iter->part_nums.cur= part_iter->part_nums.start;
    part_iter->ret_null_part= part_iter->ret_null_part_orig;
    return NOT_A_PARTITION_ID;
  }
  else
    return part_iter->part_nums.cur++;
}


/*
  PARTITION_ITERATOR::get_next implementation for LIST partitioning

  SYNOPSIS
    get_next_partition_id_list()
      part_iter  Partition set iterator structure

  DESCRIPTION
    This implementation of PARTITION_ITERATOR::get_next() is special for 
    LIST partitioning: it enumerates partition ids in
    part_info->list_array[i] (list_col_array[i*cols] for COLUMNS LIST
    partitioning) where i runs over [min_idx, max_idx] interval.
    The function conforms to partition_iter_func type.

  RETURN 
    partition id
    NOT_A_PARTITION_ID if there are no more partitions
*/

uint32 get_next_partition_id_list(PARTITION_ITERATOR *part_iter)
{
  if (part_iter->part_nums.cur >= part_iter->part_nums.end)
  {
    if (part_iter->ret_null_part)
    {
      part_iter->ret_null_part= FALSE;
      return part_iter->part_info->has_null_part_id;
    }
    part_iter->part_nums.cur= part_iter->part_nums.start;
    part_iter->ret_null_part= part_iter->ret_null_part_orig;
    return NOT_A_PARTITION_ID;
  }
  else
  {
    partition_info *part_info= part_iter->part_info;
    uint32 num_part= part_iter->part_nums.cur++;
    if (part_info->column_list)
    {
      uint num_columns= part_info->part_field_list.elements;
      return part_info->list_col_array[num_part*num_columns].partition_id;
    }
    return part_info->list_array[num_part].partition_id;
  }
}


/*
  PARTITION_ITERATOR::get_next implementation: walk over field-space interval

  SYNOPSIS
    get_next_partition_via_walking()
      part_iter  Partitioning iterator

  DESCRIPTION
    This implementation of PARTITION_ITERATOR::get_next() returns ids of
    partitions that contain records with partitioning field value within
    [start_val, end_val] interval.
    The function conforms to partition_iter_func type.

  RETURN 
    partition id
    NOT_A_PARTITION_ID if there are no more partitioning.
*/

static uint32 get_next_partition_via_walking(PARTITION_ITERATOR *part_iter)
{
  uint32 part_id;
  Field *field= part_iter->part_info->part_field_array[0];
  while (part_iter->field_vals.cur != part_iter->field_vals.end)
  {
    longlong dummy;
    field->store(part_iter->field_vals.cur++,
                 ((Field_num*)field)->unsigned_flag);
    if ((part_iter->part_info->is_sub_partitioned() &&
        !part_iter->part_info->get_part_partition_id(part_iter->part_info,
                                                     &part_id, &dummy)) ||
        !part_iter->part_info->get_partition_id(part_iter->part_info,
                                                &part_id, &dummy))
      return part_id;
  }
  part_iter->field_vals.cur= part_iter->field_vals.start;
  return NOT_A_PARTITION_ID;
}


/* Same as get_next_partition_via_walking, but for subpartitions */

static uint32 get_next_subpartition_via_walking(PARTITION_ITERATOR *part_iter)
{
  Field *field= part_iter->part_info->subpart_field_array[0];
  uint32 res;
  if (part_iter->field_vals.cur == part_iter->field_vals.end)
  {
    part_iter->field_vals.cur= part_iter->field_vals.start;
    return NOT_A_PARTITION_ID;
  }
  field->store(part_iter->field_vals.cur++, FALSE);
  if (part_iter->part_info->get_subpartition_id(part_iter->part_info,
                                                &res))
    return NOT_A_PARTITION_ID;
  return res;

}


/*
  Create partition names

  SYNOPSIS
    create_partition_name()
    out:out                   Created partition name string
    in1                       First part
    in2                       Second part
    name_variant              Normal, temporary or renamed partition name

  RETURN VALUE
    NONE

  DESCRIPTION
    This method is used to calculate the partition name, service routine to
    the del_ren_cre_table method.
*/

void create_partition_name(char *out, const char *in1,
                           const char *in2, uint name_variant,
                           bool translate)
{
  char transl_part_name[FN_REFLEN];
  const char *transl_part;

  if (translate)
  {
    tablename_to_filename(in2, transl_part_name, FN_REFLEN);
    transl_part= transl_part_name;
  }
  else
    transl_part= in2;
  if (name_variant == NORMAL_PART_NAME)
    strxmov(out, in1, "#P#", transl_part, NullS);
  else if (name_variant == TEMP_PART_NAME)
    strxmov(out, in1, "#P#", transl_part, "#TMP#", NullS);
  else if (name_variant == RENAMED_PART_NAME)
    strxmov(out, in1, "#P#", transl_part, "#REN#", NullS);
}


/*
  Create subpartition name

  SYNOPSIS
    create_subpartition_name()
    out:out                   Created partition name string
    in1                       First part
    in2                       Second part
    in3                       Third part
    name_variant              Normal, temporary or renamed partition name

  RETURN VALUE
    NONE

  DESCRIPTION
  This method is used to calculate the subpartition name, service routine to
  the del_ren_cre_table method.
*/

void create_subpartition_name(char *out, const char *in1,
                              const char *in2, const char *in3,
                              uint name_variant)
{
  char transl_part_name[FN_REFLEN], transl_subpart_name[FN_REFLEN];

  tablename_to_filename(in2, transl_part_name, FN_REFLEN);
  tablename_to_filename(in3, transl_subpart_name, FN_REFLEN);
  if (name_variant == NORMAL_PART_NAME)
    strxmov(out, in1, "#P#", transl_part_name,
            "#SP#", transl_subpart_name, NullS);
  else if (name_variant == TEMP_PART_NAME)
    strxmov(out, in1, "#P#", transl_part_name,
            "#SP#", transl_subpart_name, "#TMP#", NullS);
  else if (name_variant == RENAMED_PART_NAME)
    strxmov(out, in1, "#P#", transl_part_name,
            "#SP#", transl_subpart_name, "#REN#", NullS);
}

uint get_partition_field_store_length(Field *field)
{
  uint store_length;

  store_length= field->key_length();
  if (field->real_maybe_null())
    store_length+= HA_KEY_NULL_LENGTH;
  if (field->real_type() == MYSQL_TYPE_VARCHAR)
    store_length+= HA_KEY_BLOB_LENGTH;
  return store_length;
}
#endif
<|MERGE_RESOLUTION|>--- conflicted
+++ resolved
@@ -2816,40 +2816,23 @@
 /**
   Calculate part_id for (SUB)PARTITION BY KEY
 
-<<<<<<< HEAD
-  SYNOPSIS
-    get_part_id_key()
-    field_array         Array of fields for PARTTION KEY
-    num_parts           Number of KEY partitions
-=======
   @param file                Handler to storage engine
   @param field_array         Array of fields for PARTTION KEY
-  @param no_parts            Number of KEY partitions
+  @param num_parts           Number of KEY partitions
   @param func_value[out]     Returns calculated hash value
->>>>>>> f6fa567c
 
   @return Calculated partition id
 */
 
 inline
-<<<<<<< HEAD
-static uint32 get_part_id_key(Field **field_array,
+static uint32 get_part_id_key(handler *file,
+                              Field **field_array,
                               uint num_parts,
                               longlong *func_value)
 {
   DBUG_ENTER("get_part_id_key");
-  *func_value= calculate_key_value(field_array);
+  *func_value= file->calculate_key_hash_value(field_array);
   DBUG_RETURN((uint32) (*func_value % num_parts));
-=======
-static uint32 get_part_id_key(handler *file,
-                              Field **field_array,
-                              uint no_parts,
-                              longlong *func_value)
-{
-  DBUG_ENTER("get_part_id_key");
-  *func_value= file->calculate_key_hash_value(field_array);
-  DBUG_RETURN((uint32) (*func_value % no_parts));
->>>>>>> f6fa567c
 }
 
 
@@ -3526,8 +3509,6 @@
     if (part_func_value >= part_end_val &&
         (loc_part_id < max_partition || !part_info->defined_max_value))
       loc_part_id++;
-<<<<<<< HEAD
-=======
   }
   else 
   {
@@ -3547,7 +3528,7 @@
                                  uint32 *part_id,
                                  longlong *func_value)
 {
-  return get_part_id_hash(part_info->no_parts, part_info->part_expr,
+  return get_part_id_hash(part_info->num_parts, part_info->part_expr,
                           part_id, func_value);
 }
 
@@ -3556,7 +3537,7 @@
                                         uint32 *part_id,
                                         longlong *func_value)
 {
-  return get_part_id_linear_hash(part_info, part_info->no_parts,
+  return get_part_id_linear_hash(part_info, part_info->num_parts,
                                  part_info->part_expr, part_id, func_value);
 }
 
@@ -3567,127 +3548,6 @@
 {
   *part_id= get_part_id_key(part_info->table->file,
                             part_info->part_field_array,
-                            part_info->no_parts, func_value);
-  return 0;
-}
-
-
-int get_partition_id_linear_key_nosub(partition_info *part_info,
-                                       uint32 *part_id,
-                                       longlong *func_value)
-{
-  *part_id= get_part_id_linear_key(part_info,
-                                   part_info->part_field_array,
-                                   part_info->no_parts, func_value);
-  return 0;
-}
-
-
-int get_partition_id_range_sub_hash(partition_info *part_info,
-                                     uint32 *part_id,
-                                     longlong *func_value)
-{
-  uint32 loc_part_id, sub_part_id;
-  uint no_subparts;
-  longlong local_func_value;
-  int error;
-  DBUG_ENTER("get_partition_id_range_sub_hash");
-  LINT_INIT(loc_part_id);
-  LINT_INIT(sub_part_id);
-
-  if (unlikely((error= get_partition_id_range(part_info, &loc_part_id,
-                                              func_value))))
-  {
-    DBUG_RETURN(error);
-  }
-  no_subparts= part_info->no_subparts;
-  if (unlikely((error= get_part_id_hash(no_subparts, part_info->subpart_expr,
-                                        &sub_part_id, &local_func_value))))
-  {
-    DBUG_RETURN(error);
-  }
-
-  *part_id= get_part_id_for_sub(loc_part_id, sub_part_id, no_subparts);
-  DBUG_RETURN(0);
-}
-
-
-int get_partition_id_range_sub_linear_hash(partition_info *part_info,
-                                            uint32 *part_id,
-                                            longlong *func_value)
-{
-  uint32 loc_part_id, sub_part_id;
-  uint no_subparts;
-  longlong local_func_value;
-  int error;
-  DBUG_ENTER("get_partition_id_range_sub_linear_hash");
-  LINT_INIT(loc_part_id);
-  LINT_INIT(sub_part_id);
-
-  if (unlikely((error= get_partition_id_range(part_info, &loc_part_id,
-                                              func_value))))
-  {
-    DBUG_RETURN(error);
->>>>>>> f6fa567c
-  }
-  else 
-  {
-    /* if 'WHERE <= X' and partition is LESS THAN (X) include next partition */
-    if (include_endpoint && loc_part_id < max_partition &&
-        part_func_value == part_end_val)
-      loc_part_id++;
-
-    /* Right endpoint, set end after correct partition */
-    loc_part_id++;
-  }
-  DBUG_RETURN(loc_part_id);
-}
-
-
-int get_partition_id_hash_nosub(partition_info *part_info,
-                                 uint32 *part_id,
-                                 longlong *func_value)
-{
-<<<<<<< HEAD
-  return get_part_id_hash(part_info->num_parts, part_info->part_expr,
-                          part_id, func_value);
-=======
-  uint32 loc_part_id, sub_part_id;
-  uint no_subparts;
-  longlong local_func_value;
-  int error;
-  DBUG_ENTER("get_partition_id_range_sub_key");
-  LINT_INIT(loc_part_id);
-
-  if (unlikely((error= get_partition_id_range(part_info, &loc_part_id,
-                                              func_value))))
-  {
-    DBUG_RETURN(error);
-  }
-  no_subparts= part_info->no_subparts;
-  sub_part_id= get_part_id_key(part_info->table->file,
-                               part_info->subpart_field_array,
-                               no_subparts, &local_func_value);
-  *part_id= get_part_id_for_sub(loc_part_id, sub_part_id, no_subparts);
-  DBUG_RETURN(0);
->>>>>>> f6fa567c
-}
-
-
-int get_partition_id_linear_hash_nosub(partition_info *part_info,
-                                        uint32 *part_id,
-                                        longlong *func_value)
-{
-  return get_part_id_linear_hash(part_info, part_info->num_parts,
-                                 part_info->part_expr, part_id, func_value);
-}
-
-
-int get_partition_id_key_nosub(partition_info *part_info,
-                                uint32 *part_id,
-                                longlong *func_value)
-{
-  *part_id= get_part_id_key(part_info->part_field_array,
                             part_info->num_parts, func_value);
   return 0;
 }
@@ -3719,33 +3579,9 @@
   {
     DBUG_RETURN(error);
   }
-<<<<<<< HEAD
   num_subparts= part_info->num_subparts;
   if (unlikely((error= part_info->get_subpartition_id(part_info,
                                                       &sub_part_id))))
-=======
-  no_subparts= part_info->no_subparts;
-  sub_part_id= get_part_id_key(part_info->table->file,
-                               part_info->subpart_field_array,
-                               no_subparts, &local_func_value);
-  *part_id= get_part_id_for_sub(loc_part_id, sub_part_id, no_subparts);
-  DBUG_RETURN(0);
-}
-
-
-int get_partition_id_list_sub_linear_key(partition_info *part_info,
-                                          uint32 *part_id,
-                                          longlong *func_value)
-{
-  uint32 loc_part_id, sub_part_id;
-  uint no_subparts;
-  longlong local_func_value;
-  int error;
-  DBUG_ENTER("get_partition_id_list_sub_linear_key");
-
-  if (unlikely((error= get_partition_id_list(part_info, &loc_part_id,
-                                             func_value))))
->>>>>>> f6fa567c
   {
     DBUG_RETURN(error);
   } 
@@ -3801,14 +3637,9 @@
                              uint32 *part_id)
 {
   longlong func_value;
-<<<<<<< HEAD
-  *part_id= get_part_id_key(part_info->subpart_field_array,
-                            part_info->num_subparts, &func_value);
-=======
   *part_id= get_part_id_key(part_info->table->file,
                             part_info->subpart_field_array,
-                            part_info->no_subparts, &func_value);
->>>>>>> f6fa567c
+                            part_info->num_subparts, &func_value);
   return FALSE;
 }
 
