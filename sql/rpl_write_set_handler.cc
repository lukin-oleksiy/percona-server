/* Copyright (c) 2014, 2019, Oracle and/or its affiliates. All rights reserved.

   This program is free software; you can redistribute it and/or modify
   it under the terms of the GNU General Public License, version 2.0,
   as published by the Free Software Foundation.

   This program is also distributed with certain software (including
   but not limited to OpenSSL) that is licensed under separate terms,
   as designated in a particular file or component or in included license
   documentation.  The authors of MySQL hereby grant you an additional
   permission to link the program and your derivative works with the
   separately licensed software that they have included with MySQL.

   This program is distributed in the hope that it will be useful,
   but WITHOUT ANY WARRANTY; without even the implied warranty of
   MERCHANTABILITY or FITNESS FOR A PARTICULAR PURPOSE.  See the
   GNU General Public License, version 2.0, for more details.

   You should have received a copy of the GNU General Public License
   along with this program; if not, write to the Free Software
   Foundation, Inc., 51 Franklin St, Fifth Floor, Boston, MA 02110-1301  USA */

#include "sql/rpl_write_set_handler.h"

#include <string.h>
#include <sys/types.h>
#include <map>
#include <memory>
#include <string>
#include <vector>

#include "../extra/lz4/my_xxhash.h"  // IWYU pragma: keep
#include "lex_string.h"
#include "m_ctype.h"
#include "m_string.h"
#include "my_base.h"
#include "my_dbug.h"
#include "my_inttypes.h"
#include "my_murmur3.h"  // murmur3_32
#include "sql/field.h"   // Field
#include "sql/handler.h"
#include "sql/key.h"
#include "sql/query_options.h"
#include "sql/rpl_transaction_write_set_ctx.h"
#include "sql/sql_class.h"  // THD
#include "sql/sql_const.h"
#include "sql/sql_list.h"  // List
#include "sql/system_variables.h"
#include "sql/table.h"  // TABLE
#include "sql/transaction_info.h"
#include "sql_string.h"

#define HASH_STRING_SEPARATOR "½"

const char *transaction_write_set_hashing_algorithms[] = {"OFF", "MURMUR32",
                                                          "XXHASH64", 0};

const char *get_write_set_algorithm_string(unsigned int algorithm) {
  switch (algorithm) {
    case HASH_ALGORITHM_OFF:
      return "OFF";
    case HASH_ALGORITHM_MURMUR32:
      return "MURMUR32";
    case HASH_ALGORITHM_XXHASH64:
      return "XXHASH64";
    default:
      return "UNKNOWN ALGORITHM";
  }
}

template <class type>
uint64 calc_hash(ulong algorithm, type T, size_t len) {
  if (algorithm == HASH_ALGORITHM_MURMUR32)
    return (murmur3_32((const uchar *)T, len, 0));
  else
    return (MY_XXH64((const uchar *)T, len, 0));
}

/**
  Function to check if the given TABLE has any foreign key field. This is
  needed to be checked to get the hash of the field value in the foreign
  table.

  This function is meant to be only called by add_pke() function, some
  conditions are check there for performance optimization.

  @param[in] table - TABLE object
  @param[in] thd - THD object pointing to current thread.

  @param[out] foreign_key_map - a standard map which keeps track of the
                                foreign key fields.
*/
static void check_foreign_key(
    TABLE *table,
#ifndef DBUG_OFF
    THD *thd,
#endif
    std::map<std::string, std::string> &foreign_key_map) {
  DBUG_ENTER("check_foreign_key");
  DBUG_ASSERT(!(thd->variables.option_bits & OPTION_NO_FOREIGN_KEY_CHECKS));
  DBUG_ASSERT(table->s->foreign_keys > 0);

  TABLE_SHARE_FOREIGN_KEY_INFO *fk = table->s->foreign_key;
  std::string pke_prefix;
  pke_prefix.reserve(NAME_LEN * 5);

  for (uint i = 0; i < table->s->foreign_keys; i++) {
    /*
      There are two situations on which there is no
      unique_constraint_name, which means that the foreign key
      must be skipped.

      1) The referenced table was dropped using
         foreign_key_checks= 0, on that case we cannot check
         foreign key and need to skip it.

      2) The foreign key does reference a non unique key, thence
         it must be skipped since it cannot be used to check
         conflicts/dependencies.

         Example:
           CREATE TABLE t1 (c1 INT PRIMARY KEY, c2 INT, KEY(c2));
           CREATE TABLE t2 (x1 INT PRIMARY KEY, x2 INT,
                            FOREIGN KEY (x2) REFERENCES t1(c2));

           DELETE FROM t1 WHERE c1=1;
             does generate the PKEs:
               PRIMARY½test½4t1½21½1

           INSERT INTO t2 VALUES (1,1);
             does generate the PKEs:
               PRIMARY½test½4t2½21½1

           which does not contain PKE for the non unique key c2.
    */
    if (0 == fk[i].unique_constraint_name.length) continue;

    const std::string referenced_schema_name_length =
        std::to_string(fk[i].referenced_table_db.length);
    const std::string referenced_table_name_length =
        std::to_string(fk[i].referenced_table_name.length);

    /*
      Prefix the hash keys with the referenced index name.
    */
    pke_prefix.clear();
    pke_prefix.append(fk[i].unique_constraint_name.str,
                      fk[i].unique_constraint_name.length);
    pke_prefix.append(HASH_STRING_SEPARATOR);
    pke_prefix.append(fk[i].referenced_table_db.str,
                      fk[i].referenced_table_db.length);
    pke_prefix.append(HASH_STRING_SEPARATOR);
    pke_prefix.append(referenced_schema_name_length);
    pke_prefix.append(fk[i].referenced_table_name.str,
                      fk[i].referenced_table_name.length);
    pke_prefix.append(HASH_STRING_SEPARATOR);
    pke_prefix.append(referenced_table_name_length);

    /*
      Foreign key must not have a empty column list.
    */
    DBUG_ASSERT(fk[i].columns > 0);
    for (uint c = 0; c < fk[i].columns; c++)
      foreign_key_map[fk[i].column_name[c].str] = pke_prefix;
  }

  DBUG_VOID_RETURN;
}

#ifndef DBUG_OFF
static void debug_check_for_write_sets(
    std::vector<std::string> &key_list_to_hash) {
  DBUG_EXECUTE_IF(
      "PKE_assert_single_primary_key_generated_insert",
      DBUG_ASSERT(key_list_to_hash.size() == 1);
      DBUG_ASSERT(key_list_to_hash[0] ==
                  "PRIMARY" HASH_STRING_SEPARATOR "test" HASH_STRING_SEPARATOR
                  "4t1" HASH_STRING_SEPARATOR "21" HASH_STRING_SEPARATOR "1"););

  DBUG_EXECUTE_IF(
      "PKE_assert_single_primary_key_generated_update",
      DBUG_ASSERT(key_list_to_hash.size() == 1);
      DBUG_ASSERT(
          key_list_to_hash[0] ==
              "PRIMARY" HASH_STRING_SEPARATOR "test" HASH_STRING_SEPARATOR
              "4t1" HASH_STRING_SEPARATOR "23" HASH_STRING_SEPARATOR "1" ||
          key_list_to_hash[0] ==
              "PRIMARY" HASH_STRING_SEPARATOR "test" HASH_STRING_SEPARATOR
              "4t1" HASH_STRING_SEPARATOR "21" HASH_STRING_SEPARATOR "1"););

  DBUG_EXECUTE_IF(
      "PKE_assert_multi_primary_key_generated_insert",
      DBUG_ASSERT(key_list_to_hash.size() == 1);
      DBUG_ASSERT(key_list_to_hash[0] ==
                  "PRIMARY" HASH_STRING_SEPARATOR "test" HASH_STRING_SEPARATOR
                  "4t1" HASH_STRING_SEPARATOR "21" HASH_STRING_SEPARATOR
                  "12" HASH_STRING_SEPARATOR "1"););

  DBUG_EXECUTE_IF(
      "PKE_assert_multi_primary_key_generated_update",
      DBUG_ASSERT(key_list_to_hash.size() == 1);
      DBUG_ASSERT(
          key_list_to_hash[0] ==
              "PRIMARY" HASH_STRING_SEPARATOR "test" HASH_STRING_SEPARATOR
              "4t1" HASH_STRING_SEPARATOR "23" HASH_STRING_SEPARATOR
              "12" HASH_STRING_SEPARATOR "1" ||
          key_list_to_hash[0] ==
              "PRIMARY" HASH_STRING_SEPARATOR "test" HASH_STRING_SEPARATOR
              "4t1" HASH_STRING_SEPARATOR "21" HASH_STRING_SEPARATOR
              "12" HASH_STRING_SEPARATOR "1"););

  DBUG_EXECUTE_IF(
      "PKE_assert_single_primary_unique_key_generated_insert",
      DBUG_ASSERT(key_list_to_hash.size() == 3);
      DBUG_ASSERT(
          key_list_to_hash[0] ==
              "PRIMARY" HASH_STRING_SEPARATOR "test" HASH_STRING_SEPARATOR
              "4t1" HASH_STRING_SEPARATOR "21" HASH_STRING_SEPARATOR "1" &&
          key_list_to_hash[1] ==
              "c2" HASH_STRING_SEPARATOR "test" HASH_STRING_SEPARATOR
              "4t1" HASH_STRING_SEPARATOR "22" HASH_STRING_SEPARATOR "1" &&
          key_list_to_hash[2] ==
              "c3" HASH_STRING_SEPARATOR "test" HASH_STRING_SEPARATOR
              "4t1" HASH_STRING_SEPARATOR "23" HASH_STRING_SEPARATOR "1"););

  DBUG_EXECUTE_IF(
      "PKE_assert_single_primary_unique_key_generated_update",
      DBUG_ASSERT(key_list_to_hash.size() == 3);
      DBUG_ASSERT(
          (key_list_to_hash[0] ==
               "PRIMARY" HASH_STRING_SEPARATOR "test" HASH_STRING_SEPARATOR
               "4t1" HASH_STRING_SEPARATOR "25" HASH_STRING_SEPARATOR "1" &&
           key_list_to_hash[1] ==
               "c2" HASH_STRING_SEPARATOR "test" HASH_STRING_SEPARATOR
               "4t1" HASH_STRING_SEPARATOR "22" HASH_STRING_SEPARATOR "1" &&
           key_list_to_hash[2] ==
               "c3" HASH_STRING_SEPARATOR "test" HASH_STRING_SEPARATOR
               "4t1" HASH_STRING_SEPARATOR "23" HASH_STRING_SEPARATOR "1") ||
          (key_list_to_hash[0] ==
               "PRIMARY" HASH_STRING_SEPARATOR "test" HASH_STRING_SEPARATOR
               "4t1" HASH_STRING_SEPARATOR "21" HASH_STRING_SEPARATOR "1" &&
           key_list_to_hash[1] ==
               "c2" HASH_STRING_SEPARATOR "test" HASH_STRING_SEPARATOR
               "4t1" HASH_STRING_SEPARATOR "22" HASH_STRING_SEPARATOR "1" &&
           key_list_to_hash[2] ==
               "c3" HASH_STRING_SEPARATOR "test" HASH_STRING_SEPARATOR
               "4t1" HASH_STRING_SEPARATOR "23" HASH_STRING_SEPARATOR "1")););

  DBUG_EXECUTE_IF(
      "PKE_assert_multi_primary_unique_key_generated_insert",
      DBUG_ASSERT(key_list_to_hash.size() == 3);
      DBUG_ASSERT(
          key_list_to_hash[0] ==
              "PRIMARY" HASH_STRING_SEPARATOR "test" HASH_STRING_SEPARATOR
              "4t1" HASH_STRING_SEPARATOR "21" HASH_STRING_SEPARATOR
              "12" HASH_STRING_SEPARATOR "1" &&
          key_list_to_hash[1] ==
              "b" HASH_STRING_SEPARATOR "test" HASH_STRING_SEPARATOR
              "4t1" HASH_STRING_SEPARATOR "23" HASH_STRING_SEPARATOR "1" &&
          key_list_to_hash[2] ==
              "c" HASH_STRING_SEPARATOR "test" HASH_STRING_SEPARATOR
              "4t1" HASH_STRING_SEPARATOR "24" HASH_STRING_SEPARATOR "1"););

  DBUG_EXECUTE_IF(
      "PKE_assert_multi_primary_unique_key_generated_update",
      DBUG_ASSERT(key_list_to_hash.size() == 3);
      DBUG_ASSERT(
          (key_list_to_hash[0] ==
               "PRIMARY" HASH_STRING_SEPARATOR "test" HASH_STRING_SEPARATOR
               "4t1" HASH_STRING_SEPARATOR "21" HASH_STRING_SEPARATOR
               "12" HASH_STRING_SEPARATOR "1" &&
           key_list_to_hash[1] ==
               "b" HASH_STRING_SEPARATOR "test" HASH_STRING_SEPARATOR
               "4t1" HASH_STRING_SEPARATOR "23" HASH_STRING_SEPARATOR "1" &&
           key_list_to_hash[2] ==
               "c" HASH_STRING_SEPARATOR "test" HASH_STRING_SEPARATOR
               "4t1" HASH_STRING_SEPARATOR "24" HASH_STRING_SEPARATOR "1") ||
          (key_list_to_hash[0] ==
               "PRIMARY" HASH_STRING_SEPARATOR "test" HASH_STRING_SEPARATOR
               "4t1" HASH_STRING_SEPARATOR "25" HASH_STRING_SEPARATOR
               "12" HASH_STRING_SEPARATOR "1" &&
           key_list_to_hash[1] ==
               "b" HASH_STRING_SEPARATOR "test" HASH_STRING_SEPARATOR
               "4t1" HASH_STRING_SEPARATOR "23" HASH_STRING_SEPARATOR "1" &&
           key_list_to_hash[2] ==
               "c" HASH_STRING_SEPARATOR "test" HASH_STRING_SEPARATOR
               "4t1" HASH_STRING_SEPARATOR "24" HASH_STRING_SEPARATOR "1")););

  DBUG_EXECUTE_IF(
      "PKE_assert_multi_foreign_key_generated_insert",
      DBUG_ASSERT(key_list_to_hash.size() == 4);
      DBUG_ASSERT(
          key_list_to_hash[0] ==
              "PRIMARY" HASH_STRING_SEPARATOR "test" HASH_STRING_SEPARATOR
              "4t3" HASH_STRING_SEPARATOR "21" HASH_STRING_SEPARATOR
              "15" HASH_STRING_SEPARATOR "1" &&
          key_list_to_hash[1] ==
              "c2" HASH_STRING_SEPARATOR "test" HASH_STRING_SEPARATOR
              "4t3" HASH_STRING_SEPARATOR "25" HASH_STRING_SEPARATOR "1" &&
          key_list_to_hash[2] ==
              "PRIMARY" HASH_STRING_SEPARATOR "test" HASH_STRING_SEPARATOR
              "4t1" HASH_STRING_SEPARATOR "21" HASH_STRING_SEPARATOR "1" &&
          key_list_to_hash[3] ==
              "PRIMARY" HASH_STRING_SEPARATOR "test" HASH_STRING_SEPARATOR
              "4t2" HASH_STRING_SEPARATOR "25" HASH_STRING_SEPARATOR "1"););

  DBUG_EXECUTE_IF(
      "PKE_assert_multi_foreign_key_generated_update",
      DBUG_ASSERT(key_list_to_hash.size() == 4);
      DBUG_ASSERT(
          (key_list_to_hash[0] ==
               "PRIMARY" HASH_STRING_SEPARATOR "test" HASH_STRING_SEPARATOR
               "4t3" HASH_STRING_SEPARATOR "21" HASH_STRING_SEPARATOR
               "15" HASH_STRING_SEPARATOR "1" &&
           key_list_to_hash[1] ==
               "c2" HASH_STRING_SEPARATOR "test" HASH_STRING_SEPARATOR
               "4t3" HASH_STRING_SEPARATOR "25" HASH_STRING_SEPARATOR "1" &&
           key_list_to_hash[2] ==
               "PRIMARY" HASH_STRING_SEPARATOR "test" HASH_STRING_SEPARATOR
               "4t1" HASH_STRING_SEPARATOR "21" HASH_STRING_SEPARATOR "1" &&
           key_list_to_hash[3] ==
               "PRIMARY" HASH_STRING_SEPARATOR "test" HASH_STRING_SEPARATOR
               "4t2" HASH_STRING_SEPARATOR "25" HASH_STRING_SEPARATOR "1") ||
          (key_list_to_hash[0] ==
               "PRIMARY" HASH_STRING_SEPARATOR "test" HASH_STRING_SEPARATOR
               "4t3" HASH_STRING_SEPARATOR "23" HASH_STRING_SEPARATOR
               "15" HASH_STRING_SEPARATOR "1" &&
           key_list_to_hash[1] ==
               "c2" HASH_STRING_SEPARATOR "test" HASH_STRING_SEPARATOR
               "4t3" HASH_STRING_SEPARATOR "25" HASH_STRING_SEPARATOR "1" &&
           key_list_to_hash[2] ==
               "PRIMARY" HASH_STRING_SEPARATOR "test" HASH_STRING_SEPARATOR
               "4t1" HASH_STRING_SEPARATOR "23" HASH_STRING_SEPARATOR "1" &&
           key_list_to_hash[3] ==
               "PRIMARY" HASH_STRING_SEPARATOR "test" HASH_STRING_SEPARATOR
               "4t2" HASH_STRING_SEPARATOR "25" HASH_STRING_SEPARATOR "1")););

  DBUG_EXECUTE_IF(
      "PKE_assert_foreign_key_on_referenced_unique_key_parent_generated_insert",
      DBUG_ASSERT(key_list_to_hash.size() == 2);
      DBUG_ASSERT(
          key_list_to_hash[0] ==
              "PRIMARY" HASH_STRING_SEPARATOR "test" HASH_STRING_SEPARATOR
              "4t1" HASH_STRING_SEPARATOR "22" HASH_STRING_SEPARATOR "1" &&
          key_list_to_hash[1] ==
              "c2" HASH_STRING_SEPARATOR "test" HASH_STRING_SEPARATOR
              "4t1" HASH_STRING_SEPARATOR "22" HASH_STRING_SEPARATOR "1"););

  DBUG_EXECUTE_IF(
      "PKE_assert_foreign_key_on_referenced_unique_key_generated_insert",
      DBUG_ASSERT(key_list_to_hash.size() == 2);
      DBUG_ASSERT(
          key_list_to_hash[0] ==
              "PRIMARY" HASH_STRING_SEPARATOR "test" HASH_STRING_SEPARATOR
              "4t2" HASH_STRING_SEPARATOR "21" HASH_STRING_SEPARATOR "1" &&
          key_list_to_hash[1] ==
              "c2" HASH_STRING_SEPARATOR "test" HASH_STRING_SEPARATOR
              "4t1" HASH_STRING_SEPARATOR "21" HASH_STRING_SEPARATOR "1"););

  DBUG_EXECUTE_IF(
      "PKE_assert_foreign_key_on_referenced_unique_key_generated_update",
      DBUG_ASSERT(key_list_to_hash.size() == 2);
      DBUG_ASSERT(
          (key_list_to_hash[0] ==
               "PRIMARY" HASH_STRING_SEPARATOR "test" HASH_STRING_SEPARATOR
               "4t2" HASH_STRING_SEPARATOR "21" HASH_STRING_SEPARATOR "1" &&
           key_list_to_hash[1] ==
               "c2" HASH_STRING_SEPARATOR "test" HASH_STRING_SEPARATOR
               "4t1" HASH_STRING_SEPARATOR "22" HASH_STRING_SEPARATOR "1") ||
          (key_list_to_hash[0] ==
               "PRIMARY" HASH_STRING_SEPARATOR "test" HASH_STRING_SEPARATOR
               "4t2" HASH_STRING_SEPARATOR "21" HASH_STRING_SEPARATOR "1" &&
           key_list_to_hash[1] ==
               "c2" HASH_STRING_SEPARATOR "test" HASH_STRING_SEPARATOR
               "4t1" HASH_STRING_SEPARATOR "21" HASH_STRING_SEPARATOR "1")););

  DBUG_EXECUTE_IF(
      "PKE_assert_foreign_key_on_referenced_non_unique_key_parent_generated_"
      "insert",
      DBUG_ASSERT(key_list_to_hash.size() == 1);
      DBUG_ASSERT(key_list_to_hash[0] ==
                  "PRIMARY" HASH_STRING_SEPARATOR "test" HASH_STRING_SEPARATOR
                  "4t1" HASH_STRING_SEPARATOR "22" HASH_STRING_SEPARATOR "1"););

  DBUG_EXECUTE_IF(
      "PKE_assert_foreign_key_on_referenced_non_unique_key_generated_insert",
      DBUG_ASSERT(key_list_to_hash.size() == 1);
      DBUG_ASSERT(key_list_to_hash[0] ==
                  "PRIMARY" HASH_STRING_SEPARATOR "test" HASH_STRING_SEPARATOR
                  "4t2" HASH_STRING_SEPARATOR "21" HASH_STRING_SEPARATOR "1"););

  DBUG_EXECUTE_IF(
      "PKE_assert_foreign_key_on_referenced_non_unique_key_generated_update",
      DBUG_ASSERT(key_list_to_hash.size() == 1);
      DBUG_ASSERT(key_list_to_hash[0] ==
                  "PRIMARY" HASH_STRING_SEPARATOR "test" HASH_STRING_SEPARATOR
                  "4t2" HASH_STRING_SEPARATOR "21" HASH_STRING_SEPARATOR "1"););
}
#endif

/**
  Function to generate the hash of the string passed to this function.

  @param[in] pke - the string to be hashed.
  @param[in] thd - THD object pointing to current thread.
  @param[in] write_sets - list of all write sets
*/

<<<<<<< HEAD
static void generate_hash_pke(const std::string &pke, THD *thd) {
=======
static void generate_hash_pke(const std::string &pke, THD *thd
#ifndef DBUG_OFF
                              ,
                              std::vector<std::string> &write_sets
#endif
) {
>>>>>>> 4869291f
  DBUG_ENTER("generate_hash_pke");
  DBUG_ASSERT(thd->variables.transaction_write_set_extraction !=
              HASH_ALGORITHM_OFF);

  uint64 hash = calc_hash<const char *>(
      thd->variables.transaction_write_set_extraction, pke.c_str(), pke.size());
  thd->get_transaction()->get_transaction_write_set_ctx()->add_write_set(hash);

#ifndef DBUG_OFF
  write_sets.push_back(pke);
#endif
  DBUG_PRINT("info", ("pke: %s; hash: %llu", pke.c_str(), hash));
  DBUG_VOID_RETURN;
}

<<<<<<< HEAD
=======
/**
  Function to generate set of hashes for a multi-valued key

  @param[in] prefix_pke  - stringified non-multi-valued prefix of key
  @param[in] thd         - THD object pointing to current thread.
  @param[in] fld         - multi-valued keypart's field
  @param[in] write_sets  - DEBUG ONLY, vector of added PKEs
*/

static void generate_mv_hash_pke(const std::string &prefix_pke, THD *thd,
                                 Field *fld
#ifndef DBUG_OFF
                                 ,
                                 std::vector<std::string> &write_sets
#endif
) {
  Field_typed_array *field = down_cast<Field_typed_array *>(fld);
  uint length = field->data_length();
  const char *ptr = field->get_binary();

  json_binary::Value v(json_binary::parse_binary(ptr, length));
  uint elems = v.element_count();
  if (!elems || field->is_null()) {
    // Multi-valued key part doesn't contain actual values.
    // No need to hash prefix pke as it won't cause conflicts.
  } else {
    const CHARSET_INFO *cs = field->charset();
    int max_length = cs->coll->strnxfrmlen(cs, field->key_length());
    std::unique_ptr<uchar[]> pk_value(new uchar[max_length + 1]());
    DBUG_ASSERT(v.type() == json_binary::Value::ARRAY);

    for (uint i = 0; i < elems; i++) {
      std::string pke = prefix_pke;
      json_binary::Value elt = v.element(i);
      Json_wrapper wr(elt);
      /*
        convert to normalized string and store so that it can be
        sorted using binary comparison functions like memcmp.
      */
      size_t length = field->make_sort_key(&wr, pk_value.get(), max_length);
      pk_value[length] = 0;

      pke.append(pointer_cast<char *>(pk_value.get()), length);
      pke.append(HASH_STRING_SEPARATOR);
      pke.append(std::to_string(length));
      generate_hash_pke(pke, thd
#ifndef DBUG_OFF
                        ,
                        write_sets
#endif
      );
    }
  }
}

>>>>>>> 4869291f
void add_pke(TABLE *table, THD *thd, uchar *record) {
  DBUG_ENTER("add_pke");
  DBUG_ASSERT(record == table->record[0] || record == table->record[1]);
  /*
    The next section extracts the primary key equivalent of the rows that are
    changing during the current transaction.

    1. The primary key field is always stored in the key_part[0] so we can
    simply read the value from the table->s->keys.

    2. Along with primary key we also need to extract the unique key values to
       look for the places where we are breaking the unique key constraints.

    These keys (primary/unique) are prefixed with their index names.

    In MySQL, the name of a PRIMARY KEY is PRIMARY. For other indexes, if
    you do not assign a name, the index is assigned the same name as the
    first indexed column, with an optional suffix (_2, _3, ...) to make it
    unique.

    example :
       CREATE TABLE db1.t1 (i INT NOT NULL PRIMARY KEY, j INT UNIQUE KEY, k INT
                            UNIQUE KEY);

       INSERT INTO db1.t1 VALUES(1, 2, 3);

       Here the write set string will have three values and the prepared value
    before hash function is used will be :

       i -> PRIMARYdb13t1211 => PRIMARY is the index name (for primary key)

       j -> jdb13t1221       => 'j' is the index name (for first unique key)
       k -> kdb13t1231       => 'k' is the index name (for second unique key)

    Finally these value are hashed using the murmur hash function to prevent
    sending more for certification algorithm.
  */
  Rpl_transaction_write_set_ctx *ws_ctx =
      thd->get_transaction()->get_transaction_write_set_ctx();
  bool writeset_hashes_added = false;

  if (table->key_info && (table->s->primary_key < MAX_KEY)) {
<<<<<<< HEAD
    my_ptrdiff_t ptrdiff = record - table->record[0];
=======
    ptrdiff_t ptrdiff = record - table->record[0];
>>>>>>> 4869291f
    std::string pke_schema_table;
    pke_schema_table.reserve(NAME_LEN * 3);
    pke_schema_table.append(HASH_STRING_SEPARATOR);
    pke_schema_table.append(table->s->db.str, table->s->db.length);
    pke_schema_table.append(HASH_STRING_SEPARATOR);
    pke_schema_table.append(std::to_string(table->s->db.length));
    pke_schema_table.append(table->s->table_name.str,
                            table->s->table_name.length);
    pke_schema_table.append(HASH_STRING_SEPARATOR);
    pke_schema_table.append(std::to_string(table->s->table_name.length));

    std::string pke;
    pke.reserve(NAME_LEN * 5);

#ifndef DBUG_OFF
    std::vector<std::string> write_sets;
#endif

    for (uint key_number = 0; key_number < table->s->keys; key_number++) {
      // Skip non unique.
      if (!((table->key_info[key_number].flags & (HA_NOSAME)) == HA_NOSAME))
        continue;

      pke.clear();
      pke.append(table->key_info[key_number].name);
      pke.append(pke_schema_table);

      uint i = 0;
<<<<<<< HEAD
=======
      // Whether the key has mv keypart which have to be handled separately
      Field *mv_field = nullptr;
>>>>>>> 4869291f
      for (/*empty*/; i < table->key_info[key_number].user_defined_key_parts;
           i++) {
        /* Get the primary key field index. */
        int index = table->key_info[key_number].key_part[i].fieldnr;
        Field *field = table->field[index - 1];

        /* Ignore if the value is NULL. */
        if (field->is_null(ptrdiff)) break;
<<<<<<< HEAD

        /*
          Update the field offset as we may be working on table->record[0]
          or table->record[1], depending on the "record" parameter.
         */
        field->move_field_offset(ptrdiff);
        const CHARSET_INFO *cs = field->charset();
        int max_length = cs->coll->strnxfrmlen(cs, field->pack_length());
        std::unique_ptr<uchar[]> pk_value(new uchar[max_length + 1]());

        /*
=======
        if (field->is_array()) {
          // There can be only one multi-valued key part per key
          DBUG_ASSERT(!mv_field);
          mv_field = field;
          // Skip it for now
          continue;
        }

        /*
          Update the field offset as we may be working on table->record[0]
          or table->record[1], depending on the "record" parameter.
         */
        field->move_field_offset(ptrdiff);
        const CHARSET_INFO *cs = field->charset();
        int max_length = cs->coll->strnxfrmlen(cs, field->pack_length());
        std::unique_ptr<uchar[]> pk_value(new uchar[max_length + 1]());

        /*
>>>>>>> 4869291f
          convert to normalized string and store so that it can be
          sorted using binary comparison functions like memcmp.
        */
        size_t length = field->make_sort_key(pk_value.get(), max_length);
        pk_value[length] = 0;

        pke.append(pointer_cast<char *>(pk_value.get()), length);
        pke.append(HASH_STRING_SEPARATOR);
        pke.append(std::to_string(length));

        field->move_field_offset(-ptrdiff);
      }
      /*
        If any part of the key is NULL, ignore adding it to hash keys.
        NULL cannot conflict with any value.
        Eg: create table t1(i int primary key not null, j int, k int,
                                                unique key (j, k));
            insert into t1 values (1, 2, NULL);
            insert into t1 values (2, 2, NULL); => this is allowed.
      */
      if (i == table->key_info[key_number].user_defined_key_parts) {
<<<<<<< HEAD
        generate_hash_pke(pke, thd);
        writeset_hashes_added = true;

#ifndef DBUG_OFF
        write_sets.push_back(pke);
#endif
=======
        if (mv_field) {
          mv_field->move_field_offset(ptrdiff);
          generate_mv_hash_pke(pke, thd, mv_field
#ifndef DBUG_OFF
                               ,
                               write_sets
#endif
          );
          mv_field->move_field_offset(-ptrdiff);
        } else {
          generate_hash_pke(pke, thd
#ifndef DBUG_OFF
                            ,
                            write_sets
#endif
          );
        }
        writeset_hashes_added = true;
>>>>>>> 4869291f
      } else {
        /* This is impossible to happen in case of primary keys */
        DBUG_ASSERT(key_number != 0);
      }
    }

    /*
      Foreign keys handling.
      We check the foreign keys existence here and not at check_foreign_key()
      function to avoid allocate foreign_key_map when it is not needed.

      OPTION_NO_FOREIGN_KEY_CHECKS bit in options_bits is set at two places

      1) If the user executed 'SET foreign_key_checks= 0' on the local session
      before executing the query.
      or
      2) We are applying a RBR event (i.e., the event is from a remote server)
      and logic in Rows_log_event::do_apply_event found out that the event is
      generated from a remote server session that disabled foreign_key_checks
      (using 'SET foreign_key_checks=0').

      In either of the above cases (i.e., the foreign key check is disabled for
      the current query/current event), we should ignore generating
      the foreign key information as they should not participate
      in the conflicts detecting algorithm.
    */
    if (!(thd->variables.option_bits & OPTION_NO_FOREIGN_KEY_CHECKS) &&
        table->s->foreign_keys > 0) {
      std::map<std::string, std::string> foreign_key_map;
      check_foreign_key(table,
#ifndef DBUG_OFF
                        thd,
<<<<<<< HEAD
#endif
                        foreign_key_map);

      if (!foreign_key_map.empty()) {
        for (uint i = 0; i < table->s->fields; i++) {
          Field *field = table->field[i];
          if (field->is_null(ptrdiff)) continue;
          /*
            Update the field offset, since we may be operating on
            table->record[0] or table->record[1] and both have
            different offsets.
          */
          field->move_field_offset(ptrdiff);
          std::map<std::string, std::string>::iterator it =
              foreign_key_map.find(field->field_name);
          if (foreign_key_map.end() != it) {
            std::string pke_prefix = it->second;

            const CHARSET_INFO *cs = field->charset();
            int max_length = cs->coll->strnxfrmlen(cs, field->pack_length());
            std::unique_ptr<uchar[]> pk_value(new uchar[max_length + 1]());

            /*
              convert to normalized string and store so that it can be
              sorted using binary comparison functions like memcmp.
            */
            size_t length = field->make_sort_key(pk_value.get(), max_length);
            pk_value[length] = 0;

            pke_prefix.append(pointer_cast<char *>(pk_value.get()), length);
            pke_prefix.append(HASH_STRING_SEPARATOR);
            pke_prefix.append(std::to_string(length));

            generate_hash_pke(pke_prefix, thd);
            writeset_hashes_added = true;

#ifndef DBUG_OFF
            write_sets.push_back(pke_prefix);
#endif
=======
#endif
                        foreign_key_map);

      if (!foreign_key_map.empty()) {
        for (uint i = 0; i < table->s->fields; i++) {
          Field *field = table->field[i];
          if (field->is_null(ptrdiff)) continue;
          /*
            Update the field offset, since we may be operating on
            table->record[0] or table->record[1] and both have
            different offsets.
          */
          field->move_field_offset(ptrdiff);
          std::map<std::string, std::string>::iterator it =
              foreign_key_map.find(field->field_name);
          if (foreign_key_map.end() != it) {
            std::string pke_prefix = it->second;

            const CHARSET_INFO *cs = field->charset();
            int max_length = cs->coll->strnxfrmlen(cs, field->pack_length());
            std::unique_ptr<uchar[]> pk_value(new uchar[max_length + 1]());

            /*
              convert to normalized string and store so that it can be
              sorted using binary comparison functions like memcmp.
            */
            size_t length = field->make_sort_key(pk_value.get(), max_length);
            pk_value[length] = 0;

            pke_prefix.append(pointer_cast<char *>(pk_value.get()), length);
            pke_prefix.append(HASH_STRING_SEPARATOR);
            pke_prefix.append(std::to_string(length));

            generate_hash_pke(pke_prefix, thd
#ifndef DBUG_OFF
                              ,
                              write_sets
#endif
            );
            writeset_hashes_added = true;
>>>>>>> 4869291f
          }
          /* revert the field object record offset back */
          field->move_field_offset(-ptrdiff);
        }
      }
    }

    if (table->s->foreign_key_parents > 0)
      ws_ctx->set_has_related_foreign_keys();

#ifndef DBUG_OFF
    debug_check_for_write_sets(write_sets);
#endif
  }

  if (!writeset_hashes_added) ws_ctx->set_has_missing_keys();

  DBUG_VOID_RETURN;
}<|MERGE_RESOLUTION|>--- conflicted
+++ resolved
@@ -406,16 +406,12 @@
   @param[in] write_sets - list of all write sets
 */
 
-<<<<<<< HEAD
-static void generate_hash_pke(const std::string &pke, THD *thd) {
-=======
 static void generate_hash_pke(const std::string &pke, THD *thd
 #ifndef DBUG_OFF
                               ,
                               std::vector<std::string> &write_sets
 #endif
 ) {
->>>>>>> 4869291f
   DBUG_ENTER("generate_hash_pke");
   DBUG_ASSERT(thd->variables.transaction_write_set_extraction !=
               HASH_ALGORITHM_OFF);
@@ -431,8 +427,6 @@
   DBUG_VOID_RETURN;
 }
 
-<<<<<<< HEAD
-=======
 /**
   Function to generate set of hashes for a multi-valued key
 
@@ -488,7 +482,6 @@
   }
 }
 
->>>>>>> 4869291f
 void add_pke(TABLE *table, THD *thd, uchar *record) {
   DBUG_ENTER("add_pke");
   DBUG_ASSERT(record == table->record[0] || record == table->record[1]);
@@ -531,11 +524,7 @@
   bool writeset_hashes_added = false;
 
   if (table->key_info && (table->s->primary_key < MAX_KEY)) {
-<<<<<<< HEAD
-    my_ptrdiff_t ptrdiff = record - table->record[0];
-=======
     ptrdiff_t ptrdiff = record - table->record[0];
->>>>>>> 4869291f
     std::string pke_schema_table;
     pke_schema_table.reserve(NAME_LEN * 3);
     pke_schema_table.append(HASH_STRING_SEPARATOR);
@@ -564,11 +553,8 @@
       pke.append(pke_schema_table);
 
       uint i = 0;
-<<<<<<< HEAD
-=======
       // Whether the key has mv keypart which have to be handled separately
       Field *mv_field = nullptr;
->>>>>>> 4869291f
       for (/*empty*/; i < table->key_info[key_number].user_defined_key_parts;
            i++) {
         /* Get the primary key field index. */
@@ -577,7 +563,13 @@
 
         /* Ignore if the value is NULL. */
         if (field->is_null(ptrdiff)) break;
-<<<<<<< HEAD
+        if (field->is_array()) {
+          // There can be only one multi-valued key part per key
+          DBUG_ASSERT(!mv_field);
+          mv_field = field;
+          // Skip it for now
+          continue;
+        }
 
         /*
           Update the field offset as we may be working on table->record[0]
@@ -589,26 +581,6 @@
         std::unique_ptr<uchar[]> pk_value(new uchar[max_length + 1]());
 
         /*
-=======
-        if (field->is_array()) {
-          // There can be only one multi-valued key part per key
-          DBUG_ASSERT(!mv_field);
-          mv_field = field;
-          // Skip it for now
-          continue;
-        }
-
-        /*
-          Update the field offset as we may be working on table->record[0]
-          or table->record[1], depending on the "record" parameter.
-         */
-        field->move_field_offset(ptrdiff);
-        const CHARSET_INFO *cs = field->charset();
-        int max_length = cs->coll->strnxfrmlen(cs, field->pack_length());
-        std::unique_ptr<uchar[]> pk_value(new uchar[max_length + 1]());
-
-        /*
->>>>>>> 4869291f
           convert to normalized string and store so that it can be
           sorted using binary comparison functions like memcmp.
         */
@@ -630,14 +602,6 @@
             insert into t1 values (2, 2, NULL); => this is allowed.
       */
       if (i == table->key_info[key_number].user_defined_key_parts) {
-<<<<<<< HEAD
-        generate_hash_pke(pke, thd);
-        writeset_hashes_added = true;
-
-#ifndef DBUG_OFF
-        write_sets.push_back(pke);
-#endif
-=======
         if (mv_field) {
           mv_field->move_field_offset(ptrdiff);
           generate_mv_hash_pke(pke, thd, mv_field
@@ -656,7 +620,6 @@
           );
         }
         writeset_hashes_added = true;
->>>>>>> 4869291f
       } else {
         /* This is impossible to happen in case of primary keys */
         DBUG_ASSERT(key_number != 0);
@@ -689,7 +652,6 @@
       check_foreign_key(table,
 #ifndef DBUG_OFF
                         thd,
-<<<<<<< HEAD
 #endif
                         foreign_key_map);
 
@@ -723,46 +685,6 @@
             pke_prefix.append(HASH_STRING_SEPARATOR);
             pke_prefix.append(std::to_string(length));
 
-            generate_hash_pke(pke_prefix, thd);
-            writeset_hashes_added = true;
-
-#ifndef DBUG_OFF
-            write_sets.push_back(pke_prefix);
-#endif
-=======
-#endif
-                        foreign_key_map);
-
-      if (!foreign_key_map.empty()) {
-        for (uint i = 0; i < table->s->fields; i++) {
-          Field *field = table->field[i];
-          if (field->is_null(ptrdiff)) continue;
-          /*
-            Update the field offset, since we may be operating on
-            table->record[0] or table->record[1] and both have
-            different offsets.
-          */
-          field->move_field_offset(ptrdiff);
-          std::map<std::string, std::string>::iterator it =
-              foreign_key_map.find(field->field_name);
-          if (foreign_key_map.end() != it) {
-            std::string pke_prefix = it->second;
-
-            const CHARSET_INFO *cs = field->charset();
-            int max_length = cs->coll->strnxfrmlen(cs, field->pack_length());
-            std::unique_ptr<uchar[]> pk_value(new uchar[max_length + 1]());
-
-            /*
-              convert to normalized string and store so that it can be
-              sorted using binary comparison functions like memcmp.
-            */
-            size_t length = field->make_sort_key(pk_value.get(), max_length);
-            pk_value[length] = 0;
-
-            pke_prefix.append(pointer_cast<char *>(pk_value.get()), length);
-            pke_prefix.append(HASH_STRING_SEPARATOR);
-            pke_prefix.append(std::to_string(length));
-
             generate_hash_pke(pke_prefix, thd
 #ifndef DBUG_OFF
                               ,
@@ -770,7 +692,6 @@
 #endif
             );
             writeset_hashes_added = true;
->>>>>>> 4869291f
           }
           /* revert the field object record offset back */
           field->move_field_offset(-ptrdiff);
