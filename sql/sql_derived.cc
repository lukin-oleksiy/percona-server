<<<<<<< HEAD
/* Copyright (c) 2002, 2010, Oracle and/or its affiliates. All rights reserved.
=======
/* Copyright (c) 2002, 2011, Oracle and/or its affiliates. All rights reserved.
>>>>>>> fb5f6ee8

   This program is free software; you can redistribute it and/or modify
   it under the terms of the GNU General Public License as published by
   the Free Software Foundation; version 2 of the License.

   This program is distributed in the hope that it will be useful,
   but WITHOUT ANY WARRANTY; without even the implied warranty of
   MERCHANTABILITY or FITNESS FOR A PARTICULAR PURPOSE.  See the
   GNU General Public License for more details.

   You should have received a copy of the GNU General Public License
   along with this program; if not, write to the Free Software Foundation,
   51 Franklin Street, Suite 500, Boston, MA 02110-1335 USA */


/*
  Derived tables
  These were introduced by Sinisa <sinisa@mysql.com>
*/


#include "my_global.h"                          /* NO_EMBEDDED_ACCESS_CHECKS */
#include "sql_priv.h"
#include "unireg.h"
#include "sql_derived.h"
#include "sql_select.h"
#include "sql_view.h"                         // check_duplicate_names
#include "sql_acl.h"                          // SELECT_ACL
<<<<<<< HEAD
=======

>>>>>>> fb5f6ee8

/**
  @brief
  Call given derived table processor (preparing or filling tables)

  @param lex        LEX for this thread
  @param processor  procedure of derived table processing

  @details
  This function runs all derived tables present in the query through specified
  'phases' and used for preparing derived tables and instantiating result
  tables. The provided processor is called on all derived tables without
  exceptions. This differs from the TABLE_LIST::handle_derived where
  derived tables of different type are handled separately. Because of this
  SELECT_LEX::handle_derived can't be used here (it employs
  TABLE_LIST::handle_derived).

  @see TABLE_LIST::handle_derived.

  @return
    FALSE  OK
    TRUE   Error
*/

bool
mysql_handle_derived(LEX *lex, bool (*processor)(THD*, LEX*, TABLE_LIST*))
{
  bool res= FALSE;
  if (lex->derived_tables)
  {
    lex->thd->derived_tables_processing= TRUE;
    for (SELECT_LEX *sl= lex->all_selects_list;
         sl;
         sl= sl->next_select_in_list())
    {
      for (TABLE_LIST *table_ref= sl->get_table_list();
           table_ref;
           table_ref= table_ref->next_local)
      {
        if ((res= mysql_handle_single_derived(lex, table_ref, processor)))
          goto out;
      }
      if (lex->describe)
      {
        /*
          Force join->join_tmp creation, because we will use this JOIN
          twice for EXPLAIN and we have to have unchanged join for EXPLAINing
        */
        sl->uncacheable|= UNCACHEABLE_EXPLAIN;
        sl->master_unit()->uncacheable|= UNCACHEABLE_EXPLAIN;
      }
    }
  }
out:
  lex->thd->derived_tables_processing= FALSE;
  return res;
}


/**
  @brief
  Run processor on the given derived table.

  @param  lex       LEX for this thread
  @param  derived   TABLE_LIST for the upper SELECT
  @param  processor procedure of derived table processing

  @return
    false  OK
    true   Error
*/

bool
mysql_handle_single_derived(LEX *lex, TABLE_LIST *derived,
                            bool (*processor)(THD*, LEX*, TABLE_LIST*))
{
  return (derived->is_view_or_derived() &&
          (*processor)(lex->thd, lex, derived));
}

/**
  @brief Create temporary table structure (but do not fill it).

  @param thd Thread handle
  @param lex LEX for this thread
  @param derived TABLE_LIST of the derived table in the upper SELECT

  @details 

  This function is called before any command containing derived tables is
  executed. Currently the function is used for derived tables, i.e.

  - Anonymous derived tables, or 
  - Named derived tables (aka views) with the @c TEMPTABLE algorithm.
   
  The table reference, contained in @c derived, is updated with the
  fields of a new temporary table.

  Derived tables are stored in @c thd->derived_tables and closed by
  close_thread_tables().

  This function is part of the procedure that starts in
  open_and_lock_tables(), a procedure that - among other things - introduces
  new table and table reference objects (to represent derived tables) that
  don't exist in the privilege database. This means that normal privilege
  checking cannot handle them. Hence this function does some extra tricks in
  order to bypass normal privilege checking, by exploiting the fact that the
  current state of privilege verification is attached as GRANT_INFO structures
  on the relevant TABLE and TABLE_REF objects.

  For table references, the current state of accrued access is stored inside
  TABLE_LIST::grant. Hence this function must update the state of fulfilled
  privileges for the new TABLE_LIST, an operation which is normally performed
  exclusively by the table and database access checking functions,
  check_access() and check_grant(), respectively. This modification is done
  for both views and anonymous derived tables: The @c SELECT privilege is set
  as fulfilled by the user. However, if a view is referenced and the table
  reference is queried against directly (see TABLE_LIST::referencing_view),
  the state of privilege checking (GRANT_INFO struct) is copied as-is to the
  temporary table.

  This function implements a signature called "derived table processor", and
  is passed as a function pointer to mysql_handle_derived().

  @note This function sets @c SELECT_ACL for @c TEMPTABLE views as well as
  anonymous derived tables, but this is ok since later access checking will
  distinguish between them.

  @see mysql_handle_derived(), mysql_derived_filling(), GRANT_INFO

  @return
    false  OK
    true   Error
*/

bool mysql_derived_prepare(THD *thd, LEX *lex, TABLE_LIST *derived)
{
  SELECT_LEX_UNIT *unit= derived->get_unit();
  ulonglong create_options;
  DBUG_ENTER("mysql_derived_prepare");
  bool res= FALSE;
  DBUG_ASSERT(unit);
  if (derived->uses_materialization())
  {
    SELECT_LEX *first_select= unit->first_select();
    TABLE *table= 0;
    select_union *derived_result;

    /* prevent name resolving out of derived table */
    for (SELECT_LEX *sl= first_select; sl; sl= sl->next_select())
      sl->context.outer_context= 0;

    if (!(derived_result= new select_union))
      DBUG_RETURN(TRUE); // out of memory

    lex->context_analysis_only|= CONTEXT_ANALYSIS_ONLY_DERIVED;
    // st_select_lex_unit::prepare correctly work for single select
    if ((res= unit->prepare(thd, derived_result, 0)))
      goto exit;
    lex->context_analysis_only&= ~CONTEXT_ANALYSIS_ONLY_DERIVED;
    if ((res= check_duplicate_names(unit->types, 0)))
      goto exit;

    create_options= (first_select->options | thd->variables.option_bits |
                     TMP_TABLE_ALL_COLUMNS);
    /*
      Temp table is created so that it honors if UNION without ALL is to be 
      processed

      As 'distinct' parameter we always pass FALSE (0), because underlying
      query will control distinct condition by itself. Correct test of
      distinct underlying query will be is_union &&
      !unit->union_distinct->next_select() (i.e. it is union and last distinct
      SELECT is last SELECT of UNION).
    */
    if ((res= derived_result->create_result_table(thd, &unit->types, FALSE,
<<<<<<< HEAD
                                                  create_options,
                                                  orig_table_list->alias,
                                                  FALSE)))
=======
                                                 create_options,
                                                 derived->alias, FALSE, FALSE)))
>>>>>>> fb5f6ee8
      goto exit;

    table= derived_result->table;
    derived->materialized= FALSE;
exit:
    /* Hide "Unknown column" or "Unknown function" error */
    if (derived->view)
    {
      if (thd->is_error() &&
<<<<<<< HEAD
          (thd->stmt_da->sql_errno() == ER_BAD_FIELD_ERROR ||
          thd->stmt_da->sql_errno() == ER_FUNC_INEXISTENT_NAME_COLLISION ||
          thd->stmt_da->sql_errno() == ER_SP_DOES_NOT_EXIST))
=======
          (thd->get_stmt_da()->sql_errno() == ER_BAD_FIELD_ERROR ||
          thd->get_stmt_da()->sql_errno() == ER_FUNC_INEXISTENT_NAME_COLLISION ||
          thd->get_stmt_da()->sql_errno() == ER_SP_DOES_NOT_EXIST))
>>>>>>> fb5f6ee8
      {
        thd->clear_error();
        my_error(ER_VIEW_INVALID, MYF(0), derived->db,
                 derived->table_name);
      }
    }

    /*
      if it is preparation PS only or commands that need only VIEW structure
      then we do not need real data and we can skip execution (and parameters
      is not defined, too)
    */
    if (res)
    {
      if (table)
	free_tmp_table(thd, table);
      delete derived_result;
    }
    else
    {
      derived->derived_result= derived_result;
      derived->table= table;
      derived->table_name=        table->s->table_name.str;
      derived->table_name_length= table->s->table_name.length;
      table->derived_select_number= first_select->select_number;
      table->s->tmp_table= NON_TRANSACTIONAL_TMP_TABLE;
#ifndef NO_EMBEDDED_ACCESS_CHECKS
      if (derived->referencing_view)
        table->grant= derived->grant;
      else
        table->grant.privilege= SELECT_ACL;
#endif
      derived->db= (char *)"";
      derived->db_length= 0;
      /* Add new temporary table to list of open derived tables */
      table->next= thd->derived_tables;
      thd->derived_tables= table;
    }
  }
  else
    derived->set_underlying_merge();
  DBUG_RETURN(res);
}


/**
  @brief
  Runs optimize phase for the query expression that represents a derived
  table/view.

  @note
  If optimizer finds out that the derived table/view is of the type
  "SELECT a_constant" this functions also materializes it.

  @param thd thread handle
  @param lex current LEX
  @param derived TABLE_LIST of derived table

  @return FALSE ok.
  @return TRUE if an error occur.
*/

bool mysql_derived_optimize(THD *thd, LEX *lex, TABLE_LIST *derived)
{
  SELECT_LEX_UNIT *unit= derived->get_unit();
  DBUG_ENTER("mysql_derived_optimize");

  DBUG_ASSERT(unit);

  // optimize union without execution
  if (unit->optimize() || thd->is_error())
    DBUG_RETURN(TRUE);

  if (unit->get_result()->estimated_rowcount <= 1 &&
      (mysql_derived_create(thd, lex, derived) ||
       mysql_derived_materialize(thd, lex, derived)))
    DBUG_RETURN(TRUE);

  DBUG_RETURN(FALSE);
}


/**
  @brief
  Create result table for a materialized derived table/view.

  @param thd     thread handle
  @param lex     LEX of the embedding query.
  @param derived reference to the derived table.

  @details
  This function actually creates the result table for given 'derived'
  table/view, but it doesn't fill it.
  'thd' and 'lex' parameters are not used  by this function.

  @return FALSE ok.
  @return TRUE if an error occur.
*/

bool mysql_derived_create(THD *thd, LEX *lex, TABLE_LIST *derived)
{
  TABLE *table= derived->table;
  SELECT_LEX_UNIT *unit= derived->get_unit();
  DBUG_ENTER("mysql_derived_create");

  DBUG_ASSERT(unit);

  /*
   Don't create result table in following cases:
   *) It's a mergeable view.
   *) Some commands, like show table status, doesn't prepare views/derived
      tables => no need to create result table also.
   *) Table is already created.
  */
  if (!derived->uses_materialization() || !table || table->created)
    DBUG_RETURN(FALSE);
  /* create tmp table */
  select_union *result= (select_union*)unit->get_result();

  if (instantiate_tmp_table(table, table->key_info,
                            result->tmp_table_param.start_recinfo,
                            &result->tmp_table_param.recinfo,
                            (unit->first_select()->options |
                             thd->lex->select_lex.options |
                             thd->variables.option_bits |
                             TMP_TABLE_ALL_COLUMNS),
                             thd->variables.big_tables))
    DBUG_RETURN(TRUE);

  table->file->extra(HA_EXTRA_WRITE_CACHE);
  table->file->extra(HA_EXTRA_IGNORE_DUP_KEY);
  table->created= TRUE;

  DBUG_RETURN(FALSE);
}


/**
  @brief
  Materialize derived table

  @param  thd	    Thread handle
  @param  lex       LEX for this thread
  @param  derived   TABLE_LIST for the upper SELECT

  @details
  Derived table is resolved with temporary table. It is created based on the
  queries defined. After temporary table is materialized, if this is not
  EXPLAIN, then the entire unit / node is deleted. unit is deleted if UNION is
  used for derived table and node is deleted is it is a  simple SELECT.
  If you use this function, make sure it's not called at prepare.
  Due to evaluation of LIMIT clause it can not be used at prepared stage.

  @return  FALSE  OK
  @return  TRUE   Error
*/

bool mysql_derived_materialize(THD *thd, LEX *lex, TABLE_LIST *derived)
{
  SELECT_LEX_UNIT *unit= derived->get_unit();
  bool res= FALSE;
  DBUG_ENTER("mysql_derived_materialize");

  DBUG_ASSERT(unit && derived->table && derived->table->created);

  if (derived->materialized)
    DBUG_RETURN(FALSE);

  select_union *derived_result= derived->derived_result;

  if (unit->is_union())
  {
    // execute union without clean up
    res= unit->exec();
  }
  else
  {
    SELECT_LEX *first_select= unit->first_select();
    JOIN *join= first_select->join;
    SELECT_LEX *save_current_select= lex->current_select;
<<<<<<< HEAD
    if (unit->is_union())
    {
      // execute union without clean up
      res= unit->exec();
    }
    else
    {
      unit->set_limit(first_select);
      if (unit->select_limit_cnt == HA_POS_ERROR)
	first_select->options&= ~OPTION_FOUND_ROWS;

      lex->current_select= first_select;
      res= mysql_select(thd, &first_select->ref_pointer_array,
			first_select->table_list.first,
			first_select->with_wild,
			first_select->item_list, first_select->where,
			(first_select->order_list.elements+
			 first_select->group_list.elements),
			first_select->order_list.first,
			first_select->group_list.first,
			first_select->having, (ORDER*) NULL,
			(first_select->options | thd->variables.option_bits |
			 SELECT_NO_UNLOCK),
			derived_result, unit, first_select);
    }

    if (!res)
    {
      /*
        Here we entirely fix both TABLE_LIST and list of SELECT's as
        there were no derived tables
      */
      if (derived_result->flush())
        res= TRUE;
    }
    lex->current_select= save_current_select;
  }
  return res;
=======
    lex->current_select= first_select;

    DBUG_ASSERT(join && join->optimized);

    unit->set_limit(first_select);
    if (unit->select_limit_cnt == HA_POS_ERROR)
      first_select->options&= ~OPTION_FOUND_ROWS;

    join->exec();
    res= join->error;
    lex->current_select= save_current_select;
  }

  if (!res)
  {
    /*
      Here we entirely fix both TABLE_LIST and list of SELECT's as
      there were no derived tables
    */
    if (derived_result->flush())
      res= TRUE;

    derived->materialized= TRUE;
  }

  DBUG_RETURN(res);
>>>>>>> fb5f6ee8
}


/**
   Cleans up the SELECT_LEX_UNIT for the derived table (if any).
*/

bool mysql_derived_cleanup(THD *thd, LEX *lex, TABLE_LIST *derived)
{
<<<<<<< HEAD
  SELECT_LEX_UNIT *unit= derived->derived;
  if (unit)
    unit->cleanup();
  return false;
=======
  DBUG_ENTER("mysql_derived_cleanup");
  SELECT_LEX_UNIT *unit= derived->derived;
  if (unit)
    unit->cleanup();
  DBUG_RETURN(false);
>>>>>>> fb5f6ee8
}<|MERGE_RESOLUTION|>--- conflicted
+++ resolved
@@ -1,8 +1,4 @@
-<<<<<<< HEAD
-/* Copyright (c) 2002, 2010, Oracle and/or its affiliates. All rights reserved.
-=======
 /* Copyright (c) 2002, 2011, Oracle and/or its affiliates. All rights reserved.
->>>>>>> fb5f6ee8
 
    This program is free software; you can redistribute it and/or modify
    it under the terms of the GNU General Public License as published by
@@ -31,10 +27,7 @@
 #include "sql_select.h"
 #include "sql_view.h"                         // check_duplicate_names
 #include "sql_acl.h"                          // SELECT_ACL
-<<<<<<< HEAD
-=======
-
->>>>>>> fb5f6ee8
+
 
 /**
   @brief
@@ -211,14 +204,8 @@
       SELECT is last SELECT of UNION).
     */
     if ((res= derived_result->create_result_table(thd, &unit->types, FALSE,
-<<<<<<< HEAD
-                                                  create_options,
-                                                  orig_table_list->alias,
-                                                  FALSE)))
-=======
                                                  create_options,
                                                  derived->alias, FALSE, FALSE)))
->>>>>>> fb5f6ee8
       goto exit;
 
     table= derived_result->table;
@@ -228,15 +215,9 @@
     if (derived->view)
     {
       if (thd->is_error() &&
-<<<<<<< HEAD
-          (thd->stmt_da->sql_errno() == ER_BAD_FIELD_ERROR ||
-          thd->stmt_da->sql_errno() == ER_FUNC_INEXISTENT_NAME_COLLISION ||
-          thd->stmt_da->sql_errno() == ER_SP_DOES_NOT_EXIST))
-=======
           (thd->get_stmt_da()->sql_errno() == ER_BAD_FIELD_ERROR ||
           thd->get_stmt_da()->sql_errno() == ER_FUNC_INEXISTENT_NAME_COLLISION ||
           thd->get_stmt_da()->sql_errno() == ER_SP_DOES_NOT_EXIST))
->>>>>>> fb5f6ee8
       {
         thd->clear_error();
         my_error(ER_VIEW_INVALID, MYF(0), derived->db,
@@ -417,46 +398,6 @@
     SELECT_LEX *first_select= unit->first_select();
     JOIN *join= first_select->join;
     SELECT_LEX *save_current_select= lex->current_select;
-<<<<<<< HEAD
-    if (unit->is_union())
-    {
-      // execute union without clean up
-      res= unit->exec();
-    }
-    else
-    {
-      unit->set_limit(first_select);
-      if (unit->select_limit_cnt == HA_POS_ERROR)
-	first_select->options&= ~OPTION_FOUND_ROWS;
-
-      lex->current_select= first_select;
-      res= mysql_select(thd, &first_select->ref_pointer_array,
-			first_select->table_list.first,
-			first_select->with_wild,
-			first_select->item_list, first_select->where,
-			(first_select->order_list.elements+
-			 first_select->group_list.elements),
-			first_select->order_list.first,
-			first_select->group_list.first,
-			first_select->having, (ORDER*) NULL,
-			(first_select->options | thd->variables.option_bits |
-			 SELECT_NO_UNLOCK),
-			derived_result, unit, first_select);
-    }
-
-    if (!res)
-    {
-      /*
-        Here we entirely fix both TABLE_LIST and list of SELECT's as
-        there were no derived tables
-      */
-      if (derived_result->flush())
-        res= TRUE;
-    }
-    lex->current_select= save_current_select;
-  }
-  return res;
-=======
     lex->current_select= first_select;
 
     DBUG_ASSERT(join && join->optimized);
@@ -483,7 +424,6 @@
   }
 
   DBUG_RETURN(res);
->>>>>>> fb5f6ee8
 }
 
 
@@ -493,16 +433,9 @@
 
 bool mysql_derived_cleanup(THD *thd, LEX *lex, TABLE_LIST *derived)
 {
-<<<<<<< HEAD
-  SELECT_LEX_UNIT *unit= derived->derived;
-  if (unit)
-    unit->cleanup();
-  return false;
-=======
   DBUG_ENTER("mysql_derived_cleanup");
   SELECT_LEX_UNIT *unit= derived->derived;
   if (unit)
     unit->cleanup();
   DBUG_RETURN(false);
->>>>>>> fb5f6ee8
 }