--- conflicted
+++ resolved
@@ -1,8 +1,4 @@
-<<<<<<< HEAD
-/* Copyright (c) 2015, 2018, Oracle and/or its affiliates. All rights reserved.
-=======
 /* Copyright (c) 2015, 2019, Oracle and/or its affiliates. All rights reserved.
->>>>>>> 4869291f
 
    This program is free software; you can redistribute it and/or modify
    it under the terms of the GNU General Public License, version 2.0,
@@ -419,8 +415,6 @@
 bool is_any_slave_channel_running(int thread_mask);
 
 /**
-<<<<<<< HEAD
-=======
   Method to get the credentials configured for a channel
 
   @param[in]  channel       The channel name
@@ -436,7 +430,6 @@
                             char **password, size_t *pass_size);
 
 /**
->>>>>>> 4869291f
   Return type for function
   has_any_slave_channel_open_temp_table_or_is_its_applier_running()
 */
