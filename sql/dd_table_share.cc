/* Copyright (c) 2014, 2023, Oracle and/or its affiliates.

   This program is free software; you can redistribute it and/or modify
   it under the terms of the GNU General Public License, version 2.0,
   as published by the Free Software Foundation.

   This program is also distributed with certain software (including
   but not limited to OpenSSL) that is licensed under separate terms,
   as designated in a particular file or component or in included license
   documentation.  The authors of MySQL hereby grant you an additional
   permission to link the program and your derivative works with the
   separately licensed software that they have included with MySQL.

   This program is distributed in the hope that it will be useful,
   but WITHOUT ANY WARRANTY; without even the implied warranty of
   MERCHANTABILITY or FITNESS FOR A PARTICULAR PURPOSE.  See the
   GNU General Public License, version 2.0, for more details.

   You should have received a copy of the GNU General Public License
   along with this program; if not, write to the Free Software
   Foundation, Inc., 51 Franklin St, Fifth Floor, Boston, MA 02110-1301  USA */

#include "sql/dd_table_share.h"

#include "my_config.h"

#include <string.h>
#include <algorithm>
#include <memory>
#include <optional>
#include <string>
#include <type_traits>

#include "lex_string.h"
#include "m_string.h"
#include "map_helpers.h"
#include "my_alloc.h"
#include "my_base.h"
#include "my_bitmap.h"
#include "my_compare.h"
#include "my_compiler.h"
#include "my_dbug.h"
#include "my_macros.h"
#include "mysql/components/services/bits/psi_bits.h"
#include "mysql/components/services/log_builtins.h"
#include "mysql/components/services/log_shared.h"
#include "mysql/my_loglevel.h"
#include "mysql/plugin.h"
#include "mysql/strings/dtoa.h"
#include "mysql/strings/m_ctype.h"
#include "mysql/udf_registration_types.h"
#include "mysql_com.h"
#include "mysqld_error.h"
#include "sql/aggregated_stats.h"
#include "sql/dd/collection.h"
#include "sql/dd/dd_table.h"       // dd::FIELD_NAME_SEPARATOR_CHAR
#include "sql/dd/dd_tablespace.h"  // dd::get_tablespace_name
#include "sql/dd/dd_trigger.h"     // dd::load_triggers
// TODO: Avoid exposing dd/impl headers in public files.
#include "sql/dd/impl/utils.h"  // dd::eat_str
#include "sql/dd/properties.h"  // dd::Properties
#include "sql/dd/string_type.h"
#include "sql/dd/types/check_constraint.h"     // dd::Check_constraint
#include "sql/dd/types/column.h"               // dd::enum_column_types
#include "sql/dd/types/column_type_element.h"  // dd::Column_type_element
#include "sql/dd/types/foreign_key.h"
#include "sql/dd/types/foreign_key_element.h"  // dd::Foreign_key_element
#include "sql/dd/types/index.h"                // dd::Index
#include "sql/dd/types/index_element.h"        // dd::Index_element
#include "sql/dd/types/partition.h"            // dd::Partition
#include "sql/dd/types/partition_value.h"      // dd::Partition_value
#include "sql/dd/types/table.h"                // dd::Table
#include "sql/default_values.h"  // prepare_default_value_buffer...
#include "sql/error_handler.h"   // Internal_error_handler
#include "sql/field.h"
#include "sql/gis/srid.h"
#include "sql/handler.h"
#include "sql/histograms/table_histograms.h"
#include "sql/key.h"
#include "sql/log.h"
#include "sql/partition_element.h"  // partition_element
#include "sql/partition_info.h"     // partition_info
#include "sql/sql_bitmap.h"
#include "sql/sql_check_constraint.h"  // Sql_check_constraint_share_list
#include "sql/sql_class.h"             // THD
#include "sql/sql_const.h"
#include "sql/sql_error.h"
#include "sql/sql_list.h"
#include "sql/sql_partition.h"  // generate_partition_syntax
#include "sql/sql_plugin.h"     // plugin_unlock
#include "sql/sql_plugin_ref.h"
#include "sql/sql_table.h"  // primary_key_name
#include "sql/sql_zip_dict.h"
#include "sql/strfunc.h"  // lex_cstring_handle
#include "sql/system_variables.h"
#include "sql/table.h"
#include "sql/thd_raii.h"
#include "typelib.h"

extern struct aggregated_stats global_aggregated_stats;

enum_field_types dd_get_old_field_type(dd::enum_column_types type) {
  switch (type) {
    case dd::enum_column_types::DECIMAL:
      return MYSQL_TYPE_DECIMAL;

    case dd::enum_column_types::TINY:
      return MYSQL_TYPE_TINY;

    case dd::enum_column_types::SHORT:
      return MYSQL_TYPE_SHORT;

    case dd::enum_column_types::LONG:
      return MYSQL_TYPE_LONG;

    case dd::enum_column_types::FLOAT:
      return MYSQL_TYPE_FLOAT;

    case dd::enum_column_types::DOUBLE:
      return MYSQL_TYPE_DOUBLE;

    case dd::enum_column_types::TYPE_NULL:
      return MYSQL_TYPE_NULL;

    case dd::enum_column_types::TIMESTAMP:
      return MYSQL_TYPE_TIMESTAMP;

    case dd::enum_column_types::LONGLONG:
      return MYSQL_TYPE_LONGLONG;

    case dd::enum_column_types::INT24:
      return MYSQL_TYPE_INT24;

    case dd::enum_column_types::DATE:
      return MYSQL_TYPE_DATE;

    case dd::enum_column_types::TIME:
      return MYSQL_TYPE_TIME;

    case dd::enum_column_types::DATETIME:
      return MYSQL_TYPE_DATETIME;

    case dd::enum_column_types::YEAR:
      return MYSQL_TYPE_YEAR;

    case dd::enum_column_types::NEWDATE:
      return MYSQL_TYPE_NEWDATE;

    case dd::enum_column_types::VARCHAR:
      return MYSQL_TYPE_VARCHAR;

    case dd::enum_column_types::BIT:
      return MYSQL_TYPE_BIT;

    case dd::enum_column_types::TIMESTAMP2:
      return MYSQL_TYPE_TIMESTAMP2;

    case dd::enum_column_types::DATETIME2:
      return MYSQL_TYPE_DATETIME2;

    case dd::enum_column_types::TIME2:
      return MYSQL_TYPE_TIME2;

    case dd::enum_column_types::NEWDECIMAL:
      return MYSQL_TYPE_NEWDECIMAL;

    case dd::enum_column_types::ENUM:
      return MYSQL_TYPE_ENUM;

    case dd::enum_column_types::SET:
      return MYSQL_TYPE_SET;

    case dd::enum_column_types::TINY_BLOB:
      return MYSQL_TYPE_TINY_BLOB;

    case dd::enum_column_types::MEDIUM_BLOB:
      return MYSQL_TYPE_MEDIUM_BLOB;

    case dd::enum_column_types::LONG_BLOB:
      return MYSQL_TYPE_LONG_BLOB;

    case dd::enum_column_types::BLOB:
      return MYSQL_TYPE_BLOB;

    case dd::enum_column_types::VAR_STRING:
      return MYSQL_TYPE_VAR_STRING;

    case dd::enum_column_types::STRING:
      return MYSQL_TYPE_STRING;

    case dd::enum_column_types::GEOMETRY:
      return MYSQL_TYPE_GEOMETRY;

    case dd::enum_column_types::JSON:
      return MYSQL_TYPE_JSON;

    default:
      assert(!"Should not hit here"); /* purecov: deadcode */
  }

  return MYSQL_TYPE_LONG;
}

/** For enum in dd::Index */
static enum ha_key_alg dd_get_old_index_algorithm_type(
    dd::Index::enum_index_algorithm type) {
  switch (type) {
    case dd::Index::IA_SE_SPECIFIC:
      return HA_KEY_ALG_SE_SPECIFIC;

    case dd::Index::IA_BTREE:
      return HA_KEY_ALG_BTREE;

    case dd::Index::IA_RTREE:
      return HA_KEY_ALG_RTREE;

    case dd::Index::IA_HASH:
      return HA_KEY_ALG_HASH;

    case dd::Index::IA_FULLTEXT:
      return HA_KEY_ALG_FULLTEXT;

    default:
      assert(!"Should not hit here"); /* purecov: deadcode */
  }

  return HA_KEY_ALG_SE_SPECIFIC;
}

/*
  Check if the given key_part is suitable to be promoted as part of
  primary key.
*/
bool is_suitable_for_primary_key(KEY_PART_INFO *key_part, Field *table_field) {
  // Index on virtual generated columns is not allowed to be PK
  // even when the conditions below are true, so this case must be
  // rejected here.
  if (table_field->is_virtual_gcol()) return false;

  /*
    If the key column is of NOT NULL BLOB type, then it
    will definitely have key prefix. And if key part prefix size
    is equal to the BLOB column max size, then we can promote
    it to primary key.
   */
  if (!table_field->is_nullable() && table_field->type() == MYSQL_TYPE_BLOB &&
      table_field->field_length == key_part->length)
    return true;

  if (table_field->is_nullable() ||
      table_field->key_length() != key_part->length)
    return false;

  return true;
}

/**
  Finalize preparation of TABLE_SHARE from dd::Table object by filling
  in remaining info about columns and keys.

  This code similar to code in open_binary_frm(). Can be re-written
  independent to other efforts later.
*/

static bool prepare_share(THD *thd, TABLE_SHARE *share,
                          const dd::Table *table_def) {
  my_bitmap_map *bitmaps;
  handler *handler_file = nullptr;

  // Mark 'system' tables (tables with one row) to help the Optimizer.
  share->system =
      ((share->max_rows == 1) && (share->min_rows == 1) && (share->keys == 0));

  const bool use_extended_sk = ha_check_storage_engine_flag(
      share->db_type(), HTON_SUPPORTS_EXTENDED_KEYS);

  // Setup other fields =====================================================

  if (share->tmp_table == NO_TMP_TABLE) {
    share->m_histograms = new (&share->mem_root) Table_histograms_collection();
    if (share->m_histograms == nullptr) return true;  // OOM.
  }

  /* Allocate handler */
  if (!(handler_file = get_new_handler(share, (share->m_part_info != nullptr),
                                       &share->mem_root, share->db_type()))) {
    my_error(ER_INVALID_DD_OBJECT, MYF(0), share->path.str,
             "Failed to initialize handler.");
    return true;
  }

  if (handler_file->set_ha_share_ref(&share->ha_share)) {
    my_error(ER_INVALID_DD_OBJECT, MYF(0), share->path.str, "");
    return true;
  }
  share->db_low_byte_first = handler_file->low_byte_first();

  /* Fix key->name and key_part->field */
  if (share->keys) {
    KEY *keyinfo;
    KEY_PART_INFO *key_part;
    uint primary_key = (uint)(
        find_type(primary_key_name, &share->keynames, FIND_TYPE_NO_PREFIX) - 1);
<<<<<<< HEAD

    /*
      The following if-else is here for MyRocks:
      set share->primary_key as early as possible, because the return value
      of ha_rocksdb::index_flags(key, ...) (HA_KEYREAD_ONLY bit in particular)
      depends on whether the key is the primary key.
    */
    if (primary_key < MAX_KEY && share->keys_in_use.is_set(primary_key))
      share->primary_key = primary_key;
    else
      share->primary_key = MAX_KEY;

=======
>>>>>>> 824e2b40
    const longlong ha_option = handler_file->ha_table_flags();
    keyinfo = share->key_info;
    key_part = keyinfo->key_part;

    dd::Table::Index_collection::const_iterator idx_it(
        table_def->indexes().begin());

    for (uint key = 0; key < share->keys; key++, keyinfo++) {
      /*
        Skip hidden dd::Index objects so idx_it is in sync with key index
        and keyinfo pointer.
      */
      while ((*idx_it)->is_hidden()) {
        ++idx_it;
        continue;
      }

      uint usable_parts = 0;
      keyinfo->name = share->keynames.type_names[key];

      /* Check that fulltext and spatial keys have correct algorithm set. */
      assert(!(share->key_info[key].flags & HA_FULLTEXT) ||
             share->key_info[key].algorithm == HA_KEY_ALG_FULLTEXT);
      assert(!(share->key_info[key].flags & HA_SPATIAL) ||
             share->key_info[key].algorithm == HA_KEY_ALG_RTREE);

      if (primary_key >= MAX_KEY && (keyinfo->flags & HA_NOSAME)) {
        /*
           If the UNIQUE key doesn't have NULL columns and is not a part key
           declare this as a primary key.
        */
        primary_key = key;
        for (uint i = 0; i < keyinfo->user_defined_key_parts; i++) {
          Field *table_field = key_part[i].field;

          if (is_suitable_for_primary_key(&key_part[i], table_field) == false) {
            primary_key = MAX_KEY;
            break;
          }
        }

        /*
          Check that dd::Index::is_candidate_key() used by SEs works in
          the same way as above call to is_suitable_for_primary_key().
        */
        assert((primary_key == key) == (*idx_it)->is_candidate_key());
      }

      dd::Index::Index_elements::const_iterator idx_el_it(
          (*idx_it)->elements().begin());

      for (uint i = 0; i < keyinfo->user_defined_key_parts; key_part++, i++) {
        /*
          Skip hidden Index_element objects so idx_el_it is in sync with
          i and key_part pointer.
        */
        while ((*idx_el_it)->is_hidden()) {
          ++idx_el_it;
          continue;
        }

        Field *field = key_part->field;

        key_part->type = field->key_type();
        if (field->is_nullable()) {
          key_part->null_offset = field->null_offset(share->default_values);
          key_part->null_bit = field->null_bit;
          key_part->store_length += HA_KEY_NULL_LENGTH;
          keyinfo->flags |= HA_NULL_PART_KEY;
          keyinfo->key_length += HA_KEY_NULL_LENGTH;
        }
        if (field->type() == MYSQL_TYPE_BLOB ||
            field->real_type() == MYSQL_TYPE_VARCHAR ||
            field->type() == MYSQL_TYPE_GEOMETRY) {
          key_part->store_length += HA_KEY_BLOB_LENGTH;
          if (i + 1 <= keyinfo->user_defined_key_parts)
            keyinfo->key_length += HA_KEY_BLOB_LENGTH;
        }
        key_part->init_flags();

        if (field->is_virtual_gcol()) keyinfo->flags |= HA_VIRTUAL_GEN_KEY;

        setup_key_part_field(share, handler_file, primary_key, keyinfo, key, i,
                             &usable_parts, true);

        field->set_flag(PART_KEY_FLAG);
        if (key == primary_key) {
          field->set_flag(PRI_KEY_FLAG);
          /*
             If this field is part of the primary key and all keys contains
             the primary key, then we can use any key to find this column
             */
          if (ha_option & HA_PRIMARY_KEY_IN_READ_INDEX) {
            if (field->key_length() == key_part->length &&
                !field->is_flag_set(BLOB_FLAG))
              field->part_of_key = share->keys_in_use;
            if (field->part_of_sortkey.is_set(key))
              field->part_of_sortkey = share->keys_in_use;
          }
        }
        if (field->key_length() != key_part->length) {
#ifndef TO_BE_DELETED_ON_PRODUCTION
          if (field->type() == MYSQL_TYPE_NEWDECIMAL) {
            /*
               Fix a fatal error in decimal key handling that causes crashes
               on Innodb. We fix it by reducing the key length so that
               InnoDB never gets a too big key when searching.
               This allows the end user to do an ALTER TABLE to fix the
               error.
               */
            keyinfo->key_length -= (key_part->length - field->key_length());
            key_part->store_length -=
                (uint16)(key_part->length - field->key_length());
            key_part->length = (uint16)field->key_length();
            LogErr(ERROR_LEVEL, ER_TABLE_WRONG_KEY_DEFINITION,
                   share->table_name.str, share->table_name.str);
            push_warning_printf(thd, Sql_condition::SL_WARNING,
                                ER_CRASHED_ON_USAGE,
                                "Found wrong key definition in %s; "
                                "Please do \"ALTER TABLE `%s` FORCE\" to fix "
                                "it!",
                                share->table_name.str, share->table_name.str);
            share->crashed = true;  // Marker for CHECK TABLE
            continue;
          }
#endif
          key_part->key_part_flag |= HA_PART_KEY_SEG;
        }

        /*
          Check that dd::Index_element::is_prefix() used by SEs works in
          the same way as code which sets HA_PART_KEY_SEG flag.
        */
        assert((*idx_el_it)->is_prefix() ==
               static_cast<bool>(key_part->key_part_flag & HA_PART_KEY_SEG));
        ++idx_el_it;
      }

      /*
        KEY::flags is fully set-up at this point so we can copy it to
        KEY::actual_flags.
      */
      keyinfo->actual_flags = keyinfo->flags;

      if (primary_key < MAX_KEY && key != primary_key &&
          (ha_option & HA_PRIMARY_KEY_IN_READ_INDEX))
        key_part += add_pk_parts_to_sk(keyinfo, key, share->key_info,
                                       primary_key, share, handler_file,
                                       &usable_parts, use_extended_sk);

      /* Skip unused key parts if they exist */
      key_part += keyinfo->unused_key_parts;

      keyinfo->usable_key_parts = usable_parts;  // Filesort

      share->max_key_length =
          std::max(share->max_key_length,
                   keyinfo->key_length + keyinfo->user_defined_key_parts);
      share->total_key_length += keyinfo->key_length;
      /*
         MERGE tables do not have unique indexes. But every key could be
         an unique index on the underlying MyISAM table. (Bug #10400)
         */
      if ((keyinfo->flags & HA_NOSAME) ||
          (ha_option & HA_ANY_INDEX_MAY_BE_UNIQUE))
        share->max_unique_length =
            std::max(share->max_unique_length, keyinfo->key_length);

      ++idx_it;
    }
    if (primary_key < MAX_KEY && (share->keys_in_use.is_set(primary_key))) {
      share->primary_key = primary_key;
      /*
         If we are using an integer as the primary key then allow the user to
         refer to it as '_rowid'
         */
      if (share->key_info[primary_key].user_defined_key_parts == 1) {
        Field *field = share->key_info[primary_key].key_part[0].field;
        if (field && field->result_type() == INT_RESULT) {
          /* note that fieldnr here (and rowid_field_offset) starts from 1 */
          share->rowid_field_offset =
              (share->key_info[primary_key].key_part[0].fieldnr);
        }
      }
    } else
      share->primary_key = MAX_KEY;  // we do not have a primary key
  } else
    share->primary_key = MAX_KEY;
  ::destroy_at(handler_file);

  if (share->found_next_number_field) {
    Field *reg_field = *share->found_next_number_field;
    /* Check that the auto-increment column is the first column of some key. */
    if ((int)(share->next_number_index = (uint)find_ref_key(
                  share->key_info, share->keys, share->default_values,
                  reg_field, &share->next_number_key_offset,
                  &share->next_number_keypart)) < 0) {
      my_error(ER_INVALID_DD_OBJECT, MYF(0), share->path.str,
               "Wrong field definition.");
      return true;
    } else
      reg_field->set_flag(AUTO_INCREMENT_FLAG);
  }

  if (share->blob_fields) {
    Field **ptr;
    uint k, *save;

    /* Store offsets to blob fields to find them fast */
    if (!(share->blob_field = save = (uint *)share->mem_root.Alloc(
              (uint)(share->blob_fields * sizeof(uint)))))
      return true;  // OOM error message already reported
    for (k = 0, ptr = share->field; *ptr; ptr++, k++) {
      if ((*ptr)->is_flag_set(BLOB_FLAG) || (*ptr)->is_array()) (*save++) = k;
    }
  }

  share->column_bitmap_size = bitmap_buffer_size(share->fields);
  if (!(bitmaps = (my_bitmap_map *)share->mem_root.Alloc(
            share->column_bitmap_size))) {
    // OOM error message already reported
    return true; /* purecov: inspected */
  }
  bitmap_init(&share->all_set, bitmaps, share->fields);
  bitmap_set_all(&share->all_set);

  return false;
}

/** Fill tablespace name from dd::Tablespace. */
static bool fill_tablespace_from_dd(THD *thd, TABLE_SHARE *share,
                                    const dd::Table *tab_obj) {
  DBUG_TRACE;

  return dd::get_tablespace_name<dd::Table>(thd, tab_obj, &share->tablespace,
                                            &share->mem_root);
}

/**
  Convert row format value used in DD to corresponding value in old
  row_type enum.
*/

static row_type dd_get_old_row_format(dd::Table::enum_row_format new_format) {
  switch (new_format) {
    case dd::Table::RF_FIXED:
      return ROW_TYPE_FIXED;
    case dd::Table::RF_DYNAMIC:
      return ROW_TYPE_DYNAMIC;
    case dd::Table::RF_COMPRESSED:
      return ROW_TYPE_COMPRESSED;
    case dd::Table::RF_REDUNDANT:
      return ROW_TYPE_REDUNDANT;
    case dd::Table::RF_COMPACT:
      return ROW_TYPE_COMPACT;
    case dd::Table::RF_PAGED:
      return ROW_TYPE_PAGED;
    default:
      assert(0);
      break;
  }
  return ROW_TYPE_FIXED;
}

/** Fill TABLE_SHARE from dd::Table object */
static bool fill_share_from_dd(THD *thd, TABLE_SHARE *share,
                               const dd::Table *tab_obj) {
  const dd::Properties &table_options = tab_obj->options();

  // Secondary storage engine.
  if (table_options.exists("secondary_engine")) {
    table_options.get("secondary_engine", &share->secondary_engine,
                      &share->mem_root);
  } else {
    // If no secondary storage engine is set, the share cannot
    // represent a table in a secondary engine.
    assert(!share->is_secondary_engine());
  }

  // Read table engine type
  LEX_CSTRING engine_name = lex_cstring_handle(tab_obj->engine());
  if (share->is_secondary_engine())
    engine_name = {share->secondary_engine.str, share->secondary_engine.length};

  plugin_ref tmp_plugin = ha_resolve_by_name_raw(thd, engine_name);
  if (tmp_plugin) {
#ifndef NDEBUG
    handlerton *hton = plugin_data<handlerton *>(tmp_plugin);
#endif

    assert(hton && ha_storage_engine_is_enabled(hton));
    assert(!ha_check_storage_engine_flag(hton, HTON_NOT_USER_SELECTABLE));

    plugin_unlock(nullptr, share->db_plugin);
    share->db_plugin = my_plugin_lock(nullptr, &tmp_plugin);
  } else {
    my_error(ER_UNKNOWN_STORAGE_ENGINE, MYF(0), engine_name.str);
    return true;
  }

  // Set temporarily a good value for db_low_byte_first.
  assert(ha_legacy_type(share->db_type()) != DB_TYPE_ISAM);
  share->db_low_byte_first = true;

  // Read other table options
  uint64 option_value = 0;
  bool bool_opt = false;

  // Max rows
  if (table_options.exists("max_rows"))
    table_options.get("max_rows", &share->max_rows);

  // Min rows
  if (table_options.exists("min_rows"))
    table_options.get("min_rows", &share->min_rows);

  // Options from HA_CREATE_INFO::table_options/TABLE_SHARE::db_create_options.
  share->db_create_options = 0;

  table_options.get("pack_record", &bool_opt);
  if (bool_opt) share->db_create_options |= HA_OPTION_PACK_RECORD;

  if (table_options.exists("pack_keys")) {
    table_options.get("pack_keys", &bool_opt);
    share->db_create_options |=
        bool_opt ? HA_OPTION_PACK_KEYS : HA_OPTION_NO_PACK_KEYS;
  }

  if (table_options.exists("checksum")) {
    table_options.get("checksum", &bool_opt);
    if (bool_opt) share->db_create_options |= HA_OPTION_CHECKSUM;
  }

  if (table_options.exists("delay_key_write")) {
    table_options.get("delay_key_write", &bool_opt);
    if (bool_opt) share->db_create_options |= HA_OPTION_DELAY_KEY_WRITE;
  }

  if (table_options.exists("stats_persistent")) {
    table_options.get("stats_persistent", &bool_opt);
    share->db_create_options |=
        bool_opt ? HA_OPTION_STATS_PERSISTENT : HA_OPTION_NO_STATS_PERSISTENT;
  }

  share->db_options_in_use = share->db_create_options;

  // Average row length

  if (table_options.exists("avg_row_length")) {
    table_options.get("avg_row_length", &option_value);
    share->avg_row_length = static_cast<ulong>(option_value);
  }

  // Collation ID
  share->table_charset = dd_get_mysql_charset(tab_obj->collation_id());
  if (!share->table_charset) {
    // Unknown collation
    if (use_mb(default_charset_info)) {
      /* Warn that we may be changing the size of character columns */
      LogErr(WARNING_LEVEL, ER_INVALID_CHARSET_AND_DEFAULT_IS_MB,
             share->path.str);
    }
    share->table_charset = default_charset_info;
  }

  // Row type. First one really used by the storage engine.
  share->real_row_type = dd_get_old_row_format(tab_obj->row_format());

  // Then one which was explicitly specified by user for this table.
  if (table_options.exists("row_type")) {
    table_options.get("row_type", &option_value);
    share->row_type =
        dd_get_old_row_format((dd::Table::enum_row_format)option_value);
  } else
    share->row_type = ROW_TYPE_DEFAULT;

  // Stats_sample_pages
  if (table_options.exists("stats_sample_pages"))
    table_options.get("stats_sample_pages", &share->stats_sample_pages);

  // Stats_auto_recalc
  if (table_options.exists("stats_auto_recalc")) {
    table_options.get("stats_auto_recalc", &option_value);
    share->stats_auto_recalc = (enum_stats_auto_recalc)option_value;
  }

  // mysql version
  share->mysql_version = tab_obj->mysql_version_id();

  // TODO-POST-MERGE-TO-TRUNK: Initialize new field
  // share->last_checked_for_upgrade? Or access tab_obj directly where
  // needed?

  // key block size
  table_options.get("key_block_size", &share->key_block_size);

  // Prepare the default_value buffer.
  if (prepare_default_value_buffer_and_table_share(thd, *tab_obj, share))
    return true;

  // Storage media flags
  if (table_options.exists("storage")) {
    uint32 storage_option_value = 0;
    table_options.get("storage", &storage_option_value);
    share->default_storage_media =
        static_cast<ha_storage_media>(storage_option_value);
  } else
    share->default_storage_media = HA_SM_DEFAULT;

  // Read tablespace name
  if (fill_tablespace_from_dd(thd, share, tab_obj)) return true;

  // Read comment
  const dd::String_type comment = tab_obj->comment();
  if (comment.length()) {
    share->comment.str =
        strmake_root(&share->mem_root, comment.c_str(), comment.length() + 1);
    share->comment.length = comment.length();
  }

  // Copy SE attributes into share's memroot
  share->engine_attribute = LexStringDupRootUnlessEmpty(
      &share->mem_root, tab_obj->engine_attribute());
  share->secondary_engine_attribute = LexStringDupRootUnlessEmpty(
      &share->mem_root, tab_obj->secondary_engine_attribute());

  // Read Connection strings
  if (table_options.exists("connection_string"))
    table_options.get("connection_string", &share->connect_string,
                      &share->mem_root);

  // Read Compress string
  if (table_options.exists("compress"))
    table_options.get("compress", &share->compress, &share->mem_root);

  // Read Encrypt string
  if (table_options.exists("encrypt_type"))
    table_options.get("encrypt_type", &share->encrypt_type, &share->mem_root);

  // Read secondary load option.
  if (table_options.exists("secondary_load"))
    table_options.get("secondary_load", &share->secondary_load);

  if (table_options.exists("explicit_encryption")) {
    table_options.get("explicit_encryption", &share->explicit_encryption);
  }
  return false;
}

/**
  Calculate number of bits used for the column in the record preamble
  (aka null bits number).
*/

static uint column_preamble_bits(const dd::Column *col_obj) {
  uint result = 0;

  if (col_obj->is_nullable()) result++;

  if (col_obj->type() == dd::enum_column_types::BIT) {
    bool treat_bit_as_char = false;
    (void)col_obj->options().get("treat_bit_as_char", &treat_bit_as_char);

    if (!treat_bit_as_char) result += col_obj->char_length() & 7;
  }
  return result;
}

inline void get_auto_flags(const dd::Column &col_obj, uint &auto_flags) {
  /*
    For DEFAULT it is possible to have CURRENT_TIMESTAMP or a
    generation expression.
  */
  if (!col_obj.default_option().empty()) {
    // We're only matching the prefix because there may be parameters
    // e.g. CURRENT_TIMESTAMP(6). Regular strings won't match as they
    // are preceded by the charset and CURRENT_TIMESTAMP as a default
    // expression gets converted to now().
    if (col_obj.default_option().compare(0, 17, "CURRENT_TIMESTAMP") == 0) {
      // The only allowed patterns are "CURRENT_TIMESTAMP" and
      // "CURRENT_TIMESTAP(<integer>)". Stored functions with names
      // starting with "CURRENT_TIMESTAMP" should be filtered out before
      // we get here.
      assert(col_obj.default_option().size() == 17 ||
             (col_obj.default_option().size() >= 20 &&
              col_obj.default_option()[17] == '(' &&
              col_obj.default_option()[col_obj.default_option().size() - 1] ==
                  ')'));

      auto_flags |= Field::DEFAULT_NOW;
    } else {
      auto_flags |= Field::GENERATED_FROM_EXPRESSION;
    }
  }

  /*
    For ON UPDATE the only option which is supported
    at this point is CURRENT_TIMESTAMP.
  */
  if (!col_obj.update_option().empty()) auto_flags |= Field::ON_UPDATE_NOW;

  if (col_obj.is_auto_increment()) auto_flags |= Field::NEXT_NUMBER;

  /*
    Columns can't have AUTO_INCREMENT and DEFAULT/ON UPDATE CURRENT_TIMESTAMP at
    the same time.
  */
  assert(!((auto_flags & (Field::DEFAULT_NOW | Field::ON_UPDATE_NOW |
                          Field::GENERATED_FROM_EXPRESSION)) != 0 &&
           (auto_flags & Field::NEXT_NUMBER) != 0));
}

static Field *make_field(const dd::Column &col_obj, const CHARSET_INFO *charset,
                         TABLE_SHARE *share, uchar *ptr, uchar *null_pos,
                         size_t null_bit) {
  auto field_type = dd_get_old_field_type(col_obj.type());
  auto field_length = col_obj.char_length();

  const dd::Properties &column_options = col_obj.options();

  // Reconstruct auto_flags
  auto auto_flags = static_cast<uint>(Field::NONE);
  get_auto_flags(col_obj, auto_flags);

  // Read Interval TYPELIB
  TYPELIB *interval = nullptr;

  if (field_type == MYSQL_TYPE_ENUM || field_type == MYSQL_TYPE_SET) {
    //
    // Allocate space for interval (column elements)
    //
    const size_t interval_parts = col_obj.elements_count();

    interval = (TYPELIB *)share->mem_root.Alloc(sizeof(TYPELIB));
    interval->type_names = (const char **)share->mem_root.Alloc(
        sizeof(char *) * (interval_parts + 1));
    interval->type_names[interval_parts] = nullptr;

    interval->type_lengths =
        (uint *)share->mem_root.Alloc(sizeof(uint) * interval_parts);
    interval->count = interval_parts;
    interval->name = nullptr;

    //
    // Iterate through all the column elements
    //
    for (const dd::Column_type_element *ce : col_obj.elements()) {
      // Read the enum/set element name
      dd::String_type element_name = ce->name();

      uint pos = ce->index() - 1;
      interval->type_lengths[pos] = static_cast<uint>(element_name.length());
      interval->type_names[pos] = strmake_root(
          &share->mem_root, element_name.c_str(), element_name.length());
    }
  }

  // Column name
  char *name = nullptr;
  const dd::String_type s = col_obj.name();
  assert(!s.empty());
  name = strmake_root(&share->mem_root, s.c_str(), s.length());
  name[s.length()] = '\0';

  uint decimals;
  // Decimals
  if (field_type == MYSQL_TYPE_DECIMAL || field_type == MYSQL_TYPE_NEWDECIMAL) {
    assert(col_obj.is_numeric_scale_null() == false);
    decimals = col_obj.numeric_scale();
  } else if (field_type == MYSQL_TYPE_FLOAT ||
             field_type == MYSQL_TYPE_DOUBLE) {
    decimals = col_obj.is_numeric_scale_null() ? DECIMAL_NOT_SPECIFIED
                                               : col_obj.numeric_scale();
  } else
    decimals = 0;

  auto geom_type = Field::GEOM_GEOMETRY;
  // Read geometry sub type
  if (field_type == MYSQL_TYPE_GEOMETRY) {
    uint32 sub_type = 0;
    column_options.get("geom_type", &sub_type);
    geom_type = static_cast<Field::geometry_type>(sub_type);
  }

  bool treat_bit_as_char = false;
  if (field_type == MYSQL_TYPE_BIT) {
    column_options.get("treat_bit_as_char", &treat_bit_as_char);
  }

  return make_field(*THR_MALLOC, share, ptr, field_length, null_pos, null_bit,
                    field_type, charset, geom_type, auto_flags, interval, name,
                    col_obj.is_nullable(), col_obj.is_zerofill(),
                    col_obj.is_unsigned(), decimals, treat_bit_as_char, 0,
                    col_obj.srs_id(), col_obj.is_array());
}

/**
  Add Field constructed according to column metadata from dd::Column
  object to TABLE_SHARE.
*/

static bool fill_column_from_dd(THD *thd, TABLE_SHARE *share,
                                const dd::Column *col_obj, uchar *null_pos,
                                uint null_bit_pos, uchar *rec_pos,
                                uint field_nr) {
  char *name = nullptr;
  enum_field_types field_type;
  const CHARSET_INFO *charset = nullptr;
  Field *reg_field;
  ha_storage_media field_storage;
  column_format_type field_column_format;

  //
  // Read column details from dd table
  //

  // Column name
  const dd::String_type s = col_obj->name();
  assert(!s.empty());
  name = strmake_root(&share->mem_root, s.c_str(), s.length());
  name[s.length()] = '\0';

  const dd::Properties *column_options = &col_obj->options();

  // Type
  field_type = dd_get_old_field_type(col_obj->type());

  // Reconstruct auto_flags
  auto auto_flags = static_cast<uint>(Field::NONE);
  get_auto_flags(*col_obj, auto_flags);

  bool treat_bit_as_char = false;
  if (field_type == MYSQL_TYPE_BIT)
    column_options->get("treat_bit_as_char", &treat_bit_as_char);

  // Collation ID
  charset = dd_get_mysql_charset(col_obj->collation_id());
  if (charset == nullptr) {
    my_printf_error(ER_UNKNOWN_COLLATION,
                    "invalid collation id %llu for table %s, column %s", MYF(0),
                    col_obj->collation_id(), share->table_name.str, name);
    if (thd->is_error()) return true;
    charset = default_charset_info;
  }

  // Decimals
  if (field_type == MYSQL_TYPE_DECIMAL || field_type == MYSQL_TYPE_NEWDECIMAL)
    assert(col_obj->is_numeric_scale_null() == false);

  // Read geometry sub type
  if (field_type == MYSQL_TYPE_GEOMETRY) {
    uint32 sub_type;
    column_options->get("geom_type", &sub_type);
  }

  // Read values of storage media and column format options
  if (column_options->exists("storage")) {
    uint32 option_value = 0;
    column_options->get("storage", &option_value);
    field_storage = static_cast<ha_storage_media>(option_value);
  } else
    field_storage = HA_SM_DEFAULT;

  if (column_options->exists("column_format")) {
    uint32 option_value = 0;
    column_options->get("column_format", &option_value);
    field_column_format = static_cast<column_format_type>(option_value);
  } else
    field_column_format = COLUMN_FORMAT_TYPE_DEFAULT;

  // Read Interval TYPELIB
  TYPELIB *interval = nullptr;

  if (field_type == MYSQL_TYPE_ENUM || field_type == MYSQL_TYPE_SET) {
    //
    // Allocate space for interval (column elements)
    //
    const size_t interval_parts = col_obj->elements_count();

    interval = (TYPELIB *)share->mem_root.Alloc(sizeof(TYPELIB));
    interval->type_names = (const char **)share->mem_root.Alloc(
        sizeof(char *) * (interval_parts + 1));
    interval->type_names[interval_parts] = nullptr;

    interval->type_lengths =
        (uint *)share->mem_root.Alloc(sizeof(uint) * interval_parts);
    interval->count = interval_parts;
    interval->name = nullptr;

    //
    // Iterate through all the column elements
    //
    for (const dd::Column_type_element *ce : col_obj->elements()) {
      // Read the enum/set element name
      dd::String_type element_name = ce->name();

      uint pos = ce->index() - 1;
      interval->type_lengths[pos] = static_cast<uint>(element_name.length());
      interval->type_names[pos] = strmake_root(
          &share->mem_root, element_name.c_str(), element_name.length());
    }
  }

  //
  // Create FIELD
  //
  reg_field =
      make_field(*col_obj, charset, share, rec_pos, null_pos, null_bit_pos);
  reg_field->set_field_index(field_nr);
  reg_field->stored_in_db = true;

  // Handle generated columns
  if (!col_obj->is_generation_expression_null()) {
    Value_generator *gcol_info = new (&share->mem_root) Value_generator();

    // Set if GC is virtual or stored
    gcol_info->set_field_stored(!col_obj->is_virtual());

    // Read generation expression.
    const dd::String_type gc_expr = col_obj->generation_expression();

    /*
      Place the expression's text into the TABLE_SHARE. Field objects of
      TABLE_SHARE only have that. They don't have a corresponding Item,
      which will be later created for the Field in TABLE, by
      fill_dd_columns_from_create_fields().
    */
    gcol_info->dup_expr_str(&share->mem_root, gc_expr.c_str(),
                            gc_expr.length());
    share->vfields++;
    reg_field->gcol_info = gcol_info;
    reg_field->stored_in_db = gcol_info->get_field_stored();
  }

  // Handle default values generated from expression
  if (auto_flags & Field::GENERATED_FROM_EXPRESSION) {
    Value_generator *default_val_expr =
        new (&share->mem_root) Value_generator();

    // DEFAULT GENERATED is always stored
    default_val_expr->set_field_stored(true);

    // Read generation expression.
    const dd::String_type default_val_expr_str = col_obj->default_option();

    // Copy the expression's text into reg_field which is stored on TABLE_SHARE.
    default_val_expr->dup_expr_str(&share->mem_root,
                                   default_val_expr_str.c_str(),
                                   default_val_expr_str.length());
    share->gen_def_field_count++;
    reg_field->m_default_val_expr = default_val_expr;
  }

  if ((auto_flags & Field::NEXT_NUMBER) != 0)
    share->found_next_number_field = &share->field[field_nr];

  // Set field flags
  if (col_obj->has_no_default()) reg_field->set_flag(NO_DEFAULT_VALUE_FLAG);

  // Set default value or NULL. Reset required for e.g. CHAR.
  if (col_obj->is_default_value_null()) {
    reg_field->reset();
    reg_field->set_null();
  } else if (field_type == MYSQL_TYPE_BIT && !treat_bit_as_char &&
             (col_obj->char_length() & 7)) {
    // For bit fields with leftover bits, copy leftover bits into the preamble.
    Field_bit *bitfield = dynamic_cast<Field_bit *>(reg_field);
    const uchar leftover_bits =
        static_cast<uchar>(*col_obj->default_value()
                                .substr(reg_field->pack_length() - 1, 1)
                                .data());
    set_rec_bits(leftover_bits, bitfield->bit_ptr, bitfield->bit_ofs,
                 bitfield->bit_len);
    // Copy the main part of the bit field data into the record body.
    memcpy(rec_pos, col_obj->default_value().data(),
           reg_field->pack_length() - 1);
  } else {
    // For any other field with default data, copy the data into the record.
    memcpy(rec_pos, col_obj->default_value().data(), reg_field->pack_length());
  }

  reg_field->set_storage_type(field_storage);
  reg_field->set_column_format(field_column_format);

  if (column_options->exists("zip_dict_id")) {
    uint64 zip_dict_id;
    column_options->get("zip_dict_id", &zip_dict_id);

    DBUG_LOG("zip_dict",
             "Table_name: " << share->table_name.str
                            << " field_name: " << reg_field->field_name
                            << " has zip_dict_id: " << zip_dict_id);

    if (compression_dict::acquire_dict_mdl(thd, MDL_SHARED_READ)) {
      DBUG_LOG("zip_dict",
               "MDL acquisition failed on compression dictionary"
               " table for query: "
                   << thd->query().str);
      return (true);
    }

    assert(zip_dict_id != 0);

    if (compression_dict::get_name_for_id(thd, zip_dict_id, share,
                                          &reg_field->zip_dict_name,
                                          &reg_field->zip_dict_data)) {
      assert(0);
      return (true);
    }
  }

  // Comments
  const dd::String_type comment = col_obj->comment();
  reg_field->comment.length = comment.length();
  if (reg_field->comment.length) {
    reg_field->comment.str =
        strmake_root(&share->mem_root, comment.c_str(), comment.length());
    reg_field->comment.length = comment.length();
  }

  // NOT SECONDARY column option.
  if (column_options->exists("not_secondary"))
    reg_field->set_flag(NOT_SECONDARY_FLAG);

  reg_field->set_hidden(col_obj->hidden());

  reg_field->m_engine_attribute = LexStringDupRootUnlessEmpty(
      &share->mem_root, col_obj->engine_attribute());

  reg_field->m_secondary_engine_attribute = LexStringDupRootUnlessEmpty(
      &share->mem_root, col_obj->secondary_engine_attribute());

  // Field is prepared. Store it in 'share'
  share->field[field_nr] = reg_field;

  return (false);
}

/**
  Populate TABLE_SHARE::field array according to column metadata
  from dd::Table object.
*/

static bool fill_columns_from_dd(THD *thd, TABLE_SHARE *share,
                                 const dd::Table *tab_obj) {
  // Allocate space for fields in TABLE_SHARE.
  const uint fields_size = ((share->fields + 1) * sizeof(Field *));
  share->field = (Field **)share->mem_root.Alloc((uint)fields_size);
  memset(share->field, 0, fields_size);
  share->vfields = 0;
  share->gen_def_field_count = 0;

  // Iterate through all the columns.
  uchar *null_flags [[maybe_unused]];
  uchar *null_pos, *rec_pos;
  null_flags = null_pos = share->default_values;
  rec_pos = share->default_values + share->null_bytes;
  uint null_bit_pos =
      (share->db_create_options & HA_OPTION_PACK_RECORD) ? 0 : 1;
  uint field_nr = 0;
  bool has_vgc = false;
  for (const dd::Column *col_obj : tab_obj->columns()) {
    // Skip hidden columns
    if (col_obj->is_se_hidden()) continue;

    /*
      Fill details of each column.

      Skip virtual generated columns at this point. They reside at the end of
      the record, so we need to do separate pass, to evaluate their offsets
      correctly.
    */
    if (!col_obj->is_virtual()) {
      if (fill_column_from_dd(thd, share, col_obj, null_pos, null_bit_pos,
                              rec_pos, field_nr))
        return true;

      rec_pos += share->field[field_nr]->pack_length_in_rec();
    } else
      has_vgc = true;

    /*
      Virtual generated columns still need to be accounted in null bits and
      field_nr calculations, since they reside at the normal place in record
      preamble and TABLE_SHARE::field array.
    */
    if ((null_bit_pos += column_preamble_bits(col_obj)) > 7) {
      null_pos++;
      null_bit_pos -= 8;
    }
    field_nr++;
  }

  if (has_vgc) {
    /*
      Additional pass to put virtual generated columns at the end of the
      record is required.
    */
    if (share->stored_rec_length >
        static_cast<ulong>(rec_pos - share->default_values))
      share->stored_rec_length = (rec_pos - share->default_values);

    null_pos = share->default_values;
    null_bit_pos = (share->db_create_options & HA_OPTION_PACK_RECORD) ? 0 : 1;
    field_nr = 0;

    for (const dd::Column *col_obj2 : tab_obj->columns()) {
      // Skip hidden columns
      if (col_obj2->is_se_hidden()) continue;

      if (col_obj2->is_virtual()) {
        // Fill details of each column.
        if (fill_column_from_dd(thd, share, col_obj2, null_pos, null_bit_pos,
                                rec_pos, field_nr))
          return true;

        rec_pos += share->field[field_nr]->pack_length_in_rec();
      }

      /*
        Account for all columns while evaluating null_pos/null_bit_pos and
        field_nr.
      */
      if ((null_bit_pos += column_preamble_bits(col_obj2)) > 7) {
        null_pos++;
        null_bit_pos -= 8;
      }
      field_nr++;
    }
  }

  // Make sure the scan of the columns is consistent with other data.
  assert(share->null_bytes == (null_pos - null_flags + (null_bit_pos + 7) / 8));
  assert(share->last_null_bit_pos == null_bit_pos);
  assert(share->fields == field_nr);

  return (false);
}

/** Fill KEY_INFO_PART from dd::Index_element object. */
static void fill_index_element_from_dd(TABLE_SHARE *share,
                                       const dd::Index_element *idx_elem_obj,
                                       KEY_PART_INFO *keypart) {
  //
  // Read index element details
  //

  keypart->length = idx_elem_obj->length();
  keypart->store_length = keypart->length;

  // fieldnr
  keypart->fieldnr = idx_elem_obj->column().ordinal_position();

  // field
  assert(keypart->fieldnr > 0);
  Field *field = keypart->field = share->field[keypart->fieldnr - 1];

  // offset
  keypart->offset = field->offset(share->default_values);

  // key type
  keypart->bin_cmp = ((field->real_type() != MYSQL_TYPE_VARCHAR &&
                       field->real_type() != MYSQL_TYPE_STRING) ||
                      (field->charset()->state & MY_CS_BINSORT));
  //
  // Read index order
  //

  // key part order
  if (idx_elem_obj->order() == dd::Index_element::ORDER_DESC)
    keypart->key_part_flag |= HA_REVERSE_SORT;

  // key_part->field=   (Field*) 0; // Will be fixed later
}

/** Fill KEY::key_part array according to metadata from dd::Index object. */
static void fill_index_elements_from_dd(TABLE_SHARE *share,
                                        const dd::Index *idx_obj, int key_nr) {
  //
  // Iterate through all index elements
  //

  uint i = 0;
  KEY *keyinfo = share->key_info + key_nr;
  for (const dd::Index_element *idx_elem_obj : idx_obj->elements()) {
    // Skip hidden index elements
    if (idx_elem_obj->is_hidden()) continue;

    //
    // Read index element details
    //

    fill_index_element_from_dd(share, idx_elem_obj, keyinfo->key_part + i);
    if (keyinfo->key_part[i].field->is_array())
      keyinfo->flags |= HA_MULTI_VALUED_KEY;
    i++;
  }
}

/**
  Add KEY constructed according to index metadata from dd::Index object to
  the TABLE_SHARE.
*/

static bool fill_index_from_dd(THD *thd, TABLE_SHARE *share,
                               const dd::Index *idx_obj, uint key_nr) {
  //
  // Read index details
  //

  // Get the keyinfo that we will prepare now
  KEY *keyinfo = share->key_info + key_nr;

  // Read index name
  const dd::String_type &name = idx_obj->name();
  if (!name.empty()) {
    if (name.length()) {
      keyinfo->name =
          strmake_root(&share->mem_root, name.c_str(), name.length());
      share->keynames.type_names[key_nr] = keyinfo->name;  // Post processing ??
    } else
      share->keynames.type_names[key_nr] = nullptr;
    // share->keynames.count= key_nr+1;
  }

  // Index algorithm
  keyinfo->algorithm = dd_get_old_index_algorithm_type(idx_obj->algorithm());
  keyinfo->is_algorithm_explicit = idx_obj->is_algorithm_explicit();

  // Visibility
  keyinfo->is_visible = idx_obj->is_visible();

  // user defined key parts
  keyinfo->user_defined_key_parts = 0;
  for (const dd::Index_element *idx_ele : idx_obj->elements()) {
    // Skip hidden index elements
    if (!idx_ele->is_hidden()) keyinfo->user_defined_key_parts++;
  }

  // flags
  switch (idx_obj->type()) {
    case dd::Index::IT_MULTIPLE:
      keyinfo->flags = 0;
      break;
    case dd::Index::IT_FULLTEXT:
      keyinfo->flags = HA_FULLTEXT;
      break;
    case dd::Index::IT_SPATIAL:
      keyinfo->flags = HA_SPATIAL;
      break;
    case dd::Index::IT_PRIMARY:
    case dd::Index::IT_UNIQUE:
      keyinfo->flags = HA_NOSAME;
      break;
    default:
      assert(0); /* purecov: deadcode */
      keyinfo->flags = 0;
      break;
  }

  /* Check if this index is of clustering key type. Used by TokuDB */
  const dd::Properties &index_options = idx_obj->options();
  bool has_clustering = false;
  if (index_options.exists("clustering_key")) {
    index_options.get("clustering_key", &has_clustering);
  }
  if (has_clustering) {
    keyinfo->flags |= HA_CLUSTERING;
  }

  if (idx_obj->is_generated()) keyinfo->flags |= HA_GENERATED_KEY;

  /*
    The remaining important SQL-layer flags are set later - either we directly
    store and read them from DD (HA_PACK_KEY, HA_BINARY_PACK_KEY), or calculate
    while handling other key options (HA_USES_COMMENT, HA_USES_PARSER,
    HA_USES_BLOCK_SIZE), or during post-processing step (HA_NULL_PART_KEY).
  */

  // key length
  keyinfo->key_length = 0;
  for (const dd::Index_element *idx_elem : idx_obj->elements()) {
    // Skip hidden index elements
    if (!idx_elem->is_hidden()) keyinfo->key_length += idx_elem->length();
  }

  //
  // Read index options
  //

  const dd::Properties &idx_options = idx_obj->options();

  /*
    Restore flags indicating that key packing optimization was suggested to SE.
    See fill_dd_indexes_for_keyinfo() for explanation why we store these flags
    explicitly.
  */
  uint32 stored_flags = 0;
  idx_options.get("flags", &stored_flags);
  assert((stored_flags & ~(HA_PACK_KEY | HA_BINARY_PACK_KEY)) == 0);

  //  Beginning in 8.0.12 HA_PACK_KEY and HA_BINARY_PACK_KEY are no longer set
  //  if the SE does not support it. If the index was created prior to 8.0.12
  //  these bits may be set in the flags option, and when being added to
  //  key_info->flags, the ALTER algorithm analysis will be broken because the
  //  intermediate table is created without these flags, and hence, the
  //  analysis will incorrectly conclude that all indexes have changed.
  //
  //  To workaround this issue, we remove the flags below, depending on the SE
  //  capabilities, when preparing the table share. Thus, if we ALTER the table
  //  at a later stage, indexes not being touched by the ALTER statement will
  //  have the same flags both in the source table and the intermediate table,
  //  and hence, the algorithm analysis will come to the right conclusion.
  if (ha_check_storage_engine_flag(share->db_type(),
                                   HTON_SUPPORTS_PACKED_KEYS) == 0) {
    // Given the assert above, we could just have set stored_flags to 0 here,
    // but keep it like this in case new flags are added.
    stored_flags &= ~(HA_PACK_KEY | HA_BINARY_PACK_KEY);
  }
  keyinfo->flags |= stored_flags;

  // Block size
  if (idx_options.exists("block_size")) {
    idx_options.get("block_size", &keyinfo->block_size);

    assert(keyinfo->block_size);

    keyinfo->flags |= HA_USES_BLOCK_SIZE;
  }

  // Read field parser
  if (idx_options.exists("parser_name")) {
    LEX_CSTRING parser_name;
    if (idx_options.get("parser_name", &parser_name, &share->mem_root))
      assert(false);

    keyinfo->parser =
        my_plugin_lock_by_name(nullptr, parser_name, MYSQL_FTPARSER_PLUGIN);
    if (!keyinfo->parser) {
      my_error(ER_PLUGIN_IS_NOT_LOADED, MYF(0), parser_name.str);
      if (thd->is_error()) return true;
    }

    keyinfo->flags |= HA_USES_PARSER;
  }

  // Read comment
  const dd::String_type comment = idx_obj->comment();
  keyinfo->comment.length = comment.length();

  if (keyinfo->comment.length) {
    keyinfo->comment.str =
        strmake_root(&share->mem_root, comment.c_str(), comment.length());
    keyinfo->comment.length = comment.length();

    keyinfo->flags |= HA_USES_COMMENT;
  }
  keyinfo->engine_attribute = LexStringDupRootUnlessEmpty(
      &share->mem_root, idx_obj->engine_attribute());
  if (keyinfo->engine_attribute.length > 0)
    keyinfo->flags |= HA_INDEX_USES_ENGINE_ATTRIBUTE;

  keyinfo->secondary_engine_attribute = LexStringDupRootUnlessEmpty(
      &share->mem_root, idx_obj->secondary_engine_attribute());
  if (keyinfo->secondary_engine_attribute.length > 0)
    keyinfo->flags |= HA_INDEX_USES_SECONDARY_ENGINE_ATTRIBUTE;
  return (false);
}

/**
  Check if this is a spatial index that can be used. That is, if there is
  a spatial index on a geometry column without the SRID specified, we will
  hide the index so that the optimizer won't consider the index during
  optimization/execution.

  @param index The index to verify

  @retval true if the index is an usable spatial index, or if it isn't a
          spatial index.
  @retval false if the index is a spatial index on a geometry column without
          an SRID specified.
*/
static bool is_spatial_index_usable(const dd::Index &index) {
  if (index.type() == dd::Index::IT_SPATIAL) {
    /*
      We have already checked for hidden indexes before we get here. But we
      still play safe since the check is very cheap.
    */
    if (index.is_hidden()) return false; /* purecov: deadcode */

    // Check that none of the parts references a column with SRID == NULL
    for (const auto element : index.elements()) {
      if (!element->is_hidden() && !element->column().srs_id().has_value())
        return false;
    }
  }

  return true;
}

/**
  Fill TABLE_SHARE::key_info array according to index metadata
  from dd::Table object.
*/

static bool fill_indexes_from_dd(THD *thd, TABLE_SHARE *share,
                                 const dd::Table *tab_obj) {
  share->keys_for_keyread.init(0);
  share->keys_in_use.init();
  share->visible_indexes.init();

  uint32 primary_key_parts = 0;

  const bool use_extended_sk = ha_check_storage_engine_flag(
      share->db_type(), HTON_SUPPORTS_EXTENDED_KEYS);

  // Count number of keys and total number of key parts in the table.

  assert(share->keys == 0 && share->key_parts == 0);

  for (const dd::Index *idx_obj : tab_obj->indexes()) {
    // Skip hidden indexes
    if (idx_obj->is_hidden()) continue;

    share->keys++;
    uint key_parts = 0;
    for (const dd::Index_element *idx_ele : idx_obj->elements()) {
      // Skip hidden index elements
      if (!idx_ele->is_hidden()) key_parts++;
    }
    share->key_parts += key_parts;

    // Primary key (or candidate key replacing it) is always first if exists.
    // If such key doesn't exist (e.g. there are no unique keys in the table)
    // we will simply waste some memory.
    if (idx_obj->ordinal_position() == 1) primary_key_parts = key_parts;
  }

  // Allocate and fill KEY objects.
  if (share->keys) {
    KEY_PART_INFO *key_part;
    ulong *rec_per_key;
    rec_per_key_t *rec_per_key_float;
    uint total_key_parts = share->key_parts;

    if (use_extended_sk)
      total_key_parts += (primary_key_parts * (share->keys - 1));

    //
    // Alloc rec_per_key buffer
    //
    if (!(rec_per_key =
              (ulong *)share->mem_root.Alloc(total_key_parts * sizeof(ulong))))
      return true; /* purecov: inspected */

    //
    // Alloc rec_per_key_float buffer
    //
    if (!(rec_per_key_float = (rec_per_key_t *)share->mem_root.Alloc(
              total_key_parts * sizeof(rec_per_key_t))))
      return true; /* purecov: inspected */

    //
    // Alloc buffers to hold keys and key_parts
    //

    if (!(share->key_info = share->mem_root.ArrayAlloc<KEY>(share->keys)))
      return true; /* purecov: inspected */

    if (!(key_part =
              share->mem_root.ArrayAlloc<KEY_PART_INFO>(total_key_parts)))
      return true; /* purecov: inspected */

    //
    // Alloc buffer to hold keynames
    //

    if (!(share->keynames.type_names = (const char **)share->mem_root.Alloc(
              (share->keys + 1) * sizeof(char *))))
      return true; /* purecov: inspected */
    memset(share->keynames.type_names, 0, ((share->keys + 1) * sizeof(char *)));

    share->keynames.type_names[share->keys] = nullptr;
    share->keynames.count = share->keys;

    // In first iteration get all the index_obj, so that we get all
    // user_defined_key_parts for each key. This is required to properly
    // allocate key_part memory for keys.
    const dd::Index *index_at_pos[MAX_INDEXES];
    uint key_nr = 0;
    for (const dd::Index *idx_obj : tab_obj->indexes()) {
      // Skip hidden indexes
      if (idx_obj->is_hidden()) continue;

      if (fill_index_from_dd(thd, share, idx_obj, key_nr)) return true;

      index_at_pos[key_nr] = idx_obj;

      share->keys_in_use.set_bit(key_nr);

      if (idx_obj->is_visible() && is_spatial_index_usable(*idx_obj))
        share->visible_indexes.set_bit(key_nr);

      key_nr++;
    }

    // Update keyparts now
    key_nr = 0;
    do {
      // Assign the key_part_info buffer
      KEY *keyinfo = &share->key_info[key_nr];
      keyinfo->key_part = key_part;
      keyinfo->set_rec_per_key_array(rec_per_key, rec_per_key_float);
      keyinfo->set_in_memory_estimate(IN_MEMORY_ESTIMATE_UNKNOWN);

      fill_index_elements_from_dd(share, index_at_pos[key_nr], key_nr);

      key_part += keyinfo->user_defined_key_parts;
      rec_per_key += keyinfo->user_defined_key_parts;
      rec_per_key_float += keyinfo->user_defined_key_parts;

      // Post processing code ?
      /*
        Add PK parts if engine supports PK extension for secondary keys.
        Atm it works for Innodb only. Here we add unique first key parts
        to the end of secondary key parts array and increase actual number
        of key parts. Note that primary key is always first if exists.
        Later if there is no PK in the table then number of actual keys parts
        is set to user defined key parts.
        KEY::actual_flags can't be set until we fully set-up KEY::flags.
      */
      keyinfo->actual_key_parts = keyinfo->user_defined_key_parts;
      if (use_extended_sk && key_nr && !(keyinfo->flags & HA_NOSAME)) {
        keyinfo->unused_key_parts = primary_key_parts;
        key_part += primary_key_parts;
        rec_per_key += primary_key_parts;
        rec_per_key_float += primary_key_parts;
        share->key_parts += primary_key_parts;
      }

      // Initialize the rec per key arrays
      for (uint kp = 0; kp < keyinfo->actual_key_parts; ++kp) {
        keyinfo->rec_per_key[kp] = 0;
        keyinfo->set_records_per_key(kp, REC_PER_KEY_UNKNOWN);
      }

      key_nr++;
    } while (key_nr < share->keys);
  }

  return (false);
}

static char *copy_option_string(MEM_ROOT *mem_root,
                                const dd::Properties &options,
                                const dd::String_type &key) {
  dd::String_type tmp_str;
  if (options.exists(key) && !options.get(key, &tmp_str) && tmp_str.length()) {
    return strdup_root(mem_root, tmp_str.c_str());
  }
  return nullptr;
}

static void get_partition_options(MEM_ROOT *mem_root,
                                  partition_element *part_elem,
                                  const dd::Properties &part_options) {
  if (part_options.exists("max_rows"))
    part_options.get("max_rows", &part_elem->part_max_rows);

  if (part_options.exists("min_rows"))
    part_options.get("min_rows", &part_elem->part_min_rows);

  part_elem->data_file_name =
      copy_option_string(mem_root, part_options, "data_file_name");
  part_elem->index_file_name =
      copy_option_string(mem_root, part_options, "index_file_name");

  uint32 nodegroup_id = UNDEF_NODEGROUP;
  if (part_options.exists("nodegroup_id"))
    part_options.get("nodegroup_id", &nodegroup_id);

  assert(nodegroup_id <= 0xFFFF);
  part_elem->nodegroup_id = nodegroup_id;
}

static bool get_part_column_values(MEM_ROOT *mem_root,
                                   partition_info *part_info,
                                   partition_element *part_elem,
                                   const dd::Partition *part_obj) {
  part_elem_value *p_elem_values, *p_val;
  part_column_list_val *col_val_array, *col_vals;
  uint list_index = 0, entries = 0;
  uint max_column_id = 0, max_list_index = 0;

  for (const dd::Partition_value *part_value : part_obj->values()) {
    max_column_id = std::max(max_column_id, part_value->column_num());
    max_list_index = std::max(max_list_index, part_value->list_num());
    entries++;
  }
  if (entries != ((max_column_id + 1) * (max_list_index + 1))) {
    assert(0); /* purecov: deadcode */
    return true;
  }

  part_info->num_columns = max_column_id + 1;

  if (!multi_alloc_root(mem_root, &p_elem_values,
                        sizeof(*p_elem_values) * (max_list_index + 1),
                        &col_val_array,
                        sizeof(*col_val_array) * part_info->num_columns *
                            (max_list_index + 1),
                        NULL)) {
    return true; /* purecov: inspected */
  }
  memset(p_elem_values, 0, sizeof(*p_elem_values) * (max_list_index + 1));
  memset(
      col_val_array, 0,
      sizeof(*col_val_array) * part_info->num_columns * (max_list_index + 1));
  for (list_index = 0; list_index <= max_list_index; list_index++) {
    p_val = &p_elem_values[list_index];
    p_val->added_items = 1;
    p_val->col_val_array = &col_val_array[list_index * part_info->num_columns];
  }

  for (const dd::Partition_value *part_value : part_obj->values()) {
    p_val = &p_elem_values[part_value->list_num()];
    col_vals = p_val->col_val_array;
    if (part_value->is_value_null()) {
      col_vals[part_value->column_num()].null_value = true;
    } else if (part_value->max_value()) {
      col_vals[part_value->column_num()].max_value = true;
    } else {
      // TODO-PARTITION: Perhaps allocate on the heap instead and when the first
      // table instance is opened, free it and add the field image instead?
      // That way it can be reused for all other table instances.
      col_vals[part_value->column_num()].column_value.value_str =
          strmake_root(mem_root, part_value->value_utf8().c_str(),
                       part_value->value_utf8().length());
    }
  }

  for (list_index = 0; list_index <= max_list_index; list_index++) {
    p_val = &p_elem_values[list_index];
#ifndef NDEBUG
    for (uint i = 0; i < part_info->num_columns; i++) {
      assert(p_val->col_val_array[i].null_value ||
             p_val->col_val_array[i].max_value ||
             p_val->col_val_array[i].column_value.value_str);
    }
#endif
    if (part_elem->list_val_list.push_back(p_val, mem_root)) return true;
  }

  return false;
}

static bool setup_partition_from_dd(THD *thd, MEM_ROOT *mem_root,
                                    partition_info *part_info,
                                    partition_element *part_elem,
                                    const dd::Partition *part_obj,
                                    bool is_subpart) {
  const dd::String_type comment = part_obj->comment();
  if (comment.length()) {
    part_elem->part_comment = strdup_root(mem_root, comment.c_str());
    if (!part_elem->part_comment) return true;
  }
  part_elem->partition_name = strdup_root(mem_root, part_obj->name().c_str());
  if (!part_elem->partition_name) return true;

  part_elem->engine_type = part_info->default_engine_type;

  get_partition_options(mem_root, part_elem, part_obj->options());

  // Read tablespace name.
  if (dd::get_tablespace_name<dd::Partition>(
          thd, part_obj, &part_elem->tablespace_name, mem_root))
    return true;

  if (is_subpart) {
    /* Only HASH/KEY subpartitioning allowed, no values allowed, so return! */
    return false;
  }
  // Iterate over all possible values
  if (part_info->part_type == partition_type::RANGE) {
    if (part_info->column_list) {
      if (get_part_column_values(mem_root, part_info, part_elem, part_obj))
        return true;
    } else {
      assert(part_obj->values().size() == 1);
      const dd::Partition_value *part_value = *part_obj->values().begin();
      assert(part_value->list_num() == 0);
      assert(part_value->column_num() == 0);
      if (part_value->max_value()) {
        part_elem->max_value = true;
      } else {
        if (part_value->value_utf8()[0] == '-') {
          part_elem->signed_flag = true;
          if (dd::Properties::from_str(part_value->value_utf8(),
                                       &part_elem->range_value)) {
            return true;
          }
        } else {
          part_elem->signed_flag = false;
          if (dd::Properties::from_str(part_value->value_utf8(),
                                       (ulonglong *)&part_elem->range_value)) {
            return true;
          }
        }
      }
    }
  } else if (part_info->part_type == partition_type::LIST) {
    if (part_info->column_list) {
      if (get_part_column_values(mem_root, part_info, part_elem, part_obj))
        return true;
    } else {
      uint list_index = 0, max_index = 0, entries = 0, null_entry = 0;
      part_elem_value *list_val, *list_val_array = nullptr;
      for (const dd::Partition_value *part_value : part_obj->values()) {
        max_index = std::max(max_index, part_value->list_num());
        entries++;
        if (part_value->value_utf8().empty()) {
          assert(!part_elem->has_null_value);
          part_elem->has_null_value = true;
          null_entry = part_value->list_num();
        }
      }
      if (entries != (max_index + 1)) {
        assert(0); /* purecov: deadcode */
        return true;
      }
      /* If a list entry is NULL then it is only flagged on the part_elem. */
      if (part_elem->has_null_value) entries--;

      if (entries) {
        list_val_array = (part_elem_value *)mem_root->Alloc(
            sizeof(*list_val_array) * entries);
        if (!list_val_array) return true;
        memset(list_val_array, 0, sizeof(*list_val_array) * entries);
      }

      for (const dd::Partition_value *part_value : part_obj->values()) {
        assert(part_value->column_num() == 0);
        if (part_value->value_utf8().empty()) {
          assert(part_value->list_num() == null_entry);
          continue;
        }
        list_index = part_value->list_num();
        /*
          If there is a NULL value in the partition values in the DD it is
          marked directly on the partition_element and should not have an own
          list_val. So compact the list_index range by remove the list_index for
          the null_entry.
        */
        if (part_elem->has_null_value && list_index > null_entry) list_index--;
        list_val = &list_val_array[list_index];
        assert(!list_val->unsigned_flag && !list_val->value);
        if (part_value->value_utf8()[0] == '-') {
          list_val->unsigned_flag = false;
          if (dd::Properties::from_str(part_value->value_utf8(),
                                       &list_val->value))
            return true;
        } else {
          list_val->unsigned_flag = true;
          if (dd::Properties::from_str(part_value->value_utf8(),
                                       (ulonglong *)&list_val->value))
            return true;
        }
      }
      for (uint i = 0; i < entries; i++) {
        if (part_elem->list_val_list.push_back(&list_val_array[i], mem_root))
          return true;
      }
    }
  } else {
#ifndef NDEBUG
    assert(part_info->part_type == partition_type::HASH);
    assert(part_obj->values().empty());
#endif
  }
  return false;
}

/**
  Set field_list

  To append each field to the field_list it will parse the
  submitted partition_expression string.

  Must be in sync with get_field_list_str!

  @param[in]     mem_root   Where to allocate the memory for the list entries.
  @param[in]     str        String object containing the column names.
  @param[in,out] field_list List to add field names to.

  @return false on success, else true.
*/

static bool set_field_list(MEM_ROOT *mem_root, dd::String_type &str,
                           List<char> *field_list) {
  dd::String_type field_name;
  dd::String_type::const_iterator it(str.begin());
  dd::String_type::const_iterator end(str.end());

  while (it != end) {
    if (dd::eat_str(field_name, it, end, dd::FIELD_NAME_SEPARATOR_CHAR))
      return true;
    size_t len = field_name.length();
    assert(len);
    char *name = static_cast<char *>(mem_root->Alloc(len + 1));
    if (!name) return true; /* purecov: inspected */
    memcpy(name, field_name.c_str(), len);
    name[len] = '\0';

    if (field_list->push_back(name, mem_root)) return true;
  }
  return false;
}

/**
  Fill TABLE_SHARE with partitioning details from dd::Partition.

  @details
  Set up as much as possible to ease creating new TABLE instances
  by copying from the TABLE_SHARE.

  Also to prevent future memory duplication partition definitions (names etc)
  are stored on the TABLE_SHARE and can be referenced from each TABLE instance.

  Note that [sub]part_expr still needs to be parsed from
  [sub]part_func_string for each TABLE instance to use the correct
  mem_root etc. To be as compatible with the .frm way to open a table
  as possible we currently generate the full partitioning clause which
  will be parsed for each new TABLE instance.
  TODO-PARTITION:
  - Create a way to handle Item expressions to be shared/copied
    from the TABLE_SHARE.
  - On the open of the first TABLE instance, copy the field images
    to the TABLE_SHARE::partition_info for each partition value.

  @param thd      Thread context.
  @param share    Share to be updated with partitioning details.
  @param tab_obj  dd::Table object to get partition info from.

  @return false if success, else true.
*/

static bool fill_partitioning_from_dd(THD *thd, TABLE_SHARE *share,
                                      const dd::Table *tab_obj) {
  if (tab_obj->partition_type() == dd::Table::PT_NONE) return false;

  // The DD only has information about how the table is partitioned in
  // the primary storage engine, so don't use this information for
  // tables in a secondary storage engine.
  if (share->is_secondary_engine()) return false;

  partition_info *part_info;
  part_info = new (&share->mem_root) partition_info;

  handlerton *hton = plugin_data<handlerton *>(
      ha_resolve_by_name_raw(thd, lex_cstring_handle(tab_obj->engine())));
  assert(hton && ha_storage_engine_is_enabled(hton));
  part_info->default_engine_type = hton;
  if (!part_info->default_engine_type) return true;

  // TODO-PARTITION: change partition_info::part_type to same enum as below :)
  switch (tab_obj->partition_type()) {
    case dd::Table::PT_RANGE_COLUMNS:
      part_info->column_list = true;
      part_info->list_of_part_fields = true;
      [[fallthrough]];
    case dd::Table::PT_RANGE:
      part_info->part_type = partition_type::RANGE;
      break;
    case dd::Table::PT_LIST_COLUMNS:
      part_info->column_list = true;
      part_info->list_of_part_fields = true;
      [[fallthrough]];
    case dd::Table::PT_LIST:
      part_info->part_type = partition_type::LIST;
      break;
    case dd::Table::PT_LINEAR_HASH:
      part_info->linear_hash_ind = true;
      [[fallthrough]];
    case dd::Table::PT_HASH:
      part_info->part_type = partition_type::HASH;
      break;
    case dd::Table::PT_LINEAR_KEY_51:
      part_info->linear_hash_ind = true;
      [[fallthrough]];
    case dd::Table::PT_KEY_51:
      part_info->key_algorithm = enum_key_algorithm::KEY_ALGORITHM_51;
      part_info->list_of_part_fields = true;
      part_info->part_type = partition_type::HASH;
      break;
    case dd::Table::PT_LINEAR_KEY_55:
      part_info->linear_hash_ind = true;
      [[fallthrough]];
    case dd::Table::PT_KEY_55:
      part_info->key_algorithm = enum_key_algorithm::KEY_ALGORITHM_55;
      part_info->list_of_part_fields = true;
      part_info->part_type = partition_type::HASH;
      break;
    case dd::Table::PT_AUTO_LINEAR:
      part_info->linear_hash_ind = true;
      [[fallthrough]];
    case dd::Table::PT_AUTO:
      part_info->key_algorithm = enum_key_algorithm::KEY_ALGORITHM_55;
      part_info->part_type = partition_type::HASH;
      part_info->list_of_part_fields = true;
      part_info->is_auto_partitioned = true;
      share->auto_partitioned = true;
      break;
    default:
      // Unknown partitioning type!
      assert(0); /* purecov: deadcode */
      return true;
  }
  switch (tab_obj->subpartition_type()) {
    case dd::Table::ST_NONE:
      part_info->subpart_type = partition_type::NONE;
      break;
    case dd::Table::ST_LINEAR_HASH:
      part_info->linear_hash_ind = true;
      [[fallthrough]];
    case dd::Table::ST_HASH:
      part_info->subpart_type = partition_type::HASH;
      break;
    case dd::Table::ST_LINEAR_KEY_51:
      part_info->linear_hash_ind = true;
      [[fallthrough]];
    case dd::Table::ST_KEY_51:
      part_info->key_algorithm = enum_key_algorithm::KEY_ALGORITHM_51;
      part_info->list_of_subpart_fields = true;
      part_info->subpart_type = partition_type::HASH;
      break;
    case dd::Table::ST_LINEAR_KEY_55:
      part_info->linear_hash_ind = true;
      [[fallthrough]];
    case dd::Table::ST_KEY_55:
      part_info->key_algorithm = enum_key_algorithm::KEY_ALGORITHM_55;
      part_info->list_of_subpart_fields = true;
      part_info->subpart_type = partition_type::HASH;
      break;
    default:
      // Unknown sub partitioning type!
      assert(0); /* purecov: deadcode */
      return true;
  }

  dd::String_type part_expr = tab_obj->partition_expression();
  if (part_info->list_of_part_fields) {
    if (set_field_list(&share->mem_root, part_expr,
                       &part_info->part_field_list)) {
      return true;
    }
    part_info->part_func_string = nullptr;
    part_info->part_func_len = 0;
  } else {
    part_info->part_func_string =
        strdup_root(&share->mem_root, part_expr.c_str());
    part_info->part_func_len = part_expr.length();
  }
  dd::String_type subpart_expr = tab_obj->subpartition_expression();
  part_info->subpart_func_len = subpart_expr.length();
  if (part_info->subpart_func_len) {
    if (part_info->list_of_subpart_fields) {
      if (set_field_list(&share->mem_root, subpart_expr,
                         &part_info->subpart_field_list)) {
        return true;
      }
      part_info->subpart_func_string = nullptr;
      part_info->subpart_func_len = 0;
    } else {
      part_info->subpart_func_string =
          strdup_root(&share->mem_root, subpart_expr.c_str());
    }
  }

  //
  // Iterate through all the partitions
  //

  partition_element *curr_part_elem;
  List_iterator<partition_element> part_elem_it;

  /* Partitions are sorted first on level and then on number. */

#ifndef NDEBUG
  uint number = 0;
#endif
  for (const dd::Partition *part_obj : tab_obj->partitions()) {
#ifndef NDEBUG
    /* Must be in sorted order (sorted by level first and then on number). */
    assert(part_obj->number() >= number);
    number = part_obj->number();
#endif

    assert(part_obj->parent_partition_id() == dd::INVALID_OBJECT_ID);

    curr_part_elem = new (&share->mem_root) partition_element;
    if (!curr_part_elem) {
      return true;
    }

    if (setup_partition_from_dd(thd, &share->mem_root, part_info,
                                curr_part_elem, part_obj, false)) {
      return true;
    }

    if (part_info->partitions.push_back(curr_part_elem, &share->mem_root))
      return true;

    for (const dd::Partition *sub_part_obj : part_obj->subpartitions()) {
      partition_element *curr_sub_part_elem =
          new (&share->mem_root) partition_element;
      if (!curr_sub_part_elem) {
        return true;
      }

      if (setup_partition_from_dd(thd, &share->mem_root, part_info,
                                  curr_sub_part_elem, sub_part_obj, true)) {
        return true;
      }

      if (curr_part_elem->subpartitions.push_back(curr_sub_part_elem,
                                                  &share->mem_root))
        return true;
    }
  }

  // Get partition and sub_partition count.
  part_info->num_parts = part_info->partitions.elements;
  part_info->num_subparts = part_info->partitions[0]->subpartitions.elements;

  switch (tab_obj->default_partitioning()) {
    case dd::Table::DP_NO:
      part_info->use_default_partitions = false;
      part_info->use_default_num_partitions = false;
      break;
    case dd::Table::DP_YES:
      part_info->use_default_partitions = true;
      part_info->use_default_num_partitions = true;
      break;
    case dd::Table::DP_NUMBER:
      part_info->use_default_partitions = true;
      part_info->use_default_num_partitions = false;
      break;
    case dd::Table::DP_NONE:
    default:
      assert(0); /* purecov: deadcode */
  }
  switch (tab_obj->default_subpartitioning()) {
    case dd::Table::DP_NO:
      part_info->use_default_subpartitions = false;
      part_info->use_default_num_subpartitions = false;
      break;
    case dd::Table::DP_YES:
      part_info->use_default_subpartitions = true;
      part_info->use_default_num_subpartitions = true;
      break;
    case dd::Table::DP_NUMBER:
      part_info->use_default_subpartitions = true;
      part_info->use_default_num_subpartitions = false;
      break;
    case dd::Table::DP_NONE:
      assert(!part_info->is_sub_partitioned());
      break;
    default:
      assert(0); /* purecov: deadcode */
  }

  char *buf;
  uint buf_len;

  // Turn off ANSI_QUOTES and other SQL modes which affect printing of
  // generated partitioning clause.
  const Sql_mode_parse_guard parse_guard(thd);

  buf = generate_partition_syntax(part_info, &buf_len, true, true, false,
                                  nullptr);

  if (!buf) return true;

  share->partition_info_str = strmake_root(&share->mem_root, buf, buf_len);
  if (!share->partition_info_str) return true;

  share->partition_info_str_len = buf_len;
  share->m_part_info = part_info;
  return (false);
}

/**
  Fill TABLE_SHARE with information about foreign keys from dd::Table.
*/

static bool fill_foreign_keys_from_dd(TABLE_SHARE *share,
                                      const dd::Table *tab_obj) {
  assert(share->foreign_keys == 0 && share->foreign_key_parents == 0);

  share->foreign_keys = tab_obj->foreign_keys().size();
  share->foreign_key_parents = tab_obj->foreign_key_parents().size();

  if (share->foreign_keys) {
    if (!(share->foreign_key =
              (TABLE_SHARE_FOREIGN_KEY_INFO *)share->mem_root.Alloc(
                  share->foreign_keys * sizeof(TABLE_SHARE_FOREIGN_KEY_INFO))))
      return true;

    uint i = 0;

    for (const dd::Foreign_key *fk : tab_obj->foreign_keys()) {
      if (lex_string_strmake(&share->mem_root,
                             &share->foreign_key[i].referenced_table_db,
                             fk->referenced_table_schema_name().c_str(),
                             fk->referenced_table_schema_name().length()))
        return true;
      if (lex_string_strmake(&share->mem_root,
                             &share->foreign_key[i].referenced_table_name,
                             fk->referenced_table_name().c_str(),
                             fk->referenced_table_name().length()))
        return true;
      if (lex_string_strmake(&share->mem_root,
                             &share->foreign_key[i].unique_constraint_name,
                             fk->unique_constraint_name().c_str(),
                             fk->unique_constraint_name().length()))
        return true;

      share->foreign_key[i].update_rule = fk->update_rule();
      share->foreign_key[i].delete_rule = fk->delete_rule();

      share->foreign_key[i].columns = fk->elements().size();
      if (!(share->foreign_key[i].column_name =
                (LEX_CSTRING *)share->mem_root.Alloc(
                    share->foreign_key[i].columns * sizeof(LEX_CSTRING))))
        return true;

      uint j = 0;

      for (const dd::Foreign_key_element *fk_el : fk->elements()) {
        if (lex_string_strmake(&share->mem_root,
                               &share->foreign_key[i].column_name[j],
                               fk_el->column().name().c_str(),
                               fk_el->column().name().length()))
          return true;

        ++j;
      }

      ++i;
    }
  }

  if (share->foreign_key_parents) {
    if (!(share->foreign_key_parent =
              (TABLE_SHARE_FOREIGN_KEY_PARENT_INFO *)share->mem_root.Alloc(
                  share->foreign_key_parents *
                  sizeof(TABLE_SHARE_FOREIGN_KEY_PARENT_INFO))))
      return true;

    uint i = 0;

    for (const dd::Foreign_key_parent *fk_p : tab_obj->foreign_key_parents()) {
      if (lex_string_strmake(&share->mem_root,
                             &share->foreign_key_parent[i].referencing_table_db,
                             fk_p->child_schema_name().c_str(),
                             fk_p->child_schema_name().length()))
        return true;
      if (lex_string_strmake(
              &share->mem_root,
              &share->foreign_key_parent[i].referencing_table_name,
              fk_p->child_table_name().c_str(),
              fk_p->child_table_name().length()))
        return true;
      share->foreign_key_parent[i].update_rule = fk_p->update_rule();
      share->foreign_key_parent[i].delete_rule = fk_p->delete_rule();
      ++i;
    }
  }
  return false;
}

/**
  Fill check constraints from dd::Table object to the TABLE_SHARE.

  @param[in,out]      share              TABLE_SHARE instance.
  @param[in]          tab_obj            Table instance.

  @retval   false   On Success.
  @retval   true    On failure.
*/
static bool fill_check_constraints_from_dd(TABLE_SHARE *share,
                                           const dd::Table *tab_obj) {
  assert(share->check_constraint_share_list == nullptr);

  if (tab_obj->check_constraints().size() > 0) {
    share->check_constraint_share_list = new (&share->mem_root)
        Sql_check_constraint_share_list(&share->mem_root);
    if (share->check_constraint_share_list == nullptr) return true;  // OOM

    if (share->check_constraint_share_list->reserve(
            tab_obj->check_constraints().size()))
      return true;  // OOM

    for (auto &cc : tab_obj->check_constraints()) {
      // Check constraint name.
      LEX_CSTRING name;
      if (lex_string_strmake(&share->mem_root, &name, cc->name().c_str(),
                             cc->name().length()))
        return true;  // OOM

      // Check constraint expression (clause).
      LEX_CSTRING check_clause;
      if (lex_string_strmake(&share->mem_root, &check_clause,
                             cc->check_clause().c_str(),
                             cc->check_clause().length()))
        return true;  // OOM

      // Check constraint state.
      bool is_cc_enforced =
          (cc->constraint_state() == dd::Check_constraint::CS_ENFORCED);

      share->check_constraint_share_list->push_back(
          Sql_check_constraint_share(name, check_clause, is_cc_enforced));
    }
  }

  return false;
}

/**
  Fill information about triggers from dd::Table object to the TABLE_SHARE.
*/
static bool fill_triggers_from_dd(THD *thd, TABLE_SHARE *share,
                                  const dd::Table *tab_obj) {
  assert(share->triggers == nullptr);

  if (tab_obj->has_trigger()) {
    share->triggers = new (&share->mem_root) List<Trigger>;
    if (share->triggers == nullptr) return true;  // OOM
    if (dd::load_triggers(thd, &share->mem_root, share->db.str,
                          share->table_name.str, *tab_obj, share->triggers))
      return true;  // OOM.
  }

  return false;
}

bool open_table_def(THD *thd, TABLE_SHARE *share, const dd::Table &table_def) {
  DBUG_TRACE;

  MEM_ROOT *old_root = thd->mem_root;
  thd->mem_root = &share->mem_root;  // Needed for make_field()++
  share->blob_fields = 0;            // HACK

  // Fill the TABLE_SHARE with details.
  bool error = (fill_share_from_dd(thd, share, &table_def) ||
                fill_columns_from_dd(thd, share, &table_def) ||
                fill_indexes_from_dd(thd, share, &table_def) ||
                fill_partitioning_from_dd(thd, share, &table_def) ||
                fill_foreign_keys_from_dd(share, &table_def) ||
                fill_check_constraints_from_dd(share, &table_def) ||
                fill_triggers_from_dd(thd, share, &table_def));

  thd->mem_root = old_root;

  if (!error) error = prepare_share(thd, share, &table_def);

  if (!error) {
    share->table_category = get_table_category(share->db, share->table_name);
    thd->status_var.opened_shares++;
    global_aggregated_stats.get_shard(thd->thread_id()).opened_shares++;
    return false;
  }
  return true;
}

/*
  Ignore errors related to invalid collation and missing parser during
  open_table_def().
*/
class Open_table_error_handler : public Internal_error_handler {
 public:
  bool handle_condition(THD *, uint sql_errno, const char *,
                        Sql_condition::enum_severity_level *,
                        const char *) override {
    return (sql_errno == ER_UNKNOWN_COLLATION ||
            sql_errno == ER_PLUGIN_IS_NOT_LOADED);
  }
};

bool open_table_def_suppress_invalid_meta_data(THD *thd, TABLE_SHARE *share,
                                               const dd::Table &table_def) {
  Open_table_error_handler error_handler;
  thd->push_internal_handler(&error_handler);
  const bool error = open_table_def(thd, share, table_def);
  thd->pop_internal_handler();
  return error;
}

//////////////////////////////////////////////////////////////////////////<|MERGE_RESOLUTION|>--- conflicted
+++ resolved
@@ -301,7 +301,6 @@
     KEY_PART_INFO *key_part;
     uint primary_key = (uint)(
         find_type(primary_key_name, &share->keynames, FIND_TYPE_NO_PREFIX) - 1);
-<<<<<<< HEAD
 
     /*
       The following if-else is here for MyRocks:
@@ -314,8 +313,6 @@
     else
       share->primary_key = MAX_KEY;
 
-=======
->>>>>>> 824e2b40
     const longlong ha_option = handler_file->ha_table_flags();
     keyinfo = share->key_info;
     key_part = keyinfo->key_part;
