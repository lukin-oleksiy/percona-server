--- conflicted
+++ resolved
@@ -33,6 +33,7 @@
 #include "my_sys.h"
 #include "mysql_com.h"
 #include "mysqld_error.h"
+#include "sql/auth/auth_acls.h"
 #include "sql/auth/auth_common.h"  // acl_reload, grant_reload
 #include "sql/binlog.h"
 #include "sql/conn_handler/connection_handler_impl.h"
@@ -346,52 +347,38 @@
       my_error(ER_UNKNOWN_ERROR, MYF(0), "RESET CHANGED_PAGE_BITMAPS");
     }
   }
-<<<<<<< HEAD
-  if (*write_to_binlog != -1) *write_to_binlog = tmp_write_to_binlog;
+  if (*write_to_binlog != -1) {
+    if (thd == nullptr || thd->security_context() == nullptr) {
+      *write_to_binlog =
+          opt_binlog_skip_flush_commands ? 0 : tmp_write_to_binlog;
+    } else if (thd->security_context()->check_access(SUPER_ACL)) {
+      /*
+        For users with 'SUPER' privilege 'FLUSH XXX' statements must not be
+        binlogged if 'super_read_only' is set to 'ON'.
+      */
+      if (opt_super_readonly)
+        *write_to_binlog = 0;
+      else
+        *write_to_binlog =
+            opt_binlog_skip_flush_commands ? 0 : tmp_write_to_binlog;
+    } else {
+      /*
+        For users without 'SUPER' privilege 'FLUSH XXX' statements must not be
+        binlogged if 'read_only' or 'super_read_only' is set to 'ON'.
+        Checking only 'opt_readonly' here as in 'super_read_only' mode this
+        variable is implicitly set to 'true'.
+      */
+      if (opt_readonly)
+        *write_to_binlog = 0;
+      else
+        *write_to_binlog =
+            opt_binlog_skip_flush_commands ? 0 : tmp_write_to_binlog;
+    }
+  }
   /*
     If the query was killed then this function must fail.
   */
   return result || (thd ? thd->killed : 0);
-=======
- if (*write_to_binlog != -1)
- {
-   if (thd == NULL || thd->security_context() == NULL)
-   {
-     *write_to_binlog=
-       opt_binlog_skip_flush_commands ? 0 : tmp_write_to_binlog;
-   }
-   else if (thd->security_context()->check_access(SUPER_ACL))
-   {
-     /*
-       For users with 'SUPER' privilege 'FLUSH XXX' statements must not be
-       binlogged if 'super_read_only' is set to 'ON'.
-     */
-     if (opt_super_readonly)
-       *write_to_binlog= 0;
-     else
-       *write_to_binlog=
-         opt_binlog_skip_flush_commands ? 0 : tmp_write_to_binlog;
-   }
-   else
-   {
-     /*
-       For users without 'SUPER' privilege 'FLUSH XXX' statements must not be
-       binlogged if 'read_only' or 'super_read_only' is set to 'ON'.
-       Checking only 'opt_readonly' here as in 'super_read_only' mode this
-       variable is implicitly set to 'true'.
-     */
-     if (opt_readonly)
-       *write_to_binlog= 0;
-     else
-       *write_to_binlog=
-         opt_binlog_skip_flush_commands ? 0 : tmp_write_to_binlog;
-   }
- }
- /*
-   If the query was killed then this function must fail.
- */
- return result || (thd ? thd->killed : 0);
->>>>>>> 49a0fe48
 }
 
 /**
