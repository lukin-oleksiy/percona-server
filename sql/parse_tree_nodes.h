--- conflicted
+++ resolved
@@ -2100,20 +2100,12 @@
   PT_hint_list *m_opt_hints;
 
  public:
-<<<<<<< HEAD
   PT_call(const POS &pos, PT_hint_list *opt_hints, sp_name *proc_name_arg,
           PT_item_list *opt_expr_list_arg)
       : Parse_tree_root(pos),
         proc_name(proc_name_arg),
         opt_expr_list(opt_expr_list_arg),
         m_opt_hints(opt_hints) {}
-=======
-  PT_call(const POS &pos, sp_name *proc_name_arg,
-          PT_item_list *opt_expr_list_arg)
-      : Parse_tree_root(pos),
-        proc_name(proc_name_arg),
-        opt_expr_list(opt_expr_list_arg) {}
->>>>>>> 87307d4d
 
   Sql_cmd *make_cmd(THD *thd) override;
 };
@@ -3058,21 +3050,14 @@
     @param opt_query_expression       NULL or the @SQL{@B{SELECT}} clause.
   */
   PT_create_table_stmt(
-<<<<<<< HEAD
       const POS &pos, MEM_ROOT *mem_root, PT_hint_list *opt_hints, bool is_temporary,
-=======
-      const POS &pos, MEM_ROOT *mem_root, bool is_temporary,
->>>>>>> 87307d4d
       bool only_if_not_exists, Table_ident *table_name,
       const Mem_root_array<PT_table_element *> *opt_table_element_list,
       const Mem_root_array<PT_create_table_option *> *opt_create_table_options,
       PT_partition *opt_partitioning, On_duplicate on_duplicate,
       PT_query_expression_body *opt_query_expression)
       : PT_table_ddl_stmt_base(pos, mem_root),
-<<<<<<< HEAD
         m_opt_hints(opt_hints),
-=======
->>>>>>> 87307d4d
         is_temporary(is_temporary),
         only_if_not_exists(only_if_not_exists),
         table_name(table_name),
@@ -3091,18 +3076,11 @@
     @param table_name         @SQL{CREATE %TABLE ... @B{@<table name@>}}.
     @param opt_like_clause    NULL or the @SQL{@B{LIKE @<table name@>}} clause.
   */
-<<<<<<< HEAD
   PT_create_table_stmt(const POS &pos, MEM_ROOT *mem_root, PT_hint_list *opt_hints,
                        bool is_temporary, bool only_if_not_exists,
                        Table_ident *table_name, Table_ident *opt_like_clause)
       : PT_table_ddl_stmt_base(pos, mem_root),
         m_opt_hints(opt_hints),
-=======
-  PT_create_table_stmt(const POS &pos, MEM_ROOT *mem_root, bool is_temporary,
-                       bool only_if_not_exists, Table_ident *table_name,
-                       Table_ident *opt_like_clause)
-      : PT_table_ddl_stmt_base(pos, mem_root),
->>>>>>> 87307d4d
         is_temporary(is_temporary),
         only_if_not_exists(only_if_not_exists),
         table_name(table_name),
@@ -4930,11 +4908,7 @@
 class PT_alter_table_stmt final : public PT_table_ddl_stmt_base {
  public:
   explicit PT_alter_table_stmt(
-<<<<<<< HEAD
       const POS &pos, MEM_ROOT *mem_root, PT_hint_list *opt_hints, Table_ident *table_name,
-=======
-      const POS &pos, MEM_ROOT *mem_root, Table_ident *table_name,
->>>>>>> 87307d4d
       Mem_root_array<PT_ddl_table_option *> *opt_actions,
       Alter_info::enum_alter_table_algorithm algo,
       Alter_info::enum_alter_table_lock lock,
@@ -4963,11 +4937,7 @@
 class PT_alter_table_standalone_stmt final : public PT_table_ddl_stmt_base {
  public:
   explicit PT_alter_table_standalone_stmt(
-<<<<<<< HEAD
       const POS &pos, MEM_ROOT *mem_root, PT_hint_list *opt_hints, Table_ident *table_name,
-=======
-      const POS &pos, MEM_ROOT *mem_root, Table_ident *table_name,
->>>>>>> 87307d4d
       PT_alter_table_standalone_action *action,
       Alter_info::enum_alter_table_algorithm algo,
       Alter_info::enum_alter_table_lock lock,
@@ -5017,20 +4987,13 @@
 
 class PT_analyze_table_stmt final : public PT_table_ddl_stmt_base {
  public:
-<<<<<<< HEAD
   PT_analyze_table_stmt(const POS &pos, MEM_ROOT *mem_root, PT_hint_list *opt_hints,
-=======
-  PT_analyze_table_stmt(const POS &pos, MEM_ROOT *mem_root,
->>>>>>> 87307d4d
                         bool no_write_to_binlog,
                         Mem_root_array<Table_ident *> *table_list,
                         Sql_cmd_analyze_table::Histogram_command command,
                         int num_buckets, List<String> *columns, LEX_STRING data)
       : PT_table_ddl_stmt_base(pos, mem_root),
-<<<<<<< HEAD
         m_opt_hints(opt_hints),
-=======
->>>>>>> 87307d4d
         m_no_write_to_binlog(no_write_to_binlog),
         m_table_list(table_list),
         m_command(command),
@@ -5052,19 +5015,12 @@
 
 class PT_check_table_stmt final : public PT_table_ddl_stmt_base {
  public:
-<<<<<<< HEAD
   PT_check_table_stmt(const POS &pos, MEM_ROOT *mem_root, PT_hint_list *opt_hints,
-=======
-  PT_check_table_stmt(const POS &pos, MEM_ROOT *mem_root,
->>>>>>> 87307d4d
                       Mem_root_array<Table_ident *> *table_list,
                       decltype(HA_CHECK_OPT::flags) flags,
                       decltype(HA_CHECK_OPT::sql_flags) sql_flags)
       : PT_table_ddl_stmt_base(pos, mem_root),
-<<<<<<< HEAD
         m_opt_hints(opt_hints),
-=======
->>>>>>> 87307d4d
         m_table_list(table_list),
         m_flags(flags),
         m_sql_flags(sql_flags) {}
@@ -5080,18 +5036,11 @@
 
 class PT_optimize_table_stmt final : public PT_table_ddl_stmt_base {
  public:
-<<<<<<< HEAD
   PT_optimize_table_stmt(const POS &pos, MEM_ROOT *mem_root, PT_hint_list *opt_hints,
                          bool no_write_to_binlog,
                          Mem_root_array<Table_ident *> *table_list)
       : PT_table_ddl_stmt_base(pos, mem_root),
         m_opt_hints(opt_hints),
-=======
-  PT_optimize_table_stmt(const POS &pos, MEM_ROOT *mem_root,
-                         bool no_write_to_binlog,
-                         Mem_root_array<Table_ident *> *table_list)
-      : PT_table_ddl_stmt_base(pos, mem_root),
->>>>>>> 87307d4d
         m_no_write_to_binlog(no_write_to_binlog),
         m_table_list(table_list) {}
 
@@ -5248,17 +5197,11 @@
 
 class PT_load_index_stmt final : public PT_table_ddl_stmt_base {
  public:
-<<<<<<< HEAD
   PT_load_index_stmt(const POS &pos, MEM_ROOT *mem_root, PT_hint_list *opt_hints,
                      Mem_root_array<PT_preload_keys *> *preload_list)
       : PT_table_ddl_stmt_base(pos, mem_root),
         m_opt_hints(opt_hints),
         m_preload_list(preload_list) {}
-=======
-  PT_load_index_stmt(const POS &pos, MEM_ROOT *mem_root,
-                     Mem_root_array<PT_preload_keys *> *preload_list)
-      : PT_table_ddl_stmt_base(pos, mem_root), m_preload_list(preload_list) {}
->>>>>>> 87307d4d
 
   Sql_cmd *make_cmd(THD *thd) override;
 
@@ -5573,23 +5516,15 @@
  public:
   PT_explain(const POS &pos, Explain_format_type format, bool is_analyze,
              bool is_explicit_format, Parse_tree_root *explainable_stmt,
-<<<<<<< HEAD
-             std::optional<std::string_view> explain_into_variable_name)
-=======
              std::optional<std::string_view> explain_into_variable_name,
              LEX_CSTRING schema_name_for_explain)
->>>>>>> 87307d4d
       : Parse_tree_root(pos),
         m_format(format),
         m_analyze(is_analyze),
         m_explicit_format(is_explicit_format),
         m_explainable_stmt(explainable_stmt),
-<<<<<<< HEAD
-        m_explain_into_variable_name(explain_into_variable_name) {}
-=======
         m_explain_into_variable_name(explain_into_variable_name),
         m_schema_name_for_explain(schema_name_for_explain) {}
->>>>>>> 87307d4d
 
   Sql_cmd *make_cmd(THD *thd) override;
 
@@ -5599,36 +5534,21 @@
   const bool m_explicit_format;
   Parse_tree_root *const m_explainable_stmt;
   std::optional<std::string_view> m_explain_into_variable_name;
-<<<<<<< HEAD
-=======
   LEX_CSTRING m_schema_name_for_explain;
->>>>>>> 87307d4d
 };
 
 class PT_load_table final : public Parse_tree_root {
  public:
   PT_load_table(const POS &pos, enum_filetype filetype, thr_lock_type lock_type,
-<<<<<<< HEAD
-                bool is_local_file, enum_source_type, const LEX_STRING filename,
-                ulong, bool, On_duplicate on_duplicate, Table_ident *table,
-=======
                 bool is_local_file, enum_source_type source_type,
                 const LEX_STRING filename, ulong file_count, bool in_key_order,
                 On_duplicate on_duplicate, Table_ident *table,
->>>>>>> 87307d4d
                 List<String> *opt_partitions, const CHARSET_INFO *opt_charset,
                 String *opt_xml_rows_identified_by,
                 const Field_separators &opt_field_separators,
                 const Line_separators &opt_line_separators,
                 ulong opt_ignore_lines, PT_item_list *opt_fields_or_vars,
                 PT_item_list *opt_set_fields, PT_item_list *opt_set_exprs,
-<<<<<<< HEAD
-                List<String> *opt_set_expr_strings, bool)
-      : Parse_tree_root(pos),
-        m_cmd(filetype, is_local_file, filename, on_duplicate, table,
-              opt_partitions, opt_charset, opt_xml_rows_identified_by,
-              opt_field_separators, opt_line_separators, opt_ignore_lines,
-=======
                 List<String> *opt_set_expr_strings, ulong parallel,
                 ulonglong memory_size, bool is_bulk_operation)
       : Parse_tree_root(pos),
@@ -5636,7 +5556,6 @@
               in_key_order, on_duplicate, table, opt_partitions, opt_charset,
               opt_xml_rows_identified_by, opt_field_separators,
               opt_line_separators, opt_ignore_lines,
->>>>>>> 87307d4d
               opt_fields_or_vars ? &opt_fields_or_vars->value : nullptr,
               opt_set_fields ? &opt_set_fields->value : nullptr,
               opt_set_exprs ? &opt_set_exprs->value : nullptr,
