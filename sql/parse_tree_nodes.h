--- conflicted
+++ resolved
@@ -45,10 +45,7 @@
 #include "sql/enum_query_type.h"
 #include "sql/handler.h"
 #include "sql/item.h"
-<<<<<<< HEAD
-=======
 #include "sql/item_cmpfunc.h"  // make_condition
->>>>>>> 4869291f
 #include "sql/item_func.h"
 #include "sql/key_spec.h"
 #include "sql/mdl.h"
@@ -731,13 +728,10 @@
     sel->parsing_place = CTX_ON;
 
     if (super::contextualize(pc) || on->itemize(pc, &on)) return true;
-<<<<<<< HEAD
-=======
     if (!on->is_bool_func()) {
       on = make_condition(pc, on);
       if (on == nullptr) return true;
     }
->>>>>>> 4869291f
     DBUG_ASSERT(sel == pc->select);
 
     add_join_on(this->tr2, on);
@@ -866,15 +860,9 @@
                           Mem_root_array_YY<Table_ident *> tables,
                           Locked_row_action action)
       : PT_locking_clause(strength, action), m_tables(tables) {}
-<<<<<<< HEAD
 
   bool set_lock_for_tables(Parse_context *pc) override;
 
-=======
-
-  bool set_lock_for_tables(Parse_context *pc) override;
-
->>>>>>> 4869291f
   bool is_legacy_syntax() const override { return false; }
 
  private:
@@ -924,25 +912,16 @@
       if (locking_clause->contextualize(pc)) return true;
     return false;
   }
-<<<<<<< HEAD
 
  private:
   Mem_root_array_YY<PT_locking_clause *> m_locking_clauses;
 };
 
-=======
-
- private:
-  Mem_root_array_YY<PT_locking_clause *> m_locking_clauses;
-};
-
->>>>>>> 4869291f
 class PT_query_expression_body : public Parse_tree_node {
  public:
   virtual bool is_union() const = 0;
   virtual void set_containing_qe(PT_query_expression *) {}
   virtual bool has_into_clause() const = 0;
-<<<<<<< HEAD
 };
 
 class PT_internal_variable_name : public Parse_tree_node {
@@ -971,36 +950,6 @@
  public:
   const POS pos;
 
-=======
-};
-
-class PT_internal_variable_name : public Parse_tree_node {
- public:
-  sys_var_with_base value;
-};
-
-class PT_internal_variable_name_1d : public PT_internal_variable_name {
-  typedef PT_internal_variable_name super;
-
-  LEX_STRING ident;
-
- public:
-  PT_internal_variable_name_1d(const LEX_STRING &ident_arg)
-      : ident(ident_arg) {}
-
-  virtual bool contextualize(Parse_context *pc);
-};
-
-/**
-  Parse tree node class for 2-dimentional variable names (example: \@global.x)
-*/
-class PT_internal_variable_name_2d : public PT_internal_variable_name {
-  typedef PT_internal_variable_name super;
-
- public:
-  const POS pos;
-
->>>>>>> 4869291f
  private:
   LEX_STRING ident1;
   LEX_STRING ident2;
@@ -1032,11 +981,7 @@
       return true;
     }
     value.var = tmp;
-<<<<<<< HEAD
-    value.base_name.str = (char *)"default";
-=======
     value.base_name.str = const_cast<char *>("default");
->>>>>>> 4869291f
     value.base_name.length = 7;
     return false;
   }
@@ -2349,7 +2294,6 @@
 class PT_call final : public Parse_tree_root {
   sp_name *proc_name;
   PT_item_list *opt_expr_list;
-<<<<<<< HEAD
   PT_hint_list *m_opt_hints;
 
  public:
@@ -2358,12 +2302,6 @@
       : proc_name(proc_name_arg),
         opt_expr_list(opt_expr_list_arg),
         m_opt_hints(opt_hints) {}
-=======
-
- public:
-  PT_call(sp_name *proc_name_arg, PT_item_list *opt_expr_list_arg)
-      : proc_name(proc_name_arg), opt_expr_list(opt_expr_list_arg) {}
->>>>>>> 4869291f
 
   Sql_cmd *make_cmd(THD *thd) override;
 };
@@ -2957,7 +2895,6 @@
   }
 };
 
-<<<<<<< HEAD
 template <typename Option_type, Option_type HA_CREATE_INFO::*Property,
           ulong Property_flag>
 class PT_traceable_create_table_option_encryption_key_id
@@ -2979,8 +2916,6 @@
   }
 };
 
-=======
->>>>>>> 4869291f
 #define TYPE_AND_REF(x) decltype(x), &x
 
 /**
@@ -3046,14 +2981,11 @@
     TYPE_AND_REF(HA_CREATE_INFO::encrypt_type), HA_CREATE_USED_ENCRYPT>
     PT_create_encryption_option;
 
-<<<<<<< HEAD
 typedef PT_traceable_create_table_option_encryption_key_id<
     TYPE_AND_REF(HA_CREATE_INFO::encryption_key_id),
     HA_CREATE_USED_ENCRYPTION_KEY_ID>
     PT_create_encryption_key_id_option;
 
-=======
->>>>>>> 4869291f
 /**
   Node for the @SQL{AUTO_INCREMENT [=] @B{@<integer@>}} table option
 
@@ -3223,18 +3155,6 @@
 */
 class PT_create_table_engine_option : public PT_create_table_option {
   typedef PT_create_table_option super;
-<<<<<<< HEAD
-
-  const LEX_STRING engine;
-
- public:
-  /**
-    @param engine       Storage engine name.
-  */
-  explicit PT_create_table_engine_option(const LEX_STRING &engine)
-      : engine(engine) {}
-
-=======
 
   const LEX_CSTRING engine;
 
@@ -3245,7 +3165,6 @@
   explicit PT_create_table_engine_option(const LEX_CSTRING &engine)
       : engine(engine) {}
 
->>>>>>> 4869291f
   bool contextualize(Table_ddl_parse_context *pc) override;
 };
 
@@ -3261,21 +3180,13 @@
  public:
   explicit PT_create_table_secondary_engine_option() {}
   explicit PT_create_table_secondary_engine_option(
-<<<<<<< HEAD
-      const LEX_STRING &secondary_engine)
-=======
       const LEX_CSTRING &secondary_engine)
->>>>>>> 4869291f
       : m_secondary_engine(secondary_engine) {}
 
   bool contextualize(Table_ddl_parse_context *pc) override;
 
  private:
-<<<<<<< HEAD
-  const LEX_STRING m_secondary_engine{nullptr, 0};
-=======
   const LEX_CSTRING m_secondary_engine{nullptr, 0};
->>>>>>> 4869291f
 };
 
 /**
@@ -3438,10 +3349,7 @@
   @ingroup ptn_create_table
 */
 class PT_create_table_stmt final : public PT_table_ddl_stmt_base {
-<<<<<<< HEAD
   PT_hint_list *m_opt_hints;
-=======
->>>>>>> 4869291f
   bool is_temporary;
   bool only_if_not_exists;
   Table_ident *table_name;
@@ -3457,10 +3365,7 @@
  public:
   /**
     @param mem_root                   MEM_ROOT to use for allocation
-<<<<<<< HEAD
     @param opt_hints                  SET_VAR hints
-=======
->>>>>>> 4869291f
     @param is_temporary               True if @SQL{CREATE @B{TEMPORARY} %TABLE}
     @param only_if_not_exists  True if @SQL{CREATE %TABLE ... @B{IF NOT EXISTS}}
     @param table_name                 @SQL{CREATE %TABLE ... @B{@<table name@>}}
@@ -3477,22 +3382,14 @@
     @param opt_query_expression       NULL or the @SQL{@B{SELECT}} clause.
   */
   PT_create_table_stmt(
-<<<<<<< HEAD
       MEM_ROOT *mem_root, PT_hint_list *opt_hints, bool is_temporary,
       bool only_if_not_exists, Table_ident *table_name,
-=======
-      MEM_ROOT *mem_root, bool is_temporary, bool only_if_not_exists,
-      Table_ident *table_name,
->>>>>>> 4869291f
       const Mem_root_array<PT_table_element *> *opt_table_element_list,
       const Mem_root_array<PT_create_table_option *> *opt_create_table_options,
       PT_partition *opt_partitioning, On_duplicate on_duplicate,
       PT_query_expression *opt_query_expression)
       : PT_table_ddl_stmt_base(mem_root),
-<<<<<<< HEAD
         m_opt_hints(opt_hints),
-=======
->>>>>>> 4869291f
         is_temporary(is_temporary),
         only_if_not_exists(only_if_not_exists),
         table_name(table_name),
@@ -3504,27 +3401,17 @@
         opt_like_clause(NULL) {}
   /**
     @param mem_root           MEM_ROOT to use for allocation
-<<<<<<< HEAD
     @param opt_hints          SET_VAR hints
-=======
->>>>>>> 4869291f
     @param is_temporary       True if @SQL{CREATE @B{TEMPORARY} %TABLE}.
     @param only_if_not_exists True if @SQL{CREATE %TABLE ... @B{IF NOT EXISTS}}.
     @param table_name         @SQL{CREATE %TABLE ... @B{@<table name@>}}.
     @param opt_like_clause    NULL or the @SQL{@B{LIKE @<table name@>}} clause.
   */
-<<<<<<< HEAD
   PT_create_table_stmt(MEM_ROOT *mem_root, PT_hint_list *opt_hints,
                        bool is_temporary, bool only_if_not_exists,
                        Table_ident *table_name, Table_ident *opt_like_clause)
       : PT_table_ddl_stmt_base(mem_root),
         m_opt_hints(opt_hints),
-=======
-  PT_create_table_stmt(MEM_ROOT *mem_root, bool is_temporary,
-                       bool only_if_not_exists, Table_ident *table_name,
-                       Table_ident *opt_like_clause)
-      : PT_table_ddl_stmt_base(mem_root),
->>>>>>> 4869291f
         is_temporary(is_temporary),
         only_if_not_exists(only_if_not_exists),
         table_name(table_name),
@@ -3751,13 +3638,8 @@
 
  public:
   PT_show_grants(const LEX_USER *opt_for_user,
-<<<<<<< HEAD
                  const List<LEX_USER> *opt_using_users, bool effective_grants)
       : sql_cmd(opt_for_user, opt_using_users, effective_grants) {
-=======
-                 const List<LEX_USER> *opt_using_users)
-      : sql_cmd(opt_for_user, opt_using_users) {
->>>>>>> 4869291f
     DBUG_ASSERT(opt_using_users == NULL || opt_for_user != NULL);
   }
 
@@ -3917,7 +3799,6 @@
 
     return false;
   }
-<<<<<<< HEAD
 
  private:
   const Mem_root_array<PT_table_element *> *m_columns;
@@ -4180,269 +4061,6 @@
   bool contextualize(Table_ddl_parse_context *pc) override {
     if (super::contextualize(pc) || m_order->contextualize(pc)) return true;
     pc->select->order_list = m_order->value;
-=======
-
- private:
-  const Mem_root_array<PT_table_element *> *m_columns;
-};
-
-class PT_alter_table_add_constraint final : public PT_alter_table_action {
-  typedef PT_alter_table_action super;
-
- public:
-  explicit PT_alter_table_add_constraint(PT_table_constraint_def *constraint)
-      : super(Alter_info::ALTER_ADD_INDEX), m_constraint(constraint) {}
-
-  bool contextualize(Table_ddl_parse_context *pc) override {
-    return super::contextualize(pc) || m_constraint->contextualize(pc);
-  }
-
- private:
-  PT_table_constraint_def *m_constraint;
-};
-
-class PT_alter_table_change_column final : public PT_alter_table_action {
-  typedef PT_alter_table_action super;
-
- public:
-  PT_alter_table_change_column(const LEX_STRING &old_name,
-                               const LEX_STRING &new_name,
-                               PT_field_def_base *field_def,
-                               const char *opt_place)
-      : super(Alter_info::ALTER_CHANGE_COLUMN),
-        m_old_name(old_name),
-        m_new_name(new_name),
-        m_field_def(field_def),
-        m_opt_place(opt_place) {}
-
-  PT_alter_table_change_column(const LEX_STRING &name,
-                               PT_field_def_base *field_def,
-                               const char *opt_place)
-      : PT_alter_table_change_column(name, name, field_def, opt_place) {}
-
-  bool contextualize(Table_ddl_parse_context *pc) override;
-
- private:
-  const LEX_STRING m_old_name;
-  const LEX_STRING m_new_name;
-  PT_field_def_base *m_field_def;
-  const char *m_opt_place;
-};
-
-class PT_alter_table_drop : public PT_alter_table_action {
-  typedef PT_alter_table_action super;
-
- protected:
-  PT_alter_table_drop(Alter_drop::drop_type drop_type,
-                      Alter_info::Alter_info_flag alter_info_flag,
-                      const char *name)
-      : super(alter_info_flag), m_alter_drop(drop_type, name) {}
-
- public:
-  bool contextualize(Table_ddl_parse_context *pc) override {
-    return (super::contextualize(pc) ||
-            pc->alter_info->drop_list.push_back(&m_alter_drop));
-  }
-
- private:
-  Alter_drop m_alter_drop;
-};
-
-class PT_alter_table_drop_column final : public PT_alter_table_drop {
- public:
-  explicit PT_alter_table_drop_column(const char *name)
-      : PT_alter_table_drop(Alter_drop::COLUMN, Alter_info::ALTER_DROP_COLUMN,
-                            name) {}
-};
-
-class PT_alter_table_drop_foreign_key final : public PT_alter_table_drop {
- public:
-  explicit PT_alter_table_drop_foreign_key(const char *name)
-      : PT_alter_table_drop(Alter_drop::FOREIGN_KEY,
-                            Alter_info::DROP_FOREIGN_KEY, name) {}
-};
-
-class PT_alter_table_drop_key final : public PT_alter_table_drop {
- public:
-  explicit PT_alter_table_drop_key(const char *name)
-      : PT_alter_table_drop(Alter_drop::KEY, Alter_info::ALTER_DROP_INDEX,
-                            name) {}
-};
-
-class PT_alter_table_drop_check_constraint final : public PT_alter_table_drop {
- public:
-  explicit PT_alter_table_drop_check_constraint(const char *name)
-      : PT_alter_table_drop(Alter_drop::CHECK_CONSTRAINT,
-                            Alter_info::DROP_CHECK_CONSTRAINT, name) {}
-};
-
-class PT_alter_table_check_constraint final : public PT_alter_table_action {
-  typedef PT_alter_table_action super;
-
- public:
-  explicit PT_alter_table_check_constraint(const char *name, bool state)
-      : super(state ? Alter_info::ENFORCE_CHECK_CONSTRAINT
-                    : Alter_info::SUSPEND_CHECK_CONSTRAINT),
-        cc_state(Alter_state::Type::CHECK_CONSTRAINT, name, state) {}
-
-  bool contextualize(Table_ddl_parse_context *pc) override {
-    return (super::contextualize(pc) ||
-            pc->alter_info->alter_state_list.push_back(&cc_state));
-  }
-
- private:
-  Alter_state cc_state;
-};
-
-class PT_alter_table_enable_keys final : public PT_alter_table_action {
-  typedef PT_alter_table_action super;
-
- public:
-  explicit PT_alter_table_enable_keys(bool enable)
-      : super(Alter_info::ALTER_KEYS_ONOFF), m_enable(enable) {}
-
-  bool contextualize(Table_ddl_parse_context *pc) override {
-    pc->alter_info->keys_onoff =
-        m_enable ? Alter_info::ENABLE : Alter_info::DISABLE;
-    return super::contextualize(pc);
-  }
-
- private:
-  bool m_enable;
-};
-
-class PT_alter_table_set_default final : public PT_alter_table_action {
-  typedef PT_alter_table_action super;
-
- public:
-  PT_alter_table_set_default(const char *col_name, Item *opt_default_expr)
-      : super(Alter_info::ALTER_CHANGE_COLUMN_DEFAULT),
-        m_name(col_name),
-        m_expr(opt_default_expr) {}
-
-  bool contextualize(Table_ddl_parse_context *pc) override {
-    if (super::contextualize(pc) || itemize_safe(pc, &m_expr)) return true;
-    Alter_column *alter_column;
-    if (m_expr == nullptr || m_expr->basic_const_item()) {
-      alter_column = new (pc->mem_root) Alter_column(m_name, m_expr);
-    } else {
-      auto vg = new (pc->mem_root) Value_generator;
-      if (vg == nullptr) return true;  // OOM
-      vg->expr_item = m_expr;
-      vg->set_field_stored(true);
-      alter_column = new (pc->mem_root) Alter_column(m_name, vg);
-    }
-    if (alter_column == nullptr ||
-        pc->alter_info->alter_list.push_back(alter_column)) {
-      return true;  // OOM
-    }
-    return false;
-  }
-
- private:
-  const char *m_name;
-  Item *m_expr;
-};
-
-class PT_alter_table_index_visible final : public PT_alter_table_action {
-  typedef PT_alter_table_action super;
-
- public:
-  PT_alter_table_index_visible(const char *name, bool visible)
-      : super(Alter_info::ALTER_INDEX_VISIBILITY),
-        m_alter_index_visibility(name, visible) {}
-
-  bool contextualize(Table_ddl_parse_context *pc) override {
-    return (super::contextualize(pc) ||
-            pc->alter_info->alter_index_visibility_list.push_back(
-                &m_alter_index_visibility));
-  }
-
- private:
-  Alter_index_visibility m_alter_index_visibility;
-};
-
-class PT_alter_table_rename final : public PT_alter_table_action {
-  typedef PT_alter_table_action super;
-
- public:
-  explicit PT_alter_table_rename(const Table_ident *ident)
-      : super(Alter_info::ALTER_RENAME), m_ident(ident) {}
-
-  bool contextualize(Table_ddl_parse_context *pc) override;
-
-  bool is_rename_table() const override { return true; }
-
- private:
-  const Table_ident *const m_ident;
-};
-
-class PT_alter_table_rename_key final : public PT_alter_table_action {
-  typedef PT_alter_table_action super;
-
- public:
-  PT_alter_table_rename_key(const char *from, const char *to)
-      : super(Alter_info::ALTER_RENAME_INDEX), m_rename_key(from, to) {}
-
-  bool contextualize(Table_ddl_parse_context *pc) override {
-    return super::contextualize(pc) ||
-           pc->alter_info->alter_rename_key_list.push_back(&m_rename_key);
-  }
-
- private:
-  Alter_rename_key m_rename_key;
-};
-
-class PT_alter_table_rename_column final : public PT_alter_table_action {
-  typedef PT_alter_table_action super;
-
- public:
-  PT_alter_table_rename_column(const char *from, const char *to)
-      : super(Alter_info::ALTER_CHANGE_COLUMN), m_rename_column(from, to) {}
-
-  bool contextualize(Table_ddl_parse_context *pc) override {
-    return super::contextualize(pc) ||
-           pc->alter_info->alter_list.push_back(&m_rename_column);
-  }
-
- private:
-  Alter_column m_rename_column;
-};
-
-class PT_alter_table_convert_to_charset final : public PT_alter_table_action {
-  typedef PT_alter_table_action super;
-
- public:
-  PT_alter_table_convert_to_charset(const CHARSET_INFO *charset,
-                                    const CHARSET_INFO *opt_collation)
-      : super(Alter_info::ALTER_OPTIONS),
-        m_charset(charset),
-        m_collation(opt_collation) {}
-
-  bool contextualize(Table_ddl_parse_context *pc) override;
-
- private:
-  const CHARSET_INFO *const m_charset;
-  const CHARSET_INFO *const m_collation;
-};
-
-class PT_alter_table_force final : public PT_alter_table_action {
-  typedef PT_alter_table_action super;
-
- public:
-  PT_alter_table_force() : super(Alter_info::ALTER_RECREATE) {}
-};
-
-class PT_alter_table_order final : public PT_alter_table_action {
-  typedef PT_alter_table_action super;
-
- public:
-  explicit PT_alter_table_order(PT_order_list *order)
-      : super(Alter_info::ALTER_ORDER), m_order(order) {}
-
-  bool contextualize(Table_ddl_parse_context *pc) override {
-    if (super::contextualize(pc) || m_order->contextualize(pc)) return true;
-    pc->select->order_list = m_order->value;
     return false;
   }
 
@@ -4460,142 +4078,10 @@
   bool contextualize(Table_ddl_parse_context *pc) override {
     if (super::contextualize(pc) || m_partition->contextualize(pc)) return true;
     pc->thd->lex->part_info = &m_partition->part_info;
->>>>>>> 4869291f
-    return false;
-  }
-
- private:
-<<<<<<< HEAD
-  PT_order_list *const m_order;
-};
-
-class PT_alter_table_partition_by final : public PT_alter_table_action {
-  typedef PT_alter_table_action super;
-
- public:
-  explicit PT_alter_table_partition_by(PT_partition *partition)
-      : super(Alter_info::ALTER_PARTITION), m_partition(partition) {}
-
-  bool contextualize(Table_ddl_parse_context *pc) override {
-    if (super::contextualize(pc) || m_partition->contextualize(pc)) return true;
-    pc->thd->lex->part_info = &m_partition->part_info;
-    return false;
-  }
-
- private:
-  PT_partition *const m_partition;
-};
-
-class PT_alter_table_remove_partitioning : public PT_alter_table_action {
-  typedef PT_alter_table_action super;
-
- public:
-  PT_alter_table_remove_partitioning()
-      : super(Alter_info::ALTER_REMOVE_PARTITIONING) {}
-};
-
-class PT_alter_table_standalone_action : public PT_alter_table_action {
-  typedef PT_alter_table_action super;
-
-  friend class PT_alter_table_standalone_stmt;  // to access make_cmd()
-
- protected:
-  PT_alter_table_standalone_action(Alter_info::Alter_info_flag alter_info_flag)
-      : super(alter_info_flag) {}
-
- private:
-  virtual Sql_cmd *make_cmd(Table_ddl_parse_context *pc) = 0;
-};
-
-/**
-  Node for the @SQL{ALTER TABLE ADD PARTITION} statement
-
-  @ingroup ptn_alter_table
-*/
-class PT_alter_table_add_partition : public PT_alter_table_standalone_action {
-  typedef PT_alter_table_standalone_action super;
-
- public:
-  explicit PT_alter_table_add_partition(bool no_write_to_binlog)
-      : super(Alter_info::ALTER_ADD_PARTITION),
-        m_no_write_to_binlog(no_write_to_binlog) {}
-
-  bool contextualize(Table_ddl_parse_context *pc) override {
-    if (super::contextualize(pc)) return true;
-
-    LEX *const lex = pc->thd->lex;
-    lex->no_write_to_binlog = m_no_write_to_binlog;
-    DBUG_ASSERT(lex->part_info == nullptr);
-    lex->part_info = &m_part_info;
-    return false;
-  }
-
-  Sql_cmd *make_cmd(Table_ddl_parse_context *pc) override final {
-    return new (pc->mem_root) Sql_cmd_alter_table(pc->alter_info);
-  }
-
- protected:
-  partition_info m_part_info;
-
- private:
-  const bool m_no_write_to_binlog;
-};
-
-/**
-  Node for the @SQL{ALTER TABLE ADD PARTITION (@<partition list@>)} statement
-
-  @ingroup ptn_alter_table
-*/
-class PT_alter_table_add_partition_def_list final
-    : public PT_alter_table_add_partition {
-  typedef PT_alter_table_add_partition super;
-
- public:
-  PT_alter_table_add_partition_def_list(
-      bool no_write_to_binlog,
-      const Mem_root_array<PT_part_definition *> *def_list)
-      : super(no_write_to_binlog), m_def_list(def_list) {}
-
-  bool contextualize(Table_ddl_parse_context *pc) override;
-
- private:
-  const Mem_root_array<PT_part_definition *> *m_def_list;
-};
-
-/**
-  Node for the @SQL{ALTER TABLE ADD PARTITION PARTITIONS (@<n>@)} statement
-
-  @ingroup ptn_alter_table
-*/
-class PT_alter_table_add_partition_num final
-    : public PT_alter_table_add_partition {
-  typedef PT_alter_table_add_partition super;
-
- public:
-  PT_alter_table_add_partition_num(bool no_write_to_binlog, uint num_parts)
-      : super(no_write_to_binlog) {
-    m_part_info.num_parts = num_parts;
-  }
-};
-
-class PT_alter_table_drop_partition final
-    : public PT_alter_table_standalone_action {
-  typedef PT_alter_table_standalone_action super;
-
- public:
-  explicit PT_alter_table_drop_partition(const List<String> &partitions)
-      : super(Alter_info::ALTER_DROP_PARTITION), m_partitions(partitions) {}
-
-  bool contextualize(Table_ddl_parse_context *pc) override {
-    if (super::contextualize(pc)) return true;
-
-    DBUG_ASSERT(pc->alter_info->partition_names.is_empty());
-    pc->alter_info->partition_names = m_partitions;
-    return false;
-  }
-
-  Sql_cmd *make_cmd(Table_ddl_parse_context *pc) override final {
-=======
+    return false;
+  }
+
+ private:
   PT_partition *const m_partition;
 };
 
@@ -4755,40 +4241,10 @@
   }
 
   Sql_cmd *make_cmd(Table_ddl_parse_context *pc) override {
->>>>>>> 4869291f
     return new (pc->mem_root) Sql_cmd_alter_table(pc->alter_info);
   }
 
  private:
-<<<<<<< HEAD
-  const List<String> m_partitions;
-};
-
-class PT_alter_table_partition_list_or_all
-    : public PT_alter_table_standalone_action {
-  typedef PT_alter_table_standalone_action super;
-
- public:
-  explicit PT_alter_table_partition_list_or_all(
-      Alter_info::Alter_info_flag alter_info_flag,
-      const List<String> *opt_partition_list)
-      : super(alter_info_flag), m_opt_partition_list(opt_partition_list) {}
-
-  bool contextualize(Table_ddl_parse_context *pc) override {
-    DBUG_ASSERT(pc->alter_info->partition_names.is_empty());
-    if (m_opt_partition_list == NULL)
-      pc->alter_info->flags |= Alter_info::ALTER_ALL_PARTITION;
-    else
-      pc->alter_info->partition_names = *m_opt_partition_list;
-    return super::contextualize(pc);
-  }
-
- private:
-  const List<String> *m_opt_partition_list;
-};
-
-class PT_alter_table_rebuild_partition final
-=======
   const bool m_no_write_to_binlog;
 };
 
@@ -4819,64 +4275,6 @@
 };
 
 class PT_alter_table_analyze_partition
->>>>>>> 4869291f
-    : public PT_alter_table_partition_list_or_all {
-  typedef PT_alter_table_partition_list_or_all super;
-
- public:
-<<<<<<< HEAD
-  PT_alter_table_rebuild_partition(bool no_write_to_binlog,
-                                   const List<String> *opt_partition_list)
-      : super(Alter_info::ALTER_REBUILD_PARTITION, opt_partition_list),
-=======
-  PT_alter_table_analyze_partition(bool no_write_to_binlog,
-                                   const List<String> *opt_partition_list)
-      : super(Alter_info::ALTER_ADMIN_PARTITION, opt_partition_list),
->>>>>>> 4869291f
-        m_no_write_to_binlog(no_write_to_binlog) {}
-
-  bool contextualize(Table_ddl_parse_context *pc) override {
-    if (super::contextualize(pc)) return true;
-    pc->thd->lex->no_write_to_binlog = m_no_write_to_binlog;
-<<<<<<< HEAD
-    return false;
-  }
-
-  Sql_cmd *make_cmd(Table_ddl_parse_context *pc) override {
-    return new (pc->mem_root) Sql_cmd_alter_table(pc->alter_info);
-  }
-
- private:
-  const bool m_no_write_to_binlog;
-};
-
-class PT_alter_table_optimize_partition final
-    : public PT_alter_table_partition_list_or_all {
-  typedef PT_alter_table_partition_list_or_all super;
-
- public:
-  PT_alter_table_optimize_partition(bool no_write_to_binlog,
-                                    const List<String> *opt_partition_list)
-      : super(Alter_info::ALTER_ADMIN_PARTITION, opt_partition_list),
-        m_no_write_to_binlog(no_write_to_binlog) {}
-
-  bool contextualize(Table_ddl_parse_context *pc) override {
-    if (super::contextualize(pc)) return true;
-    pc->thd->lex->no_write_to_binlog = m_no_write_to_binlog;
-    pc->thd->lex->check_opt.init();
-    return false;
-  }
-
-  Sql_cmd *make_cmd(Table_ddl_parse_context *pc) override {
-    return new (pc->mem_root)
-        Sql_cmd_alter_table_optimize_partition(pc->alter_info);
-  }
-
- private:
-  const bool m_no_write_to_binlog;
-};
-
-class PT_alter_table_analyze_partition
     : public PT_alter_table_partition_list_or_all {
   typedef PT_alter_table_partition_list_or_all super;
 
@@ -4885,7 +4283,10 @@
                                    const List<String> *opt_partition_list)
       : super(Alter_info::ALTER_ADMIN_PARTITION, opt_partition_list),
         m_no_write_to_binlog(no_write_to_binlog) {}
-=======
+
+  bool contextualize(Table_ddl_parse_context *pc) override {
+    if (super::contextualize(pc)) return true;
+    pc->thd->lex->no_write_to_binlog = m_no_write_to_binlog;
     pc->thd->lex->check_opt.init();
     return false;
   }
@@ -4952,79 +4353,9 @@
     lex->check_opt.init();
     lex->check_opt.flags |= m_flags;
     lex->check_opt.sql_flags |= m_sql_flags;
->>>>>>> 4869291f
-
-  bool contextualize(Table_ddl_parse_context *pc) override {
-    if (super::contextualize(pc)) return true;
-    pc->thd->lex->no_write_to_binlog = m_no_write_to_binlog;
-    pc->thd->lex->check_opt.init();
-    return false;
-  }
-<<<<<<< HEAD
-
-  Sql_cmd *make_cmd(Table_ddl_parse_context *pc) override {
-    return new (pc->mem_root)
-        Sql_cmd_alter_table_analyze_partition(pc->thd, pc->alter_info);
-  }
-
- private:
-  const bool m_no_write_to_binlog;
-};
-
-class PT_alter_table_check_partition
-    : public PT_alter_table_partition_list_or_all {
-  typedef PT_alter_table_partition_list_or_all super;
-
- public:
-  PT_alter_table_check_partition(const List<String> *opt_partition_list,
-                                 uint flags, uint sql_flags)
-      : super(Alter_info::ALTER_ADMIN_PARTITION, opt_partition_list),
-        m_flags(flags),
-        m_sql_flags(sql_flags) {}
-
-  bool contextualize(Table_ddl_parse_context *pc) override {
-    if (super::contextualize(pc)) return true;
-
-    LEX *const lex = pc->thd->lex;
-    lex->check_opt.init();
-    lex->check_opt.flags |= m_flags;
-    lex->check_opt.sql_flags |= m_sql_flags;
-    return false;
-  }
-
-  Sql_cmd *make_cmd(Table_ddl_parse_context *pc) override {
-    return new (pc->mem_root)
-        Sql_cmd_alter_table_check_partition(pc->alter_info);
-  }
-
- private:
-  uint m_flags;
-  uint m_sql_flags;
-};
-
-class PT_alter_table_repair_partition
-    : public PT_alter_table_partition_list_or_all {
-  typedef PT_alter_table_partition_list_or_all super;
-
- public:
-  PT_alter_table_repair_partition(bool no_write_to_binlog,
-                                  const List<String> *opt_partition_list,
-                                  uint flags, uint sql_flags)
-      : super(Alter_info::ALTER_ADMIN_PARTITION, opt_partition_list),
-        m_no_write_to_binlog(no_write_to_binlog),
-        m_flags(flags),
-        m_sql_flags(sql_flags) {}
-
-  bool contextualize(Table_ddl_parse_context *pc) override {
-    if (super::contextualize(pc)) return true;
-
-    LEX *const lex = pc->thd->lex;
-    lex->no_write_to_binlog = m_no_write_to_binlog;
-
-    lex->check_opt.init();
-    lex->check_opt.flags |= m_flags;
-    lex->check_opt.sql_flags |= m_sql_flags;
-=======
+
+    return false;
+  }
 
   Sql_cmd *make_cmd(Table_ddl_parse_context *pc) override {
     return new (pc->mem_root)
@@ -5063,7 +4394,6 @@
   const bool m_no_write_to_binlog;
   const uint m_num_parts;
 };
->>>>>>> 4869291f
 
 class PT_alter_table_truncate_partition
     : public PT_alter_table_partition_list_or_all {
@@ -5082,68 +4412,6 @@
     pc->thd->lex->check_opt.init();
     return false;
   }
-<<<<<<< HEAD
-
-  Sql_cmd *make_cmd(Table_ddl_parse_context *pc) override {
-    return new (pc->mem_root)
-        Sql_cmd_alter_table_repair_partition(pc->alter_info);
-  }
-
- private:
-  const bool m_no_write_to_binlog;
-  uint m_flags;
-  uint m_sql_flags;
-};
-
-class PT_alter_table_coalesce_partition final
-    : public PT_alter_table_standalone_action {
-  typedef PT_alter_table_standalone_action super;
-
- public:
-  PT_alter_table_coalesce_partition(bool no_write_to_binlog, uint num_parts)
-      : super(Alter_info::ALTER_COALESCE_PARTITION),
-        m_no_write_to_binlog(no_write_to_binlog),
-        m_num_parts(num_parts) {}
-
-  bool contextualize(Table_ddl_parse_context *pc) override {
-    if (super::contextualize(pc)) return true;
-
-    pc->thd->lex->no_write_to_binlog = m_no_write_to_binlog;
-    pc->alter_info->num_parts = m_num_parts;
-    return false;
-  }
-
-  Sql_cmd *make_cmd(Table_ddl_parse_context *pc) override {
-    return new (pc->mem_root) Sql_cmd_alter_table(pc->alter_info);
-  }
-
- private:
-  const bool m_no_write_to_binlog;
-  const uint m_num_parts;
-};
-
-class PT_alter_table_truncate_partition
-    : public PT_alter_table_partition_list_or_all {
-  typedef PT_alter_table_partition_list_or_all super;
-
- public:
-  explicit PT_alter_table_truncate_partition(
-      const List<String> *opt_partition_list)
-      : super(static_cast<Alter_info::Alter_info_flag>(
-                  Alter_info::ALTER_ADMIN_PARTITION |
-                  Alter_info::ALTER_TRUNCATE_PARTITION),
-              opt_partition_list) {}
-
-  bool contextualize(Table_ddl_parse_context *pc) override {
-    if (super::contextualize(pc)) return true;
-    pc->thd->lex->check_opt.init();
-    return false;
-  }
-
-  Sql_cmd *make_cmd(Table_ddl_parse_context *pc) override {
-    return new (pc->mem_root)
-        Sql_cmd_alter_table_truncate_partition(pc->alter_info);
-=======
 
   Sql_cmd *make_cmd(Table_ddl_parse_context *pc) override {
     return new (pc->mem_root)
@@ -5193,7 +4461,6 @@
 
   Sql_cmd *make_cmd(Table_ddl_parse_context *pc) override {
     return new (pc->mem_root) Sql_cmd_alter_table(pc->alter_info);
->>>>>>> 4869291f
   }
 
  private:
@@ -5203,54 +4470,11 @@
   partition_info m_partition_info;
 };
 
-<<<<<<< HEAD
-class PT_alter_table_reorganize_partition final
-=======
 class PT_alter_table_exchange_partition final
->>>>>>> 4869291f
     : public PT_alter_table_standalone_action {
   typedef PT_alter_table_standalone_action super;
 
  public:
-<<<<<<< HEAD
-  explicit PT_alter_table_reorganize_partition(bool no_write_to_binlog)
-      : super(Alter_info::ALTER_TABLE_REORG),
-        m_no_write_to_binlog(no_write_to_binlog) {}
-
-  bool contextualize(Table_ddl_parse_context *pc) override {
-    if (super::contextualize(pc)) return true;
-    pc->thd->lex->part_info = &m_partition_info;
-    pc->thd->lex->no_write_to_binlog = m_no_write_to_binlog;
-    return false;
-  }
-
-  Sql_cmd *make_cmd(Table_ddl_parse_context *pc) override {
-    return new (pc->mem_root) Sql_cmd_alter_table(pc->alter_info);
-  }
-
- private:
-  const bool m_no_write_to_binlog;
-  partition_info m_partition_info;
-};
-
-class PT_alter_table_reorganize_partition_into final
-    : public PT_alter_table_standalone_action {
-  typedef PT_alter_table_standalone_action super;
-
- public:
-  explicit PT_alter_table_reorganize_partition_into(
-      bool no_write_to_binlog, const List<String> &partition_names,
-      const Mem_root_array<PT_part_definition *> *into)
-      : super(Alter_info::ALTER_REORGANIZE_PARTITION),
-        m_no_write_to_binlog(no_write_to_binlog),
-        m_partition_names(partition_names),
-        m_into(into) {}
-
-  bool contextualize(Table_ddl_parse_context *pc) override;
-
-  Sql_cmd *make_cmd(Table_ddl_parse_context *pc) override {
-    return new (pc->mem_root) Sql_cmd_alter_table(pc->alter_info);
-=======
   PT_alter_table_exchange_partition(const LEX_STRING &partition_name,
                                     Table_ident *table_name,
                                     Alter_info::enum_with_validation validation)
@@ -5282,53 +4506,6 @@
 
   Sql_cmd *make_cmd(Table_ddl_parse_context *pc) override {
     return new (pc->mem_root) Sql_cmd_secondary_load_unload(pc->alter_info);
->>>>>>> 4869291f
-  }
-
- private:
-  const bool m_no_write_to_binlog;
-  const List<String> m_partition_names;
-  const Mem_root_array<PT_part_definition *> *m_into;
-  partition_info m_partition_info;
-};
-
-<<<<<<< HEAD
-class PT_alter_table_exchange_partition final
-    : public PT_alter_table_standalone_action {
-  typedef PT_alter_table_standalone_action super;
-
- public:
-  PT_alter_table_exchange_partition(const LEX_STRING &partition_name,
-                                    Table_ident *table_name,
-                                    Alter_info::enum_with_validation validation)
-      : super(Alter_info::ALTER_EXCHANGE_PARTITION),
-        m_partition_name(partition_name),
-        m_table_name(table_name),
-        m_validation(validation) {}
-
-  bool contextualize(Table_ddl_parse_context *pc) override;
-
-  Sql_cmd *make_cmd(Table_ddl_parse_context *pc) override {
-    return new (pc->mem_root)
-        Sql_cmd_alter_table_exchange_partition(pc->alter_info);
-  }
-
- private:
-  const LEX_STRING m_partition_name;
-  Table_ident *m_table_name;
-  const Alter_info::enum_with_validation m_validation;
-};
-
-class PT_alter_table_secondary_load final
-    : public PT_alter_table_standalone_action {
-  using super = PT_alter_table_standalone_action;
-
- public:
-  explicit PT_alter_table_secondary_load()
-      : super(Alter_info::ALTER_SECONDARY_LOAD) {}
-
-  Sql_cmd *make_cmd(Table_ddl_parse_context *pc) override {
-    return new (pc->mem_root) Sql_cmd_secondary_load_unload(pc->alter_info);
   }
 };
 
@@ -5353,28 +4530,6 @@
   explicit PT_alter_table_discard_partition_tablespace(
       const List<String> *opt_partition_list)
       : super(Alter_info::ALTER_DISCARD_TABLESPACE, opt_partition_list) {}
-=======
-class PT_alter_table_secondary_unload final
-    : public PT_alter_table_standalone_action {
-  using super = PT_alter_table_standalone_action;
-
- public:
-  explicit PT_alter_table_secondary_unload()
-      : super(Alter_info::ALTER_SECONDARY_UNLOAD) {}
-
-  Sql_cmd *make_cmd(Table_ddl_parse_context *pc) override {
-    return new (pc->mem_root) Sql_cmd_secondary_load_unload(pc->alter_info);
-  }
-};
-
-class PT_alter_table_discard_partition_tablespace final
-    : public PT_alter_table_partition_list_or_all {
-  typedef PT_alter_table_partition_list_or_all super;
-
- public:
-  explicit PT_alter_table_discard_partition_tablespace(
-      const List<String> *opt_partition_list)
-      : super(Alter_info::ALTER_DISCARD_TABLESPACE, opt_partition_list) {}
 
   Sql_cmd *make_cmd(Table_ddl_parse_context *pc) override {
     return new (pc->mem_root) Sql_cmd_discard_import_tablespace(pc->alter_info);
@@ -5389,23 +4544,12 @@
   explicit PT_alter_table_import_partition_tablespace(
       const List<String> *opt_partition_list)
       : super(Alter_info::ALTER_IMPORT_TABLESPACE, opt_partition_list) {}
->>>>>>> 4869291f
 
   Sql_cmd *make_cmd(Table_ddl_parse_context *pc) override {
     return new (pc->mem_root) Sql_cmd_discard_import_tablespace(pc->alter_info);
   }
 };
 
-<<<<<<< HEAD
-class PT_alter_table_import_partition_tablespace final
-    : public PT_alter_table_partition_list_or_all {
-  typedef PT_alter_table_partition_list_or_all super;
-
- public:
-  explicit PT_alter_table_import_partition_tablespace(
-      const List<String> *opt_partition_list)
-      : super(Alter_info::ALTER_IMPORT_TABLESPACE, opt_partition_list) {}
-=======
 class PT_alter_table_discard_tablespace final
     : public PT_alter_table_standalone_action {
   typedef PT_alter_table_standalone_action super;
@@ -5413,36 +4557,12 @@
  public:
   PT_alter_table_discard_tablespace()
       : super(Alter_info::ALTER_DISCARD_TABLESPACE) {}
->>>>>>> 4869291f
 
   Sql_cmd *make_cmd(Table_ddl_parse_context *pc) override {
     return new (pc->mem_root) Sql_cmd_discard_import_tablespace(pc->alter_info);
   }
 };
 
-<<<<<<< HEAD
-class PT_alter_table_discard_tablespace final
-=======
-class PT_alter_table_import_tablespace final
->>>>>>> 4869291f
-    : public PT_alter_table_standalone_action {
-  typedef PT_alter_table_standalone_action super;
-
- public:
-<<<<<<< HEAD
-  PT_alter_table_discard_tablespace()
-      : super(Alter_info::ALTER_DISCARD_TABLESPACE) {}
-=======
-  PT_alter_table_import_tablespace()
-      : super(Alter_info::ALTER_IMPORT_TABLESPACE) {}
->>>>>>> 4869291f
-
-  Sql_cmd *make_cmd(Table_ddl_parse_context *pc) override {
-    return new (pc->mem_root) Sql_cmd_discard_import_tablespace(pc->alter_info);
-  }
-};
-
-<<<<<<< HEAD
 class PT_alter_table_import_tablespace final
     : public PT_alter_table_standalone_action {
   typedef PT_alter_table_standalone_action super;
@@ -5471,78 +4591,10 @@
         m_lock(lock),
         m_validation(validation),
         m_opt_hints(opt_hints) {}
-=======
-class PT_alter_table_stmt final : public PT_table_ddl_stmt_base {
- public:
-  explicit PT_alter_table_stmt(
-      MEM_ROOT *mem_root, Table_ident *table_name,
-      Mem_root_array<PT_ddl_table_option *> *opt_actions,
-      Alter_info::enum_alter_table_algorithm algo,
-      Alter_info::enum_alter_table_lock lock,
-      Alter_info::enum_with_validation validation)
-      : PT_table_ddl_stmt_base(mem_root),
-        m_table_name(table_name),
-        m_opt_actions(opt_actions),
-        m_algo(algo),
-        m_lock(lock),
-        m_validation(validation) {}
 
   Sql_cmd *make_cmd(THD *thd) override;
 
  private:
-  Table_ident *const m_table_name;
-  Mem_root_array<PT_ddl_table_option *> *const m_opt_actions;
-  const Alter_info::enum_alter_table_algorithm m_algo;
-  const Alter_info::enum_alter_table_lock m_lock;
-  const Alter_info::enum_with_validation m_validation;
-
-  HA_CREATE_INFO m_create_info;
-};
-
-class PT_alter_table_standalone_stmt final : public PT_table_ddl_stmt_base {
- public:
-  explicit PT_alter_table_standalone_stmt(
-      MEM_ROOT *mem_root, Table_ident *table_name,
-      PT_alter_table_standalone_action *action,
-      Alter_info::enum_alter_table_algorithm algo,
-      Alter_info::enum_alter_table_lock lock,
-      Alter_info::enum_with_validation validation)
-      : PT_table_ddl_stmt_base(mem_root),
-        m_table_name(table_name),
-        m_action(action),
-        m_algo(algo),
-        m_lock(lock),
-        m_validation(validation) {}
-
-  Sql_cmd *make_cmd(THD *thd) override;
-
- private:
-  Table_ident *const m_table_name;
-  PT_alter_table_standalone_action *const m_action;
-  const Alter_info::enum_alter_table_algorithm m_algo;
-  const Alter_info::enum_alter_table_lock m_lock;
-  const Alter_info::enum_with_validation m_validation;
-
-  HA_CREATE_INFO m_create_info;
-};
-
-class PT_repair_table_stmt final : public PT_table_ddl_stmt_base {
- public:
-  PT_repair_table_stmt(MEM_ROOT *mem_root, bool no_write_to_binlog,
-                       Mem_root_array<Table_ident *> *table_list,
-                       decltype(HA_CHECK_OPT::flags) flags,
-                       decltype(HA_CHECK_OPT::sql_flags) sql_flags)
-      : PT_table_ddl_stmt_base(mem_root),
-        m_no_write_to_binlog(no_write_to_binlog),
-        m_table_list(table_list),
-        m_flags(flags),
-        m_sql_flags(sql_flags) {}
->>>>>>> 4869291f
-
-  Sql_cmd *make_cmd(THD *thd) override;
-
- private:
-<<<<<<< HEAD
   Table_ident *const m_table_name;
   Mem_root_array<PT_ddl_table_option *> *const m_opt_actions;
   const Alter_info::enum_alter_table_algorithm m_algo;
@@ -5568,31 +4620,10 @@
         m_lock(lock),
         m_validation(validation),
         m_opt_hints(opt_hints) {}
-=======
-  bool m_no_write_to_binlog;
-  Mem_root_array<Table_ident *> *m_table_list;
-  decltype(HA_CHECK_OPT::flags) m_flags;
-  decltype(HA_CHECK_OPT::sql_flags) m_sql_flags;
-};
-
-class PT_analyze_table_stmt final : public PT_table_ddl_stmt_base {
- public:
-  PT_analyze_table_stmt(MEM_ROOT *mem_root, bool no_write_to_binlog,
-                        Mem_root_array<Table_ident *> *table_list,
-                        Sql_cmd_analyze_table::Histogram_command command,
-                        int num_buckets, List<String> *columns)
-      : PT_table_ddl_stmt_base(mem_root),
-        m_no_write_to_binlog(no_write_to_binlog),
-        m_table_list(table_list),
-        m_command(command),
-        m_num_buckets(num_buckets),
-        m_columns(columns) {}
->>>>>>> 4869291f
 
   Sql_cmd *make_cmd(THD *thd) override;
 
  private:
-<<<<<<< HEAD
   Table_ident *const m_table_name;
   PT_alter_table_standalone_action *const m_action;
   const Alter_info::enum_alter_table_algorithm m_algo;
@@ -5611,22 +4642,6 @@
                        decltype(HA_CHECK_OPT::sql_flags) sql_flags)
       : PT_table_ddl_stmt_base(mem_root),
         m_no_write_to_binlog(no_write_to_binlog),
-=======
-  const bool m_no_write_to_binlog;
-  const Mem_root_array<Table_ident *> *m_table_list;
-  const Sql_cmd_analyze_table::Histogram_command m_command;
-  const int m_num_buckets;
-  List<String> *m_columns;
-};
-
-class PT_check_table_stmt final : public PT_table_ddl_stmt_base {
- public:
-  PT_check_table_stmt(MEM_ROOT *mem_root,
-                      Mem_root_array<Table_ident *> *table_list,
-                      decltype(HA_CHECK_OPT::flags) flags,
-                      decltype(HA_CHECK_OPT::sql_flags) sql_flags)
-      : PT_table_ddl_stmt_base(mem_root),
->>>>>>> 4869291f
         m_table_list(table_list),
         m_flags(flags),
         m_sql_flags(sql_flags) {}
@@ -5634,16 +4649,12 @@
   Sql_cmd *make_cmd(THD *thd) override;
 
  private:
-<<<<<<< HEAD
   bool m_no_write_to_binlog;
-=======
->>>>>>> 4869291f
   Mem_root_array<Table_ident *> *m_table_list;
   decltype(HA_CHECK_OPT::flags) m_flags;
   decltype(HA_CHECK_OPT::sql_flags) m_sql_flags;
 };
 
-<<<<<<< HEAD
 class PT_analyze_table_stmt final : public PT_table_ddl_stmt_base {
  public:
   PT_analyze_table_stmt(MEM_ROOT *mem_root, PT_hint_list *opt_hints,
@@ -5704,18 +4715,6 @@
   Sql_cmd *make_cmd(THD *thd) override;
 
   PT_hint_list *m_opt_hints;
-=======
-class PT_optimize_table_stmt final : public PT_table_ddl_stmt_base {
- public:
-  PT_optimize_table_stmt(MEM_ROOT *mem_root, bool no_write_to_binlog,
-                         Mem_root_array<Table_ident *> *table_list)
-      : PT_table_ddl_stmt_base(mem_root),
-        m_no_write_to_binlog(no_write_to_binlog),
-        m_table_list(table_list) {}
-
-  Sql_cmd *make_cmd(THD *thd) override;
-
->>>>>>> 4869291f
   bool m_no_write_to_binlog;
   Mem_root_array<Table_ident *> *m_table_list;
 };
@@ -5787,11 +4786,7 @@
  public:
   PT_cache_index_stmt(MEM_ROOT *mem_root,
                       Mem_root_array<PT_assign_to_keycache *> *tbl_index_lists,
-<<<<<<< HEAD
-                      const LEX_STRING &key_cache_name)
-=======
                       const LEX_CSTRING &key_cache_name)
->>>>>>> 4869291f
       : PT_table_ddl_stmt_base(mem_root),
         m_tbl_index_lists(tbl_index_lists),
         m_key_cache_name(key_cache_name) {}
@@ -5800,11 +4795,7 @@
 
  private:
   Mem_root_array<PT_assign_to_keycache *> *m_tbl_index_lists;
-<<<<<<< HEAD
-  const LEX_STRING m_key_cache_name;
-=======
   const LEX_CSTRING m_key_cache_name;
->>>>>>> 4869291f
 };
 
 class PT_cache_index_partitions_stmt : public PT_table_ddl_stmt_base {
@@ -5812,11 +4803,7 @@
   PT_cache_index_partitions_stmt(MEM_ROOT *mem_root, Table_ident *table,
                                  PT_adm_partition *partitions,
                                  List<Index_hint> *opt_key_usage_list,
-<<<<<<< HEAD
-                                 const LEX_STRING &key_cache_name)
-=======
                                  const LEX_CSTRING &key_cache_name)
->>>>>>> 4869291f
       : PT_table_ddl_stmt_base(mem_root),
         m_table(table),
         m_partitions(partitions),
@@ -5829,11 +4816,7 @@
   Table_ident *m_table;
   PT_adm_partition *m_partitions;
   List<Index_hint> *m_opt_key_usage_list;
-<<<<<<< HEAD
-  const LEX_STRING m_key_cache_name;
-=======
   const LEX_CSTRING m_key_cache_name;
->>>>>>> 4869291f
 };
 
 class PT_preload_keys final : public Table_ddl_node {
@@ -5885,7 +4868,6 @@
 
 class PT_load_index_stmt final : public PT_table_ddl_stmt_base {
  public:
-<<<<<<< HEAD
   PT_load_index_stmt(MEM_ROOT *mem_root, PT_hint_list *opt_hints,
                      Mem_root_array<PT_preload_keys *> *preload_list)
       : PT_table_ddl_stmt_base(mem_root),
@@ -6058,182 +5040,10 @@
                                    &Tablespace_options::undo_buffer_size>
     PT_alter_tablespace_option_undo_buffer_size;
 
-=======
-  PT_load_index_stmt(MEM_ROOT *mem_root,
-                     Mem_root_array<PT_preload_keys *> *preload_list)
-      : PT_table_ddl_stmt_base(mem_root), m_preload_list(preload_list) {}
-
-  Sql_cmd *make_cmd(THD *thd) override;
-
- private:
-  Mem_root_array<PT_preload_keys *> *m_preload_list;
-};
-
-/**
-  Base class for Parse tree nodes of SHOW TABLES statements.
-*/
-class PT_show_tables : public Parse_tree_root {
- public:
-  PT_show_tables(const POS &pos, Show_cmd_type show_cmd_type, char *opt_db,
-                 const LEX_STRING &wild, Item *where_condition)
-      : m_pos(pos),
-        m_sql_cmd(SQLCOM_SHOW_TABLES),
-        m_opt_db(opt_db),
-        m_wild(wild),
-        m_where_condition(where_condition),
-        m_show_cmd_type(show_cmd_type) {
-    DBUG_ASSERT(m_wild.str == nullptr || m_where_condition == nullptr);
-  }
-
- public:
-  Sql_cmd *make_cmd(THD *thd) override;
-
- private:
-  /// Textual location of a token just parsed.
-  POS m_pos;
-
-  /// Sql_cmd for SHOW TABLES statements.
-  Sql_cmd_show m_sql_cmd;
-
-  /// Optional schema name in FROM/IN clause.
-  char *m_opt_db;
-
-  /// Wild or where clause used in the statement.
-  LEX_STRING m_wild;
-  Item *m_where_condition;
-
-  Show_cmd_type m_show_cmd_type;
-};
-
-class PT_json_table_column_for_ordinality final : public PT_json_table_column {
-  typedef PT_json_table_column super;
-
- public:
-  explicit PT_json_table_column_for_ordinality(const LEX_STRING &name)
-      : m_column(enum_jt_column::JTC_ORDINALITY), m_name(name.str) {}
-
-  bool contextualize(Parse_context *pc) override {
-    m_column.init_for_tmp_table(MYSQL_TYPE_LONGLONG, 10, 0, true, true, 8,
-                                m_name);
-    return super::contextualize(pc);
-  }
-
-  Json_table_column *get_column() override { return &m_column; }
-
- private:
-  Json_table_column m_column;
-  const char *m_name;
-};
-
-class PT_json_table_column_with_path final : public PT_json_table_column {
-  typedef PT_json_table_column super;
-
- public:
-  PT_json_table_column_with_path(const LEX_STRING &name, PT_type *type,
-                                 const CHARSET_INFO *collation,
-                                 enum_jt_column col_type, LEX_STRING path,
-                                 enum_jtc_on on_err,
-                                 const LEX_STRING &error_def,
-                                 enum_jtc_on on_empty,
-                                 const LEX_STRING &missing_def)
-      : m_column(col_type, path, on_err, error_def, on_empty, missing_def),
-        m_name(name.str),
-        m_type(type),
-        m_collation(collation) {}
-
-  bool contextualize(Parse_context *pc) override;
-
-  Json_table_column *get_column() override { return &m_column; }
-
- private:
-  Json_table_column m_column;
-  const char *m_name;
-  PT_type *m_type;
-  const CHARSET_INFO *m_collation;
-};
-
-class PT_json_table_column_with_nested_path final
-    : public PT_json_table_column {
-  typedef PT_json_table_column super;
-
- public:
-  PT_json_table_column_with_nested_path(
-      const LEX_STRING &path,
-      Mem_root_array<PT_json_table_column *> *nested_cols)
-      : m_path(path), m_nested_columns(nested_cols), m_column(nullptr) {}
-
-  bool contextualize(Parse_context *pc) override;
-
-  Json_table_column *get_column() override { return m_column; }
-
- private:
-  const LEX_STRING m_path;
-  const Mem_root_array<PT_json_table_column *> *m_nested_columns;
-  Json_table_column *m_column;
-};
-
-struct Alter_tablespace_parse_context : public Tablespace_options {
-  THD *const thd;
-  MEM_ROOT *const mem_root;
-
-  Alter_tablespace_parse_context(THD *thd)
-      : thd(thd), mem_root(thd->mem_root) {}
-};
-
-typedef Parse_tree_node_tmpl<Alter_tablespace_parse_context>
-    PT_alter_tablespace_option_base;
-
-template <typename Option_type, Option_type Tablespace_options::*Option>
-class PT_alter_tablespace_option final
-    : public PT_alter_tablespace_option_base /* purecov: inspected */
-{
-  typedef PT_alter_tablespace_option_base super;
-
- public:
-  explicit PT_alter_tablespace_option(Option_type value) : m_value(value) {}
-
-  bool contextualize(Alter_tablespace_parse_context *pc) override {
-    pc->*Option = m_value;
-    return super::contextualize(pc);
-  }
-
- private:
-  const Option_type m_value;
-};
-
-typedef PT_alter_tablespace_option<decltype(
-                                       Tablespace_options::autoextend_size),
-                                   &Tablespace_options::autoextend_size>
-    PT_alter_tablespace_option_autoextend_size;
-
-typedef PT_alter_tablespace_option<decltype(Tablespace_options::extent_size),
-                                   &Tablespace_options::extent_size>
-    PT_alter_tablespace_option_extent_size;
-
-typedef PT_alter_tablespace_option<decltype(Tablespace_options::initial_size),
-                                   &Tablespace_options::initial_size>
-    PT_alter_tablespace_option_initial_size;
-
-typedef PT_alter_tablespace_option<decltype(Tablespace_options::max_size),
-                                   &Tablespace_options::max_size>
-    PT_alter_tablespace_option_max_size;
-
-typedef PT_alter_tablespace_option<decltype(
-                                       Tablespace_options::redo_buffer_size),
-                                   &Tablespace_options::redo_buffer_size>
-    PT_alter_tablespace_option_redo_buffer_size;
-
-typedef PT_alter_tablespace_option<decltype(
-                                       Tablespace_options::undo_buffer_size),
-                                   &Tablespace_options::undo_buffer_size>
-    PT_alter_tablespace_option_undo_buffer_size;
-
->>>>>>> 4869291f
 typedef PT_alter_tablespace_option<
     decltype(Tablespace_options::wait_until_completed),
     &Tablespace_options::wait_until_completed>
     PT_alter_tablespace_option_wait_until_completed;
-<<<<<<< HEAD
 
 typedef PT_alter_tablespace_option<decltype(Tablespace_options::encryption),
                                    &Tablespace_options::encryption>
@@ -6257,13 +5067,6 @@
   const EncryptionKeyId m_value;
 };
 
-=======
-
-typedef PT_alter_tablespace_option<decltype(Tablespace_options::encryption),
-                                   &Tablespace_options::encryption>
-    PT_alter_tablespace_option_encryption;
-
->>>>>>> 4869291f
 class PT_alter_tablespace_option_nodegroup final
     : public PT_alter_tablespace_option_base /* purecov: inspected */
 {
