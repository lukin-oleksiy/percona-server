--- conflicted
+++ resolved
@@ -367,13 +367,7 @@
   }
   else
   {
-<<<<<<< HEAD
-    /* filesort cannot handle zero-length records during merge. */
-    DBUG_ASSERT(param.sort_length != 0);
-
     thd->query_plan_flags|= QPLAN_FILESORT_DISK;
-=======
->>>>>>> 9c6193fa
     if (table_sort.buffpek && table_sort.buffpek_len < maxbuffer)
     {
       my_free(table_sort.buffpek);
