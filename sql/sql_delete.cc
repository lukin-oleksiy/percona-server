--- conflicted
+++ resolved
@@ -123,7 +123,6 @@
 
 bool Sql_cmd_delete::delete_from_single_table(THD *thd) {
   DBUG_ENTER("Sql_cmd_delete::delete_from_single_table");
-<<<<<<< HEAD
 
   myf error_flags = MYF(0); /**< Flag for fatal errors */
   bool will_batch;
@@ -194,84 +193,12 @@
   Item *conds = nullptr;
   if (!no_rows && select_lex->get_optimizable_conditions(thd, &conds, nullptr))
     DBUG_RETURN(true); /* purecov: inspected */
-=======
-
-  myf error_flags = MYF(0); /**< Flag for fatal errors */
-  bool will_batch;
-  /*
-    Most recent handler error
-    =  1: Some non-handler error
-    =  0: Success
-    = -1: No more rows to process, or reached limit
-  */
-  int error = 0;
-  ha_rows deleted_rows = 0;
-  bool reverse = false;
-  /// read_removal is only used by NDB storage engine
-  bool read_removal = false;
-  bool need_sort = false;
-
-  uint usable_index = MAX_KEY;
-  SELECT_LEX *const select_lex = lex->select_lex;
-  SELECT_LEX_UNIT *const unit = select_lex->master_unit();
-  ORDER *order = select_lex->order_list.first;
-  TABLE_LIST *const table_list = select_lex->get_table_list();
-  THD::killed_state killed_status = THD::NOT_KILLED;
-  THD::enum_binlog_query_type query_type = THD::ROW_QUERY_TYPE;
-
-  const bool safe_update = thd->variables.option_bits & OPTION_SAFE_UPDATES;
-
-  TABLE_LIST *const delete_table_ref = table_list->updatable_base_table();
-  TABLE *const table = delete_table_ref->table;
-
-  const bool transactional_table = table->file->has_transactions();
-
-  const bool has_delete_triggers =
-      table->triggers && table->triggers->has_delete_triggers();
-
-  const bool has_before_triggers =
-      has_delete_triggers &&
-      table->triggers->has_triggers(TRG_EVENT_DELETE, TRG_ACTION_BEFORE);
-  const bool has_after_triggers =
-      has_delete_triggers &&
-      table->triggers->has_triggers(TRG_EVENT_DELETE, TRG_ACTION_AFTER);
-  unit->set_limit(thd, select_lex);
-
-  ha_rows limit = unit->select_limit_cnt;
-  const bool using_limit = limit != HA_POS_ERROR;
-
-  // Used to track whether there are no rows that need to be read
-  bool no_rows = limit == 0;
-
-  QEP_TAB_standalone qep_tab_st;
-  QEP_TAB &qep_tab = qep_tab_st.as_QEP_TAB();
-
-  if (table->all_partitions_pruned_away) {
-    /*
-      All partitions were pruned away during preparation. Shortcut further
-      processing by "no rows". If explaining, report the plan and bail out.
-    */
-    no_rows = true;
-
-    if (lex->is_explain()) {
-      Modification_plan plan(thd, MT_DELETE, table,
-                             "No matching rows after partition pruning", true,
-                             0);
-      bool err = explain_single_table_modification(thd, thd, &plan, select_lex);
-      DBUG_RETURN(err);
-    }
-  }
-
-  Item *conds = nullptr;
-  if (!no_rows && select_lex->get_optimizable_conditions(thd, &conds, nullptr))
-    DBUG_RETURN(true); /* purecov: inspected */
 
   /*
     Reset the field list to remove any hidden fields added by substitute_gc() in
     the previous execution.
   */
   select_lex->all_fields = select_lex->fields_list;
->>>>>>> 4869291f
 
   /*
     See if we can substitute expressions with equivalent generated
@@ -295,11 +222,7 @@
     HA_EXTRA_NO_IGNORE_DUP_KEY flag should be removed from
     delete_from_single_table(), Query_result_delete::optimize() and
   */
-<<<<<<< HEAD
-  if (lex->is_ignore()) table->file->extra(HA_EXTRA_IGNORE_DUP_KEY);
-=======
   if (lex->is_ignore()) table->file->ha_extra(HA_EXTRA_IGNORE_DUP_KEY);
->>>>>>> 4869291f
 
   /*
     Test if the user wants to delete all rows and deletion doesn't have
@@ -502,11 +425,7 @@
     }
 
     if (select_lex->active_options() & OPTION_QUICK)
-<<<<<<< HEAD
-      (void)table->file->extra(HA_EXTRA_QUICK);
-=======
       (void)table->file->ha_extra(HA_EXTRA_QUICK);
->>>>>>> 4869291f
 
     unique_ptr_destroy_only<Filesort> fsort;
     READ_RECORD info;
@@ -526,18 +445,6 @@
         iterator.reset(new (&info.sort_condition_holder) FilterIterator(
             thd, move(iterator), qep_tab.condition()));
       }
-<<<<<<< HEAD
-
-      fsort.reset(new (thd->mem_root) Filesort(&qep_tab, order, HA_POS_ERROR));
-      unique_ptr_destroy_only<RowIterator> sort(new (
-          &info.sort_holder) SortingIterator(thd, fsort.get(), move(iterator),
-                                             /*rows_examined=*/nullptr));
-      qep_tab.keep_current_rowid = true;  // Force filesort to sort by position.
-      if (sort->Init()) DBUG_RETURN(true);
-      info.iterator = move(sort);
-      thd->inc_examined_row_count(examined_rows);
-
-=======
 
       fsort.reset(new (thd->mem_root) Filesort(&qep_tab, order, HA_POS_ERROR));
       unique_ptr_destroy_only<RowIterator> sort(new (
@@ -548,7 +455,6 @@
       info.iterator = move(sort);
       thd->inc_examined_row_count(examined_rows);
 
->>>>>>> 4869291f
       /*
         Filesort has already found and selected the rows we want to delete,
         so we don't need the where clause
@@ -569,11 +475,7 @@
         and therefore might need delete to be done immediately. So we turn-off
         the batching.
       */
-<<<<<<< HEAD
-      (void)table->file->extra(HA_EXTRA_DELETE_CANNOT_BATCH);
-=======
       (void)table->file->ha_extra(HA_EXTRA_DELETE_CANNOT_BATCH);
->>>>>>> 4869291f
       will_batch = false;
     } else {
       // No after delete triggers, attempt to start bulk delete
@@ -665,11 +567,7 @@
       deleted_rows = table->file->end_read_removal();
     }
     if (select_lex->active_options() & OPTION_QUICK)
-<<<<<<< HEAD
-      (void)table->file->extra(HA_EXTRA_NORMAL);
-=======
       (void)table->file->ha_extra(HA_EXTRA_NORMAL);
->>>>>>> 4869291f
   }  // End of scope for Modification_plan
 
 cleanup:
@@ -711,18 +609,12 @@
     my_ok(thd, deleted_rows);
     DBUG_PRINT("info", ("%ld records deleted", (long)deleted_rows));
   }
-<<<<<<< HEAD
 
   thd->updated_row_count += deleted_rows;
 
   DBUG_RETURN(error > 0);
 }
 
-=======
-  DBUG_RETURN(error > 0);
-}
-
->>>>>>> 4869291f
 /**
   Prepare a DELETE statement
 */
@@ -837,7 +729,6 @@
 
   // Enable the following code if allowing LIMIT with multi-table DELETE
   DBUG_ASSERT(sql_command_code() == SQLCOM_DELETE || select->select_limit == 0);
-<<<<<<< HEAD
 
   lex->allow_sum_func = 0;
 
@@ -849,19 +740,6 @@
   if (select->master_unit()->prepare_limit(thd, select))
     DBUG_RETURN(true); /* purecov: inspected */
 
-=======
-
-  lex->allow_sum_func = 0;
-
-  if (select->setup_conds(thd)) DBUG_RETURN(true);
-
-  DBUG_ASSERT(select->having_cond() == NULL &&
-              select->group_list.elements == 0 && select->offset_limit == NULL);
-
-  if (select->master_unit()->prepare_limit(thd, select))
-    DBUG_RETURN(true); /* purecov: inspected */
-
->>>>>>> 4869291f
   // check ORDER BY even if it can be ignored
   if (select->order_list.first) {
     TABLE_LIST tables;
@@ -938,11 +816,11 @@
 /***************************************************************************
   Delete multiple tables from join
 ***************************************************************************/
-<<<<<<< HEAD
 
 extern "C" int refpos_order_cmp(const void *arg, const void *a, const void *b) {
-  handler *file = (handler *)arg;
-  return file->cmp_ref((const uchar *)a, (const uchar *)b);
+  const handler *file = static_cast<const handler *>(arg);
+  return file->cmp_ref(static_cast<const uchar *>(a),
+                       static_cast<const uchar *>(b));
 }
 
 bool Query_result_delete::prepare(THD *thd, List<Item> &, SELECT_LEX_UNIT *u) {
@@ -1009,37 +887,10 @@
   }
 
   return false;
-=======
-
-extern "C" int refpos_order_cmp(const void *arg, const void *a, const void *b) {
-  const handler *file = static_cast<const handler *>(arg);
-  return file->cmp_ref(static_cast<const uchar *>(a),
-                       static_cast<const uchar *>(b));
-}
-
-bool Query_result_delete::prepare(THD *thd, List<Item> &, SELECT_LEX_UNIT *u) {
-  DBUG_ENTER("Query_result_delete::prepare");
-  unit = u;
-
-  for (TABLE_LIST *tr = u->first_select()->leaf_tables; tr;
-       tr = tr->next_leaf) {
-    if (tr->updating) {
-      // Count number of tables deleted from
-      delete_table_count++;
-
-      // Don't use KEYREAD optimization on this table
-      tr->table->no_keyread = true;
-    }
-  }
-
-  THD_STAGE_INFO(thd, stage_deleting_from_main_table);
-  DBUG_RETURN(false);
->>>>>>> 4869291f
 }
 
 /**
   Optimize for deletion from one or more tables in a multi-table DELETE
-<<<<<<< HEAD
 
   Function is called when the join order has been determined.
   Calculate which tables can be deleted from immediately and which tables
@@ -1050,19 +901,6 @@
 
   SELECT_LEX *const select = unit->first_select();
 
-=======
-
-  Function is called when the join order has been determined.
-  Calculate which tables can be deleted from immediately and which tables
-  must be delayed. Create objects for handling of delayed deletes.
-*/
-
-bool Query_result_delete::optimize() {
-  DBUG_ENTER("Query_result_delete::optimize");
-
-  SELECT_LEX *const select = unit->first_select();
-
->>>>>>> 4869291f
   JOIN *const join = select->join;
   THD *thd = join->thd;
 
@@ -1083,13 +921,9 @@
   for (TABLE_LIST *tr = select->leaf_tables; tr; tr = tr->next_leaf) {
     if (!tr->updating) continue;
     delete_table_map |= tr->map();
-<<<<<<< HEAD
     if (delete_while_scanning &&
         (unique_table(tr, join->tables_list, false) ||
          has_cascade_dependency(thd, *tr, join->tables_list))) {
-=======
-    if (delete_while_scanning && unique_table(tr, join->tables_list, false)) {
->>>>>>> 4869291f
       /*
         If the table being deleted from is also referenced in the query,
         defer delete so that the delete doesn't interfer with reading of this
@@ -1119,15 +953,9 @@
         table and therefore might need delete to be done immediately.
         So we turn-off the batching.
       */
-<<<<<<< HEAD
-      (void)table->file->extra(HA_EXTRA_DELETE_CANNOT_BATCH);
-    }
-    if (thd->lex->is_ignore()) table->file->extra(HA_EXTRA_IGNORE_DUP_KEY);
-=======
       (void)table->file->ha_extra(HA_EXTRA_DELETE_CANNOT_BATCH);
     }
     if (thd->lex->is_ignore()) table->file->ha_extra(HA_EXTRA_IGNORE_DUP_KEY);
->>>>>>> 4869291f
     table->prepare_for_position();
     table->mark_columns_needed_for_delete(thd);
     if (thd->is_error()) DBUG_RETURN(true);
@@ -1455,10 +1283,7 @@
         thd->clear_error();
       else
         errcode = query_error_code(thd, killed_status == THD::NOT_KILLED);
-<<<<<<< HEAD
-=======
       thd->thread_specific_used = true;
->>>>>>> 4869291f
       if (thd->binlog_query(THD::ROW_QUERY_TYPE, thd->query().str,
                             thd->query().length, transactional_table_map != 0,
                             false, false, errcode) &&
