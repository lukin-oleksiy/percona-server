--- conflicted
+++ resolved
@@ -413,13 +413,8 @@
 
   if (handler->init_info()) goto err;
 
-<<<<<<< HEAD
-  bitmap_init(&group_executed, NULL, num_bits, false);
-  bitmap_init(&group_shifted, NULL, num_bits, false);
-=======
   bitmap_init(&group_executed, nullptr, num_bits, false);
   bitmap_init(&group_shifted, nullptr, num_bits, false);
->>>>>>> 4869291f
 
   if (is_gaps_collecting_phase &&
       (DBUG_EVALUATE_IF("mts_slave_worker_init_at_gaps_fails", true, false) ||
@@ -483,10 +478,7 @@
   DBUG_ENTER("Slave_worker::read_info");
 
   ulong temp_group_relay_log_pos = 0;
-<<<<<<< HEAD
   char temp_group_master_log_name[FN_REFLEN];
-=======
->>>>>>> 4869291f
   ulong temp_group_master_log_pos = 0;
   ulong temp_checkpoint_relay_log_pos = 0;
   ulong temp_checkpoint_master_log_pos = 0;
@@ -498,52 +490,30 @@
   if (from->prepare_info_for_read()) DBUG_RETURN(true);
 
   if (from->get_info(&temp_internal_id, 0) ||
-<<<<<<< HEAD
-      from->get_info(group_relay_log_name, sizeof(group_relay_log_name),
-                     (char *)"") ||
+      from->get_info(group_relay_log_name, sizeof(group_relay_log_name), "") ||
       from->get_info(&temp_group_relay_log_pos, 0UL) ||
       from->get_info(temp_group_master_log_name,
-                     sizeof(temp_group_master_log_name), (char *)"") ||
-      from->get_info(&temp_group_master_log_pos, 0UL) ||
-      from->get_info(checkpoint_relay_log_name,
-                     sizeof(checkpoint_relay_log_name), (char *)"") ||
-      from->get_info(&temp_checkpoint_relay_log_pos, 0UL) ||
-      from->get_info(checkpoint_master_log_name,
-                     sizeof(checkpoint_master_log_name), (char *)"") ||
-=======
-      from->get_info(group_relay_log_name, sizeof(group_relay_log_name), "") ||
-      from->get_info(&temp_group_relay_log_pos, 0UL) ||
-      from->get_info(group_master_log_name, sizeof(group_master_log_name),
-                     "") ||
+                     sizeof(temp_group_master_log_name), "") ||
       from->get_info(&temp_group_master_log_pos, 0UL) ||
       from->get_info(checkpoint_relay_log_name,
                      sizeof(checkpoint_relay_log_name), "") ||
       from->get_info(&temp_checkpoint_relay_log_pos, 0UL) ||
       from->get_info(checkpoint_master_log_name,
                      sizeof(checkpoint_master_log_name), "") ||
->>>>>>> 4869291f
       from->get_info(&temp_checkpoint_master_log_pos, 0UL) ||
       from->get_info(&temp_checkpoint_seqno, 0UL) ||
       from->get_info(&nbytes, 0UL) ||
       from->get_info(buffer, (size_t)nbytes, (uchar *)0) ||
       /* default is empty string */
-<<<<<<< HEAD
-      from->get_info(channel, sizeof(channel), (char *)""))
-=======
       from->get_info(channel, sizeof(channel), ""))
->>>>>>> 4869291f
     DBUG_RETURN(true);
 
   DBUG_ASSERT(nbytes <= no_bytes_in_map(&group_executed));
 
   internal_id = (uint)temp_internal_id;
   group_relay_log_pos = temp_group_relay_log_pos;
-<<<<<<< HEAD
   set_group_master_log_name(temp_group_master_log_name);
   set_group_master_log_pos(temp_group_master_log_pos);
-=======
-  group_master_log_pos = temp_group_master_log_pos;
->>>>>>> 4869291f
   checkpoint_relay_log_pos = temp_checkpoint_relay_log_pos;
   checkpoint_master_log_pos = temp_checkpoint_master_log_pos;
   worker_checkpoint_seqno = temp_checkpoint_seqno;
@@ -589,13 +559,8 @@
   if (to->prepare_info_for_write() || to->set_info((int)internal_id) ||
       to->set_info(group_relay_log_name) ||
       to->set_info((ulong)group_relay_log_pos) ||
-<<<<<<< HEAD
       to->set_info(get_group_master_log_name()) ||
       to->set_info((ulong)get_group_master_log_pos()) ||
-=======
-      to->set_info(group_master_log_name) ||
-      to->set_info((ulong)group_master_log_pos) ||
->>>>>>> 4869291f
       to->set_info(checkpoint_relay_log_name) ||
       to->set_info((ulong)checkpoint_relay_log_pos) ||
       to->set_info(checkpoint_master_log_name) ||
@@ -631,13 +596,8 @@
 const char *Slave_worker::get_master_log_name() {
   Slave_job_group *ptr_g = c_rli->gaq->get_job_group(gaq_index);
 
-<<<<<<< HEAD
-  return (ptr_g->checkpoint_log_name != NULL) ? ptr_g->checkpoint_log_name
-                                              : checkpoint_master_log_name;
-=======
   return (ptr_g->checkpoint_log_name != nullptr) ? ptr_g->checkpoint_log_name
                                                  : checkpoint_master_log_name;
->>>>>>> 4869291f
 }
 
 bool Slave_worker::commit_positions(Log_event *ev, Slave_job_group *ptr_g,
@@ -652,26 +612,14 @@
     on physical coordiates during execution of the very first group
     after a rotation.
   */
-<<<<<<< HEAD
-  if (ptr_g->group_master_log_name != NULL) {
+  if (ptr_g->group_master_log_name != nullptr) {
     set_group_master_log_name(ptr_g->group_master_log_name);
     my_free(ptr_g->group_master_log_name);
-    ptr_g->group_master_log_name = NULL;
+    ptr_g->group_master_log_name = nullptr;
     strmake(checkpoint_master_log_name, get_group_master_log_name(),
             sizeof(checkpoint_master_log_name) - 1);
   }
-  if (ptr_g->checkpoint_log_name != NULL) {
-=======
-  if (ptr_g->group_master_log_name != nullptr) {
-    strmake(group_master_log_name, ptr_g->group_master_log_name,
-            sizeof(group_master_log_name) - 1);
-    my_free(ptr_g->group_master_log_name);
-    ptr_g->group_master_log_name = nullptr;
-    strmake(checkpoint_master_log_name, group_master_log_name,
-            sizeof(checkpoint_master_log_name) - 1);
-  }
   if (ptr_g->checkpoint_log_name != nullptr) {
->>>>>>> 4869291f
     strmake(checkpoint_relay_log_name, ptr_g->checkpoint_relay_log_name,
             sizeof(checkpoint_relay_log_name) - 1);
     checkpoint_relay_log_pos = ptr_g->checkpoint_relay_log_pos;
@@ -680,15 +628,9 @@
     checkpoint_master_log_pos = ptr_g->checkpoint_log_pos;
 
     my_free(ptr_g->checkpoint_log_name);
-<<<<<<< HEAD
-    ptr_g->checkpoint_log_name = NULL;
-    my_free(ptr_g->checkpoint_relay_log_name);
-    ptr_g->checkpoint_relay_log_name = NULL;
-=======
     ptr_g->checkpoint_log_name = nullptr;
     my_free(ptr_g->checkpoint_relay_log_name);
     ptr_g->checkpoint_relay_log_name = nullptr;
->>>>>>> 4869291f
 
     bitmap_copy(&group_shifted, &group_executed);
     bitmap_clear_all(&group_executed);
@@ -712,33 +654,19 @@
   bitmap_set_bit(&group_executed, ptr_g->checkpoint_seqno);
   worker_checkpoint_seqno = ptr_g->checkpoint_seqno;
   group_relay_log_pos = ev->future_event_relay_log_pos;
-<<<<<<< HEAD
   set_group_master_log_pos(ev->common_header->log_pos);
-=======
-  group_master_log_pos = ev->common_header->log_pos;
->>>>>>> 4869291f
 
   /*
     Directly accessing c_rli->get_group_master_log_name() does not
     represent a concurrency issue because the current code places
     a synchronization point when master rotates.
   */
-<<<<<<< HEAD
   set_group_master_log_name(c_rli->get_group_master_log_name());
 
   DBUG_PRINT("mts", ("Committing worker-id %lu group master log pos %llu "
                      "group master log name %s checkpoint sequence number %lu.",
                      id, get_group_master_log_pos(),
                      get_group_master_log_name(), worker_checkpoint_seqno));
-=======
-  strmake(group_master_log_name, c_rli->get_group_master_log_name(),
-          sizeof(group_master_log_name) - 1);
-
-  DBUG_PRINT("mts", ("Committing worker-id %lu group master log pos %llu "
-                     "group master log name %s checkpoint sequence number %lu.",
-                     id, group_master_log_pos, group_master_log_name,
-                     worker_checkpoint_seqno));
->>>>>>> 4869291f
 
   DBUG_EXECUTE_IF("mts_debug_concurrent_access",
                   { mts_debug_concurrent_access++; };);
@@ -771,11 +699,7 @@
   */
 
   mts_move_temp_tables_to_thd(c_thd, entry->temporary_tables);
-<<<<<<< HEAD
-  entry->temporary_tables = NULL;
-=======
   entry->temporary_tables = nullptr;
->>>>>>> 4869291f
 
   my_free((void *)entry->db);
   my_free(entry);
@@ -855,11 +779,7 @@
 TABLE *mts_move_temp_tables_to_thd(THD *thd, TABLE *temporary_tables) {
   DBUG_ENTER("mts_move_temp_tables_to_thd");
   TABLE *table = temporary_tables;
-<<<<<<< HEAD
-  if (!table) DBUG_RETURN(NULL);
-=======
   if (!table) DBUG_RETURN(nullptr);
->>>>>>> 4869291f
 
   // accept only if this is the start of the list.
   DBUG_ASSERT(!table->prev);
@@ -965,15 +885,9 @@
               rli->last_assigned_worker == last_worker);
   DBUG_ASSERT(is_mts_db_partitioned(rli));
 
-<<<<<<< HEAD
-  if (!rli->inited_hash_workers) DBUG_RETURN(NULL);
-
-  db_worker_hash_entry *entry = NULL;
-=======
   if (!rli->inited_hash_workers) DBUG_RETURN(nullptr);
 
   db_worker_hash_entry *entry = nullptr;
->>>>>>> 4869291f
   size_t dblength = strlen(dbname);
 
   // Search in CGAP
@@ -1002,11 +916,7 @@
       hash map.
     */
     bool ret;
-<<<<<<< HEAD
-    char *db = NULL;
-=======
     char *db = nullptr;
->>>>>>> 4869291f
 
     mysql_mutex_unlock(&rli->slave_worker_hash_lock);
 
@@ -1028,11 +938,7 @@
     entry->db = db;
     entry->db_len = strlen(db);
     entry->usage = 1;
-<<<<<<< HEAD
-    entry->temporary_tables = NULL;
-=======
     entry->temporary_tables = nullptr;
->>>>>>> 4869291f
     /*
       Unless \exists the last assigned Worker, get a free worker based
       on a policy described in the function get_least_occupied_worker().
@@ -1040,11 +946,7 @@
     mysql_mutex_lock(&rli->slave_worker_hash_lock);
 
     entry->worker = (!last_worker)
-<<<<<<< HEAD
-                        ? get_least_occupied_worker(rli, workers, NULL)
-=======
                         ? get_least_occupied_worker(rli, workers, nullptr)
->>>>>>> 4869291f
                         : last_worker;
     entry->worker->usage_partition++;
     if (rli->mapping_db_to_worker.size() > mts_partition_hash_soft_max) {
@@ -1060,11 +962,7 @@
         db_worker_hash_entry *entry = it->second.get();
         if (entry->usage == 0) {
           mts_move_temp_tables_to_thd(thd, entry->temporary_tables);
-<<<<<<< HEAD
-          entry->temporary_tables = NULL;
-=======
           entry->temporary_tables = nullptr;
->>>>>>> 4869291f
           it = rli->mapping_db_to_worker.erase(it);
         } else
           ++it;
@@ -1079,11 +977,7 @@
 
     if (ret) {
       my_free(db);
-<<<<<<< HEAD
-      entry = NULL;
-=======
       entry = nullptr;
->>>>>>> 4869291f
       goto err;
     }
     DBUG_PRINT("info", ("Inserted %s, %zu", entry->db, strlen(entry->db)));
@@ -1091,11 +985,7 @@
     /* There is a record. Either  */
     if (entry->usage == 0) {
       entry->worker = (!last_worker)
-<<<<<<< HEAD
-                          ? get_least_occupied_worker(rli, workers, NULL)
-=======
                           ? get_least_occupied_worker(rli, workers, nullptr)
->>>>>>> 4869291f
                           : last_worker;
       entry->worker->usage_partition++;
       entry->usage++;
@@ -1126,11 +1016,7 @@
       mysql_mutex_unlock(&rli->slave_worker_hash_lock);
       thd->EXIT_COND(&old_stage);
       if (thd->killed) {
-<<<<<<< HEAD
-        entry = NULL;
-=======
         entry = nullptr;
->>>>>>> 4869291f
         goto err;
       }
       mysql_mutex_lock(&rli->slave_worker_hash_lock);
@@ -1148,11 +1034,7 @@
         move_temp_tables_to_entry(thd, entry);
       } else {
         entry->temporary_tables = thd->temporary_tables;
-<<<<<<< HEAD
-        thd->temporary_tables = NULL;
-=======
         thd->temporary_tables = nullptr;
->>>>>>> 4869291f
       }
     }
 #ifndef DBUG_OFF
@@ -1207,11 +1089,7 @@
 */
 void Slave_worker::slave_worker_ends_group(Log_event *ev, int error) {
   DBUG_ENTER("Slave_worker::slave_worker_ends_group");
-<<<<<<< HEAD
-  Slave_job_group *ptr_g = NULL;
-=======
   Slave_job_group *ptr_g = nullptr;
->>>>>>> 4869291f
 
   if (!error) {
     ptr_g = c_rli->gaq->get_job_group(gaq_index);
@@ -1241,11 +1119,7 @@
           flush_info(true); DBUG_SUICIDE(););
     }
 
-<<<<<<< HEAD
     ptr_g->group_master_log_pos = get_group_master_log_pos();
-=======
-    ptr_g->group_master_log_pos = group_master_log_pos;
->>>>>>> 4869291f
     ptr_g->group_relay_log_pos = group_relay_log_pos;
     ptr_g->done.store(1);
     last_group_done_index = gaq_index;
@@ -1506,11 +1380,7 @@
       /*
         It is important to mark the field as freed.
       */
-<<<<<<< HEAD
-      ptr_g->group_relay_log_name = NULL;
-=======
       ptr_g->group_relay_log_name = nullptr;
->>>>>>> 4869291f
     }
 
     /*
@@ -1578,11 +1448,7 @@
 */
 ulong Slave_committed_queue::find_lwm(Slave_job_group **arg_g,
                                       ulong start_index) {
-<<<<<<< HEAD
-  Slave_job_group *ptr_g = NULL;
-=======
   Slave_job_group *ptr_g = nullptr;
->>>>>>> 4869291f
   ulong i, k, cnt;
 
   DBUG_ASSERT(start_index <= size);
@@ -1861,7 +1727,6 @@
   set_master_log_pos(static_cast<ulong>(ev->common_header->log_pos));
   set_gaq_index(ev->mts_group_idx);
   ret = ev->do_apply_event_worker(this);
-<<<<<<< HEAD
 
   DBUG_EXECUTE_IF("after_executed_write_rows_event", {
     if (ev->get_type_code() == binary_log::WRITE_ROWS_EVENT) {
@@ -1871,8 +1736,6 @@
     }
   };);
 
-=======
->>>>>>> 4869291f
   DBUG_RETURN(ret);
 }
 
@@ -2061,11 +1924,7 @@
   relay_log_number_to_name(start_relay_number, file_name);
 
   while (!arrive_end) {
-<<<<<<< HEAD
-    Log_event *ev = NULL;
-=======
     Log_event *ev = nullptr;
->>>>>>> 4869291f
 
     if (!relaylog_file_reader.is_open()) {
       DBUG_PRINT("info", ("Open relay log %s", file_name));
@@ -2082,11 +1941,7 @@
                   file_number == end_relay_number);
 
     ev = relaylog_file_reader.read_event_object();
-<<<<<<< HEAD
-    if (ev != NULL) {
-=======
     if (ev != nullptr) {
->>>>>>> 4869291f
       /* It is a event belongs to the transaction */
       if (!ev->is_mts_sequential_exec()) {
         int ret = 0;
@@ -2098,15 +1953,9 @@
           assign_partition_db(ev);
 
         ret = slave_worker_exec_event(ev);
-<<<<<<< HEAD
-        if (ev->worker != NULL) {
-          delete ev;
-          ev = NULL;
-=======
         if (ev->worker != nullptr) {
           delete ev;
           ev = nullptr;
->>>>>>> 4869291f
         }
 
         if (ret != 0) goto end;
@@ -2116,11 +1965,7 @@
           type event doesn't belong to the transaction.
         */
         delete ev;
-<<<<<<< HEAD
-        ev = NULL;
-=======
         ev = nullptr;
->>>>>>> 4869291f
       }
     } else {
       /*
@@ -2157,11 +2002,7 @@
  */
 static db_worker_hash_entry *find_entry_from_db_map(const char *dbname,
                                                     Relay_log_info *rli) {
-<<<<<<< HEAD
-  db_worker_hash_entry *entry = NULL;
-=======
   db_worker_hash_entry *entry = nullptr;
->>>>>>> 4869291f
 
   mysql_mutex_lock(&rli->slave_worker_hash_lock);
   entry = find_or_nullptr(rli->mapping_db_to_worker, dbname);
@@ -2219,13 +2060,8 @@
 void *head_queue(Slave_jobs_queue *jobs, Slave_job_item *ret) {
   if (jobs->entry == jobs->size) {
     DBUG_ASSERT(jobs->len == 0);
-<<<<<<< HEAD
-    ret->data = NULL;  // todo: move to caller
-    return NULL;
-=======
     ret->data = nullptr;  // todo: move to caller
     return nullptr;
->>>>>>> 4869291f
   }
   *ret = jobs->m_Q[jobs->entry];
 
@@ -2490,22 +2326,14 @@
 
   mysql_mutex_lock(&worker->jobs_lock);
 
-<<<<<<< HEAD
-  job_item->data = NULL;
-=======
   job_item->data = nullptr;
->>>>>>> 4869291f
   while (!job_item->data && !thd->killed &&
          (worker->running_status == Slave_worker::RUNNING ||
           worker->running_status == Slave_worker::STOP)) {
     PSI_stage_info old_stage;
 
     if (set_max_updated_index_on_stop(worker, job_item)) break;
-<<<<<<< HEAD
-    if (job_item->data == NULL) {
-=======
     if (job_item->data == nullptr) {
->>>>>>> 4869291f
       worker->wq_empty_waits++;
       thd->ENTER_COND(&worker->jobs_cond, &worker->jobs_lock,
                       &stage_slave_waiting_event_from_coordinator, &old_stage);
@@ -2592,21 +2420,13 @@
          returns an error code.
  */
 int slave_worker_exec_job_group(Slave_worker *worker, Relay_log_info *rli) {
-<<<<<<< HEAD
-  struct slave_job_item item = {NULL, 0, 0};
-=======
   struct slave_job_item item = {nullptr, 0, 0};
->>>>>>> 4869291f
   struct slave_job_item *job_item = &item;
   THD *thd = worker->info_thd;
   bool seen_gtid = false;
   bool seen_begin = false;
   int error = 0;
-<<<<<<< HEAD
-  Log_event *ev = NULL;
-=======
   Log_event *ev = nullptr;
->>>>>>> 4869291f
   uint start_relay_number;
   my_off_t start_relay_pos;
 
@@ -2633,11 +2453,7 @@
     }
 
     ev = job_item->data;
-<<<<<<< HEAD
-    DBUG_ASSERT(ev != NULL);
-=======
     DBUG_ASSERT(ev != nullptr);
->>>>>>> 4869291f
     DBUG_PRINT("info", ("W_%lu <- job item: %p data: %p thd: %p", worker->id,
                         job_item, ev, thd));
     /*
@@ -2662,11 +2478,7 @@
     if (ptr_g->new_fd_event) {
       error = worker->set_rli_description_event(ptr_g->new_fd_event);
       if (unlikely(error)) goto err;
-<<<<<<< HEAD
-      ptr_g->new_fd_event = NULL;
-=======
       ptr_g->new_fd_event = nullptr;
->>>>>>> 4869291f
     }
 
     error = worker->slave_worker_exec_event(ev);
@@ -2700,11 +2512,7 @@
 
     remove_item_from_jobs(job_item, worker, rli);
     /* The event will be used later if worker is NULL, so it is not freed */
-<<<<<<< HEAD
-    if (ev->worker != NULL) delete ev;
-=======
     if (ev->worker != nullptr) delete ev;
->>>>>>> 4869291f
 
     job_item = pop_jobs_item(worker, job_item);
   }
