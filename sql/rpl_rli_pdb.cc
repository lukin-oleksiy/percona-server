/* Copyright (c) 2011, 2015, Oracle and/or its affiliates. All rights reserved.

   This program is free software; you can redistribute it and/or modify
   it under the terms of the GNU General Public License as published by
   the Free Software Foundation; version 2 of the License.

   This program is distributed in the hope that it will be useful,
   but WITHOUT ANY WARRANTY; without even the implied warranty of
   MERCHANTABILITY or FITNESS FOR A PARTICULAR PURPOSE.  See the
   GNU General Public License for more details.

   You should have received a copy of the GNU General Public License
   along with this program; if not, write to the Free Software
   Foundation, Inc., 51 Franklin St, Fifth Floor, Boston, MA 02110-1301  USA */

#include "debug_sync.h"
#include "rpl_rli_pdb.h"

#include "log.h"                            // sql_print_error
#include "rpl_slave_commit_order_manager.h" // Commit_order_manager

#include "pfs_file_provider.h"
#include "mysql/psi/mysql_file.h"

#ifndef DBUG_OFF
  ulong w_rr= 0;
  uint mts_debug_concurrent_access= 0;
#endif

#define HASH_DYNAMIC_INIT 4

using std::min;
using std::max;

/**
   This function is called by both coordinator and workers.

   Upon receiving the STOP command, the workers will identify a
   maximum group index already executed (or under execution).

   All groups whose index are below or equal to the maximum
   group index will be applied by the workers before stopping.

   The workers with groups above the maximum group index will
   exit without applying these groups by setting their running
   status to "STOP_ACCEPTED".

   @param worker    a pointer to the waiting Worker struct
   @param job_item  a pointer to struct carrying a reference to an event

   @return true if STOP command gets accepted otherwise false is returned.
*/
bool handle_slave_worker_stop(Slave_worker *worker,
                              Slave_job_item *job_item)
{
  ulonglong group_index= 0;
  Relay_log_info *rli= worker->c_rli;
  mysql_mutex_lock(&rli->exit_count_lock);
  /*
    First, W calculates a group-"at-hands" index which is
    either the currently read ev group index, or the last executed
    group's one when the  queue is empty.
  */
  group_index= (job_item->data)?
    rli->gaq->get_job_group(job_item->data->mts_group_idx)->total_seqno:
    worker->last_groups_assigned_index;

  /*
    The max updated index is being updated as long as
    exit_counter permits. That's stopped with the final W's
    increment of it.
  */
  if (!worker->exit_incremented)
  {
    if (rli->exit_counter < rli->slave_parallel_workers)
      rli->max_updated_index = max(rli->max_updated_index, group_index);

    ++rli->exit_counter;
    worker->exit_incremented= true;
    DBUG_ASSERT(!is_mts_worker(current_thd));
  }
#ifndef DBUG_OFF
  else
    DBUG_ASSERT(is_mts_worker(current_thd));
#endif

  /*
    Now let's decide about the deferred exit to consider
    the empty queue and the counter value reached
    slave_parallel_workers.
  */
  if (!job_item->data)
  {
    worker->running_status= Slave_worker::STOP_ACCEPTED;
    mysql_cond_signal(&worker->jobs_cond);
    mysql_mutex_unlock(&rli->exit_count_lock);
    return(true);
  }
  else if (rli->exit_counter == rli->slave_parallel_workers)
  {
    //over steppers should exit with accepting STOP
    if (group_index > rli->max_updated_index)
    {
      worker->running_status= Slave_worker::STOP_ACCEPTED;
      mysql_cond_signal(&worker->jobs_cond);
      mysql_mutex_unlock(&rli->exit_count_lock);
      return(true);
    }
  }
  mysql_mutex_unlock(&rli->exit_count_lock);
  return(false);
}

/**
   This function is called by both coordinator and workers.
   Both coordinator and workers contribute to max_updated_index.

   @param worker    a pointer to the waiting Worker struct
   @param job_item  a pointer to struct carrying a reference to an event

   @return true if STOP command gets accepted otherwise false is returned.
*/
bool set_max_updated_index_on_stop(Slave_worker *worker,
                                   Slave_job_item *job_item)
{
  head_queue(&worker->jobs, job_item);
  if (worker->running_status == Slave_worker::STOP)
  {
    if (handle_slave_worker_stop(worker, job_item))
      return true;
  }
  return false;
}

/*
  Please every time you add a new field to the worker slave info, update
  what follows. For now, this is just used to get the number of fields.
*/
const char *info_slave_worker_fields []=
{
  "id",
  /*
    These positions identify what has been executed. Notice that they are
    redudant and only the group_master_log_name and group_master_log_pos
    are really necessary. However, the additional information is kept to
    ease debugging.
  */
  "group_relay_log_name",
  "group_relay_log_pos",
  "group_master_log_name",
  "group_master_log_pos",

  /*
    These positions identify what a worker knew about the coordinator at
    the time a job was assigned. Notice that they are redudant and are
    kept to ease debugging.
  */
  "checkpoint_relay_log_name",
  "checkpoint_relay_log_pos",
  "checkpoint_master_log_name",
  "checkpoint_master_log_pos",

  /*
    Identify the greatest job, i.e. group, processed by a worker.
  */
  "checkpoint_seqno",
  /*
    Maximum number of jobs that can be assigned to a worker. This
    information is necessary to read the next entry.
  */
  "checkpoint_group_size",
  /*
    Bitmap used to identify what jobs were processed by a worker.
  */
  "checkpoint_group_bitmap",
  /*
    Channel on which this workers are acting
  */
  "channel_name"
};

/*
  Number of records in the mts partition hash below which
  entries with zero usage are tolerated so could be quickly
  recycled.
*/
const ulong mts_partition_hash_soft_max= 16;

Slave_worker::Slave_worker(Relay_log_info *rli
#ifdef HAVE_PSI_INTERFACE
                           ,PSI_mutex_key *param_key_info_run_lock,
                           PSI_mutex_key *param_key_info_data_lock,
                           PSI_mutex_key *param_key_info_sleep_lock,
                           PSI_mutex_key *param_key_info_thd_lock,
                           PSI_mutex_key *param_key_info_data_cond,
                           PSI_mutex_key *param_key_info_start_cond,
                           PSI_mutex_key *param_key_info_stop_cond,
                           PSI_mutex_key *param_key_info_sleep_cond
#endif
                           , uint param_id, const char *param_channel
                          )
  : Relay_log_info(FALSE
#ifdef HAVE_PSI_INTERFACE
                   ,param_key_info_run_lock, param_key_info_data_lock,
                   param_key_info_sleep_lock, param_key_info_thd_lock,
                   param_key_info_data_cond, param_key_info_start_cond,
                   param_key_info_stop_cond, param_key_info_sleep_cond
#endif
                   , param_id + 1, param_channel, true
                  ),
    c_rli(rli),
    curr_group_exec_parts(key_memory_db_worker_hash_entry),
    id(param_id),
    checkpoint_relay_log_pos(0), checkpoint_master_log_pos(0),
    checkpoint_seqno(0), running_status(NOT_RUNNING), exit_incremented(false)
{
  /*
    In the future, it would be great if we use only one identifier.
    So when factoring out this code, please, consider this.
  */
  DBUG_ASSERT(internal_id == id + 1);
  checkpoint_relay_log_name[0]= 0;
  checkpoint_master_log_name[0]= 0;

  mysql_mutex_init(key_mutex_slave_parallel_worker, &jobs_lock,
                   MY_MUTEX_INIT_FAST);
  mysql_cond_init(key_cond_slave_parallel_worker, &jobs_cond);
  mysql_cond_init(key_cond_mts_gaq, &logical_clock_cond);
}

Slave_worker::~Slave_worker()
{
  end_info();
  if (jobs.inited_queue)
  {
    DBUG_ASSERT(jobs.m_Q.size() == jobs.size);
    jobs.m_Q.clear();
  }
  mysql_mutex_destroy(&jobs_lock);
  mysql_cond_destroy(&jobs_cond);
  mysql_cond_destroy(&logical_clock_cond);
  mysql_mutex_lock(&info_thd_lock);
  info_thd= NULL;
  mysql_mutex_unlock(&info_thd_lock);
  set_rli_description_event(NULL);
}

/**
   Method is executed by Coordinator at Worker startup time to initialize
   members parly with values supplied by Coordinator through rli.

   @param  rli  Coordinator's Relay_log_info pointer
   @param  i    identifier of the Worker

   @return 0          success
           non-zero   failure
*/
int Slave_worker::init_worker(Relay_log_info * rli, ulong i)
{
  DBUG_ENTER("Slave_worker::init_worker");
  DBUG_ASSERT(!rli->info_thd->is_error());

  Slave_job_item empty= Slave_job_item();

  c_rli= rli;
  set_commit_order_manager(c_rli->get_commit_order_manager());

  if (rli_init_info(false) ||
      DBUG_EVALUATE_IF("inject_init_worker_init_info_fault", true, false))
    DBUG_RETURN(1);

  id= i;
  curr_group_exec_parts.clear();
  relay_log_change_notified= FALSE; // the 1st group to contain relaylog name
  checkpoint_notified= FALSE;       // the same as above
  master_log_change_notified= false;// W learns master log during 1st group exec
  fd_change_notified= false; // W is to learn master FD version same as above
  server_version= version_product(rli->slave_version_split);
  bitmap_shifted= 0;
  workers= c_rli->workers; // shallow copying is sufficient
  wq_empty_waits= wq_size_waits_cnt= groups_done= events_done= curr_jobs= 0;
  usage_partition= 0;
  end_group_sets_max_dbs= false;
  gaq_index= last_group_done_index= c_rli->gaq->size; // out of range
  last_groups_assigned_index=0;
  DBUG_ASSERT(!jobs.inited_queue);
  jobs.avail= 0;
  jobs.len= 0;
  jobs.overfill= FALSE;    //  todo: move into Slave_jobs_queue constructor
  jobs.waited_overfill= 0;
  jobs.entry= jobs.size= c_rli->mts_slave_worker_queue_len_max;
  jobs.inited_queue= true;
  curr_group_seen_begin= curr_group_seen_gtid= false;
#ifndef DBUG_OFF
  curr_group_seen_sequence_number= false;
#endif
  jobs.m_Q.resize(jobs.size, empty);
  DBUG_ASSERT(jobs.m_Q.size() == jobs.size);

  wq_overrun_cnt= excess_cnt= 0;
  underrun_level= (ulong) ((rli->mts_worker_underrun_level * jobs.size) / 100.0);
  // overrun level is symmetric to underrun (as underrun to the full queue)
  overrun_level= jobs.size - underrun_level;

  /* create mts submode for each of the the workers. */
  current_mts_submode=
    (rli->channel_mts_submode == MTS_PARALLEL_TYPE_DB_NAME)?
       (Mts_submode*) new Mts_submode_database():
       (Mts_submode*) new Mts_submode_logical_clock();

  //workers and coordinator must be of the same type
  DBUG_ASSERT(rli->current_mts_submode->get_type() ==
              current_mts_submode->get_type());

  m_order_commit_deadlock= false;
  DBUG_RETURN(0);
}

/**
   A part of Slave worker iitializer that provides a
   minimum context for MTS recovery.

   @param is_gaps_collecting_phase

          clarifies what state the caller
          executes this method from. When it's @c true
          that is @c mts_recovery_groups() and Worker should
          restore the last session time info which is processed
          to collect gaps that is not executed transactions (groups).
          Such recovery Slave_worker intance is destroyed at the end of
          @c mts_recovery_groups().
          Whet it's @c false Slave_worker is initialized for the run time
          nad should not read the last session time stale info.
          Its info will be ultimately reset once all gaps are executed
          to finish off recovery.

   @return 0 on success, non-zero for a failure
*/
int Slave_worker::rli_init_info(bool is_gaps_collecting_phase)
{
  enum_return_check return_check= ERROR_CHECKING_REPOSITORY;

  DBUG_ENTER("Slave_worker::rli_init_info");

  if (inited)
    DBUG_RETURN(0);

  /*
    Worker bitmap size depends on recovery mode.
    If it is gaps collecting the bitmaps must be capable to accept
    up to MTS_MAX_BITS_IN_GROUP of bits.
  */
  size_t num_bits= is_gaps_collecting_phase ?
    MTS_MAX_BITS_IN_GROUP : c_rli->checkpoint_group;
  /*
    This checks if the repository was created before and thus there
    will be values to be read. Please, do not move this call after
    the handler->init_info().
  */
  return_check= check_info();
  if (return_check == ERROR_CHECKING_REPOSITORY ||
      (return_check == REPOSITORY_DOES_NOT_EXIST && is_gaps_collecting_phase))
    goto err;

  if (handler->init_info())
    goto err;

  bitmap_init(&group_executed, NULL, num_bits, FALSE);
  bitmap_init(&group_shifted, NULL, num_bits, FALSE);

  if (is_gaps_collecting_phase &&
      (DBUG_EVALUATE_IF("mts_slave_worker_init_at_gaps_fails", true, false) ||
       read_info(handler)))
  {
    bitmap_free(&group_executed);
    bitmap_free(&group_shifted);
    goto err;
  }
  inited= 1;

  DBUG_RETURN(0);

err:
  // todo: handler->end_info(uidx, nidx);
  inited= 0;
  sql_print_error("Error reading slave worker configuration");
  DBUG_RETURN(1);
}

void Slave_worker::end_info()
{
  DBUG_ENTER("Slave_worker::end_info");

  if (!inited)
    DBUG_VOID_RETURN;

  if (handler)
    handler->end_info();

  if (inited)
  {
    bitmap_free(&group_executed);
    bitmap_free(&group_shifted);
  }
  inited = 0;

  DBUG_VOID_RETURN;
}

int Slave_worker::flush_info(const bool force)
{
  DBUG_ENTER("Slave_worker::flush_info");

  if (!inited)
    DBUG_RETURN(0);

  /*
    We update the sync_period at this point because only here we
    now that we are handling a Slave_worker. This needs to be
    update every time we call flush because the option may be
    dinamically set.
  */
  handler->set_sync_period(sync_relayloginfo_period);

  if (write_info(handler))
    goto err;

  if (handler->flush_info(force))
    goto err;

  DBUG_RETURN(0);

err:
  sql_print_error("Error writing slave worker configuration");
  DBUG_RETURN(1);
}

bool Slave_worker::read_info(Rpl_info_handler *from)
{
  DBUG_ENTER("Slave_worker::read_info");

  ulong temp_group_relay_log_pos= 0;
  char temp_group_master_log_name[FN_REFLEN];
  ulong temp_group_master_log_pos= 0;
  ulong temp_checkpoint_relay_log_pos= 0;
  ulong temp_checkpoint_master_log_pos= 0;
  ulong temp_checkpoint_seqno= 0;
  ulong nbytes= 0;
  uchar *buffer= (uchar *) group_executed.bitmap;
  int temp_internal_id= 0;

  if (from->prepare_info_for_read())
    DBUG_RETURN(TRUE);

  if (from->get_info(&temp_internal_id, 0) ||
      from->get_info(group_relay_log_name,
                     sizeof(group_relay_log_name),
                     (char *) "") ||
<<<<<<< HEAD
      from->get_info(&temp_group_relay_log_pos,
                     0UL) ||
      from->get_info(group_master_log_name,
                     sizeof(group_master_log_name),
=======
      from->get_info((ulong *) &temp_group_relay_log_pos,
                     (ulong) 0) ||
      from->get_info(temp_group_master_log_name,
                     (size_t) sizeof(temp_group_master_log_name),
>>>>>>> 2071aeef
                     (char *) "") ||
      from->get_info(&temp_group_master_log_pos,
                     0UL) ||
      from->get_info(checkpoint_relay_log_name,
                     sizeof(checkpoint_relay_log_name),
                     (char *) "") ||
      from->get_info(&temp_checkpoint_relay_log_pos,
                     0UL) ||
      from->get_info(checkpoint_master_log_name,
                     sizeof(checkpoint_master_log_name),
                     (char *) "") ||
      from->get_info(&temp_checkpoint_master_log_pos,
                     0UL) ||
      from->get_info(&temp_checkpoint_seqno,
                     0UL) ||
      from->get_info(&nbytes, 0UL) ||
      from->get_info(buffer, (size_t) nbytes,
                     (uchar *) 0) ||
      /* default is empty string */
      from->get_info(channel, sizeof(channel),(char*)""))
    DBUG_RETURN(TRUE);

  DBUG_ASSERT(nbytes <= no_bytes_in_map(&group_executed));

  internal_id=(uint) temp_internal_id;
  group_relay_log_pos=  temp_group_relay_log_pos;
  set_group_master_log_name(temp_group_master_log_name);
  set_group_master_log_pos(temp_group_master_log_pos);
  checkpoint_relay_log_pos=  temp_checkpoint_relay_log_pos;
  checkpoint_master_log_pos= temp_checkpoint_master_log_pos;
  checkpoint_seqno= temp_checkpoint_seqno;

  DBUG_RETURN(FALSE);
}

/*
  This function is used to make a copy of the worker object before we
  destroy it while STOP SLAVE. This new object is then used to report the
  worker status until next START SLAVE following which the new worker objetcs
  will be used.
*/
void Slave_worker::copy_values_for_PFS(ulong worker_id,
                                       en_running_state thd_running_status,
                                       THD *worker_thd,
                                       const Error &last_error,
                                       const Gtid_specification &gtid)
{
  id= worker_id;
  running_status= thd_running_status;
  info_thd= worker_thd;
  m_last_error= last_error;
  currently_executing_gtid= gtid;
}

bool Slave_worker::set_info_search_keys(Rpl_info_handler *to)
{
  DBUG_ENTER("Slave_worker::set_info_search_keys");

  /* primary keys are Id and channel_name */
  if(to->set_info(0, (int)internal_id ) || to->set_info(LINE_FOR_CHANNEL, channel))
    DBUG_RETURN(TRUE);

  DBUG_RETURN(FALSE);
}

bool Slave_worker::write_info(Rpl_info_handler *to)
{
  DBUG_ENTER("Master_info::write_info");

  ulong nbytes= (ulong) no_bytes_in_map(&group_executed);
  uchar *buffer= (uchar*) group_executed.bitmap;
  DBUG_ASSERT(nbytes <= (c_rli->checkpoint_group + 7) / 8);

  if (to->prepare_info_for_write() ||
      to->set_info((int) internal_id) ||
      to->set_info(group_relay_log_name) ||
      to->set_info((ulong) group_relay_log_pos) ||
      to->set_info(get_group_master_log_name()) ||
      to->set_info((ulong) get_group_master_log_pos()) ||
      to->set_info(checkpoint_relay_log_name) ||
      to->set_info((ulong) checkpoint_relay_log_pos) ||
      to->set_info(checkpoint_master_log_name) ||
      to->set_info((ulong) checkpoint_master_log_pos) ||
      to->set_info((ulong) checkpoint_seqno) ||
      to->set_info(nbytes) ||
      to->set_info(buffer, (size_t) nbytes)||
      to->set_info(channel))
    DBUG_RETURN(TRUE);

  DBUG_RETURN(FALSE);
}

/**
   Clean up a part of Worker info table that is regarded in
   in gaps collecting at recovery.
   This worker won't contribute to recovery bitmap at future
   slave restart (see @c mts_recovery_groups).

   @retrun FALSE as success TRUE as failure
*/
bool Slave_worker::reset_recovery_info()
{
  bool binlog_prot_acquired= false;

  DBUG_ENTER("Slave_worker::reset_recovery_info");

  if (info_thd && !info_thd->backup_binlog_lock.is_acquired())
  {
    const ulong timeout= info_thd->variables.lock_wait_timeout;

    DBUG_PRINT("debug", ("Acquiring binlog protection lock"));

    if (info_thd->backup_binlog_lock.acquire_protection(info_thd, MDL_EXPLICIT,
                                                        timeout))
      DBUG_RETURN(true);

    binlog_prot_acquired= true;
  }

  set_group_master_log_name("");
  set_group_master_log_pos(0);

  if (binlog_prot_acquired)
  {
    DBUG_PRINT("debug", ("Releasing binlog protection lock"));
    info_thd->backup_binlog_lock.release_protection(info_thd);
  }


  DBUG_RETURN(flush_info(true));
}

size_t Slave_worker::get_number_worker_fields()
{
  return sizeof(info_slave_worker_fields)/sizeof(info_slave_worker_fields[0]);
}

const char* Slave_worker::get_master_log_name()
{
  Slave_job_group* ptr_g= c_rli->gaq->get_job_group(gaq_index);

  return (ptr_g->checkpoint_log_name != NULL) ?
    ptr_g->checkpoint_log_name : checkpoint_master_log_name;
}

bool Slave_worker::commit_positions(Log_event *ev, Slave_job_group* ptr_g, bool force)
{
  bool binlog_prot_acquired= false;
  DBUG_ENTER("Slave_worker::checkpoint_positions");

  if (info_thd && !info_thd->backup_binlog_lock.is_acquired())
  {
    const ulong timeout= info_thd->variables.lock_wait_timeout;

    DBUG_PRINT("debug", ("Acquiring binlog protection lock"));

    if (info_thd->backup_binlog_lock.acquire_protection(info_thd, MDL_EXPLICIT,
                                                        timeout))
      DBUG_RETURN(true);

    binlog_prot_acquired= true;
  }

  /*
    Initial value of checkpoint_master_log_name is learned from
    group_master_log_name. The latter can be passed to Worker
    at rare event of master binlog rotation.
    This initialization is needed to provide to Worker info
    on physical coordiates during execution of the very first group
    after a rotation.
  */
  if (ptr_g->group_master_log_name != NULL)
  {
    set_group_master_log_name(ptr_g->group_master_log_name);
    my_free(ptr_g->group_master_log_name);
    ptr_g->group_master_log_name= NULL;
    strmake(checkpoint_master_log_name, get_group_master_log_name(),
            sizeof(checkpoint_master_log_name) - 1);
  }
  if (ptr_g->checkpoint_log_name != NULL)
  {
    strmake(checkpoint_relay_log_name, ptr_g->checkpoint_relay_log_name,
            sizeof(checkpoint_relay_log_name) - 1);
    checkpoint_relay_log_pos= ptr_g->checkpoint_relay_log_pos;
    strmake(checkpoint_master_log_name, ptr_g->checkpoint_log_name,
            sizeof(checkpoint_master_log_name) - 1);
    checkpoint_master_log_pos= ptr_g->checkpoint_log_pos;

    my_free(ptr_g->checkpoint_log_name);
    ptr_g->checkpoint_log_name= NULL;
    my_free(ptr_g->checkpoint_relay_log_name);
    ptr_g->checkpoint_relay_log_name= NULL;

    bitmap_copy(&group_shifted, &group_executed);
    bitmap_clear_all(&group_executed);
    for (uint pos= ptr_g->shifted; pos < c_rli->checkpoint_group; pos++)
    {
      if (bitmap_is_set(&group_shifted, pos))
        bitmap_set_bit(&group_executed, pos - ptr_g->shifted);
    }
  }
  /*
    Extracts an updated relay-log name to store in Worker's rli.
  */
  if (ptr_g->group_relay_log_name)
  {
    DBUG_ASSERT(strlen(ptr_g->group_relay_log_name) + 1
                <= sizeof(group_relay_log_name));
    strmake(group_relay_log_name, ptr_g->group_relay_log_name,
            sizeof(group_relay_log_name) - 1);
  }

  DBUG_ASSERT(ptr_g->checkpoint_seqno <= (c_rli->checkpoint_group - 1));

  bitmap_set_bit(&group_executed, ptr_g->checkpoint_seqno);
  checkpoint_seqno= ptr_g->checkpoint_seqno;
  group_relay_log_pos= ev->future_event_relay_log_pos;
<<<<<<< HEAD
  group_master_log_pos= ev->common_header->log_pos;
=======
  set_group_master_log_pos(ev->log_pos);
>>>>>>> 2071aeef

  /*
    Directly accessing c_rli->get_group_master_log_name() does not
    represent a concurrency issue because the current code places
    a synchronization point when master rotates.
  */
  set_group_master_log_name(c_rli->get_group_master_log_name());

  DBUG_PRINT("mts", ("Committing worker-id %lu group master log pos %llu "
             "group master log name %s checkpoint sequence number %lu.",
                     id, get_group_master_log_pos(),
                     get_group_master_log_name(), checkpoint_seqno));

  DBUG_EXECUTE_IF("mts_debug_concurrent_access",
    {
      mts_debug_concurrent_access++;
    };
  );

  if (binlog_prot_acquired)
  {
    DBUG_PRINT("debug", ("Releasing binlog protection lock"));
    info_thd->backup_binlog_lock.release_protection(info_thd);
  }

  DBUG_RETURN(flush_info(force));
}

void Slave_worker::rollback_positions(Slave_job_group* ptr_g)
{
  if (!is_transactional())
  {
    bitmap_clear_bit(&group_executed, ptr_g->checkpoint_seqno);
    flush_info(false);
  }
}

extern "C" uchar *get_key(const uchar *record, size_t *length,
                          my_bool not_used __attribute__((unused)))
{
  DBUG_ENTER("get_key");

  db_worker_hash_entry *entry=(db_worker_hash_entry *) record;
  *length= strlen(entry->db);

  DBUG_PRINT("info", ("get_key  %s, %d", entry->db, (int) *length));

  DBUG_RETURN((uchar*) entry->db);
}


static void free_entry(db_worker_hash_entry *entry)
{
  THD *c_thd= current_thd;

  DBUG_ENTER("free_entry");

  DBUG_PRINT("info", ("free_entry %s, %zu", entry->db, strlen(entry->db)));

  DBUG_ASSERT(c_thd->system_thread == SYSTEM_THREAD_SLAVE_SQL);

  /*
    Although assert is correct valgrind senses entry->worker can be freed.

    DBUG_ASSERT(entry->usage == 0 ||
                !entry->worker    ||  // last entry owner could have errored out
                entry->worker->running_status != Slave_worker::RUNNING);
  */

  mts_move_temp_tables_to_thd(c_thd, entry->temporary_tables);
  entry->temporary_tables= NULL;

  my_free((void *) entry->db);
  my_free(entry);

  DBUG_VOID_RETURN;
}

bool init_hash_workers(Relay_log_info *rli)
{
  DBUG_ENTER("init_hash_workers");

  rli->inited_hash_workers=
    (my_hash_init(&rli->mapping_db_to_worker, &my_charset_bin,
                 0, 0, 0, get_key,
                 (my_hash_free_key) free_entry, 0,
                 key_memory_db_worker_hash_entry) == 0);
  if (rli->inited_hash_workers)
  {
    mysql_mutex_init(key_mutex_slave_worker_hash, &rli->slave_worker_hash_lock,
                     MY_MUTEX_INIT_FAST);
    mysql_cond_init(key_cond_slave_worker_hash, &rli->slave_worker_hash_cond);
  }

  DBUG_RETURN (!rli->inited_hash_workers);
}

void destroy_hash_workers(Relay_log_info *rli)
{
  DBUG_ENTER("destroy_hash_workers");
  if (rli->inited_hash_workers)
  {
    my_hash_free(&rli->mapping_db_to_worker);
    mysql_mutex_destroy(&rli->slave_worker_hash_lock);
    mysql_cond_destroy(&rli->slave_worker_hash_cond);
    rli->inited_hash_workers= false;
  }

  DBUG_VOID_RETURN;
}

/**
   Relocating temporary table reference into @c entry's table list head.
   Sources can be the coordinator's and the Worker's thd->temporary_tables.

   @param table   TABLE instance pointer
   @param thd     THD instance pointer of the source of relocation
   @param entry   db_worker_hash_entry instance pointer

   @note  thd->temporary_tables can become NULL

   @return the pointer to a table following the unlinked
*/
TABLE* mts_move_temp_table_to_entry(TABLE *table, THD *thd,
                                    db_worker_hash_entry *entry)
{
  TABLE *ret= table->next;

  if (table->prev)
  {
    table->prev->next= table->next;
    if (table->prev->next)
      table->next->prev= table->prev;
  }
  else
  {
    /* removing the first item from the list */
    DBUG_ASSERT(table == thd->temporary_tables);

    thd->temporary_tables= table->next;
    if (thd->temporary_tables)
      table->next->prev= 0;
  }
  table->next= entry->temporary_tables;
  table->prev= 0;
  if (table->next)
    table->next->prev= table;
  entry->temporary_tables= table;

  return ret;
}


/**
   Relocation of the list of temporary tables to thd->temporary_tables.

   @param thd     THD instance pointer of the destination
   @param temporary_tables
                  the source temporary_tables list

   @note     destroying references to the source list, if necessary,
             is left to the caller.

   @return   the post-merge value of thd->temporary_tables.
*/
TABLE* mts_move_temp_tables_to_thd(THD *thd, TABLE *temporary_tables)
{
  DBUG_ENTER ("mts_move_temp_tables_to_thd");
  TABLE *table= temporary_tables;
  if (!table)
    DBUG_RETURN(NULL);

  // accept only if this is the start of the list.
  DBUG_ASSERT(!table->prev);

  // walk along the source list and associate the tables with thd
  do
  {
    table->in_use= thd;
  } while(table->next && (table= table->next));

  // link the former list against the tail of the source list
  if (thd->temporary_tables)
    thd->temporary_tables->prev= table;
  table->next= thd->temporary_tables;
  thd->temporary_tables= temporary_tables;
  DBUG_RETURN(thd->temporary_tables);
}

/**
   Relocating references of temporary tables of a database
   of the entry argument from THD into the entry.

   @param thd    THD pointer of the source temporary_tables list
   @param entry  a pointer to db_worker_hash_entry record
                 containing database descriptor and temporary_tables list.

*/
static void move_temp_tables_to_entry(THD* thd, db_worker_hash_entry* entry)
{
  for (TABLE *table= thd->temporary_tables; table;)
  {
    if (strcmp(table->s->db.str, entry->db) == 0)
    {
      // table pointer is shifted inside the function
      table= mts_move_temp_table_to_entry(table, thd, entry);
    }
    else
    {
      table= table->next;
    }
  }
}


/**
   The function produces a reference to the struct of a Worker
   that has been or will be engaged to process the @c dbname -keyed  partition (D).
   It checks a local to Coordinator CGAP list first and returns
   @c last_assigned_worker when found (todo: assert).

   Otherwise, the partition is appended to the current group list:

        CGAP .= D

   here .= is concatenate operation,
   and a possible D's Worker id is searched in Assigned Partition Hash
   (APH) that collects tuples (P, W_id, U, mutex, cond).
   In case not found,

        W_d := W_c unless W_c is NULL.

   When W_c is NULL it is assigned to a least occupied as defined by
   @c get_least_occupied_worker().

        W_d := W_c := W_{least_occupied}

        APH .=  a new (D, W_d, 1)

   In a case APH contains W_d == W_c, (assert U >= 1)

        update APH set  U++ where  APH.P = D

   The case APH contains a W_d != W_c != NULL assigned to D-partition represents
   the hashing conflict and is handled as the following:

     a. marks the record of APH with a flag requesting to signal in the
        cond var when `U' the usage counter drops to zero by the other Worker;
     b. waits for the other Worker to finish tasks on that partition and
        gets the signal;
     c. updates the APH record to point to the first Worker (naturally, U := 1),
        scheduled the event, and goes back into the parallel mode

   @param  dbname      pointer to c-string containing database name
                       It can be empty string to indicate specific locking
                       to faciliate sequential applying.
   @param  rli         pointer to Coordinators relay-log-info instance
   @param  ptr_entry   reference to a pointer to the resulted entry in
                       the Assigne Partition Hash where
                       the entry's pointer is stored at return.
   @param  need_temp_tables
                       if FALSE migration of temporary tables not needed
   @param  last_worker caller opts for this Worker, it must be
                       rli->last_assigned_worker if one is determined.

   @note modifies  CGAP, APH and unlinks @c dbname -keyd temporary tables
         from C's thd->temporary_tables to move them into the entry record.

   @return the pointer to a Worker struct
*/
Slave_worker *map_db_to_worker(const char *dbname, Relay_log_info *rli,
                               db_worker_hash_entry **ptr_entry,
                               bool need_temp_tables, Slave_worker *last_worker)
{
  Slave_worker_array *workers= &rli->workers;

  THD *thd= rli->info_thd;

  DBUG_ENTER("map_db_to_worker");

  DBUG_ASSERT(!rli->last_assigned_worker ||
              rli->last_assigned_worker == last_worker);
  DBUG_ASSERT(is_mts_db_partitioned(rli));

  if (!rli->inited_hash_workers)
    DBUG_RETURN(NULL);

  db_worker_hash_entry *entry= NULL;
  my_hash_value_type hash_value;
  size_t dblength= strlen(dbname);


  // Search in CGAP
  for (db_worker_hash_entry **it= rli->curr_group_assigned_parts.begin();
       it != rli->curr_group_assigned_parts.end(); ++it)
  {
    entry= *it;
    if ((uchar) entry->db_len != dblength)
      continue;
    else
      if (strncmp(entry->db, const_cast<char*>(dbname), dblength) == 0)
      {
        *ptr_entry= entry;
        DBUG_RETURN(last_worker);
      }
  }

  DBUG_PRINT("info", ("Searching for %s, %zu", dbname, dblength));

  hash_value= my_calc_hash(&rli->mapping_db_to_worker, (uchar*) dbname,
                           dblength);

  mysql_mutex_lock(&rli->slave_worker_hash_lock);

  entry= (db_worker_hash_entry *)
    my_hash_search_using_hash_value(&rli->mapping_db_to_worker, hash_value,
                                    (uchar*) dbname, dblength);
  if (!entry)
  {
    /*
      The database name was not found which means that a worker never
      processed events from that database. In such case, we need to
      map the database to a worker my inserting an entry into the
      hash map.
    */
    my_bool ret;
    char *db= NULL;

    mysql_mutex_unlock(&rli->slave_worker_hash_lock);

    DBUG_PRINT("info", ("Inserting %s, %zu", dbname, dblength));
    /*
      Allocate an entry to be inserted and if the operation fails
      an error is returned.
    */
    if (!(db= (char *) my_malloc(key_memory_db_worker_hash_entry,
                                 dblength + 1, MYF(0))))
      goto err;
    if (!(entry= (db_worker_hash_entry *)
          my_malloc(key_memory_db_worker_hash_entry,
                    sizeof(db_worker_hash_entry), MYF(0))))
    {
      my_free(db);
      goto err;
    }
    my_stpcpy(db, dbname);
    entry->db= db;
    entry->db_len= strlen(db);
    entry->usage= 1;
    entry->temporary_tables= NULL;
    /*
      Unless \exists the last assigned Worker, get a free worker based
      on a policy described in the function get_least_occupied_worker().
    */
    mysql_mutex_lock(&rli->slave_worker_hash_lock);

    entry->worker= (!last_worker) ?
      get_least_occupied_worker(rli, workers, NULL) : last_worker;
    entry->worker->usage_partition++;
    if (rli->mapping_db_to_worker.records > mts_partition_hash_soft_max)
    {
      /*
        A dynamic array to store the mapping_db_to_worker hash elements
        that needs to be deleted, since deleting the hash entires while
        iterating over it is wrong.
      */
      Prealloced_array<db_worker_hash_entry*, HASH_DYNAMIC_INIT>
        hash_element(key_memory_db_worker_hash_entry);
      /*
        remove zero-usage (todo: rare or long ago scheduled) records.
        Store the element of the hash in a dynamic array after checking whether
        the usage of the hash entry is 0 or not. We later free it from the HASH.
      */
      for (uint i= 0; i < rli->mapping_db_to_worker.records; i++)
      {
        DBUG_ASSERT(!entry->temporary_tables || !entry->temporary_tables->prev);
        DBUG_ASSERT(!thd->temporary_tables || !thd->temporary_tables->prev);

        db_worker_hash_entry *entry=
          (db_worker_hash_entry*) my_hash_element(&rli->mapping_db_to_worker, i);

        if (entry->usage == 0)
        {
          mts_move_temp_tables_to_thd(thd, entry->temporary_tables);
          entry->temporary_tables= NULL;

          /* Push the element in the dynamic array*/
          hash_element.push_back(entry);
        }
      }

      /* Delete the hash element based on the usage */
      for (size_t i=0 ; i < hash_element.size(); i++)
      {
        db_worker_hash_entry *temp_entry= hash_element[i];
        my_hash_delete(&rli->mapping_db_to_worker, (uchar*) temp_entry);
      }
    }

    ret= my_hash_insert(&rli->mapping_db_to_worker, (uchar*) entry);

    if (ret)
    {
      my_free(db);
      my_free(entry);
      entry= NULL;
      goto err;
    }
    DBUG_PRINT("info", ("Inserted %s, %zu", entry->db, strlen(entry->db)));
  }
  else
  {
    /* There is a record. Either  */
    if (entry->usage == 0)
    {
      entry->worker= (!last_worker) ?
        get_least_occupied_worker(rli, workers, NULL) : last_worker;
      entry->worker->usage_partition++;
      entry->usage++;
    }
    else if (entry->worker == last_worker || !last_worker)
    {

      DBUG_ASSERT(entry->worker);

      entry->usage++;
    }
    else
    {
      // The case APH contains a W_d != W_c != NULL assigned to
      // D-partition represents
      // the hashing conflict and is handled as the following:
      PSI_stage_info old_stage;

      DBUG_ASSERT(last_worker != NULL &&
                  rli->curr_group_assigned_parts.size() > 0);

      // future assignenment and marking at the same time
      entry->worker= last_worker;
      // loop while a user thread is stopping Coordinator gracefully
      do
      {
        thd->ENTER_COND(&rli->slave_worker_hash_cond,
                                   &rli->slave_worker_hash_lock,
                                   &stage_slave_waiting_worker_to_release_partition,
                                   &old_stage);
        mysql_cond_wait(&rli->slave_worker_hash_cond, &rli->slave_worker_hash_lock);
      } while (entry->usage != 0 && !thd->killed);

      mysql_mutex_unlock(&rli->slave_worker_hash_lock);
      thd->EXIT_COND(&old_stage);
      if (thd->killed)
      {
        entry= NULL;
        goto err;
      }
      mysql_mutex_lock(&rli->slave_worker_hash_lock);
      entry->usage= 1;
      entry->worker->usage_partition++;
    }
  }

  /*
     relocation belonging to db temporary tables from C to W via entry
  */
  if (entry->usage == 1 && need_temp_tables)
  {
    if (!entry->temporary_tables)
    {
      if (entry->db_len != 0)
      {
        move_temp_tables_to_entry(thd, entry);
      }
      else
      {
        entry->temporary_tables= thd->temporary_tables;
        thd->temporary_tables= NULL;
      }
    }
#ifndef DBUG_OFF
    else
    {
      // all entries must have been emptied from temps by the caller

      for (TABLE *table= thd->temporary_tables; table; table= table->next)
      {
        DBUG_ASSERT(0 != strcmp(table->s->db.str, entry->db));
      }
    }
#endif
  }
  mysql_mutex_unlock(&rli->slave_worker_hash_lock);

  DBUG_ASSERT(entry);

err:
  if (entry)
  {
    DBUG_PRINT("info",
               ("Updating %s with worker %lu", entry->db, entry->worker->id));
    rli->curr_group_assigned_parts.push_back(entry);
    *ptr_entry= entry;
  }
  DBUG_RETURN(entry ? entry->worker : NULL);
}

/**
   Get the least occupied worker.

   @param ws  dynarray of pointers to Slave_worker
   @return a pointer to chosen Slave_worker instance

*/
Slave_worker *get_least_occupied_worker(Relay_log_info *rli,
                                        Slave_worker_array *ws,
                                        Log_event* ev)
{
  return rli->current_mts_submode->get_least_occupied_worker(rli, ws, ev);
}

/**
   Deallocation routine to cancel out few effects of
   @c map_db_to_worker().
   Involved into processing of the group APH tuples are updated.
   @c last_group_done_index member is set to the GAQ index of
   the current group.
   CGEP the Worker partition cache is cleaned up.

   @param ev     a pointer to Log_event
   @param error  error code after processing the event by caller.
*/
void Slave_worker::slave_worker_ends_group(Log_event* ev, int error)
{
  DBUG_ENTER("Slave_worker::slave_worker_ends_group");
  Slave_job_group *ptr_g= NULL;

  if (!error)
  {
    ptr_g= c_rli->gaq->get_job_group(gaq_index);

    DBUG_ASSERT(gaq_index == ev->mts_group_idx);
    /*
      It guarantees that the worker is removed from order commit queue when
      its transaction doesn't binlog anything. It will break innodb group commit,
      but it should rarely happen.
    */
    if (get_commit_order_manager())
      get_commit_order_manager()->report_commit(this);

    // first ever group must have relay log name
    DBUG_ASSERT(last_group_done_index != c_rli->gaq->size ||
                ptr_g->group_relay_log_name != NULL);
    DBUG_ASSERT(ptr_g->worker_id == id);

    if (ev->get_type_code() != binary_log::XID_EVENT)
    {
      commit_positions(ev, ptr_g, false);
      DBUG_EXECUTE_IF("crash_after_commit_and_update_pos",
           sql_print_information("Crashing crash_after_commit_and_update_pos.");
           flush_info(TRUE);
           DBUG_SUICIDE();
      );
    }

    ptr_g->group_master_log_pos= get_group_master_log_pos();
    ptr_g->group_relay_log_pos= group_relay_log_pos;
    my_atomic_store32(&ptr_g->done, 1);
    last_group_done_index= gaq_index;
    last_groups_assigned_index= ptr_g->total_seqno;
    reset_gaq_index();
    groups_done++;

  }
  else
  {
    if (running_status != STOP_ACCEPTED)
    {
      // tagging as exiting so Coordinator won't be able synchronize with it
      mysql_mutex_lock(&jobs_lock);
      running_status= ERROR_LEAVING;
      mysql_mutex_unlock(&jobs_lock);

      /* Fatal error happens, it notifies the following transaction to rollback */
      if (get_commit_order_manager())
        get_commit_order_manager()->report_rollback(this);

      // Killing Coordinator to indicate eventual consistency error
      mysql_mutex_lock(&c_rli->info_thd->LOCK_thd_data);
      c_rli->info_thd->awake(THD::KILL_QUERY);
      mysql_mutex_unlock(&c_rli->info_thd->LOCK_thd_data);
    }
  }

  /*
    Cleanup relating to the last executed group regardless of error.
  */
  if (current_mts_submode->get_type() == MTS_PARALLEL_TYPE_DB_NAME)
  {
  for (size_t i= 0; i < curr_group_exec_parts.size(); i++)
  {
    db_worker_hash_entry *entry= curr_group_exec_parts[i];

    mysql_mutex_lock(&c_rli->slave_worker_hash_lock);

    DBUG_ASSERT(entry);

    entry->usage --;

    DBUG_ASSERT(entry->usage >= 0);

    if (entry->usage == 0)
    {
      usage_partition--;
      /*
        The detached entry's temp table list, possibly updated, remains
        with the entry at least until time Coordinator will deallocate it
        from the hash, that is either due to stop or extra size of the hash.
      */
      DBUG_ASSERT(usage_partition >= 0);
      DBUG_ASSERT(this->info_thd->temporary_tables == 0);
      DBUG_ASSERT(!entry->temporary_tables ||
                  !entry->temporary_tables->prev);

      if (entry->worker != this) // Coordinator is waiting
      {
#ifndef DBUG_OFF
        // TODO: open it! DBUG_ASSERT(usage_partition || !entry->worker->jobs.len);
#endif
        DBUG_PRINT("info",
                   ("Notifying entry %p release by worker %lu", entry, this->id));

        mysql_cond_signal(&c_rli->slave_worker_hash_cond);
      }
    }
    else
      DBUG_ASSERT(usage_partition != 0);

    mysql_mutex_unlock(&c_rli->slave_worker_hash_lock);
  }

  curr_group_exec_parts.clear();
  curr_group_exec_parts.shrink_to_fit();

  if (error)
  {
    // Awakening Coordinator that could be waiting for entry release
    mysql_mutex_lock(&c_rli->slave_worker_hash_lock);
    mysql_cond_signal(&c_rli->slave_worker_hash_cond);
    mysql_mutex_unlock(&c_rli->slave_worker_hash_lock);
  }
  }
  else // not DB-type scheduler
  {
    DBUG_ASSERT(current_mts_submode->get_type() ==
                MTS_PARALLEL_TYPE_LOGICAL_CLOCK);
    /*
      Check if there're any waiter. If there're try incrementing lwm and
      signal to those who've got sasfied with the waiting condition.

      In a "good" "likely" execution branch the waiter set is expected
      to be empty. LWM is advanced by Coordinator asynchronously.
      Also lwm is advanced by a dependent Worker when it inserts its waiting
      request into the waiting list.
    */
    Mts_submode_logical_clock* mts_submode=
      static_cast<Mts_submode_logical_clock*>(c_rli->current_mts_submode);
    int64 min_child_waited_logical_ts=
      my_atomic_load64(&mts_submode->min_waited_timestamp);

    DBUG_EXECUTE_IF("slave_worker_ends_group_before_signal_lwm",
                    {
                      const char act[]= "now WAIT_FOR worker_continue";
                      DBUG_ASSERT(!debug_sync_set_action(current_thd,
                                                         STRING_WITH_LEN(act)));
                    });

    if (unlikely(error))
    {
      mysql_mutex_lock(&c_rli->mts_gaq_LOCK);
      mts_submode->is_error= true;
      if (mts_submode->min_waited_timestamp != SEQ_UNINIT)
        mysql_cond_signal(&c_rli->logical_clock_cond);
      mysql_mutex_unlock(&c_rli->mts_gaq_LOCK);
    }
    else if (min_child_waited_logical_ts != SEQ_UNINIT)
    {
      mysql_mutex_lock(&c_rli->mts_gaq_LOCK);

      /*
        min_child_waited_logical_ts may include an old value, so we need to
        check it again after getting the lock.
      */
      if (mts_submode->min_waited_timestamp != SEQ_UNINIT)
      {
        longlong curr_lwm= mts_submode->get_lwm_timestamp(c_rli, true);

        if (mts_submode->clock_leq(mts_submode->min_waited_timestamp, curr_lwm))
        {
          /*
            There's a transaction that depends on the current.
          */
          mysql_cond_signal(&c_rli->logical_clock_cond);
        }
      }
      mysql_mutex_unlock(&c_rli->mts_gaq_LOCK);
    }

#ifndef DBUG_OFF
    curr_group_seen_sequence_number= false;
#endif
  }
  curr_group_seen_gtid= curr_group_seen_begin= false;

  DBUG_VOID_RETURN;
}


/**
   Class circular_buffer_queue.

   Content of the being dequeued item is copied to the arg-pointer
   location.

   @return the queue's array index that the de-queued item
           located at, or an error as an int outside the legacy
           [0, size) (value `size' is excluded) range.
*/

template <typename Element_type>
ulong circular_buffer_queue<Element_type>::de_queue(Element_type *val)
{
  ulong ret;
  if (entry == size)
  {
    DBUG_ASSERT(len == 0);
    return (ulong) -1;
  }

  ret= entry;
  *val= m_Q[entry];
  len--;

  // pre boundary cond
  if (avail == size)
    avail= entry;
  entry= (entry + 1) % size;

  // post boundary cond
  if (avail == entry)
    entry= size;

  DBUG_ASSERT(entry == size ||
              (len == (avail >= entry)? (avail - entry) :
               (size + avail - entry)));
  DBUG_ASSERT(avail != entry);

  return ret;
}

/**
   Similar to de_queue() but removing an item from the tail side.

   return  the queue's array index that the de-queued item
           located at, or an error.
*/
template <typename Element_type>
ulong circular_buffer_queue<Element_type>::de_tail(Element_type *val)
{
  if (entry == size)
  {
    DBUG_ASSERT(len == 0);
    return (ulong) -1;
  }

  avail= (entry + len - 1) % size;
  *val= m_Q[avail];
  len--;

  // post boundary cond
  if (avail == entry)
    entry= size;

  DBUG_ASSERT(entry == size ||
              (len == (avail >= entry)? (avail - entry) :
               (size + avail - entry)));
  DBUG_ASSERT(avail != entry);

  return avail;
}


/**
   two index comparision to determine which of the two
   is ordered first.

   @note   The caller makes sure the args are within the valid
           range, incl cases the queue is empty or full.

   @return TRUE  if the first arg identifies a queue entity ordered
                 after one defined by the 2nd arg,
           FALSE otherwise.
*/
template <typename Element_type>
bool circular_buffer_queue<Element_type>::gt(ulong i, ulong k)
{
  DBUG_ASSERT(i < size && k < size);
  DBUG_ASSERT(avail != entry);

  if (i >= entry)
    if (k >= entry)
      return i > k;
    else
      return FALSE;
  else
    if (k >= entry)
      return TRUE;
    else
      return i > k;
}

#ifndef DBUG_OFF
bool Slave_committed_queue::count_done(Relay_log_info* rli)
{
  ulong i, k, cnt= 0;

  for (i= entry, k= 0; k < len; i= (i + 1) % size, k++)
  {
    Slave_job_group *ptr_g;

    ptr_g= &m_Q[i];

    if (ptr_g->worker_id != MTS_WORKER_UNDEF && ptr_g->done)
      cnt++;
  }

  DBUG_ASSERT(cnt <= size);

  DBUG_PRINT("mts", ("Checking if it can simulate a crash:"
             " mts_checkpoint_group %u counter %lu parallel slaves %lu\n",
             opt_mts_checkpoint_group, cnt, rli->slave_parallel_workers));

  return (cnt == (rli->slave_parallel_workers * opt_mts_checkpoint_group));
}
#endif


/**
   The queue is processed from the head item by item
   to purge items representing committed groups.
   Progress in GAQ is assessed through comparision of GAQ index value
   with Worker's @c last_group_done_index.
   Purging breaks at a first discovered gap, that is an item
   that the assinged item->w_id'th Worker has not yet completed.

   The caller is supposed to be the checkpoint handler.

   A copy of the last discarded item containing
   the refreshed value of the committed low-water-mark is stored
   into @c lwm container member for further caller's processing.
   @c last_done is updated with the latest total_seqno for each Worker
   that was met during GAQ parse.

   @note dyn-allocated members of Slave_job_group such as
         group_relay_log_name as freed here.

   @return number of discarded items
*/
ulong Slave_committed_queue::move_queue_head(Slave_worker_array *ws)
{
  DBUG_ENTER("Slave_committed_queue::move_queue_head");
  ulong i, cnt= 0;

  for (i= entry; i != avail && !empty(); cnt++, i= (i + 1) % size)
  {
    Slave_worker *w_i;
    Slave_job_group *ptr_g;
    char grl_name[FN_REFLEN];

#ifndef DBUG_OFF
    if (DBUG_EVALUATE_IF("check_slave_debug_group", 1, 0) &&
        cnt == opt_mts_checkpoint_period)
      DBUG_RETURN(cnt);
#endif

    grl_name[0]= 0;
    ptr_g= &m_Q[i];

    /*
      The current job has not been processed or it was not
      even assigned, this means there is a gap.
    */
    if (ptr_g->worker_id == MTS_WORKER_UNDEF ||
        my_atomic_load32(&ptr_g->done) == 0)
      break; /* gap at i'th */

    /* Worker-id domain guard */
    compile_time_assert(MTS_WORKER_UNDEF > MTS_MAX_WORKERS);

    w_i= ws->at(ptr_g->worker_id);

    /*
      Memorizes the latest valid group_relay_log_name.
    */
    if (ptr_g->group_relay_log_name)
    {
      strcpy(grl_name, ptr_g->group_relay_log_name);
      my_free(ptr_g->group_relay_log_name);
      /*
        It is important to mark the field as freed.
      */
      ptr_g->group_relay_log_name= NULL;
    }

    /*
      Removes the job from the (G)lobal (A)ssigned (Q)ueue.
    */
    Slave_job_group g= Slave_job_group();
#ifndef DBUG_OFF
    ulong ind=
#endif
      de_queue(&g);

    /*
      Stores the memorized name into the result struct. Note that we
      take care of the pointer first and then copy the other elements
      by assigning the structures.
    */
    if (grl_name[0] != 0)
    {
      strcpy(lwm.group_relay_log_name, grl_name);
    }
    g.group_relay_log_name= lwm.group_relay_log_name;
    lwm= g;

    DBUG_ASSERT(ind == i);
    DBUG_ASSERT(!ptr_g->group_relay_log_name);
    DBUG_ASSERT(ptr_g->total_seqno == lwm.total_seqno);
#ifndef DBUG_OFF
    {
      ulonglong l= last_done[w_i->id];
      /*
        There must be some progress otherwise we should have
        exit the loop earlier.
      */
      DBUG_ASSERT(l < ptr_g->total_seqno);
    }
#endif
    /*
      This is used to calculate the last time each worker has
      processed events.
    */
    last_done[w_i->id]= ptr_g->total_seqno;
  }

  DBUG_ASSERT(cnt <= size);

  DBUG_RETURN(cnt);
}

/**
   Finds low-water mark of committed jobs in GAQ.
   That is an index below which all jobs are marked as done.

   Notice the first available index is returned when the queue
   does not have any incomplete jobs. That includes cases of
   the empty and the full of complete jobs queue.
   A mutex protecting from concurrent LWM change by
   move_queue_head() (by Coordinator) should be taken by the caller.

   @param arg_g [out]  a double pointer to Slave job descriptor item
                       last marked with done-as-true boolean.
   @param start_index  a GAQ index to start/resume searching.
                       Caller is to make sure the index points into
                       assigned (occupied) range of circular buffer of GAQ.
   @return             GAQ index of the last consecutive done job, or the GAQ
                       size when none is found.
*/
ulong Slave_committed_queue::find_lwm(Slave_job_group** arg_g,
                                      ulong start_index)
{
  Slave_job_group *ptr_g= NULL;
  ulong i, k, cnt;

  DBUG_ASSERT(start_index <= size);

  if (empty())
    return size;

  /*
    Loop continuation condition relies on
    (TODO: assert it)
    the start_index being in the running range:

       start_index \in [entry, avail - 1].

    It satisfies any queue size including 1.
    It does not satisfy the empty queue case which is bailed out earlier above.
  */
  for (i= start_index, cnt= 0; cnt < len - (start_index + size - entry) % size;
       i= (i + 1) % size, cnt++)
  {
    ptr_g= &m_Q[i];
    if (my_atomic_load32(&ptr_g->done) == 0)
    {
      if (cnt == 0)
        return size;             // the first node of the queue is not done
      break;
    }
  }
  ptr_g= &m_Q[k= (i + size - 1) % size];
  *arg_g= ptr_g;

  return k;
}

/**
   Method should be executed at slave system stop to
   cleanup dynamically allocated items that remained as unprocessed
   by Coordinator and Workers in their regular execution course.
*/
void Slave_committed_queue::free_dynamic_items()
{
  ulong i, k;
  for (i= entry, k= 0; k < len; i= (i + 1) % size, k++)
  {
    Slave_job_group *ptr_g= &m_Q[i];
    if (ptr_g->group_relay_log_name)
    {
      my_free(ptr_g->group_relay_log_name);
    }
    if (ptr_g->checkpoint_log_name)
    {
      my_free(ptr_g->checkpoint_log_name);
    }
    if (ptr_g->checkpoint_relay_log_name)
    {
      my_free(ptr_g->checkpoint_relay_log_name);
    }
    if (ptr_g->group_master_log_name)
    {
      my_free(ptr_g->group_master_log_name);
    }
  }
  DBUG_ASSERT((avail == size /* full */ || entry == size /* empty */) ||
              i == avail /* all occupied are processed */);
}


void Slave_worker::do_report(loglevel level, int err_code, const char *msg,
                             va_list args) const
{
  char buff_coord[MAX_SLAVE_ERRMSG];
  char buff_gtid[Gtid::MAX_TEXT_LENGTH + 1];
  const char* log_name= const_cast<Slave_worker*>(this)->get_master_log_name();
  ulonglong log_pos= const_cast<Slave_worker*>(this)->get_master_log_pos();
  const Gtid_specification *gtid_next= &info_thd->variables.gtid_next;
  THD *thd= info_thd;

  gtid_next->to_string(global_sid_map, buff_gtid, true);

  if (level == ERROR_LEVEL && (!has_temporary_error(thd, err_code) ||
      thd->get_transaction()->cannot_safely_rollback(Transaction_ctx::SESSION)))
  {
    char coordinator_errmsg[MAX_SLAVE_ERRMSG];

    sprintf(coordinator_errmsg,
            "Coordinator stopped because there were error(s) in the worker(s). "
            "The most recent failure being: Worker %lu failed executing "
            "transaction '%s' at master log %s, end_log_pos %llu. "
            "See error log and/or "
            "performance_schema.replication_applier_status_by_worker table for "
            "more details about this failure or others, if any.",
            id, buff_gtid, log_name, log_pos);

    /*
      We want to update the errors in coordinator as well as worker.
      The fill_coord_err_buf() function update the error number, message and
      timestamp fields. This function is different from va_report() as va_report()
      also logs the error message in the log apart from updating the error fields.
      So, the worker does the job of reporting the error in the log. We just make
      coordinator aware of the error.
    */
    c_rli->fill_coord_err_buf(level, err_code, coordinator_errmsg);
  }

  my_snprintf(buff_coord, sizeof(buff_coord),
          "Worker %lu failed executing transaction '%s' at "
          "master log %s, end_log_pos %llu",
          id, buff_gtid, log_name, log_pos);

  /*
    Error reporting by the worker. The worker updates its error fields as well
    as reports the error in the log.
  */
  this->va_report(level, err_code, buff_coord, msg, args);
}

#ifndef DBUG_OFF
static bool may_have_timestamp(Log_event *ev)
{
  bool res= false;

  switch (ev->get_type_code())
  {
  case binary_log::QUERY_EVENT:
    res= true;
    break;

  case binary_log::GTID_LOG_EVENT:
    res= true;
    break;

  default:
    break;
  }

  return res;
}

static int64 get_last_committed(Log_event *ev)
{
  int64 res= SEQ_UNINIT;

  switch (ev->get_type_code())
  {
  case binary_log::GTID_LOG_EVENT:
    res= static_cast<Gtid_log_event*>(ev)->last_committed;
    break;

  default:
    break;
  }

  return res;
}

static int64 get_sequence_number(Log_event *ev)
{
  int64 res= SEQ_UNINIT;

  switch (ev->get_type_code())
  {
  case binary_log::GTID_LOG_EVENT:
    res= static_cast<Gtid_log_event*>(ev)->sequence_number;
    break;

  default:
    break;
  }

  return res;
}
#endif

/**
  MTS worker main routine.
  The worker thread loops in waiting for an event, executing it and
  fixing statistics counters.

  @param worker    a pointer to the assigned Worker struct
  @param rli       a pointer to Relay_log_info of Coordinator
                   to update statistics.

  @return 0 success
         -1 got killed or an error happened during appying
*/
int Slave_worker::slave_worker_exec_event(Log_event *ev)
{
  Relay_log_info *rli= c_rli;
  THD *thd= info_thd;
  int ret= 0;

  DBUG_ENTER("slave_worker_exec_event");

  thd->server_id = ev->server_id;
  thd->set_time();
  thd->lex->set_current_select(0);
  if (!ev->common_header->when.tv_sec)
    ev->common_header->when.tv_sec= static_cast<long>(my_time(0));
  ev->thd= thd; // todo: assert because up to this point, ev->thd == 0
  ev->worker= this;

#ifndef DBUG_OFF
  if (!is_mts_db_partitioned(rli) && may_have_timestamp(ev) &&
      !curr_group_seen_sequence_number)
  {
    curr_group_seen_sequence_number= true;

    longlong lwm_estimate= static_cast<Mts_submode_logical_clock*>
      (rli->current_mts_submode)->estimate_lwm_timestamp();
    int64 last_committed= get_last_committed(ev);
    int64 sequence_number= get_sequence_number(ev);
    /*
      The commit timestamp waiting condition:

        lwm_estimate < last_committed  <=>  last_committed  \not <= lwm_estimate

      must have been satisfied by Coordinator.
      The first scheduled transaction does not have to wait for anybody.
    */
    DBUG_ASSERT(rli->gaq->entry == ev->mts_group_idx ||
                Mts_submode_logical_clock::clock_leq(last_committed,
                                                     lwm_estimate));
    DBUG_ASSERT(lwm_estimate != SEQ_UNINIT || rli->gaq->entry == ev->mts_group_idx);
    /*
      The current transaction's timestamp can't be less that lwm.
    */
    DBUG_ASSERT(sequence_number == SEQ_UNINIT ||
                !Mts_submode_logical_clock::
                clock_leq(sequence_number,
                          static_cast<Mts_submode_logical_clock*>
                          (rli->current_mts_submode)->
                          estimate_lwm_timestamp()));
  }
#endif

  // Address partioning only in database mode
  if (!is_gtid_event(ev) && is_mts_db_partitioned(rli))
  {
    if (ev->contains_partition_info(end_group_sets_max_dbs))
    {
      uint num_dbs= ev->mts_number_dbs();

      if (num_dbs == OVER_MAX_DBS_IN_EVENT_MTS)
        num_dbs= 1;

      DBUG_ASSERT(num_dbs > 0);

      for (uint k= 0; k < num_dbs; k++)
      {
        bool found= false;

        for (size_t i= 0; i < curr_group_exec_parts.size() && !found; i++)
        {
          found= curr_group_exec_parts[i] ==
            ev->mts_assigned_partitions[k];
        }
        if (!found)
        {
          /*
            notice, can't assert
            DBUG_ASSERT(ev->mts_assigned_partitions[k]->worker == worker);
            since entry could be marked as wanted by other worker.
          */
          curr_group_exec_parts.push_back(ev->mts_assigned_partitions[k]);
        }
      }
      end_group_sets_max_dbs= false;
    }
  }

  set_future_event_relay_log_pos(ev->future_event_relay_log_pos);
  set_master_log_pos(static_cast<ulong>(ev->common_header->log_pos));
  set_gaq_index(ev->mts_group_idx);
  ret= ev->do_apply_event_worker(this);
  DBUG_RETURN(ret);
}

/**
  Sleep for a given amount of seconds or until killed.

  @param seconds    The number of seconds to sleep.

  @retval True if the thread has been killed, false otherwise.
*/

bool Slave_worker::worker_sleep(ulong seconds)
{
  bool ret= false;
  struct timespec abstime;
  mysql_mutex_t *lock= &jobs_lock;
  mysql_cond_t *cond= &jobs_cond;

  /* Absolute system time at which the sleep time expires. */
  set_timespec(&abstime, seconds);

  mysql_mutex_lock(lock);
  info_thd->ENTER_COND(cond, lock, NULL, NULL);

  while (!(ret= info_thd->killed || running_status != RUNNING))
  {
    int error= mysql_cond_timedwait(cond, lock, &abstime);
    if (error == ETIMEDOUT || error == ETIME)
      break;
  }

  mysql_mutex_unlock(lock);
  info_thd->EXIT_COND(NULL);
  return ret;
}

/**
  It is called after an error happens. It checks if that is an temporary
  error and if the situation is allow to retry the transaction. Then it will
  retry the transaction if it is allowed. Retry policy and logic is similar to
  single-threaded slave.

  @param[in] start_relay_number The extension number of the relay log which
               includes the first event of the transaction.
  @param[in] start_relay_pos The offset of the transaction's first event.

  @param[in] end_relay_number The extension number of the relay log which
               includes the last event it should retry.
  @param[in] end_relay_pos The offset of the last event it should retry.

  @return false if succeeds, otherwise returns true.
*/
bool Slave_worker::retry_transaction(uint start_relay_number,
                                     my_off_t start_relay_pos,
                                     uint end_relay_number,
                                     my_off_t end_relay_pos)
{
  THD *thd= info_thd;
  bool silent= false;

  DBUG_ENTER("Slave_worker::retry_transaction");

  if (slave_trans_retries == 0)
    DBUG_RETURN(true);

  do
  {
    /* Simulate a lock deadlock error */
    uint error= 0;

    if (found_order_commit_deadlock())
      error= ER_LOCK_DEADLOCK;

    if (!has_temporary_error(thd, error, &silent) ||
        thd->get_transaction()->cannot_safely_rollback(Transaction_ctx::SESSION))
      DBUG_RETURN(true);

    if (trans_retries >= slave_trans_retries)
    {
      thd->is_fatal_error= 1;
      c_rli->report(ERROR_LEVEL, thd->get_stmt_da()->mysql_errno(),
                    "worker thread retried transaction %lu time(s) "
                    "in vain, giving up. Consider raising the value of "
                    "the slave_transaction_retries variable.", trans_retries);
      DBUG_RETURN(true);
    }

    if (!silent)
      trans_retries++;

    mysql_mutex_lock(&c_rli->data_lock);
    c_rli->retried_trans++;
    mysql_mutex_unlock(&c_rli->data_lock);

    cleanup_context(thd, 1);
    reset_order_commit_deadlock();
    worker_sleep(min<ulong>(trans_retries, MAX_SLAVE_RETRY_PAUSE));

  } while (read_and_apply_events(start_relay_number, start_relay_pos,
                                 end_relay_number, end_relay_pos));
  DBUG_RETURN(false);
}

/**
  Read events from relay logs and apply them.

  @param[in] start_relay_number The extension number of the relay log which
               includes the first event of the transaction.
  @param[in] start_relay_pos The offset of the transaction's first event.

  @param[in] end_relay_number The extension number of the relay log which
               includes the last event it should retry.
  @param[in] end_relay_pos The offset of the last event it should retry.

  @return false if succeeds, otherwise returns true.
*/
bool Slave_worker::read_and_apply_events(uint start_relay_number,
                                         my_off_t start_relay_pos,
                                         uint end_relay_number,
                                         my_off_t end_relay_pos)
{
  DBUG_ENTER("Slave_worker::read_and_apply_events");

  Relay_log_info *rli= c_rli;
  IO_CACHE relay_io;
  char file_name[FN_REFLEN+1];
  uint file_number= start_relay_number;
  bool error= true;
  bool arrive_end= false;

  relay_log_number_to_name(start_relay_number, file_name);

  memset(&relay_io, 0, sizeof(IO_CACHE));

  while (!arrive_end)
  {
    Log_event *ev= NULL;

    if (!my_b_inited(&relay_io))
    {
      const char *errmsg;

      DBUG_PRINT("info", ("Open relay log %s", file_name));

      if (open_binlog_file(&relay_io, file_name, &errmsg) == -1)
      {
        sql_print_error("Failed to open relay log %s, error: %s", file_name,
                        errmsg);
        goto end;
      }
      my_b_seek(&relay_io, start_relay_pos);
    }

    /* If it is the last event, then set arrive_end as true */
    arrive_end= (my_b_tell(&relay_io) == end_relay_pos &&
                 file_number == end_relay_number);

    ev= Log_event::read_log_event(&relay_io, NULL,
                                  rli->get_rli_description_event(),
                                  opt_slave_sql_verify_checksum);
    if (ev != NULL)
    {
      /* It is a event belongs to the transaction */
      if (!ev->is_mts_sequential_exec(rli->current_mts_submode->get_type() ==
                                      MTS_PARALLEL_TYPE_DB_NAME))
      {
        int ret= 0;

        ev->future_event_relay_log_pos= my_b_tell(&relay_io);
        ev->mts_group_idx= gaq_index;

        if (is_mts_db_partitioned(rli) && ev->contains_partition_info(true))
          assign_partition_db(ev);

        ret= slave_worker_exec_event(ev);
        if (ev->worker != NULL)
        {
          delete ev;
          ev= NULL;
        }

        if (ret != 0)
          goto end;
      }
      else
      {
        /*
          It is a Rotate_log_event, Format_description_log_event event or other
          type event doesn't belong to the transaction.
        */
        delete ev;
        ev= NULL;
      }
    }
    else
    {
      /*
        IO error happens if relay_io.error != 0, otherwise it arrives the
        end of the relay log
      */
      if (relay_io.error != 0)
      {
        sql_print_error("Error when worker read relay log events,"
                        "relay log name %s, position %llu",
                        rli->get_event_relay_log_name(), my_b_tell(&relay_io));
        goto end;
      }

      if (rli->relay_log.find_next_relay_log(file_name))
      {
        sql_print_error("Failed to find next relay log when retrying the "
                        "transaction, current relay log is %s", file_name);
        goto end;
      }

      file_number= relay_log_name_to_number(file_name);

      end_io_cache(&relay_io);
      mysql_file_close(relay_io.file, MYF(0));
      start_relay_pos= BIN_LOG_HEADER_SIZE;
    }
  }

  error= false;
end:
  if (my_b_inited(&relay_io))
  {
    end_io_cache(&relay_io);
    mysql_file_close(relay_io.file, MYF(0));
  }
  DBUG_RETURN(error);
}

/*
  Find database entry from map_db_to_worker hash table.
 */
static db_worker_hash_entry *find_entry_from_db_map(const char *dbname,
                                                    Relay_log_info *rli)
{
  db_worker_hash_entry *entry= NULL;
  my_hash_value_type hash_value;
  uchar dblength= (uint) strlen(dbname);

  hash_value= my_calc_hash(&rli->mapping_db_to_worker, (const uchar*) dbname,
                           dblength);

  mysql_mutex_lock(&rli->slave_worker_hash_lock);

  entry= (db_worker_hash_entry *)
    my_hash_search_using_hash_value(&rli->mapping_db_to_worker, hash_value,
                                    (uchar*) dbname, dblength);

  mysql_mutex_unlock(&rli->slave_worker_hash_lock);
  return entry;
}

/*
  Initialize Log_event::mts_assigned_partitions array. It is for transaction
  retry and is only called when retrying a transaction by workers.
*/
void Slave_worker::assign_partition_db(Log_event *ev)
{
  Mts_db_names mts_dbs;
  int i;

  ev->get_mts_dbs(&mts_dbs);

  if (mts_dbs.num == OVER_MAX_DBS_IN_EVENT_MTS)
    ev->mts_assigned_partitions[0]= find_entry_from_db_map("", c_rli);
  else
    for (i= 0; i < mts_dbs.num; i++)
      ev->mts_assigned_partitions[i]= find_entry_from_db_map(mts_dbs.name[i],
                                                             c_rli);
}

// returns the next available! (TODO: incompatible to circurla_buff method!!!)
static int en_queue(Slave_jobs_queue *jobs, Slave_job_item *item)
{
  if (jobs->avail == jobs->size)
  {
    DBUG_ASSERT(jobs->avail == jobs->m_Q.size());
    return -1;
  }

  // store

  jobs->m_Q[jobs->avail]= *item;

  // pre-boundary cond
  if (jobs->entry == jobs->size)
    jobs->entry= jobs->avail;

  jobs->avail= (jobs->avail + 1) % jobs->size;
  jobs->len++;

  // post-boundary cond
  if (jobs->avail == jobs->entry)
    jobs->avail= jobs->size;
  DBUG_ASSERT(jobs->avail == jobs->entry ||
              jobs->len == (jobs->avail >= jobs->entry) ?
              (jobs->avail - jobs->entry) : (jobs->size + jobs->avail - jobs->entry));
  return jobs->avail;
}

/**
   return the value of @c data member of the head of the queue.
*/
void * head_queue(Slave_jobs_queue *jobs, Slave_job_item *ret)
{
  if (jobs->entry == jobs->size)
  {
    DBUG_ASSERT(jobs->len == 0);
    ret->data= NULL;               // todo: move to caller
    return NULL;
  }
  *ret= jobs->m_Q[jobs->entry];

  DBUG_ASSERT(ret->data);         // todo: move to caller

  return ret;
}


/**
   return a job item through a struct which point is supplied via argument.
*/
Slave_job_item * de_queue(Slave_jobs_queue *jobs, Slave_job_item *ret)
{
  if (jobs->entry == jobs->size)
  {
    DBUG_ASSERT(jobs->len == 0);
    return NULL;
  }
  *ret= jobs->m_Q[jobs->entry];
  jobs->len--;

  // pre boundary cond
  if (jobs->avail == jobs->size)
    jobs->avail= jobs->entry;
  jobs->entry= (jobs->entry + 1) % jobs->size;

  // post boundary cond
  if (jobs->avail == jobs->entry)
    jobs->entry= jobs->size;

  DBUG_ASSERT(jobs->entry == jobs->size ||
              (jobs->len == (jobs->avail >= jobs->entry) ?
               (jobs->avail - jobs->entry) :
               (jobs->size + jobs->avail - jobs->entry)));

  return ret;
}

/**
   Coordinator enqueues a job item into a Worker private queue.

   @param job_item  a pointer to struct carrying a reference to an event
   @param worker    a pointer to the assigned Worker struct
   @param rli       a pointer to Relay_log_info of Coordinator

   @return false Success.
           true  Thread killed or worker stopped while waiting for
                 successful enqueue.
*/
bool append_item_to_jobs(slave_job_item *job_item,
                         Slave_worker *worker, Relay_log_info *rli)
{
  THD *thd= rli->info_thd;
  int ret= -1;
  size_t ev_size= job_item->data->common_header->data_written;
  ulonglong new_pend_size;
  PSI_stage_info old_stage;


  DBUG_ASSERT(thd == current_thd);

  if (ev_size > rli->mts_pending_jobs_size_max)
  {
    char llbuff[22];
    llstr(rli->get_event_relay_log_pos(), llbuff);
    my_error(ER_MTS_EVENT_BIGGER_PENDING_JOBS_SIZE_MAX, MYF(0),
             job_item->data->get_type_str(),
             rli->get_event_relay_log_name(), llbuff, ev_size,
             rli->mts_pending_jobs_size_max);
    /* Waiting in slave_stop_workers() avoidance */
    rli->mts_group_status= Relay_log_info::MTS_KILLED_GROUP;
    return ret;
  }

  mysql_mutex_lock(&rli->pending_jobs_lock);
  new_pend_size= rli->mts_pending_jobs_size + ev_size;
  // C waits basing on *data* sizes in the queues
  while (new_pend_size > rli->mts_pending_jobs_size_max)
  {
    rli->mts_wq_oversize= TRUE;
    rli->wq_size_waits_cnt++; // waiting due to the total size
    thd->ENTER_COND(&rli->pending_jobs_cond, &rli->pending_jobs_lock,
                    &stage_slave_waiting_worker_to_free_events, &old_stage);
    mysql_cond_wait(&rli->pending_jobs_cond, &rli->pending_jobs_lock);
    mysql_mutex_unlock(&rli->pending_jobs_lock);
    thd->EXIT_COND(&old_stage);
    if (thd->killed)
      return true;
    if (rli->wq_size_waits_cnt % 10 == 1)
      sql_print_information("Multi-threaded slave: Coordinator has waited "
                            "%lu times hitting slave_pending_jobs_size_max; "
                            "current event size = %zu.",
                            rli->wq_size_waits_cnt, ev_size);
    mysql_mutex_lock(&rli->pending_jobs_lock);

    new_pend_size= rli->mts_pending_jobs_size + ev_size;
  }
  rli->pending_jobs++;
  rli->mts_pending_jobs_size= new_pend_size;
  rli->mts_events_assigned++;

  mysql_mutex_unlock(&rli->pending_jobs_lock);

  /*
    Sleep unless there is an underrunning Worker and the current Worker
    queue is empty or filled lightly (not more than underrun level).
  */
  if (rli->mts_wq_underrun_w_id == MTS_WORKER_UNDEF &&
      worker->jobs.len > worker->underrun_level)
  {
    /*
      todo: experiment with weight to get a good approximation formula.
      Max possible nap time is choosen 1 ms.
      The bigger the excessive overrun counter the longer the nap.
    */
    ulong nap_weight= rli->mts_wq_excess_cnt + 1;
    /*
       Nap time is a product of a weight factor and the basic nap unit.
       The weight factor is proportional to the worker queues overrun excess
       counter. For example when there were only one overruning Worker
       the max nap_weight as 0.1 * worker->jobs.size would be
       about 1600 so the max nap time is approx 0.008 secs.
       Such value is not reachable because of min().
       Notice, granularity of sleep depends on the resolution of the software
       clock, High-Resolution Timer (HRT) configuration. Without HRT
       the precision of wake-up through @c select() may be greater or
       equal 1 ms. So don't expect the nap last a prescribed fraction of 1 ms
       in such case.
    */
    my_sleep(min<ulong>(1000, nap_weight * rli->mts_coordinator_basic_nap));
    rli->mts_wq_no_underrun_cnt++;
  }

  mysql_mutex_lock(&worker->jobs_lock);

  // possible WQ overfill
  while (worker->running_status == Slave_worker::RUNNING && !thd->killed &&
         (ret= en_queue(&worker->jobs, job_item)) == -1)
  {
    thd->ENTER_COND(&worker->jobs_cond, &worker->jobs_lock,
                    &stage_slave_waiting_worker_queue, &old_stage);
    worker->jobs.overfill= TRUE;
    worker->jobs.waited_overfill++;
    rli->mts_wq_overfill_cnt++;
    mysql_cond_wait(&worker->jobs_cond, &worker->jobs_lock);
    mysql_mutex_unlock(&worker->jobs_lock);
    thd->EXIT_COND(&old_stage);

    mysql_mutex_lock(&worker->jobs_lock);
  }
  if (ret != -1)
  {
    worker->curr_jobs++;
    if (worker->jobs.len == 1)
      mysql_cond_signal(&worker->jobs_cond);

    mysql_mutex_unlock(&worker->jobs_lock);
  }
  else
  {
    mysql_mutex_unlock(&worker->jobs_lock);

    mysql_mutex_lock(&rli->pending_jobs_lock);
    rli->pending_jobs--;                  // roll back of the prev incr
    rli->mts_pending_jobs_size -= ev_size;
    mysql_mutex_unlock(&rli->pending_jobs_lock);
  }

  return (-1 != ret ? false : true);
}

/**
  Remove a job item from the given workers job queue. It also updates related
  status.

  param[in] job_item The job item will be removed
  param[in] worker   The worker which job_item belongs to.
  param[in] rli      slave's relay log info object.
 */
static void remove_item_from_jobs(slave_job_item *job_item,
                                  Slave_worker *worker, Relay_log_info *rli)
{
  Log_event *ev= job_item->data;

  mysql_mutex_lock(&worker->jobs_lock);
  de_queue(&worker->jobs, job_item);
  /* possible overfill */
  if (worker->jobs.len == worker->jobs.size - 1 &&
      worker->jobs.overfill == TRUE)
  {
    worker->jobs.overfill= false;
    // todo: worker->hungry_cnt++;
    mysql_cond_signal(&worker->jobs_cond);
  }
  mysql_mutex_unlock(&worker->jobs_lock);

  /* statistics */

  /* todo: convert to rwlock/atomic write */
  mysql_mutex_lock(&rli->pending_jobs_lock);

  rli->pending_jobs--;
  rli->mts_pending_jobs_size-= ev->common_header->data_written;
  DBUG_ASSERT(rli->mts_pending_jobs_size < rli->mts_pending_jobs_size_max);

  /*
    The positive branch is underrun: number of pending assignments
    is less than underrun level.
    Zero of jobs.len has to reset underrun w_id as the worker may get
    the next piece of assignement in a long time.
  */
  if (worker->underrun_level > worker->jobs.len && worker->jobs.len != 0)
  {
    rli->mts_wq_underrun_w_id= worker->id;
  } else if (rli->mts_wq_underrun_w_id == worker->id)
  {
    // reset only own marking
    rli->mts_wq_underrun_w_id= MTS_WORKER_UNDEF;
  }

  /*
    Overrun handling.
    Incrementing the Worker private and the total excess counter corresponding
    to number of events filled above the overrun_level.
    The increment amount to the total counter is a difference between
    the current and the previous private excess (worker->wq_overrun_cnt).
    When the current queue length drops below overrun_level the global
    counter is decremented, the local is reset.
  */
  if (worker->overrun_level < worker->jobs.len)
  {
    ulong last_overrun= worker->wq_overrun_cnt;
    ulong excess_delta;

    /* current overrun */
    worker->wq_overrun_cnt= worker->jobs.len - worker->overrun_level;
    excess_delta= worker->wq_overrun_cnt - last_overrun;
    worker->excess_cnt+= excess_delta;
    rli->mts_wq_excess_cnt+= excess_delta;
    rli->mts_wq_overrun_cnt++;  // statistics

    // guarding correctness of incrementing in case of the only one Worker
    DBUG_ASSERT(rli->workers.size() != 1 ||
                rli->mts_wq_excess_cnt == worker->wq_overrun_cnt);
  }
  else if (worker->excess_cnt > 0)
  {
    // When level drops below the total excess is decremented by the
    // value of the worker's contribution to the total excess.
    rli->mts_wq_excess_cnt-= worker->excess_cnt;
    worker->excess_cnt= 0;
    worker->wq_overrun_cnt= 0; // and the local is reset

    DBUG_ASSERT(rli->mts_wq_excess_cnt >= 0);
    DBUG_ASSERT(rli->mts_wq_excess_cnt == 0 || rli->workers.size() > 1);

  }

  /* coordinator can be waiting */
  if (rli->mts_pending_jobs_size < rli->mts_pending_jobs_size_max &&
      rli->mts_wq_oversize)  // TODO: unit/general test wq_oversize
  {
    rli->mts_wq_oversize= FALSE;
    mysql_cond_signal(&rli->pending_jobs_cond);
  }

  mysql_mutex_unlock(&rli->pending_jobs_lock);

  worker->events_done++;
}
/**
   Worker's routine to wait for a new assignement through
   @c append_item_to_jobs()

   @param worker    a pointer to the waiting Worker struct
   @param job_item  a pointer to struct carrying a reference to an event

   @return NULL failure or
           a-pointer to an item.
*/
struct slave_job_item* pop_jobs_item(Slave_worker *worker,
                                     Slave_job_item *job_item)
{
  THD *thd= worker->info_thd;

  mysql_mutex_lock(&worker->jobs_lock);

  job_item->data= NULL;
  while (!job_item->data && !thd->killed &&
         (worker->running_status == Slave_worker::RUNNING ||
          worker->running_status == Slave_worker::STOP))
  {
    PSI_stage_info old_stage;

    if (set_max_updated_index_on_stop(worker, job_item))
      break;
    if (job_item->data == NULL)
    {
      worker->wq_empty_waits++;
      thd->ENTER_COND(&worker->jobs_cond, &worker->jobs_lock,
                               &stage_slave_waiting_event_from_coordinator,
                               &old_stage);
      mysql_cond_wait(&worker->jobs_cond, &worker->jobs_lock);
      mysql_mutex_unlock(&worker->jobs_lock);
      thd->EXIT_COND(&old_stage);
      mysql_mutex_lock(&worker->jobs_lock);
    }
  }
  if (job_item->data)
    worker->curr_jobs--;

  mysql_mutex_unlock(&worker->jobs_lock);

  thd_proc_info(worker->info_thd, "Executing event");
  return job_item;
}

/**
  apply one job group.

  @note the function maintains worker's CGEP and modifies APH, updates
        the current group item in GAQ via @c slave_worker_ends_group().

  param[in] worker the worker which calls it.
  param[in] rli    slave's relay log info object.

  return returns 0 if the group of jobs are applied successfully, otherwise
         returns an error code.
 */
int slave_worker_exec_job_group(Slave_worker *worker, Relay_log_info *rli)
{
  struct slave_job_item item= {NULL, 0, 0};
  struct slave_job_item *job_item= &item;
  THD *thd= worker->info_thd;
  bool seen_gtid= false;
  bool seen_begin= false;
  int error= 0;
  Log_event *ev= NULL;
  uint start_relay_number;
  my_off_t start_relay_pos;

  DBUG_ENTER("slave_worker_exec_job_group");

  if (unlikely(worker->trans_retries > 0))
    worker->trans_retries= 0;

  job_item= pop_jobs_item(worker, job_item);
  start_relay_number= job_item->relay_number;
  start_relay_pos= job_item->relay_pos;

  while (1)
  {
    Slave_job_group *ptr_g;

    if (unlikely(thd->killed || worker->running_status == Slave_worker::STOP_ACCEPTED))
    {
      DBUG_ASSERT(worker->running_status != Slave_worker::ERROR_LEAVING);
      // de-queueing and decrement counters is in the caller's exit branch
      error= -1;
      goto err;
    }

    ev= job_item->data;
    DBUG_ASSERT(ev != NULL);
    DBUG_PRINT("info", ("W_%lu <- job item: %p data: %p thd: %p",
                        worker->id, job_item, ev, thd));
    if (is_gtid_event(ev))
      seen_gtid= true;
    if (!seen_begin && ev->starts_group())
    {
      seen_begin= true; // The current group is started with B-event
      worker->end_group_sets_max_dbs= true;
    }
    set_timespec_nsec(&worker->ts_exec[0], 0); // pre-exec
    worker->stats_read_time += diff_timespec(&worker->ts_exec[0],
                                             &worker->ts_exec[1]);
    /* Adapting to possible new Format_description_log_event */
    ptr_g= rli->gaq->get_job_group(ev->mts_group_idx);
    if (ptr_g->new_fd_event)
    {
      worker->set_rli_description_event(ptr_g->new_fd_event);
      ptr_g->new_fd_event= NULL;
    }

    error= worker->slave_worker_exec_event(ev);

    set_timespec_nsec(&worker->ts_exec[1], 0); // pre-exec
    worker->stats_exec_time += diff_timespec(&worker->ts_exec[1],
                                             &worker->ts_exec[0]);
    if (error || worker->found_order_commit_deadlock())
    {
      error= worker->retry_transaction(start_relay_number, start_relay_pos,
                                       job_item->relay_number,
                                       job_item->relay_pos);
      if (error)
        goto err;
    }
    /*
      p-event or any other event of B-free (malformed) group can
      "commit" with logical clock scheduler. In that case worker id
      points to the only active "exclusive" Worker that processes such
      malformed group events one by one.
      WL#7592 refines the original assert disjunction formula
      with the final disjunct.
    */
    DBUG_ASSERT(seen_begin || is_gtid_event(ev) ||
                ev->get_type_code() == binary_log::QUERY_EVENT ||
                is_mts_db_partitioned(rli) || worker->id == 0 || seen_gtid);

    if (ev->ends_group() ||
        (!seen_begin && !is_gtid_event(ev) &&
         (ev->get_type_code() == binary_log::QUERY_EVENT ||
          /* break through by LC only in GTID off */
          (!seen_gtid && !is_mts_db_partitioned(rli)))))
      break;

    remove_item_from_jobs(job_item, worker, rli);
    /* The event will be used later if worker is NULL, so it is not freed */
    if (ev->worker != NULL)
      delete ev;

    job_item= pop_jobs_item(worker, job_item);
  }

  DBUG_PRINT("info", (" commits GAQ index %lu, last committed  %lu",
                      ev->mts_group_idx, worker->last_group_done_index));
  /* The group is applied successfully, so error should be 0 */
  worker->slave_worker_ends_group(ev, 0);

#ifndef DBUG_OFF
  DBUG_PRINT("mts", ("Check_slave_debug_group worker %lu mts_checkpoint_group"
                     " %u processed %lu debug %d\n", worker->id, opt_mts_checkpoint_group,
                     worker->groups_done,
                     DBUG_EVALUATE_IF("check_slave_debug_group", 1, 0)));

  if (DBUG_EVALUATE_IF("check_slave_debug_group", 1, 0) &&
      opt_mts_checkpoint_group == worker->groups_done)
  {
    DBUG_PRINT("mts", ("Putting worker %lu in busy wait.", worker->id));
    while (true) my_sleep(6000000);
  }
#endif

  remove_item_from_jobs(job_item, worker, rli);
  delete ev;

  DBUG_RETURN(0);
err:
  if (error)
  {
    DBUG_PRINT("info", ("Worker %lu is exiting: killed %i, error %i, "
                        "running_status %d",
                        worker->id, thd->killed, thd->is_error(),
                        worker->running_status));
    worker->slave_worker_ends_group(ev, error); /* last done sets post exec */
  }
  DBUG_RETURN(error);
}

const char* Slave_worker::get_for_channel_str(bool upper_case) const
{
  return c_rli->get_for_channel_str(upper_case);
}
<|MERGE_RESOLUTION|>--- conflicted
+++ resolved
@@ -456,17 +456,10 @@
       from->get_info(group_relay_log_name,
                      sizeof(group_relay_log_name),
                      (char *) "") ||
-<<<<<<< HEAD
       from->get_info(&temp_group_relay_log_pos,
                      0UL) ||
-      from->get_info(group_master_log_name,
-                     sizeof(group_master_log_name),
-=======
-      from->get_info((ulong *) &temp_group_relay_log_pos,
-                     (ulong) 0) ||
       from->get_info(temp_group_master_log_name,
-                     (size_t) sizeof(temp_group_master_log_name),
->>>>>>> 2071aeef
+                     sizeof(temp_group_master_log_name),
                      (char *) "") ||
       from->get_info(&temp_group_master_log_pos,
                      0UL) ||
@@ -684,11 +677,7 @@
   bitmap_set_bit(&group_executed, ptr_g->checkpoint_seqno);
   checkpoint_seqno= ptr_g->checkpoint_seqno;
   group_relay_log_pos= ev->future_event_relay_log_pos;
-<<<<<<< HEAD
-  group_master_log_pos= ev->common_header->log_pos;
-=======
-  set_group_master_log_pos(ev->log_pos);
->>>>>>> 2071aeef
+  set_group_master_log_pos(ev->common_header->log_pos);
 
   /*
     Directly accessing c_rli->get_group_master_log_name() does not
