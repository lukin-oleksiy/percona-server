/* Copyright (c) 2011, 2020, Oracle and/or its affiliates. All rights reserved.

   This program is free software; you can redistribute it and/or modify
   it under the terms of the GNU General Public License, version 2.0,
   as published by the Free Software Foundation.

   This program is also distributed with certain software (including
   but not limited to OpenSSL) that is licensed under separate terms,
   as designated in a particular file or component or in included license
   documentation.  The authors of MySQL hereby grant you an additional
   permission to link the program and your derivative works with the
   separately licensed software that they have included with MySQL.

   This program is distributed in the hope that it will be useful,
   but WITHOUT ANY WARRANTY; without even the implied warranty of
   MERCHANTABILITY or FITNESS FOR A PARTICULAR PURPOSE.  See the
   GNU General Public License, version 2.0, for more details.

   You should have received a copy of the GNU General Public License
   along with this program; if not, write to the Free Software
   Foundation, Inc., 51 Franklin St, Fifth Floor, Boston, MA 02110-1301  USA */

#include "sql/rpl_rli_pdb.h"

#include "my_config.h"

#include <string.h>
#ifdef HAVE_SYS_TIME_H
#include <sys/time.h>
#endif

#include <stdio.h>
#include <algorithm>
#include <atomic>
#include <memory>
#include <string>
#include <unordered_map>
#include <utility>

#include "lex_string.h"
#include "m_string.h"
#include "map_helpers.h"
#include "my_bitmap.h"
#include "my_compiler.h"
#include "my_dbug.h"
#include "my_sys.h"
#include "my_systime.h"
#include "my_thread.h"
#include "mysql/components/services/log_builtins.h"
#include "mysql/components/services/psi_stage_bits.h"
#include "mysql/plugin.h"
#include "mysql/psi/mysql_cond.h"
#include "mysql/psi/mysql_file.h"
#include "mysql/psi/mysql_mutex.h"
#include "mysql/thread_type.h"
#include "mysqld_error.h"
#include "sql/binlog.h"
#include "sql/binlog_reader.h"
#include "sql/current_thd.h"
#include "sql/debug_sync.h"
#include "sql/log.h"
#include "sql/mdl.h"
#include "sql/mysqld.h"  // key_mutex_slave_parallel_worker
#include "sql/psi_memory_key.h"
#include "sql/rpl_info_handler.h"
#include "sql/rpl_msr.h"  // For channel_map
#include "sql/rpl_reporting.h"
#include "sql/rpl_slave_commit_order_manager.h"  // Commit_order_manager
#include "sql/sql_error.h"
#include "sql/sql_lex.h"
#include "sql/table.h"
#include "sql/transaction_info.h"
#include "thr_mutex.h"

#ifndef DBUG_OFF
ulong w_rr = 0;
uint mts_debug_concurrent_access = 0;
#endif

#define HASH_DYNAMIC_INIT 4

using std::max;
using std::min;

/**
   This function is called by both coordinator and workers.

   Upon receiving the STOP command, the workers will identify a
   maximum group index already executed (or under execution).

   All groups whose index are below or equal to the maximum
   group index will be applied by the workers before stopping.

   The workers with groups above the maximum group index will
   exit without applying these groups by setting their running
   status to "STOP_ACCEPTED".

   @param worker    a pointer to the waiting Worker struct
   @param job_item  a pointer to struct carrying a reference to an event

   @return true if STOP command gets accepted otherwise false is returned.
*/
bool handle_slave_worker_stop(Slave_worker *worker, Slave_job_item *job_item) {
  ulonglong group_index = 0;
  Relay_log_info *rli = worker->c_rli;
  mysql_mutex_lock(&rli->exit_count_lock);
  /*
    First, W calculates a group-"at-hands" index which is
    either the currently read ev group index, or the last executed
    group's one when the  queue is empty.
  */
  group_index =
      (job_item->data)
          ? rli->gaq->get_job_group(job_item->data->mts_group_idx)->total_seqno
          : worker->last_groups_assigned_index;

  /*
    The max updated index is being updated as long as
    exit_counter permits. That's stopped with the final W's
    increment of it.
  */
  if (!worker->exit_incremented) {
    if (rli->exit_counter < rli->slave_parallel_workers)
      rli->max_updated_index = max(rli->max_updated_index, group_index);

    ++rli->exit_counter;
    worker->exit_incremented = true;
    DBUG_ASSERT(!is_mts_worker(current_thd));
  }
#ifndef DBUG_OFF
  else
    DBUG_ASSERT(is_mts_worker(current_thd));
#endif

  /*
    Now let's decide about the deferred exit to consider
    the empty queue and the counter value reached
    slave_parallel_workers.
  */
  if (!job_item->data) {
    worker->running_status = Slave_worker::STOP_ACCEPTED;
    mysql_cond_signal(&worker->jobs_cond);
    mysql_mutex_unlock(&rli->exit_count_lock);
    return (true);
  } else if (rli->exit_counter == rli->slave_parallel_workers) {
    // over steppers should exit with accepting STOP
    if (group_index > rli->max_updated_index) {
      worker->running_status = Slave_worker::STOP_ACCEPTED;
      mysql_cond_signal(&worker->jobs_cond);
      mysql_mutex_unlock(&rli->exit_count_lock);
      return (true);
    }
  }
  mysql_mutex_unlock(&rli->exit_count_lock);
  return (false);
}

/**
   This function is called by both coordinator and workers.
   Both coordinator and workers contribute to max_updated_index.

   @param worker    a pointer to the waiting Worker struct
   @param job_item  a pointer to struct carrying a reference to an event

   @return true if STOP command gets accepted otherwise false is returned.
*/
bool set_max_updated_index_on_stop(Slave_worker *worker,
                                   Slave_job_item *job_item) {
  head_queue(&worker->jobs, job_item);
  if (worker->running_status == Slave_worker::STOP) {
    if (handle_slave_worker_stop(worker, job_item)) return true;
  }
  return false;
}

/*
  Please every time you add a new field to the worker slave info, update
  what follows. For now, this is just used to get the number of fields.
*/
const char *info_slave_worker_fields[] = {
    "id",
    /*
      These positions identify what has been executed. Notice that they are
      redudant and only the group_master_log_name and group_master_log_pos
      are really necessary. However, the additional information is kept to
      ease debugging.
    */
    "group_relay_log_name", "group_relay_log_pos", "group_master_log_name",
    "group_master_log_pos",

    /*
      These positions identify what a worker knew about the coordinator at
      the time a job was assigned. Notice that they are redudant and are
      kept to ease debugging.
    */
    "checkpoint_relay_log_name", "checkpoint_relay_log_pos",
    "checkpoint_master_log_name", "checkpoint_master_log_pos",

    /*
      Identify the greatest job, i.e. group, processed by a worker.
    */
    "checkpoint_seqno",
    /*
      Maximum number of jobs that can be assigned to a worker. This
      information is necessary to read the next entry.
    */
    "checkpoint_group_size",
    /*
      Bitmap used to identify what jobs were processed by a worker.
    */
    "checkpoint_group_bitmap",
    /*
      Channel on which this workers are acting
    */
    "channel_name"};

/*
  Number of records in the mts partition hash below which
  entries with zero usage are tolerated so could be quickly
  recycled.
*/
const ulong mts_partition_hash_soft_max = 16;

/*
  index value of some outstanding slots of info_slave_worker_fields
*/
enum {
  LINE_FOR_CHANNEL = 12,
};

const uint info_slave_worker_table_pk_field_indexes[] = {
    LINE_FOR_CHANNEL,
    0,
};

Slave_worker::Slave_worker(Relay_log_info *rli,
#ifdef HAVE_PSI_INTERFACE
                           PSI_mutex_key *param_key_info_run_lock,
                           PSI_mutex_key *param_key_info_data_lock,
                           PSI_mutex_key *param_key_info_sleep_lock,
                           PSI_mutex_key *param_key_info_thd_lock,
                           PSI_mutex_key *param_key_info_data_cond,
                           PSI_mutex_key *param_key_info_start_cond,
                           PSI_mutex_key *param_key_info_stop_cond,
                           PSI_mutex_key *param_key_info_sleep_cond,
#endif
                           uint param_id, const char *param_channel)
    : Relay_log_info(false,
#ifdef HAVE_PSI_INTERFACE
                     param_key_info_run_lock, param_key_info_data_lock,
                     param_key_info_sleep_lock, param_key_info_thd_lock,
                     param_key_info_data_cond, param_key_info_start_cond,
                     param_key_info_stop_cond, param_key_info_sleep_cond,
#endif
                     param_id + 1, param_channel, true),
      c_rli(rli),
      curr_group_exec_parts(key_memory_db_worker_hash_entry),
      id(param_id),
      checkpoint_relay_log_pos(0),
      checkpoint_master_log_pos(0),
      worker_checkpoint_seqno(0),
      running_status(NOT_RUNNING),
      exit_incremented(false) {
  /*
    In the future, it would be great if we use only one identifier.
    So when factoring out this code, please, consider this.
  */
  DBUG_ASSERT(internal_id == id + 1);
  checkpoint_relay_log_name[0] = 0;
  checkpoint_master_log_name[0] = 0;

  mysql_mutex_init(key_mutex_slave_parallel_worker, &jobs_lock,
                   MY_MUTEX_INIT_FAST);
  mysql_cond_init(key_cond_slave_parallel_worker, &jobs_cond);
  mysql_cond_init(key_cond_mts_gaq, &logical_clock_cond);
}

Slave_worker::~Slave_worker() {
  end_info();
  if (jobs.inited_queue) {
    DBUG_ASSERT(jobs.m_Q.size() == jobs.size);
    jobs.m_Q.clear();
  }
  mysql_mutex_destroy(&jobs_lock);
  mysql_cond_destroy(&jobs_cond);
  mysql_cond_destroy(&logical_clock_cond);
  mysql_mutex_lock(&info_thd_lock);
  info_thd = nullptr;
  mysql_mutex_unlock(&info_thd_lock);
  if (set_rli_description_event(nullptr)) {
#ifndef DBUG_OFF
    bool set_rli_description_event_failed = false;
#endif
    DBUG_ASSERT(set_rli_description_event_failed);
  }
}

/**
   Method is executed by Coordinator at Worker startup time to initialize
   members parly with values supplied by Coordinator through rli.

   @param  rli  Coordinator's Relay_log_info pointer
   @param  i    identifier of the Worker

   @return 0          success
           non-zero   failure
*/
int Slave_worker::init_worker(Relay_log_info *rli, ulong i) {
  DBUG_TRACE;
  DBUG_ASSERT(!rli->info_thd->is_error());

  Slave_job_item empty = Slave_job_item();

  c_rli = rli;
  this->set_require_row_format(rli->is_row_format_required());

  set_commit_order_manager(c_rli->get_commit_order_manager());

  if (rli_init_info(false) ||
      DBUG_EVALUATE_IF("inject_init_worker_init_info_fault", true, false))
    return 1;

  if (!rli->is_privilege_checks_user_null()) {
    this->set_privilege_checks_user(
        rli->get_privilege_checks_username().c_str(),
        rli->get_privilege_checks_hostname().c_str());
  }

  id = i;
  curr_group_exec_parts.clear();
  relay_log_change_notified = false;  // the 1st group to contain relaylog name
  checkpoint_notified = false;        // the same as above
  master_log_change_notified =
      false;                   // W learns master log during 1st group exec
  fd_change_notified = false;  // W is to learn master FD version same as above
  server_version = version_product(rli->slave_version_split);
  bitmap_shifted = 0;
  workers = c_rli->workers;  // shallow copying is sufficient
  wq_empty_waits = wq_size_waits_cnt = groups_done = events_done = curr_jobs =
      0;
  usage_partition = 0;
  end_group_sets_max_dbs = false;
  gaq_index = last_group_done_index = c_rli->gaq->size;  // out of range
  last_groups_assigned_index = 0;
  DBUG_ASSERT(!jobs.inited_queue);
  jobs.avail = 0;
  jobs.len = 0;
  jobs.overfill = false;  //  todo: move into Slave_jobs_queue constructor
  jobs.waited_overfill = 0;
  jobs.entry = jobs.size = c_rli->mts_slave_worker_queue_len_max;
  jobs.inited_queue = true;
  curr_group_seen_gtid = false;
#ifndef DBUG_OFF
  curr_group_seen_sequence_number = false;
#endif
  jobs.m_Q.resize(jobs.size, empty);
  DBUG_ASSERT(jobs.m_Q.size() == jobs.size);

  wq_overrun_cnt = excess_cnt = 0;
  underrun_level =
      (ulong)((rli->mts_worker_underrun_level * jobs.size) / 100.0);
  // overrun level is symmetric to underrun (as underrun to the full queue)
  overrun_level = jobs.size - underrun_level;

  /* create mts submode for each of the the workers. */
  current_mts_submode = (rli->channel_mts_submode == MTS_PARALLEL_TYPE_DB_NAME)
                            ? (Mts_submode *)new Mts_submode_database()
                            : (Mts_submode *)new Mts_submode_logical_clock();

  // workers and coordinator must be of the same type
  DBUG_ASSERT(rli->current_mts_submode->get_type() ==
              current_mts_submode->get_type());

  reset_commit_order_deadlock();
  return 0;
}

/**
   A part of Slave worker iitializer that provides a
   minimum context for MTS recovery.

   @param is_gaps_collecting_phase
          clarifies what state the caller
          executes this method from. When it's @c true
          that is @c mts_recovery_groups() and Worker should
          restore the last session time info which is processed
          to collect gaps that is not executed transactions (groups).
          Such recovery Slave_worker intance is destroyed at the end of
          @c mts_recovery_groups().
          Whet it's @c false Slave_worker is initialized for the run time
          nad should not read the last session time stale info.
          Its info will be ultimately reset once all gaps are executed
          to finish off recovery.

   @return 0 on success, non-zero for a failure
*/
int Slave_worker::rli_init_info(bool is_gaps_collecting_phase) {
  enum_return_check return_check = ERROR_CHECKING_REPOSITORY;

  DBUG_TRACE;

  if (inited) return 0;

  /*
    Worker bitmap size depends on recovery mode.
    If it is gaps collecting the bitmaps must be capable to accept
    up to MTS_MAX_BITS_IN_GROUP of bits.
  */
  size_t num_bits = is_gaps_collecting_phase ? MTS_MAX_BITS_IN_GROUP
                                             : c_rli->checkpoint_group;
  /*
    This checks if the repository was created before and thus there
    will be values to be read. Please, do not move this call after
    the handler->init_info().
  */
  return_check = check_info();
  if (return_check == ERROR_CHECKING_REPOSITORY ||
      (return_check == REPOSITORY_DOES_NOT_EXIST && is_gaps_collecting_phase))
    goto err;

  if (handler->init_info()) goto err;

  bitmap_init(&group_executed, nullptr, num_bits);
  bitmap_init(&group_shifted, nullptr, num_bits);

  if (is_gaps_collecting_phase &&
      (DBUG_EVALUATE_IF("mts_slave_worker_init_at_gaps_fails", true, false) ||
       read_info(handler))) {
    bitmap_free(&group_executed);
    bitmap_free(&group_shifted);
    goto err;
  }
  inited = true;

  return 0;

err:
  // todo: handler->end_info(uidx, nidx);
  inited = false;
  LogErr(ERROR_LEVEL, ER_RPL_ERROR_READING_SLAVE_WORKER_CONFIGURATION);
  return 1;
}

void Slave_worker::end_info() {
  DBUG_TRACE;

  if (!inited) return;

  if (handler) handler->end_info();

  if (inited) {
    bitmap_free(&group_executed);
    bitmap_free(&group_shifted);
  }
  inited = false;
}

int Slave_worker::flush_info(const bool force) {
  DBUG_TRACE;

  if (!inited) return 0;

  /*
    We update the sync_period at this point because only here we
    now that we are handling a Slave_worker. This needs to be
    update every time we call flush because the option may be
    dinamically set.
  */
  handler->set_sync_period(sync_relayloginfo_period);

  /*
    This only fails on out-of-memory errors, which are reported (using
    the MY_WME flag to my_malloc).
  */
  if (write_info(handler)) return 1;

  /*
    This fails on errors committing the info, or when
    slave_preserve_commit_order is enabled and a previous transaction
    has failed.  In both cases, the error is reported already.
  */
  if (handler->flush_info(force)) return 1;

  return 0;
}

bool Slave_worker::read_info(Rpl_info_handler *from) {
  DBUG_TRACE;

  ulong temp_group_relay_log_pos = 0;
  char temp_group_master_log_name[FN_REFLEN];
  ulong temp_group_master_log_pos = 0;
  ulong temp_checkpoint_relay_log_pos = 0;
  ulong temp_checkpoint_master_log_pos = 0;
  ulong temp_checkpoint_seqno = 0;
  ulong nbytes = 0;
  uchar *buffer = (uchar *)group_executed.bitmap;
  int temp_internal_id = 0;

  if (from->prepare_info_for_read()) return true;

  if (!!from->get_info(&temp_internal_id, 0) ||
      !!from->get_info(group_relay_log_name, sizeof(group_relay_log_name),
                       "") ||
      !!from->get_info(&temp_group_relay_log_pos, 0UL) ||
      !!from->get_info(temp_group_master_log_name,
                       sizeof(temp_group_master_log_name), "") ||
      !!from->get_info(&temp_group_master_log_pos, 0UL) ||
      !!from->get_info(checkpoint_relay_log_name,
                       sizeof(checkpoint_relay_log_name), "") ||
      !!from->get_info(&temp_checkpoint_relay_log_pos, 0UL) ||
      !!from->get_info(checkpoint_master_log_name,
                       sizeof(checkpoint_master_log_name), "") ||
      !!from->get_info(&temp_checkpoint_master_log_pos, 0UL) ||
      !!from->get_info(&temp_checkpoint_seqno, 0UL) ||
      !!from->get_info(&nbytes, 0UL) ||
      !!from->get_info(buffer, (size_t)nbytes, (uchar *)nullptr) ||
      /* default is empty string */
      !!from->get_info(channel, sizeof(channel), ""))
    return true;

  DBUG_ASSERT(nbytes <= no_bytes_in_map(&group_executed));

  internal_id = (uint)temp_internal_id;
  group_relay_log_pos = temp_group_relay_log_pos;
  set_group_master_log_name(temp_group_master_log_name);
  set_group_master_log_pos(temp_group_master_log_pos);
  checkpoint_relay_log_pos = temp_checkpoint_relay_log_pos;
  checkpoint_master_log_pos = temp_checkpoint_master_log_pos;
  worker_checkpoint_seqno = temp_checkpoint_seqno;

  return false;
}

/*
  This function is used to make a copy of the worker object before we
  destroy it while STOP SLAVE. This new object is then used to report the
  worker status until next START SLAVE following which the new worker objetcs
  will be used.
*/
void Slave_worker::copy_values_for_PFS(ulong worker_id,
                                       en_running_state thd_running_status,
                                       THD *worker_thd, const Error &last_error,
                                       Gtid_monitoring_info *monitoring_info) {
  id = worker_id;
  running_status = thd_running_status;
  info_thd = worker_thd;
  m_last_error = last_error;
  monitoring_info->copy_info_to(get_gtid_monitoring_info());
}

bool Slave_worker::set_info_search_keys(Rpl_info_handler *to) {
  DBUG_TRACE;

  /* primary keys are Id and channel_name */
  if (to->set_info(0, (int)internal_id) ||
      to->set_info(LINE_FOR_CHANNEL, channel))
    return true;

  return false;
}

bool Slave_worker::write_info(Rpl_info_handler *to) {
  DBUG_TRACE;

  ulong nbytes = (ulong)no_bytes_in_map(&group_executed);
  uchar *buffer = (uchar *)group_executed.bitmap;
  DBUG_ASSERT(nbytes <= (c_rli->checkpoint_group + 7) / 8);

  if (to->prepare_info_for_write() || to->set_info((int)internal_id) ||
      to->set_info(group_relay_log_name) ||
      to->set_info((ulong)group_relay_log_pos) ||
      to->set_info(get_group_master_log_name()) ||
      to->set_info((ulong)get_group_master_log_pos()) ||
      to->set_info(checkpoint_relay_log_name) ||
      to->set_info((ulong)checkpoint_relay_log_pos) ||
      to->set_info(checkpoint_master_log_name) ||
      to->set_info((ulong)checkpoint_master_log_pos) ||
      to->set_info(worker_checkpoint_seqno) || to->set_info(nbytes) ||
      to->set_info(buffer, (size_t)nbytes) || to->set_info(channel))
    return true;

  return false;
}

/**
   Clean up a part of Worker info table that is regarded in
   in gaps collecting at recovery.
   This worker won't contribute to recovery bitmap at future
   slave restart (see @c mts_recovery_groups).

   @return false as success true as failure
*/
bool Slave_worker::reset_recovery_info() {
  DBUG_TRACE;

  set_group_master_log_name("");
  set_group_master_log_pos(0);

  return flush_info(true);
}

size_t Slave_worker::get_number_worker_fields() {
  return sizeof(info_slave_worker_fields) / sizeof(info_slave_worker_fields[0]);
}

void Slave_worker::set_nullable_fields(MY_BITMAP *nullable_fields) {
  bitmap_init(nullable_fields, nullptr,
              Slave_worker::get_number_worker_fields());
  bitmap_clear_all(nullable_fields);
}

const char *Slave_worker::get_master_log_name() {
  Slave_job_group *ptr_g = c_rli->gaq->get_job_group(gaq_index);

  return (ptr_g->checkpoint_log_name != nullptr) ? ptr_g->checkpoint_log_name
                                                 : checkpoint_master_log_name;
}

bool Slave_worker::commit_positions(Log_event *ev, Slave_job_group *ptr_g,
                                    bool force) {
  DBUG_TRACE;

  /*
    Initial value of checkpoint_master_log_name is learned from
    group_master_log_name. The latter can be passed to Worker
    at rare event of master binlog rotation.
    This initialization is needed to provide to Worker info
    on physical coordiates during execution of the very first group
    after a rotation.
  */
  if (ptr_g->group_master_log_name != nullptr) {
    set_group_master_log_name(ptr_g->group_master_log_name);
    my_free(ptr_g->group_master_log_name);
    ptr_g->group_master_log_name = nullptr;
    strmake(checkpoint_master_log_name, get_group_master_log_name(),
            sizeof(checkpoint_master_log_name) - 1);
  }
  if (ptr_g->checkpoint_log_name != nullptr) {
    strmake(checkpoint_relay_log_name, ptr_g->checkpoint_relay_log_name,
            sizeof(checkpoint_relay_log_name) - 1);
    checkpoint_relay_log_pos = ptr_g->checkpoint_relay_log_pos;
    strmake(checkpoint_master_log_name, ptr_g->checkpoint_log_name,
            sizeof(checkpoint_master_log_name) - 1);
    checkpoint_master_log_pos = ptr_g->checkpoint_log_pos;

    my_free(ptr_g->checkpoint_log_name);
    ptr_g->checkpoint_log_name = nullptr;
    my_free(ptr_g->checkpoint_relay_log_name);
    ptr_g->checkpoint_relay_log_name = nullptr;

    bitmap_copy(&group_shifted, &group_executed);
    bitmap_clear_all(&group_executed);
    for (uint pos = ptr_g->shifted; pos < c_rli->checkpoint_group; pos++) {
      if (bitmap_is_set(&group_shifted, pos))
        bitmap_set_bit(&group_executed, pos - ptr_g->shifted);
    }
  }
  /*
    Extracts an updated relay-log name to store in Worker's rli.
  */
  if (ptr_g->group_relay_log_name) {
    DBUG_ASSERT(strlen(ptr_g->group_relay_log_name) + 1 <=
                sizeof(group_relay_log_name));
    strmake(group_relay_log_name, ptr_g->group_relay_log_name,
            sizeof(group_relay_log_name) - 1);
  }

  DBUG_ASSERT(ptr_g->checkpoint_seqno <= (c_rli->checkpoint_group - 1));

  bitmap_set_bit(&group_executed, ptr_g->checkpoint_seqno);
  worker_checkpoint_seqno = ptr_g->checkpoint_seqno;
  group_relay_log_pos = ev->future_event_relay_log_pos;
  set_group_master_log_pos(ev->common_header->log_pos);

  /*
    Directly accessing c_rli->get_group_master_log_name() does not
    represent a concurrency issue because the current code places
    a synchronization point when master rotates.
  */
  set_group_master_log_name(c_rli->get_group_master_log_name());

  DBUG_PRINT("mts", ("Committing worker-id %lu group master log pos %llu "
                     "group master log name %s checkpoint sequence number %lu.",
                     id, get_group_master_log_pos(),
                     get_group_master_log_name(), worker_checkpoint_seqno));

  DBUG_EXECUTE_IF("mts_debug_concurrent_access",
                  { mts_debug_concurrent_access++; };);

  return flush_info(force);
}

void Slave_worker::rollback_positions(Slave_job_group *ptr_g) {
  if (!is_transactional()) {
    bitmap_clear_bit(&group_executed, ptr_g->checkpoint_seqno);
    flush_info(false);
  }
}

static void free_entry(db_worker_hash_entry *entry) {
  THD *c_thd = current_thd;

  DBUG_TRACE;

  DBUG_PRINT("info", ("free_entry %s, %zu", entry->db, strlen(entry->db)));

  DBUG_ASSERT(c_thd->system_thread == SYSTEM_THREAD_SLAVE_SQL);

  /*
    Although assert is correct valgrind senses entry->worker can be freed.

    DBUG_ASSERT(entry->usage == 0 ||
                !entry->worker    ||  // last entry owner could have errored out
                entry->worker->running_status != Slave_worker::RUNNING);
  */

  mts_move_temp_tables_to_thd(c_thd, entry->temporary_tables);
  entry->temporary_tables = nullptr;

  my_free(const_cast<char *>(entry->db));
  my_free(entry);
}

bool init_hash_workers(Relay_log_info *rli) {
  DBUG_TRACE;

  rli->inited_hash_workers = true;
  mysql_mutex_init(key_mutex_slave_worker_hash, &rli->slave_worker_hash_lock,
                   MY_MUTEX_INIT_FAST);
  mysql_cond_init(key_cond_slave_worker_hash, &rli->slave_worker_hash_cond);

  return false;
}

void destroy_hash_workers(Relay_log_info *rli) {
  DBUG_TRACE;
  if (rli->inited_hash_workers) {
    rli->mapping_db_to_worker.clear();
    mysql_mutex_destroy(&rli->slave_worker_hash_lock);
    mysql_cond_destroy(&rli->slave_worker_hash_cond);
    rli->inited_hash_workers = false;
  }
}

/**
   Relocating temporary table reference into @c entry's table list head.
   Sources can be the coordinator's and the Worker's thd->temporary_tables.

   @param table   TABLE instance pointer
   @param thd     THD instance pointer of the source of relocation
   @param entry   db_worker_hash_entry instance pointer

   @note  thd->temporary_tables can become NULL

   @return the pointer to a table following the unlinked
*/
TABLE *mts_move_temp_table_to_entry(TABLE *table, THD *thd,
                                    db_worker_hash_entry *entry) {
  TABLE *ret = table->next;

  if (table->prev) {
    table->prev->next = table->next;
    if (table->prev->next) table->next->prev = table->prev;
  } else {
    /* removing the first item from the list */
    DBUG_ASSERT(table == thd->temporary_tables);

    thd->temporary_tables = table->next;
    if (thd->temporary_tables) table->next->prev = nullptr;
  }
  table->next = entry->temporary_tables;
  table->prev = nullptr;
  if (table->next) table->next->prev = table;
  entry->temporary_tables = table;

  return ret;
}

/**
   Relocation of the list of temporary tables to thd->temporary_tables.

   @param thd     THD instance pointer of the destination
   @param temporary_tables
                  the source temporary_tables list

   @note     destroying references to the source list, if necessary,
             is left to the caller.

   @return   the post-merge value of thd->temporary_tables.
*/
TABLE *mts_move_temp_tables_to_thd(THD *thd, TABLE *temporary_tables) {
  DBUG_TRACE;
  TABLE *table = temporary_tables;
  if (!table) return nullptr;

  // accept only if this is the start of the list.
  DBUG_ASSERT(!table->prev);

  // walk along the source list and associate the tables with thd
  do {
    table->in_use = thd;
  } while (table->next && (table = table->next));

  // link the former list against the tail of the source list
  if (thd->temporary_tables) thd->temporary_tables->prev = table;
  table->next = thd->temporary_tables;
  thd->temporary_tables = temporary_tables;
  return thd->temporary_tables;
}

/**
   Relocating references of temporary tables of a database
   of the entry argument from THD into the entry.

   @param thd    THD pointer of the source temporary_tables list
   @param entry  a pointer to db_worker_hash_entry record
                 containing database descriptor and temporary_tables list.

*/
static void move_temp_tables_to_entry(THD *thd, db_worker_hash_entry *entry) {
  for (TABLE *table = thd->temporary_tables; table;) {
    if (strcmp(table->s->db.str, entry->db) == 0) {
      // table pointer is shifted inside the function
      table = mts_move_temp_table_to_entry(table, thd, entry);
    } else {
      table = table->next;
    }
  }
}

/**
   The function produces a reference to the struct of a Worker
   that has been or will be engaged to process the @c dbname -keyed  partition
   (D). It checks a local to Coordinator CGAP list first and returns
   @c last_assigned_worker when found (todo: assert).

   Otherwise, the partition is appended to the current group list:

        CGAP .= D

   here .= is concatenate operation,
   and a possible D's Worker id is searched in Assigned Partition Hash
   (APH) that collects tuples (P, W_id, U, mutex, cond).
   In case not found,

        W_d := W_c unless W_c is NULL.

   When W_c is NULL it is assigned to a least occupied as defined by
   @c get_least_occupied_worker().

        W_d := W_c := W_{least_occupied}

        APH .=  a new (D, W_d, 1)

   In a case APH contains W_d == W_c, (assert U >= 1)

        update APH set  U++ where  APH.P = D

   The case APH contains a W_d != W_c != NULL assigned to D-partition represents
   the hashing conflict and is handled as the following:

     a. marks the record of APH with a flag requesting to signal in the
        cond var when `U' the usage counter drops to zero by the other Worker;
     b. waits for the other Worker to finish tasks on that partition and
        gets the signal;
     c. updates the APH record to point to the first Worker (naturally, U := 1),
        scheduled the event, and goes back into the parallel mode

   @param  dbname      pointer to c-string containing database name
                       It can be empty string to indicate specific locking
                       to faciliate sequential applying.
   @param  rli         pointer to Coordinators relay-log-info instance
   @param  ptr_entry   reference to a pointer to the resulted entry in
                       the Assigne Partition Hash where
                       the entry's pointer is stored at return.
   @param  need_temp_tables
                       if false migration of temporary tables not needed
   @param  last_worker caller opts for this Worker, it must be
                       rli->last_assigned_worker if one is determined.

   @note modifies  CGAP, APH and unlinks @c dbname -keyd temporary tables
         from C's thd->temporary_tables to move them into the entry record.

   @return the pointer to a Worker struct
*/
Slave_worker *map_db_to_worker(const char *dbname, Relay_log_info *rli,
                               db_worker_hash_entry **ptr_entry,
                               bool need_temp_tables,
                               Slave_worker *last_worker) {
  Slave_worker_array *workers = &rli->workers;

  THD *thd = rli->info_thd;

  DBUG_TRACE;

  DBUG_ASSERT(!rli->last_assigned_worker ||
              rli->last_assigned_worker == last_worker);
  DBUG_ASSERT(is_mts_db_partitioned(rli));

  if (!rli->inited_hash_workers) return nullptr;

  db_worker_hash_entry *entry = nullptr;
  size_t dblength = strlen(dbname);

  // Search in CGAP
  for (db_worker_hash_entry **it = rli->curr_group_assigned_parts.begin();
       it != rli->curr_group_assigned_parts.end(); ++it) {
    entry = *it;
    if ((uchar)entry->db_len != dblength)
      continue;
    else if (strncmp(entry->db, const_cast<char *>(dbname), dblength) == 0) {
      *ptr_entry = entry;
      return last_worker;
    }
  }

  DBUG_PRINT("info", ("Searching for %s, %zu", dbname, dblength));

  mysql_mutex_lock(&rli->slave_worker_hash_lock);

  std::string key(dbname, dblength);
  entry = find_or_nullptr(rli->mapping_db_to_worker, key);
  if (!entry) {
    DBUG_PRINT("debug", ("NO ENTRY found for: %s!", dbname));
    /*
      The database name was not found which means that a worker never
      processed events from that database. In such case, we need to
      map the database to a worker my inserting an entry into the
      hash map.
    */
    bool ret;
    char *db = nullptr;

    mysql_mutex_unlock(&rli->slave_worker_hash_lock);

    DBUG_PRINT("info", ("Inserting %s, %zu", dbname, dblength));
    /*
      Allocate an entry to be inserted and if the operation fails
      an error is returned.
    */
    if (!(db = (char *)my_malloc(key_memory_db_worker_hash_entry, dblength + 1,
                                 MYF(0))))
      goto err;
    if (!(entry = (db_worker_hash_entry *)my_malloc(
              key_memory_db_worker_hash_entry, sizeof(db_worker_hash_entry),
              MYF(0)))) {
      my_free(db);
      goto err;
    }
    my_stpcpy(db, dbname);
    entry->db = db;
    entry->db_len = strlen(db);
    entry->usage = 1;
    entry->temporary_tables = nullptr;
    /*
      Unless \exists the last assigned Worker, get a free worker based
      on a policy described in the function get_least_occupied_worker().
    */
    mysql_mutex_lock(&rli->slave_worker_hash_lock);

    entry->worker = (!last_worker)
                        ? get_least_occupied_worker(rli, workers, nullptr)
                        : last_worker;
    entry->worker->usage_partition++;
    if (rli->mapping_db_to_worker.size() > mts_partition_hash_soft_max) {
      /*
        remove zero-usage (todo: rare or long ago scheduled) records.
        Free the element if the usage of the hash entry is 0 or not.
      */
      for (auto it = rli->mapping_db_to_worker.begin();
           it != rli->mapping_db_to_worker.end();) {
        DBUG_ASSERT(!entry->temporary_tables || !entry->temporary_tables->prev);
        DBUG_ASSERT(!thd->temporary_tables || !thd->temporary_tables->prev);

        db_worker_hash_entry *zero_entry = it->second.get();
        if (zero_entry->usage == 0) {
          mts_move_temp_tables_to_thd(thd, zero_entry->temporary_tables);
          zero_entry->temporary_tables = nullptr;
          it = rli->mapping_db_to_worker.erase(it);
        } else
          ++it;
      }
    }

    ret =
        !rli->mapping_db_to_worker
             .emplace(entry->db, unique_ptr_with_deleter<db_worker_hash_entry>(
                                     entry, free_entry))
             .second;

    if (ret) {
      my_free(db);
      entry = nullptr;
      goto err;
    }
    DBUG_PRINT("info", ("Inserted %s, %zu", entry->db, strlen(entry->db)));
    DBUG_PRINT("debug", ("worker=%lu, partition=%s, usage=%ld, wait=false!",
                         entry->worker->id, entry->db,
                         entry->worker->usage_partition++));
  } else {
    DBUG_PRINT("debug", ("ENTRY found for: %s!", entry->db));
    /* There is a record. Either  */
    if (entry->usage == 0) {
      entry->worker = (!last_worker)
                          ? get_least_occupied_worker(rli, workers, nullptr)
                          : last_worker;
      entry->worker->usage_partition++;
      entry->usage++;
      DBUG_PRINT(
          "debug",
          ("worker=%lu, partition=%s, usage=%ld (was 0), wait=false!",
           entry->worker->id, entry->db, entry->worker->usage_partition++));
    } else if (entry->worker == last_worker || !last_worker) {
      DBUG_ASSERT(entry->worker);

      entry->usage++;
      DBUG_PRINT("debug", ("worker=%lu, partition=%s, usage=%ld, wait=false!",
                           entry->worker->id, entry->db,
                           entry->worker->usage_partition++));
    } else {
      // The case APH contains a W_d != W_c != NULL assigned to
      // D-partition represents
      // the hashing conflict and is handled as the following:
      PSI_stage_info old_stage;

      DBUG_ASSERT(last_worker != nullptr &&
                  rli->curr_group_assigned_parts.size() > 0);

      // future assignenment and marking at the same time
      entry->worker = last_worker;
      DBUG_PRINT("debug", ("worker=%lu, partition=%s, usage=%ld, wait=true!",
                           entry->worker->id, entry->db,
                           entry->worker->usage_partition++));
      // loop while a user thread is stopping Coordinator gracefully
      do {
        thd->ENTER_COND(
            &rli->slave_worker_hash_cond, &rli->slave_worker_hash_lock,
            &stage_slave_waiting_worker_to_release_partition, &old_stage);
        mysql_cond_wait(&rli->slave_worker_hash_cond,
                        &rli->slave_worker_hash_lock);
      } while (entry->usage != 0 && !thd->killed);

      mysql_mutex_unlock(&rli->slave_worker_hash_lock);
      thd->EXIT_COND(&old_stage);
      if (thd->killed) {
        entry = nullptr;
        goto err;
      }
      mysql_mutex_lock(&rli->slave_worker_hash_lock);
      entry->usage = 1;
      entry->worker->usage_partition++;
    }
  }

  /*
     relocation belonging to db temporary tables from C to W via entry
  */
  if (entry->usage == 1 && need_temp_tables) {
    if (!entry->temporary_tables) {
      if (entry->db_len != 0) {
        move_temp_tables_to_entry(thd, entry);
      } else {
        entry->temporary_tables = thd->temporary_tables;
        thd->temporary_tables = nullptr;
      }
    }
#ifndef DBUG_OFF
    else {
      // all entries must have been emptied from temps by the caller

      for (TABLE *table = thd->temporary_tables; table; table = table->next) {
        DBUG_ASSERT(0 != strcmp(table->s->db.str, entry->db));
      }
    }
#endif
  }
  mysql_mutex_unlock(&rli->slave_worker_hash_lock);

  DBUG_ASSERT(entry);

err:
  if (entry) {
    DBUG_PRINT("info",
               ("Updating %s with worker %lu", entry->db, entry->worker->id));
    rli->curr_group_assigned_parts.push_back(entry);
    *ptr_entry = entry;
  }
  return entry ? entry->worker : nullptr;
}

/**
   Get the least occupied worker.

   @param rli pointer to Relay_log_info of Coordinator
   @param ws  dynarray of pointers to Slave_worker
   @param ev event for which we are searching for a worker

   @return a pointer to chosen Slave_worker instance

*/
Slave_worker *get_least_occupied_worker(Relay_log_info *rli,
                                        Slave_worker_array *ws, Log_event *ev) {
  return rli->current_mts_submode->get_least_occupied_worker(rli, ws, ev);
}

/**
   Deallocation routine to cancel out few effects of
   @c map_db_to_worker().
   Involved into processing of the group APH tuples are updated.
   @c last_group_done_index member is set to the GAQ index of
   the current group.
   CGEP the Worker partition cache is cleaned up.

   @param ev     a pointer to Log_event
   @param error  error code after processing the event by caller.
*/
void Slave_worker::slave_worker_ends_group(Log_event *ev, int error) {
  DBUG_TRACE;
  Slave_job_group *ptr_g = nullptr;

  if (!error) {
    ptr_g = c_rli->gaq->get_job_group(gaq_index);

    DBUG_ASSERT(gaq_index == ev->mts_group_idx);
    /*
      It guarantees that the worker is removed from order commit queue when
      its transaction doesn't binlog anything. It will break innodb group
      commit, but it should rarely happen.
    */
    Commit_order_manager::wait_and_finish(info_thd, false);

    // first ever group must have relay log name
    DBUG_ASSERT(last_group_done_index != c_rli->gaq->size ||
                ptr_g->group_relay_log_name != nullptr);
    DBUG_ASSERT(ptr_g->worker_id == id);

    /*
      DDL that has not yet updated the slave info repository does it now.
    */
    if (ev->get_type_code() != binary_log::XID_EVENT &&
        ev->get_type_code() != binary_log::TRANSACTION_PAYLOAD_EVENT &&
        !is_committed_ddl(ev)) {
      commit_positions(ev, ptr_g, true);
      DBUG_EXECUTE_IF(
          "crash_after_commit_and_update_pos",
          sql_print_information("Crashing crash_after_commit_and_update_pos.");
          flush_info(true); DBUG_SUICIDE(););
    }

    ptr_g->group_master_log_pos = get_group_master_log_pos();
    ptr_g->group_relay_log_pos = group_relay_log_pos;
    ptr_g->done.store(1);
    last_group_done_index = gaq_index;
    last_groups_assigned_index = ptr_g->total_seqno;
    reset_gaq_index();
    groups_done++;

  } else {
    if (running_status != STOP_ACCEPTED) {
      // tagging as exiting so Coordinator won't be able synchronize with it
      mysql_mutex_lock(&jobs_lock);
      running_status = ERROR_LEAVING;
      mysql_mutex_unlock(&jobs_lock);

<<<<<<< HEAD
      // Fatal error happens, it notifies the following transaction to rollback
      Commit_order_manager::wait_and_finish(info_thd, true);
=======
      /* Fatal error happens, it notifies the following transaction to rollback */
      if (get_commit_order_manager())
      {
        /*
          If we still have the deadlock flag set, it means that the current
          thread was involved in a deadlock in its last retry (or all retries
          have been exhausted). In such a case, we must release all transaction
          locks by rolling back the transaction and clear the deadlock flag
          before we wait for this worker's turn in report_rollback().
        */
        if (found_order_commit_deadlock())
        {
          /*
            We call cleanup_context() because it is even capable of rolling
            back XA transactions.
          */
          cleanup_context(info_thd, true);
          reset_order_commit_deadlock();
        }
        get_commit_order_manager()->report_rollback(this);
      }
>>>>>>> f88798ba

      // Killing Coordinator to indicate eventual consistency error
      mysql_mutex_lock(&c_rli->info_thd->LOCK_thd_data);
      c_rli->info_thd->awake(THD::KILL_QUERY);
      mysql_mutex_unlock(&c_rli->info_thd->LOCK_thd_data);
    }
  }

  /*
    Cleanup relating to the last executed group regardless of error.
  */
  if (current_mts_submode->get_type() == MTS_PARALLEL_TYPE_DB_NAME) {
#ifndef DBUG_OFF
    {
      std::stringstream ss;
      for (size_t i = 0; i < curr_group_exec_parts.size(); i++) {
        if (curr_group_exec_parts[i]->db_len) {
          ss << curr_group_exec_parts[i]->db << ", ";
        }
      }
      DBUG_PRINT("debug", ("UNASSIGN %p %s", current_thd, ss.str().c_str()));
    }
#endif
    for (size_t i = 0; i < curr_group_exec_parts.size(); i++) {
      db_worker_hash_entry *entry = curr_group_exec_parts[i];

      mysql_mutex_lock(&c_rli->slave_worker_hash_lock);

      DBUG_ASSERT(entry);

      entry->usage--;

      DBUG_ASSERT(entry->usage >= 0);

      if (entry->usage == 0) {
        usage_partition--;
        /*
          The detached entry's temp table list, possibly updated, remains
          with the entry at least until time Coordinator will deallocate it
          from the hash, that is either due to stop or extra size of the hash.
        */
        DBUG_ASSERT(usage_partition >= 0);
        DBUG_ASSERT(this->info_thd->temporary_tables == nullptr);
        DBUG_ASSERT(!entry->temporary_tables || !entry->temporary_tables->prev);

        if (entry->worker != this)  // Coordinator is waiting
        {
          DBUG_PRINT("info", ("Notifying entry %p release by worker %lu", entry,
                              this->id));

          mysql_cond_signal(&c_rli->slave_worker_hash_cond);
        }
      } else
        DBUG_ASSERT(usage_partition != 0);

      mysql_mutex_unlock(&c_rli->slave_worker_hash_lock);
    }

    curr_group_exec_parts.clear();
    curr_group_exec_parts.shrink_to_fit();

    if (error) {
      // Awakening Coordinator that could be waiting for entry release
      mysql_mutex_lock(&c_rli->slave_worker_hash_lock);
      mysql_cond_signal(&c_rli->slave_worker_hash_cond);
      mysql_mutex_unlock(&c_rli->slave_worker_hash_lock);
    }
  } else  // not DB-type scheduler
  {
    DBUG_ASSERT(current_mts_submode->get_type() ==
                MTS_PARALLEL_TYPE_LOGICAL_CLOCK);
    /*
      Check if there're any waiter. If there're try incrementing lwm and
      signal to those who've got sasfied with the waiting condition.

      In a "good" "likely" execution branch the waiter set is expected
      to be empty. LWM is advanced by Coordinator asynchronously.
      Also lwm is advanced by a dependent Worker when it inserts its waiting
      request into the waiting list.
    */
    Mts_submode_logical_clock *mts_submode =
        static_cast<Mts_submode_logical_clock *>(c_rli->current_mts_submode);
    int64 min_child_waited_logical_ts =
        mts_submode->min_waited_timestamp.load();

    DBUG_EXECUTE_IF("slave_worker_ends_group_before_signal_lwm", {
      const char act[] = "now WAIT_FOR worker_continue";
      DBUG_ASSERT(!debug_sync_set_action(current_thd, STRING_WITH_LEN(act)));
    });

    if (unlikely(error)) {
      mysql_mutex_lock(&c_rli->mts_gaq_LOCK);
      mts_submode->is_error = true;
      if (mts_submode->min_waited_timestamp != SEQ_UNINIT)
        mysql_cond_signal(&c_rli->logical_clock_cond);
      mysql_mutex_unlock(&c_rli->mts_gaq_LOCK);
    } else if (min_child_waited_logical_ts != SEQ_UNINIT) {
      mysql_mutex_lock(&c_rli->mts_gaq_LOCK);

      /*
        min_child_waited_logical_ts may include an old value, so we need to
        check it again after getting the lock.
      */
      if (mts_submode->min_waited_timestamp != SEQ_UNINIT) {
        longlong curr_lwm = mts_submode->get_lwm_timestamp(c_rli, true);

        if (mts_submode->clock_leq(mts_submode->min_waited_timestamp,
                                   curr_lwm)) {
          /*
            There's a transaction that depends on the current.
          */
          mysql_cond_signal(&c_rli->logical_clock_cond);
        }
      }
      mysql_mutex_unlock(&c_rli->mts_gaq_LOCK);
    }

#ifndef DBUG_OFF
    curr_group_seen_sequence_number = false;
#endif
  }
  curr_group_seen_gtid = false;
}

/**
   two index comparision to determine which of the two
   is ordered first.

   @note   The caller makes sure the args are within the valid
           range, incl cases the queue is empty or full.

   @return true  if the first arg identifies a queue entity ordered
                 after one defined by the 2nd arg,
           false otherwise.
*/
template <typename Element_type>
bool circular_buffer_queue<Element_type>::gt(ulong i, ulong k) {
  DBUG_ASSERT(i < size && k < size);
  DBUG_ASSERT(avail != entry);

  if (i >= entry)
    if (k >= entry)
      return i > k;
    else
      return false;
  else if (k >= entry)
    return true;
  else
    return i > k;
}

Slave_committed_queue::Slave_committed_queue(ulong max, uint n)
    : circular_buffer_queue<Slave_job_group>(max),
      inited(false),
      last_done(key_memory_Slave_job_group_group_relay_log_name) {
  if (max >= (ulong)-1 || !inited_queue)
    return;
  else
    inited = true;

  last_done.resize(n);

  lwm.group_relay_log_name = (char *)my_malloc(
      key_memory_Slave_job_group_group_relay_log_name, FN_REFLEN + 1, MYF(0));
  lwm.group_relay_log_name[0] = 0;
  lwm.sequence_number = SEQ_UNINIT;
}

#ifndef DBUG_OFF
bool Slave_committed_queue::count_done(Relay_log_info *rli) {
  ulong i, k, cnt = 0;

  for (i = entry, k = 0; k < len; i = (i + 1) % size, k++) {
    Slave_job_group *ptr_g;

    ptr_g = &m_Q[i];

    if (ptr_g->worker_id != MTS_WORKER_UNDEF && ptr_g->done) cnt++;
  }

  DBUG_ASSERT(cnt <= size);

  DBUG_PRINT("mts",
             ("Checking if it can simulate a crash:"
              " mts_checkpoint_group %u counter %lu parallel slaves %lu\n",
              opt_mts_checkpoint_group, cnt, rli->slave_parallel_workers));

  return (cnt == (rli->slave_parallel_workers * opt_mts_checkpoint_group));
}
#endif

/**
   The queue is processed from the head item by item
   to purge items representing committed groups.
   Progress in GAQ is assessed through comparision of GAQ index value
   with Worker's @c last_group_done_index.
   Purging breaks at a first discovered gap, that is an item
   that the assinged item->w_id'th Worker has not yet completed.

   The caller is supposed to be the checkpoint handler.

   A copy of the last discarded item containing
   the refreshed value of the committed low-water-mark is stored
   into @c lwm container member for further caller's processing.
   @c last_done is updated with the latest total_seqno for each Worker
   that was met during GAQ parse.

   @note dyn-allocated members of Slave_job_group such as
         group_relay_log_name as freed here.

   @return number of discarded items
*/
ulong Slave_committed_queue::move_queue_head(Slave_worker_array *ws) {
  DBUG_TRACE;
  ulong i, cnt = 0;

  for (i = entry; i != avail && !empty(); cnt++, i = (i + 1) % size) {
    Slave_worker *w_i;
    Slave_job_group *ptr_g;
    char grl_name[FN_REFLEN];

#ifndef DBUG_OFF
    if (DBUG_EVALUATE_IF("check_slave_debug_group", 1, 0) &&
        cnt == opt_mts_checkpoint_period)
      return cnt;
#endif

    grl_name[0] = 0;
    ptr_g = &m_Q[i];

    /*
      The current job has not been processed or it was not
      even assigned, this means there is a gap.
    */
    if (ptr_g->worker_id == MTS_WORKER_UNDEF || ptr_g->done.load() == 0)
      break; /* gap at i'th */

    /* Worker-id domain guard */
    static_assert(MTS_WORKER_UNDEF > MTS_MAX_WORKERS, "");

    w_i = ws->at(ptr_g->worker_id);

    /*
      Memorizes the latest valid group_relay_log_name.
    */
    if (ptr_g->group_relay_log_name) {
      strcpy(grl_name, ptr_g->group_relay_log_name);
      my_free(ptr_g->group_relay_log_name);
      /*
        It is important to mark the field as freed.
      */
      ptr_g->group_relay_log_name = nullptr;
    }

    /*
      Removes the job from the (G)lobal (A)ssigned (Q)ueue.
    */
    Slave_job_group g = Slave_job_group();
#ifndef DBUG_OFF
    ulong ind =
#endif
        de_queue(&g);

    /*
      Stores the memorized name into the result struct. Note that we
      take care of the pointer first and then copy the other elements
      by assigning the structures.
    */
    if (grl_name[0] != 0) {
      strcpy(lwm.group_relay_log_name, grl_name);
    }
    g.group_relay_log_name = lwm.group_relay_log_name;
    lwm = g;

    DBUG_ASSERT(ind == i);
    DBUG_ASSERT(!ptr_g->group_relay_log_name);
    DBUG_ASSERT(ptr_g->total_seqno == lwm.total_seqno);
#ifndef DBUG_OFF
    {
      ulonglong l = last_done[w_i->id];
      /*
        There must be some progress otherwise we should have
        exit the loop earlier.
      */
      DBUG_ASSERT(l < ptr_g->total_seqno);
    }
#endif
    /*
      This is used to calculate the last time each worker has
      processed events.
    */
    last_done[w_i->id] = ptr_g->total_seqno;
  }

  DBUG_ASSERT(cnt <= size);

  return cnt;
}

/**
   Finds low-water mark of committed jobs in GAQ.
   That is an index below which all jobs are marked as done.

   Notice the first available index is returned when the queue
   does not have any incomplete jobs. That includes cases of
   the empty and the full of complete jobs queue.
   A mutex protecting from concurrent LWM change by
   move_queue_head() (by Coordinator) should be taken by the caller.

   @param [out] arg_g  a double pointer to Slave job descriptor item
                       last marked with done-as-true boolean.
   @param start_index  a GAQ index to start/resume searching.
                       Caller is to make sure the index points into
                       assigned (occupied) range of circular buffer of GAQ.
   @return             GAQ index of the last consecutive done job, or the GAQ
                       size when none is found.
*/
ulong Slave_committed_queue::find_lwm(Slave_job_group **arg_g,
                                      ulong start_index) {
  Slave_job_group *ptr_g = nullptr;
  ulong i, k, cnt;

  DBUG_ASSERT(start_index <= size);

  if (empty()) return size;

  /*
    Loop continuation condition relies on
    (TODO: assert it)
    the start_index being in the running range:

       start_index \in [entry, avail - 1].

    It satisfies any queue size including 1.
    It does not satisfy the empty queue case which is bailed out earlier above.
  */
  for (i = start_index, cnt = 0;
       cnt < len - (start_index + size - entry) % size;
       i = (i + 1) % size, cnt++) {
    ptr_g = &m_Q[i];
    if (ptr_g->done.load() == 0) {
      if (cnt == 0) return size;  // the first node of the queue is not done
      break;
    }
  }
  ptr_g = &m_Q[k = (i + size - 1) % size];
  *arg_g = ptr_g;

  return k;
}

/**
   Method should be executed at slave system stop to
   cleanup dynamically allocated items that remained as unprocessed
   by Coordinator and Workers in their regular execution course.
*/
void Slave_committed_queue::free_dynamic_items() {
  ulong i, k;
  for (i = entry, k = 0; k < len; i = (i + 1) % size, k++) {
    Slave_job_group *ptr_g = &m_Q[i];
    if (ptr_g->group_relay_log_name) {
      my_free(ptr_g->group_relay_log_name);
    }
    if (ptr_g->checkpoint_log_name) {
      my_free(ptr_g->checkpoint_log_name);
    }
    if (ptr_g->checkpoint_relay_log_name) {
      my_free(ptr_g->checkpoint_relay_log_name);
    }
    if (ptr_g->group_master_log_name) {
      my_free(ptr_g->group_master_log_name);
    }
  }
  DBUG_ASSERT((avail == size /* full */ || entry == size /* empty */) ||
              i == avail /* all occupied are processed */);
}

void Slave_worker::do_report(loglevel level, int err_code, const char *msg,
                             va_list args) const {
  char buff_coord[MAX_SLAVE_ERRMSG];
  char buff_gtid[Gtid::MAX_TEXT_LENGTH + 1];
  const char *log_name =
      const_cast<Slave_worker *>(this)->get_master_log_name();
  ulonglong log_pos = const_cast<Slave_worker *>(this)->get_master_log_pos();
  bool is_group_replication_applier_channel =
      channel_map.is_group_replication_channel_name(c_rli->get_channel(), true);
  const Gtid_specification *gtid_next = &info_thd->variables.gtid_next;
  THD *thd = info_thd;

  gtid_next->to_string(global_sid_map, buff_gtid, true);

  if (level == ERROR_LEVEL && (!has_temporary_error(thd, err_code) ||
                               thd->get_transaction()->cannot_safely_rollback(
                                   Transaction_ctx::SESSION))) {
    char coordinator_errmsg[MAX_SLAVE_ERRMSG];

    if (is_group_replication_applier_channel) {
      snprintf(coordinator_errmsg, MAX_SLAVE_ERRMSG,
               "Coordinator stopped because there were error(s) in the "
               "worker(s). "
               "The most recent failure being: Worker %u failed executing "
               "transaction '%s'. See error log and/or "
               "performance_schema.replication_applier_status_by_worker "
               "table for "
               "more details about this failure or others, if any.",
               internal_id, buff_gtid);
    } else {
      snprintf(coordinator_errmsg, MAX_SLAVE_ERRMSG,
               "Coordinator stopped because there were error(s) in the "
               "worker(s). "
               "The most recent failure being: Worker %u failed executing "
               "transaction '%s' at master log %s, end_log_pos %llu. "
               "See error log and/or "
               "performance_schema.replication_applier_status_by_worker "
               "table for "
               "more details about this failure or others, if any.",
               internal_id, buff_gtid, log_name, log_pos);
    }

    /*
      We want to update the errors in coordinator as well as worker.
      The fill_coord_err_buf() function update the error number, message and
      timestamp fields. This function is different from va_report() as
      va_report() also logs the error message in the log apart from updating the
      error fields. So, the worker does the job of reporting the error in the
      log. We just make coordinator aware of the error.
    */
    c_rli->fill_coord_err_buf(level, err_code, coordinator_errmsg);
  }

  if (is_group_replication_applier_channel) {
    snprintf(buff_coord, sizeof(buff_coord),
             "Worker %u failed executing transaction '%s'", internal_id,
             buff_gtid);
  } else {
    snprintf(buff_coord, sizeof(buff_coord),
             "Worker %u failed executing transaction '%s' at "
             "master log %s, end_log_pos %llu",
             internal_id, buff_gtid, log_name, log_pos);
  }

  /*
    Error reporting by the worker. The worker updates its error fields as well
    as reports the error in the log.
  */
  this->va_report(level, err_code, buff_coord, msg, args);
}

void *Slave_worker::operator new(size_t request MY_ATTRIBUTE((unused))) {
  void *ptr;
  if (posix_memalign(&ptr, __alignof__(Slave_worker), sizeof(Slave_worker))) {
    throw std::bad_alloc();
  }
  return ptr;
}

void Slave_worker::operator delete(void *ptr) { free(ptr); }

#ifndef DBUG_OFF
static bool may_have_timestamp(Log_event *ev) {
  bool res = false;

  switch (ev->get_type_code()) {
    case binary_log::QUERY_EVENT:
      res = true;
      break;

    case binary_log::GTID_LOG_EVENT:
      res = true;
      break;

    default:
      break;
  }

  return res;
}

static int64 get_last_committed(Log_event *ev) {
  int64 res = SEQ_UNINIT;

  switch (ev->get_type_code()) {
    case binary_log::GTID_LOG_EVENT:
      res = static_cast<Gtid_log_event *>(ev)->last_committed;
      break;

    default:
      break;
  }

  return res;
}

static int64 get_sequence_number(Log_event *ev) {
  int64 res = SEQ_UNINIT;

  switch (ev->get_type_code()) {
    case binary_log::GTID_LOG_EVENT:
      res = static_cast<Gtid_log_event *>(ev)->sequence_number;
      break;

    default:
      break;
  }

  return res;
}
#endif

/**
  MTS worker main routine.
  The worker thread loops in waiting for an event, executing it and
  fixing statistics counters.

  @return 0 success
         -1 got killed or an error happened during applying
*/
int Slave_worker::slave_worker_exec_event(Log_event *ev) {
  Relay_log_info *rli = c_rli;
  THD *thd = info_thd;
  int ret = 0;

  DBUG_TRACE;

  thd->server_id = ev->server_id;
  thd->set_time();
  thd->lex->set_current_select(nullptr);
  if (!ev->common_header->when.tv_sec)
    ev->common_header->when.tv_sec = static_cast<long>(my_time(0));
  ev->thd = thd;  // todo: assert because up to this point, ev->thd == 0
  ev->worker = this;

#ifndef DBUG_OFF
  if (!is_mts_db_partitioned(rli) && may_have_timestamp(ev) &&
      !curr_group_seen_sequence_number) {
    curr_group_seen_sequence_number = true;

    longlong lwm_estimate =
        static_cast<Mts_submode_logical_clock *>(rli->current_mts_submode)
            ->estimate_lwm_timestamp();
    int64 last_committed = get_last_committed(ev);
    int64 sequence_number = get_sequence_number(ev);
    /*
      The commit timestamp waiting condition:

        lwm_estimate < last_committed  <=>  last_committed  \not <= lwm_estimate

      must have been satisfied by Coordinator.
      The first scheduled transaction does not have to wait for anybody.
    */
    DBUG_ASSERT(
        rli->gaq->entry == ev->mts_group_idx ||
        Mts_submode_logical_clock::clock_leq(last_committed, lwm_estimate));
    DBUG_ASSERT(lwm_estimate != SEQ_UNINIT ||
                rli->gaq->entry == ev->mts_group_idx);
    /*
      The current transaction's timestamp can't be less that lwm.
    */
    DBUG_ASSERT(sequence_number == SEQ_UNINIT ||
                !Mts_submode_logical_clock::clock_leq(
                    sequence_number, static_cast<Mts_submode_logical_clock *>(
                                         rli->current_mts_submode)
                                         ->estimate_lwm_timestamp()));
  }
#endif

  // Address partioning only in database mode
  if (!is_gtid_event(ev) && is_mts_db_partitioned(rli)) {
    if (ev->contains_partition_info(end_group_sets_max_dbs)) {
      uint num_dbs = ev->mts_number_dbs();

      if (num_dbs == OVER_MAX_DBS_IN_EVENT_MTS) num_dbs = 1;

      DBUG_ASSERT(num_dbs > 0);

      for (uint k = 0; k < num_dbs; k++) {
        bool found = false;

        for (size_t i = 0; i < curr_group_exec_parts.size() && !found; i++) {
          found = curr_group_exec_parts[i] == ev->mts_assigned_partitions[k];
        }
        if (!found) {
          /*
            notice, can't assert
            DBUG_ASSERT(ev->mts_assigned_partitions[k]->worker == worker);
            since entry could be marked as wanted by other worker.
          */
          curr_group_exec_parts.push_back(ev->mts_assigned_partitions[k]);
        }
      }
      end_group_sets_max_dbs = false;
    }
  }

  set_future_event_relay_log_pos(ev->future_event_relay_log_pos);
  set_master_log_pos(static_cast<ulong>(ev->common_header->log_pos));
  set_gaq_index(ev->mts_group_idx);
  ret = ev->do_apply_event_worker(this);

  DBUG_EXECUTE_IF("after_executed_write_rows_event", {
    if (ev->get_type_code() == binary_log::WRITE_ROWS_EVENT) {
      static constexpr char act[] = "now signal executed";
      DBUG_ASSERT(opt_debug_sync_timeout > 0);
      DBUG_ASSERT(!debug_sync_set_action(thd, STRING_WITH_LEN(act)));
    }
  };);

  return ret;
}

/**
  Sleep for a given amount of seconds or until killed.

  @param seconds    The number of seconds to sleep.

  @retval True if the thread has been killed, false otherwise.
*/

bool Slave_worker::worker_sleep(ulong seconds) {
  bool ret = false;
  struct timespec abstime;
  mysql_mutex_t *lock = &jobs_lock;
  mysql_cond_t *cond = &jobs_cond;

  /* Absolute system time at which the sleep time expires. */
  set_timespec(&abstime, seconds);

  mysql_mutex_lock(lock);
  info_thd->ENTER_COND(cond, lock, nullptr, nullptr);

  while (!(ret = info_thd->killed || running_status != RUNNING)) {
    int error = mysql_cond_timedwait(cond, lock, &abstime);
    if (is_timeout(error)) break;
  }

  mysql_mutex_unlock(lock);
  info_thd->EXIT_COND(nullptr);
  return ret;
}

void Slave_worker::reset_commit_order_deadlock() {
  m_commit_order_deadlock.store(false);
}

bool Slave_worker::found_commit_order_deadlock() {
  return m_commit_order_deadlock.load();
}

void Slave_worker::report_commit_order_deadlock() {
  DBUG_TRACE;
  DBUG_ASSERT(get_commit_order_manager() != nullptr);
  m_commit_order_deadlock.store(true);
}

std::tuple<bool, bool, uint> Slave_worker::check_and_report_end_of_retries(
    THD *thd) {
  DBUG_TRACE;

  bool silent = false;
  uint error = 0;

  if (found_commit_order_deadlock()) {
    /*
      This transaction was allowed to be executed in parallel with other that
      happened earlier according to binary log order. It was asked to be
      rolled back by the other transaction as it was holding a lock that is
      needed by the other transaction to progress, according to binary log
      order this configure a deadlock.

      At this point, this transaction *should* have no non-temporary errors.

      Having a non-temporary error may be a sign of:

      a) Slave has diverged from the master;
      b) There is an issue in the logical clock allowing a transaction to be
         applied in parallel with its dependencies (the two transactions are
         trying to change the same record in parallel).

      For (a), a retry of this transaction will produce the same error. For
      (b), this transaction might succeed upon retry, allowing the slave to
      progress without manual intervention, but it is a sign of problems in LC
      generation at the master.

      So, we will make the worker to retry this transaction only if there is
      no error or the error is a temporary error.
    */
    Diagnostics_area *da = thd->get_stmt_da();
    if (!da->is_error() ||
        has_temporary_error(thd, da->is_error() ? da->mysql_errno() : 0,
                            &silent)) {
      error = ER_LOCK_DEADLOCK;
      DBUG_EXECUTE_IF("simulate_exhausted_trans_retries",
                      { trans_retries = slave_trans_retries; };);
    }
#ifndef DBUG_OFF
    else {
      /*
        The non-debug binary will not retry this transactions, stopping the
        SQL thread because of the non-temporary error. But, as this situation
        is not supposed to happen as described in the comment above, we will
        fail an assert to ease the issue investigation when it happens.
      */
      if (DBUG_EVALUATE_IF("rpl_fake_cod_deadlock", 0, 1)) DBUG_ASSERT(false);
    }
#endif
  }

  if (!has_temporary_error(thd, error, &silent) ||
      thd->get_transaction()->cannot_safely_rollback(Transaction_ctx::SESSION))
    return std::make_tuple(true, silent, error);

  if (trans_retries >= slave_trans_retries) {
    thd->fatal_error();
    c_rli->report(ERROR_LEVEL,
                  thd->is_error() ? thd->get_stmt_da()->mysql_errno() : error,
                  "worker thread retried transaction %lu time(s) "
                  "in vain, giving up. Consider raising the value of "
                  "the slave_transaction_retries variable.",
                  trans_retries);
    return std::make_tuple(true, silent, error);
  }

  return std::make_tuple(false, silent, error);
}

bool Slave_worker::retry_transaction(uint start_relay_number,
                                     my_off_t start_relay_pos,
                                     uint end_relay_number,
                                     my_off_t end_relay_pos) {
  THD *thd = info_thd;
  bool silent = false;

  DBUG_TRACE;

  if (slave_trans_retries == 0) return true;

  do {
    /* Simulate a lock deadlock error */
    uint error = 0;
    bool ret;

    std::tie(ret, silent, error) = check_and_report_end_of_retries(thd);
    if (ret) return true;

    if (!silent) {
      trans_retries++;
      if (current_thd->rli_slave->is_processing_trx()) {
        // if the error code is zero, we get the top of the error stack
        uint transient_error =
            (error == 0) ? thd->get_stmt_da()->mysql_errno() : error;
        current_thd->rli_slave->retried_processing(
            transient_error, ER_THD_NONCONST(thd, transient_error),
            trans_retries);
#ifndef DBUG_OFF
        if (trans_retries == 2 || trans_retries == 6)
          DBUG_EXECUTE_IF("rpl_ps_tables_worker_retry", {
            char const act[] =
                "now SIGNAL signal.rpl_ps_tables_worker_retry_pause "
                "WAIT_FOR signal.rpl_ps_tables_worker_retry_continue";
            DBUG_ASSERT(opt_debug_sync_timeout > 0);
            // we can't add the usual DBUG_ASSERT here because thd->is_error()
            // is true (and that's OK)
            debug_sync_set_action(thd, STRING_WITH_LEN(act));
          });
#endif
      }
    }

    mysql_mutex_lock(&c_rli->data_lock);
    c_rli->retried_trans++;
    mysql_mutex_unlock(&c_rli->data_lock);

    cleanup_context(thd, true);
    reset_commit_order_deadlock();
    worker_sleep(min<ulong>(trans_retries, MAX_SLAVE_RETRY_PAUSE));

  } while (read_and_apply_events(start_relay_number, start_relay_pos,
                                 end_relay_number, end_relay_pos));
  return false;
}

/**
  Read events from relay logs and apply them.

  @param[in] start_relay_number The extension number of the relay log which
               includes the first event of the transaction.
  @param[in] start_relay_pos The offset of the transaction's first event.

  @param[in] end_relay_number The extension number of the relay log which
               includes the last event it should retry.
  @param[in] end_relay_pos The offset of the last event it should retry.

  @return false if succeeds, otherwise returns true.
*/
bool Slave_worker::read_and_apply_events(uint start_relay_number,
                                         my_off_t start_relay_pos,
                                         uint end_relay_number,
                                         my_off_t end_relay_pos) {
  DBUG_TRACE;

  Relay_log_info *rli = c_rli;
  char file_name[FN_REFLEN + 1];
  uint file_number = start_relay_number;
  bool error = true;
  bool arrive_end = false;
  Relaylog_file_reader relaylog_file_reader(opt_slave_sql_verify_checksum);

  relay_log_number_to_name(start_relay_number, file_name);

  while (!arrive_end) {
    Log_event *ev = nullptr;

    if (!relaylog_file_reader.is_open()) {
      DBUG_PRINT("info", ("Open relay log %s", file_name));

      if (relaylog_file_reader.open(file_name, start_relay_pos)) {
        LogErr(ERROR_LEVEL, ER_RPL_FAILED_TO_OPEN_RELAY_LOG, file_name,
               relaylog_file_reader.get_error_str());
        goto end;
      }
    }

    /* If it is the last event, then set arrive_end as true */
    arrive_end = (relaylog_file_reader.position() == end_relay_pos &&
                  file_number == end_relay_number);

    ev = relaylog_file_reader.read_event_object();
    if (ev != nullptr) {
      /* It is a event belongs to the transaction */
      if (!ev->is_mts_sequential_exec()) {
        int ret = 0;

        ev->future_event_relay_log_pos = relaylog_file_reader.position();
        ev->mts_group_idx = gaq_index;

        // event was re-read again, thence context was lost, attach
        // additional context needed, before re-executing (just like in
        // the main loop before exec_relay_log_event)
        rli->current_mts_submode->set_multi_threaded_applier_context(*rli, *ev);

        // we re-assign partitions only on retries
        if (is_mts_db_partitioned(rli) && ev->contains_partition_info(true))
          assign_partition_db(ev);

        ret = slave_worker_exec_event(ev);
        if (ev->worker != nullptr) {
          delete ev;
          ev = nullptr;
        }

        if (ret != 0) goto end;
      } else {
        /*
          It is a Rotate_log_event, Format_description_log_event event or other
          type event doesn't belong to the transaction.
        */
        delete ev;
        ev = nullptr;
      }
    } else {
      /*
        IO error happens if error_type is not READ_EOF, otherwise it arrives the
        end of the relay log
      */
      if (relaylog_file_reader.get_error_type() !=
          Binlog_read_error::READ_EOF) {
        LogErr(ERROR_LEVEL, ER_RPL_WORKER_CANT_READ_RELAY_LOG,
               rli->get_event_relay_log_name(),
               relaylog_file_reader.position());
        goto end;
      }

      if (rli->relay_log.find_next_relay_log(file_name)) {
        LogErr(ERROR_LEVEL, ER_RPL_WORKER_CANT_FIND_NEXT_RELAY_LOG, file_name);
        goto end;
      }

      file_number = relay_log_name_to_number(file_name);

      relaylog_file_reader.close();
      start_relay_pos = BIN_LOG_HEADER_SIZE;
    }
  }

  error = false;
end:
  return error;
}

/*
  Find database entry from map_db_to_worker hash table.
 */
static db_worker_hash_entry *find_entry_from_db_map(const char *dbname,
                                                    Relay_log_info *rli) {
  db_worker_hash_entry *entry = nullptr;

  mysql_mutex_lock(&rli->slave_worker_hash_lock);
  entry = find_or_nullptr(rli->mapping_db_to_worker, dbname);
  mysql_mutex_unlock(&rli->slave_worker_hash_lock);
  return entry;
}

/*
  Initialize Log_event::mts_assigned_partitions array. It is for transaction
  retry and is only called when retrying a transaction by workers.
*/
void Slave_worker::assign_partition_db(Log_event *ev) {
  Mts_db_names mts_dbs;
  int i;

  ev->get_mts_dbs(&mts_dbs, c_rli->rpl_filter);

  if (mts_dbs.num == OVER_MAX_DBS_IN_EVENT_MTS)
    ev->mts_assigned_partitions[0] = find_entry_from_db_map("", c_rli);
  else
    for (i = 0; i < mts_dbs.num; i++)
      ev->mts_assigned_partitions[i] =
          find_entry_from_db_map(mts_dbs.name[i], c_rli);
}

// returns the next available! (TODO: incompatible to circurla_buff method!!!)
static int en_queue(Slave_jobs_queue *jobs, Slave_job_item *item) {
  if (jobs->avail == jobs->size) {
    DBUG_ASSERT(jobs->avail == jobs->m_Q.size());
    return -1;
  }

  // store

  jobs->m_Q[jobs->avail] = *item;

  // pre-boundary cond
  if (jobs->entry == jobs->size) jobs->entry = jobs->avail;

  jobs->avail = (jobs->avail + 1) % jobs->size;
  jobs->len++;

  // post-boundary cond
  if (jobs->avail == jobs->entry) jobs->avail = jobs->size;
  DBUG_ASSERT(jobs->avail == jobs->entry ||
                      jobs->len == (jobs->avail >= jobs->entry)
                  ? (jobs->avail - jobs->entry)
                  : (jobs->size + jobs->avail - jobs->entry));
  return jobs->avail;
}

/**
   return the value of @c data member of the head of the queue.
*/
void *head_queue(Slave_jobs_queue *jobs, Slave_job_item *ret) {
  if (jobs->entry == jobs->size) {
    DBUG_ASSERT(jobs->len == 0);
    ret->data = nullptr;  // todo: move to caller
    return nullptr;
  }
  *ret = jobs->m_Q[jobs->entry];

  DBUG_ASSERT(ret->data);  // todo: move to caller

  return ret;
}

/**
   return a job item through a struct which point is supplied via argument.
*/
Slave_job_item *de_queue(Slave_jobs_queue *jobs, Slave_job_item *ret) {
  if (jobs->entry == jobs->size) {
    DBUG_ASSERT(jobs->len == 0);
    return nullptr;
  }
  *ret = jobs->m_Q[jobs->entry];
  jobs->len--;

  // pre boundary cond
  if (jobs->avail == jobs->size) jobs->avail = jobs->entry;
  jobs->entry = (jobs->entry + 1) % jobs->size;

  // post boundary cond
  if (jobs->avail == jobs->entry) jobs->entry = jobs->size;

  DBUG_ASSERT(jobs->entry == jobs->size ||
              (jobs->len == (jobs->avail >= jobs->entry)
                   ? (jobs->avail - jobs->entry)
                   : (jobs->size + jobs->avail - jobs->entry)));

  return ret;
}

/**
   Coordinator enqueues a job item into a Worker private queue.

   @param job_item  a pointer to struct carrying a reference to an event
   @param worker    a pointer to the assigned Worker struct
   @param rli       a pointer to Relay_log_info of Coordinator

   @return false Success.
           true  Thread killed or worker stopped while waiting for
                 successful enqueue.
*/
bool append_item_to_jobs(slave_job_item *job_item, Slave_worker *worker,
                         Relay_log_info *rli) {
  THD *thd = rli->info_thd;
  int ret = -1;
  size_t ev_size = job_item->data->common_header->data_written;
  ulonglong new_pend_size;
  PSI_stage_info old_stage;

  DBUG_ASSERT(thd == current_thd);

  mysql_mutex_lock(&rli->pending_jobs_lock);
  new_pend_size = rli->mts_pending_jobs_size + ev_size;
  bool big_event = (ev_size > rli->mts_pending_jobs_size_max);
  /*
    C waits basing on *data* sizes in the queues.
    If it is a big event (event size is greater than
    slave_pending_jobs_size_max but less than slave_max_allowed_packet),
    it will wait for all the jobs in the workers's queue to be
    completed. If it is normal event (event size is less than
    slave_pending_jobs_size_max), then it will wait for
    enough empty memory to keep the event in one of the workers's
    queue.
    NOTE: Receiver thread (I/O thread) is taking care of restricting
    the event size to slave_max_allowed_packet. If an event from
    the master is bigger than this value, IO thread will be stopped
    with error ER_NET_PACKET_TOO_LARGE.
  */
  while ((!big_event && new_pend_size > rli->mts_pending_jobs_size_max) ||
         (big_event && rli->mts_pending_jobs_size != 0)) {
    rli->mts_wq_oversize = true;
    rli->wq_size_waits_cnt++;  // waiting due to the total size
    thd->ENTER_COND(&rli->pending_jobs_cond, &rli->pending_jobs_lock,
                    &stage_slave_waiting_worker_to_free_events, &old_stage);
    mysql_cond_wait(&rli->pending_jobs_cond, &rli->pending_jobs_lock);
    mysql_mutex_unlock(&rli->pending_jobs_lock);
    thd->EXIT_COND(&old_stage);
    if (thd->killed) return true;
    if (rli->wq_size_waits_cnt % 10 == 1)
      LogErr(INFORMATION_LEVEL, ER_RPL_MTS_SLAVE_COORDINATOR_HAS_WAITED,
             rli->wq_size_waits_cnt, ev_size);
    mysql_mutex_lock(&rli->pending_jobs_lock);

    new_pend_size = rli->mts_pending_jobs_size + ev_size;
  }
  rli->pending_jobs++;
  rli->mts_pending_jobs_size = new_pend_size;
  rli->mts_events_assigned++;

  mysql_mutex_unlock(&rli->pending_jobs_lock);

  /*
    Sleep unless there is an underrunning Worker and the current Worker
    queue is empty or filled lightly (not more than underrun level).
  */
  if (rli->mts_wq_underrun_w_id == MTS_WORKER_UNDEF &&
      worker->jobs.len > worker->underrun_level) {
    /*
      todo: experiment with weight to get a good approximation formula.
      Max possible nap time is choosen 1 ms.
      The bigger the excessive overrun counter the longer the nap.
    */
    ulong nap_weight = rli->mts_wq_excess_cnt + 1;
    /*
       Nap time is a product of a weight factor and the basic nap unit.
       The weight factor is proportional to the worker queues overrun excess
       counter. For example when there were only one overruning Worker
       the max nap_weight as 0.1 * worker->jobs.size would be
       about 1600 so the max nap time is approx 0.008 secs.
       Such value is not reachable because of min().
       Notice, granularity of sleep depends on the resolution of the software
       clock, High-Resolution Timer (HRT) configuration. Without HRT
       the precision of wake-up through @c select() may be greater or
       equal 1 ms. So don't expect the nap last a prescribed fraction of 1 ms
       in such case.
    */
    my_sleep(min<ulong>(1000, nap_weight * rli->mts_coordinator_basic_nap));
    rli->mts_wq_no_underrun_cnt++;
  }

  mysql_mutex_lock(&worker->jobs_lock);

  // possible WQ overfill
  while (worker->running_status == Slave_worker::RUNNING && !thd->killed &&
         (ret = en_queue(&worker->jobs, job_item)) == -1) {
    thd->ENTER_COND(&worker->jobs_cond, &worker->jobs_lock,
                    &stage_slave_waiting_worker_queue, &old_stage);
    worker->jobs.overfill = true;
    worker->jobs.waited_overfill++;
    rli->mts_wq_overfill_cnt++;
    mysql_cond_wait(&worker->jobs_cond, &worker->jobs_lock);
    mysql_mutex_unlock(&worker->jobs_lock);
    thd->EXIT_COND(&old_stage);

    mysql_mutex_lock(&worker->jobs_lock);
  }
  if (ret != -1) {
    worker->curr_jobs++;
    if (worker->jobs.len == 1) mysql_cond_signal(&worker->jobs_cond);

    mysql_mutex_unlock(&worker->jobs_lock);
  } else {
    mysql_mutex_unlock(&worker->jobs_lock);

    mysql_mutex_lock(&rli->pending_jobs_lock);
    rli->pending_jobs--;  // roll back of the prev incr
    rli->mts_pending_jobs_size -= ev_size;
    mysql_mutex_unlock(&rli->pending_jobs_lock);
  }

  return (-1 != ret ? false : true);
}

/**
  Remove a job item from the given workers job queue. It also updates related
  status.

  param[in] job_item The job item will be removed
  param[in] worker   The worker which job_item belongs to.
  param[in] rli      slave's relay log info object.
 */
static void remove_item_from_jobs(slave_job_item *job_item,
                                  Slave_worker *worker, Relay_log_info *rli) {
  Log_event *ev = job_item->data;

  mysql_mutex_lock(&worker->jobs_lock);
  de_queue(&worker->jobs, job_item);
  /* possible overfill */
  if (worker->jobs.len == worker->jobs.size - 1 &&
      worker->jobs.overfill == true) {
    worker->jobs.overfill = false;
    // todo: worker->hungry_cnt++;
    mysql_cond_signal(&worker->jobs_cond);
  }
  mysql_mutex_unlock(&worker->jobs_lock);

  /* statistics */

  /* todo: convert to rwlock/atomic write */
  mysql_mutex_lock(&rli->pending_jobs_lock);

  rli->pending_jobs--;
  rli->mts_pending_jobs_size -= ev->common_header->data_written;
  DBUG_ASSERT(rli->mts_pending_jobs_size < rli->mts_pending_jobs_size_max);

  /*
    The positive branch is underrun: number of pending assignments
    is less than underrun level.
    Zero of jobs.len has to reset underrun w_id as the worker may get
    the next piece of assignement in a long time.
  */
  if (worker->underrun_level > worker->jobs.len && worker->jobs.len != 0) {
    rli->mts_wq_underrun_w_id = worker->id;
  } else if (rli->mts_wq_underrun_w_id == worker->id) {
    // reset only own marking
    rli->mts_wq_underrun_w_id = MTS_WORKER_UNDEF;
  }

  /*
    Overrun handling.
    Incrementing the Worker private and the total excess counter corresponding
    to number of events filled above the overrun_level.
    The increment amount to the total counter is a difference between
    the current and the previous private excess (worker->wq_overrun_cnt).
    When the current queue length drops below overrun_level the global
    counter is decremented, the local is reset.
  */
  if (worker->overrun_level < worker->jobs.len) {
    ulong last_overrun = worker->wq_overrun_cnt;
    ulong excess_delta;

    /* current overrun */
    worker->wq_overrun_cnt = worker->jobs.len - worker->overrun_level;
    excess_delta = worker->wq_overrun_cnt - last_overrun;
    worker->excess_cnt += excess_delta;
    rli->mts_wq_excess_cnt += excess_delta;
    rli->mts_wq_overrun_cnt++;  // statistics

    // guarding correctness of incrementing in case of the only one Worker
    DBUG_ASSERT(rli->workers.size() != 1 ||
                rli->mts_wq_excess_cnt == worker->wq_overrun_cnt);
  } else if (worker->excess_cnt > 0) {
    // When level drops below the total excess is decremented by the
    // value of the worker's contribution to the total excess.
    rli->mts_wq_excess_cnt -= worker->excess_cnt;
    worker->excess_cnt = 0;
    worker->wq_overrun_cnt = 0;  // and the local is reset

    DBUG_ASSERT(rli->mts_wq_excess_cnt >= 0);
    DBUG_ASSERT(rli->mts_wq_excess_cnt == 0 || rli->workers.size() > 1);
  }

  /* coordinator can be waiting */
  if (rli->mts_pending_jobs_size < rli->mts_pending_jobs_size_max &&
      rli->mts_wq_oversize)  // TODO: unit/general test wq_oversize
  {
    rli->mts_wq_oversize = false;
    mysql_cond_signal(&rli->pending_jobs_cond);
  }

  mysql_mutex_unlock(&rli->pending_jobs_lock);

  worker->events_done++;
}
/**
   Worker's routine to wait for a new assignement through
   @c append_item_to_jobs()

   @param worker    a pointer to the waiting Worker struct
   @param job_item  a pointer to struct carrying a reference to an event

   @return NULL failure or
           a-pointer to an item.
*/
static struct slave_job_item *pop_jobs_item(Slave_worker *worker,
                                            Slave_job_item *job_item) {
  THD *thd = worker->info_thd;

  mysql_mutex_lock(&worker->jobs_lock);

  job_item->data = nullptr;
  while (!job_item->data && !thd->killed &&
         (worker->running_status == Slave_worker::RUNNING ||
          worker->running_status == Slave_worker::STOP)) {
    PSI_stage_info old_stage;

    if (set_max_updated_index_on_stop(worker, job_item)) break;
    if (job_item->data == nullptr) {
      worker->wq_empty_waits++;
      thd->ENTER_COND(&worker->jobs_cond, &worker->jobs_lock,
                      &stage_slave_waiting_event_from_coordinator, &old_stage);
      mysql_cond_wait(&worker->jobs_cond, &worker->jobs_lock);
      mysql_mutex_unlock(&worker->jobs_lock);
      thd->EXIT_COND(&old_stage);
      mysql_mutex_lock(&worker->jobs_lock);
    }
  }
  if (job_item->data) worker->curr_jobs--;

  mysql_mutex_unlock(&worker->jobs_lock);

  thd_proc_info(worker->info_thd, "Executing event");
  return job_item;
}

/**
  Report a not yet reported error to the coordinator if necessary.

  All issues detected when applying binary log events are reported using
  rli->report(), but when an issue is not reported by the log event being
  applied, there is a workaround at handle_slave_sql() to report the issue
  also using rli->report() for the STS applier (or the MTS coordinator).

  This function implements the workaround for a MTS worker.

  @param worker the worker to be evaluated.
*/
void report_error_to_coordinator(Slave_worker *worker) {
  THD *thd = worker->info_thd;
  /*
    It is possible that the worker had failed to apply the event but
    did not reported about the failure using rli->report(). An example
    of such cases are failures caused by setting GTID_NEXT variable with
    an unsupported GTID mode (GTID_SET when GTID_MODE = OFF, anonymous
    GTID when GTID_MODE = ON).
  */
  if (thd->is_error()) {
    char const *const errmsg = thd->get_stmt_da()->message_text();
    DBUG_PRINT("info", ("thd->get_stmt_da()->get_mysql_errno()=%d; "
                        "worker->last_error.number=%d",
                        thd->get_stmt_da()->mysql_errno(),
                        worker->last_error().number));

    if (worker->last_error().number == 0 &&
        /*
          When another worker that should commit before the current worker
          being evaluated has failed and the commit order should be preserved
          the current worker was asked to roll back and would stop with the
          ER_SLAVE_WORKER_STOPPED_PREVIOUS_THD_ERROR not yet reported to the
          coordinator. Reporting this error to the coordinator would be a
          mistake and would mask the real issue that lead to the MTS stop as
          the coordinator reports only the last error reported to it as the
          cause of the MTS failure.

          So, we should skip reporting the error if it was reported because
          the current transaction had to be rolled back by a failure in a
          previous transaction in the commit order while the current
          transaction was waiting to be committed.
        */
        thd->get_stmt_da()->mysql_errno() !=
            ER_SLAVE_WORKER_STOPPED_PREVIOUS_THD_ERROR) {
      /*
        This function is reporting an error which was not reported
        while executing exec_relay_log_event().
      */
      worker->report(ERROR_LEVEL, thd->get_stmt_da()->mysql_errno(), "%s",
                     errmsg);
    }
  }
}

/**
  apply one job group.

  @note the function maintains worker's CGEP and modifies APH, updates
        the current group item in GAQ via @c slave_worker_ends_group().

  param[in] worker the worker which calls it.
  param[in] rli    slave's relay log info object.

  return returns 0 if the group of jobs are applied successfully, otherwise
         returns an error code.
 */
int slave_worker_exec_job_group(Slave_worker *worker, Relay_log_info *rli) {
  struct slave_job_item item = {nullptr, 0, 0};
  struct slave_job_item *job_item = &item;
  THD *thd = worker->info_thd;
  bool seen_gtid = false;
  bool seen_begin = false;
  int error = 0;
  Log_event *ev = nullptr;
  uint start_relay_number;
  my_off_t start_relay_pos;

  DBUG_TRACE;

  if (unlikely(worker->trans_retries > 0)) worker->trans_retries = 0;

  job_item = pop_jobs_item(worker, job_item);
  start_relay_number = job_item->relay_number;
  start_relay_pos = job_item->relay_pos;

  /* Current event with Worker associator. */
  RLI_current_event_raii worker_curr_ev(worker, ev);

  while (true) {
    Slave_job_group *ptr_g;

    if (unlikely(thd->killed ||
                 worker->running_status == Slave_worker::STOP_ACCEPTED)) {
      DBUG_ASSERT(worker->running_status != Slave_worker::ERROR_LEAVING);
      // de-queueing and decrement counters is in the caller's exit branch
      error = -1;
      goto err;
    }

    ev = job_item->data;
    DBUG_ASSERT(ev != nullptr);
    DBUG_PRINT("info", ("W_%lu <- job item: %p data: %p thd: %p", worker->id,
                        job_item, ev, thd));
    /*
      Associate the freshly read event with worker.
      The binding also remains when the loop breaks at the group end event
      so a DDL Query_log_event as such a breaker would remain pinned to
      the Worker by the slave info table update and commit time,
      see slave_worker_ends_group().
    */
    worker_curr_ev.set_current_event(ev);

    if (is_gtid_event(ev)) seen_gtid = true;
    if (!seen_begin && ev->starts_group()) {
      seen_begin = true;  // The current group is started with B-event
      worker->end_group_sets_max_dbs = true;
    }
    set_timespec_nsec(&worker->ts_exec[0], 0);  // pre-exec
    worker->stats_read_time +=
        diff_timespec(&worker->ts_exec[0], &worker->ts_exec[1]);
    /* Adapting to possible new Format_description_log_event */
    ptr_g = rli->gaq->get_job_group(ev->mts_group_idx);
    if (ptr_g->new_fd_event) {
      error = worker->set_rli_description_event(ptr_g->new_fd_event);
      if (unlikely(error)) goto err;
      ptr_g->new_fd_event = nullptr;
    }

    error = worker->slave_worker_exec_event(ev);

    set_timespec_nsec(&worker->ts_exec[1], 0);  // pre-exec
    worker->stats_exec_time +=
        diff_timespec(&worker->ts_exec[1], &worker->ts_exec[0]);
    if (error || worker->found_commit_order_deadlock()) {
      error = worker->retry_transaction(start_relay_number, start_relay_pos,
                                        job_item->relay_number,
                                        job_item->relay_pos);
      if (error) goto err;
    }
    /*
      p-event or any other event of B-free (malformed) group can
      "commit" with logical clock scheduler. In that case worker id
      points to the only active "exclusive" Worker that processes such
      malformed group events one by one.
      WL#7592 refines the original assert disjunction formula
      with the final disjunct.
    */
    DBUG_ASSERT(seen_begin || is_gtid_event(ev) ||
                ev->get_type_code() == binary_log::QUERY_EVENT ||
                is_mts_db_partitioned(rli) || worker->id == 0 || seen_gtid);

    if (ev->ends_group() || (!seen_begin && !is_gtid_event(ev) &&
                             (ev->get_type_code() == binary_log::QUERY_EVENT ||
                              /* break through by LC only in GTID off */
                              (!seen_gtid && !is_mts_db_partitioned(rli)))))
      break;

    remove_item_from_jobs(job_item, worker, rli);
    /* The event will be used later if worker is NULL, so it is not freed */
    if (ev->worker != nullptr) delete ev;

    job_item = pop_jobs_item(worker, job_item);
  }

  DBUG_PRINT("info", (" commits GAQ index %lu, last committed  %lu",
                      ev->mts_group_idx, worker->last_group_done_index));
  /* The group is applied successfully, so error should be 0 */
  worker->slave_worker_ends_group(ev, 0);

  /*
    Check if the finished group started with a Gtid_log_event to update the
    monitoring information
  */
  if (current_thd->rli_slave->is_processing_trx()) {
    DBUG_EXECUTE_IF("rpl_ps_tables", {
      const char act[] =
          "now SIGNAL signal.rpl_ps_tables_apply_before "
          "WAIT_FOR signal.rpl_ps_tables_apply_finish";
      DBUG_ASSERT(opt_debug_sync_timeout > 0);
      DBUG_ASSERT(!debug_sync_set_action(current_thd, STRING_WITH_LEN(act)));
    };);
    if (ev->get_type_code() == binary_log::QUERY_EVENT &&
        ((Query_log_event *)ev)->rollback_injected_by_coord) {
      /*
        If this was a rollback event injected by the coordinator because of a
        partial transaction in the relay log, we must not consider this
        transaction completed and, instead, clear the monitoring info.
      */
      current_thd->rli_slave->clear_processing_trx();
    } else {
      current_thd->rli_slave->finished_processing();
    }
    DBUG_EXECUTE_IF("rpl_ps_tables", {
      const char act[] =
          "now SIGNAL signal.rpl_ps_tables_apply_after_finish "
          "WAIT_FOR signal.rpl_ps_tables_apply_continue";
      DBUG_ASSERT(opt_debug_sync_timeout > 0);
      DBUG_ASSERT(!debug_sync_set_action(current_thd, STRING_WITH_LEN(act)));
    };);
  }

#ifndef DBUG_OFF
  DBUG_PRINT("mts", ("Check_slave_debug_group worker %lu mts_checkpoint_group"
                     " %u processed %lu debug %d\n",
                     worker->id, opt_mts_checkpoint_group, worker->groups_done,
                     DBUG_EVALUATE_IF("check_slave_debug_group", 1, 0)));

  if (DBUG_EVALUATE_IF("check_slave_debug_group", 1, 0) &&
      opt_mts_checkpoint_group == worker->groups_done) {
    DBUG_PRINT("mts", ("Putting worker %lu in busy wait.", worker->id));
    while (true) my_sleep(6000000);
  }
#endif

  remove_item_from_jobs(job_item, worker, rli);
  delete ev;

  return 0;
err:
  if (error) {
    report_error_to_coordinator(worker);
    DBUG_PRINT("info", ("Worker %lu is exiting: killed %i, error %i, "
                        "running_status %d",
                        worker->id, thd->killed.load(), thd->is_error(),
                        worker->running_status));
    worker->slave_worker_ends_group(ev, error); /* last done sets post exec */
  }
  return error;
}

const char *Slave_worker::get_for_channel_str(bool upper_case) const {
  return c_rli->get_for_channel_str(upper_case);
}

const uint *Slave_worker::get_table_pk_field_indexes() {
  return info_slave_worker_table_pk_field_indexes;
}

uint Slave_worker::get_channel_field_index() { return LINE_FOR_CHANNEL; }<|MERGE_RESOLUTION|>--- conflicted
+++ resolved
@@ -1163,13 +1163,8 @@
       running_status = ERROR_LEAVING;
       mysql_mutex_unlock(&jobs_lock);
 
-<<<<<<< HEAD
       // Fatal error happens, it notifies the following transaction to rollback
-      Commit_order_manager::wait_and_finish(info_thd, true);
-=======
-      /* Fatal error happens, it notifies the following transaction to rollback */
-      if (get_commit_order_manager())
-      {
+      if (get_commit_order_manager()) {
         /*
           If we still have the deadlock flag set, it means that the current
           thread was involved in a deadlock in its last retry (or all retries
@@ -1177,18 +1172,16 @@
           locks by rolling back the transaction and clear the deadlock flag
           before we wait for this worker's turn in report_rollback().
         */
-        if (found_order_commit_deadlock())
-        {
+        if (found_commit_order_deadlock()) {
           /*
             We call cleanup_context() because it is even capable of rolling
             back XA transactions.
           */
           cleanup_context(info_thd, true);
-          reset_order_commit_deadlock();
+          reset_commit_order_deadlock();
         }
-        get_commit_order_manager()->report_rollback(this);
       }
->>>>>>> f88798ba
+      Commit_order_manager::wait_and_finish(info_thd, true);
 
       // Killing Coordinator to indicate eventual consistency error
       mysql_mutex_lock(&c_rli->info_thd->LOCK_thd_data);
