/* Copyright (c) 2011, 2019, Oracle and/or its affiliates. All rights reserved.

   This program is free software; you can redistribute it and/or modify
   it under the terms of the GNU General Public License, version 2.0,
   as published by the Free Software Foundation.

   This program is also distributed with certain software (including
   but not limited to OpenSSL) that is licensed under separate terms,
   as designated in a particular file or component or in included license
   documentation.  The authors of MySQL hereby grant you an additional
   permission to link the program and your derivative works with the
   separately licensed software that they have included with MySQL.

   This program is distributed in the hope that it will be useful,
   but WITHOUT ANY WARRANTY; without even the implied warranty of
   MERCHANTABILITY or FITNESS FOR A PARTICULAR PURPOSE.  See the
   GNU General Public License, version 2.0, for more details.

   You should have received a copy of the GNU General Public License
   along with this program; if not, write to the Free Software
   Foundation, Inc., 51 Franklin St, Fifth Floor, Boston, MA 02110-1301  USA */

#include "sql/rpl_rli_pdb.h"

#include "my_config.h"

#include <string.h>
#ifdef HAVE_SYS_TIME_H
#include <sys/time.h>
#endif

#include <stdio.h>
#include <algorithm>
#include <atomic>
#include <memory>
#include <string>
#include <unordered_map>
#include <utility>

#include "lex_string.h"
#include "m_string.h"
#include "map_helpers.h"
#include "my_bitmap.h"
#include "my_compiler.h"
#include "my_dbug.h"
#include "my_sys.h"
#include "my_systime.h"
#include "my_thread.h"
#include "mysql/components/services/log_builtins.h"
#include "mysql/components/services/psi_stage_bits.h"
#include "mysql/plugin.h"
#include "mysql/psi/mysql_cond.h"
#include "mysql/psi/mysql_file.h"
#include "mysql/psi/mysql_mutex.h"
#include "mysql/thread_type.h"
#include "mysqld_error.h"
#include "sql/binlog.h"
#include "sql/binlog_reader.h"
#include "sql/current_thd.h"
#include "sql/debug_sync.h"
#include "sql/log.h"
#include "sql/mdl.h"
#include "sql/mysqld.h"  // key_mutex_slave_parallel_worker
#include "sql/psi_memory_key.h"
#include "sql/rpl_info_handler.h"
#include "sql/rpl_msr.h"  // For channel_map
#include "sql/rpl_reporting.h"
#include "sql/rpl_slave_commit_order_manager.h"  // Commit_order_manager
#include "sql/sql_error.h"
#include "sql/sql_lex.h"
#include "sql/table.h"
#include "sql/transaction_info.h"
#include "thr_mutex.h"

#ifndef DBUG_OFF
ulong w_rr = 0;
uint mts_debug_concurrent_access = 0;
#endif

#define HASH_DYNAMIC_INIT 4

using std::max;
using std::min;

/**
   This function is called by both coordinator and workers.

   Upon receiving the STOP command, the workers will identify a
   maximum group index already executed (or under execution).

   All groups whose index are below or equal to the maximum
   group index will be applied by the workers before stopping.

   The workers with groups above the maximum group index will
   exit without applying these groups by setting their running
   status to "STOP_ACCEPTED".

   @param worker    a pointer to the waiting Worker struct
   @param job_item  a pointer to struct carrying a reference to an event

   @return true if STOP command gets accepted otherwise false is returned.
*/
bool handle_slave_worker_stop(Slave_worker *worker, Slave_job_item *job_item) {
  ulonglong group_index = 0;
  Relay_log_info *rli = worker->c_rli;
  mysql_mutex_lock(&rli->exit_count_lock);
  /*
    First, W calculates a group-"at-hands" index which is
    either the currently read ev group index, or the last executed
    group's one when the  queue is empty.
  */
  group_index =
      (job_item->data)
          ? rli->gaq->get_job_group(job_item->data->mts_group_idx)->total_seqno
          : worker->last_groups_assigned_index;

  /*
    The max updated index is being updated as long as
    exit_counter permits. That's stopped with the final W's
    increment of it.
  */
  if (!worker->exit_incremented) {
    if (rli->exit_counter < rli->slave_parallel_workers)
      rli->max_updated_index = max(rli->max_updated_index, group_index);

    ++rli->exit_counter;
    worker->exit_incremented = true;
    DBUG_ASSERT(!is_mts_worker(current_thd));
  }
#ifndef DBUG_OFF
  else
    DBUG_ASSERT(is_mts_worker(current_thd));
#endif

  /*
    Now let's decide about the deferred exit to consider
    the empty queue and the counter value reached
    slave_parallel_workers.
  */
  if (!job_item->data) {
    worker->running_status = Slave_worker::STOP_ACCEPTED;
    mysql_cond_signal(&worker->jobs_cond);
    mysql_mutex_unlock(&rli->exit_count_lock);
    return (true);
  } else if (rli->exit_counter == rli->slave_parallel_workers) {
    // over steppers should exit with accepting STOP
    if (group_index > rli->max_updated_index) {
      worker->running_status = Slave_worker::STOP_ACCEPTED;
      mysql_cond_signal(&worker->jobs_cond);
      mysql_mutex_unlock(&rli->exit_count_lock);
      return (true);
    }
  }
  mysql_mutex_unlock(&rli->exit_count_lock);
  return (false);
}

/**
   This function is called by both coordinator and workers.
   Both coordinator and workers contribute to max_updated_index.

   @param worker    a pointer to the waiting Worker struct
   @param job_item  a pointer to struct carrying a reference to an event

   @return true if STOP command gets accepted otherwise false is returned.
*/
bool set_max_updated_index_on_stop(Slave_worker *worker,
                                   Slave_job_item *job_item) {
  head_queue(&worker->jobs, job_item);
  if (worker->running_status == Slave_worker::STOP) {
    if (handle_slave_worker_stop(worker, job_item)) return true;
  }
  return false;
}

/*
  Please every time you add a new field to the worker slave info, update
  what follows. For now, this is just used to get the number of fields.
*/
const char *info_slave_worker_fields[] = {
    "id",
    /*
      These positions identify what has been executed. Notice that they are
      redudant and only the group_master_log_name and group_master_log_pos
      are really necessary. However, the additional information is kept to
      ease debugging.
    */
    "group_relay_log_name", "group_relay_log_pos", "group_master_log_name",
    "group_master_log_pos",

    /*
      These positions identify what a worker knew about the coordinator at
      the time a job was assigned. Notice that they are redudant and are
      kept to ease debugging.
    */
    "checkpoint_relay_log_name", "checkpoint_relay_log_pos",
    "checkpoint_master_log_name", "checkpoint_master_log_pos",

    /*
      Identify the greatest job, i.e. group, processed by a worker.
    */
    "checkpoint_seqno",
    /*
      Maximum number of jobs that can be assigned to a worker. This
      information is necessary to read the next entry.
    */
    "checkpoint_group_size",
    /*
      Bitmap used to identify what jobs were processed by a worker.
    */
    "checkpoint_group_bitmap",
    /*
      Channel on which this workers are acting
    */
    "channel_name"};

/*
  Number of records in the mts partition hash below which
  entries with zero usage are tolerated so could be quickly
  recycled.
*/
const ulong mts_partition_hash_soft_max = 16;

/*
  index value of some outstanding slots of info_slave_worker_fields
*/
enum {
  LINE_FOR_CHANNEL = 12,
};

const uint info_slave_worker_table_pk_field_indexes[] = {
    LINE_FOR_CHANNEL,
    0,
};

Slave_worker::Slave_worker(Relay_log_info *rli,
#ifdef HAVE_PSI_INTERFACE
                           PSI_mutex_key *param_key_info_run_lock,
                           PSI_mutex_key *param_key_info_data_lock,
                           PSI_mutex_key *param_key_info_sleep_lock,
                           PSI_mutex_key *param_key_info_thd_lock,
                           PSI_mutex_key *param_key_info_data_cond,
                           PSI_mutex_key *param_key_info_start_cond,
                           PSI_mutex_key *param_key_info_stop_cond,
                           PSI_mutex_key *param_key_info_sleep_cond,
#endif
                           uint param_id, const char *param_channel)
    : Relay_log_info(false,
#ifdef HAVE_PSI_INTERFACE
                     param_key_info_run_lock, param_key_info_data_lock,
                     param_key_info_sleep_lock, param_key_info_thd_lock,
                     param_key_info_data_cond, param_key_info_start_cond,
                     param_key_info_stop_cond, param_key_info_sleep_cond,
#endif
                     param_id + 1, param_channel, true),
      c_rli(rli),
      curr_group_exec_parts(key_memory_db_worker_hash_entry),
      id(param_id),
      checkpoint_relay_log_pos(0),
      checkpoint_master_log_pos(0),
      worker_checkpoint_seqno(0),
      running_status(NOT_RUNNING),
      exit_incremented(false) {
  /*
    In the future, it would be great if we use only one identifier.
    So when factoring out this code, please, consider this.
  */
  DBUG_ASSERT(internal_id == id + 1);
  checkpoint_relay_log_name[0] = 0;
  checkpoint_master_log_name[0] = 0;

  mysql_mutex_init(key_mutex_slave_parallel_worker, &jobs_lock,
                   MY_MUTEX_INIT_FAST);
  mysql_cond_init(key_cond_slave_parallel_worker, &jobs_cond);
  mysql_cond_init(key_cond_mts_gaq, &logical_clock_cond);
}

Slave_worker::~Slave_worker() {
  end_info();
  if (jobs.inited_queue) {
    DBUG_ASSERT(jobs.m_Q.size() == jobs.size);
    jobs.m_Q.clear();
  }
  mysql_mutex_destroy(&jobs_lock);
  mysql_cond_destroy(&jobs_cond);
  mysql_cond_destroy(&logical_clock_cond);
  mysql_mutex_lock(&info_thd_lock);
  info_thd = nullptr;
  mysql_mutex_unlock(&info_thd_lock);
  if (set_rli_description_event(nullptr)) {
#ifndef DBUG_OFF
    bool set_rli_description_event_failed = false;
#endif
    DBUG_ASSERT(set_rli_description_event_failed);
  }
}

/**
   Method is executed by Coordinator at Worker startup time to initialize
   members parly with values supplied by Coordinator through rli.

   @param  rli  Coordinator's Relay_log_info pointer
   @param  i    identifier of the Worker

   @return 0          success
           non-zero   failure
*/
int Slave_worker::init_worker(Relay_log_info *rli, ulong i) {
  DBUG_ENTER("Slave_worker::init_worker");
  DBUG_ASSERT(!rli->info_thd->is_error());

  Slave_job_item empty = Slave_job_item();

  c_rli = rli;
  set_commit_order_manager(c_rli->get_commit_order_manager());

  if (rli_init_info(false) ||
      DBUG_EVALUATE_IF("inject_init_worker_init_info_fault", true, false))
    DBUG_RETURN(1);

  id = i;
  curr_group_exec_parts.clear();
  relay_log_change_notified = false;  // the 1st group to contain relaylog name
  checkpoint_notified = false;        // the same as above
  master_log_change_notified =
      false;                   // W learns master log during 1st group exec
  fd_change_notified = false;  // W is to learn master FD version same as above
  server_version = version_product(rli->slave_version_split);
  bitmap_shifted = 0;
  workers = c_rli->workers;  // shallow copying is sufficient
  wq_empty_waits = wq_size_waits_cnt = groups_done = events_done = curr_jobs =
      0;
  usage_partition = 0;
  end_group_sets_max_dbs = false;
  gaq_index = last_group_done_index = c_rli->gaq->size;  // out of range
  last_groups_assigned_index = 0;
  DBUG_ASSERT(!jobs.inited_queue);
  jobs.avail = 0;
  jobs.len = 0;
  jobs.overfill = false;  //  todo: move into Slave_jobs_queue constructor
  jobs.waited_overfill = 0;
  jobs.entry = jobs.size = c_rli->mts_slave_worker_queue_len_max;
  jobs.inited_queue = true;
  curr_group_seen_gtid = false;
#ifndef DBUG_OFF
  curr_group_seen_sequence_number = false;
#endif
  jobs.m_Q.resize(jobs.size, empty);
  DBUG_ASSERT(jobs.m_Q.size() == jobs.size);

  wq_overrun_cnt = excess_cnt = 0;
  underrun_level =
      (ulong)((rli->mts_worker_underrun_level * jobs.size) / 100.0);
  // overrun level is symmetric to underrun (as underrun to the full queue)
  overrun_level = jobs.size - underrun_level;

  /* create mts submode for each of the the workers. */
  current_mts_submode = (rli->channel_mts_submode == MTS_PARALLEL_TYPE_DB_NAME)
                            ? (Mts_submode *)new Mts_submode_database()
                            : (Mts_submode *)new Mts_submode_logical_clock();

  // workers and coordinator must be of the same type
  DBUG_ASSERT(rli->current_mts_submode->get_type() ==
              current_mts_submode->get_type());

  m_order_commit_deadlock = false;
  DBUG_RETURN(0);
}

/**
   A part of Slave worker iitializer that provides a
   minimum context for MTS recovery.

   @param is_gaps_collecting_phase

          clarifies what state the caller
          executes this method from. When it's @c true
          that is @c mts_recovery_groups() and Worker should
          restore the last session time info which is processed
          to collect gaps that is not executed transactions (groups).
          Such recovery Slave_worker intance is destroyed at the end of
          @c mts_recovery_groups().
          Whet it's @c false Slave_worker is initialized for the run time
          nad should not read the last session time stale info.
          Its info will be ultimately reset once all gaps are executed
          to finish off recovery.

   @return 0 on success, non-zero for a failure
*/
int Slave_worker::rli_init_info(bool is_gaps_collecting_phase) {
  enum_return_check return_check = ERROR_CHECKING_REPOSITORY;

  DBUG_ENTER("Slave_worker::rli_init_info");

  if (inited) DBUG_RETURN(0);

  /*
    Worker bitmap size depends on recovery mode.
    If it is gaps collecting the bitmaps must be capable to accept
    up to MTS_MAX_BITS_IN_GROUP of bits.
  */
  size_t num_bits = is_gaps_collecting_phase ? MTS_MAX_BITS_IN_GROUP
                                             : c_rli->checkpoint_group;
  /*
    This checks if the repository was created before and thus there
    will be values to be read. Please, do not move this call after
    the handler->init_info().
  */
  return_check = check_info();
  if (return_check == ERROR_CHECKING_REPOSITORY ||
      (return_check == REPOSITORY_DOES_NOT_EXIST && is_gaps_collecting_phase))
    goto err;

  if (handler->init_info()) goto err;

  bitmap_init(&group_executed, NULL, num_bits, false);
  bitmap_init(&group_shifted, NULL, num_bits, false);

  if (is_gaps_collecting_phase &&
      (DBUG_EVALUATE_IF("mts_slave_worker_init_at_gaps_fails", true, false) ||
       read_info(handler))) {
    bitmap_free(&group_executed);
    bitmap_free(&group_shifted);
    goto err;
  }
  inited = 1;

  DBUG_RETURN(0);

err:
  // todo: handler->end_info(uidx, nidx);
  inited = 0;
  LogErr(ERROR_LEVEL, ER_RPL_ERROR_READING_SLAVE_WORKER_CONFIGURATION);
  DBUG_RETURN(1);
}

void Slave_worker::end_info() {
  DBUG_ENTER("Slave_worker::end_info");

  if (!inited) DBUG_VOID_RETURN;

  if (handler) handler->end_info();

  if (inited) {
    bitmap_free(&group_executed);
    bitmap_free(&group_shifted);
  }
  inited = 0;

  DBUG_VOID_RETURN;
}

int Slave_worker::flush_info(const bool force) {
  DBUG_ENTER("Slave_worker::flush_info");

  if (!inited) DBUG_RETURN(0);

  /*
    We update the sync_period at this point because only here we
    now that we are handling a Slave_worker. This needs to be
    update every time we call flush because the option may be
    dinamically set.
  */
  handler->set_sync_period(sync_relayloginfo_period);

  if (write_info(handler)) goto err;

  if (handler->flush_info(force)) goto err;

  DBUG_RETURN(0);

err:
  LogErr(ERROR_LEVEL, ER_RPL_ERROR_WRITING_SLAVE_WORKER_CONFIGURATION);
  DBUG_RETURN(1);
}

bool Slave_worker::read_info(Rpl_info_handler *from) {
  DBUG_ENTER("Slave_worker::read_info");

  ulong temp_group_relay_log_pos = 0;
  char temp_group_master_log_name[FN_REFLEN];
  ulong temp_group_master_log_pos = 0;
  ulong temp_checkpoint_relay_log_pos = 0;
  ulong temp_checkpoint_master_log_pos = 0;
  ulong temp_checkpoint_seqno = 0;
  ulong nbytes = 0;
  uchar *buffer = (uchar *)group_executed.bitmap;
  int temp_internal_id = 0;

  if (from->prepare_info_for_read()) DBUG_RETURN(true);

  if (from->get_info(&temp_internal_id, 0) ||
      from->get_info(group_relay_log_name, sizeof(group_relay_log_name),
                     (char *)"") ||
      from->get_info(&temp_group_relay_log_pos, 0UL) ||
      from->get_info(temp_group_master_log_name,
                     sizeof(temp_group_master_log_name), (char *)"") ||
      from->get_info(&temp_group_master_log_pos, 0UL) ||
      from->get_info(checkpoint_relay_log_name,
                     sizeof(checkpoint_relay_log_name), (char *)"") ||
      from->get_info(&temp_checkpoint_relay_log_pos, 0UL) ||
      from->get_info(checkpoint_master_log_name,
                     sizeof(checkpoint_master_log_name), (char *)"") ||
      from->get_info(&temp_checkpoint_master_log_pos, 0UL) ||
      from->get_info(&temp_checkpoint_seqno, 0UL) ||
      from->get_info(&nbytes, 0UL) ||
      from->get_info(buffer, (size_t)nbytes, (uchar *)0) ||
      /* default is empty string */
      from->get_info(channel, sizeof(channel), (char *)""))
    DBUG_RETURN(true);

  DBUG_ASSERT(nbytes <= no_bytes_in_map(&group_executed));

  internal_id = (uint)temp_internal_id;
  group_relay_log_pos = temp_group_relay_log_pos;
  set_group_master_log_name(temp_group_master_log_name);
  set_group_master_log_pos(temp_group_master_log_pos);
  checkpoint_relay_log_pos = temp_checkpoint_relay_log_pos;
  checkpoint_master_log_pos = temp_checkpoint_master_log_pos;
  worker_checkpoint_seqno = temp_checkpoint_seqno;

  DBUG_RETURN(false);
}

/*
  This function is used to make a copy of the worker object before we
  destroy it while STOP SLAVE. This new object is then used to report the
  worker status until next START SLAVE following which the new worker objetcs
  will be used.
*/
void Slave_worker::copy_values_for_PFS(ulong worker_id,
                                       en_running_state thd_running_status,
                                       THD *worker_thd, const Error &last_error,
                                       Gtid_monitoring_info *monitoring_info) {
  id = worker_id;
  running_status = thd_running_status;
  info_thd = worker_thd;
  m_last_error = last_error;
  monitoring_info->copy_info_to(get_gtid_monitoring_info());
}

bool Slave_worker::set_info_search_keys(Rpl_info_handler *to) {
  DBUG_ENTER("Slave_worker::set_info_search_keys");

  /* primary keys are Id and channel_name */
  if (to->set_info(0, (int)internal_id) ||
      to->set_info(LINE_FOR_CHANNEL, channel))
    DBUG_RETURN(true);

  DBUG_RETURN(false);
}

bool Slave_worker::write_info(Rpl_info_handler *to) {
  DBUG_ENTER("Slave_worker::write_info");

  ulong nbytes = (ulong)no_bytes_in_map(&group_executed);
  uchar *buffer = (uchar *)group_executed.bitmap;
  DBUG_ASSERT(nbytes <= (c_rli->checkpoint_group + 7) / 8);

  if (to->prepare_info_for_write() || to->set_info((int)internal_id) ||
      to->set_info(group_relay_log_name) ||
      to->set_info((ulong)group_relay_log_pos) ||
      to->set_info(get_group_master_log_name()) ||
      to->set_info((ulong)get_group_master_log_pos()) ||
      to->set_info(checkpoint_relay_log_name) ||
      to->set_info((ulong)checkpoint_relay_log_pos) ||
      to->set_info(checkpoint_master_log_name) ||
      to->set_info((ulong)checkpoint_master_log_pos) ||
      to->set_info(worker_checkpoint_seqno) || to->set_info(nbytes) ||
      to->set_info(buffer, (size_t)nbytes) || to->set_info(channel))
    DBUG_RETURN(true);

  DBUG_RETURN(false);
}

/**
   Clean up a part of Worker info table that is regarded in
   in gaps collecting at recovery.
   This worker won't contribute to recovery bitmap at future
   slave restart (see @c mts_recovery_groups).

   @return false as success true as failure
*/
bool Slave_worker::reset_recovery_info() {
  DBUG_ENTER("Slave_worker::reset_recovery_info");

  set_group_master_log_name("");
  set_group_master_log_pos(0);

  DBUG_RETURN(flush_info(true));
}

size_t Slave_worker::get_number_worker_fields() {
  return sizeof(info_slave_worker_fields) / sizeof(info_slave_worker_fields[0]);
}

const char *Slave_worker::get_master_log_name() {
  Slave_job_group *ptr_g = c_rli->gaq->get_job_group(gaq_index);

  return (ptr_g->checkpoint_log_name != NULL) ? ptr_g->checkpoint_log_name
                                              : checkpoint_master_log_name;
}

bool Slave_worker::commit_positions(Log_event *ev, Slave_job_group *ptr_g,
                                    bool force) {
  DBUG_ENTER("Slave_worker::checkpoint_positions");

  /*
    Initial value of checkpoint_master_log_name is learned from
    group_master_log_name. The latter can be passed to Worker
    at rare event of master binlog rotation.
    This initialization is needed to provide to Worker info
    on physical coordiates during execution of the very first group
    after a rotation.
  */
  if (ptr_g->group_master_log_name != NULL) {
    set_group_master_log_name(ptr_g->group_master_log_name);
    my_free(ptr_g->group_master_log_name);
    ptr_g->group_master_log_name = NULL;
    strmake(checkpoint_master_log_name, get_group_master_log_name(),
            sizeof(checkpoint_master_log_name) - 1);
  }
  if (ptr_g->checkpoint_log_name != NULL) {
    strmake(checkpoint_relay_log_name, ptr_g->checkpoint_relay_log_name,
            sizeof(checkpoint_relay_log_name) - 1);
    checkpoint_relay_log_pos = ptr_g->checkpoint_relay_log_pos;
    strmake(checkpoint_master_log_name, ptr_g->checkpoint_log_name,
            sizeof(checkpoint_master_log_name) - 1);
    checkpoint_master_log_pos = ptr_g->checkpoint_log_pos;

    my_free(ptr_g->checkpoint_log_name);
    ptr_g->checkpoint_log_name = NULL;
    my_free(ptr_g->checkpoint_relay_log_name);
    ptr_g->checkpoint_relay_log_name = NULL;

    bitmap_copy(&group_shifted, &group_executed);
    bitmap_clear_all(&group_executed);
    for (uint pos = ptr_g->shifted; pos < c_rli->checkpoint_group; pos++) {
      if (bitmap_is_set(&group_shifted, pos))
        bitmap_set_bit(&group_executed, pos - ptr_g->shifted);
    }
  }
  /*
    Extracts an updated relay-log name to store in Worker's rli.
  */
  if (ptr_g->group_relay_log_name) {
    DBUG_ASSERT(strlen(ptr_g->group_relay_log_name) + 1 <=
                sizeof(group_relay_log_name));
    strmake(group_relay_log_name, ptr_g->group_relay_log_name,
            sizeof(group_relay_log_name) - 1);
  }

  DBUG_ASSERT(ptr_g->checkpoint_seqno <= (c_rli->checkpoint_group - 1));

  bitmap_set_bit(&group_executed, ptr_g->checkpoint_seqno);
  worker_checkpoint_seqno = ptr_g->checkpoint_seqno;
  group_relay_log_pos = ev->future_event_relay_log_pos;
  set_group_master_log_pos(ev->common_header->log_pos);

  /*
    Directly accessing c_rli->get_group_master_log_name() does not
    represent a concurrency issue because the current code places
    a synchronization point when master rotates.
  */
  set_group_master_log_name(c_rli->get_group_master_log_name());

  DBUG_PRINT("mts", ("Committing worker-id %lu group master log pos %llu "
                     "group master log name %s checkpoint sequence number %lu.",
                     id, get_group_master_log_pos(),
                     get_group_master_log_name(), worker_checkpoint_seqno));

  DBUG_EXECUTE_IF("mts_debug_concurrent_access",
                  { mts_debug_concurrent_access++; };);

  DBUG_RETURN(flush_info(force));
}

void Slave_worker::rollback_positions(Slave_job_group *ptr_g) {
  if (!is_transactional()) {
    bitmap_clear_bit(&group_executed, ptr_g->checkpoint_seqno);
    flush_info(false);
  }
}

static void free_entry(db_worker_hash_entry *entry) {
  THD *c_thd = current_thd;

  DBUG_ENTER("free_entry");

  DBUG_PRINT("info", ("free_entry %s, %zu", entry->db, strlen(entry->db)));

  DBUG_ASSERT(c_thd->system_thread == SYSTEM_THREAD_SLAVE_SQL);

  /*
    Although assert is correct valgrind senses entry->worker can be freed.

    DBUG_ASSERT(entry->usage == 0 ||
                !entry->worker    ||  // last entry owner could have errored out
                entry->worker->running_status != Slave_worker::RUNNING);
  */

  mts_move_temp_tables_to_thd(c_thd, entry->temporary_tables);
  entry->temporary_tables = NULL;

  my_free((void *)entry->db);
  my_free(entry);

  DBUG_VOID_RETURN;
}

bool init_hash_workers(Relay_log_info *rli) {
  DBUG_ENTER("init_hash_workers");

  rli->inited_hash_workers = true;
  mysql_mutex_init(key_mutex_slave_worker_hash, &rli->slave_worker_hash_lock,
                   MY_MUTEX_INIT_FAST);
  mysql_cond_init(key_cond_slave_worker_hash, &rli->slave_worker_hash_cond);

  DBUG_RETURN(false);
}

void destroy_hash_workers(Relay_log_info *rli) {
  DBUG_ENTER("destroy_hash_workers");
  if (rli->inited_hash_workers) {
    rli->mapping_db_to_worker.clear();
    mysql_mutex_destroy(&rli->slave_worker_hash_lock);
    mysql_cond_destroy(&rli->slave_worker_hash_cond);
    rli->inited_hash_workers = false;
  }

  DBUG_VOID_RETURN;
}

/**
   Relocating temporary table reference into @c entry's table list head.
   Sources can be the coordinator's and the Worker's thd->temporary_tables.

   @param table   TABLE instance pointer
   @param thd     THD instance pointer of the source of relocation
   @param entry   db_worker_hash_entry instance pointer

   @note  thd->temporary_tables can become NULL

   @return the pointer to a table following the unlinked
*/
TABLE *mts_move_temp_table_to_entry(TABLE *table, THD *thd,
                                    db_worker_hash_entry *entry) {
  TABLE *ret = table->next;

  if (table->prev) {
    table->prev->next = table->next;
    if (table->prev->next) table->next->prev = table->prev;
  } else {
    /* removing the first item from the list */
    DBUG_ASSERT(table == thd->temporary_tables);

    thd->temporary_tables = table->next;
    if (thd->temporary_tables) table->next->prev = 0;
  }
  table->next = entry->temporary_tables;
  table->prev = 0;
  if (table->next) table->next->prev = table;
  entry->temporary_tables = table;

  return ret;
}

/**
   Relocation of the list of temporary tables to thd->temporary_tables.

   @param thd     THD instance pointer of the destination
   @param temporary_tables
                  the source temporary_tables list

   @note     destroying references to the source list, if necessary,
             is left to the caller.

   @return   the post-merge value of thd->temporary_tables.
*/
TABLE *mts_move_temp_tables_to_thd(THD *thd, TABLE *temporary_tables) {
  DBUG_ENTER("mts_move_temp_tables_to_thd");
  TABLE *table = temporary_tables;
  if (!table) DBUG_RETURN(NULL);

  // accept only if this is the start of the list.
  DBUG_ASSERT(!table->prev);

  // walk along the source list and associate the tables with thd
  do {
    table->in_use = thd;
  } while (table->next && (table = table->next));

  // link the former list against the tail of the source list
  if (thd->temporary_tables) thd->temporary_tables->prev = table;
  table->next = thd->temporary_tables;
  thd->temporary_tables = temporary_tables;
  DBUG_RETURN(thd->temporary_tables);
}

/**
   Relocating references of temporary tables of a database
   of the entry argument from THD into the entry.

   @param thd    THD pointer of the source temporary_tables list
   @param entry  a pointer to db_worker_hash_entry record
                 containing database descriptor and temporary_tables list.

*/
static void move_temp_tables_to_entry(THD *thd, db_worker_hash_entry *entry) {
  for (TABLE *table = thd->temporary_tables; table;) {
    if (strcmp(table->s->db.str, entry->db) == 0) {
      // table pointer is shifted inside the function
      table = mts_move_temp_table_to_entry(table, thd, entry);
    } else {
      table = table->next;
    }
  }
}

/**
   The function produces a reference to the struct of a Worker
   that has been or will be engaged to process the @c dbname -keyed  partition
   (D). It checks a local to Coordinator CGAP list first and returns
   @c last_assigned_worker when found (todo: assert).

   Otherwise, the partition is appended to the current group list:

        CGAP .= D

   here .= is concatenate operation,
   and a possible D's Worker id is searched in Assigned Partition Hash
   (APH) that collects tuples (P, W_id, U, mutex, cond).
   In case not found,

        W_d := W_c unless W_c is NULL.

   When W_c is NULL it is assigned to a least occupied as defined by
   @c get_least_occupied_worker().

        W_d := W_c := W_{least_occupied}

        APH .=  a new (D, W_d, 1)

   In a case APH contains W_d == W_c, (assert U >= 1)

        update APH set  U++ where  APH.P = D

   The case APH contains a W_d != W_c != NULL assigned to D-partition represents
   the hashing conflict and is handled as the following:

     a. marks the record of APH with a flag requesting to signal in the
        cond var when `U' the usage counter drops to zero by the other Worker;
     b. waits for the other Worker to finish tasks on that partition and
        gets the signal;
     c. updates the APH record to point to the first Worker (naturally, U := 1),
        scheduled the event, and goes back into the parallel mode

   @param  dbname      pointer to c-string containing database name
                       It can be empty string to indicate specific locking
                       to faciliate sequential applying.
   @param  rli         pointer to Coordinators relay-log-info instance
   @param  ptr_entry   reference to a pointer to the resulted entry in
                       the Assigne Partition Hash where
                       the entry's pointer is stored at return.
   @param  need_temp_tables
                       if false migration of temporary tables not needed
   @param  last_worker caller opts for this Worker, it must be
                       rli->last_assigned_worker if one is determined.

   @note modifies  CGAP, APH and unlinks @c dbname -keyd temporary tables
         from C's thd->temporary_tables to move them into the entry record.

   @return the pointer to a Worker struct
*/
Slave_worker *map_db_to_worker(const char *dbname, Relay_log_info *rli,
                               db_worker_hash_entry **ptr_entry,
                               bool need_temp_tables,
                               Slave_worker *last_worker) {
  Slave_worker_array *workers = &rli->workers;

  THD *thd = rli->info_thd;

  DBUG_ENTER("map_db_to_worker");

  DBUG_ASSERT(!rli->last_assigned_worker ||
              rli->last_assigned_worker == last_worker);
  DBUG_ASSERT(is_mts_db_partitioned(rli));

  if (!rli->inited_hash_workers) DBUG_RETURN(NULL);

  db_worker_hash_entry *entry = NULL;
  size_t dblength = strlen(dbname);

  // Search in CGAP
  for (db_worker_hash_entry **it = rli->curr_group_assigned_parts.begin();
       it != rli->curr_group_assigned_parts.end(); ++it) {
    entry = *it;
    if ((uchar)entry->db_len != dblength)
      continue;
    else if (strncmp(entry->db, const_cast<char *>(dbname), dblength) == 0) {
      *ptr_entry = entry;
      DBUG_RETURN(last_worker);
    }
  }

  DBUG_PRINT("info", ("Searching for %s, %zu", dbname, dblength));

  mysql_mutex_lock(&rli->slave_worker_hash_lock);

  std::string key(dbname, dblength);
  entry = find_or_nullptr(rli->mapping_db_to_worker, key);
  if (!entry) {
    /*
      The database name was not found which means that a worker never
      processed events from that database. In such case, we need to
      map the database to a worker my inserting an entry into the
      hash map.
    */
    bool ret;
    char *db = NULL;

    mysql_mutex_unlock(&rli->slave_worker_hash_lock);

    DBUG_PRINT("info", ("Inserting %s, %zu", dbname, dblength));
    /*
      Allocate an entry to be inserted and if the operation fails
      an error is returned.
    */
    if (!(db = (char *)my_malloc(key_memory_db_worker_hash_entry, dblength + 1,
                                 MYF(0))))
      goto err;
    if (!(entry = (db_worker_hash_entry *)my_malloc(
              key_memory_db_worker_hash_entry, sizeof(db_worker_hash_entry),
              MYF(0)))) {
      my_free(db);
      goto err;
    }
    my_stpcpy(db, dbname);
    entry->db = db;
    entry->db_len = strlen(db);
    entry->usage = 1;
    entry->temporary_tables = NULL;
    /*
      Unless \exists the last assigned Worker, get a free worker based
      on a policy described in the function get_least_occupied_worker().
    */
    mysql_mutex_lock(&rli->slave_worker_hash_lock);

    entry->worker = (!last_worker)
                        ? get_least_occupied_worker(rli, workers, NULL)
                        : last_worker;
    entry->worker->usage_partition++;
    if (rli->mapping_db_to_worker.size() > mts_partition_hash_soft_max) {
      /*
        remove zero-usage (todo: rare or long ago scheduled) records.
        Free the element if the usage of the hash entry is 0 or not.
      */
      for (auto it = rli->mapping_db_to_worker.begin();
           it != rli->mapping_db_to_worker.end();) {
        DBUG_ASSERT(!entry->temporary_tables || !entry->temporary_tables->prev);
        DBUG_ASSERT(!thd->temporary_tables || !thd->temporary_tables->prev);

        db_worker_hash_entry *entry = it->second.get();
        if (entry->usage == 0) {
          mts_move_temp_tables_to_thd(thd, entry->temporary_tables);
          entry->temporary_tables = NULL;
          it = rli->mapping_db_to_worker.erase(it);
        } else
          ++it;
      }
    }

    ret =
        !rli->mapping_db_to_worker
             .emplace(entry->db, unique_ptr_with_deleter<db_worker_hash_entry>(
                                     entry, free_entry))
             .second;

    if (ret) {
      my_free(db);
      entry = NULL;
      goto err;
    }
    DBUG_PRINT("info", ("Inserted %s, %zu", entry->db, strlen(entry->db)));
  } else {
    /* There is a record. Either  */
    if (entry->usage == 0) {
      entry->worker = (!last_worker)
                          ? get_least_occupied_worker(rli, workers, NULL)
                          : last_worker;
      entry->worker->usage_partition++;
      entry->usage++;
    } else if (entry->worker == last_worker || !last_worker) {
      DBUG_ASSERT(entry->worker);

      entry->usage++;
    } else {
      // The case APH contains a W_d != W_c != NULL assigned to
      // D-partition represents
      // the hashing conflict and is handled as the following:
      PSI_stage_info old_stage;

      DBUG_ASSERT(last_worker != NULL &&
                  rli->curr_group_assigned_parts.size() > 0);

      // future assignenment and marking at the same time
      entry->worker = last_worker;
      // loop while a user thread is stopping Coordinator gracefully
      do {
        thd->ENTER_COND(
            &rli->slave_worker_hash_cond, &rli->slave_worker_hash_lock,
            &stage_slave_waiting_worker_to_release_partition, &old_stage);
        mysql_cond_wait(&rli->slave_worker_hash_cond,
                        &rli->slave_worker_hash_lock);
      } while (entry->usage != 0 && !thd->killed);

      mysql_mutex_unlock(&rli->slave_worker_hash_lock);
      thd->EXIT_COND(&old_stage);
      if (thd->killed) {
        entry = NULL;
        goto err;
      }
      mysql_mutex_lock(&rli->slave_worker_hash_lock);
      entry->usage = 1;
      entry->worker->usage_partition++;
    }
  }

  /*
     relocation belonging to db temporary tables from C to W via entry
  */
  if (entry->usage == 1 && need_temp_tables) {
    if (!entry->temporary_tables) {
      if (entry->db_len != 0) {
        move_temp_tables_to_entry(thd, entry);
      } else {
        entry->temporary_tables = thd->temporary_tables;
        thd->temporary_tables = NULL;
      }
    }
#ifndef DBUG_OFF
    else {
      // all entries must have been emptied from temps by the caller

      for (TABLE *table = thd->temporary_tables; table; table = table->next) {
        DBUG_ASSERT(0 != strcmp(table->s->db.str, entry->db));
      }
    }
#endif
  }
  mysql_mutex_unlock(&rli->slave_worker_hash_lock);

  DBUG_ASSERT(entry);

err:
  if (entry) {
    DBUG_PRINT("info",
               ("Updating %s with worker %lu", entry->db, entry->worker->id));
    rli->curr_group_assigned_parts.push_back(entry);
    *ptr_entry = entry;
  }
  DBUG_RETURN(entry ? entry->worker : NULL);
}

/**
   Get the least occupied worker.

   @param rli pointer to Relay_log_info of Coordinator
   @param ws  dynarray of pointers to Slave_worker
   @param ev event for which we are searching for a worker

   @return a pointer to chosen Slave_worker instance

*/
Slave_worker *get_least_occupied_worker(Relay_log_info *rli,
                                        Slave_worker_array *ws, Log_event *ev) {
  return rli->current_mts_submode->get_least_occupied_worker(rli, ws, ev);
}

/**
   Deallocation routine to cancel out few effects of
   @c map_db_to_worker().
   Involved into processing of the group APH tuples are updated.
   @c last_group_done_index member is set to the GAQ index of
   the current group.
   CGEP the Worker partition cache is cleaned up.

   @param ev     a pointer to Log_event
   @param error  error code after processing the event by caller.
*/
void Slave_worker::slave_worker_ends_group(Log_event *ev, int error) {
  DBUG_ENTER("Slave_worker::slave_worker_ends_group");
  Slave_job_group *ptr_g = NULL;

  if (!error) {
    ptr_g = c_rli->gaq->get_job_group(gaq_index);

    DBUG_ASSERT(gaq_index == ev->mts_group_idx);
    /*
      It guarantees that the worker is removed from order commit queue when
      its transaction doesn't binlog anything. It will break innodb group
      commit, but it should rarely happen.
    */
    if (get_commit_order_manager())
      get_commit_order_manager()->report_commit(this);

    // first ever group must have relay log name
    DBUG_ASSERT(last_group_done_index != c_rli->gaq->size ||
                ptr_g->group_relay_log_name != NULL);
    DBUG_ASSERT(ptr_g->worker_id == id);

    /*
      DDL that has not yet updated the slave info repository does it now.
    */
    if (ev->get_type_code() != binary_log::XID_EVENT && !is_committed_ddl(ev)) {
      commit_positions(ev, ptr_g, true);
      DBUG_EXECUTE_IF(
          "crash_after_commit_and_update_pos",
          sql_print_information("Crashing crash_after_commit_and_update_pos.");
          flush_info(true); DBUG_SUICIDE(););
    }

    ptr_g->group_master_log_pos = get_group_master_log_pos();
    ptr_g->group_relay_log_pos = group_relay_log_pos;
    ptr_g->done.store(1);
    last_group_done_index = gaq_index;
    last_groups_assigned_index = ptr_g->total_seqno;
    reset_gaq_index();
    groups_done++;

  } else {
    if (running_status != STOP_ACCEPTED) {
      // tagging as exiting so Coordinator won't be able synchronize with it
      mysql_mutex_lock(&jobs_lock);
      running_status = ERROR_LEAVING;
      mysql_mutex_unlock(&jobs_lock);

      /* Fatal error happens, it notifies the following transaction to rollback
       */
      if (get_commit_order_manager())
        get_commit_order_manager()->report_rollback(this);

      // Killing Coordinator to indicate eventual consistency error
      mysql_mutex_lock(&c_rli->info_thd->LOCK_thd_data);
      c_rli->info_thd->awake(THD::KILL_QUERY);
      mysql_mutex_unlock(&c_rli->info_thd->LOCK_thd_data);
    }
  }

  /*
    Cleanup relating to the last executed group regardless of error.
  */
  if (current_mts_submode->get_type() == MTS_PARALLEL_TYPE_DB_NAME) {
    for (size_t i = 0; i < curr_group_exec_parts.size(); i++) {
      db_worker_hash_entry *entry = curr_group_exec_parts[i];

      mysql_mutex_lock(&c_rli->slave_worker_hash_lock);

      DBUG_ASSERT(entry);

      entry->usage--;

      DBUG_ASSERT(entry->usage >= 0);

      if (entry->usage == 0) {
        usage_partition--;
        /*
          The detached entry's temp table list, possibly updated, remains
          with the entry at least until time Coordinator will deallocate it
          from the hash, that is either due to stop or extra size of the hash.
        */
        DBUG_ASSERT(usage_partition >= 0);
        DBUG_ASSERT(this->info_thd->temporary_tables == 0);
        DBUG_ASSERT(!entry->temporary_tables || !entry->temporary_tables->prev);

        if (entry->worker != this)  // Coordinator is waiting
        {
          DBUG_PRINT("info", ("Notifying entry %p release by worker %lu", entry,
                              this->id));

          mysql_cond_signal(&c_rli->slave_worker_hash_cond);
        }
      } else
        DBUG_ASSERT(usage_partition != 0);

      mysql_mutex_unlock(&c_rli->slave_worker_hash_lock);
    }

    curr_group_exec_parts.clear();
    curr_group_exec_parts.shrink_to_fit();

    if (error) {
      // Awakening Coordinator that could be waiting for entry release
      mysql_mutex_lock(&c_rli->slave_worker_hash_lock);
      mysql_cond_signal(&c_rli->slave_worker_hash_cond);
      mysql_mutex_unlock(&c_rli->slave_worker_hash_lock);
    }
  } else  // not DB-type scheduler
  {
    DBUG_ASSERT(current_mts_submode->get_type() ==
                MTS_PARALLEL_TYPE_LOGICAL_CLOCK);
    /*
      Check if there're any waiter. If there're try incrementing lwm and
      signal to those who've got sasfied with the waiting condition.

      In a "good" "likely" execution branch the waiter set is expected
      to be empty. LWM is advanced by Coordinator asynchronously.
      Also lwm is advanced by a dependent Worker when it inserts its waiting
      request into the waiting list.
    */
    Mts_submode_logical_clock *mts_submode =
        static_cast<Mts_submode_logical_clock *>(c_rli->current_mts_submode);
    int64 min_child_waited_logical_ts =
        mts_submode->min_waited_timestamp.load();

    DBUG_EXECUTE_IF("slave_worker_ends_group_before_signal_lwm", {
      const char act[] = "now WAIT_FOR worker_continue";
      DBUG_ASSERT(!debug_sync_set_action(current_thd, STRING_WITH_LEN(act)));
    });

    if (unlikely(error)) {
      mysql_mutex_lock(&c_rli->mts_gaq_LOCK);
      mts_submode->is_error = true;
      if (mts_submode->min_waited_timestamp != SEQ_UNINIT)
        mysql_cond_signal(&c_rli->logical_clock_cond);
      mysql_mutex_unlock(&c_rli->mts_gaq_LOCK);
    } else if (min_child_waited_logical_ts != SEQ_UNINIT) {
      mysql_mutex_lock(&c_rli->mts_gaq_LOCK);

      /*
        min_child_waited_logical_ts may include an old value, so we need to
        check it again after getting the lock.
      */
      if (mts_submode->min_waited_timestamp != SEQ_UNINIT) {
        longlong curr_lwm = mts_submode->get_lwm_timestamp(c_rli, true);

        if (mts_submode->clock_leq(mts_submode->min_waited_timestamp,
                                   curr_lwm)) {
          /*
            There's a transaction that depends on the current.
          */
          mysql_cond_signal(&c_rli->logical_clock_cond);
        }
      }
      mysql_mutex_unlock(&c_rli->mts_gaq_LOCK);
    }

#ifndef DBUG_OFF
    curr_group_seen_sequence_number = false;
#endif
  }
  curr_group_seen_gtid = false;

  DBUG_VOID_RETURN;
}

/**
   two index comparision to determine which of the two
   is ordered first.

   @note   The caller makes sure the args are within the valid
           range, incl cases the queue is empty or full.

   @return true  if the first arg identifies a queue entity ordered
                 after one defined by the 2nd arg,
           false otherwise.
*/
template <typename Element_type>
bool circular_buffer_queue<Element_type>::gt(ulong i, ulong k) {
  DBUG_ASSERT(i < size && k < size);
  DBUG_ASSERT(avail != entry);

  if (i >= entry)
    if (k >= entry)
      return i > k;
    else
      return false;
  else if (k >= entry)
    return true;
  else
    return i > k;
}

Slave_committed_queue::Slave_committed_queue(ulong max, uint n)
    : circular_buffer_queue<Slave_job_group>(max),
      inited(false),
      last_done(key_memory_Slave_job_group_group_relay_log_name) {
  if (max >= (ulong)-1 || !inited_queue)
    return;
  else
    inited = true;

  last_done.resize(n);

  lwm.group_relay_log_name = (char *)my_malloc(
      key_memory_Slave_job_group_group_relay_log_name, FN_REFLEN + 1, MYF(0));
  lwm.group_relay_log_name[0] = 0;
  lwm.sequence_number = SEQ_UNINIT;
}

#ifndef DBUG_OFF
bool Slave_committed_queue::count_done(Relay_log_info *rli) {
  ulong i, k, cnt = 0;

  for (i = entry, k = 0; k < len; i = (i + 1) % size, k++) {
    Slave_job_group *ptr_g;

    ptr_g = &m_Q[i];

    if (ptr_g->worker_id != MTS_WORKER_UNDEF && ptr_g->done) cnt++;
  }

  DBUG_ASSERT(cnt <= size);

  DBUG_PRINT("mts",
             ("Checking if it can simulate a crash:"
              " mts_checkpoint_group %u counter %lu parallel slaves %lu\n",
              opt_mts_checkpoint_group, cnt, rli->slave_parallel_workers));

  return (cnt == (rli->slave_parallel_workers * opt_mts_checkpoint_group));
}
#endif

/**
   The queue is processed from the head item by item
   to purge items representing committed groups.
   Progress in GAQ is assessed through comparision of GAQ index value
   with Worker's @c last_group_done_index.
   Purging breaks at a first discovered gap, that is an item
   that the assinged item->w_id'th Worker has not yet completed.

   The caller is supposed to be the checkpoint handler.

   A copy of the last discarded item containing
   the refreshed value of the committed low-water-mark is stored
   into @c lwm container member for further caller's processing.
   @c last_done is updated with the latest total_seqno for each Worker
   that was met during GAQ parse.

   @note dyn-allocated members of Slave_job_group such as
         group_relay_log_name as freed here.

   @return number of discarded items
*/
ulong Slave_committed_queue::move_queue_head(Slave_worker_array *ws) {
  DBUG_ENTER("Slave_committed_queue::move_queue_head");
  ulong i, cnt = 0;

  for (i = entry; i != avail && !empty(); cnt++, i = (i + 1) % size) {
    Slave_worker *w_i;
    Slave_job_group *ptr_g;
    char grl_name[FN_REFLEN];

#ifndef DBUG_OFF
    if (DBUG_EVALUATE_IF("check_slave_debug_group", 1, 0) &&
        cnt == opt_mts_checkpoint_period)
      DBUG_RETURN(cnt);
#endif

    grl_name[0] = 0;
    ptr_g = &m_Q[i];

    /*
      The current job has not been processed or it was not
      even assigned, this means there is a gap.
    */
    if (ptr_g->worker_id == MTS_WORKER_UNDEF || ptr_g->done.load() == 0)
      break; /* gap at i'th */

    /* Worker-id domain guard */
    static_assert(MTS_WORKER_UNDEF > MTS_MAX_WORKERS, "");

    w_i = ws->at(ptr_g->worker_id);

    /*
      Memorizes the latest valid group_relay_log_name.
    */
    if (ptr_g->group_relay_log_name) {
      strcpy(grl_name, ptr_g->group_relay_log_name);
      my_free(ptr_g->group_relay_log_name);
      /*
        It is important to mark the field as freed.
      */
      ptr_g->group_relay_log_name = NULL;
    }

    /*
      Removes the job from the (G)lobal (A)ssigned (Q)ueue.
    */
    Slave_job_group g = Slave_job_group();
#ifndef DBUG_OFF
    ulong ind =
#endif
        de_queue(&g);

    /*
      Stores the memorized name into the result struct. Note that we
      take care of the pointer first and then copy the other elements
      by assigning the structures.
    */
    if (grl_name[0] != 0) {
      strcpy(lwm.group_relay_log_name, grl_name);
    }
    g.group_relay_log_name = lwm.group_relay_log_name;
    lwm = g;

    DBUG_ASSERT(ind == i);
    DBUG_ASSERT(!ptr_g->group_relay_log_name);
    DBUG_ASSERT(ptr_g->total_seqno == lwm.total_seqno);
#ifndef DBUG_OFF
    {
      ulonglong l = last_done[w_i->id];
      /*
        There must be some progress otherwise we should have
        exit the loop earlier.
      */
      DBUG_ASSERT(l < ptr_g->total_seqno);
    }
#endif
    /*
      This is used to calculate the last time each worker has
      processed events.
    */
    last_done[w_i->id] = ptr_g->total_seqno;
  }

  DBUG_ASSERT(cnt <= size);

  DBUG_RETURN(cnt);
}

/**
   Finds low-water mark of committed jobs in GAQ.
   That is an index below which all jobs are marked as done.

   Notice the first available index is returned when the queue
   does not have any incomplete jobs. That includes cases of
   the empty and the full of complete jobs queue.
   A mutex protecting from concurrent LWM change by
   move_queue_head() (by Coordinator) should be taken by the caller.

   @param [out] arg_g  a double pointer to Slave job descriptor item
                       last marked with done-as-true boolean.
   @param start_index  a GAQ index to start/resume searching.
                       Caller is to make sure the index points into
                       assigned (occupied) range of circular buffer of GAQ.
   @return             GAQ index of the last consecutive done job, or the GAQ
                       size when none is found.
*/
ulong Slave_committed_queue::find_lwm(Slave_job_group **arg_g,
                                      ulong start_index) {
  Slave_job_group *ptr_g = NULL;
  ulong i, k, cnt;

  DBUG_ASSERT(start_index <= size);

  if (empty()) return size;

  /*
    Loop continuation condition relies on
    (TODO: assert it)
    the start_index being in the running range:

       start_index \in [entry, avail - 1].

    It satisfies any queue size including 1.
    It does not satisfy the empty queue case which is bailed out earlier above.
  */
  for (i = start_index, cnt = 0;
       cnt < len - (start_index + size - entry) % size;
       i = (i + 1) % size, cnt++) {
    ptr_g = &m_Q[i];
    if (ptr_g->done.load() == 0) {
      if (cnt == 0) return size;  // the first node of the queue is not done
      break;
    }
  }
  ptr_g = &m_Q[k = (i + size - 1) % size];
  *arg_g = ptr_g;

  return k;
}

/**
   Method should be executed at slave system stop to
   cleanup dynamically allocated items that remained as unprocessed
   by Coordinator and Workers in their regular execution course.
*/
void Slave_committed_queue::free_dynamic_items() {
  ulong i, k;
  for (i = entry, k = 0; k < len; i = (i + 1) % size, k++) {
    Slave_job_group *ptr_g = &m_Q[i];
    if (ptr_g->group_relay_log_name) {
      my_free(ptr_g->group_relay_log_name);
    }
    if (ptr_g->checkpoint_log_name) {
      my_free(ptr_g->checkpoint_log_name);
    }
    if (ptr_g->checkpoint_relay_log_name) {
      my_free(ptr_g->checkpoint_relay_log_name);
    }
    if (ptr_g->group_master_log_name) {
      my_free(ptr_g->group_master_log_name);
    }
  }
  DBUG_ASSERT((avail == size /* full */ || entry == size /* empty */) ||
              i == avail /* all occupied are processed */);
}

void Slave_worker::do_report(loglevel level, int err_code, const char *msg,
                             va_list args) const {
  char buff_coord[MAX_SLAVE_ERRMSG];
  char buff_gtid[Gtid::MAX_TEXT_LENGTH + 1];
  const char *log_name =
      const_cast<Slave_worker *>(this)->get_master_log_name();
  ulonglong log_pos = const_cast<Slave_worker *>(this)->get_master_log_pos();
  bool is_group_replication_applier_channel =
      channel_map.is_group_replication_channel_name(c_rli->get_channel(), true);
  const Gtid_specification *gtid_next = &info_thd->variables.gtid_next;
  THD *thd = info_thd;

  gtid_next->to_string(global_sid_map, buff_gtid, true);

  if (level == ERROR_LEVEL && (!has_temporary_error(thd, err_code) ||
                               thd->get_transaction()->cannot_safely_rollback(
                                   Transaction_ctx::SESSION))) {
    char coordinator_errmsg[MAX_SLAVE_ERRMSG];

    if (is_group_replication_applier_channel) {
      snprintf(coordinator_errmsg, MAX_SLAVE_ERRMSG,
               "Coordinator stopped because there were error(s) in the "
               "worker(s). "
               "The most recent failure being: Worker %u failed executing "
               "transaction '%s'. See error log and/or "
               "performance_schema.replication_applier_status_by_worker "
               "table for "
               "more details about this failure or others, if any.",
               internal_id, buff_gtid);
    } else {
      snprintf(coordinator_errmsg, MAX_SLAVE_ERRMSG,
               "Coordinator stopped because there were error(s) in the "
               "worker(s). "
               "The most recent failure being: Worker %u failed executing "
               "transaction '%s' at master log %s, end_log_pos %llu. "
               "See error log and/or "
               "performance_schema.replication_applier_status_by_worker "
               "table for "
               "more details about this failure or others, if any.",
               internal_id, buff_gtid, log_name, log_pos);
    }

    /*
      We want to update the errors in coordinator as well as worker.
      The fill_coord_err_buf() function update the error number, message and
      timestamp fields. This function is different from va_report() as
      va_report() also logs the error message in the log apart from updating the
      error fields. So, the worker does the job of reporting the error in the
      log. We just make coordinator aware of the error.
    */
    c_rli->fill_coord_err_buf(level, err_code, coordinator_errmsg);
  }

  if (is_group_replication_applier_channel) {
    snprintf(buff_coord, sizeof(buff_coord),
             "Worker %u failed executing transaction '%s'", internal_id,
             buff_gtid);
  } else {
    snprintf(buff_coord, sizeof(buff_coord),
             "Worker %u failed executing transaction '%s' at "
             "master log %s, end_log_pos %llu",
             internal_id, buff_gtid, log_name, log_pos);
  }

  /*
    Error reporting by the worker. The worker updates its error fields as well
    as reports the error in the log.
  */
  this->va_report(level, err_code, buff_coord, msg, args);
}

void *Slave_worker::operator new(size_t request MY_ATTRIBUTE((unused))) {
  void *ptr;
  if (posix_memalign(&ptr, __alignof__(Slave_worker), sizeof(Slave_worker))) {
    throw std::bad_alloc();
  }
  return ptr;
}

void Slave_worker::operator delete(void *ptr) { free(ptr); }

#ifndef DBUG_OFF
static bool may_have_timestamp(Log_event *ev) {
  bool res = false;

  switch (ev->get_type_code()) {
    case binary_log::QUERY_EVENT:
      res = true;
      break;

    case binary_log::GTID_LOG_EVENT:
      res = true;
      break;

    default:
      break;
  }

  return res;
}

static int64 get_last_committed(Log_event *ev) {
  int64 res = SEQ_UNINIT;

  switch (ev->get_type_code()) {
    case binary_log::GTID_LOG_EVENT:
      res = static_cast<Gtid_log_event *>(ev)->last_committed;
      break;

    default:
      break;
  }

  return res;
}

static int64 get_sequence_number(Log_event *ev) {
  int64 res = SEQ_UNINIT;

  switch (ev->get_type_code()) {
    case binary_log::GTID_LOG_EVENT:
      res = static_cast<Gtid_log_event *>(ev)->sequence_number;
      break;

    default:
      break;
  }

  return res;
}
#endif

/**
  MTS worker main routine.
  The worker thread loops in waiting for an event, executing it and
  fixing statistics counters.

  @return 0 success
         -1 got killed or an error happened during applying
*/
int Slave_worker::slave_worker_exec_event(Log_event *ev) {
  Relay_log_info *rli = c_rli;
  THD *thd = info_thd;
  int ret = 0;

  DBUG_ENTER("slave_worker_exec_event");

  thd->server_id = ev->server_id;
  thd->set_time();
  thd->lex->set_current_select(0);
  if (!ev->common_header->when.tv_sec)
    ev->common_header->when.tv_sec = static_cast<long>(my_time(0));
  ev->thd = thd;  // todo: assert because up to this point, ev->thd == 0
  ev->worker = this;

#ifndef DBUG_OFF
  if (!is_mts_db_partitioned(rli) && may_have_timestamp(ev) &&
      !curr_group_seen_sequence_number) {
    curr_group_seen_sequence_number = true;

    longlong lwm_estimate =
        static_cast<Mts_submode_logical_clock *>(rli->current_mts_submode)
            ->estimate_lwm_timestamp();
    int64 last_committed = get_last_committed(ev);
    int64 sequence_number = get_sequence_number(ev);
    /*
      The commit timestamp waiting condition:

        lwm_estimate < last_committed  <=>  last_committed  \not <= lwm_estimate

      must have been satisfied by Coordinator.
      The first scheduled transaction does not have to wait for anybody.
    */
    DBUG_ASSERT(
        rli->gaq->entry == ev->mts_group_idx ||
        Mts_submode_logical_clock::clock_leq(last_committed, lwm_estimate));
    DBUG_ASSERT(lwm_estimate != SEQ_UNINIT ||
                rli->gaq->entry == ev->mts_group_idx);
    /*
      The current transaction's timestamp can't be less that lwm.
    */
    DBUG_ASSERT(sequence_number == SEQ_UNINIT ||
                !Mts_submode_logical_clock::clock_leq(
                    sequence_number, static_cast<Mts_submode_logical_clock *>(
                                         rli->current_mts_submode)
                                         ->estimate_lwm_timestamp()));
  }
#endif

  // Address partioning only in database mode
  if (!is_gtid_event(ev) && is_mts_db_partitioned(rli)) {
    if (ev->contains_partition_info(end_group_sets_max_dbs)) {
      uint num_dbs = ev->mts_number_dbs();

      if (num_dbs == OVER_MAX_DBS_IN_EVENT_MTS) num_dbs = 1;

      DBUG_ASSERT(num_dbs > 0);

      for (uint k = 0; k < num_dbs; k++) {
        bool found = false;

        for (size_t i = 0; i < curr_group_exec_parts.size() && !found; i++) {
          found = curr_group_exec_parts[i] == ev->mts_assigned_partitions[k];
        }
        if (!found) {
          /*
            notice, can't assert
            DBUG_ASSERT(ev->mts_assigned_partitions[k]->worker == worker);
            since entry could be marked as wanted by other worker.
          */
          curr_group_exec_parts.push_back(ev->mts_assigned_partitions[k]);
        }
      }
      end_group_sets_max_dbs = false;
    }
  }

  set_future_event_relay_log_pos(ev->future_event_relay_log_pos);
  set_master_log_pos(static_cast<ulong>(ev->common_header->log_pos));
  set_gaq_index(ev->mts_group_idx);
<<<<<<< HEAD
  ret = ev->do_apply_event_worker(this);
=======
  ret= ev->do_apply_event_worker(this);

  DBUG_EXECUTE_IF("after_executed_write_rows_event", {
    if (ev->get_type_code() == binary_log::WRITE_ROWS_EVENT) {
      static const char act[]= "now signal executed";
      DBUG_ASSERT(opt_debug_sync_timeout > 0);
      DBUG_ASSERT(!debug_sync_set_action(thd, STRING_WITH_LEN(act)));
    }
  };);

>>>>>>> 205b48f0
  DBUG_RETURN(ret);
}

/**
  Sleep for a given amount of seconds or until killed.

  @param seconds    The number of seconds to sleep.

  @retval True if the thread has been killed, false otherwise.
*/

bool Slave_worker::worker_sleep(ulong seconds) {
  bool ret = false;
  struct timespec abstime;
  mysql_mutex_t *lock = &jobs_lock;
  mysql_cond_t *cond = &jobs_cond;

  /* Absolute system time at which the sleep time expires. */
  set_timespec(&abstime, seconds);

  mysql_mutex_lock(lock);
  info_thd->ENTER_COND(cond, lock, NULL, NULL);

  while (!(ret = info_thd->killed || running_status != RUNNING)) {
    int error = mysql_cond_timedwait(cond, lock, &abstime);
    if (is_timeout(error)) break;
  }

  mysql_mutex_unlock(lock);
  info_thd->EXIT_COND(NULL);
  return ret;
}

/**
  It is called after an error happens. It checks if that is an temporary
  error and if the situation is allow to retry the transaction. Then it will
  retry the transaction if it is allowed. Retry policy and logic is similar to
  single-threaded slave.

  @param[in] start_relay_number The extension number of the relay log which
               includes the first event of the transaction.
  @param[in] start_relay_pos The offset of the transaction's first event.

  @param[in] end_relay_number The extension number of the relay log which
               includes the last event it should retry.
  @param[in] end_relay_pos The offset of the last event it should retry.

  @return false if succeeds, otherwise returns true.
*/
bool Slave_worker::retry_transaction(uint start_relay_number,
                                     my_off_t start_relay_pos,
                                     uint end_relay_number,
                                     my_off_t end_relay_pos) {
  THD *thd = info_thd;
  bool silent = false;

  DBUG_ENTER("Slave_worker::retry_transaction");

  if (slave_trans_retries == 0) DBUG_RETURN(true);

  do {
    /* Simulate a lock deadlock error */
    uint error = 0;

    if (found_order_commit_deadlock()) {
      /*
        This transaction was allowed to be executed in parallel with other that
        happened earlier according to binary log order. It was asked to be
        rolled back by the other transaction as it was holding a lock that is
        needed by the other transaction to progress, according to binary log
        order this configure a deadlock.

        At this point, this transaction *should* have no non-temporary errors.

        Having a non-temporary error may be a sign of:

        a) Slave has diverged from the master;
        b) There is an issue in the logical clock allowing a transaction to be
           applied in parallel with its dependencies (the two transactions are
           trying to change the same record in parallel).

        For (a), a retry of this transaction will produce the same error. For
        (b), this transaction might succeed upon retry, allowing the slave to
        progress without manual intervention, but it is a sign of problems in LC
        generation at the master.

        So, we will make the worker to retry this transaction only if there is
        no error or the error is a temporary error.
      */
      Diagnostics_area *da = thd->get_stmt_da();
      if (!thd->get_stmt_da()->is_error() ||
          has_temporary_error(thd, da->is_error() ? da->mysql_errno() : error,
                              &silent)) {
        error = ER_LOCK_DEADLOCK;
      }
#ifndef DBUG_OFF
      else {
        /*
          The non-debug binary will not retry this transactions, stopping the
          SQL thread because of the non-temporary error. But, as this situation
          is not supposed to happen as described in the comment above, we will
          fail an assert to ease the issue investigation when it happens.
        */
        if (DBUG_EVALUATE_IF("rpl_fake_cod_deadlock", 0, 1)) DBUG_ASSERT(false);
      }
#endif
    }

    if (!has_temporary_error(thd, error, &silent) ||
        thd->get_transaction()->cannot_safely_rollback(
            Transaction_ctx::SESSION))
      DBUG_RETURN(true);

    if (trans_retries >= slave_trans_retries) {
      thd->fatal_error();
      c_rli->report(ERROR_LEVEL, thd->get_stmt_da()->mysql_errno(),
                    "worker thread retried transaction %lu time(s) "
                    "in vain, giving up. Consider raising the value of "
                    "the slave_transaction_retries variable.",
                    trans_retries);
      DBUG_RETURN(true);
    }

    if (!silent) {
      trans_retries++;
      if (current_thd->rli_slave->is_processing_trx()) {
        // if the error code is zero, we get the top of the error stack
        uint transient_error =
            (error == 0) ? thd->get_stmt_da()->mysql_errno() : error;
        current_thd->rli_slave->retried_processing(
            transient_error, ER_THD(thd, transient_error), trans_retries);
#ifndef DBUG_OFF
        if (trans_retries == 2 || trans_retries == 6)
          DBUG_EXECUTE_IF("rpl_ps_tables_worker_retry", {
            char const act[] =
                "now SIGNAL signal.rpl_ps_tables_worker_retry_pause "
                "WAIT_FOR signal.rpl_ps_tables_worker_retry_continue";
            DBUG_ASSERT(opt_debug_sync_timeout > 0);
            // we can't add the usual DBUG_ASSERT here because thd->is_error()
            // is true (and that's OK)
            debug_sync_set_action(thd, STRING_WITH_LEN(act));
          });
#endif
      }
    }

    mysql_mutex_lock(&c_rli->data_lock);
    c_rli->retried_trans++;
    mysql_mutex_unlock(&c_rli->data_lock);

    cleanup_context(thd, 1);
    reset_order_commit_deadlock();
    worker_sleep(min<ulong>(trans_retries, MAX_SLAVE_RETRY_PAUSE));

  } while (read_and_apply_events(start_relay_number, start_relay_pos,
                                 end_relay_number, end_relay_pos));
  DBUG_RETURN(false);
}

/**
  Read events from relay logs and apply them.

  @param[in] start_relay_number The extension number of the relay log which
               includes the first event of the transaction.
  @param[in] start_relay_pos The offset of the transaction's first event.

  @param[in] end_relay_number The extension number of the relay log which
               includes the last event it should retry.
  @param[in] end_relay_pos The offset of the last event it should retry.

  @return false if succeeds, otherwise returns true.
*/
bool Slave_worker::read_and_apply_events(uint start_relay_number,
                                         my_off_t start_relay_pos,
                                         uint end_relay_number,
                                         my_off_t end_relay_pos) {
  DBUG_ENTER("Slave_worker::read_and_apply_events");

  Relay_log_info *rli = c_rli;
  char file_name[FN_REFLEN + 1];
  uint file_number = start_relay_number;
  bool error = true;
  bool arrive_end = false;
  Relaylog_file_reader relaylog_file_reader(opt_slave_sql_verify_checksum);

  relay_log_number_to_name(start_relay_number, file_name);

  while (!arrive_end) {
    Log_event *ev = NULL;

    if (!relaylog_file_reader.is_open()) {
      DBUG_PRINT("info", ("Open relay log %s", file_name));

      if (relaylog_file_reader.open(file_name, start_relay_pos)) {
        LogErr(ERROR_LEVEL, ER_RPL_FAILED_TO_OPEN_RELAY_LOG, file_name,
               relaylog_file_reader.get_error_str());
        goto end;
      }
    }

    /* If it is the last event, then set arrive_end as true */
    arrive_end = (relaylog_file_reader.position() == end_relay_pos &&
                  file_number == end_relay_number);

    ev = relaylog_file_reader.read_event_object();
    if (ev != NULL) {
      /* It is a event belongs to the transaction */
      if (!ev->is_mts_sequential_exec()) {
        int ret = 0;

        ev->future_event_relay_log_pos = relaylog_file_reader.position();
        ev->mts_group_idx = gaq_index;

        if (is_mts_db_partitioned(rli) && ev->contains_partition_info(true))
          assign_partition_db(ev);

        ret = slave_worker_exec_event(ev);
        if (ev->worker != NULL) {
          delete ev;
          ev = NULL;
        }

        if (ret != 0) goto end;
      } else {
        /*
          It is a Rotate_log_event, Format_description_log_event event or other
          type event doesn't belong to the transaction.
        */
        delete ev;
        ev = NULL;
      }
    } else {
      /*
        IO error happens if error_type is not READ_EOF, otherwise it arrives the
        end of the relay log
      */
      if (relaylog_file_reader.get_error_type() !=
          Binlog_read_error::READ_EOF) {
        LogErr(ERROR_LEVEL, ER_RPL_WORKER_CANT_READ_RELAY_LOG,
               rli->get_event_relay_log_name(),
               relaylog_file_reader.position());
        goto end;
      }

      if (rli->relay_log.find_next_relay_log(file_name)) {
        LogErr(ERROR_LEVEL, ER_RPL_WORKER_CANT_FIND_NEXT_RELAY_LOG, file_name);
        goto end;
      }

      file_number = relay_log_name_to_number(file_name);

      relaylog_file_reader.close();
      start_relay_pos = BIN_LOG_HEADER_SIZE;
    }
  }

  error = false;
end:
  DBUG_RETURN(error);
}

/*
  Find database entry from map_db_to_worker hash table.
 */
static db_worker_hash_entry *find_entry_from_db_map(const char *dbname,
                                                    Relay_log_info *rli) {
  db_worker_hash_entry *entry = NULL;

  mysql_mutex_lock(&rli->slave_worker_hash_lock);
  entry = find_or_nullptr(rli->mapping_db_to_worker, dbname);
  mysql_mutex_unlock(&rli->slave_worker_hash_lock);
  return entry;
}

/*
  Initialize Log_event::mts_assigned_partitions array. It is for transaction
  retry and is only called when retrying a transaction by workers.
*/
void Slave_worker::assign_partition_db(Log_event *ev) {
  Mts_db_names mts_dbs;
  int i;

  ev->get_mts_dbs(&mts_dbs, c_rli->rpl_filter);

  if (mts_dbs.num == OVER_MAX_DBS_IN_EVENT_MTS)
    ev->mts_assigned_partitions[0] = find_entry_from_db_map("", c_rli);
  else
    for (i = 0; i < mts_dbs.num; i++)
      ev->mts_assigned_partitions[i] =
          find_entry_from_db_map(mts_dbs.name[i], c_rli);
}

// returns the next available! (TODO: incompatible to circurla_buff method!!!)
static int en_queue(Slave_jobs_queue *jobs, Slave_job_item *item) {
  if (jobs->avail == jobs->size) {
    DBUG_ASSERT(jobs->avail == jobs->m_Q.size());
    return -1;
  }

  // store

  jobs->m_Q[jobs->avail] = *item;

  // pre-boundary cond
  if (jobs->entry == jobs->size) jobs->entry = jobs->avail;

  jobs->avail = (jobs->avail + 1) % jobs->size;
  jobs->len++;

  // post-boundary cond
  if (jobs->avail == jobs->entry) jobs->avail = jobs->size;
  DBUG_ASSERT(jobs->avail == jobs->entry ||
                      jobs->len == (jobs->avail >= jobs->entry)
                  ? (jobs->avail - jobs->entry)
                  : (jobs->size + jobs->avail - jobs->entry));
  return jobs->avail;
}

/**
   return the value of @c data member of the head of the queue.
*/
void *head_queue(Slave_jobs_queue *jobs, Slave_job_item *ret) {
  if (jobs->entry == jobs->size) {
    DBUG_ASSERT(jobs->len == 0);
    ret->data = NULL;  // todo: move to caller
    return NULL;
  }
  *ret = jobs->m_Q[jobs->entry];

  DBUG_ASSERT(ret->data);  // todo: move to caller

  return ret;
}

/**
   return a job item through a struct which point is supplied via argument.
*/
Slave_job_item *de_queue(Slave_jobs_queue *jobs, Slave_job_item *ret) {
  if (jobs->entry == jobs->size) {
    DBUG_ASSERT(jobs->len == 0);
    return NULL;
  }
  *ret = jobs->m_Q[jobs->entry];
  jobs->len--;

  // pre boundary cond
  if (jobs->avail == jobs->size) jobs->avail = jobs->entry;
  jobs->entry = (jobs->entry + 1) % jobs->size;

  // post boundary cond
  if (jobs->avail == jobs->entry) jobs->entry = jobs->size;

  DBUG_ASSERT(jobs->entry == jobs->size ||
              (jobs->len == (jobs->avail >= jobs->entry)
                   ? (jobs->avail - jobs->entry)
                   : (jobs->size + jobs->avail - jobs->entry)));

  return ret;
}

/**
   Coordinator enqueues a job item into a Worker private queue.

   @param job_item  a pointer to struct carrying a reference to an event
   @param worker    a pointer to the assigned Worker struct
   @param rli       a pointer to Relay_log_info of Coordinator

   @return false Success.
           true  Thread killed or worker stopped while waiting for
                 successful enqueue.
*/
bool append_item_to_jobs(slave_job_item *job_item, Slave_worker *worker,
                         Relay_log_info *rli) {
  THD *thd = rli->info_thd;
  int ret = -1;
  size_t ev_size = job_item->data->common_header->data_written;
  ulonglong new_pend_size;
  PSI_stage_info old_stage;

  DBUG_ASSERT(thd == current_thd);

  mysql_mutex_lock(&rli->pending_jobs_lock);
  new_pend_size = rli->mts_pending_jobs_size + ev_size;
  bool big_event = (ev_size > rli->mts_pending_jobs_size_max);
  /*
    C waits basing on *data* sizes in the queues.
    If it is a big event (event size is greater than
    slave_pending_jobs_size_max but less than slave_max_allowed_packet),
    it will wait for all the jobs in the workers's queue to be
    completed. If it is normal event (event size is less than
    slave_pending_jobs_size_max), then it will wait for
    enough empty memory to keep the event in one of the workers's
    queue.
    NOTE: Receiver thread (I/O thread) is taking care of restricting
    the event size to slave_max_allowed_packet. If an event from
    the master is bigger than this value, IO thread will be stopped
    with error ER_NET_PACKET_TOO_LARGE.
  */
  while ((!big_event && new_pend_size > rli->mts_pending_jobs_size_max) ||
         (big_event && rli->mts_pending_jobs_size != 0)) {
    rli->mts_wq_oversize = true;
    rli->wq_size_waits_cnt++;  // waiting due to the total size
    thd->ENTER_COND(&rli->pending_jobs_cond, &rli->pending_jobs_lock,
                    &stage_slave_waiting_worker_to_free_events, &old_stage);
    mysql_cond_wait(&rli->pending_jobs_cond, &rli->pending_jobs_lock);
    mysql_mutex_unlock(&rli->pending_jobs_lock);
    thd->EXIT_COND(&old_stage);
    if (thd->killed) return true;
    if (rli->wq_size_waits_cnt % 10 == 1)
      LogErr(INFORMATION_LEVEL, ER_RPL_MTS_SLAVE_COORDINATOR_HAS_WAITED,
             rli->wq_size_waits_cnt, ev_size);
    mysql_mutex_lock(&rli->pending_jobs_lock);

    new_pend_size = rli->mts_pending_jobs_size + ev_size;
  }
  rli->pending_jobs++;
  rli->mts_pending_jobs_size = new_pend_size;
  rli->mts_events_assigned++;

  mysql_mutex_unlock(&rli->pending_jobs_lock);

  /*
    Sleep unless there is an underrunning Worker and the current Worker
    queue is empty or filled lightly (not more than underrun level).
  */
  if (rli->mts_wq_underrun_w_id == MTS_WORKER_UNDEF &&
      worker->jobs.len > worker->underrun_level) {
    /*
      todo: experiment with weight to get a good approximation formula.
      Max possible nap time is choosen 1 ms.
      The bigger the excessive overrun counter the longer the nap.
    */
    ulong nap_weight = rli->mts_wq_excess_cnt + 1;
    /*
       Nap time is a product of a weight factor and the basic nap unit.
       The weight factor is proportional to the worker queues overrun excess
       counter. For example when there were only one overruning Worker
       the max nap_weight as 0.1 * worker->jobs.size would be
       about 1600 so the max nap time is approx 0.008 secs.
       Such value is not reachable because of min().
       Notice, granularity of sleep depends on the resolution of the software
       clock, High-Resolution Timer (HRT) configuration. Without HRT
       the precision of wake-up through @c select() may be greater or
       equal 1 ms. So don't expect the nap last a prescribed fraction of 1 ms
       in such case.
    */
    my_sleep(min<ulong>(1000, nap_weight * rli->mts_coordinator_basic_nap));
    rli->mts_wq_no_underrun_cnt++;
  }

  mysql_mutex_lock(&worker->jobs_lock);

  // possible WQ overfill
  while (worker->running_status == Slave_worker::RUNNING && !thd->killed &&
         (ret = en_queue(&worker->jobs, job_item)) == -1) {
    thd->ENTER_COND(&worker->jobs_cond, &worker->jobs_lock,
                    &stage_slave_waiting_worker_queue, &old_stage);
    worker->jobs.overfill = true;
    worker->jobs.waited_overfill++;
    rli->mts_wq_overfill_cnt++;
    mysql_cond_wait(&worker->jobs_cond, &worker->jobs_lock);
    mysql_mutex_unlock(&worker->jobs_lock);
    thd->EXIT_COND(&old_stage);

    mysql_mutex_lock(&worker->jobs_lock);
  }
  if (ret != -1) {
    worker->curr_jobs++;
    if (worker->jobs.len == 1) mysql_cond_signal(&worker->jobs_cond);

    mysql_mutex_unlock(&worker->jobs_lock);
  } else {
    mysql_mutex_unlock(&worker->jobs_lock);

    mysql_mutex_lock(&rli->pending_jobs_lock);
    rli->pending_jobs--;  // roll back of the prev incr
    rli->mts_pending_jobs_size -= ev_size;
    mysql_mutex_unlock(&rli->pending_jobs_lock);
  }

  return (-1 != ret ? false : true);
}

/**
  Remove a job item from the given workers job queue. It also updates related
  status.

  param[in] job_item The job item will be removed
  param[in] worker   The worker which job_item belongs to.
  param[in] rli      slave's relay log info object.
 */
static void remove_item_from_jobs(slave_job_item *job_item,
                                  Slave_worker *worker, Relay_log_info *rli) {
  Log_event *ev = job_item->data;

  mysql_mutex_lock(&worker->jobs_lock);
  de_queue(&worker->jobs, job_item);
  /* possible overfill */
  if (worker->jobs.len == worker->jobs.size - 1 &&
      worker->jobs.overfill == true) {
    worker->jobs.overfill = false;
    // todo: worker->hungry_cnt++;
    mysql_cond_signal(&worker->jobs_cond);
  }
  mysql_mutex_unlock(&worker->jobs_lock);

  /* statistics */

  /* todo: convert to rwlock/atomic write */
  mysql_mutex_lock(&rli->pending_jobs_lock);

  rli->pending_jobs--;
  rli->mts_pending_jobs_size -= ev->common_header->data_written;
  DBUG_ASSERT(rli->mts_pending_jobs_size < rli->mts_pending_jobs_size_max);

  /*
    The positive branch is underrun: number of pending assignments
    is less than underrun level.
    Zero of jobs.len has to reset underrun w_id as the worker may get
    the next piece of assignement in a long time.
  */
  if (worker->underrun_level > worker->jobs.len && worker->jobs.len != 0) {
    rli->mts_wq_underrun_w_id = worker->id;
  } else if (rli->mts_wq_underrun_w_id == worker->id) {
    // reset only own marking
    rli->mts_wq_underrun_w_id = MTS_WORKER_UNDEF;
  }

  /*
    Overrun handling.
    Incrementing the Worker private and the total excess counter corresponding
    to number of events filled above the overrun_level.
    The increment amount to the total counter is a difference between
    the current and the previous private excess (worker->wq_overrun_cnt).
    When the current queue length drops below overrun_level the global
    counter is decremented, the local is reset.
  */
  if (worker->overrun_level < worker->jobs.len) {
    ulong last_overrun = worker->wq_overrun_cnt;
    ulong excess_delta;

    /* current overrun */
    worker->wq_overrun_cnt = worker->jobs.len - worker->overrun_level;
    excess_delta = worker->wq_overrun_cnt - last_overrun;
    worker->excess_cnt += excess_delta;
    rli->mts_wq_excess_cnt += excess_delta;
    rli->mts_wq_overrun_cnt++;  // statistics

    // guarding correctness of incrementing in case of the only one Worker
    DBUG_ASSERT(rli->workers.size() != 1 ||
                rli->mts_wq_excess_cnt == worker->wq_overrun_cnt);
  } else if (worker->excess_cnt > 0) {
    // When level drops below the total excess is decremented by the
    // value of the worker's contribution to the total excess.
    rli->mts_wq_excess_cnt -= worker->excess_cnt;
    worker->excess_cnt = 0;
    worker->wq_overrun_cnt = 0;  // and the local is reset

    DBUG_ASSERT(rli->mts_wq_excess_cnt >= 0);
    DBUG_ASSERT(rli->mts_wq_excess_cnt == 0 || rli->workers.size() > 1);
  }

  /* coordinator can be waiting */
  if (rli->mts_pending_jobs_size < rli->mts_pending_jobs_size_max &&
      rli->mts_wq_oversize)  // TODO: unit/general test wq_oversize
  {
    rli->mts_wq_oversize = false;
    mysql_cond_signal(&rli->pending_jobs_cond);
  }

  mysql_mutex_unlock(&rli->pending_jobs_lock);

  worker->events_done++;
}
/**
   Worker's routine to wait for a new assignement through
   @c append_item_to_jobs()

   @param worker    a pointer to the waiting Worker struct
   @param job_item  a pointer to struct carrying a reference to an event

   @return NULL failure or
           a-pointer to an item.
*/
static struct slave_job_item *pop_jobs_item(Slave_worker *worker,
                                            Slave_job_item *job_item) {
  THD *thd = worker->info_thd;

  mysql_mutex_lock(&worker->jobs_lock);

  job_item->data = NULL;
  while (!job_item->data && !thd->killed &&
         (worker->running_status == Slave_worker::RUNNING ||
          worker->running_status == Slave_worker::STOP)) {
    PSI_stage_info old_stage;

    if (set_max_updated_index_on_stop(worker, job_item)) break;
    if (job_item->data == NULL) {
      worker->wq_empty_waits++;
      thd->ENTER_COND(&worker->jobs_cond, &worker->jobs_lock,
                      &stage_slave_waiting_event_from_coordinator, &old_stage);
      mysql_cond_wait(&worker->jobs_cond, &worker->jobs_lock);
      mysql_mutex_unlock(&worker->jobs_lock);
      thd->EXIT_COND(&old_stage);
      mysql_mutex_lock(&worker->jobs_lock);
    }
  }
  if (job_item->data) worker->curr_jobs--;

  mysql_mutex_unlock(&worker->jobs_lock);

  thd_proc_info(worker->info_thd, "Executing event");
  return job_item;
}

/**
  Report a not yet reported error to the coordinator if necessary.

  All issues detected when applying binary log events are reported using
  rli->report(), but when an issue is not reported by the log event being
  applied, there is a workaround at handle_slave_sql() to report the issue
  also using rli->report() for the STS applier (or the MTS coordinator).

  This function implements the workaround for a MTS worker.

  @param worker the worker to be evaluated.
*/
void report_error_to_coordinator(Slave_worker *worker) {
  THD *thd = worker->info_thd;
  /*
    It is possible that the worker had failed to apply the event but
    did not reported about the failure using rli->report(). An example
    of such cases are failures caused by setting GTID_NEXT variable with
    an unsupported GTID mode (GTID_SET when GTID_MODE = OFF, anonymous
    GTID when GTID_MODE = ON).
  */
  if (thd->is_error()) {
    char const *const errmsg = thd->get_stmt_da()->message_text();
    DBUG_PRINT("info", ("thd->get_stmt_da()->get_mysql_errno()=%d; "
                        "worker->last_error.number=%d",
                        thd->get_stmt_da()->mysql_errno(),
                        worker->last_error().number));

    if (worker->last_error().number == 0 &&
        /*
          When another worker that should commit before the current worker
          being evaluated has failed and the commit order should be preserved
          the current worker was asked to roll back and would stop with the
          ER_SLAVE_WORKER_STOPPED_PREVIOUS_THD_ERROR not yet reported to the
          coordinator. Reporting this error to the coordinator would be a
          mistake and would mask the real issue that lead to the MTS stop as
          the coordinator reports only the last error reported to it as the
          cause of the MTS failure.

          So, we should skip reporting the error if it was reported because
          the current transaction had to be rolled back by a failure in a
          previous transaction in the commit order while the current
          transaction was waiting to be committed.
        */
        thd->get_stmt_da()->mysql_errno() !=
            ER_SLAVE_WORKER_STOPPED_PREVIOUS_THD_ERROR) {
      /*
        This function is reporting an error which was not reported
        while executing exec_relay_log_event().
      */
      worker->report(ERROR_LEVEL, thd->get_stmt_da()->mysql_errno(), "%s",
                     errmsg);
    }
  }
}

/**
  apply one job group.

  @note the function maintains worker's CGEP and modifies APH, updates
        the current group item in GAQ via @c slave_worker_ends_group().

  param[in] worker the worker which calls it.
  param[in] rli    slave's relay log info object.

  return returns 0 if the group of jobs are applied successfully, otherwise
         returns an error code.
 */
int slave_worker_exec_job_group(Slave_worker *worker, Relay_log_info *rli) {
  struct slave_job_item item = {NULL, 0, 0};
  struct slave_job_item *job_item = &item;
  THD *thd = worker->info_thd;
  bool seen_gtid = false;
  bool seen_begin = false;
  int error = 0;
  Log_event *ev = NULL;
  uint start_relay_number;
  my_off_t start_relay_pos;

  DBUG_ENTER("slave_worker_exec_job_group");

  if (unlikely(worker->trans_retries > 0)) worker->trans_retries = 0;

  job_item = pop_jobs_item(worker, job_item);
  start_relay_number = job_item->relay_number;
  start_relay_pos = job_item->relay_pos;

  /* Current event with Worker associator. */
  RLI_current_event_raii worker_curr_ev(worker, ev);

  while (1) {
    Slave_job_group *ptr_g;

    if (unlikely(thd->killed ||
                 worker->running_status == Slave_worker::STOP_ACCEPTED)) {
      DBUG_ASSERT(worker->running_status != Slave_worker::ERROR_LEAVING);
      // de-queueing and decrement counters is in the caller's exit branch
      error = -1;
      goto err;
    }

    ev = job_item->data;
    DBUG_ASSERT(ev != NULL);
    DBUG_PRINT("info", ("W_%lu <- job item: %p data: %p thd: %p", worker->id,
                        job_item, ev, thd));
    /*
      Associate the freshly read event with worker.
      The binding also remains when the loop breaks at the group end event
      so a DDL Query_log_event as such a breaker would remain pinned to
      the Worker by the slave info table update and commit time,
      see slave_worker_ends_group().
    */
    worker_curr_ev.set_current_event(ev);

    if (is_gtid_event(ev)) seen_gtid = true;
    if (!seen_begin && ev->starts_group()) {
      seen_begin = true;  // The current group is started with B-event
      worker->end_group_sets_max_dbs = true;
    }
    set_timespec_nsec(&worker->ts_exec[0], 0);  // pre-exec
    worker->stats_read_time +=
        diff_timespec(&worker->ts_exec[0], &worker->ts_exec[1]);
    /* Adapting to possible new Format_description_log_event */
    ptr_g = rli->gaq->get_job_group(ev->mts_group_idx);
    if (ptr_g->new_fd_event) {
      error = worker->set_rli_description_event(ptr_g->new_fd_event);
      if (unlikely(error)) goto err;
      ptr_g->new_fd_event = NULL;
    }

    error = worker->slave_worker_exec_event(ev);

    set_timespec_nsec(&worker->ts_exec[1], 0);  // pre-exec
    worker->stats_exec_time +=
        diff_timespec(&worker->ts_exec[1], &worker->ts_exec[0]);
    if (error || worker->found_order_commit_deadlock()) {
      error = worker->retry_transaction(start_relay_number, start_relay_pos,
                                        job_item->relay_number,
                                        job_item->relay_pos);
      if (error) goto err;
    }
    /*
      p-event or any other event of B-free (malformed) group can
      "commit" with logical clock scheduler. In that case worker id
      points to the only active "exclusive" Worker that processes such
      malformed group events one by one.
      WL#7592 refines the original assert disjunction formula
      with the final disjunct.
    */
    DBUG_ASSERT(seen_begin || is_gtid_event(ev) ||
                ev->get_type_code() == binary_log::QUERY_EVENT ||
                is_mts_db_partitioned(rli) || worker->id == 0 || seen_gtid);

    if (ev->ends_group() || (!seen_begin && !is_gtid_event(ev) &&
                             (ev->get_type_code() == binary_log::QUERY_EVENT ||
                              /* break through by LC only in GTID off */
                              (!seen_gtid && !is_mts_db_partitioned(rli)))))
      break;

    remove_item_from_jobs(job_item, worker, rli);
    /* The event will be used later if worker is NULL, so it is not freed */
    if (ev->worker != NULL) delete ev;

    job_item = pop_jobs_item(worker, job_item);
  }

  DBUG_PRINT("info", (" commits GAQ index %lu, last committed  %lu",
                      ev->mts_group_idx, worker->last_group_done_index));
  /* The group is applied successfully, so error should be 0 */
  worker->slave_worker_ends_group(ev, 0);

  /*
    Check if the finished group started with a Gtid_log_event to update the
    monitoring information
  */
  if (current_thd->rli_slave->is_processing_trx()) {
    DBUG_EXECUTE_IF("rpl_ps_tables", {
      const char act[] =
          "now SIGNAL signal.rpl_ps_tables_apply_before "
          "WAIT_FOR signal.rpl_ps_tables_apply_finish";
      DBUG_ASSERT(opt_debug_sync_timeout > 0);
      DBUG_ASSERT(!debug_sync_set_action(current_thd, STRING_WITH_LEN(act)));
    };);
    if (ev->get_type_code() == binary_log::QUERY_EVENT &&
        ((Query_log_event *)ev)->rollback_injected_by_coord) {
      /*
        If this was a rollback event injected by the coordinator because of a
        partial transaction in the relay log, we must not consider this
        transaction completed and, instead, clear the monitoring info.
      */
      current_thd->rli_slave->clear_processing_trx();
    } else {
      current_thd->rli_slave->finished_processing();
    }
    DBUG_EXECUTE_IF("rpl_ps_tables", {
      const char act[] =
          "now SIGNAL signal.rpl_ps_tables_apply_after_finish "
          "WAIT_FOR signal.rpl_ps_tables_apply_continue";
      DBUG_ASSERT(opt_debug_sync_timeout > 0);
      DBUG_ASSERT(!debug_sync_set_action(current_thd, STRING_WITH_LEN(act)));
    };);
  }

#ifndef DBUG_OFF
  DBUG_PRINT("mts", ("Check_slave_debug_group worker %lu mts_checkpoint_group"
                     " %u processed %lu debug %d\n",
                     worker->id, opt_mts_checkpoint_group, worker->groups_done,
                     DBUG_EVALUATE_IF("check_slave_debug_group", 1, 0)));

  if (DBUG_EVALUATE_IF("check_slave_debug_group", 1, 0) &&
      opt_mts_checkpoint_group == worker->groups_done) {
    DBUG_PRINT("mts", ("Putting worker %lu in busy wait.", worker->id));
    while (true) my_sleep(6000000);
  }
#endif

  remove_item_from_jobs(job_item, worker, rli);
  delete ev;

  DBUG_RETURN(0);
err:
  if (error) {
    report_error_to_coordinator(worker);
    DBUG_PRINT("info", ("Worker %lu is exiting: killed %i, error %i, "
                        "running_status %d",
                        worker->id, thd->killed.load(), thd->is_error(),
                        worker->running_status));
    worker->slave_worker_ends_group(ev, error); /* last done sets post exec */
  }
  DBUG_RETURN(error);
}

const char *Slave_worker::get_for_channel_str(bool upper_case) const {
  return c_rli->get_for_channel_str(upper_case);
}

const uint *Slave_worker::get_table_pk_field_indexes() {
  return info_slave_worker_table_pk_field_indexes;
}

uint Slave_worker::get_channel_field_index() { return LINE_FOR_CHANNEL; }<|MERGE_RESOLUTION|>--- conflicted
+++ resolved
@@ -1727,20 +1727,16 @@
   set_future_event_relay_log_pos(ev->future_event_relay_log_pos);
   set_master_log_pos(static_cast<ulong>(ev->common_header->log_pos));
   set_gaq_index(ev->mts_group_idx);
-<<<<<<< HEAD
   ret = ev->do_apply_event_worker(this);
-=======
-  ret= ev->do_apply_event_worker(this);
 
   DBUG_EXECUTE_IF("after_executed_write_rows_event", {
     if (ev->get_type_code() == binary_log::WRITE_ROWS_EVENT) {
-      static const char act[]= "now signal executed";
+      static constexpr char act[] = "now signal executed";
       DBUG_ASSERT(opt_debug_sync_timeout > 0);
       DBUG_ASSERT(!debug_sync_set_action(thd, STRING_WITH_LEN(act)));
     }
   };);
 
->>>>>>> 205b48f0
   DBUG_RETURN(ret);
 }
 
