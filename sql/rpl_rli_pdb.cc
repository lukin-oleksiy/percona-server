--- conflicted
+++ resolved
@@ -1478,29 +1478,6 @@
 void Slave_worker::do_report(loglevel level, int err_code, const char *msg,
                              va_list args) const
 {
-<<<<<<< HEAD
-    va_list args_copy;
-    /*
-      The argument 'va_list args' is used twice.
-      1) Error reporting by the coordinator.
-      2) Error reporting by the worker that errored out.
-      C does not allow using the same va_list twice without making a copy.
-      Hence the use of va_copy().
-      Since va_copy() macro is not defined in windows vrsions, added an explicit
-      definition for the same.
-    */
-    #ifndef va_copy
-    #define va_copy(dst, src) memcpy(&(dst), &(src), sizeof(va_list))
-    #endif
-
-    va_copy(args_copy, args);
-    /* Error reporting by the coordinator. */
-    c_rli->va_report(level, err_code, msg, args);
-    /* Error reporting by the worker. */
-    this->va_report(level, err_code, msg, args_copy);
-    /* 'args' is destroyed by the caller, 'args_copy' is destroyed here. */
-    va_end(args_copy);
-=======
   char buff_coord[MAX_SLAVE_ERRMSG];
   char buff_gtid[Gtid::MAX_TEXT_LENGTH + 1];
   const char* log_name= const_cast<Slave_worker*>(this)->get_master_log_name();
@@ -1517,13 +1494,32 @@
   {
     buff_gtid[0]= 0;
   }
- 
+
   sprintf(buff_coord,
           "Worker %lu failed executing transaction '%s' at "
           "master log %s, end_log_pos %llu",
           id, buff_gtid, log_name, log_pos);
+
+  va_list args_copy;
+  /*
+  The argument 'va_list args' is used twice.
+  1) Error reporting by the coordinator.
+  2) Error reporting by the worker that errored out.
+  C does not allow using the same va_list twice without making a copy.
+  Hence the use of va_copy().
+  Since va_copy() macro is not defined in windows vrsions, added an explicit
+  definition for the same.
+    */
+  #ifndef va_copy
+  #define va_copy(dst, src) memcpy(&(dst), &(src), sizeof(va_list))
+  #endif
+  va_copy(args_copy, args);
+  /* Error reporting by the coordinator. */
   c_rli->va_report(level, err_code, buff_coord, msg, args);
->>>>>>> c298d6cb
+  /* Error reporting by the worker. */
+  this->va_report(level, err_code, buff_coord, msg, args_copy);
+  /* 'args' is destroyed by the caller, 'args_copy' is destroyed here. */
+  va_end(args_copy);
 }
 
 /**
