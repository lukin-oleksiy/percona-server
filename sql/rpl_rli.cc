--- conflicted
+++ resolved
@@ -1183,18 +1183,10 @@
   }
   else if (ev != NULL && ev->get_type_code() == GTID_LOG_EVENT)
   {
-<<<<<<< HEAD
-    global_sid_lock.rdlock();
-
-    if (current_gtids_obj._add_gtid(((Gtid_log_event *)(ev))->get_sidno(false),
-                                    ((Gtid_log_event *)(ev))->get_gno()) !=
-        RETURN_STATUS_OK)
-=======
     global_sid_lock.wrlock();
-    if (until_gtids_obj._remove(((Gtid_log_event *)(ev))->get_sidno(false),
-                                ((Gtid_log_event *)(ev))->get_gno())
+    if (until_gtids_obj._remove_gtid(((Gtid_log_event *)(ev))->get_sidno(false),
+                                     ((Gtid_log_event *)(ev))->get_gno())
         != RETURN_STATUS_OK || until_gtids_obj.is_empty())
->>>>>>> 01e3a3fc
     {
       global_sid_lock.unlock();
       DBUG_RETURN(true);
