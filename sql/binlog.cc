/* Copyright (c) 2009, 2016, Oracle and/or its affiliates. All rights reserved.

   This program is free software; you can redistribute it and/or modify
   it under the terms of the GNU General Public License as published by
   the Free Software Foundation; version 2 of the License.

   This program is distributed in the hope that it will be useful,
   but WITHOUT ANY WARRANTY; without even the implied warranty of
   MERCHANTABILITY or FITNESS FOR A PARTICULAR PURPOSE.  See the
   GNU General Public License for more details.

   You should have received a copy of the GNU General Public License
   along with this program; if not, write to the Free Software Foundation,
   51 Franklin Street, Suite 500, Boston, MA 02110-1335 USA */

#include "binlog.h"

#include "my_stacktrace.h"                  // my_safe_print_system_time
#include "debug_sync.h"                     // DEBUG_SYNC
#include "log.h"                            // sql_print_warning
#include "log_event.h"                      // Rows_log_event
#include "mysqld_thd_manager.h"             // Global_THD_manager
#include "rpl_handler.h"                    // RUN_HOOK
#include "rpl_mi.h"                         // Master_info
#include "rpl_rli.h"                        // Relay_log_info
#include "rpl_rli_pdb.h"                    // Slave_worker
#include "rpl_slave_commit_order_manager.h" // Commit_order_manager
#include "rpl_trx_boundary_parser.h"        // Transaction_boundary_parser
#include "sql_class.h"                      // THD
#include "sql_parse.h"                      // sqlcom_can_generate_row_events
#include "sql_show.h"                       // append_identifier

#include "pfs_file_provider.h"
#include "mysql/psi/mysql_file.h"

#include <pfs_transaction_provider.h>
#include <mysql/psi/mysql_transaction.h>
#include "xa.h"

#include <list>
#include <string>

using std::max;
using std::min;
using std::string;
using std::list;
using binary_log::checksum_crc32;
#define FLAGSTR(V,F) ((V)&(F)?#F" ":"")

#define LOG_PREFIX	"ML"

/**
  @defgroup Binary_Log Binary Log
  @{
 */

#define MY_OFF_T_UNDEF (~(my_off_t)0UL)

/*
  Constants required for the limit unsafe warnings suppression
 */
//seconds after which the limit unsafe warnings suppression will be activated
#define LIMIT_UNSAFE_WARNING_ACTIVATION_TIMEOUT 50
//number of limit unsafe warnings after which the suppression will be activated
#define LIMIT_UNSAFE_WARNING_ACTIVATION_THRESHOLD_COUNT 50
#define MAX_SESSION_ATTACH_TRIES 10

static ulonglong limit_unsafe_suppression_start_time= 0;
static bool unsafe_warning_suppression_is_activated= false;
static int limit_unsafe_warning_count= 0;

static handlerton *binlog_hton;
bool opt_binlog_order_commits= true;

const char *log_bin_index= 0;
const char *log_bin_basename= 0;

MYSQL_BIN_LOG mysql_bin_log(&sync_binlog_period, WRITE_CACHE);

static int binlog_init(void *p);
static int binlog_start_trans_and_stmt(THD *thd, Log_event *start_event);
static int binlog_close_connection(handlerton *hton, THD *thd);
static int binlog_savepoint_set(handlerton *hton, THD *thd, void *sv);
static int binlog_savepoint_rollback(handlerton *hton, THD *thd, void *sv);
static bool binlog_savepoint_rollback_can_release_mdl(handlerton *hton,
                                                      THD *thd);
static int binlog_commit(handlerton *hton, THD *thd, bool all);
static int binlog_rollback(handlerton *hton, THD *thd, bool all);
static int binlog_prepare(handlerton *hton, THD *thd, bool all);
static int binlog_xa_commit(handlerton *hton,  XID *xid);
static int binlog_xa_rollback(handlerton *hton,  XID *xid);
static void exec_binlog_error_action_abort(const char* err_string);

/**
  Helper class to hold a mutex for the duration of the
  block.

  Eliminates the need for explicit unlocking of mutexes on, e.g.,
  error returns.  On passing a null pointer, the sentry will not do
  anything.
 */
class Mutex_sentry
{
public:
  Mutex_sentry(mysql_mutex_t *mutex)
    : m_mutex(mutex)
  {
    if (m_mutex)
      mysql_mutex_lock(mutex);
  }

  ~Mutex_sentry()
  {
    if (m_mutex)
      mysql_mutex_unlock(m_mutex);
#ifndef DBUG_OFF
    m_mutex= 0;
#endif
  }

private:
  mysql_mutex_t *m_mutex;

  // It's not allowed to copy this object in any way
  Mutex_sentry(Mutex_sentry const&);
  void operator=(Mutex_sentry const&);
};


/**
  Helper class to perform a thread excursion.

  This class is used to temporarily switch to another session (THD
  structure). It will set up thread specific "globals" correctly
  so that the POSIX thread looks exactly like the session attached to.
  However, PSI_thread info is not touched as it is required to show
  the actual physial view in PFS instrumentation i.e., it should
  depict as the real thread doing the work instead of thread it switched
  to.

  On destruction, the original session (which is supplied to the
  constructor) will be re-attached automatically. For example, with
  this code, the value of @c current_thd will be the same before and
  after execution of the code.

  @code
  {
    Thread_excursion excursion(current_thd);
    for (int i = 0 ; i < count ; ++i)
      excursion.attach_to(other_thd[i]);
  }
  @endcode

  @warning The class is not designed to be inherited from.
 */

class Thread_excursion
{
public:
  Thread_excursion(THD *thd)
    : m_original_thd(thd)
  {
  }

  ~Thread_excursion() {
#ifndef EMBEDDED_LIBRARY
    if (unlikely(setup_thread_globals(m_original_thd)))
      DBUG_ASSERT(0);                           // Out of memory?!
#endif
  }

  /**
    Try to attach the POSIX thread to a session.
    - This function attaches the POSIX thread to a session
    in MAX_SESSION_ATTACH_TRIES tries when encountering
    'out of memory' error, and terminates the server after
    failed in MAX_SESSION_ATTACH_TRIES tries.

    @param[in] thd       The thd of a session
   */
  void try_to_attach_to(THD *thd)
  {
    int i= 0;
    /*
      Attach the POSIX thread to a session in MAX_SESSION_ATTACH_TRIES
      tries when encountering 'out of memory' error.
    */
    while (i < MAX_SESSION_ATTACH_TRIES)
    {
      /*
        Currently attach_to(...) returns ER_OUTOFMEMORY or 0. So
        we continue to attach the POSIX thread when encountering
        the ER_OUTOFMEMORY error. Please take care other error
        returned from attach_to(...) in future.
      */
      if (!attach_to(thd))
      {
        if (i > 0)
          sql_print_warning("Server overcomes the temporary 'out of memory' "
                            "in '%d' tries while attaching to session thread "
                            "during the group commit phase.\n", i + 1);
        break;
      }
      /* Sleep 1 microsecond per try to avoid temporary 'out of memory' */
      my_sleep(1);
      i++;
    }
    /*
      Terminate the server after failed to attach the POSIX thread
      to a session in MAX_SESSION_ATTACH_TRIES tries.
    */
    if (MAX_SESSION_ATTACH_TRIES == i)
    {
      my_safe_print_system_time();
      my_safe_printf_stderr("%s", "[Fatal] Out of memory while attaching to "
                            "session thread during the group commit phase. "
                            "Data consistency between master and slave can "
                            "be guaranteed after server restarts.\n");
      _exit(MYSQLD_FAILURE_EXIT);
    }
  }

private:

  /**
    Attach the POSIX thread to a session.
   */
  int attach_to(THD *thd)
  {
#ifndef EMBEDDED_LIBRARY
    if (DBUG_EVALUATE_IF("simulate_session_attach_error", 1, 0)
        || unlikely(setup_thread_globals(thd)))
    {
      /*
        Indirectly uses pthread_setspecific, which can only return
        ENOMEM or EINVAL. Since store_globals are using correct keys,
        the only alternative is out of memory.
      */
      return ER_OUTOFMEMORY;
    }
#endif /* EMBEDDED_LIBRARY */
    return 0;
  }

  int setup_thread_globals(THD *thd) const {
    return thd->store_globals();
  }

  THD *m_original_thd;
};


/**
  Caches for non-transactional and transactional data before writing
  it to the binary log.

  @todo All the access functions for the flags suggest that the
  encapsuling is not done correctly, so try to move any logic that
  requires access to the flags into the cache.
*/
class binlog_cache_data
{
public:

  binlog_cache_data(bool trx_cache_arg,
                    my_off_t max_binlog_cache_size_arg,
                    ulong *ptr_binlog_cache_use_arg,
                    ulong *ptr_binlog_cache_disk_use_arg)
  : m_pending(0), saved_max_binlog_cache_size(max_binlog_cache_size_arg),
    ptr_binlog_cache_use(ptr_binlog_cache_use_arg),
    ptr_binlog_cache_disk_use(ptr_binlog_cache_disk_use_arg)
  {
    reset();
    flags.transactional= trx_cache_arg;
    cache_log.end_of_file= saved_max_binlog_cache_size;
  }

  int finalize(THD *thd, Log_event *end_event);
  int finalize(THD *thd, Log_event *end_event, XID_STATE *xs);
  int flush(THD *thd, my_off_t *bytes, bool *wrote_xid);
  int write_event(THD *thd, Log_event *event);

  virtual ~binlog_cache_data()
  {
    DBUG_ASSERT(is_binlog_empty());
    close_cached_file(&cache_log);
  }

  bool is_binlog_empty() const
  {
    my_off_t pos= my_b_tell(&cache_log);
    DBUG_PRINT("debug", ("%s_cache - pending: 0x%llx, bytes: %llu",
                         (flags.transactional ? "trx" : "stmt"),
                         (ulonglong) pending(), (ulonglong) pos));
    return pending() == NULL && pos == 0;
  }

  bool is_finalized() const {
    return flags.finalized;
  }

  Rows_log_event *pending() const
  {
    return m_pending;
  }

  void set_pending(Rows_log_event *const pending)
  {
    m_pending= pending;
  }

  void set_incident(void)
  {
    flags.incident= true;
  }

  bool has_incident(void) const
  {
    return flags.incident;
  }

  bool has_xid() const {
    // There should only be an XID event if we are transactional
    DBUG_ASSERT((flags.transactional && flags.with_xid) || !flags.with_xid);
    return flags.with_xid;
  }

  bool is_trx_cache() const
  {
    return flags.transactional;
  }

  my_off_t get_byte_position() const
  {
    return my_b_tell(&cache_log);
  }

  virtual void reset()
  {
    compute_statistics();
    truncate(0);

    /*
      If IOCACHE has a file associated, change its size to 0.
      It is safer to do it here, since we are certain that one
      asked the cache to go to position 0 with truncate.
    */
    if(cache_log.file != -1)
    {
      int error= 0;
      if((error= my_chsize(cache_log.file, 0, 0, MYF(MY_WME))))
        sql_print_warning("Unable to resize binlog IOCACHE auxilary file");

      DBUG_EXECUTE_IF("show_io_cache_size",
                      {
                        my_off_t file_size= my_seek(cache_log.file,
                                                    0L,MY_SEEK_END,MYF(MY_WME+MY_FAE));
                        sql_print_error("New size:%llu",
                                        static_cast<ulonglong>(file_size));
                      });
    }

    flags.incident= false;
    flags.with_xid= false;
    flags.immediate= false;
    flags.finalized= false;
    /*
      The truncate function calls reinit_io_cache that calls my_b_flush_io_cache
      which may increase disk_writes. This breaks the disk_writes use by the
      binary log which aims to compute the ratio between in-memory cache usage
      and disk cache usage. To avoid this undesirable behavior, we reset the
      variable after truncating the cache.
    */
    cache_log.disk_writes= 0;
    DBUG_ASSERT(is_binlog_empty());
  }

  /*
    Sets the write position to point at the position given. If the
    cache has swapped to a file, it reinitializes it, so that the
    proper data is added to the IO_CACHE buffer. Otherwise, it just
    does a my_b_seek.

    my_b_seek will not work if the cache has swapped, that's why
    we do this workaround.

    @param[IN]  pos the new write position.
    @param[IN]  use_reinit if the position should be reset resorting
                to reset_io_cache (which may issue a flush_io_cache 
                inside)

    @return The previous write position.
   */
  my_off_t reset_write_pos(my_off_t pos, bool use_reinit)
  {
    DBUG_ENTER("reset_write_pos");
    DBUG_ASSERT(cache_log.type == WRITE_CACHE);

    my_off_t oldpos= get_byte_position();

    if (use_reinit)
      reinit_io_cache(&cache_log, WRITE_CACHE, pos, 0, 0);
    else
      my_b_seek(&cache_log, pos);

    DBUG_RETURN(oldpos);
  }

  /*
    Cache to store data before copying it to the binary log.
  */
  IO_CACHE cache_log;

protected:
  /*
    It truncates the cache to a certain position. This includes deleting the
    pending event.
   */
  void truncate(my_off_t pos)
  {
    DBUG_PRINT("info", ("truncating to position %lu", (ulong) pos));
    remove_pending_event();
    reinit_io_cache(&cache_log, WRITE_CACHE, pos, 0, 0);
    cache_log.end_of_file= saved_max_binlog_cache_size;
  }

  /**
     Flush pending event to the cache buffer.
   */
  int flush_pending_event(THD *thd) {
    if (m_pending)
    {
      m_pending->set_flags(Rows_log_event::STMT_END_F);
      if (int error= write_event(thd, m_pending))
        return error;
      thd->clear_binlog_table_maps();
    }
    return 0;
  }

  /**
    Remove the pending event.
   */
  int remove_pending_event() {
    delete m_pending;
    m_pending= NULL;
    return 0;
  }
  struct Flags {
    /*
      Defines if this is either a trx-cache or stmt-cache, respectively, a
      transactional or non-transactional cache.
    */
    bool transactional:1;

    /*
      This indicates that some events did not get into the cache and most likely
      it is corrupted.
    */
    bool incident:1;

    /*
      This indicates that the cache should be written without BEGIN/END.
    */
    bool immediate:1;

    /*
      This flag indicates that the buffer was finalized and has to be
      flushed to disk.
     */
    bool finalized:1;

    /*
      This indicates that the cache contain an XID event.
     */
    bool with_xid:1;
  } flags;

private:
  /*
    Pending binrows event. This event is the event where the rows are currently
    written.
   */
  Rows_log_event *m_pending;

  /**
    This function computes binlog cache and disk usage.
  */
  void compute_statistics()
  {
    if (!is_binlog_empty())
    {
      (*ptr_binlog_cache_use)++;
      if (cache_log.disk_writes != 0)
        (*ptr_binlog_cache_disk_use)++;
    }
  }

  /*
    Stores the values of maximum size of the cache allowed when this cache
    is configured. This corresponds to either
      . max_binlog_cache_size or max_binlog_stmt_cache_size.
  */
  my_off_t saved_max_binlog_cache_size;

  /*
    Stores a pointer to the status variable that keeps track of the in-memory 
    cache usage. This corresponds to either
      . binlog_cache_use or binlog_stmt_cache_use.
  */
  ulong *ptr_binlog_cache_use;

  /*
    Stores a pointer to the status variable that keeps track of the disk
    cache usage. This corresponds to either
      . binlog_cache_disk_use or binlog_stmt_cache_disk_use.
  */
  ulong *ptr_binlog_cache_disk_use;

  binlog_cache_data& operator=(const binlog_cache_data& info);
  binlog_cache_data(const binlog_cache_data& info);
};


class binlog_stmt_cache_data
  : public binlog_cache_data
{
public:
  binlog_stmt_cache_data(bool trx_cache_arg,
                        my_off_t max_binlog_cache_size_arg,
                        ulong *ptr_binlog_cache_use_arg,
                        ulong *ptr_binlog_cache_disk_use_arg)
    : binlog_cache_data(trx_cache_arg,
                        max_binlog_cache_size_arg,
                        ptr_binlog_cache_use_arg,
                        ptr_binlog_cache_disk_use_arg)
  {
  }

  using binlog_cache_data::finalize;

  int finalize(THD *thd);
};


int
binlog_stmt_cache_data::finalize(THD *thd)
{
  if (flags.immediate)
  {
    if (int error= finalize(thd, NULL))
      return error;
  }
  else
  {
    Query_log_event
      end_evt(thd, STRING_WITH_LEN("COMMIT"), false, false, true, 0, true);
    if (int error= finalize(thd, &end_evt))
      return error;
  }
  return 0;
}


class binlog_trx_cache_data : public binlog_cache_data
{
public:
  binlog_trx_cache_data(bool trx_cache_arg,
                        my_off_t max_binlog_cache_size_arg,
                        ulong *ptr_binlog_cache_use_arg,
                        ulong *ptr_binlog_cache_disk_use_arg)
  : binlog_cache_data(trx_cache_arg,
                      max_binlog_cache_size_arg,
                      ptr_binlog_cache_use_arg,
                      ptr_binlog_cache_disk_use_arg),
    m_cannot_rollback(FALSE), before_stmt_pos(MY_OFF_T_UNDEF)
  {   }

  void reset()
  {
    DBUG_ENTER("reset");
    DBUG_PRINT("enter", ("before_stmt_pos: %llu", (ulonglong) before_stmt_pos));
    m_cannot_rollback= FALSE;
    before_stmt_pos= MY_OFF_T_UNDEF;
    binlog_cache_data::reset();
    DBUG_PRINT("return", ("before_stmt_pos: %llu", (ulonglong) before_stmt_pos));
    DBUG_VOID_RETURN;
  }

  bool cannot_rollback() const
  {
    return m_cannot_rollback;
  }

  void set_cannot_rollback()
  {
    m_cannot_rollback= TRUE;
  }

  my_off_t get_prev_position() const
  {
     return before_stmt_pos;
  }

  void set_prev_position(my_off_t pos)
  {
    DBUG_ENTER("set_prev_position");
    DBUG_PRINT("enter", ("before_stmt_pos: %llu", (ulonglong) before_stmt_pos));
    before_stmt_pos= pos;
    DBUG_PRINT("return", ("before_stmt_pos: %llu", (ulonglong) before_stmt_pos));
    DBUG_VOID_RETURN;
  }

  void restore_prev_position()
  {
    DBUG_ENTER("restore_prev_position");
    DBUG_PRINT("enter", ("before_stmt_pos: %llu", (ulonglong) before_stmt_pos));
    binlog_cache_data::truncate(before_stmt_pos);
    before_stmt_pos= MY_OFF_T_UNDEF;
    DBUG_PRINT("return", ("before_stmt_pos: %llu", (ulonglong) before_stmt_pos));
    DBUG_VOID_RETURN;
  }

  void restore_savepoint(my_off_t pos)
  {
    DBUG_ENTER("restore_savepoint");
    DBUG_PRINT("enter", ("before_stmt_pos: %llu", (ulonglong) before_stmt_pos));
    binlog_cache_data::truncate(pos);
    if (pos <= before_stmt_pos)
      before_stmt_pos= MY_OFF_T_UNDEF;
    DBUG_PRINT("return", ("before_stmt_pos: %llu", (ulonglong) before_stmt_pos));
    DBUG_VOID_RETURN;
  }

  using binlog_cache_data::truncate;

  int truncate(THD *thd, bool all);

private:
  /*
    It will be set TRUE if any statement which cannot be rolled back safely
    is put in trx_cache.
  */
  bool m_cannot_rollback;

  /*
    Binlog position before the start of the current statement.
  */
  my_off_t before_stmt_pos;

  binlog_trx_cache_data& operator=(const binlog_trx_cache_data& info);
  binlog_trx_cache_data(const binlog_trx_cache_data& info);
};

class binlog_cache_mngr {
public:
  binlog_cache_mngr(my_off_t max_binlog_stmt_cache_size_arg,
                    ulong *ptr_binlog_stmt_cache_use_arg,
                    ulong *ptr_binlog_stmt_cache_disk_use_arg,
                    my_off_t max_binlog_cache_size_arg,
                    ulong *ptr_binlog_cache_use_arg,
                    ulong *ptr_binlog_cache_disk_use_arg)
  : stmt_cache(FALSE, max_binlog_stmt_cache_size_arg,
               ptr_binlog_stmt_cache_use_arg,
               ptr_binlog_stmt_cache_disk_use_arg),
    trx_cache(TRUE, max_binlog_cache_size_arg,
              ptr_binlog_cache_use_arg,
              ptr_binlog_cache_disk_use_arg),
    has_logged_xid(NULL)
  {  }

  binlog_cache_data* get_binlog_cache_data(bool is_transactional)
  {
    if (is_transactional)
      return &trx_cache;
    else
      return &stmt_cache;
  }

  IO_CACHE* get_binlog_cache_log(bool is_transactional)
  {
    return (is_transactional ? &trx_cache.cache_log : &stmt_cache.cache_log);
  }

  /**
    Convenience method to check if both caches are empty.
   */
  bool is_binlog_empty() const {
    return stmt_cache.is_binlog_empty() && trx_cache.is_binlog_empty();
  }

  /*
    clear stmt_cache and trx_cache if they are not empty
  */
  void reset()
  {
    if (!stmt_cache.is_binlog_empty())
      stmt_cache.reset();
    if (!trx_cache.is_binlog_empty())
      trx_cache.reset();
  }

#ifndef DBUG_OFF
  bool dbug_any_finalized() const {
    return stmt_cache.is_finalized() || trx_cache.is_finalized();
  }
#endif

  /*
    Convenience method to flush both caches to the binary log.

    @param bytes_written Pointer to variable that will be set to the
                         number of bytes written for the flush.
    @param wrote_xid     Pointer to variable that will be set to @c
                         true if any XID event was written to the
                         binary log. Otherwise, the variable will not
                         be touched.
    @return Error code on error, zero if no error.
   */
  int flush(THD *thd, my_off_t *bytes_written, bool *wrote_xid)
  {
    my_off_t stmt_bytes= 0;
    my_off_t trx_bytes= 0;
    DBUG_ASSERT(stmt_cache.has_xid() == 0);
    int error= stmt_cache.flush(thd, &stmt_bytes, wrote_xid);
    if (error)
      return error;
    else
    {
      /*
        If both trx_cache and stmt_cache are nonempty, and
        gtid_next='AUTOMATIC', we need to release anonymous ownership.
        (This can only happen for anonymous transactions, since GTID
        consistency forbids mixing transactional and non-transactional
        tables in the same statement.)  It is important to release
        anonymous ownership, because when the transaction cache is
        flushed, it calls Gtid_state::generate_automatic_gtid, which
        expects (and asserts) that nothing is owned.
      */
      if (trx_cache.is_finalized() &&
          thd->variables.gtid_next.type == AUTOMATIC_GROUP &&
          thd->owned_gtid.sidno == THD::OWNED_SIDNO_ANONYMOUS)
      {
        thd->clear_owned_gtids();
        global_sid_lock->rdlock();
        gtid_state->release_anonymous_ownership();
        global_sid_lock->unlock();
      }
    }
    DEBUG_SYNC(thd, "after_flush_stm_cache_before_flush_trx_cache");
    if (int error= trx_cache.flush(thd, &trx_bytes, wrote_xid))
      return error;
    *bytes_written= stmt_bytes + trx_bytes;
    return 0;
  }

  binlog_stmt_cache_data stmt_cache;
  binlog_trx_cache_data trx_cache;
  /*
    The bool flag is for preventing do_binlog_xa_commit_rollback()
    execution twice which can happen for "external" xa commit/rollback.
  */
  bool has_logged_xid;
private:

  binlog_cache_mngr& operator=(const binlog_cache_mngr& info);
  binlog_cache_mngr(const binlog_cache_mngr& info);
};


static binlog_cache_mngr *thd_get_cache_mngr(const THD *thd)
{
  /*
    If opt_bin_log is not set, binlog_hton->slot == -1 and hence
    thd_get_ha_data(thd, hton) segfaults.
  */
  DBUG_ASSERT(opt_bin_log);
  return (binlog_cache_mngr *)thd_get_ha_data(thd, binlog_hton);
}


/**
  Checks if the BINLOG_CACHE_SIZE's value is greater than MAX_BINLOG_CACHE_SIZE.
  If this happens, the BINLOG_CACHE_SIZE is set to MAX_BINLOG_CACHE_SIZE.
*/
void check_binlog_cache_size(THD *thd)
{
  if (binlog_cache_size > max_binlog_cache_size)
  {
    if (thd)
    {
      push_warning_printf(thd, Sql_condition::SL_WARNING,
                          ER_BINLOG_CACHE_SIZE_GREATER_THAN_MAX,
                          ER(ER_BINLOG_CACHE_SIZE_GREATER_THAN_MAX),
                          (ulong) binlog_cache_size,
                          (ulong) max_binlog_cache_size);
    }
    else
    {
      sql_print_warning(ER_DEFAULT(ER_BINLOG_CACHE_SIZE_GREATER_THAN_MAX),
                        binlog_cache_size,
                        (ulong) max_binlog_cache_size);
    }
    binlog_cache_size= static_cast<ulong>(max_binlog_cache_size);
  }
}

/**
  Checks if the BINLOG_STMT_CACHE_SIZE's value is greater than MAX_BINLOG_STMT_CACHE_SIZE.
  If this happens, the BINLOG_STMT_CACHE_SIZE is set to MAX_BINLOG_STMT_CACHE_SIZE.
*/
void check_binlog_stmt_cache_size(THD *thd)
{
  if (binlog_stmt_cache_size > max_binlog_stmt_cache_size)
  {
    if (thd)
    {
      push_warning_printf(thd, Sql_condition::SL_WARNING,
                          ER_BINLOG_STMT_CACHE_SIZE_GREATER_THAN_MAX,
                          ER(ER_BINLOG_STMT_CACHE_SIZE_GREATER_THAN_MAX),
                          (ulong) binlog_stmt_cache_size,
                          (ulong) max_binlog_stmt_cache_size);
    }
    else
    {
      sql_print_warning(ER_DEFAULT(ER_BINLOG_STMT_CACHE_SIZE_GREATER_THAN_MAX),
                        binlog_stmt_cache_size,
                        (ulong) max_binlog_stmt_cache_size);
    }
    binlog_stmt_cache_size= static_cast<ulong>(max_binlog_stmt_cache_size);
  }
}

/**
 Check whether binlog_hton has valid slot and enabled
*/
bool binlog_enabled()
{
	return(binlog_hton && binlog_hton->slot != HA_SLOT_UNDEF);
}

 /*
  Save position of binary log transaction cache.

  SYNPOSIS
    binlog_trans_log_savepos()

    thd      The thread to take the binlog data from
    pos      Pointer to variable where the position will be stored

  DESCRIPTION

    Save the current position in the binary log transaction cache into
    the variable pointed to by 'pos'
 */

static void
binlog_trans_log_savepos(THD *thd, my_off_t *pos)
{
  DBUG_ENTER("binlog_trans_log_savepos");
  DBUG_ASSERT(pos != NULL);
  binlog_cache_mngr *const cache_mngr= thd_get_cache_mngr(thd);
  DBUG_ASSERT(mysql_bin_log.is_open());
  *pos= cache_mngr->trx_cache.get_byte_position();
  DBUG_PRINT("return", ("position: %lu", (ulong) *pos));
  DBUG_VOID_RETURN;
}

static int binlog_dummy_recover(handlerton *hton, XID *xid, uint len)
{
  return 0;
}

/**
  Auxiliary class to copy serialized events to the binary log and
  correct some of the fields that are not known until just before
  writing the event.

  This class allows feeding events in parts, so it is practical to use
  in do_write_cache() which reads events from an IO_CACHE where events
  may span mutiple cache pages.

  The following fields are fixed before writing the event:
  - end_log_pos is set
  - the checksum is computed if checksums are enabled
  - the length is incremented by the checksum size if checksums are enabled
*/
class Binlog_event_writer
{
  IO_CACHE *output_cache;
  bool have_checksum;
  ha_checksum initial_checksum;
  ha_checksum checksum;
  uint32 end_log_pos;

public:
  /**
    Constructs a new Binlog_event_writer. Should be called once before
    starting to flush the transaction or statement cache to the
    binlog.

    @param output_cache_arg IO_CACHE to write to.
    @param have_checksum_al
  */
  Binlog_event_writer(IO_CACHE *output_cache_arg)
    : output_cache(output_cache_arg),
      have_checksum(binlog_checksum_options !=
                    binary_log::BINLOG_CHECKSUM_ALG_OFF),
      initial_checksum(my_checksum(0L, NULL, 0)),
      checksum(initial_checksum),
      end_log_pos(my_b_tell(output_cache))
  {
    // Simulate checksum error
    if (DBUG_EVALUATE_IF("fault_injection_crc_value", 1, 0))
      checksum--;
  }

  /**
    Write part of an event to disk.

    @param buf_p[IN,OUT] Points to buffer with data to write.  The
    caller must set this initially, and it will be increased by the
    number of bytes written.

    @param buf_len_p[IN,OUT] Points to the remaining length of the
    buffer, i.e., from buf_p to the end of the buffer.  The caller
    must set this initially, and it will be decreased by the number of
    written bytes.

    @param event_len_p[IN,OUT] Points to the remaining length of the
    event, i.e., the size of the event minus what was already written.
    This must be initialized to zero by the caller, must be remembered
    by the caller between calls, and is updated by this function: when
    an event begins it is set to the length of the event, and for each
    call it is decreased by the number of written bytes.

    It is allowed that buf_len_p is less than event_len_p (i.e., event
    is only partial) and that event_len_p is less than buf_len_p
    (i.e., there is more than this event in the buffer).  This
    function will write as much as is available of one event, but
    never more than one.  It is required that buf_len_p >=
    LOG_EVENT_HEADER_LEN.

    @retval true Error, i.e., my_b_write failed.
    @retval false Success.
  */
  bool write_event_part(uchar **buf_p, uint32 *buf_len_p, uint32 *event_len_p)
  {
    DBUG_ENTER("Binlog_event_writer::write_event_part");

    if (*buf_len_p == 0)
      DBUG_RETURN(false);

    // This is the beginning of an event
    if (*event_len_p == 0)
    {
      // Caller must ensure that the first part of the event contains
      // a full event header.
      DBUG_ASSERT(*buf_len_p >= LOG_EVENT_HEADER_LEN);

      // Read event length
      *event_len_p= uint4korr(*buf_p + EVENT_LEN_OFFSET);

      // Increase end_log_pos
      end_log_pos+= *event_len_p;

      // Change event length if checksum is enabled
      if (have_checksum)
      {
        int4store(*buf_p + EVENT_LEN_OFFSET,
                  *event_len_p + BINLOG_CHECKSUM_LEN);
        // end_log_pos is shifted by the checksum length
        end_log_pos+= BINLOG_CHECKSUM_LEN;
      }

      // Store end_log_pos
      int4store(*buf_p + LOG_POS_OFFSET, end_log_pos);
    }

    // write the buffer
    uint32 write_bytes= std::min<uint32>(*buf_len_p, *event_len_p);
    DBUG_ASSERT(write_bytes > 0);
    if (my_b_write(output_cache, *buf_p, write_bytes))
      DBUG_RETURN(true);

    // update the checksum
    if (have_checksum)
      checksum= my_checksum(checksum, *buf_p, write_bytes);

    // Step positions.
    *buf_p+= write_bytes;
    *buf_len_p-= write_bytes;
    *event_len_p-= write_bytes;

    if (have_checksum)
    {
      // store checksum
      if (*event_len_p == 0)
      {
        char checksum_buf[BINLOG_CHECKSUM_LEN];
        int4store(checksum_buf, checksum);
        if (my_b_write(output_cache, checksum_buf, BINLOG_CHECKSUM_LEN))
          DBUG_RETURN(true);
        checksum= initial_checksum;
      }
    }

    DBUG_RETURN(false);
  }

  /**
    Write a full event to disk.

    This is a wrapper around write_event_part, which handles the
    special case where you have a complete event in the buffer.

    @param buf Buffer to write.
    @param buf_len Number of bytes to write.

    @retval true Error, i.e., my_b_write failed.
    @retval false Success.
  */
  bool write_full_event(uchar *buf, uint32 buf_len)
  {
    uint32 event_len_unused= 0;
    bool ret= write_event_part(&buf, &buf_len, &event_len_unused);
    DBUG_ASSERT(buf_len == 0);
    DBUG_ASSERT(event_len_unused == 0);
    return ret;
  }

};


/*
  this function is mostly a placeholder.
  conceptually, binlog initialization (now mostly done in MYSQL_BIN_LOG::open)
  should be moved here.
*/

static int binlog_init(void *p)
{
  binlog_hton= (handlerton *)p;
  binlog_hton->state=opt_bin_log ? SHOW_OPTION_YES : SHOW_OPTION_NO;
  binlog_hton->db_type=DB_TYPE_BINLOG;
  binlog_hton->savepoint_offset= sizeof(my_off_t);
  binlog_hton->close_connection= binlog_close_connection;
  binlog_hton->savepoint_set= binlog_savepoint_set;
  binlog_hton->savepoint_rollback= binlog_savepoint_rollback;
  binlog_hton->savepoint_rollback_can_release_mdl=
                                     binlog_savepoint_rollback_can_release_mdl;
  binlog_hton->commit= binlog_commit;
  binlog_hton->commit_by_xid= binlog_xa_commit;
  binlog_hton->rollback= binlog_rollback;
  binlog_hton->rollback_by_xid= binlog_xa_rollback;
  binlog_hton->prepare= binlog_prepare;
  binlog_hton->recover=binlog_dummy_recover;
  binlog_hton->flags= HTON_NOT_USER_SELECTABLE | HTON_HIDDEN;
  return 0;
}


static int binlog_deinit(void *p)
{
  /* Using binlog as TC after the binlog has been unloaded, won't work */
  if (tc_log == &mysql_bin_log)
    tc_log= NULL;
  binlog_hton= NULL;
  return 0;
}


static int binlog_close_connection(handlerton *hton, THD *thd)
{
  DBUG_ENTER("binlog_close_connection");
  binlog_cache_mngr *const cache_mngr= thd_get_cache_mngr(thd);
  DBUG_ASSERT(cache_mngr->is_binlog_empty());
  DBUG_PRINT("debug", ("Set ha_data slot %d to 0x%llx", binlog_hton->slot, (ulonglong) NULL));
  thd_set_ha_data(thd, binlog_hton, NULL);
  cache_mngr->~binlog_cache_mngr();
  my_free(cache_mngr);
  DBUG_RETURN(0);
}

int binlog_cache_data::write_event(THD *thd, Log_event *ev)
{
  DBUG_ENTER("binlog_cache_data::write_event");

  if (ev != NULL)
  {
    DBUG_EXECUTE_IF("simulate_disk_full_at_flush_pending",
                  {DBUG_SET("+d,simulate_file_write_error");});
    if (ev->write(&cache_log) != 0)
    {
      DBUG_EXECUTE_IF("simulate_disk_full_at_flush_pending",
                      {
                        DBUG_SET("-d,simulate_file_write_error");
                        DBUG_SET("-d,simulate_disk_full_at_flush_pending");
                        /* 
                           after +d,simulate_file_write_error the local cache
                           is in unsane state. Since -d,simulate_file_write_error
                           revokes the first simulation do_write_cache()
                           can't be run without facing an assert.
                           So it's blocked with the following 2nd simulation:
                        */
                        DBUG_SET("+d,simulate_do_write_cache_failure");
                      });
      DBUG_RETURN(1);
    }
    if (ev->get_type_code() == binary_log::XID_EVENT)
      flags.with_xid= true;
    if (ev->is_using_immediate_logging())
      flags.immediate= true;
  }
  DBUG_RETURN(0);
}


/**
  Write the Gtid_log_event to the binary log (prior to writing the
  statement or transaction cache).

  @param thd Thread that is committing.
  @param cache_data The cache that is flushing.
  @param writer The event will be written to this Binlog_event_writer object.

  @retval false Success.
  @retval true Error.
*/
bool MYSQL_BIN_LOG::write_gtid(THD *thd, binlog_cache_data *cache_data,
                               Binlog_event_writer *writer)
{
  DBUG_ENTER("MYSQL_BIN_LOG::write_gtid");

  DBUG_ASSERT(thd->variables.gtid_next.type != UNDEFINED_GROUP);

  /* Generate GTID */
  if (thd->variables.gtid_next.type == AUTOMATIC_GROUP)
  {
    if (gtid_state->generate_automatic_gtid(thd,
            thd->get_transaction()->get_rpl_transaction_ctx()->get_sidno(),
            thd->get_transaction()->get_rpl_transaction_ctx()->get_gno())
            != RETURN_STATUS_OK)
      DBUG_RETURN(true);
  }
  else
  {
    DBUG_PRINT("info", ("thd->variables.gtid_next.type=%d "
                        "thd->owned_gtid.sidno=%d",
                        thd->variables.gtid_next.type,
                        thd->owned_gtid.sidno));
    if (thd->variables.gtid_next.type == GTID_GROUP)
      DBUG_ASSERT(thd->owned_gtid.sidno > 0);
    else
    {
      DBUG_ASSERT(thd->variables.gtid_next.type == ANONYMOUS_GROUP);
      DBUG_ASSERT(thd->owned_gtid.sidno == THD::OWNED_SIDNO_ANONYMOUS);
    }
  }

  /* Generate logical timestamps for MTS */

  /*
    Prepare sequence_number and last_committed relative to the current
    binlog.  This is done by subtracting the binlog's clock offset
    from the values.

    A transaction that commits after the binlog is rotated, can have a
    commit parent in the previous binlog. In this case, subtracting
    the offset from the sequence number results in a negative
    number. The commit parent dependency gets lost in such
    case. Therefore, we log the value SEQ_UNINIT in this case.
  */

  Transaction_ctx *trn_ctx= thd->get_transaction();
  Logical_clock& clock= mysql_bin_log.max_committed_transaction;

  DBUG_ASSERT(trn_ctx->sequence_number > clock.get_offset());

  int64 relative_sequence_number= trn_ctx->sequence_number - clock.get_offset();
  int64 relative_last_committed=
    trn_ctx->last_committed <= clock.get_offset() ?
    SEQ_UNINIT : trn_ctx->last_committed - clock.get_offset();
  /*
    In case both the transaction cache and the statement cache are
    non-empty, both will be flushed in sequence and logged as
    different transactions. Then the second transaction must only
    be executed after the first one has committed. Therefore, we
    need to set last_committed for the second transaction equal to
    last_committed for the first transaction. This is done in
    binlog_cache_data::flush. binlog_cache_data::flush uses the
    condition trn_ctx->last_committed==SEQ_UNINIT to detect this
    situation, hence the need to set it here.
  */
  trn_ctx->last_committed= SEQ_UNINIT;

  /*
    Generate and write the Gtid_log_event.
  */
  Gtid_log_event gtid_event(thd, cache_data->is_trx_cache(),
                            relative_last_committed, relative_sequence_number);
  uchar buf[Gtid_log_event::MAX_EVENT_LENGTH];
  uint32 buf_len= gtid_event.write_to_memory(buf);
  bool ret= writer->write_full_event(buf, buf_len);

  DBUG_RETURN(ret);
}


int MYSQL_BIN_LOG::gtid_end_transaction(THD *thd)
{
  DBUG_ENTER("MYSQL_BIN_LOG::gtid_end_transaction");

  DBUG_PRINT("info", ("query=%s", thd->query().str));

  if (thd->owned_gtid.sidno > 0)
  {
    DBUG_ASSERT(thd->variables.gtid_next.type == GTID_GROUP);

    if (!opt_bin_log || (thd->slave_thread && !opt_log_slave_updates))
    {
      /*
        If the binary log is disabled for this thread (either by
        log_bin=0 or sql_log_bin=0 or by log_slave_updates=0 for a
        slave thread), then the statement must not be written to the
        binary log.  In this case, we just save the GTID into the
        table directly.

        (This only happens for DDL, since DML will save the GTID into
        table and release ownership inside ha_commit_trans.)
      */
      if (gtid_state->save(thd) != 0)
      {
        gtid_state->update_on_rollback(thd);
        DBUG_RETURN(1);
      }
      else
        gtid_state->update_on_commit(thd);
    }
    else
    {
      /*
        If statement is supposed to be written to binlog, we write it
        to the binary log.  Inserting into table and releasing
        ownership will be done in the binlog commit handler.
      */

      /*
        thd->cache_mngr may be uninitialized if the first transaction
        executed by the client is empty.
      */
      if (thd->binlog_setup_trx_data())
        DBUG_RETURN(1);
      binlog_cache_data *cache_data= &thd_get_cache_mngr(thd)->trx_cache;

      // Generate BEGIN event
      Query_log_event qinfo(thd, STRING_WITH_LEN("BEGIN"), TRUE,
                            FALSE, TRUE, 0, TRUE);
      DBUG_ASSERT(!qinfo.is_using_immediate_logging());

      /*
        Write BEGIN event and then commit (which will generate commit
        event and Gtid_log_event)
      */
      DBUG_PRINT("debug", ("Writing to trx_cache"));
      if (cache_data->write_event(thd, &qinfo) ||
          mysql_bin_log.commit(thd, true))
        DBUG_RETURN(1);
    }
  }
  else if (thd->owned_gtid.sidno == THD::OWNED_SIDNO_ANONYMOUS ||
           /*
             A transaction with an empty owned gtid should call
             end_gtid_violating_transaction(...) to clear the
             flag thd->has_gtid_consistency_violatoin in case
             it is set. It missed the clear in ordered_commit,
             because its binlog transaction cache is empty.
           */
           thd->has_gtid_consistency_violation)

  {
    gtid_state->update_on_commit(thd);
  }
  else if (thd->variables.gtid_next.type == GTID_GROUP &&
           thd->owned_gtid.is_empty())
  {
    DBUG_ASSERT(thd->has_gtid_consistency_violation == false);
    gtid_state->update_gtids_impl(thd, true);
  }

  DBUG_RETURN(0);
}

/**
  This function finalizes the cache preparing for commit or rollback.

  The function just writes all the necessary events to the cache but
  does not flush the data to the binary log file. That is the role of
  the binlog_cache_data::flush function.

  @see binlog_cache_data::flush

  @param thd                The thread whose transaction should be flushed
  @param cache_data         Pointer to the cache
  @param end_ev             The end event either commit/rollback

  @return
    nonzero if an error pops up when flushing the cache.
*/
int
binlog_cache_data::finalize(THD *thd, Log_event *end_event)
{
  DBUG_ENTER("binlog_cache_data::finalize");
  if (!is_binlog_empty())
  {
    DBUG_ASSERT(!flags.finalized);
    if (int error= flush_pending_event(thd))
      DBUG_RETURN(error);
    if (int error= write_event(thd, end_event))
      DBUG_RETURN(error);
    flags.finalized= true;
    DBUG_PRINT("debug", ("flags.finalized: %s", YESNO(flags.finalized)));
  }
  DBUG_RETURN(0);
}


/**
   The method writes XA END query to XA-prepared transaction's cache
   and calls the "basic" finalize().

   @return error code, 0 success
*/

int binlog_cache_data::finalize(THD *thd, Log_event *end_event, XID_STATE *xs)
{
  int error= 0;
  char buf[XID::ser_buf_size];
  char query[sizeof("XA END") + 1 + sizeof(buf)];
  int qlen= sprintf(query, "XA END %s", xs->get_xid()->serialize(buf));
  Query_log_event qev(thd, query, qlen, true, false, true, 0);

  if ((error= write_event(thd, &qev)))
    return error;

  return finalize(thd, end_event);
}


/**
  Flush caches to the binary log.

  If the cache is finalized, the cache will be flushed to the binary
  log file. If the cache is not finalized, nothing will be done.

  If flushing fails for any reason, an error will be reported and the
  cache will be reset. Flushing can fail in two circumstances:

  - It was not possible to write the cache to the file. In this case,
    it does not make sense to keep the cache.

  - The cache was successfully written to disk but post-flush actions
    (such as binary log rotation) failed. In this case, the cache is
    already written to disk and there is no reason to keep it.

  @see binlog_cache_data::finalize
 */
int
binlog_cache_data::flush(THD *thd, my_off_t *bytes_written, bool *wrote_xid)
{
  /*
    Doing a commit or a rollback including non-transactional tables,
    i.e., ending a transaction where we might write the transaction
    cache to the binary log.

    We can always end the statement when ending a transaction since
    transactions are not allowed inside stored functions. If they
    were, we would have to ensure that we're not ending a statement
    inside a stored function.
  */
  DBUG_ENTER("binlog_cache_data::flush");
  DBUG_PRINT("debug", ("flags.finalized: %s", YESNO(flags.finalized)));
  int error= 0;
  if (flags.finalized)
  {
    my_off_t bytes_in_cache= my_b_tell(&cache_log);
    Transaction_ctx *trn_ctx= thd->get_transaction();

    DBUG_PRINT("debug", ("bytes_in_cache: %llu", bytes_in_cache));

    trn_ctx->sequence_number= mysql_bin_log.transaction_counter.step();
    /*
      In case of two caches the transaction is split into two groups.
      The 2nd group is considered to be a successor of the 1st rather
      than to have a common commit parent with it.
      Notice that due to a simple method of detection that the current is
      the 2nd cache being flushed, the very first few transactions may be logged
      sequentially (a next one is tagged as if a preceding one is its
      commit parent).
    */
    if (trn_ctx->last_committed == SEQ_UNINIT)
      trn_ctx->last_committed= trn_ctx->sequence_number - 1;

    /*
      The GTID is written prior to flushing the statement cache, if
      the transaction has written to the statement cache; and prior to
      flushing the transaction cache if the transaction has written to
      the transaction cache.  If GTIDs are enabled, then transactional
      and non-transactional updates cannot be mixed, so at most one of
      the caches can be non-empty, so just one GTID will be
      generated. If GTIDs are disabled, then no GTID is generated at
      all; if both the transactional cache and the statement cache are
      non-empty then we get two Anonymous_gtid_log_events, which is
      correct.
    */
    Binlog_event_writer writer(mysql_bin_log.get_log_file());

    DBUG_EXECUTE_IF("simulate_binlog_flush_error",
                    {
                      if (rand() % 3 == 0)
                      {
                        thd->commit_error= THD::CE_FLUSH_ERROR;
                      }
                    };);

    if (!error)
      if ((error= mysql_bin_log.write_gtid(thd, this, &writer)))
        thd->commit_error= THD::CE_FLUSH_ERROR;
    if (!error)
      error= mysql_bin_log.write_cache(thd, this, &writer);

    if (flags.with_xid && error == 0)
      *wrote_xid= true;

    /*
      Reset have to be after the if above, since it clears the
      with_xid flag
    */
    reset();
    if (bytes_written)
      *bytes_written= bytes_in_cache;
  }
  DBUG_ASSERT(!flags.finalized);
  DBUG_RETURN(error);
}

/**
  This function truncates the transactional cache upon committing or rolling
  back either a transaction or a statement.

  @param thd        The thread whose transaction should be flushed
  @param cache_mngr Pointer to the cache data to be flushed
  @param all        @c true means truncate the transaction, otherwise the
                    statement must be truncated.

  @return
    nonzero if an error pops up when truncating the transactional cache.
*/
int
binlog_trx_cache_data::truncate(THD *thd, bool all)
{
  DBUG_ENTER("binlog_trx_cache_data::truncate");
  int error=0;

  DBUG_PRINT("info", ("thd->options={ %s %s}, transaction: %s",
                      FLAGSTR(thd->variables.option_bits, OPTION_NOT_AUTOCOMMIT),
                      FLAGSTR(thd->variables.option_bits, OPTION_BEGIN),
                      all ? "all" : "stmt"));

  remove_pending_event();

  /*
    If rolling back an entire transaction or a single statement not
    inside a transaction, we reset the transaction cache.
  */
  if (ending_trans(thd, all))
  {
    if (has_incident())
    {
      const char* err_msg= "Error happend while resetting the transaction "
                           "cache for a rolled back transaction or a single "
                           "statement not inside a transaction.";
      error= mysql_bin_log.write_incident(thd, true/*need_lock_log=true*/,
                                          err_msg);
    }
    reset();
  }
  /*
    If rolling back a statement in a transaction, we truncate the
    transaction cache to remove the statement.
  */
  else if (get_prev_position() != MY_OFF_T_UNDEF)
    restore_prev_position();

  thd->clear_binlog_table_maps();

  DBUG_RETURN(error);
}


inline enum xa_option_words get_xa_opt(THD *thd)
{
  enum xa_option_words xa_opt= XA_NONE;
  switch(thd->lex->sql_command)
  {
  case SQLCOM_XA_COMMIT:
    xa_opt= static_cast<Sql_cmd_xa_commit*>(thd->lex->m_sql_cmd)->get_xa_opt();
    break;
  default:
    break;
  }

  return xa_opt;
}


/**
   Predicate function yields true when XA transaction is
   being logged having a proper state ready for prepare or
   commit in one phase.

   @param thd    THD pointer of running transaction
   @return true  When the being prepared transaction should be binlogged,
           false otherwise.
*/

inline bool is_loggable_xa_prepare(THD *thd)
{
  /*
    simulate_commit_failure is doing a trick with XID_STATE while
    the ongoing transaction is not XA, and therefore to be errored out,
    asserted below. In that case because of the
    latter fact the function returns @c false.
  */
  DBUG_EXECUTE_IF("simulate_commit_failure",
                  {
                    XID_STATE *xs= thd->get_transaction()->xid_state();
                    DBUG_ASSERT((thd->is_error() &&
                                 xs->get_state() == XID_STATE::XA_IDLE) ||
                                xs->get_state() == XID_STATE::XA_NOTR);
                  });

  return DBUG_EVALUATE_IF("simulate_commit_failure",
                          false,
                          thd->get_transaction()->xid_state()->
                          has_state(XID_STATE::XA_IDLE));
}

static int binlog_prepare(handlerton *hton, THD *thd, bool all)
{
  DBUG_ENTER("binlog_prepare");
  if (!all)
  {
    Logical_clock& clock= mysql_bin_log.max_committed_transaction;
    thd->get_transaction()->
      store_commit_parent(clock.get_timestamp());
  }

  DBUG_RETURN(all && is_loggable_xa_prepare(thd) ?
              mysql_bin_log.commit(thd, true) : 0);
}


/**
   Logging XA commit/rollback of a prepared transaction.

   The function is called at XA-commit or XA-rollback logging via
   two paths: the recovered-or-slave-applier or immediately through
   the  XA-prepared transaction connection itself.
   It fills in appropiate event in the statement cache whenever
   xid state is marked with is_binlogged() flag that indicates
   the prepared part of the transaction must've been logged.

   About early returns from the function.
   In the recovered-or-slave-applier case the function may be called
   for the 2nd time, which has_logged_xid monitors.
   ONE_PHASE option to XA-COMMIT is handled to skip
   writing XA-commit event now.
   And the final early return check is for the read-only XA that is
   not to be logged.

   @param thd          THD handle
   @param xid          a pointer to XID object that is serialized
   @param commit       when @c true XA-COMMIT is to be logged,
                       and @c false when it's XA-ROLLBACK.
   @return error code, 0 success
*/

inline int do_binlog_xa_commit_rollback(THD *thd, XID *xid, bool commit)
{
  DBUG_ASSERT(thd->lex->sql_command == SQLCOM_XA_COMMIT ||
              thd->lex->sql_command == SQLCOM_XA_ROLLBACK);

  XID_STATE *xid_state= thd->get_transaction()->xid_state();
  binlog_cache_mngr *cache_mngr= thd_get_cache_mngr(thd);

  if (cache_mngr != NULL && cache_mngr->has_logged_xid)
    return 0;

  if (get_xa_opt(thd) == XA_ONE_PHASE)
    return 0;
  if (!xid_state->is_binlogged())
    return 0; // nothing was really logged at prepare

  DBUG_ASSERT(!xid->is_null() ||
              !(thd->variables.option_bits & OPTION_BIN_LOG));

  char buf[XID::ser_buf_size];
  char query[(sizeof("XA ROLLBACK")) + 1 + sizeof(buf)];
  int qlen= sprintf(query, "XA %s %s", commit ? "COMMIT" : "ROLLBACK",
                    xid->serialize(buf));
  Query_log_event qinfo(thd, query, qlen, false, true, true, 0, false);
  return mysql_bin_log.write_event(&qinfo);
}


/**
   Logging XA commit/rollback of a prepared transaction in the case
   it was disconnected and resumed (recovered), or executed by a slave applier.

   @param thd         THD handle
   @param xid         a pointer to XID object
   @param commit      when @c true XA-COMMIT is logged, otherwise XA-ROLLBACK

   @return error code, 0 success
*/

inline int binlog_xa_commit_or_rollback(THD *thd, XID *xid, bool commit)
{
  int error= 0;

#ifndef DBUG_OFF
  binlog_cache_mngr *cache_mngr= thd_get_cache_mngr(thd);
  DBUG_ASSERT(!cache_mngr || !cache_mngr->has_logged_xid);
#endif
  if (!(error= do_binlog_xa_commit_rollback(thd, xid, commit)))
  {
    /*
      Error can't be propagated naturally via result.
      A grand-caller has to access to it through thd's da.
      todo:
      Bug #20488921 ERROR PROPAGATION DOES FULLY WORK IN XA
      stands in the way of implementing a failure simulation
      for XA PREPARE/COMMIT/ROLLBACK.
    */
    binlog_cache_mngr *cache_mngr= thd_get_cache_mngr(thd);

    if (cache_mngr)
      cache_mngr->has_logged_xid= true;
    if (commit)
      (void) mysql_bin_log.commit(thd, true);
    else
      (void) mysql_bin_log.rollback(thd, true);
    if (cache_mngr)
      cache_mngr->has_logged_xid= false;
  }
  return error;
}


static int binlog_xa_commit(handlerton *hton,  XID *xid)
{
  (void) binlog_xa_commit_or_rollback(current_thd, xid, true);

  return 0;
}


static int binlog_xa_rollback(handlerton *hton,  XID *xid)
{
  (void) binlog_xa_commit_or_rollback(current_thd, xid, false);

  return 0;
}

/**
  When a fatal error occurs due to which binary logging becomes impossible and
  the user specified binlog_error_action= ABORT_SERVER the following function is
  invoked. This function pushes the appropriate error message to client and logs
  the same to server error log and then aborts the server.

  @param err_string          Error string which specifies the exact error
                             message from the caller.

  @retval
    none
*/
static void exec_binlog_error_action_abort(const char* err_string)
{
  THD *thd= current_thd;
  /*
    When the code enters here it means that there was an error at higher layer
    and my_error function could have been invoked to let the client know what
    went wrong during the execution.

    But these errors will not let the client know that the server is going to
    abort. Even if we add an additional my_error function call at this point
    client will be able to see only the first error message that was set
    during the very first invocation of my_error function call.

    The advantage of having multiple my_error function calls are visible when
    the server is up and running and user issues SHOW WARNINGS or SHOW ERROR
    calls. In this special scenario server will be immediately aborted and
    user will not be able execute the above SHOW commands.

    Hence we clear the previous errors and push one critical error message to
    clients.
   */
  thd->clear_error();
  /*
    Adding ME_ERRORLOG flag will ensure that the error is sent to both
    client and to the server error log as well.
   */
  my_error(ER_BINLOG_LOGGING_IMPOSSIBLE, MYF(ME_ERRORLOG + ME_FATALERROR),
           err_string);
  thd->send_statement_status();
  abort();
}



/**
  This function is called once after each statement.

  @todo This function is currently not used any more and will
  eventually be eliminated. The real commit job is done in the
  MYSQL_BIN_LOG::commit function.

  @see MYSQL_BIN_LOG::commit

  @param hton  The binlog handlerton.
  @param thd   The client thread that executes the transaction.
  @param all   This is @c true if this is a real transaction commit, and
               @false otherwise.

  @see handlerton::commit
*/
static int binlog_commit(handlerton *hton, THD *thd, bool all)
{
  DBUG_ENTER("binlog_commit");
  /*
    Nothing to do (any more) on commit.
   */
  DBUG_RETURN(0);
}

/**
  This function is called when a transaction or a statement is rolled back.

  @internal It is necessary to execute a rollback here if the
  transaction was rolled back because of executing a ROLLBACK TO
  SAVEPOINT command, but it is not used for normal rollback since
  MYSQL_BIN_LOG::rollback is called in that case.

  @todo Refactor code to introduce a <code>MYSQL_BIN_LOG::rollback(THD
  *thd, SAVEPOINT *sv)</code> function in @c TC_LOG and have that
  function execute the necessary work to rollback to a savepoint.

  @param hton  The binlog handlerton.
  @param thd   The client thread that executes the transaction.
  @param all   This is @c true if this is a real transaction rollback, and
               @false otherwise.

  @see handlerton::rollback
*/
static int binlog_rollback(handlerton *hton, THD *thd, bool all)
{
  DBUG_ENTER("binlog_rollback");
  int error= 0;
  if (thd->lex->sql_command == SQLCOM_ROLLBACK_TO_SAVEPOINT)
    error= mysql_bin_log.rollback(thd, all);
  DBUG_RETURN(error);
}


bool
Stage_manager::Mutex_queue::append(THD *first)
{
  DBUG_ENTER("Stage_manager::Mutex_queue::append");
  lock();
  DBUG_PRINT("enter", ("first: 0x%llx", (ulonglong) first));
  DBUG_PRINT("info", ("m_first: 0x%llx, &m_first: 0x%llx, m_last: 0x%llx",
                       (ulonglong) m_first, (ulonglong) &m_first,
                       (ulonglong) m_last));
  int32 count= 1;
  bool empty= (m_first == NULL);
  *m_last= first;
  DBUG_PRINT("info", ("m_first: 0x%llx, &m_first: 0x%llx, m_last: 0x%llx",
                       (ulonglong) m_first, (ulonglong) &m_first,
                       (ulonglong) m_last));
  /*
    Go to the last THD instance of the list. We expect lists to be
    moderately short. If they are not, we need to track the end of
    the queue as well.
  */

  while (first->next_to_commit)
  {
    count++;
    first= first->next_to_commit;
  }
  my_atomic_add32(&m_size, count);

  m_last= &first->next_to_commit;
  DBUG_PRINT("info", ("m_first: 0x%llx, &m_first: 0x%llx, m_last: 0x%llx",
                        (ulonglong) m_first, (ulonglong) &m_first,
                        (ulonglong) m_last));
  DBUG_ASSERT(m_first || m_last == &m_first);
  DBUG_PRINT("return", ("empty: %s", YESNO(empty)));
  unlock();
  DBUG_RETURN(empty);
}


std::pair<bool, THD*>
Stage_manager::Mutex_queue::pop_front()
{
  DBUG_ENTER("Stage_manager::Mutex_queue::pop_front");
  lock();
  THD *result= m_first;
  bool more= true;
  /*
    We do not set next_to_commit to NULL here since this is only used
    in the flush stage. We will have to call fetch_queue last here,
    and will then "cut" the linked list by setting the end of that
    queue to NULL.
  */
  if (result)
    m_first= result->next_to_commit;
  if (m_first == NULL)
  {
    more= false;
    m_last = &m_first;
  }
  DBUG_ASSERT(my_atomic_load32(&m_size) > 0);
  my_atomic_add32(&m_size, -1);
  DBUG_ASSERT(m_first || m_last == &m_first);
  unlock();
  DBUG_PRINT("return", ("result: 0x%llx, more: %s",
                        (ulonglong) result, YESNO(more)));
  DBUG_RETURN(std::make_pair(more, result));
}


bool
Stage_manager::enroll_for(StageID stage, THD *thd, mysql_mutex_t *stage_mutex)
{
  // If the queue was empty: we're the leader for this batch
  DBUG_PRINT("debug", ("Enqueue 0x%llx to queue for stage %d",
                       (ulonglong) thd, stage));
  bool leader= m_queue[stage].append(thd);

#ifdef HAVE_REPLICATION
  if (stage == FLUSH_STAGE && has_commit_order_manager(thd))
  {
    Slave_worker *worker= dynamic_cast<Slave_worker *>(thd->rli_slave);
    Commit_order_manager *mngr= worker->get_commit_order_manager();

    mngr->unregister_trx(worker);
  }
#endif

  /*
    The stage mutex can be NULL if we are enrolling for the first
    stage.
  */
  if (stage_mutex)
    mysql_mutex_unlock(stage_mutex);

#ifndef DBUG_OFF
  if (stage == Stage_manager::SYNC_STAGE)
    DEBUG_SYNC(thd, "bgc_after_enrolling_for_sync_stage");
#endif

  /*
    If the queue was not empty, we're a follower and wait for the
    leader to process the queue. If we were holding a mutex, we have
    to release it before going to sleep.
  */
  if (!leader)
  {
    mysql_mutex_lock(&m_lock_done);
#ifndef DBUG_OFF
    /*
      Leader can be awaiting all-clear to preempt follower's execution.
      With setting the status the follower ensures it won't execute anything
      including thread-specific code.
    */
    thd->get_transaction()->m_flags.ready_preempt= 1;
    if (leader_await_preempt_status)
      mysql_cond_signal(&m_cond_preempt);
#endif
    while (thd->get_transaction()->m_flags.pending)
      mysql_cond_wait(&m_cond_done, &m_lock_done);
    mysql_mutex_unlock(&m_lock_done);
  }
  return leader;
}


THD *Stage_manager::Mutex_queue::fetch_and_empty()
{
  DBUG_ENTER("Stage_manager::Mutex_queue::fetch_and_empty");
  lock();
  DBUG_PRINT("enter", ("m_first: 0x%llx, &m_first: 0x%llx, m_last: 0x%llx",
                       (ulonglong) m_first, (ulonglong) &m_first,
                       (ulonglong) m_last));
  THD *result= m_first;
  m_first= NULL;
  m_last= &m_first;
  DBUG_PRINT("info", ("m_first: 0x%llx, &m_first: 0x%llx, m_last: 0x%llx",
                       (ulonglong) m_first, (ulonglong) &m_first,
                       (ulonglong) m_last));
  DBUG_ASSERT(m_first || m_last == &m_first);
  DBUG_PRINT("return", ("result: 0x%llx", (ulonglong) result));
  DBUG_ASSERT(my_atomic_load32(&m_size) >= 0);
  my_atomic_store32(&m_size, 0);
  unlock();
  DBUG_RETURN(result);
}

time_t Stage_manager::wait_count_or_timeout(ulong count, time_t usec, StageID stage)
{
  time_t to_wait=
    DBUG_EVALUATE_IF("bgc_set_infinite_delay", LONG_MAX, usec);
  /*
    For testing purposes while waiting for inifinity
    to arrive, we keep checking the queue size at regular,
    small intervals. Otherwise, waiting 0.1 * infinite
    is too long.
   */
  time_t delta=
    DBUG_EVALUATE_IF("bgc_set_infinite_delay", 100000,
                     static_cast<time_t>(to_wait * 0.1));

  while (to_wait > 0 && (count == 0 || static_cast<ulong>(m_queue[stage].get_size()) < count))
  {
#ifndef DBUG_OFF
    if (current_thd)
      DEBUG_SYNC(current_thd, "bgc_wait_count_or_timeout");
#endif
    my_sleep(delta);
    to_wait -= delta;
  }
  return to_wait;
}

void Stage_manager::signal_done(THD *queue)
{
  mysql_mutex_lock(&m_lock_done);
  for (THD *thd= queue ; thd ; thd = thd->next_to_commit)
    thd->get_transaction()->m_flags.pending= false;
  mysql_mutex_unlock(&m_lock_done);
  mysql_cond_broadcast(&m_cond_done);
}

#ifndef DBUG_OFF
void Stage_manager::clear_preempt_status(THD *head)
{
  DBUG_ASSERT(head);

  mysql_mutex_lock(&m_lock_done);
  while(!head->get_transaction()->m_flags.ready_preempt)
  {
    leader_await_preempt_status= true;
    mysql_cond_wait(&m_cond_preempt, &m_lock_done);
  }
  leader_await_preempt_status= false;
  mysql_mutex_unlock(&m_lock_done);
}
#endif

/**
  Write a rollback record of the transaction to the binary log.

  For binary log group commit, the rollback is separated into three
  parts:

  1. First part consists of filling the necessary caches and
     finalizing them (if they need to be finalized). After a cache is
     finalized, nothing can be added to the cache.

  2. Second part execute an ordered flush and commit. This will be
     done using the group commit functionality in @c ordered_commit.

     Since we roll back the transaction early, we call @c
     ordered_commit with the @c skip_commit flag set. The @c
     ha_commit_low call inside @c ordered_commit will then not be
     called.

  3. Third part checks any errors resulting from the flush and handles
     them appropriately.

  @see MYSQL_BIN_LOG::ordered_commit
  @see ha_commit_low
  @see ha_rollback_low

  @param thd Session to commit
  @param all This is @c true if this is a real transaction rollback, and
             @false otherwise.

  @return Error code, or zero if there were no error.
 */

int MYSQL_BIN_LOG::rollback(THD *thd, bool all)
{
  int error= 0;
  bool stuff_logged= false;
  binlog_cache_mngr *cache_mngr= thd_get_cache_mngr(thd);

  DBUG_ENTER("MYSQL_BIN_LOG::rollback(THD *thd, bool all)");
  DBUG_PRINT("enter", ("all: %s, cache_mngr: 0x%llx, thd->is_error: %s",
                       YESNO(all), (ulonglong) cache_mngr,
                       YESNO(thd->is_error())));
  /*
    Defer XA-transaction rollback until its XA-rollback event is recorded.
    When we are executing a ROLLBACK TO SAVEPOINT, we
    should only clear the caches since this function is called as part
    of the engine rollback.
    In other cases we roll back the transaction in the engines early
    since this will release locks and allow other transactions to
    start executing.
  */
  if (thd->lex->sql_command == SQLCOM_XA_ROLLBACK)
  {
    XID_STATE *xs= thd->get_transaction()->xid_state();

    DBUG_ASSERT(all || !xs->is_binlogged() ||
                (!xs->is_in_recovery() && thd->is_error()));
    /*
      Whenever cache_mngr is not initialized, the xa prepared
      transaction's binary logging status must not be set, unless the
      transaction is rolled back through an external connection which
      has binlogging switched off.
    */
    DBUG_ASSERT(cache_mngr || !xs->is_binlogged()
                || !(is_open() && thd->variables.option_bits & OPTION_BIN_LOG));

    if ((error= do_binlog_xa_commit_rollback(thd, xs->get_xid(), false)))
      goto end;
    cache_mngr= thd_get_cache_mngr(thd);
  }
  else if (thd->lex->sql_command != SQLCOM_ROLLBACK_TO_SAVEPOINT)
    if ((error= ha_rollback_low(thd, all)))
      goto end;

  /*
    If there is no cache manager, or if there is nothing in the
    caches, there are no caches to roll back, so we're trivially done
    unless XA-ROLLBACK that yet to run rollback_low().
  */
  if (cache_mngr == NULL || cache_mngr->is_binlog_empty())
  {
    goto end;
  }

  DBUG_PRINT("debug",
             ("all.cannot_safely_rollback(): %s, trx_cache_empty: %s",
              YESNO(thd->get_transaction()->cannot_safely_rollback(
                  Transaction_ctx::SESSION)),
              YESNO(cache_mngr->trx_cache.is_binlog_empty())));
  DBUG_PRINT("debug",
             ("stmt.cannot_safely_rollback(): %s, stmt_cache_empty: %s",
              YESNO(thd->get_transaction()->cannot_safely_rollback(
                  Transaction_ctx::STMT)),
              YESNO(cache_mngr->stmt_cache.is_binlog_empty())));

  /*
    If an incident event is set we do not flush the content of the statement
    cache because it may be corrupted.
  */
  if (cache_mngr->stmt_cache.has_incident())
  {
    const char* err_msg= "The content of the statement cache is corrupted "
                         "while writing a rollback record of the transaction "
                         "to the binary log.";
    error= write_incident(thd, true/*need_lock_log=true*/, err_msg);
    cache_mngr->stmt_cache.reset();
  }
  else if (!cache_mngr->stmt_cache.is_binlog_empty())
  {
    if (thd->lex->sql_command == SQLCOM_CREATE_TABLE &&
        thd->lex->select_lex->item_list.elements && /* With select */
        !(thd->lex->create_info.options & HA_LEX_CREATE_TMP_TABLE) &&
        thd->is_current_stmt_binlog_format_row())
    {
      /*
        In row based binlog format, we reset the binlog statement cache
        when rolling back a single statement 'CREATE...SELECT' transaction,
        since the 'CREATE TABLE' event was put in the binlog statement cache.
      */
      cache_mngr->stmt_cache.reset();
    }
    else
    {
      if ((error= cache_mngr->stmt_cache.finalize(thd)))
        goto end;
      stuff_logged= true;
    }
  }

  if (ending_trans(thd, all))
  {
    if (trans_cannot_safely_rollback(thd))
    {
      const char xa_rollback_str[]= "XA ROLLBACK";
      /*
        sizeof(xa_rollback_str) and XID::ser_buf_size both allocate `\0',
        so one of the two is used for necessary in the xa case `space' char
      */
      char query[sizeof(xa_rollback_str) + XID::ser_buf_size]= "ROLLBACK";
      XID_STATE *xs= thd->get_transaction()->xid_state();

      if (thd->lex->sql_command == SQLCOM_XA_ROLLBACK)
      {
        /* this block is relevant only for not prepared yet and "local" xa trx */
        DBUG_ASSERT(thd->get_transaction()->xid_state()->
                    has_state(XID_STATE::XA_IDLE));
        DBUG_ASSERT(!cache_mngr->has_logged_xid);

        sprintf(query, "%s ", xa_rollback_str);
        xs->get_xid()->serialize(query + sizeof(xa_rollback_str));
      }
      /*
        If the transaction is being rolled back and contains changes that
        cannot be rolled back, the trx-cache's content is flushed.
      */
      Query_log_event
        end_evt(thd, query, strlen(query), true, false, true, 0, true);
      error= thd->lex->sql_command != SQLCOM_XA_ROLLBACK ?
        cache_mngr->trx_cache.finalize(thd, &end_evt) :
        cache_mngr->trx_cache.finalize(thd, &end_evt, xs);
      stuff_logged= true;
    }
    else
    {
      /*
        If the transaction is being rolled back and its changes can be
        rolled back, the trx-cache's content is truncated.
      */
      error= cache_mngr->trx_cache.truncate(thd, all);
    }
  }
  else
  {
    /*
      If a statement is being rolled back, it is necessary to know
      exactly why a statement may not be safely rolled back as in
      some specific situations the trx-cache can be truncated.

      If a temporary table is created or dropped, the trx-cache is not
      truncated. Note that if the stmt-cache is used, there is nothing
      to truncate in the trx-cache.

      If a non-transactional table is updated and the binlog format is
      statement, the trx-cache is not truncated. The trx-cache is used
      when the direct option is off and a transactional table has been
      updated before the current statement in the context of the
      current transaction. Note that if the stmt-cache is used there is
      nothing to truncate in the trx-cache.

      If other binlog formats are used, updates to non-transactional
      tables are written to the stmt-cache and trx-cache can be safely
      truncated, if necessary.
    */
    if (thd->get_transaction()->has_dropped_temp_table(
          Transaction_ctx::STMT) ||
        thd->get_transaction()->has_created_temp_table(
          Transaction_ctx::STMT) ||
        (thd->get_transaction()->has_modified_non_trans_table(
          Transaction_ctx::STMT) &&
        thd->variables.binlog_format == BINLOG_FORMAT_STMT))
    {
      /*
        If the statement is being rolled back and dropped or created a
        temporary table or modified a non-transactional table and the
        statement-based replication is in use, the statement's changes
        in the trx-cache are preserved.
      */
      cache_mngr->trx_cache.set_prev_position(MY_OFF_T_UNDEF);
    }
    else
    {
      /*
        Otherwise, the statement's changes in the trx-cache are
        truncated.
      */
      error= cache_mngr->trx_cache.truncate(thd, all);
    }
  }
  if (stuff_logged)
  {
    Transaction_ctx *trn_ctx= thd->get_transaction();
    trn_ctx->store_commit_parent(max_committed_transaction.get_timestamp());
  }

  DBUG_PRINT("debug", ("error: %d", error));
  if (error == 0 && stuff_logged)
  {
    if (RUN_HOOK(transaction,
                 before_commit,
                 (thd, all,
                  thd_get_cache_mngr(thd)->get_binlog_cache_log(true),
                  thd_get_cache_mngr(thd)->get_binlog_cache_log(false),
                  max<my_off_t>(max_binlog_cache_size,
                                max_binlog_stmt_cache_size))))
    {
      //Reset the thread OK status before changing the outcome.
      if (thd->get_stmt_da()->is_ok())
        thd->get_stmt_da()->reset_diagnostics_area();
      my_error(ER_RUN_HOOK_ERROR, MYF(0), "before_commit");
      DBUG_RETURN(RESULT_ABORTED);
    }
#ifndef DBUG_OFF
    /*
      XA rollback is always accepted.
    */
    if (thd->get_transaction()->get_rpl_transaction_ctx()->is_transaction_rollback())
      DBUG_ASSERT(0);
#endif

    error= ordered_commit(thd, all, /* skip_commit */ true);
  }

  if (check_write_error(thd))
  {
    /*
      "all == true" means that a "rollback statement" triggered the error and
      this function was called. However, this must not happen as a rollback
      is written directly to the binary log. And in auto-commit mode, a single
      statement that is rolled back has the flag all == false.
    */
    DBUG_ASSERT(!all);
    /*
      We reach this point if the effect of a statement did not properly get into
      a cache and need to be rolled back.
    */
    error|= cache_mngr->trx_cache.truncate(thd, all);
  }

end:
  /* Deferred xa rollback to engines */
  if (!error && thd->lex->sql_command == SQLCOM_XA_ROLLBACK)
  {
    error= ha_rollback_low(thd, all);
    /* Successful XA-rollback commits the new gtid_state */
    gtid_state->update_on_commit(thd);
  }
  /*
    When a statement errors out on auto-commit mode it is rollback
    implicitly, so the same should happen to its GTID.
  */
  if (!thd->in_active_multi_stmt_transaction())
    gtid_state->update_on_rollback(thd);

  /*
    TODO: some errors are overwritten, which may cause problem,
    fix it later.
  */
  DBUG_PRINT("return", ("error: %d", error));
  DBUG_RETURN(error);
}

/**
  @note
  How do we handle this (unlikely but legal) case:
  @verbatim
    [transaction] + [update to non-trans table] + [rollback to savepoint] ?
  @endverbatim
  The problem occurs when a savepoint is before the update to the
  non-transactional table. Then when there's a rollback to the savepoint, if we
  simply truncate the binlog cache, we lose the part of the binlog cache where
  the update is. If we want to not lose it, we need to write the SAVEPOINT
  command and the ROLLBACK TO SAVEPOINT command to the binlog cache. The latter
  is easy: it's just write at the end of the binlog cache, but the former
  should be *inserted* to the place where the user called SAVEPOINT. The
  solution is that when the user calls SAVEPOINT, we write it to the binlog
  cache (so no need to later insert it). As transactions are never intermixed
  in the binary log (i.e. they are serialized), we won't have conflicts with
  savepoint names when using mysqlbinlog or in the slave SQL thread.
  Then when ROLLBACK TO SAVEPOINT is called, if we updated some
  non-transactional table, we don't truncate the binlog cache but instead write
  ROLLBACK TO SAVEPOINT to it; otherwise we truncate the binlog cache (which
  will chop the SAVEPOINT command from the binlog cache, which is good as in
  that case there is no need to have it in the binlog).
*/

static int binlog_savepoint_set(handlerton *hton, THD *thd, void *sv)
{
  DBUG_ENTER("binlog_savepoint_set");
  int error= 1;

  String log_query;
  if (log_query.append(STRING_WITH_LEN("SAVEPOINT ")))
    DBUG_RETURN(error);
  else
    append_identifier(thd, &log_query, thd->lex->ident.str,
                      thd->lex->ident.length);

  int errcode= query_error_code(thd, thd->killed == THD::NOT_KILLED);
  Query_log_event qinfo(thd, log_query.c_ptr_safe(), log_query.length(),
                        TRUE, FALSE, TRUE, errcode);
  /* 
    We cannot record the position before writing the statement
    because a rollback to a savepoint (.e.g. consider it "S") would
    prevent the savepoint statement (i.e. "SAVEPOINT S") from being
    written to the binary log despite the fact that the server could
    still issue other rollback statements to the same savepoint (i.e. 
    "S"). 
    Given that the savepoint is valid until the server releases it,
    ie, until the transaction commits or it is released explicitly,
    we need to log it anyway so that we don't have "ROLLBACK TO S"
    or "RELEASE S" without the preceding "SAVEPOINT S" in the binary
    log.
  */
  if (!(error= mysql_bin_log.write_event(&qinfo)))
    binlog_trans_log_savepos(thd, (my_off_t*) sv);

  DBUG_RETURN(error);
}

static int binlog_savepoint_rollback(handlerton *hton, THD *thd, void *sv)
{
  DBUG_ENTER("binlog_savepoint_rollback");
  binlog_cache_mngr *const cache_mngr= thd_get_cache_mngr(thd);
  my_off_t pos= *(my_off_t*) sv;
  DBUG_ASSERT(pos != ~(my_off_t) 0);

  /*
    Write ROLLBACK TO SAVEPOINT to the binlog cache if we have updated some
    non-transactional table. Otherwise, truncate the binlog cache starting
    from the SAVEPOINT command.
  */
  if (trans_cannot_safely_rollback(thd))
  {
    String log_query;
    if (log_query.append(STRING_WITH_LEN("ROLLBACK TO ")) ||
        log_query.append("`") ||
        log_query.append(thd->lex->ident.str, thd->lex->ident.length) ||
        log_query.append("`"))
      DBUG_RETURN(1);
    int errcode= query_error_code(thd, thd->killed == THD::NOT_KILLED);
    Query_log_event qinfo(thd, log_query.c_ptr_safe(), log_query.length(),
                          TRUE, FALSE, TRUE, errcode);
    DBUG_RETURN(mysql_bin_log.write_event(&qinfo));
  }
  // Otherwise, we truncate the cache
  cache_mngr->trx_cache.restore_savepoint(pos);
  /*
    When a SAVEPOINT is executed inside a stored function/trigger we force the
    pending event to be flushed with a STMT_END_F flag and clear the table maps
    as well to ensure that following DMLs will have a clean state to start
    with. ROLLBACK inside a stored routine has to finalize possibly existing
    current row-based pending event with cleaning up table maps. That ensures
    that following DMLs will have a clean state to start with.
   */
  if (thd->in_sub_stmt)
    thd->clear_binlog_table_maps();
  DBUG_RETURN(0);
}

/**
   purge logs, master and slave sides both, related error code
   convertor.
   Called from @c purge_error_message(), @c MYSQL_BIN_LOG::reset_logs()

   @param  res  an error code as used by purging routines

   @return the user level error code ER_*
*/
static uint purge_log_get_error_code(int res)
{
  uint errcode= 0;

  switch (res)  {
  case 0: break;
  case LOG_INFO_EOF:	errcode= ER_UNKNOWN_TARGET_BINLOG; break;
  case LOG_INFO_IO:	errcode= ER_IO_ERR_LOG_INDEX_READ; break;
  case LOG_INFO_INVALID:errcode= ER_BINLOG_PURGE_PROHIBITED; break;
  case LOG_INFO_SEEK:	errcode= ER_FSEEK_FAIL; break;
  case LOG_INFO_MEM:	errcode= ER_OUT_OF_RESOURCES; break;
  case LOG_INFO_FATAL:	errcode= ER_BINLOG_PURGE_FATAL_ERR; break;
  case LOG_INFO_IN_USE: errcode= ER_LOG_IN_USE; break;
  case LOG_INFO_EMFILE: errcode= ER_BINLOG_PURGE_EMFILE; break;
  default:		errcode= ER_LOG_PURGE_UNKNOWN_ERR; break;
  }

  return errcode;
}

/**
  Check whether binlog state allows to safely release MDL locks after
  rollback to savepoint.

  @param hton  The binlog handlerton.
  @param thd   The client thread that executes the transaction.

  @return true  - It is safe to release MDL locks.
          false - If it is not.
*/
static bool binlog_savepoint_rollback_can_release_mdl(handlerton *hton,
                                                      THD *thd)
{
  DBUG_ENTER("binlog_savepoint_rollback_can_release_mdl");
  /**
    If we have not updated any non-transactional tables rollback
    to savepoint will simply truncate binlog cache starting from
    SAVEPOINT command. So it should be safe to release MDL acquired
    after SAVEPOINT command in this case.
  */
  DBUG_RETURN(!trans_cannot_safely_rollback(thd));
}

#ifdef HAVE_REPLICATION
/**
  Adjust log offset in the binary log file for all running slaves
  This class implements call back function for do_for_all_thd().
  It is called for each thd in thd list to adjust offset.
*/
class Adjust_offset : public Do_THD_Impl
{
public:
  Adjust_offset(my_off_t value) : m_purge_offset(value) {}
  virtual void operator()(THD *thd)
  {
    LOG_INFO* linfo;
    mysql_mutex_lock(&thd->LOCK_thd_data);
    if ((linfo= thd->current_linfo))
    {
      /*
        Index file offset can be less that purge offset only if
        we just started reading the index file. In that case
        we have nothing to adjust.
      */
      if (linfo->index_file_offset < m_purge_offset)
        linfo->fatal = (linfo->index_file_offset != 0);
      else
        linfo->index_file_offset -= m_purge_offset;
    }
    mysql_mutex_unlock(&thd->LOCK_thd_data);
  }
private:
  my_off_t m_purge_offset;
};

/*
  Adjust the position pointer in the binary log file for all running slaves.

  SYNOPSIS
    adjust_linfo_offsets()
    purge_offset	Number of bytes removed from start of log index file

  NOTES
    - This is called when doing a PURGE when we delete lines from the
      index log file.

  REQUIREMENTS
    - Before calling this function, we have to ensure that no threads are
      using any binary log file before purge_offset.

  TODO
    - Inform the slave threads that they should sync the position
      in the binary log file with flush_relay_log_info.
      Now they sync is done for next read.
*/
static void adjust_linfo_offsets(my_off_t purge_offset)
{
  Adjust_offset adjust_offset(purge_offset);
  Global_THD_manager::get_instance()->do_for_all_thd(&adjust_offset);
}

/**
  This class implements Call back function for do_for_all_thd().
  It is called for each thd in thd list to count
  threads using bin log file
*/

class Log_in_use : public Do_THD_Impl
{
public:
  Log_in_use(const char* value) : m_log_name(value), m_count(0)
  {
    m_log_name_len = strlen(m_log_name) + 1;
  }
  virtual void operator()(THD *thd)
  {
    LOG_INFO* linfo;
    mysql_mutex_lock(&thd->LOCK_thd_data);
    if ((linfo = thd->current_linfo))
    {
      if(!memcmp(m_log_name, linfo->log_file_name, m_log_name_len))
      {
        sql_print_warning("file %s was not purged because it was being read"
                          "by thread number %u", m_log_name, thd->thread_id());
        m_count++;
      }
    }
    mysql_mutex_unlock(&thd->LOCK_thd_data);
  }
  int get_count() { return m_count; }
private:
  const char* m_log_name;
  size_t m_log_name_len;
  int m_count;
};

static int log_in_use(const char* log_name)
{
  Log_in_use log_in_use(log_name);
#ifndef DBUG_OFF
  if (current_thd)
    DEBUG_SYNC(current_thd,"purge_logs_after_lock_index_before_thread_count");
#endif
  Global_THD_manager::get_instance()->do_for_all_thd(&log_in_use);
  return log_in_use.get_count();
}

static bool purge_error_message(THD* thd, int res)
{
  uint errcode;

  if ((errcode= purge_log_get_error_code(res)) != 0)
  {
    my_message(errcode, ER(errcode), MYF(0));
    return TRUE;
  }
  my_ok(thd);
  return FALSE;
}

#endif /* HAVE_REPLICATION */

int check_binlog_magic(IO_CACHE* log, const char** errmsg)
{
  char magic[4];
  DBUG_ASSERT(my_b_tell(log) == 0);

  if (my_b_read(log, (uchar*) magic, sizeof(magic)))
  {
    *errmsg = "I/O error reading the header from the binary log";
    sql_print_error("%s, errno=%d, io cache code=%d", *errmsg, my_errno(),
		    log->error);
    return 1;
  }
  if (memcmp(magic, BINLOG_MAGIC, sizeof(magic)))
  {
    *errmsg = "Binlog has bad magic number;  It's not a binary log file that can be used by this version of MySQL";
    return 1;
  }
  return 0;
}


File open_binlog_file(IO_CACHE *log, const char *log_file_name, const char **errmsg)
{
  File file;
  DBUG_ENTER("open_binlog_file");

  if ((file= mysql_file_open(key_file_binlog,
                             log_file_name, O_RDONLY | O_BINARY | O_SHARE,
                             MYF(MY_WME))) < 0)
  {
    sql_print_error("Failed to open log (file '%s', errno %d)",
                    log_file_name, my_errno());
    *errmsg = "Could not open log file";
    goto err;
  }
  if (init_io_cache_ext(log, file, IO_SIZE*2, READ_CACHE, 0, 0,
                        MYF(MY_WME|MY_DONT_CHECK_FILESIZE), key_file_binlog_cache))
  {
    sql_print_error("Failed to create a cache on log (file '%s')",
                    log_file_name);
    *errmsg = "Could not open log file";
    goto err;
  }
  if (check_binlog_magic(log,errmsg))
    goto err;
  DBUG_RETURN(file);

err:
  if (file >= 0)
  {
    mysql_file_close(file, MYF(0));
    end_io_cache(log);
  }
  DBUG_RETURN(-1);
}

/** 
  This function checks if a transactional table was updated by the
  current transaction.

  @param thd The client thread that executed the current statement.
  @return
    @c true if a transactional table was updated, @c false otherwise.
*/
bool
trans_has_updated_trans_table(const THD* thd)
{
  binlog_cache_mngr *const cache_mngr= thd_get_cache_mngr(thd);

  return (cache_mngr ? !cache_mngr->trx_cache.is_binlog_empty() : 0);
}

/** 
  This function checks if a transactional table was updated by the
  current statement.

  @param ha_list Registered storage engine handler list.
  @return
    @c true if a transactional table was updated, @c false otherwise.
*/
bool
stmt_has_updated_trans_table(Ha_trx_info* ha_list)
{
  const Ha_trx_info *ha_info;
  for (ha_info= ha_list; ha_info; ha_info= ha_info->next())
  {
    if (ha_info->is_trx_read_write() && ha_info->ht() != binlog_hton)
      return (TRUE);
  }
  return (FALSE);
}

/**
  This function checks if a transaction, either a multi-statement
  or a single statement transaction is about to commit or not.

  @param thd The client thread that executed the current statement.
  @param all Committing a transaction (i.e. TRUE) or a statement
             (i.e. FALSE).
  @return
    @c true if committing a transaction, otherwise @c false.
*/
bool ending_trans(THD* thd, const bool all)
{
  return (all || ending_single_stmt_trans(thd, all));
}

/**
  This function checks if a single statement transaction is about
  to commit or not.

  @param thd The client thread that executed the current statement.
  @param all Committing a transaction (i.e. TRUE) or a statement
             (i.e. FALSE).
  @return
    @c true if committing a single statement transaction, otherwise
    @c false.
*/
bool ending_single_stmt_trans(THD* thd, const bool all)
{
  return (!all && !thd->in_multi_stmt_transaction_mode());
}

/**
  This function checks if a transaction cannot be rolled back safely.

  @param thd The client thread that executed the current statement.
  @return
    @c true if cannot be safely rolled back, @c false otherwise.
*/
bool trans_cannot_safely_rollback(const THD* thd)
{
  binlog_cache_mngr *const cache_mngr= thd_get_cache_mngr(thd);

  return cache_mngr->trx_cache.cannot_rollback();
}

/**
  This function checks if current statement cannot be rollded back safely.

  @param thd The client thread that executed the current statement.
  @return
    @c true if cannot be safely rolled back, @c false otherwise.
*/
bool stmt_cannot_safely_rollback(const THD* thd)
{
  return thd->get_transaction()->cannot_safely_rollback(Transaction_ctx::STMT);
}

#ifndef EMBEDDED_LIBRARY
/**
  Execute a PURGE BINARY LOGS TO <log> command.

  @param thd Pointer to THD object for the client thread executing the
  statement.

  @param to_log Name of the last log to purge.

  @retval FALSE success
  @retval TRUE failure
*/
bool purge_master_logs(THD* thd, const char* to_log)
{
  char search_file_name[FN_REFLEN];
  if (!mysql_bin_log.is_open())
  {
    my_ok(thd);
    return FALSE;
  }

  mysql_bin_log.make_log_name(search_file_name, to_log);
  return purge_error_message(thd,
                             mysql_bin_log.purge_logs(search_file_name, false,
                                                      true/*need_lock_index=true*/,
                                                      true/*need_update_threads=true*/,
                                                      NULL, false));
}


/**
  Execute a PURGE BINARY LOGS BEFORE <date> command.

  @param thd Pointer to THD object for the client thread executing the
  statement.

  @param purge_time Date before which logs should be purged.

  @retval FALSE success
  @retval TRUE failure
*/
bool purge_master_logs_before_date(THD* thd, time_t purge_time)
{
  if (!mysql_bin_log.is_open())
  {
    my_ok(thd);
    return 0;
  }
  return purge_error_message(thd,
                             mysql_bin_log.purge_logs_before_date(purge_time,
                                                                  false));
}
#endif /* EMBEDDED_LIBRARY */

/*
  Helper function to get the error code of the query to be binlogged.
 */
int query_error_code(THD *thd, bool not_killed)
{
  int error;
  
  if (not_killed || (thd->killed == THD::KILL_BAD_DATA))
  {
    error= thd->is_error() ? thd->get_stmt_da()->mysql_errno() : 0;

    /* thd->get_stmt_da()->sql_errno() might be ER_SERVER_SHUTDOWN or
       ER_QUERY_INTERRUPTED, So here we need to make sure that error
       is not set to these errors when specified not_killed by the
       caller.
    */
    if (error == ER_SERVER_SHUTDOWN || error == ER_QUERY_INTERRUPTED)
      error= 0;
  }
  else
    error= thd->killed_errno();

  return error;
}


/**
  Copy content of 'from' file from offset to 'to' file.

  - We do the copy outside of the IO_CACHE as the cache
  buffers would just make things slower and more complicated.
  In most cases the copy loop should only do one read.

  @param from          File to copy.
  @param to            File to copy to.
  @param offset        Offset in 'from' file.


  @retval
    0    ok
  @retval
    -1    error
*/
static bool copy_file(IO_CACHE *from, IO_CACHE *to, my_off_t offset)
{
  int bytes_read;
  uchar io_buf[IO_SIZE*2];
  DBUG_ENTER("copy_file");

  mysql_file_seek(from->file, offset, MY_SEEK_SET, MYF(0));
  while(TRUE)
  {
    if ((bytes_read= (int) mysql_file_read(from->file, io_buf, sizeof(io_buf),
                                           MYF(MY_WME)))
        < 0)
      goto err;
    if (DBUG_EVALUATE_IF("fault_injection_copy_part_file", 1, 0))
      bytes_read= bytes_read/2;
    if (!bytes_read)
      break;                                    // end of file
    if (mysql_file_write(to->file, io_buf, bytes_read, MYF(MY_WME | MY_NABP)))
      goto err;
  }

  DBUG_RETURN(0);

err:
  DBUG_RETURN(1);
}


#ifdef HAVE_REPLICATION
/**
   Load data's io cache specific hook to be executed
   before a chunk of data is being read into the cache's buffer
   The fuction instantianates and writes into the binlog
   replication events along LOAD DATA processing.
   
   @param file  pointer to io-cache
   @retval 0 success
   @retval 1 failure
*/
int log_loaded_block(IO_CACHE* file)
{
  DBUG_ENTER("log_loaded_block");
  LOAD_FILE_INFO *lf_info;
  uint block_len;
  /* buffer contains position where we started last read */
  uchar* buffer= (uchar*) my_b_get_buffer_start(file);
  uint max_event_size= current_thd->variables.max_allowed_packet;
  lf_info= (LOAD_FILE_INFO*) file->arg;
  if (lf_info->thd->is_current_stmt_binlog_format_row())
    DBUG_RETURN(0);
  if (lf_info->last_pos_in_file != HA_POS_ERROR &&
      lf_info->last_pos_in_file >= my_b_get_pos_in_file(file))
    DBUG_RETURN(0);
  
  for (block_len= (uint) (my_b_get_bytes_in_buffer(file)); block_len > 0;
       buffer += min(block_len, max_event_size),
       block_len -= min(block_len, max_event_size))
  {
    lf_info->last_pos_in_file= my_b_get_pos_in_file(file);
    if (lf_info->wrote_create_file)
    {
      Append_block_log_event a(lf_info->thd, lf_info->thd->db().str, buffer,
                               min(block_len, max_event_size),
                               lf_info->log_delayed);
      if (mysql_bin_log.write_event(&a))
        DBUG_RETURN(1);
    }
    else
    {
      Begin_load_query_log_event b(lf_info->thd, lf_info->thd->db().str,
                                   buffer,
                                   min(block_len, max_event_size),
                                   lf_info->log_delayed);
      if (mysql_bin_log.write_event(&b))
        DBUG_RETURN(1);
      lf_info->wrote_create_file= 1;
    }
  }
  DBUG_RETURN(0);
}

/* Helper function for SHOW BINLOG/RELAYLOG EVENTS */
bool show_binlog_events(THD *thd, MYSQL_BIN_LOG *binary_log)
{
  Protocol *protocol= thd->get_protocol();
  List<Item> field_list;
  const char *errmsg = 0;
  bool ret = TRUE;
  IO_CACHE log;
  File file = -1;
  int old_max_allowed_packet= thd->variables.max_allowed_packet;
  LOG_INFO linfo;

  DBUG_ENTER("show_binlog_events");

  DBUG_ASSERT(thd->lex->sql_command == SQLCOM_SHOW_BINLOG_EVENTS ||
              thd->lex->sql_command == SQLCOM_SHOW_RELAYLOG_EVENTS);

  Format_description_log_event *description_event= new
    Format_description_log_event(3); /* MySQL 4.0 by default */

  if (binary_log->is_open())
  {
    LEX_MASTER_INFO *lex_mi= &thd->lex->mi;
    SELECT_LEX_UNIT *unit= thd->lex->unit;
    ha_rows event_count, limit_start, limit_end;
    my_off_t pos = max<my_off_t>(BIN_LOG_HEADER_SIZE, lex_mi->pos); // user-friendly
    char search_file_name[FN_REFLEN], *name;
    const char *log_file_name = lex_mi->log_file_name;
    mysql_mutex_t *log_lock = binary_log->get_log_lock();
    Log_event* ev;

    unit->set_limit(thd->lex->current_select());
    limit_start= unit->offset_limit_cnt;
    limit_end= unit->select_limit_cnt;

    name= search_file_name;
    if (log_file_name)
      binary_log->make_log_name(search_file_name, log_file_name);
    else
      name=0;					// Find first log

    linfo.index_file_offset = 0;

    if (binary_log->find_log_pos(&linfo, name, true/*need_lock_index=true*/))
    {
      errmsg = "Could not find target log";
      goto err;
    }

    mysql_mutex_lock(&thd->LOCK_thd_data);
    thd->current_linfo = &linfo;
    mysql_mutex_unlock(&thd->LOCK_thd_data);

    if ((file=open_binlog_file(&log, linfo.log_file_name, &errmsg)) < 0)
      goto err;

    my_off_t end_pos;
    /*
      Acquire LOCK_log only for the duration to calculate the
      log's end position. LOCK_log should be acquired even while
      we are checking whether the log is active log or not.
    */
    mysql_mutex_lock(log_lock);
    if (binary_log->is_active(linfo.log_file_name))
    {
      LOG_INFO li;
      binary_log->get_current_log(&li, false /*LOCK_log is already acquired*/);
      end_pos= li.pos;
    }
    else
    {
      end_pos= my_b_filelength(&log);
    }
    mysql_mutex_unlock(log_lock);

    /*
      to account binlog event header size
    */
    thd->variables.max_allowed_packet += MAX_LOG_EVENT_HEADER;

    DEBUG_SYNC(thd, "after_show_binlog_event_found_file");

    /*
      open_binlog_file() sought to position 4.
      Read the first event in case it's a Format_description_log_event, to
      know the format. If there's no such event, we are 3.23 or 4.x. This
      code, like before, can't read 3.23 binlogs.
      This code will fail on a mixed relay log (one which has Format_desc then
      Rotate then Format_desc).
    */
    ev= Log_event::read_log_event(&log, (mysql_mutex_t*)0, description_event,
                                   opt_master_verify_checksum);
    if (ev)
    {
      if (ev->get_type_code() == binary_log::FORMAT_DESCRIPTION_EVENT)
      {
        delete description_event;
        description_event= (Format_description_log_event*) ev;
      }
      else
        delete ev;
    }

    my_b_seek(&log, pos);

    if (!description_event->is_valid())
    {
      errmsg="Invalid Format_description event; could be out of memory";
      goto err;
    }

    for (event_count = 0;
         (ev = Log_event::read_log_event(&log, (mysql_mutex_t*) 0,
                                         description_event,
                                         opt_master_verify_checksum)); )
    {
      DEBUG_SYNC(thd, "wait_in_show_binlog_events_loop");
      if (ev->get_type_code() == binary_log::FORMAT_DESCRIPTION_EVENT)
        description_event->common_footer->checksum_alg=
                           ev->common_footer->checksum_alg;
      if (event_count >= limit_start &&
	  ev->net_send(protocol, linfo.log_file_name, pos))
      {
	errmsg = "Net error";
	delete ev;
	goto err;
      }

      pos = my_b_tell(&log);
      delete ev;

      if (++event_count >= limit_end || pos >= end_pos)
	break;
    }

    if (event_count < limit_end && log.error)
    {
      errmsg = "Wrong offset or I/O error";
      goto err;
    }

  }
  // Check that linfo is still on the function scope.
  DEBUG_SYNC(thd, "after_show_binlog_events");

  ret= FALSE;

err:
  delete description_event;
  if (file >= 0)
  {
    end_io_cache(&log);
    mysql_file_close(file, MYF(MY_WME));
  }

  if (errmsg)
  {
    if(thd->lex->sql_command == SQLCOM_SHOW_RELAYLOG_EVENTS)
      my_error(ER_ERROR_WHEN_EXECUTING_COMMAND, MYF(0),
             "SHOW RELAYLOG EVENTS", errmsg);
    else
      my_error(ER_ERROR_WHEN_EXECUTING_COMMAND, MYF(0),
             "SHOW BINLOG EVENTS", errmsg);
  }
  else
    my_eof(thd);

  mysql_mutex_lock(&thd->LOCK_thd_data);
  thd->current_linfo = 0;
  mysql_mutex_unlock(&thd->LOCK_thd_data);
  thd->variables.max_allowed_packet= old_max_allowed_packet;
  DBUG_RETURN(ret);
}

/**
  Execute a SHOW BINLOG EVENTS statement.

  @param thd Pointer to THD object for the client thread executing the
  statement.

  @retval FALSE success
  @retval TRUE failure
*/
bool mysql_show_binlog_events(THD* thd)
{
  List<Item> field_list;
  DBUG_ENTER("mysql_show_binlog_events");

  DBUG_ASSERT(thd->lex->sql_command == SQLCOM_SHOW_BINLOG_EVENTS);

  Log_event::init_show_field_list(&field_list);
  if (thd->send_result_metadata(&field_list,
                                Protocol::SEND_NUM_ROWS | Protocol::SEND_EOF))
    DBUG_RETURN(TRUE);

  /*
    Wait for handlers to insert any pending information
    into the binlog.  For e.g. ndb which updates the binlog asynchronously
    this is needed so that the uses sees all its own commands in the binlog
  */
  ha_binlog_wait(thd);
  
  DBUG_RETURN(show_binlog_events(thd, &mysql_bin_log));
}

#endif /* HAVE_REPLICATION */


MYSQL_BIN_LOG::MYSQL_BIN_LOG(uint *sync_period,
                             enum cache_type io_cache_type_arg)
  :name(NULL), write_error(false), inited(false),
   io_cache_type(io_cache_type_arg),
#ifdef HAVE_PSI_INTERFACE
   m_key_LOCK_log(key_LOG_LOCK_log),
#endif
   bytes_written(0), file_id(1), open_count(1),
   sync_period_ptr(sync_period), sync_counter(0),
   is_relay_log(0), signal_cnt(0),
   checksum_alg_reset(binary_log::BINLOG_CHECKSUM_ALG_UNDEF),
   relay_log_checksum_alg(binary_log::BINLOG_CHECKSUM_ALG_UNDEF),
   previous_gtid_set_relaylog(0)
{
  log_state.atomic_set(LOG_CLOSED);
  /*
    We don't want to initialize locks here as such initialization depends on
    safe_mutex (when using safe_mutex) which depends on MY_INIT(), which is
    called only in main(). Doing initialization here would make it happen
    before main().
  */
  m_prep_xids.atomic_set(0);
  memset(&log_file, 0, sizeof(log_file));
  index_file_name[0] = 0;
  memset(&index_file, 0, sizeof(index_file));
  memset(&purge_index_file, 0, sizeof(purge_index_file));
  memset(&crash_safe_index_file, 0, sizeof(crash_safe_index_file));
}


/* this is called only once */

void MYSQL_BIN_LOG::cleanup()
{
  DBUG_ENTER("cleanup");
  if (inited)
  {
    inited= 0;
    close(LOG_CLOSE_INDEX|LOG_CLOSE_STOP_EVENT);
    mysql_mutex_destroy(&LOCK_log);
    mysql_mutex_destroy(&LOCK_index);
    mysql_mutex_destroy(&LOCK_commit);
    mysql_mutex_destroy(&LOCK_sync);
    mysql_mutex_destroy(&LOCK_binlog_end_pos);
    mysql_mutex_destroy(&LOCK_xids);
    mysql_cond_destroy(&update_cond);
    mysql_cond_destroy(&m_prep_xids_cond);
    stage_manager.deinit();
  }
  DBUG_VOID_RETURN;
}


void MYSQL_BIN_LOG::init_pthread_objects()
{
  DBUG_ASSERT(inited == 0);
  inited= 1;
  mysql_mutex_init(m_key_LOCK_log, &LOCK_log, MY_MUTEX_INIT_SLOW);
  mysql_mutex_init(m_key_LOCK_index, &LOCK_index, MY_MUTEX_INIT_SLOW);
  mysql_mutex_init(m_key_LOCK_commit, &LOCK_commit, MY_MUTEX_INIT_FAST);
  mysql_mutex_init(m_key_LOCK_sync, &LOCK_sync, MY_MUTEX_INIT_FAST);
  mysql_mutex_init(m_key_LOCK_binlog_end_pos, &LOCK_binlog_end_pos,
                   MY_MUTEX_INIT_FAST);
  mysql_mutex_init(m_key_LOCK_xids, &LOCK_xids, MY_MUTEX_INIT_FAST);
  mysql_cond_init(m_key_update_cond, &update_cond);
  mysql_cond_init(m_key_prep_xids_cond, &m_prep_xids_cond);
  stage_manager.init(
#ifdef HAVE_PSI_INTERFACE
                   m_key_LOCK_flush_queue,
                   m_key_LOCK_sync_queue,
                   m_key_LOCK_commit_queue,
                   m_key_LOCK_done, m_key_COND_done
#endif
                   );
}


/**
  Check if a string is a valid number.

  @param str			String to test
  @param res			Store value here
  @param allow_wildcards	Set to 1 if we should ignore '%' and '_'

  @note
    For the moment the allow_wildcards argument is not used
    Should be moved to some other file.

  @retval
    1	String is a number
  @retval
    0	String is not a number
*/

static bool is_number(const char *str,
                      ulong *res, bool allow_wildcards)
{
  int flag;
  const char *start;
  DBUG_ENTER("is_number");

  flag=0; start=str;
  while (*str++ == ' ') ;
  if (*--str == '-' || *str == '+')
    str++;
  while (my_isdigit(files_charset_info,*str) ||
	 (allow_wildcards && (*str == wild_many || *str == wild_one)))
  {
    flag=1;
    str++;
  }
  if (*str == '.')
  {
    for (str++ ;
	 my_isdigit(files_charset_info,*str) ||
	   (allow_wildcards && (*str == wild_many || *str == wild_one)) ;
	 str++, flag=1) ;
  }
  if (*str != 0 || flag == 0)
    DBUG_RETURN(0);
  if (res)
    *res=atol(start);
  DBUG_RETURN(1);			/* Number ok */
} /* is_number */


/*
  Maximum unique log filename extension.
  Note: setting to 0x7FFFFFFF due to atol windows
        overflow/truncate.
 */
#define MAX_LOG_UNIQUE_FN_EXT 0x7FFFFFFF

/*
   Number of warnings that will be printed to error log
   before extension number is exhausted.
*/
#define LOG_WARN_UNIQUE_FN_EXT_LEFT 1000

/**
  Find a unique filename for 'filename.#'.

  Set '#' to the highest existing log file extension plus one.

  This function will return nonzero if: (i) the generated name
  exceeds FN_REFLEN; (ii) if the number of extensions is exhausted;
  or (iii) some other error happened while examining the filesystem.

  @return
    nonzero if not possible to get unique filename.
*/

static int find_uniq_filename(char *name)
{
  uint                  i;
  char                  buff[FN_REFLEN], ext_buf[FN_REFLEN];
  struct st_my_dir     *dir_info;
  struct fileinfo *file_info;
  ulong                 max_found= 0, next= 0, number= 0;
  size_t		buf_length, length;
  char			*start, *end;
  int                   error= 0;
  DBUG_ENTER("find_uniq_filename");

  length= dirname_part(buff, name, &buf_length);
  start=  name + length;
  end=    strend(start);

  *end='.';
  length= (size_t) (end - start + 1);

  if ((DBUG_EVALUATE_IF("error_unique_log_filename", 1, 
      !(dir_info= my_dir(buff,MYF(MY_DONT_SORT))))))
  {						// This shouldn't happen
    my_stpcpy(end,".1");				// use name+1
    DBUG_RETURN(1);
  }
  file_info= dir_info->dir_entry;
  for (i= dir_info->number_off_files ; i-- ; file_info++)
  {
    if (strncmp(file_info->name, start, length) == 0 &&
	is_number(file_info->name+length, &number,0))
    {
      set_if_bigger(max_found, number);
    }
  }
  my_dirend(dir_info);

  /* check if reached the maximum possible extension number */
  if (max_found == MAX_LOG_UNIQUE_FN_EXT)
  {
    sql_print_error("Log filename extension number exhausted: %06lu. \
Please fix this by archiving old logs and \
updating the index files.", max_found);
    error= 1;
    goto end;
  }

  next= max_found + 1;
  if (sprintf(ext_buf, "%06lu", next)<0)
  {
    error= 1;
    goto end;
  }
  *end++='.';

  /* 
    Check if the generated extension size + the file name exceeds the
    buffer size used. If one did not check this, then the filename might be
    truncated, resulting in error.
   */
  if (((strlen(ext_buf) + (end - name)) >= FN_REFLEN))
  {
    sql_print_error("Log filename too large: %s%s (%zu). \
Please fix this by archiving old logs and updating the \
index files.", name, ext_buf, (strlen(ext_buf) + (end - name)));
    error= 1;
    goto end;
  }

  if (sprintf(end, "%06lu", next)<0)
  {
    error= 1;
    goto end;
  }

  /* print warning if reaching the end of available extensions. */
  if ((next > (MAX_LOG_UNIQUE_FN_EXT - LOG_WARN_UNIQUE_FN_EXT_LEFT)))
    sql_print_warning("Next log extension: %lu. \
Remaining log filename extensions: %lu. \
Please consider archiving some logs.", next, (MAX_LOG_UNIQUE_FN_EXT - next));

end:
  DBUG_RETURN(error);
}


int MYSQL_BIN_LOG::generate_new_name(char *new_name, const char *log_name)
{
  fn_format(new_name, log_name, mysql_data_home, "", 4);
  if (!fn_ext(log_name)[0])
  {
    if (find_uniq_filename(new_name))
    {
      my_printf_error(ER_NO_UNIQUE_LOGFILE, ER(ER_NO_UNIQUE_LOGFILE),
                      MYF(ME_FATALERROR), log_name);
      sql_print_error(ER(ER_NO_UNIQUE_LOGFILE), log_name);
      return 1;
    }
  }
  return 0;
}


/**
  @todo
  The following should be using fn_format();  We just need to
  first change fn_format() to cut the file name if it's too long.
*/
const char *MYSQL_BIN_LOG::generate_name(const char *log_name,
                                         const char *suffix,
                                         char *buff)
{
  if (!log_name || !log_name[0])
  {
    strmake(buff, default_logfile_name, FN_REFLEN - strlen(suffix) - 1);
    return (const char *)
      fn_format(buff, buff, "", suffix, MYF(MY_REPLACE_EXT|MY_REPLACE_DIR));
  }
  // get rid of extension to avoid problems

  char *p= fn_ext(log_name);
  uint length= (uint) (p - log_name);
  strmake(buff, log_name, min<size_t>(length, FN_REFLEN-1));
  return (const char*)buff;
}


bool MYSQL_BIN_LOG::init_and_set_log_file_name(const char *log_name,
                                               const char *new_name)
{
  if (new_name && !my_stpcpy(log_file_name, new_name))
    return TRUE;
  else if (!new_name && generate_new_name(log_file_name, log_name))
    return TRUE;

  return FALSE;
}


/**
  Open the logfile and init IO_CACHE.

  @param log_name            The name of the log to open
  @param new_name            The new name for the logfile.
                             NULL forces generate_new_name() to be called.

  @return true if error, false otherwise.
*/

bool MYSQL_BIN_LOG::open(
#ifdef HAVE_PSI_INTERFACE
                     PSI_file_key log_file_key,
#endif
                     const char *log_name,
                     const char *new_name)
{
  File file= -1;
  my_off_t pos= 0;
  int open_flags= O_CREAT | O_BINARY;
  DBUG_ENTER("MYSQL_BIN_LOG::open");

  write_error= 0;

  if (!(name= my_strdup(key_memory_MYSQL_LOG_name,
                        log_name, MYF(MY_WME))))
  {
    name= (char *)log_name; // for the error message
    goto err;
  }

  if (init_and_set_log_file_name(name, new_name) ||
      DBUG_EVALUATE_IF("fault_injection_init_name", 1, 0))
    goto err;

  if (io_cache_type == SEQ_READ_APPEND)
    open_flags |= O_RDWR | O_APPEND;
  else
    open_flags |= O_WRONLY;

  db[0]= 0;

#ifdef HAVE_PSI_INTERFACE
  /* Keep the key for reopen */
  m_log_file_key= log_file_key;
#endif

  if ((file= mysql_file_open(log_file_key,
                             log_file_name, open_flags,
                             MYF(MY_WME))) < 0)
    goto err;

  if ((pos= mysql_file_tell(file, MYF(MY_WME))) == MY_FILEPOS_ERROR)
  {
    if (my_errno() == ESPIPE)
      pos= 0;
    else
      goto err;
  }

  if (init_io_cache(&log_file, file, IO_SIZE, io_cache_type, pos, 0,
                    MYF(MY_WME | MY_NABP | MY_WAIT_IF_FULL)))
    goto err;

  log_state.atomic_set(LOG_OPENED);
  DBUG_RETURN(0);

err:
  if (binlog_error_action == ABORT_SERVER)
  {
    exec_binlog_error_action_abort("Either disk is full or file system is read "
                                   "only while opening the binlog. Aborting the"
                                   " server.");
  }
  else
    sql_print_error("Could not open %s for logging (error %d). "
                    "Turning logging off for the whole duration "
                    "of the MySQL server process. To turn it on "
                    "again: fix the cause, shutdown the MySQL "
                    "server and restart it.",
                    name, errno);
  if (file >= 0)
    mysql_file_close(file, MYF(0));
  end_io_cache(&log_file);
  my_free(name);
  name= NULL;
  log_state.atomic_set(LOG_CLOSED);
  DBUG_RETURN(1);
}


bool MYSQL_BIN_LOG::open_index_file(const char *index_file_name_arg,
                                    const char *log_name, bool need_lock_index)
{
  File index_file_nr= -1;
  DBUG_ASSERT(!my_b_inited(&index_file));

  /*
    First open of this class instance
    Create an index file that will hold all file names uses for logging.
    Add new entries to the end of it.
  */
  myf opt= MY_UNPACK_FILENAME;
  if (!index_file_name_arg)
  {
    index_file_name_arg= log_name;    // Use same basename for index file
    opt= MY_UNPACK_FILENAME | MY_REPLACE_EXT;
  }
  fn_format(index_file_name, index_file_name_arg, mysql_data_home,
            ".index", opt);

  if (set_crash_safe_index_file_name(index_file_name_arg))
  {
    sql_print_error("MYSQL_BIN_LOG::set_crash_safe_index_file_name failed.");
    return TRUE;
  }

  /*
    We need move crash_safe_index_file to index_file if the index_file
    does not exist and crash_safe_index_file exists when mysqld server
    restarts.
  */
  if (my_access(index_file_name, F_OK) &&
      !my_access(crash_safe_index_file_name, F_OK) &&
      my_rename(crash_safe_index_file_name, index_file_name, MYF(MY_WME)))
  {
    sql_print_error("MYSQL_BIN_LOG::open_index_file failed to "
                    "move crash_safe_index_file to index file.");
    return TRUE;
  }

  if ((index_file_nr= mysql_file_open(m_key_file_log_index,
                                      index_file_name,
                                      O_RDWR | O_CREAT | O_BINARY,
                                      MYF(MY_WME))) < 0 ||
       mysql_file_sync(index_file_nr, MYF(MY_WME)) ||
       init_io_cache_ext(&index_file, index_file_nr,
                         IO_SIZE, READ_CACHE,
                         mysql_file_seek(index_file_nr, 0L, MY_SEEK_END, MYF(0)),
                                         0, MYF(MY_WME | MY_WAIT_IF_FULL),
                         m_key_file_log_index_cache) ||
      DBUG_EVALUATE_IF("fault_injection_openning_index", 1, 0))
  {
    /*
      TODO: all operations creating/deleting the index file or a log, should
      call my_sync_dir() or my_sync_dir_by_file() to be durable.
      TODO: file creation should be done with mysql_file_create()
      not mysql_file_open().
    */
    if (index_file_nr >= 0)
      mysql_file_close(index_file_nr, MYF(0));
    return TRUE;
  }

#ifdef HAVE_REPLICATION
  /*
    Sync the index by purging any binary log file that is not registered.
    In other words, either purge binary log files that were removed from
    the index but not purged from the file system due to a crash or purge
    any binary log file that was created but not register in the index
    due to a crash.
  */

  if (set_purge_index_file_name(index_file_name_arg) ||
      open_purge_index_file(FALSE) ||
      purge_index_entry(NULL, NULL, need_lock_index) ||
      close_purge_index_file() ||
      DBUG_EVALUATE_IF("fault_injection_recovering_index", 1, 0))
  {
    sql_print_error("MYSQL_BIN_LOG::open_index_file failed to sync the index "
                    "file.");
    return TRUE;
  }
#endif

  return FALSE;
}

/**
  Add the GTIDs from the given relaylog file and also
  update the IO thread transaction parser.

  @param filename Relaylog file to read from.
  @param retrieved_set Gtid_set to store the GTIDs found on the relaylog file.
  @param verify_checksum Set to true to verify event checksums.
  @param trx_parser The transaction boundary parser to be used in order to
  only add a GTID to the gtid_set after ensuring the transaction is fully
  stored on the relay log.
  @param gtid_partial_trx The gtid of the last incomplete transaction
  found in the relay log.

  @retval false The file was successfully read and all GTIDs from
  Previous_gtids and Gtid_log_event from complete transactions were added to
  the retrieved_set.
  @retval true There was an error during the procedure.
*/
static bool
read_gtids_and_update_trx_parser_from_relaylog(
  const char *filename,
  Gtid_set *retrieved_gtids,
  bool verify_checksum,
  Transaction_boundary_parser *trx_parser,
  Gtid *gtid_partial_trx)
{
  DBUG_ENTER("read_gtids_and_update_trx_parser_from_relaylog");
  DBUG_PRINT("info", ("Opening file %s", filename));

  DBUG_ASSERT(retrieved_gtids != NULL);
  DBUG_ASSERT(trx_parser != NULL);
#ifndef DBUG_OFF
  unsigned long event_counter= 0;
#endif

  /*
    Create a Format_description_log_event that is used to read the
    first event of the log.
  */
  Format_description_log_event fd_ev(BINLOG_VERSION), *fd_ev_p= &fd_ev;
  if (!fd_ev.is_valid())
    DBUG_RETURN(true);

  File file;
  IO_CACHE log;

  const char *errmsg= NULL;
  if ((file= open_binlog_file(&log, filename, &errmsg)) < 0)
  {
    sql_print_error("%s", errmsg);
    /*
      As read_gtids_from_binlog() will not throw error on truncated
      relaylog files, we should do the same here in order to keep the
      current behavior.
    */
    DBUG_RETURN(false);
  }

  /*
    Seek for Previous_gtids_log_event and Gtid_log_event events to
    gather information what has been processed so far.
  */
  my_b_seek(&log, BIN_LOG_HEADER_SIZE);
  Log_event *ev= NULL;
  bool error= false;
  bool seen_prev_gtids= false;
  ulong data_len= 0;

  while (!error &&
         (ev= Log_event::read_log_event(&log, 0, fd_ev_p, verify_checksum)) !=
         NULL)
  {
    DBUG_PRINT("info", ("Read event of type %s", ev->get_type_str()));
#ifndef DBUG_OFF
    event_counter++;
#endif

    data_len= uint4korr(ev->temp_buf + EVENT_LEN_OFFSET);
    if (trx_parser->feed_event(ev->temp_buf, data_len, fd_ev_p, false))
    {
      /*
        The transaction boundary parser found an error while parsing a
        sequence of events from the relaylog. As we don't know if the
        parsing has started from a reliable point (it might started in
        a relay log file that begins with the rest of a transaction
        that started in a previous relay log file), it is better to do
        nothing in this case. The boundary parser will fix itself once
        finding an event that represent a transaction boundary.

        Suppose the following relaylog:

         rl-bin.000011 | rl-bin.000012 | rl-bin.000013 | rl-bin-000014
        ---------------+---------------+---------------+---------------
         PREV_GTIDS    | PREV_GTIDS    | PREV_GTIDS    | PREV_GTIDS
         (empty)       | (UUID:1-2)    | (UUID:1-2)    | (UUID:1-2)
        ---------------+---------------+---------------+---------------
         XID           | QUERY(INSERT) | QUERY(INSERT) | XID
        ---------------+---------------+---------------+---------------
         GTID(UUID:2)  |
        ---------------+
         QUERY(CREATE  |
         TABLE t1 ...) |
        ---------------+
         GTID(UUID:3)  |
        ---------------+
         QUERY(BEGIN)  |
        ---------------+

        As it is impossible to determine the current Retrieved_Gtid_Set by only
        looking to the PREVIOUS_GTIDS on the last relay log file, and scanning
        events on it, we tried to find a relay log file that contains at least
        one GTID event during the backwards search.

        In the example, we will find a GTID only in rl-bin.000011, as the
        UUID:3 transaction was spanned across 4 relay log files.

        The transaction spanning can be caused by "FLUSH RELAY LOGS" commands
        on slave while it is queuing the transaction.

        So, in order to correctly add UUID:3 into Retrieved_Gtid_Set, we need
        to parse the relay log starting on the file we found the last GTID
        queued to know if the transaction was fully retrieved or not.

        Start scanning rl-bin.000011 after resetting the transaction parser
        will generate an error, as XID event is only expected inside a DML,
        but in this case, we can ignore this error and reset the parser.
      */
      trx_parser->reset();
      /*
        We also have to discard the GTID of the partial transaction that was
        not finished if there is one. This is needed supposing that an
        incomplete transaction was replicated with a GTID.

        GTID(1), QUERY(BEGIN), QUERY(INSERT), ANONYMOUS_GTID, QUERY(DROP ...)

        In the example above, without cleaning the gtid_partial_trx,
        the GTID(1) would be added to the Retrieved_Gtid_Set after the
        QUERY(DROP ...) event.

        GTID(1), QUERY(BEGIN), QUERY(INSERT), GTID(2), QUERY(DROP ...)

        In the example above the GTID(1) will also be discarded as the
        GTID(1) transaction is not complete.
      */
      if (!gtid_partial_trx->is_empty())
      {
        DBUG_PRINT("info", ("Discarding Gtid(%d, %lld) as the transaction "
                            "wasn't complete and we found an error in the"
                            "transaction boundary parser.",
                            gtid_partial_trx->sidno,
                            gtid_partial_trx->gno));
        gtid_partial_trx->clear();
      }
    }

    switch (ev->get_type_code())
    {
    case binary_log::FORMAT_DESCRIPTION_EVENT:
      if (fd_ev_p != &fd_ev)
        delete fd_ev_p;
      fd_ev_p= (Format_description_log_event *)ev;
      break;
    case binary_log::ROTATE_EVENT:
      // do nothing; just accept this event and go to next
      break;
    case binary_log::PREVIOUS_GTIDS_LOG_EVENT:
    {
      seen_prev_gtids= true;
      // add events to sets
      Previous_gtids_log_event *prev_gtids_ev= (Previous_gtids_log_event *)ev;
      if (prev_gtids_ev->add_to_set(retrieved_gtids) != 0)
      {
        error= true;
        break;
      }
#ifndef DBUG_OFF
      char* prev_buffer= prev_gtids_ev->get_str(NULL, NULL);
      DBUG_PRINT("info", ("Got Previous_gtids from file '%s': Gtid_set='%s'.",
                          filename, prev_buffer));
      my_free(prev_buffer);
#endif
      break;
    }
    case binary_log::GTID_LOG_EVENT:
    {
      /* If we didn't find any PREVIOUS_GTIDS in this file */
      if (!seen_prev_gtids)
      {
        my_error(ER_BINLOG_LOGICAL_CORRUPTION, MYF(0), filename,
                 "The first global transaction identifier was read, but "
                 "no other information regarding identifiers existing "
                 "on the previous log files was found.");
        error= true;
        break;
      }

      Gtid_log_event *gtid_ev= (Gtid_log_event *)ev;
      rpl_sidno sidno= gtid_ev->get_sidno(retrieved_gtids->get_sid_map());
      if (sidno < 0)
      {
        error= true;
        break;
      }
      else
      {
        if (retrieved_gtids->ensure_sidno(sidno) != RETURN_STATUS_OK)
        {
          error= true;
          break;
        }
        else
        {
          /*
            As are updating the transaction boundary parser while reading
            GTIDs from relay log files to fill the Retrieved_Gtid_Set, we
            should not add the GTID here as we don't know if the transaction
            is complete on the relay log yet.
          */
          gtid_partial_trx->set(sidno, gtid_ev->get_gno());
        }
        DBUG_PRINT("info", ("Found Gtid in relaylog file '%s': Gtid(%d, %lld).",
                            filename, sidno, gtid_ev->get_gno()));
      }
      break;
    }
    case binary_log::ANONYMOUS_GTID_LOG_EVENT:
    default:
      /*
        If we reached the end of a transaction after storing it's GTID
        in gtid_partial_trx variable, it is time to add this GTID to the
        retrieved_gtids set because the transaction is complete and there is no
        need for asking this transaction again.
      */
      if (trx_parser->is_not_inside_transaction())
      {
        if (!gtid_partial_trx->is_empty())
        {
          DBUG_PRINT("info", ("Adding Gtid to Retrieved_Gtid_Set as the "
                              "transaction was completed at "
                              "relaylog file '%s': Gtid(%d, %lld).",
                              filename, gtid_partial_trx->sidno,
                              gtid_partial_trx->gno));
          retrieved_gtids->_add_gtid(gtid_partial_trx->sidno,
                                     gtid_partial_trx->gno);
          gtid_partial_trx->clear();
        }
      }
      break;
    }
    if (ev != fd_ev_p)
      delete ev;
  }

  if (log.error < 0)
  {
    // This is not a fatal error; the log may just be truncated.
    // @todo but what other errors could happen? IO error?
    sql_print_warning("Error reading GTIDs from relaylog: %d", log.error);
  }

  if (fd_ev_p != &fd_ev)
  {
    delete fd_ev_p;
    fd_ev_p= &fd_ev;
  }

  mysql_file_close(file, MYF(MY_WME));
  end_io_cache(&log);

#ifndef DBUG_OFF
  sql_print_information("%lu events read in relaylog file '%s' for updating "
                        "Retrieved_Gtid_Set and/or IO thread transaction "
                        "parser state.",
                        event_counter, filename);
#endif

  DBUG_RETURN(error);
}

/**
  Reads GTIDs from the given binlog file.

  @param filename File to read from.
  @param all_gtids If not NULL, then the GTIDs from the
  Previous_gtids_log_event and from all Gtid_log_events are stored in
  this object.
  @param prev_gtids If not NULL, then the GTIDs from the
  Previous_gtids_log_events are stored in this object.
  @param first_gtid If not NULL, then the first GTID information from the
  file will be stored in this object.
  @param sid_map The sid_map object to use in the rpl_sidno generation
  of the Gtid_log_event. If lock is needed in the sid_map, the caller
  must hold it.
  @param verify_checksum Set to true to verify event checksums.

  @retval GOT_GTIDS The file was successfully read and it contains
  both Gtid_log_events and Previous_gtids_log_events.
  @retval GOT_PREVIOUS_GTIDS The file was successfully read and it
  contains Previous_gtids_log_events but no Gtid_log_events.
  @retval NO_GTIDS The file was successfully read and it does not
  contain GTID events.
  @retval ERROR Out of memory, or IO error, or malformed event
  structure, or the file is malformed (e.g., contains Gtid_log_events
  but no Previous_gtids_log_event).
  @retval TRUNCATED The file was truncated before the end of the
  first Previous_gtids_log_event.
*/
enum enum_read_gtids_from_binlog_status
{ GOT_GTIDS, GOT_PREVIOUS_GTIDS, NO_GTIDS, ERROR, TRUNCATED };
static enum_read_gtids_from_binlog_status
read_gtids_from_binlog(const char *filename, Gtid_set *all_gtids,
                       Gtid_set *prev_gtids, Gtid *first_gtid,
                       Sid_map* sid_map,
                       bool verify_checksum, bool is_relay_log)
{
  DBUG_ENTER("read_gtids_from_binlog");
  DBUG_PRINT("info", ("Opening file %s", filename));

  /*
    Create a Format_description_log_event that is used to read the
    first event of the log.
  */
  Format_description_log_event fd_ev(BINLOG_VERSION), *fd_ev_p= &fd_ev;
  if (!fd_ev.is_valid())
    DBUG_RETURN(ERROR);

  File file;
  IO_CACHE log;

  /*
    We assert here that both all_gtids and prev_gtids, if specified,
    uses the same sid_map as the one passed as a parameter. This is just
    to ensure that, if the sid_map needed some lock and was locked by
    the caller, the lock applies to all the GTID sets this function is
    dealing with.
  */
#ifndef DBUG_OFF
  if (all_gtids)
    DBUG_ASSERT(all_gtids->get_sid_map() == sid_map);
  if (prev_gtids)
    DBUG_ASSERT(prev_gtids->get_sid_map() == sid_map);
#endif

  const char *errmsg= NULL;
  if ((file= open_binlog_file(&log, filename, &errmsg)) < 0)
  {
    sql_print_error("%s", errmsg);
    /*
      We need to revisit the recovery procedure for relay log
      files. Currently, it is called after this routine.
      /Alfranio
    */
    DBUG_RETURN(TRUNCATED);
  }

  /*
    Seek for Previous_gtids_log_event and Gtid_log_event events to
    gather information what has been processed so far.
  */
  my_b_seek(&log, BIN_LOG_HEADER_SIZE);
  Log_event *ev= NULL;
  enum_read_gtids_from_binlog_status ret= NO_GTIDS;
  bool done= false;
  bool seen_first_gtid= false;
  while (!done &&
         (ev= Log_event::read_log_event(&log, 0, fd_ev_p, verify_checksum)) !=
         NULL)
  {
    DBUG_PRINT("info", ("Read event of type %s", ev->get_type_str()));
    switch (ev->get_type_code())
    {
    case binary_log::FORMAT_DESCRIPTION_EVENT:
      if (fd_ev_p != &fd_ev)
        delete fd_ev_p;
      fd_ev_p= (Format_description_log_event *)ev;
      break;
    case binary_log::ROTATE_EVENT:
      // do nothing; just accept this event and go to next
      break;
    case binary_log::PREVIOUS_GTIDS_LOG_EVENT:
    {
      ret= GOT_PREVIOUS_GTIDS;
      // add events to sets
      Previous_gtids_log_event *prev_gtids_ev=
        (Previous_gtids_log_event *)ev;
      if (all_gtids != NULL && prev_gtids_ev->add_to_set(all_gtids) != 0)
        ret= ERROR, done= true;
      else if (prev_gtids != NULL && prev_gtids_ev->add_to_set(prev_gtids) != 0)
        ret= ERROR, done= true;
#ifndef DBUG_OFF
      char* prev_buffer= prev_gtids_ev->get_str(NULL, NULL);
      DBUG_PRINT("info", ("Got Previous_gtids from file '%s': Gtid_set='%s'.",
                          filename, prev_buffer));
      my_free(prev_buffer);
#endif
      break;
    }
    case binary_log::GTID_LOG_EVENT:
    {
      DBUG_EXECUTE_IF("inject_fault_bug16502579", {
                      DBUG_PRINT("debug", ("GTID_LOG_EVENT found. Injected ret=NO_GTIDS."));
                      ret=NO_GTIDS;
                      });
      if (ret != GOT_GTIDS)
      {
        if (ret != GOT_PREVIOUS_GTIDS)
        {
          /*
            Since this routine is run on startup, there may not be a
            THD instance. Therefore, ER(X) cannot be used.
           */
          const char* msg_fmt= (current_thd != NULL) ?
                               ER(ER_BINLOG_LOGICAL_CORRUPTION) :
                               ER_DEFAULT(ER_BINLOG_LOGICAL_CORRUPTION);
          my_printf_error(ER_BINLOG_LOGICAL_CORRUPTION,
                          msg_fmt, MYF(0),
                          filename,
                          "The first global transaction identifier was read, but "
                          "no other information regarding identifiers existing "
                          "on the previous log files was found.");
          ret= ERROR, done= true;
          break;
        }
        else
          ret= GOT_GTIDS;
      }
      /*
        When all_gtids and first_gtid are all NULL, or when this is a relaylog,
        we just check if the binary/relay log contains at least one
        Gtid_log_event, so that we can distinguish the return values GOT_GTID
        and GOT_PREVIOUS_GTIDS. We don't need to read anything else from the
        binary/relay log.
        If all_gtids is requested (i.e., NOT NULL), we should
        continue to read all gtids.
        If just first_gtid was requested, we will be done after storing this
        Gtid_log_event info on it.
      */
      if (is_relay_log || (all_gtids == NULL && first_gtid == NULL))
      {
        ret= GOT_GTIDS, done= true;
      }
      else
      {
        Gtid_log_event *gtid_ev= (Gtid_log_event *)ev;
        rpl_sidno sidno= gtid_ev->get_sidno(sid_map);
        if (sidno < 0)
          ret= ERROR, done= true;
        else
        {
          if (all_gtids)
          {
            if (all_gtids->ensure_sidno(sidno) != RETURN_STATUS_OK)
              ret= ERROR, done= true;
            all_gtids->_add_gtid(sidno, gtid_ev->get_gno());
            DBUG_PRINT("info", ("Got Gtid from file '%s': Gtid(%d, %lld).",
                                filename, sidno, gtid_ev->get_gno()));
          }

          /* If the first GTID was requested, stores it */
          if (first_gtid && !seen_first_gtid)
          {
            first_gtid->set(sidno, gtid_ev->get_gno());
            seen_first_gtid= true;
            /* If the first_gtid was the only thing requested, we are done */
            if (all_gtids == NULL)
              ret= GOT_GTIDS, done= true;
          }
        }
      }
      break;
    }
    case binary_log::ANONYMOUS_GTID_LOG_EVENT:
    {
      /*
        When this is a relaylog, we just check if it contains
        at least one Anonymous_gtid_log_event after initialization
        (FDs, Rotates and PREVIOUS_GTIDS), so that we can distinguish the
        return values GOT_GTID and GOT_PREVIOUS_GTIDS.
        We don't need to read anything else from the relay log.
      */
      if (is_relay_log)
      {
        ret= GOT_GTIDS;
        done= true;
        break;
      }
    }
    default:
      // if we found any other event type without finding a
      // previous_gtids_log_event, then the rest of this binlog
      // cannot contain gtids
      if (ret != GOT_GTIDS && ret != GOT_PREVIOUS_GTIDS)
        done= true;
      /*
        The GTIDs of the relaylog files will be handled later
        because of the possibility of transactions be spanned
        along distinct relaylog files.
        So, if we found an ordinary event without finding the
        GTID but we already found the PREVIOUS_GTIDS, this probably
        means that the event is from a transaction that started on
        previous relaylog file.
      */
      if (ret == GOT_PREVIOUS_GTIDS && is_relay_log)
        done= true;
      break;
    }
    if (ev != fd_ev_p)
      delete ev;
    DBUG_PRINT("info", ("done=%d", done));
  }

  if (log.error < 0)
  {
    // This is not a fatal error; the log may just be truncated.

    // @todo but what other errors could happen? IO error?
    sql_print_warning("Error reading GTIDs from binary log: %d", log.error);
  }

  if (fd_ev_p != &fd_ev)
  {
    delete fd_ev_p;
    fd_ev_p= &fd_ev;
  }

  mysql_file_close(file, MYF(MY_WME));
  end_io_cache(&log);

  if (all_gtids)
    all_gtids->dbug_print("all_gtids");
  else
    DBUG_PRINT("info", ("all_gtids==NULL"));
  if (prev_gtids)
    prev_gtids->dbug_print("prev_gtids");
  else
    DBUG_PRINT("info", ("prev_gtids==NULL"));
  if (first_gtid == NULL)
    DBUG_PRINT("info", ("first_gtid==NULL"));
  else if (first_gtid->sidno == 0)
    DBUG_PRINT("info", ("first_gtid.sidno==0"));
  else
    first_gtid->dbug_print(sid_map, "first_gtid");

  DBUG_PRINT("info", ("returning %d", ret));
  DBUG_RETURN(ret);
}

bool MYSQL_BIN_LOG::find_first_log_not_in_gtid_set(char *binlog_file_name,
                                                   const Gtid_set *gtid_set,
                                                   Gtid *first_gtid,
                                                   const char **errmsg)
{
  DBUG_ENTER("MYSQL_BIN_LOG::gtid_read_start_binlog");
  /*
    Gather the set of files to be accessed.
  */
  list<string> filename_list;
  LOG_INFO linfo;
  int error;

  list<string>::reverse_iterator rit;
  Gtid_set binlog_previous_gtid_set(gtid_set->get_sid_map());

  mysql_mutex_lock(&LOCK_index);
  for (error= find_log_pos(&linfo, NULL, false/*need_lock_index=false*/);
       !error; error= find_next_log(&linfo, false/*need_lock_index=false*/))
  {
    DBUG_PRINT("info", ("read log filename '%s'", linfo.log_file_name));
    filename_list.push_back(string(linfo.log_file_name));
  }
  mysql_mutex_unlock(&LOCK_index);
  if (error != LOG_INFO_EOF)
  {
    *errmsg= "Failed to read the binary log index file while "
      "looking for the oldest binary log that contains any GTID "
      "that is not in the given gtid set";
    error= -1;
    goto end;
  }

  if (filename_list.empty())
  {
    *errmsg= "Could not find first log file name in binary log index file "
      "while looking for the oldest binary log that contains any GTID "
      "that is not in the given gtid set";
    error= -2;
    goto end;
  }

  /*
    Iterate over all the binary logs in reverse order, and read only
    the Previous_gtids_log_event, to find the first one, that is the
    subset of the given gtid set. Since every binary log begins with
    a Previous_gtids_log_event, that contains all GTIDs in all
    previous binary logs.
    We also ask for the first GTID in the binary log to know if we
    should send the FD event with the "created" field cleared or not.
  */
  DBUG_PRINT("info", ("Iterating backwards through binary logs, and reading "
                      "only the Previous_gtids_log_event, to find the first "
                      "one, that is the subset of the given gtid set."));
  rit= filename_list.rbegin();
  error= 0;
  while (rit != filename_list.rend())
  {
    const char *filename= rit->c_str();
    DBUG_PRINT("info", ("Read Previous_gtids_log_event from filename='%s'",
                        filename));
    switch (read_gtids_from_binlog(filename, NULL, &binlog_previous_gtid_set,
                                   first_gtid,
                                   binlog_previous_gtid_set.get_sid_map(),
                                   opt_master_verify_checksum, is_relay_log))
    {
    case ERROR:
      *errmsg= "Error reading header of binary log while looking for "
        "the oldest binary log that contains any GTID that is not in "
        "the given gtid set";
      error= -3;
      goto end;
    case NO_GTIDS:
      *errmsg= "Found old binary log without GTIDs while looking for "
        "the oldest binary log that contains any GTID that is not in "
        "the given gtid set";
      error= -4;
      goto end;
    case GOT_GTIDS:
    case GOT_PREVIOUS_GTIDS:
      if (binlog_previous_gtid_set.is_subset(gtid_set))
      {
        strcpy(binlog_file_name, filename);
        /*
          Verify that the selected binlog is not the first binlog,
        */
        DBUG_EXECUTE_IF("slave_reconnect_with_gtid_set_executed",
                        DBUG_ASSERT(strcmp(filename_list.begin()->c_str(),
                                           binlog_file_name) != 0););
        goto end;
      }
    case TRUNCATED:
      break;
    }
    binlog_previous_gtid_set.clear();

    rit++;
  }

  if (rit == filename_list.rend())
  {
    *errmsg= ER(ER_MASTER_HAS_PURGED_REQUIRED_GTIDS);
    error= -5;
  }

end:
  if (error)
    DBUG_PRINT("error", ("'%s'", *errmsg));
  filename_list.clear();
  DBUG_PRINT("info", ("returning %d", error));
  DBUG_RETURN(error != 0 ? true : false);
}

bool MYSQL_BIN_LOG::init_gtid_sets(Gtid_set *all_gtids, Gtid_set *lost_gtids,
                                   bool verify_checksum, bool need_lock,
                                   Transaction_boundary_parser *trx_parser,
                                   Gtid *gtid_partial_trx,
                                   bool is_server_starting)
{
  DBUG_ENTER("MYSQL_BIN_LOG::init_gtid_sets");
  DBUG_PRINT("info", ("lost_gtids=%p; so we are recovering a %s log; is_relay_log=%d",
                      lost_gtids, lost_gtids == NULL ? "relay" : "binary",
                      is_relay_log));

  /*
    If this is a relay log, we must have the IO thread Master_info trx_parser
    in order to correctly feed it with relay log events.
  */
#ifndef DBUG_OFF
  if (is_relay_log)
  {
    DBUG_ASSERT(trx_parser != NULL);
    DBUG_ASSERT(lost_gtids == NULL);
  }
#endif

  /*
    Acquires the necessary locks to ensure that logs are not either
    removed or updated when we are reading from it.
  */
  if (need_lock)
  {
    // We don't need LOCK_log if we are only going to read the initial
    // Prevoius_gtids_log_event and ignore the Gtid_log_events.
    if (all_gtids != NULL)
      mysql_mutex_lock(&LOCK_log);
    mysql_mutex_lock(&LOCK_index);
    global_sid_lock->wrlock();
  }
  else
  {
    if (all_gtids != NULL)
      mysql_mutex_assert_owner(&LOCK_log);
    mysql_mutex_assert_owner(&LOCK_index);
    global_sid_lock->assert_some_wrlock();
  }

  // Gather the set of files to be accessed.
  list<string> filename_list;
  LOG_INFO linfo;
  int error;

  list<string>::iterator it;
  list<string>::reverse_iterator rit;
  bool reached_first_file= false;

  /* Initialize the sid_map to be used in read_gtids_from_binlog */
  Sid_map *sid_map= NULL;
  if (all_gtids)
    sid_map= all_gtids->get_sid_map();
  else if (lost_gtids)
    sid_map= lost_gtids->get_sid_map();

  for (error= find_log_pos(&linfo, NULL, false/*need_lock_index=false*/); !error;
       error= find_next_log(&linfo, false/*need_lock_index=false*/))
  {
    DBUG_PRINT("info", ("read log filename '%s'", linfo.log_file_name));
    filename_list.push_back(string(linfo.log_file_name));
  }
  if (error != LOG_INFO_EOF)
  {
    DBUG_PRINT("error", ("Error reading %s index",
                         is_relay_log ? "relaylog" : "binlog"));
    goto end;
  }
  /*
    On server starting, one new empty binlog file is created and
    its file name is put into index file before initializing
    GLOBAL.GTID_EXECUTED AND GLOBAL.GTID_PURGED, it is not the
    last binlog file before the server restarts, so we remove
    its file name from filename_list.
  */
  if (is_server_starting && !is_relay_log && !filename_list.empty())
    filename_list.pop_back();

  error= 0;

  if (all_gtids != NULL)
  {
    DBUG_PRINT("info", ("Iterating backwards through %s logs, "
                        "looking for the last %s log that contains "
                        "a Previous_gtids_log_event.",
                        is_relay_log ? "relay" : "binary",
                        is_relay_log ? "relay" : "binary"));
    // Iterate over all files in reverse order until we find one that
    // contains a Previous_gtids_log_event.
    rit= filename_list.rbegin();
    bool can_stop_reading= false;
    reached_first_file= (rit == filename_list.rend());
    DBUG_PRINT("info", ("filename='%s' reached_first_file=%d",
                        reached_first_file ? "" : rit->c_str(),
                        reached_first_file));
    while (!can_stop_reading && !reached_first_file)
    {
      const char *filename= rit->c_str();
      rit++;
      reached_first_file= (rit == filename_list.rend());
      DBUG_PRINT("info", ("filename='%s' can_stop_reading=%d "
                          "reached_first_file=%d, ",
                          filename, can_stop_reading, reached_first_file));
      switch (read_gtids_from_binlog(filename, all_gtids,
                                     reached_first_file ? lost_gtids : NULL,
                                     NULL/* first_gtid */,
                                     sid_map, verify_checksum, is_relay_log))
      {
        case ERROR:
        {
          error= 1;
          goto end;
        }
        case GOT_GTIDS:
        {
          can_stop_reading= true;
          break;
        }
        case GOT_PREVIOUS_GTIDS:
        {
          /*
            If this is a binlog file, it is enough to have GOT_PREVIOUS_GTIDS.
            If this is a relaylog file, we need to find at least one GTID to
            start parsing the relay log to add GTID of transactions that might
            have spanned in distinct relaylog files.
          */
          if (!is_relay_log)
            can_stop_reading= true;
          break;
        }
        case NO_GTIDS:
        {
          /*
            Mysql server iterates backwards through binary logs, looking for
            the last binary log that contains a Previous_gtids_log_event for
            gathering the set of gtid_executed on server start. This may take
            very long time if it has many binary logs and almost all of them
            are out of filesystem cache. So if the binlog_gtid_simple_recovery
            is enabled, and the last binary log does not contain any GTID
            event, do not read any more binary logs, GLOBAL.GTID_EXECUTED and
            GLOBAL.GTID_PURGED should be empty in the case.
          */
          if (binlog_gtid_simple_recovery && is_server_starting &&
              !is_relay_log)
          {
            DBUG_ASSERT(all_gtids->is_empty());
            DBUG_ASSERT(lost_gtids->is_empty());
            goto end;
          }
          /*FALLTHROUGH*/
        }
        case TRUNCATED:
        {
          break;
        }
      }
    }

    /*
      If we use GTIDs and have partial transactions on the relay log,
      must check if it ends on next relay log files.
      We also need to feed the boundary parser with the rest of the
      relay log to put it in the correct state before receiving new
      events from the master in the case of GTID auto positioning be
      disabled.
    */
    if (is_relay_log)
    {
      /*
        Suppose the following relaylog:

         rl-bin.000001 | rl-bin.000002 | rl-bin.000003 | rl-bin-000004
        ---------------+---------------+---------------+---------------
         PREV_GTIDS    | PREV_GTIDS    | PREV_GTIDS    | PREV_GTIDS
         (empty)       | (UUID:1)      | (UUID:1)      | (UUID:1)
        ---------------+---------------+---------------+---------------
         GTID(UUID:1)  | QUERY(INSERT) | QUERY(INSERT) | XID
        ---------------+---------------+---------------+---------------
         QUERY(CREATE  |
         TABLE t1 ...) |
        ---------------+
         GTID(UUID:2)  |
        ---------------+
         QUERY(BEGIN)  |
        ---------------+

        As it is impossible to determine the current Retrieved_Gtid_Set by only
        looking to the PREVIOUS_GTIDS on the last relay log file, and scanning
        events on it, we tried to find a relay log file that contains at least
        one GTID event during the backwards search.

        In the example, we will find a GTID only in rl-bin.000001, as the
        UUID:2 transaction was spanned across 4 relay log files.

        The transaction spanning can be caused by "FLUSH RELAY LOGS" commands
        on slave while it is queuing the transaction.

        So, in order to correctly add UUID:2 into Retrieved_Gtid_Set, we need
        to parse the relay log starting on the file we found the last GTID
        queued to know if the transaction was fully retrieved or not.
      */

      /*
        Adjust the reverse iterator to point to the relaylog file we
        need to start parsing, as it was incremented after generating
        the relay log file name.
      */
      rit--;
      /* Reset the transaction parser before feeding it with events */
      trx_parser->reset();
      gtid_partial_trx->clear();

      DBUG_PRINT("info", ("Iterating forwards through relay logs, "
                          "updating the Retrieved_Gtid_Set and updating "
                          "IO thread trx parser before start."));
      for (it= find(filename_list.begin(), filename_list.end(), *rit);
           it != filename_list.end(); it++)
      {
        const char *filename= it->c_str();
        DBUG_PRINT("info", ("filename='%s'", filename));
        if (read_gtids_and_update_trx_parser_from_relaylog(filename, all_gtids,
                                                           true, trx_parser,
                                                           gtid_partial_trx))
        {
          error= 1;
          goto end;
        }
      }
    }
  }
  if (lost_gtids != NULL && !reached_first_file)
  {
    DBUG_PRINT("info", ("Iterating forwards through binary logs, looking for the first binary log that contains both a Previous_gtids_log_event and a Gtid_log_event."));
    for (it= filename_list.begin(); it != filename_list.end(); it++)
    {
      const char *filename= it->c_str();
      DBUG_PRINT("info", ("filename='%s'", filename));
      switch (read_gtids_from_binlog(filename, NULL, lost_gtids,
                                     NULL/* first_gtid */,
                                     sid_map, verify_checksum, is_relay_log))
      {
        case ERROR:
        {
          error= 1;
          /*FALLTHROUGH*/
        }
        case GOT_GTIDS:
        {
          goto end;
        }
        case NO_GTIDS:
        case GOT_PREVIOUS_GTIDS:
        {
          /*
            Mysql server iterates forwards through binary logs, looking for
            the first binary log that contains both Previous_gtids_log_event
            and gtid_log_event for gathering the set of gtid_purged on server
            start. It also iterates forwards through binary logs, looking for
            the first binary log that contains both Previous_gtids_log_event
            and gtid_log_event for gathering the set of gtid_purged when
            purging binary logs. This may take very long time if it has many
            binary logs and almost all of them are out of filesystem cache.
            So if the binlog_gtid_simple_recovery is enabled, we just
            initialize GLOBAL.GTID_PURGED from the first binary log, do not
            read any more binary logs.
          */
          if (binlog_gtid_simple_recovery && !is_relay_log)
            goto end;
          /*FALLTHROUGH*/
        }
        case TRUNCATED:
        {
          break;
        }
      }
    }
  }
end:
  if (all_gtids)
    all_gtids->dbug_print("all_gtids");
  if (lost_gtids)
    lost_gtids->dbug_print("lost_gtids");
  if (need_lock)
  {
    global_sid_lock->unlock();
    mysql_mutex_unlock(&LOCK_index);
    if (all_gtids != NULL)
      mysql_mutex_unlock(&LOCK_log);
  }
  filename_list.clear();
  DBUG_PRINT("info", ("returning %d", error));
  DBUG_RETURN(error != 0 ? true : false);
}


/**
  Open a (new) binlog file.

  - Open the log file and the index file. Register the new
  file name in it
  - When calling this when the file is in use, you must have a locks
  on LOCK_log and LOCK_index.

  @retval
    0	ok
  @retval
    1	error
*/

bool MYSQL_BIN_LOG::open_binlog(const char *log_name,
                                const char *new_name,
                                ulong max_size_arg,
                                bool null_created_arg,
                                bool need_lock_index,
                                bool need_sid_lock,
                                Format_description_log_event *extra_description_event)
{
  // lock_index must be acquired *before* sid_lock.
  DBUG_ASSERT(need_sid_lock || !need_lock_index);
  DBUG_ENTER("MYSQL_BIN_LOG::open_binlog(const char *, ...)");
  DBUG_PRINT("enter",("base filename: %s", log_name));

  mysql_mutex_assert_owner(get_log_lock());

  if (init_and_set_log_file_name(log_name, new_name))
  {
    sql_print_error("MYSQL_BIN_LOG::open failed to generate new file name.");
    DBUG_RETURN(1);
  }

  DBUG_PRINT("info", ("generated filename: %s", log_file_name));

  DEBUG_SYNC(current_thd, "after_log_file_name_initialized");

#ifdef HAVE_REPLICATION
  if (open_purge_index_file(TRUE) ||
      register_create_index_entry(log_file_name) ||
      sync_purge_index_file() ||
      DBUG_EVALUATE_IF("fault_injection_registering_index", 1, 0))
  {
    /**
      @todo: although this was introduced to appease valgrind
      when injecting emulated faults using fault_injection_registering_index
      it may be good to consider what actually happens when
      open_purge_index_file succeeds but register or sync fails.

      Perhaps we might need the code below in MYSQL_BIN_LOG::cleanup
      for "real life" purposes as well? 
    */
    DBUG_EXECUTE_IF("fault_injection_registering_index", {
      if (my_b_inited(&purge_index_file))
      {
        end_io_cache(&purge_index_file);
        my_close(purge_index_file.file, MYF(0));
      }
    });

    sql_print_error("MYSQL_BIN_LOG::open failed to sync the index file.");
    DBUG_RETURN(1);
  }
  DBUG_EXECUTE_IF("crash_create_non_critical_before_update_index", DBUG_SUICIDE(););
#endif

  write_error= 0;

  /* open the main log file */
  if (open(
#ifdef HAVE_PSI_INTERFACE
                      m_key_file_log,
#endif
                      log_name, new_name))
  {
#ifdef HAVE_REPLICATION
    close_purge_index_file();
#endif
    DBUG_RETURN(1);                            /* all warnings issued */
  }

  max_size= max_size_arg;

  open_count++;

  bool write_file_name_to_index_file=0;

  /* This must be before goto err. */
#ifndef DBUG_OFF
  binary_log_debug::debug_pretend_version_50034_in_binlog=
    DBUG_EVALUATE_IF("pretend_version_50034_in_binlog", true, false);
#endif
  Format_description_log_event s(BINLOG_VERSION);

  if (!my_b_filelength(&log_file))
  {
    /*
      The binary log file was empty (probably newly created)
      This is the normal case and happens when the user doesn't specify
      an extension for the binary log files.
      In this case we write a standard header to it.
    */
    if (my_b_safe_write(&log_file, (uchar*) BINLOG_MAGIC,
                        BIN_LOG_HEADER_SIZE))
      goto err;
    bytes_written+= BIN_LOG_HEADER_SIZE;
    write_file_name_to_index_file= 1;
  }

  /*
    don't set LOG_EVENT_BINLOG_IN_USE_F for SEQ_READ_APPEND io_cache
    as we won't be able to reset it later
  */
  if (io_cache_type == WRITE_CACHE)
  {
    s.common_header->flags|= LOG_EVENT_BINLOG_IN_USE_F;
  }

  if (is_relay_log)
  {
    /* relay-log */
    if (relay_log_checksum_alg == binary_log::BINLOG_CHECKSUM_ALG_UNDEF)
    {
      /* inherit master's A descriptor if one has been received */
      if (opt_slave_sql_verify_checksum == 0)
        /* otherwise use slave's local preference of RL events verification */
        relay_log_checksum_alg= binary_log::BINLOG_CHECKSUM_ALG_OFF;
      else
        relay_log_checksum_alg= static_cast<enum_binlog_checksum_alg>
                                (binlog_checksum_options);
    }
    s.common_footer->checksum_alg= relay_log_checksum_alg;
  }
  else
    /* binlog */
    s.common_footer->checksum_alg= static_cast<enum_binlog_checksum_alg>
                                     (binlog_checksum_options);

  DBUG_ASSERT((s.common_footer)->checksum_alg !=
               binary_log::BINLOG_CHECKSUM_ALG_UNDEF);
  if (!s.is_valid())
    goto err;
  s.dont_set_created= null_created_arg;
  /* Set LOG_EVENT_RELAY_LOG_F flag for relay log's FD */
  if (is_relay_log)
    s.set_relay_log_event();
  if (s.write(&log_file))
    goto err;
  bytes_written+= s.common_header->data_written;
  /*
    We need to revisit this code and improve it.
    See further comments in the mysqld.
    /Alfranio
  */
  if (current_thd)
  {
    Gtid_set logged_gtids_binlog(global_sid_map, global_sid_lock);
    Gtid_set* previous_logged_gtids;

    if (is_relay_log)
      previous_logged_gtids= previous_gtid_set_relaylog;
    else
      previous_logged_gtids= &logged_gtids_binlog;

    if (need_sid_lock)
      global_sid_lock->wrlock();
    else
      global_sid_lock->assert_some_wrlock();

    if (!is_relay_log)
    {
      const Gtid_set *executed_gtids= gtid_state->get_executed_gtids();
      const Gtid_set *gtids_only_in_table=
        gtid_state->get_gtids_only_in_table();
      /* logged_gtids_binlog= executed_gtids - gtids_only_in_table */
      if (logged_gtids_binlog.add_gtid_set(executed_gtids) !=
          RETURN_STATUS_OK)
      {
        if (need_sid_lock)
          global_sid_lock->unlock();
        goto err;
      }
      logged_gtids_binlog.remove_gtid_set(gtids_only_in_table);
    }
    DBUG_PRINT("info",("Generating PREVIOUS_GTIDS for %s file.",
                       is_relay_log ? "relaylog" : "binlog"));
    Previous_gtids_log_event prev_gtids_ev(previous_logged_gtids);
    if (is_relay_log)
      prev_gtids_ev.set_relay_log_event();
    if (need_sid_lock)
      global_sid_lock->unlock();
    prev_gtids_ev.common_footer->checksum_alg=
                                   (s.common_footer)->checksum_alg;
    if (prev_gtids_ev.write(&log_file))
      goto err;
    bytes_written+= prev_gtids_ev.common_header->data_written;
  }
  else // !(current_thd)
  {
    /*
      If the slave was configured before server restart, the server will
      generate a new relay log file without having current_thd, but this
      new relay log file must have a PREVIOUS_GTIDS event as we now
      generate the PREVIOUS_GTIDS event always.

      This is only needed for relay log files because the server will add
      the PREVIOUS_GTIDS of binary logs (when current_thd==NULL) after
      server's GTID initialization.

      During server's startup at mysqld_main(), from the binary/relay log
      initialization point of view, it will:
      1) Call init_server_components() that will generate a new binary log
         file but won't write the PREVIOUS_GTIDS event yet;
      2) Initialize server's GTIDs;
      3) Write the binary log PREVIOUS_GTIDS;
      4) Call init_slave() in where the new relay log file will be created
         after initializing relay log's Retrieved_Gtid_Set;
    */
    if (is_relay_log)
    {
      if (need_sid_lock)
        global_sid_lock->wrlock();
      else
        global_sid_lock->assert_some_wrlock();

      DBUG_PRINT("info",("Generating PREVIOUS_GTIDS for relaylog file."));
      Previous_gtids_log_event prev_gtids_ev(previous_gtid_set_relaylog);
      prev_gtids_ev.set_relay_log_event();

      if (need_sid_lock)
        global_sid_lock->unlock();

      prev_gtids_ev.common_footer->checksum_alg=
                                   (s.common_footer)->checksum_alg;
      if (prev_gtids_ev.write(&log_file))
        goto err;
      bytes_written+= prev_gtids_ev.common_header->data_written;
    }
  }
  if (extra_description_event &&
      extra_description_event->binlog_version>=4)
  {
    /*
      This is a relay log written to by the I/O slave thread.
      Write the event so that others can later know the format of this relay
      log.
      Note that this event is very close to the original event from the
      master (it has binlog version of the master, event types of the
      master), so this is suitable to parse the next relay log's event. It
      has been produced by
      Format_description_log_event::Format_description_log_event(char* buf,).
      Why don't we want to write the mi_description_event if this
      event is for format<4 (3.23 or 4.x): this is because in that case, the
      mi_description_event describes the data received from the
      master, but not the data written to the relay log (*conversion*),
      which is in format 4 (slave's).
    */
    /*
      Set 'created' to 0, so that in next relay logs this event does not
      trigger cleaning actions on the slave in
      Format_description_log_event::apply_event_impl().
    */
    extra_description_event->created= 0;
    /* Don't set log_pos in event header */
    extra_description_event->set_artificial_event();

    if (extra_description_event->write(&log_file))
      goto err;
    bytes_written+= extra_description_event->common_header->data_written;
  }
  if (flush_io_cache(&log_file) ||
      mysql_file_sync(log_file.file, MYF(MY_WME)))
    goto err;
  
  if (write_file_name_to_index_file)
  {
#ifdef HAVE_REPLICATION
    DBUG_EXECUTE_IF("crash_create_critical_before_update_index", DBUG_SUICIDE(););
#endif

    DBUG_ASSERT(my_b_inited(&index_file) != 0);

    /*
      The new log file name is appended into crash safe index file after
      all the content of index file is copyed into the crash safe index
      file. Then move the crash safe index file to index file.
    */
    DBUG_EXECUTE_IF("simulate_disk_full_on_open_binlog",
                    {DBUG_SET("+d,simulate_no_free_space_error");});
    if (DBUG_EVALUATE_IF("fault_injection_updating_index", 1, 0) ||
        add_log_to_index((uchar*) log_file_name, strlen(log_file_name),
                         need_lock_index))
    {
      DBUG_EXECUTE_IF("simulate_disk_full_on_open_binlog",
                      {
                        DBUG_SET("-d,simulate_file_write_error");
                        DBUG_SET("-d,simulate_no_free_space_error");
                        DBUG_SET("-d,simulate_disk_full_on_open_binlog");
                      });
      goto err;
    }

#ifdef HAVE_REPLICATION
    DBUG_EXECUTE_IF("crash_create_after_update_index", DBUG_SUICIDE(););
#endif
  }

  log_state.atomic_set(LOG_OPENED);
  /*
    At every rotate memorize the last transaction counter state to use it as
    offset at logging the transaction logical timestamps.
  */
  max_committed_transaction.update_offset(transaction_counter.get_timestamp());
  transaction_counter.update_offset(transaction_counter.get_timestamp());
#ifdef HAVE_REPLICATION
  close_purge_index_file();
#endif

  update_binlog_end_pos();
  DBUG_RETURN(0);

err:
#ifdef HAVE_REPLICATION
  if (is_inited_purge_index_file())
    purge_index_entry(NULL, NULL, need_lock_index);
  close_purge_index_file();
#endif
  end_io_cache(&log_file);
  end_io_cache(&index_file);
  my_free(name);
  name= NULL;
  log_state.atomic_set(LOG_CLOSED);
  if (binlog_error_action == ABORT_SERVER)
  {
    exec_binlog_error_action_abort("Either disk is full or file system is read "
                                   "only while opening the binlog. Aborting the"
                                   " server.");
  }
  else
    sql_print_error("Could not use %s for logging (error %d). "
                    "Turning logging off for the whole duration of the MySQL "
                    "server process. To turn it on again: fix the cause, "
                    "shutdown the MySQL server and restart it.", name, errno);
  DBUG_RETURN(1);
}


/**
  Move crash safe index file to index file.

  @param need_lock_index If true, LOCK_index will be acquired;
  otherwise it should already be held.

  @retval 0 ok
  @retval -1 error
*/
int MYSQL_BIN_LOG::move_crash_safe_index_file_to_index_file(bool need_lock_index)
{
  int error= 0;
  File fd= -1;
  DBUG_ENTER("MYSQL_BIN_LOG::move_crash_safe_index_file_to_index_file");

  if (need_lock_index)
    mysql_mutex_lock(&LOCK_index);
  else
    mysql_mutex_assert_owner(&LOCK_index);

  if (my_b_inited(&index_file))
  {
    end_io_cache(&index_file);
    if (mysql_file_close(index_file.file, MYF(0)) < 0)
    {
      error= -1;
      sql_print_error("While rebuilding index file %s: "
                      "Failed to close the index file.", index_file_name);
      /*
        Delete Crash safe index file here and recover the binlog.index
        state(index_file io_cache) from old binlog.index content.
       */
      mysql_file_delete(key_file_binlog_index, crash_safe_index_file_name,
                        MYF(0));

      goto recoverable_err;
    }
    if (DBUG_EVALUATE_IF("force_index_file_delete_failure", 1, 0) ||
        mysql_file_delete(key_file_binlog_index, index_file_name, MYF(MY_WME)))
    {
      error= -1;
      sql_print_error("While rebuilding index file %s: "
                      "Failed to delete the existing index file. It could be "
                      "that file is being used by some other process.",
                      index_file_name);
      /*
        Delete Crash safe file index file here and recover the binlog.index
        state(index_file io_cache) from old binlog.index content.
       */
      mysql_file_delete(key_file_binlog_index, crash_safe_index_file_name,
                        MYF(0));

      goto recoverable_err;
    }
  }

  DBUG_EXECUTE_IF("crash_create_before_rename_index_file", DBUG_SUICIDE(););
  if (my_rename(crash_safe_index_file_name, index_file_name, MYF(MY_WME)))
  {
    error= -1;
    sql_print_error("While rebuilding index file %s: "
                    "Failed to rename the new index file to the existing "
                    "index file.", index_file_name);
    goto fatal_err;
  }
  DBUG_EXECUTE_IF("crash_create_after_rename_index_file", DBUG_SUICIDE(););

recoverable_err:
  if ((fd= mysql_file_open(key_file_binlog_index,
                           index_file_name,
                           O_RDWR | O_CREAT | O_BINARY,
                           MYF(MY_WME))) < 0 ||
           mysql_file_sync(fd, MYF(MY_WME)) ||
           init_io_cache_ext(&index_file, fd, IO_SIZE, READ_CACHE,
                             mysql_file_seek(fd, 0L, MY_SEEK_END, MYF(0)),
                                             0, MYF(MY_WME | MY_WAIT_IF_FULL),
                             key_file_binlog_index_cache))
  {
    sql_print_error("After rebuilding the index file %s: "
                    "Failed to open the index file.", index_file_name);
    goto fatal_err;
  }

  if (need_lock_index)
    mysql_mutex_unlock(&LOCK_index);
  DBUG_RETURN(error);

fatal_err:
  /*
    This situation is very very rare to happen (unless there is some serious
    memory related issues like OOM) and should be treated as fatal error.
    Hence it is better to bring down the server without respecting
    'binlog_error_action' value here.
  */
  exec_binlog_error_action_abort("MySQL server failed to update the "
                                 "binlog.index file's content properly. "
                                 "It might not be in sync with available "
                                 "binlogs and the binlog.index file state is in "
                                 "unrecoverable state. Aborting the server.");
  /*
    Server is aborted in the above function.
    This is dead code to make compiler happy.
   */
  DBUG_RETURN(error);
}


/**
  Append log file name to index file.

  - To make crash safe, we copy all the content of index file
  to crash safe index file firstly and then append the log
  file name to the crash safe index file. Finally move the
  crash safe index file to index file.

  @retval
    0   ok
  @retval
    -1   error
*/
int MYSQL_BIN_LOG::add_log_to_index(uchar* log_name,
                                    size_t log_name_len, bool need_lock_index)
{
  DBUG_ENTER("MYSQL_BIN_LOG::add_log_to_index");

  if (open_crash_safe_index_file())
  {
    sql_print_error("MYSQL_BIN_LOG::add_log_to_index failed to "
                    "open the crash safe index file.");
    goto err;
  }

  if (copy_file(&index_file, &crash_safe_index_file, 0))
  {
    sql_print_error("MYSQL_BIN_LOG::add_log_to_index failed to "
                    "copy index file to crash safe index file.");
    goto err;
  }

  if (my_b_write(&crash_safe_index_file, log_name, log_name_len) ||
      my_b_write(&crash_safe_index_file, (uchar*) "\n", 1) ||
      flush_io_cache(&crash_safe_index_file) ||
      mysql_file_sync(crash_safe_index_file.file, MYF(MY_WME)))
  {
    sql_print_error("MYSQL_BIN_LOG::add_log_to_index failed to "
                    "append log file name: %s, to crash "
                    "safe index file.", log_name);
    goto err;
  }

  if (close_crash_safe_index_file())
  {
    sql_print_error("MYSQL_BIN_LOG::add_log_to_index failed to "
                    "close the crash safe index file.");
    goto err;
  }

  if (move_crash_safe_index_file_to_index_file(need_lock_index))
  {
    sql_print_error("MYSQL_BIN_LOG::add_log_to_index failed to "
                    "move crash safe index file to index file.");
    goto err;
  }

  DBUG_RETURN(0);

err:
  DBUG_RETURN(-1);
}

int MYSQL_BIN_LOG::get_current_log(LOG_INFO* linfo, bool need_lock_log/*true*/)
{
  if (need_lock_log)
    mysql_mutex_lock(&LOCK_log);
  int ret = raw_get_current_log(linfo);
  if (need_lock_log)
    mysql_mutex_unlock(&LOCK_log);
  return ret;
}

int MYSQL_BIN_LOG::raw_get_current_log(LOG_INFO* linfo)
{
  strmake(linfo->log_file_name, log_file_name, sizeof(linfo->log_file_name)-1);
  linfo->pos = my_b_safe_tell(&log_file);
  return 0;
}

bool MYSQL_BIN_LOG::check_write_error(THD *thd)
{
  DBUG_ENTER("MYSQL_BIN_LOG::check_write_error");

  bool checked= FALSE;

  if (!thd->is_error())
    DBUG_RETURN(checked);

  switch (thd->get_stmt_da()->mysql_errno())
  {
    case ER_TRANS_CACHE_FULL:
    case ER_STMT_CACHE_FULL:
    case ER_ERROR_ON_WRITE:
    case ER_BINLOG_LOGGING_IMPOSSIBLE:
      checked= TRUE;
    break;
  }
  DBUG_PRINT("return", ("checked: %s", YESNO(checked)));
  DBUG_RETURN(checked);
}

void MYSQL_BIN_LOG::set_write_error(THD *thd, bool is_transactional)
{
  DBUG_ENTER("MYSQL_BIN_LOG::set_write_error");

  write_error= 1;

  if (check_write_error(thd))
    DBUG_VOID_RETURN;

  if (my_errno() == EFBIG)
  {
    if (is_transactional)
    {
      my_message(ER_TRANS_CACHE_FULL, ER(ER_TRANS_CACHE_FULL), MYF(MY_WME));
    }
    else
    {
      my_message(ER_STMT_CACHE_FULL, ER(ER_STMT_CACHE_FULL), MYF(MY_WME));
    }
  }
  else
  {
    char errbuf[MYSYS_STRERROR_SIZE];
    my_error(ER_ERROR_ON_WRITE, MYF(MY_WME), name,
             errno, my_strerror(errbuf, sizeof(errbuf), errno));
  }

  DBUG_VOID_RETURN;
}

/**
  Find the position in the log-index-file for the given log name.

  @param[out] linfo The found log file name will be stored here, along
  with the byte offset of the next log file name in the index file.
  @param log_name Filename to find in the index file, or NULL if we
  want to read the first entry.
  @param need_lock_index If false, this function acquires LOCK_index;
  otherwise the lock should already be held by the caller.

  @note
    On systems without the truncate function the file will end with one or
    more empty lines.  These will be ignored when reading the file.

  @retval
    0			ok
  @retval
    LOG_INFO_EOF	        End of log-index-file found
  @retval
    LOG_INFO_IO		Got IO error while reading file
*/

int MYSQL_BIN_LOG::find_log_pos(LOG_INFO *linfo, const char *log_name,
                                bool need_lock_index)
{
  int error= 0;
  char *full_fname= linfo->log_file_name;
  char full_log_name[FN_REFLEN], fname[FN_REFLEN];
  size_t log_name_len= 0, fname_len= 0;
  DBUG_ENTER("find_log_pos");
  full_log_name[0]= full_fname[0]= 0;

  /*
    Mutex needed because we need to make sure the file pointer does not
    move from under our feet
  */
  if (need_lock_index)
    mysql_mutex_lock(&LOCK_index);
  else
    mysql_mutex_assert_owner(&LOCK_index);

  // extend relative paths for log_name to be searched
  if (log_name)
  {
    if(normalize_binlog_name(full_log_name, log_name, is_relay_log))
    {
      error= LOG_INFO_EOF;
      goto end;
    }
  }

  log_name_len= log_name ? strlen(full_log_name) : 0;
  DBUG_PRINT("enter", ("log_name: %s, full_log_name: %s", 
                       log_name ? log_name : "NULL", full_log_name));

  /* As the file is flushed, we can't get an error here */
  my_b_seek(&index_file, (my_off_t) 0);

  for (;;)
  {
    size_t length;
    my_off_t offset= my_b_tell(&index_file);

    DBUG_EXECUTE_IF("simulate_find_log_pos_error",
                    error=  LOG_INFO_EOF; break;);
    /* If we get 0 or 1 characters, this is the end of the file */
    if ((length= my_b_gets(&index_file, fname, FN_REFLEN)) <= 1)
    {
      /* Did not find the given entry; Return not found or error */
      error= !index_file.error ? LOG_INFO_EOF : LOG_INFO_IO;
      break;
    }

    // extend relative paths and match against full path
    if (normalize_binlog_name(full_fname, fname, is_relay_log))
    {
      error= LOG_INFO_EOF;
      break;
    }
    fname_len= strlen(full_fname);

    // if the log entry matches, null string matching anything
    if (!log_name ||
       (log_name_len == fname_len &&
       !memcmp(full_fname, full_log_name, log_name_len)))
    {
      DBUG_PRINT("info", ("Found log file entry"));
      linfo->index_file_start_offset= offset;
      linfo->index_file_offset = my_b_tell(&index_file);
      break;
    }
    linfo->entry_index++;
  }

end:  
  if (need_lock_index)
    mysql_mutex_unlock(&LOCK_index);
  DBUG_RETURN(error);
}


/**
  Find the position in the log-index-file for the given log name.

  @param[out] linfo The filename will be stored here, along with the
  byte offset of the next filename in the index file.

  @param need_lock_index If true, LOCK_index will be acquired;
  otherwise it should already be held by the caller.

  @note
    - Before calling this function, one has to call find_log_pos()
    to set up 'linfo'
    - Mutex needed because we need to make sure the file pointer does not move
    from under our feet

  @retval 0 ok
  @retval LOG_INFO_EOF End of log-index-file found
  @retval LOG_INFO_IO Got IO error while reading file
*/
int MYSQL_BIN_LOG::find_next_log(LOG_INFO* linfo, bool need_lock_index)
{
  int error= 0;
  size_t length;
  char fname[FN_REFLEN];
  char *full_fname= linfo->log_file_name;

  if (need_lock_index)
    mysql_mutex_lock(&LOCK_index);
  else
    mysql_mutex_assert_owner(&LOCK_index);

  /* As the file is flushed, we can't get an error here */
  my_b_seek(&index_file, linfo->index_file_offset);

  linfo->index_file_start_offset= linfo->index_file_offset;
  if ((length=my_b_gets(&index_file, fname, FN_REFLEN)) <= 1)
  {
    error = !index_file.error ? LOG_INFO_EOF : LOG_INFO_IO;
    goto err;
  }

  if (fname[0] != 0)
  {
    if(normalize_binlog_name(full_fname, fname, is_relay_log))
    {
      error= LOG_INFO_EOF;
      goto err;
    }
    length= strlen(full_fname);
  }

  linfo->index_file_offset= my_b_tell(&index_file);

err:
  if (need_lock_index)
    mysql_mutex_unlock(&LOCK_index);
  return error;
}

/**
  Find the relay log name following the given name from relay log index file.

  @param[in|out] log_name  The name is full path name.

  @return return 0 if it finds next relay log. Otherwise return the error code.
*/
int MYSQL_BIN_LOG::find_next_relay_log(char log_name[FN_REFLEN+1])
{
  LOG_INFO info;
  int error;
  char relative_path_name[FN_REFLEN+1];

  if (fn_format(relative_path_name, log_name+dirname_length(log_name),
                mysql_data_home, "", 0)
      == NullS)
    return 1;

  mysql_mutex_lock(&LOCK_index);

  error= find_log_pos(&info, relative_path_name, false);
  if (error == 0)
  {
    error= find_next_log(&info, false);
    if (error == 0)
      strcpy(log_name, info.log_file_name);
  }

  mysql_mutex_unlock(&LOCK_index);
  return error;
}

/**
  Removes files, as part of a RESET MASTER or RESET SLAVE statement,
  by deleting all logs refered to in the index file. Then, it starts
  writing to a new log file.

  The new index file will only contain this file.

  @param thd Thread

  @note
    If not called from slave thread, write start event to new log

  @retval
    0	ok
  @retval
    1   error
*/
bool MYSQL_BIN_LOG::reset_logs(THD* thd, bool delete_only)
{
  LOG_INFO linfo;
  bool error=0;
  int err;
  const char* save_name;
  DBUG_ENTER("reset_logs");

  /*
    Flush logs for storage engines, so that the last transaction
    is fsynced inside storage engines.
  */
  if (ha_flush_logs(NULL))
    DBUG_RETURN(1);

  ha_reset_logs(thd);

  /*
    We need to get both locks to be sure that no one is trying to
    write to the index log file.
  */
  mysql_mutex_lock(&LOCK_log);
  mysql_mutex_lock(&LOCK_index);

  global_sid_lock->wrlock();

  /* Save variables so that we can reopen the log */
  save_name=name;
  name=0;					// Protect against free
  close(LOG_CLOSE_TO_BE_OPENED);

  /*
    First delete all old log files and then update the index file.
    As we first delete the log files and do not use sort of logging,
    a crash may lead to an inconsistent state where the index has
    references to non-existent files.

    We need to invert the steps and use the purge_index_file methods
    in order to make the operation safe.
  */

  if ((err= find_log_pos(&linfo, NullS, false/*need_lock_index=false*/)) != 0)
  {
    uint errcode= purge_log_get_error_code(err);
    sql_print_error("Failed to locate old binlog or relay log files");
    my_message(errcode, ER(errcode), MYF(0));
    error= 1;
    goto err;
  }

  for (;;)
  {
    if ((error= my_delete_allow_opened(linfo.log_file_name, MYF(0))) != 0)
    {
      if (my_errno() == ENOENT) 
      {
        push_warning_printf(current_thd, Sql_condition::SL_WARNING,
                            ER_LOG_PURGE_NO_FILE, ER(ER_LOG_PURGE_NO_FILE),
                            linfo.log_file_name);
        sql_print_information("Failed to delete file '%s'",
                              linfo.log_file_name);
        set_my_errno(0);
        error= 0;
      }
      else
      {
        push_warning_printf(current_thd, Sql_condition::SL_WARNING,
                            ER_BINLOG_PURGE_FATAL_ERR,
                            "a problem with deleting %s; "
                            "consider examining correspondence "
                            "of your binlog index file "
                            "to the actual binlog files",
                            linfo.log_file_name);
        error= 1;
        goto err;
      }
    }
    if (find_next_log(&linfo, false/*need_lock_index=false*/))
      break;
  }

  /* Start logging with a new file */
  close(LOG_CLOSE_INDEX | LOG_CLOSE_TO_BE_OPENED);
  if ((error= my_delete_allow_opened(index_file_name, MYF(0))))	// Reset (open will update)
  {
    if (my_errno() == ENOENT)
    {
      push_warning_printf(current_thd, Sql_condition::SL_WARNING,
                          ER_LOG_PURGE_NO_FILE, ER(ER_LOG_PURGE_NO_FILE),
                          index_file_name);
      sql_print_information("Failed to delete file '%s'",
                            index_file_name);
      set_my_errno(0);
      error= 0;
    }
    else
    {
      push_warning_printf(current_thd, Sql_condition::SL_WARNING,
                          ER_BINLOG_PURGE_FATAL_ERR,
                          "a problem with deleting %s; "
                          "consider examining correspondence "
                          "of your binlog index file "
                          "to the actual binlog files",
                          index_file_name);
      error= 1;
      goto err;
    }
  }

#ifdef HAVE_REPLICATION
  /*
    For relay logs we clear the gtid state associated per channel(i.e rli)
    in the purge_relay_logs()
  */
  if (!is_relay_log)
  {
    if(gtid_state->clear(thd))
    {
      error= 1;
      goto err;
    }
    // don't clear global_sid_map because it's used by the relay log too
    if (gtid_state->init() != 0)
      goto err;
  }
#endif

  if (!delete_only)
  {
    if (!open_index_file(index_file_name, 0, false/*need_lock_index=false*/))
    if ((error= open_binlog(save_name, 0,
                            max_size, false,
                            false/*need_lock_index=false*/,
                            false/*need_sid_lock=false*/,
                            NULL)))
      goto err;
  }
  my_free((void *) save_name);

err:
  if (error == 1)
    name= const_cast<char*>(save_name);
  global_sid_lock->unlock();
  mysql_mutex_unlock(&LOCK_index);
  mysql_mutex_unlock(&LOCK_log);
  DBUG_RETURN(error);
}


/**
  Set the name of crash safe index file.

  @retval
    0   ok
  @retval
    1   error
*/
int MYSQL_BIN_LOG::set_crash_safe_index_file_name(const char *base_file_name)
{
  int error= 0;
  DBUG_ENTER("MYSQL_BIN_LOG::set_crash_safe_index_file_name");
  if (fn_format(crash_safe_index_file_name, base_file_name, mysql_data_home,
                ".index_crash_safe", MYF(MY_UNPACK_FILENAME | MY_SAFE_PATH |
                                         MY_REPLACE_EXT)) == NULL)
  {
    error= 1;
    sql_print_error("MYSQL_BIN_LOG::set_crash_safe_index_file_name failed "
                    "to set file name.");
  }
  DBUG_RETURN(error);
}


/**
  Open a (new) crash safe index file.

  @note
    The crash safe index file is a special file
    used for guaranteeing index file crash safe.
  @retval
    0   ok
  @retval
    1   error
*/
int MYSQL_BIN_LOG::open_crash_safe_index_file()
{
  int error= 0;
  File file= -1;

  DBUG_ENTER("MYSQL_BIN_LOG::open_crash_safe_index_file");

  if (!my_b_inited(&crash_safe_index_file))
  {
    if ((file= my_open(crash_safe_index_file_name, O_RDWR | O_CREAT | O_BINARY,
                       MYF(MY_WME))) < 0  ||
        init_io_cache(&crash_safe_index_file, file, IO_SIZE, WRITE_CACHE,
                      0, 0, MYF(MY_WME | MY_NABP | MY_WAIT_IF_FULL)))
    {
      error= 1;
      sql_print_error("MYSQL_BIN_LOG::open_crash_safe_index_file failed "
                      "to open temporary index file.");
    }
  }
  DBUG_RETURN(error);
}


/**
  Close the crash safe index file.

  @note
    The crash safe file is just closed, is not deleted.
    Because it is moved to index file later on.
  @retval
    0   ok
  @retval
    1   error
*/
int MYSQL_BIN_LOG::close_crash_safe_index_file()
{
  int error= 0;

  DBUG_ENTER("MYSQL_BIN_LOG::close_crash_safe_index_file");

  if (my_b_inited(&crash_safe_index_file))
  {
    end_io_cache(&crash_safe_index_file);
    error= my_close(crash_safe_index_file.file, MYF(0));
  }
  memset(&crash_safe_index_file, 0, sizeof(crash_safe_index_file));

  DBUG_RETURN(error);
}


/**
  Delete relay log files prior to rli->group_relay_log_name
  (i.e. all logs which are not involved in a non-finished group
  (transaction)), remove them from the index file and start on next
  relay log.

  IMPLEMENTATION

  - You must hold rli->data_lock before calling this function, since
    it writes group_relay_log_pos and similar fields of
    Relay_log_info.
  - Protects index file with LOCK_index
  - Delete relevant relay log files
  - Copy all file names after these ones to the front of the index file
  - If the OS has truncate, truncate the file, else fill it with \n'
  - Read the next file name from the index file and store in rli->linfo

  @param rli	       Relay log information
  @param included     If false, all relay logs that are strictly before
                      rli->group_relay_log_name are deleted ; if true, the
                      latter is deleted too (i.e. all relay logs
                      read by the SQL slave thread are deleted).

  @note
    - This is only called from the slave SQL thread when it has read
    all commands from a relay log and want to switch to a new relay log.
    - When this happens, we can be in an active transaction as
    a transaction can span over two relay logs
    (although it is always written as a single block to the master's binary
    log, hence cannot span over two master's binary logs).

  @retval
    0			ok
  @retval
    LOG_INFO_EOF	        End of log-index-file found
  @retval
    LOG_INFO_SEEK	Could not allocate IO cache
  @retval
    LOG_INFO_IO		Got IO error while reading file
*/

#ifdef HAVE_REPLICATION

int MYSQL_BIN_LOG::purge_first_log(Relay_log_info* rli, bool included)
{
  int error;
  char *to_purge_if_included= NULL;
  DBUG_ENTER("purge_first_log");

  DBUG_ASSERT(current_thd->system_thread == SYSTEM_THREAD_SLAVE_SQL);
  DBUG_ASSERT(is_relay_log);
  DBUG_ASSERT(is_open());
  DBUG_ASSERT(rli->slave_running == 1);
  DBUG_ASSERT(!strcmp(rli->linfo.log_file_name,rli->get_event_relay_log_name()));

  mysql_mutex_assert_owner(&rli->data_lock);

  mysql_mutex_lock(&LOCK_index);
  to_purge_if_included= my_strdup(key_memory_Relay_log_info_group_relay_log_name,
                                  rli->get_group_relay_log_name(), MYF(0));

  /*
    Read the next log file name from the index file and pass it back to
    the caller.
  */
  if((error=find_log_pos(&rli->linfo, rli->get_event_relay_log_name(),
                         false/*need_lock_index=false*/)) ||
     (error=find_next_log(&rli->linfo, false/*need_lock_index=false*/)))
  {
    char buff[22];
    sql_print_error("next log error: %d  offset: %s  log: %s included: %d",
                    error,
                    llstr(rli->linfo.index_file_offset,buff),
                    rli->get_event_relay_log_name(),
                    included);
    goto err;
  }

  /*
    Reset rli's coordinates to the current log.
  */
  rli->set_event_relay_log_pos(BIN_LOG_HEADER_SIZE);
  rli->set_event_relay_log_name(rli->linfo.log_file_name);

  /*
    If we removed the rli->group_relay_log_name file,
    we must update the rli->group* coordinates, otherwise do not touch it as the
    group's execution is not finished (e.g. COMMIT not executed)
  */
  if (included)
  {
    rli->set_group_relay_log_pos(BIN_LOG_HEADER_SIZE);
    rli->set_group_relay_log_name(rli->linfo.log_file_name);
    rli->notify_group_relay_log_name_update();
  }
  /*
    Store where we are in the new file for the execution thread.
    If we are in the middle of a transaction, then we
    should not store the position in the repository, instead in
    that case set a flag to true which indicates that a 'forced flush'
    is postponed due to transaction split across the relaylogs.
  */
  if (!rli->is_in_group())
    rli->flush_info(TRUE);
  else
    rli->force_flush_postponed_due_to_split_trans= true;

  DBUG_EXECUTE_IF("crash_before_purge_logs", DBUG_SUICIDE(););

  mysql_mutex_lock(&rli->log_space_lock);
  rli->relay_log.purge_logs(to_purge_if_included, included,
                            false/*need_lock_index=false*/,
                            false/*need_update_threads=false*/,
                            &rli->log_space_total, true);
  // Tell the I/O thread to take the relay_log_space_limit into account
  rli->ignore_log_space_limit= 0;
  mysql_mutex_unlock(&rli->log_space_lock);

  /*
    Ok to broadcast after the critical region as there is no risk of
    the mutex being destroyed by this thread later - this helps save
    context switches
  */
  mysql_cond_broadcast(&rli->log_space_cond);

  /*
   * Need to update the log pos because purge logs has been called 
   * after fetching initially the log pos at the begining of the method.
   */
  if((error=find_log_pos(&rli->linfo, rli->get_event_relay_log_name(),
                         false/*need_lock_index=false*/)))
  {
    char buff[22];
    sql_print_error("next log error: %d  offset: %s  log: %s included: %d",
                    error,
                    llstr(rli->linfo.index_file_offset,buff),
                    rli->get_group_relay_log_name(),
                    included);
    goto err;
  }

  /* If included was passed, rli->linfo should be the first entry. */
  DBUG_ASSERT(!included || rli->linfo.index_file_start_offset == 0);

err:
  my_free(to_purge_if_included);
  mysql_mutex_unlock(&LOCK_index);
  DBUG_RETURN(error);
}


/**
  Remove logs from index file.

  - To make crash safe, we copy the content of index file
  from index_file_start_offset recored in log_info to
  crash safe index file firstly and then move the crash
  safe index file to index file.

  @param linfo                  Store here the found log file name and
                                position to the NEXT log file name in
                                the index file.

  @param need_update_threads    If we want to update the log coordinates
                                of all threads. False for relay logs,
                                true otherwise.

  @retval
    0    ok
  @retval
    LOG_INFO_IO    Got IO error while reading/writing file
*/
int MYSQL_BIN_LOG::remove_logs_from_index(LOG_INFO* log_info, bool need_update_threads)
{
  if (open_crash_safe_index_file())
  {
    sql_print_error("MYSQL_BIN_LOG::remove_logs_from_index failed to "
                    "open the crash safe index file.");
    goto err;
  }

  if (copy_file(&index_file, &crash_safe_index_file,
                log_info->index_file_start_offset))
  {
    sql_print_error("MYSQL_BIN_LOG::remove_logs_from_index failed to "
                    "copy index file to crash safe index file.");
    goto err;
  }

  if (close_crash_safe_index_file())
  {
    sql_print_error("MYSQL_BIN_LOG::remove_logs_from_index failed to "
                    "close the crash safe index file.");
    goto err;
  }
  DBUG_EXECUTE_IF("fault_injection_copy_part_file", DBUG_SUICIDE(););

  if (move_crash_safe_index_file_to_index_file(false/*need_lock_index=false*/))
  {
    sql_print_error("MYSQL_BIN_LOG::remove_logs_from_index failed to "
                    "move crash safe index file to index file.");
    goto err;
  }

  // now update offsets in index file for running threads
  if (need_update_threads)
    adjust_linfo_offsets(log_info->index_file_start_offset);
  return 0;

err:
  return LOG_INFO_IO;
}

/**
  Remove all logs before the given log from disk and from the index file.

  @param to_log	      Delete all log file name before this file.
  @param included            If true, to_log is deleted too.
  @param need_lock_index
  @param need_update_threads If we want to update the log coordinates of
                             all threads. False for relay logs, true otherwise.
  @param freed_log_space     If not null, decrement this variable of
                             the amount of log space freed
  @param auto_purge          True if this is an automatic purge.

  @note
    If any of the logs before the deleted one is in use,
    only purge logs up to this one.

  @retval
    0			ok
  @retval
    LOG_INFO_EOF		to_log not found
    LOG_INFO_EMFILE             too many files opened
    LOG_INFO_FATAL              if any other than ENOENT error from
                                mysql_file_stat() or mysql_file_delete()
*/

int MYSQL_BIN_LOG::purge_logs(const char *to_log,
                              bool included,
                              bool need_lock_index,
                              bool need_update_threads,
                              ulonglong *decrease_log_space,
                              bool auto_purge)
{
  int error= 0, no_of_log_files_to_purge= 0, no_of_log_files_purged= 0;
  int no_of_threads_locking_log= 0;
  bool exit_loop= 0;
  LOG_INFO log_info;
  THD *thd= current_thd;
  DBUG_ENTER("purge_logs");
  DBUG_PRINT("info",("to_log= %s",to_log));

  if (need_lock_index)
    mysql_mutex_lock(&LOCK_index);
  else
    mysql_mutex_assert_owner(&LOCK_index);
  if ((error=find_log_pos(&log_info, to_log, false/*need_lock_index=false*/))) 
  {
    sql_print_error("MYSQL_BIN_LOG::purge_logs was called with file %s not "
                    "listed in the index.", to_log);
    goto err;
  }

  no_of_log_files_to_purge= log_info.entry_index;

  if ((error= open_purge_index_file(TRUE)))
  {
    sql_print_error("MYSQL_BIN_LOG::purge_logs failed to sync the index file.");
    goto err;
  }

  /*
    File name exists in index file; delete until we find this file
    or a file that is used.
  */
  if ((error=find_log_pos(&log_info, NullS, false/*need_lock_index=false*/)))
    goto err;

  while ((strcmp(to_log,log_info.log_file_name) || (exit_loop=included)))
  {
    if(is_active(log_info.log_file_name))
    {
      if(!auto_purge)
        push_warning_printf(thd, Sql_condition::SL_WARNING,
                            ER_WARN_PURGE_LOG_IS_ACTIVE,
                            ER(ER_WARN_PURGE_LOG_IS_ACTIVE),
                            log_info.log_file_name);
      break;
    }

    if ((no_of_threads_locking_log= log_in_use(log_info.log_file_name)))
    {
      if(!auto_purge)
        push_warning_printf(thd, Sql_condition::SL_WARNING,
                            ER_WARN_PURGE_LOG_IN_USE,
                            ER(ER_WARN_PURGE_LOG_IN_USE),
                            log_info.log_file_name,  no_of_threads_locking_log,
                            no_of_log_files_purged, no_of_log_files_to_purge);
      break;
    }
    no_of_log_files_purged++;

    if ((error= register_purge_index_entry(log_info.log_file_name)))
    {
      sql_print_error("MYSQL_BIN_LOG::purge_logs failed to copy %s to register file.",
                      log_info.log_file_name);
      goto err;
    }

    if (find_next_log(&log_info, false/*need_lock_index=false*/) || exit_loop)
      break;
  }

  DBUG_EXECUTE_IF("crash_purge_before_update_index", DBUG_SUICIDE(););

  if ((error= sync_purge_index_file()))
  {
    sql_print_error("MYSQL_BIN_LOG::purge_logs failed to flush register file.");
    goto err;
  }

  /* We know how many files to delete. Update index file. */
  if ((error=remove_logs_from_index(&log_info, need_update_threads)))
  {
    sql_print_error("MYSQL_BIN_LOG::purge_logs failed to update the index file");
    goto err;
  }

  // Update gtid_state->lost_gtids
  if (!is_relay_log)
  {
    global_sid_lock->wrlock();
    error= init_gtid_sets(NULL,
                          const_cast<Gtid_set *>(gtid_state->get_lost_gtids()),
                          opt_master_verify_checksum,
                          false/*false=don't need lock*/,
                          NULL/*trx_parser*/, NULL/*gtid_partial_trx*/);
    global_sid_lock->unlock();
    if (error)
      goto err;
  }

  DBUG_EXECUTE_IF("crash_purge_critical_after_update_index", DBUG_SUICIDE(););

err:

  int error_index= 0, close_error_index= 0;
  /* Read each entry from purge_index_file and delete the file. */
  if (!error && is_inited_purge_index_file() &&
      (error_index= purge_index_entry(thd, decrease_log_space, false/*need_lock_index=false*/)))
    sql_print_error("MYSQL_BIN_LOG::purge_logs failed to process registered files"
                    " that would be purged.");

  close_error_index= close_purge_index_file();

  DBUG_EXECUTE_IF("crash_purge_non_critical_after_update_index", DBUG_SUICIDE(););

  if (need_lock_index)
    mysql_mutex_unlock(&LOCK_index);

  /*
    Error codes from purge logs take precedence.
    Then error codes from purging the index entry.
    Finally, error codes from closing the purge index file.
  */
  error= error ? error : (error_index ? error_index :
                          close_error_index);

  DBUG_RETURN(error);
}

int MYSQL_BIN_LOG::set_purge_index_file_name(const char *base_file_name)
{
  int error= 0;
  DBUG_ENTER("MYSQL_BIN_LOG::set_purge_index_file_name");
  if (fn_format(purge_index_file_name, base_file_name, mysql_data_home,
                ".~rec~", MYF(MY_UNPACK_FILENAME | MY_SAFE_PATH |
                              MY_REPLACE_EXT)) == NULL)
  {
    error= 1;
    sql_print_error("MYSQL_BIN_LOG::set_purge_index_file_name failed to set "
                      "file name.");
  }
  DBUG_RETURN(error);
}

int MYSQL_BIN_LOG::open_purge_index_file(bool destroy)
{
  int error= 0;
  File file= -1;

  DBUG_ENTER("MYSQL_BIN_LOG::open_purge_index_file");

  if (destroy)
    close_purge_index_file();

  if (!my_b_inited(&purge_index_file))
  {
    if ((file= my_open(purge_index_file_name, O_RDWR | O_CREAT | O_BINARY,
                       MYF(MY_WME))) < 0  ||
        init_io_cache(&purge_index_file, file, IO_SIZE,
                      (destroy ? WRITE_CACHE : READ_CACHE),
                      0, 0, MYF(MY_WME | MY_NABP | MY_WAIT_IF_FULL)))
    {
      error= 1;
      sql_print_error("MYSQL_BIN_LOG::open_purge_index_file failed to open register "
                      " file.");
    }
  }
  DBUG_RETURN(error);
}

int MYSQL_BIN_LOG::close_purge_index_file()
{
  int error= 0;

  DBUG_ENTER("MYSQL_BIN_LOG::close_purge_index_file");

  if (my_b_inited(&purge_index_file))
  {
    end_io_cache(&purge_index_file);
    error= my_close(purge_index_file.file, MYF(0));
  }
  my_delete(purge_index_file_name, MYF(0));
  memset(&purge_index_file, 0, sizeof(purge_index_file));

  DBUG_RETURN(error);
}

bool MYSQL_BIN_LOG::is_inited_purge_index_file()
{
  DBUG_ENTER("MYSQL_BIN_LOG::is_inited_purge_index_file");
  DBUG_RETURN (my_b_inited(&purge_index_file));
}

int MYSQL_BIN_LOG::sync_purge_index_file()
{
  int error= 0;
  DBUG_ENTER("MYSQL_BIN_LOG::sync_purge_index_file");

  if ((error= flush_io_cache(&purge_index_file)) ||
      (error= my_sync(purge_index_file.file, MYF(MY_WME))))
    DBUG_RETURN(error);

  DBUG_RETURN(error);
}

int MYSQL_BIN_LOG::register_purge_index_entry(const char *entry)
{
  int error= 0;
  DBUG_ENTER("MYSQL_BIN_LOG::register_purge_index_entry");

  if ((error=my_b_write(&purge_index_file, (const uchar*)entry, strlen(entry))) ||
      (error=my_b_write(&purge_index_file, (const uchar*)"\n", 1)))
    DBUG_RETURN (error);

  DBUG_RETURN(error);
}

int MYSQL_BIN_LOG::register_create_index_entry(const char *entry)
{
  DBUG_ENTER("MYSQL_BIN_LOG::register_create_index_entry");
  DBUG_RETURN(register_purge_index_entry(entry));
}

int MYSQL_BIN_LOG::purge_index_entry(THD *thd, ulonglong *decrease_log_space,
                                     bool need_lock_index)
{
  MY_STAT s;
  int error= 0;
  LOG_INFO log_info;
  LOG_INFO check_log_info;

  DBUG_ENTER("MYSQL_BIN_LOG:purge_index_entry");

  DBUG_ASSERT(my_b_inited(&purge_index_file));

  if ((error=reinit_io_cache(&purge_index_file, READ_CACHE, 0, 0, 0)))
  {
    sql_print_error("MYSQL_BIN_LOG::purge_index_entry failed to reinit register file "
                    "for read");
    goto err;
  }

  for (;;)
  {
    size_t length;

    if ((length=my_b_gets(&purge_index_file, log_info.log_file_name,
                          FN_REFLEN)) <= 1)
    {
      if (purge_index_file.error)
      {
        error= purge_index_file.error;
        sql_print_error("MYSQL_BIN_LOG::purge_index_entry error %d reading from "
                        "register file.", error);
        goto err;
      }

      /* Reached EOF */
      break;
    }

    /* Get rid of the trailing '\n' */
    log_info.log_file_name[length-1]= 0;

    if (!mysql_file_stat(m_key_file_log, log_info.log_file_name, &s, MYF(0)))
    {
      if (my_errno() == ENOENT) 
      {
        /*
          It's not fatal if we can't stat a log file that does not exist;
          If we could not stat, we won't delete.
        */
        if (thd)
        {
          push_warning_printf(thd, Sql_condition::SL_WARNING,
                              ER_LOG_PURGE_NO_FILE, ER(ER_LOG_PURGE_NO_FILE),
                              log_info.log_file_name);
        }
        sql_print_information("Failed to execute mysql_file_stat on file '%s'",
			      log_info.log_file_name);
        set_my_errno(0);
      }
      else
      {
        /*
          Other than ENOENT are fatal
        */
        if (thd)
        {
          push_warning_printf(thd, Sql_condition::SL_WARNING,
                              ER_BINLOG_PURGE_FATAL_ERR,
                              "a problem with getting info on being purged %s; "
                              "consider examining correspondence "
                              "of your binlog index file "
                              "to the actual binlog files",
                              log_info.log_file_name);
        }
        else
        {
          sql_print_information("Failed to delete log file '%s'; "
                                "consider examining correspondence "
                                "of your binlog index file "
                                "to the actual binlog files",
                                log_info.log_file_name);
        }
        error= LOG_INFO_FATAL;
        goto err;
      }
    }
    else
    {
      if ((error= find_log_pos(&check_log_info, log_info.log_file_name,
                               need_lock_index)))
      {
        if (error != LOG_INFO_EOF)
        {
          if (thd)
          {
            push_warning_printf(thd, Sql_condition::SL_WARNING,
                                ER_BINLOG_PURGE_FATAL_ERR,
                                "a problem with deleting %s and "
                                "reading the binlog index file",
                                log_info.log_file_name);
          }
          else
          {
            sql_print_information("Failed to delete file '%s' and "
                                  "read the binlog index file",
                                  log_info.log_file_name);
          }
          goto err;
        }
           
        error= 0;
        if (!need_lock_index)
        {
          /*
            This is to avoid triggering an error in NDB.

            @todo: This is weird, what does NDB errors have to do with
            need_lock_index? Explain better or refactor /Sven
          */
          ha_binlog_index_purge_file(current_thd, log_info.log_file_name);
        }

        DBUG_PRINT("info",("purging %s",log_info.log_file_name));
        if (!mysql_file_delete(key_file_binlog, log_info.log_file_name, MYF(0)))
        {
          if (decrease_log_space)
            *decrease_log_space-= s.st_size;
        }
        else
        {
          if (my_errno() == ENOENT)
          {
            if (thd)
            {
              push_warning_printf(thd, Sql_condition::SL_WARNING,
                                  ER_LOG_PURGE_NO_FILE, ER(ER_LOG_PURGE_NO_FILE),
                                  log_info.log_file_name);
            }
            sql_print_information("Failed to delete file '%s'",
                                  log_info.log_file_name);
            set_my_errno(0);
          }
          else
          {
            if (thd)
            {
              push_warning_printf(thd, Sql_condition::SL_WARNING,
                                  ER_BINLOG_PURGE_FATAL_ERR,
                                  "a problem with deleting %s; "
                                  "consider examining correspondence "
                                  "of your binlog index file "
                                  "to the actual binlog files",
                                  log_info.log_file_name);
            }
            else
            {
              sql_print_information("Failed to delete file '%s'; "
                                    "consider examining correspondence "
                                    "of your binlog index file "
                                    "to the actual binlog files",
                                    log_info.log_file_name);
            }
            if (my_errno() == EMFILE)
            {
              DBUG_PRINT("info",
                         ("my_errno: %d, set ret = LOG_INFO_EMFILE", my_errno()));
              error= LOG_INFO_EMFILE;
              goto err;
            }
            error= LOG_INFO_FATAL;
            goto err;
          }
        }
      }
    }
  }

err:
  DBUG_RETURN(error);
}

/**
  Remove all logs before the given file date from disk and from the
  index file.

  @param thd		Thread pointer
  @param purge_time	Delete all log files before given date.
  @param auto_purge     True if this is an automatic purge.

  @note
    If any of the logs before the deleted one is in use,
    only purge logs up to this one.

  @retval
    0				ok
  @retval
    LOG_INFO_PURGE_NO_ROTATE	Binary file that can't be rotated
    LOG_INFO_FATAL              if any other than ENOENT error from
                                mysql_file_stat() or mysql_file_delete()
*/

int MYSQL_BIN_LOG::purge_logs_before_date(time_t purge_time, bool auto_purge)
{
  int error;
  int no_of_threads_locking_log= 0, no_of_log_files_purged= 0;
  bool log_is_active= false, log_is_in_use= false;
  char to_log[FN_REFLEN], copy_log_in_use[FN_REFLEN];
  LOG_INFO log_info;
  MY_STAT stat_area;
  THD *thd= current_thd;

  DBUG_ENTER("purge_logs_before_date");

  mysql_mutex_lock(&LOCK_index);
  to_log[0]= 0;

  if ((error=find_log_pos(&log_info, NullS, false/*need_lock_index=false*/)))
    goto err;

  while (!(log_is_active= is_active(log_info.log_file_name)))
  {
    if ((no_of_threads_locking_log= log_in_use(log_info.log_file_name)))
    {
      if (!auto_purge)
      {
        log_is_in_use= true;
        strcpy(copy_log_in_use, log_info.log_file_name);
      }
      break;
    }
    no_of_log_files_purged++;

    if (!mysql_file_stat(m_key_file_log,
                         log_info.log_file_name, &stat_area, MYF(0)))
    {
      if (my_errno() == ENOENT)
      {
        /*
          It's not fatal if we can't stat a log file that does not exist.
        */
        set_my_errno(0);
      }
      else
      {
        /*
          Other than ENOENT are fatal
        */
        if (thd)
        {
          push_warning_printf(thd, Sql_condition::SL_WARNING,
                              ER_BINLOG_PURGE_FATAL_ERR,
                              "a problem with getting info on being purged %s; "
                              "consider examining correspondence "
                              "of your binlog index file "
                              "to the actual binlog files",
                              log_info.log_file_name);
        }
        else
        {
          sql_print_information("Failed to delete log file '%s'",
                                log_info.log_file_name);
        }
        error= LOG_INFO_FATAL;
        goto err;
      }
    }
    else
    {
      if (stat_area.st_mtime < purge_time) 
        strmake(to_log, 
                log_info.log_file_name, 
                sizeof(log_info.log_file_name) - 1);
      else
        break;
    }
    if (find_next_log(&log_info, false/*need_lock_index=false*/))
      break;
  }

  if (log_is_active)
  {
    if(!auto_purge)
      push_warning_printf(thd, Sql_condition::SL_WARNING,
                          ER_WARN_PURGE_LOG_IS_ACTIVE,
                          ER(ER_WARN_PURGE_LOG_IS_ACTIVE),
                          log_info.log_file_name);

  }

  if (log_is_in_use)
  {
    int no_of_log_files_to_purge= no_of_log_files_purged+1;
    while (strcmp(log_file_name, log_info.log_file_name))
    {
      if (mysql_file_stat(m_key_file_log, log_info.log_file_name,
                          &stat_area, MYF(0)))
      {
        if (stat_area.st_mtime < purge_time)
          no_of_log_files_to_purge++;
        else
          break;
      }
      if (find_next_log(&log_info, false/*need_lock_index=false*/))
      {
        no_of_log_files_to_purge++;
        break;
      }
    }

    push_warning_printf(thd, Sql_condition::SL_WARNING,
                        ER_WARN_PURGE_LOG_IN_USE,
                        ER(ER_WARN_PURGE_LOG_IN_USE),
                        copy_log_in_use, no_of_threads_locking_log,
                        no_of_log_files_purged, no_of_log_files_to_purge);
  }

  error= (to_log[0] ? purge_logs(to_log, true,
                                 false/*need_lock_index=false*/,
                                 true/*need_update_threads=true*/,
                                 (ulonglong *) 0, auto_purge) : 0);

err:
  mysql_mutex_unlock(&LOCK_index);
  DBUG_RETURN(error);
}
#endif /* HAVE_REPLICATION */


/**
  Create a new log file name.

  @param buf		buf of at least FN_REFLEN where new name is stored

  @note
    If file name will be longer then FN_REFLEN it will be truncated
*/

void MYSQL_BIN_LOG::make_log_name(char* buf, const char* log_ident)
{
  size_t dir_len = dirname_length(log_file_name); 
  if (dir_len >= FN_REFLEN)
    dir_len=FN_REFLEN-1;
  my_stpnmov(buf, log_file_name, dir_len);
  strmake(buf+dir_len, log_ident, FN_REFLEN - dir_len -1);
}


/**
  Check if we are writing/reading to the given log file.
*/

bool MYSQL_BIN_LOG::is_active(const char *log_file_name_arg)
{
  return !strcmp(log_file_name, log_file_name_arg);
}


void MYSQL_BIN_LOG::inc_prep_xids(THD *thd)
{
  DBUG_ENTER("MYSQL_BIN_LOG::inc_prep_xids");
#ifndef DBUG_OFF
  int result= m_prep_xids.atomic_add(1);
  DBUG_PRINT("debug", ("m_prep_xids: %d", result + 1));
#else
  (void) m_prep_xids.atomic_add(1);
#endif
  thd->get_transaction()->m_flags.xid_written= true;
  DBUG_VOID_RETURN;
}


void MYSQL_BIN_LOG::dec_prep_xids(THD *thd)
{
  DBUG_ENTER("MYSQL_BIN_LOG::dec_prep_xids");
  int32 result= m_prep_xids.atomic_add(-1);
  DBUG_PRINT("debug", ("m_prep_xids: %d", result - 1));
  thd->get_transaction()->m_flags.xid_written= false;
  /* If the old value was 1, it is zero now. */
  if (result == 1)
  {
    mysql_mutex_lock(&LOCK_xids);
    mysql_cond_signal(&m_prep_xids_cond);
    mysql_mutex_unlock(&LOCK_xids);
  }
  DBUG_VOID_RETURN;
}


/*
  Wrappers around new_file_impl to avoid using argument
  to control locking. The argument 1) less readable 2) breaks
  incapsulation 3) allows external access to the class without
  a lock (which is not possible with private new_file_without_locking
  method).
  
  @retval
    nonzero - error

*/

int MYSQL_BIN_LOG::new_file(Format_description_log_event *extra_description_event)
{
  return new_file_impl(true/*need_lock_log=true*/, extra_description_event);
}

/*
  @retval
    nonzero - error
*/
int MYSQL_BIN_LOG::new_file_without_locking(Format_description_log_event *extra_description_event)
{
  return new_file_impl(false/*need_lock_log=false*/, extra_description_event);
}


/**
  Start writing to a new log file or reopen the old file.

  @param need_lock_log If true, this function acquires LOCK_log;
  otherwise the caller should already have acquired it.

  @retval 0 success
  @retval nonzero - error

  @note The new file name is stored last in the index file
*/
int MYSQL_BIN_LOG::new_file_impl(bool need_lock_log, Format_description_log_event *extra_description_event)
{
  int error= 0;
  bool close_on_error= false;
  char new_name[FN_REFLEN], *new_name_ptr, *old_name, *file_to_open;

  DBUG_ENTER("MYSQL_BIN_LOG::new_file_impl");
  if (!is_open())
  {
    DBUG_PRINT("info",("log is closed"));
    DBUG_RETURN(error);
  }

  if (need_lock_log)
    mysql_mutex_lock(&LOCK_log);
  else
    mysql_mutex_assert_owner(&LOCK_log);
  DBUG_EXECUTE_IF("semi_sync_3-way_deadlock",
                  DEBUG_SYNC(current_thd, "before_rotate_binlog"););
  mysql_mutex_lock(&LOCK_xids);
  /*
    We need to ensure that the number of prepared XIDs are 0.

    If m_prep_xids is not zero:
    - We wait for storage engine commit, hence decrease m_prep_xids
    - We keep the LOCK_log to block new transactions from being
      written to the binary log.
   */
  while (get_prep_xids() > 0)
  {
    DEBUG_SYNC(current_thd, "before_rotate_binlog_file");
    mysql_cond_wait(&m_prep_xids_cond, &LOCK_xids);
  }
  mysql_mutex_unlock(&LOCK_xids);

  mysql_mutex_lock(&LOCK_index);

  mysql_mutex_assert_owner(&LOCK_log);
  mysql_mutex_assert_owner(&LOCK_index);


  if (DBUG_EVALUATE_IF("expire_logs_always", 0, 1)
      && (error= ha_flush_logs(NULL)))
    goto end;

  /*
    If user hasn't specified an extension, generate a new log name
    We have to do this here and not in open as we want to store the
    new file name in the current binary log file.
  */
  new_name_ptr= new_name;
  if ((error= generate_new_name(new_name, name)))
  {
    // Use the old name if generation of new name fails.
    strcpy(new_name, name);
    close_on_error= TRUE;
    goto end;
  }
  else
  {
    /*
      We log the whole file name for log file as the user may decide
      to change base names at some point.
    */
    Rotate_log_event r(new_name+dirname_length(new_name), 0, LOG_EVENT_OFFSET,
                       is_relay_log ? Rotate_log_event::RELAY_LOG : 0);
    /* 
      The current relay-log's closing Rotate event must have checksum
      value computed with an algorithm of the last relay-logged FD event.
    */
    if (is_relay_log)
      (r.common_footer)->checksum_alg= relay_log_checksum_alg;
    DBUG_ASSERT(!is_relay_log || relay_log_checksum_alg !=
                binary_log::BINLOG_CHECKSUM_ALG_UNDEF);
    if(DBUG_EVALUATE_IF("fault_injection_new_file_rotate_event",
                        (error=1), FALSE) ||
       (error= r.write(&log_file)))
    {
      char errbuf[MYSYS_STRERROR_SIZE];
      DBUG_EXECUTE_IF("fault_injection_new_file_rotate_event", errno=2;);
      close_on_error= true;
      my_printf_error(ER_ERROR_ON_WRITE, ER(ER_CANT_OPEN_FILE),
                      MYF(ME_FATALERROR), name,
                      errno, my_strerror(errbuf, sizeof(errbuf), errno));
      goto end;
    }
    bytes_written += r.common_header->data_written;
  }

  if ((error= flush_io_cache(&log_file)))
  {
    close_on_error= true;
    goto end;
  }

  DEBUG_SYNC(current_thd, "after_rotate_event_appended");

  if (!is_relay_log)
  {
    /* Save set of GTIDs of the last binlog into table on binlog rotation */
    if ((error= gtid_state->save_gtids_of_last_binlog_into_table(true)))
    {
      close_on_error= true;
      goto end;
    }
  }

  old_name=name;
  name=0;				// Don't free name
  close(LOG_CLOSE_TO_BE_OPENED | LOG_CLOSE_INDEX);

  if (checksum_alg_reset != binary_log::BINLOG_CHECKSUM_ALG_UNDEF)
  {
    DBUG_ASSERT(!is_relay_log);
    DBUG_ASSERT(binlog_checksum_options != checksum_alg_reset);
    binlog_checksum_options= checksum_alg_reset;
  }
  /*
     Note that at this point, log_state != LOG_CLOSED (important for is_open()).
  */

  DEBUG_SYNC(current_thd, "before_rotate_binlog_file");
  /*
     new_file() is only used for rotation (in FLUSH LOGS or because size >
     max_binlog_size or max_relay_log_size).
     If this is a binary log, the Format_description_log_event at the beginning of
     the new file should have created=0 (to distinguish with the
     Format_description_log_event written at server startup, which should
     trigger temp tables deletion on slaves.
  */

  /* reopen index binlog file, BUG#34582 */
  file_to_open= index_file_name;
  error= open_index_file(index_file_name, 0, false/*need_lock_index=false*/);
  if (!error)
  {
    /* reopen the binary log file. */
    file_to_open= new_name_ptr;
    error= open_binlog(old_name, new_name_ptr,
                       max_size, true/*null_created_arg=true*/,
                       false/*need_lock_index=false*/,
                       true/*need_sid_lock=true*/,
                       extra_description_event);
  }

  /* handle reopening errors */
  if (error)
  {
    char errbuf[MYSYS_STRERROR_SIZE];
    my_printf_error(ER_CANT_OPEN_FILE, ER(ER_CANT_OPEN_FILE), 
                    MYF(ME_FATALERROR), file_to_open,
                    error, my_strerror(errbuf, sizeof(errbuf), error));
    close_on_error= true;
  }
  my_free(old_name);

end:

  if (error && close_on_error /* rotate, flush or reopen failed */)
  {
    /* 
      Close whatever was left opened.

      We are keeping the behavior as it exists today, ie,
      we disable logging and move on (see: BUG#51014).

      TODO: as part of WL#1790 consider other approaches:
       - kill mysql (safety);
       - try multiple locations for opening a log file;
       - switch server to protected/readonly mode
       - ...
    */
    close(LOG_CLOSE_INDEX);
    if (binlog_error_action == ABORT_SERVER)
    {
      exec_binlog_error_action_abort("Either disk is full or file system is"
                                     " read only while rotating the binlog."
                                     " Aborting the server.");
    }
    else
      sql_print_error("Could not open %s for logging (error %d). "
                      "Turning logging off for the whole duration "
                      "of the MySQL server process. To turn it on "
                      "again: fix the cause, shutdown the MySQL "
                      "server and restart it.",
                      new_name_ptr, errno);
  }

  mysql_mutex_unlock(&LOCK_index);
  if (need_lock_log)
    mysql_mutex_unlock(&LOCK_log);

  DBUG_RETURN(error);
}


#ifdef HAVE_REPLICATION
/**
  Called after an event has been written to the relay log by the IO
  thread.  This flushes and possibly syncs the file (according to the
  sync options), rotates the file if it has grown over the limit, and
  finally calls signal_update().

  @note The caller must hold LOCK_log before invoking this function.

  @param mi Master_info for the IO thread.
  @param need_data_lock If true, mi->data_lock will be acquired if a
  rotation is needed.  Otherwise, mi->data_lock must be held by the
  caller.

  @retval false success
  @retval true error
*/
bool MYSQL_BIN_LOG::after_append_to_relay_log(Master_info *mi)
{
  DBUG_ENTER("MYSQL_BIN_LOG::after_append_to_relay_log");
  DBUG_PRINT("info",("max_size: %lu",max_size));

  // Check pre-conditions
  mysql_mutex_assert_owner(&LOCK_log);
  mysql_mutex_assert_owner(&mi->data_lock);
  DBUG_ASSERT(is_relay_log);
  DBUG_ASSERT(current_thd->system_thread == SYSTEM_THREAD_SLAVE_IO);

  /*
    We allow the relay log rotation by relay log size
    only if the trx parser is not inside a transaction.
  */
  bool can_rotate= mi->transaction_parser.is_not_inside_transaction();

#ifndef DBUG_OFF
  if ((uint) my_b_append_tell(&log_file) >
      DBUG_EVALUATE_IF("rotate_slave_debug_group", 500, max_size) &&
      !can_rotate)
  {
    DBUG_PRINT("info",("Postponing the rotation by size waiting for "
                       "the end of the current transaction."));
  }
#endif

  // Flush and sync
  bool error= false;
  if (flush_and_sync(0) == 0 && can_rotate)
  {
    /*
      If the last event of the transaction has been flushed, we can add
      the GTID (if it is not empty) to the logged set, or else it will
      not be available in the Previous GTIDs of the next relay log file
      if we are going to rotate the relay log.
    */
    Gtid *last_gtid_queued= mi->get_last_gtid_queued();
    if (!last_gtid_queued->is_empty())
    {
      global_sid_lock->rdlock();
      mi->rli->add_logged_gtid(last_gtid_queued->sidno,
                               last_gtid_queued->gno);
      global_sid_lock->unlock();
      mi->clear_last_gtid_queued();
    }

    /*
      If relay log is too big, rotate. But only if not in the middle of a
      transaction when GTIDs are enabled.
      We now try to mimic the following master binlog behavior: "A transaction
      is written in one chunk to the binary log, so it is never split between
      several binary logs. Therefore, if you have big transactions, you might
      see binary log files larger than max_binlog_size."
    */
    if ((uint) my_b_append_tell(&log_file) >
        DBUG_EVALUATE_IF("rotate_slave_debug_group", 500, max_size))
    {
      error= new_file_without_locking(mi->get_mi_description_event());
<<<<<<< HEAD
      /*
        After rotation release data_lock, we need the LOCK_log till we signal
        the updation.
      */
      mysql_mutex_unlock(&mi->data_lock);
=======
      DBUG_EXECUTE_IF ("set_max_size_zero",
                       {
                       max_size=1073741824;
                       DBUG_SET("-d,set_max_size_zero");
                       DBUG_SET("-d,flush_after_reading_gtid_event");
                       });
>>>>>>> dee6641a
    }
  }

  signal_update();

  DBUG_RETURN(error);
}


bool MYSQL_BIN_LOG::append_event(Log_event* ev, Master_info *mi)
{
  DBUG_ENTER("MYSQL_BIN_LOG::append");

  // check preconditions
  DBUG_ASSERT(log_file.type == SEQ_READ_APPEND);
  DBUG_ASSERT(is_relay_log);

  // acquire locks
  mysql_mutex_lock(&LOCK_log);

  // write data
  bool error = false;
  if (ev->write(&log_file) == 0)
  {
    bytes_written+= ev->common_header->data_written;
    error= after_append_to_relay_log(mi);
  }
  else
    error= true;

  mysql_mutex_unlock(&LOCK_log);
  DBUG_RETURN(error);
}


bool MYSQL_BIN_LOG::append_buffer(const char* buf, uint len, Master_info *mi)
{
  DBUG_ENTER("MYSQL_BIN_LOG::append_buffer");

  // check preconditions
  DBUG_ASSERT(log_file.type == SEQ_READ_APPEND);
  DBUG_ASSERT(is_relay_log);
  mysql_mutex_assert_owner(&LOCK_log);

  // write data
  bool error= false;
  if (my_b_append(&log_file,(uchar*) buf,len) == 0)
  {
    bytes_written += len;
    error= after_append_to_relay_log(mi);
  }
  else
    error= true;

  DBUG_RETURN(error);
}
#endif // ifdef HAVE_REPLICATION

bool MYSQL_BIN_LOG::flush_and_sync(const bool force)
{
  mysql_mutex_assert_owner(&LOCK_log);

  if (flush_io_cache(&log_file))
    return 1;

  std::pair<bool, bool> result= sync_binlog_file(force);

  return result.first;
}

void MYSQL_BIN_LOG::start_union_events(THD *thd, query_id_t query_id_param)
{
  DBUG_ASSERT(!thd->binlog_evt_union.do_union);
  thd->binlog_evt_union.do_union= TRUE;
  thd->binlog_evt_union.unioned_events= FALSE;
  thd->binlog_evt_union.unioned_events_trans= FALSE;
  thd->binlog_evt_union.first_query_id= query_id_param;
}

void MYSQL_BIN_LOG::stop_union_events(THD *thd)
{
  DBUG_ASSERT(thd->binlog_evt_union.do_union);
  thd->binlog_evt_union.do_union= FALSE;
}

bool MYSQL_BIN_LOG::is_query_in_union(THD *thd, query_id_t query_id_param)
{
  return (thd->binlog_evt_union.do_union && 
          query_id_param >= thd->binlog_evt_union.first_query_id);
}

/*
  Updates thd's position-of-next-event variables
  after a *real* write a file.
 */
void MYSQL_BIN_LOG::update_thd_next_event_pos(THD* thd)
{
  if (likely(thd != NULL))
  {
    thd->set_next_event_pos(log_file_name,
                            my_b_tell(&log_file));
  }
}

/*
  Moves the last bunch of rows from the pending Rows event to a cache (either
  transactional cache if is_transaction is @c true, or the non-transactional
  cache otherwise. Sets a new pending event.

  @param thd               a pointer to the user thread.
  @param evt               a pointer to the row event.
  @param is_transactional  @c true indicates a transactional cache,
                           otherwise @c false a non-transactional.
*/
int
MYSQL_BIN_LOG::flush_and_set_pending_rows_event(THD *thd,
                                                Rows_log_event* event,
                                                bool is_transactional)
{
  DBUG_ENTER("MYSQL_BIN_LOG::flush_and_set_pending_rows_event(event)");
  DBUG_ASSERT(mysql_bin_log.is_open());
  DBUG_PRINT("enter", ("event: 0x%lx", (long) event));

  int error= 0;
  binlog_cache_mngr *const cache_mngr= thd_get_cache_mngr(thd);

  DBUG_ASSERT(cache_mngr);

  binlog_cache_data *cache_data=
    cache_mngr->get_binlog_cache_data(is_transactional);

  DBUG_PRINT("info", ("cache_mngr->pending(): 0x%lx", (long) cache_data->pending()));

  if (Rows_log_event* pending= cache_data->pending())
  {
    /*
      Write pending event to the cache.
    */
    if (cache_data->write_event(thd, pending))
    {
      set_write_error(thd, is_transactional);
      if (check_write_error(thd) && cache_data &&
          stmt_cannot_safely_rollback(thd))
        cache_data->set_incident();
      delete pending;
      cache_data->set_pending(NULL);
      DBUG_RETURN(1);
    }

    delete pending;
  }

  cache_data->set_pending(event);

  DBUG_RETURN(error);
}

/**
  Write an event to the binary log.
*/

bool MYSQL_BIN_LOG::write_event(Log_event *event_info)
{
  THD *thd= event_info->thd;
  bool error= 1;
  DBUG_ENTER("MYSQL_BIN_LOG::write_event(Log_event *)");

  if (thd->binlog_evt_union.do_union)
  {
    /*
      In Stored function; Remember that function call caused an update.
      We will log the function call to the binary log on function exit
    */
    thd->binlog_evt_union.unioned_events= TRUE;
    thd->binlog_evt_union.unioned_events_trans |=
      event_info->is_using_trans_cache();
    DBUG_RETURN(0);
  }

  /*
    We only end the statement if we are in a top-level statement.  If
    we are inside a stored function, we do not end the statement since
    this will close all tables on the slave. But there can be a special case
    where we are inside a stored function/trigger and a SAVEPOINT is being
    set in side the stored function/trigger. This SAVEPOINT execution will
    force the pending event to be flushed without an STMT_END_F flag. This
    will result in a case where following DMLs will be considered as part of
    same statement and result in data loss on slave. Hence in this case we
    force the end_stmt to be true.
  */
  bool const end_stmt= (thd->in_sub_stmt && thd->lex->sql_command ==
                        SQLCOM_SAVEPOINT)? true:
    (thd->locked_tables_mode && thd->lex->requires_prelocking());
  if (thd->binlog_flush_pending_rows_event(end_stmt,
                                           event_info->is_using_trans_cache()))
    DBUG_RETURN(error);

  /*
     In most cases this is only called if 'is_open()' is true; in fact this is
     mostly called if is_open() *was* true a few instructions before, but it
     could have changed since.
  */
  if (likely(is_open()))
  {
#ifdef HAVE_REPLICATION
    /*
      In the future we need to add to the following if tests like
      "do the involved tables match (to be implemented)
      binlog_[wild_]{do|ignore}_table?" (WL#1049)"
    */
    const char *local_db= event_info->get_db();
    if ((thd && !(thd->variables.option_bits & OPTION_BIN_LOG)) ||
	(thd->lex->sql_command != SQLCOM_ROLLBACK_TO_SAVEPOINT &&
         thd->lex->sql_command != SQLCOM_SAVEPOINT &&
         (!event_info->is_no_filter_event() && 
          !binlog_filter->db_ok(local_db))))
      DBUG_RETURN(0);
#endif /* HAVE_REPLICATION */

    DBUG_ASSERT(event_info->is_using_trans_cache() || event_info->is_using_stmt_cache());
    
    if (binlog_start_trans_and_stmt(thd, event_info))
      DBUG_RETURN(error);

    bool is_trans_cache= event_info->is_using_trans_cache();
    binlog_cache_mngr *cache_mngr= thd_get_cache_mngr(thd);
    binlog_cache_data *cache_data= cache_mngr->get_binlog_cache_data(is_trans_cache);
    
    DBUG_PRINT("info",("event type: %d",event_info->get_type_code()));

    /*
       No check for auto events flag here - this write method should
       never be called if auto-events are enabled.

       Write first log events which describe the 'run environment'
       of the SQL command. If row-based binlogging, Insert_id, Rand
       and other kind of "setting context" events are not needed.
    */
    if (thd)
    {
      if (!thd->is_current_stmt_binlog_format_row())
      {
        if (thd->stmt_depends_on_first_successful_insert_id_in_prev_stmt)
        {
          Intvar_log_event e(thd,(uchar) binary_log::Intvar_event::LAST_INSERT_ID_EVENT,
                             thd->first_successful_insert_id_in_prev_stmt_for_binlog,
                             event_info->event_cache_type, event_info->event_logging_type);
          if (cache_data->write_event(thd, &e))
            goto err;
        }
        if (thd->auto_inc_intervals_in_cur_stmt_for_binlog.nb_elements() > 0)
        {
          DBUG_PRINT("info",("number of auto_inc intervals: %u",
                             thd->auto_inc_intervals_in_cur_stmt_for_binlog.
                             nb_elements()));
          Intvar_log_event e(thd, (uchar) binary_log::Intvar_event::INSERT_ID_EVENT,
                             thd->auto_inc_intervals_in_cur_stmt_for_binlog.
                             minimum(), event_info->event_cache_type,
                             event_info->event_logging_type);
          if (cache_data->write_event(thd, &e))
            goto err;
        }
        if (thd->rand_used)
        {
          Rand_log_event e(thd,thd->rand_saved_seed1,thd->rand_saved_seed2,
                           event_info->event_cache_type,
                           event_info->event_logging_type);
          if (cache_data->write_event(thd, &e))
            goto err;
        }
        if (!thd->user_var_events.empty())
        {
          for (size_t i= 0; i < thd->user_var_events.size(); i++)
          {
            BINLOG_USER_VAR_EVENT *user_var_event= thd->user_var_events[i];

            /* setting flags for user var log event */
            uchar flags= User_var_log_event::UNDEF_F;
            if (user_var_event->unsigned_flag)
              flags|= User_var_log_event::UNSIGNED_F;

            User_var_log_event e(thd,
                                 user_var_event->user_var_event->entry_name.ptr(),
                                 user_var_event->user_var_event->entry_name.length(),
                                 user_var_event->value,
                                 user_var_event->length,
                                 user_var_event->type,
                                 user_var_event->charset_number, flags,
                                 event_info->event_cache_type,
                                 event_info->event_logging_type);
            if (cache_data->write_event(thd, &e))
              goto err;
          }
        }
      }
    }

    /*
      Write the event.
    */
    if (cache_data->write_event(thd, event_info))
      goto err;

    if (DBUG_EVALUATE_IF("injecting_fault_writing", 1, 0))
      goto err;

    /*
      After writing the event, if the trx-cache was used and any unsafe
      change was written into it, the cache is marked as cannot safely
      roll back.
    */
    if (is_trans_cache && stmt_cannot_safely_rollback(thd))
      cache_mngr->trx_cache.set_cannot_rollback();

    error= 0;

err:
    if (error)
    {
      set_write_error(thd, is_trans_cache);
      if (check_write_error(thd) && cache_data &&
          stmt_cannot_safely_rollback(thd))
        cache_data->set_incident();
    }
  }

  DBUG_RETURN(error);
}

/**
  The method executes rotation when LOCK_log is already acquired
  by the caller.

  @param force_rotate  caller can request the log rotation
  @param check_purge   is set to true if rotation took place

  @note
    If rotation fails, for instance the server was unable 
    to create a new log file, we still try to write an 
    incident event to the current log.

  @note The caller must hold LOCK_log when invoking this function.

  @retval
    nonzero - error in rotating routine.
*/
int MYSQL_BIN_LOG::rotate(bool force_rotate, bool* check_purge)
{
  int error= 0;
  DBUG_ENTER("MYSQL_BIN_LOG::rotate");

  DBUG_ASSERT(!is_relay_log);
  mysql_mutex_assert_owner(&LOCK_log);

  *check_purge= false;

  if (DBUG_EVALUATE_IF("force_rotate", 1, 0) || force_rotate ||
      (my_b_tell(&log_file) >= (my_off_t) max_size))
  {
    error= new_file_without_locking(NULL);
    *check_purge= true;
  }
  DBUG_RETURN(error);
}

/**
  The method executes logs purging routine.

  @retval
    nonzero - error in rotating routine.
*/
void MYSQL_BIN_LOG::purge()
{
#ifdef HAVE_REPLICATION
  if (expire_logs_days)
  {
    DEBUG_SYNC(current_thd, "at_purge_logs_before_date");
    time_t purge_time= my_time(0) - expire_logs_days*24*60*60;
    DBUG_EXECUTE_IF("expire_logs_always",
                    { purge_time= my_time(0);});
    if (purge_time >= 0)
    {
      /*
        Flush logs for storage engines, so that the last transaction
        is fsynced inside storage engines.
      */
      ha_flush_logs(NULL);
      purge_logs_before_date(purge_time, true);
    }
  }
#endif
}

/**
  Execute a FLUSH LOGS statement.

  The method is a shortcut of @c rotate() and @c purge().
  LOCK_log is acquired prior to rotate and is released after it.

  @param force_rotate  caller can request the log rotation

  @retval
    nonzero - error in rotating routine.
*/
int MYSQL_BIN_LOG::rotate_and_purge(THD* thd, bool force_rotate)
{
  int error= 0;
  DBUG_ENTER("MYSQL_BIN_LOG::rotate_and_purge");
  bool check_purge= false;

  /*
    Wait for handlerton to insert any pending information into the binlog.
    For e.g. ha_ndbcluster which updates the binlog asynchronously this is
    needed so that the user see its own commands in the binlog.
  */
  ha_binlog_wait(thd);

  DBUG_ASSERT(!is_relay_log);
  mysql_mutex_lock(&LOCK_log);
  error= rotate(force_rotate, &check_purge);
  /*
    NOTE: Run purge_logs wo/ holding LOCK_log because it does not need
          the mutex. Otherwise causes various deadlocks.
  */
  mysql_mutex_unlock(&LOCK_log);

  if (!error && check_purge)
    purge();

  DBUG_RETURN(error);
}

uint MYSQL_BIN_LOG::next_file_id()
{
  uint res;
  mysql_mutex_lock(&LOCK_log);
  res = file_id++;
  mysql_mutex_unlock(&LOCK_log);
  return res;
}


int MYSQL_BIN_LOG::get_gtid_executed(Sid_map *sid_map, Gtid_set *gtid_set)
{
  DBUG_ENTER("MYSQL_BIN_LOG::get_gtid_executed");
  int error= 0;

  mysql_mutex_lock(&mysql_bin_log.LOCK_commit);
  global_sid_lock->wrlock();

  enum_return_status return_status= global_sid_map->copy(sid_map);
  if (return_status != RETURN_STATUS_OK)
  {
    error= 1;
    goto end;
  }

  return_status= gtid_set->add_gtid_set(gtid_state->get_executed_gtids());
  if (return_status != RETURN_STATUS_OK)
    error= 1;

end:
  global_sid_lock->unlock();
  mysql_mutex_unlock(&mysql_bin_log.LOCK_commit);

  DBUG_RETURN(error);
}


/**
  Auxiliary function to read a page from the cache and set the given
  buffer pointer to point to the beginning of the page and the given
  length pointer to point to the end of it.

  @param cache IO_CACHE to read from
  @param[OUT] buf_p Will be set to point to the beginning of the page.
  @param[OUT] buf_len_p Will be set to the length of the buffer.

  @retval false Success
  @retval true Error reading from the cache.
*/
static bool read_cache_page(IO_CACHE *cache, uchar **buf_p, uint32 *buf_len_p)
{
  DBUG_ASSERT(*buf_len_p == 0);
  cache->read_pos= cache->read_end;
  *buf_len_p= my_b_fill(cache);
  *buf_p= cache->read_pos;
  return cache->error ? true : false;
}


/**
  Write the contents of the given IO_CACHE to the binary log.

  The cache will be reset as a READ_CACHE to be able to read the
  contents from it.

  The data will be post-processed: see class Binlog_event_writer for
  details.

  @param cache Events will be read from this IO_CACHE.
  @param writer Events will be written to this Binlog_event_writer.

  @retval true IO error.
  @retval false Success.

  @see MYSQL_BIN_LOG::write_cache
*/
bool MYSQL_BIN_LOG::do_write_cache(IO_CACHE *cache, Binlog_event_writer *writer)
{
  DBUG_ENTER("MYSQL_BIN_LOG::do_write_cache");

  DBUG_EXECUTE_IF("simulate_do_write_cache_failure",
                  {
                    /*
                       see binlog_cache_data::write_event() that reacts on
                       @c simulate_disk_full_at_flush_pending.
                    */
                    DBUG_SET("-d,simulate_do_write_cache_failure");
                    DBUG_RETURN(true);
                  });

#ifndef DBUG_OFF
  uint64 expected_total_len= my_b_tell(cache);
#endif

  if (reinit_io_cache(cache, READ_CACHE, 0, 0, 0))
    DBUG_RETURN(true);

  uchar *buf= cache->read_pos;
  uint32 buf_len= my_b_bytes_in_cache(cache);
  uint32 event_len= 0;
  uchar header[LOG_EVENT_HEADER_LEN];
  uint32 header_len= 0;

  /*
    Each iteration of this loop processes all or a part of
    1) an event header or 2) an event body from the IO_CACHE.
  */
  while (true)
  {
    /**
      Nothing in cache: try to refill, and if cache was ended here,
      return success.  This code is needed even on the first iteration
      of the loop, because reinit_io_cache may or may not fill the
      first page.
    */
    if (buf_len == 0)
    {
      if (read_cache_page(cache, &buf, &buf_len))
      {
        /**
          @todo: this can happen in case of disk corruption in the
          IO_CACHE.  We may have written a half transaction (even half
          event) to the binlog.  We should rollback the transaction
          and truncate the binlog.  /Sven
        */
        DBUG_ASSERT(0);
      }
      if (buf_len == 0)
      {
        /**
          @todo: this can happen in case of disk corruption in the
          IO_CACHE.  We may have written a half transaction (even half
          event) to the binlog.  We should rollback the transaction
          and truncate the binlog.  /Sven
        */
        DBUG_ASSERT(my_b_tell(cache) == expected_total_len);
        /* Arrive the end of the cache */
        DBUG_RETURN(false);
      }
    }

    /* Write event header into binlog */
    if (event_len == 0)
    {
      /* data in the buf may be smaller than header size.*/
      uint32 header_incr =
        std::min<uint32>(LOG_EVENT_HEADER_LEN - header_len, buf_len);

      memcpy(header + header_len, buf, header_incr);
      header_len += header_incr;
      buf += header_incr;
      buf_len -= header_incr;

      if (header_len == LOG_EVENT_HEADER_LEN)
      {
        // Flush event header.
        uchar *header_p= header;
        if (writer->write_event_part(&header_p, &header_len, &event_len))
          DBUG_RETURN(true);
        DBUG_ASSERT(header_len == 0);
      }
    }
    else
    {
      /* Write all or part of the event body to binlog */
      if (writer->write_event_part(&buf, &buf_len, &event_len))
        DBUG_RETURN(true);
    }
  }
}

/**
  Writes an incident event to the binary log.

  @param ev Incident event to be written
  @param need_lock_log If true, will acquire LOCK_log; otherwise the
  caller should already have acquired LOCK_log.
  @param err_msg Error message written to log file for the incident.
  @do_flush_and_sync If true, will call flush_and_sync(), rotate() and
  purge().

  @retval false error
  @retval true success
*/
bool MYSQL_BIN_LOG::write_incident(Incident_log_event *ev, bool need_lock_log,
                                   const char* err_msg, bool do_flush_and_sync)
{
  uint error= 0;
  DBUG_ENTER("MYSQL_BIN_LOG::write_incident");
  DBUG_ASSERT(err_msg);

  if (!is_open())
    DBUG_RETURN(error);

  if (need_lock_log)
    mysql_mutex_lock(&LOCK_log);
  else
    mysql_mutex_assert_owner(&LOCK_log);

  // @todo make this work with the group log. /sven

  error= ev->write(&log_file);

  /*
    Write an error to log. So that user might have a chance
    to be alerted and explore incident details.
  */
  if (!error)
    sql_print_error("%s An incident event has been written to the binary "
                    "log which will stop the slaves.", err_msg);

  if (do_flush_and_sync)
  {
    if (!error && !(error= flush_and_sync()))
    {
      bool check_purge= false;
      update_binlog_end_pos();
      error= rotate(true, &check_purge);
      if (!error && check_purge)
        purge();
    }
  }

  if (need_lock_log)
    mysql_mutex_unlock(&LOCK_log);

  DBUG_RETURN(error);
}

bool MYSQL_BIN_LOG::write_dml_directly(THD* thd, const char *stmt, size_t stmt_len)
{
  bool ret= false;
  /* backup the original command */
  enum_sql_command save_sql_command= thd->lex->sql_command;

  /* Fake it as a DELETE statement, so it can be binlogged correctly */
  thd->lex->sql_command= SQLCOM_DELETE;

  if (thd->binlog_query(THD::STMT_QUERY_TYPE, stmt, stmt_len,
                        FALSE, FALSE, FALSE, 0) ||
      commit(thd, false) != TC_LOG::RESULT_SUCCESS)
  {
    ret= true;
  }

  thd->lex->sql_command= save_sql_command;
  return ret;
}


/**
  Creates an incident event and writes it to the binary log.

  @param thd  Thread variable
  @param ev   Incident event to be written
  @param err_msg Error message written to log file for the incident.
  @param lock If the binary lock should be locked or not

  @retval
    0    error
  @retval
    1    success
*/
bool MYSQL_BIN_LOG::write_incident(THD *thd, bool need_lock_log,
                                   const char* err_msg,
                                   bool do_flush_and_sync)
{
  DBUG_ENTER("MYSQL_BIN_LOG::write_incident");

  if (!is_open())
    DBUG_RETURN(0);

  LEX_STRING write_error_msg= {(char*) err_msg, strlen(err_msg)};
  binary_log::Incident_event::enum_incident incident=
                              binary_log::Incident_event::INCIDENT_LOST_EVENTS;
  Incident_log_event ev(thd, incident, write_error_msg);

  DBUG_RETURN(write_incident(&ev, need_lock_log, err_msg, do_flush_and_sync));
}


/**
  Write the contents of the statement or transaction cache to the binary log.

  Comparison with do_write_cache:

  - do_write_cache is a lower-level function that only performs the
    actual write.

  - write_cache is a higher-level function that calls do_write_cache
    and additionally performs some maintenance tasks, including:
    - report any errors that occurred
    - write incident event if needed
    - update gtid_state
    - update thd.binlog_next_event_pos

  @param thd Thread variable

  @param cache_data Events will be read from the IO_CACHE of this
  cache_data object.

  @param writer Events will be written to this Binlog_event_writer.

  @retval true IO error.
  @retval false Success.

  @note We only come here if there is something in the cache.
  @note Whatever is in the cache is always a complete transaction.
  @note 'cache' needs to be reinitialized after this functions returns.
*/
bool MYSQL_BIN_LOG::write_cache(THD *thd, binlog_cache_data *cache_data,
                                Binlog_event_writer *writer)
{
  DBUG_ENTER("MYSQL_BIN_LOG::write_cache(THD *, binlog_cache_data *, bool)");

  IO_CACHE *cache= &cache_data->cache_log;
  bool incident= cache_data->has_incident();

  mysql_mutex_assert_owner(&LOCK_log);

  DBUG_ASSERT(is_open());
  if (likely(is_open()))                       // Should always be true
  {
    /*
      We only bother to write to the binary log if there is anything
      to write.

      @todo Is this check redundant? Probably this is only called if
      there is anything in the cache (see @note in comment above this
      function). Check if we can replace this by an assertion. /Sven
    */
    if (my_b_tell(cache) > 0)
    {
      DBUG_EXECUTE_IF("crash_before_writing_xid",
                      {
                        if ((write_error= do_write_cache(cache, writer)))
                          DBUG_PRINT("info", ("error writing binlog cache: %d",
                                              write_error));
                        flush_and_sync(true);
                        DBUG_PRINT("info", ("crashing before writing xid"));
                        DBUG_SUICIDE();
                      });
      if ((write_error= do_write_cache(cache, writer)))
        goto err;

      const char* err_msg= "Non-transactional changes did not get into "
                           "the binlog.";
      if (incident && write_incident(thd, false/*need_lock_log=false*/,
                                     err_msg,
                                     false/*do_flush_and_sync==false*/))
        goto err;

      DBUG_EXECUTE_IF("half_binlogged_transaction", DBUG_SUICIDE(););
      if (cache->error)				// Error on read
      {
        char errbuf[MYSYS_STRERROR_SIZE];
        sql_print_error(ER(ER_ERROR_ON_READ), cache->file_name,
                        errno, my_strerror(errbuf, sizeof(errbuf), errno));
        write_error= true; // Don't give more errors
        goto err;
      }
    }
    update_thd_next_event_pos(thd);
  }

  DBUG_RETURN(false);

err:
  if (!write_error)
  {
    char errbuf[MYSYS_STRERROR_SIZE];
    write_error= true;
    sql_print_error(ER(ER_ERROR_ON_WRITE), name,
                    errno, my_strerror(errbuf, sizeof(errbuf), errno));
  }
  thd->commit_error= THD::CE_FLUSH_ERROR;

  DBUG_RETURN(true);
}


/**
  Wait until we get a signal that the relay log has been updated.

  @param[in] thd        Thread variable
  @param[in] timeout    a pointer to a timespec;
                        NULL means to wait w/o timeout.

  @retval    0          if got signalled on update
  @retval    non-0      if wait timeout elapsed

  @note
    One must have a lock on LOCK_log before calling this function.
*/

int MYSQL_BIN_LOG::wait_for_update_relay_log(THD* thd, const struct timespec *timeout)
{
  int ret= 0;
  PSI_stage_info old_stage;
  DBUG_ENTER("wait_for_update_relay_log");

  thd->ENTER_COND(&update_cond, &LOCK_log,
                  &stage_slave_has_read_all_relay_log,
                  &old_stage);

  if (!timeout)
    mysql_cond_wait(&update_cond, &LOCK_log);
  else
    ret= mysql_cond_timedwait(&update_cond, &LOCK_log,
                              const_cast<struct timespec *>(timeout));
  mysql_mutex_unlock(&LOCK_log);
  thd->EXIT_COND(&old_stage);

  DBUG_RETURN(ret);
}

/**
  Wait until we get a signal that the binary log has been updated.
  Applies to master only.
     
  NOTES
  @param[in] thd        a THD struct
  @param[in] timeout    a pointer to a timespec;
                        NULL means to wait w/o timeout.
  @retval    0          if got signalled on update
  @retval    non-0      if wait timeout elapsed
  @note
    LOCK_log must be taken before calling this function.
    LOCK_log is being released while the thread is waiting.
    LOCK_log is released by the caller.
*/

int MYSQL_BIN_LOG::wait_for_update_bin_log(THD* thd,
                                           const struct timespec *timeout)
{
  int ret= 0;
  DBUG_ENTER("wait_for_update_bin_log");

  if (!timeout)
    mysql_cond_wait(&update_cond, &LOCK_binlog_end_pos);
  else
    ret= mysql_cond_timedwait(&update_cond, &LOCK_binlog_end_pos,
                              const_cast<struct timespec *>(timeout));
  DBUG_RETURN(ret);
}


/**
  Close the log file.

  @param exiting     Bitmask for one or more of the following bits:
          - LOG_CLOSE_INDEX : if we should close the index file
          - LOG_CLOSE_TO_BE_OPENED : if we intend to call open
                                     at once after close.
          - LOG_CLOSE_STOP_EVENT : write a 'stop' event to the log

  @note
    One can do an open on the object at once after doing a close.
    The internal structures are not freed until cleanup() is called
*/

void MYSQL_BIN_LOG::close(uint exiting)
{					// One can't set log_type here!
  DBUG_ENTER("MYSQL_BIN_LOG::close");
  DBUG_PRINT("enter",("exiting: %d", (int) exiting));
  if (log_state.atomic_get() == LOG_OPENED)
  {
#ifdef HAVE_REPLICATION
    if ((exiting & LOG_CLOSE_STOP_EVENT) != 0)
    {
      /**
        TODO(WL#7546): Change the implementation to Stop_event after write() is
        moved into libbinlogevents
      */
      Stop_log_event s;
      // the checksumming rule for relay-log case is similar to Rotate
        s.common_footer->checksum_alg= is_relay_log ? relay_log_checksum_alg :
                                       static_cast<enum_binlog_checksum_alg>
                                       (binlog_checksum_options);
      DBUG_ASSERT(!is_relay_log ||
                  relay_log_checksum_alg != binary_log::BINLOG_CHECKSUM_ALG_UNDEF);
      s.write(&log_file);
      bytes_written+= s.common_header->data_written;
      flush_io_cache(&log_file);
      update_binlog_end_pos();
    }
#endif /* HAVE_REPLICATION */

    /* don't pwrite in a file opened with O_APPEND - it doesn't work */
    if (log_file.type == WRITE_CACHE)
    {
      my_off_t offset= BIN_LOG_HEADER_SIZE + FLAGS_OFFSET;
      my_off_t org_position= mysql_file_tell(log_file.file, MYF(0));
      uchar flags= 0;            // clearing LOG_EVENT_BINLOG_IN_USE_F
      mysql_file_pwrite(log_file.file, &flags, 1, offset, MYF(0));
      /*
        Restore position so that anything we have in the IO_cache is written
        to the correct position.
        We need the seek here, as mysql_file_pwrite() is not guaranteed to keep the
        original position on system that doesn't support pwrite().
      */
      mysql_file_seek(log_file.file, org_position, MY_SEEK_SET, MYF(0));
    }

    /* this will cleanup IO_CACHE, sync and close the file */
    if (log_state.atomic_get() == LOG_OPENED)
    {
      end_io_cache(&log_file);

      if (mysql_file_sync(log_file.file, MYF(MY_WME)) && ! write_error)
      {
        char errbuf[MYSYS_STRERROR_SIZE];
        write_error= 1;
        sql_print_error(ER_DEFAULT(ER_ERROR_ON_WRITE), name, errno,
                        my_strerror(errbuf, sizeof(errbuf), errno));
      }

      if (mysql_file_close(log_file.file, MYF(MY_WME)) && ! write_error)
      {
        char errbuf[MYSYS_STRERROR_SIZE];
        write_error= 1;
        sql_print_error(ER_DEFAULT(ER_ERROR_ON_WRITE), name, errno,
                        my_strerror(errbuf, sizeof(errbuf), errno));
      }
    }

    log_state.atomic_set((exiting & LOG_CLOSE_TO_BE_OPENED) ? LOG_TO_BE_OPENED : LOG_CLOSED);
    my_free(name);
    name= NULL;
  }

  /*
    The following test is needed even if is_open() is not set, as we may have
    called a not complete close earlier and the index file is still open.
  */

  if ((exiting & LOG_CLOSE_INDEX) && my_b_inited(&index_file))
  {
    end_io_cache(&index_file);
    if (mysql_file_close(index_file.file, MYF(0)) < 0 && ! write_error)
    {
      char errbuf[MYSYS_STRERROR_SIZE];
      write_error= 1;
      sql_print_error(ER(ER_ERROR_ON_WRITE), index_file_name,
                      errno, my_strerror(errbuf, sizeof(errbuf), errno));
    }
  }
  log_state.atomic_set((exiting & LOG_CLOSE_TO_BE_OPENED) ? LOG_TO_BE_OPENED : LOG_CLOSED);
  my_free(name);
  name= NULL;
  DBUG_VOID_RETURN;
}


void MYSQL_BIN_LOG::set_max_size(ulong max_size_arg)
{
  /*
    We need to take locks, otherwise this may happen:
    new_file() is called, calls open(old_max_size), then before open() starts,
    set_max_size() sets max_size to max_size_arg, then open() starts and
    uses the old_max_size argument, so max_size_arg has been overwritten and
    it's like if the SET command was never run.
  */
  DBUG_ENTER("MYSQL_BIN_LOG::set_max_size");
  mysql_mutex_lock(&LOCK_log);
  if (is_open())
    max_size= max_size_arg;
  mysql_mutex_unlock(&LOCK_log);
  DBUG_VOID_RETURN;
}

/****** transaction coordinator log for 2pc - binlog() based solution ******/

/**
  @todo
  keep in-memory list of prepared transactions
  (add to list in log(), remove on unlog())
  and copy it to the new binlog if rotated
  but let's check the behaviour of tc_log_page_waits first!
*/

int MYSQL_BIN_LOG::open_binlog(const char *opt_name)
{
  LOG_INFO log_info;
  int      error= 1;

  /*
    This function is used for 2pc transaction coordination.  Hence, it
    is never used for relay logs.
  */
  DBUG_ASSERT(!is_relay_log);
  DBUG_ASSERT(total_ha_2pc > 1 || (1 == total_ha_2pc && opt_bin_log));
  DBUG_ASSERT(opt_name && opt_name[0]);

  if (!my_b_inited(&index_file))
  {
    /* There was a failure to open the index file, can't open the binlog */
    cleanup();
    return 1;
  }

  if (using_heuristic_recover())
  {
    /* generate a new binlog to mask a corrupted one */
    mysql_mutex_lock(&LOCK_log);
    open_binlog(opt_name, 0, max_binlog_size, false,
                true/*need_lock_index=true*/,
                true/*need_sid_lock=true*/,
                NULL);
    mysql_mutex_unlock(&LOCK_log);
    cleanup();
    return 1;
  }

  if ((error= find_log_pos(&log_info, NullS, true/*need_lock_index=true*/)))
  {
    if (error != LOG_INFO_EOF)
      sql_print_error("find_log_pos() failed (error: %d)", error);
    else
      error= 0;
    goto err;
  }

  {
    const char *errmsg;
    IO_CACHE    log;
    File        file;
    Log_event  *ev=0;
    Format_description_log_event fdle(BINLOG_VERSION);
    char        log_name[FN_REFLEN];
    my_off_t    valid_pos= 0;
    my_off_t    binlog_size;
    MY_STAT     s;

    if (! fdle.is_valid())
      goto err;

    do
    {
      strmake(log_name, log_info.log_file_name, sizeof(log_name)-1);
    } while (!(error= find_next_log(&log_info, true/*need_lock_index=true*/)));

    if (error !=  LOG_INFO_EOF)
    {
      sql_print_error("find_log_pos() failed (error: %d)", error);
      goto err;
    }

    if ((file= open_binlog_file(&log, log_name, &errmsg)) < 0)
    {
      sql_print_error("%s", errmsg);
      goto err;
    }

    my_stat(log_name, &s, MYF(0));
    binlog_size= s.st_size;

    /*
      If the binary log was not properly closed it means that the server
      may have crashed. In that case, we need to call MYSQL_BIN_LOG::recover
      to:

        a) collect logged XIDs;
        b) complete the 2PC of the pending XIDs;
        c) collect the last valid position.

      Therefore, we do need to iterate over the binary log, even if
      total_ha_2pc == 1, to find the last valid group of events written.
      Later we will take this value and truncate the log if need be.
    */
    if ((ev= Log_event::read_log_event(&log, 0, &fdle,
                                       opt_master_verify_checksum)) &&
        ev->get_type_code() == binary_log::FORMAT_DESCRIPTION_EVENT &&
        (ev->common_header->flags & LOG_EVENT_BINLOG_IN_USE_F ||
         DBUG_EVALUATE_IF("eval_force_bin_log_recovery", true, false)))
    {
      sql_print_information("Recovering after a crash using %s", opt_name);
      valid_pos= my_b_tell(&log);
      error= recover(&log, (Format_description_log_event *)ev, &valid_pos);
    }
    else
      error=0;

    delete ev;
    end_io_cache(&log);
    mysql_file_close(file, MYF(MY_WME));

    if (error)
      goto err;

    /* Trim the crashed binlog file to last valid transaction
      or event (non-transaction) base on valid_pos. */
    if (valid_pos > 0)
    {
      if ((file= mysql_file_open(key_file_binlog, log_name,
                                 O_RDWR | O_BINARY, MYF(MY_WME))) < 0)
      {
        sql_print_error("Failed to open the crashed binlog file "
                        "when master server is recovering it.");
        return -1;
      }

      /* Change binlog file size to valid_pos */
      if (valid_pos < binlog_size)
      {
        if (my_chsize(file, valid_pos, 0, MYF(MY_WME)))
        {
          sql_print_error("Failed to trim the crashed binlog file "
                          "when master server is recovering it.");
          mysql_file_close(file, MYF(MY_WME));
          return -1;
        }
        else
        {
          sql_print_information("Crashed binlog file %s size is %llu, "
                                "but recovered up to %llu. Binlog trimmed to %llu bytes.",
                                log_name, binlog_size, valid_pos, valid_pos);
        }
      }

      /* Clear LOG_EVENT_BINLOG_IN_USE_F */
      my_off_t offset= BIN_LOG_HEADER_SIZE + FLAGS_OFFSET;
      uchar flags= 0;
      if (mysql_file_pwrite(file, &flags, 1, offset, MYF(0)) != 1)
      {
        sql_print_error("Failed to clear LOG_EVENT_BINLOG_IN_USE_F "
                        "for the crashed binlog file when master "
                        "server is recovering it.");
        mysql_file_close(file, MYF(MY_WME));
        return -1;
      }

      mysql_file_close(file, MYF(MY_WME));
    } //end if
  }

err:
  return error;
}

/** This is called on shutdown, after ha_panic. */
void MYSQL_BIN_LOG::close()
{
}

/*
  Prepare the transaction in the transaction coordinator.

  This function will prepare the transaction in the storage engines
  (by calling @c ha_prepare_low) what will write a prepare record
  to the log buffers.

  @retval 0    success
  @retval 1    error
*/
int MYSQL_BIN_LOG::prepare(THD *thd, bool all)
{
  DBUG_ENTER("MYSQL_BIN_LOG::prepare");

  DBUG_ASSERT(opt_bin_log);
  /*
    The applier thread explicitly overrides the value of sql_log_bin
    with the value of log_slave_updates.
  */
  DBUG_ASSERT(thd->slave_thread ?
              opt_log_slave_updates : thd->variables.sql_log_bin);

  /*
    Set HA_IGNORE_DURABILITY to not flush the prepared record of the
    transaction to the log of storage engine (for example, InnoDB
    redo log) during the prepare phase. So that we can flush prepared
    records of transactions to the log of storage engine in a group
    right before flushing them to binary log during binlog group
    commit flush stage. Reset to HA_REGULAR_DURABILITY at the
    beginning of parsing next command.
  */
  thd->durability_property= HA_IGNORE_DURABILITY;

  int error= ha_prepare_low(thd, all);

  DBUG_RETURN(error);
}

/**
  Commit the transaction in the transaction coordinator.

  This function will commit the sessions transaction in the binary log
  and in the storage engines (by calling @c ha_commit_low). If the
  transaction was successfully logged (or not successfully unlogged)
  but the commit in the engines did not succed, there is a risk of
  inconsistency between the engines and the binary log.

  For binary log group commit, the commit is separated into three
  parts:

  1. First part consists of filling the necessary caches and
     finalizing them (if they need to be finalized). After this,
     nothing is added to any of the caches.

  2. Second part execute an ordered flush and commit. This will be
     done using the group commit functionality in ordered_commit.

  3. Third part checks any errors resulting from the ordered commit
     and handles them appropriately.

  @retval RESULT_SUCCESS   success
  @retval RESULT_ABORTED   error, transaction was neither logged nor committed
  @retval RESULT_INCONSISTENT  error, transaction was logged but not committed
*/
TC_LOG::enum_result MYSQL_BIN_LOG::commit(THD *thd, bool all)
{
  DBUG_ENTER("MYSQL_BIN_LOG::commit");
  DBUG_PRINT("info", ("query='%s'",
                      thd == current_thd ? thd->query().str : NULL));
  binlog_cache_mngr *cache_mngr= thd_get_cache_mngr(thd);
  Transaction_ctx *trn_ctx= thd->get_transaction();
  my_xid xid= trn_ctx->xid_state()->get_xid()->get_my_xid();
  bool stuff_logged= false;
  bool skip_commit= is_loggable_xa_prepare(thd);

  DBUG_PRINT("enter", ("thd: 0x%llx, all: %s, xid: %llu, cache_mngr: 0x%llx",
                       (ulonglong) thd, YESNO(all), (ulonglong) xid,
                       (ulonglong) cache_mngr));

  /*
    No cache manager means nothing to log, but we still have to commit
    the transaction.
   */
  if (cache_mngr == NULL)
  {
    if (!skip_commit && ha_commit_low(thd, all))
      DBUG_RETURN(RESULT_ABORTED);
    DBUG_RETURN(RESULT_SUCCESS);
  }

  Transaction_ctx::enum_trx_scope trx_scope=  all ? Transaction_ctx::SESSION :
                                                    Transaction_ctx::STMT;

  DBUG_PRINT("debug", ("in_transaction: %s, no_2pc: %s, rw_ha_count: %d",
                       YESNO(thd->in_multi_stmt_transaction_mode()),
                       YESNO(trn_ctx->no_2pc(trx_scope)),
                       trn_ctx->rw_ha_count(trx_scope)));
  DBUG_PRINT("debug",
             ("all.cannot_safely_rollback(): %s, trx_cache_empty: %s",
              YESNO(trn_ctx->cannot_safely_rollback(Transaction_ctx::SESSION)),
              YESNO(cache_mngr->trx_cache.is_binlog_empty())));
  DBUG_PRINT("debug",
             ("stmt.cannot_safely_rollback(): %s, stmt_cache_empty: %s",
              YESNO(trn_ctx->cannot_safely_rollback(Transaction_ctx::STMT)),
              YESNO(cache_mngr->stmt_cache.is_binlog_empty())));


  /*
    If there are no handlertons registered, there is nothing to
    commit. Note that DDLs are written earlier in this case (inside
    binlog_query).

    TODO: This can be a problem in those cases that there are no
    handlertons registered. DDLs are one example, but the other case
    is MyISAM. In this case, we could register a dummy handlerton to
    trigger the commit.

    Any statement that requires logging will call binlog_query before
    trans_commit_stmt, so an alternative is to use the condition
    "binlog_query called or stmt.ha_list != 0".
   */
  if (!all && !trn_ctx->is_active(trx_scope) &&
      cache_mngr->stmt_cache.is_binlog_empty())
    DBUG_RETURN(RESULT_SUCCESS);

  if (thd->lex->sql_command == SQLCOM_XA_COMMIT)
  {
    /* The Commit phase of the XA two phase logging. */

    DBUG_ASSERT(all);
    DBUG_ASSERT(!skip_commit || get_xa_opt(thd) == XA_ONE_PHASE);

    XID_STATE *xs= thd->get_transaction()->xid_state();

    if (DBUG_EVALUATE_IF("simulate_xa_commit_log_failure", true,
                         do_binlog_xa_commit_rollback(thd, xs->get_xid(),
                                                      true)))
      DBUG_RETURN(RESULT_ABORTED);
  }

  /*
    If there is anything in the stmt cache, and GTIDs are enabled,
    then this is a single statement outside a transaction and it is
    impossible that there is anything in the trx cache.  Hence, we
    write any empty group(s) to the stmt cache.

    Otherwise, we write any empty group(s) to the trx cache at the end
    of the transaction.
  */
  if (!cache_mngr->stmt_cache.is_binlog_empty())
  {
    /*
      Commit parent identification of non-transactional query has
      been deferred until now, except for the mixed transaction case.
    */
    trn_ctx->store_commit_parent(max_committed_transaction.get_timestamp());
    if (cache_mngr->stmt_cache.finalize(thd))
      DBUG_RETURN(RESULT_ABORTED);
    stuff_logged= true;
  }

  /*
    We commit the transaction if:
     - We are not in a transaction and committing a statement, or
     - We are in a transaction and a full transaction is committed.
    Otherwise, we accumulate the changes.
  */
  if (!cache_mngr->trx_cache.is_binlog_empty() &&
      ending_trans(thd, all))
  {
    const bool real_trans=
      (all || !trn_ctx->is_active(Transaction_ctx::SESSION));

    /*
      We are committing an XA transaction if it is a "real" transaction
      and has an XID assigned (because some handlerton registered). A
      transaction is "real" if either 'all' is true or the 'all.ha_list'
      is empty.

      Note: This is kind of strange since registering the binlog
      handlerton will then make the transaction XA, which is not really
      true. This occurs for example if a MyISAM statement is executed
      with row-based replication on.
    */
    if (is_loggable_xa_prepare(thd))
    {
      /* The prepare phase of XA transaction two phase logging. */
      int err= 0;
      bool one_phase= get_xa_opt(thd) == XA_ONE_PHASE;

      DBUG_ASSERT(thd->lex->sql_command != SQLCOM_XA_COMMIT || one_phase);

      XID_STATE *xs= thd->get_transaction()->xid_state();
      XA_prepare_log_event end_evt(thd, xs->get_xid(), one_phase);

      xs->set_binlogged(); // todo: move into ha_prepare()

      DBUG_ASSERT(skip_commit);

      err= cache_mngr->trx_cache.finalize(thd, &end_evt, xs);
      if (err)
        DBUG_RETURN(RESULT_ABORTED);
    }
    else if (real_trans && xid && trn_ctx->rw_ha_count(trx_scope) > 1 &&
             !trn_ctx->no_2pc(trx_scope))
    {
      Xid_log_event end_evt(thd, xid);
      if (cache_mngr->trx_cache.finalize(thd, &end_evt))
        DBUG_RETURN(RESULT_ABORTED);
    }
    else
    {
      Query_log_event end_evt(thd, STRING_WITH_LEN("COMMIT"),
                              true, FALSE, TRUE, 0, TRUE);
      if (cache_mngr->trx_cache.finalize(thd, &end_evt))
        DBUG_RETURN(RESULT_ABORTED);
    }
    stuff_logged= true;
  }

  /*
    This is part of the stmt rollback.
  */
  if (!all)
    cache_mngr->trx_cache.set_prev_position(MY_OFF_T_UNDEF);

  /*
    Now all the events are written to the caches, so we will commit
    the transaction in the engines. This is done using the group
    commit logic in ordered_commit, which will return when the
    transaction is committed.

    If the commit in the engines fail, we still have something logged
    to the binary log so we have to report this as a "bad" failure
    (failed to commit, but logged something).
  */
  if (stuff_logged)
  {
    if (RUN_HOOK(transaction,
                 before_commit,
                 (thd, all,
                  thd_get_cache_mngr(thd)->get_binlog_cache_log(true),
                  thd_get_cache_mngr(thd)->get_binlog_cache_log(false),
                  max<my_off_t>(max_binlog_cache_size,
                                max_binlog_stmt_cache_size))))
    {
      ha_rollback_low(thd, all);
      gtid_state->update_on_rollback(thd);
      thd_get_cache_mngr(thd)->reset();
      //Reset the thread OK status before changing the outcome.
      if (thd->get_stmt_da()->is_ok())
        thd->get_stmt_da()->reset_diagnostics_area();
      my_error(ER_RUN_HOOK_ERROR, MYF(0), "before_commit");
      DBUG_RETURN(RESULT_ABORTED);
    }
    /*
      Check whether the transaction should commit or abort given the
      plugin feedback.
    */
    if (thd->get_transaction()->get_rpl_transaction_ctx()->is_transaction_rollback())
    {
      ha_rollback_low(thd, all);
      gtid_state->update_on_rollback(thd);
      thd_get_cache_mngr(thd)->reset();
      if (thd->get_stmt_da()->is_ok())
        thd->get_stmt_da()->reset_diagnostics_area();
      my_error(ER_TRANSACTION_ROLLBACK_DURING_COMMIT, MYF(0));
      DBUG_RETURN(RESULT_ABORTED);
    }

    if (ordered_commit(thd, all, skip_commit))
      DBUG_RETURN(RESULT_INCONSISTENT);
  }
  else if (!skip_commit)
  {
    if (ha_commit_low(thd, all))
      DBUG_RETURN(RESULT_INCONSISTENT);
  }

  DBUG_RETURN(RESULT_SUCCESS);
}


/**
   Flush caches for session.

   @note @c set_trans_pos is called with a pointer to the file name
   that the binary log currently use and a rotation will change the
   contents of the variable.

   The position is used when calling the after_flush, after_commit,
   and after_rollback hooks, but these have been placed so that they
   occur before a rotation is executed.

   It is the responsibility of any plugin that use this position to
   copy it if they need it after the hook has returned.

   The current "global" transaction_counter is stepped and its new value
   is assigned to the transaction.
 */
std::pair<int,my_off_t>
MYSQL_BIN_LOG::flush_thread_caches(THD *thd)
{
  binlog_cache_mngr *cache_mngr= thd_get_cache_mngr(thd);
  my_off_t bytes= 0;
  bool wrote_xid= false;
  int error= cache_mngr->flush(thd, &bytes, &wrote_xid);
  if (!error && bytes > 0)
  {
    /*
      Note that set_trans_pos does not copy the file name. See
      this function documentation for more info.
    */
    thd->set_trans_pos(log_file_name, my_b_tell(&log_file));
    if (wrote_xid)
      inc_prep_xids(thd);
  }
  DBUG_PRINT("debug", ("bytes: %llu", bytes));
  return std::make_pair(error, bytes);
}


/**
  Execute the flush stage.

  @param total_bytes_var Pointer to variable that will be set to total
  number of bytes flushed, or NULL.

  @param rotate_var Pointer to variable that will be set to true if
  binlog rotation should be performed after releasing locks. If rotate
  is not necessary, the variable will not be touched.

  @return Error code on error, zero on success
 */

int
MYSQL_BIN_LOG::process_flush_stage_queue(my_off_t *total_bytes_var,
                                         bool *rotate_var,
                                         THD **out_queue_var)
{
  DBUG_ENTER("MYSQL_BIN_LOG::process_flush_stage_queue");
  #ifndef DBUG_OFF
  // number of flushes per group.
  int no_flushes= 0;
  #endif
  DBUG_ASSERT(total_bytes_var && rotate_var && out_queue_var);
  my_off_t total_bytes= 0;
  int flush_error= 1;
  mysql_mutex_assert_owner(&LOCK_log);

  /*
    Fetch the entire flush queue and empty it, so that the next batch
    has a leader. We must do this before invoking ha_flush_logs(...)
    for guaranteeing to flush prepared records of transactions before
    flushing them to binary log, which is required by crash recovery.
  */
  THD *first_seen= stage_manager.fetch_queue_for(Stage_manager::FLUSH_STAGE);
  DBUG_ASSERT(first_seen != NULL);
  /*
    We flush prepared records of transactions to the log of storage
    engine (for example, InnoDB redo log) in a group right before
    flushing them to binary log.
  */
  ha_flush_logs(NULL, true);
  DBUG_EXECUTE_IF("crash_after_flush_engine_log", DBUG_SUICIDE(););
  /* Flush thread caches to binary log. */
  for (THD *head= first_seen ; head ; head = head->next_to_commit)
  {
    std::pair<int,my_off_t> result= flush_thread_caches(head);
    total_bytes+= result.second;
    if (flush_error == 1)
      flush_error= result.first;
#ifndef DBUG_OFF
    no_flushes++;
#endif
  }

  *out_queue_var= first_seen;
  *total_bytes_var= total_bytes;
  if (total_bytes > 0 && my_b_tell(&log_file) >= (my_off_t) max_size)
    *rotate_var= true;
#ifndef DBUG_OFF
  DBUG_PRINT("info",("no_flushes:= %d", no_flushes));
  no_flushes= 0;
#endif
  DBUG_RETURN(flush_error);
}

/**
  The method is to be executed right before committing time.
  It must be invoked even if the transaction does not commit
  to engine being merely logged into the binary log.
  max_committed_transaction is updated with a greater timestamp
  value.
  As a side effect, the transaction context's sequence_number
  is reset.

  @param THD a pointer to THD instance
*/
void MYSQL_BIN_LOG::update_max_committed(THD *thd)
{
  Transaction_ctx *trn_ctx= thd->get_transaction();
  max_committed_transaction.set_if_greater(trn_ctx->sequence_number);
  /*
    sequence_number timestamp is unneeded anymore, so it's cleared off.
  */
  trn_ctx->sequence_number= SEQ_UNINIT;

  DBUG_ASSERT(trn_ctx->last_committed == SEQ_UNINIT ||
              thd->commit_error == THD::CE_FLUSH_ERROR);
}

/**
  Commit a sequence of sessions.

  This function commit an entire queue of sessions starting with the
  session in @c first. If there were an error in the flushing part of
  the ordered commit, the error code is passed in and all the threads
  are marked accordingly (but not committed).

  It will also add the GTIDs of the transactions to gtid_executed.

  @see MYSQL_BIN_LOG::ordered_commit

  @param thd The "master" thread
  @param first First thread in the queue of threads to commit
 */

void
MYSQL_BIN_LOG::process_commit_stage_queue(THD *thd, THD *first)
{
  mysql_mutex_assert_owner(&LOCK_commit);
  Thread_excursion excursion(thd);
#ifndef DBUG_OFF
  thd->get_transaction()->m_flags.ready_preempt= 1; // formality by the leader
#endif
  for (THD *head= first ; head ; head = head->next_to_commit)
  {
    DBUG_PRINT("debug", ("Thread ID: %u, commit_error: %d, flags.pending: %s",
                         head->thread_id(), head->commit_error,
                         YESNO(head->get_transaction()->m_flags.pending)));
    /*
      If flushing failed, set commit_error for the session, skip the
      transaction and proceed with the next transaction instead. This
      will mark all threads as failed, since the flush failed.

      If flush succeeded, attach to the session and commit it in the
      engines.
    */
#ifndef DBUG_OFF
    stage_manager.clear_preempt_status(head);
#endif
    if (thd->get_transaction()->sequence_number != SEQ_UNINIT)
      update_max_committed(head);
    /*
      Flush/Sync error should be ignored and continue
      to commit phase. And thd->commit_error cannot be
      COMMIT_ERROR at this moment.
    */
    DBUG_ASSERT(head->commit_error != THD::CE_COMMIT_ERROR);
    excursion.try_to_attach_to(head);
    bool all= head->get_transaction()->m_flags.real_commit;
    if (head->get_transaction()->m_flags.commit_low)
    {
      /* head is parked to have exited append() */
      DBUG_ASSERT(head->get_transaction()->m_flags.ready_preempt);
      /*
        storage engine commit
       */
      if (ha_commit_low(head, all, false))
        head->commit_error= THD::CE_COMMIT_ERROR;
    }
    DBUG_PRINT("debug", ("commit_error: %d, flags.pending: %s",
                         head->commit_error,
                         YESNO(head->get_transaction()->m_flags.pending)));

    /*
      Handle the GTID of the thread.
      gtid_executed table is kept updated even though transactions fail to be
      logged. That's required  by slave auto positioning.
    */
    if (head->commit_error != THD::CE_COMMIT_ERROR)
      gtid_state->update_on_commit(head);
    else
      gtid_state->update_on_rollback(head);

    /*
      Decrement the prepared XID counter after storage engine commit.
      We also need decrement the prepared XID when encountering a
      flush error or session attach error for avoiding 3-way deadlock
      among user thread, rotate thread and dump thread.
    */
    if (head->get_transaction()->m_flags.xid_written)
      dec_prep_xids(head);
  }
}

/**
  Process after commit for a sequence of sessions.

  @param thd The "master" thread
  @param first First thread in the queue of threads to commit
 */

void
MYSQL_BIN_LOG::process_after_commit_stage_queue(THD *thd, THD *first)
{
  Thread_excursion excursion(thd);
  for (THD *head= first; head; head= head->next_to_commit)
  {
    if (head->get_transaction()->m_flags.run_hooks &&
        head->commit_error != THD::CE_COMMIT_ERROR)
    {

      /*
        TODO: This hook here should probably move outside/below this
              if and be the only after_commit invocation left in the
              code.
      */
      excursion.try_to_attach_to(head);
      bool all= head->get_transaction()->m_flags.real_commit;
      (void) RUN_HOOK(transaction, after_commit, (head, all));
      /*
        When after_commit finished for the transaction, clear the run_hooks flag.
        This allow other parts of the system to check if after_commit was called.
      */
      head->get_transaction()->m_flags.run_hooks= false;
    }
  }
}

#ifndef DBUG_OFF
/** Names for the stages. */
static const char* g_stage_name[] = {
  "FLUSH",
  "SYNC",
  "COMMIT",
};
#endif


/**
  Enter a stage of the ordered commit procedure.

  Entering is stage is done by:

  - Atomically enqueueing a queue of processes (which is just one for
    the first phase).

  - If the queue was empty, the thread is the leader for that stage
    and it should process the entire queue for that stage.

  - If the queue was not empty, the thread is a follower and can go
    waiting for the commit to finish.

  The function will lock the stage mutex if it was designated the
  leader for the phase.

  @param thd    Session structure
  @param stage  The stage to enter
  @param queue  Queue of threads to enqueue for the stage
  @param stage_mutex Mutex for the stage

  @retval true  The thread should "bail out" and go waiting for the
                commit to finish
  @retval false The thread is the leader for the stage and should do
                the processing.
*/

bool
MYSQL_BIN_LOG::change_stage(THD *thd,
                            Stage_manager::StageID stage, THD *queue,
                            mysql_mutex_t *leave_mutex,
                            mysql_mutex_t *enter_mutex)
{
  DBUG_ENTER("MYSQL_BIN_LOG::change_stage");
  DBUG_PRINT("enter", ("thd: 0x%llx, stage: %s, queue: 0x%llx",
                       (ulonglong) thd, g_stage_name[stage], (ulonglong) queue));
  DBUG_ASSERT(0 <= stage && stage < Stage_manager::STAGE_COUNTER);
  DBUG_ASSERT(enter_mutex);
  DBUG_ASSERT(queue);
  /*
    enroll_for will release the leave_mutex once the sessions are
    queued.
  */
  if (!stage_manager.enroll_for(stage, queue, leave_mutex))
  {
    DBUG_ASSERT(!thd_get_cache_mngr(thd)->dbug_any_finalized());
    DBUG_RETURN(true);
  }
  mysql_mutex_lock(enter_mutex);
  DBUG_RETURN(false);
}



/**
  Flush the I/O cache to file.

  Flush the binary log to the binlog file if any byte where written
  and signal that the binary log file has been updated if the flush
  succeeds.
*/

int
MYSQL_BIN_LOG::flush_cache_to_file(my_off_t *end_pos_var)
{
  if (flush_io_cache(&log_file))
  {
    THD *thd= current_thd;
    thd->commit_error= THD::CE_FLUSH_ERROR;
    return ER_ERROR_ON_WRITE;
  }
  *end_pos_var= my_b_tell(&log_file);
  return 0;
}


/**
  Call fsync() to sync the file to disk.
*/
std::pair<bool, bool>
MYSQL_BIN_LOG::sync_binlog_file(bool force)
{
  bool synced= false;
  unsigned int sync_period= get_sync_period();
  if (force || (sync_period && ++sync_counter >= sync_period))
  {
    sync_counter= 0;

    /**
      On *pure non-transactional* workloads there is a small window
      in time where a concurrent rotate might be able to close
      the file before the sync is actually done. In that case,
      ignore the bad file descriptor errors.

      Transactional workloads (InnoDB) are not affected since the
      the rotation will not happen until all transactions have
      committed to the storage engine, thence decreased the XID
      counters.

      TODO: fix this properly even for non-transactional storage
            engines.
     */
    if (DBUG_EVALUATE_IF("simulate_error_during_sync_binlog_file", 1,
                         mysql_file_sync(log_file.file,
                                         MYF(MY_WME | MY_IGNORE_BADFD))))
    {
      THD *thd= current_thd;
      thd->commit_error= THD::CE_SYNC_ERROR;
      return std::make_pair(true, synced);
    }
    synced= true;
  }
  return std::make_pair(false, synced);
}


/**
   Helper function executed when leaving @c ordered_commit.

   This function contain the necessary code for fetching the error
   code, doing post-commit checks, and wrapping up the commit if
   necessary.

   It is typically called when enter_stage indicates that the thread
   should bail out, and also when the ultimate leader thread finishes
   executing @c ordered_commit.

   It is typically used in this manner:
   @code
   if (enter_stage(thd, Thread_queue::FLUSH_STAGE, thd, &LOCK_log))
     return finish_commit(thd);
   @endcode

   @return Error code if the session commit failed, or zero on
   success.
 */
int
MYSQL_BIN_LOG::finish_commit(THD *thd)
{
  DBUG_ENTER("MYSQL_BIN_LOG::finish_commit");
  DEBUG_SYNC(thd, "reached_finish_commit");
  /*
    In some unlikely situations, it can happen that binary
    log is closed before the thread flushes it's cache.
    In that case, clear the caches before doing commit.
  */
  if (unlikely(!is_open()))
  {
    binlog_cache_mngr *cache_mngr= thd_get_cache_mngr(thd);
    if (cache_mngr)
      cache_mngr->reset();
  }
  if (thd->get_transaction()->sequence_number != SEQ_UNINIT)
    update_max_committed(thd);
  if (thd->get_transaction()->m_flags.commit_low)
  {
    const bool all= thd->get_transaction()->m_flags.real_commit;
    /*
      Now flush error and sync erros are ignored and we are continuing and
      committing. And at this time, commit_error cannot be COMMIT_ERROR.
    */
    DBUG_ASSERT(thd->commit_error != THD::CE_COMMIT_ERROR);
    /*
      storage engine commit
    */
    if (ha_commit_low(thd, all, false))
      thd->commit_error= THD::CE_COMMIT_ERROR;
    /*
      Decrement the prepared XID counter after storage engine commit
    */
    if (thd->get_transaction()->m_flags.xid_written)
      dec_prep_xids(thd);
    /*
      If commit succeeded, we call the after_commit hook

      TODO: This hook here should probably move outside/below this
            if and be the only after_commit invocation left in the
            code.
    */
    if ((thd->commit_error != THD::CE_COMMIT_ERROR) &&
        thd->get_transaction()->m_flags.run_hooks)
    {
      (void) RUN_HOOK(transaction, after_commit, (thd, all));
      thd->get_transaction()->m_flags.run_hooks= false;
    }
  }
  else if (thd->get_transaction()->m_flags.xid_written)
    dec_prep_xids(thd);

  /*
    If the ordered commit didn't updated the GTIDs for this thd yet
    at process_commit_stage_queue (i.e. --binlog-order-commits=0)
    the thd still has the ownership of a GTID and we must handle it.
  */
  if (!thd->owned_gtid.is_empty())
  {
    /*
      Gtid is added to gtid_state.executed_gtids and removed from owned_gtids
      on update_on_commit().
    */
    if (thd->commit_error == THD::CE_NONE)
    {
      gtid_state->update_on_commit(thd);
    }
    else
      gtid_state->update_on_rollback(thd);
  }

  DBUG_EXECUTE_IF("leaving_finish_commit",
                  {
                    const char act[]=
                      "now SIGNAL signal_leaving_finish_commit";
                    DBUG_ASSERT(!debug_sync_set_action(current_thd,
                                                       STRING_WITH_LEN(act)));
                  };);

  DBUG_ASSERT(thd->commit_error || !thd->get_transaction()->m_flags.run_hooks);
  DBUG_ASSERT(!thd_get_cache_mngr(thd)->dbug_any_finalized());
  DBUG_PRINT("return", ("Thread ID: %u, commit_error: %d",
                        thd->thread_id(), thd->commit_error));
  /*
    flush or sync errors are handled by the leader of the group
    (using binlog_error_action). Hence treat only COMMIT_ERRORs as errors.
  */
  DBUG_RETURN(thd->commit_error == THD::CE_COMMIT_ERROR);
}

/**
   Auxiliary function used in ordered_commit.
*/
static inline int call_after_sync_hook(THD *queue_head)
{
  const char *log_file= NULL;
  my_off_t pos= 0;

  if (NO_HOOK(binlog_storage))
    return 0;

  DBUG_ASSERT(queue_head != NULL);
  for (THD *thd= queue_head; thd != NULL; thd= thd->next_to_commit)
    if (likely(thd->commit_error == THD::CE_NONE))
      thd->get_trans_fixed_pos(&log_file, &pos);

  if (DBUG_EVALUATE_IF("simulate_after_sync_hook_error", 1, 0) ||
      RUN_HOOK(binlog_storage, after_sync, (queue_head, log_file, pos)))
  {
    sql_print_error("Failed to run 'after_sync' hooks");
    return ER_ERROR_ON_WRITE;
  }
  return 0;
}

/**
  Helper function to handle flush or sync stage errors.
  If binlog_error_action= ABORT_SERVER, server will be aborted
  after reporting the error to the client.
  If binlog_error_action= IGNORE_ERROR, binlog will be closed
  for the reset of the life time of the server. close() call is protected
  with LOCK_log to avoid any parallel operations on binary log.

  @param thd Thread object that faced flush/sync error
  @param need_lock_log
                       > Indicates true if LOCk_log is needed before closing
                         binlog (happens when we are handling sync error)
                       > Indicates false if LOCK_log is already acquired
                         by the thread (happens when we are handling flush
                         error)

  @return void
*/
void MYSQL_BIN_LOG::handle_binlog_flush_or_sync_error(THD *thd,
                                                      bool need_lock_log)
{
  char errmsg[MYSQL_ERRMSG_SIZE];
  sprintf(errmsg, "An error occurred during %s stage of the commit. "
          "'binlog_error_action' is set to '%s'.",
          thd->commit_error== THD::CE_FLUSH_ERROR ? "flush" : "sync",
          binlog_error_action == ABORT_SERVER ? "ABORT_SERVER" : "IGNORE_ERROR");
  if (binlog_error_action == ABORT_SERVER)
  {
    char err_buff[MYSQL_ERRMSG_SIZE];
    sprintf(err_buff, "%s Hence aborting the server.", errmsg);
    exec_binlog_error_action_abort(err_buff);
  }
  else
  {
    DEBUG_SYNC(thd, "before_binlog_closed_due_to_error");
    if (need_lock_log)
      mysql_mutex_lock(&LOCK_log);
    else
      mysql_mutex_assert_owner(&LOCK_log);
    /*
      It can happen that other group leader encountered
      error and already closed the binary log. So print
      error only if it is in open state. But we should
      call close() always just in case if the previous
      close did not close index file.
    */
    if (is_open())
    {
      sql_print_error("%s Hence turning logging off for the whole duration "
                      "of the MySQL server process. To turn it on again: fix "
                      "the cause, shutdown the MySQL server and restart it.",
                      errmsg);
    }
    close(LOG_CLOSE_INDEX|LOG_CLOSE_STOP_EVENT);
    if (need_lock_log)
      mysql_mutex_unlock(&LOCK_log);
    DEBUG_SYNC(thd, "after_binlog_closed_due_to_error");
  }
}
/**
  Flush and commit the transaction.

  This will execute an ordered flush and commit of all outstanding
  transactions and is the main function for the binary log group
  commit logic. The function performs the ordered commit in two
  phases.

  The first phase flushes the caches to the binary log and under
  LOCK_log and marks all threads that were flushed as not pending.

  The second phase executes under LOCK_commit and commits all
  transactions in order.

  The procedure is:

  1. Queue ourselves for flushing.
  2. Grab the log lock, which might result is blocking if the mutex is
     already held by another thread.
  3. If we were not committed while waiting for the lock
     1. Fetch the queue
     2. For each thread in the queue:
        a. Attach to it
        b. Flush the caches, saving any error code
     3. Flush and sync (depending on the value of sync_binlog).
     4. Signal that the binary log was updated
  4. Release the log lock
  5. Grab the commit lock
     1. For each thread in the queue:
        a. If there were no error when flushing and the transaction shall be committed:
           - Commit the transaction, saving the result of executing the commit.
  6. Release the commit lock
  7. Call purge, if any of the committed thread requested a purge.
  8. Return with the saved error code

  @todo The use of @c skip_commit is a hack that we use since the @c
  TC_LOG Interface does not contain functions to handle
  savepoints. Once the binary log is eliminated as a handlerton and
  the @c TC_LOG interface is extended with savepoint handling, this
  parameter can be removed.

  @param thd Session to commit transaction for
  @param all   This is @c true if this is a real transaction commit, and
               @c false otherwise.
  @param skip_commit
               This is @c true if the call to @c ha_commit_low should
               be skipped (it is handled by the caller somehow) and @c
               false otherwise (the normal case).
 */
int MYSQL_BIN_LOG::ordered_commit(THD *thd, bool all, bool skip_commit)
{
  DBUG_ENTER("MYSQL_BIN_LOG::ordered_commit");
  int flush_error= 0, sync_error= 0;
  my_off_t total_bytes= 0;
  bool do_rotate= false;

  /*
    These values are used while flushing a transaction, so clear
    everything.

    Notes:

    - It would be good if we could keep transaction coordinator
      log-specific data out of the THD structure, but that is not the
      case right now.

    - Everything in the transaction structure is reset when calling
      ha_commit_low since that calls Transaction_ctx::cleanup.
  */
  thd->get_transaction()->m_flags.pending= true;
  thd->commit_error= THD::CE_NONE;
  thd->next_to_commit= NULL;
  thd->durability_property= HA_IGNORE_DURABILITY;
  thd->get_transaction()->m_flags.real_commit= all;
  thd->get_transaction()->m_flags.xid_written= false;
  thd->get_transaction()->m_flags.commit_low= !skip_commit;
  thd->get_transaction()->m_flags.run_hooks= !skip_commit;
#ifndef DBUG_OFF
  /*
     The group commit Leader may have to wait for follower whose transaction
     is not ready to be preempted. Initially the status is pessimistic.
     Preemption guarding logics is necessary only when !DBUG_OFF is set.
     It won't be required for the dbug-off case as long as the follower won't
     execute any thread-specific write access code in this method, which is
     the case as of current.
  */
  thd->get_transaction()->m_flags.ready_preempt= 0;
#endif

  DBUG_PRINT("enter", ("flags.pending: %s, commit_error: %d, thread_id: %u",
                       YESNO(thd->get_transaction()->m_flags.pending),
                       thd->commit_error, thd->thread_id()));

  DEBUG_SYNC(thd, "bgc_before_flush_stage");

  /*
    Stage #1: flushing transactions to binary log

    While flushing, we allow new threads to enter and will process
    them in due time. Once the queue was empty, we cannot reap
    anything more since it is possible that a thread entered and
    appointed itself leader for the flush phase.
  */

#ifdef HAVE_REPLICATION
  if (has_commit_order_manager(thd))
  {
    Slave_worker *worker= dynamic_cast<Slave_worker *>(thd->rli_slave);
    Commit_order_manager *mngr= worker->get_commit_order_manager();

    if (mngr->wait_for_its_turn(worker, all))
    {
      thd->commit_error= THD::CE_COMMIT_ERROR;
      DBUG_RETURN(thd->commit_error);
    }

    if (change_stage(thd, Stage_manager::FLUSH_STAGE, thd, NULL, &LOCK_log))
      DBUG_RETURN(finish_commit(thd));
  }
  else
#endif
  if (change_stage(thd, Stage_manager::FLUSH_STAGE, thd, NULL, &LOCK_log))
  {
    DBUG_PRINT("return", ("Thread ID: %u, commit_error: %d",
                          thd->thread_id(), thd->commit_error));
    DBUG_RETURN(finish_commit(thd));
  }

  THD *wait_queue= NULL, *final_queue= NULL;
  mysql_mutex_t *leave_mutex_before_commit_stage= NULL;
  my_off_t flush_end_pos= 0;
  bool update_binlog_end_pos_after_sync;
  if (unlikely(!is_open()))
  {
    final_queue= stage_manager.fetch_queue_for(Stage_manager::FLUSH_STAGE);
    leave_mutex_before_commit_stage= &LOCK_log;
    /*
      binary log is closed, flush stage and sync stage should be
      ignored. Binlog cache should be cleared, but instead of doing
      it here, do that work in 'finish_commit' function so that
      leader and followers thread caches will be cleared.
    */
    goto commit_stage;
  }
  DEBUG_SYNC(thd, "waiting_in_the_middle_of_flush_stage");
  flush_error= process_flush_stage_queue(&total_bytes, &do_rotate,
                                                 &wait_queue);

  if (flush_error == 0 && total_bytes > 0)
    flush_error= flush_cache_to_file(&flush_end_pos);
  DBUG_EXECUTE_IF("crash_after_flush_binlog", DBUG_SUICIDE(););

  update_binlog_end_pos_after_sync= (get_sync_period() == 1);

  /*
    If the flush finished successfully, we can call the after_flush
    hook. Being invoked here, we have the guarantee that the hook is
    executed before the before/after_send_hooks on the dump thread
    preventing race conditions among these plug-ins.
  */
  if (flush_error == 0)
  {
    const char *file_name_ptr= log_file_name + dirname_length(log_file_name);
    DBUG_ASSERT(flush_end_pos != 0);
    if (RUN_HOOK(binlog_storage, after_flush,
                 (thd, file_name_ptr, flush_end_pos)))
    {
      sql_print_error("Failed to run 'after_flush' hooks");
      flush_error= ER_ERROR_ON_WRITE;
    }

    if (!update_binlog_end_pos_after_sync)
      update_binlog_end_pos();
    DBUG_EXECUTE_IF("crash_commit_after_log", DBUG_SUICIDE(););
  }

  if (flush_error)
  {
    /*
      Handle flush error (if any) after leader finishes it's flush stage.
    */
    handle_binlog_flush_or_sync_error(thd, false /* need_lock_log */);
  }

  DEBUG_SYNC(thd, "bgc_after_flush_stage_before_sync_stage");

  /*
    Stage #2: Syncing binary log file to disk
  */

  if (change_stage(thd, Stage_manager::SYNC_STAGE, wait_queue, &LOCK_log, &LOCK_sync))
  {
    DBUG_PRINT("return", ("Thread ID: %u, commit_error: %d",
                          thd->thread_id(), thd->commit_error));
    DBUG_RETURN(finish_commit(thd));
  }

  /* Shall introduce a delay. */
  stage_manager.wait_count_or_timeout(opt_binlog_group_commit_sync_no_delay_count,
                                      opt_binlog_group_commit_sync_delay,
                                      Stage_manager::SYNC_STAGE);

  final_queue= stage_manager.fetch_queue_for(Stage_manager::SYNC_STAGE);

  if (flush_error == 0 && total_bytes > 0)
  {
    DEBUG_SYNC(thd, "before_sync_binlog_file");
    std::pair<bool, bool> result= sync_binlog_file(false);
    sync_error= result.first;
  }

  if (update_binlog_end_pos_after_sync)
  {
    THD *tmp_thd= final_queue;

    while (tmp_thd->next_to_commit != NULL)
      tmp_thd= tmp_thd->next_to_commit;
    if (flush_error == 0 && sync_error == 0)
      update_binlog_end_pos(tmp_thd->get_trans_pos());
  }

  DEBUG_SYNC(thd, "bgc_after_sync_stage_before_commit_stage");

  leave_mutex_before_commit_stage= &LOCK_sync;
  /*
    Stage #3: Commit all transactions in order.

    This stage is skipped if we do not need to order the commits and
    each thread have to execute the handlerton commit instead.

    Howver, since we are keeping the lock from the previous stage, we
    need to unlock it if we skip the stage.

    We must also step commit_clock before the ha_commit_low() is called
    either in ordered fashion(by the leader of this stage) or by the tread
    themselves.

    We are delaying the handling of sync error until
    all locks are released but we should not enter into
    commit stage if binlog_error_action is ABORT_SERVER.
  */
commit_stage:
  if (opt_binlog_order_commits &&
      (sync_error == 0 || binlog_error_action != ABORT_SERVER))
  {
    if (change_stage(thd, Stage_manager::COMMIT_STAGE,
                     final_queue, leave_mutex_before_commit_stage,
                     &LOCK_commit))
    {
      DBUG_PRINT("return", ("Thread ID: %u, commit_error: %d",
                            thd->thread_id(), thd->commit_error));
      DBUG_RETURN(finish_commit(thd));
    }
    THD *commit_queue= stage_manager.fetch_queue_for(Stage_manager::COMMIT_STAGE);
    DBUG_EXECUTE_IF("semi_sync_3-way_deadlock",
                    DEBUG_SYNC(thd, "before_process_commit_stage_queue"););

    if (flush_error == 0 && sync_error == 0)
      sync_error= call_after_sync_hook(commit_queue);

    /*
      process_commit_stage_queue will call update_on_commit or
      update_on_rollback for the GTID owned by each thd in the queue.

      This will be done this way to guarantee that GTIDs are added to
      gtid_executed in order, to avoid creating unnecessary temporary
      gaps and keep gtid_executed as a single interval at all times.

      If we allow each thread to call update_on_commit only when they
      are at finish_commit, the GTID order cannot be guaranteed and
      temporary gaps may appear in gtid_executed. When this happen,
      the server would have to add and remove intervals from the
      Gtid_set, and adding and removing intervals requires a mutex,
      which would reduce performance.
    */
    process_commit_stage_queue(thd, commit_queue);
    mysql_mutex_unlock(&LOCK_commit);
    /*
      Process after_commit after LOCK_commit is released for avoiding
      3-way deadlock among user thread, rotate thread and dump thread.
    */
    process_after_commit_stage_queue(thd, commit_queue);
    final_queue= commit_queue;
  }
  else
  {
    if (leave_mutex_before_commit_stage)
      mysql_mutex_unlock(leave_mutex_before_commit_stage);
    if (flush_error == 0 && sync_error == 0)
      sync_error= call_after_sync_hook(final_queue);
  }

  /*
    Handle sync error after we release all locks in order to avoid deadlocks
  */
  if (sync_error)
    handle_binlog_flush_or_sync_error(thd, true /* need_lock_log */);

  /* Commit done so signal all waiting threads */
  stage_manager.signal_done(final_queue);

  /*
    Finish the commit before executing a rotate, or run the risk of a
    deadlock. We don't need the return value here since it is in
    thd->commit_error, which is returned below.
  */
  (void) finish_commit(thd);

  /*
    If we need to rotate, we do it without commit error.
    Otherwise the thd->commit_error will be possibly reset.
   */
  if (DBUG_EVALUATE_IF("force_rotate", 1, 0) ||
      (do_rotate && thd->commit_error == THD::CE_NONE))
  {
    /*
      Do not force the rotate as several consecutive groups may
      request unnecessary rotations.

      NOTE: Run purge_logs wo/ holding LOCK_log because it does not
      need the mutex. Otherwise causes various deadlocks.
    */

    DEBUG_SYNC(thd, "ready_to_do_rotation");
    bool check_purge= false;
    mysql_mutex_lock(&LOCK_log);
    /*
      If rotate fails then depends on binlog_error_action variable
      appropriate action will be taken inside rotate call.
    */
    int error= rotate(false, &check_purge);
    mysql_mutex_unlock(&LOCK_log);

    if (error)
      thd->commit_error= THD::CE_COMMIT_ERROR;
    else if (check_purge)
      purge();
  }
  /*
    flush or sync errors are handled above (using binlog_error_action).
    Hence treat only COMMIT_ERRORs as errors.
  */
  DBUG_RETURN(thd->commit_error == THD::CE_COMMIT_ERROR);
}


/**
  MYSQLD server recovers from last crashed binlog.

  @param log           IO_CACHE of the crashed binlog.
  @param fdle          Format_description_log_event of the crashed binlog.
  @param valid_pos     The position of the last valid transaction or
                       event(non-transaction) of the crashed binlog.

  @retval
    0                  ok
  @retval
    1                  error
*/
int MYSQL_BIN_LOG::recover(IO_CACHE *log, Format_description_log_event *fdle,
                            my_off_t *valid_pos)
{
  Log_event  *ev;
  HASH xids;
  MEM_ROOT mem_root;
  /*
    The flag is used for handling the case that a transaction
    is partially written to the binlog.
  */
  bool in_transaction= FALSE;

  if (! fdle->is_valid() ||
      my_hash_init(&xids, &my_charset_bin, TC_LOG_PAGE_SIZE/3, 0,
                   sizeof(my_xid), 0, 0, MYF(0),
                   key_memory_binlog_recover_exec))
    goto err1;

  init_alloc_root(key_memory_binlog_recover_exec,
                  &mem_root, TC_LOG_PAGE_SIZE, TC_LOG_PAGE_SIZE);

  while ((ev= Log_event::read_log_event(log, 0, fdle, TRUE))
         && ev->is_valid())
  {
    if (ev->get_type_code() == binary_log::QUERY_EVENT &&
        !strcmp(((Query_log_event*)ev)->query, "BEGIN"))
      in_transaction= TRUE;

    if (ev->get_type_code() == binary_log::QUERY_EVENT &&
        !strcmp(((Query_log_event*)ev)->query, "COMMIT"))
    {
      DBUG_ASSERT(in_transaction == TRUE);
      in_transaction= FALSE;
    }
    else if (ev->get_type_code() == binary_log::XID_EVENT)
    {
      DBUG_ASSERT(in_transaction == TRUE);
      in_transaction= FALSE;
      Xid_log_event *xev=(Xid_log_event *)ev;
      uchar *x= (uchar *) memdup_root(&mem_root, (uchar*) &xev->xid,
                                      sizeof(xev->xid));
      if (!x || my_hash_insert(&xids, x))
        goto err2;
    }

    /*
      Recorded valid position for the crashed binlog file
      which did not contain incorrect events. The following
      positions increase the variable valid_pos:

      1 -
        ...
        <---> HERE IS VALID <--->
        GTID 
        BEGIN
        ...
        COMMIT
        ...
         
      2 -
        ...
        <---> HERE IS VALID <--->
        GTID 
        DDL/UTILITY
        ...

      In other words, the following positions do not increase
      the variable valid_pos:

      1 -
        GTID 
        <---> HERE IS VALID <--->
        ...

      2 -
        GTID 
        BEGIN
        <---> HERE IS VALID <--->
        ...
    */
    if (!log->error && !in_transaction &&
        !is_gtid_event(ev))
      *valid_pos= my_b_tell(log);

    delete ev;
  }

  /*
    Call ha_recover if and only if there is a registered engine that
    does 2PC, otherwise in DBUG builds calling ha_recover directly
    will result in an assert. (Production builds would be safe since
    ha_recover returns right away if total_ha_2pc <= opt_log_bin.)
   */
  if (total_ha_2pc > 1 && ha_recover(&xids))
    goto err2;

  free_root(&mem_root, MYF(0));
  my_hash_free(&xids);
  return 0;

err2:
  free_root(&mem_root, MYF(0));
  my_hash_free(&xids);
err1:
  sql_print_error("Crash recovery failed. Either correct the problem "
                  "(if it's, for example, out of memory error) and restart, "
                  "or delete (or rename) binary log and start mysqld with "
                  "--tc-heuristic-recover={commit|rollback}");
  return 1;
}

bool THD::is_binlog_cache_empty(bool is_transactional)
{
  DBUG_ENTER("THD::is_binlog_cache_empty(bool)");

  // If opt_bin_log==0, it is not safe to call thd_get_cache_mngr
  // because binlog_hton has not been completely set up.
  DBUG_ASSERT(opt_bin_log);
  binlog_cache_mngr *cache_mngr= thd_get_cache_mngr(this);

  // cache_mngr is NULL until we call thd->binlog_setup_trx_data, so
  // we assert that this has been done.
  DBUG_ASSERT(cache_mngr != NULL);

  binlog_cache_data *cache_data=
    cache_mngr->get_binlog_cache_data(is_transactional);
  DBUG_ASSERT(cache_data != NULL);

  DBUG_RETURN(cache_data->is_binlog_empty());
}

/*
  These functions are placed in this file since they need access to
  binlog_hton, which has internal linkage.
*/

int THD::binlog_setup_trx_data()
{
  DBUG_ENTER("THD::binlog_setup_trx_data");
  binlog_cache_mngr *cache_mngr= thd_get_cache_mngr(this);

  if (cache_mngr)
    DBUG_RETURN(0);                             // Already set up

  cache_mngr= (binlog_cache_mngr*) my_malloc(key_memory_binlog_cache_mngr,
                                             sizeof(binlog_cache_mngr), MYF(MY_ZEROFILL));
  if (!cache_mngr ||
      open_cached_file(&cache_mngr->stmt_cache.cache_log, mysql_tmpdir,
                       LOG_PREFIX, binlog_stmt_cache_size, MYF(MY_WME)) ||
      open_cached_file(&cache_mngr->trx_cache.cache_log, mysql_tmpdir,
                       LOG_PREFIX, binlog_cache_size, MYF(MY_WME)))
  {
    my_free(cache_mngr);
    DBUG_RETURN(1);                      // Didn't manage to set it up
  }
  DBUG_PRINT("debug", ("Set ha_data slot %d to 0x%llx", binlog_hton->slot, (ulonglong) cache_mngr));
  thd_set_ha_data(this, binlog_hton, cache_mngr);

  cache_mngr= new (thd_get_cache_mngr(this))
              binlog_cache_mngr(max_binlog_stmt_cache_size,
                                &binlog_stmt_cache_use,
                                &binlog_stmt_cache_disk_use,
                                max_binlog_cache_size,
                                &binlog_cache_use,
                                &binlog_cache_disk_use);
  DBUG_RETURN(0);
}

/**

*/
void register_binlog_handler(THD *thd, bool trx)
{
  DBUG_ENTER("register_binlog_handler");
  /*
    If this is the first call to this function while processing a statement,
    the transactional cache does not have a savepoint defined. So, in what
    follows:
      . an implicit savepoint is defined;
      . callbacks are registered;
      . binary log is set as read/write.

    The savepoint allows for truncating the trx-cache transactional changes
    fail. Callbacks are necessary to flush caches upon committing or rolling
    back a statement or a transaction. However, notifications do not happen
    if the binary log is set as read/write.
  */
  binlog_cache_mngr *cache_mngr= thd_get_cache_mngr(thd);
  if (cache_mngr->trx_cache.get_prev_position() == MY_OFF_T_UNDEF)
  {
    /*
      Set an implicit savepoint in order to be able to truncate a trx-cache.
    */
    my_off_t pos= 0;
    binlog_trans_log_savepos(thd, &pos);
    cache_mngr->trx_cache.set_prev_position(pos);

    /*
      Set callbacks in order to be able to call commmit or rollback.
    */
    if (trx)
      trans_register_ha(thd, TRUE, binlog_hton, NULL);
    trans_register_ha(thd, FALSE, binlog_hton, NULL);

    /*
      Set the binary log as read/write otherwise callbacks are not called.
    */
    thd->ha_data[binlog_hton->slot].ha_info[0].set_trx_read_write();
  }
  DBUG_VOID_RETURN;
}

/**
  Function to start a statement and optionally a transaction for the
  binary log.

  This function does three things:
    - Starts a transaction if not in autocommit mode or if a BEGIN
      statement has been seen.

    - Start a statement transaction to allow us to truncate the cache.

    - Save the currrent binlog position so that we can roll back the
      statement by truncating the cache.

      We only update the saved position if the old one was undefined,
      the reason is that there are some cases (e.g., for CREATE-SELECT)
      where the position is saved twice (e.g., both in
      Query_result_create::prepare() and THD::binlog_write_table_map()), but
      we should use the first. This means that calls to this function
      can be used to start the statement before the first table map
      event, to include some extra events.

  Note however that IMMEDIATE_LOGGING implies that the statement is
  written without BEGIN/COMMIT.

  @param thd         Thread variable
  @param start_event The first event requested to be written into the
                     binary log
 */
static int binlog_start_trans_and_stmt(THD *thd, Log_event *start_event)
{
  DBUG_ENTER("binlog_start_trans_and_stmt");
 
  /*
    Initialize the cache manager if this was not done yet.
  */ 
  if (thd->binlog_setup_trx_data())
    DBUG_RETURN(1);

  /*
    Retrieve the appropriated cache.
  */
  bool is_transactional= start_event->is_using_trans_cache();
  binlog_cache_mngr *cache_mngr= thd_get_cache_mngr(thd);
  binlog_cache_data *cache_data= cache_mngr->get_binlog_cache_data(is_transactional);
 
  /*
    If the event is requesting immediatly logging, there is no need to go
    further down and set savepoint and register callbacks.
  */ 
  if (start_event->is_using_immediate_logging())
    DBUG_RETURN(0);

  register_binlog_handler(thd, thd->in_multi_stmt_transaction_mode());

  /*
    If the cache is empty log "BEGIN" at the beginning of every transaction.
    Here, a transaction is either a BEGIN..COMMIT/ROLLBACK block or a single
    statement in autocommit mode.
  */
  if (cache_data->is_binlog_empty())
  {
    static const char begin[]= "BEGIN";
    const char *query= NULL;
    char buf[XID::ser_buf_size];
    char xa_start[sizeof("XA START") + 1 + sizeof(buf)];
    XID_STATE *xs= thd->get_transaction()->xid_state();
    int qlen= sizeof(begin) - 1;

    if (is_transactional && xs->has_state(XID_STATE::XA_ACTIVE))
    {
      /*
        XA-prepare logging case.
      */
      qlen= sprintf(xa_start, "XA START %s", xs->get_xid()->serialize(buf));
      query= xa_start;
    }
    else
    {
      /*
        Regular transaction case.
      */
      query= begin;
    }

    Query_log_event qinfo(thd, query, qlen,
                          is_transactional, false, true, 0, true);
    if (cache_data->write_event(thd, &qinfo))
      DBUG_RETURN(1);
  }

  DBUG_RETURN(0);
}

/**
  This function writes a table map to the binary log. 
  Note that in order to keep the signature uniform with related methods,
  we use a redundant parameter to indicate whether a transactional table
  was changed or not.
  Sometimes it will write a Rows_query_log_event into binary log before
  the table map too.
 
  @param table             a pointer to the table.
  @param is_transactional  @c true indicates a transactional table,
                           otherwise @c false a non-transactional.
  @param binlog_rows_query @c true indicates a Rows_query log event
                           will be binlogged before table map,
                           otherwise @c false indicates it will not
                           be binlogged.
  @return
    nonzero if an error pops up when writing the table map event
    or the Rows_query log event.
*/
int THD::binlog_write_table_map(TABLE *table, bool is_transactional,
                                bool binlog_rows_query)
{
  int error;
  DBUG_ENTER("THD::binlog_write_table_map");
  DBUG_PRINT("enter", ("table: 0x%lx  (%s: #%llu)",
                       (long) table, table->s->table_name.str,
                       table->s->table_map_id.id()));

  /* Pre-conditions */
  DBUG_ASSERT(is_current_stmt_binlog_format_row() && mysql_bin_log.is_open());
  DBUG_ASSERT(table->s->table_map_id.is_valid());

  Table_map_log_event
    the_event(this, table, table->s->table_map_id, is_transactional);

  binlog_start_trans_and_stmt(this, &the_event);

  binlog_cache_mngr *const cache_mngr= thd_get_cache_mngr(this);

  binlog_cache_data *cache_data=
    cache_mngr->get_binlog_cache_data(is_transactional);

  if (binlog_rows_query && this->query().str)
  {
    /* Write the Rows_query_log_event into binlog before the table map */
    Rows_query_log_event
      rows_query_ev(this, this->query().str, this->query().length);
    if ((error= cache_data->write_event(this, &rows_query_ev)))
      DBUG_RETURN(error);
  }

  if ((error= cache_data->write_event(this, &the_event)))
    DBUG_RETURN(error);

  binlog_table_maps++;
  DBUG_RETURN(0);
}

/**
  This function retrieves a pending row event from a cache which is
  specified through the parameter @c is_transactional. Respectively, when it
  is @c true, the pending event is returned from the transactional cache.
  Otherwise from the non-transactional cache.

  @param is_transactional  @c true indicates a transactional cache,
                           otherwise @c false a non-transactional.
  @return
    The row event if any. 
*/
Rows_log_event*
THD::binlog_get_pending_rows_event(bool is_transactional) const
{
  Rows_log_event* rows= NULL;
  binlog_cache_mngr *const cache_mngr= thd_get_cache_mngr(this);

  /*
    This is less than ideal, but here's the story: If there is no cache_mngr,
    prepare_pending_rows_event() has never been called (since the cache_mngr
    is set up there). In that case, we just return NULL.
   */
  if (cache_mngr)
  {
    binlog_cache_data *cache_data=
      cache_mngr->get_binlog_cache_data(is_transactional);

    rows= cache_data->pending();
  }
  return (rows);
}

/**
   @param db    db name c-string to be inserted into alphabetically sorted
                THD::binlog_accessed_db_names list.
                
                Note, that space for both the data and the node
                struct are allocated in THD::main_mem_root.
                The list lasts for the top-level query time and is reset
                in @c THD::cleanup_after_query().
*/
void
THD::add_to_binlog_accessed_dbs(const char *db_param)
{
  char *after_db;
  /*
    binlog_accessed_db_names list is to maintain the database
    names which are referenced in a given command.
    Prior to bug 17806014 fix, 'main_mem_root' memory root used
    to store this list. The 'main_mem_root' scope is till the end
    of the query. Hence it caused increasing memory consumption
    problem in big procedures like the ones mentioned below.
    Eg: CALL p1() where p1 is having 1,00,000 create and drop tables.
    'main_mem_root' is freed only at the end of the command CALL p1()'s
    execution. But binlog_accessed_db_names list scope is only till the
    individual statements specified the procedure(create/drop statements).
    Hence the memory allocated in 'main_mem_root' was left uncleared
    until the p1's completion, even though it is not required after
    completion of individual statements.

    Instead of using 'main_mem_root' whose scope is complete query execution,
    now the memroot is changed to use 'thd->mem_root' whose scope is until the
    individual statement in CALL p1(). 'thd->mem_root' is set to 'execute_mem_root'
    in the context of procedure and it's scope is till the individual statement
    in CALL p1() and thd->memroot is equal to 'main_mem_root' in the context
    of a normal 'top level query'.

    Eg: a) create table t1(i int); => If this function is called while
           processing this statement, thd->memroot is equal to &main_mem_root
           which will be freed immediately after executing this statement.
        b) CALL p1() -> p1 contains create table t1(i int); => If this function
           is called while processing create table statement which is inside
           a stored procedure, then thd->memroot is equal to 'execute_mem_root'
           which will be freed immediately after executing this statement.
    In both a and b case, thd->memroot will be freed immediately and will not
    increase memory consumption.

    A special case(stored functions/triggers):
    Consider the following example:
    create function f1(i int) returns int
    begin
      insert into db1.t1 values (1);
      insert into db2.t1 values (2);
    end;
    When we are processing SELECT f1(), the list should contain db1, db2 names.
    Since thd->mem_root contains 'execute_mem_root' in the context of
    stored function, the mem root will be freed after adding db1 in
    the list and when we are processing the second statement and when we try
    to add 'db2' in the db1's list, it will lead to crash as db1's memory
    is already freed. To handle this special case, if in_sub_stmt is set
    (which is true incase of stored functions/triggers), we use &main_mem_root,
    if not set we will use thd->memroot which changes it's value to
    'execute_mem_root' or '&main_mem_root' depends on the context.
   */
  MEM_ROOT *db_mem_root= in_sub_stmt ? &main_mem_root : mem_root;

  if (!binlog_accessed_db_names)
    binlog_accessed_db_names= new (db_mem_root) List<char>;

  if (binlog_accessed_db_names->elements >  MAX_DBS_IN_EVENT_MTS)
  {
    push_warning_printf(this, Sql_condition::SL_WARNING,
                        ER_MTS_UPDATED_DBS_GREATER_MAX,
                        ER(ER_MTS_UPDATED_DBS_GREATER_MAX),
                        MAX_DBS_IN_EVENT_MTS);
    return;
  }

  after_db= strdup_root(db_mem_root, db_param);

  /* 
     sorted insertion is implemented with first rearranging data
     (pointer to char*) of the links and final appending of the least
     ordered data to create a new link in the list.
  */
  if (binlog_accessed_db_names->elements != 0)
  {
    List_iterator<char> it(*get_binlog_accessed_db_names());

    while (it++)
    {
      char *swap= NULL;
      char **ref_cur_db= it.ref();
      int cmp= strcmp(after_db, *ref_cur_db);

      DBUG_ASSERT(!swap || cmp < 0);
      
      if (cmp == 0)
      {
        after_db= NULL;  /* dup to ignore */
        break;
      }
      else if (swap || cmp > 0)
      {
        swap= *ref_cur_db;
        *ref_cur_db= after_db;
        after_db= swap;
      }
    }
  }
  if (after_db)
    binlog_accessed_db_names->push_back(after_db, db_mem_root);
}

/*
  Tells if two (or more) tables have auto_increment columns and we want to
  lock those tables with a write lock.

  SYNOPSIS
    has_two_write_locked_tables_with_auto_increment
      tables        Table list

  NOTES:
    Call this function only when you have established the list of all tables
    which you'll want to update (including stored functions, triggers, views
    inside your statement).
*/

static bool
has_write_table_with_auto_increment(TABLE_LIST *tables)
{
  for (TABLE_LIST *table= tables; table; table= table->next_global)
  {
    /* we must do preliminary checks as table->table may be NULL */
    if (!table->is_placeholder() &&
        table->table->found_next_number_field &&
        (table->lock_type >= TL_WRITE_ALLOW_WRITE))
      return 1;
  }

  return 0;
}

/*
   checks if we have select tables in the table list and write tables
   with auto-increment column.

  SYNOPSIS
   has_two_write_locked_tables_with_auto_increment_and_select
      tables        Table list

  RETURN VALUES

   -true if the table list has atleast one table with auto-increment column


         and atleast one table to select from.
   -false otherwise
*/

static bool
has_write_table_with_auto_increment_and_select(TABLE_LIST *tables)
{
  bool has_select= false;
  bool has_auto_increment_tables = has_write_table_with_auto_increment(tables);
  for(TABLE_LIST *table= tables; table; table= table->next_global)
  {
     if (!table->is_placeholder() &&
        (table->lock_type <= TL_READ_NO_INSERT))
      {
        has_select= true;
        break;
      }
  }
  return(has_select && has_auto_increment_tables);
}

/*
  Tells if there is a table whose auto_increment column is a part
  of a compound primary key while is not the first column in
  the table definition.

  @param tables Table list

  @return true if the table exists, fais if does not.
*/

static bool
has_write_table_auto_increment_not_first_in_pk(TABLE_LIST *tables)
{
  for (TABLE_LIST *table= tables; table; table= table->next_global)
  {
    /* we must do preliminary checks as table->table may be NULL */
    if (!table->is_placeholder() &&
        table->table->found_next_number_field &&
        (table->lock_type >= TL_WRITE_ALLOW_WRITE)
        && table->table->s->next_number_keypart != 0)
      return 1;
  }

  return 0;
}

/*
  Function to check whether the table in query uses a fulltext parser
  plugin or not.

  @param s - table share pointer.

  @retval TRUE - The table uses fulltext parser plugin.
  @retval FALSE - Otherwise.
*/
static bool inline fulltext_unsafe_set(TABLE_SHARE *s)
{
  for (unsigned int i= 0 ; i < s->keys ; i++)
  {
    if ((s->key_info[i].flags & HA_USES_PARSER) && s->keys_in_use.is_set(i))
      return TRUE;
  }
  return FALSE;
}

/**
  Decide on logging format to use for the statement and issue errors
  or warnings as needed.  The decision depends on the following
  parameters:

  - The logging mode, i.e., the value of binlog_format.  Can be
    statement, mixed, or row.

  - The type of statement.  There are three types of statements:
    "normal" safe statements; unsafe statements; and row injections.
    An unsafe statement is one that, if logged in statement format,
    might produce different results when replayed on the slave (e.g.,
    queries with a LIMIT clause).  A row injection is either a BINLOG
    statement, or a row event executed by the slave's SQL thread.

  - The capabilities of tables modified by the statement.  The
    *capabilities vector* for a table is a set of flags associated
    with the table.  Currently, it only includes two flags: *row
    capability flag* and *statement capability flag*.

    The row capability flag is set if and only if the engine can
    handle row-based logging. The statement capability flag is set if
    and only if the table can handle statement-based logging.

  Decision table for logging format
  ---------------------------------

  The following table summarizes how the format and generated
  warning/error depends on the tables' capabilities, the statement
  type, and the current binlog_format.

     Row capable        N NNNNNNNNN YYYYYYYYY YYYYYYYYY
     Statement capable  N YYYYYYYYY NNNNNNNNN YYYYYYYYY

     Statement type     * SSSUUUIII SSSUUUIII SSSUUUIII

     binlog_format      * SMRSMRSMR SMRSMRSMR SMRSMRSMR

     Logged format      - SS-S----- -RR-RR-RR SRRSRR-RR
     Warning/Error      1 --2732444 5--5--6-- ---7--6--

  Legend
  ------

  Row capable:    N - Some table not row-capable, Y - All tables row-capable
  Stmt capable:   N - Some table not stmt-capable, Y - All tables stmt-capable
  Statement type: (S)afe, (U)nsafe, or Row (I)njection
  binlog_format:  (S)TATEMENT, (M)IXED, or (R)OW
  Logged format:  (S)tatement or (R)ow
  Warning/Error:  Warnings and error messages are as follows:

  1. Error: Cannot execute statement: binlogging impossible since both
     row-incapable engines and statement-incapable engines are
     involved.

  2. Error: Cannot execute statement: binlogging impossible since
     BINLOG_FORMAT = ROW and at least one table uses a storage engine
     limited to statement-logging.

  3. Error: Cannot execute statement: binlogging of unsafe statement
     is impossible when storage engine is limited to statement-logging
     and BINLOG_FORMAT = MIXED.

  4. Error: Cannot execute row injection: binlogging impossible since
     at least one table uses a storage engine limited to
     statement-logging.

  5. Error: Cannot execute statement: binlogging impossible since
     BINLOG_FORMAT = STATEMENT and at least one table uses a storage
     engine limited to row-logging.

  6. Error: Cannot execute row injection: binlogging impossible since
     BINLOG_FORMAT = STATEMENT.

  7. Warning: Unsafe statement binlogged in statement format since
     BINLOG_FORMAT = STATEMENT.

  In addition, we can produce the following error (not depending on
  the variables of the decision diagram):

  8. Error: Cannot execute statement: binlogging impossible since more
     than one engine is involved and at least one engine is
     self-logging.

  9. Error: Do not allow users to modify a gtid_executed table
     explicitly by a XA transaction.

  For each error case above, the statement is prevented from being
  logged, we report an error, and roll back the statement.  For
  warnings, we set the thd->binlog_flags variable: the warning will be
  printed only if the statement is successfully logged.

  @see THD::binlog_query

  @param[in] thd    Client thread
  @param[in] tables Tables involved in the query

  @retval 0 No error; statement can be logged.
  @retval -1 One of the error conditions above applies (1, 2, 4, 5, 6 or 9).
*/

int THD::decide_logging_format(TABLE_LIST *tables)
{
  DBUG_ENTER("THD::decide_logging_format");
  DBUG_PRINT("info", ("query: %s", query().str));
  DBUG_PRINT("info", ("variables.binlog_format: %lu",
                      variables.binlog_format));
  DBUG_PRINT("info", ("lex->get_stmt_unsafe_flags(): 0x%x",
                      lex->get_stmt_unsafe_flags()));

  DEBUG_SYNC(current_thd, "begin_decide_logging_format");

  reset_binlog_local_stmt_filter();

  /*
    We should not decide logging format if the binlog is closed or
    binlogging is off, or if the statement is filtered out from the
    binlog by filtering rules.
  */
  if (mysql_bin_log.is_open() && (variables.option_bits & OPTION_BIN_LOG) &&
      !(variables.binlog_format == BINLOG_FORMAT_STMT &&
        !binlog_filter->db_ok(m_db.str)))
  {
    /*
      Compute one bit field with the union of all the engine
      capabilities, and one with the intersection of all the engine
      capabilities.
    */
    handler::Table_flags flags_write_some_set= 0;
    handler::Table_flags flags_access_some_set= 0;
    handler::Table_flags flags_write_all_set=
      HA_BINLOG_ROW_CAPABLE | HA_BINLOG_STMT_CAPABLE;

    /* 
       If different types of engines are about to be updated.
       For example: Innodb and Falcon; Innodb and MyIsam.
    */
    my_bool multi_write_engine= FALSE;
    /*
       If different types of engines are about to be accessed 
       and any of them is about to be updated. For example:
       Innodb and Falcon; Innodb and MyIsam.
    */
    my_bool multi_access_engine= FALSE;
    /*
       Identifies if a table is changed.
    */
    my_bool is_write= FALSE;
    /*
       A pointer to a previous table that was changed.
    */
    TABLE* prev_write_table= NULL;
    /*
       A pointer to a previous table that was accessed.
    */
    TABLE* prev_access_table= NULL;
    /*
      True if at least one table is transactional.
    */
    bool write_to_some_transactional_table= false;
    /*
      True if at least one table is non-transactional.
    */
    bool write_to_some_non_transactional_table= false;
    /*
       True if all non-transactional tables that has been updated
       are temporary.
    */
    bool write_all_non_transactional_are_tmp_tables= true;
    /**
      The number of tables used in the current statement,
      that should be replicated.
    */
    uint replicated_tables_count= 0;
    /**
      The number of tables written to in the current statement,
      that should not be replicated.
      A table should not be replicated when it is considered
      'local' to a MySQL instance.
      Currently, these tables are:
      - mysql.slow_log
      - mysql.general_log
      - mysql.slave_relay_log_info
      - mysql.slave_master_info
      - mysql.slave_worker_info
      - performance_schema.*
      - TODO: information_schema.*
      In practice, from this list, only performance_schema.* tables
      are written to by user queries.
    */
    uint non_replicated_tables_count= 0;
    /**
      Indicate whether we alreadly reported a warning
      on modifying gtid_executed table.
    */
    bool warned_gtid_executed_table= false;
#ifndef DBUG_OFF
    {
      static const char *prelocked_mode_name[] = {
        "NON_PRELOCKED",
        "PRELOCKED",
        "PRELOCKED_UNDER_LOCK_TABLES",
      };
      DBUG_PRINT("debug", ("prelocked_mode: %s",
                           prelocked_mode_name[locked_tables_mode]));
    }
#endif

    if (variables.binlog_format != BINLOG_FORMAT_ROW && tables)
    {
      /*
        DML statements that modify a table with an auto_increment column based on
        rows selected from a table are unsafe as the order in which the rows are
        fetched fron the select tables cannot be determined and may differ on
        master and slave.
       */
      if (has_write_table_with_auto_increment_and_select(tables))
        lex->set_stmt_unsafe(LEX::BINLOG_STMT_UNSAFE_WRITE_AUTOINC_SELECT);

      if (has_write_table_auto_increment_not_first_in_pk(tables))
        lex->set_stmt_unsafe(LEX::BINLOG_STMT_UNSAFE_AUTOINC_NOT_FIRST);

      /*
        A query that modifies autoinc column in sub-statement can make the
        master and slave inconsistent.
        We can solve these problems in mixed mode by switching to binlogging
        if at least one updated table is used by sub-statement
       */
      if (lex->requires_prelocking() &&
          has_write_table_with_auto_increment(lex->first_not_own_table()))
        lex->set_stmt_unsafe(LEX::BINLOG_STMT_UNSAFE_AUTOINC_COLUMNS);
    }

    /*
      Get the capabilities vector for all involved storage engines and
      mask out the flags for the binary log.
    */
    for (TABLE_LIST *table= tables; table; table= table->next_global)
    {
      if (table->is_placeholder())
        continue;

      handler::Table_flags const flags= table->table->file->ha_table_flags();

      DBUG_PRINT("info", ("table: %s; ha_table_flags: 0x%llx",
                          table->table_name, flags));

      if (table->table->no_replicate)
      {
        if (!warned_gtid_executed_table)
        {
          warned_gtid_executed_table=
            gtid_state->warn_or_err_on_modify_gtid_table(this, table);
          /*
            Do not allow users to modify the gtid_executed table
            explicitly by a XA transaction.
          */
          if (this->is_error())
            DBUG_RETURN(-1);
        }
        /*
          The statement uses a table that is not replicated.
          The following properties about the table:
          - persistent / transient
          - transactional / non transactional
          - temporary / permanent
          - read or write
          - multiple engines involved because of this table
          are not relevant, as this table is completely ignored.
          Because the statement uses a non replicated table,
          using STATEMENT format in the binlog is impossible.
          Either this statement will be discarded entirely,
          or it will be logged (possibly partially) in ROW format.
        */
        lex->set_stmt_unsafe(LEX::BINLOG_STMT_UNSAFE_SYSTEM_TABLE);

        if (table->lock_type >= TL_WRITE_ALLOW_WRITE)
        {
          non_replicated_tables_count++;
          continue;
        }
      }

      replicated_tables_count++;

      my_bool trans= table->table->file->has_transactions();

      if (table->lock_type >= TL_WRITE_ALLOW_WRITE)
      {
        write_to_some_transactional_table=
          write_to_some_transactional_table || trans;

        write_to_some_non_transactional_table=
          write_to_some_non_transactional_table || !trans;

        if (prev_write_table && prev_write_table->file->ht !=
            table->table->file->ht)
          multi_write_engine= TRUE;

        if (table->table->s->tmp_table)
          lex->set_stmt_accessed_table(trans ? LEX::STMT_WRITES_TEMP_TRANS_TABLE :
                                               LEX::STMT_WRITES_TEMP_NON_TRANS_TABLE);
        else
          lex->set_stmt_accessed_table(trans ? LEX::STMT_WRITES_TRANS_TABLE :
                                               LEX::STMT_WRITES_NON_TRANS_TABLE);

        /*
         Non-transactional updates are allowed when row binlog format is
         used and all non-transactional tables are temporary.
         Binlog format is checked on THD::is_dml_gtid_compatible() method.
        */
        if (!trans)
          write_all_non_transactional_are_tmp_tables=
            write_all_non_transactional_are_tmp_tables &&
            table->table->s->tmp_table;

        flags_write_all_set &= flags;
        flags_write_some_set |= flags;
        is_write= TRUE;

        prev_write_table= table->table;

        /*
          It should be marked unsafe if a table which uses a fulltext parser
          plugin is modified. See also bug#48183.
        */
        if (!lex->is_stmt_unsafe(LEX::BINLOG_STMT_UNSAFE_FULLTEXT_PLUGIN))
        {
          if (fulltext_unsafe_set(table->table->s))
            lex->set_stmt_unsafe(LEX::BINLOG_STMT_UNSAFE_FULLTEXT_PLUGIN);
        }
        /*
          INSERT...ON DUPLICATE KEY UPDATE on a table with more than one unique keys
          can be unsafe. Check for it if the flag is already not marked for the
          given statement.
        */
        if (!lex->is_stmt_unsafe(LEX::BINLOG_STMT_UNSAFE_INSERT_TWO_KEYS) &&
            lex->sql_command == SQLCOM_INSERT && lex->duplicates == DUP_UPDATE)
        {
          uint keys= table->table->s->keys, i= 0, unique_keys= 0;
          for (KEY* keyinfo= table->table->s->key_info;
               i < keys && unique_keys <= 1; i++, keyinfo++)
          {
            if (keyinfo->flags & HA_NOSAME)
              unique_keys++;
          }
          if (unique_keys > 1 )
            lex->set_stmt_unsafe(LEX::BINLOG_STMT_UNSAFE_INSERT_TWO_KEYS);
        }
      }
      if(lex->get_using_match())
      {
        if (fulltext_unsafe_set(table->table->s))
          lex->set_stmt_unsafe(LEX::BINLOG_STMT_UNSAFE_FULLTEXT_PLUGIN);
      }

      flags_access_some_set |= flags;

      if (lex->sql_command != SQLCOM_CREATE_TABLE ||
          (lex->sql_command == SQLCOM_CREATE_TABLE &&
          (lex->create_info.options & HA_LEX_CREATE_TMP_TABLE)))
      {
        if (table->table->s->tmp_table)
          lex->set_stmt_accessed_table(trans ? LEX::STMT_READS_TEMP_TRANS_TABLE :
                                               LEX::STMT_READS_TEMP_NON_TRANS_TABLE);
        else
          lex->set_stmt_accessed_table(trans ? LEX::STMT_READS_TRANS_TABLE :
                                               LEX::STMT_READS_NON_TRANS_TABLE);
      }

      if (prev_access_table && prev_access_table->file->ht !=
          table->table->file->ht)
         multi_access_engine= TRUE;

      prev_access_table= table->table;
    }
    DBUG_ASSERT(!is_write ||
                write_to_some_transactional_table ||
                write_to_some_non_transactional_table);
    /*
      write_all_non_transactional_are_tmp_tables may be true if any
      non-transactional table was not updated, so we fix its value here.
    */
    write_all_non_transactional_are_tmp_tables=
      write_all_non_transactional_are_tmp_tables &&
      write_to_some_non_transactional_table;

    DBUG_PRINT("info", ("flags_write_all_set: 0x%llx", flags_write_all_set));
    DBUG_PRINT("info", ("flags_write_some_set: 0x%llx", flags_write_some_set));
    DBUG_PRINT("info", ("flags_access_some_set: 0x%llx", flags_access_some_set));
    DBUG_PRINT("info", ("multi_write_engine: %d", multi_write_engine));
    DBUG_PRINT("info", ("multi_access_engine: %d", multi_access_engine));

    int error= 0;
    int unsafe_flags;

    bool multi_stmt_trans= in_multi_stmt_transaction_mode();
    bool trans_table= trans_has_updated_trans_table(this);
    bool binlog_direct= variables.binlog_direct_non_trans_update;

    if (lex->is_mixed_stmt_unsafe(multi_stmt_trans, binlog_direct,
                                  trans_table, tx_isolation))
      lex->set_stmt_unsafe(LEX::BINLOG_STMT_UNSAFE_MIXED_STATEMENT);
    else if (multi_stmt_trans && trans_table && !binlog_direct &&
             lex->stmt_accessed_table(LEX::STMT_WRITES_NON_TRANS_TABLE))
      lex->set_stmt_unsafe(LEX::BINLOG_STMT_UNSAFE_NONTRANS_AFTER_TRANS);

    /*
      If more than one engine is involved in the statement and at
      least one is doing it's own logging (is *self-logging*), the
      statement cannot be logged atomically, so we generate an error
      rather than allowing the binlog to become corrupt.
    */
    if (multi_write_engine &&
        (flags_write_some_set & HA_HAS_OWN_BINLOGGING))
      my_error((error= ER_BINLOG_MULTIPLE_ENGINES_AND_SELF_LOGGING_ENGINE),
               MYF(0));
    else if (multi_access_engine && flags_access_some_set & HA_HAS_OWN_BINLOGGING)
      lex->set_stmt_unsafe(LEX::BINLOG_STMT_UNSAFE_MULTIPLE_ENGINES_AND_SELF_LOGGING_ENGINE);

    /* both statement-only and row-only engines involved */
    if ((flags_write_all_set & (HA_BINLOG_STMT_CAPABLE | HA_BINLOG_ROW_CAPABLE)) == 0)
    {
      /*
        1. Error: Binary logging impossible since both row-incapable
           engines and statement-incapable engines are involved
      */
      my_error((error= ER_BINLOG_ROW_ENGINE_AND_STMT_ENGINE), MYF(0));
    }
    /* statement-only engines involved */
    else if ((flags_write_all_set & HA_BINLOG_ROW_CAPABLE) == 0)
    {
      if (lex->is_stmt_row_injection())
      {
        /*
          4. Error: Cannot execute row injection since table uses
             storage engine limited to statement-logging
        */
        my_error((error= ER_BINLOG_ROW_INJECTION_AND_STMT_ENGINE), MYF(0));
      }
      else if (variables.binlog_format == BINLOG_FORMAT_ROW &&
               sqlcom_can_generate_row_events(this->lex->sql_command))
      {
        /*
          2. Error: Cannot modify table that uses a storage engine
             limited to statement-logging when BINLOG_FORMAT = ROW
        */
        my_error((error= ER_BINLOG_ROW_MODE_AND_STMT_ENGINE), MYF(0));
      }
      else if ((unsafe_flags= lex->get_stmt_unsafe_flags()) != 0)
      {
        /*
          3. Error: Cannot execute statement: binlogging of unsafe
             statement is impossible when storage engine is limited to
             statement-logging and BINLOG_FORMAT = MIXED.
        */
        for (int unsafe_type= 0;
             unsafe_type < LEX::BINLOG_STMT_UNSAFE_COUNT;
             unsafe_type++)
          if (unsafe_flags & (1 << unsafe_type))
            my_error((error= ER_BINLOG_UNSAFE_AND_STMT_ENGINE), MYF(0),
                     ER(LEX::binlog_stmt_unsafe_errcode[unsafe_type]));
      }
      /* log in statement format! */
    }
    /* no statement-only engines */
    else
    {
      /* binlog_format = STATEMENT */
      if (variables.binlog_format == BINLOG_FORMAT_STMT)
      {
        if (lex->is_stmt_row_injection())
        {
          /*
            6. Error: Cannot execute row injection since
               BINLOG_FORMAT = STATEMENT
          */
          my_error((error= ER_BINLOG_ROW_INJECTION_AND_STMT_MODE), MYF(0));
        }
        else if ((flags_write_all_set & HA_BINLOG_STMT_CAPABLE) == 0 &&
                 sqlcom_can_generate_row_events(this->lex->sql_command))
        {
          /*
            5. Error: Cannot modify table that uses a storage engine
               limited to row-logging when binlog_format = STATEMENT
          */
          my_error((error= ER_BINLOG_STMT_MODE_AND_ROW_ENGINE), MYF(0), "");
        }
        else if (is_write && (unsafe_flags= lex->get_stmt_unsafe_flags()) != 0)
        {
          /*
            7. Warning: Unsafe statement logged as statement due to
               binlog_format = STATEMENT
          */
          binlog_unsafe_warning_flags|= unsafe_flags;
          DBUG_PRINT("info", ("Scheduling warning to be issued by "
                              "binlog_query: '%s'",
                              ER(ER_BINLOG_UNSAFE_STATEMENT)));
          DBUG_PRINT("info", ("binlog_unsafe_warning_flags: 0x%x",
                              binlog_unsafe_warning_flags));
        }
        /* log in statement format! */
      }
      /* No statement-only engines and binlog_format != STATEMENT.
         I.e., nothing prevents us from row logging if needed. */
      else
      {
        if (lex->is_stmt_unsafe() || lex->is_stmt_row_injection()
            || (flags_write_all_set & HA_BINLOG_STMT_CAPABLE) == 0)
        {
#ifndef DBUG_OFF
          int flags= lex->get_stmt_unsafe_flags();
          DBUG_PRINT("info", ("setting row format for unsafe statement"));
          for (int i= 0; i < Query_tables_list::BINLOG_STMT_UNSAFE_COUNT; i++)
          {
            if (flags & (1 << i))
              DBUG_PRINT("info", ("unsafe reason: %s",
                                  ER(Query_tables_list::binlog_stmt_unsafe_errcode[i])));
          }
          DBUG_PRINT("info", ("is_row_injection=%d",
                              lex->is_stmt_row_injection()));
          DBUG_PRINT("info", ("stmt_capable=%llu",
                              (flags_write_all_set & HA_BINLOG_STMT_CAPABLE)));
#endif
          /* log in row format! */
          set_current_stmt_binlog_format_row_if_mixed();
        }
      }
    }

    if (non_replicated_tables_count > 0)
    {
      if ((replicated_tables_count == 0) || ! is_write)
      {
        DBUG_PRINT("info", ("decision: no logging, no replicated table affected"));
        set_binlog_local_stmt_filter();
      }
      else
      {
        if (! is_current_stmt_binlog_format_row())
        {
          my_error((error= ER_BINLOG_STMT_MODE_AND_NO_REPL_TABLES), MYF(0));
        }
        else
        {
          clear_binlog_local_stmt_filter();
        }
      }
    }
    else
    {
      clear_binlog_local_stmt_filter();
    }

    if (!error &&
        !is_dml_gtid_compatible(write_to_some_transactional_table,
                                write_to_some_non_transactional_table,
                                write_all_non_transactional_are_tmp_tables))
      error= 1;

    if (error) {
      DBUG_PRINT("info", ("decision: no logging since an error was generated"));
      DBUG_RETURN(-1);
    }

    if (is_write &&
        lex->sql_command != SQLCOM_END /* rows-event applying by slave */)
    {
      /*
        Master side of DML in the STMT format events parallelization.
        All involving table db:s are stored in a abc-ordered name list.
        In case the number of databases exceeds MAX_DBS_IN_EVENT_MTS maximum
        the list gathering breaks since it won't be sent to the slave.
      */
      for (TABLE_LIST *table= tables; table; table= table->next_global)
      {
        if (table->is_placeholder())
          continue;

        DBUG_ASSERT(table->table);

        if (table->table->file->referenced_by_foreign_key())
        {
          /* 
             FK-referenced dbs can't be gathered currently. The following
             event will be marked for sequential execution on slave.
          */
          binlog_accessed_db_names= NULL;
          add_to_binlog_accessed_dbs("");
          break;
        }
        if (!is_current_stmt_binlog_format_row())
          add_to_binlog_accessed_dbs(table->db);
      }
    }
    DBUG_PRINT("info", ("decision: logging in %s format",
                        is_current_stmt_binlog_format_row() ?
                        "ROW" : "STATEMENT"));

    if (variables.binlog_format == BINLOG_FORMAT_ROW &&
        (lex->sql_command == SQLCOM_UPDATE ||
         lex->sql_command == SQLCOM_UPDATE_MULTI ||
         lex->sql_command == SQLCOM_DELETE ||
         lex->sql_command == SQLCOM_DELETE_MULTI))
    {
      String table_names;
      /*
        Generate a warning for UPDATE/DELETE statements that modify a
        BLACKHOLE table, as row events are not logged in row format.
      */
      for (TABLE_LIST *table= tables; table; table= table->next_global)
      {
        if (table->is_placeholder())
          continue;
        if (table->table->file->ht->db_type == DB_TYPE_BLACKHOLE_DB &&
            table->lock_type >= TL_WRITE_ALLOW_WRITE)
        {
            table_names.append(table->table_name);
            table_names.append(",");
        }
      }
      if (!table_names.is_empty())
      {
        bool is_update= (lex->sql_command == SQLCOM_UPDATE ||
                         lex->sql_command == SQLCOM_UPDATE_MULTI);
        /*
          Replace the last ',' with '.' for table_names
        */
        table_names.replace(table_names.length()-1, 1, ".", 1);
        push_warning_printf(this, Sql_condition::SL_WARNING,
                            WARN_ON_BLOCKHOLE_IN_RBR,
                            ER(WARN_ON_BLOCKHOLE_IN_RBR),
                            is_update ? "UPDATE" : "DELETE",
                            table_names.c_ptr());
      }
    }
  }
  else
  {
    DBUG_PRINT("info", ("decision: no logging since "
                        "mysql_bin_log.is_open() = %d "
                        "and (options & OPTION_BIN_LOG) = 0x%llx "
                        "and binlog_format = %lu "
                        "and binlog_filter->db_ok(db) = %d",
                        mysql_bin_log.is_open(),
                        (variables.option_bits & OPTION_BIN_LOG),
                        variables.binlog_format,
                        binlog_filter->db_ok(m_db.str)));

    for (TABLE_LIST *table= tables; table; table= table->next_global)
    {
      if (!table->is_placeholder() && table->table->no_replicate &&
          gtid_state->warn_or_err_on_modify_gtid_table(this, table))
        break;
    }
  }

  DEBUG_SYNC(current_thd, "end_decide_logging_format");

  DBUG_RETURN(0);
}


/**
  Given that a possible violation of gtid consistency has happened,
  checks if gtid-inconsistencies are forbidden by the current value of
  ENFORCE_GTID_CONSISTENCY and GTID_MODE. If forbidden, generates
  error or warning accordingly.

  @param thd The thread that has issued the GTID-violating statement.

  @param error_code The error code to use, if error or warning is to
  be generated.

  @retval false Error was generated.
  @retval true No error was generated (possibly a warning was generated).
*/
static bool handle_gtid_consistency_violation(THD *thd, int error_code)
{
  DBUG_ENTER("handle_gtid_consistency_violation");

  enum_group_type gtid_next_type= thd->variables.gtid_next.type;
  global_sid_lock->rdlock();
  enum_gtid_consistency_mode gtid_consistency_mode=
    get_gtid_consistency_mode();
  enum_gtid_mode gtid_mode= get_gtid_mode(GTID_MODE_LOCK_SID);

  DBUG_PRINT("info", ("gtid_next.type=%d gtid_mode=%s "
                      "gtid_consistency_mode=%d error=%d query=%s",
                      gtid_next_type,
                      get_gtid_mode_string(gtid_mode),
                      gtid_consistency_mode,
                      error_code,
                      thd->query().str));

  /*
    GTID violations should generate error if:
    - GTID_MODE=ON or ON_PERMISSIVE and GTID_NEXT='AUTOMATIC' (since the
      transaction is expected to commit using a GTID), or
    - GTID_NEXT='UUID:NUMBER' (since the transaction is expected to
      commit usinga GTID), or
    - ENFORCE_GTID_CONSISTENCY=ON.
  */
  if ((gtid_next_type == AUTOMATIC_GROUP &&
       gtid_mode >= GTID_MODE_ON_PERMISSIVE) ||
      gtid_next_type == GTID_GROUP ||
      gtid_consistency_mode == GTID_CONSISTENCY_MODE_ON)
  {
    global_sid_lock->unlock();
    my_error(error_code, MYF(0));
    DBUG_RETURN(false);
  }
  else
  {
    /*
      If we are not generating an error, we must increase the counter
      of GTID-violating transactions.  This will prevent a concurrent
      client from executing a SET GTID_MODE or SET
      ENFORCE_GTID_CONSISTENCY statement that would be incompatible
      with this transaction.

      If the transaction had already been accounted as a gtid violating
      transaction, then don't increment the counters, just issue the
      warning below. This prevents calling
      begin_automatic_gtid_violating_transaction or
      begin_anonymous_gtid_violating_transaction multiple times for the
      same transaction, which would make the counter go out of sync.
    */
    if (!thd->has_gtid_consistency_violation)
    {
      if (gtid_next_type == AUTOMATIC_GROUP)
        gtid_state->begin_automatic_gtid_violating_transaction();
      else
      {
        DBUG_ASSERT(gtid_next_type == ANONYMOUS_GROUP);
        gtid_state->begin_anonymous_gtid_violating_transaction();
      }

      /*
        If a transaction generates multiple GTID violation conditions,
        it must still only update the counters once.  Hence we use
        this per-thread flag to keep track of whether the thread has a
        consistency or not.  This function must only be called if the
        transaction does not already have a GTID violation.
      */
      thd->has_gtid_consistency_violation= true;
    }

    global_sid_lock->unlock();

    // Generate warning if ENFORCE_GTID_CONSISTENCY = WARN.
    if (gtid_consistency_mode == GTID_CONSISTENCY_MODE_WARN)
    {
      // Need to print to log so that replication admin knows when users
      // have adjusted their workloads.
      sql_print_warning("%s", ER(error_code));
      // Need to print to client so that users can adjust their workload.
      push_warning(thd, Sql_condition::SL_WARNING, error_code, ER(error_code));
    }
    DBUG_RETURN(true);
  }
}


bool THD::is_ddl_gtid_compatible()
{
  DBUG_ENTER("THD::is_ddl_gtid_compatible");

  // If @@session.sql_log_bin has been manually turned off (only
  // doable by SUPER), then no problem, we can execute any statement.
  if ((variables.option_bits & OPTION_BIN_LOG) == 0 ||
      mysql_bin_log.is_open() == false)
    DBUG_RETURN(true);

  DBUG_PRINT("info",
             ("SQLCOM_CREATE:%d CREATE-TMP:%d SELECT:%d SQLCOM_DROP:%d DROP-TMP:%d trx:%d",
              lex->sql_command == SQLCOM_CREATE_TABLE,
              (lex->sql_command == SQLCOM_CREATE_TABLE &&
               (lex->create_info.options & HA_LEX_CREATE_TMP_TABLE)),
              lex->select_lex->item_list.elements,
              lex->sql_command == SQLCOM_DROP_TABLE,
              (lex->sql_command == SQLCOM_DROP_TABLE && lex->drop_temporary),
              in_multi_stmt_transaction_mode()));

  if (lex->sql_command == SQLCOM_CREATE_TABLE &&
      !(lex->create_info.options & HA_LEX_CREATE_TMP_TABLE) &&
      lex->select_lex->item_list.elements)
  {
    /*
      CREATE ... SELECT (without TEMPORARY) is unsafe because if
      binlog_format=row it will be logged as a CREATE TABLE followed
      by row events, re-executed non-atomically as two transactions,
      and then written to the slave's binary log as two separate
      transactions with the same GTID.
    */
    bool ret= handle_gtid_consistency_violation(
      this, ER_GTID_UNSAFE_CREATE_SELECT);
    DBUG_RETURN(ret);
  }
  else if ((lex->sql_command == SQLCOM_CREATE_TABLE &&
            (lex->create_info.options & HA_LEX_CREATE_TMP_TABLE) != 0) ||
           (lex->sql_command == SQLCOM_DROP_TABLE && lex->drop_temporary))
  {
    /*
      [CREATE|DROP] TEMPORARY TABLE is unsafe to execute
      inside a transaction because the table will stay and the
      transaction will be written to the slave's binary log with the
      GTID even if the transaction is rolled back.
      This includes the execution inside Functions and Triggers.
    */
    if (in_multi_stmt_transaction_mode() || in_sub_stmt)
    {
      bool ret= handle_gtid_consistency_violation(
        this, ER_GTID_UNSAFE_CREATE_DROP_TEMPORARY_TABLE_IN_TRANSACTION);
      DBUG_RETURN(ret);
    }
  }
  DBUG_RETURN(true);
}


bool
THD::is_dml_gtid_compatible(bool some_transactional_table,
                            bool some_non_transactional_table,
                            bool non_transactional_tables_are_tmp)
{
  DBUG_ENTER("THD::is_dml_gtid_compatible(bool, bool, bool)");

  // If @@session.sql_log_bin has been manually turned off (only
  // doable by SUPER), then no problem, we can execute any statement.
  if ((variables.option_bits & OPTION_BIN_LOG) == 0 ||
      mysql_bin_log.is_open() == false)
    DBUG_RETURN(true);

  /*
    Single non-transactional updates are allowed when not mixed
    together with transactional statements within a transaction.
    Furthermore, writing to transactional and non-transactional
    engines in a single statement is also disallowed.
    Multi-statement transactions on non-transactional tables are
    split into single-statement transactions when
    GTID_NEXT = "AUTOMATIC".

    Non-transactional updates are allowed when row binlog format is
    used and all non-transactional tables are temporary.

    The debug symbol "allow_gtid_unsafe_non_transactional_updates"
    disables the error.  This is useful because it allows us to run
    old tests that were not written with the restrictions of GTIDs in
    mind.
  */
  DBUG_PRINT("info", ("some_non_transactional_table=%d "
                      "some_transactional_table=%d "
                      "trans_has_updated_trans_table=%d "
                      "non_transactional_tables_are_tmp=%d "
                      "is_current_stmt_binlog_format_row=%d",
                      some_non_transactional_table,
                      some_transactional_table,
                      trans_has_updated_trans_table(this),
                      non_transactional_tables_are_tmp,
                      is_current_stmt_binlog_format_row()));
  if (some_non_transactional_table &&
      (some_transactional_table || trans_has_updated_trans_table(this)) &&
      !(non_transactional_tables_are_tmp &&
        is_current_stmt_binlog_format_row()) &&
      !DBUG_EVALUATE_IF("allow_gtid_unsafe_non_transactional_updates", 1, 0))
  {
    DBUG_RETURN(handle_gtid_consistency_violation(
      this, ER_GTID_UNSAFE_NON_TRANSACTIONAL_TABLE));
  }

  DBUG_RETURN(true);
}

/*
  Implementation of interface to write rows to the binary log through the
  thread.  The thread is responsible for writing the rows it has
  inserted/updated/deleted.
*/

#ifndef MYSQL_CLIENT

/*
  Template member function for ensuring that there is an rows log
  event of the apropriate type before proceeding.

  PRE CONDITION:
    - Events of type 'RowEventT' have the type code 'type_code'.
    
  POST CONDITION:
    If a non-NULL pointer is returned, the pending event for thread 'thd' will
    be an event of type 'RowEventT' (which have the type code 'type_code')
    will either empty or have enough space to hold 'needed' bytes.  In
    addition, the columns bitmap will be correct for the row, meaning that
    the pending event will be flushed if the columns in the event differ from
    the columns suppled to the function.

  RETURNS
    If no error, a non-NULL pending event (either one which already existed or
    the newly created one).
    If error, NULL.
 */

template <class RowsEventT> Rows_log_event* 
THD::binlog_prepare_pending_rows_event(TABLE* table, uint32 serv_id,
                                       size_t needed,
                                       bool is_transactional,
				       RowsEventT *hint MY_ATTRIBUTE((unused)),
                                       const uchar* extra_row_info)
{
  DBUG_ENTER("binlog_prepare_pending_rows_event");

  /* Fetch the type code for the RowsEventT template parameter */
  int const general_type_code= RowsEventT::TYPE_CODE;

  Rows_log_event* pending= binlog_get_pending_rows_event(is_transactional);

  if (unlikely(pending && !pending->is_valid()))
    DBUG_RETURN(NULL);

  /*
    Check if the current event is non-NULL and a write-rows
    event. Also check if the table provided is mapped: if it is not,
    then we have switched to writing to a new table.
    If there is no pending event, we need to create one. If there is a pending
    event, but it's not about the same table id, or not of the same type
    (between Write, Update and Delete), or not the same affected columns, or
    going to be too big, flush this event to disk and create a new pending
    event.
  */
  if (!pending ||
      pending->server_id != serv_id || 
      pending->get_table_id() != table->s->table_map_id ||
      pending->get_general_type_code() != general_type_code ||
      pending->get_data_size() + needed > opt_binlog_rows_event_max_size ||
      pending->read_write_bitmaps_cmp(table) == FALSE ||
      !binlog_row_event_extra_data_eq(pending->get_extra_row_data(),
                                      extra_row_info))
  {
    /* Create a new RowsEventT... */
    Rows_log_event* const
	ev= new RowsEventT(this, table, table->s->table_map_id,
                           is_transactional, extra_row_info);
    if (unlikely(!ev))
      DBUG_RETURN(NULL);
    ev->server_id= serv_id; // I don't like this, it's too easy to forget.
    /*
      flush the pending event and replace it with the newly created
      event...
    */
    if (unlikely(
        mysql_bin_log.flush_and_set_pending_rows_event(this, ev,
                                                       is_transactional)))
    {
      delete ev;
      DBUG_RETURN(NULL);
    }

    DBUG_RETURN(ev);               /* This is the new pending event */
  }
  DBUG_RETURN(pending);        /* This is the current pending event */
}

/* Declare in unnamed namespace. */
namespace {

  /**
     Class to handle temporary allocation of memory for row data.

     The responsibilities of the class is to provide memory for
     packing one or two rows of packed data (depending on what
     constructor is called).

     In order to make the allocation more efficient for "simple" rows,
     i.e., rows that do not contain any blobs, a pointer to the
     allocated memory is of memory is stored in the table structure
     for simple rows.  If memory for a table containing a blob field
     is requested, only memory for that is allocated, and subsequently
     released when the object is destroyed.

   */
  class Row_data_memory {
  public:
    /**
      Build an object to keep track of a block-local piece of memory
      for storing a row of data.

      @param table
      Table where the pre-allocated memory is stored.

      @param length
      Length of data that is needed, if the record contain blobs.
     */
    Row_data_memory(TABLE *table, size_t const len1)
      : m_memory(0)
    {
#ifndef DBUG_OFF
      m_alloc_checked= FALSE;
#endif
      allocate_memory(table, len1);
      m_ptr[0]= has_memory() ? m_memory : 0;
      m_ptr[1]= 0;
    }

    Row_data_memory(TABLE *table, size_t const len1, size_t const len2)
      : m_memory(0)
    {
#ifndef DBUG_OFF
      m_alloc_checked= FALSE;
#endif
      allocate_memory(table, len1 + len2);
      m_ptr[0]= has_memory() ? m_memory        : 0;
      m_ptr[1]= has_memory() ? m_memory + len1 : 0;
    }

    ~Row_data_memory()
    {
      if (m_memory != 0 && m_release_memory_on_destruction)
        my_free(m_memory);
    }

    /**
       Is there memory allocated?

       @retval true There is memory allocated
       @retval false Memory allocation failed
     */
    bool has_memory() const {
#ifndef DBUG_OFF
      m_alloc_checked= TRUE;
#endif
      return m_memory != 0;
    }

    uchar *slot(uint s)
    {
      DBUG_ASSERT(s < sizeof(m_ptr)/sizeof(*m_ptr));
      DBUG_ASSERT(m_ptr[s] != 0);
      DBUG_ASSERT(m_alloc_checked == TRUE);
      return m_ptr[s];
    }

  private:
    void allocate_memory(TABLE *const table, size_t const total_length)
    {
      if (table->s->blob_fields == 0)
      {
        /*
          The maximum length of a packed record is less than this
          length. We use this value instead of the supplied length
          when allocating memory for records, since we don't know how
          the memory will be used in future allocations.

          Since table->s->reclength is for unpacked records, we have
          to add two bytes for each field, which can potentially be
          added to hold the length of a packed field.
        */
        size_t const maxlen= table->s->reclength + 2 * table->s->fields;

        /*
          Allocate memory for two records if memory hasn't been
          allocated. We allocate memory for two records so that it can
          be used when processing update rows as well.
        */
        if (table->write_row_record == 0)
          table->write_row_record=
            (uchar *) alloc_root(&table->mem_root, 2 * maxlen);
        m_memory= table->write_row_record;
        m_release_memory_on_destruction= FALSE;
      }
      else
      {
        m_memory= (uchar *) my_malloc(key_memory_Row_data_memory_memory,
                                      total_length, MYF(MY_WME));
        m_release_memory_on_destruction= TRUE;
      }
    }

#ifndef DBUG_OFF
    mutable bool m_alloc_checked;
#endif
    bool m_release_memory_on_destruction;
    uchar *m_memory;
    uchar *m_ptr[2];
  };

} // namespace

int THD::binlog_write_row(TABLE* table, bool is_trans, 
                          uchar const *record,
                          const uchar* extra_row_info)
{ 
  DBUG_ASSERT(is_current_stmt_binlog_format_row() && mysql_bin_log.is_open());

  /*
    Pack records into format for transfer. We are allocating more
    memory than needed, but that doesn't matter.
  */
  Row_data_memory memory(table, max_row_length(table, record));
  if (!memory.has_memory())
    return HA_ERR_OUT_OF_MEM;

  uchar *row_data= memory.slot(0);

  size_t const len= pack_row(table, table->write_set, row_data, record);

  Rows_log_event* const ev=
    binlog_prepare_pending_rows_event(table, server_id, len, is_trans,
                                      static_cast<Write_rows_log_event*>(0),
                                      extra_row_info);

  if (unlikely(ev == 0))
    return HA_ERR_OUT_OF_MEM;

  return ev->add_row_data(row_data, len);
}

int THD::binlog_update_row(TABLE* table, bool is_trans,
                           const uchar *before_record,
                           const uchar *after_record,
                           const uchar* extra_row_info)
{ 
  DBUG_ASSERT(is_current_stmt_binlog_format_row() && mysql_bin_log.is_open());
  int error= 0;

  /**
    Save a reference to the original read and write set bitmaps.
    We will need this to restore the bitmaps at the end.
   */
  MY_BITMAP *old_read_set= table->read_set;
  MY_BITMAP *old_write_set= table->write_set;

  /** 
     This will remove spurious fields required during execution but
     not needed for binlogging. This is done according to the:
     binlog-row-image option.
   */
  binlog_prepare_row_images(table);

  size_t const before_maxlen = max_row_length(table, before_record);
  size_t const after_maxlen  = max_row_length(table, after_record);

  Row_data_memory row_data(table, before_maxlen, after_maxlen);
  if (!row_data.has_memory())
    return HA_ERR_OUT_OF_MEM;

  uchar *before_row= row_data.slot(0);
  uchar *after_row= row_data.slot(1);

  size_t const before_size= pack_row(table, table->read_set, before_row,
                                        before_record);
  size_t const after_size= pack_row(table, table->write_set, after_row,
                                       after_record);

  DBUG_DUMP("before_record", before_record, table->s->reclength);
  DBUG_DUMP("after_record",  after_record, table->s->reclength);
  DBUG_DUMP("before_row",    before_row, before_size);
  DBUG_DUMP("after_row",     after_row, after_size);

  Rows_log_event* const ev=
    binlog_prepare_pending_rows_event(table, server_id,
				      before_size + after_size, is_trans,
				      static_cast<Update_rows_log_event*>(0),
                                      extra_row_info);

  if (unlikely(ev == 0))
    return HA_ERR_OUT_OF_MEM;

  error= ev->add_row_data(before_row, before_size) ||
         ev->add_row_data(after_row, after_size);

  /* restore read/write set for the rest of execution */
  table->column_bitmaps_set_no_signal(old_read_set,
                                      old_write_set);
  
  bitmap_clear_all(&table->tmp_set);

  return error;
}

int THD::binlog_delete_row(TABLE* table, bool is_trans, 
                           uchar const *record,
                           const uchar* extra_row_info)
{ 
  DBUG_ASSERT(is_current_stmt_binlog_format_row() && mysql_bin_log.is_open());
  int error= 0;

  /**
    Save a reference to the original read and write set bitmaps.
    We will need this to restore the bitmaps at the end.
   */
  MY_BITMAP *old_read_set= table->read_set;
  MY_BITMAP *old_write_set= table->write_set;

  /** 
     This will remove spurious fields required during execution but
     not needed for binlogging. This is done according to the:
     binlog-row-image option.
   */
  binlog_prepare_row_images(table);

  /* 
     Pack records into format for transfer. We are allocating more
     memory than needed, but that doesn't matter.
  */
  Row_data_memory memory(table, max_row_length(table, record));
  if (unlikely(!memory.has_memory()))
    return HA_ERR_OUT_OF_MEM;

  uchar *row_data= memory.slot(0);

  DBUG_DUMP("table->read_set", (uchar*) table->read_set->bitmap, (table->s->fields + 7) / 8);
  size_t const len= pack_row(table, table->read_set, row_data, record);

  Rows_log_event* const ev=
    binlog_prepare_pending_rows_event(table, server_id, len, is_trans,
				      static_cast<Delete_rows_log_event*>(0),
                                      extra_row_info);

  if (unlikely(ev == 0))
    return HA_ERR_OUT_OF_MEM;

  error= ev->add_row_data(row_data, len);

  /* restore read/write set for the rest of execution */
  table->column_bitmaps_set_no_signal(old_read_set,
                                      old_write_set);

  bitmap_clear_all(&table->tmp_set);
  return error;
}

void THD::binlog_prepare_row_images(TABLE *table) 
{
  DBUG_ENTER("THD::binlog_prepare_row_images");
  /** 
    Remove from read_set spurious columns. The write_set has been
    handled before in table->mark_columns_needed_for_update. 
   */

  DBUG_PRINT_BITSET("debug", "table->read_set (before preparing): %s", table->read_set);
  THD *thd= table->in_use;

  /** 
    if there is a primary key in the table (ie, user declared PK or a
    non-null unique index) and we dont want to ship the entire image,
    and the handler involved supports this.
   */
  if (table->s->primary_key < MAX_KEY &&
      (thd->variables.binlog_row_image < BINLOG_ROW_IMAGE_FULL) &&
      !ha_check_storage_engine_flag(table->s->db_type(), HTON_NO_BINLOG_ROW_OPT))
  {
    /**
      Just to be sure that tmp_set is currently not in use as
      the read_set already.
    */
    DBUG_ASSERT(table->read_set != &table->tmp_set);
    // Verify it's not used
    DBUG_ASSERT(bitmap_is_clear_all(&table->tmp_set));

    switch(thd->variables.binlog_row_image)
    {
      case BINLOG_ROW_IMAGE_MINIMAL:
        /* MINIMAL: Mark only PK */
        table->mark_columns_used_by_index_no_reset(table->s->primary_key,
                                                   &table->tmp_set);
        break;
      case BINLOG_ROW_IMAGE_NOBLOB:
        /** 
          NOBLOB: Remove unnecessary BLOB fields from read_set 
                  (the ones that are not part of PK).
         */
        bitmap_union(&table->tmp_set, table->read_set);
        for (Field **ptr=table->field ; *ptr ; ptr++)
        {
          Field *field= (*ptr);
          if ((field->type() == MYSQL_TYPE_BLOB) &&
              !(field->flags & PRI_KEY_FLAG))
            bitmap_clear_bit(&table->tmp_set, field->field_index);
        }
        break;
      default:
        DBUG_ASSERT(0); // impossible.
    }

    /* set the temporary read_set */
    table->column_bitmaps_set_no_signal(&table->tmp_set,
                                        table->write_set);
  }

  DBUG_PRINT_BITSET("debug", "table->read_set (after preparing): %s", table->read_set);
  DBUG_VOID_RETURN;
}


int THD::binlog_flush_pending_rows_event(bool stmt_end, bool is_transactional)
{
  DBUG_ENTER("THD::binlog_flush_pending_rows_event");
  /*
    We shall flush the pending event even if we are not in row-based
    mode: it might be the case that we left row-based mode before
    flushing anything (e.g., if we have explicitly locked tables).
   */
  if (!mysql_bin_log.is_open())
    DBUG_RETURN(0);

  /*
    Mark the event as the last event of a statement if the stmt_end
    flag is set.
  */
  int error= 0;
  if (Rows_log_event *pending= binlog_get_pending_rows_event(is_transactional))
  {
    if (stmt_end)
    {
      pending->set_flags(Rows_log_event::STMT_END_F);
      binlog_table_maps= 0;
    }

    error= mysql_bin_log.flush_and_set_pending_rows_event(this, 0,
                                                          is_transactional);
  }

  DBUG_RETURN(error);
}


/**
   binlog_row_event_extra_data_eq

   Comparator for two binlog row event extra data
   pointers.

   It compares their significant bytes.

   Null pointers are acceptable

   @param a
     first pointer

   @param b
     first pointer

   @return
     true if the referenced structures are equal
*/
bool
THD::binlog_row_event_extra_data_eq(const uchar* a,
                                    const uchar* b)
{
  return ((a == b) ||
          ((a != NULL) &&
           (b != NULL) &&
           (a[EXTRA_ROW_INFO_LEN_OFFSET] ==
            b[EXTRA_ROW_INFO_LEN_OFFSET]) &&
           (memcmp(a, b,
                   a[EXTRA_ROW_INFO_LEN_OFFSET]) == 0)));
}

#if !defined(DBUG_OFF)
static const char *
show_query_type(THD::enum_binlog_query_type qtype)
{
  switch (qtype) {
  case THD::ROW_QUERY_TYPE:
    return "ROW";
  case THD::STMT_QUERY_TYPE:
    return "STMT";
  case THD::QUERY_TYPE_COUNT:
  default:
    DBUG_ASSERT(0 <= qtype && qtype < THD::QUERY_TYPE_COUNT);
  }
  static char buf[64];
  sprintf(buf, "UNKNOWN#%d", qtype);
  return buf;
}
#endif

/**
  Auxiliary function to reset the limit unsafety warning suppression.
*/
static void reset_binlog_unsafe_suppression()
{
  DBUG_ENTER("reset_binlog_unsafe_suppression");
  unsafe_warning_suppression_is_activated= false;
  limit_unsafe_warning_count= 0;
  limit_unsafe_suppression_start_time= my_getsystime()/10000000;
  DBUG_VOID_RETURN;
}

/**
  Auxiliary function to print warning in the error log.
*/
static void print_unsafe_warning_to_log(int unsafe_type, char* buf,
                                        const char* query)
{
  DBUG_ENTER("print_unsafe_warning_in_log");
  sprintf(buf, ER(ER_BINLOG_UNSAFE_STATEMENT),
          ER(LEX::binlog_stmt_unsafe_errcode[unsafe_type]));
  sql_print_warning(ER(ER_MESSAGE_AND_STATEMENT), buf, query);
  DBUG_VOID_RETURN;
}

/**
  Auxiliary function to check if the warning for limit unsafety should be
  thrown or suppressed. Details of the implementation can be found in the
  comments inline.

  @params
   buf         - buffer to hold the warning message text
   unsafe_type - The type of unsafety.
   query       - The actual query statement.

  TODO: Remove this function and implement a general service for all warnings
  that would prevent flooding the error log. => switch to log_throttle class?
*/
static void do_unsafe_limit_checkout(char* buf, int unsafe_type, const char* query)
{
  ulonglong now;
  DBUG_ENTER("do_unsafe_limit_checkout");
  DBUG_ASSERT(unsafe_type == LEX::BINLOG_STMT_UNSAFE_LIMIT);
  limit_unsafe_warning_count++;
  /*
    INITIALIZING:
    If this is the first time this function is called with log warning
    enabled, the monitoring the unsafe warnings should start.
  */
  if (limit_unsafe_suppression_start_time == 0)
  {
    limit_unsafe_suppression_start_time= my_getsystime()/10000000;
    print_unsafe_warning_to_log(unsafe_type, buf, query);
  }
  else
  {
    if (!unsafe_warning_suppression_is_activated)
      print_unsafe_warning_to_log(unsafe_type, buf, query);

    if (limit_unsafe_warning_count >=
        LIMIT_UNSAFE_WARNING_ACTIVATION_THRESHOLD_COUNT)
    {
      now= my_getsystime()/10000000;
      if (!unsafe_warning_suppression_is_activated)
      {
        /*
          ACTIVATION:
          We got LIMIT_UNSAFE_WARNING_ACTIVATION_THRESHOLD_COUNT warnings in
          less than LIMIT_UNSAFE_WARNING_ACTIVATION_TIMEOUT we activate the
          suppression.
        */
        if ((now-limit_unsafe_suppression_start_time) <=
                       LIMIT_UNSAFE_WARNING_ACTIVATION_TIMEOUT)
        {
          unsafe_warning_suppression_is_activated= true;
          DBUG_PRINT("info",("A warning flood has been detected and the limit \
unsafety warning suppression has been activated."));
        }
        else
        {
          /*
           there is no flooding till now, therefore we restart the monitoring
          */
          limit_unsafe_suppression_start_time= my_getsystime()/10000000;
          limit_unsafe_warning_count= 0;
        }
      }
      else
      {
        /*
          Print the suppression note and the unsafe warning.
        */
        sql_print_information("The following warning was suppressed %d times \
during the last %d seconds in the error log",
                              limit_unsafe_warning_count,
                              (int)
                              (now-limit_unsafe_suppression_start_time));
        print_unsafe_warning_to_log(unsafe_type, buf, query);
        /*
          DEACTIVATION: We got LIMIT_UNSAFE_WARNING_ACTIVATION_THRESHOLD_COUNT
          warnings in more than  LIMIT_UNSAFE_WARNING_ACTIVATION_TIMEOUT, the
          suppression should be deactivated.
        */
        if ((now - limit_unsafe_suppression_start_time) >
            LIMIT_UNSAFE_WARNING_ACTIVATION_TIMEOUT)
        {
          reset_binlog_unsafe_suppression();
          DBUG_PRINT("info",("The limit unsafety warning supression has been \
deactivated"));
        }
      }
      limit_unsafe_warning_count= 0;
    }
  }
  DBUG_VOID_RETURN;
}

/**
  Auxiliary method used by @c binlog_query() to raise warnings.

  The type of warning and the type of unsafeness is stored in
  THD::binlog_unsafe_warning_flags.
*/
void THD::issue_unsafe_warnings()
{
  char buf[MYSQL_ERRMSG_SIZE * 2];
  DBUG_ENTER("issue_unsafe_warnings");
  /*
    Ensure that binlog_unsafe_warning_flags is big enough to hold all
    bits.  This is actually a constant expression.
  */
  DBUG_ASSERT(LEX::BINLOG_STMT_UNSAFE_COUNT <=
              sizeof(binlog_unsafe_warning_flags) * CHAR_BIT);

  uint32 unsafe_type_flags= binlog_unsafe_warning_flags;

  /*
    For each unsafe_type, check if the statement is unsafe in this way
    and issue a warning.
  */
  for (int unsafe_type=0;
       unsafe_type < LEX::BINLOG_STMT_UNSAFE_COUNT;
       unsafe_type++)
  {
    if ((unsafe_type_flags & (1 << unsafe_type)) != 0)
    {
      push_warning_printf(this, Sql_condition::SL_NOTE,
                          ER_BINLOG_UNSAFE_STATEMENT,
                          ER(ER_BINLOG_UNSAFE_STATEMENT),
                          ER(LEX::binlog_stmt_unsafe_errcode[unsafe_type]));
      if (log_error_verbosity > 1 && opt_log_unsafe_statements)
      {
        if (unsafe_type == LEX::BINLOG_STMT_UNSAFE_LIMIT)
          do_unsafe_limit_checkout( buf, unsafe_type, query().str);
        else //cases other than LIMIT unsafety
          print_unsafe_warning_to_log(unsafe_type, buf, query().str);
      }
    }
  }
  DBUG_VOID_RETURN;
}

Logical_clock::Logical_clock()
  : state(SEQ_UNINIT), offset(0)
{}

/**
  Atomically fetch the current state.
  @parms: None
  @return  not subtracted "absolute" value.
 */
inline int64 Logical_clock::get_timestamp()
{
  int64 retval= 0;
  DBUG_ENTER("Logical_clock::get_timestamp");
  retval= my_atomic_load64(&state);
  DBUG_RETURN(retval);
}

/**
  Steps the absolute value of the clock (state) to return
  an updated value.
  The caller must be sure to call the method in no concurrent
  execution context so either offset and state can't change.

  @return  incremented "absolute" value
 */
inline int64 Logical_clock::step()
{
  compile_time_assert(SEQ_UNINIT == 0);
  DBUG_EXECUTE_IF("logical_clock_step_2", ++state;);
  return ++state;
}

/**
  To try setting the clock *forward*.
  The clock does not change when the new value is in the past
  which is reflected by the new value and by offset.
  In other words the function main effects is described as
    state= max(state, new_value).
  Offset that exceeds the new value indicates the binary log rotation
  to render such new value useless.

  @param  new_val  a new value (offset included)
  @return a (new) value of state member regardless whether it's changed or not.
 */
inline int64 Logical_clock::set_if_greater(int64 new_val)
{
  longlong old_val= new_val - 1;
  bool cas_rc;

  DBUG_ENTER("Logical_clock::set_if_greater");

  DBUG_ASSERT(new_val > 0);

  if (new_val <= offset)
  {
    /*
      This function's invocation can be separated from the
      transaction's flushing by few rotations. A late to log
      transaction does not change the clock, similarly to how
      its timestamps are handled at flushing.
    */
    DBUG_RETURN(SEQ_UNINIT);
  }

  DBUG_ASSERT(new_val > 0);

  while (!(cas_rc= my_atomic_cas64(&state, &old_val, new_val)) &&
         old_val < new_val)
  {}

  DBUG_ASSERT(state >= new_val); // setting can't be done to past

  DBUG_ASSERT(cas_rc || old_val >= new_val);

  DBUG_RETURN(cas_rc ? new_val : old_val);
}

/**
  Log the current query.

  The query will be logged in either row format or statement format
  depending on the value of @c current_stmt_binlog_format_row field and
  the value of the @c qtype parameter.

  This function must be called:

  - After the all calls to ha_*_row() functions have been issued.

  - After any writes to system tables. Rationale: if system tables
    were written after a call to this function, and the master crashes
    after the call to this function and before writing the system
    tables, then the master and slave get out of sync.

  - Before tables are unlocked and closed.

  @see decide_logging_format

  @retval 0 Success

  @retval nonzero If there is a failure when writing the query (e.g.,
  write failure), then the error code is returned.
*/
int THD::binlog_query(THD::enum_binlog_query_type qtype, const char *query_arg,
                      size_t query_len, bool is_trans, bool direct,
                      bool suppress_use, int errcode)
{
  DBUG_ENTER("THD::binlog_query");
  DBUG_PRINT("enter", ("qtype: %s  query: '%s'",
                       show_query_type(qtype), query_arg));
  DBUG_ASSERT(query_arg && mysql_bin_log.is_open());

  if (get_binlog_local_stmt_filter() == BINLOG_FILTER_SET)
  {
    /*
      The current statement is to be ignored, and not written to
      the binlog. Do not call issue_unsafe_warnings().
    */
    DBUG_RETURN(0);
  }

  /*
    If we are not in prelocked mode, mysql_unlock_tables() will be
    called after this binlog_query(), so we have to flush the pending
    rows event with the STMT_END_F set to unlock all tables at the
    slave side as well.

    If we are in prelocked mode, the flushing will be done inside the
    top-most close_thread_tables().
  */
  if (this->locked_tables_mode <= LTM_LOCK_TABLES)
    if (int error= binlog_flush_pending_rows_event(TRUE, is_trans))
      DBUG_RETURN(error);

  /*
    Warnings for unsafe statements logged in statement format are
    printed in three places instead of in decide_logging_format().
    This is because the warnings should be printed only if the statement
    is actually logged. When executing decide_logging_format(), we cannot
    know for sure if the statement will be logged:

    1 - sp_head::execute_procedure which prints out warnings for calls to
    stored procedures.

    2 - sp_head::execute_function which prints out warnings for calls
    involving functions.

    3 - THD::binlog_query (here) which prints warning for top level
    statements not covered by the two cases above: i.e., if not insided a
    procedure and a function.
 
    Besides, we should not try to print these warnings if it is not
    possible to write statements to the binary log as it happens when
    the execution is inside a function, or generaly speaking, when
    the variables.option_bits & OPTION_BIN_LOG is false.
  */
  if ((variables.option_bits & OPTION_BIN_LOG) &&
      sp_runtime_ctx == NULL && !binlog_evt_union.do_union)
    issue_unsafe_warnings();

  switch (qtype) {
    /*
      ROW_QUERY_TYPE means that the statement may be logged either in
      row format or in statement format.  If
      current_stmt_binlog_format is row, it means that the
      statement has already been logged in row format and hence shall
      not be logged again.
    */
  case THD::ROW_QUERY_TYPE:
    DBUG_PRINT("debug",
               ("is_current_stmt_binlog_format_row: %d",
                is_current_stmt_binlog_format_row()));
    if (is_current_stmt_binlog_format_row())
      DBUG_RETURN(0);
    /* Fall through */

    /*
      STMT_QUERY_TYPE means that the query must be logged in statement
      format; it cannot be logged in row format.  This is typically
      used by DDL statements.  It is an error to use this query type
      if current_stmt_binlog_format_row is row.

      @todo Currently there are places that call this method with
      STMT_QUERY_TYPE and current_stmt_binlog_format is row.  Fix those
      places and add assert to ensure correct behavior. /Sven
    */
  case THD::STMT_QUERY_TYPE:
    /*
      The MYSQL_BIN_LOG::write() function will set the STMT_END_F flag and
      flush the pending rows event if necessary.
    */
    {
      Query_log_event qinfo(this, query_arg, query_len, is_trans, direct,
                            suppress_use, errcode);
      /*
        Binlog table maps will be irrelevant after a Query_log_event
        (they are just removed on the slave side) so after the query
        log event is written to the binary log, we pretend that no
        table maps were written.
       */
      int error= mysql_bin_log.write_event(&qinfo);
      binlog_table_maps= 0;
      DBUG_RETURN(error);
    }
    break;

  case THD::QUERY_TYPE_COUNT:
  default:
    DBUG_ASSERT(0 <= qtype && qtype < QUERY_TYPE_COUNT);
  }
  DBUG_RETURN(0);
}

#endif /* !defined(MYSQL_CLIENT) */

struct st_mysql_storage_engine binlog_storage_engine=
{ MYSQL_HANDLERTON_INTERFACE_VERSION };

/** @} */

mysql_declare_plugin(binlog)
{
  MYSQL_STORAGE_ENGINE_PLUGIN,
  &binlog_storage_engine,
  "binlog",
  "MySQL AB",
  "This is a pseudo storage engine to represent the binlog in a transaction",
  PLUGIN_LICENSE_GPL,
  binlog_init, /* Plugin Init */
  binlog_deinit, /* Plugin Deinit */
  0x0100 /* 1.0 */,
  NULL,                       /* status variables                */
  NULL,                       /* system variables                */
  NULL,                       /* config options                  */
  0,  
}
mysql_declare_plugin_end;<|MERGE_RESOLUTION|>--- conflicted
+++ resolved
@@ -6688,20 +6688,6 @@
         DBUG_EVALUATE_IF("rotate_slave_debug_group", 500, max_size))
     {
       error= new_file_without_locking(mi->get_mi_description_event());
-<<<<<<< HEAD
-      /*
-        After rotation release data_lock, we need the LOCK_log till we signal
-        the updation.
-      */
-      mysql_mutex_unlock(&mi->data_lock);
-=======
-      DBUG_EXECUTE_IF ("set_max_size_zero",
-                       {
-                       max_size=1073741824;
-                       DBUG_SET("-d,set_max_size_zero");
-                       DBUG_SET("-d,flush_after_reading_gtid_event");
-                       });
->>>>>>> dee6641a
     }
   }
 
