/* Copyright (c) 2009, 2015, Oracle and/or its affiliates. All rights reserved.

   This program is free software; you can redistribute it and/or modify
   it under the terms of the GNU General Public License as published by
   the Free Software Foundation; version 2 of the License.

   This program is distributed in the hope that it will be useful,
   but WITHOUT ANY WARRANTY; without even the implied warranty of
   MERCHANTABILITY or FITNESS FOR A PARTICULAR PURPOSE.  See the
   GNU General Public License for more details.

   You should have received a copy of the GNU General Public License
   along with this program; if not, write to the Free Software Foundation,
   51 Franklin Street, Suite 500, Boston, MA 02110-1335 USA */

#include "binlog.h"

#include "my_stacktrace.h"                  // my_safe_print_system_time
#include "current_thd.h"
#include "debug_sync.h"                     // DEBUG_SYNC
#include "derror.h"                         // ER_THD
#include "item_func.h"                      // user_var_entry
#include "log.h"                            // sql_print_warning
#include "log_event.h"                      // Rows_log_event
#include "mysqld.h"                         // sync_binlog_period ...
#include "mysqld_thd_manager.h"             // Global_THD_manager
#include "psi_memory_key.h"
#include "rpl_handler.h"                    // RUN_HOOK
#include "rpl_mi.h"                         // Master_info
#include "rpl_rli.h"                        // Relay_log_info
#include "rpl_rli_pdb.h"                    // Slave_worker
#include "rpl_slave_commit_order_manager.h" // Commit_order_manager
#include "rpl_trx_boundary_parser.h"        // Transaction_boundary_parser
#include "sql_class.h"                      // THD
#include "sql_parse.h"                      // sqlcom_can_generate_row_events
#include "sql_show.h"                       // append_identifier

#include "pfs_file_provider.h"
#include "mysql/psi/mysql_file.h"

#include <pfs_transaction_provider.h>
#include <mysql/psi/mysql_transaction.h>
#include "xa.h"

#include <list>
#include <string>

using std::max;
using std::min;
using std::string;
using std::list;
using binary_log::checksum_crc32;

#define FLAGSTR(V,F) ((V)&(F)?#F" ":"")
#define YESNO(X) ((X) ? "yes" : "no")

#define LOG_PREFIX	"ML"

/**
  @defgroup Binary_Log Binary Log
  @{
 */

#define MY_OFF_T_UNDEF (~(my_off_t)0UL)

/*
  Constants required for the limit unsafe warnings suppression
 */
//seconds after which the limit unsafe warnings suppression will be activated
#define LIMIT_UNSAFE_WARNING_ACTIVATION_TIMEOUT 50
//number of limit unsafe warnings after which the suppression will be activated
#define LIMIT_UNSAFE_WARNING_ACTIVATION_THRESHOLD_COUNT 50
#define MAX_SESSION_ATTACH_TRIES 10

static ulonglong limit_unsafe_suppression_start_time= 0;
static bool unsafe_warning_suppression_is_activated= false;
static int limit_unsafe_warning_count= 0;

static handlerton *binlog_hton;
bool opt_binlog_order_commits= true;

const char *log_bin_index= 0;
const char *log_bin_basename= 0;

MYSQL_BIN_LOG mysql_bin_log(&sync_binlog_period, WRITE_CACHE);

static int binlog_init(void *p);
static int binlog_start_trans_and_stmt(THD *thd, Log_event *start_event);
static int binlog_close_connection(handlerton *hton, THD *thd);
static int binlog_savepoint_set(handlerton *hton, THD *thd, void *sv);
static int binlog_savepoint_rollback(handlerton *hton, THD *thd, void *sv);
static bool binlog_savepoint_rollback_can_release_mdl(handlerton *hton,
                                                      THD *thd);
static int binlog_commit(handlerton *hton, THD *thd, bool all);
static int binlog_rollback(handlerton *hton, THD *thd, bool all);
static int binlog_prepare(handlerton *hton, THD *thd, bool all);
static int binlog_xa_commit(handlerton *hton,  XID *xid);
static int binlog_xa_rollback(handlerton *hton,  XID *xid);
static void exec_binlog_error_action_abort(const char* err_string);

#ifdef HAVE_REPLICATION
static inline bool has_commit_order_manager(THD *thd)
{
  return is_mts_worker(thd) &&
    thd->rli_slave->get_commit_order_manager() != NULL;
}
#endif


bool normalize_binlog_name(char *to, const char *from, bool is_relay_log)
{
  DBUG_ENTER("normalize_binlog_name");
  bool error= false;
  char buff[FN_REFLEN];
  char *ptr= (char*) from;
  char *opt_name= is_relay_log ? opt_relay_logname : opt_bin_logname;

  DBUG_ASSERT(from);

  /* opt_name is not null and not empty and from is a relative path */
  if (opt_name && opt_name[0] && from && !test_if_hard_path(from))
  {
    // take the path from opt_name
    // take the filename from from 
    char log_dirpart[FN_REFLEN], log_dirname[FN_REFLEN];
    size_t log_dirpart_len, log_dirname_len;
    dirname_part(log_dirpart, opt_name, &log_dirpart_len);
    dirname_part(log_dirname, from, &log_dirname_len);

    /* log may be empty => relay-log or log-bin did not 
        hold paths, just filename pattern */
    if (log_dirpart_len > 0)
    {
      /* create the new path name */
      if(fn_format(buff, from+log_dirname_len, log_dirpart, "",
                   MYF(MY_UNPACK_FILENAME | MY_SAFE_PATH)) == NULL)
      {
        error= true;
        goto end;
      }

      ptr= buff;
    }
  }

  DBUG_ASSERT(ptr);
  if (ptr)
  {
    size_t length= strlen(ptr);

    // Strips the CR+LF at the end of log name and \0-terminates it.
    if (length && ptr[length-1] == '\n')
    {
      ptr[length-1]= 0;
      length--;
      if (length && ptr[length-1] == '\r')
      {
        ptr[length-1]= 0;
        length--;
      }
    }
    if (!length)
    {
      error= true;
      goto end;
    }
    strmake(to, ptr, length);
  }
end:
  DBUG_RETURN(error);
}


/**
  Helper class to hold a mutex for the duration of the
  block.

  Eliminates the need for explicit unlocking of mutexes on, e.g.,
  error returns.  On passing a null pointer, the sentry will not do
  anything.
 */
class Mutex_sentry
{
public:
  Mutex_sentry(mysql_mutex_t *mutex)
    : m_mutex(mutex)
  {
    if (m_mutex)
      mysql_mutex_lock(mutex);
  }

  ~Mutex_sentry()
  {
    if (m_mutex)
      mysql_mutex_unlock(m_mutex);
#ifndef DBUG_OFF
    m_mutex= 0;
#endif
  }

private:
  mysql_mutex_t *m_mutex;

  // It's not allowed to copy this object in any way
  Mutex_sentry(Mutex_sentry const&);
  void operator=(Mutex_sentry const&);
};


/**
  Helper class to perform a thread excursion.

  This class is used to temporarily switch to another session (THD
  structure). It will set up thread specific "globals" correctly
  so that the POSIX thread looks exactly like the session attached to.
  However, PSI_thread info is not touched as it is required to show
  the actual physial view in PFS instrumentation i.e., it should
  depict as the real thread doing the work instead of thread it switched
  to.

  On destruction, the original session (which is supplied to the
  constructor) will be re-attached automatically. For example, with
  this code, the value of @c current_thd will be the same before and
  after execution of the code.

  @code
  {
    Thread_excursion excursion(current_thd);
    for (int i = 0 ; i < count ; ++i)
      excursion.attach_to(other_thd[i]);
  }
  @endcode

  @warning The class is not designed to be inherited from.
 */

class Thread_excursion
{
public:
  Thread_excursion(THD *thd)
    : m_original_thd(thd)
  {
  }

  ~Thread_excursion() {
#ifndef EMBEDDED_LIBRARY
    if (unlikely(setup_thread_globals(m_original_thd)))
      DBUG_ASSERT(0);                           // Out of memory?!
#endif
  }

  /**
    Try to attach the POSIX thread to a session.
    - This function attaches the POSIX thread to a session
    in MAX_SESSION_ATTACH_TRIES tries when encountering
    'out of memory' error, and terminates the server after
    failed in MAX_SESSION_ATTACH_TRIES tries.

    @param[in] thd       The thd of a session
   */
  void try_to_attach_to(THD *thd)
  {
    int i= 0;
    /*
      Attach the POSIX thread to a session in MAX_SESSION_ATTACH_TRIES
      tries when encountering 'out of memory' error.
    */
    while (i < MAX_SESSION_ATTACH_TRIES)
    {
      /*
        Currently attach_to(...) returns ER_OUTOFMEMORY or 0. So
        we continue to attach the POSIX thread when encountering
        the ER_OUTOFMEMORY error. Please take care other error
        returned from attach_to(...) in future.
      */
      if (!attach_to(thd))
      {
        if (i > 0)
          sql_print_warning("Server overcomes the temporary 'out of memory' "
                            "in '%d' tries while attaching to session thread "
                            "during the group commit phase.\n", i + 1);
        break;
      }
      /* Sleep 1 microsecond per try to avoid temporary 'out of memory' */
      my_sleep(1);
      i++;
    }
    /*
      Terminate the server after failed to attach the POSIX thread
      to a session in MAX_SESSION_ATTACH_TRIES tries.
    */
    if (MAX_SESSION_ATTACH_TRIES == i)
    {
      my_safe_print_system_time();
      my_safe_printf_stderr("%s", "[Fatal] Out of memory while attaching to "
                            "session thread during the group commit phase. "
                            "Data consistency between master and slave can "
                            "be guaranteed after server restarts.\n");
      _exit(MYSQLD_FAILURE_EXIT);
    }
  }

private:

  /**
    Attach the POSIX thread to a session.
   */
  int attach_to(THD *thd)
  {
#ifndef EMBEDDED_LIBRARY
    if (DBUG_EVALUATE_IF("simulate_session_attach_error", 1, 0)
        || unlikely(setup_thread_globals(thd)))
    {
      /*
        Indirectly uses pthread_setspecific, which can only return
        ENOMEM or EINVAL. Since store_globals are using correct keys,
        the only alternative is out of memory.
      */
      return ER_OUTOFMEMORY;
    }
#endif /* EMBEDDED_LIBRARY */
    return 0;
  }

  int setup_thread_globals(THD *thd) const {
    return thd->store_globals();
  }

  THD *m_original_thd;
};


/**
  Caches for non-transactional and transactional data before writing
  it to the binary log.

  @todo All the access functions for the flags suggest that the
  encapsuling is not done correctly, so try to move any logic that
  requires access to the flags into the cache.
*/
class binlog_cache_data
{
public:

  binlog_cache_data(bool trx_cache_arg,
                    my_off_t max_binlog_cache_size_arg,
                    ulong *ptr_binlog_cache_use_arg,
                    ulong *ptr_binlog_cache_disk_use_arg)
  : m_pending(0), saved_max_binlog_cache_size(max_binlog_cache_size_arg),
    ptr_binlog_cache_use(ptr_binlog_cache_use_arg),
    ptr_binlog_cache_disk_use(ptr_binlog_cache_disk_use_arg)
  {
    reset();
    flags.transactional= trx_cache_arg;
    cache_log.end_of_file= saved_max_binlog_cache_size;
  }

  int finalize(THD *thd, Log_event *end_event);
  int finalize(THD *thd, Log_event *end_event, XID_STATE *xs);
  int flush(THD *thd, my_off_t *bytes, bool *wrote_xid);
  int write_event(THD *thd, Log_event *event);

  virtual ~binlog_cache_data()
  {
    DBUG_ASSERT(is_binlog_empty());
    close_cached_file(&cache_log);
  }

  bool is_binlog_empty() const
  {
    my_off_t pos= my_b_tell(&cache_log);
    DBUG_PRINT("debug", ("%s_cache - pending: 0x%llx, bytes: %llu",
                         (flags.transactional ? "trx" : "stmt"),
                         (ulonglong) pending(), (ulonglong) pos));
    return pending() == NULL && pos == 0;
  }

  bool is_finalized() const {
    return flags.finalized;
  }

  Rows_log_event *pending() const
  {
    return m_pending;
  }

  void set_pending(Rows_log_event *const pending)
  {
    m_pending= pending;
  }

  void set_incident(void)
  {
    flags.incident= true;
  }

  bool has_incident(void) const
  {
    return flags.incident;
  }

  bool has_xid() const {
    // There should only be an XID event if we are transactional
    DBUG_ASSERT((flags.transactional && flags.with_xid) || !flags.with_xid);
    return flags.with_xid;
  }

  bool is_trx_cache() const
  {
    return flags.transactional;
  }

  my_off_t get_byte_position() const
  {
    return my_b_tell(&cache_log);
  }

  virtual void reset()
  {
    compute_statistics();
    truncate(0);

    /*
      If IOCACHE has a file associated, change its size to 0.
      It is safer to do it here, since we are certain that one
      asked the cache to go to position 0 with truncate.
    */
    if(cache_log.file != -1)
    {
      int error= 0;
      if((error= my_chsize(cache_log.file, 0, 0, MYF(MY_WME))))
        sql_print_warning("Unable to resize binlog IOCACHE auxilary file");

      DBUG_EXECUTE_IF("show_io_cache_size",
                      {
                        my_off_t file_size= my_seek(cache_log.file,
                                                    0L,MY_SEEK_END,MYF(MY_WME+MY_FAE));
                        sql_print_error("New size:%llu",
                                        static_cast<ulonglong>(file_size));
                      });
    }

    flags.incident= false;
    flags.with_xid= false;
    flags.immediate= false;
    flags.finalized= false;
    /*
      The truncate function calls reinit_io_cache that calls my_b_flush_io_cache
      which may increase disk_writes. This breaks the disk_writes use by the
      binary log which aims to compute the ratio between in-memory cache usage
      and disk cache usage. To avoid this undesirable behavior, we reset the
      variable after truncating the cache.
    */
    cache_log.disk_writes= 0;
    DBUG_ASSERT(is_binlog_empty());
  }

  /**
    Sets the write position to point at the position given. If the
    cache has swapped to a file, it reinitializes it, so that the
    proper data is added to the IO_CACHE buffer. Otherwise, it just
    does a my_b_seek.

    my_b_seek will not work if the cache has swapped, that's why
    we do this workaround.

    @param  pos the new write position.
    @param  use_reinit if the position should be reset resorting
                to reset_io_cache (which may issue a flush_io_cache 
                inside)

    @return The previous write position.
   */
  my_off_t reset_write_pos(my_off_t pos, bool use_reinit)
  {
    DBUG_ENTER("reset_write_pos");
    DBUG_ASSERT(cache_log.type == WRITE_CACHE);

    my_off_t oldpos= get_byte_position();

    if (use_reinit)
      reinit_io_cache(&cache_log, WRITE_CACHE, pos, 0, 0);
    else
      my_b_seek(&cache_log, pos);

    DBUG_RETURN(oldpos);
  }

  /*
    Cache to store data before copying it to the binary log.
  */
  IO_CACHE cache_log;

protected:
  /*
    It truncates the cache to a certain position. This includes deleting the
    pending event.
   */
  void truncate(my_off_t pos)
  {
    DBUG_PRINT("info", ("truncating to position %lu", (ulong) pos));
    remove_pending_event();
    reinit_io_cache(&cache_log, WRITE_CACHE, pos, 0, 0);
    cache_log.end_of_file= saved_max_binlog_cache_size;
  }

  /**
     Flush pending event to the cache buffer.
   */
  int flush_pending_event(THD *thd) {
    if (m_pending)
    {
      m_pending->set_flags(Rows_log_event::STMT_END_F);
      if (int error= write_event(thd, m_pending))
        return error;
      thd->clear_binlog_table_maps();
    }
    return 0;
  }

  /**
    Remove the pending event.
   */
  int remove_pending_event() {
    delete m_pending;
    m_pending= NULL;
    return 0;
  }
  struct Flags {
    /*
      Defines if this is either a trx-cache or stmt-cache, respectively, a
      transactional or non-transactional cache.
    */
    bool transactional:1;

    /*
      This indicates that some events did not get into the cache and most likely
      it is corrupted.
    */
    bool incident:1;

    /*
      This indicates that the cache should be written without BEGIN/END.
    */
    bool immediate:1;

    /*
      This flag indicates that the buffer was finalized and has to be
      flushed to disk.
     */
    bool finalized:1;

    /*
      This indicates that the cache contain an XID event.
     */
    bool with_xid:1;
  } flags;

private:
  /*
    Pending binrows event. This event is the event where the rows are currently
    written.
   */
  Rows_log_event *m_pending;

  /**
    This function computes binlog cache and disk usage.
  */
  void compute_statistics()
  {
    if (!is_binlog_empty())
    {
      (*ptr_binlog_cache_use)++;
      if (cache_log.disk_writes != 0)
        (*ptr_binlog_cache_disk_use)++;
    }
  }

  /*
    Stores the values of maximum size of the cache allowed when this cache
    is configured. This corresponds to either
      . max_binlog_cache_size or max_binlog_stmt_cache_size.
  */
  my_off_t saved_max_binlog_cache_size;

  /*
    Stores a pointer to the status variable that keeps track of the in-memory 
    cache usage. This corresponds to either
      . binlog_cache_use or binlog_stmt_cache_use.
  */
  ulong *ptr_binlog_cache_use;

  /*
    Stores a pointer to the status variable that keeps track of the disk
    cache usage. This corresponds to either
      . binlog_cache_disk_use or binlog_stmt_cache_disk_use.
  */
  ulong *ptr_binlog_cache_disk_use;

  binlog_cache_data& operator=(const binlog_cache_data& info);
  binlog_cache_data(const binlog_cache_data& info);
};


class binlog_stmt_cache_data
  : public binlog_cache_data
{
public:
  binlog_stmt_cache_data(bool trx_cache_arg,
                        my_off_t max_binlog_cache_size_arg,
                        ulong *ptr_binlog_cache_use_arg,
                        ulong *ptr_binlog_cache_disk_use_arg)
    : binlog_cache_data(trx_cache_arg,
                        max_binlog_cache_size_arg,
                        ptr_binlog_cache_use_arg,
                        ptr_binlog_cache_disk_use_arg)
  {
  }

  using binlog_cache_data::finalize;

  int finalize(THD *thd);
};


int
binlog_stmt_cache_data::finalize(THD *thd)
{
  if (flags.immediate)
  {
    if (int error= finalize(thd, NULL))
      return error;
  }
  else
  {
    Query_log_event
      end_evt(thd, STRING_WITH_LEN("COMMIT"), false, false, true, 0, true);
    if (int error= finalize(thd, &end_evt))
      return error;
  }
  return 0;
}


class binlog_trx_cache_data : public binlog_cache_data
{
public:
  binlog_trx_cache_data(bool trx_cache_arg,
                        my_off_t max_binlog_cache_size_arg,
                        ulong *ptr_binlog_cache_use_arg,
                        ulong *ptr_binlog_cache_disk_use_arg)
  : binlog_cache_data(trx_cache_arg,
                      max_binlog_cache_size_arg,
                      ptr_binlog_cache_use_arg,
                      ptr_binlog_cache_disk_use_arg),
    m_cannot_rollback(FALSE), before_stmt_pos(MY_OFF_T_UNDEF)
  {   }

  void reset()
  {
    DBUG_ENTER("reset");
    DBUG_PRINT("enter", ("before_stmt_pos: %llu", (ulonglong) before_stmt_pos));
    m_cannot_rollback= FALSE;
    before_stmt_pos= MY_OFF_T_UNDEF;
    binlog_cache_data::reset();
    DBUG_PRINT("return", ("before_stmt_pos: %llu", (ulonglong) before_stmt_pos));
    DBUG_VOID_RETURN;
  }

  bool cannot_rollback() const
  {
    return m_cannot_rollback;
  }

  void set_cannot_rollback()
  {
    m_cannot_rollback= TRUE;
  }

  my_off_t get_prev_position() const
  {
     return before_stmt_pos;
  }

  void set_prev_position(my_off_t pos)
  {
    DBUG_ENTER("set_prev_position");
    DBUG_PRINT("enter", ("before_stmt_pos: %llu", (ulonglong) before_stmt_pos));
    before_stmt_pos= pos;
    DBUG_PRINT("return", ("before_stmt_pos: %llu", (ulonglong) before_stmt_pos));
    DBUG_VOID_RETURN;
  }

  void restore_prev_position()
  {
    DBUG_ENTER("restore_prev_position");
    DBUG_PRINT("enter", ("before_stmt_pos: %llu", (ulonglong) before_stmt_pos));
    binlog_cache_data::truncate(before_stmt_pos);
    before_stmt_pos= MY_OFF_T_UNDEF;
    DBUG_PRINT("return", ("before_stmt_pos: %llu", (ulonglong) before_stmt_pos));
    DBUG_VOID_RETURN;
  }

  void restore_savepoint(my_off_t pos)
  {
    DBUG_ENTER("restore_savepoint");
    DBUG_PRINT("enter", ("before_stmt_pos: %llu", (ulonglong) before_stmt_pos));
    binlog_cache_data::truncate(pos);
    if (pos <= before_stmt_pos)
      before_stmt_pos= MY_OFF_T_UNDEF;
    DBUG_PRINT("return", ("before_stmt_pos: %llu", (ulonglong) before_stmt_pos));
    DBUG_VOID_RETURN;
  }

  using binlog_cache_data::truncate;

  int truncate(THD *thd, bool all);

private:
  /*
    It will be set TRUE if any statement which cannot be rolled back safely
    is put in trx_cache.
  */
  bool m_cannot_rollback;

  /*
    Binlog position before the start of the current statement.
  */
  my_off_t before_stmt_pos;

  binlog_trx_cache_data& operator=(const binlog_trx_cache_data& info);
  binlog_trx_cache_data(const binlog_trx_cache_data& info);
};

class binlog_cache_mngr {
public:
  binlog_cache_mngr(my_off_t max_binlog_stmt_cache_size_arg,
                    ulong *ptr_binlog_stmt_cache_use_arg,
                    ulong *ptr_binlog_stmt_cache_disk_use_arg,
                    my_off_t max_binlog_cache_size_arg,
                    ulong *ptr_binlog_cache_use_arg,
                    ulong *ptr_binlog_cache_disk_use_arg)
  : stmt_cache(FALSE, max_binlog_stmt_cache_size_arg,
               ptr_binlog_stmt_cache_use_arg,
               ptr_binlog_stmt_cache_disk_use_arg),
    trx_cache(TRUE, max_binlog_cache_size_arg,
              ptr_binlog_cache_use_arg,
              ptr_binlog_cache_disk_use_arg),
    has_logged_xid(NULL)
  {  }

  binlog_cache_data* get_binlog_cache_data(bool is_transactional)
  {
    if (is_transactional)
      return &trx_cache;
    else
      return &stmt_cache;
  }

  IO_CACHE* get_binlog_cache_log(bool is_transactional)
  {
    return (is_transactional ? &trx_cache.cache_log : &stmt_cache.cache_log);
  }

  /**
    Convenience method to check if both caches are empty.
   */
  bool is_binlog_empty() const {
    return stmt_cache.is_binlog_empty() && trx_cache.is_binlog_empty();
  }

  /*
    clear stmt_cache and trx_cache if they are not empty
  */
  void reset()
  {
    if (!stmt_cache.is_binlog_empty())
      stmt_cache.reset();
    if (!trx_cache.is_binlog_empty())
      trx_cache.reset();
  }

#ifndef DBUG_OFF
  bool dbug_any_finalized() const {
    return stmt_cache.is_finalized() || trx_cache.is_finalized();
  }
#endif

  /*
    Convenience method to flush both caches to the binary log.

    @param bytes_written Pointer to variable that will be set to the
                         number of bytes written for the flush.
    @param wrote_xid     Pointer to variable that will be set to @c
                         true if any XID event was written to the
                         binary log. Otherwise, the variable will not
                         be touched.
    @return Error code on error, zero if no error.
   */
  int flush(THD *thd, my_off_t *bytes_written, bool *wrote_xid)
  {
    my_off_t stmt_bytes= 0;
    my_off_t trx_bytes= 0;
    DBUG_ASSERT(stmt_cache.has_xid() == 0);
    int error= stmt_cache.flush(thd, &stmt_bytes, wrote_xid);
    if (error)
      return error;
    else
    {
      /*
        If both trx_cache and stmt_cache are nonempty, and
        gtid_next='AUTOMATIC', we need to release anonymous ownership.
        (This can only happen for anonymous transactions, since GTID
        consistency forbids mixing transactional and non-transactional
        tables in the same statement.)  It is important to release
        anonymous ownership, because when the transaction cache is
        flushed, it calls Gtid_state::generate_automatic_gtid, which
        expects (and asserts) that nothing is owned.
      */
      if (trx_cache.is_finalized() &&
          thd->variables.gtid_next.type == AUTOMATIC_GROUP &&
          thd->owned_gtid.sidno == THD::OWNED_SIDNO_ANONYMOUS)
      {
        thd->clear_owned_gtids();
        global_sid_lock->rdlock();
        gtid_state->release_anonymous_ownership();
        global_sid_lock->unlock();
      }
    }
    DEBUG_SYNC(thd, "after_flush_stm_cache_before_flush_trx_cache");
    if (int error= trx_cache.flush(thd, &trx_bytes, wrote_xid))
      return error;
    *bytes_written= stmt_bytes + trx_bytes;
    return 0;
  }

  binlog_stmt_cache_data stmt_cache;
  binlog_trx_cache_data trx_cache;
  /*
    The bool flag is for preventing do_binlog_xa_commit_rollback()
    execution twice which can happen for "external" xa commit/rollback.
  */
  bool has_logged_xid;
private:

  binlog_cache_mngr& operator=(const binlog_cache_mngr& info);
  binlog_cache_mngr(const binlog_cache_mngr& info);
};


static binlog_cache_mngr *thd_get_cache_mngr(const THD *thd)
{
  /*
    If opt_bin_log is not set, binlog_hton->slot == -1 and hence
    thd_get_ha_data(thd, hton) segfaults.
  */
  DBUG_ASSERT(opt_bin_log);
  return (binlog_cache_mngr *)thd_get_ha_data(thd, binlog_hton);
}


/**
  Checks if the BINLOG_CACHE_SIZE's value is greater than MAX_BINLOG_CACHE_SIZE.
  If this happens, the BINLOG_CACHE_SIZE is set to MAX_BINLOG_CACHE_SIZE.
*/
void check_binlog_cache_size(THD *thd)
{
  if (binlog_cache_size > max_binlog_cache_size)
  {
    if (thd)
    {
      push_warning_printf(thd, Sql_condition::SL_WARNING,
                          ER_BINLOG_CACHE_SIZE_GREATER_THAN_MAX,
                          ER_THD(thd, ER_BINLOG_CACHE_SIZE_GREATER_THAN_MAX),
                          (ulong) binlog_cache_size,
                          (ulong) max_binlog_cache_size);
    }
    else
    {
      sql_print_warning(ER_DEFAULT(ER_BINLOG_CACHE_SIZE_GREATER_THAN_MAX),
                        binlog_cache_size,
                        (ulong) max_binlog_cache_size);
    }
    binlog_cache_size= static_cast<ulong>(max_binlog_cache_size);
  }
}

/**
  Checks if the BINLOG_STMT_CACHE_SIZE's value is greater than MAX_BINLOG_STMT_CACHE_SIZE.
  If this happens, the BINLOG_STMT_CACHE_SIZE is set to MAX_BINLOG_STMT_CACHE_SIZE.
*/
void check_binlog_stmt_cache_size(THD *thd)
{
  if (binlog_stmt_cache_size > max_binlog_stmt_cache_size)
  {
    if (thd)
    {
      push_warning_printf(thd, Sql_condition::SL_WARNING,
                          ER_BINLOG_STMT_CACHE_SIZE_GREATER_THAN_MAX,
                          ER_THD(thd, ER_BINLOG_STMT_CACHE_SIZE_GREATER_THAN_MAX),
                          (ulong) binlog_stmt_cache_size,
                          (ulong) max_binlog_stmt_cache_size);
    }
    else
    {
      sql_print_warning(ER_DEFAULT(ER_BINLOG_STMT_CACHE_SIZE_GREATER_THAN_MAX),
                        binlog_stmt_cache_size,
                        (ulong) max_binlog_stmt_cache_size);
    }
    binlog_stmt_cache_size= static_cast<ulong>(max_binlog_stmt_cache_size);
  }
}

/**
 Check whether binlog_hton has valid slot and enabled
*/
bool binlog_enabled()
{
	return(binlog_hton && binlog_hton->slot != HA_SLOT_UNDEF);
}

 /*
  Save position of binary log transaction cache.

  SYNPOSIS
    binlog_trans_log_savepos()

    thd      The thread to take the binlog data from
    pos      Pointer to variable where the position will be stored

  DESCRIPTION

    Save the current position in the binary log transaction cache into
    the variable pointed to by 'pos'
 */

static void
binlog_trans_log_savepos(THD *thd, my_off_t *pos)
{
  DBUG_ENTER("binlog_trans_log_savepos");
  DBUG_ASSERT(pos != NULL);
  binlog_cache_mngr *const cache_mngr= thd_get_cache_mngr(thd);
  DBUG_ASSERT(mysql_bin_log.is_open());
  *pos= cache_mngr->trx_cache.get_byte_position();
  DBUG_PRINT("return", ("position: %lu", (ulong) *pos));
  DBUG_VOID_RETURN;
}

static int binlog_dummy_recover(handlerton *hton, XID *xid, uint len)
{
  return 0;
}

/**
  Auxiliary class to copy serialized events to the binary log and
  correct some of the fields that are not known until just before
  writing the event.

  This class allows feeding events in parts, so it is practical to use
  in do_write_cache() which reads events from an IO_CACHE where events
  may span mutiple cache pages.

  The following fields are fixed before writing the event:
  - end_log_pos is set
  - the checksum is computed if checksums are enabled
  - the length is incremented by the checksum size if checksums are enabled
*/
class Binlog_event_writer
{
  IO_CACHE *output_cache;
  bool have_checksum;
  ha_checksum initial_checksum;
  ha_checksum checksum;
  uint32 end_log_pos;

public:
  /**
    Constructs a new Binlog_event_writer. Should be called once before
    starting to flush the transaction or statement cache to the
    binlog.

    @param output_cache_arg IO_CACHE to write to.
  */
  Binlog_event_writer(IO_CACHE *output_cache_arg)
    : output_cache(output_cache_arg),
      have_checksum(binlog_checksum_options !=
                    binary_log::BINLOG_CHECKSUM_ALG_OFF),
      initial_checksum(my_checksum(0L, NULL, 0)),
      checksum(initial_checksum),
      end_log_pos(my_b_tell(output_cache))
  {
    // Simulate checksum error
    if (DBUG_EVALUATE_IF("fault_injection_crc_value", 1, 0))
      checksum--;
  }

  /**
    Write part of an event to disk.

    @param [in,out] buf_p Points to buffer with data to write.  The
    caller must set this initially, and it will be increased by the
    number of bytes written.

    @param [in,out] buf_len_p Points to the remaining length of the
    buffer, i.e., from buf_p to the end of the buffer.  The caller
    must set this initially, and it will be decreased by the number of
    written bytes.

    @param [in,out] event_len_p Points to the remaining length of the
    event, i.e., the size of the event minus what was already written.
    This must be initialized to zero by the caller, must be remembered
    by the caller between calls, and is updated by this function: when
    an event begins it is set to the length of the event, and for each
    call it is decreased by the number of written bytes.

    It is allowed that buf_len_p is less than event_len_p (i.e., event
    is only partial) and that event_len_p is less than buf_len_p
    (i.e., there is more than this event in the buffer).  This
    function will write as much as is available of one event, but
    never more than one.  It is required that buf_len_p >=
    LOG_EVENT_HEADER_LEN.

    @retval true Error, i.e., my_b_write failed.
    @retval false Success.
  */
  bool write_event_part(uchar **buf_p, uint32 *buf_len_p, uint32 *event_len_p)
  {
    DBUG_ENTER("Binlog_event_writer::write_event_part");

    if (*buf_len_p == 0)
      DBUG_RETURN(false);

    // This is the beginning of an event
    if (*event_len_p == 0)
    {
      // Caller must ensure that the first part of the event contains
      // a full event header.
      DBUG_ASSERT(*buf_len_p >= LOG_EVENT_HEADER_LEN);

      // Read event length
      *event_len_p= uint4korr(*buf_p + EVENT_LEN_OFFSET);

      // Increase end_log_pos
      end_log_pos+= *event_len_p;

      // Change event length if checksum is enabled
      if (have_checksum)
      {
        int4store(*buf_p + EVENT_LEN_OFFSET,
                  *event_len_p + BINLOG_CHECKSUM_LEN);
        // end_log_pos is shifted by the checksum length
        end_log_pos+= BINLOG_CHECKSUM_LEN;
      }

      // Store end_log_pos
      int4store(*buf_p + LOG_POS_OFFSET, end_log_pos);
    }

    // write the buffer
    uint32 write_bytes= std::min<uint32>(*buf_len_p, *event_len_p);
    DBUG_ASSERT(write_bytes > 0);
    if (my_b_write(output_cache, *buf_p, write_bytes))
      DBUG_RETURN(true);

    // update the checksum
    if (have_checksum)
      checksum= my_checksum(checksum, *buf_p, write_bytes);

    // Step positions.
    *buf_p+= write_bytes;
    *buf_len_p-= write_bytes;
    *event_len_p-= write_bytes;

    if (have_checksum)
    {
      // store checksum
      if (*event_len_p == 0)
      {
        char checksum_buf[BINLOG_CHECKSUM_LEN];
        int4store(checksum_buf, checksum);
        if (my_b_write(output_cache, checksum_buf, BINLOG_CHECKSUM_LEN))
          DBUG_RETURN(true);
        checksum= initial_checksum;
      }
    }

    DBUG_RETURN(false);
  }

  /**
    Write a full event to disk.

    This is a wrapper around write_event_part, which handles the
    special case where you have a complete event in the buffer.

    @param buf Buffer to write.
    @param buf_len Number of bytes to write.

    @retval true Error, i.e., my_b_write failed.
    @retval false Success.
  */
  bool write_full_event(uchar *buf, uint32 buf_len)
  {
    uint32 event_len_unused= 0;
    bool ret= write_event_part(&buf, &buf_len, &event_len_unused);
    DBUG_ASSERT(buf_len == 0);
    DBUG_ASSERT(event_len_unused == 0);
    return ret;
  }

};


/*
  this function is mostly a placeholder.
  conceptually, binlog initialization (now mostly done in MYSQL_BIN_LOG::open)
  should be moved here.
*/

static int binlog_init(void *p)
{
  binlog_hton= (handlerton *)p;
  binlog_hton->state=opt_bin_log ? SHOW_OPTION_YES : SHOW_OPTION_NO;
  binlog_hton->db_type=DB_TYPE_BINLOG;
  binlog_hton->savepoint_offset= sizeof(my_off_t);
  binlog_hton->close_connection= binlog_close_connection;
  binlog_hton->savepoint_set= binlog_savepoint_set;
  binlog_hton->savepoint_rollback= binlog_savepoint_rollback;
  binlog_hton->savepoint_rollback_can_release_mdl=
                                     binlog_savepoint_rollback_can_release_mdl;
  binlog_hton->commit= binlog_commit;
  binlog_hton->commit_by_xid= binlog_xa_commit;
  binlog_hton->rollback= binlog_rollback;
  binlog_hton->rollback_by_xid= binlog_xa_rollback;
  binlog_hton->prepare= binlog_prepare;
  binlog_hton->recover=binlog_dummy_recover;
  binlog_hton->flags= HTON_NOT_USER_SELECTABLE | HTON_HIDDEN;
  return 0;
}


static int binlog_deinit(void *p)
{
  /* Using binlog as TC after the binlog has been unloaded, won't work */
  if (tc_log == &mysql_bin_log)
    tc_log= NULL;
  binlog_hton= NULL;
  return 0;
}


static int binlog_close_connection(handlerton *hton, THD *thd)
{
  DBUG_ENTER("binlog_close_connection");
  binlog_cache_mngr *const cache_mngr= thd_get_cache_mngr(thd);
  DBUG_ASSERT(cache_mngr->is_binlog_empty());
  DBUG_PRINT("debug", ("Set ha_data slot %d to 0x%llx", binlog_hton->slot, (ulonglong) NULL));
  thd_set_ha_data(thd, binlog_hton, NULL);
  cache_mngr->~binlog_cache_mngr();
  my_free(cache_mngr);
  DBUG_RETURN(0);
}

int binlog_cache_data::write_event(THD *thd, Log_event *ev)
{
  DBUG_ENTER("binlog_cache_data::write_event");

  if (ev != NULL)
  {
    DBUG_EXECUTE_IF("simulate_disk_full_at_flush_pending",
                  {DBUG_SET("+d,simulate_file_write_error");});
    if (ev->write(&cache_log) != 0)
    {
      DBUG_EXECUTE_IF("simulate_disk_full_at_flush_pending",
                      {
                        DBUG_SET("-d,simulate_file_write_error");
                        DBUG_SET("-d,simulate_disk_full_at_flush_pending");
                        /* 
                           after +d,simulate_file_write_error the local cache
                           is in unsane state. Since -d,simulate_file_write_error
                           revokes the first simulation do_write_cache()
                           can't be run without facing an assert.
                           So it's blocked with the following 2nd simulation:
                        */
                        DBUG_SET("+d,simulate_do_write_cache_failure");
                      });
      DBUG_RETURN(1);
    }
    if (ev->get_type_code() == binary_log::XID_EVENT)
      flags.with_xid= true;
    if (ev->is_using_immediate_logging())
      flags.immediate= true;
  }
  DBUG_RETURN(0);
}


/**
  Write the Gtid_log_event to the binary log (prior to writing the
  statement or transaction cache).

  @param thd Thread that is committing.
  @param cache_data The cache that is flushing.
  @param writer The event will be written to this Binlog_event_writer object.

  @retval false Success.
  @retval true Error.
*/
bool MYSQL_BIN_LOG::write_gtid(THD *thd, binlog_cache_data *cache_data,
                               Binlog_event_writer *writer)
{
  DBUG_ENTER("MYSQL_BIN_LOG::write_gtid");

  DBUG_ASSERT(thd->variables.gtid_next.type != UNDEFINED_GROUP);

  /* Generate GTID */
  if (thd->variables.gtid_next.type == AUTOMATIC_GROUP)
  {
    if (gtid_state->generate_automatic_gtid(thd,
            thd->get_transaction()->get_rpl_transaction_ctx()->get_sidno(),
            thd->get_transaction()->get_rpl_transaction_ctx()->get_gno())
            != RETURN_STATUS_OK)
      DBUG_RETURN(true);
  }
  else
  {
    DBUG_PRINT("info", ("thd->variables.gtid_next.type=%d "
                        "thd->owned_gtid.sidno=%d",
                        thd->variables.gtid_next.type,
                        thd->owned_gtid.sidno));
    if (thd->variables.gtid_next.type == GTID_GROUP)
      DBUG_ASSERT(thd->owned_gtid.sidno > 0);
    else
    {
      DBUG_ASSERT(thd->variables.gtid_next.type == ANONYMOUS_GROUP);
      DBUG_ASSERT(thd->owned_gtid.sidno == THD::OWNED_SIDNO_ANONYMOUS);
    }
  }

  /* Generate logical timestamps for MTS */

  /*
    Prepare sequence_number and last_committed relative to the current
    binlog.  This is done by subtracting the binlog's clock offset
    from the values.

    A transaction that commits after the binlog is rotated, can have a
    commit parent in the previous binlog. In this case, subtracting
    the offset from the sequence number results in a negative
    number. The commit parent dependency gets lost in such
    case. Therefore, we log the value SEQ_UNINIT in this case.
  */

  Transaction_ctx *trn_ctx= thd->get_transaction();
  Logical_clock& clock= mysql_bin_log.max_committed_transaction;

  DBUG_ASSERT(trn_ctx->sequence_number > clock.get_offset());

  int64 relative_sequence_number= trn_ctx->sequence_number - clock.get_offset();
  int64 relative_last_committed=
    trn_ctx->last_committed <= clock.get_offset() ?
    SEQ_UNINIT : trn_ctx->last_committed - clock.get_offset();
  /*
    In case both the transaction cache and the statement cache are
    non-empty, both will be flushed in sequence and logged as
    different transactions. Then the second transaction must only
    be executed after the first one has committed. Therefore, we
    need to set last_committed for the second transaction equal to
    last_committed for the first transaction. This is done in
    binlog_cache_data::flush. binlog_cache_data::flush uses the
    condition trn_ctx->last_committed==SEQ_UNINIT to detect this
    situation, hence the need to set it here.
  */
  trn_ctx->last_committed= SEQ_UNINIT;

  /*
    Generate and write the Gtid_log_event.
  */
  Gtid_log_event gtid_event(thd, cache_data->is_trx_cache(),
                            relative_last_committed, relative_sequence_number);
  uchar buf[Gtid_log_event::MAX_EVENT_LENGTH];
  uint32 buf_len= gtid_event.write_to_memory(buf);
  bool ret= writer->write_full_event(buf, buf_len);

  DBUG_RETURN(ret);
}


int MYSQL_BIN_LOG::gtid_end_transaction(THD *thd)
{
  DBUG_ENTER("MYSQL_BIN_LOG::gtid_end_transaction");

  DBUG_PRINT("info", ("query=%s", thd->query().str));

  if (thd->owned_gtid.sidno > 0)
  {
    DBUG_ASSERT(thd->variables.gtid_next.type == GTID_GROUP);

    if (!opt_bin_log || (thd->slave_thread && !opt_log_slave_updates))
    {
      /*
        If the binary log is disabled for this thread (either by
        log_bin=0 or sql_log_bin=0 or by log_slave_updates=0 for a
        slave thread), then the statement must not be written to the
        binary log.  In this case, we just save the GTID into the
        table directly.

        (This only happens for DDL, since DML will save the GTID into
        table and release ownership inside ha_commit_trans.)
      */
      if (gtid_state->save(thd) != 0)
      {
        gtid_state->update_on_rollback(thd);
        DBUG_RETURN(1);
      }
      else
        gtid_state->update_on_commit(thd);
    }
    else
    {
      /*
        If statement is supposed to be written to binlog, we write it
        to the binary log.  Inserting into table and releasing
        ownership will be done in the binlog commit handler.
      */

      /*
        thd->cache_mngr may be uninitialized if the first transaction
        executed by the client is empty.
      */
      if (thd->binlog_setup_trx_data())
        DBUG_RETURN(1);
      binlog_cache_data *cache_data= &thd_get_cache_mngr(thd)->trx_cache;

      // Generate BEGIN event
      Query_log_event qinfo(thd, STRING_WITH_LEN("BEGIN"), TRUE,
                            FALSE, TRUE, 0, TRUE);
      DBUG_ASSERT(!qinfo.is_using_immediate_logging());

      /*
        Write BEGIN event and then commit (which will generate commit
        event and Gtid_log_event)
      */
      DBUG_PRINT("debug", ("Writing to trx_cache"));
      if (cache_data->write_event(thd, &qinfo) ||
          mysql_bin_log.commit(thd, true))
        DBUG_RETURN(1);
    }
  }
  else if (thd->owned_gtid.sidno == THD::OWNED_SIDNO_ANONYMOUS ||
           /*
             A transaction with an empty owned gtid should call
             end_gtid_violating_transaction(...) to clear the
             flag thd->has_gtid_consistency_violatoin in case
             it is set. It missed the clear in ordered_commit,
             because its binlog transaction cache is empty.
           */
           thd->has_gtid_consistency_violation)

  {
    gtid_state->update_on_commit(thd);
  }
  else if (thd->variables.gtid_next.type == GTID_GROUP &&
           thd->owned_gtid.is_empty())
  {
    DBUG_ASSERT(thd->has_gtid_consistency_violation == false);
    gtid_state->update_gtids_impl(thd, true);
  }

  DBUG_RETURN(0);
}

/**
  This function finalizes the cache preparing for commit or rollback.

  The function just writes all the necessary events to the cache but
  does not flush the data to the binary log file. That is the role of
  the binlog_cache_data::flush function.

  @see binlog_cache_data::flush

  @param thd                The thread whose transaction should be flushed
  @param end_event          The end event either commit/rollback

  @return
    nonzero if an error pops up when flushing the cache.
*/
int
binlog_cache_data::finalize(THD *thd, Log_event *end_event)
{
  DBUG_ENTER("binlog_cache_data::finalize");
  if (!is_binlog_empty())
  {
    DBUG_ASSERT(!flags.finalized);
    if (int error= flush_pending_event(thd))
      DBUG_RETURN(error);
    if (int error= write_event(thd, end_event))
      DBUG_RETURN(error);
    flags.finalized= true;
    DBUG_PRINT("debug", ("flags.finalized: %s", YESNO(flags.finalized)));
  }
  DBUG_RETURN(0);
}


/**
   The method writes XA END query to XA-prepared transaction's cache
   and calls the "basic" finalize().

   @return error code, 0 success
*/

int binlog_cache_data::finalize(THD *thd, Log_event *end_event, XID_STATE *xs)
{
  int error= 0;
  char buf[XID::ser_buf_size];
  char query[sizeof("XA END") + 1 + sizeof(buf)];
  int qlen= sprintf(query, "XA END %s", xs->get_xid()->serialize(buf));
  Query_log_event qev(thd, query, qlen, true, false, true, 0);

  if ((error= write_event(thd, &qev)))
    return error;

  return finalize(thd, end_event);
}


/**
  Flush caches to the binary log.

  If the cache is finalized, the cache will be flushed to the binary
  log file. If the cache is not finalized, nothing will be done.

  If flushing fails for any reason, an error will be reported and the
  cache will be reset. Flushing can fail in two circumstances:

  - It was not possible to write the cache to the file. In this case,
    it does not make sense to keep the cache.

  - The cache was successfully written to disk but post-flush actions
    (such as binary log rotation) failed. In this case, the cache is
    already written to disk and there is no reason to keep it.

  @see binlog_cache_data::finalize
 */
int
binlog_cache_data::flush(THD *thd, my_off_t *bytes_written, bool *wrote_xid)
{
  /*
    Doing a commit or a rollback including non-transactional tables,
    i.e., ending a transaction where we might write the transaction
    cache to the binary log.

    We can always end the statement when ending a transaction since
    transactions are not allowed inside stored functions. If they
    were, we would have to ensure that we're not ending a statement
    inside a stored function.
  */
  DBUG_ENTER("binlog_cache_data::flush");
  DBUG_PRINT("debug", ("flags.finalized: %s", YESNO(flags.finalized)));
  int error= 0;
  if (flags.finalized)
  {
    my_off_t bytes_in_cache= my_b_tell(&cache_log);
    Transaction_ctx *trn_ctx= thd->get_transaction();

    DBUG_PRINT("debug", ("bytes_in_cache: %llu", bytes_in_cache));

    trn_ctx->sequence_number= mysql_bin_log.transaction_counter.step();
    /*
      In case of two caches the transaction is split into two groups.
      The 2nd group is considered to be a successor of the 1st rather
      than to have a common commit parent with it.
      Notice that due to a simple method of detection that the current is
      the 2nd cache being flushed, the very first few transactions may be logged
      sequentially (a next one is tagged as if a preceding one is its
      commit parent).
    */
    if (trn_ctx->last_committed == SEQ_UNINIT)
      trn_ctx->last_committed= trn_ctx->sequence_number - 1;

    /*
      The GTID is written prior to flushing the statement cache, if
      the transaction has written to the statement cache; and prior to
      flushing the transaction cache if the transaction has written to
      the transaction cache.  If GTIDs are enabled, then transactional
      and non-transactional updates cannot be mixed, so at most one of
      the caches can be non-empty, so just one GTID will be
      generated. If GTIDs are disabled, then no GTID is generated at
      all; if both the transactional cache and the statement cache are
      non-empty then we get two Anonymous_gtid_log_events, which is
      correct.
    */
    Binlog_event_writer writer(mysql_bin_log.get_log_file());

    DBUG_EXECUTE_IF("simulate_binlog_flush_error",
                    {
                      if (rand() % 3 == 0)
                      {
                        thd->commit_error= THD::CE_FLUSH_ERROR;
                      }
                    };);

    if (!error)
      if ((error= mysql_bin_log.write_gtid(thd, this, &writer)))
        thd->commit_error= THD::CE_FLUSH_ERROR;
    if (!error)
      error= mysql_bin_log.write_cache(thd, this, &writer);

    if (flags.with_xid && error == 0)
      *wrote_xid= true;

    /*
      Reset have to be after the if above, since it clears the
      with_xid flag
    */
    reset();
    if (bytes_written)
      *bytes_written= bytes_in_cache;
  }
  DBUG_ASSERT(!flags.finalized);
  DBUG_RETURN(error);
}

/**
  This function truncates the transactional cache upon committing or rolling
  back either a transaction or a statement.

  @param thd        The thread whose transaction should be flushed
  @param all        @c true means truncate the transaction, otherwise the
                    statement must be truncated.

  @return
    nonzero if an error pops up when truncating the transactional cache.
*/
int
binlog_trx_cache_data::truncate(THD *thd, bool all)
{
  DBUG_ENTER("binlog_trx_cache_data::truncate");
  int error=0;

  DBUG_PRINT("info", ("thd->options={ %s %s}, transaction: %s",
                      FLAGSTR(thd->variables.option_bits, OPTION_NOT_AUTOCOMMIT),
                      FLAGSTR(thd->variables.option_bits, OPTION_BEGIN),
                      all ? "all" : "stmt"));

  remove_pending_event();

  /*
    If rolling back an entire transaction or a single statement not
    inside a transaction, we reset the transaction cache.
  */
  if (ending_trans(thd, all))
  {
    if (has_incident())
    {
      const char* err_msg= "Error happend while resetting the transaction "
                           "cache for a rolled back transaction or a single "
                           "statement not inside a transaction.";
      error= mysql_bin_log.write_incident(thd, true/*need_lock_log=true*/,
                                          err_msg);
    }
    reset();
  }
  /*
    If rolling back a statement in a transaction, we truncate the
    transaction cache to remove the statement.
  */
  else if (get_prev_position() != MY_OFF_T_UNDEF)
    restore_prev_position();

  thd->clear_binlog_table_maps();

  DBUG_RETURN(error);
}


inline enum xa_option_words get_xa_opt(THD *thd)
{
  enum xa_option_words xa_opt= XA_NONE;
  switch(thd->lex->sql_command)
  {
  case SQLCOM_XA_COMMIT:
    xa_opt= static_cast<Sql_cmd_xa_commit*>(thd->lex->m_sql_cmd)->get_xa_opt();
    break;
  default:
    break;
  }

  return xa_opt;
}


/**
   Predicate function yields true when XA transaction is
   being logged having a proper state ready for prepare or
   commit in one phase.

   @param thd    THD pointer of running transaction
   @return true  When the being prepared transaction should be binlogged,
           false otherwise.
*/

inline bool is_loggable_xa_prepare(THD *thd)
{
  /*
    simulate_commit_failure is doing a trick with XID_STATE while
    the ongoing transaction is not XA, and therefore to be errored out,
    asserted below. In that case because of the
    latter fact the function returns @c false.
  */
  DBUG_EXECUTE_IF("simulate_commit_failure",
                  {
                    XID_STATE *xs= thd->get_transaction()->xid_state();
                    DBUG_ASSERT((thd->is_error() &&
                                 xs->get_state() == XID_STATE::XA_IDLE) ||
                                xs->get_state() == XID_STATE::XA_NOTR);
                  });

  return DBUG_EVALUATE_IF("simulate_commit_failure",
                          false,
                          thd->get_transaction()->xid_state()->
                          has_state(XID_STATE::XA_IDLE));
}

static int binlog_prepare(handlerton *hton, THD *thd, bool all)
{
  DBUG_ENTER("binlog_prepare");
  if (!all)
  {
    Logical_clock& clock= mysql_bin_log.max_committed_transaction;
    thd->get_transaction()->
      store_commit_parent(clock.get_timestamp());
  }

  DBUG_RETURN(all && is_loggable_xa_prepare(thd) ?
              mysql_bin_log.commit(thd, true) : 0);
}


/**
   Logging XA commit/rollback of a prepared transaction.

   The function is called at XA-commit or XA-rollback logging via
   two paths: the recovered-or-slave-applier or immediately through
   the  XA-prepared transaction connection itself.
   It fills in appropiate event in the statement cache whenever
   xid state is marked with is_binlogged() flag that indicates
   the prepared part of the transaction must've been logged.

   About early returns from the function.
   In the recovered-or-slave-applier case the function may be called
   for the 2nd time, which has_logged_xid monitors.
   ONE_PHASE option to XA-COMMIT is handled to skip
   writing XA-commit event now.
   And the final early return check is for the read-only XA that is
   not to be logged.

   @param thd          THD handle
   @param xid          a pointer to XID object that is serialized
   @param commit       when @c true XA-COMMIT is to be logged,
                       and @c false when it's XA-ROLLBACK.
   @return error code, 0 success
*/

inline int do_binlog_xa_commit_rollback(THD *thd, XID *xid, bool commit)
{
  DBUG_ASSERT(thd->lex->sql_command == SQLCOM_XA_COMMIT ||
              thd->lex->sql_command == SQLCOM_XA_ROLLBACK);

  XID_STATE *xid_state= thd->get_transaction()->xid_state();
  binlog_cache_mngr *cache_mngr= thd_get_cache_mngr(thd);

  if (cache_mngr != NULL && cache_mngr->has_logged_xid)
    return 0;

  if (get_xa_opt(thd) == XA_ONE_PHASE)
    return 0;
  if (!xid_state->is_binlogged())
    return 0; // nothing was really logged at prepare

  DBUG_ASSERT(!xid->is_null() ||
              !(thd->variables.option_bits & OPTION_BIN_LOG));

  char buf[XID::ser_buf_size];
  char query[(sizeof("XA ROLLBACK")) + 1 + sizeof(buf)];
  int qlen= sprintf(query, "XA %s %s", commit ? "COMMIT" : "ROLLBACK",
                    xid->serialize(buf));
  Query_log_event qinfo(thd, query, qlen, false, true, true, 0, false);
  return mysql_bin_log.write_event(&qinfo);
}


/**
   Logging XA commit/rollback of a prepared transaction in the case
   it was disconnected and resumed (recovered), or executed by a slave applier.

   @param thd         THD handle
   @param xid         a pointer to XID object
   @param commit      when @c true XA-COMMIT is logged, otherwise XA-ROLLBACK

   @return error code, 0 success
*/

inline int binlog_xa_commit_or_rollback(THD *thd, XID *xid, bool commit)
{
  int error= 0;

#ifndef DBUG_OFF
  binlog_cache_mngr *cache_mngr= thd_get_cache_mngr(thd);
  DBUG_ASSERT(!cache_mngr || !cache_mngr->has_logged_xid);
#endif
  if (!(error= do_binlog_xa_commit_rollback(thd, xid, commit)))
  {
    /*
      Error can't be propagated naturally via result.
      A grand-caller has to access to it through thd's da.
      todo:
      Bug #20488921 ERROR PROPAGATION DOES FULLY WORK IN XA
      stands in the way of implementing a failure simulation
      for XA PREPARE/COMMIT/ROLLBACK.
    */
    binlog_cache_mngr *cache_mngr= thd_get_cache_mngr(thd);

    if (cache_mngr)
      cache_mngr->has_logged_xid= true;
    if (commit)
      (void) mysql_bin_log.commit(thd, true);
    else
      (void) mysql_bin_log.rollback(thd, true);
    if (cache_mngr)
      cache_mngr->has_logged_xid= false;
  }
  return error;
}


static int binlog_xa_commit(handlerton *hton,  XID *xid)
{
  (void) binlog_xa_commit_or_rollback(current_thd, xid, true);

  return 0;
}


static int binlog_xa_rollback(handlerton *hton,  XID *xid)
{
  (void) binlog_xa_commit_or_rollback(current_thd, xid, false);

  return 0;
}

/**
  When a fatal error occurs due to which binary logging becomes impossible and
  the user specified binlog_error_action= ABORT_SERVER the following function is
  invoked. This function pushes the appropriate error message to client and logs
  the same to server error log and then aborts the server.

  @param err_string          Error string which specifies the exact error
                             message from the caller.

  @retval
    none
*/
static void exec_binlog_error_action_abort(const char* err_string)
{
  THD *thd= current_thd;
  /*
    When the code enters here it means that there was an error at higher layer
    and my_error function could have been invoked to let the client know what
    went wrong during the execution.

    But these errors will not let the client know that the server is going to
    abort. Even if we add an additional my_error function call at this point
    client will be able to see only the first error message that was set
    during the very first invocation of my_error function call.

    The advantage of having multiple my_error function calls are visible when
    the server is up and running and user issues SHOW WARNINGS or SHOW ERROR
    calls. In this special scenario server will be immediately aborted and
    user will not be able execute the above SHOW commands.

    Hence we clear the previous errors and push one critical error message to
    clients.
   */
  thd->clear_error();
  /*
    Adding ME_ERRORLOG flag will ensure that the error is sent to both
    client and to the server error log as well.
   */
  my_error(ER_BINLOG_LOGGING_IMPOSSIBLE, MYF(ME_ERRORLOG + ME_FATALERROR),
           err_string);
  thd->send_statement_status();
  abort();
}



/**
  This function is called once after each statement.

  @todo This function is currently not used any more and will
  eventually be eliminated. The real commit job is done in the
  MYSQL_BIN_LOG::commit function.

  @see MYSQL_BIN_LOG::commit

  @param hton  The binlog handlerton.
  @param thd   The client thread that executes the transaction.
  @param all   This is @c true if this is a real transaction commit, and
               @c false otherwise.

  @see handlerton::commit
*/
static int binlog_commit(handlerton *hton, THD *thd, bool all)
{
  DBUG_ENTER("binlog_commit");
  /*
    Nothing to do (any more) on commit.
   */
  DBUG_RETURN(0);
}

/**
  This function is called when a transaction or a statement is rolled back.

  @internal It is necessary to execute a rollback here if the
  transaction was rolled back because of executing a ROLLBACK TO
  SAVEPOINT command, but it is not used for normal rollback since
  MYSQL_BIN_LOG::rollback is called in that case.

  @todo Refactor code to introduce a <code>MYSQL_BIN_LOG::rollback(THD
  *thd, SAVEPOINT *sv)</code> function in @c TC_LOG and have that
  function execute the necessary work to rollback to a savepoint.

  @param hton  The binlog handlerton.
  @param thd   The client thread that executes the transaction.
  @param all   This is @c true if this is a real transaction rollback, and
               @false otherwise.

  @see handlerton::rollback
*/
static int binlog_rollback(handlerton *hton, THD *thd, bool all)
{
  DBUG_ENTER("binlog_rollback");
  int error= 0;
  if (thd->lex->sql_command == SQLCOM_ROLLBACK_TO_SAVEPOINT)
    error= mysql_bin_log.rollback(thd, all);
  DBUG_RETURN(error);
}


bool
Stage_manager::Mutex_queue::append(THD *first)
{
  DBUG_ENTER("Stage_manager::Mutex_queue::append");
  lock();
  DBUG_PRINT("enter", ("first: 0x%llx", (ulonglong) first));
  DBUG_PRINT("info", ("m_first: 0x%llx, &m_first: 0x%llx, m_last: 0x%llx",
                       (ulonglong) m_first, (ulonglong) &m_first,
                       (ulonglong) m_last));
  int32 count= 1;
  bool empty= (m_first == NULL);
  *m_last= first;
  DBUG_PRINT("info", ("m_first: 0x%llx, &m_first: 0x%llx, m_last: 0x%llx",
                       (ulonglong) m_first, (ulonglong) &m_first,
                       (ulonglong) m_last));
  /*
    Go to the last THD instance of the list. We expect lists to be
    moderately short. If they are not, we need to track the end of
    the queue as well.
  */

  while (first->next_to_commit)
  {
    count++;
    first= first->next_to_commit;
  }
  my_atomic_add32(&m_size, count);

  m_last= &first->next_to_commit;
  DBUG_PRINT("info", ("m_first: 0x%llx, &m_first: 0x%llx, m_last: 0x%llx",
                        (ulonglong) m_first, (ulonglong) &m_first,
                        (ulonglong) m_last));
  DBUG_ASSERT(m_first || m_last == &m_first);
  DBUG_PRINT("return", ("empty: %s", YESNO(empty)));
  unlock();
  DBUG_RETURN(empty);
}


std::pair<bool, THD*>
Stage_manager::Mutex_queue::pop_front()
{
  DBUG_ENTER("Stage_manager::Mutex_queue::pop_front");
  lock();
  THD *result= m_first;
  bool more= true;
  /*
    We do not set next_to_commit to NULL here since this is only used
    in the flush stage. We will have to call fetch_queue last here,
    and will then "cut" the linked list by setting the end of that
    queue to NULL.
  */
  if (result)
    m_first= result->next_to_commit;
  if (m_first == NULL)
  {
    more= false;
    m_last = &m_first;
  }
  DBUG_ASSERT(my_atomic_load32(&m_size) > 0);
  my_atomic_add32(&m_size, -1);
  DBUG_ASSERT(m_first || m_last == &m_first);
  unlock();
  DBUG_PRINT("return", ("result: 0x%llx, more: %s",
                        (ulonglong) result, YESNO(more)));
  DBUG_RETURN(std::make_pair(more, result));
}


bool
Stage_manager::enroll_for(StageID stage, THD *thd, mysql_mutex_t *stage_mutex)
{
  // If the queue was empty: we're the leader for this batch
  DBUG_PRINT("debug", ("Enqueue 0x%llx to queue for stage %d",
                       (ulonglong) thd, stage));
  bool leader= m_queue[stage].append(thd);

#ifdef HAVE_REPLICATION
  if (stage == FLUSH_STAGE && has_commit_order_manager(thd))
  {
    Slave_worker *worker= dynamic_cast<Slave_worker *>(thd->rli_slave);
    Commit_order_manager *mngr= worker->get_commit_order_manager();

    mngr->unregister_trx(worker);
  }
#endif

  /*
    The stage mutex can be NULL if we are enrolling for the first
    stage.
  */
  if (stage_mutex)
    mysql_mutex_unlock(stage_mutex);

#ifndef DBUG_OFF
  if (stage == Stage_manager::SYNC_STAGE)
    DEBUG_SYNC(thd, "bgc_after_enrolling_for_sync_stage");
#endif

  /*
    If the queue was not empty, we're a follower and wait for the
    leader to process the queue. If we were holding a mutex, we have
    to release it before going to sleep.
  */
  if (!leader)
  {
    mysql_mutex_lock(&m_lock_done);
#ifndef DBUG_OFF
    /*
      Leader can be awaiting all-clear to preempt follower's execution.
      With setting the status the follower ensures it won't execute anything
      including thread-specific code.
    */
    thd->get_transaction()->m_flags.ready_preempt= 1;
    if (leader_await_preempt_status)
      mysql_cond_signal(&m_cond_preempt);
#endif
    while (thd->get_transaction()->m_flags.pending)
      mysql_cond_wait(&m_cond_done, &m_lock_done);
    mysql_mutex_unlock(&m_lock_done);
  }
  return leader;
}


THD *Stage_manager::Mutex_queue::fetch_and_empty()
{
  DBUG_ENTER("Stage_manager::Mutex_queue::fetch_and_empty");
  lock();
  DBUG_PRINT("enter", ("m_first: 0x%llx, &m_first: 0x%llx, m_last: 0x%llx",
                       (ulonglong) m_first, (ulonglong) &m_first,
                       (ulonglong) m_last));
  THD *result= m_first;
  m_first= NULL;
  m_last= &m_first;
  DBUG_PRINT("info", ("m_first: 0x%llx, &m_first: 0x%llx, m_last: 0x%llx",
                       (ulonglong) m_first, (ulonglong) &m_first,
                       (ulonglong) m_last));
  DBUG_ASSERT(m_first || m_last == &m_first);
  DBUG_PRINT("return", ("result: 0x%llx", (ulonglong) result));
  DBUG_ASSERT(my_atomic_load32(&m_size) >= 0);
  my_atomic_store32(&m_size, 0);
  unlock();
  DBUG_RETURN(result);
}

time_t Stage_manager::wait_count_or_timeout(ulong count, time_t usec, StageID stage)
{
  time_t to_wait=
    DBUG_EVALUATE_IF("bgc_set_infinite_delay", LONG_MAX, usec);
  /*
    For testing purposes while waiting for inifinity
    to arrive, we keep checking the queue size at regular,
    small intervals. Otherwise, waiting 0.1 * infinite
    is too long.
   */
  time_t delta=
    DBUG_EVALUATE_IF("bgc_set_infinite_delay", 100000,
                     static_cast<time_t>(to_wait * 0.1));

  while (to_wait > 0 && (count == 0 || static_cast<ulong>(m_queue[stage].get_size()) < count))
  {
#ifndef DBUG_OFF
    if (current_thd)
      DEBUG_SYNC(current_thd, "bgc_wait_count_or_timeout");
#endif
    my_sleep(delta);
    to_wait -= delta;
  }
  return to_wait;
}

void Stage_manager::signal_done(THD *queue)
{
  mysql_mutex_lock(&m_lock_done);
  for (THD *thd= queue ; thd ; thd = thd->next_to_commit)
    thd->get_transaction()->m_flags.pending= false;
  mysql_mutex_unlock(&m_lock_done);
  mysql_cond_broadcast(&m_cond_done);
}

#ifndef DBUG_OFF
void Stage_manager::clear_preempt_status(THD *head)
{
  DBUG_ASSERT(head);

  mysql_mutex_lock(&m_lock_done);
  while(!head->get_transaction()->m_flags.ready_preempt)
  {
    leader_await_preempt_status= true;
    mysql_cond_wait(&m_cond_preempt, &m_lock_done);
  }
  leader_await_preempt_status= false;
  mysql_mutex_unlock(&m_lock_done);
}
#endif

/**
  Write a rollback record of the transaction to the binary log.

  For binary log group commit, the rollback is separated into three
  parts:

  1. First part consists of filling the necessary caches and
     finalizing them (if they need to be finalized). After a cache is
     finalized, nothing can be added to the cache.

  2. Second part execute an ordered flush and commit. This will be
     done using the group commit functionality in @c ordered_commit.

     Since we roll back the transaction early, we call @c
     ordered_commit with the @c skip_commit flag set. The @c
     ha_commit_low call inside @c ordered_commit will then not be
     called.

  3. Third part checks any errors resulting from the flush and handles
     them appropriately.

  @see MYSQL_BIN_LOG::ordered_commit
  @see ha_commit_low
  @see ha_rollback_low

  @param thd Session to commit
  @param all This is @c true if this is a real transaction rollback, and
             @c false otherwise.

  @return Error code, or zero if there were no error.
 */

int MYSQL_BIN_LOG::rollback(THD *thd, bool all)
{
  int error= 0;
  bool stuff_logged= false;
  binlog_cache_mngr *cache_mngr= thd_get_cache_mngr(thd);

  DBUG_ENTER("MYSQL_BIN_LOG::rollback(THD *thd, bool all)");
  DBUG_PRINT("enter", ("all: %s, cache_mngr: 0x%llx, thd->is_error: %s",
                       YESNO(all), (ulonglong) cache_mngr,
                       YESNO(thd->is_error())));
  /*
    Defer XA-transaction rollback until its XA-rollback event is recorded.
    When we are executing a ROLLBACK TO SAVEPOINT, we
    should only clear the caches since this function is called as part
    of the engine rollback.
    In other cases we roll back the transaction in the engines early
    since this will release locks and allow other transactions to
    start executing.
  */
  if (thd->lex->sql_command == SQLCOM_XA_ROLLBACK)
  {
    XID_STATE *xs= thd->get_transaction()->xid_state();

    DBUG_ASSERT(all || !xs->is_binlogged() ||
                (!xs->is_in_recovery() && thd->is_error()));
    /*
      Whenever cache_mngr is not initialized, the xa prepared
      transaction's binary logging status must not be set, unless the
      transaction is rolled back through an external connection which
      has binlogging switched off.
    */
    DBUG_ASSERT(cache_mngr || !xs->is_binlogged()
                || !(is_open() && thd->variables.option_bits & OPTION_BIN_LOG));

    if ((error= do_binlog_xa_commit_rollback(thd, xs->get_xid(), false)))
      goto end;
    cache_mngr= thd_get_cache_mngr(thd);
  }
  else if (thd->lex->sql_command != SQLCOM_ROLLBACK_TO_SAVEPOINT)
    if ((error= ha_rollback_low(thd, all)))
      goto end;

  /*
    If there is no cache manager, or if there is nothing in the
    caches, there are no caches to roll back, so we're trivially done
    unless XA-ROLLBACK that yet to run rollback_low().
  */
  if (cache_mngr == NULL || cache_mngr->is_binlog_empty())
  {
    goto end;
  }

  DBUG_PRINT("debug",
             ("all.cannot_safely_rollback(): %s, trx_cache_empty: %s",
              YESNO(thd->get_transaction()->cannot_safely_rollback(
                  Transaction_ctx::SESSION)),
              YESNO(cache_mngr->trx_cache.is_binlog_empty())));
  DBUG_PRINT("debug",
             ("stmt.cannot_safely_rollback(): %s, stmt_cache_empty: %s",
              YESNO(thd->get_transaction()->cannot_safely_rollback(
                  Transaction_ctx::STMT)),
              YESNO(cache_mngr->stmt_cache.is_binlog_empty())));

  /*
    If an incident event is set we do not flush the content of the statement
    cache because it may be corrupted.
  */
  if (cache_mngr->stmt_cache.has_incident())
  {
    const char* err_msg= "The content of the statement cache is corrupted "
                         "while writing a rollback record of the transaction "
                         "to the binary log.";
    error= write_incident(thd, true/*need_lock_log=true*/, err_msg);
    cache_mngr->stmt_cache.reset();
  }
  else if (!cache_mngr->stmt_cache.is_binlog_empty())
  {
    if (thd->lex->sql_command == SQLCOM_CREATE_TABLE &&
        thd->lex->select_lex->item_list.elements && /* With select */
        !(thd->lex->create_info.options & HA_LEX_CREATE_TMP_TABLE) &&
        thd->is_current_stmt_binlog_format_row())
    {
      /*
        In row based binlog format, we reset the binlog statement cache
        when rolling back a single statement 'CREATE...SELECT' transaction,
        since the 'CREATE TABLE' event was put in the binlog statement cache.
      */
      cache_mngr->stmt_cache.reset();
    }
    else
    {
      if ((error= cache_mngr->stmt_cache.finalize(thd)))
        goto end;
      stuff_logged= true;
    }
  }

  if (ending_trans(thd, all))
  {
    if (trans_cannot_safely_rollback(thd))
    {
      const char xa_rollback_str[]= "XA ROLLBACK";
      /*
        sizeof(xa_rollback_str) and XID::ser_buf_size both allocate `\0',
        so one of the two is used for necessary in the xa case `space' char
      */
      char query[sizeof(xa_rollback_str) + XID::ser_buf_size]= "ROLLBACK";
      XID_STATE *xs= thd->get_transaction()->xid_state();

      if (thd->lex->sql_command == SQLCOM_XA_ROLLBACK)
      {
        /* this block is relevant only for not prepared yet and "local" xa trx */
        DBUG_ASSERT(thd->get_transaction()->xid_state()->
                    has_state(XID_STATE::XA_IDLE));
        DBUG_ASSERT(!cache_mngr->has_logged_xid);

        sprintf(query, "%s ", xa_rollback_str);
        xs->get_xid()->serialize(query + sizeof(xa_rollback_str));
      }
      /*
        If the transaction is being rolled back and contains changes that
        cannot be rolled back, the trx-cache's content is flushed.
      */
      Query_log_event
        end_evt(thd, query, strlen(query), true, false, true, 0, true);
      error= thd->lex->sql_command != SQLCOM_XA_ROLLBACK ?
        cache_mngr->trx_cache.finalize(thd, &end_evt) :
        cache_mngr->trx_cache.finalize(thd, &end_evt, xs);
      stuff_logged= true;
    }
    else
    {
      /*
        If the transaction is being rolled back and its changes can be
        rolled back, the trx-cache's content is truncated.
      */
      error= cache_mngr->trx_cache.truncate(thd, all);
    }
  }
  else
  {
    /*
      If a statement is being rolled back, it is necessary to know
      exactly why a statement may not be safely rolled back as in
      some specific situations the trx-cache can be truncated.

      If a temporary table is created or dropped, the trx-cache is not
      truncated. Note that if the stmt-cache is used, there is nothing
      to truncate in the trx-cache.

      If a non-transactional table is updated and the binlog format is
      statement, the trx-cache is not truncated. The trx-cache is used
      when the direct option is off and a transactional table has been
      updated before the current statement in the context of the
      current transaction. Note that if the stmt-cache is used there is
      nothing to truncate in the trx-cache.

      If other binlog formats are used, updates to non-transactional
      tables are written to the stmt-cache and trx-cache can be safely
      truncated, if necessary.
    */
    if (thd->get_transaction()->has_dropped_temp_table(
          Transaction_ctx::STMT) ||
        thd->get_transaction()->has_created_temp_table(
          Transaction_ctx::STMT) ||
        (thd->get_transaction()->has_modified_non_trans_table(
          Transaction_ctx::STMT) &&
        thd->variables.binlog_format == BINLOG_FORMAT_STMT))
    {
      /*
        If the statement is being rolled back and dropped or created a
        temporary table or modified a non-transactional table and the
        statement-based replication is in use, the statement's changes
        in the trx-cache are preserved.
      */
      cache_mngr->trx_cache.set_prev_position(MY_OFF_T_UNDEF);
    }
    else
    {
      /*
        Otherwise, the statement's changes in the trx-cache are
        truncated.
      */
      error= cache_mngr->trx_cache.truncate(thd, all);
    }
  }
  if (stuff_logged)
  {
    Transaction_ctx *trn_ctx= thd->get_transaction();
    trn_ctx->store_commit_parent(max_committed_transaction.get_timestamp());
  }

  DBUG_PRINT("debug", ("error: %d", error));
  if (error == 0 && stuff_logged)
  {
    if (RUN_HOOK(transaction,
                 before_commit,
                 (thd, all,
                  thd_get_cache_mngr(thd)->get_binlog_cache_log(true),
                  thd_get_cache_mngr(thd)->get_binlog_cache_log(false),
                  max<my_off_t>(max_binlog_cache_size,
                                max_binlog_stmt_cache_size))))
    {
      //Reset the thread OK status before changing the outcome.
      if (thd->get_stmt_da()->is_ok())
        thd->get_stmt_da()->reset_diagnostics_area();
      my_error(ER_RUN_HOOK_ERROR, MYF(0), "before_commit");
      DBUG_RETURN(RESULT_ABORTED);
    }
#ifndef DBUG_OFF
    /*
      XA rollback is always accepted.
    */
    if (thd->get_transaction()->get_rpl_transaction_ctx()->is_transaction_rollback())
      DBUG_ASSERT(0);
#endif

    error= ordered_commit(thd, all, /* skip_commit */ true);
  }

  if (check_write_error(thd))
  {
    /*
      "all == true" means that a "rollback statement" triggered the error and
      this function was called. However, this must not happen as a rollback
      is written directly to the binary log. And in auto-commit mode, a single
      statement that is rolled back has the flag all == false.
    */
    DBUG_ASSERT(!all);
    /*
      We reach this point if the effect of a statement did not properly get into
      a cache and need to be rolled back.
    */
    error|= cache_mngr->trx_cache.truncate(thd, all);
  }

end:
  /* Deferred xa rollback to engines */
  if (!error && thd->lex->sql_command == SQLCOM_XA_ROLLBACK)
    error= ha_rollback_low(thd, all);
  /*
    When a statement errors out on auto-commit mode it is rollback
    implicitly, so the same should happen to its GTID.
  */
  if (!thd->in_active_multi_stmt_transaction())
    gtid_state->update_on_rollback(thd);

  /*
    TODO: some errors are overwritten, which may cause problem,
    fix it later.
  */
  DBUG_PRINT("return", ("error: %d", error));
  DBUG_RETURN(error);
}

/**
  @note
  How do we handle this (unlikely but legal) case:
  @verbatim
    [transaction] + [update to non-trans table] + [rollback to savepoint] ?
  @endverbatim
  The problem occurs when a savepoint is before the update to the
  non-transactional table. Then when there's a rollback to the savepoint, if we
  simply truncate the binlog cache, we lose the part of the binlog cache where
  the update is. If we want to not lose it, we need to write the SAVEPOINT
  command and the ROLLBACK TO SAVEPOINT command to the binlog cache. The latter
  is easy: it's just write at the end of the binlog cache, but the former
  should be *inserted* to the place where the user called SAVEPOINT. The
  solution is that when the user calls SAVEPOINT, we write it to the binlog
  cache (so no need to later insert it). As transactions are never intermixed
  in the binary log (i.e. they are serialized), we won't have conflicts with
  savepoint names when using mysqlbinlog or in the slave SQL thread.
  Then when ROLLBACK TO SAVEPOINT is called, if we updated some
  non-transactional table, we don't truncate the binlog cache but instead write
  ROLLBACK TO SAVEPOINT to it; otherwise we truncate the binlog cache (which
  will chop the SAVEPOINT command from the binlog cache, which is good as in
  that case there is no need to have it in the binlog).
*/

static int binlog_savepoint_set(handlerton *hton, THD *thd, void *sv)
{
  DBUG_ENTER("binlog_savepoint_set");
  int error= 1;

  String log_query;
  if (log_query.append(STRING_WITH_LEN("SAVEPOINT ")))
    DBUG_RETURN(error);
  else
    append_identifier(thd, &log_query, thd->lex->ident.str,
                      thd->lex->ident.length);

  int errcode= query_error_code(thd, thd->killed == THD::NOT_KILLED);
  Query_log_event qinfo(thd, log_query.c_ptr_safe(), log_query.length(),
                        TRUE, FALSE, TRUE, errcode);
  /* 
    We cannot record the position before writing the statement
    because a rollback to a savepoint (.e.g. consider it "S") would
    prevent the savepoint statement (i.e. "SAVEPOINT S") from being
    written to the binary log despite the fact that the server could
    still issue other rollback statements to the same savepoint (i.e. 
    "S"). 
    Given that the savepoint is valid until the server releases it,
    ie, until the transaction commits or it is released explicitly,
    we need to log it anyway so that we don't have "ROLLBACK TO S"
    or "RELEASE S" without the preceding "SAVEPOINT S" in the binary
    log.
  */
  if (!(error= mysql_bin_log.write_event(&qinfo)))
    binlog_trans_log_savepos(thd, (my_off_t*) sv);

  DBUG_RETURN(error);
}

static int binlog_savepoint_rollback(handlerton *hton, THD *thd, void *sv)
{
  DBUG_ENTER("binlog_savepoint_rollback");
  binlog_cache_mngr *const cache_mngr= thd_get_cache_mngr(thd);
  my_off_t pos= *(my_off_t*) sv;
  DBUG_ASSERT(pos != ~(my_off_t) 0);

  /*
    Write ROLLBACK TO SAVEPOINT to the binlog cache if we have updated some
    non-transactional table. Otherwise, truncate the binlog cache starting
    from the SAVEPOINT command.
  */
  if (trans_cannot_safely_rollback(thd))
  {
    String log_query;
    if (log_query.append(STRING_WITH_LEN("ROLLBACK TO ")) ||
        log_query.append("`") ||
        log_query.append(thd->lex->ident.str, thd->lex->ident.length) ||
        log_query.append("`"))
      DBUG_RETURN(1);
    int errcode= query_error_code(thd, thd->killed == THD::NOT_KILLED);
    Query_log_event qinfo(thd, log_query.c_ptr_safe(), log_query.length(),
                          TRUE, FALSE, TRUE, errcode);
    DBUG_RETURN(mysql_bin_log.write_event(&qinfo));
  }
  // Otherwise, we truncate the cache
  cache_mngr->trx_cache.restore_savepoint(pos);
  /*
    When a SAVEPOINT is executed inside a stored function/trigger we force the
    pending event to be flushed with a STMT_END_F flag and clear the table maps
    as well to ensure that following DMLs will have a clean state to start
    with. ROLLBACK inside a stored routine has to finalize possibly existing
    current row-based pending event with cleaning up table maps. That ensures
    that following DMLs will have a clean state to start with.
   */
  if (thd->in_sub_stmt)
    thd->clear_binlog_table_maps();
  DBUG_RETURN(0);
}

/**
   purge logs, master and slave sides both, related error code
   convertor.
   Called from @c purge_error_message(), @c MYSQL_BIN_LOG::reset_logs()

   @param  res  an error code as used by purging routines

   @return the user level error code ER_*
*/
static uint purge_log_get_error_code(int res)
{
  uint errcode= 0;

  switch (res)  {
  case 0: break;
  case LOG_INFO_EOF:	errcode= ER_UNKNOWN_TARGET_BINLOG; break;
  case LOG_INFO_IO:	errcode= ER_IO_ERR_LOG_INDEX_READ; break;
  case LOG_INFO_INVALID:errcode= ER_BINLOG_PURGE_PROHIBITED; break;
  case LOG_INFO_SEEK:	errcode= ER_FSEEK_FAIL; break;
  case LOG_INFO_MEM:	errcode= ER_OUT_OF_RESOURCES; break;
  case LOG_INFO_FATAL:	errcode= ER_BINLOG_PURGE_FATAL_ERR; break;
  case LOG_INFO_IN_USE: errcode= ER_LOG_IN_USE; break;
  case LOG_INFO_EMFILE: errcode= ER_BINLOG_PURGE_EMFILE; break;
  default:		errcode= ER_LOG_PURGE_UNKNOWN_ERR; break;
  }

  return errcode;
}

/**
  Check whether binlog state allows to safely release MDL locks after
  rollback to savepoint.

  @param hton  The binlog handlerton.
  @param thd   The client thread that executes the transaction.

  @return true  - It is safe to release MDL locks.
          false - If it is not.
*/
static bool binlog_savepoint_rollback_can_release_mdl(handlerton *hton,
                                                      THD *thd)
{
  DBUG_ENTER("binlog_savepoint_rollback_can_release_mdl");
  /**
    If we have not updated any non-transactional tables rollback
    to savepoint will simply truncate binlog cache starting from
    SAVEPOINT command. So it should be safe to release MDL acquired
    after SAVEPOINT command in this case.
  */
  DBUG_RETURN(!trans_cannot_safely_rollback(thd));
}

#ifdef HAVE_REPLICATION
/**
  Adjust log offset in the binary log file for all running slaves
  This class implements call back function for do_for_all_thd().
  It is called for each thd in thd list to adjust offset.
*/
class Adjust_offset : public Do_THD_Impl
{
public:
  Adjust_offset(my_off_t value) : m_purge_offset(value) {}
  virtual void operator()(THD *thd)
  {
    LOG_INFO* linfo;
    mysql_mutex_lock(&thd->LOCK_thd_data);
    if ((linfo= thd->current_linfo))
    {
      /*
        Index file offset can be less that purge offset only if
        we just started reading the index file. In that case
        we have nothing to adjust.
      */
      if (linfo->index_file_offset < m_purge_offset)
        linfo->fatal = (linfo->index_file_offset != 0);
      else
        linfo->index_file_offset -= m_purge_offset;
    }
    mysql_mutex_unlock(&thd->LOCK_thd_data);
  }
private:
  my_off_t m_purge_offset;
};

/*
  Adjust the position pointer in the binary log file for all running slaves.

  SYNOPSIS
    adjust_linfo_offsets()
    purge_offset	Number of bytes removed from start of log index file

  NOTES
    - This is called when doing a PURGE when we delete lines from the
      index log file.

  REQUIREMENTS
    - Before calling this function, we have to ensure that no threads are
      using any binary log file before purge_offset.

  TODO
    - Inform the slave threads that they should sync the position
      in the binary log file with flush_relay_log_info.
      Now they sync is done for next read.
*/
static void adjust_linfo_offsets(my_off_t purge_offset)
{
  Adjust_offset adjust_offset(purge_offset);
  Global_THD_manager::get_instance()->do_for_all_thd(&adjust_offset);
}

/**
  This class implements Call back function for do_for_all_thd().
  It is called for each thd in thd list to count
  threads using bin log file
*/

class Log_in_use : public Do_THD_Impl
{
public:
  Log_in_use(const char* value) : m_log_name(value), m_count(0)
  {
    m_log_name_len = strlen(m_log_name) + 1;
  }
  virtual void operator()(THD *thd)
  {
    LOG_INFO* linfo;
    mysql_mutex_lock(&thd->LOCK_thd_data);
    if ((linfo = thd->current_linfo))
    {
      if(!memcmp(m_log_name, linfo->log_file_name, m_log_name_len))
      {
        sql_print_warning("file %s was not purged because it was being read"
                          "by thread number %u", m_log_name, thd->thread_id());
        m_count++;
      }
    }
    mysql_mutex_unlock(&thd->LOCK_thd_data);
  }
  int get_count() { return m_count; }
private:
  const char* m_log_name;
  size_t m_log_name_len;
  int m_count;
};

static int log_in_use(const char* log_name)
{
  Log_in_use log_in_use(log_name);
#ifndef DBUG_OFF
  if (current_thd)
    DEBUG_SYNC(current_thd,"purge_logs_after_lock_index_before_thread_count");
#endif
  Global_THD_manager::get_instance()->do_for_all_thd(&log_in_use);
  return log_in_use.get_count();
}

static bool purge_error_message(THD* thd, int res)
{
  uint errcode;

  if ((errcode= purge_log_get_error_code(res)) != 0)
  {
    my_error(errcode, MYF(0));
    return TRUE;
  }
  my_ok(thd);
  return FALSE;
}

#endif /* HAVE_REPLICATION */

int check_binlog_magic(IO_CACHE* log, const char** errmsg)
{
  char magic[4];
  DBUG_ASSERT(my_b_tell(log) == 0);

  if (my_b_read(log, (uchar*) magic, sizeof(magic)))
  {
    *errmsg = "I/O error reading the header from the binary log";
    sql_print_error("%s, errno=%d, io cache code=%d", *errmsg, my_errno(),
		    log->error);
    return 1;
  }
  if (memcmp(magic, BINLOG_MAGIC, sizeof(magic)))
  {
    *errmsg = "Binlog has bad magic number;  It's not a binary log file that can be used by this version of MySQL";
    return 1;
  }
  return 0;
}


File open_binlog_file(IO_CACHE *log, const char *log_file_name, const char **errmsg)
{
  File file;
  DBUG_ENTER("open_binlog_file");

  if ((file= mysql_file_open(key_file_binlog,
                             log_file_name, O_RDONLY | O_BINARY | O_SHARE,
                             MYF(MY_WME))) < 0)
  {
    sql_print_error("Failed to open log (file '%s', errno %d)",
                    log_file_name, my_errno());
    *errmsg = "Could not open log file";
    goto err;
  }
  if (init_io_cache_ext(log, file, IO_SIZE*2, READ_CACHE, 0, 0,
                        MYF(MY_WME|MY_DONT_CHECK_FILESIZE), key_file_binlog_cache))
  {
    sql_print_error("Failed to create a cache on log (file '%s')",
                    log_file_name);
    *errmsg = "Could not open log file";
    goto err;
  }
  if (check_binlog_magic(log,errmsg))
    goto err;
  DBUG_RETURN(file);

err:
  if (file >= 0)
  {
    mysql_file_close(file, MYF(0));
    end_io_cache(log);
  }
  DBUG_RETURN(-1);
}

/** 
  This function checks if a transactional table was updated by the
  current transaction.

  @param thd The client thread that executed the current statement.
  @return
    @c true if a transactional table was updated, @c false otherwise.
*/
bool
trans_has_updated_trans_table(const THD* thd)
{
  binlog_cache_mngr *const cache_mngr= thd_get_cache_mngr(thd);

  return (cache_mngr ? !cache_mngr->trx_cache.is_binlog_empty() : 0);
}

/** 
  This function checks if a transactional table was updated by the
  current statement.

  @param thd The client thread that executed the current statement.
  @return
    @c true if a transactional table was updated, @c false otherwise.
*/
bool
stmt_has_updated_trans_table(const THD *thd)
{
  const Ha_trx_info *ha_info;
  for (ha_info= thd->get_transaction()->ha_trx_info(Transaction_ctx::STMT);
       ha_info; ha_info= ha_info->next())
  {
    if (ha_info->is_trx_read_write() && ha_info->ht() != binlog_hton)
      return (TRUE);
  }
  return (FALSE);
}

/**
  This function checks if a transaction, either a multi-statement
  or a single statement transaction is about to commit or not.

  @param thd The client thread that executed the current statement.
  @param all Committing a transaction (i.e. TRUE) or a statement
             (i.e. FALSE).
  @return
    @c true if committing a transaction, otherwise @c false.
*/
bool ending_trans(THD* thd, const bool all)
{
  return (all || ending_single_stmt_trans(thd, all));
}

/**
  This function checks if a single statement transaction is about
  to commit or not.

  @param thd The client thread that executed the current statement.
  @param all Committing a transaction (i.e. TRUE) or a statement
             (i.e. FALSE).
  @return
    @c true if committing a single statement transaction, otherwise
    @c false.
*/
bool ending_single_stmt_trans(THD* thd, const bool all)
{
  return (!all && !thd->in_multi_stmt_transaction_mode());
}

/**
  This function checks if a transaction cannot be rolled back safely.

  @param thd The client thread that executed the current statement.
  @return
    @c true if cannot be safely rolled back, @c false otherwise.
*/
bool trans_cannot_safely_rollback(const THD* thd)
{
  binlog_cache_mngr *const cache_mngr= thd_get_cache_mngr(thd);

  return cache_mngr->trx_cache.cannot_rollback();
}

/**
  This function checks if current statement cannot be rollded back safely.

  @param thd The client thread that executed the current statement.
  @return
    @c true if cannot be safely rolled back, @c false otherwise.
*/
bool stmt_cannot_safely_rollback(const THD* thd)
{
  return thd->get_transaction()->cannot_safely_rollback(Transaction_ctx::STMT);
}

#ifndef EMBEDDED_LIBRARY
/**
  Execute a PURGE BINARY LOGS TO @<log@> command.

  @param thd Pointer to THD object for the client thread executing the
  statement.

  @param to_log Name of the last log to purge.

  @retval FALSE success
  @retval TRUE failure
*/
bool purge_master_logs(THD* thd, const char* to_log)
{
  char search_file_name[FN_REFLEN];
  if (!mysql_bin_log.is_open())
  {
    my_ok(thd);
    return FALSE;
  }

  mysql_bin_log.make_log_name(search_file_name, to_log);
  return purge_error_message(thd,
                             mysql_bin_log.purge_logs(search_file_name, false,
                                                      true/*need_lock_index=true*/,
                                                      true/*need_update_threads=true*/,
                                                      NULL, false));
}


/**
  Execute a PURGE BINARY LOGS BEFORE @<date@> command.

  @param thd Pointer to THD object for the client thread executing the
  statement.

  @param purge_time Date before which logs should be purged.

  @retval FALSE success
  @retval TRUE failure
*/
bool purge_master_logs_before_date(THD* thd, time_t purge_time)
{
  if (!mysql_bin_log.is_open())
  {
    my_ok(thd);
    return 0;
  }
  return purge_error_message(thd,
                             mysql_bin_log.purge_logs_before_date(purge_time,
                                                                  false));
}
#endif /* EMBEDDED_LIBRARY */

/*
  Helper function to get the error code of the query to be binlogged.
 */
int query_error_code(THD *thd, bool not_killed)
{
  int error;
  
  if (not_killed)
  {
    error= thd->is_error() ? thd->get_stmt_da()->mysql_errno() : 0;

    /* thd->get_stmt_da()->sql_errno() might be ER_SERVER_SHUTDOWN or
       ER_QUERY_INTERRUPTED, So here we need to make sure that error
       is not set to these errors when specified not_killed by the
       caller.
    */
    if (error == ER_SERVER_SHUTDOWN || error == ER_QUERY_INTERRUPTED)
      error= 0;
  }
  else
    error= thd->killed;

  return error;
}


/**
  Copy content of 'from' file from offset to 'to' file.

  - We do the copy outside of the IO_CACHE as the cache
  buffers would just make things slower and more complicated.
  In most cases the copy loop should only do one read.

  @param from          File to copy.
  @param to            File to copy to.
  @param offset        Offset in 'from' file.


  @retval
    0    ok
  @retval
    -1    error
*/
static bool copy_file(IO_CACHE *from, IO_CACHE *to, my_off_t offset)
{
  int bytes_read;
  uchar io_buf[IO_SIZE*2];
  DBUG_ENTER("copy_file");

  mysql_file_seek(from->file, offset, MY_SEEK_SET, MYF(0));
  while(TRUE)
  {
    if ((bytes_read= (int) mysql_file_read(from->file, io_buf, sizeof(io_buf),
                                           MYF(MY_WME)))
        < 0)
      goto err;
    if (DBUG_EVALUATE_IF("fault_injection_copy_part_file", 1, 0))
      bytes_read= bytes_read/2;
    if (!bytes_read)
      break;                                    // end of file
    if (mysql_file_write(to->file, io_buf, bytes_read, MYF(MY_WME | MY_NABP)))
      goto err;
  }

  DBUG_RETURN(0);

err:
  DBUG_RETURN(1);
}


#ifdef HAVE_REPLICATION
/**
   Load data's io cache specific hook to be executed
   before a chunk of data is being read into the cache's buffer
   The fuction instantianates and writes into the binlog
   replication events along LOAD DATA processing.
   
   @param file  pointer to io-cache
   @retval 0 success
   @retval 1 failure
*/
int log_loaded_block(IO_CACHE* file)
{
  DBUG_ENTER("log_loaded_block");
  LOAD_FILE_INFO *lf_info;
  uint block_len;
  /* buffer contains position where we started last read */
  uchar* buffer= (uchar*) my_b_get_buffer_start(file);
  uint max_event_size= current_thd->variables.max_allowed_packet;
  lf_info= (LOAD_FILE_INFO*) file->arg;
  if (lf_info->thd->is_current_stmt_binlog_format_row())
    DBUG_RETURN(0);
  if (lf_info->last_pos_in_file != HA_POS_ERROR &&
      lf_info->last_pos_in_file >= my_b_get_pos_in_file(file))
    DBUG_RETURN(0);
  
  for (block_len= (uint) (my_b_get_bytes_in_buffer(file)); block_len > 0;
       buffer += min(block_len, max_event_size),
       block_len -= min(block_len, max_event_size))
  {
    lf_info->last_pos_in_file= my_b_get_pos_in_file(file);
    if (lf_info->wrote_create_file)
    {
      Append_block_log_event a(lf_info->thd, lf_info->thd->db().str, buffer,
                               min(block_len, max_event_size),
                               lf_info->log_delayed);
      if (mysql_bin_log.write_event(&a))
        DBUG_RETURN(1);
    }
    else
    {
      Begin_load_query_log_event b(lf_info->thd, lf_info->thd->db().str,
                                   buffer,
                                   min(block_len, max_event_size),
                                   lf_info->log_delayed);
      if (mysql_bin_log.write_event(&b))
        DBUG_RETURN(1);
      lf_info->wrote_create_file= 1;
    }
  }
  DBUG_RETURN(0);
}

/* Helper function for SHOW BINLOG/RELAYLOG EVENTS */
bool show_binlog_events(THD *thd, MYSQL_BIN_LOG *binary_log)
{
  Protocol *protocol= thd->get_protocol();
  List<Item> field_list;
  const char *errmsg = 0;
  bool ret = TRUE;
  IO_CACHE log;
  File file = -1;
  int old_max_allowed_packet= thd->variables.max_allowed_packet;
  LOG_INFO linfo;

  DBUG_ENTER("show_binlog_events");

  DBUG_ASSERT(thd->lex->sql_command == SQLCOM_SHOW_BINLOG_EVENTS ||
              thd->lex->sql_command == SQLCOM_SHOW_RELAYLOG_EVENTS);

  Format_description_log_event *description_event= new
    Format_description_log_event(3); /* MySQL 4.0 by default */

  if (binary_log->is_open())
  {
    LEX_MASTER_INFO *lex_mi= &thd->lex->mi;
    SELECT_LEX_UNIT *unit= thd->lex->unit;
    ha_rows event_count, limit_start, limit_end;
    my_off_t pos = max<my_off_t>(BIN_LOG_HEADER_SIZE, lex_mi->pos); // user-friendly
    char search_file_name[FN_REFLEN], *name;
    const char *log_file_name = lex_mi->log_file_name;
    mysql_mutex_t *log_lock = binary_log->get_log_lock();
    Log_event* ev;

    unit->set_limit(thd->lex->current_select());
    limit_start= unit->offset_limit_cnt;
    limit_end= unit->select_limit_cnt;

    name= search_file_name;
    if (log_file_name)
      binary_log->make_log_name(search_file_name, log_file_name);
    else
      name=0;					// Find first log

    linfo.index_file_offset = 0;

    if (binary_log->find_log_pos(&linfo, name, true/*need_lock_index=true*/))
    {
      errmsg = "Could not find target log";
      goto err;
    }

    mysql_mutex_lock(&thd->LOCK_thd_data);
    thd->current_linfo = &linfo;
    mysql_mutex_unlock(&thd->LOCK_thd_data);

    if ((file=open_binlog_file(&log, linfo.log_file_name, &errmsg)) < 0)
      goto err;

    my_off_t end_pos;
    /*
      Acquire LOCK_log only for the duration to calculate the
      log's end position. LOCK_log should be acquired even while
      we are checking whether the log is active log or not.
    */
    mysql_mutex_lock(log_lock);
    if (binary_log->is_active(linfo.log_file_name))
    {
      LOG_INFO li;
      binary_log->get_current_log(&li, false /*LOCK_log is already acquired*/);
      end_pos= li.pos;
    }
    else
    {
      end_pos= my_b_filelength(&log);
    }
    mysql_mutex_unlock(log_lock);

    /*
      to account binlog event header size
    */
    thd->variables.max_allowed_packet += MAX_LOG_EVENT_HEADER;

    DEBUG_SYNC(thd, "after_show_binlog_event_found_file");

    /*
      open_binlog_file() sought to position 4.
      Read the first event in case it's a Format_description_log_event, to
      know the format. If there's no such event, we are 3.23 or 4.x. This
      code, like before, can't read 3.23 binlogs.
      This code will fail on a mixed relay log (one which has Format_desc then
      Rotate then Format_desc).
    */
    ev= Log_event::read_log_event(&log, (mysql_mutex_t*)0, description_event,
                                   opt_master_verify_checksum);
    if (ev)
    {
      if (ev->get_type_code() == binary_log::FORMAT_DESCRIPTION_EVENT)
      {
        delete description_event;
        description_event= (Format_description_log_event*) ev;
      }
      else
        delete ev;
    }

    my_b_seek(&log, pos);

    if (!description_event->is_valid())
    {
      errmsg="Invalid Format_description event; could be out of memory";
      goto err;
    }

    for (event_count = 0;
         (ev = Log_event::read_log_event(&log, (mysql_mutex_t*) 0,
                                         description_event,
                                         opt_master_verify_checksum)); )
    {
      DEBUG_SYNC(thd, "wait_in_show_binlog_events_loop");
      if (ev->get_type_code() == binary_log::FORMAT_DESCRIPTION_EVENT)
        description_event->common_footer->checksum_alg=
                           ev->common_footer->checksum_alg;
      if (event_count >= limit_start &&
	  ev->net_send(protocol, linfo.log_file_name, pos))
      {
	errmsg = "Net error";
	delete ev;
	goto err;
      }

      pos = my_b_tell(&log);
      delete ev;

      if (++event_count >= limit_end || pos >= end_pos)
	break;
    }

    if (event_count < limit_end && log.error)
    {
      errmsg = "Wrong offset or I/O error";
      goto err;
    }

  }
  // Check that linfo is still on the function scope.
  DEBUG_SYNC(thd, "after_show_binlog_events");

  ret= FALSE;

err:
  delete description_event;
  if (file >= 0)
  {
    end_io_cache(&log);
    mysql_file_close(file, MYF(MY_WME));
  }

  if (errmsg)
  {
    if(thd->lex->sql_command == SQLCOM_SHOW_RELAYLOG_EVENTS)
      my_error(ER_ERROR_WHEN_EXECUTING_COMMAND, MYF(0),
             "SHOW RELAYLOG EVENTS", errmsg);
    else
      my_error(ER_ERROR_WHEN_EXECUTING_COMMAND, MYF(0),
             "SHOW BINLOG EVENTS", errmsg);
  }
  else
    my_eof(thd);

  mysql_mutex_lock(&thd->LOCK_thd_data);
  thd->current_linfo = 0;
  mysql_mutex_unlock(&thd->LOCK_thd_data);
  thd->variables.max_allowed_packet= old_max_allowed_packet;
  DBUG_RETURN(ret);
}

/**
  Execute a SHOW BINLOG EVENTS statement.

  @param thd Pointer to THD object for the client thread executing the
  statement.

  @retval FALSE success
  @retval TRUE failure
*/
bool mysql_show_binlog_events(THD* thd)
{
  List<Item> field_list;
  DBUG_ENTER("mysql_show_binlog_events");

  DBUG_ASSERT(thd->lex->sql_command == SQLCOM_SHOW_BINLOG_EVENTS);

  Log_event::init_show_field_list(&field_list);
  if (thd->send_result_metadata(&field_list,
                                Protocol::SEND_NUM_ROWS | Protocol::SEND_EOF))
    DBUG_RETURN(TRUE);

  /*
    Wait for handlers to insert any pending information
    into the binlog.  For e.g. ndb which updates the binlog asynchronously
    this is needed so that the uses sees all its own commands in the binlog
  */
  ha_binlog_wait(thd);
  
  DBUG_RETURN(show_binlog_events(thd, &mysql_bin_log));
}

#endif /* HAVE_REPLICATION */


MYSQL_BIN_LOG::MYSQL_BIN_LOG(uint *sync_period,
                             enum cache_type io_cache_type_arg)
  :name(NULL), write_error(false), inited(false),
   io_cache_type(io_cache_type_arg),
#ifdef HAVE_PSI_INTERFACE
   m_key_LOCK_log(key_LOG_LOCK_log),
#endif
   bytes_written(0), file_id(1), open_count(1),
   sync_period_ptr(sync_period), sync_counter(0),
   is_relay_log(0), signal_cnt(0),
   checksum_alg_reset(binary_log::BINLOG_CHECKSUM_ALG_UNDEF),
   relay_log_checksum_alg(binary_log::BINLOG_CHECKSUM_ALG_UNDEF),
   previous_gtid_set_relaylog(0)
{
  log_state.atomic_set(LOG_CLOSED);
  /*
    We don't want to initialize locks here as such initialization depends on
    safe_mutex (when using safe_mutex) which depends on MY_INIT(), which is
    called only in main(). Doing initialization here would make it happen
    before main().
  */
  m_prep_xids.atomic_set(0);
  memset(&log_file, 0, sizeof(log_file));
  index_file_name[0] = 0;
  memset(&index_file, 0, sizeof(index_file));
  memset(&purge_index_file, 0, sizeof(purge_index_file));
  memset(&crash_safe_index_file, 0, sizeof(crash_safe_index_file));
}


/* this is called only once */

void MYSQL_BIN_LOG::cleanup()
{
  DBUG_ENTER("cleanup");
  if (inited)
  {
    inited= 0;
    close(LOG_CLOSE_INDEX|LOG_CLOSE_STOP_EVENT);
    mysql_mutex_destroy(&LOCK_log);
    mysql_mutex_destroy(&LOCK_index);
    mysql_mutex_destroy(&LOCK_commit);
    mysql_mutex_destroy(&LOCK_sync);
    mysql_mutex_destroy(&LOCK_binlog_end_pos);
    mysql_mutex_destroy(&LOCK_xids);
    mysql_cond_destroy(&update_cond);
    mysql_cond_destroy(&m_prep_xids_cond);
    stage_manager.deinit();
  }
  DBUG_VOID_RETURN;
}


void MYSQL_BIN_LOG::init_pthread_objects()
{
  DBUG_ASSERT(inited == 0);
  inited= 1;
  mysql_mutex_init(m_key_LOCK_log, &LOCK_log, MY_MUTEX_INIT_SLOW);
  mysql_mutex_init(m_key_LOCK_index, &LOCK_index, MY_MUTEX_INIT_SLOW);
  mysql_mutex_init(m_key_LOCK_commit, &LOCK_commit, MY_MUTEX_INIT_FAST);
  mysql_mutex_init(m_key_LOCK_sync, &LOCK_sync, MY_MUTEX_INIT_FAST);
  mysql_mutex_init(m_key_LOCK_binlog_end_pos, &LOCK_binlog_end_pos,
                   MY_MUTEX_INIT_FAST);
  mysql_mutex_init(m_key_LOCK_xids, &LOCK_xids, MY_MUTEX_INIT_FAST);
  mysql_cond_init(m_key_update_cond, &update_cond);
  mysql_cond_init(m_key_prep_xids_cond, &m_prep_xids_cond);
  stage_manager.init(
#ifdef HAVE_PSI_INTERFACE
                   m_key_LOCK_flush_queue,
                   m_key_LOCK_sync_queue,
                   m_key_LOCK_commit_queue,
                   m_key_LOCK_done, m_key_COND_done
#endif
                   );
}


/**
  Check if a string is a valid number.

  @param str			String to test
  @param res			Store value here
  @param allow_wildcards	Set to 1 if we should ignore '%' and '_'

  @note
    For the moment the allow_wildcards argument is not used
    Should be moved to some other file.

  @retval
    1	String is a number
  @retval
    0	String is not a number
*/

static bool is_number(const char *str,
                      ulong *res, bool allow_wildcards)
{
  int flag;
  const char *start;
  DBUG_ENTER("is_number");

  flag=0; start=str;
  while (*str++ == ' ') ;
  if (*--str == '-' || *str == '+')
    str++;
  while (my_isdigit(files_charset_info,*str) ||
	 (allow_wildcards && (*str == wild_many || *str == wild_one)))
  {
    flag=1;
    str++;
  }
  if (*str == '.')
  {
    for (str++ ;
	 my_isdigit(files_charset_info,*str) ||
	   (allow_wildcards && (*str == wild_many || *str == wild_one)) ;
	 str++, flag=1) ;
  }
  if (*str != 0 || flag == 0)
    DBUG_RETURN(0);
  if (res)
    *res=atol(start);
  DBUG_RETURN(1);			/* Number ok */
} /* is_number */


/*
  Maximum unique log filename extension.
  Note: setting to 0x7FFFFFFF due to atol windows
        overflow/truncate.
 */
#define MAX_LOG_UNIQUE_FN_EXT 0x7FFFFFFF

/*
   Number of warnings that will be printed to error log
   before extension number is exhausted.
*/
#define LOG_WARN_UNIQUE_FN_EXT_LEFT 1000

/**
  Find a unique filename for 'filename.#'.

  Set '#' to the highest existing log file extension plus one.

  This function will return nonzero if: (i) the generated name
  exceeds FN_REFLEN; (ii) if the number of extensions is exhausted;
  or (iii) some other error happened while examining the filesystem.

  @return
    nonzero if not possible to get unique filename.
*/

static int find_uniq_filename(char *name)
{
  uint                  i;
  char                  buff[FN_REFLEN], ext_buf[FN_REFLEN];
  struct st_my_dir     *dir_info= NULL;
  struct fileinfo *file_info;
  ulong                 max_found= 0, next= 0, number= 0;
  size_t		buf_length, length;
  char			*start, *end;
  int                   error= 0;
  DBUG_ENTER("find_uniq_filename");

  length= dirname_part(buff, name, &buf_length);
  start=  name + length;
  end=    strend(start);

  *end='.';
  length= (size_t) (end - start + 1);

  if ((DBUG_EVALUATE_IF("error_unique_log_filename", 1, 
      !(dir_info= my_dir(buff,MYF(MY_DONT_SORT))))))
  {						// This shouldn't happen
    my_stpcpy(end,".1");				// use name+1
    DBUG_RETURN(1);
  }
  file_info= dir_info->dir_entry;
  for (i= dir_info->number_off_files ; i-- ; file_info++)
  {
    if (strncmp(file_info->name, start, length) == 0 &&
	is_number(file_info->name+length, &number,0))
    {
      set_if_bigger(max_found, number);
    }
  }
  my_dirend(dir_info);

  /* check if reached the maximum possible extension number */
  if (max_found == MAX_LOG_UNIQUE_FN_EXT)
  {
    sql_print_error("Log filename extension number exhausted: %06lu. \
Please fix this by archiving old logs and \
updating the index files.", max_found);
    error= 1;
    goto end;
  }

  next= max_found + 1;
  if (sprintf(ext_buf, "%06lu", next)<0)
  {
    error= 1;
    goto end;
  }
  *end++='.';

  /* 
    Check if the generated extension size + the file name exceeds the
    buffer size used. If one did not check this, then the filename might be
    truncated, resulting in error.
   */
  if (((strlen(ext_buf) + (end - name)) >= FN_REFLEN))
  {
    sql_print_error("Log filename too large: %s%s (%zu). \
Please fix this by archiving old logs and updating the \
index files.", name, ext_buf, (strlen(ext_buf) + (end - name)));
    error= 1;
    goto end;
  }

  if (sprintf(end, "%06lu", next)<0)
  {
    error= 1;
    goto end;
  }

  /* print warning if reaching the end of available extensions. */
  if ((next > (MAX_LOG_UNIQUE_FN_EXT - LOG_WARN_UNIQUE_FN_EXT_LEFT)))
    sql_print_warning("Next log extension: %lu. \
Remaining log filename extensions: %lu. \
Please consider archiving some logs.", next, (MAX_LOG_UNIQUE_FN_EXT - next));

end:
  DBUG_RETURN(error);
}


int MYSQL_BIN_LOG::generate_new_name(char *new_name, const char *log_name)
{
  fn_format(new_name, log_name, mysql_data_home, "", 4);
  if (!fn_ext(log_name)[0])
  {
    if (find_uniq_filename(new_name))
    {
      my_printf_error(ER_NO_UNIQUE_LOGFILE,
                      ER_THD(current_thd, ER_NO_UNIQUE_LOGFILE),
                      MYF(ME_FATALERROR), log_name);
      sql_print_error(ER_DEFAULT(ER_NO_UNIQUE_LOGFILE), log_name);
      return 1;
    }
  }
  return 0;
}


/**
  @todo
  The following should be using fn_format();  We just need to
  first change fn_format() to cut the file name if it's too long.
*/
const char *MYSQL_BIN_LOG::generate_name(const char *log_name,
                                         const char *suffix,
                                         char *buff)
{
  if (!log_name || !log_name[0])
  {
    strmake(buff, default_logfile_name, FN_REFLEN - strlen(suffix) - 1);
    return (const char *)
      fn_format(buff, buff, "", suffix, MYF(MY_REPLACE_EXT|MY_REPLACE_DIR));
  }
  // get rid of extension to avoid problems

  char *p= fn_ext(log_name);
  uint length= (uint) (p - log_name);
  strmake(buff, log_name, min<size_t>(length, FN_REFLEN-1));
  return (const char*)buff;
}


bool MYSQL_BIN_LOG::init_and_set_log_file_name(const char *log_name,
                                               const char *new_name)
{
  if (new_name && !my_stpcpy(log_file_name, new_name))
    return TRUE;
  else if (!new_name && generate_new_name(log_file_name, log_name))
    return TRUE;

  return FALSE;
}


/**
  Open the logfile and init IO_CACHE.

  @param log_name            The name of the log to open
  @param new_name            The new name for the logfile.
                             NULL forces generate_new_name() to be called.

  @return true if error, false otherwise.
*/

bool MYSQL_BIN_LOG::open(
#ifdef HAVE_PSI_INTERFACE
                     PSI_file_key log_file_key,
#endif
                     const char *log_name,
                     const char *new_name)
{
  File file= -1;
  my_off_t pos= 0;
  int open_flags= O_CREAT | O_BINARY;
  DBUG_ENTER("MYSQL_BIN_LOG::open");

  write_error= 0;

  if (!(name= my_strdup(key_memory_MYSQL_LOG_name,
                        log_name, MYF(MY_WME))))
  {
    name= (char *)log_name; // for the error message
    goto err;
  }

  if (init_and_set_log_file_name(name, new_name) ||
      DBUG_EVALUATE_IF("fault_injection_init_name", 1, 0))
    goto err;

  if (io_cache_type == SEQ_READ_APPEND)
    open_flags |= O_RDWR | O_APPEND;
  else
    open_flags |= O_WRONLY;

  db[0]= 0;

#ifdef HAVE_PSI_INTERFACE
  /* Keep the key for reopen */
  m_log_file_key= log_file_key;
#endif

  if ((file= mysql_file_open(log_file_key,
                             log_file_name, open_flags,
                             MYF(MY_WME))) < 0)
    goto err;

  if ((pos= mysql_file_tell(file, MYF(MY_WME))) == MY_FILEPOS_ERROR)
  {
    if (my_errno() == ESPIPE)
      pos= 0;
    else
      goto err;
  }

  if (init_io_cache(&log_file, file, IO_SIZE, io_cache_type, pos, 0,
                    MYF(MY_WME | MY_NABP | MY_WAIT_IF_FULL)))
    goto err;

  log_state.atomic_set(LOG_OPENED);
  DBUG_RETURN(0);

err:
  if (binlog_error_action == ABORT_SERVER)
  {
    exec_binlog_error_action_abort("Either disk is full or file system is read "
                                   "only while opening the binlog. Aborting the"
                                   " server.");
  }
  else
    sql_print_error("Could not open %s for logging (error %d). "
                    "Turning logging off for the whole duration "
                    "of the MySQL server process. To turn it on "
                    "again: fix the cause, shutdown the MySQL "
                    "server and restart it.",
                    name, errno);
  if (file >= 0)
    mysql_file_close(file, MYF(0));
  end_io_cache(&log_file);
  my_free(name);
  name= NULL;
  log_state.atomic_set(LOG_CLOSED);
  DBUG_RETURN(1);
}


bool MYSQL_BIN_LOG::open_index_file(const char *index_file_name_arg,
                                    const char *log_name, bool need_lock_index)
{
  File index_file_nr= -1;
  DBUG_ASSERT(!my_b_inited(&index_file));

  /*
    First open of this class instance
    Create an index file that will hold all file names uses for logging.
    Add new entries to the end of it.
  */
  myf opt= MY_UNPACK_FILENAME;
  if (!index_file_name_arg)
  {
    index_file_name_arg= log_name;    // Use same basename for index file
    opt= MY_UNPACK_FILENAME | MY_REPLACE_EXT;
  }
  fn_format(index_file_name, index_file_name_arg, mysql_data_home,
            ".index", opt);

  if (set_crash_safe_index_file_name(index_file_name_arg))
  {
    sql_print_error("MYSQL_BIN_LOG::set_crash_safe_index_file_name failed.");
    return TRUE;
  }

  /*
    We need move crash_safe_index_file to index_file if the index_file
    does not exist and crash_safe_index_file exists when mysqld server
    restarts.
  */
  if (my_access(index_file_name, F_OK) &&
      !my_access(crash_safe_index_file_name, F_OK) &&
      my_rename(crash_safe_index_file_name, index_file_name, MYF(MY_WME)))
  {
    sql_print_error("MYSQL_BIN_LOG::open_index_file failed to "
                    "move crash_safe_index_file to index file.");
    return TRUE;
  }

  if ((index_file_nr= mysql_file_open(m_key_file_log_index,
                                      index_file_name,
                                      O_RDWR | O_CREAT | O_BINARY,
                                      MYF(MY_WME))) < 0 ||
       mysql_file_sync(index_file_nr, MYF(MY_WME)) ||
       init_io_cache_ext(&index_file, index_file_nr,
                         IO_SIZE, READ_CACHE,
                         mysql_file_seek(index_file_nr, 0L, MY_SEEK_END, MYF(0)),
                                         0, MYF(MY_WME | MY_WAIT_IF_FULL),
                         m_key_file_log_index_cache) ||
      DBUG_EVALUATE_IF("fault_injection_openning_index", 1, 0))
  {
    /*
      TODO: all operations creating/deleting the index file or a log, should
      call my_sync_dir() or my_sync_dir_by_file() to be durable.
      TODO: file creation should be done with mysql_file_create()
      not mysql_file_open().
    */
    if (index_file_nr >= 0)
      mysql_file_close(index_file_nr, MYF(0));
    return TRUE;
  }

#ifdef HAVE_REPLICATION
  /*
    Sync the index by purging any binary log file that is not registered.
    In other words, either purge binary log files that were removed from
    the index but not purged from the file system due to a crash or purge
    any binary log file that was created but not register in the index
    due to a crash.
  */

  if (set_purge_index_file_name(index_file_name_arg) ||
      open_purge_index_file(FALSE) ||
      purge_index_entry(NULL, NULL, need_lock_index) ||
      close_purge_index_file() ||
      DBUG_EVALUATE_IF("fault_injection_recovering_index", 1, 0))
  {
    sql_print_error("MYSQL_BIN_LOG::open_index_file failed to sync the index "
                    "file.");
    return TRUE;
  }
#endif

  return FALSE;
}

/**
  Add the GTIDs from the given relaylog file and also
  update the IO thread transaction parser.

  @param filename Relaylog file to read from.
  @param retrieved_gtids Gtid_set to store the GTIDs found on the relaylog file.
  @param verify_checksum Set to true to verify event checksums.
  @param trx_parser The transaction boundary parser to be used in order to
  only add a GTID to the gtid_set after ensuring the transaction is fully
  stored on the relay log.
  @param gtid_partial_trx The gtid of the last incomplete transaction
  found in the relay log.

  @retval false The file was successfully read and all GTIDs from
  Previous_gtids and Gtid_log_event from complete transactions were added to
  the retrieved_set.
  @retval true There was an error during the procedure.
*/
static bool
read_gtids_and_update_trx_parser_from_relaylog(
  const char *filename,
  Gtid_set *retrieved_gtids,
  bool verify_checksum,
  Transaction_boundary_parser *trx_parser,
  Gtid *gtid_partial_trx)
{
  DBUG_ENTER("read_gtids_and_update_trx_parser_from_relaylog");
  DBUG_PRINT("info", ("Opening file %s", filename));

  DBUG_ASSERT(retrieved_gtids != NULL);
  DBUG_ASSERT(trx_parser != NULL);
#ifndef DBUG_OFF
  unsigned long event_counter= 0;
#endif

  /*
    Create a Format_description_log_event that is used to read the
    first event of the log.
  */
  Format_description_log_event fd_ev(BINLOG_VERSION), *fd_ev_p= &fd_ev;
  if (!fd_ev.is_valid())
    DBUG_RETURN(true);

  File file;
  IO_CACHE log;

  const char *errmsg= NULL;
  if ((file= open_binlog_file(&log, filename, &errmsg)) < 0)
  {
    sql_print_error("%s", errmsg);
    /*
      As read_gtids_from_binlog() will not throw error on truncated
      relaylog files, we should do the same here in order to keep the
      current behavior.
    */
    DBUG_RETURN(false);
  }

  /*
    Seek for Previous_gtids_log_event and Gtid_log_event events to
    gather information what has been processed so far.
  */
  my_b_seek(&log, BIN_LOG_HEADER_SIZE);
  Log_event *ev= NULL;
  bool error= false;
  bool seen_prev_gtids= false;
  ulong data_len= 0;

  while (!error &&
         (ev= Log_event::read_log_event(&log, 0, fd_ev_p, verify_checksum)) !=
         NULL)
  {
    DBUG_PRINT("info", ("Read event of type %s", ev->get_type_str()));
#ifndef DBUG_OFF
    event_counter++;
#endif

    data_len= uint4korr(ev->temp_buf + EVENT_LEN_OFFSET);
    if (trx_parser->feed_event(ev->temp_buf, data_len, fd_ev_p, false))
    {
      /*
        The transaction boundary parser found an error while parsing a
        sequence of events from the relaylog. As we don't know if the
        parsing has started from a reliable point (it might started in
        a relay log file that begins with the rest of a transaction
        that started in a previous relay log file), it is better to do
        nothing in this case. The boundary parser will fix itself once
        finding an event that represent a transaction boundary.

        Suppose the following relaylog:

         rl-bin.000011 | rl-bin.000012 | rl-bin.000013 | rl-bin-000014
        ---------------+---------------+---------------+---------------
         PREV_GTIDS    | PREV_GTIDS    | PREV_GTIDS    | PREV_GTIDS
         (empty)       | (UUID:1-2)    | (UUID:1-2)    | (UUID:1-2)
        ---------------+---------------+---------------+---------------
         XID           | QUERY(INSERT) | QUERY(INSERT) | XID
        ---------------+---------------+---------------+---------------
         GTID(UUID:2)  |
        ---------------+
         QUERY(CREATE  |
         TABLE t1 ...) |
        ---------------+
         GTID(UUID:3)  |
        ---------------+
         QUERY(BEGIN)  |
        ---------------+

        As it is impossible to determine the current Retrieved_Gtid_Set by only
        looking to the PREVIOUS_GTIDS on the last relay log file, and scanning
        events on it, we tried to find a relay log file that contains at least
        one GTID event during the backwards search.

        In the example, we will find a GTID only in rl-bin.000011, as the
        UUID:3 transaction was spanned across 4 relay log files.

        The transaction spanning can be caused by "FLUSH RELAY LOGS" commands
        on slave while it is queuing the transaction.

        So, in order to correctly add UUID:3 into Retrieved_Gtid_Set, we need
        to parse the relay log starting on the file we found the last GTID
        queued to know if the transaction was fully retrieved or not.

        Start scanning rl-bin.000011 after resetting the transaction parser
        will generate an error, as XID event is only expected inside a DML,
        but in this case, we can ignore this error and reset the parser.
      */
      trx_parser->reset();
      /*
        We also have to discard the GTID of the partial transaction that was
        not finished if there is one. This is needed supposing that an
        incomplete transaction was replicated with a GTID.

        GTID(1), QUERY(BEGIN), QUERY(INSERT), ANONYMOUS_GTID, QUERY(DROP ...)

        In the example above, without cleaning the gtid_partial_trx,
        the GTID(1) would be added to the Retrieved_Gtid_Set after the
        QUERY(DROP ...) event.

        GTID(1), QUERY(BEGIN), QUERY(INSERT), GTID(2), QUERY(DROP ...)

        In the example above the GTID(1) will also be discarded as the
        GTID(1) transaction is not complete.
      */
      if (!gtid_partial_trx->is_empty())
      {
        DBUG_PRINT("info", ("Discarding Gtid(%d, %lld) as the transaction "
                            "wasn't complete and we found an error in the"
                            "transaction boundary parser.",
                            gtid_partial_trx->sidno,
                            gtid_partial_trx->gno));
        gtid_partial_trx->clear();
      }
    }

    switch (ev->get_type_code())
    {
    case binary_log::FORMAT_DESCRIPTION_EVENT:
      if (fd_ev_p != &fd_ev)
        delete fd_ev_p;
      fd_ev_p= (Format_description_log_event *)ev;
      break;
    case binary_log::ROTATE_EVENT:
      // do nothing; just accept this event and go to next
      break;
    case binary_log::PREVIOUS_GTIDS_LOG_EVENT:
    {
      seen_prev_gtids= true;
      // add events to sets
      Previous_gtids_log_event *prev_gtids_ev= (Previous_gtids_log_event *)ev;
      if (prev_gtids_ev->add_to_set(retrieved_gtids) != 0)
      {
        error= true;
        break;
      }
#ifndef DBUG_OFF
      char* prev_buffer= prev_gtids_ev->get_str(NULL, NULL);
      DBUG_PRINT("info", ("Got Previous_gtids from file '%s': Gtid_set='%s'.",
                          filename, prev_buffer));
      my_free(prev_buffer);
#endif
      break;
    }
    case binary_log::GTID_LOG_EVENT:
    {
      /* If we didn't find any PREVIOUS_GTIDS in this file */
      if (!seen_prev_gtids)
      {
        my_error(ER_BINLOG_LOGICAL_CORRUPTION, MYF(0), filename,
                 "The first global transaction identifier was read, but "
                 "no other information regarding identifiers existing "
                 "on the previous log files was found.");
        error= true;
        break;
      }

      Gtid_log_event *gtid_ev= (Gtid_log_event *)ev;
      rpl_sidno sidno= gtid_ev->get_sidno(retrieved_gtids->get_sid_map());
      if (sidno < 0)
      {
        error= true;
        break;
      }
      else
      {
        if (retrieved_gtids->ensure_sidno(sidno) != RETURN_STATUS_OK)
        {
          error= true;
          break;
        }
        else
        {
          /*
            As are updating the transaction boundary parser while reading
            GTIDs from relay log files to fill the Retrieved_Gtid_Set, we
            should not add the GTID here as we don't know if the transaction
            is complete on the relay log yet.
          */
          gtid_partial_trx->set(sidno, gtid_ev->get_gno());
        }
        DBUG_PRINT("info", ("Found Gtid in relaylog file '%s': Gtid(%d, %lld).",
                            filename, sidno, gtid_ev->get_gno()));
      }
      break;
    }
    case binary_log::ANONYMOUS_GTID_LOG_EVENT:
    default:
      /*
        If we reached the end of a transaction after storing it's GTID
        in gtid_partial_trx variable, it is time to add this GTID to the
        retrieved_gtids set because the transaction is complete and there is no
        need for asking this transaction again.
      */
      if (trx_parser->is_not_inside_transaction())
      {
        if (!gtid_partial_trx->is_empty())
        {
          DBUG_PRINT("info", ("Adding Gtid to Retrieved_Gtid_Set as the "
                              "transaction was completed at "
                              "relaylog file '%s': Gtid(%d, %lld).",
                              filename, gtid_partial_trx->sidno,
                              gtid_partial_trx->gno));
          retrieved_gtids->_add_gtid(gtid_partial_trx->sidno,
                                     gtid_partial_trx->gno);
          gtid_partial_trx->clear();
        }
      }
      break;
    }
    if (ev != fd_ev_p)
      delete ev;
  }

  if (log.error < 0)
  {
    // This is not a fatal error; the log may just be truncated.
    // @todo but what other errors could happen? IO error?
    sql_print_warning("Error reading GTIDs from relaylog: %d", log.error);
  }

  if (fd_ev_p != &fd_ev)
  {
    delete fd_ev_p;
    fd_ev_p= &fd_ev;
  }

  mysql_file_close(file, MYF(MY_WME));
  end_io_cache(&log);

#ifndef DBUG_OFF
  sql_print_information("%lu events read in relaylog file '%s' for updating "
                        "Retrieved_Gtid_Set and/or IO thread transaction "
                        "parser state.",
                        event_counter, filename);
#endif

  DBUG_RETURN(error);
}

/**
  Reads GTIDs from the given binlog file.

  @param filename File to read from.
  @param all_gtids If not NULL, then the GTIDs from the
  Previous_gtids_log_event and from all Gtid_log_events are stored in
  this object.
  @param prev_gtids If not NULL, then the GTIDs from the
  Previous_gtids_log_events are stored in this object.
  @param first_gtid If not NULL, then the first GTID information from the
  file will be stored in this object.
  @param sid_map The sid_map object to use in the rpl_sidno generation
  of the Gtid_log_event. If lock is needed in the sid_map, the caller
  must hold it.
  @param verify_checksum Set to true to verify event checksums.

  @retval GOT_GTIDS The file was successfully read and it contains
  both Gtid_log_events and Previous_gtids_log_events.
  @retval GOT_PREVIOUS_GTIDS The file was successfully read and it
  contains Previous_gtids_log_events but no Gtid_log_events.
  @retval NO_GTIDS The file was successfully read and it does not
  contain GTID events.
  @retval ERROR Out of memory, or IO error, or malformed event
  structure, or the file is malformed (e.g., contains Gtid_log_events
  but no Previous_gtids_log_event).
  @retval TRUNCATED The file was truncated before the end of the
  first Previous_gtids_log_event.
*/
enum enum_read_gtids_from_binlog_status
{ GOT_GTIDS, GOT_PREVIOUS_GTIDS, NO_GTIDS, ERROR, TRUNCATED };
static enum_read_gtids_from_binlog_status
read_gtids_from_binlog(const char *filename, Gtid_set *all_gtids,
                       Gtid_set *prev_gtids, Gtid *first_gtid,
                       Sid_map* sid_map,
                       bool verify_checksum, bool is_relay_log)
{
  DBUG_ENTER("read_gtids_from_binlog");
  DBUG_PRINT("info", ("Opening file %s", filename));

  /*
    Create a Format_description_log_event that is used to read the
    first event of the log.
  */
  Format_description_log_event fd_ev(BINLOG_VERSION), *fd_ev_p= &fd_ev;
  if (!fd_ev.is_valid())
    DBUG_RETURN(ERROR);

  File file;
  IO_CACHE log;

  /*
    We assert here that both all_gtids and prev_gtids, if specified,
    uses the same sid_map as the one passed as a parameter. This is just
    to ensure that, if the sid_map needed some lock and was locked by
    the caller, the lock applies to all the GTID sets this function is
    dealing with.
  */
#ifndef DBUG_OFF
  if (all_gtids)
    DBUG_ASSERT(all_gtids->get_sid_map() == sid_map);
  if (prev_gtids)
    DBUG_ASSERT(prev_gtids->get_sid_map() == sid_map);
#endif

  const char *errmsg= NULL;
  if ((file= open_binlog_file(&log, filename, &errmsg)) < 0)
  {
    sql_print_error("%s", errmsg);
    /*
      We need to revisit the recovery procedure for relay log
      files. Currently, it is called after this routine.
      /Alfranio
    */
    DBUG_RETURN(TRUNCATED);
  }

  /*
    Seek for Previous_gtids_log_event and Gtid_log_event events to
    gather information what has been processed so far.
  */
  my_b_seek(&log, BIN_LOG_HEADER_SIZE);
  Log_event *ev= NULL;
  enum_read_gtids_from_binlog_status ret= NO_GTIDS;
  bool done= false;
  bool seen_first_gtid= false;
  while (!done &&
         (ev= Log_event::read_log_event(&log, 0, fd_ev_p, verify_checksum)) !=
         NULL)
  {
    DBUG_PRINT("info", ("Read event of type %s", ev->get_type_str()));
    switch (ev->get_type_code())
    {
    case binary_log::FORMAT_DESCRIPTION_EVENT:
      if (fd_ev_p != &fd_ev)
        delete fd_ev_p;
      fd_ev_p= (Format_description_log_event *)ev;
      break;
    case binary_log::ROTATE_EVENT:
      // do nothing; just accept this event and go to next
      break;
    case binary_log::PREVIOUS_GTIDS_LOG_EVENT:
    {
      ret= GOT_PREVIOUS_GTIDS;
      // add events to sets
      Previous_gtids_log_event *prev_gtids_ev=
        (Previous_gtids_log_event *)ev;
      if (all_gtids != NULL && prev_gtids_ev->add_to_set(all_gtids) != 0)
        ret= ERROR, done= true;
      else if (prev_gtids != NULL && prev_gtids_ev->add_to_set(prev_gtids) != 0)
        ret= ERROR, done= true;
#ifndef DBUG_OFF
      char* prev_buffer= prev_gtids_ev->get_str(NULL, NULL);
      DBUG_PRINT("info", ("Got Previous_gtids from file '%s': Gtid_set='%s'.",
                          filename, prev_buffer));
      my_free(prev_buffer);
#endif
      break;
    }
    case binary_log::GTID_LOG_EVENT:
    {
      DBUG_EXECUTE_IF("inject_fault_bug16502579", {
                      DBUG_PRINT("debug", ("GTID_LOG_EVENT found. Injected ret=NO_GTIDS."));
                      ret=NO_GTIDS;
                      });
      if (ret != GOT_GTIDS)
      {
        if (ret != GOT_PREVIOUS_GTIDS)
        {
          /*
            Since this routine is run on startup, there may not be a
            THD instance. Therefore, ER(X) cannot be used.
           */
          const char* msg_fmt= (current_thd != NULL) ?
                               ER_THD(current_thd, ER_BINLOG_LOGICAL_CORRUPTION) :
                               ER_DEFAULT(ER_BINLOG_LOGICAL_CORRUPTION);
          my_printf_error(ER_BINLOG_LOGICAL_CORRUPTION,
                          msg_fmt, MYF(0),
                          filename,
                          "The first global transaction identifier was read, but "
                          "no other information regarding identifiers existing "
                          "on the previous log files was found.");
          ret= ERROR, done= true;
          break;
        }
        else
          ret= GOT_GTIDS;
      }
      /*
        When all_gtids and first_gtid are all NULL, or when this is a relaylog,
        we just check if the binary/relay log contains at least one
        Gtid_log_event, so that we can distinguish the return values GOT_GTID
        and GOT_PREVIOUS_GTIDS. We don't need to read anything else from the
        binary/relay log.
        If all_gtids is requested (i.e., NOT NULL), we should
        continue to read all gtids.
        If just first_gtid was requested, we will be done after storing this
        Gtid_log_event info on it.
      */
      if (is_relay_log || (all_gtids == NULL && first_gtid == NULL))
      {
        ret= GOT_GTIDS, done= true;
      }
      else
      {
        Gtid_log_event *gtid_ev= (Gtid_log_event *)ev;
        rpl_sidno sidno= gtid_ev->get_sidno(sid_map);
        if (sidno < 0)
          ret= ERROR, done= true;
        else
        {
          if (all_gtids)
          {
            if (all_gtids->ensure_sidno(sidno) != RETURN_STATUS_OK)
              ret= ERROR, done= true;
            all_gtids->_add_gtid(sidno, gtid_ev->get_gno());
            DBUG_PRINT("info", ("Got Gtid from file '%s': Gtid(%d, %lld).",
                                filename, sidno, gtid_ev->get_gno()));
          }

          /* If the first GTID was requested, stores it */
          if (first_gtid && !seen_first_gtid)
          {
            first_gtid->set(sidno, gtid_ev->get_gno());
            seen_first_gtid= true;
            /* If the first_gtid was the only thing requested, we are done */
            if (all_gtids == NULL)
              ret= GOT_GTIDS, done= true;
          }
        }
      }
      break;
    }
    case binary_log::ANONYMOUS_GTID_LOG_EVENT:
    {
      /*
        When this is a relaylog, we just check if it contains
        at least one Anonymous_gtid_log_event after initialization
        (FDs, Rotates and PREVIOUS_GTIDS), so that we can distinguish the
        return values GOT_GTID and GOT_PREVIOUS_GTIDS.
        We don't need to read anything else from the relay log.
      */
      if (is_relay_log)
      {
        ret= GOT_GTIDS;
        done= true;
        break;
      }
    }
    default:
      // if we found any other event type without finding a
      // previous_gtids_log_event, then the rest of this binlog
      // cannot contain gtids
      if (ret != GOT_GTIDS && ret != GOT_PREVIOUS_GTIDS)
        done= true;
      /*
        The GTIDs of the relaylog files will be handled later
        because of the possibility of transactions be spanned
        along distinct relaylog files.
        So, if we found an ordinary event without finding the
        GTID but we already found the PREVIOUS_GTIDS, this probably
        means that the event is from a transaction that started on
        previous relaylog file.
      */
      if (ret == GOT_PREVIOUS_GTIDS && is_relay_log)
        done= true;
      break;
    }
    if (ev != fd_ev_p)
      delete ev;
    DBUG_PRINT("info", ("done=%d", done));
  }

  if (log.error < 0)
  {
    // This is not a fatal error; the log may just be truncated.

    // @todo but what other errors could happen? IO error?
    sql_print_warning("Error reading GTIDs from binary log: %d", log.error);
  }

  if (fd_ev_p != &fd_ev)
  {
    delete fd_ev_p;
    fd_ev_p= &fd_ev;
  }

  mysql_file_close(file, MYF(MY_WME));
  end_io_cache(&log);

  if (all_gtids)
    all_gtids->dbug_print("all_gtids");
  else
    DBUG_PRINT("info", ("all_gtids==NULL"));
  if (prev_gtids)
    prev_gtids->dbug_print("prev_gtids");
  else
    DBUG_PRINT("info", ("prev_gtids==NULL"));
  if (first_gtid == NULL)
    DBUG_PRINT("info", ("first_gtid==NULL"));
  else if (first_gtid->sidno == 0)
    DBUG_PRINT("info", ("first_gtid.sidno==0"));
  else
    first_gtid->dbug_print(sid_map, "first_gtid");

  DBUG_PRINT("info", ("returning %d", ret));
  DBUG_RETURN(ret);
}

bool MYSQL_BIN_LOG::find_first_log_not_in_gtid_set(char *binlog_file_name,
                                                   const Gtid_set *gtid_set,
                                                   Gtid *first_gtid,
                                                   const char **errmsg)
{
  DBUG_ENTER("MYSQL_BIN_LOG::gtid_read_start_binlog");
  /*
    Gather the set of files to be accessed.
  */
  list<string> filename_list;
  LOG_INFO linfo;
  int error;

  list<string>::reverse_iterator rit;
  Gtid_set binlog_previous_gtid_set(gtid_set->get_sid_map());

  mysql_mutex_lock(&LOCK_index);
  for (error= find_log_pos(&linfo, NULL, false/*need_lock_index=false*/);
       !error; error= find_next_log(&linfo, false/*need_lock_index=false*/))
  {
    DBUG_PRINT("info", ("read log filename '%s'", linfo.log_file_name));
    filename_list.push_back(string(linfo.log_file_name));
  }
  mysql_mutex_unlock(&LOCK_index);
  if (error != LOG_INFO_EOF)
  {
    *errmsg= "Failed to read the binary log index file while "
      "looking for the oldest binary log that contains any GTID "
      "that is not in the given gtid set";
    error= -1;
    goto end;
  }

  if (filename_list.empty())
  {
    *errmsg= "Could not find first log file name in binary log index file "
      "while looking for the oldest binary log that contains any GTID "
      "that is not in the given gtid set";
    error= -2;
    goto end;
  }

  /*
    Iterate over all the binary logs in reverse order, and read only
    the Previous_gtids_log_event, to find the first one, that is the
    subset of the given gtid set. Since every binary log begins with
    a Previous_gtids_log_event, that contains all GTIDs in all
    previous binary logs.
    We also ask for the first GTID in the binary log to know if we
    should send the FD event with the "created" field cleared or not.
  */
  DBUG_PRINT("info", ("Iterating backwards through binary logs, and reading "
                      "only the Previous_gtids_log_event, to find the first "
                      "one, that is the subset of the given gtid set."));
  rit= filename_list.rbegin();
  error= 0;
  while (rit != filename_list.rend())
  {
    const char *filename= rit->c_str();
    DBUG_PRINT("info", ("Read Previous_gtids_log_event from filename='%s'",
                        filename));
    switch (read_gtids_from_binlog(filename, NULL, &binlog_previous_gtid_set,
                                   first_gtid,
                                   binlog_previous_gtid_set.get_sid_map(),
                                   opt_master_verify_checksum, is_relay_log))
    {
    case ERROR:
      *errmsg= "Error reading header of binary log while looking for "
        "the oldest binary log that contains any GTID that is not in "
        "the given gtid set";
      error= -3;
      goto end;
    case NO_GTIDS:
      *errmsg= "Found old binary log without GTIDs while looking for "
        "the oldest binary log that contains any GTID that is not in "
        "the given gtid set";
      error= -4;
      goto end;
    case GOT_GTIDS:
    case GOT_PREVIOUS_GTIDS:
      if (binlog_previous_gtid_set.is_subset(gtid_set))
      {
        strcpy(binlog_file_name, filename);
        /*
          Verify that the selected binlog is not the first binlog,
        */
        DBUG_EXECUTE_IF("slave_reconnect_with_gtid_set_executed",
                        DBUG_ASSERT(strcmp(filename_list.begin()->c_str(),
                                           binlog_file_name) != 0););
        goto end;
      }
    case TRUNCATED:
      break;
    }
    binlog_previous_gtid_set.clear();

    rit++;
  }

  if (rit == filename_list.rend())
  {
    *errmsg= ER_THD(current_thd, ER_MASTER_HAS_PURGED_REQUIRED_GTIDS);
    error= -5;
  }

end:
  if (error)
    DBUG_PRINT("error", ("'%s'", *errmsg));
  filename_list.clear();
  DBUG_PRINT("info", ("returning %d", error));
  DBUG_RETURN(error != 0 ? true : false);
}

bool MYSQL_BIN_LOG::init_gtid_sets(Gtid_set *all_gtids, Gtid_set *lost_gtids,
                                   bool verify_checksum, bool need_lock,
                                   Transaction_boundary_parser *trx_parser,
                                   Gtid *gtid_partial_trx,
                                   bool is_server_starting)
{
  DBUG_ENTER("MYSQL_BIN_LOG::init_gtid_sets");
  DBUG_PRINT("info", ("lost_gtids=%p; so we are recovering a %s log; is_relay_log=%d",
                      lost_gtids, lost_gtids == NULL ? "relay" : "binary",
                      is_relay_log));

  /*
    If this is a relay log, we must have the IO thread Master_info trx_parser
    in order to correctly feed it with relay log events.
  */
#ifndef DBUG_OFF
  if (is_relay_log)
  {
    DBUG_ASSERT(trx_parser != NULL);
    DBUG_ASSERT(lost_gtids == NULL);
  }
#endif

  /*
    Acquires the necessary locks to ensure that logs are not either
    removed or updated when we are reading from it.
  */
  if (need_lock)
  {
    // We don't need LOCK_log if we are only going to read the initial
    // Prevoius_gtids_log_event and ignore the Gtid_log_events.
    if (all_gtids != NULL)
      mysql_mutex_lock(&LOCK_log);
    mysql_mutex_lock(&LOCK_index);
    global_sid_lock->wrlock();
  }
  else
  {
    if (all_gtids != NULL)
      mysql_mutex_assert_owner(&LOCK_log);
    mysql_mutex_assert_owner(&LOCK_index);
    global_sid_lock->assert_some_wrlock();
  }

  // Gather the set of files to be accessed.
  list<string> filename_list;
  LOG_INFO linfo;
  int error;

  list<string>::iterator it;
  list<string>::reverse_iterator rit;
  bool reached_first_file= false;

  /* Initialize the sid_map to be used in read_gtids_from_binlog */
  Sid_map *sid_map= NULL;
  if (all_gtids)
    sid_map= all_gtids->get_sid_map();
  else if (lost_gtids)
    sid_map= lost_gtids->get_sid_map();

  for (error= find_log_pos(&linfo, NULL, false/*need_lock_index=false*/); !error;
       error= find_next_log(&linfo, false/*need_lock_index=false*/))
  {
    DBUG_PRINT("info", ("read log filename '%s'", linfo.log_file_name));
    filename_list.push_back(string(linfo.log_file_name));
  }
  if (error != LOG_INFO_EOF)
  {
    DBUG_PRINT("error", ("Error reading %s index",
                         is_relay_log ? "relaylog" : "binlog"));
    goto end;
  }
  /*
    On server starting, one new empty binlog file is created and
    its file name is put into index file before initializing
    GLOBAL.GTID_EXECUTED AND GLOBAL.GTID_PURGED, it is not the
    last binlog file before the server restarts, so we remove
    its file name from filename_list.
  */
  if (is_server_starting && !is_relay_log && !filename_list.empty())
    filename_list.pop_back();

  error= 0;

  if (all_gtids != NULL)
  {
    DBUG_PRINT("info", ("Iterating backwards through %s logs, "
                        "looking for the last %s log that contains "
                        "a Previous_gtids_log_event.",
                        is_relay_log ? "relay" : "binary",
                        is_relay_log ? "relay" : "binary"));
    // Iterate over all files in reverse order until we find one that
    // contains a Previous_gtids_log_event.
    rit= filename_list.rbegin();
    bool can_stop_reading= false;
    reached_first_file= (rit == filename_list.rend());
    DBUG_PRINT("info", ("filename='%s' reached_first_file=%d",
                        reached_first_file ? "" : rit->c_str(),
                        reached_first_file));
    while (!can_stop_reading && !reached_first_file)
    {
      const char *filename= rit->c_str();
      rit++;
      reached_first_file= (rit == filename_list.rend());
      DBUG_PRINT("info", ("filename='%s' can_stop_reading=%d "
                          "reached_first_file=%d, ",
                          filename, can_stop_reading, reached_first_file));
      switch (read_gtids_from_binlog(filename, all_gtids,
                                     reached_first_file ? lost_gtids : NULL,
                                     NULL/* first_gtid */,
                                     sid_map, verify_checksum, is_relay_log))
      {
        case ERROR:
        {
          error= 1;
          goto end;
        }
        case GOT_GTIDS:
        {
          can_stop_reading= true;
          break;
        }
        case GOT_PREVIOUS_GTIDS:
        {
          /*
            If this is a binlog file, it is enough to have GOT_PREVIOUS_GTIDS.
            If this is a relaylog file, we need to find at least one GTID to
            start parsing the relay log to add GTID of transactions that might
            have spanned in distinct relaylog files.
          */
          if (!is_relay_log)
            can_stop_reading= true;
          break;
        }
        case NO_GTIDS:
        {
          /*
            Mysql server iterates backwards through binary logs, looking for
            the last binary log that contains a Previous_gtids_log_event for
            gathering the set of gtid_executed on server start. This may take
            very long time if it has many binary logs and almost all of them
            are out of filesystem cache. So if the binlog_gtid_simple_recovery
            is enabled, and the last binary log does not contain any GTID
            event, do not read any more binary logs, GLOBAL.GTID_EXECUTED and
            GLOBAL.GTID_PURGED should be empty in the case.
          */
          if (binlog_gtid_simple_recovery && is_server_starting &&
              !is_relay_log)
          {
            DBUG_ASSERT(all_gtids->is_empty());
            DBUG_ASSERT(lost_gtids->is_empty());
            goto end;
          }
          /*FALLTHROUGH*/
        }
        case TRUNCATED:
        {
          break;
        }
      }
    }

    /*
      If we use GTIDs and have partial transactions on the relay log,
      must check if it ends on next relay log files.
      We also need to feed the boundary parser with the rest of the
      relay log to put it in the correct state before receiving new
      events from the master in the case of GTID auto positioning be
      disabled.
    */
    if (is_relay_log)
    {
      /*
        Suppose the following relaylog:

         rl-bin.000001 | rl-bin.000002 | rl-bin.000003 | rl-bin-000004
        ---------------+---------------+---------------+---------------
         PREV_GTIDS    | PREV_GTIDS    | PREV_GTIDS    | PREV_GTIDS
         (empty)       | (UUID:1)      | (UUID:1)      | (UUID:1)
        ---------------+---------------+---------------+---------------
         GTID(UUID:1)  | QUERY(INSERT) | QUERY(INSERT) | XID
        ---------------+---------------+---------------+---------------
         QUERY(CREATE  |
         TABLE t1 ...) |
        ---------------+
         GTID(UUID:2)  |
        ---------------+
         QUERY(BEGIN)  |
        ---------------+

        As it is impossible to determine the current Retrieved_Gtid_Set by only
        looking to the PREVIOUS_GTIDS on the last relay log file, and scanning
        events on it, we tried to find a relay log file that contains at least
        one GTID event during the backwards search.

        In the example, we will find a GTID only in rl-bin.000001, as the
        UUID:2 transaction was spanned across 4 relay log files.

        The transaction spanning can be caused by "FLUSH RELAY LOGS" commands
        on slave while it is queuing the transaction.

        So, in order to correctly add UUID:2 into Retrieved_Gtid_Set, we need
        to parse the relay log starting on the file we found the last GTID
        queued to know if the transaction was fully retrieved or not.
      */

      /*
        Adjust the reverse iterator to point to the relaylog file we
        need to start parsing, as it was incremented after generating
        the relay log file name.
      */
      rit--;
      /* Reset the transaction parser before feeding it with events */
      trx_parser->reset();
      gtid_partial_trx->clear();

      DBUG_PRINT("info", ("Iterating forwards through relay logs, "
                          "updating the Retrieved_Gtid_Set and updating "
                          "IO thread trx parser before start."));
      for (it= find(filename_list.begin(), filename_list.end(), *rit);
           it != filename_list.end(); it++)
      {
        const char *filename= it->c_str();
        DBUG_PRINT("info", ("filename='%s'", filename));
        if (read_gtids_and_update_trx_parser_from_relaylog(filename, all_gtids,
                                                           true, trx_parser,
                                                           gtid_partial_trx))
        {
          error= 1;
          goto end;
        }
      }
    }
  }
  if (lost_gtids != NULL && !reached_first_file)
  {
    DBUG_PRINT("info", ("Iterating forwards through binary logs, looking for the first binary log that contains both a Previous_gtids_log_event and a Gtid_log_event."));
    for (it= filename_list.begin(); it != filename_list.end(); it++)
    {
      const char *filename= it->c_str();
      DBUG_PRINT("info", ("filename='%s'", filename));
      switch (read_gtids_from_binlog(filename, NULL, lost_gtids,
                                     NULL/* first_gtid */,
                                     sid_map, verify_checksum, is_relay_log))
      {
        case ERROR:
        {
          error= 1;
          /*FALLTHROUGH*/
        }
        case GOT_GTIDS:
        {
          goto end;
        }
        case NO_GTIDS:
        case GOT_PREVIOUS_GTIDS:
        {
          /*
            Mysql server iterates forwards through binary logs, looking for
            the first binary log that contains both Previous_gtids_log_event
            and gtid_log_event for gathering the set of gtid_purged on server
            start. It also iterates forwards through binary logs, looking for
            the first binary log that contains both Previous_gtids_log_event
            and gtid_log_event for gathering the set of gtid_purged when
            purging binary logs. This may take very long time if it has many
            binary logs and almost all of them are out of filesystem cache.
            So if the binlog_gtid_simple_recovery is enabled, we just
            initialize GLOBAL.GTID_PURGED from the first binary log, do not
            read any more binary logs.
          */
          if (binlog_gtid_simple_recovery && !is_relay_log)
            goto end;
          /*FALLTHROUGH*/
        }
        case TRUNCATED:
        {
          break;
        }
      }
    }
  }
end:
  if (all_gtids)
    all_gtids->dbug_print("all_gtids");
  if (lost_gtids)
    lost_gtids->dbug_print("lost_gtids");
  if (need_lock)
  {
    global_sid_lock->unlock();
    mysql_mutex_unlock(&LOCK_index);
    if (all_gtids != NULL)
      mysql_mutex_unlock(&LOCK_log);
  }
  filename_list.clear();
  DBUG_PRINT("info", ("returning %d", error));
  DBUG_RETURN(error != 0 ? true : false);
}


/**
  Open a (new) binlog file.

  - Open the log file and the index file. Register the new
  file name in it
  - When calling this when the file is in use, you must have a locks
  on LOCK_log and LOCK_index.

  @retval
    0	ok
  @retval
    1	error
*/

bool MYSQL_BIN_LOG::open_binlog(const char *log_name,
                                const char *new_name,
                                ulong max_size_arg,
                                bool null_created_arg,
                                bool need_lock_index,
                                bool need_sid_lock,
                                Format_description_log_event *extra_description_event)
{
  // lock_index must be acquired *before* sid_lock.
  DBUG_ASSERT(need_sid_lock || !need_lock_index);
  DBUG_ENTER("MYSQL_BIN_LOG::open_binlog(const char *, ...)");
  DBUG_PRINT("enter",("base filename: %s", log_name));

  mysql_mutex_assert_owner(get_log_lock());

  if (init_and_set_log_file_name(log_name, new_name))
  {
    sql_print_error("MYSQL_BIN_LOG::open failed to generate new file name.");
    DBUG_RETURN(1);
  }

  DBUG_PRINT("info", ("generated filename: %s", log_file_name));

  DEBUG_SYNC(current_thd, "after_log_file_name_initialized");

#ifdef HAVE_REPLICATION
  if (open_purge_index_file(TRUE) ||
      register_create_index_entry(log_file_name) ||
      sync_purge_index_file() ||
      DBUG_EVALUATE_IF("fault_injection_registering_index", 1, 0))
  {
    /**
      @todo: although this was introduced to appease valgrind
      when injecting emulated faults using fault_injection_registering_index
      it may be good to consider what actually happens when
      open_purge_index_file succeeds but register or sync fails.

      Perhaps we might need the code below in MYSQL_BIN_LOG::cleanup
      for "real life" purposes as well? 
    */
    DBUG_EXECUTE_IF("fault_injection_registering_index", {
      if (my_b_inited(&purge_index_file))
      {
        end_io_cache(&purge_index_file);
        my_close(purge_index_file.file, MYF(0));
      }
    });

    sql_print_error("MYSQL_BIN_LOG::open failed to sync the index file.");
    DBUG_RETURN(1);
  }
  DBUG_EXECUTE_IF("crash_create_non_critical_before_update_index", DBUG_SUICIDE(););
#endif

  write_error= 0;

  /* open the main log file */
  if (open(
#ifdef HAVE_PSI_INTERFACE
                      m_key_file_log,
#endif
                      log_name, new_name))
  {
#ifdef HAVE_REPLICATION
    close_purge_index_file();
#endif
    DBUG_RETURN(1);                            /* all warnings issued */
  }

  max_size= max_size_arg;

  open_count++;

  bool write_file_name_to_index_file=0;

  /* This must be before goto err. */
#ifndef DBUG_OFF
  binary_log_debug::debug_pretend_version_50034_in_binlog=
    DBUG_EVALUATE_IF("pretend_version_50034_in_binlog", true, false);
#endif
  Format_description_log_event s(BINLOG_VERSION);

  if (!my_b_filelength(&log_file))
  {
    /*
      The binary log file was empty (probably newly created)
      This is the normal case and happens when the user doesn't specify
      an extension for the binary log files.
      In this case we write a standard header to it.
    */
    if (my_b_safe_write(&log_file, (uchar*) BINLOG_MAGIC,
                        BIN_LOG_HEADER_SIZE))
      goto err;
    bytes_written+= BIN_LOG_HEADER_SIZE;
    write_file_name_to_index_file= 1;
  }

  /*
    don't set LOG_EVENT_BINLOG_IN_USE_F for SEQ_READ_APPEND io_cache
    as we won't be able to reset it later
  */
  if (io_cache_type == WRITE_CACHE)
  {
    s.common_header->flags|= LOG_EVENT_BINLOG_IN_USE_F;
  }

  if (is_relay_log)
  {
    /* relay-log */
    if (relay_log_checksum_alg == binary_log::BINLOG_CHECKSUM_ALG_UNDEF)
    {
      /* inherit master's A descriptor if one has been received */
      if (opt_slave_sql_verify_checksum == 0)
        /* otherwise use slave's local preference of RL events verification */
        relay_log_checksum_alg= binary_log::BINLOG_CHECKSUM_ALG_OFF;
      else
        relay_log_checksum_alg= static_cast<enum_binlog_checksum_alg>
                                (binlog_checksum_options);
    }
    s.common_footer->checksum_alg= relay_log_checksum_alg;
  }
  else
    /* binlog */
    s.common_footer->checksum_alg= static_cast<enum_binlog_checksum_alg>
                                     (binlog_checksum_options);

  DBUG_ASSERT((s.common_footer)->checksum_alg !=
               binary_log::BINLOG_CHECKSUM_ALG_UNDEF);
  if (!s.is_valid())
    goto err;
  s.dont_set_created= null_created_arg;
  /* Set LOG_EVENT_RELAY_LOG_F flag for relay log's FD */
  if (is_relay_log)
    s.set_relay_log_event();
  if (s.write(&log_file))
    goto err;
  bytes_written+= s.common_header->data_written;
  /*
    We need to revisit this code and improve it.
    See further comments in the mysqld.
    /Alfranio
  */
  if (current_thd)
  {
    Gtid_set logged_gtids_binlog(global_sid_map, global_sid_lock);
    Gtid_set* previous_logged_gtids;

    if (is_relay_log)
      previous_logged_gtids= previous_gtid_set_relaylog;
    else
      previous_logged_gtids= &logged_gtids_binlog;

    if (need_sid_lock)
      global_sid_lock->wrlock();
    else
      global_sid_lock->assert_some_wrlock();

    if (!is_relay_log)
    {
      const Gtid_set *executed_gtids= gtid_state->get_executed_gtids();
      const Gtid_set *gtids_only_in_table=
        gtid_state->get_gtids_only_in_table();
      /* logged_gtids_binlog= executed_gtids - gtids_only_in_table */
      if (logged_gtids_binlog.add_gtid_set(executed_gtids) !=
          RETURN_STATUS_OK)
      {
        if (need_sid_lock)
          global_sid_lock->unlock();
        goto err;
      }
      logged_gtids_binlog.remove_gtid_set(gtids_only_in_table);
    }
    DBUG_PRINT("info",("Generating PREVIOUS_GTIDS for %s file.",
                       is_relay_log ? "relaylog" : "binlog"));
    Previous_gtids_log_event prev_gtids_ev(previous_logged_gtids);
    if (is_relay_log)
      prev_gtids_ev.set_relay_log_event();
    if (need_sid_lock)
      global_sid_lock->unlock();
    prev_gtids_ev.common_footer->checksum_alg=
                                   (s.common_footer)->checksum_alg;
    if (prev_gtids_ev.write(&log_file))
      goto err;
    bytes_written+= prev_gtids_ev.common_header->data_written;
  }
  else // !(current_thd)
  {
    /*
      If the slave was configured before server restart, the server will
      generate a new relay log file without having current_thd, but this
      new relay log file must have a PREVIOUS_GTIDS event as we now
      generate the PREVIOUS_GTIDS event always.

      This is only needed for relay log files because the server will add
      the PREVIOUS_GTIDS of binary logs (when current_thd==NULL) after
      server's GTID initialization.

      During server's startup at mysqld_main(), from the binary/relay log
      initialization point of view, it will:
      1) Call init_server_components() that will generate a new binary log
         file but won't write the PREVIOUS_GTIDS event yet;
      2) Initialize server's GTIDs;
      3) Write the binary log PREVIOUS_GTIDS;
      4) Call init_slave() in where the new relay log file will be created
         after initializing relay log's Retrieved_Gtid_Set;
    */
    if (is_relay_log)
    {
      if (need_sid_lock)
        global_sid_lock->wrlock();
      else
        global_sid_lock->assert_some_wrlock();

      DBUG_PRINT("info",("Generating PREVIOUS_GTIDS for relaylog file."));
      Previous_gtids_log_event prev_gtids_ev(previous_gtid_set_relaylog);
      prev_gtids_ev.set_relay_log_event();

      if (need_sid_lock)
        global_sid_lock->unlock();

      prev_gtids_ev.common_footer->checksum_alg=
                                   (s.common_footer)->checksum_alg;
      if (prev_gtids_ev.write(&log_file))
        goto err;
      bytes_written+= prev_gtids_ev.common_header->data_written;
    }
  }
  if (extra_description_event &&
      extra_description_event->binlog_version>=4)
  {
    /*
      This is a relay log written to by the I/O slave thread.
      Write the event so that others can later know the format of this relay
      log.
      Note that this event is very close to the original event from the
      master (it has binlog version of the master, event types of the
      master), so this is suitable to parse the next relay log's event. It
      has been produced by
      Format_description_log_event::Format_description_log_event(char* buf,).
      Why don't we want to write the mi_description_event if this
      event is for format<4 (3.23 or 4.x): this is because in that case, the
      mi_description_event describes the data received from the
      master, but not the data written to the relay log (*conversion*),
      which is in format 4 (slave's).
    */
    /*
      Set 'created' to 0, so that in next relay logs this event does not
      trigger cleaning actions on the slave in
      Format_description_log_event::apply_event_impl().
    */
    extra_description_event->created= 0;
    /* Don't set log_pos in event header */
    extra_description_event->set_artificial_event();

    if (extra_description_event->write(&log_file))
      goto err;
    bytes_written+= extra_description_event->common_header->data_written;
  }
  if (flush_io_cache(&log_file) ||
      mysql_file_sync(log_file.file, MYF(MY_WME)))
    goto err;
  
  if (write_file_name_to_index_file)
  {
#ifdef HAVE_REPLICATION
    DBUG_EXECUTE_IF("crash_create_critical_before_update_index", DBUG_SUICIDE(););
#endif

    DBUG_ASSERT(my_b_inited(&index_file) != 0);

    /*
      The new log file name is appended into crash safe index file after
      all the content of index file is copyed into the crash safe index
      file. Then move the crash safe index file to index file.
    */
    DBUG_EXECUTE_IF("simulate_disk_full_on_open_binlog",
                    {DBUG_SET("+d,simulate_no_free_space_error");});
    if (DBUG_EVALUATE_IF("fault_injection_updating_index", 1, 0) ||
        add_log_to_index((uchar*) log_file_name, strlen(log_file_name),
                         need_lock_index))
    {
      DBUG_EXECUTE_IF("simulate_disk_full_on_open_binlog",
                      {
                        DBUG_SET("-d,simulate_file_write_error");
                        DBUG_SET("-d,simulate_no_free_space_error");
                        DBUG_SET("-d,simulate_disk_full_on_open_binlog");
                      });
      goto err;
    }

#ifdef HAVE_REPLICATION
    DBUG_EXECUTE_IF("crash_create_after_update_index", DBUG_SUICIDE(););
#endif
  }

  log_state.atomic_set(LOG_OPENED);
  /*
    At every rotate memorize the last transaction counter state to use it as
    offset at logging the transaction logical timestamps.
  */
  max_committed_transaction.update_offset(transaction_counter.get_timestamp());
  transaction_counter.update_offset(transaction_counter.get_timestamp());
#ifdef HAVE_REPLICATION
  close_purge_index_file();
#endif

  update_binlog_end_pos();
  DBUG_RETURN(0);

err:
#ifdef HAVE_REPLICATION
  if (is_inited_purge_index_file())
    purge_index_entry(NULL, NULL, need_lock_index);
  close_purge_index_file();
#endif
  end_io_cache(&log_file);
  end_io_cache(&index_file);
  my_free(name);
  name= NULL;
  log_state.atomic_set(LOG_CLOSED);
  if (binlog_error_action == ABORT_SERVER)
  {
    exec_binlog_error_action_abort("Either disk is full or file system is read "
                                   "only while opening the binlog. Aborting the"
                                   " server.");
  }
  else
    sql_print_error("Could not use %s for logging (error %d). "
                    "Turning logging off for the whole duration of the MySQL "
                    "server process. To turn it on again: fix the cause, "
                    "shutdown the MySQL server and restart it.", name, errno);
  DBUG_RETURN(1);
}


/**
  Move crash safe index file to index file.

  @param need_lock_index If true, LOCK_index will be acquired;
  otherwise it should already be held.

  @retval 0 ok
  @retval -1 error
*/
int MYSQL_BIN_LOG::move_crash_safe_index_file_to_index_file(bool need_lock_index)
{
  int error= 0;
  File fd= -1;
  DBUG_ENTER("MYSQL_BIN_LOG::move_crash_safe_index_file_to_index_file");

  if (need_lock_index)
    mysql_mutex_lock(&LOCK_index);
  else
    mysql_mutex_assert_owner(&LOCK_index);

  if (my_b_inited(&index_file))
  {
    end_io_cache(&index_file);
    if (mysql_file_close(index_file.file, MYF(0)) < 0)
    {
      error= -1;
      sql_print_error("MYSQL_BIN_LOG::move_crash_safe_index_file_to_index_file "
                      "failed to close the index file.");
      goto err;
    }
    mysql_file_delete(key_file_binlog_index, index_file_name, MYF(MY_WME));
  }

  DBUG_EXECUTE_IF("crash_create_before_rename_index_file", DBUG_SUICIDE(););
  if (my_rename(crash_safe_index_file_name, index_file_name, MYF(MY_WME)))
  {
    error= -1;
    sql_print_error("MYSQL_BIN_LOG::move_crash_safe_index_file_to_index_file "
                    "failed to move crash_safe_index_file to index file.");
    goto err;
  }
  DBUG_EXECUTE_IF("crash_create_after_rename_index_file", DBUG_SUICIDE(););

  if ((fd= mysql_file_open(key_file_binlog_index,
                           index_file_name,
                           O_RDWR | O_CREAT | O_BINARY,
                           MYF(MY_WME))) < 0 ||
           mysql_file_sync(fd, MYF(MY_WME)) ||
           init_io_cache_ext(&index_file, fd, IO_SIZE, READ_CACHE,
                             mysql_file_seek(fd, 0L, MY_SEEK_END, MYF(0)),
                                             0, MYF(MY_WME | MY_WAIT_IF_FULL),
                             key_file_binlog_index_cache))
  {
    error= -1;
    sql_print_error("MYSQL_BIN_LOG::move_crash_safe_index_file_to_index_file "
                    "failed to open the index file.");
    goto err;
  }

err:
  if (need_lock_index)
    mysql_mutex_unlock(&LOCK_index);
  DBUG_RETURN(error);
}


/**
  Append log file name to index file.

  - To make crash safe, we copy all the content of index file
  to crash safe index file firstly and then append the log
  file name to the crash safe index file. Finally move the
  crash safe index file to index file.

  @retval
    0   ok
  @retval
    -1   error
*/
int MYSQL_BIN_LOG::add_log_to_index(uchar* log_name,
                                    size_t log_name_len, bool need_lock_index)
{
  DBUG_ENTER("MYSQL_BIN_LOG::add_log_to_index");

  if (open_crash_safe_index_file())
  {
    sql_print_error("MYSQL_BIN_LOG::add_log_to_index failed to "
                    "open the crash safe index file.");
    goto err;
  }

  if (copy_file(&index_file, &crash_safe_index_file, 0))
  {
    sql_print_error("MYSQL_BIN_LOG::add_log_to_index failed to "
                    "copy index file to crash safe index file.");
    goto err;
  }

  if (my_b_write(&crash_safe_index_file, log_name, log_name_len) ||
      my_b_write(&crash_safe_index_file, (uchar*) "\n", 1) ||
      flush_io_cache(&crash_safe_index_file) ||
      mysql_file_sync(crash_safe_index_file.file, MYF(MY_WME)))
  {
    sql_print_error("MYSQL_BIN_LOG::add_log_to_index failed to "
                    "append log file name: %s, to crash "
                    "safe index file.", log_name);
    goto err;
  }

  if (close_crash_safe_index_file())
  {
    sql_print_error("MYSQL_BIN_LOG::add_log_to_index failed to "
                    "close the crash safe index file.");
    goto err;
  }

  if (move_crash_safe_index_file_to_index_file(need_lock_index))
  {
    sql_print_error("MYSQL_BIN_LOG::add_log_to_index failed to "
                    "move crash safe index file to index file.");
    goto err;
  }

  DBUG_RETURN(0);

err:
  DBUG_RETURN(-1);
}

int MYSQL_BIN_LOG::get_current_log(LOG_INFO* linfo, bool need_lock_log/*true*/)
{
  if (need_lock_log)
    mysql_mutex_lock(&LOCK_log);
  int ret = raw_get_current_log(linfo);
  if (need_lock_log)
    mysql_mutex_unlock(&LOCK_log);
  return ret;
}

int MYSQL_BIN_LOG::raw_get_current_log(LOG_INFO* linfo)
{
  strmake(linfo->log_file_name, log_file_name, sizeof(linfo->log_file_name)-1);
  linfo->pos = my_b_safe_tell(&log_file);
  return 0;
}

bool MYSQL_BIN_LOG::check_write_error(THD *thd)
{
  DBUG_ENTER("MYSQL_BIN_LOG::check_write_error");

  bool checked= FALSE;

  if (!thd->is_error())
    DBUG_RETURN(checked);

  switch (thd->get_stmt_da()->mysql_errno())
  {
    case ER_TRANS_CACHE_FULL:
    case ER_STMT_CACHE_FULL:
    case ER_ERROR_ON_WRITE:
    case ER_BINLOG_LOGGING_IMPOSSIBLE:
      checked= TRUE;
    break;
  }
  DBUG_PRINT("return", ("checked: %s", YESNO(checked)));
  DBUG_RETURN(checked);
}

void MYSQL_BIN_LOG::set_write_error(THD *thd, bool is_transactional)
{
  DBUG_ENTER("MYSQL_BIN_LOG::set_write_error");

  write_error= 1;

  if (check_write_error(thd))
    DBUG_VOID_RETURN;

  if (my_errno() == EFBIG)
  {
    if (is_transactional)
    {
      my_error(ER_TRANS_CACHE_FULL, MYF(MY_WME));
    }
    else
    {
      my_error(ER_STMT_CACHE_FULL, MYF(MY_WME));
    }
  }
  else
  {
    char errbuf[MYSYS_STRERROR_SIZE];
    my_error(ER_ERROR_ON_WRITE, MYF(MY_WME), name,
             errno, my_strerror(errbuf, sizeof(errbuf), errno));
  }

  DBUG_VOID_RETURN;
}

/**
  Find the position in the log-index-file for the given log name.

  @param[out] linfo The found log file name will be stored here, along
  with the byte offset of the next log file name in the index file.
  @param log_name Filename to find in the index file, or NULL if we
  want to read the first entry.
  @param need_lock_index If false, this function acquires LOCK_index;
  otherwise the lock should already be held by the caller.

  @note
    On systems without the truncate function the file will end with one or
    more empty lines.  These will be ignored when reading the file.

  @retval
    0			ok
  @retval
    LOG_INFO_EOF	        End of log-index-file found
  @retval
    LOG_INFO_IO		Got IO error while reading file
*/

int MYSQL_BIN_LOG::find_log_pos(LOG_INFO *linfo, const char *log_name,
                                bool need_lock_index)
{
  int error= 0;
  char *full_fname= linfo->log_file_name;
  char full_log_name[FN_REFLEN], fname[FN_REFLEN];
  size_t log_name_len= 0, fname_len= 0;
  DBUG_ENTER("find_log_pos");
  full_log_name[0]= full_fname[0]= 0;

  /*
    Mutex needed because we need to make sure the file pointer does not
    move from under our feet
  */
  if (need_lock_index)
    mysql_mutex_lock(&LOCK_index);
  else
    mysql_mutex_assert_owner(&LOCK_index);

  // extend relative paths for log_name to be searched
  if (log_name)
  {
    if(normalize_binlog_name(full_log_name, log_name, is_relay_log))
    {
      error= LOG_INFO_EOF;
      goto end;
    }
  }

  log_name_len= log_name ? strlen(full_log_name) : 0;
  DBUG_PRINT("enter", ("log_name: %s, full_log_name: %s", 
                       log_name ? log_name : "NULL", full_log_name));

  /* As the file is flushed, we can't get an error here */
  my_b_seek(&index_file, (my_off_t) 0);

  for (;;)
  {
    size_t length;
    my_off_t offset= my_b_tell(&index_file);

    DBUG_EXECUTE_IF("simulate_find_log_pos_error",
                    error=  LOG_INFO_EOF; break;);
    /* If we get 0 or 1 characters, this is the end of the file */
    if ((length= my_b_gets(&index_file, fname, FN_REFLEN)) <= 1)
    {
      /* Did not find the given entry; Return not found or error */
      error= !index_file.error ? LOG_INFO_EOF : LOG_INFO_IO;
      break;
    }

    // extend relative paths and match against full path
    if (normalize_binlog_name(full_fname, fname, is_relay_log))
    {
      error= LOG_INFO_EOF;
      break;
    }
    fname_len= strlen(full_fname);

    // if the log entry matches, null string matching anything
    if (!log_name ||
       (log_name_len == fname_len &&
       !memcmp(full_fname, full_log_name, log_name_len)))
    {
      DBUG_PRINT("info", ("Found log file entry"));
      linfo->index_file_start_offset= offset;
      linfo->index_file_offset = my_b_tell(&index_file);
      break;
    }
    linfo->entry_index++;
  }

end:  
  if (need_lock_index)
    mysql_mutex_unlock(&LOCK_index);
  DBUG_RETURN(error);
}


/**
  Find the position in the log-index-file for the given log name.

  @param[out] linfo The filename will be stored here, along with the
  byte offset of the next filename in the index file.

  @param need_lock_index If true, LOCK_index will be acquired;
  otherwise it should already be held by the caller.

  @note
    - Before calling this function, one has to call find_log_pos()
    to set up 'linfo'
    - Mutex needed because we need to make sure the file pointer does not move
    from under our feet

  @retval 0 ok
  @retval LOG_INFO_EOF End of log-index-file found
  @retval LOG_INFO_IO Got IO error while reading file
*/
int MYSQL_BIN_LOG::find_next_log(LOG_INFO* linfo, bool need_lock_index)
{
  int error= 0;
  size_t length;
  char fname[FN_REFLEN];
  char *full_fname= linfo->log_file_name;

  if (need_lock_index)
    mysql_mutex_lock(&LOCK_index);
  else
    mysql_mutex_assert_owner(&LOCK_index);

  /* As the file is flushed, we can't get an error here */
  my_b_seek(&index_file, linfo->index_file_offset);

  linfo->index_file_start_offset= linfo->index_file_offset;
  if ((length=my_b_gets(&index_file, fname, FN_REFLEN)) <= 1)
  {
    error = !index_file.error ? LOG_INFO_EOF : LOG_INFO_IO;
    goto err;
  }

  if (fname[0] != 0)
  {
    if(normalize_binlog_name(full_fname, fname, is_relay_log))
    {
      error= LOG_INFO_EOF;
      goto err;
    }
    length= strlen(full_fname);
  }

  linfo->index_file_offset= my_b_tell(&index_file);

err:
  if (need_lock_index)
    mysql_mutex_unlock(&LOCK_index);
  return error;
}

/**
  Find the relay log name following the given name from relay log index file.

  @param[in,out] log_name  The name is full path name.

  @return return 0 if it finds next relay log. Otherwise return the error code.
*/
int MYSQL_BIN_LOG::find_next_relay_log(char log_name[FN_REFLEN+1])
{
  LOG_INFO info;
  int error;
  char relative_path_name[FN_REFLEN+1];

  if (fn_format(relative_path_name, log_name+dirname_length(log_name),
                mysql_data_home, "", 0)
      == NullS)
    return 1;

  mysql_mutex_lock(&LOCK_index);

  error= find_log_pos(&info, relative_path_name, false);
  if (error == 0)
  {
    error= find_next_log(&info, false);
    if (error == 0)
      strcpy(log_name, info.log_file_name);
  }

  mysql_mutex_unlock(&LOCK_index);
  return error;
}

/**
  Removes files, as part of a RESET MASTER or RESET SLAVE statement,
  by deleting all logs refered to in the index file. Then, it starts
  writing to a new log file.

  The new index file will only contain this file.

  @param thd Thread

  @note
    If not called from slave thread, write start event to new log

  @retval
    0	ok
  @retval
    1   error
*/
bool MYSQL_BIN_LOG::reset_logs(THD* thd, bool delete_only)
{
  LOG_INFO linfo;
  bool error=0;
  int err;
  const char* save_name;
  DBUG_ENTER("reset_logs");

  /*
    Flush logs for storage engines, so that the last transaction
    is fsynced inside storage engines.
  */
  if (ha_flush_logs(NULL))
    DBUG_RETURN(1);

  ha_reset_logs(thd);

  /*
    We need to get both locks to be sure that no one is trying to
    write to the index log file.
  */
  mysql_mutex_lock(&LOCK_log);
  mysql_mutex_lock(&LOCK_index);

  global_sid_lock->wrlock();

  /* Save variables so that we can reopen the log */
  save_name=name;
  name=0;					// Protect against free
  close(LOG_CLOSE_TO_BE_OPENED);

  /*
    First delete all old log files and then update the index file.
    As we first delete the log files and do not use sort of logging,
    a crash may lead to an inconsistent state where the index has
    references to non-existent files.

    We need to invert the steps and use the purge_index_file methods
    in order to make the operation safe.
  */

  if ((err= find_log_pos(&linfo, NullS, false/*need_lock_index=false*/)) != 0)
  {
    uint errcode= purge_log_get_error_code(err);
    sql_print_error("Failed to locate old binlog or relay log files");
    my_error(errcode, MYF(0));
    error= 1;
    goto err;
  }

  for (;;)
  {
    if ((error= my_delete_allow_opened(linfo.log_file_name, MYF(0))) != 0)
    {
      if (my_errno() == ENOENT) 
      {
        push_warning_printf(current_thd, Sql_condition::SL_WARNING,
                            ER_LOG_PURGE_NO_FILE,
                            ER_THD(current_thd, ER_LOG_PURGE_NO_FILE),
                            linfo.log_file_name);
        sql_print_information("Failed to delete file '%s'",
                              linfo.log_file_name);
        set_my_errno(0);
        error= 0;
      }
      else
      {
        push_warning_printf(current_thd, Sql_condition::SL_WARNING,
                            ER_BINLOG_PURGE_FATAL_ERR,
                            "a problem with deleting %s; "
                            "consider examining correspondence "
                            "of your binlog index file "
                            "to the actual binlog files",
                            linfo.log_file_name);
        error= 1;
        goto err;
      }
    }
    if (find_next_log(&linfo, false/*need_lock_index=false*/))
      break;
  }

  /* Start logging with a new file */
  close(LOG_CLOSE_INDEX | LOG_CLOSE_TO_BE_OPENED);
  if ((error= my_delete_allow_opened(index_file_name, MYF(0))))	// Reset (open will update)
  {
    if (my_errno() == ENOENT)
    {
      push_warning_printf(current_thd, Sql_condition::SL_WARNING,
                          ER_LOG_PURGE_NO_FILE,
                          ER_THD(current_thd, ER_LOG_PURGE_NO_FILE),
                          index_file_name);
      sql_print_information("Failed to delete file '%s'",
                            index_file_name);
      set_my_errno(0);
      error= 0;
    }
    else
    {
      push_warning_printf(current_thd, Sql_condition::SL_WARNING,
                          ER_BINLOG_PURGE_FATAL_ERR,
                          "a problem with deleting %s; "
                          "consider examining correspondence "
                          "of your binlog index file "
                          "to the actual binlog files",
                          index_file_name);
      error= 1;
      goto err;
    }
  }

#ifdef HAVE_REPLICATION
  /*
    For relay logs we clear the gtid state associated per channel(i.e rli)
    in the purge_relay_logs()
  */
  if (!is_relay_log)
  {
    if(gtid_state->clear(thd))
    {
      error= 1;
      goto err;
    }
    // don't clear global_sid_map because it's used by the relay log too
    if (gtid_state->init() != 0)
      goto err;
  }
#endif

  if (!delete_only)
  {
    if (!open_index_file(index_file_name, 0, false/*need_lock_index=false*/))
    if ((error= open_binlog(save_name, 0,
                            max_size, false,
                            false/*need_lock_index=false*/,
                            false/*need_sid_lock=false*/,
                            NULL)))
      goto err;
  }
  my_free((void *) save_name);

err:
  if (error == 1)
    name= const_cast<char*>(save_name);
  global_sid_lock->unlock();
  mysql_mutex_unlock(&LOCK_index);
  mysql_mutex_unlock(&LOCK_log);
  DBUG_RETURN(error);
}


/**
  Set the name of crash safe index file.

  @retval
    0   ok
  @retval
    1   error
*/
int MYSQL_BIN_LOG::set_crash_safe_index_file_name(const char *base_file_name)
{
  int error= 0;
  DBUG_ENTER("MYSQL_BIN_LOG::set_crash_safe_index_file_name");
  if (fn_format(crash_safe_index_file_name, base_file_name, mysql_data_home,
                ".index_crash_safe", MYF(MY_UNPACK_FILENAME | MY_SAFE_PATH |
                                         MY_REPLACE_EXT)) == NULL)
  {
    error= 1;
    sql_print_error("MYSQL_BIN_LOG::set_crash_safe_index_file_name failed "
                    "to set file name.");
  }
  DBUG_RETURN(error);
}


/**
  Open a (new) crash safe index file.

  @note
    The crash safe index file is a special file
    used for guaranteeing index file crash safe.
  @retval
    0   ok
  @retval
    1   error
*/
int MYSQL_BIN_LOG::open_crash_safe_index_file()
{
  int error= 0;
  File file= -1;

  DBUG_ENTER("MYSQL_BIN_LOG::open_crash_safe_index_file");

  if (!my_b_inited(&crash_safe_index_file))
  {
    if ((file= my_open(crash_safe_index_file_name, O_RDWR | O_CREAT | O_BINARY,
                       MYF(MY_WME))) < 0  ||
        init_io_cache(&crash_safe_index_file, file, IO_SIZE, WRITE_CACHE,
                      0, 0, MYF(MY_WME | MY_NABP | MY_WAIT_IF_FULL)))
    {
      error= 1;
      sql_print_error("MYSQL_BIN_LOG::open_crash_safe_index_file failed "
                      "to open temporary index file.");
    }
  }
  DBUG_RETURN(error);
}


/**
  Close the crash safe index file.

  @note
    The crash safe file is just closed, is not deleted.
    Because it is moved to index file later on.
  @retval
    0   ok
  @retval
    1   error
*/
int MYSQL_BIN_LOG::close_crash_safe_index_file()
{
  int error= 0;

  DBUG_ENTER("MYSQL_BIN_LOG::close_crash_safe_index_file");

  if (my_b_inited(&crash_safe_index_file))
  {
    end_io_cache(&crash_safe_index_file);
    error= my_close(crash_safe_index_file.file, MYF(0));
  }
  memset(&crash_safe_index_file, 0, sizeof(crash_safe_index_file));

  DBUG_RETURN(error);
}


/**
  Delete relay log files prior to rli->group_relay_log_name
  (i.e. all logs which are not involved in a non-finished group
  (transaction)), remove them from the index file and start on next
  relay log.

  IMPLEMENTATION

  - You must hold rli->data_lock before calling this function, since
    it writes group_relay_log_pos and similar fields of
    Relay_log_info.
  - Protects index file with LOCK_index
  - Delete relevant relay log files
  - Copy all file names after these ones to the front of the index file
  - If the OS has truncate, truncate the file, else fill it with \n'
  - Read the next file name from the index file and store in rli->linfo

  @param rli	       Relay log information
  @param included     If false, all relay logs that are strictly before
                      rli->group_relay_log_name are deleted ; if true, the
                      latter is deleted too (i.e. all relay logs
                      read by the SQL slave thread are deleted).

  @note
    - This is only called from the slave SQL thread when it has read
    all commands from a relay log and want to switch to a new relay log.
    - When this happens, we can be in an active transaction as
    a transaction can span over two relay logs
    (although it is always written as a single block to the master's binary
    log, hence cannot span over two master's binary logs).

  @retval
    0			ok
  @retval
    LOG_INFO_EOF	        End of log-index-file found
  @retval
    LOG_INFO_SEEK	Could not allocate IO cache
  @retval
    LOG_INFO_IO		Got IO error while reading file
*/

#ifdef HAVE_REPLICATION

int MYSQL_BIN_LOG::purge_first_log(Relay_log_info* rli, bool included)
{
  int error;
  char *to_purge_if_included= NULL;
  DBUG_ENTER("purge_first_log");

  DBUG_ASSERT(current_thd->system_thread == SYSTEM_THREAD_SLAVE_SQL);
  DBUG_ASSERT(is_relay_log);
  DBUG_ASSERT(is_open());
  DBUG_ASSERT(rli->slave_running == 1);
  DBUG_ASSERT(!strcmp(rli->linfo.log_file_name,rli->get_event_relay_log_name()));

  mysql_mutex_assert_owner(&rli->data_lock);

  mysql_mutex_lock(&LOCK_index);
  to_purge_if_included= my_strdup(key_memory_Relay_log_info_group_relay_log_name,
                                  rli->get_group_relay_log_name(), MYF(0));

  /*
    Read the next log file name from the index file and pass it back to
    the caller.
  */
  if((error=find_log_pos(&rli->linfo, rli->get_event_relay_log_name(),
                         false/*need_lock_index=false*/)) ||
     (error=find_next_log(&rli->linfo, false/*need_lock_index=false*/)))
  {
    char buff[22];
    sql_print_error("next log error: %d  offset: %s  log: %s included: %d",
                    error,
                    llstr(rli->linfo.index_file_offset,buff),
                    rli->get_event_relay_log_name(),
                    included);
    goto err;
  }

  /*
    Reset rli's coordinates to the current log.
  */
  rli->set_event_relay_log_pos(BIN_LOG_HEADER_SIZE);
  rli->set_event_relay_log_name(rli->linfo.log_file_name);

  /*
    If we removed the rli->group_relay_log_name file,
    we must update the rli->group* coordinates, otherwise do not touch it as the
    group's execution is not finished (e.g. COMMIT not executed)
  */
  if (included)
  {
    rli->set_group_relay_log_pos(BIN_LOG_HEADER_SIZE);
    rli->set_group_relay_log_name(rli->linfo.log_file_name);
    rli->notify_group_relay_log_name_update();
  }
  /*
    Store where we are in the new file for the execution thread.
    If we are in the middle of a transaction, then we
    should not store the position in the repository, instead in
    that case set a flag to true which indicates that a 'forced flush'
    is postponed due to transaction split across the relaylogs.
  */
  if (!rli->is_in_group())
    rli->flush_info(TRUE);
  else
    rli->force_flush_postponed_due_to_split_trans= true;

  DBUG_EXECUTE_IF("crash_before_purge_logs", DBUG_SUICIDE(););

  mysql_mutex_lock(&rli->log_space_lock);
  rli->relay_log.purge_logs(to_purge_if_included, included,
                            false/*need_lock_index=false*/,
                            false/*need_update_threads=false*/,
                            &rli->log_space_total, true);
  // Tell the I/O thread to take the relay_log_space_limit into account
  rli->ignore_log_space_limit= 0;
  mysql_mutex_unlock(&rli->log_space_lock);

  /*
    Ok to broadcast after the critical region as there is no risk of
    the mutex being destroyed by this thread later - this helps save
    context switches
  */
  mysql_cond_broadcast(&rli->log_space_cond);

  /*
   * Need to update the log pos because purge logs has been called 
   * after fetching initially the log pos at the begining of the method.
   */
  if((error=find_log_pos(&rli->linfo, rli->get_event_relay_log_name(),
                         false/*need_lock_index=false*/)))
  {
    char buff[22];
    sql_print_error("next log error: %d  offset: %s  log: %s included: %d",
                    error,
                    llstr(rli->linfo.index_file_offset,buff),
                    rli->get_group_relay_log_name(),
                    included);
    goto err;
  }

  /* If included was passed, rli->linfo should be the first entry. */
  DBUG_ASSERT(!included || rli->linfo.index_file_start_offset == 0);

err:
  my_free(to_purge_if_included);
  mysql_mutex_unlock(&LOCK_index);
  DBUG_RETURN(error);
}


/**
  Remove logs from index file.

  - To make crash safe, we copy the content of index file
  from index_file_start_offset recored in log_info to
  crash safe index file firstly and then move the crash
  safe index file to index file.

  @param log_info               Store here the found log file name and
                                position to the NEXT log file name in
                                the index file.

  @param need_update_threads    If we want to update the log coordinates
                                of all threads. False for relay logs,
                                true otherwise.

  @retval
    0    ok
  @retval
    LOG_INFO_IO    Got IO error while reading/writing file
*/
int MYSQL_BIN_LOG::remove_logs_from_index(LOG_INFO* log_info, bool need_update_threads)
{
  if (open_crash_safe_index_file())
  {
    sql_print_error("MYSQL_BIN_LOG::remove_logs_from_index failed to "
                    "open the crash safe index file.");
    goto err;
  }

  if (copy_file(&index_file, &crash_safe_index_file,
                log_info->index_file_start_offset))
  {
    sql_print_error("MYSQL_BIN_LOG::remove_logs_from_index failed to "
                    "copy index file to crash safe index file.");
    goto err;
  }

  if (close_crash_safe_index_file())
  {
    sql_print_error("MYSQL_BIN_LOG::remove_logs_from_index failed to "
                    "close the crash safe index file.");
    goto err;
  }
  DBUG_EXECUTE_IF("fault_injection_copy_part_file", DBUG_SUICIDE(););

  if (move_crash_safe_index_file_to_index_file(false/*need_lock_index=false*/))
  {
    sql_print_error("MYSQL_BIN_LOG::remove_logs_from_index failed to "
                    "move crash safe index file to index file.");
    goto err;
  }

  // now update offsets in index file for running threads
  if (need_update_threads)
    adjust_linfo_offsets(log_info->index_file_start_offset);
  return 0;

err:
  return LOG_INFO_IO;
}

/**
  Remove all logs before the given log from disk and from the index file.

  @param to_log	      Delete all log file name before this file.
  @param included            If true, to_log is deleted too.
  @param need_lock_index
  @param need_update_threads If we want to update the log coordinates of
                             all threads. False for relay logs, true otherwise.
  @param decrease_log_space  If not null, decrement this variable of
                             the amount of log space freed
  @param auto_purge          True if this is an automatic purge.

  @note
    If any of the logs before the deleted one is in use,
    only purge logs up to this one.

  @retval
    0			ok
  @retval
    LOG_INFO_EOF		to_log not found
    LOG_INFO_EMFILE             too many files opened
    LOG_INFO_FATAL              if any other than ENOENT error from
                                mysql_file_stat() or mysql_file_delete()
*/

int MYSQL_BIN_LOG::purge_logs(const char *to_log,
                              bool included,
                              bool need_lock_index,
                              bool need_update_threads,
                              ulonglong *decrease_log_space,
                              bool auto_purge)
{
  int error= 0, no_of_log_files_to_purge= 0, no_of_log_files_purged= 0;
  int no_of_threads_locking_log= 0;
  bool exit_loop= 0;
  LOG_INFO log_info;
  THD *thd= current_thd;
  DBUG_ENTER("purge_logs");
  DBUG_PRINT("info",("to_log= %s",to_log));

  if (need_lock_index)
    mysql_mutex_lock(&LOCK_index);
  else
    mysql_mutex_assert_owner(&LOCK_index);
  if ((error=find_log_pos(&log_info, to_log, false/*need_lock_index=false*/))) 
  {
    sql_print_error("MYSQL_BIN_LOG::purge_logs was called with file %s not "
                    "listed in the index.", to_log);
    goto err;
  }

  no_of_log_files_to_purge= log_info.entry_index;

  if ((error= open_purge_index_file(TRUE)))
  {
    sql_print_error("MYSQL_BIN_LOG::purge_logs failed to sync the index file.");
    goto err;
  }

  /*
    File name exists in index file; delete until we find this file
    or a file that is used.
  */
  if ((error=find_log_pos(&log_info, NullS, false/*need_lock_index=false*/)))
    goto err;

  while ((strcmp(to_log,log_info.log_file_name) || (exit_loop=included)))
  {
    if(is_active(log_info.log_file_name))
    {
      if(!auto_purge)
        push_warning_printf(thd, Sql_condition::SL_WARNING,
                            ER_WARN_PURGE_LOG_IS_ACTIVE,
                            ER_THD(thd, ER_WARN_PURGE_LOG_IS_ACTIVE),
                            log_info.log_file_name);
      break;
    }

    if ((no_of_threads_locking_log= log_in_use(log_info.log_file_name)))
    {
      if(!auto_purge)
        push_warning_printf(thd, Sql_condition::SL_WARNING,
                            ER_WARN_PURGE_LOG_IN_USE,
                            ER_THD(thd, ER_WARN_PURGE_LOG_IN_USE),
                            log_info.log_file_name,  no_of_threads_locking_log,
                            no_of_log_files_purged, no_of_log_files_to_purge);
      break;
    }
    no_of_log_files_purged++;

    if ((error= register_purge_index_entry(log_info.log_file_name)))
    {
      sql_print_error("MYSQL_BIN_LOG::purge_logs failed to copy %s to register file.",
                      log_info.log_file_name);
      goto err;
    }

    if (find_next_log(&log_info, false/*need_lock_index=false*/) || exit_loop)
      break;
  }

  DBUG_EXECUTE_IF("crash_purge_before_update_index", DBUG_SUICIDE(););

  if ((error= sync_purge_index_file()))
  {
    sql_print_error("MYSQL_BIN_LOG::purge_logs failed to flush register file.");
    goto err;
  }

  /* We know how many files to delete. Update index file. */
  if ((error=remove_logs_from_index(&log_info, need_update_threads)))
  {
    sql_print_error("MYSQL_BIN_LOG::purge_logs failed to update the index file");
    goto err;
  }

  // Update gtid_state->lost_gtids
  if (!is_relay_log)
  {
    global_sid_lock->wrlock();
    error= init_gtid_sets(NULL,
                          const_cast<Gtid_set *>(gtid_state->get_lost_gtids()),
                          opt_master_verify_checksum,
                          false/*false=don't need lock*/,
                          NULL/*trx_parser*/, NULL/*gtid_partial_trx*/);
    global_sid_lock->unlock();
    if (error)
      goto err;
  }

  DBUG_EXECUTE_IF("crash_purge_critical_after_update_index", DBUG_SUICIDE(););

err:

  int error_index= 0, close_error_index= 0;
  /* Read each entry from purge_index_file and delete the file. */
  if (is_inited_purge_index_file() &&
      (error_index= purge_index_entry(thd, decrease_log_space, false/*need_lock_index=false*/)))
    sql_print_error("MYSQL_BIN_LOG::purge_logs failed to process registered files"
                    " that would be purged.");

  close_error_index= close_purge_index_file();

  DBUG_EXECUTE_IF("crash_purge_non_critical_after_update_index", DBUG_SUICIDE(););

  if (need_lock_index)
    mysql_mutex_unlock(&LOCK_index);

  /*
    Error codes from purge logs take precedence.
    Then error codes from purging the index entry.
    Finally, error codes from closing the purge index file.
  */
  error= error ? error : (error_index ? error_index :
                          close_error_index);

  DBUG_RETURN(error);
}

int MYSQL_BIN_LOG::set_purge_index_file_name(const char *base_file_name)
{
  int error= 0;
  DBUG_ENTER("MYSQL_BIN_LOG::set_purge_index_file_name");
  if (fn_format(purge_index_file_name, base_file_name, mysql_data_home,
                ".~rec~", MYF(MY_UNPACK_FILENAME | MY_SAFE_PATH |
                              MY_REPLACE_EXT)) == NULL)
  {
    error= 1;
    sql_print_error("MYSQL_BIN_LOG::set_purge_index_file_name failed to set "
                      "file name.");
  }
  DBUG_RETURN(error);
}

int MYSQL_BIN_LOG::open_purge_index_file(bool destroy)
{
  int error= 0;
  File file= -1;

  DBUG_ENTER("MYSQL_BIN_LOG::open_purge_index_file");

  if (destroy)
    close_purge_index_file();

  if (!my_b_inited(&purge_index_file))
  {
    if ((file= my_open(purge_index_file_name, O_RDWR | O_CREAT | O_BINARY,
                       MYF(MY_WME))) < 0  ||
        init_io_cache(&purge_index_file, file, IO_SIZE,
                      (destroy ? WRITE_CACHE : READ_CACHE),
                      0, 0, MYF(MY_WME | MY_NABP | MY_WAIT_IF_FULL)))
    {
      error= 1;
      sql_print_error("MYSQL_BIN_LOG::open_purge_index_file failed to open register "
                      " file.");
    }
  }
  DBUG_RETURN(error);
}

int MYSQL_BIN_LOG::close_purge_index_file()
{
  int error= 0;

  DBUG_ENTER("MYSQL_BIN_LOG::close_purge_index_file");

  if (my_b_inited(&purge_index_file))
  {
    end_io_cache(&purge_index_file);
    error= my_close(purge_index_file.file, MYF(0));
  }
  my_delete(purge_index_file_name, MYF(0));
  memset(&purge_index_file, 0, sizeof(purge_index_file));

  DBUG_RETURN(error);
}

bool MYSQL_BIN_LOG::is_inited_purge_index_file()
{
  DBUG_ENTER("MYSQL_BIN_LOG::is_inited_purge_index_file");
  DBUG_RETURN (my_b_inited(&purge_index_file));
}

int MYSQL_BIN_LOG::sync_purge_index_file()
{
  int error= 0;
  DBUG_ENTER("MYSQL_BIN_LOG::sync_purge_index_file");

  if ((error= flush_io_cache(&purge_index_file)) ||
      (error= my_sync(purge_index_file.file, MYF(MY_WME))))
    DBUG_RETURN(error);

  DBUG_RETURN(error);
}

int MYSQL_BIN_LOG::register_purge_index_entry(const char *entry)
{
  int error= 0;
  DBUG_ENTER("MYSQL_BIN_LOG::register_purge_index_entry");

  if ((error=my_b_write(&purge_index_file, (const uchar*)entry, strlen(entry))) ||
      (error=my_b_write(&purge_index_file, (const uchar*)"\n", 1)))
    DBUG_RETURN (error);

  DBUG_RETURN(error);
}

int MYSQL_BIN_LOG::register_create_index_entry(const char *entry)
{
  DBUG_ENTER("MYSQL_BIN_LOG::register_create_index_entry");
  DBUG_RETURN(register_purge_index_entry(entry));
}

int MYSQL_BIN_LOG::purge_index_entry(THD *thd, ulonglong *decrease_log_space,
                                     bool need_lock_index)
{
  MY_STAT s;
  int error= 0;
  LOG_INFO log_info;
  LOG_INFO check_log_info;

  DBUG_ENTER("MYSQL_BIN_LOG:purge_index_entry");

  DBUG_ASSERT(my_b_inited(&purge_index_file));

  if ((error=reinit_io_cache(&purge_index_file, READ_CACHE, 0, 0, 0)))
  {
    sql_print_error("MYSQL_BIN_LOG::purge_index_entry failed to reinit register file "
                    "for read");
    goto err;
  }

  for (;;)
  {
    size_t length;

    if ((length=my_b_gets(&purge_index_file, log_info.log_file_name,
                          FN_REFLEN)) <= 1)
    {
      if (purge_index_file.error)
      {
        error= purge_index_file.error;
        sql_print_error("MYSQL_BIN_LOG::purge_index_entry error %d reading from "
                        "register file.", error);
        goto err;
      }

      /* Reached EOF */
      break;
    }

    /* Get rid of the trailing '\n' */
    log_info.log_file_name[length-1]= 0;

    if (!mysql_file_stat(m_key_file_log, log_info.log_file_name, &s, MYF(0)))
    {
      if (my_errno() == ENOENT) 
      {
        /*
          It's not fatal if we can't stat a log file that does not exist;
          If we could not stat, we won't delete.
        */
        if (thd)
        {
          push_warning_printf(thd, Sql_condition::SL_WARNING,
                              ER_LOG_PURGE_NO_FILE,
                              ER_THD(thd, ER_LOG_PURGE_NO_FILE),
                              log_info.log_file_name);
        }
        sql_print_information("Failed to execute mysql_file_stat on file '%s'",
			      log_info.log_file_name);
        set_my_errno(0);
      }
      else
      {
        /*
          Other than ENOENT are fatal
        */
        if (thd)
        {
          push_warning_printf(thd, Sql_condition::SL_WARNING,
                              ER_BINLOG_PURGE_FATAL_ERR,
                              "a problem with getting info on being purged %s; "
                              "consider examining correspondence "
                              "of your binlog index file "
                              "to the actual binlog files",
                              log_info.log_file_name);
        }
        else
        {
          sql_print_information("Failed to delete log file '%s'; "
                                "consider examining correspondence "
                                "of your binlog index file "
                                "to the actual binlog files",
                                log_info.log_file_name);
        }
        error= LOG_INFO_FATAL;
        goto err;
      }
    }
    else
    {
      if ((error= find_log_pos(&check_log_info, log_info.log_file_name,
                               need_lock_index)))
      {
        if (error != LOG_INFO_EOF)
        {
          if (thd)
          {
            push_warning_printf(thd, Sql_condition::SL_WARNING,
                                ER_BINLOG_PURGE_FATAL_ERR,
                                "a problem with deleting %s and "
                                "reading the binlog index file",
                                log_info.log_file_name);
          }
          else
          {
            sql_print_information("Failed to delete file '%s' and "
                                  "read the binlog index file",
                                  log_info.log_file_name);
          }
          goto err;
        }
           
        error= 0;
        if (!need_lock_index)
        {
          /*
            This is to avoid triggering an error in NDB.

            @todo: This is weird, what does NDB errors have to do with
            need_lock_index? Explain better or refactor /Sven
          */
          ha_binlog_index_purge_file(current_thd, log_info.log_file_name);
        }

        DBUG_PRINT("info",("purging %s",log_info.log_file_name));
        if (!mysql_file_delete(key_file_binlog, log_info.log_file_name, MYF(0)))
        {
          if (decrease_log_space)
            *decrease_log_space-= s.st_size;
        }
        else
        {
          if (my_errno() == ENOENT)
          {
            if (thd)
            {
              push_warning_printf(thd, Sql_condition::SL_WARNING,
                                  ER_LOG_PURGE_NO_FILE,
                                  ER_THD(thd, ER_LOG_PURGE_NO_FILE),
                                  log_info.log_file_name);
            }
            sql_print_information("Failed to delete file '%s'",
                                  log_info.log_file_name);
            set_my_errno(0);
          }
          else
          {
            if (thd)
            {
              push_warning_printf(thd, Sql_condition::SL_WARNING,
                                  ER_BINLOG_PURGE_FATAL_ERR,
                                  "a problem with deleting %s; "
                                  "consider examining correspondence "
                                  "of your binlog index file "
                                  "to the actual binlog files",
                                  log_info.log_file_name);
            }
            else
            {
              sql_print_information("Failed to delete file '%s'; "
                                    "consider examining correspondence "
                                    "of your binlog index file "
                                    "to the actual binlog files",
                                    log_info.log_file_name);
            }
            if (my_errno() == EMFILE)
            {
              DBUG_PRINT("info",
                         ("my_errno: %d, set ret = LOG_INFO_EMFILE", my_errno()));
              error= LOG_INFO_EMFILE;
              goto err;
            }
            error= LOG_INFO_FATAL;
            goto err;
          }
        }
      }
    }
  }

err:
  DBUG_RETURN(error);
}

/**
  Remove all logs before the given file date from disk and from the
  index file.

  @param purge_time	Delete all log files before given date.
  @param auto_purge     True if this is an automatic purge.

  @note
    If any of the logs before the deleted one is in use,
    only purge logs up to this one.

  @retval
    0				ok
  @retval
    LOG_INFO_PURGE_NO_ROTATE	Binary file that can't be rotated
    LOG_INFO_FATAL              if any other than ENOENT error from
                                mysql_file_stat() or mysql_file_delete()
*/

int MYSQL_BIN_LOG::purge_logs_before_date(time_t purge_time, bool auto_purge)
{
  int error;
  int no_of_threads_locking_log= 0, no_of_log_files_purged= 0;
  bool log_is_active= false, log_is_in_use= false;
  char to_log[FN_REFLEN], copy_log_in_use[FN_REFLEN];
  LOG_INFO log_info;
  MY_STAT stat_area;
  THD *thd= current_thd;

  DBUG_ENTER("purge_logs_before_date");

  mysql_mutex_lock(&LOCK_index);
  to_log[0]= 0;

  if ((error=find_log_pos(&log_info, NullS, false/*need_lock_index=false*/)))
    goto err;

  while (!(log_is_active= is_active(log_info.log_file_name)))
  {
    if ((no_of_threads_locking_log= log_in_use(log_info.log_file_name)))
    {
      if (!auto_purge)
      {
        log_is_in_use= true;
        strcpy(copy_log_in_use, log_info.log_file_name);
      }
      break;
    }
    no_of_log_files_purged++;

    if (!mysql_file_stat(m_key_file_log,
                         log_info.log_file_name, &stat_area, MYF(0)))
    {
      if (my_errno() == ENOENT)
      {
        /*
          It's not fatal if we can't stat a log file that does not exist.
        */
        set_my_errno(0);
      }
      else
      {
        /*
          Other than ENOENT are fatal
        */
        if (thd)
        {
          push_warning_printf(thd, Sql_condition::SL_WARNING,
                              ER_BINLOG_PURGE_FATAL_ERR,
                              "a problem with getting info on being purged %s; "
                              "consider examining correspondence "
                              "of your binlog index file "
                              "to the actual binlog files",
                              log_info.log_file_name);
        }
        else
        {
          sql_print_information("Failed to delete log file '%s'",
                                log_info.log_file_name);
        }
        error= LOG_INFO_FATAL;
        goto err;
      }
    }
    else
    {
      if (stat_area.st_mtime < purge_time) 
        strmake(to_log, 
                log_info.log_file_name, 
                sizeof(log_info.log_file_name) - 1);
      else
        break;
    }
    if (find_next_log(&log_info, false/*need_lock_index=false*/))
      break;
  }

  if (log_is_active)
  {
    if(!auto_purge)
      push_warning_printf(thd, Sql_condition::SL_WARNING,
                          ER_WARN_PURGE_LOG_IS_ACTIVE,
                          ER_THD(thd, ER_WARN_PURGE_LOG_IS_ACTIVE),
                          log_info.log_file_name);

  }

  if (log_is_in_use)
  {
    int no_of_log_files_to_purge= no_of_log_files_purged+1;
    while (strcmp(log_file_name, log_info.log_file_name))
    {
      if (mysql_file_stat(m_key_file_log, log_info.log_file_name,
                          &stat_area, MYF(0)))
      {
        if (stat_area.st_mtime < purge_time)
          no_of_log_files_to_purge++;
        else
          break;
      }
      if (find_next_log(&log_info, false/*need_lock_index=false*/))
      {
        no_of_log_files_to_purge++;
        break;
      }
    }

    push_warning_printf(thd, Sql_condition::SL_WARNING,
                        ER_WARN_PURGE_LOG_IN_USE,
                        ER_THD(thd, ER_WARN_PURGE_LOG_IN_USE),
                        copy_log_in_use, no_of_threads_locking_log,
                        no_of_log_files_purged, no_of_log_files_to_purge);
  }

  error= (to_log[0] ? purge_logs(to_log, true,
                                 false/*need_lock_index=false*/,
                                 true/*need_update_threads=true*/,
                                 (ulonglong *) 0, auto_purge) : 0);

err:
  mysql_mutex_unlock(&LOCK_index);
  DBUG_RETURN(error);
}
#endif /* HAVE_REPLICATION */


/**
  Create a new log file name.

  @param buf		buf of at least FN_REFLEN where new name is stored

  @note
    If file name will be longer then FN_REFLEN it will be truncated
*/

void MYSQL_BIN_LOG::make_log_name(char* buf, const char* log_ident)
{
  size_t dir_len = dirname_length(log_file_name); 
  if (dir_len >= FN_REFLEN)
    dir_len=FN_REFLEN-1;
  my_stpnmov(buf, log_file_name, dir_len);
  strmake(buf+dir_len, log_ident, FN_REFLEN - dir_len -1);
}


/**
  Check if we are writing/reading to the given log file.
*/

bool MYSQL_BIN_LOG::is_active(const char *log_file_name_arg)
{
  return !strcmp(log_file_name, log_file_name_arg);
}


void MYSQL_BIN_LOG::inc_prep_xids(THD *thd)
{
  DBUG_ENTER("MYSQL_BIN_LOG::inc_prep_xids");
#ifndef DBUG_OFF
  int result= m_prep_xids.atomic_add(1);
  DBUG_PRINT("debug", ("m_prep_xids: %d", result + 1));
#else
  (void) m_prep_xids.atomic_add(1);
#endif
  thd->get_transaction()->m_flags.xid_written= true;
  DBUG_VOID_RETURN;
}


void MYSQL_BIN_LOG::dec_prep_xids(THD *thd)
{
  DBUG_ENTER("MYSQL_BIN_LOG::dec_prep_xids");
  int32 result= m_prep_xids.atomic_add(-1);
  DBUG_PRINT("debug", ("m_prep_xids: %d", result - 1));
  thd->get_transaction()->m_flags.xid_written= false;
  /* If the old value was 1, it is zero now. */
  if (result == 1)
  {
    mysql_mutex_lock(&LOCK_xids);
    mysql_cond_signal(&m_prep_xids_cond);
    mysql_mutex_unlock(&LOCK_xids);
  }
  DBUG_VOID_RETURN;
}


/*
  Wrappers around new_file_impl to avoid using argument
  to control locking. The argument 1) less readable 2) breaks
  incapsulation 3) allows external access to the class without
  a lock (which is not possible with private new_file_without_locking
  method).
  
  @retval
    nonzero - error

*/

int MYSQL_BIN_LOG::new_file(Format_description_log_event *extra_description_event)
{
  return new_file_impl(true/*need_lock_log=true*/, extra_description_event);
}

/*
  @retval
    nonzero - error
*/
int MYSQL_BIN_LOG::new_file_without_locking(Format_description_log_event *extra_description_event)
{
  return new_file_impl(false/*need_lock_log=false*/, extra_description_event);
}


/**
  Start writing to a new log file or reopen the old file.

  @param need_lock_log If true, this function acquires LOCK_log;
  otherwise the caller should already have acquired it.

  @retval 0 success
  @retval nonzero - error

  @note The new file name is stored last in the index file
*/
int MYSQL_BIN_LOG::new_file_impl(bool need_lock_log, Format_description_log_event *extra_description_event)
{
  int error= 0;
  bool close_on_error= false;
  char new_name[FN_REFLEN], *new_name_ptr= NULL, *old_name, *file_to_open;

  DBUG_ENTER("MYSQL_BIN_LOG::new_file_impl");
  if (!is_open())
  {
    DBUG_PRINT("info",("log is closed"));
    DBUG_RETURN(error);
  }

  if (need_lock_log)
    mysql_mutex_lock(&LOCK_log);
  else
    mysql_mutex_assert_owner(&LOCK_log);
  DBUG_EXECUTE_IF("semi_sync_3-way_deadlock",
                  DEBUG_SYNC(current_thd, "before_rotate_binlog"););
  mysql_mutex_lock(&LOCK_xids);
  /*
    We need to ensure that the number of prepared XIDs are 0.

    If m_prep_xids is not zero:
    - We wait for storage engine commit, hence decrease m_prep_xids
    - We keep the LOCK_log to block new transactions from being
      written to the binary log.
   */
  while (get_prep_xids() > 0)
  {
    DEBUG_SYNC(current_thd, "before_rotate_binlog_file");
    mysql_cond_wait(&m_prep_xids_cond, &LOCK_xids);
  }
  mysql_mutex_unlock(&LOCK_xids);

  mysql_mutex_lock(&LOCK_index);

  mysql_mutex_assert_owner(&LOCK_log);
  mysql_mutex_assert_owner(&LOCK_index);


  if (DBUG_EVALUATE_IF("expire_logs_always", 0, 1)
      && (error= ha_flush_logs(NULL)))
    goto end;

  /*
    If user hasn't specified an extension, generate a new log name
    We have to do this here and not in open as we want to store the
    new file name in the current binary log file.
  */
  new_name_ptr= new_name;
  if ((error= generate_new_name(new_name, name)))
  {
    // Use the old name if generation of new name fails.
    strcpy(new_name, name);
    close_on_error= TRUE;
    goto end;
  }
  else
  {
    /*
      We log the whole file name for log file as the user may decide
      to change base names at some point.
    */
    Rotate_log_event r(new_name+dirname_length(new_name), 0, LOG_EVENT_OFFSET,
                       is_relay_log ? Rotate_log_event::RELAY_LOG : 0);
    /* 
      The current relay-log's closing Rotate event must have checksum
      value computed with an algorithm of the last relay-logged FD event.
    */
    if (is_relay_log)
      (r.common_footer)->checksum_alg= relay_log_checksum_alg;
    DBUG_ASSERT(!is_relay_log || relay_log_checksum_alg !=
                binary_log::BINLOG_CHECKSUM_ALG_UNDEF);
    if(DBUG_EVALUATE_IF("fault_injection_new_file_rotate_event",
                        (error=1), FALSE) ||
       (error= r.write(&log_file)))
    {
      char errbuf[MYSYS_STRERROR_SIZE];
      DBUG_EXECUTE_IF("fault_injection_new_file_rotate_event", errno=2;);
      close_on_error= true;
      my_printf_error(ER_ERROR_ON_WRITE,
                      ER_THD(current_thd, ER_CANT_OPEN_FILE),
                      MYF(ME_FATALERROR), name,
                      errno, my_strerror(errbuf, sizeof(errbuf), errno));
      goto end;
    }
    bytes_written += r.common_header->data_written;
  }

  if ((error= flush_io_cache(&log_file)))
  {
    close_on_error= true;
    goto end;
  }

  DEBUG_SYNC(current_thd, "after_rotate_event_appended");

  if (!is_relay_log)
  {
    /* Save set of GTIDs of the last binlog into table on binlog rotation */
    if ((error= gtid_state->save_gtids_of_last_binlog_into_table(true)))
    {
      close_on_error= true;
      goto end;
    }
  }

  old_name=name;
  name=0;				// Don't free name
  close(LOG_CLOSE_TO_BE_OPENED | LOG_CLOSE_INDEX);

  if (checksum_alg_reset != binary_log::BINLOG_CHECKSUM_ALG_UNDEF)
  {
    DBUG_ASSERT(!is_relay_log);
    DBUG_ASSERT(binlog_checksum_options != checksum_alg_reset);
    binlog_checksum_options= checksum_alg_reset;
  }
  /*
     Note that at this point, log_state != LOG_CLOSED (important for is_open()).
  */

  DEBUG_SYNC(current_thd, "before_rotate_binlog_file");
  /*
     new_file() is only used for rotation (in FLUSH LOGS or because size >
     max_binlog_size or max_relay_log_size).
     If this is a binary log, the Format_description_log_event at the beginning of
     the new file should have created=0 (to distinguish with the
     Format_description_log_event written at server startup, which should
     trigger temp tables deletion on slaves.
  */

  /* reopen index binlog file, BUG#34582 */
  file_to_open= index_file_name;
  error= open_index_file(index_file_name, 0, false/*need_lock_index=false*/);
  if (!error)
  {
    /* reopen the binary log file. */
    file_to_open= new_name_ptr;
    error= open_binlog(old_name, new_name_ptr,
                       max_size, true/*null_created_arg=true*/,
                       false/*need_lock_index=false*/,
                       true/*need_sid_lock=true*/,
                       extra_description_event);
  }

  /* handle reopening errors */
  if (error)
  {
    char errbuf[MYSYS_STRERROR_SIZE];
    my_printf_error(ER_CANT_OPEN_FILE, ER_THD(current_thd, ER_CANT_OPEN_FILE),
                    MYF(ME_FATALERROR), file_to_open,
                    error, my_strerror(errbuf, sizeof(errbuf), error));
    close_on_error= true;
  }
  my_free(old_name);

end:

  if (error && close_on_error /* rotate, flush or reopen failed */)
  {
    /* 
      Close whatever was left opened.

      We are keeping the behavior as it exists today, ie,
      we disable logging and move on (see: BUG#51014).

      TODO: as part of WL#1790 consider other approaches:
       - kill mysql (safety);
       - try multiple locations for opening a log file;
       - switch server to protected/readonly mode
       - ...
    */
    close(LOG_CLOSE_INDEX);
    if (binlog_error_action == ABORT_SERVER)
    {
      exec_binlog_error_action_abort("Either disk is full or file system is"
                                     " read only while rotating the binlog."
                                     " Aborting the server.");
    }
    else
      sql_print_error("Could not open %s for logging (error %d). "
                      "Turning logging off for the whole duration "
                      "of the MySQL server process. To turn it on "
                      "again: fix the cause, shutdown the MySQL "
                      "server and restart it.",
                      new_name_ptr, errno);
  }

  mysql_mutex_unlock(&LOCK_index);
  if (need_lock_log)
    mysql_mutex_unlock(&LOCK_log);

  DBUG_RETURN(error);
}


#ifdef HAVE_REPLICATION
/**
  Called after an event has been written to the relay log by the IO
  thread.  This flushes and possibly syncs the file (according to the
  sync options), rotates the file if it has grown over the limit, and
  finally calls signal_update().

  @note The caller must hold LOCK_log before invoking this function.

  @param mi Master_info for the IO thread.

  @retval false success
  @retval true error
*/
bool MYSQL_BIN_LOG::after_append_to_relay_log(Master_info *mi)
{
  DBUG_ENTER("MYSQL_BIN_LOG::after_append_to_relay_log");
  DBUG_PRINT("info",("max_size: %lu",max_size));

  // Check pre-conditions
  mysql_mutex_assert_owner(&LOCK_log);
  mysql_mutex_assert_owner(&mi->data_lock);
  DBUG_ASSERT(is_relay_log);
  DBUG_ASSERT(current_thd->system_thread == SYSTEM_THREAD_SLAVE_IO);

  /*
    We allow the relay log rotation by relay log size
    only if the trx parser is not inside a transaction.
  */
  bool can_rotate= mi->transaction_parser.is_not_inside_transaction();

#ifndef DBUG_OFF
  if ((uint) my_b_append_tell(&log_file) >
      DBUG_EVALUATE_IF("rotate_slave_debug_group", 500, max_size) &&
      !can_rotate)
  {
    DBUG_PRINT("info",("Postponing the rotation by size waiting for "
                       "the end of the current transaction."));
  }
#endif

  // Flush and sync
  bool error= false;
  if (flush_and_sync(0) == 0 && can_rotate)
  {
    /*
      If the last event of the transaction has been flushed, we can add
      the GTID (if it is not empty) to the logged set, or else it will
      not be available in the Previous GTIDs of the next relay log file
      if we are going to rotate the relay log.
    */
    Gtid *last_gtid_queued= mi->get_last_gtid_queued();
    if (!last_gtid_queued->is_empty())
    {
      global_sid_lock->rdlock();
      mi->rli->add_logged_gtid(last_gtid_queued->sidno,
                               last_gtid_queued->gno);
      global_sid_lock->unlock();
      mi->clear_last_gtid_queued();
    }

    /*
      If relay log is too big, rotate. But only if not in the middle of a
      transaction when GTIDs are enabled.
      We now try to mimic the following master binlog behavior: "A transaction
      is written in one chunk to the binary log, so it is never split between
      several binary logs. Therefore, if you have big transactions, you might
      see binary log files larger than max_binlog_size."
    */
    if ((uint) my_b_append_tell(&log_file) >
        DBUG_EVALUATE_IF("rotate_slave_debug_group", 500, max_size))
    {
      error= new_file_without_locking(mi->get_mi_description_event());
    }
  }

  signal_update();

  DBUG_RETURN(error);
}


bool MYSQL_BIN_LOG::append_event(Log_event* ev, Master_info *mi)
{
  DBUG_ENTER("MYSQL_BIN_LOG::append");

  // check preconditions
  DBUG_ASSERT(log_file.type == SEQ_READ_APPEND);
  DBUG_ASSERT(is_relay_log);

  // acquire locks
  mysql_mutex_lock(&LOCK_log);

  // write data
  bool error = false;
  if (ev->write(&log_file) == 0)
  {
    bytes_written+= ev->common_header->data_written;
    error= after_append_to_relay_log(mi);
  }
  else
    error= true;

  mysql_mutex_unlock(&LOCK_log);
  DBUG_RETURN(error);
}


bool MYSQL_BIN_LOG::append_buffer(const char* buf, uint len, Master_info *mi)
{
  DBUG_ENTER("MYSQL_BIN_LOG::append_buffer");

  // check preconditions
  DBUG_ASSERT(log_file.type == SEQ_READ_APPEND);
  DBUG_ASSERT(is_relay_log);
  mysql_mutex_assert_owner(&LOCK_log);

  // write data
  bool error= false;
  if (my_b_append(&log_file,(uchar*) buf,len) == 0)
  {
    bytes_written += len;
    error= after_append_to_relay_log(mi);
  }
  else
    error= true;

  DBUG_RETURN(error);
}
#endif // ifdef HAVE_REPLICATION

bool MYSQL_BIN_LOG::flush_and_sync(const bool force)
{
  mysql_mutex_assert_owner(&LOCK_log);

  if (flush_io_cache(&log_file))
    return 1;

  std::pair<bool, bool> result= sync_binlog_file(force);

  return result.first;
}

void MYSQL_BIN_LOG::start_union_events(THD *thd, query_id_t query_id_param)
{
  DBUG_ASSERT(!thd->binlog_evt_union.do_union);
  thd->binlog_evt_union.do_union= TRUE;
  thd->binlog_evt_union.unioned_events= FALSE;
  thd->binlog_evt_union.unioned_events_trans= FALSE;
  thd->binlog_evt_union.first_query_id= query_id_param;
}

void MYSQL_BIN_LOG::stop_union_events(THD *thd)
{
  DBUG_ASSERT(thd->binlog_evt_union.do_union);
  thd->binlog_evt_union.do_union= FALSE;
}

bool MYSQL_BIN_LOG::is_query_in_union(THD *thd, query_id_t query_id_param)
{
  return (thd->binlog_evt_union.do_union && 
          query_id_param >= thd->binlog_evt_union.first_query_id);
}

/*
  Updates thd's position-of-next-event variables
  after a *real* write a file.
 */
void MYSQL_BIN_LOG::update_thd_next_event_pos(THD* thd)
{
  if (likely(thd != NULL))
  {
    thd->set_next_event_pos(log_file_name,
                            my_b_tell(&log_file));
  }
}

/*
  Moves the last bunch of rows from the pending Rows event to a cache (either
  transactional cache if is_transaction is @c true, or the non-transactional
  cache otherwise. Sets a new pending event.

  @param thd               a pointer to the user thread.
  @param evt               a pointer to the row event.
  @param is_transactional  @c true indicates a transactional cache,
                           otherwise @c false a non-transactional.
*/
int
MYSQL_BIN_LOG::flush_and_set_pending_rows_event(THD *thd,
                                                Rows_log_event* event,
                                                bool is_transactional)
{
  DBUG_ENTER("MYSQL_BIN_LOG::flush_and_set_pending_rows_event(event)");
  DBUG_ASSERT(mysql_bin_log.is_open());
  DBUG_PRINT("enter", ("event: 0x%lx", (long) event));

  int error= 0;
  binlog_cache_mngr *const cache_mngr= thd_get_cache_mngr(thd);

  DBUG_ASSERT(cache_mngr);

  binlog_cache_data *cache_data=
    cache_mngr->get_binlog_cache_data(is_transactional);

  DBUG_PRINT("info", ("cache_mngr->pending(): 0x%lx", (long) cache_data->pending()));

  if (Rows_log_event* pending= cache_data->pending())
  {
    /*
      Write pending event to the cache.
    */
    if (cache_data->write_event(thd, pending))
    {
      set_write_error(thd, is_transactional);
      if (check_write_error(thd) && cache_data &&
          stmt_cannot_safely_rollback(thd))
        cache_data->set_incident();
      delete pending;
      cache_data->set_pending(NULL);
      DBUG_RETURN(1);
    }

    delete pending;
  }

  cache_data->set_pending(event);

  DBUG_RETURN(error);
}

/**
  Write an event to the binary log.
*/

bool MYSQL_BIN_LOG::write_event(Log_event *event_info)
{
  THD *thd= event_info->thd;
  bool error= 1;
  DBUG_ENTER("MYSQL_BIN_LOG::write_event(Log_event *)");

  if (thd->binlog_evt_union.do_union)
  {
    /*
      In Stored function; Remember that function call caused an update.
      We will log the function call to the binary log on function exit
    */
    thd->binlog_evt_union.unioned_events= TRUE;
    thd->binlog_evt_union.unioned_events_trans |=
      event_info->is_using_trans_cache();
    DBUG_RETURN(0);
  }

  /*
    We only end the statement if we are in a top-level statement.  If
    we are inside a stored function, we do not end the statement since
    this will close all tables on the slave. But there can be a special case
    where we are inside a stored function/trigger and a SAVEPOINT is being
    set in side the stored function/trigger. This SAVEPOINT execution will
    force the pending event to be flushed without an STMT_END_F flag. This
    will result in a case where following DMLs will be considered as part of
    same statement and result in data loss on slave. Hence in this case we
    force the end_stmt to be true.
  */
  bool const end_stmt= (thd->in_sub_stmt && thd->lex->sql_command ==
                        SQLCOM_SAVEPOINT)? true:
    (thd->locked_tables_mode && thd->lex->requires_prelocking());
  if (thd->binlog_flush_pending_rows_event(end_stmt,
                                           event_info->is_using_trans_cache()))
    DBUG_RETURN(error);

  /*
     In most cases this is only called if 'is_open()' is true; in fact this is
     mostly called if is_open() *was* true a few instructions before, but it
     could have changed since.
  */
  if (likely(is_open()))
  {
#ifdef HAVE_REPLICATION
    /*
      In the future we need to add to the following if tests like
      "do the involved tables match (to be implemented)
      binlog_[wild_]{do|ignore}_table?" (WL#1049)"
    */
    const char *local_db= event_info->get_db();
    if ((thd && !(thd->variables.option_bits & OPTION_BIN_LOG)) ||
	(thd->lex->sql_command != SQLCOM_ROLLBACK_TO_SAVEPOINT &&
         thd->lex->sql_command != SQLCOM_SAVEPOINT &&
         (!event_info->is_no_filter_event() && 
          !binlog_filter->db_ok(local_db))))
      DBUG_RETURN(0);
#endif /* HAVE_REPLICATION */

    DBUG_ASSERT(event_info->is_using_trans_cache() || event_info->is_using_stmt_cache());
    
    if (binlog_start_trans_and_stmt(thd, event_info))
      DBUG_RETURN(error);

    bool is_trans_cache= event_info->is_using_trans_cache();
    binlog_cache_mngr *cache_mngr= thd_get_cache_mngr(thd);
    binlog_cache_data *cache_data= cache_mngr->get_binlog_cache_data(is_trans_cache);
    
    DBUG_PRINT("info",("event type: %d",event_info->get_type_code()));

    /*
       No check for auto events flag here - this write method should
       never be called if auto-events are enabled.

       Write first log events which describe the 'run environment'
       of the SQL command. If row-based binlogging, Insert_id, Rand
       and other kind of "setting context" events are not needed.
    */
    if (thd)
    {
      if (!thd->is_current_stmt_binlog_format_row())
      {
        if (thd->stmt_depends_on_first_successful_insert_id_in_prev_stmt)
        {
          Intvar_log_event e(thd,(uchar) binary_log::Intvar_event::LAST_INSERT_ID_EVENT,
                             thd->first_successful_insert_id_in_prev_stmt_for_binlog,
                             event_info->event_cache_type, event_info->event_logging_type);
          if (cache_data->write_event(thd, &e))
            goto err;
        }
        if (thd->auto_inc_intervals_in_cur_stmt_for_binlog.nb_elements() > 0)
        {
          DBUG_PRINT("info",("number of auto_inc intervals: %u",
                             thd->auto_inc_intervals_in_cur_stmt_for_binlog.
                             nb_elements()));
          Intvar_log_event e(thd, (uchar) binary_log::Intvar_event::INSERT_ID_EVENT,
                             thd->auto_inc_intervals_in_cur_stmt_for_binlog.
                             minimum(), event_info->event_cache_type,
                             event_info->event_logging_type);
          if (cache_data->write_event(thd, &e))
            goto err;
        }
        if (thd->rand_used)
        {
          Rand_log_event e(thd,thd->rand_saved_seed1,thd->rand_saved_seed2,
                           event_info->event_cache_type,
                           event_info->event_logging_type);
          if (cache_data->write_event(thd, &e))
            goto err;
        }
        if (!thd->user_var_events.empty())
        {
          for (size_t i= 0; i < thd->user_var_events.size(); i++)
          {
            Binlog_user_var_event *user_var_event= thd->user_var_events[i];

            /* setting flags for user var log event */
            uchar flags= User_var_log_event::UNDEF_F;
            if (user_var_event->unsigned_flag)
              flags|= User_var_log_event::UNSIGNED_F;

            User_var_log_event e(thd,
                                 user_var_event->user_var_event->entry_name.ptr(),
                                 user_var_event->user_var_event->entry_name.length(),
                                 user_var_event->value,
                                 user_var_event->length,
                                 user_var_event->type,
                                 user_var_event->charset_number, flags,
                                 event_info->event_cache_type,
                                 event_info->event_logging_type);
            if (cache_data->write_event(thd, &e))
              goto err;
          }
        }
      }
    }

    /*
      Write the event.
    */
    if (cache_data->write_event(thd, event_info))
      goto err;

    if (DBUG_EVALUATE_IF("injecting_fault_writing", 1, 0))
      goto err;

    /*
      After writing the event, if the trx-cache was used and any unsafe
      change was written into it, the cache is marked as cannot safely
      roll back.
    */
    if (is_trans_cache && stmt_cannot_safely_rollback(thd))
      cache_mngr->trx_cache.set_cannot_rollback();

    error= 0;

err:
    if (error)
    {
      set_write_error(thd, is_trans_cache);
      if (check_write_error(thd) && cache_data &&
          stmt_cannot_safely_rollback(thd))
        cache_data->set_incident();
    }
  }

  DBUG_RETURN(error);
}

/**
  The method executes rotation when LOCK_log is already acquired
  by the caller.

  @param force_rotate  caller can request the log rotation
  @param check_purge   is set to true if rotation took place

  @note
    If rotation fails, for instance the server was unable 
    to create a new log file, we still try to write an 
    incident event to the current log.

  @note The caller must hold LOCK_log when invoking this function.

  @retval
    nonzero - error in rotating routine.
*/
int MYSQL_BIN_LOG::rotate(bool force_rotate, bool* check_purge)
{
  int error= 0;
  DBUG_ENTER("MYSQL_BIN_LOG::rotate");

  DBUG_ASSERT(!is_relay_log);
  mysql_mutex_assert_owner(&LOCK_log);

  *check_purge= false;

  if (force_rotate || (my_b_tell(&log_file) >= (my_off_t) max_size))
  {
    error= new_file_without_locking(NULL);
    *check_purge= true;
  }
  DBUG_RETURN(error);
}

/**
  The method executes logs purging routine.

  @retval
    nonzero - error in rotating routine.
*/
void MYSQL_BIN_LOG::purge()
{
#ifdef HAVE_REPLICATION
  if (expire_logs_days)
  {
    DEBUG_SYNC(current_thd, "at_purge_logs_before_date");
    time_t purge_time= my_time(0) - expire_logs_days*24*60*60;
    DBUG_EXECUTE_IF("expire_logs_always",
                    { purge_time= my_time(0);});
    if (purge_time >= 0)
    {
      /*
        Flush logs for storage engines, so that the last transaction
        is fsynced inside storage engines.
      */
      ha_flush_logs(NULL);
      purge_logs_before_date(purge_time, true);
    }
  }
#endif
}

/**
  Execute a FLUSH LOGS statement.

  The method is a shortcut of @c rotate() and @c purge().
  LOCK_log is acquired prior to rotate and is released after it.

  @param thd           Current session.
  @param force_rotate  caller can request the log rotation

  @retval
    nonzero - error in rotating routine.
*/
int MYSQL_BIN_LOG::rotate_and_purge(THD* thd, bool force_rotate)
{
  int error= 0;
  DBUG_ENTER("MYSQL_BIN_LOG::rotate_and_purge");
  bool check_purge= false;

  /*
    Wait for handlerton to insert any pending information into the binlog.
    For e.g. ha_ndbcluster which updates the binlog asynchronously this is
    needed so that the user see its own commands in the binlog.
  */
  ha_binlog_wait(thd);

  DBUG_ASSERT(!is_relay_log);
  mysql_mutex_lock(&LOCK_log);
  error= rotate(force_rotate, &check_purge);
  /*
    NOTE: Run purge_logs wo/ holding LOCK_log because it does not need
          the mutex. Otherwise causes various deadlocks.
  */
  mysql_mutex_unlock(&LOCK_log);

  if (!error && check_purge)
    purge();

  DBUG_RETURN(error);
}

uint MYSQL_BIN_LOG::next_file_id()
{
  uint res;
  mysql_mutex_lock(&LOCK_log);
  res = file_id++;
  mysql_mutex_unlock(&LOCK_log);
  return res;
}


/**
  Auxiliary function to read a page from the cache and set the given
  buffer pointer to point to the beginning of the page and the given
  length pointer to point to the end of it.

  @param cache IO_CACHE to read from
  @param[out] buf_p Will be set to point to the beginning of the page.
  @param[out] buf_len_p Will be set to the length of the buffer.

  @retval false Success
  @retval true Error reading from the cache.
*/
static bool read_cache_page(IO_CACHE *cache, uchar **buf_p, uint32 *buf_len_p)
{
  DBUG_ASSERT(*buf_len_p == 0);
  cache->read_pos= cache->read_end;
  *buf_len_p= my_b_fill(cache);
  *buf_p= cache->read_pos;
  return cache->error ? true : false;
}


/**
  Write the contents of the given IO_CACHE to the binary log.

  The cache will be reset as a READ_CACHE to be able to read the
  contents from it.

  The data will be post-processed: see class Binlog_event_writer for
  details.

  @param cache Events will be read from this IO_CACHE.
  @param writer Events will be written to this Binlog_event_writer.

  @retval true IO error.
  @retval false Success.

  @see MYSQL_BIN_LOG::write_cache
*/
bool MYSQL_BIN_LOG::do_write_cache(IO_CACHE *cache, Binlog_event_writer *writer)
{
  DBUG_ENTER("MYSQL_BIN_LOG::do_write_cache");

  DBUG_EXECUTE_IF("simulate_do_write_cache_failure",
                  {
                    /*
                       see binlog_cache_data::write_event() that reacts on
                       @c simulate_disk_full_at_flush_pending.
                    */
                    DBUG_SET("-d,simulate_do_write_cache_failure");
                    DBUG_RETURN(true);
                  });

#ifndef DBUG_OFF
  uint64 expected_total_len= my_b_tell(cache);
#endif

  if (reinit_io_cache(cache, READ_CACHE, 0, 0, 0))
    DBUG_RETURN(true);

  uchar *buf= cache->read_pos;
  uint32 buf_len= my_b_bytes_in_cache(cache);
  uint32 event_len= 0;
  uchar header[LOG_EVENT_HEADER_LEN];
  uint32 header_len= 0;

  /*
    Each iteration of this loop processes all or a part of
    1) an event header or 2) an event body from the IO_CACHE.
  */
  while (true)
  {
    /**
      Nothing in cache: try to refill, and if cache was ended here,
      return success.  This code is needed even on the first iteration
      of the loop, because reinit_io_cache may or may not fill the
      first page.
    */
    if (buf_len == 0)
    {
      if (read_cache_page(cache, &buf, &buf_len))
      {
        /**
          @todo: this can happen in case of disk corruption in the
          IO_CACHE.  We may have written a half transaction (even half
          event) to the binlog.  We should rollback the transaction
          and truncate the binlog.  /Sven
        */
        DBUG_ASSERT(0);
      }
      if (buf_len == 0)
      {
        /**
          @todo: this can happen in case of disk corruption in the
          IO_CACHE.  We may have written a half transaction (even half
          event) to the binlog.  We should rollback the transaction
          and truncate the binlog.  /Sven
        */
        DBUG_ASSERT(my_b_tell(cache) == expected_total_len);
        /* Arrive the end of the cache */
        DBUG_RETURN(false);
      }
    }

    /* Write event header into binlog */
    if (event_len == 0)
    {
      /* data in the buf may be smaller than header size.*/
      uint32 header_incr =
        std::min<uint32>(LOG_EVENT_HEADER_LEN - header_len, buf_len);

      memcpy(header + header_len, buf, header_incr);
      header_len += header_incr;
      buf += header_incr;
      buf_len -= header_incr;

      if (header_len == LOG_EVENT_HEADER_LEN)
      {
        // Flush event header.
        uchar *header_p= header;
        if (writer->write_event_part(&header_p, &header_len, &event_len))
          DBUG_RETURN(true);
        DBUG_ASSERT(header_len == 0);
      }
    }
    else
    {
      /* Write all or part of the event body to binlog */
      if (writer->write_event_part(&buf, &buf_len, &event_len))
        DBUG_RETURN(true);
    }
  }
}

/**
  Writes an incident event to the binary log.

  @param ev Incident event to be written
  @param need_lock_log If true, will acquire LOCK_log; otherwise the
  caller should already have acquired LOCK_log.
  @param err_msg Error message written to log file for the incident.
  @c do_flush_and_sync If true, will call flush_and_sync(), rotate() and
  purge().

  @retval false error
  @retval true success
*/
bool MYSQL_BIN_LOG::write_incident(Incident_log_event *ev, bool need_lock_log,
                                   const char* err_msg, bool do_flush_and_sync)
{
  uint error= 0;
  DBUG_ENTER("MYSQL_BIN_LOG::write_incident");
  DBUG_ASSERT(err_msg);

  if (!is_open())
    DBUG_RETURN(error);

  if (need_lock_log)
    mysql_mutex_lock(&LOCK_log);
  else
    mysql_mutex_assert_owner(&LOCK_log);

  // @todo make this work with the group log. /sven

  error= ev->write(&log_file);

  /*
    Write an error to log. So that user might have a chance
    to be alerted and explore incident details.
  */
  if (!error)
    sql_print_error("%s An incident event has been written to the binary "
                    "log which will stop the slaves.", err_msg);

  if (do_flush_and_sync)
  {
    if (!error && !(error= flush_and_sync()))
    {
      bool check_purge= false;
      update_binlog_end_pos();
      error= rotate(true, &check_purge);
      if (!error && check_purge)
        purge();
    }
  }

  if (need_lock_log)
    mysql_mutex_unlock(&LOCK_log);

  DBUG_RETURN(error);
}

bool MYSQL_BIN_LOG::write_dml_directly(THD* thd, const char *stmt, size_t stmt_len)
{
  bool ret= false;
  /* backup the original command */
  enum_sql_command save_sql_command= thd->lex->sql_command;

  /* Fake it as a DELETE statement, so it can be binlogged correctly */
  thd->lex->sql_command= SQLCOM_DELETE;

  if (thd->binlog_query(THD::STMT_QUERY_TYPE, stmt, stmt_len,
                        FALSE, FALSE, FALSE, 0) ||
      commit(thd, false) != TC_LOG::RESULT_SUCCESS)
  {
    ret= true;
  }

  thd->lex->sql_command= save_sql_command;
  return ret;
}


/**
  Creates an incident event and writes it to the binary log.

  @param thd  Thread variable
  @param need_lock_log If the binary lock should be locked or not
  @param err_msg Error message written to log file for the incident.

  @retval
    0    error
  @retval
    1    success
*/
bool MYSQL_BIN_LOG::write_incident(THD *thd, bool need_lock_log,
                                   const char* err_msg,
                                   bool do_flush_and_sync)
{
  DBUG_ENTER("MYSQL_BIN_LOG::write_incident");

  if (!is_open())
    DBUG_RETURN(0);

  LEX_STRING write_error_msg= {(char*) err_msg, strlen(err_msg)};
  binary_log::Incident_event::enum_incident incident=
                              binary_log::Incident_event::INCIDENT_LOST_EVENTS;
  Incident_log_event ev(thd, incident, write_error_msg);

  DBUG_RETURN(write_incident(&ev, need_lock_log, err_msg, do_flush_and_sync));
}


/**
  Write the contents of the statement or transaction cache to the binary log.

  Comparison with do_write_cache:

  - do_write_cache is a lower-level function that only performs the
    actual write.

  - write_cache is a higher-level function that calls do_write_cache
    and additionally performs some maintenance tasks, including:
    - report any errors that occurred
    - write incident event if needed
    - update gtid_state
    - update thd.binlog_next_event_pos

  @param thd Thread variable

  @param cache_data Events will be read from the IO_CACHE of this
  cache_data object.

  @param writer Events will be written to this Binlog_event_writer.

  @retval true IO error.
  @retval false Success.

  @note We only come here if there is something in the cache.
  @note Whatever is in the cache is always a complete transaction.
  @note 'cache' needs to be reinitialized after this functions returns.
*/
bool MYSQL_BIN_LOG::write_cache(THD *thd, binlog_cache_data *cache_data,
                                Binlog_event_writer *writer)
{
  DBUG_ENTER("MYSQL_BIN_LOG::write_cache(THD *, binlog_cache_data *, bool)");

  IO_CACHE *cache= &cache_data->cache_log;
  bool incident= cache_data->has_incident();

  mysql_mutex_assert_owner(&LOCK_log);

  DBUG_ASSERT(is_open());
  if (likely(is_open()))                       // Should always be true
  {
    /*
      We only bother to write to the binary log if there is anything
      to write.

      @todo Is this check redundant? Probably this is only called if
      there is anything in the cache (see @note in comment above this
      function). Check if we can replace this by an assertion. /Sven
    */
    if (my_b_tell(cache) > 0)
    {
      DBUG_EXECUTE_IF("crash_before_writing_xid",
                      {
                        if ((write_error= do_write_cache(cache, writer)))
                          DBUG_PRINT("info", ("error writing binlog cache: %d",
                                              write_error));
                        flush_and_sync(true);
                        DBUG_PRINT("info", ("crashing before writing xid"));
                        DBUG_SUICIDE();
                      });
      if ((write_error= do_write_cache(cache, writer)))
        goto err;

      const char* err_msg= "Non-transactional changes did not get into "
                           "the binlog.";
      if (incident && write_incident(thd, false/*need_lock_log=false*/,
                                     err_msg,
                                     false/*do_flush_and_sync==false*/))
        goto err;

      DBUG_EXECUTE_IF("half_binlogged_transaction", DBUG_SUICIDE(););
      if (cache->error)				// Error on read
      {
        char errbuf[MYSYS_STRERROR_SIZE];
        sql_print_error(ER_DEFAULT(ER_ERROR_ON_READ), cache->file_name,
                        errno, my_strerror(errbuf, sizeof(errbuf), errno));
        write_error= true; // Don't give more errors
        goto err;
      }
    }
    update_thd_next_event_pos(thd);
  }

  DBUG_RETURN(false);

err:
  if (!write_error)
  {
    char errbuf[MYSYS_STRERROR_SIZE];
    write_error= true;
    sql_print_error(ER_DEFAULT(ER_ERROR_ON_WRITE), name,
                    errno, my_strerror(errbuf, sizeof(errbuf), errno));
  }
  thd->commit_error= THD::CE_FLUSH_ERROR;

  DBUG_RETURN(true);
}


/**
  Wait until we get a signal that the relay log has been updated.

  @param[in] thd        Thread variable
  @param[in] timeout    a pointer to a timespec;
                        NULL means to wait w/o timeout.

  @retval    0          if got signalled on update
  @retval    non-0      if wait timeout elapsed

  @note
    One must have a lock on LOCK_log before calling this function.
*/

int MYSQL_BIN_LOG::wait_for_update_relay_log(THD* thd, const struct timespec *timeout)
{
  int ret= 0;
  PSI_stage_info old_stage;
  DBUG_ENTER("wait_for_update_relay_log");

  thd->ENTER_COND(&update_cond, &LOCK_log,
                  &stage_slave_has_read_all_relay_log,
                  &old_stage);

  if (!timeout)
    mysql_cond_wait(&update_cond, &LOCK_log);
  else
    ret= mysql_cond_timedwait(&update_cond, &LOCK_log,
                              const_cast<struct timespec *>(timeout));
  mysql_mutex_unlock(&LOCK_log);
  thd->EXIT_COND(&old_stage);

  DBUG_RETURN(ret);
}

/**
  Wait until we get a signal that the binary log has been updated.
  Applies to master only.
     
  NOTES
  @param[in] thd        a THD struct
  @param[in] timeout    a pointer to a timespec;
                        NULL means to wait w/o timeout.
  @retval    0          if got signalled on update
  @retval    non-0      if wait timeout elapsed
  @note
    LOCK_log must be taken before calling this function.
    LOCK_log is being released while the thread is waiting.
    LOCK_log is released by the caller.
*/

int MYSQL_BIN_LOG::wait_for_update_bin_log(THD* thd,
                                           const struct timespec *timeout)
{
  int ret= 0;
  DBUG_ENTER("wait_for_update_bin_log");

  if (!timeout)
    mysql_cond_wait(&update_cond, &LOCK_binlog_end_pos);
  else
    ret= mysql_cond_timedwait(&update_cond, &LOCK_binlog_end_pos,
                              const_cast<struct timespec *>(timeout));
  DBUG_RETURN(ret);
}


/**
  Close the log file.

  @param exiting     Bitmask for one or more of the following bits:
          - LOG_CLOSE_INDEX : if we should close the index file
          - LOG_CLOSE_TO_BE_OPENED : if we intend to call open
                                     at once after close.
          - LOG_CLOSE_STOP_EVENT : write a 'stop' event to the log

  @note
    One can do an open on the object at once after doing a close.
    The internal structures are not freed until cleanup() is called
*/

void MYSQL_BIN_LOG::close(uint exiting)
{					// One can't set log_type here!
  DBUG_ENTER("MYSQL_BIN_LOG::close");
  DBUG_PRINT("enter",("exiting: %d", (int) exiting));
  if (log_state.atomic_get() == LOG_OPENED)
  {
#ifdef HAVE_REPLICATION
    if ((exiting & LOG_CLOSE_STOP_EVENT) != 0)
    {
      /**
        TODO(WL#7546): Change the implementation to Stop_event after write() is
        moved into libbinlogevents
      */
      Stop_log_event s;
      // the checksumming rule for relay-log case is similar to Rotate
        s.common_footer->checksum_alg= is_relay_log ? relay_log_checksum_alg :
                                       static_cast<enum_binlog_checksum_alg>
                                       (binlog_checksum_options);
      DBUG_ASSERT(!is_relay_log ||
                  relay_log_checksum_alg != binary_log::BINLOG_CHECKSUM_ALG_UNDEF);
      s.write(&log_file);
      bytes_written+= s.common_header->data_written;
      flush_io_cache(&log_file);
      update_binlog_end_pos();
    }
#endif /* HAVE_REPLICATION */

    /* don't pwrite in a file opened with O_APPEND - it doesn't work */
    if (log_file.type == WRITE_CACHE)
    {
      my_off_t offset= BIN_LOG_HEADER_SIZE + FLAGS_OFFSET;
      my_off_t org_position= mysql_file_tell(log_file.file, MYF(0));
      uchar flags= 0;            // clearing LOG_EVENT_BINLOG_IN_USE_F
      mysql_file_pwrite(log_file.file, &flags, 1, offset, MYF(0));
      /*
        Restore position so that anything we have in the IO_cache is written
        to the correct position.
        We need the seek here, as mysql_file_pwrite() is not guaranteed to keep the
        original position on system that doesn't support pwrite().
      */
      mysql_file_seek(log_file.file, org_position, MY_SEEK_SET, MYF(0));
    }

    /* this will cleanup IO_CACHE, sync and close the file */
    if (log_state.atomic_get() == LOG_OPENED)
    {
      end_io_cache(&log_file);

      if (mysql_file_sync(log_file.file, MYF(MY_WME)) && ! write_error)
      {
        char errbuf[MYSYS_STRERROR_SIZE];
        write_error= 1;
        sql_print_error(ER_DEFAULT(ER_ERROR_ON_WRITE), name, errno,
                        my_strerror(errbuf, sizeof(errbuf), errno));
      }

      if (mysql_file_close(log_file.file, MYF(MY_WME)) && ! write_error)
      {
        char errbuf[MYSYS_STRERROR_SIZE];
        write_error= 1;
        sql_print_error(ER_DEFAULT(ER_ERROR_ON_WRITE), name, errno,
                        my_strerror(errbuf, sizeof(errbuf), errno));
      }
    }

    log_state.atomic_set((exiting & LOG_CLOSE_TO_BE_OPENED) ? LOG_TO_BE_OPENED : LOG_CLOSED);
    my_free(name);
    name= NULL;
  }

  /*
    The following test is needed even if is_open() is not set, as we may have
    called a not complete close earlier and the index file is still open.
  */

  if ((exiting & LOG_CLOSE_INDEX) && my_b_inited(&index_file))
  {
    end_io_cache(&index_file);
    if (mysql_file_close(index_file.file, MYF(0)) < 0 && ! write_error)
    {
      char errbuf[MYSYS_STRERROR_SIZE];
      write_error= 1;
      sql_print_error(ER_DEFAULT(ER_ERROR_ON_WRITE), index_file_name,
                      errno, my_strerror(errbuf, sizeof(errbuf), errno));
    }
  }
  log_state.atomic_set((exiting & LOG_CLOSE_TO_BE_OPENED) ? LOG_TO_BE_OPENED : LOG_CLOSED);
  my_free(name);
  name= NULL;
  DBUG_VOID_RETURN;
}


void MYSQL_BIN_LOG::set_max_size(ulong max_size_arg)
{
  /*
    We need to take locks, otherwise this may happen:
    new_file() is called, calls open(old_max_size), then before open() starts,
    set_max_size() sets max_size to max_size_arg, then open() starts and
    uses the old_max_size argument, so max_size_arg has been overwritten and
    it's like if the SET command was never run.
  */
  DBUG_ENTER("MYSQL_BIN_LOG::set_max_size");
  mysql_mutex_lock(&LOCK_log);
  if (is_open())
    max_size= max_size_arg;
  mysql_mutex_unlock(&LOCK_log);
  DBUG_VOID_RETURN;
}

/****** transaction coordinator log for 2pc - binlog() based solution ******/

/**
  @todo
  keep in-memory list of prepared transactions
  (add to list in log(), remove on unlog())
  and copy it to the new binlog if rotated
  but let's check the behaviour of tc_log_page_waits first!
*/

int MYSQL_BIN_LOG::open_binlog(const char *opt_name)
{
  LOG_INFO log_info;
  int      error= 1;

  /*
    This function is used for 2pc transaction coordination.  Hence, it
    is never used for relay logs.
  */
  DBUG_ASSERT(!is_relay_log);
  DBUG_ASSERT(total_ha_2pc > 1 || (1 == total_ha_2pc && opt_bin_log));
  DBUG_ASSERT(opt_name && opt_name[0]);

  if (!my_b_inited(&index_file))
  {
    /* There was a failure to open the index file, can't open the binlog */
    cleanup();
    return 1;
  }

  if (using_heuristic_recover())
  {
    /* generate a new binlog to mask a corrupted one */
    mysql_mutex_lock(&LOCK_log);
    open_binlog(opt_name, 0, max_binlog_size, false,
                true/*need_lock_index=true*/,
                true/*need_sid_lock=true*/,
                NULL);
    mysql_mutex_unlock(&LOCK_log);
    cleanup();
    return 1;
  }

  if ((error= find_log_pos(&log_info, NullS, true/*need_lock_index=true*/)))
  {
    if (error != LOG_INFO_EOF)
      sql_print_error("find_log_pos() failed (error: %d)", error);
    else
      error= 0;
    goto err;
  }

  {
    const char *errmsg;
    IO_CACHE    log;
    File        file;
    Log_event  *ev=0;
    Format_description_log_event fdle(BINLOG_VERSION);
    char        log_name[FN_REFLEN];
    my_off_t    valid_pos= 0;
    my_off_t    binlog_size;
    MY_STAT     s;

    if (! fdle.is_valid())
      goto err;

    do
    {
      strmake(log_name, log_info.log_file_name, sizeof(log_name)-1);
    } while (!(error= find_next_log(&log_info, true/*need_lock_index=true*/)));

    if (error !=  LOG_INFO_EOF)
    {
      sql_print_error("find_log_pos() failed (error: %d)", error);
      goto err;
    }

    if ((file= open_binlog_file(&log, log_name, &errmsg)) < 0)
    {
      sql_print_error("%s", errmsg);
      goto err;
    }

    my_stat(log_name, &s, MYF(0));
    binlog_size= s.st_size;

    /*
      If the binary log was not properly closed it means that the server
      may have crashed. In that case, we need to call MYSQL_BIN_LOG::recover
      to:

        a) collect logged XIDs;
        b) complete the 2PC of the pending XIDs;
        c) collect the last valid position.

      Therefore, we do need to iterate over the binary log, even if
      total_ha_2pc == 1, to find the last valid group of events written.
      Later we will take this value and truncate the log if need be.
    */
    if ((ev= Log_event::read_log_event(&log, 0, &fdle,
                                       opt_master_verify_checksum)) &&
        ev->get_type_code() == binary_log::FORMAT_DESCRIPTION_EVENT &&
        (ev->common_header->flags & LOG_EVENT_BINLOG_IN_USE_F ||
         DBUG_EVALUATE_IF("eval_force_bin_log_recovery", true, false)))
    {
      sql_print_information("Recovering after a crash using %s", opt_name);
      valid_pos= my_b_tell(&log);
      error= recover(&log, (Format_description_log_event *)ev, &valid_pos);
    }
    else
      error=0;

    delete ev;
    end_io_cache(&log);
    mysql_file_close(file, MYF(MY_WME));

    if (error)
      goto err;

    /* Trim the crashed binlog file to last valid transaction
      or event (non-transaction) base on valid_pos. */
    if (valid_pos > 0)
    {
      if ((file= mysql_file_open(key_file_binlog, log_name,
                                 O_RDWR | O_BINARY, MYF(MY_WME))) < 0)
      {
        sql_print_error("Failed to open the crashed binlog file "
                        "when master server is recovering it.");
        return -1;
      }

      /* Change binlog file size to valid_pos */
      if (valid_pos < binlog_size)
      {
        if (my_chsize(file, valid_pos, 0, MYF(MY_WME)))
        {
          sql_print_error("Failed to trim the crashed binlog file "
                          "when master server is recovering it.");
          mysql_file_close(file, MYF(MY_WME));
          return -1;
        }
        else
        {
          sql_print_information("Crashed binlog file %s size is %llu, "
                                "but recovered up to %llu. Binlog trimmed to %llu bytes.",
                                log_name, binlog_size, valid_pos, valid_pos);
        }
      }

      /* Clear LOG_EVENT_BINLOG_IN_USE_F */
      my_off_t offset= BIN_LOG_HEADER_SIZE + FLAGS_OFFSET;
      uchar flags= 0;
      if (mysql_file_pwrite(file, &flags, 1, offset, MYF(0)) != 1)
      {
        sql_print_error("Failed to clear LOG_EVENT_BINLOG_IN_USE_F "
                        "for the crashed binlog file when master "
                        "server is recovering it.");
        mysql_file_close(file, MYF(MY_WME));
        return -1;
      }

      mysql_file_close(file, MYF(MY_WME));
    } //end if
  }

err:
  return error;
}

/** This is called on shutdown, after ha_panic. */
void MYSQL_BIN_LOG::close()
{
}

/*
  Prepare the transaction in the transaction coordinator.

  This function will prepare the transaction in the storage engines
  (by calling @c ha_prepare_low) what will write a prepare record
  to the log buffers.

  @retval 0    success
  @retval 1    error
*/
int MYSQL_BIN_LOG::prepare(THD *thd, bool all)
{
  DBUG_ENTER("MYSQL_BIN_LOG::prepare");

  DBUG_ASSERT(opt_bin_log);
  /*
    The applier thread explicitly overrides the value of sql_log_bin
    with the value of log_slave_updates.
  */
  DBUG_ASSERT(thd->slave_thread ?
              opt_log_slave_updates : thd->variables.sql_log_bin);

  /*
    Set HA_IGNORE_DURABILITY to not flush the prepared record of the
    transaction to the log of storage engine (for example, InnoDB
    redo log) during the prepare phase. So that we can flush prepared
    records of transactions to the log of storage engine in a group
    right before flushing them to binary log during binlog group
    commit flush stage. Reset to HA_REGULAR_DURABILITY at the
    beginning of parsing next command.
  */
  thd->durability_property= HA_IGNORE_DURABILITY;

  int error= ha_prepare_low(thd, all);

  DBUG_RETURN(error);
}

/**
  Commit the transaction in the transaction coordinator.

  This function will commit the sessions transaction in the binary log
  and in the storage engines (by calling @c ha_commit_low). If the
  transaction was successfully logged (or not successfully unlogged)
  but the commit in the engines did not succed, there is a risk of
  inconsistency between the engines and the binary log.

  For binary log group commit, the commit is separated into three
  parts:

  1. First part consists of filling the necessary caches and
     finalizing them (if they need to be finalized). After this,
     nothing is added to any of the caches.

  2. Second part execute an ordered flush and commit. This will be
     done using the group commit functionality in ordered_commit.

  3. Third part checks any errors resulting from the ordered commit
     and handles them appropriately.

  @retval RESULT_SUCCESS   success
  @retval RESULT_ABORTED   error, transaction was neither logged nor committed
  @retval RESULT_INCONSISTENT  error, transaction was logged but not committed
*/
TC_LOG::enum_result MYSQL_BIN_LOG::commit(THD *thd, bool all)
{
  DBUG_ENTER("MYSQL_BIN_LOG::commit");
  DBUG_PRINT("info", ("query='%s'",
                      thd == current_thd ? thd->query().str : NULL));
  binlog_cache_mngr *cache_mngr= thd_get_cache_mngr(thd);
  Transaction_ctx *trn_ctx= thd->get_transaction();
  my_xid xid= trn_ctx->xid_state()->get_xid()->get_my_xid();
  bool stuff_logged= false;
  bool skip_commit= is_loggable_xa_prepare(thd);

  DBUG_PRINT("enter", ("thd: 0x%llx, all: %s, xid: %llu, cache_mngr: 0x%llx",
                       (ulonglong) thd, YESNO(all), (ulonglong) xid,
                       (ulonglong) cache_mngr));

  /*
    No cache manager means nothing to log, but we still have to commit
    the transaction.
   */
  if (cache_mngr == NULL)
  {
    if (!skip_commit && ha_commit_low(thd, all))
      DBUG_RETURN(RESULT_ABORTED);
    DBUG_RETURN(RESULT_SUCCESS);
  }

  Transaction_ctx::enum_trx_scope trx_scope=  all ? Transaction_ctx::SESSION :
                                                    Transaction_ctx::STMT;

  DBUG_PRINT("debug", ("in_transaction: %s, no_2pc: %s, rw_ha_count: %d",
                       YESNO(thd->in_multi_stmt_transaction_mode()),
                       YESNO(trn_ctx->no_2pc(trx_scope)),
                       trn_ctx->rw_ha_count(trx_scope)));
  DBUG_PRINT("debug",
             ("all.cannot_safely_rollback(): %s, trx_cache_empty: %s",
              YESNO(trn_ctx->cannot_safely_rollback(Transaction_ctx::SESSION)),
              YESNO(cache_mngr->trx_cache.is_binlog_empty())));
  DBUG_PRINT("debug",
             ("stmt.cannot_safely_rollback(): %s, stmt_cache_empty: %s",
              YESNO(trn_ctx->cannot_safely_rollback(Transaction_ctx::STMT)),
              YESNO(cache_mngr->stmt_cache.is_binlog_empty())));


  /*
    If there are no handlertons registered, there is nothing to
    commit. Note that DDLs are written earlier in this case (inside
    binlog_query).

    TODO: This can be a problem in those cases that there are no
    handlertons registered. DDLs are one example, but the other case
    is MyISAM. In this case, we could register a dummy handlerton to
    trigger the commit.

    Any statement that requires logging will call binlog_query before
    trans_commit_stmt, so an alternative is to use the condition
    "binlog_query called or stmt.ha_list != 0".
   */
  if (!all && !trn_ctx->is_active(trx_scope) &&
      cache_mngr->stmt_cache.is_binlog_empty())
    DBUG_RETURN(RESULT_SUCCESS);

  if (thd->lex->sql_command == SQLCOM_XA_COMMIT)
  {
    /* The Commit phase of the XA two phase logging. */

    DBUG_ASSERT(all);
    DBUG_ASSERT(!skip_commit || get_xa_opt(thd) == XA_ONE_PHASE);

    XID_STATE *xs= thd->get_transaction()->xid_state();

    if (DBUG_EVALUATE_IF("simulate_xa_commit_log_failure", true,
                         do_binlog_xa_commit_rollback(thd, xs->get_xid(),
                                                      true)))
      DBUG_RETURN(RESULT_ABORTED);
  }

  /*
    If there is anything in the stmt cache, and GTIDs are enabled,
    then this is a single statement outside a transaction and it is
    impossible that there is anything in the trx cache.  Hence, we
    write any empty group(s) to the stmt cache.

    Otherwise, we write any empty group(s) to the trx cache at the end
    of the transaction.
  */
  if (!cache_mngr->stmt_cache.is_binlog_empty())
  {
    /*
      Commit parent identification of non-transactional query has
      been deferred until now, except for the mixed transaction case.
    */
    trn_ctx->store_commit_parent(max_committed_transaction.get_timestamp());
    if (cache_mngr->stmt_cache.finalize(thd))
      DBUG_RETURN(RESULT_ABORTED);
    stuff_logged= true;
  }

  /*
    We commit the transaction if:
     - We are not in a transaction and committing a statement, or
     - We are in a transaction and a full transaction is committed.
    Otherwise, we accumulate the changes.
  */
  if (!cache_mngr->trx_cache.is_binlog_empty() &&
      ending_trans(thd, all))
  {
    const bool real_trans=
      (all || !trn_ctx->is_active(Transaction_ctx::SESSION));

    /*
      We are committing an XA transaction if it is a "real" transaction
      and has an XID assigned (because some handlerton registered). A
      transaction is "real" if either 'all' is true or the 'all.ha_list'
      is empty.

      Note: This is kind of strange since registering the binlog
      handlerton will then make the transaction XA, which is not really
      true. This occurs for example if a MyISAM statement is executed
      with row-based replication on.
    */
    if (is_loggable_xa_prepare(thd))
    {
      /* The prepare phase of XA transaction two phase logging. */
      int err= 0;
      bool one_phase= get_xa_opt(thd) == XA_ONE_PHASE;

      DBUG_ASSERT(thd->lex->sql_command != SQLCOM_XA_COMMIT || one_phase);

      XID_STATE *xs= thd->get_transaction()->xid_state();
      XA_prepare_log_event end_evt(thd, xs->get_xid(), one_phase);

      xs->set_binlogged(); // todo: move into ha_prepare()

      DBUG_ASSERT(skip_commit);

      err= cache_mngr->trx_cache.finalize(thd, &end_evt, xs);
      if (err)
        DBUG_RETURN(RESULT_ABORTED);
    }
    else if (real_trans && xid && trn_ctx->rw_ha_count(trx_scope) > 1 &&
             !trn_ctx->no_2pc(trx_scope))
    {
      Xid_log_event end_evt(thd, xid);
      if (cache_mngr->trx_cache.finalize(thd, &end_evt))
        DBUG_RETURN(RESULT_ABORTED);
    }
    else
    {
      Query_log_event end_evt(thd, STRING_WITH_LEN("COMMIT"),
                              true, FALSE, TRUE, 0, TRUE);
      if (cache_mngr->trx_cache.finalize(thd, &end_evt))
        DBUG_RETURN(RESULT_ABORTED);
    }
    stuff_logged= true;
  }

  /*
    This is part of the stmt rollback.
  */
  if (!all)
    cache_mngr->trx_cache.set_prev_position(MY_OFF_T_UNDEF);

  /*
    Now all the events are written to the caches, so we will commit
    the transaction in the engines. This is done using the group
    commit logic in ordered_commit, which will return when the
    transaction is committed.

    If the commit in the engines fail, we still have something logged
    to the binary log so we have to report this as a "bad" failure
    (failed to commit, but logged something).
  */
  if (stuff_logged)
  {
    if (RUN_HOOK(transaction,
                 before_commit,
                 (thd, all,
                  thd_get_cache_mngr(thd)->get_binlog_cache_log(true),
                  thd_get_cache_mngr(thd)->get_binlog_cache_log(false),
                  max<my_off_t>(max_binlog_cache_size,
                                max_binlog_stmt_cache_size))))
    {
      ha_rollback_low(thd, all);
      //Reset the thread OK status before changing the outcome.
      if (thd->get_stmt_da()->is_ok())
        thd->get_stmt_da()->reset_diagnostics_area();
      my_error(ER_RUN_HOOK_ERROR, MYF(0), "before_commit");
      DBUG_RETURN(RESULT_ABORTED);
    }
    /*
      Check whether the transaction should commit or abort given the
      plugin feedback.
    */
    if (thd->get_transaction()->get_rpl_transaction_ctx()->is_transaction_rollback())
    {
      ha_rollback_low(thd, all);
      if (thd->get_stmt_da()->is_ok())
        thd->get_stmt_da()->reset_diagnostics_area();
      my_error(ER_TRANSACTION_ROLLBACK_DURING_COMMIT, MYF(0));
      DBUG_RETURN(RESULT_ABORTED);
    }

    if (ordered_commit(thd, all, skip_commit))
      DBUG_RETURN(RESULT_INCONSISTENT);
  }
  else if (!skip_commit)
  {
    if (ha_commit_low(thd, all))
      DBUG_RETURN(RESULT_INCONSISTENT);
  }

  DBUG_RETURN(RESULT_SUCCESS);
}


/**
   Flush caches for session.

   @note @c set_trans_pos is called with a pointer to the file name
   that the binary log currently use and a rotation will change the
   contents of the variable.

   The position is used when calling the after_flush, after_commit,
   and after_rollback hooks, but these have been placed so that they
   occur before a rotation is executed.

   It is the responsibility of any plugin that use this position to
   copy it if they need it after the hook has returned.

   The current "global" transaction_counter is stepped and its new value
   is assigned to the transaction.
 */
std::pair<int,my_off_t>
MYSQL_BIN_LOG::flush_thread_caches(THD *thd)
{
  binlog_cache_mngr *cache_mngr= thd_get_cache_mngr(thd);
  my_off_t bytes= 0;
  bool wrote_xid= false;
  int error= cache_mngr->flush(thd, &bytes, &wrote_xid);
  if (!error && bytes > 0)
  {
    /*
      Note that set_trans_pos does not copy the file name. See
      this function documentation for more info.
    */
    thd->set_trans_pos(log_file_name, my_b_tell(&log_file));
    if (wrote_xid)
      inc_prep_xids(thd);
  }
  DBUG_PRINT("debug", ("bytes: %llu", bytes));
  return std::make_pair(error, bytes);
}


/**
  Execute the flush stage.

  @param total_bytes_var Pointer to variable that will be set to total
  number of bytes flushed, or NULL.

  @param rotate_var Pointer to variable that will be set to true if
  binlog rotation should be performed after releasing locks. If rotate
  is not necessary, the variable will not be touched.

  @return Error code on error, zero on success
 */

int
MYSQL_BIN_LOG::process_flush_stage_queue(my_off_t *total_bytes_var,
                                         bool *rotate_var,
                                         THD **out_queue_var)
{
  DBUG_ENTER("MYSQL_BIN_LOG::process_flush_stage_queue");
  #ifndef DBUG_OFF
  // number of flushes per group.
  int no_flushes= 0;
  #endif
  DBUG_ASSERT(total_bytes_var && rotate_var && out_queue_var);
  my_off_t total_bytes= 0;
  int flush_error= 1;
  mysql_mutex_assert_owner(&LOCK_log);

  /*
    Fetch the entire flush queue and empty it, so that the next batch
    has a leader. We must do this before invoking ha_flush_logs(...)
    for guaranteeing to flush prepared records of transactions before
    flushing them to binary log, which is required by crash recovery.
  */
  THD *first_seen= stage_manager.fetch_queue_for(Stage_manager::FLUSH_STAGE);
  DBUG_ASSERT(first_seen != NULL);
  /*
    We flush prepared records of transactions to the log of storage
    engine (for example, InnoDB redo log) in a group right before
    flushing them to binary log.
  */
  ha_flush_logs(NULL, true);
  DBUG_EXECUTE_IF("crash_after_flush_engine_log", DBUG_SUICIDE(););
  /* Flush thread caches to binary log. */
  for (THD *head= first_seen ; head ; head = head->next_to_commit)
  {
    std::pair<int,my_off_t> result= flush_thread_caches(head);
    total_bytes+= result.second;
    if (flush_error == 1)
      flush_error= result.first;
#ifndef DBUG_OFF
    no_flushes++;
#endif
  }

  *out_queue_var= first_seen;
  *total_bytes_var= total_bytes;
  if (total_bytes > 0 && my_b_tell(&log_file) >= (my_off_t) max_size)
    *rotate_var= true;
#ifndef DBUG_OFF
  DBUG_PRINT("info",("no_flushes:= %d", no_flushes));
  no_flushes= 0;
#endif
  DBUG_RETURN(flush_error);
}

/**
  The method is to be executed right before committing time.
  It must be invoked even if the transaction does not commit
  to engine being merely logged into the binary log.
  max_committed_transaction is updated with a greater timestamp
  value.
  As a side effect, the transaction context's sequence_number
  is reset.

  @param thd a pointer to THD instance
*/
void MYSQL_BIN_LOG::update_max_committed(THD *thd)
{
  Transaction_ctx *trn_ctx= thd->get_transaction();
  max_committed_transaction.set_if_greater(trn_ctx->sequence_number);
  /*
    sequence_number timestamp is unneeded anymore, so it's cleared off.
  */
  trn_ctx->sequence_number= SEQ_UNINIT;

  DBUG_ASSERT(trn_ctx->last_committed == SEQ_UNINIT ||
              thd->commit_error == THD::CE_FLUSH_ERROR);
}

/**
  Commit a sequence of sessions.

  This function commit an entire queue of sessions starting with the
  session in @c first. If there were an error in the flushing part of
  the ordered commit, the error code is passed in and all the threads
  are marked accordingly (but not committed).

  It will also add the GTIDs of the transactions to gtid_executed.

  @see MYSQL_BIN_LOG::ordered_commit

  @param thd The "master" thread
  @param first First thread in the queue of threads to commit
 */

void
MYSQL_BIN_LOG::process_commit_stage_queue(THD *thd, THD *first)
{
  mysql_mutex_assert_owner(&LOCK_commit);
  Thread_excursion excursion(thd);
#ifndef DBUG_OFF
  thd->get_transaction()->m_flags.ready_preempt= 1; // formality by the leader
#endif
  for (THD *head= first ; head ; head = head->next_to_commit)
  {
    DBUG_PRINT("debug", ("Thread ID: %u, commit_error: %d, flags.pending: %s",
                         head->thread_id(), head->commit_error,
                         YESNO(head->get_transaction()->m_flags.pending)));
    /*
      If flushing failed, set commit_error for the session, skip the
      transaction and proceed with the next transaction instead. This
      will mark all threads as failed, since the flush failed.

      If flush succeeded, attach to the session and commit it in the
      engines.
    */
#ifndef DBUG_OFF
    stage_manager.clear_preempt_status(head);
#endif
    if (thd->get_transaction()->sequence_number != SEQ_UNINIT)
      update_max_committed(head);
    /*
      Flush/Sync error should be ignored and continue
      to commit phase. And thd->commit_error cannot be
      COMMIT_ERROR at this moment.
    */
    DBUG_ASSERT(head->commit_error != THD::CE_COMMIT_ERROR);
    excursion.try_to_attach_to(head);
    bool all= head->get_transaction()->m_flags.real_commit;
    if (head->get_transaction()->m_flags.commit_low)
    {
      /* head is parked to have exited append() */
      DBUG_ASSERT(head->get_transaction()->m_flags.ready_preempt);
      /*
        storage engine commit
       */
      if (ha_commit_low(head, all, false))
        head->commit_error= THD::CE_COMMIT_ERROR;
    }
    DBUG_PRINT("debug", ("commit_error: %d, flags.pending: %s",
                         head->commit_error,
                         YESNO(head->get_transaction()->m_flags.pending)));

    /*
      Handle the GTID of the thread.
      gtid_executed table is kept updated even though transactions fail to be
      logged. That's required  by slave auto positioning.
    */
    if (head->commit_error != THD::CE_COMMIT_ERROR)
      gtid_state->update_on_commit(head);
    else
      gtid_state->update_on_rollback(head);

    /*
      Decrement the prepared XID counter after storage engine commit.
      We also need decrement the prepared XID when encountering a
      flush error or session attach error for avoiding 3-way deadlock
      among user thread, rotate thread and dump thread.
    */
    if (head->get_transaction()->m_flags.xid_written)
      dec_prep_xids(head);
  }
}

/**
  Process after commit for a sequence of sessions.

  @param thd The "master" thread
  @param first First thread in the queue of threads to commit
 */

void
MYSQL_BIN_LOG::process_after_commit_stage_queue(THD *thd, THD *first)
{
  Thread_excursion excursion(thd);
  for (THD *head= first; head; head= head->next_to_commit)
  {
    if (head->get_transaction()->m_flags.run_hooks &&
        head->commit_error != THD::CE_COMMIT_ERROR)
    {

      /*
        TODO: This hook here should probably move outside/below this
              if and be the only after_commit invocation left in the
              code.
      */
      excursion.try_to_attach_to(head);
      bool all= head->get_transaction()->m_flags.real_commit;
      (void) RUN_HOOK(transaction, after_commit, (head, all));
      /*
        When after_commit finished for the transaction, clear the run_hooks flag.
        This allow other parts of the system to check if after_commit was called.
      */
      head->get_transaction()->m_flags.run_hooks= false;
    }
  }
}

#ifndef DBUG_OFF
/** Names for the stages. */
static const char* g_stage_name[] = {
  "FLUSH",
  "SYNC",
  "COMMIT",
};
#endif


/**
  Enter a stage of the ordered commit procedure.

  Entering is stage is done by:

  - Atomically enqueueing a queue of processes (which is just one for
    the first phase).

  - If the queue was empty, the thread is the leader for that stage
    and it should process the entire queue for that stage.

  - If the queue was not empty, the thread is a follower and can go
    waiting for the commit to finish.

  The function will lock the stage mutex if it was designated the
  leader for the phase.

  @param thd    Session structure
  @param stage  The stage to enter
  @param queue  Queue of threads to enqueue for the stage

  @retval true  The thread should "bail out" and go waiting for the
                commit to finish
  @retval false The thread is the leader for the stage and should do
                the processing.
*/

bool
MYSQL_BIN_LOG::change_stage(THD *thd,
                            Stage_manager::StageID stage, THD *queue,
                            mysql_mutex_t *leave_mutex,
                            mysql_mutex_t *enter_mutex)
{
  DBUG_ENTER("MYSQL_BIN_LOG::change_stage");
  DBUG_PRINT("enter", ("thd: 0x%llx, stage: %s, queue: 0x%llx",
                       (ulonglong) thd, g_stage_name[stage], (ulonglong) queue));
  DBUG_ASSERT(0 <= stage && stage < Stage_manager::STAGE_COUNTER);
  DBUG_ASSERT(enter_mutex);
  DBUG_ASSERT(queue);
  /*
    enroll_for will release the leave_mutex once the sessions are
    queued.
  */
  if (!stage_manager.enroll_for(stage, queue, leave_mutex))
  {
    DBUG_ASSERT(!thd_get_cache_mngr(thd)->dbug_any_finalized());
    DBUG_RETURN(true);
  }
  mysql_mutex_lock(enter_mutex);
  DBUG_RETURN(false);
}



/**
  Flush the I/O cache to file.

  Flush the binary log to the binlog file if any byte where written
  and signal that the binary log file has been updated if the flush
  succeeds.
*/

int
MYSQL_BIN_LOG::flush_cache_to_file(my_off_t *end_pos_var)
{
  if (flush_io_cache(&log_file))
  {
    THD *thd= current_thd;
    thd->commit_error= THD::CE_FLUSH_ERROR;
    return ER_ERROR_ON_WRITE;
  }
  *end_pos_var= my_b_tell(&log_file);
  return 0;
}


/**
  Call fsync() to sync the file to disk.
*/
std::pair<bool, bool>
MYSQL_BIN_LOG::sync_binlog_file(bool force)
{
  bool synced= false;
  unsigned int sync_period= get_sync_period();
  if (force || (sync_period && ++sync_counter >= sync_period))
  {
    sync_counter= 0;

    /**
      On *pure non-transactional* workloads there is a small window
      in time where a concurrent rotate might be able to close
      the file before the sync is actually done. In that case,
      ignore the bad file descriptor errors.

      Transactional workloads (InnoDB) are not affected since the
      the rotation will not happen until all transactions have
      committed to the storage engine, thence decreased the XID
      counters.

      TODO: fix this properly even for non-transactional storage
            engines.
     */
    if (DBUG_EVALUATE_IF("simulate_error_during_sync_binlog_file", 1,
                         mysql_file_sync(log_file.file,
                                         MYF(MY_WME | MY_IGNORE_BADFD))))
    {
      THD *thd= current_thd;
      thd->commit_error= THD::CE_SYNC_ERROR;
      return std::make_pair(true, synced);
    }
    synced= true;
  }
  return std::make_pair(false, synced);
}


/**
   Helper function executed when leaving @c ordered_commit.

   This function contain the necessary code for fetching the error
   code, doing post-commit checks, and wrapping up the commit if
   necessary.

   It is typically called when enter_stage indicates that the thread
   should bail out, and also when the ultimate leader thread finishes
   executing @c ordered_commit.

   It is typically used in this manner:
   @code
   if (enter_stage(thd, Thread_queue::FLUSH_STAGE, thd, &LOCK_log))
     return finish_commit(thd);
   @endcode

   @return Error code if the session commit failed, or zero on
   success.
 */
int
MYSQL_BIN_LOG::finish_commit(THD *thd)
{
  DBUG_ENTER("MYSQL_BIN_LOG::finish_commit");
  DEBUG_SYNC(thd, "reached_finish_commit");
  /*
    In some unlikely situations, it can happen that binary
    log is closed before the thread flushes it's cache.
    In that case, clear the caches before doing commit.
  */
  if (unlikely(!is_open()))
  {
    binlog_cache_mngr *cache_mngr= thd_get_cache_mngr(thd);
    if (cache_mngr)
      cache_mngr->reset();
  }
  if (thd->get_transaction()->sequence_number != SEQ_UNINIT)
    update_max_committed(thd);
  if (thd->get_transaction()->m_flags.commit_low)
  {
    const bool all= thd->get_transaction()->m_flags.real_commit;
    /*
      Now flush error and sync erros are ignored and we are continuing and
      committing. And at this time, commit_error cannot be COMMIT_ERROR.
    */
    DBUG_ASSERT(thd->commit_error != THD::CE_COMMIT_ERROR);
    /*
      storage engine commit
    */
    if (ha_commit_low(thd, all, false))
      thd->commit_error= THD::CE_COMMIT_ERROR;
    /*
      Decrement the prepared XID counter after storage engine commit
    */
    if (thd->get_transaction()->m_flags.xid_written)
      dec_prep_xids(thd);
    /*
      If commit succeeded, we call the after_commit hook

      TODO: This hook here should probably move outside/below this
            if and be the only after_commit invocation left in the
            code.
    */
    if ((thd->commit_error != THD::CE_COMMIT_ERROR) &&
        thd->get_transaction()->m_flags.run_hooks)
    {
      (void) RUN_HOOK(transaction, after_commit, (thd, all));
      thd->get_transaction()->m_flags.run_hooks= false;
    }
  }
  else if (thd->get_transaction()->m_flags.xid_written)
    dec_prep_xids(thd);

  /*
    If the ordered commit didn't updated the GTIDs for this thd yet
    at process_commit_stage_queue (i.e. --binlog-order-commits=0)
    the thd still has the ownership of a GTID and we must handle it.
  */
  if (!thd->owned_gtid.is_empty())
  {
    /*
      Gtid is added to gtid_state.executed_gtids and removed from owned_gtids
      on update_on_commit().
    */
    if (thd->commit_error == THD::CE_NONE)
    {
      gtid_state->update_on_commit(thd);
    }
    else
      gtid_state->update_on_rollback(thd);
  }

  DBUG_EXECUTE_IF("leaving_finish_commit",
                  {
                    const char act[]=
                      "now SIGNAL signal_leaving_finish_commit";
                    DBUG_ASSERT(!debug_sync_set_action(current_thd,
                                                       STRING_WITH_LEN(act)));
                  };);

  DBUG_ASSERT(thd->commit_error || !thd->get_transaction()->m_flags.run_hooks);
  DBUG_ASSERT(!thd_get_cache_mngr(thd)->dbug_any_finalized());
  DBUG_PRINT("return", ("Thread ID: %u, commit_error: %d",
                        thd->thread_id(), thd->commit_error));
  /*
    flush or sync errors are handled by the leader of the group
    (using binlog_error_action). Hence treat only COMMIT_ERRORs as errors.
  */
  DBUG_RETURN(thd->commit_error == THD::CE_COMMIT_ERROR);
}

/**
   Auxiliary function used in ordered_commit.
*/
static inline int call_after_sync_hook(THD *queue_head)
{
  const char *log_file= NULL;
  my_off_t pos= 0;

  if (NO_HOOK(binlog_storage))
    return 0;

  DBUG_ASSERT(queue_head != NULL);
  for (THD *thd= queue_head; thd != NULL; thd= thd->next_to_commit)
    if (likely(thd->commit_error == THD::CE_NONE))
      thd->get_trans_fixed_pos(&log_file, &pos);

  if (DBUG_EVALUATE_IF("simulate_after_sync_hook_error", 1, 0) ||
      RUN_HOOK(binlog_storage, after_sync, (queue_head, log_file, pos)))
  {
    sql_print_error("Failed to run 'after_sync' hooks");
    return ER_ERROR_ON_WRITE;
  }
  return 0;
}

/**
  Helper function to handle flush or sync stage errors.
  If binlog_error_action= ABORT_SERVER, server will be aborted
  after reporting the error to the client.
  If binlog_error_action= IGNORE_ERROR, binlog will be closed
  for the reset of the life time of the server. close() call is protected
  with LOCK_log to avoid any parallel operations on binary log.

  @param thd Thread object that faced flush/sync error
  @param need_lock_log
                       > Indicates true if LOCk_log is needed before closing
                         binlog (happens when we are handling sync error)
                       > Indicates false if LOCK_log is already acquired
                         by the thread (happens when we are handling flush
                         error)
*/
void MYSQL_BIN_LOG::handle_binlog_flush_or_sync_error(THD *thd,
                                                      bool need_lock_log)
{
  char errmsg[MYSQL_ERRMSG_SIZE];
  sprintf(errmsg, "An error occurred during %s stage of the commit. "
          "'binlog_error_action' is set to '%s'.",
          thd->commit_error== THD::CE_FLUSH_ERROR ? "flush" : "sync",
          binlog_error_action == ABORT_SERVER ? "ABORT_SERVER" : "IGNORE_ERROR");
  if (binlog_error_action == ABORT_SERVER)
  {
    char err_buff[MYSQL_ERRMSG_SIZE];
    sprintf(err_buff, "%s Hence aborting the server.", errmsg);
    exec_binlog_error_action_abort(err_buff);
  }
  else
  {
    DEBUG_SYNC(thd, "before_binlog_closed_due_to_error");
    if (need_lock_log)
      mysql_mutex_lock(&LOCK_log);
    else
      mysql_mutex_assert_owner(&LOCK_log);
    /*
      It can happen that other group leader encountered
      error and already closed the binary log. So print
      error only if it is in open state. But we should
      call close() always just in case if the previous
      close did not close index file.
    */
    if (is_open())
    {
      sql_print_error("%s Hence turning logging off for the whole duration "
                      "of the MySQL server process. To turn it on again: fix "
                      "the cause, shutdown the MySQL server and restart it.",
                      errmsg);
    }
    close(LOG_CLOSE_INDEX|LOG_CLOSE_STOP_EVENT);
    if (need_lock_log)
      mysql_mutex_unlock(&LOCK_log);
    DEBUG_SYNC(thd, "after_binlog_closed_due_to_error");
  }
}
/**
  Flush and commit the transaction.

  This will execute an ordered flush and commit of all outstanding
  transactions and is the main function for the binary log group
  commit logic. The function performs the ordered commit in two
  phases.

  The first phase flushes the caches to the binary log and under
  LOCK_log and marks all threads that were flushed as not pending.

  The second phase executes under LOCK_commit and commits all
  transactions in order.

  The procedure is:

  1. Queue ourselves for flushing.
  2. Grab the log lock, which might result is blocking if the mutex is
     already held by another thread.
  3. If we were not committed while waiting for the lock
     1. Fetch the queue
     2. For each thread in the queue:
        a. Attach to it
        b. Flush the caches, saving any error code
     3. Flush and sync (depending on the value of sync_binlog).
     4. Signal that the binary log was updated
  4. Release the log lock
  5. Grab the commit lock
     1. For each thread in the queue:
        a. If there were no error when flushing and the transaction shall be committed:
           - Commit the transaction, saving the result of executing the commit.
  6. Release the commit lock
  7. Call purge, if any of the committed thread requested a purge.
  8. Return with the saved error code

  @todo The use of @c skip_commit is a hack that we use since the @c
  TC_LOG Interface does not contain functions to handle
  savepoints. Once the binary log is eliminated as a handlerton and
  the @c TC_LOG interface is extended with savepoint handling, this
  parameter can be removed.

  @param thd Session to commit transaction for
  @param all   This is @c true if this is a real transaction commit, and
               @c false otherwise.
  @param skip_commit
               This is @c true if the call to @c ha_commit_low should
               be skipped (it is handled by the caller somehow) and @c
               false otherwise (the normal case).
 */
int MYSQL_BIN_LOG::ordered_commit(THD *thd, bool all, bool skip_commit)
{
  DBUG_ENTER("MYSQL_BIN_LOG::ordered_commit");
  int flush_error= 0, sync_error= 0;
  my_off_t total_bytes= 0;
  bool do_rotate= false;

  /*
    These values are used while flushing a transaction, so clear
    everything.

    Notes:

    - It would be good if we could keep transaction coordinator
      log-specific data out of the THD structure, but that is not the
      case right now.

    - Everything in the transaction structure is reset when calling
      ha_commit_low since that calls Transaction_ctx::cleanup.
  */
  thd->get_transaction()->m_flags.pending= true;
  thd->commit_error= THD::CE_NONE;
  thd->next_to_commit= NULL;
  thd->durability_property= HA_IGNORE_DURABILITY;
  thd->get_transaction()->m_flags.real_commit= all;
  thd->get_transaction()->m_flags.xid_written= false;
  thd->get_transaction()->m_flags.commit_low= !skip_commit;
  thd->get_transaction()->m_flags.run_hooks= !skip_commit;
#ifndef DBUG_OFF
  /*
     The group commit Leader may have to wait for follower whose transaction
     is not ready to be preempted. Initially the status is pessimistic.
     Preemption guarding logics is necessary only when !DBUG_OFF is set.
     It won't be required for the dbug-off case as long as the follower won't
     execute any thread-specific write access code in this method, which is
     the case as of current.
  */
  thd->get_transaction()->m_flags.ready_preempt= 0;
#endif

  DBUG_PRINT("enter", ("flags.pending: %s, commit_error: %d, thread_id: %u",
                       YESNO(thd->get_transaction()->m_flags.pending),
                       thd->commit_error, thd->thread_id()));

  DEBUG_SYNC(thd, "bgc_before_flush_stage");

  /*
    Stage #1: flushing transactions to binary log

    While flushing, we allow new threads to enter and will process
    them in due time. Once the queue was empty, we cannot reap
    anything more since it is possible that a thread entered and
    appointed itself leader for the flush phase.
  */

#ifdef HAVE_REPLICATION
  if (has_commit_order_manager(thd))
  {
    Slave_worker *worker= dynamic_cast<Slave_worker *>(thd->rli_slave);
    Commit_order_manager *mngr= worker->get_commit_order_manager();

    if (mngr->wait_for_its_turn(worker, all))
    {
      thd->commit_error= THD::CE_COMMIT_ERROR;
      DBUG_RETURN(thd->commit_error);
    }

    if (change_stage(thd, Stage_manager::FLUSH_STAGE, thd, NULL, &LOCK_log))
      DBUG_RETURN(finish_commit(thd));
  }
  else
#endif
  if (change_stage(thd, Stage_manager::FLUSH_STAGE, thd, NULL, &LOCK_log))
  {
    DBUG_PRINT("return", ("Thread ID: %u, commit_error: %d",
                          thd->thread_id(), thd->commit_error));
    DBUG_RETURN(finish_commit(thd));
  }

  THD *wait_queue= NULL, *final_queue= NULL;
  mysql_mutex_t *leave_mutex_before_commit_stage= NULL;
  my_off_t flush_end_pos= 0;
  bool update_binlog_end_pos_after_sync;
  if (unlikely(!is_open()))
  {
    final_queue= stage_manager.fetch_queue_for(Stage_manager::FLUSH_STAGE);
    leave_mutex_before_commit_stage= &LOCK_log;
    /*
      binary log is closed, flush stage and sync stage should be
      ignored. Binlog cache should be cleared, but instead of doing
      it here, do that work in 'finish_commit' function so that
      leader and followers thread caches will be cleared.
    */
    goto commit_stage;
  }
  DEBUG_SYNC(thd, "waiting_in_the_middle_of_flush_stage");
  flush_error= process_flush_stage_queue(&total_bytes, &do_rotate,
                                                 &wait_queue);

  if (flush_error == 0 && total_bytes > 0)
    flush_error= flush_cache_to_file(&flush_end_pos);
  DBUG_EXECUTE_IF("crash_after_flush_binlog", DBUG_SUICIDE(););

  update_binlog_end_pos_after_sync= (get_sync_period() == 1);

  /*
    If the flush finished successfully, we can call the after_flush
    hook. Being invoked here, we have the guarantee that the hook is
    executed before the before/after_send_hooks on the dump thread
    preventing race conditions among these plug-ins.
  */
  if (flush_error == 0)
  {
    const char *file_name_ptr= log_file_name + dirname_length(log_file_name);
    DBUG_ASSERT(flush_end_pos != 0);
    if (RUN_HOOK(binlog_storage, after_flush,
                 (thd, file_name_ptr, flush_end_pos)))
    {
      sql_print_error("Failed to run 'after_flush' hooks");
      flush_error= ER_ERROR_ON_WRITE;
    }

    if (!update_binlog_end_pos_after_sync)
      update_binlog_end_pos();
    DBUG_EXECUTE_IF("crash_commit_after_log", DBUG_SUICIDE(););
  }

  if (flush_error)
  {
    /*
      Handle flush error (if any) after leader finishes it's flush stage.
    */
    handle_binlog_flush_or_sync_error(thd, false /* need_lock_log */);
  }

  DEBUG_SYNC(thd, "bgc_after_flush_stage_before_sync_stage");

  /*
    Stage #2: Syncing binary log file to disk
  */

  if (change_stage(thd, Stage_manager::SYNC_STAGE, wait_queue, &LOCK_log, &LOCK_sync))
  {
    DBUG_PRINT("return", ("Thread ID: %u, commit_error: %d",
                          thd->thread_id(), thd->commit_error));
    DBUG_RETURN(finish_commit(thd));
  }

  /* Shall introduce a delay. */
  stage_manager.wait_count_or_timeout(opt_binlog_group_commit_sync_no_delay_count,
                                      opt_binlog_group_commit_sync_delay,
                                      Stage_manager::SYNC_STAGE);

  final_queue= stage_manager.fetch_queue_for(Stage_manager::SYNC_STAGE);

  if (flush_error == 0 && total_bytes > 0)
  {
    DEBUG_SYNC(thd, "before_sync_binlog_file");
    std::pair<bool, bool> result= sync_binlog_file(false);
    sync_error= result.first;
  }

  if (update_binlog_end_pos_after_sync)
  {
    THD *tmp_thd= final_queue;

    while (tmp_thd->next_to_commit != NULL)
      tmp_thd= tmp_thd->next_to_commit;
    if (flush_error == 0 && sync_error == 0)
      update_binlog_end_pos(tmp_thd->get_trans_pos());
  }

  DEBUG_SYNC(thd, "bgc_after_sync_stage_before_commit_stage");

  leave_mutex_before_commit_stage= &LOCK_sync;
  /*
    Stage #3: Commit all transactions in order.

    This stage is skipped if we do not need to order the commits and
    each thread have to execute the handlerton commit instead.

    Howver, since we are keeping the lock from the previous stage, we
    need to unlock it if we skip the stage.

    We must also step commit_clock before the ha_commit_low() is called
    either in ordered fashion(by the leader of this stage) or by the tread
    themselves.

    We are delaying the handling of sync error until
    all locks are released but we should not enter into
    commit stage if binlog_error_action is ABORT_SERVER.
  */
commit_stage:
  if (opt_binlog_order_commits &&
      (sync_error == 0 || binlog_error_action != ABORT_SERVER))
  {
    if (change_stage(thd, Stage_manager::COMMIT_STAGE,
                     final_queue, leave_mutex_before_commit_stage,
                     &LOCK_commit))
    {
      DBUG_PRINT("return", ("Thread ID: %u, commit_error: %d",
                            thd->thread_id(), thd->commit_error));
      DBUG_RETURN(finish_commit(thd));
    }
    THD *commit_queue= stage_manager.fetch_queue_for(Stage_manager::COMMIT_STAGE);
    DBUG_EXECUTE_IF("semi_sync_3-way_deadlock",
                    DEBUG_SYNC(thd, "before_process_commit_stage_queue"););

    if (flush_error == 0 && sync_error == 0)
      sync_error= call_after_sync_hook(commit_queue);

    /*
      process_commit_stage_queue will call update_on_commit or
      update_on_rollback for the GTID owned by each thd in the queue.

      This will be done this way to guarantee that GTIDs are added to
      gtid_executed in order, to avoid creating unnecessary temporary
      gaps and keep gtid_executed as a single interval at all times.

      If we allow each thread to call update_on_commit only when they
      are at finish_commit, the GTID order cannot be guaranteed and
      temporary gaps may appear in gtid_executed. When this happen,
      the server would have to add and remove intervals from the
      Gtid_set, and adding and removing intervals requires a mutex,
      which would reduce performance.
    */
    process_commit_stage_queue(thd, commit_queue);
    mysql_mutex_unlock(&LOCK_commit);
    /*
      Process after_commit after LOCK_commit is released for avoiding
      3-way deadlock among user thread, rotate thread and dump thread.
    */
    process_after_commit_stage_queue(thd, commit_queue);
    final_queue= commit_queue;
  }
  else
  {
    if (leave_mutex_before_commit_stage)
      mysql_mutex_unlock(leave_mutex_before_commit_stage);
    if (flush_error == 0 && sync_error == 0)
      sync_error= call_after_sync_hook(final_queue);
  }

  /*
    Handle sync error after we release all locks in order to avoid deadlocks
  */
  if (sync_error)
    handle_binlog_flush_or_sync_error(thd, true /* need_lock_log */);

  /* Commit done so signal all waiting threads */
  stage_manager.signal_done(final_queue);

  /*
    Finish the commit before executing a rotate, or run the risk of a
    deadlock. We don't need the return value here since it is in
    thd->commit_error, which is returned below.
  */
  (void) finish_commit(thd);

  /*
    If we need to rotate, we do it without commit error.
    Otherwise the thd->commit_error will be possibly reset.
   */
  if (do_rotate && thd->commit_error == THD::CE_NONE)
  {
    /*
      Do not force the rotate as several consecutive groups may
      request unnecessary rotations.

      NOTE: Run purge_logs wo/ holding LOCK_log because it does not
      need the mutex. Otherwise causes various deadlocks.
    */

    DEBUG_SYNC(thd, "ready_to_do_rotation");
    bool check_purge= false;
    mysql_mutex_lock(&LOCK_log);
    /*
      If rotate fails then depends on binlog_error_action variable
      appropriate action will be taken inside rotate call.
    */
    int error= rotate(false, &check_purge);
    mysql_mutex_unlock(&LOCK_log);

    if (error)
      thd->commit_error= THD::CE_COMMIT_ERROR;
    else if (check_purge)
      purge();
  }
  /*
    flush or sync errors are handled above (using binlog_error_action).
    Hence treat only COMMIT_ERRORs as errors.
  */
  DBUG_RETURN(thd->commit_error == THD::CE_COMMIT_ERROR);
}


/**
  MYSQLD server recovers from last crashed binlog.

  @param log           IO_CACHE of the crashed binlog.
  @param fdle          Format_description_log_event of the crashed binlog.
  @param valid_pos     The position of the last valid transaction or
                       event(non-transaction) of the crashed binlog.

  @retval
    0                  ok
  @retval
    1                  error
*/
int MYSQL_BIN_LOG::recover(IO_CACHE *log, Format_description_log_event *fdle,
                            my_off_t *valid_pos)
{
  Log_event  *ev;
  HASH xids;
  MEM_ROOT mem_root;
  /*
    The flag is used for handling the case that a transaction
    is partially written to the binlog.
  */
  bool in_transaction= FALSE;

  if (! fdle->is_valid() ||
      my_hash_init(&xids, &my_charset_bin, TC_LOG_PAGE_SIZE/3,
                   sizeof(my_xid), nullptr, nullptr, 0,
                   key_memory_binlog_recover_exec))
    goto err1;

  init_alloc_root(key_memory_binlog_recover_exec,
                  &mem_root, TC_LOG_PAGE_SIZE, TC_LOG_PAGE_SIZE);

  while ((ev= Log_event::read_log_event(log, 0, fdle, TRUE))
         && ev->is_valid())
  {
    if (ev->get_type_code() == binary_log::QUERY_EVENT &&
        !strcmp(((Query_log_event*)ev)->query, "BEGIN"))
      in_transaction= TRUE;

    if (ev->get_type_code() == binary_log::QUERY_EVENT &&
        !strcmp(((Query_log_event*)ev)->query, "COMMIT"))
    {
      DBUG_ASSERT(in_transaction == TRUE);
      in_transaction= FALSE;
    }
    else if (ev->get_type_code() == binary_log::XID_EVENT)
    {
      DBUG_ASSERT(in_transaction == TRUE);
      in_transaction= FALSE;
      Xid_log_event *xev=(Xid_log_event *)ev;
      uchar *x= (uchar *) memdup_root(&mem_root, (uchar*) &xev->xid,
                                      sizeof(xev->xid));
      if (!x || my_hash_insert(&xids, x))
        goto err2;
    }

    /*
      Recorded valid position for the crashed binlog file
      which did not contain incorrect events. The following
      positions increase the variable valid_pos:

      1 -
        ...
        <---> HERE IS VALID <--->
        GTID 
        BEGIN
        ...
        COMMIT
        ...
         
      2 -
        ...
        <---> HERE IS VALID <--->
        GTID 
        DDL/UTILITY
        ...

      In other words, the following positions do not increase
      the variable valid_pos:

      1 -
        GTID 
        <---> HERE IS VALID <--->
        ...

      2 -
        GTID 
        BEGIN
        <---> HERE IS VALID <--->
        ...
    */
    if (!log->error && !in_transaction &&
        !is_gtid_event(ev))
      *valid_pos= my_b_tell(log);

    delete ev;
  }

  /*
    Call ha_recover if and only if there is a registered engine that
    does 2PC, otherwise in DBUG builds calling ha_recover directly
    will result in an assert. (Production builds would be safe since
    ha_recover returns right away if total_ha_2pc <= opt_log_bin.)
   */
  if (total_ha_2pc > 1 && ha_recover(&xids))
    goto err2;

  free_root(&mem_root, MYF(0));
  my_hash_free(&xids);
  return 0;

err2:
  free_root(&mem_root, MYF(0));
  my_hash_free(&xids);
err1:
  sql_print_error("Crash recovery failed. Either correct the problem "
                  "(if it's, for example, out of memory error) and restart, "
                  "or delete (or rename) binary log and start mysqld with "
                  "--tc-heuristic-recover={commit|rollback}");
  return 1;
}

bool THD::is_binlog_cache_empty(bool is_transactional)
{
  DBUG_ENTER("THD::is_binlog_cache_empty(bool)");

  // If opt_bin_log==0, it is not safe to call thd_get_cache_mngr
  // because binlog_hton has not been completely set up.
  DBUG_ASSERT(opt_bin_log);
  binlog_cache_mngr *cache_mngr= thd_get_cache_mngr(this);

  // cache_mngr is NULL until we call thd->binlog_setup_trx_data, so
  // we assert that this has been done.
  DBUG_ASSERT(cache_mngr != NULL);

  binlog_cache_data *cache_data=
    cache_mngr->get_binlog_cache_data(is_transactional);
  DBUG_ASSERT(cache_data != NULL);

  DBUG_RETURN(cache_data->is_binlog_empty());
}

/*
  These functions are placed in this file since they need access to
  binlog_hton, which has internal linkage.
*/

int THD::binlog_setup_trx_data()
{
  DBUG_ENTER("THD::binlog_setup_trx_data");
  binlog_cache_mngr *cache_mngr= thd_get_cache_mngr(this);

  if (cache_mngr)
    DBUG_RETURN(0);                             // Already set up

  cache_mngr= (binlog_cache_mngr*) my_malloc(key_memory_binlog_cache_mngr,
                                             sizeof(binlog_cache_mngr), MYF(MY_ZEROFILL));
  if (!cache_mngr ||
      open_cached_file(&cache_mngr->stmt_cache.cache_log, mysql_tmpdir,
                       LOG_PREFIX, binlog_stmt_cache_size, MYF(MY_WME)) ||
      open_cached_file(&cache_mngr->trx_cache.cache_log, mysql_tmpdir,
                       LOG_PREFIX, binlog_cache_size, MYF(MY_WME)))
  {
    my_free(cache_mngr);
    DBUG_RETURN(1);                      // Didn't manage to set it up
  }
  DBUG_PRINT("debug", ("Set ha_data slot %d to 0x%llx", binlog_hton->slot, (ulonglong) cache_mngr));
  thd_set_ha_data(this, binlog_hton, cache_mngr);

  cache_mngr= new (thd_get_cache_mngr(this))
              binlog_cache_mngr(max_binlog_stmt_cache_size,
                                &binlog_stmt_cache_use,
                                &binlog_stmt_cache_disk_use,
                                max_binlog_cache_size,
                                &binlog_cache_use,
                                &binlog_cache_disk_use);
  DBUG_RETURN(0);
}

/**

*/
void register_binlog_handler(THD *thd, bool trx)
{
  DBUG_ENTER("register_binlog_handler");
  /*
    If this is the first call to this function while processing a statement,
    the transactional cache does not have a savepoint defined. So, in what
    follows:
      . an implicit savepoint is defined;
      . callbacks are registered;
      . binary log is set as read/write.

    The savepoint allows for truncating the trx-cache transactional changes
    fail. Callbacks are necessary to flush caches upon committing or rolling
    back a statement or a transaction. However, notifications do not happen
    if the binary log is set as read/write.
  */
  binlog_cache_mngr *cache_mngr= thd_get_cache_mngr(thd);
  if (cache_mngr->trx_cache.get_prev_position() == MY_OFF_T_UNDEF)
  {
    /*
      Set an implicit savepoint in order to be able to truncate a trx-cache.
    */
    my_off_t pos= 0;
    binlog_trans_log_savepos(thd, &pos);
    cache_mngr->trx_cache.set_prev_position(pos);

    /*
      Set callbacks in order to be able to call commmit or rollback.
    */
    if (trx)
      trans_register_ha(thd, TRUE, binlog_hton, NULL);
    trans_register_ha(thd, FALSE, binlog_hton, NULL);

    /*
      Set the binary log as read/write otherwise callbacks are not called.
    */
    thd->get_ha_data(binlog_hton->slot)->ha_info[0].set_trx_read_write();
  }
  DBUG_VOID_RETURN;
}

/**
  Function to start a statement and optionally a transaction for the
  binary log.

  This function does three things:
    - Starts a transaction if not in autocommit mode or if a BEGIN
      statement has been seen.

    - Start a statement transaction to allow us to truncate the cache.

    - Save the currrent binlog position so that we can roll back the
      statement by truncating the cache.

      We only update the saved position if the old one was undefined,
      the reason is that there are some cases (e.g., for CREATE-SELECT)
      where the position is saved twice (e.g., both in
      Query_result_create::prepare() and THD::binlog_write_table_map()), but
      we should use the first. This means that calls to this function
      can be used to start the statement before the first table map
      event, to include some extra events.

  Note however that IMMEDIATE_LOGGING implies that the statement is
  written without BEGIN/COMMIT.

  @param thd         Thread variable
  @param start_event The first event requested to be written into the
                     binary log
 */
static int binlog_start_trans_and_stmt(THD *thd, Log_event *start_event)
{
  DBUG_ENTER("binlog_start_trans_and_stmt");
 
  /*
    Initialize the cache manager if this was not done yet.
  */ 
  if (thd->binlog_setup_trx_data())
    DBUG_RETURN(1);

  /*
    Retrieve the appropriated cache.
  */
  bool is_transactional= start_event->is_using_trans_cache();
  binlog_cache_mngr *cache_mngr= thd_get_cache_mngr(thd);
  binlog_cache_data *cache_data= cache_mngr->get_binlog_cache_data(is_transactional);
 
  /*
    If the event is requesting immediatly logging, there is no need to go
    further down and set savepoint and register callbacks.
  */ 
  if (start_event->is_using_immediate_logging())
    DBUG_RETURN(0);

  register_binlog_handler(thd, thd->in_multi_stmt_transaction_mode());

  /*
    If the cache is empty log "BEGIN" at the beginning of every transaction.
    Here, a transaction is either a BEGIN..COMMIT/ROLLBACK block or a single
    statement in autocommit mode.
  */
  if (cache_data->is_binlog_empty())
  {
    static const char begin[]= "BEGIN";
    const char *query= NULL;
    char buf[XID::ser_buf_size];
    char xa_start[sizeof("XA START") + 1 + sizeof(buf)];
    XID_STATE *xs= thd->get_transaction()->xid_state();
    int qlen= sizeof(begin) - 1;

    if (is_transactional && xs->has_state(XID_STATE::XA_ACTIVE))
    {
      /*
        XA-prepare logging case.
      */
      qlen= sprintf(xa_start, "XA START %s", xs->get_xid()->serialize(buf));
      query= xa_start;
    }
    else
    {
      /*
        Regular transaction case.
      */
      query= begin;
    }

    Query_log_event qinfo(thd, query, qlen,
                          is_transactional, false, true, 0, true);
    if (cache_data->write_event(thd, &qinfo))
      DBUG_RETURN(1);
  }

  DBUG_RETURN(0);
}

/**
  This function writes a table map to the binary log. 
  Note that in order to keep the signature uniform with related methods,
  we use a redundant parameter to indicate whether a transactional table
  was changed or not.
  Sometimes it will write a Rows_query_log_event into binary log before
  the table map too.
 
  @param table             a pointer to the table.
  @param is_transactional  @c true indicates a transactional table,
                           otherwise @c false a non-transactional.
  @param binlog_rows_query @c true indicates a Rows_query log event
                           will be binlogged before table map,
                           otherwise @c false indicates it will not
                           be binlogged.
  @return
    nonzero if an error pops up when writing the table map event
    or the Rows_query log event.
*/
int THD::binlog_write_table_map(TABLE *table, bool is_transactional,
                                bool binlog_rows_query)
{
  int error;
  DBUG_ENTER("THD::binlog_write_table_map");
  DBUG_PRINT("enter", ("table: 0x%lx  (%s: #%llu)",
                       (long) table, table->s->table_name.str,
                       table->s->table_map_id.id()));

  /* Pre-conditions */
  DBUG_ASSERT(is_current_stmt_binlog_format_row() && mysql_bin_log.is_open());
  DBUG_ASSERT(table->s->table_map_id.is_valid());

  Table_map_log_event
    the_event(this, table, table->s->table_map_id, is_transactional);

  binlog_start_trans_and_stmt(this, &the_event);

  binlog_cache_mngr *const cache_mngr= thd_get_cache_mngr(this);

  binlog_cache_data *cache_data=
    cache_mngr->get_binlog_cache_data(is_transactional);

  if (binlog_rows_query && this->query().str)
  {
    /* Write the Rows_query_log_event into binlog before the table map */
    Rows_query_log_event
      rows_query_ev(this, this->query().str, this->query().length);
    if ((error= cache_data->write_event(this, &rows_query_ev)))
      DBUG_RETURN(error);
  }

  if ((error= cache_data->write_event(this, &the_event)))
    DBUG_RETURN(error);

  binlog_table_maps++;
  DBUG_RETURN(0);
}

/**
  This function retrieves a pending row event from a cache which is
  specified through the parameter @c is_transactional. Respectively, when it
  is @c true, the pending event is returned from the transactional cache.
  Otherwise from the non-transactional cache.

  @param is_transactional  @c true indicates a transactional cache,
                           otherwise @c false a non-transactional.
  @return
    The row event if any. 
*/
Rows_log_event*
THD::binlog_get_pending_rows_event(bool is_transactional) const
{
  Rows_log_event* rows= NULL;
  binlog_cache_mngr *const cache_mngr= thd_get_cache_mngr(this);

  /*
    This is less than ideal, but here's the story: If there is no cache_mngr,
    prepare_pending_rows_event() has never been called (since the cache_mngr
    is set up there). In that case, we just return NULL.
   */
  if (cache_mngr)
  {
    binlog_cache_data *cache_data=
      cache_mngr->get_binlog_cache_data(is_transactional);

    rows= cache_data->pending();
  }
  return (rows);
}

/**
   @param db_param    db name c-string to be inserted into alphabetically sorted
                THD::binlog_accessed_db_names list.
                
                Note, that space for both the data and the node
                struct are allocated in THD::main_mem_root.
                The list lasts for the top-level query time and is reset
                in @c THD::cleanup_after_query().
*/
void
THD::add_to_binlog_accessed_dbs(const char *db_param)
{
  char *after_db;
  /*
    binlog_accessed_db_names list is to maintain the database
    names which are referenced in a given command.
    Prior to bug 17806014 fix, 'main_mem_root' memory root used
    to store this list. The 'main_mem_root' scope is till the end
    of the query. Hence it caused increasing memory consumption
    problem in big procedures like the ones mentioned below.
    Eg: CALL p1() where p1 is having 1,00,000 create and drop tables.
    'main_mem_root' is freed only at the end of the command CALL p1()'s
    execution. But binlog_accessed_db_names list scope is only till the
    individual statements specified the procedure(create/drop statements).
    Hence the memory allocated in 'main_mem_root' was left uncleared
    until the p1's completion, even though it is not required after
    completion of individual statements.

    Instead of using 'main_mem_root' whose scope is complete query execution,
    now the memroot is changed to use 'thd->mem_root' whose scope is until the
    individual statement in CALL p1(). 'thd->mem_root' is set to 'execute_mem_root'
    in the context of procedure and it's scope is till the individual statement
    in CALL p1() and thd->memroot is equal to 'main_mem_root' in the context
    of a normal 'top level query'.

    Eg: a) create table t1(i int); => If this function is called while
           processing this statement, thd->memroot is equal to &main_mem_root
           which will be freed immediately after executing this statement.
        b) CALL p1() -> p1 contains create table t1(i int); => If this function
           is called while processing create table statement which is inside
           a stored procedure, then thd->memroot is equal to 'execute_mem_root'
           which will be freed immediately after executing this statement.
    In both a and b case, thd->memroot will be freed immediately and will not
    increase memory consumption.

    A special case(stored functions/triggers):
    Consider the following example:
    create function f1(i int) returns int
    begin
      insert into db1.t1 values (1);
      insert into db2.t1 values (2);
    end;
    When we are processing SELECT f1(), the list should contain db1, db2 names.
    Since thd->mem_root contains 'execute_mem_root' in the context of
    stored function, the mem root will be freed after adding db1 in
    the list and when we are processing the second statement and when we try
    to add 'db2' in the db1's list, it will lead to crash as db1's memory
    is already freed. To handle this special case, if in_sub_stmt is set
    (which is true incase of stored functions/triggers), we use &main_mem_root,
    if not set we will use thd->memroot which changes it's value to
    'execute_mem_root' or '&main_mem_root' depends on the context.
   */
  MEM_ROOT *db_mem_root= in_sub_stmt ? &main_mem_root : mem_root;

  if (!binlog_accessed_db_names)
    binlog_accessed_db_names= new (db_mem_root) List<char>;

  if (binlog_accessed_db_names->elements >  MAX_DBS_IN_EVENT_MTS)
  {
    push_warning_printf(this, Sql_condition::SL_WARNING,
                        ER_MTS_UPDATED_DBS_GREATER_MAX,
                        ER_THD(this, ER_MTS_UPDATED_DBS_GREATER_MAX),
                        MAX_DBS_IN_EVENT_MTS);
    return;
  }

  after_db= strdup_root(db_mem_root, db_param);

  /* 
     sorted insertion is implemented with first rearranging data
     (pointer to char*) of the links and final appending of the least
     ordered data to create a new link in the list.
  */
  if (binlog_accessed_db_names->elements != 0)
  {
    List_iterator<char> it(*get_binlog_accessed_db_names());

    while (it++)
    {
      char *swap= NULL;
      char **ref_cur_db= it.ref();
      int cmp= strcmp(after_db, *ref_cur_db);

      DBUG_ASSERT(!swap || cmp < 0);
      
      if (cmp == 0)
      {
        after_db= NULL;  /* dup to ignore */
        break;
      }
      else if (swap || cmp > 0)
      {
        swap= *ref_cur_db;
        *ref_cur_db= after_db;
        after_db= swap;
      }
    }
  }
  if (after_db)
    binlog_accessed_db_names->push_back(after_db, db_mem_root);
}

/*
  Tells if two (or more) tables have auto_increment columns and we want to
  lock those tables with a write lock.

  SYNOPSIS
    has_two_write_locked_tables_with_auto_increment
      tables        Table list

  NOTES:
    Call this function only when you have established the list of all tables
    which you'll want to update (including stored functions, triggers, views
    inside your statement).
*/

static bool
has_write_table_with_auto_increment(TABLE_LIST *tables)
{
  for (TABLE_LIST *table= tables; table; table= table->next_global)
  {
    /* we must do preliminary checks as table->table may be NULL */
    if (!table->is_placeholder() &&
        table->table->found_next_number_field &&
        (table->lock_type >= TL_WRITE_ALLOW_WRITE))
      return 1;
  }

  return 0;
}

/*
   checks if we have select tables in the table list and write tables
   with auto-increment column.

  SYNOPSIS
   has_two_write_locked_tables_with_auto_increment_and_select
      tables        Table list

  RETURN VALUES

   -true if the table list has atleast one table with auto-increment column


         and atleast one table to select from.
   -false otherwise
*/

static bool
has_write_table_with_auto_increment_and_select(TABLE_LIST *tables)
{
  bool has_select= false;
  bool has_auto_increment_tables = has_write_table_with_auto_increment(tables);
  for(TABLE_LIST *table= tables; table; table= table->next_global)
  {
     if (!table->is_placeholder() &&
        (table->lock_type <= TL_READ_NO_INSERT))
      {
        has_select= true;
        break;
      }
  }
  return(has_select && has_auto_increment_tables);
}

/*
  Tells if there is a table whose auto_increment column is a part
  of a compound primary key while is not the first column in
  the table definition.

  @param tables Table list

  @return true if the table exists, fais if does not.
*/

static bool
has_write_table_auto_increment_not_first_in_pk(TABLE_LIST *tables)
{
  for (TABLE_LIST *table= tables; table; table= table->next_global)
  {
    /* we must do preliminary checks as table->table may be NULL */
    if (!table->is_placeholder() &&
        table->table->found_next_number_field &&
        (table->lock_type >= TL_WRITE_ALLOW_WRITE)
        && table->table->s->next_number_keypart != 0)
      return 1;
  }

  return 0;
}

/*
  Function to check whether the table in query uses a fulltext parser
  plugin or not.

  @param s - table share pointer.

  @retval TRUE - The table uses fulltext parser plugin.
  @retval FALSE - Otherwise.
*/
static bool inline fulltext_unsafe_set(TABLE_SHARE *s)
{
  for (unsigned int i= 0 ; i < s->keys ; i++)
  {
    if ((s->key_info[i].flags & HA_USES_PARSER) && s->keys_in_use.is_set(i))
      return TRUE;
  }
  return FALSE;
}

/**
  Decide on logging format to use for the statement and issue errors
  or warnings as needed.  The decision depends on the following
  parameters:

  - The logging mode, i.e., the value of binlog_format.  Can be
    statement, mixed, or row.

  - The type of statement.  There are three types of statements:
    "normal" safe statements; unsafe statements; and row injections.
    An unsafe statement is one that, if logged in statement format,
    might produce different results when replayed on the slave (e.g.,
    queries with a LIMIT clause).  A row injection is either a BINLOG
    statement, or a row event executed by the slave's SQL thread.

  - The capabilities of tables modified by the statement.  The
    *capabilities vector* for a table is a set of flags associated
    with the table.  Currently, it only includes two flags: *row
    capability flag* and *statement capability flag*.

    The row capability flag is set if and only if the engine can
    handle row-based logging. The statement capability flag is set if
    and only if the table can handle statement-based logging.

  Decision table for logging format
  ---------------------------------

  The following table summarizes how the format and generated
  warning/error depends on the tables' capabilities, the statement
  type, and the current binlog_format.

     Row capable        N NNNNNNNNN YYYYYYYYY YYYYYYYYY
     Statement capable  N YYYYYYYYY NNNNNNNNN YYYYYYYYY

     Statement type     * SSSUUUIII SSSUUUIII SSSUUUIII

     binlog_format      * SMRSMRSMR SMRSMRSMR SMRSMRSMR

     Logged format      - SS-S----- -RR-RR-RR SRRSRR-RR
     Warning/Error      1 --2732444 5--5--6-- ---7--6--

  Legend
  ------

  Row capable:    N - Some table not row-capable, Y - All tables row-capable
  Stmt capable:   N - Some table not stmt-capable, Y - All tables stmt-capable
  Statement type: (S)afe, (U)nsafe, or Row (I)njection
  binlog_format:  (S)TATEMENT, (M)IXED, or (R)OW
  Logged format:  (S)tatement or (R)ow
  Warning/Error:  Warnings and error messages are as follows:

  1. Error: Cannot execute statement: binlogging impossible since both
     row-incapable engines and statement-incapable engines are
     involved.

  2. Error: Cannot execute statement: binlogging impossible since
     BINLOG_FORMAT = ROW and at least one table uses a storage engine
     limited to statement-logging.

  3. Error: Cannot execute statement: binlogging of unsafe statement
     is impossible when storage engine is limited to statement-logging
     and BINLOG_FORMAT = MIXED.

  4. Error: Cannot execute row injection: binlogging impossible since
     at least one table uses a storage engine limited to
     statement-logging.

  5. Error: Cannot execute statement: binlogging impossible since
     BINLOG_FORMAT = STATEMENT and at least one table uses a storage
     engine limited to row-logging.

  6. Error: Cannot execute row injection: binlogging impossible since
     BINLOG_FORMAT = STATEMENT.

  7. Warning: Unsafe statement binlogged in statement format since
     BINLOG_FORMAT = STATEMENT.

  In addition, we can produce the following error (not depending on
  the variables of the decision diagram):

  8. Error: Cannot execute statement: binlogging impossible since more
     than one engine is involved and at least one engine is
     self-logging.

  9. Error: Do not allow users to modify a gtid_executed table
     explicitly by a XA transaction.

  For each error case above, the statement is prevented from being
  logged, we report an error, and roll back the statement.  For
  warnings, we set the thd->binlog_flags variable: the warning will be
  printed only if the statement is successfully logged.

  @see THD::binlog_query

  @param[in] tables Tables involved in the query

  @retval 0 No error; statement can be logged.
  @retval -1 One of the error conditions above applies (1, 2, 4, 5, 6 or 9).
*/

int THD::decide_logging_format(TABLE_LIST *tables)
{
  DBUG_ENTER("THD::decide_logging_format");
  DBUG_PRINT("info", ("query: %s", query().str));
  DBUG_PRINT("info", ("variables.binlog_format: %lu",
                      variables.binlog_format));
  DBUG_PRINT("info", ("lex->get_stmt_unsafe_flags(): 0x%x",
                      lex->get_stmt_unsafe_flags()));

  DEBUG_SYNC(current_thd, "begin_decide_logging_format");

  reset_binlog_local_stmt_filter();

  /*
    We should not decide logging format if the binlog is closed or
    binlogging is off, or if the statement is filtered out from the
    binlog by filtering rules.
  */
  if (mysql_bin_log.is_open() && (variables.option_bits & OPTION_BIN_LOG) &&
      !(variables.binlog_format == BINLOG_FORMAT_STMT &&
        !binlog_filter->db_ok(m_db.str)))
  {
    /*
      Compute one bit field with the union of all the engine
      capabilities, and one with the intersection of all the engine
      capabilities.
    */
    handler::Table_flags flags_write_some_set= 0;
    handler::Table_flags flags_access_some_set= 0;
    handler::Table_flags flags_write_all_set=
      HA_BINLOG_ROW_CAPABLE | HA_BINLOG_STMT_CAPABLE;

    /* 
       If different types of engines are about to be updated.
       For example: Innodb and Falcon; Innodb and MyIsam.
    */
    my_bool multi_write_engine= FALSE;
    /*
       If different types of engines are about to be accessed 
       and any of them is about to be updated. For example:
       Innodb and Falcon; Innodb and MyIsam.
    */
    my_bool multi_access_engine= FALSE;
    /*
       Identifies if a table is changed.
    */
    my_bool is_write= FALSE;
    /*
       A pointer to a previous table that was changed.
    */
    TABLE* prev_write_table= NULL;
    /*
       A pointer to a previous table that was accessed.
    */
    TABLE* prev_access_table= NULL;
    /*
      True if at least one table is transactional.
    */
    bool write_to_some_transactional_table= false;
    /*
      True if at least one table is non-transactional.
    */
    bool write_to_some_non_transactional_table= false;
    /*
       True if all non-transactional tables that has been updated
       are temporary.
    */
    bool write_all_non_transactional_are_tmp_tables= true;
    /**
      The number of tables used in the current statement,
      that should be replicated.
    */
    uint replicated_tables_count= 0;
    /**
      The number of tables written to in the current statement,
      that should not be replicated.
      A table should not be replicated when it is considered
      'local' to a MySQL instance.
      Currently, these tables are:
      - mysql.slow_log
      - mysql.general_log
      - mysql.slave_relay_log_info
      - mysql.slave_master_info
      - mysql.slave_worker_info
      - performance_schema.*
      - TODO: information_schema.*
      In practice, from this list, only performance_schema.* tables
      are written to by user queries.
    */
    uint non_replicated_tables_count= 0;
    /**
      Indicate whether we alreadly reported a warning
      on modifying gtid_executed table.
    */
    bool warned_gtid_executed_table= false;
#ifndef DBUG_OFF
    {
      static const char *prelocked_mode_name[] = {
        "NON_PRELOCKED",
        "PRELOCKED",
        "PRELOCKED_UNDER_LOCK_TABLES",
      };
      DBUG_PRINT("debug", ("prelocked_mode: %s",
                           prelocked_mode_name[locked_tables_mode]));
    }
#endif

    if (variables.binlog_format != BINLOG_FORMAT_ROW && tables)
    {
      /*
        DML statements that modify a table with an auto_increment column based on
        rows selected from a table are unsafe as the order in which the rows are
        fetched fron the select tables cannot be determined and may differ on
        master and slave.
       */
      if (has_write_table_with_auto_increment_and_select(tables))
        lex->set_stmt_unsafe(LEX::BINLOG_STMT_UNSAFE_WRITE_AUTOINC_SELECT);

      if (has_write_table_auto_increment_not_first_in_pk(tables))
        lex->set_stmt_unsafe(LEX::BINLOG_STMT_UNSAFE_AUTOINC_NOT_FIRST);

      /*
        A query that modifies autoinc column in sub-statement can make the
        master and slave inconsistent.
        We can solve these problems in mixed mode by switching to binlogging
        if at least one updated table is used by sub-statement
       */
      if (lex->requires_prelocking() &&
          has_write_table_with_auto_increment(lex->first_not_own_table()))
        lex->set_stmt_unsafe(LEX::BINLOG_STMT_UNSAFE_AUTOINC_COLUMNS);
    }

    /*
      Get the capabilities vector for all involved storage engines and
      mask out the flags for the binary log.
    */
    for (TABLE_LIST *table= tables; table; table= table->next_global)
    {
      if (table->is_placeholder())
        continue;

      handler::Table_flags const flags= table->table->file->ha_table_flags();

      DBUG_PRINT("info", ("table: %s; ha_table_flags: 0x%llx",
                          table->table_name, flags));

      if (table->table->no_replicate)
      {
        if (!warned_gtid_executed_table)
        {
          warned_gtid_executed_table=
            gtid_state->warn_or_err_on_modify_gtid_table(this, table);
          /*
            Do not allow users to modify the gtid_executed table
            explicitly by a XA transaction.
          */
          if (this->is_error())
            DBUG_RETURN(-1);
        }
        /*
          The statement uses a table that is not replicated.
          The following properties about the table:
          - persistent / transient
          - transactional / non transactional
          - temporary / permanent
          - read or write
          - multiple engines involved because of this table
          are not relevant, as this table is completely ignored.
          Because the statement uses a non replicated table,
          using STATEMENT format in the binlog is impossible.
          Either this statement will be discarded entirely,
          or it will be logged (possibly partially) in ROW format.
        */
        lex->set_stmt_unsafe(LEX::BINLOG_STMT_UNSAFE_SYSTEM_TABLE);

        if (table->lock_type >= TL_WRITE_ALLOW_WRITE)
        {
          non_replicated_tables_count++;
          continue;
        }
      }

      replicated_tables_count++;

      my_bool trans= table->table->file->has_transactions();

      if (table->lock_type >= TL_WRITE_ALLOW_WRITE)
      {
        write_to_some_transactional_table=
          write_to_some_transactional_table || trans;

        write_to_some_non_transactional_table=
          write_to_some_non_transactional_table || !trans;

        if (prev_write_table && prev_write_table->file->ht !=
            table->table->file->ht)
          multi_write_engine= TRUE;

        if (table->table->s->tmp_table)
          lex->set_stmt_accessed_table(trans ? LEX::STMT_WRITES_TEMP_TRANS_TABLE :
                                               LEX::STMT_WRITES_TEMP_NON_TRANS_TABLE);
        else
          lex->set_stmt_accessed_table(trans ? LEX::STMT_WRITES_TRANS_TABLE :
                                               LEX::STMT_WRITES_NON_TRANS_TABLE);

        /*
         Non-transactional updates are allowed when row binlog format is
         used and all non-transactional tables are temporary.
         Binlog format is checked on THD::is_dml_gtid_compatible() method.
        */
        if (!trans)
          write_all_non_transactional_are_tmp_tables=
            write_all_non_transactional_are_tmp_tables &&
            table->table->s->tmp_table;

        flags_write_all_set &= flags;
        flags_write_some_set |= flags;
        is_write= TRUE;

        prev_write_table= table->table;

        /*
          It should be marked unsafe if a table which uses a fulltext parser
          plugin is modified. See also bug#48183.
        */
        if (!lex->is_stmt_unsafe(LEX::BINLOG_STMT_UNSAFE_FULLTEXT_PLUGIN))
        {
          if (fulltext_unsafe_set(table->table->s))
            lex->set_stmt_unsafe(LEX::BINLOG_STMT_UNSAFE_FULLTEXT_PLUGIN);
        }
        /*
          INSERT...ON DUPLICATE KEY UPDATE on a table with more than one unique keys
          can be unsafe. Check for it if the flag is already not marked for the
          given statement.
        */
        if (!lex->is_stmt_unsafe(LEX::BINLOG_STMT_UNSAFE_INSERT_TWO_KEYS) &&
            lex->sql_command == SQLCOM_INSERT && lex->duplicates == DUP_UPDATE)
        {
          uint keys= table->table->s->keys, i= 0, unique_keys= 0;
          for (KEY* keyinfo= table->table->s->key_info;
               i < keys && unique_keys <= 1; i++, keyinfo++)
          {
            if (keyinfo->flags & HA_NOSAME)
              unique_keys++;
          }
          if (unique_keys > 1 )
            lex->set_stmt_unsafe(LEX::BINLOG_STMT_UNSAFE_INSERT_TWO_KEYS);
        }
      }
      if(lex->get_using_match())
      {
        if (fulltext_unsafe_set(table->table->s))
          lex->set_stmt_unsafe(LEX::BINLOG_STMT_UNSAFE_FULLTEXT_PLUGIN);
      }

      flags_access_some_set |= flags;

      if (lex->sql_command != SQLCOM_CREATE_TABLE ||
          (lex->sql_command == SQLCOM_CREATE_TABLE &&
          (lex->create_info.options & HA_LEX_CREATE_TMP_TABLE)))
      {
        if (table->table->s->tmp_table)
          lex->set_stmt_accessed_table(trans ? LEX::STMT_READS_TEMP_TRANS_TABLE :
                                               LEX::STMT_READS_TEMP_NON_TRANS_TABLE);
        else
          lex->set_stmt_accessed_table(trans ? LEX::STMT_READS_TRANS_TABLE :
                                               LEX::STMT_READS_NON_TRANS_TABLE);
      }

      if (prev_access_table && prev_access_table->file->ht !=
          table->table->file->ht)
         multi_access_engine= TRUE;

      prev_access_table= table->table;
    }
    DBUG_ASSERT(!is_write ||
                write_to_some_transactional_table ||
                write_to_some_non_transactional_table);
    /*
      write_all_non_transactional_are_tmp_tables may be true if any
      non-transactional table was not updated, so we fix its value here.
    */
    write_all_non_transactional_are_tmp_tables=
      write_all_non_transactional_are_tmp_tables &&
      write_to_some_non_transactional_table;

    DBUG_PRINT("info", ("flags_write_all_set: 0x%llx", flags_write_all_set));
    DBUG_PRINT("info", ("flags_write_some_set: 0x%llx", flags_write_some_set));
    DBUG_PRINT("info", ("flags_access_some_set: 0x%llx", flags_access_some_set));
    DBUG_PRINT("info", ("multi_write_engine: %d", multi_write_engine));
    DBUG_PRINT("info", ("multi_access_engine: %d", multi_access_engine));

    int error= 0;
    int unsafe_flags;

    bool multi_stmt_trans= in_multi_stmt_transaction_mode();
    bool trans_table= trans_has_updated_trans_table(this);
    bool binlog_direct= variables.binlog_direct_non_trans_update;

    if (lex->is_mixed_stmt_unsafe(multi_stmt_trans, binlog_direct,
                                  trans_table, tx_isolation))
      lex->set_stmt_unsafe(LEX::BINLOG_STMT_UNSAFE_MIXED_STATEMENT);
    else if (multi_stmt_trans && trans_table && !binlog_direct &&
             lex->stmt_accessed_table(LEX::STMT_WRITES_NON_TRANS_TABLE))
      lex->set_stmt_unsafe(LEX::BINLOG_STMT_UNSAFE_NONTRANS_AFTER_TRANS);

    /*
      If more than one engine is involved in the statement and at
      least one is doing it's own logging (is *self-logging*), the
      statement cannot be logged atomically, so we generate an error
      rather than allowing the binlog to become corrupt.
    */
    if (multi_write_engine &&
        (flags_write_some_set & HA_HAS_OWN_BINLOGGING))
      my_error((error= ER_BINLOG_MULTIPLE_ENGINES_AND_SELF_LOGGING_ENGINE),
               MYF(0));
    else if (multi_access_engine && flags_access_some_set & HA_HAS_OWN_BINLOGGING)
      lex->set_stmt_unsafe(LEX::BINLOG_STMT_UNSAFE_MULTIPLE_ENGINES_AND_SELF_LOGGING_ENGINE);

    /* both statement-only and row-only engines involved */
    if ((flags_write_all_set & (HA_BINLOG_STMT_CAPABLE | HA_BINLOG_ROW_CAPABLE)) == 0)
    {
      /*
        1. Error: Binary logging impossible since both row-incapable
           engines and statement-incapable engines are involved
      */
      my_error((error= ER_BINLOG_ROW_ENGINE_AND_STMT_ENGINE), MYF(0));
    }
    /* statement-only engines involved */
    else if ((flags_write_all_set & HA_BINLOG_ROW_CAPABLE) == 0)
    {
      if (lex->is_stmt_row_injection())
      {
        /*
          4. Error: Cannot execute row injection since table uses
             storage engine limited to statement-logging
        */
        my_error((error= ER_BINLOG_ROW_INJECTION_AND_STMT_ENGINE), MYF(0));
      }
      else if (variables.binlog_format == BINLOG_FORMAT_ROW &&
               sqlcom_can_generate_row_events(this->lex->sql_command))
      {
        /*
          2. Error: Cannot modify table that uses a storage engine
             limited to statement-logging when BINLOG_FORMAT = ROW
        */
        my_error((error= ER_BINLOG_ROW_MODE_AND_STMT_ENGINE), MYF(0));
      }
      else if ((unsafe_flags= lex->get_stmt_unsafe_flags()) != 0)
      {
        /*
          3. Error: Cannot execute statement: binlogging of unsafe
             statement is impossible when storage engine is limited to
             statement-logging and BINLOG_FORMAT = MIXED.
        */
        for (int unsafe_type= 0;
             unsafe_type < LEX::BINLOG_STMT_UNSAFE_COUNT;
             unsafe_type++)
          if (unsafe_flags & (1 << unsafe_type))
            my_error((error= ER_BINLOG_UNSAFE_AND_STMT_ENGINE), MYF(0),
                     ER_THD(current_thd,
                            LEX::binlog_stmt_unsafe_errcode[unsafe_type]));
      }
      /* log in statement format! */
    }
    /* no statement-only engines */
    else
    {
      /* binlog_format = STATEMENT */
      if (variables.binlog_format == BINLOG_FORMAT_STMT)
      {
        if (lex->is_stmt_row_injection())
        {
          /*
            6. Error: Cannot execute row injection since
               BINLOG_FORMAT = STATEMENT
          */
          my_error((error= ER_BINLOG_ROW_INJECTION_AND_STMT_MODE), MYF(0));
        }
        else if ((flags_write_all_set & HA_BINLOG_STMT_CAPABLE) == 0 &&
                 sqlcom_can_generate_row_events(this->lex->sql_command))
        {
          /*
            5. Error: Cannot modify table that uses a storage engine
               limited to row-logging when binlog_format = STATEMENT
          */
          my_error((error= ER_BINLOG_STMT_MODE_AND_ROW_ENGINE), MYF(0), "");
        }
        else if (is_write && (unsafe_flags= lex->get_stmt_unsafe_flags()) != 0)
        {
          /*
            7. Warning: Unsafe statement logged as statement due to
               binlog_format = STATEMENT
          */
          binlog_unsafe_warning_flags|= unsafe_flags;
          DBUG_PRINT("info", ("Scheduling warning to be issued by "
                              "binlog_query: '%s'",
                              ER_THD(current_thd, ER_BINLOG_UNSAFE_STATEMENT)));
          DBUG_PRINT("info", ("binlog_unsafe_warning_flags: 0x%x",
                              binlog_unsafe_warning_flags));
        }
        /* log in statement format! */
      }
      /* No statement-only engines and binlog_format != STATEMENT.
         I.e., nothing prevents us from row logging if needed. */
      else
      {
        if (lex->is_stmt_unsafe() || lex->is_stmt_row_injection()
            || (flags_write_all_set & HA_BINLOG_STMT_CAPABLE) == 0)
        {
#ifndef DBUG_OFF
          int flags= lex->get_stmt_unsafe_flags();
          DBUG_PRINT("info", ("setting row format for unsafe statement"));
          for (int i= 0; i < Query_tables_list::BINLOG_STMT_UNSAFE_COUNT; i++)
          {
            if (flags & (1 << i))
              DBUG_PRINT("info", ("unsafe reason: %s",
                                  ER_THD(current_thd,
                                         Query_tables_list::binlog_stmt_unsafe_errcode[i])));
          }
          DBUG_PRINT("info", ("is_row_injection=%d",
                              lex->is_stmt_row_injection()));
          DBUG_PRINT("info", ("stmt_capable=%llu",
                              (flags_write_all_set & HA_BINLOG_STMT_CAPABLE)));
#endif
          /* log in row format! */
          set_current_stmt_binlog_format_row_if_mixed();
        }
      }
    }

    if (non_replicated_tables_count > 0)
    {
      if ((replicated_tables_count == 0) || ! is_write)
      {
        DBUG_PRINT("info", ("decision: no logging, no replicated table affected"));
        set_binlog_local_stmt_filter();
      }
      else
      {
        if (! is_current_stmt_binlog_format_row())
        {
          my_error((error= ER_BINLOG_STMT_MODE_AND_NO_REPL_TABLES), MYF(0));
        }
        else
        {
          clear_binlog_local_stmt_filter();
        }
      }
    }
    else
    {
      clear_binlog_local_stmt_filter();
    }

    if (!error &&
        !is_dml_gtid_compatible(write_to_some_transactional_table,
                                write_to_some_non_transactional_table,
                                write_all_non_transactional_are_tmp_tables))
      error= 1;

    if (error) {
      DBUG_PRINT("info", ("decision: no logging since an error was generated"));
      DBUG_RETURN(-1);
    }

    if (is_write &&
        lex->sql_command != SQLCOM_END /* rows-event applying by slave */)
    {
      /*
        Master side of DML in the STMT format events parallelization.
        All involving table db:s are stored in a abc-ordered name list.
        In case the number of databases exceeds MAX_DBS_IN_EVENT_MTS maximum
        the list gathering breaks since it won't be sent to the slave.
      */
      for (TABLE_LIST *table= tables; table; table= table->next_global)
      {
        if (table->is_placeholder())
          continue;

        DBUG_ASSERT(table->table);

        if (table->table->file->referenced_by_foreign_key())
        {
          /* 
             FK-referenced dbs can't be gathered currently. The following
             event will be marked for sequential execution on slave.
          */
          binlog_accessed_db_names= NULL;
          add_to_binlog_accessed_dbs("");
          break;
        }
        if (!is_current_stmt_binlog_format_row())
          add_to_binlog_accessed_dbs(table->db);
      }
    }
    DBUG_PRINT("info", ("decision: logging in %s format",
                        is_current_stmt_binlog_format_row() ?
                        "ROW" : "STATEMENT"));

    if (variables.binlog_format == BINLOG_FORMAT_ROW &&
        (lex->sql_command == SQLCOM_UPDATE ||
         lex->sql_command == SQLCOM_UPDATE_MULTI ||
         lex->sql_command == SQLCOM_DELETE ||
         lex->sql_command == SQLCOM_DELETE_MULTI))
    {
      String table_names;
      /*
        Generate a warning for UPDATE/DELETE statements that modify a
        BLACKHOLE table, as row events are not logged in row format.
      */
      for (TABLE_LIST *table= tables; table; table= table->next_global)
      {
        if (table->is_placeholder())
          continue;
        if (table->table->file->ht->db_type == DB_TYPE_BLACKHOLE_DB &&
            table->lock_type >= TL_WRITE_ALLOW_WRITE)
        {
            table_names.append(table->table_name);
            table_names.append(",");
        }
      }
      if (!table_names.is_empty())
      {
        bool is_update= (lex->sql_command == SQLCOM_UPDATE ||
                         lex->sql_command == SQLCOM_UPDATE_MULTI);
        /*
          Replace the last ',' with '.' for table_names
        */
        table_names.replace(table_names.length()-1, 1, ".", 1);
        push_warning_printf(this, Sql_condition::SL_WARNING,
                            WARN_ON_BLOCKHOLE_IN_RBR,
                            ER_THD(this, WARN_ON_BLOCKHOLE_IN_RBR),
                            is_update ? "UPDATE" : "DELETE",
                            table_names.c_ptr());
      }
    }
  }
  else
  {
    DBUG_PRINT("info", ("decision: no logging since "
                        "mysql_bin_log.is_open() = %d "
                        "and (options & OPTION_BIN_LOG) = 0x%llx "
                        "and binlog_format = %lu "
                        "and binlog_filter->db_ok(db) = %d",
                        mysql_bin_log.is_open(),
                        (variables.option_bits & OPTION_BIN_LOG),
                        variables.binlog_format,
                        binlog_filter->db_ok(m_db.str)));

    for (TABLE_LIST *table= tables; table; table= table->next_global)
    {
      if (!table->is_placeholder() && table->table->no_replicate &&
          gtid_state->warn_or_err_on_modify_gtid_table(this, table))
        break;
    }
  }

  DEBUG_SYNC(current_thd, "end_decide_logging_format");

  DBUG_RETURN(0);
}


/**
  Given that a possible violation of gtid consistency has happened,
  checks if gtid-inconsistencies are forbidden by the current value of
  ENFORCE_GTID_CONSISTENCY and GTID_MODE. If forbidden, generates
  error or warning accordingly.

  @param thd The thread that has issued the GTID-violating statement.

  @param error_code The error code to use, if error or warning is to
  be generated.

  @retval false Error was generated.
  @retval true No error was generated (possibly a warning was generated).
*/
static bool handle_gtid_consistency_violation(THD *thd, int error_code)
{
  DBUG_ENTER("handle_gtid_consistency_violation");

  enum_group_type gtid_next_type= thd->variables.gtid_next.type;
  global_sid_lock->rdlock();
  enum_gtid_consistency_mode gtid_consistency_mode=
    get_gtid_consistency_mode();
  enum_gtid_mode gtid_mode= get_gtid_mode(GTID_MODE_LOCK_SID);

  DBUG_PRINT("info", ("gtid_next.type=%d gtid_mode=%s "
                      "gtid_consistency_mode=%d error=%d query=%s",
                      gtid_next_type,
                      get_gtid_mode_string(gtid_mode),
                      gtid_consistency_mode,
                      error_code,
                      thd->query().str));

  /*
    GTID violations should generate error if:
    - GTID_MODE=ON or ON_PERMISSIVE and GTID_NEXT='AUTOMATIC' (since the
      transaction is expected to commit using a GTID), or
    - GTID_NEXT='UUID:NUMBER' (since the transaction is expected to
      commit usinga GTID), or
    - ENFORCE_GTID_CONSISTENCY=ON.
  */
  if ((gtid_next_type == AUTOMATIC_GROUP &&
       gtid_mode >= GTID_MODE_ON_PERMISSIVE) ||
      gtid_next_type == GTID_GROUP ||
      gtid_consistency_mode == GTID_CONSISTENCY_MODE_ON)
  {
    global_sid_lock->unlock();
    my_error(error_code, MYF(0));
    DBUG_RETURN(false);
  }
  else
  {
    /*
      If we are not generating an error, we must increase the counter
      of GTID-violating transactions.  This will prevent a concurrent
      client from executing a SET GTID_MODE or SET
      ENFORCE_GTID_CONSISTENCY statement that would be incompatible
      with this transaction.

      If the transaction had already been accounted as a gtid violating
      transaction, then don't increment the counters, just issue the
      warning below. This prevents calling
      begin_automatic_gtid_violating_transaction or
      begin_anonymous_gtid_violating_transaction multiple times for the
      same transaction, which would make the counter go out of sync.
    */
    if (!thd->has_gtid_consistency_violation)
    {
      if (gtid_next_type == AUTOMATIC_GROUP)
        gtid_state->begin_automatic_gtid_violating_transaction();
      else
      {
        DBUG_ASSERT(gtid_next_type == ANONYMOUS_GROUP);
        gtid_state->begin_anonymous_gtid_violating_transaction();
      }

      /*
        If a transaction generates multiple GTID violation conditions,
        it must still only update the counters once.  Hence we use
        this per-thread flag to keep track of whether the thread has a
        consistency or not.  This function must only be called if the
        transaction does not already have a GTID violation.
      */
      thd->has_gtid_consistency_violation= true;
    }

    global_sid_lock->unlock();

    // Generate warning if ENFORCE_GTID_CONSISTENCY = WARN.
    if (gtid_consistency_mode == GTID_CONSISTENCY_MODE_WARN)
    {
      // Need to print to log so that replication admin knows when users
      // have adjusted their workloads.
      sql_print_warning("%s", ER_DEFAULT(error_code));
      // Need to print to client so that users can adjust their workload.
      push_warning(thd, Sql_condition::SL_WARNING, error_code,
                   ER_THD(thd, error_code));
    }
    DBUG_RETURN(true);
  }
}


bool THD::is_ddl_gtid_compatible()
{
  DBUG_ENTER("THD::is_ddl_gtid_compatible");

  // If @@session.sql_log_bin has been manually turned off (only
  // doable by SUPER), then no problem, we can execute any statement.
  if ((variables.option_bits & OPTION_BIN_LOG) == 0 ||
      mysql_bin_log.is_open() == false)
    DBUG_RETURN(true);

  DBUG_PRINT("info",
             ("SQLCOM_CREATE:%d CREATE-TMP:%d SELECT:%d SQLCOM_DROP:%d DROP-TMP:%d trx:%d",
              lex->sql_command == SQLCOM_CREATE_TABLE,
              (lex->sql_command == SQLCOM_CREATE_TABLE &&
               (lex->create_info.options & HA_LEX_CREATE_TMP_TABLE)),
              lex->select_lex->item_list.elements,
              lex->sql_command == SQLCOM_DROP_TABLE,
              (lex->sql_command == SQLCOM_DROP_TABLE && lex->drop_temporary),
              in_multi_stmt_transaction_mode()));

  if (lex->sql_command == SQLCOM_CREATE_TABLE &&
      !(lex->create_info.options & HA_LEX_CREATE_TMP_TABLE) &&
      lex->select_lex->item_list.elements)
  {
    /*
      CREATE ... SELECT (without TEMPORARY) is unsafe because if
      binlog_format=row it will be logged as a CREATE TABLE followed
      by row events, re-executed non-atomically as two transactions,
      and then written to the slave's binary log as two separate
      transactions with the same GTID.
    */
    bool ret= handle_gtid_consistency_violation(
      this, ER_GTID_UNSAFE_CREATE_SELECT);
    DBUG_RETURN(ret);
  }
  else if ((lex->sql_command == SQLCOM_CREATE_TABLE &&
            (lex->create_info.options & HA_LEX_CREATE_TMP_TABLE) != 0) ||
           (lex->sql_command == SQLCOM_DROP_TABLE && lex->drop_temporary))
  {
    /*
      [CREATE|DROP] TEMPORARY TABLE is unsafe to execute
      inside a transaction because the table will stay and the
      transaction will be written to the slave's binary log with the
      GTID even if the transaction is rolled back.
      This includes the execution inside Functions and Triggers.
    */
    if (in_multi_stmt_transaction_mode() || in_sub_stmt)
    {
      bool ret= handle_gtid_consistency_violation(
        this, ER_GTID_UNSAFE_CREATE_DROP_TEMPORARY_TABLE_IN_TRANSACTION);
      DBUG_RETURN(ret);
    }
  }
  DBUG_RETURN(true);
}


bool
THD::is_dml_gtid_compatible(bool some_transactional_table,
                            bool some_non_transactional_table,
                            bool non_transactional_tables_are_tmp)
{
  DBUG_ENTER("THD::is_dml_gtid_compatible(bool, bool, bool)");

  // If @@session.sql_log_bin has been manually turned off (only
  // doable by SUPER), then no problem, we can execute any statement.
  if ((variables.option_bits & OPTION_BIN_LOG) == 0 ||
      mysql_bin_log.is_open() == false)
    DBUG_RETURN(true);

  /*
    Single non-transactional updates are allowed when not mixed
    together with transactional statements within a transaction.
    Furthermore, writing to transactional and non-transactional
    engines in a single statement is also disallowed.
    Multi-statement transactions on non-transactional tables are
    split into single-statement transactions when
    GTID_NEXT = "AUTOMATIC".

    Non-transactional updates are allowed when row binlog format is
    used and all non-transactional tables are temporary.

    The debug symbol "allow_gtid_unsafe_non_transactional_updates"
    disables the error.  This is useful because it allows us to run
    old tests that were not written with the restrictions of GTIDs in
    mind.
  */
  DBUG_PRINT("info", ("some_non_transactional_table=%d "
                      "some_transactional_table=%d "
                      "trans_has_updated_trans_table=%d "
                      "non_transactional_tables_are_tmp=%d "
                      "is_current_stmt_binlog_format_row=%d",
                      some_non_transactional_table,
                      some_transactional_table,
                      trans_has_updated_trans_table(this),
                      non_transactional_tables_are_tmp,
                      is_current_stmt_binlog_format_row()));
  if (some_non_transactional_table &&
      (some_transactional_table || trans_has_updated_trans_table(this)) &&
      !(non_transactional_tables_are_tmp &&
        is_current_stmt_binlog_format_row()) &&
      !DBUG_EVALUATE_IF("allow_gtid_unsafe_non_transactional_updates", 1, 0))
  {
    DBUG_RETURN(handle_gtid_consistency_violation(
      this, ER_GTID_UNSAFE_NON_TRANSACTIONAL_TABLE));
  }

  DBUG_RETURN(true);
}

/*
  Implementation of interface to write rows to the binary log through the
  thread.  The thread is responsible for writing the rows it has
  inserted/updated/deleted.
*/

#ifndef MYSQL_CLIENT

/*
  Template member function for ensuring that there is an rows log
  event of the apropriate type before proceeding.

  PRE CONDITION:
    - Events of type 'RowEventT' have the type code 'type_code'.
    
  POST CONDITION:
    If a non-NULL pointer is returned, the pending event for thread 'thd' will
    be an event of type 'RowEventT' (which have the type code 'type_code')
    will either empty or have enough space to hold 'needed' bytes.  In
    addition, the columns bitmap will be correct for the row, meaning that
    the pending event will be flushed if the columns in the event differ from
    the columns suppled to the function.

  RETURNS
    If no error, a non-NULL pending event (either one which already existed or
    the newly created one).
    If error, NULL.
 */

template <class RowsEventT> Rows_log_event* 
THD::binlog_prepare_pending_rows_event(TABLE* table, uint32 serv_id,
                                       size_t needed,
                                       bool is_transactional,
				       RowsEventT *hint __attribute__((unused)),
                                       const uchar* extra_row_info)
{
  DBUG_ENTER("binlog_prepare_pending_rows_event");

  /* Fetch the type code for the RowsEventT template parameter */
  int const general_type_code= RowsEventT::TYPE_CODE;

  Rows_log_event* pending= binlog_get_pending_rows_event(is_transactional);

  if (unlikely(pending && !pending->is_valid()))
    DBUG_RETURN(NULL);

  /*
    Check if the current event is non-NULL and a write-rows
    event. Also check if the table provided is mapped: if it is not,
    then we have switched to writing to a new table.
    If there is no pending event, we need to create one. If there is a pending
    event, but it's not about the same table id, or not of the same type
    (between Write, Update and Delete), or not the same affected columns, or
    going to be too big, flush this event to disk and create a new pending
    event.
  */
  if (!pending ||
      pending->server_id != serv_id || 
      pending->get_table_id() != table->s->table_map_id ||
      pending->get_general_type_code() != general_type_code ||
      pending->get_data_size() + needed > opt_binlog_rows_event_max_size ||
      pending->read_write_bitmaps_cmp(table) == FALSE ||
      !binlog_row_event_extra_data_eq(pending->get_extra_row_data(),
                                      extra_row_info))
  {
    /* Create a new RowsEventT... */
    Rows_log_event* const
	ev= new RowsEventT(this, table, table->s->table_map_id,
                           is_transactional, extra_row_info);
    if (unlikely(!ev))
      DBUG_RETURN(NULL);
    ev->server_id= serv_id; // I don't like this, it's too easy to forget.
    /*
      flush the pending event and replace it with the newly created
      event...
    */
    if (unlikely(
        mysql_bin_log.flush_and_set_pending_rows_event(this, ev,
                                                       is_transactional)))
    {
      delete ev;
      DBUG_RETURN(NULL);
    }

    DBUG_RETURN(ev);               /* This is the new pending event */
  }
  DBUG_RETURN(pending);        /* This is the current pending event */
}

/* Declare in unnamed namespace. */
namespace {

  /**
     Class to handle temporary allocation of memory for row data.

     The responsibilities of the class is to provide memory for
     packing one or two rows of packed data (depending on what
     constructor is called).

     In order to make the allocation more efficient for "simple" rows,
     i.e., rows that do not contain any blobs, a pointer to the
     allocated memory is of memory is stored in the table structure
     for simple rows.  If memory for a table containing a blob field
     is requested, only memory for that is allocated, and subsequently
     released when the object is destroyed.

   */
  class Row_data_memory {
  public:
    /**
      Build an object to keep track of a block-local piece of memory
      for storing a row of data.

      @param table
      Table where the pre-allocated memory is stored.

      @param length
      Length of data that is needed, if the record contain blobs.
     */
    Row_data_memory(TABLE *table, size_t const len1)
      : m_memory(0)
    {
#ifndef DBUG_OFF
      m_alloc_checked= FALSE;
#endif
      allocate_memory(table, len1);
      m_ptr[0]= has_memory() ? m_memory : 0;
      m_ptr[1]= 0;
    }

    Row_data_memory(TABLE *table, size_t const len1, size_t const len2)
      : m_memory(0)
    {
#ifndef DBUG_OFF
      m_alloc_checked= FALSE;
#endif
      allocate_memory(table, len1 + len2);
      m_ptr[0]= has_memory() ? m_memory        : 0;
      m_ptr[1]= has_memory() ? m_memory + len1 : 0;
    }

    ~Row_data_memory()
    {
      if (m_memory != 0 && m_release_memory_on_destruction)
        my_free(m_memory);
    }

    /**
       Is there memory allocated?

       @retval true There is memory allocated
       @retval false Memory allocation failed
     */
    bool has_memory() const {
#ifndef DBUG_OFF
      m_alloc_checked= TRUE;
#endif
      return m_memory != 0;
    }

    uchar *slot(uint s)
    {
      DBUG_ASSERT(s < sizeof(m_ptr)/sizeof(*m_ptr));
      DBUG_ASSERT(m_ptr[s] != 0);
      DBUG_ASSERT(m_alloc_checked == TRUE);
      return m_ptr[s];
    }

  private:
    void allocate_memory(TABLE *const table, size_t const total_length)
    {
      if (table->s->blob_fields == 0)
      {
        /*
          The maximum length of a packed record is less than this
          length. We use this value instead of the supplied length
          when allocating memory for records, since we don't know how
          the memory will be used in future allocations.

          Since table->s->reclength is for unpacked records, we have
          to add two bytes for each field, which can potentially be
          added to hold the length of a packed field.
        */
        size_t const maxlen= table->s->reclength + 2 * table->s->fields;

        /*
          Allocate memory for two records if memory hasn't been
          allocated. We allocate memory for two records so that it can
          be used when processing update rows as well.
        */
        if (table->write_row_record == 0)
          table->write_row_record=
            (uchar *) alloc_root(&table->mem_root, 2 * maxlen);
        m_memory= table->write_row_record;
        m_release_memory_on_destruction= FALSE;
      }
      else
      {
        m_memory= (uchar *) my_malloc(key_memory_Row_data_memory_memory,
                                      total_length, MYF(MY_WME));
        m_release_memory_on_destruction= TRUE;
      }
    }

#ifndef DBUG_OFF
    mutable bool m_alloc_checked;
#endif
    bool m_release_memory_on_destruction;
    uchar *m_memory;
    uchar *m_ptr[2];
  };

} // namespace

int THD::binlog_write_row(TABLE* table, bool is_trans, 
                          uchar const *record,
                          const uchar* extra_row_info)
{ 
  DBUG_ASSERT(is_current_stmt_binlog_format_row() && mysql_bin_log.is_open());

  /*
    Pack records into format for transfer. We are allocating more
    memory than needed, but that doesn't matter.
  */
  Row_data_memory memory(table, max_row_length(table, record));
  if (!memory.has_memory())
    return HA_ERR_OUT_OF_MEM;

  uchar *row_data= memory.slot(0);

  size_t const len= pack_row(table, table->write_set, row_data, record);

  Rows_log_event* const ev=
    binlog_prepare_pending_rows_event(table, server_id, len, is_trans,
                                      static_cast<Write_rows_log_event*>(0),
                                      extra_row_info);

  if (unlikely(ev == 0))
    return HA_ERR_OUT_OF_MEM;

  return ev->add_row_data(row_data, len);
}

int THD::binlog_update_row(TABLE* table, bool is_trans,
                           const uchar *before_record,
                           const uchar *after_record,
                           const uchar* extra_row_info)
{ 
  DBUG_ASSERT(is_current_stmt_binlog_format_row() && mysql_bin_log.is_open());
  int error= 0;

  /**
    Save a reference to the original read and write set bitmaps.
    We will need this to restore the bitmaps at the end.
   */
  MY_BITMAP *old_read_set= table->read_set;
  MY_BITMAP *old_write_set= table->write_set;

  /** 
     This will remove spurious fields required during execution but
     not needed for binlogging. This is done according to the:
     binlog-row-image option.
   */
  binlog_prepare_row_images(table);

  size_t const before_maxlen = max_row_length(table, before_record);
  size_t const after_maxlen  = max_row_length(table, after_record);

  Row_data_memory row_data(table, before_maxlen, after_maxlen);
  if (!row_data.has_memory())
    return HA_ERR_OUT_OF_MEM;

  uchar *before_row= row_data.slot(0);
  uchar *after_row= row_data.slot(1);

  size_t const before_size= pack_row(table, table->read_set, before_row,
                                        before_record);
  size_t const after_size= pack_row(table, table->write_set, after_row,
                                       after_record);

  DBUG_DUMP("before_record", before_record, table->s->reclength);
  DBUG_DUMP("after_record",  after_record, table->s->reclength);
  DBUG_DUMP("before_row",    before_row, before_size);
  DBUG_DUMP("after_row",     after_row, after_size);

  Rows_log_event* const ev=
    binlog_prepare_pending_rows_event(table, server_id,
				      before_size + after_size, is_trans,
				      static_cast<Update_rows_log_event*>(0),
                                      extra_row_info);

  if (unlikely(ev == 0))
    return HA_ERR_OUT_OF_MEM;

  error= ev->add_row_data(before_row, before_size) ||
         ev->add_row_data(after_row, after_size);

  /* restore read/write set for the rest of execution */
  table->column_bitmaps_set_no_signal(old_read_set,
                                      old_write_set);
  
  bitmap_clear_all(&table->tmp_set);

  return error;
}

int THD::binlog_delete_row(TABLE* table, bool is_trans, 
                           uchar const *record,
                           const uchar* extra_row_info)
{ 
  DBUG_ASSERT(is_current_stmt_binlog_format_row() && mysql_bin_log.is_open());
  int error= 0;

  /**
    Save a reference to the original read and write set bitmaps.
    We will need this to restore the bitmaps at the end.
   */
  MY_BITMAP *old_read_set= table->read_set;
  MY_BITMAP *old_write_set= table->write_set;

  /** 
     This will remove spurious fields required during execution but
     not needed for binlogging. This is done according to the:
     binlog-row-image option.
   */
  binlog_prepare_row_images(table);

  /* 
     Pack records into format for transfer. We are allocating more
     memory than needed, but that doesn't matter.
  */
  Row_data_memory memory(table, max_row_length(table, record));
  if (unlikely(!memory.has_memory()))
    return HA_ERR_OUT_OF_MEM;

  uchar *row_data= memory.slot(0);

  DBUG_DUMP("table->read_set", (uchar*) table->read_set->bitmap, (table->s->fields + 7) / 8);
  size_t const len= pack_row(table, table->read_set, row_data, record);

  Rows_log_event* const ev=
    binlog_prepare_pending_rows_event(table, server_id, len, is_trans,
				      static_cast<Delete_rows_log_event*>(0),
                                      extra_row_info);

  if (unlikely(ev == 0))
    return HA_ERR_OUT_OF_MEM;

  error= ev->add_row_data(row_data, len);

  /* restore read/write set for the rest of execution */
  table->column_bitmaps_set_no_signal(old_read_set,
                                      old_write_set);

  bitmap_clear_all(&table->tmp_set);
  return error;
}

void THD::binlog_prepare_row_images(TABLE *table) 
{
  DBUG_ENTER("THD::binlog_prepare_row_images");
  /** 
    Remove from read_set spurious columns. The write_set has been
    handled before in table->mark_columns_needed_for_update. 
   */

  DBUG_PRINT_BITSET("debug", "table->read_set (before preparing): %s", table->read_set);
  THD *thd= table->in_use;

  /** 
    if there is a primary key in the table (ie, user declared PK or a
    non-null unique index) and we dont want to ship the entire image,
    and the handler involved supports this.
   */
  if (table->s->primary_key < MAX_KEY &&
      (thd->variables.binlog_row_image < BINLOG_ROW_IMAGE_FULL) &&
      !ha_check_storage_engine_flag(table->s->db_type(), HTON_NO_BINLOG_ROW_OPT))
  {
    /**
      Just to be sure that tmp_set is currently not in use as
      the read_set already.
    */
    DBUG_ASSERT(table->read_set != &table->tmp_set);
    // Verify it's not used
    DBUG_ASSERT(bitmap_is_clear_all(&table->tmp_set));

    switch(thd->variables.binlog_row_image)
    {
      case BINLOG_ROW_IMAGE_MINIMAL:
        /* MINIMAL: Mark only PK */
        table->mark_columns_used_by_index_no_reset(table->s->primary_key,
                                                   &table->tmp_set);
        break;
      case BINLOG_ROW_IMAGE_NOBLOB:
        /** 
          NOBLOB: Remove unnecessary BLOB fields from read_set 
                  (the ones that are not part of PK).
         */
        bitmap_union(&table->tmp_set, table->read_set);
        for (Field **ptr=table->field ; *ptr ; ptr++)
        {
          Field *field= (*ptr);
          if ((field->type() == MYSQL_TYPE_BLOB) &&
              !(field->flags & PRI_KEY_FLAG))
            bitmap_clear_bit(&table->tmp_set, field->field_index);
        }
        break;
      default:
        DBUG_ASSERT(0); // impossible.
    }

    /* set the temporary read_set */
    table->column_bitmaps_set_no_signal(&table->tmp_set,
                                        table->write_set);
  }

  DBUG_PRINT_BITSET("debug", "table->read_set (after preparing): %s", table->read_set);
  DBUG_VOID_RETURN;
}


int THD::binlog_flush_pending_rows_event(bool stmt_end, bool is_transactional)
{
  DBUG_ENTER("THD::binlog_flush_pending_rows_event");
  /*
    We shall flush the pending event even if we are not in row-based
    mode: it might be the case that we left row-based mode before
    flushing anything (e.g., if we have explicitly locked tables).
   */
  if (!mysql_bin_log.is_open())
    DBUG_RETURN(0);

  /*
    Mark the event as the last event of a statement if the stmt_end
    flag is set.
  */
  int error= 0;
  if (Rows_log_event *pending= binlog_get_pending_rows_event(is_transactional))
  {
    if (stmt_end)
    {
      pending->set_flags(Rows_log_event::STMT_END_F);
      binlog_table_maps= 0;
    }

    error= mysql_bin_log.flush_and_set_pending_rows_event(this, 0,
                                                          is_transactional);
  }

  DBUG_RETURN(error);
}


/**
   binlog_row_event_extra_data_eq

   Comparator for two binlog row event extra data
   pointers.

   It compares their significant bytes.

   Null pointers are acceptable

   @param a
     first pointer

   @param b
     first pointer

   @return
     true if the referenced structures are equal
*/
bool
THD::binlog_row_event_extra_data_eq(const uchar* a,
                                    const uchar* b)
{
  return ((a == b) ||
          ((a != NULL) &&
           (b != NULL) &&
           (a[EXTRA_ROW_INFO_LEN_OFFSET] ==
            b[EXTRA_ROW_INFO_LEN_OFFSET]) &&
           (memcmp(a, b,
                   a[EXTRA_ROW_INFO_LEN_OFFSET]) == 0)));
}

#if !defined(DBUG_OFF)
static const char *
show_query_type(THD::enum_binlog_query_type qtype)
{
  switch (qtype) {
  case THD::ROW_QUERY_TYPE:
    return "ROW";
  case THD::STMT_QUERY_TYPE:
    return "STMT";
  case THD::QUERY_TYPE_COUNT:
  default:
    DBUG_ASSERT(0 <= qtype && qtype < THD::QUERY_TYPE_COUNT);
  }
  static char buf[64];
  sprintf(buf, "UNKNOWN#%d", qtype);
  return buf;
}
#endif

/**
  Auxiliary function to reset the limit unsafety warning suppression.
*/
static void reset_binlog_unsafe_suppression()
{
  DBUG_ENTER("reset_binlog_unsafe_suppression");
  unsafe_warning_suppression_is_activated= false;
  limit_unsafe_warning_count= 0;
  limit_unsafe_suppression_start_time= my_getsystime()/10000000;
  DBUG_VOID_RETURN;
}

/**
  Auxiliary function to print warning in the error log.
*/
static void print_unsafe_warning_to_log(int unsafe_type, char* buf,
                                        const char* query)
{
  DBUG_ENTER("print_unsafe_warning_in_log");
  sprintf(buf, ER_DEFAULT(ER_BINLOG_UNSAFE_STATEMENT),
          ER_DEFAULT(LEX::binlog_stmt_unsafe_errcode[unsafe_type]));
  sql_print_warning(ER_DEFAULT(ER_MESSAGE_AND_STATEMENT), buf, query);
  DBUG_VOID_RETURN;
}

/**
  Auxiliary function to check if the warning for limit unsafety should be
  thrown or suppressed. Details of the implementation can be found in the
  comments inline.

  @param buf         Buffer to hold the warning message text
  @param unsafe_type The type of unsafety.
  @param query       The actual query statement.

  TODO: Remove this function and implement a general service for all warnings
  that would prevent flooding the error log. => switch to log_throttle class?
*/
static void do_unsafe_limit_checkout(char* buf, int unsafe_type, const char* query)
{
  ulonglong now;
  DBUG_ENTER("do_unsafe_limit_checkout");
  DBUG_ASSERT(unsafe_type == LEX::BINLOG_STMT_UNSAFE_LIMIT);
  limit_unsafe_warning_count++;
  /*
    INITIALIZING:
    If this is the first time this function is called with log warning
    enabled, the monitoring the unsafe warnings should start.
  */
  if (limit_unsafe_suppression_start_time == 0)
  {
    limit_unsafe_suppression_start_time= my_getsystime()/10000000;
    print_unsafe_warning_to_log(unsafe_type, buf, query);
  }
  else
  {
    if (!unsafe_warning_suppression_is_activated)
      print_unsafe_warning_to_log(unsafe_type, buf, query);

    if (limit_unsafe_warning_count >=
        LIMIT_UNSAFE_WARNING_ACTIVATION_THRESHOLD_COUNT)
    {
      now= my_getsystime()/10000000;
      if (!unsafe_warning_suppression_is_activated)
      {
        /*
          ACTIVATION:
          We got LIMIT_UNSAFE_WARNING_ACTIVATION_THRESHOLD_COUNT warnings in
          less than LIMIT_UNSAFE_WARNING_ACTIVATION_TIMEOUT we activate the
          suppression.
        */
        if ((now-limit_unsafe_suppression_start_time) <=
                       LIMIT_UNSAFE_WARNING_ACTIVATION_TIMEOUT)
        {
          unsafe_warning_suppression_is_activated= true;
          DBUG_PRINT("info",("A warning flood has been detected and the limit \
unsafety warning suppression has been activated."));
        }
        else
        {
          /*
           there is no flooding till now, therefore we restart the monitoring
          */
          limit_unsafe_suppression_start_time= my_getsystime()/10000000;
          limit_unsafe_warning_count= 0;
        }
      }
      else
      {
        /*
          Print the suppression note and the unsafe warning.
        */
        sql_print_information("The following warning was suppressed %d times \
during the last %d seconds in the error log",
                              limit_unsafe_warning_count,
                              (int)
                              (now-limit_unsafe_suppression_start_time));
        print_unsafe_warning_to_log(unsafe_type, buf, query);
        /*
          DEACTIVATION: We got LIMIT_UNSAFE_WARNING_ACTIVATION_THRESHOLD_COUNT
          warnings in more than  LIMIT_UNSAFE_WARNING_ACTIVATION_TIMEOUT, the
          suppression should be deactivated.
        */
        if ((now - limit_unsafe_suppression_start_time) >
            LIMIT_UNSAFE_WARNING_ACTIVATION_TIMEOUT)
        {
          reset_binlog_unsafe_suppression();
          DBUG_PRINT("info",("The limit unsafety warning supression has been \
deactivated"));
        }
      }
      limit_unsafe_warning_count= 0;
    }
  }
  DBUG_VOID_RETURN;
}

/**
  Auxiliary method used by @c binlog_query() to raise warnings.

  The type of warning and the type of unsafeness is stored in
  THD::binlog_unsafe_warning_flags.
*/
void THD::issue_unsafe_warnings()
{
  char buf[MYSQL_ERRMSG_SIZE * 2];
  DBUG_ENTER("issue_unsafe_warnings");
  /*
    Ensure that binlog_unsafe_warning_flags is big enough to hold all
    bits.  This is actually a constant expression.
  */
  DBUG_ASSERT(LEX::BINLOG_STMT_UNSAFE_COUNT <=
              sizeof(binlog_unsafe_warning_flags) * CHAR_BIT);

  uint32 unsafe_type_flags= binlog_unsafe_warning_flags;

  /*
    For each unsafe_type, check if the statement is unsafe in this way
    and issue a warning.
  */
  for (int unsafe_type=0;
       unsafe_type < LEX::BINLOG_STMT_UNSAFE_COUNT;
       unsafe_type++)
  {
    if ((unsafe_type_flags & (1 << unsafe_type)) != 0)
    {
      push_warning_printf(this, Sql_condition::SL_NOTE,
                          ER_BINLOG_UNSAFE_STATEMENT,
<<<<<<< HEAD
                          ER_THD(this, ER_BINLOG_UNSAFE_STATEMENT),
                          ER_THD(this, LEX::binlog_stmt_unsafe_errcode[unsafe_type]));
      if (log_error_verbosity > 1)
=======
                          ER(ER_BINLOG_UNSAFE_STATEMENT),
                          ER(LEX::binlog_stmt_unsafe_errcode[unsafe_type]));
      if (log_error_verbosity > 1 && opt_log_unsafe_statements)
>>>>>>> 67d0fc35
      {
        if (unsafe_type == LEX::BINLOG_STMT_UNSAFE_LIMIT)
          do_unsafe_limit_checkout( buf, unsafe_type, query().str);
        else //cases other than LIMIT unsafety
          print_unsafe_warning_to_log(unsafe_type, buf, query().str);
      }
    }
  }
  DBUG_VOID_RETURN;
}

Logical_clock::Logical_clock()
  : state(SEQ_UNINIT), offset(0)
{}

/**
  Atomically fetch the current state.
  @return  not subtracted "absolute" value.
 */
inline int64 Logical_clock::get_timestamp()
{
  int64 retval= 0;
  DBUG_ENTER("Logical_clock::get_timestamp");
  retval= my_atomic_load64(&state);
  DBUG_RETURN(retval);
}

/**
  Steps the absolute value of the clock (state) to return
  an updated value.
  The caller must be sure to call the method in no concurrent
  execution context so either offset and state can't change.

  @return  incremented "absolute" value
 */
inline int64 Logical_clock::step()
{
  compile_time_assert(SEQ_UNINIT == 0);
  DBUG_EXECUTE_IF("logical_clock_step_2", ++state;);
  return ++state;
}

/**
  To try setting the clock *forward*.
  The clock does not change when the new value is in the past
  which is reflected by the new value and by offset.
  In other words the function main effects is described as
    state= max(state, new_value).
  Offset that exceeds the new value indicates the binary log rotation
  to render such new value useless.

  @param  new_val  a new value (offset included)
  @return a (new) value of state member regardless whether it's changed or not.
 */
inline int64 Logical_clock::set_if_greater(int64 new_val)
{
  longlong old_val= new_val - 1;
  bool cas_rc;

  DBUG_ENTER("Logical_clock::set_if_greater");

  DBUG_ASSERT(new_val > 0);

  if (new_val <= offset)
  {
    /*
      This function's invocation can be separated from the
      transaction's flushing by few rotations. A late to log
      transaction does not change the clock, similarly to how
      its timestamps are handled at flushing.
    */
    DBUG_RETURN(SEQ_UNINIT);
  }

  DBUG_ASSERT(new_val > 0);

  while (!(cas_rc= my_atomic_cas64(&state, &old_val, new_val)) &&
         old_val < new_val)
  {}

  DBUG_ASSERT(state >= new_val); // setting can't be done to past

  DBUG_ASSERT(cas_rc || old_val >= new_val);

  DBUG_RETURN(cas_rc ? new_val : old_val);
}

/**
  Log the current query.

  The query will be logged in either row format or statement format
  depending on the value of @c current_stmt_binlog_format_row field and
  the value of the @c qtype parameter.

  This function must be called:

  - After the all calls to ha_*_row() functions have been issued.

  - After any writes to system tables. Rationale: if system tables
    were written after a call to this function, and the master crashes
    after the call to this function and before writing the system
    tables, then the master and slave get out of sync.

  - Before tables are unlocked and closed.

  @see decide_logging_format

  @retval 0 Success

  @retval nonzero If there is a failure when writing the query (e.g.,
  write failure), then the error code is returned.
*/
int THD::binlog_query(THD::enum_binlog_query_type qtype, const char *query_arg,
                      size_t query_len, bool is_trans, bool direct,
                      bool suppress_use, int errcode)
{
  DBUG_ENTER("THD::binlog_query");
  DBUG_PRINT("enter", ("qtype: %s  query: '%s'",
                       show_query_type(qtype), query_arg));
  DBUG_ASSERT(query_arg && mysql_bin_log.is_open());

  if (get_binlog_local_stmt_filter() == BINLOG_FILTER_SET)
  {
    /*
      The current statement is to be ignored, and not written to
      the binlog. Do not call issue_unsafe_warnings().
    */
    DBUG_RETURN(0);
  }

  /*
    If we are not in prelocked mode, mysql_unlock_tables() will be
    called after this binlog_query(), so we have to flush the pending
    rows event with the STMT_END_F set to unlock all tables at the
    slave side as well.

    If we are in prelocked mode, the flushing will be done inside the
    top-most close_thread_tables().
  */
  if (this->locked_tables_mode <= LTM_LOCK_TABLES)
    if (int error= binlog_flush_pending_rows_event(TRUE, is_trans))
      DBUG_RETURN(error);

  /*
    Warnings for unsafe statements logged in statement format are
    printed in three places instead of in decide_logging_format().
    This is because the warnings should be printed only if the statement
    is actually logged. When executing decide_logging_format(), we cannot
    know for sure if the statement will be logged:

    1 - sp_head::execute_procedure which prints out warnings for calls to
    stored procedures.

    2 - sp_head::execute_function which prints out warnings for calls
    involving functions.

    3 - THD::binlog_query (here) which prints warning for top level
    statements not covered by the two cases above: i.e., if not insided a
    procedure and a function.
 
    Besides, we should not try to print these warnings if it is not
    possible to write statements to the binary log as it happens when
    the execution is inside a function, or generaly speaking, when
    the variables.option_bits & OPTION_BIN_LOG is false.
  */
  if ((variables.option_bits & OPTION_BIN_LOG) &&
      sp_runtime_ctx == NULL && !binlog_evt_union.do_union)
    issue_unsafe_warnings();

  switch (qtype) {
    /*
      ROW_QUERY_TYPE means that the statement may be logged either in
      row format or in statement format.  If
      current_stmt_binlog_format is row, it means that the
      statement has already been logged in row format and hence shall
      not be logged again.
    */
  case THD::ROW_QUERY_TYPE:
    DBUG_PRINT("debug",
               ("is_current_stmt_binlog_format_row: %d",
                is_current_stmt_binlog_format_row()));
    if (is_current_stmt_binlog_format_row())
      DBUG_RETURN(0);
    /* Fall through */

    /*
      STMT_QUERY_TYPE means that the query must be logged in statement
      format; it cannot be logged in row format.  This is typically
      used by DDL statements.  It is an error to use this query type
      if current_stmt_binlog_format_row is row.

      @todo Currently there are places that call this method with
      STMT_QUERY_TYPE and current_stmt_binlog_format is row.  Fix those
      places and add assert to ensure correct behavior. /Sven
    */
  case THD::STMT_QUERY_TYPE:
    /*
      The MYSQL_BIN_LOG::write() function will set the STMT_END_F flag and
      flush the pending rows event if necessary.
    */
    {
      Query_log_event qinfo(this, query_arg, query_len, is_trans, direct,
                            suppress_use, errcode);
      /*
        Binlog table maps will be irrelevant after a Query_log_event
        (they are just removed on the slave side) so after the query
        log event is written to the binary log, we pretend that no
        table maps were written.
       */
      int error= mysql_bin_log.write_event(&qinfo);
      binlog_table_maps= 0;
      DBUG_RETURN(error);
    }
    break;

  case THD::QUERY_TYPE_COUNT:
  default:
    DBUG_ASSERT(0 <= qtype && qtype < QUERY_TYPE_COUNT);
  }
  DBUG_RETURN(0);
}

#endif /* !defined(MYSQL_CLIENT) */

struct st_mysql_storage_engine binlog_storage_engine=
{ MYSQL_HANDLERTON_INTERFACE_VERSION };

/** @} */

mysql_declare_plugin(binlog)
{
  MYSQL_STORAGE_ENGINE_PLUGIN,
  &binlog_storage_engine,
  "binlog",
  "MySQL AB",
  "This is a pseudo storage engine to represent the binlog in a transaction",
  PLUGIN_LICENSE_GPL,
  binlog_init, /* Plugin Init */
  binlog_deinit, /* Plugin Deinit */
  0x0100 /* 1.0 */,
  NULL,                       /* status variables                */
  NULL,                       /* system variables                */
  NULL,                       /* config options                  */
  0,  
}
mysql_declare_plugin_end;<|MERGE_RESOLUTION|>--- conflicted
+++ resolved
@@ -11218,15 +11218,9 @@
     {
       push_warning_printf(this, Sql_condition::SL_NOTE,
                           ER_BINLOG_UNSAFE_STATEMENT,
-<<<<<<< HEAD
                           ER_THD(this, ER_BINLOG_UNSAFE_STATEMENT),
                           ER_THD(this, LEX::binlog_stmt_unsafe_errcode[unsafe_type]));
-      if (log_error_verbosity > 1)
-=======
-                          ER(ER_BINLOG_UNSAFE_STATEMENT),
-                          ER(LEX::binlog_stmt_unsafe_errcode[unsafe_type]));
       if (log_error_verbosity > 1 && opt_log_unsafe_statements)
->>>>>>> 67d0fc35
       {
         if (unsafe_type == LEX::BINLOG_STMT_UNSAFE_LIMIT)
           do_unsafe_limit_checkout( buf, unsafe_type, query().str);
