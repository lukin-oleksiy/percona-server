/* Copyright (c) 2009, 2018, Oracle and/or its affiliates. All rights reserved.

   This program is free software; you can redistribute it and/or modify
   it under the terms of the GNU General Public License, version 2.0,
   as published by the Free Software Foundation.

   This program is also distributed with certain software (including
   but not limited to OpenSSL) that is licensed under separate terms,
   as designated in a particular file or component or in included license
   documentation.  The authors of MySQL hereby grant you an additional
   permission to link the program and your derivative works with the
   separately licensed software that they have included with MySQL.

   This program is distributed in the hope that it will be useful,
   but WITHOUT ANY WARRANTY; without even the implied warranty of
   MERCHANTABILITY or FITNESS FOR A PARTICULAR PURPOSE.  See the
   GNU General Public License, version 2.0, for more details.

   You should have received a copy of the GNU General Public License
   along with this program; if not, write to the Free Software
   Foundation, Inc., 51 Franklin St, Fifth Floor, Boston, MA 02110-1301  USA */

#include "sql/binlog.h"

#include "my_config.h"

#include <errno.h>
#include <fcntl.h>
#include <limits.h>
#include <stdio.h>
#include <stdlib.h>

#include "lex_string.h"
#include "map_helpers.h"
#include "my_alloc.h"
#include "my_loglevel.h"
#include "my_macros.h"
#include "my_systime.h"
#include "my_thread.h"
#include "sql/check_stack.h"
#include "sql_string.h"
#include "template_utils.h"
#ifdef HAVE_UNISTD_H
#include <unistd.h>
#endif
#include <algorithm>
#include <list>
#include <map>
#include <new>
#include <string>

#include "binary_log_types.h"
#include "control_events.h"
#include "debug_vars.h"
#include "dur_prop.h"
#include "m_ctype.h"
#include "mf_wcomp.h"  // wild_one, wild_many
#include "my_base.h"
#include "my_bitmap.h"
#include "my_byteorder.h"
#include "my_compiler.h"
#include "my_dbug.h"
#include "my_dir.h"
#include "my_sqlcommand.h"
#include "my_stacktrace.h"  // my_safe_print_system_time
#include "my_thread_local.h"
#include "mysql/components/services/log_builtins.h"
#include "mysql/plugin.h"
#include "mysql/psi/mysql_file.h"
#include "mysql/service_mysql_alloc.h"
#include "mysql/thread_type.h"
#include "mysqld_error.h"
#include "prealloced_array.h"
#include "rows_event.h"
#include "sql/binlog_ostream.h"
#include "sql/binlog_reader.h"
#include "sql/create_field.h"
#include "sql/current_thd.h"
#include "sql/debug_sync.h"  // DEBUG_SYNC
#include "sql/derror.h"      // ER_THD
#include "sql/discrete_interval.h"
#include "sql/field.h"
#include "sql/handler.h"
#include "sql/item_func.h"  // user_var_entry
#include "sql/key.h"
#include "sql/log.h"
#include "sql/log_event.h"           // Rows_log_event
#include "sql/mysqld.h"              // sync_binlog_period ...
#include "sql/mysqld_thd_manager.h"  // Global_THD_manager
#include "sql/protocol.h"
#include "sql/psi_memory_key.h"
#include "sql/query_options.h"
#include "sql/rpl_filter.h"
#include "sql/rpl_gtid.h"
#include "sql/rpl_handler.h"  // RUN_HOOK
#include "sql/rpl_mi.h"       // Master_info
#include "sql/rpl_record.h"
#include "sql/rpl_rli.h"      // Relay_log_info
#include "sql/rpl_rli_pdb.h"  // Slave_worker
#include "sql/rpl_slave.h"
#include "sql/rpl_slave_commit_order_manager.h"  // Commit_order_manager
#include "sql/rpl_transaction_ctx.h"
#include "sql/rpl_trx_boundary_parser.h"  // Transaction_boundary_parser
#include "sql/rpl_utility.h"
#include "sql/sql_backup_lock.h"  // is_instance_backup_locked
#include "sql/sql_base.h"         // find_temporary_table
#include "sql/sql_bitmap.h"
#include "sql/sql_class.h"  // THD
#include "sql/sql_const.h"
#include "sql/sql_data_change.h"
#include "sql/sql_error.h"
#include "sql/sql_lex.h"
#include "sql/sql_list.h"
#include "sql/sql_parse.h"  // sqlcom_can_generate_row_events
#include "sql/sql_show.h"   // append_identifier
#include "sql/system_variables.h"
#include "sql/table.h"
#include "sql/transaction_info.h"
#include "sql/xa.h"
#include "statement_events.h"
#include "table_id.h"
#include "thr_lock.h"

class Item;

using binary_log::checksum_crc32;
using std::list;
using std::max;
using std::min;
using std::string;

#define FLAGSTR(V, F) ((V) & (F) ? #F " " : "")
#define YESNO(X) ((X) ? "yes" : "no")

/**
  @defgroup Binary_Log Binary Log
  @{
 */

#define MY_OFF_T_UNDEF (~(my_off_t)0UL)

/*
  Constants required for the limit unsafe warnings suppression
 */
// seconds after which the limit unsafe warnings suppression will be activated
#define LIMIT_UNSAFE_WARNING_ACTIVATION_TIMEOUT 50
// number of limit unsafe warnings after which the suppression will be activated
#define LIMIT_UNSAFE_WARNING_ACTIVATION_THRESHOLD_COUNT 50

static ulonglong limit_unsafe_suppression_start_time = 0;
static bool unsafe_warning_suppression_is_activated = false;
static int limit_unsafe_warning_count = 0;

static handlerton *binlog_hton;
bool opt_binlog_order_commits = true;

const char *log_bin_index = 0;
const char *log_bin_basename = 0;

/* Size for IO_CACHE buffer for binlog & relay log */
ulong rpl_read_size;

MYSQL_BIN_LOG mysql_bin_log(&sync_binlog_period);

static int binlog_init(void *p);
static int binlog_start_trans_and_stmt(THD *thd, Log_event *start_event);
static int binlog_close_connection(handlerton *hton, THD *thd);
static int binlog_savepoint_set(handlerton *hton, THD *thd, void *sv);
static int binlog_savepoint_rollback(handlerton *hton, THD *thd, void *sv);
static bool binlog_savepoint_rollback_can_release_mdl(handlerton *hton,
                                                      THD *thd);
static int binlog_commit(handlerton *hton, THD *thd, bool all);
static int binlog_rollback(handlerton *hton, THD *thd, bool all);
static int binlog_prepare(handlerton *hton, THD *thd, bool all);
static xa_status_code binlog_xa_commit(handlerton *hton, XID *xid);
static xa_status_code binlog_xa_rollback(handlerton *hton, XID *xid);
static void exec_binlog_error_action_abort(const char *err_string);
static int binlog_recover(Binlog_file_reader *binlog_file_reader,
                          my_off_t *valid_pos);

static inline bool has_commit_order_manager(THD *thd) {
  return is_mts_worker(thd) &&
         thd->rli_slave->get_commit_order_manager() != NULL;
}

bool normalize_binlog_name(char *to, const char *from, bool is_relay_log) {
  DBUG_ENTER("normalize_binlog_name");
  bool error = false;
  char buff[FN_REFLEN];
  char *ptr = (char *)from;
  char *opt_name = is_relay_log ? opt_relay_logname : opt_bin_logname;

  DBUG_ASSERT(from);

  /* opt_name is not null and not empty and from is a relative path */
  if (opt_name && opt_name[0] && from && !test_if_hard_path(from)) {
    // take the path from opt_name
    // take the filename from from
    char log_dirpart[FN_REFLEN], log_dirname[FN_REFLEN];
    size_t log_dirpart_len, log_dirname_len;
    dirname_part(log_dirpart, opt_name, &log_dirpart_len);
    dirname_part(log_dirname, from, &log_dirname_len);

    /* log may be empty => relay-log or log-bin did not
        hold paths, just filename pattern */
    if (log_dirpart_len > 0) {
      /* create the new path name */
      if (fn_format(buff, from + log_dirname_len, log_dirpart, "",
                    MYF(MY_UNPACK_FILENAME | MY_SAFE_PATH)) == NULL) {
        error = true;
        goto end;
      }

      ptr = buff;
    }
  }

  DBUG_ASSERT(ptr);
  if (ptr) {
    size_t length = strlen(ptr);

    // Strips the CR+LF at the end of log name and \0-terminates it.
    if (length && ptr[length - 1] == '\n') {
      ptr[length - 1] = 0;
      length--;
      if (length && ptr[length - 1] == '\r') {
        ptr[length - 1] = 0;
        length--;
      }
    }
    if (!length) {
      error = true;
      goto end;
    }
    strmake(to, ptr, length);
  }
end:
  DBUG_RETURN(error);
}

/**
   Logical binlog file which wraps and hides the detail of lower layer storage
   implementation. Binlog code just use this class to control real storage
 */
class MYSQL_BIN_LOG::Binlog_ofile : public Basic_ostream {
 public:
  ~Binlog_ofile() override {
    DBUG_ENTER("Binlog_ofile::~Binlog_ofile");
    close();
    DBUG_VOID_RETURN;
  }

  /**
     Opens the binlog file. It opens the lower layer storage.

     @param[in] log_file_key  The PSI_file_key for this stream
     @param[in] binlog_name  The file to be opened
     @param[in] flags  The flags used by IO_CACHE.
     @param[in] existing True if opening the file, false if creating a new one.

     @retval false  Success
     @retval true  Error
  */
  bool open(
#ifdef HAVE_PSI_INTERFACE
      PSI_file_key log_file_key,
#endif
      const char *binlog_name, myf flags, bool existing = false) {
    DBUG_ENTER("Binlog_ofile::open");
    DBUG_ASSERT(m_pipeline_head == NULL);

#ifndef DBUG_OFF
    {
#ifndef HAVE_PSI_INTERFACE
      PSI_file_key log_file_key = PSI_NOT_INSTRUMENTED;
#endif
      MY_STAT info;
      if (!mysql_file_stat(log_file_key, binlog_name, &info, MYF(0))) {
        DBUG_ASSERT(existing == !(my_errno() == ENOENT));
        set_my_errno(0);
      }
    }
#endif

    std::unique_ptr<IO_CACHE_ostream> file_ostream(new IO_CACHE_ostream);
    if (file_ostream->open(log_file_key, binlog_name, flags)) DBUG_RETURN(true);

    m_pipeline_head = std::move(file_ostream);

    /* Setup encryption for new files if needed */
    if (!existing && rpl_encryption.is_enabled()) {
      std::unique_ptr<Binlog_encryption_ostream> encrypted_ostream(
          new Binlog_encryption_ostream());
      if (encrypted_ostream->open(std::move(m_pipeline_head)))
        DBUG_RETURN(true);
      m_encrypted_header_size = encrypted_ostream->get_header_size();
      m_pipeline_head = std::move(encrypted_ostream);
    }

    DBUG_RETURN(false);
  }

  /**
    Opens an existing binlog file. It opens the lower layer storage reusing the
    existing file password if needed.

    @param[in] log_file_key The PSI_file_key for this stream
    @param[in] binlog_name The file to be opened
    @param[in] flags The flags used by IO_CACHE.

    @retval std::unique_ptr A Binlog_ofile object pointer.
    @retval nullptr Error.
  */
  static std::unique_ptr<Binlog_ofile> open_existing(
#ifdef HAVE_PSI_INTERFACE
      PSI_file_key log_file_key,
#endif
      const char *binlog_name, myf flags) {
    DBUG_ENTER("Binlog_ofile::open_existing");
    std::unique_ptr<Rpl_encryption_header> header;
    unsigned char magic[BINLOG_MAGIC_SIZE];

    /* Open a simple istream to read the magic from the file */
    IO_CACHE_istream istream;
    if (istream.open(key_file_binlog, key_file_binlog_cache, binlog_name,
                     MYF(MY_WME | MY_DONT_CHECK_FILESIZE), rpl_read_size))
      DBUG_RETURN(nullptr);
    if (istream.read(magic, BINLOG_MAGIC_SIZE) != BINLOG_MAGIC_SIZE)
      DBUG_RETURN(nullptr);

    DBUG_ASSERT(Rpl_encryption_header::ENCRYPTION_MAGIC_SIZE ==
                BINLOG_MAGIC_SIZE);
    /* Identify the file type by the magic to get the encryption header */
    if (memcmp(magic, Rpl_encryption_header::ENCRYPTION_MAGIC,
               BINLOG_MAGIC_SIZE) == 0) {
      header = Rpl_encryption_header::get_header(&istream);
      if (header == nullptr) DBUG_RETURN(nullptr);
    } else if (memcmp(magic, BINLOG_MAGIC, BINLOG_MAGIC_SIZE) != 0) {
      DBUG_RETURN(nullptr);
    }

    /* Open the binlog_ofile */
    std::unique_ptr<Binlog_ofile> ret_ofile(new Binlog_ofile);
    if (ret_ofile->open(
#ifdef HAVE_PSI_INTERFACE
            log_file_key,
#endif
            binlog_name, flags, true)) {
      DBUG_RETURN(nullptr);
    }

    if (header != nullptr) {
      /* Add the encryption stream on top of IO_CACHE */
      std::unique_ptr<Binlog_encryption_ostream> encrypted_ostream(
          new Binlog_encryption_ostream);
      ret_ofile->m_encrypted_header_size = header->get_header_size();
      encrypted_ostream->open(std::move(ret_ofile->m_pipeline_head),
                              std::move(header));
      ret_ofile->m_pipeline_head = std::move(encrypted_ostream);
    }
    DBUG_RETURN(ret_ofile);
  }

  void close() {
    m_pipeline_head.reset(nullptr);
    m_position = 0;
    m_encrypted_header_size = 0;
  }

  /**
     Writes data into storage and maintains binlog position.

     @param[in] buffer  the data will be written
     @param[in] length  the length of the data

     @retval false  Success
     @retval true  Error
  */
  bool write(const unsigned char *buffer, my_off_t length) override {
    DBUG_ASSERT(m_pipeline_head != NULL);

    if (m_pipeline_head->write(buffer, length)) return true;

    m_position += length;
    return false;
  }

  /**
     Updates some bytes in the binlog file. If is only used for clearing
     LOG_EVENT_BINLOG_IN_USE_F.

     @param[in] buffer  the data will be written
     @param[in] length  the length of the data
     @param[in] offset  the offset of the bytes will be updated

     @retval false  Success
     @retval true  Error
  */
  bool update(const unsigned char *buffer, my_off_t length, my_off_t offset) {
    DBUG_ASSERT(m_pipeline_head != NULL);
    return m_pipeline_head->seek(offset) ||
           m_pipeline_head->write(buffer, length);
  }

  /**
     Truncates some data at the end of the binlog file.

     @param[in] offset  where the binlog file will be truncated to.

     @retval false  Success
     @retval true  Error
  */
  bool truncate(my_off_t offset) {
    DBUG_ASSERT(m_pipeline_head != nullptr);

    if (m_pipeline_head->truncate(offset)) return true;
    m_position = offset;
    return false;
  }

  bool flush() { return m_pipeline_head->flush(); }
  bool sync() { return m_pipeline_head->sync(); }
  bool flush_and_sync() { return flush() || sync(); }
  my_off_t position() { return m_position; }
  bool is_empty() { return position() == 0; }
  bool is_open() { return m_pipeline_head != nullptr; }
  /**
    Returns the encrypted header size of the binary log file.

    @retval 0 The file is not encrypted.
    @retval >0 The encryption header size.
  */
  int get_encrypted_header_size() { return m_encrypted_header_size; }
  /**
    Returns the real file size.

    While position() returns the "file size" from the plain binary log events
    stream point of view, this function considers the encryption header when it
    exists.

    @return The real file size considering the encryption header.
  */
  my_off_t get_real_file_size() { return m_position + m_encrypted_header_size; }

 private:
  my_off_t m_position = 0;
  int m_encrypted_header_size = 0;
  std::unique_ptr<Truncatable_ostream> m_pipeline_head;
};

/**
  Helper class to hold a mutex for the duration of the
  block.

  Eliminates the need for explicit unlocking of mutexes on, e.g.,
  error returns.  On passing a null pointer, the sentry will not do
  anything.
 */
class Mutex_sentry {
 public:
  Mutex_sentry(mysql_mutex_t *mutex) : m_mutex(mutex) {
    if (m_mutex) mysql_mutex_lock(mutex);
  }

  ~Mutex_sentry() {
    if (m_mutex) mysql_mutex_unlock(m_mutex);
#ifndef DBUG_OFF
    m_mutex = 0;
#endif
  }

 private:
  mysql_mutex_t *m_mutex;

  // It's not allowed to copy this object in any way
  Mutex_sentry(Mutex_sentry const &);
  void operator=(Mutex_sentry const &);
};

/**
  Helper class to switch to a new thread and then go back to the previous one,
  when the object is destroyed using RAII.

  This class is used to temporarily switch to another session (THD
  structure). It will set up thread specific "globals" correctly
  so that the POSIX thread looks exactly like the session attached to.
  However, PSI_thread info is not touched as it is required to show
  the actual physial view in PFS instrumentation i.e., it should
  depict as the real thread doing the work instead of thread it switched
  to.

  On destruction, the original session (which is supplied to the
  constructor) will be re-attached automatically. For example, with
  this code, the value of @c current_thd will be the same before and
  after execution of the code.

  @code
  {
    for (int i = 0 ; i < count ; ++i)
    {
      // here we are attached to current_thd
      // [...]
      Thd_backup_and_restore switch_thd(current_thd, other_thd[i]);
      // [...]
      // here we are attached to other_thd[i]
      // [...]
    }
    // here we are attached to current_thd
  }
  @endcode

  @warning The class is not designed to be inherited from.
 */

class Thd_backup_and_restore {
 public:
  /**
    Try to attach the POSIX thread to a session.

    @param[in] backup_thd    The thd to restore to when object is destructed.
    @param[in] new_thd       The thd to attach to.
   */

  Thd_backup_and_restore(THD *backup_thd, THD *new_thd)
      : m_backup_thd(backup_thd),
        m_new_thd(new_thd),
        m_new_thd_old_real_id(new_thd->real_id),
        m_new_thd_old_thread_stack(new_thd->thread_stack) {
    DBUG_ASSERT(m_backup_thd != NULL && m_new_thd != NULL);
    // Reset the state of the current thd.
    m_backup_thd->restore_globals();

    m_new_thd->thread_stack = m_backup_thd->thread_stack;
    m_new_thd->store_globals();
  }

  /**
      Restores to previous thd.
   */
  ~Thd_backup_and_restore() {
    /*
      Restore the global variables of the thd we previously attached to,
      to its original state. In other words, detach the m_new_thd.
    */
    m_new_thd->restore_globals();
    m_new_thd->real_id = m_new_thd_old_real_id;
    m_new_thd->thread_stack = m_new_thd_old_thread_stack;

    // Reset the global variables to the original state.
    m_backup_thd->store_globals();
  }

 private:
  THD *m_backup_thd;
  THD *m_new_thd;
  my_thread_t m_new_thd_old_real_id;
  const char *m_new_thd_old_thread_stack;
};

/**
  Caches for non-transactional and transactional data before writing
  it to the binary log.

  @todo All the access functions for the flags suggest that the
  encapsuling is not done correctly, so try to move any logic that
  requires access to the flags into the cache.
*/
class binlog_cache_data {
 public:
  binlog_cache_data(bool trx_cache_arg, ulong *ptr_binlog_cache_use_arg,
                    ulong *ptr_binlog_cache_disk_use_arg)
      : m_pending(0),
        ptr_binlog_cache_use(ptr_binlog_cache_use_arg),
        ptr_binlog_cache_disk_use(ptr_binlog_cache_disk_use_arg) {
    flags.transactional = trx_cache_arg;
  }

  bool open(my_off_t cache_size, my_off_t max_cache_size) {
    return m_cache.open(cache_size, max_cache_size);
  }

  Binlog_cache_storage *get_cache() { return &m_cache; }
  int finalize(THD *thd, Log_event *end_event);
  int finalize(THD *thd, Log_event *end_event, XID_STATE *xs);
  int flush(THD *thd, my_off_t *bytes, bool *wrote_xid);
  int write_event(Log_event *event);
  size_t get_event_counter() { return event_counter; }

  virtual ~binlog_cache_data() {
    DBUG_ASSERT(is_binlog_empty());
    m_cache.close();
  }

  bool is_binlog_empty() const {
    DBUG_PRINT("debug", ("%s_cache - pending: 0x%llx, bytes: %llu",
                         (flags.transactional ? "trx" : "stmt"),
                         (ulonglong)pending(), (ulonglong)m_cache.length()));
    return pending() == NULL && m_cache.is_empty();
  }

  bool is_finalized() const { return flags.finalized; }

  Rows_log_event *pending() const { return m_pending; }

  void set_pending(Rows_log_event *const pending) { m_pending = pending; }

  void set_incident(void) { flags.incident = true; }

  bool has_incident(void) const { return flags.incident; }

  bool has_xid() const {
    // There should only be an XID event if we are transactional
    DBUG_ASSERT((flags.transactional && flags.with_xid) || !flags.with_xid);
    return flags.with_xid;
  }

  bool is_trx_cache() const { return flags.transactional; }

  my_off_t get_byte_position() const { return m_cache.length(); }

  void cache_state_checkpoint(my_off_t pos_to_checkpoint) {
    // We only need to store the cache state for pos > 0
    if (pos_to_checkpoint) {
      cache_state state;
      state.with_rbr = flags.with_rbr;
      state.with_sbr = flags.with_sbr;
      state.with_start = flags.with_start;
      state.with_end = flags.with_end;
      state.with_content = flags.with_content;
      state.event_counter = event_counter;
      cache_state_map[pos_to_checkpoint] = state;
    }
  }

  void cache_state_rollback(my_off_t pos_to_rollback) {
    if (pos_to_rollback) {
      std::map<my_off_t, cache_state>::iterator it;
      it = cache_state_map.find(pos_to_rollback);
      if (it != cache_state_map.end()) {
        flags.with_rbr = it->second.with_rbr;
        flags.with_sbr = it->second.with_sbr;
        flags.with_start = it->second.with_start;
        flags.with_end = it->second.with_end;
        flags.with_content = it->second.with_content;
        event_counter = it->second.event_counter;
      } else
        DBUG_ASSERT(it == cache_state_map.end());
    }
    // Rolling back to pos == 0 means cleaning up the cache.
    else {
      flags.with_rbr = false;
      flags.with_sbr = false;
      flags.with_start = false;
      flags.with_end = false;
      flags.with_content = false;
      event_counter = 0;
    }
  }

  /**
     Reset the cache to unused state when the transaction is finished. It
     drops all data in the cache and clears the flags of the transaction state.
  */
  virtual void reset() {
    compute_statistics();
    remove_pending_event();

    if (m_cache.reset()) {
      LogErr(WARNING_LEVEL, ER_BINLOG_CANT_RESIZE_CACHE);
    }

    flags.incident = false;
    flags.with_xid = false;
    flags.immediate = false;
    flags.finalized = false;
    flags.with_sbr = false;
    flags.with_rbr = false;
    flags.with_start = false;
    flags.with_end = false;
    flags.with_content = false;

    /*
      The truncate function calls reinit_io_cache that calls my_b_flush_io_cache
      which may increase disk_writes. This breaks the disk_writes use by the
      binary log which aims to compute the ratio between in-memory cache usage
      and disk cache usage. To avoid this undesirable behavior, we reset the
      variable after truncating the cache.
    */
    cache_state_map.clear();
    event_counter = 0;
    DBUG_ASSERT(is_binlog_empty());
  }

  /**
    Returns information about the cache content with respect to
    the binlog_format of the events.

    This will be used to set a flag on GTID_LOG_EVENT stating that the
    transaction may have SBR statements or not, but the binlog dump
    will show this flag as "rbr_only" when it is not set. That's why
    an empty transaction should return true below, or else an empty
    transaction would be assumed as "rbr_only" even not having RBR
    events.

    When dumping a binary log content using mysqlbinlog client program,
    for any transaction assumed as "rbr_only" it will be printed a
    statement changing the transaction isolation level to READ COMMITTED.
    It doesn't make sense to have an empty transaction "requiring" this
    isolation level change.

    @return true  The cache have SBR events or is empty.
    @return false The cache contains a transaction with no SBR events.
   */
  bool may_have_sbr_stmts() { return flags.with_sbr || !flags.with_rbr; }

  /**
    Check if the binlog cache contains an empty transaction, which has
    two binlog events "BEGIN" and "COMMIT".

    @return true  The binlog cache contains an empty transaction.
    @return false Otherwise.
  */
  bool has_empty_transaction() {
    /*
      The empty transaction has two events in trx/stmt binlog cache
      and no changes: one is a transaction start and other is a transaction
      end (there should be no SBR changing content and no RBR events).
    */
    if (flags.with_start &&   // Has transaction start statement
        flags.with_end &&     // Has transaction end statement
        !flags.with_content)  // Has no other content than START/END
    {
      DBUG_ASSERT(event_counter == 2);  // Two events in the cache only
      DBUG_ASSERT(!flags.with_sbr);     // No statements changing content
      DBUG_ASSERT(!flags.with_rbr);     // No rows changing content
      DBUG_ASSERT(!flags.immediate);    // Not a DDL
      DBUG_ASSERT(
          !flags.with_xid);  // Not a XID trx and not an atomic DDL Query
      return true;
    }
    return false;
  }

  /**
    Check if the binlog cache is empty or contains an empty transaction,
    which has two binlog events "BEGIN" and "COMMIT".

    @return true  The binlog cache is empty or contains an empty transaction.
    @return false Otherwise.
  */
  bool is_empty_or_has_empty_transaction() {
    return is_binlog_empty() || has_empty_transaction();
  }

 protected:
  /*
    This structure should have all cache variables/flags that should be restored
    when a ROLLBACK TO SAVEPOINT statement be executed.
  */
  struct cache_state {
    bool with_sbr;
    bool with_rbr;
    bool with_start;
    bool with_end;
    bool with_content;
    size_t event_counter;
  };
  /*
    For every SAVEPOINT used, we will store a cache_state for the current
    binlog cache position. So, if a ROLLBACK TO SAVEPOINT is used, we can
    restore the cache_state values after truncating the binlog cache.
  */
  std::map<my_off_t, cache_state> cache_state_map;
  /*
    In order to compute the transaction size (because of possible extra checksum
    bytes), we need to keep track of how many events are in the binlog cache.
  */
  size_t event_counter = 0;
  /*
    It truncates the cache to a certain position. This includes deleting the
    pending event. It corresponds to rollback statement or rollback to
    a savepoint. It doesn't change transaction state.
   */
  void truncate(my_off_t pos) {
    DBUG_PRINT("info", ("truncating to position %lu", (ulong)pos));
    remove_pending_event();

    // TODO: check the return value.
    (void)m_cache.truncate(pos);
  }

  /**
     Flush pending event to the cache buffer.
   */
  int flush_pending_event(THD *thd) {
    if (m_pending) {
      m_pending->set_flags(Rows_log_event::STMT_END_F);
      if (int error = write_event(m_pending)) return error;
      thd->clear_binlog_table_maps();
    }
    return 0;
  }

  /**
    Remove the pending event.
   */
  int remove_pending_event() {
    delete m_pending;
    m_pending = NULL;
    return 0;
  }
  struct Flags {
    /*
      Defines if this is either a trx-cache or stmt-cache, respectively, a
      transactional or non-transactional cache.
    */
    bool transactional : 1;

    /*
      This indicates that some events did not get into the cache and most likely
      it is corrupted.
    */
    bool incident : 1;

    /*
      This indicates that the cache should be written without BEGIN/END.
    */
    bool immediate : 1;

    /*
      This flag indicates that the buffer was finalized and has to be
      flushed to disk.
     */
    bool finalized : 1;

    /*
      This indicates that either the cache contain an XID event, or it's
      an atomic DDL Query-log-event. In the latter case the flag is set up
      on the statement level, namely when the Query-log-event is cached
      at time the DDL transaction is not committing.
      The flag therefore gets reset when the cache is cleaned due to
      the statement rollback, e.g in case of a DDL post-caching execution
      error.
      Any statement scope flag among other things must consider its
      reset policy when the statement is rolled back.
    */
    bool with_xid : 1;

    /*
      This indicates that the cache contain statements changing content.
    */
    bool with_sbr : 1;

    /*
      This indicates that the cache contain RBR event changing content.
    */
    bool with_rbr : 1;

    /*
      This indicates that the cache contain s transaction start statement.
    */
    bool with_start : 1;

    /*
      This indicates that the cache contain a transaction end event.
    */
    bool with_end : 1;

    /*
      This indicates that the cache contain content other than START/END.
    */
    bool with_content : 1;
  } flags;

 private:
  /*
    Storage for byte data. This binlog_cache_data will serialize
    events into bytes and put them into m_cache.
  */
  Binlog_cache_storage m_cache;

  /*
    Pending binrows event. This event is the event where the rows are currently
    written.
   */
  Rows_log_event *m_pending;

  /**
    This function computes binlog cache and disk usage.
  */
  void compute_statistics() {
    if (!is_binlog_empty()) {
      (*ptr_binlog_cache_use)++;
      if (m_cache.disk_writes() != 0) (*ptr_binlog_cache_disk_use)++;
    }
  }

  /*
    Stores a pointer to the status variable that keeps track of the in-memory
    cache usage. This corresponds to either
      . binlog_cache_use or binlog_stmt_cache_use.
  */
  ulong *ptr_binlog_cache_use;

  /*
    Stores a pointer to the status variable that keeps track of the disk
    cache usage. This corresponds to either
      . binlog_cache_disk_use or binlog_stmt_cache_disk_use.
  */
  ulong *ptr_binlog_cache_disk_use;

  binlog_cache_data &operator=(const binlog_cache_data &info);
  binlog_cache_data(const binlog_cache_data &info);
};

class binlog_stmt_cache_data : public binlog_cache_data {
 public:
  binlog_stmt_cache_data(bool trx_cache_arg, ulong *ptr_binlog_cache_use_arg,
                         ulong *ptr_binlog_cache_disk_use_arg)
      : binlog_cache_data(trx_cache_arg, ptr_binlog_cache_use_arg,
                          ptr_binlog_cache_disk_use_arg) {}

  using binlog_cache_data::finalize;

  int finalize(THD *thd);
};

int binlog_stmt_cache_data::finalize(THD *thd) {
  if (flags.immediate) {
    if (int error = finalize(thd, NULL)) return error;
  } else {
    Query_log_event end_evt(thd, STRING_WITH_LEN("COMMIT"), false, false, true,
                            0, true);
    if (int error = finalize(thd, &end_evt)) return error;
  }
  return 0;
}

class binlog_trx_cache_data : public binlog_cache_data {
 public:
  binlog_trx_cache_data(bool trx_cache_arg, ulong *ptr_binlog_cache_use_arg,
                        ulong *ptr_binlog_cache_disk_use_arg)
      : binlog_cache_data(trx_cache_arg, ptr_binlog_cache_use_arg,
                          ptr_binlog_cache_disk_use_arg),
        m_cannot_rollback(false),
        before_stmt_pos(MY_OFF_T_UNDEF) {}

  void reset() {
    DBUG_ENTER("reset");
    DBUG_PRINT("enter", ("before_stmt_pos: %llu", (ulonglong)before_stmt_pos));
    m_cannot_rollback = false;
    before_stmt_pos = MY_OFF_T_UNDEF;
    binlog_cache_data::reset();
    DBUG_PRINT("return", ("before_stmt_pos: %llu", (ulonglong)before_stmt_pos));
    DBUG_VOID_RETURN;
  }

  bool cannot_rollback() const { return m_cannot_rollback; }

  void set_cannot_rollback() { m_cannot_rollback = true; }

  my_off_t get_prev_position() const { return before_stmt_pos; }

  void set_prev_position(my_off_t pos) {
    DBUG_ENTER("set_prev_position");
    DBUG_PRINT("enter", ("before_stmt_pos: %llu", (ulonglong)before_stmt_pos));
    before_stmt_pos = pos;
    cache_state_checkpoint(before_stmt_pos);
    DBUG_PRINT("return", ("before_stmt_pos: %llu", (ulonglong)before_stmt_pos));
    DBUG_VOID_RETURN;
  }

  void restore_prev_position() {
    DBUG_ENTER("restore_prev_position");
    DBUG_PRINT("enter", ("before_stmt_pos: %llu", (ulonglong)before_stmt_pos));
    binlog_cache_data::truncate(before_stmt_pos);
    cache_state_rollback(before_stmt_pos);
    before_stmt_pos = MY_OFF_T_UNDEF;
    /*
      Binlog statement rollback clears with_xid now as the atomic DDL statement
      marker which can be set as early as at event creation and caching.
    */
    flags.with_xid = false;
    DBUG_PRINT("return", ("before_stmt_pos: %llu", (ulonglong)before_stmt_pos));
    DBUG_VOID_RETURN;
  }

  void restore_savepoint(my_off_t pos) {
    DBUG_ENTER("restore_savepoint");
    DBUG_PRINT("enter", ("before_stmt_pos: %llu", (ulonglong)before_stmt_pos));
    binlog_cache_data::truncate(pos);
    if (pos <= before_stmt_pos) before_stmt_pos = MY_OFF_T_UNDEF;
    cache_state_rollback(pos);
    DBUG_PRINT("return", ("before_stmt_pos: %llu", (ulonglong)before_stmt_pos));
    DBUG_VOID_RETURN;
  }

  using binlog_cache_data::truncate;

  int truncate(THD *thd, bool all);

 private:
  /*
    It will be set true if any statement which cannot be rolled back safely
    is put in trx_cache.
  */
  bool m_cannot_rollback;

  /*
    Binlog position before the start of the current statement.
  */
  my_off_t before_stmt_pos;

  binlog_trx_cache_data &operator=(const binlog_trx_cache_data &info);
  binlog_trx_cache_data(const binlog_trx_cache_data &info);
};

class binlog_cache_mngr {
 public:
  binlog_cache_mngr(ulong *ptr_binlog_stmt_cache_use_arg,
                    ulong *ptr_binlog_stmt_cache_disk_use_arg,
                    ulong *ptr_binlog_cache_use_arg,
                    ulong *ptr_binlog_cache_disk_use_arg)
      : stmt_cache(false, ptr_binlog_stmt_cache_use_arg,
                   ptr_binlog_stmt_cache_disk_use_arg),
        trx_cache(true, ptr_binlog_cache_use_arg,
                  ptr_binlog_cache_disk_use_arg),
        has_logged_xid(false) {}

  bool init() {
    return stmt_cache.open(binlog_stmt_cache_size,
                           max_binlog_stmt_cache_size) ||
           trx_cache.open(binlog_cache_size, max_binlog_cache_size);
  }

  binlog_cache_data *get_binlog_cache_data(bool is_transactional) {
    if (is_transactional)
      return &trx_cache;
    else
      return &stmt_cache;
  }

  Binlog_cache_storage *get_stmt_cache() { return stmt_cache.get_cache(); }
  Binlog_cache_storage *get_trx_cache() { return trx_cache.get_cache(); }
  /**
    Convenience method to check if both caches are empty.
   */
  bool is_binlog_empty() const {
    return stmt_cache.is_binlog_empty() && trx_cache.is_binlog_empty();
  }

  /*
    clear stmt_cache and trx_cache if they are not empty
  */
  void reset() {
    if (!stmt_cache.is_binlog_empty()) stmt_cache.reset();
    if (!trx_cache.is_binlog_empty()) trx_cache.reset();
  }

#ifndef DBUG_OFF
  bool dbug_any_finalized() const {
    return stmt_cache.is_finalized() || trx_cache.is_finalized();
  }
#endif

  /*
    Convenience method to flush both caches to the binary log.

    @param bytes_written Pointer to variable that will be set to the
                         number of bytes written for the flush.
    @param wrote_xid     Pointer to variable that will be set to @c
                         true if any XID event was written to the
                         binary log. Otherwise, the variable will not
                         be touched.
    @return Error code on error, zero if no error.
   */
  int flush(THD *thd, my_off_t *bytes_written, bool *wrote_xid) {
    my_off_t stmt_bytes = 0;
    my_off_t trx_bytes = 0;
    DBUG_ASSERT(stmt_cache.has_xid() == 0);
    int error = stmt_cache.flush(thd, &stmt_bytes, wrote_xid);
    if (error) return error;
    DEBUG_SYNC(thd, "after_flush_stm_cache_before_flush_trx_cache");
    if (int error = trx_cache.flush(thd, &trx_bytes, wrote_xid)) return error;
    *bytes_written = stmt_bytes + trx_bytes;
    return 0;
  }

  /**
    Check if at least one of transacaction and statement binlog caches
    contains an empty transaction, other one is empty or contains an
    empty transaction.

    @return true  At least one of transacaction and statement binlog
                  caches an empty transaction, other one is emptry
                  or contains an empty transaction.
    @return false Otherwise.
  */
  bool has_empty_transaction() {
    return (trx_cache.is_empty_or_has_empty_transaction() &&
            stmt_cache.is_empty_or_has_empty_transaction() &&
            !is_binlog_empty());
  }

  binlog_stmt_cache_data stmt_cache;
  binlog_trx_cache_data trx_cache;
  /*
    The bool flag is for preventing do_binlog_xa_commit_rollback()
    execution twice which can happen for "external" xa commit/rollback.
  */
  bool has_logged_xid;

 private:
  binlog_cache_mngr &operator=(const binlog_cache_mngr &info);
  binlog_cache_mngr(const binlog_cache_mngr &info);
};

static binlog_cache_mngr *thd_get_cache_mngr(const THD *thd) {
  /*
    If opt_bin_log is not set, binlog_hton->slot == -1 and hence
    thd_get_ha_data(thd, hton) segfaults.
  */
  DBUG_ASSERT(opt_bin_log);
  return (binlog_cache_mngr *)thd_get_ha_data(thd, binlog_hton);
}

/**
  Checks if the BINLOG_CACHE_SIZE's value is greater than MAX_BINLOG_CACHE_SIZE.
  If this happens, the BINLOG_CACHE_SIZE is set to MAX_BINLOG_CACHE_SIZE.
*/
void check_binlog_cache_size(THD *thd) {
  if (binlog_cache_size > max_binlog_cache_size) {
    if (thd) {
      push_warning_printf(
          thd, Sql_condition::SL_WARNING, ER_BINLOG_CACHE_SIZE_GREATER_THAN_MAX,
          ER_THD(thd, ER_BINLOG_CACHE_SIZE_GREATER_THAN_MAX),
          (ulong)binlog_cache_size, (ulong)max_binlog_cache_size);
    } else {
      LogErr(WARNING_LEVEL, ER_BINLOG_CACHE_SIZE_TOO_LARGE, binlog_cache_size,
             (ulong)max_binlog_cache_size);
    }
    binlog_cache_size = static_cast<ulong>(max_binlog_cache_size);
  }
}

/**
  Checks if the BINLOG_STMT_CACHE_SIZE's value is greater than
  MAX_BINLOG_STMT_CACHE_SIZE. If this happens, the BINLOG_STMT_CACHE_SIZE is set
  to MAX_BINLOG_STMT_CACHE_SIZE.
*/
void check_binlog_stmt_cache_size(THD *thd) {
  if (binlog_stmt_cache_size > max_binlog_stmt_cache_size) {
    if (thd) {
      push_warning_printf(
          thd, Sql_condition::SL_WARNING,
          ER_BINLOG_STMT_CACHE_SIZE_GREATER_THAN_MAX,
          ER_THD(thd, ER_BINLOG_STMT_CACHE_SIZE_GREATER_THAN_MAX),
          (ulong)binlog_stmt_cache_size, (ulong)max_binlog_stmt_cache_size);
    } else {
      LogErr(WARNING_LEVEL, ER_BINLOG_STMT_CACHE_SIZE_TOO_LARGE,
             binlog_stmt_cache_size, (ulong)max_binlog_stmt_cache_size);
    }
    binlog_stmt_cache_size = static_cast<ulong>(max_binlog_stmt_cache_size);
  }
}

/**
 Check whether binlog_hton has valid slot and enabled
*/
bool binlog_enabled() {
  return (binlog_hton && binlog_hton->slot != HA_SLOT_UNDEF);
}

/*
 Save position of binary log transaction cache.

 SYNPOSIS
   binlog_trans_log_savepos()

   thd      The thread to take the binlog data from
   pos      Pointer to variable where the position will be stored

 DESCRIPTION

   Save the current position in the binary log transaction cache into
   the variable pointed to by 'pos'
*/

static void binlog_trans_log_savepos(THD *thd, my_off_t *pos) {
  DBUG_ENTER("binlog_trans_log_savepos");
  DBUG_ASSERT(pos != NULL);
  binlog_cache_mngr *const cache_mngr = thd_get_cache_mngr(thd);
  DBUG_ASSERT(mysql_bin_log.is_open());
  *pos = cache_mngr->trx_cache.get_byte_position();
  DBUG_PRINT("return", ("position: %lu", (ulong)*pos));
  cache_mngr->trx_cache.cache_state_checkpoint(*pos);
  DBUG_VOID_RETURN;
}

static int binlog_dummy_recover(handlerton *, XA_recover_txn *, uint,
                                MEM_ROOT *) {
  return 0;
}

/**
  Auxiliary class to copy serialized events to the binary log and
  correct some of the fields that are not known until just before
  writing the event.

  This class allows feeding events in parts, so it is practical to use
  in do_write_cache() which reads events from an IO_CACHE where events
  may span mutiple cache pages.

  The following fields are fixed before writing the event:
  - end_log_pos is set
  - the checksum is computed if checksums are enabled
  - the length is incremented by the checksum size if checksums are enabled
*/
class Binlog_event_writer : public Basic_ostream {
  MYSQL_BIN_LOG::Binlog_ofile *m_binlog_file;
  bool have_checksum;
  ha_checksum initial_checksum;
  ha_checksum checksum;
  uint32 end_log_pos;
  uchar header[LOG_EVENT_HEADER_LEN];
  my_off_t header_len = 0;
  uint32 event_len = 0;

 public:
  /**
    Constructs a new Binlog_event_writer. Should be called once before
    starting to flush the transaction or statement cache to the
    binlog.

    @param binlog_file to write to.
  */
  Binlog_event_writer(MYSQL_BIN_LOG::Binlog_ofile *binlog_file)
      : m_binlog_file(binlog_file),
        have_checksum(binlog_checksum_options !=
                      binary_log::BINLOG_CHECKSUM_ALG_OFF),
        initial_checksum(my_checksum(0L, NULL, 0)),
        checksum(initial_checksum),
        end_log_pos(binlog_file->position()) {
    // Simulate checksum error
    if (DBUG_EVALUATE_IF("fault_injection_crc_value", 1, 0)) checksum--;
  }

  void update_header() {
    event_len = uint4korr(header + EVENT_LEN_OFFSET);

    // Increase end_log_pos
    end_log_pos += event_len;

    // Update event length if it has checksum
    if (have_checksum) {
      int4store(header + EVENT_LEN_OFFSET, event_len + BINLOG_CHECKSUM_LEN);
      end_log_pos += BINLOG_CHECKSUM_LEN;
    }

    // Store end_log_pos
    int4store(header + LOG_POS_OFFSET, end_log_pos);
    // update the checksum
    if (have_checksum) checksum = my_checksum(checksum, header, header_len);
  }

  bool write(const unsigned char *buffer, my_off_t length) {
    DBUG_ENTER("Binlog_event_writer::write");

    while (length > 0) {
      /* Write event header into binlog */
      if (event_len == 0) {
        /* data in the buf may be smaller than header size.*/
        uint32 header_incr =
            std::min<uint32>(LOG_EVENT_HEADER_LEN - header_len, length);

        memcpy(header + header_len, buffer, header_incr);
        header_len += header_incr;
        buffer += header_incr;
        length -= header_incr;

        if (header_len == LOG_EVENT_HEADER_LEN) {
          update_header();
          if (m_binlog_file->write(header, header_len)) DBUG_RETURN(true);

          event_len -= header_len;
          header_len = 0;
        }
      } else {
        my_off_t write_bytes = std::min<uint64>(length, event_len);

        if (m_binlog_file->write(buffer, write_bytes)) DBUG_RETURN(true);

        // update the checksum
        if (have_checksum)
          checksum = my_checksum(checksum, buffer, write_bytes);

        event_len -= write_bytes;
        length -= write_bytes;
        buffer += write_bytes;

        // The whole event is copied, now add the checksum
        if (have_checksum && event_len == 0) {
          uchar checksum_buf[BINLOG_CHECKSUM_LEN];

          int4store(checksum_buf, checksum);
          if (m_binlog_file->write(checksum_buf, BINLOG_CHECKSUM_LEN))
            DBUG_RETURN(true);
          checksum = initial_checksum;
        }
      }
    }
    DBUG_RETURN(false);
  }
  /**
    Returns true if per event checksum is enabled.
  */
  bool is_checksum_enabled() { return have_checksum; }
};

/*
  this function is mostly a placeholder.
  conceptually, binlog initialization (now mostly done in MYSQL_BIN_LOG::open)
  should be moved here.
*/

static int binlog_init(void *p) {
  binlog_hton = (handlerton *)p;
  binlog_hton->state = opt_bin_log ? SHOW_OPTION_YES : SHOW_OPTION_NO;
  binlog_hton->db_type = DB_TYPE_BINLOG;
  binlog_hton->savepoint_offset = sizeof(my_off_t);
  binlog_hton->close_connection = binlog_close_connection;
  binlog_hton->savepoint_set = binlog_savepoint_set;
  binlog_hton->savepoint_rollback = binlog_savepoint_rollback;
  binlog_hton->savepoint_rollback_can_release_mdl =
      binlog_savepoint_rollback_can_release_mdl;
  binlog_hton->commit = binlog_commit;
  binlog_hton->commit_by_xid = binlog_xa_commit;
  binlog_hton->rollback = binlog_rollback;
  binlog_hton->rollback_by_xid = binlog_xa_rollback;
  binlog_hton->prepare = binlog_prepare;
  binlog_hton->recover = binlog_dummy_recover;
  binlog_hton->flags = HTON_NOT_USER_SELECTABLE | HTON_HIDDEN;
  return 0;
}

static int binlog_deinit(void *) {
  /* Using binlog as TC after the binlog has been unloaded, won't work */
  if (tc_log == &mysql_bin_log) tc_log = NULL;
  binlog_hton = NULL;
  return 0;
}

static int binlog_close_connection(handlerton *, THD *thd) {
  DBUG_ENTER("binlog_close_connection");
  binlog_cache_mngr *const cache_mngr = thd_get_cache_mngr(thd);
  DBUG_ASSERT(cache_mngr->is_binlog_empty());
  DBUG_PRINT("debug", ("Set ha_data slot %d to 0x%llx", binlog_hton->slot,
                       (ulonglong)NULL));
  thd_set_ha_data(thd, binlog_hton, NULL);
  cache_mngr->~binlog_cache_mngr();
  my_free(cache_mngr);
  DBUG_RETURN(0);
}

int binlog_cache_data::write_event(Log_event *ev) {
  DBUG_ENTER("binlog_cache_data::write_event");

  if (ev != NULL) {
    DBUG_EXECUTE_IF("simulate_disk_full_at_flush_pending",
                    { DBUG_SET("+d,simulate_file_write_error"); });

    if (binary_event_serialize(ev, &m_cache)) {
      DBUG_EXECUTE_IF("simulate_disk_full_at_flush_pending", {
        DBUG_SET("-d,simulate_file_write_error");
        DBUG_SET("-d,simulate_disk_full_at_flush_pending");
        /*
           after +d,simulate_file_write_error the local cache
           is in unsane state. Since -d,simulate_file_write_error
           revokes the first simulation do_write_cache()
           can't be run without facing an assert.
           So it's blocked with the following 2nd simulation:
        */
        DBUG_SET("+d,simulate_do_write_cache_failure");
      });
      DBUG_RETURN(1);
    }
    if (ev->get_type_code() == binary_log::XID_EVENT) flags.with_xid = true;
    if (ev->is_using_immediate_logging()) flags.immediate = true;
    /* DDL gets marked as xid-requiring at its caching. */
    if (is_atomic_ddl_event(ev)) flags.with_xid = true;
    /* With respect to the event type being written */
    if (ev->is_sbr_logging_format()) flags.with_sbr = true;
    if (ev->is_rbr_logging_format()) flags.with_rbr = true;
    /* With respect to empty transactions */
    if (ev->starts_group()) flags.with_start = true;
    if (ev->ends_group()) flags.with_end = true;
    if (!ev->starts_group() && !ev->ends_group()) flags.with_content = true;
    event_counter++;
    DBUG_PRINT("debug",
               ("event_counter= %lu", static_cast<ulong>(event_counter)));
  }
  DBUG_RETURN(0);
}

bool MYSQL_BIN_LOG::assign_automatic_gtids_to_flush_group(THD *first_seen) {
  DBUG_ENTER("MYSQL_BIN_LOG::assign_automatic_gtids_to_flush_group");
  bool error = false;
  bool is_global_sid_locked = false;
  rpl_sidno locked_sidno = 0;

  for (THD *head = first_seen; head; head = head->next_to_commit) {
    DBUG_ASSERT(head->variables.gtid_next.type != UNDEFINED_GTID);

    /* Generate GTID */
    if (head->variables.gtid_next.type == AUTOMATIC_GTID) {
      if (!is_global_sid_locked) {
        global_sid_lock->rdlock();
        is_global_sid_locked = true;
      }
      if (gtid_state->generate_automatic_gtid(
              head,
              head->get_transaction()->get_rpl_transaction_ctx()->get_sidno(),
              head->get_transaction()->get_rpl_transaction_ctx()->get_gno(),
              &locked_sidno) != RETURN_STATUS_OK) {
        head->commit_error = THD::CE_FLUSH_ERROR;
        error = true;
      }
    } else {
      DBUG_PRINT("info",
                 ("thd->variables.gtid_next.type=%d "
                  "thd->owned_gtid.sidno=%d",
                  head->variables.gtid_next.type, head->owned_gtid.sidno));
      if (head->variables.gtid_next.type == ASSIGNED_GTID)
        DBUG_ASSERT(head->owned_gtid.sidno > 0);
      else {
        DBUG_ASSERT(head->variables.gtid_next.type == ANONYMOUS_GTID);
        DBUG_ASSERT(head->owned_gtid.sidno == THD::OWNED_SIDNO_ANONYMOUS);
      }
    }
  }

  if (locked_sidno > 0) gtid_state->unlock_sidno(locked_sidno);

  if (is_global_sid_locked) global_sid_lock->unlock();

  DBUG_RETURN(error);
}

/**
  Write the Gtid_log_event to the binary log (prior to writing the
  statement or transaction cache).

  @param thd Thread that is committing.
  @param cache_data The cache that is flushing.
  @param writer The event will be written to this Binlog_event_writer object.

  @retval false Success.
  @retval true Error.
*/
bool MYSQL_BIN_LOG::write_gtid(THD *thd, binlog_cache_data *cache_data,
                               Binlog_event_writer *writer) {
  DBUG_ENTER("MYSQL_BIN_LOG::write_gtid");

  /*
    The GTID for the THD was assigned at
    assign_automatic_gtids_to_flush_group()
  */
  DBUG_ASSERT(thd->owned_gtid.sidno == THD::OWNED_SIDNO_ANONYMOUS ||
              thd->owned_gtid.sidno > 0);

  int64 sequence_number, last_committed;

  /* Generate logical timestamps for MTS */
  m_dependency_tracker.get_dependency(thd, sequence_number, last_committed);

  /*
    In case both the transaction cache and the statement cache are
    non-empty, both will be flushed in sequence and logged as
    different transactions. Then the second transaction must only
    be executed after the first one has committed. Therefore, we
    need to set last_committed for the second transaction equal to
    last_committed for the first transaction. This is done in
    binlog_cache_data::flush. binlog_cache_data::flush uses the
    condition trn_ctx->last_committed==SEQ_UNINIT to detect this
    situation, hence the need to set it here.
  */
  thd->get_transaction()->last_committed = SEQ_UNINIT;

  /*
    For delayed replication and also for the purpose of lag monitoring,
    we assume that the commit timestamp of the transaction is the time of
    executing this code (the time of writing the Gtid_log_event to the binary
    log).
  */
  ulonglong immediate_commit_timestamp = my_micro_time();

  /*
    When the original_commit_timestamp session variable is set to a value
    other than UNDEFINED_COMMIT_TIMESTAMP, it means that either the timestamp
    is known ( > 0 ) or the timestamp is not known ( == 0 ).
  */
  ulonglong original_commit_timestamp =
      thd->variables.original_commit_timestamp;
  /*
    When original_commit_timestamp == UNDEFINED_COMMIT_TIMESTAMP, we assume
    that:
    a) it is not known if this thread is a slave applier ( = 0 );
    b) this is a new transaction ( = immediate_commit_timestamp);
  */
  if (original_commit_timestamp == UNDEFINED_COMMIT_TIMESTAMP) {
    /*
      When applying a transaction using replication, assume that the
      original commit timestamp is not known (the transaction wasn't
      originated on the current server).
    */
    if (thd->slave_thread || thd->is_binlog_applier()) {
      original_commit_timestamp = 0;
    } else
    /* Assume that this transaction is original from this server */
    {
      DBUG_EXECUTE_IF("rpl_invalid_gtid_timestamp",
                      // add one our to the commit timestamps
                      immediate_commit_timestamp += 3600000000;);
      original_commit_timestamp = immediate_commit_timestamp;
    }
  } else {
    // Clear the session variable to have cleared states for next transaction.
    thd->variables.original_commit_timestamp = UNDEFINED_COMMIT_TIMESTAMP;
  }

  if (thd->slave_thread) {
    // log warning if the replication timestamps are invalid
    if (original_commit_timestamp > immediate_commit_timestamp &&
        !thd->rli_slave->get_c_rli()->gtid_timestamps_warning_logged) {
      LogErr(WARNING_LEVEL, ER_INVALID_REPLICATION_TIMESTAMPS);
      thd->rli_slave->get_c_rli()->gtid_timestamps_warning_logged = true;
    } else {
      if (thd->rli_slave->get_c_rli()->gtid_timestamps_warning_logged &&
          original_commit_timestamp <= immediate_commit_timestamp) {
        LogErr(WARNING_LEVEL, ER_RPL_TIMESTAMPS_RETURNED_TO_NORMAL);
        thd->rli_slave->get_c_rli()->gtid_timestamps_warning_logged = false;
      }
    }
  }

  uint32_t trx_immediate_server_version =
      do_server_version_int(::server_version);
  // Clear the session variable to have cleared states for next transaction.
  thd->variables.immediate_server_version = UNDEFINED_SERVER_VERSION;
  DBUG_EXECUTE_IF("fixed_server_version",
                  trx_immediate_server_version = 888888;);
  DBUG_EXECUTE_IF("gr_fixed_server_version",
                  trx_immediate_server_version = 777777;);

  /*
    When the original_server_version session variable is set to a value
    other than UNDEFINED_SERVER_VERSION, it means that either the
    server version is known or the server_version is not known
    (UNKNOWN_SERVER_VERSION).
  */
  uint32_t trx_original_server_version = thd->variables.original_server_version;

  /*
    When original_server_version == UNDEFINED_SERVER_VERSION, we assume
    that:
    a) it is not known if this thread is a slave applier ( = 0 );
    b) this is a new transaction ( = ::server_version);
  */
  if (trx_original_server_version == UNDEFINED_SERVER_VERSION) {
    /*
      When applying a transaction using replication, assume that the
      original server version is not known (the transaction wasn't
      originated on the current server).
    */
    if (thd->slave_thread || thd->is_binlog_applier()) {
      trx_original_server_version = UNKNOWN_SERVER_VERSION;
    } else
    /* Assume that this transaction is original from this server */
    {
      trx_original_server_version = trx_immediate_server_version;
    }
  } else {
    // Clear the session variable to have cleared states for next transaction.
    thd->variables.original_server_version = UNDEFINED_SERVER_VERSION;
  }
  /*
    Generate and write the Gtid_log_event.
  */
  Gtid_log_event gtid_event(
      thd, cache_data->is_trx_cache(), last_committed, sequence_number,
      cache_data->may_have_sbr_stmts(), original_commit_timestamp,
      immediate_commit_timestamp, trx_original_server_version,
      trx_immediate_server_version);
  // Set the transaction length, based on cache info
  gtid_event.set_trx_length_by_cache_size(cache_data->get_byte_position(),
                                          writer->is_checksum_enabled(),
                                          cache_data->get_event_counter());
  DBUG_PRINT("debug", ("cache_data->get_byte_position()= %llu",
                       cache_data->get_byte_position()));
  DBUG_PRINT("debug", ("cache_data->get_event_counter()= %lu",
                       static_cast<ulong>(cache_data->get_event_counter())));
  DBUG_PRINT("debug", ("writer->is_checksum_enabled()= %s",
                       YESNO(writer->is_checksum_enabled())));
  DBUG_PRINT("debug", ("gtid_event.get_event_length()= %lu",
                       static_cast<ulong>(gtid_event.get_event_length())));
  DBUG_PRINT("info",
             ("transaction_length= %llu", gtid_event.transaction_length));

  bool ret = gtid_event.write(writer);

  DBUG_RETURN(ret);
}

int MYSQL_BIN_LOG::gtid_end_transaction(THD *thd) {
  DBUG_ENTER("MYSQL_BIN_LOG::gtid_end_transaction");

  DBUG_PRINT("info", ("query=%s", thd->query().str));

  if (thd->owned_gtid.sidno > 0) {
    DBUG_ASSERT(thd->variables.gtid_next.type == ASSIGNED_GTID);

    if (!opt_bin_log || (thd->slave_thread && !opt_log_slave_updates)) {
      /*
        If the binary log is disabled for this thread (either by
        log_bin=0 or sql_log_bin=0 or by log_slave_updates=0 for a
        slave thread), then the statement must not be written to the
        binary log.  In this case, we just save the GTID into the
        table directly.

        (This only happens for DDL, since DML will save the GTID into
        table and release ownership inside ha_commit_trans.)
      */
      if (gtid_state->save(thd) != 0) {
        gtid_state->update_on_rollback(thd);
        DBUG_RETURN(1);
      } else
        gtid_state->update_on_commit(thd);
    } else {
      /*
        If statement is supposed to be written to binlog, we write it
        to the binary log.  Inserting into table and releasing
        ownership will be done in the binlog commit handler.
      */

      /*
        thd->cache_mngr may be uninitialized if the first transaction
        executed by the client is empty.
      */
      if (thd->binlog_setup_trx_data()) DBUG_RETURN(1);
      binlog_cache_data *cache_data = &thd_get_cache_mngr(thd)->trx_cache;

      // Generate BEGIN event
      Query_log_event qinfo(thd, STRING_WITH_LEN("BEGIN"), true, false, true, 0,
                            true);
      DBUG_ASSERT(!qinfo.is_using_immediate_logging());

      /*
        Write BEGIN event and then commit (which will generate commit
        event and Gtid_log_event)
      */
      DBUG_PRINT("debug", ("Writing to trx_cache"));
      if (cache_data->write_event(&qinfo) || mysql_bin_log.commit(thd, true))
        DBUG_RETURN(1);
    }
  } else if (thd->owned_gtid.sidno == THD::OWNED_SIDNO_ANONYMOUS ||
             /*
               A transaction with an empty owned gtid should call
               end_gtid_violating_transaction(...) to clear the
               flag thd->has_gtid_consistency_violatoin in case
               it is set. It missed the clear in ordered_commit,
               because its binlog transaction cache is empty.
             */
             thd->has_gtid_consistency_violation)

  {
    gtid_state->update_on_commit(thd);
  } else if (thd->variables.gtid_next.type == ASSIGNED_GTID &&
             thd->owned_gtid.is_empty()) {
    DBUG_ASSERT(thd->has_gtid_consistency_violation == false);
    gtid_state->update_on_commit(thd);
  }

  DBUG_RETURN(0);
}

/**
  This function finalizes the cache preparing for commit or rollback.

  The function just writes all the necessary events to the cache but
  does not flush the data to the binary log file. That is the role of
  the binlog_cache_data::flush function.

  @see binlog_cache_data::flush

  @param thd                The thread whose transaction should be flushed
  @param end_event          The end event either commit/rollback

  @return
    nonzero if an error pops up when flushing the cache.
*/
int binlog_cache_data::finalize(THD *thd, Log_event *end_event) {
  DBUG_ENTER("binlog_cache_data::finalize");
  if (!is_binlog_empty()) {
    DBUG_ASSERT(!flags.finalized);
    if (int error = flush_pending_event(thd)) DBUG_RETURN(error);
    if (int error = write_event(end_event)) DBUG_RETURN(error);
    flags.finalized = true;
    DBUG_PRINT("debug", ("flags.finalized: %s", YESNO(flags.finalized)));
  }
  DBUG_RETURN(0);
}

/**
   The method writes XA END query to XA-prepared transaction's cache
   and calls the "basic" finalize().

   @return error code, 0 success
*/

int binlog_cache_data::finalize(THD *thd, Log_event *end_event, XID_STATE *xs) {
  int error = 0;
  char buf[XID::ser_buf_size];
  char query[sizeof("XA END") + 1 + sizeof(buf)];
  int qlen = sprintf(query, "XA END %s", xs->get_xid()->serialize(buf));
  Query_log_event qev(thd, query, qlen, true, false, true, 0);

  if ((error = write_event(&qev))) return error;

  return finalize(thd, end_event);
}

/**
  Flush caches to the binary log.

  If the cache is finalized, the cache will be flushed to the binary
  log file. If the cache is not finalized, nothing will be done.

  If flushing fails for any reason, an error will be reported and the
  cache will be reset. Flushing can fail in two circumstances:

  - It was not possible to write the cache to the file. In this case,
    it does not make sense to keep the cache.

  - The cache was successfully written to disk but post-flush actions
    (such as binary log rotation) failed. In this case, the cache is
    already written to disk and there is no reason to keep it.

  @see binlog_cache_data::finalize
 */
int binlog_cache_data::flush(THD *thd, my_off_t *bytes_written,
                             bool *wrote_xid) {
  /*
    Doing a commit or a rollback including non-transactional tables,
    i.e., ending a transaction where we might write the transaction
    cache to the binary log.

    We can always end the statement when ending a transaction since
    transactions are not allowed inside stored functions. If they
    were, we would have to ensure that we're not ending a statement
    inside a stored function.
  */
  DBUG_ENTER("binlog_cache_data::flush");
  DBUG_PRINT("debug", ("flags.finalized: %s", YESNO(flags.finalized)));
  int error = 0;
  if (flags.finalized) {
    my_off_t bytes_in_cache = m_cache.length();
    Transaction_ctx *trn_ctx = thd->get_transaction();

    DBUG_PRINT("debug", ("bytes_in_cache: %llu", bytes_in_cache));

    trn_ctx->sequence_number = mysql_bin_log.m_dependency_tracker.step();

    /*
      In case of two caches the transaction is split into two groups.
      The 2nd group is considered to be a successor of the 1st rather
      than to have a common commit parent with it.
      Notice that due to a simple method of detection that the current is
      the 2nd cache being flushed, the very first few transactions may be logged
      sequentially (a next one is tagged as if a preceding one is its
      commit parent).
    */
    if (trn_ctx->last_committed == SEQ_UNINIT)
      trn_ctx->last_committed = trn_ctx->sequence_number - 1;

    /*
      The GTID is written prior to flushing the statement cache, if
      the transaction has written to the statement cache; and prior to
      flushing the transaction cache if the transaction has written to
      the transaction cache.  If GTIDs are enabled, then transactional
      and non-transactional updates cannot be mixed, so at most one of
      the caches can be non-empty, so just one GTID will be
      generated. If GTIDs are disabled, then no GTID is generated at
      all; if both the transactional cache and the statement cache are
      non-empty then we get two Anonymous_gtid_log_events, which is
      correct.
    */
    Binlog_event_writer writer(mysql_bin_log.get_binlog_file());

    /* The GTID ownership process might set the commit_error */
    error = (thd->commit_error == THD::CE_FLUSH_ERROR);

    DBUG_EXECUTE_IF("simulate_binlog_flush_error", {
      if (rand() % 3 == 0) {
        thd->commit_error = THD::CE_FLUSH_ERROR;
      }
    };);

    if (!error)
      if ((error = mysql_bin_log.write_gtid(thd, this, &writer)))
        thd->commit_error = THD::CE_FLUSH_ERROR;
    if (!error) error = mysql_bin_log.write_cache(thd, this, &writer);

    if (flags.with_xid && error == 0) *wrote_xid = true;

    /*
      Reset have to be after the if above, since it clears the
      with_xid flag
    */
    reset();
    if (bytes_written) *bytes_written = bytes_in_cache;
  }
  DBUG_ASSERT(!flags.finalized);
  DBUG_RETURN(error);
}

/**
  This function truncates the transactional cache upon committing or rolling
  back either a transaction or a statement.

  @param thd        The thread whose transaction should be flushed
  @param all        @c true means truncate the transaction, otherwise the
                    statement must be truncated.

  @return
    nonzero if an error pops up when truncating the transactional cache.
*/
int binlog_trx_cache_data::truncate(THD *thd, bool all) {
  DBUG_ENTER("binlog_trx_cache_data::truncate");
  int error = 0;

  DBUG_PRINT("info",
             ("thd->options={ %s %s}, transaction: %s",
              FLAGSTR(thd->variables.option_bits, OPTION_NOT_AUTOCOMMIT),
              FLAGSTR(thd->variables.option_bits, OPTION_BEGIN),
              all ? "all" : "stmt"));

  remove_pending_event();

  /*
    If rolling back an entire transaction or a single statement not
    inside a transaction, we reset the transaction cache.
    Even though formally the atomic DDL statement may not end multi-statement
    transaction the cache needs full resetting as there must
    be no other data in it but belonging to the DDL.
  */
  if (ending_trans(thd, all)) {
    if (has_incident()) {
      const char *err_msg =
          "Error happend while resetting the transaction "
          "cache for a rolled back transaction or a single "
          "statement not inside a transaction.";
      error = mysql_bin_log.write_incident(thd, true /*need_lock_log=true*/,
                                           err_msg);
    }
    reset();
  }
  /*
    If rolling back a statement in a transaction, we truncate the
    transaction cache to remove the statement.
  */
  else if (get_prev_position() != MY_OFF_T_UNDEF)
    restore_prev_position();

  thd->clear_binlog_table_maps();

  DBUG_RETURN(error);
}

inline enum xa_option_words get_xa_opt(THD *thd) {
  enum xa_option_words xa_opt = XA_NONE;
  switch (thd->lex->sql_command) {
    case SQLCOM_XA_COMMIT:
      xa_opt =
          static_cast<Sql_cmd_xa_commit *>(thd->lex->m_sql_cmd)->get_xa_opt();
      break;
    default:
      break;
  }

  return xa_opt;
}

/**
   Predicate function yields true when XA transaction is
   being logged having a proper state ready for prepare or
   commit in one phase.

   @param thd    THD pointer of running transaction
   @return true  When the being prepared transaction should be binlogged,
           false otherwise.
*/

inline bool is_loggable_xa_prepare(THD *thd) {
  /*
    simulate_commit_failure is doing a trick with XID_STATE while
    the ongoing transaction is not XA, and therefore to be errored out,
    asserted below. In that case because of the
    latter fact the function returns @c false.
  */
  DBUG_EXECUTE_IF("simulate_commit_failure", {
    XID_STATE *xs = thd->get_transaction()->xid_state();
    DBUG_ASSERT((thd->is_error() && xs->get_state() == XID_STATE::XA_IDLE) ||
                xs->get_state() == XID_STATE::XA_NOTR);
  });

  return DBUG_EVALUATE_IF(
      "simulate_commit_failure", false,
      thd->get_transaction()->xid_state()->has_state(XID_STATE::XA_IDLE));
}

static int binlog_prepare(handlerton *, THD *thd, bool all) {
  DBUG_ENTER("binlog_prepare");
  if (!all) {
    thd->get_transaction()->store_commit_parent(
        mysql_bin_log.m_dependency_tracker.get_max_committed_timestamp());
  }

  DBUG_RETURN(
      all && is_loggable_xa_prepare(thd) ? mysql_bin_log.commit(thd, true) : 0);
}

/**
   Logging XA commit/rollback of a prepared transaction.

   The function is called at XA-commit or XA-rollback logging via
   two paths: the recovered-or-slave-applier or immediately through
   the  XA-prepared transaction connection itself.
   It fills in appropiate event in the statement cache whenever
   xid state is marked with is_binlogged() flag that indicates
   the prepared part of the transaction must've been logged.

   About early returns from the function.
   In the recovered-or-slave-applier case the function may be called
   for the 2nd time, which has_logged_xid monitors.
   ONE_PHASE option to XA-COMMIT is handled to skip
   writing XA-commit event now.
   And the final early return check is for the read-only XA that is
   not to be logged.

   @param thd          THD handle
   @param xid          a pointer to XID object that is serialized
   @param commit       when @c true XA-COMMIT is to be logged,
                       and @c false when it's XA-ROLLBACK.
   @return error code, 0 success
*/

inline int do_binlog_xa_commit_rollback(THD *thd, XID *xid, bool commit) {
  DBUG_ASSERT(thd->lex->sql_command == SQLCOM_XA_COMMIT ||
              thd->lex->sql_command == SQLCOM_XA_ROLLBACK);

  XID_STATE *xid_state = thd->get_transaction()->xid_state();
  binlog_cache_mngr *cache_mngr = thd_get_cache_mngr(thd);

  if (cache_mngr != NULL && cache_mngr->has_logged_xid) return 0;

  if (get_xa_opt(thd) == XA_ONE_PHASE) return 0;
  if (!xid_state->is_binlogged())
    return 0;  // nothing was really logged at prepare
  if (thd->is_error() && DBUG_EVALUATE_IF("simulate_xa_rm_error", 0, 1))
    return 0;  // don't binlog if there are some errors.

  DBUG_ASSERT(!xid->is_null() ||
              !(thd->variables.option_bits & OPTION_BIN_LOG));

  char buf[XID::ser_buf_size];
  char query[(sizeof("XA ROLLBACK")) + 1 + sizeof(buf)];
  int qlen = sprintf(query, "XA %s %s", commit ? "COMMIT" : "ROLLBACK",
                     xid->serialize(buf));
  Query_log_event qinfo(thd, query, qlen, false, true, true, 0, false);
  return mysql_bin_log.write_event(&qinfo);
}

/**
   Logging XA commit/rollback of a prepared transaction in the case
   it was disconnected and resumed (recovered), or executed by a slave applier.

   @param thd         THD handle
   @param xid         a pointer to XID object
   @param commit      when @c true XA-COMMIT is logged, otherwise XA-ROLLBACK

   @return error code, 0 success
*/

inline xa_status_code binlog_xa_commit_or_rollback(THD *thd, XID *xid,
                                                   bool commit) {
  int error = 0;

#ifndef DBUG_OFF
  binlog_cache_mngr *cache_mngr = thd_get_cache_mngr(thd);
  DBUG_ASSERT(!cache_mngr || !cache_mngr->has_logged_xid);
#endif
  if (!(error = do_binlog_xa_commit_rollback(thd, xid, commit))) {
    /*
      Error can't be propagated naturally via result.
      A grand-caller has to access to it through thd's da.
      todo:
      Bug #20488921 ERROR PROPAGATION DOES FULLY WORK IN XA
      stands in the way of implementing a failure simulation
      for XA PREPARE/COMMIT/ROLLBACK.
    */
    binlog_cache_mngr *cache_mngr = thd_get_cache_mngr(thd);

    if (cache_mngr) cache_mngr->has_logged_xid = true;
    if (commit)
      error = mysql_bin_log.commit(thd, true);
    else
      error = mysql_bin_log.rollback(thd, true);
    if (cache_mngr) cache_mngr->has_logged_xid = false;
  }

  return error == TC_LOG::RESULT_SUCCESS ? XA_OK : XAER_RMERR;
}

static xa_status_code binlog_xa_commit(handlerton *, XID *xid) {
  return binlog_xa_commit_or_rollback(current_thd, xid, true);
}

static xa_status_code binlog_xa_rollback(handlerton *, XID *xid) {
  return binlog_xa_commit_or_rollback(current_thd, xid, false);
}

/**
  When a fatal error occurs due to which binary logging becomes impossible and
  the user specified binlog_error_action= ABORT_SERVER the following function is
  invoked. This function pushes the appropriate error message to client and logs
  the same to server error log and then aborts the server.

  @param err_string          Error string which specifies the exact error
                             message from the caller.

  @retval
    none
*/
static void exec_binlog_error_action_abort(const char *err_string) {
  THD *thd = current_thd;
  /*
    When the code enters here it means that there was an error at higher layer
    and my_error function could have been invoked to let the client know what
    went wrong during the execution.

    But these errors will not let the client know that the server is going to
    abort. Even if we add an additional my_error function call at this point
    client will be able to see only the first error message that was set
    during the very first invocation of my_error function call.

    The advantage of having multiple my_error function calls are visible when
    the server is up and running and user issues SHOW WARNINGS or SHOW ERROR
    calls. In this special scenario server will be immediately aborted and
    user will not be able execute the above SHOW commands.

    Hence we clear the previous errors and push one critical error message to
    clients.
   */
  if (thd) {
    if (thd->is_error()) thd->clear_error();
    /*
      Send error to both client and to the server error log.
    */
    my_error(ER_BINLOG_LOGGING_IMPOSSIBLE, MYF(ME_FATALERROR), err_string);
  }

  LogErr(ERROR_LEVEL, ER_BINLOG_LOGGING_NOT_POSSIBLE, err_string);
  flush_error_log_messages();

  if (thd) thd->send_statement_status();
  abort();
}

/**
  This function is called once after each statement.

  @todo This function is currently not used any more and will
  eventually be eliminated. The real commit job is done in the
  MYSQL_BIN_LOG::commit function.

  @see MYSQL_BIN_LOG::commit

  @see handlerton::commit
*/
static int binlog_commit(handlerton *, THD *, bool) {
  DBUG_ENTER("binlog_commit");
  /*
    Nothing to do (any more) on commit.
   */
  DBUG_RETURN(0);
}

/**
  This function is called when a transaction or a statement is rolled back.

  @internal It is necessary to execute a rollback here if the
  transaction was rolled back because of executing a ROLLBACK TO
  SAVEPOINT command, but it is not used for normal rollback since
  MYSQL_BIN_LOG::rollback is called in that case.

  @todo Refactor code to introduce a <code>MYSQL_BIN_LOG::rollback(THD
  *thd, SAVEPOINT *sv)</code> function in @c TC_LOG and have that
  function execute the necessary work to rollback to a savepoint.

  @param thd   The client thread that executes the transaction.
  @param all   This is @c true if this is a real transaction rollback, and
               @false otherwise.

  @see handlerton::rollback
*/
static int binlog_rollback(handlerton *, THD *thd, bool all) {
  DBUG_ENTER("binlog_rollback");
  int error = 0;
  if (thd->lex->sql_command == SQLCOM_ROLLBACK_TO_SAVEPOINT)
    error = mysql_bin_log.rollback(thd, all);
  DBUG_RETURN(error);
}

bool Stage_manager::Mutex_queue::append(THD *first) {
  DBUG_ENTER("Stage_manager::Mutex_queue::append");
  lock();
  DBUG_PRINT("enter", ("first: 0x%llx", (ulonglong)first));
  DBUG_PRINT("info",
             ("m_first: 0x%llx, &m_first: 0x%llx, m_last: 0x%llx",
              (ulonglong)m_first, (ulonglong)&m_first, (ulonglong)m_last));
  int32 count = 1;
  bool empty = (m_first == NULL);
  *m_last = first;
  DBUG_PRINT("info",
             ("m_first: 0x%llx, &m_first: 0x%llx, m_last: 0x%llx",
              (ulonglong)m_first, (ulonglong)&m_first, (ulonglong)m_last));
  /*
    Go to the last THD instance of the list. We expect lists to be
    moderately short. If they are not, we need to track the end of
    the queue as well.
  */

  while (first->next_to_commit) {
    count++;
    first = first->next_to_commit;
  }
  m_size += count;

  m_last = &first->next_to_commit;
  DBUG_PRINT("info",
             ("m_first: 0x%llx, &m_first: 0x%llx, m_last: 0x%llx",
              (ulonglong)m_first, (ulonglong)&m_first, (ulonglong)m_last));
  DBUG_ASSERT(m_first || m_last == &m_first);
  DBUG_PRINT("return", ("empty: %s", YESNO(empty)));
  unlock();
  DBUG_RETURN(empty);
}

std::pair<bool, THD *> Stage_manager::Mutex_queue::pop_front() {
  DBUG_ENTER("Stage_manager::Mutex_queue::pop_front");
  lock();
  THD *result = m_first;
  bool more = true;
  /*
    We do not set next_to_commit to NULL here since this is only used
    in the flush stage. We will have to call fetch_queue last here,
    and will then "cut" the linked list by setting the end of that
    queue to NULL.
  */
  if (result) m_first = result->next_to_commit;
  if (m_first == NULL) {
    more = false;
    m_last = &m_first;
  }
  DBUG_ASSERT(m_size.load() > 0);
  --m_size;
  DBUG_ASSERT(m_first || m_last == &m_first);
  unlock();
  DBUG_PRINT("return",
             ("result: 0x%llx, more: %s", (ulonglong)result, YESNO(more)));
  DBUG_RETURN(std::make_pair(more, result));
}

bool Stage_manager::enroll_for(StageID stage, THD *thd,
                               mysql_mutex_t *stage_mutex) {
  // If the queue was empty: we're the leader for this batch
  DBUG_PRINT("debug",
             ("Enqueue 0x%llx to queue for stage %d", (ulonglong)thd, stage));
  bool leader = m_queue[stage].append(thd);

  if (stage == FLUSH_STAGE && has_commit_order_manager(thd)) {
    Slave_worker *worker = dynamic_cast<Slave_worker *>(thd->rli_slave);
    Commit_order_manager *mngr = worker->get_commit_order_manager();

    mngr->unregister_trx(worker);
  }

  /*
    We do not need to unlock the stage_mutex if it is LOCK_log when rotating
    binlog caused by logging incident log event, since it should be held
    always during rotation.
  */
  bool need_unlock_stage_mutex =
      !(mysql_bin_log.is_rotating_caused_by_incident &&
        stage_mutex == mysql_bin_log.get_log_lock());

  /*
    The stage mutex can be NULL if we are enrolling for the first
    stage.
  */
  if (stage_mutex && need_unlock_stage_mutex) mysql_mutex_unlock(stage_mutex);

#ifndef DBUG_OFF
  DBUG_PRINT("info", ("This is a leader thread: %d (0=n 1=y)", leader));

  DEBUG_SYNC(thd, "after_enrolling_for_stage");

  switch (stage) {
    case Stage_manager::FLUSH_STAGE:
      DEBUG_SYNC(thd, "bgc_after_enrolling_for_flush_stage");
      break;
    case Stage_manager::SYNC_STAGE:
      DEBUG_SYNC(thd, "bgc_after_enrolling_for_sync_stage");
      break;
    case Stage_manager::COMMIT_STAGE:
      DEBUG_SYNC(thd, "bgc_after_enrolling_for_commit_stage");
      break;
    default:
      // not reached
      DBUG_ASSERT(0);
  }

  DBUG_EXECUTE_IF("assert_leader", DBUG_ASSERT(leader););
  DBUG_EXECUTE_IF("assert_follower", DBUG_ASSERT(!leader););
#endif

  /*
    If the queue was not empty, we're a follower and wait for the
    leader to process the queue. If we were holding a mutex, we have
    to release it before going to sleep.
  */
  if (!leader) {
    mysql_mutex_lock(&m_lock_done);
#ifndef DBUG_OFF
    /*
      Leader can be awaiting all-clear to preempt follower's execution.
      With setting the status the follower ensures it won't execute anything
      including thread-specific code.
    */
    thd->get_transaction()->m_flags.ready_preempt = 1;
    if (leader_await_preempt_status) mysql_cond_signal(&m_cond_preempt);
#endif
    while (thd->get_transaction()->m_flags.pending)
      mysql_cond_wait(&m_cond_done, &m_lock_done);
    mysql_mutex_unlock(&m_lock_done);
  }
  return leader;
}

THD *Stage_manager::Mutex_queue::fetch_and_empty() {
  DBUG_ENTER("Stage_manager::Mutex_queue::fetch_and_empty");
  lock();
  DBUG_PRINT("enter",
             ("m_first: 0x%llx, &m_first: 0x%llx, m_last: 0x%llx",
              (ulonglong)m_first, (ulonglong)&m_first, (ulonglong)m_last));
  THD *result = m_first;
  m_first = NULL;
  m_last = &m_first;
  DBUG_PRINT("info",
             ("m_first: 0x%llx, &m_first: 0x%llx, m_last: 0x%llx",
              (ulonglong)m_first, (ulonglong)&m_first, (ulonglong)m_last));
  DBUG_PRINT("info", ("fetched queue of %d transactions", m_size.load()));
  DBUG_PRINT("return", ("result: 0x%llx", (ulonglong)result));
  DBUG_ASSERT(m_size.load() >= 0);
  m_size.store(0);
  unlock();
  DBUG_RETURN(result);
}

void Stage_manager::wait_count_or_timeout(ulong count, long usec,
                                          StageID stage) {
  long to_wait = DBUG_EVALUATE_IF("bgc_set_infinite_delay", LONG_MAX, usec);
  /*
    For testing purposes while waiting for inifinity
    to arrive, we keep checking the queue size at regular,
    small intervals. Otherwise, waiting 0.1 * infinite
    is too long.
   */
  long delta = DBUG_EVALUATE_IF("bgc_set_infinite_delay", 100000,
                                max<long>(1, (to_wait * 0.1)));

  while (
      to_wait > 0 &&
      (count == 0 || static_cast<ulong>(m_queue[stage].get_size()) < count)) {
#ifndef DBUG_OFF
    if (current_thd) DEBUG_SYNC(current_thd, "bgc_wait_count_or_timeout");
#endif
    my_sleep(delta);
    to_wait -= delta;
  }
}

void Stage_manager::signal_done(THD *queue) {
  mysql_mutex_lock(&m_lock_done);
  for (THD *thd = queue; thd; thd = thd->next_to_commit)
    thd->get_transaction()->m_flags.pending = false;
  mysql_mutex_unlock(&m_lock_done);
  mysql_cond_broadcast(&m_cond_done);
}

#ifndef DBUG_OFF
void Stage_manager::clear_preempt_status(THD *head) {
  DBUG_ASSERT(head);

  mysql_mutex_lock(&m_lock_done);
  while (!head->get_transaction()->m_flags.ready_preempt) {
    leader_await_preempt_status = true;
    mysql_cond_wait(&m_cond_preempt, &m_lock_done);
  }
  leader_await_preempt_status = false;
  mysql_mutex_unlock(&m_lock_done);
}
#endif

/**
  Write a rollback record of the transaction to the binary log.

  For binary log group commit, the rollback is separated into three
  parts:

  1. First part consists of filling the necessary caches and
     finalizing them (if they need to be finalized). After a cache is
     finalized, nothing can be added to the cache.

  2. Second part execute an ordered flush and commit. This will be
     done using the group commit functionality in @c ordered_commit.

     Since we roll back the transaction early, we call @c
     ordered_commit with the @c skip_commit flag set. The @c
     ha_commit_low call inside @c ordered_commit will then not be
     called.

  3. Third part checks any errors resulting from the flush and handles
     them appropriately.

  @see MYSQL_BIN_LOG::ordered_commit
  @see ha_commit_low
  @see ha_rollback_low

  @param thd Session to commit
  @param all This is @c true if this is a real transaction rollback, and
             @c false otherwise.

  @return Error code, or zero if there were no error.
 */

int MYSQL_BIN_LOG::rollback(THD *thd, bool all) {
  int error = 0;
  bool stuff_logged = false;
  binlog_cache_mngr *cache_mngr = thd_get_cache_mngr(thd);
  bool is_empty = false;

  DBUG_ENTER("MYSQL_BIN_LOG::rollback(THD *thd, bool all)");
  DBUG_PRINT("enter",
             ("all: %s, cache_mngr: 0x%llx, thd->is_error: %s", YESNO(all),
              (ulonglong)cache_mngr, YESNO(thd->is_error())));
  /*
    Defer XA-transaction rollback until its XA-rollback event is recorded.
    When we are executing a ROLLBACK TO SAVEPOINT, we
    should only clear the caches since this function is called as part
    of the engine rollback.
    In other cases we roll back the transaction in the engines early
    since this will release locks and allow other transactions to
    start executing.
  */
  if (thd->lex->sql_command == SQLCOM_XA_ROLLBACK) {
    XID_STATE *xs = thd->get_transaction()->xid_state();

    DBUG_ASSERT(all || !xs->is_binlogged() ||
                (!xs->is_in_recovery() && thd->is_error()));
    /*
      Whenever cache_mngr is not initialized, the xa prepared
      transaction's binary logging status must not be set, unless the
      transaction is rolled back through an external connection which
      has binlogging switched off.
    */
    DBUG_ASSERT(cache_mngr || !xs->is_binlogged() ||
                !(is_open() && thd->variables.option_bits & OPTION_BIN_LOG));

    is_empty = !xs->is_binlogged();
    if ((error = do_binlog_xa_commit_rollback(thd, xs->get_xid(), false)))
      goto end;
    cache_mngr = thd_get_cache_mngr(thd);
  } else if (thd->lex->sql_command != SQLCOM_ROLLBACK_TO_SAVEPOINT)
    if ((error = ha_rollback_low(thd, all))) goto end;

  /*
    If there is no cache manager, or if there is nothing in the
    caches, there are no caches to roll back, so we're trivially done
    unless XA-ROLLBACK that yet to run rollback_low().
  */
  if (cache_mngr == NULL || cache_mngr->is_binlog_empty()) {
    goto end;
  }

  DBUG_PRINT("debug", ("all.cannot_safely_rollback(): %s, trx_cache_empty: %s",
                       YESNO(thd->get_transaction()->cannot_safely_rollback(
                           Transaction_ctx::SESSION)),
                       YESNO(cache_mngr->trx_cache.is_binlog_empty())));
  DBUG_PRINT("debug",
             ("stmt.cannot_safely_rollback(): %s, stmt_cache_empty: %s",
              YESNO(thd->get_transaction()->cannot_safely_rollback(
                  Transaction_ctx::STMT)),
              YESNO(cache_mngr->stmt_cache.is_binlog_empty())));

  /*
    If an incident event is set we do not flush the content of the statement
    cache because it may be corrupted.
  */
  if (cache_mngr->stmt_cache.has_incident()) {
    const char *err_msg =
        "The content of the statement cache is corrupted "
        "while writing a rollback record of the transaction "
        "to the binary log.";
    error = write_incident(thd, true /*need_lock_log=true*/, err_msg);
    cache_mngr->stmt_cache.reset();
  } else if (!cache_mngr->stmt_cache.is_binlog_empty()) {
    if (thd->lex->sql_command == SQLCOM_CREATE_TABLE &&
        thd->lex->select_lex->item_list.elements && /* With select */
        !(thd->lex->create_info->options & HA_LEX_CREATE_TMP_TABLE) &&
        thd->is_current_stmt_binlog_format_row()) {
      /*
        In row based binlog format, we reset the binlog statement cache
        when rolling back a single statement 'CREATE...SELECT' transaction,
        since the 'CREATE TABLE' event was put in the binlog statement cache.
      */
      cache_mngr->stmt_cache.reset();
    } else {
      if ((error = cache_mngr->stmt_cache.finalize(thd))) goto end;
      stuff_logged = true;
    }
  }

  if (ending_trans(thd, all)) {
    if (trans_cannot_safely_rollback(thd)) {
      const char xa_rollback_str[] = "XA ROLLBACK";
      /*
        sizeof(xa_rollback_str) and XID::ser_buf_size both allocate `\0',
        so one of the two is used for necessary in the xa case `space' char
      */
      char query[sizeof(xa_rollback_str) + XID::ser_buf_size] = "ROLLBACK";
      XID_STATE *xs = thd->get_transaction()->xid_state();

      if (thd->lex->sql_command == SQLCOM_XA_ROLLBACK) {
        /* this block is relevant only for not prepared yet and "local" xa trx
         */
        DBUG_ASSERT(
            thd->get_transaction()->xid_state()->has_state(XID_STATE::XA_IDLE));
        DBUG_ASSERT(!cache_mngr->has_logged_xid);

        sprintf(query, "%s ", xa_rollback_str);
        xs->get_xid()->serialize(query + sizeof(xa_rollback_str));
      }
      /*
        If the transaction is being rolled back and contains changes that
        cannot be rolled back, the trx-cache's content is flushed.
      */
      Query_log_event end_evt(thd, query, strlen(query), true, false, true, 0,
                              true);
      error = thd->lex->sql_command != SQLCOM_XA_ROLLBACK
                  ? cache_mngr->trx_cache.finalize(thd, &end_evt)
                  : cache_mngr->trx_cache.finalize(thd, &end_evt, xs);
      stuff_logged = true;
    } else {
      /*
        If the transaction is being rolled back and its changes can be
        rolled back, the trx-cache's content is truncated.
      */
      error = cache_mngr->trx_cache.truncate(thd, all);
    }
  } else {
    /*
      If a statement is being rolled back, it is necessary to know
      exactly why a statement may not be safely rolled back as in
      some specific situations the trx-cache can be truncated.

      If a temporary table is created or dropped, the trx-cache is not
      truncated. Note that if the stmt-cache is used, there is nothing
      to truncate in the trx-cache.

      If a non-transactional table is updated and the binlog format is
      statement, the trx-cache is not truncated. The trx-cache is used
      when the direct option is off and a transactional table has been
      updated before the current statement in the context of the
      current transaction. Note that if the stmt-cache is used there is
      nothing to truncate in the trx-cache.

      If other binlog formats are used, updates to non-transactional
      tables are written to the stmt-cache and trx-cache can be safely
      truncated, if necessary.
    */
    if (thd->get_transaction()->has_dropped_temp_table(Transaction_ctx::STMT) ||
        thd->get_transaction()->has_created_temp_table(Transaction_ctx::STMT) ||
        (thd->get_transaction()->has_modified_non_trans_table(
             Transaction_ctx::STMT) &&
         thd->variables.binlog_format == BINLOG_FORMAT_STMT)) {
      /*
        If the statement is being rolled back and dropped or created a
        temporary table or modified a non-transactional table and the
        statement-based replication is in use, the statement's changes
        in the trx-cache are preserved.
      */
      cache_mngr->trx_cache.set_prev_position(MY_OFF_T_UNDEF);
    } else {
      /*
        Otherwise, the statement's changes in the trx-cache are
        truncated.
      */
      error = cache_mngr->trx_cache.truncate(thd, all);
    }
  }
  if (stuff_logged) {
    Transaction_ctx *trn_ctx = thd->get_transaction();
    trn_ctx->store_commit_parent(
        m_dependency_tracker.get_max_committed_timestamp());
  }

  DBUG_PRINT("debug", ("error: %d", error));
  if (error == 0 && stuff_logged) {
    if (RUN_HOOK(
            transaction, before_commit,
            (thd, all, thd_get_cache_mngr(thd)->get_trx_cache(),
             thd_get_cache_mngr(thd)->get_stmt_cache(),
             max<my_off_t>(max_binlog_cache_size, max_binlog_stmt_cache_size),
             false))) {
      // Reset the thread OK status before changing the outcome.
      if (thd->get_stmt_da()->is_ok())
        thd->get_stmt_da()->reset_diagnostics_area();
      my_error(ER_RUN_HOOK_ERROR, MYF(0), "before_commit");
      DBUG_RETURN(RESULT_ABORTED);
    }
#ifndef DBUG_OFF
    /*
      XA rollback is always accepted.
    */
    if (thd->get_transaction()
            ->get_rpl_transaction_ctx()
            ->is_transaction_rollback())
      DBUG_ASSERT(0);
#endif

    error = ordered_commit(thd, all, /* skip_commit */ true);
  }

  if (check_write_error(thd)) {
    /*
      "all == true" means that a "rollback statement" triggered the error and
      this function was called. However, this must not happen as a rollback
      is written directly to the binary log. And in auto-commit mode, a single
      statement that is rolled back has the flag all == false.
    */
    DBUG_ASSERT(!all);
    /*
      We reach this point if the effect of a statement did not properly get into
      a cache and need to be rolled back.
    */
    error |= cache_mngr->trx_cache.truncate(thd, all);
  }

end:
  /* Deferred xa rollback to engines */
<<<<<<< HEAD
  if (!error && thd->lex->sql_command == SQLCOM_XA_ROLLBACK) {
    error = ha_rollback_low(thd, all);
    /*
      XA-rollback ignores the gtid_state, if the transaciton
      is empty.
    */
    if (is_empty && !thd->slave_thread) gtid_state->update_on_rollback(thd);
    /*
      XA-rollback commits the new gtid_state, if transaction
      is not empty.
    */
    else {
      gtid_state->update_on_commit(thd);
      /*
        Inform hook listeners that a XA ROLLBACK did commit, that
        is, did log a transaction to the binary log.
      */
      (void)RUN_HOOK(transaction, after_commit, (thd, all));
    }
=======
  if (!error && thd->lex->sql_command == SQLCOM_XA_ROLLBACK)
  {
    error= ha_rollback_low(thd, all);
    /* Successful XA-rollback commits the new gtid_state */
    if (!error && !thd->is_error())
      gtid_state->update_on_commit(thd);
>>>>>>> 0c79729d
  }
  /*
    When a statement errors out on auto-commit mode it is rollback
    implicitly, so the same should happen to its GTID.
  */
  if (!thd->in_active_multi_stmt_transaction())
    gtid_state->update_on_rollback(thd);

  /*
    TODO: some errors are overwritten, which may cause problem,
    fix it later.
  */
  DBUG_PRINT("return", ("error: %d", error));
  DBUG_RETURN(error);
}

/**
  @note
  How do we handle this (unlikely but legal) case:
  @verbatim
    [transaction] + [update to non-trans table] + [rollback to savepoint] ?
  @endverbatim
  The problem occurs when a savepoint is before the update to the
  non-transactional table. Then when there's a rollback to the savepoint, if we
  simply truncate the binlog cache, we lose the part of the binlog cache where
  the update is. If we want to not lose it, we need to write the SAVEPOINT
  command and the ROLLBACK TO SAVEPOINT command to the binlog cache. The latter
  is easy: it's just write at the end of the binlog cache, but the former
  should be *inserted* to the place where the user called SAVEPOINT. The
  solution is that when the user calls SAVEPOINT, we write it to the binlog
  cache (so no need to later insert it). As transactions are never intermixed
  in the binary log (i.e. they are serialized), we won't have conflicts with
  savepoint names when using mysqlbinlog or in the slave SQL thread.
  Then when ROLLBACK TO SAVEPOINT is called, if we updated some
  non-transactional table, we don't truncate the binlog cache but instead write
  ROLLBACK TO SAVEPOINT to it; otherwise we truncate the binlog cache (which
  will chop the SAVEPOINT command from the binlog cache, which is good as in
  that case there is no need to have it in the binlog).
*/

static int binlog_savepoint_set(handlerton *, THD *thd, void *sv) {
  DBUG_ENTER("binlog_savepoint_set");
  int error = 1;

  String log_query;
  if (log_query.append(STRING_WITH_LEN("SAVEPOINT ")))
    DBUG_RETURN(error);
  else
    append_identifier(thd, &log_query, thd->lex->ident.str,
                      thd->lex->ident.length);

  int errcode = query_error_code(thd, thd->killed == THD::NOT_KILLED);
  Query_log_event qinfo(thd, log_query.c_ptr_safe(), log_query.length(), true,
                        false, true, errcode);
  /*
    We cannot record the position before writing the statement
    because a rollback to a savepoint (.e.g. consider it "S") would
    prevent the savepoint statement (i.e. "SAVEPOINT S") from being
    written to the binary log despite the fact that the server could
    still issue other rollback statements to the same savepoint (i.e.
    "S").
    Given that the savepoint is valid until the server releases it,
    ie, until the transaction commits or it is released explicitly,
    we need to log it anyway so that we don't have "ROLLBACK TO S"
    or "RELEASE S" without the preceding "SAVEPOINT S" in the binary
    log.
  */
  if (!(error = mysql_bin_log.write_event(&qinfo)))
    binlog_trans_log_savepos(thd, (my_off_t *)sv);

  DBUG_RETURN(error);
}

static int binlog_savepoint_rollback(handlerton *, THD *thd, void *sv) {
  DBUG_ENTER("binlog_savepoint_rollback");
  binlog_cache_mngr *const cache_mngr = thd_get_cache_mngr(thd);
  my_off_t pos = *(my_off_t *)sv;
  DBUG_ASSERT(pos != ~(my_off_t)0);

  /*
    Write ROLLBACK TO SAVEPOINT to the binlog cache if we have updated some
    non-transactional table. Otherwise, truncate the binlog cache starting
    from the SAVEPOINT command.
  */
  if (trans_cannot_safely_rollback(thd)) {
    String log_query;
    if (log_query.append(STRING_WITH_LEN("ROLLBACK TO ")))
      DBUG_RETURN(1);
    else {
      /*
        Before writing identifier to the binlog, make sure to
        quote the identifier properly so as to prevent any SQL
        injection on the slave.
      */
      append_identifier(thd, &log_query, thd->lex->ident.str,
                        thd->lex->ident.length);
    }

    int errcode = query_error_code(thd, thd->killed == THD::NOT_KILLED);
    Query_log_event qinfo(thd, log_query.c_ptr_safe(), log_query.length(), true,
                          false, true, errcode);
    DBUG_RETURN(mysql_bin_log.write_event(&qinfo));
  }
  // Otherwise, we truncate the cache
  cache_mngr->trx_cache.restore_savepoint(pos);
  /*
    When a SAVEPOINT is executed inside a stored function/trigger we force the
    pending event to be flushed with a STMT_END_F flag and clear the table maps
    as well to ensure that following DMLs will have a clean state to start
    with. ROLLBACK inside a stored routine has to finalize possibly existing
    current row-based pending event with cleaning up table maps. That ensures
    that following DMLs will have a clean state to start with.
   */
  if (thd->in_sub_stmt) thd->clear_binlog_table_maps();
  DBUG_RETURN(0);
}

/**
   purge logs, master and slave sides both, related error code
   convertor.
   Called from @c purge_error_message(), @c MYSQL_BIN_LOG::reset_logs()

   @param  res  an error code as used by purging routines

   @return the user level error code ER_*
*/
static uint purge_log_get_error_code(int res) {
  uint errcode = 0;

  switch (res) {
    case 0:
      break;
    case LOG_INFO_EOF:
      errcode = ER_UNKNOWN_TARGET_BINLOG;
      break;
    case LOG_INFO_IO:
      errcode = ER_IO_ERR_LOG_INDEX_READ;
      break;
    case LOG_INFO_INVALID:
      errcode = ER_BINLOG_PURGE_PROHIBITED;
      break;
    case LOG_INFO_SEEK:
      errcode = ER_FSEEK_FAIL;
      break;
    case LOG_INFO_MEM:
      errcode = ER_OUT_OF_RESOURCES;
      break;
    case LOG_INFO_FATAL:
      errcode = ER_BINLOG_PURGE_FATAL_ERR;
      break;
    case LOG_INFO_IN_USE:
      errcode = ER_LOG_IN_USE;
      break;
    case LOG_INFO_EMFILE:
      errcode = ER_BINLOG_PURGE_EMFILE;
      break;
    default:
      errcode = ER_LOG_PURGE_UNKNOWN_ERR;
      break;
  }

  return errcode;
}

/**
  Check whether binlog state allows to safely release MDL locks after
  rollback to savepoint.

  @param thd   The client thread that executes the transaction.

  @return true  - It is safe to release MDL locks.
          false - If it is not.
*/
static bool binlog_savepoint_rollback_can_release_mdl(handlerton *, THD *thd) {
  DBUG_ENTER("binlog_savepoint_rollback_can_release_mdl");
  /**
    If we have not updated any non-transactional tables rollback
    to savepoint will simply truncate binlog cache starting from
    SAVEPOINT command. So it should be safe to release MDL acquired
    after SAVEPOINT command in this case.
  */
  DBUG_RETURN(!trans_cannot_safely_rollback(thd));
}

/**
  Adjust log offset in the binary log file for all running slaves
  This class implements call back function for do_for_all_thd().
  It is called for each thd in thd list to adjust offset.
*/
class Adjust_offset : public Do_THD_Impl {
 public:
  Adjust_offset(my_off_t value) : m_purge_offset(value) {}
  virtual void operator()(THD *thd) {
    LOG_INFO *linfo;
    mysql_mutex_lock(&thd->LOCK_thd_data);
    if ((linfo = thd->current_linfo)) {
      /*
        Index file offset can be less that purge offset only if
        we just started reading the index file. In that case
        we have nothing to adjust.
      */
      if (linfo->index_file_offset < m_purge_offset)
        linfo->fatal = (linfo->index_file_offset != 0);
      else
        linfo->index_file_offset -= m_purge_offset;
    }
    mysql_mutex_unlock(&thd->LOCK_thd_data);
  }

 private:
  my_off_t m_purge_offset;
};

/*
  Adjust the position pointer in the binary log file for all running slaves.

  SYNOPSIS
    adjust_linfo_offsets()
    purge_offset	Number of bytes removed from start of log index file

  NOTES
    - This is called when doing a PURGE when we delete lines from the
      index log file.

  REQUIREMENTS
    - Before calling this function, we have to ensure that no threads are
      using any binary log file before purge_offset.

  TODO
    - Inform the slave threads that they should sync the position
      in the binary log file with flush_relay_log_info.
      Now they sync is done for next read.
*/
static void adjust_linfo_offsets(my_off_t purge_offset) {
  Adjust_offset adjust_offset(purge_offset);
  Global_THD_manager::get_instance()->do_for_all_thd(&adjust_offset);
}

/**
  This class implements Call back function for do_for_all_thd().
  It is called for each thd in thd list to count
  threads using bin log file
*/

class Log_in_use : public Do_THD_Impl {
 public:
  Log_in_use(const char *value) : m_log_name(value), m_count(0) {
    m_log_name_len = strlen(m_log_name) + 1;
  }
  virtual void operator()(THD *thd) {
    LOG_INFO *linfo;
    mysql_mutex_lock(&thd->LOCK_thd_data);
    if ((linfo = thd->current_linfo)) {
      if (!strncmp(m_log_name, linfo->log_file_name, m_log_name_len)) {
        LogErr(WARNING_LEVEL, ER_BINLOG_FILE_BEING_READ_NOT_PURGED, m_log_name,
               thd->thread_id());
        m_count++;
      }
    }
    mysql_mutex_unlock(&thd->LOCK_thd_data);
  }
  int get_count() { return m_count; }

 private:
  const char *m_log_name;
  size_t m_log_name_len;
  int m_count;
};

static int log_in_use(const char *log_name) {
  Log_in_use log_in_use(log_name);
#ifndef DBUG_OFF
  if (current_thd)
    DEBUG_SYNC(current_thd, "purge_logs_after_lock_index_before_thread_count");
#endif
  Global_THD_manager::get_instance()->do_for_all_thd(&log_in_use);
  return log_in_use.get_count();
}

static bool purge_error_message(THD *thd, int res) {
  uint errcode;

  if ((errcode = purge_log_get_error_code(res)) != 0) {
    my_error(errcode, MYF(0));
    return true;
  }
  my_ok(thd);
  return false;
}

bool is_transaction_empty(THD *thd) {
  DBUG_ENTER("is_transaction_empty");
  int rw_ha_count = check_trx_rw_engines(thd, Transaction_ctx::SESSION);
  rw_ha_count += check_trx_rw_engines(thd, Transaction_ctx::STMT);
  DBUG_RETURN(rw_ha_count == 0);
}

int check_trx_rw_engines(THD *thd, Transaction_ctx::enum_trx_scope trx_scope) {
  DBUG_ENTER("check_trx_rw_engines");

  int rw_ha_count = 0;
  Ha_trx_info *ha_list =
      (Ha_trx_info *)thd->get_transaction()->ha_trx_info(trx_scope);

  for (Ha_trx_info *ha_info = ha_list; ha_info; ha_info = ha_info->next()) {
    if (ha_info->is_trx_read_write()) ++rw_ha_count;
  }
  DBUG_RETURN(rw_ha_count);
}

bool is_empty_transaction_in_binlog_cache(const THD *thd) {
  DBUG_ENTER("is_empty_transaction_in_binlog_cache");

  binlog_cache_mngr *const cache_mngr = thd_get_cache_mngr(thd);
  if (cache_mngr != NULL && cache_mngr->has_empty_transaction()) {
    DBUG_RETURN(true);
  }

  DBUG_RETURN(false);
}

/**
  This function checks if a transactional table was updated by the
  current transaction.

  @param thd The client thread that executed the current statement.
  @return
    @c true if a transactional table was updated, @c false otherwise.
*/
bool trans_has_updated_trans_table(const THD *thd) {
  binlog_cache_mngr *const cache_mngr = thd_get_cache_mngr(thd);

  return (cache_mngr ? !cache_mngr->trx_cache.is_binlog_empty() : 0);
}

/**
  This function checks if a transactional table was updated by the
  current statement.

  @param ha_list Registered storage engine handler list.
  @return
    @c true if a transactional table was updated, @c false otherwise.
*/
bool stmt_has_updated_trans_table(Ha_trx_info *ha_list) {
  const Ha_trx_info *ha_info;
  for (ha_info = ha_list; ha_info; ha_info = ha_info->next()) {
    if (ha_info->is_trx_read_write() && ha_info->ht() != binlog_hton)
      return (true);
  }
  return (false);
}

/**
  This function checks if a transaction, either a multi-statement
  or a single statement transaction is about to commit or not.

  @param thd The client thread that executed the current statement.
  @param all Committing a transaction (i.e. true) or a statement
             (i.e. false).
  @return
    @c true if committing a transaction, otherwise @c false.
*/
bool ending_trans(THD *thd, const bool all) {
  return (all || ending_single_stmt_trans(thd, all));
}

/**
  This function checks if a single statement transaction is about
  to commit or not.

  @param thd The client thread that executed the current statement.
  @param all Committing a transaction (i.e. true) or a statement
             (i.e. false).
  @return
    @c true if committing a single statement transaction, otherwise
    @c false.
*/
bool ending_single_stmt_trans(THD *thd, const bool all) {
  return (!all && !thd->in_multi_stmt_transaction_mode());
}

/**
  This function checks if a transaction cannot be rolled back safely.

  @param thd The client thread that executed the current statement.
  @return
    @c true if cannot be safely rolled back, @c false otherwise.
*/
bool trans_cannot_safely_rollback(const THD *thd) {
  binlog_cache_mngr *const cache_mngr = thd_get_cache_mngr(thd);

  return cache_mngr->trx_cache.cannot_rollback();
}

/**
  This function checks if current statement cannot be rollded back safely.

  @param thd The client thread that executed the current statement.
  @return
    @c true if cannot be safely rolled back, @c false otherwise.
*/
bool stmt_cannot_safely_rollback(const THD *thd) {
  return thd->get_transaction()->cannot_safely_rollback(Transaction_ctx::STMT);
}

/**
  Execute a PURGE BINARY LOGS TO @<log@> command.

  @param thd Pointer to THD object for the client thread executing the
  statement.

  @param to_log Name of the last log to purge.

  @retval false success
  @retval true failure
*/
bool purge_master_logs(THD *thd, const char *to_log) {
  char search_file_name[FN_REFLEN];
  if (!mysql_bin_log.is_open()) {
    my_ok(thd);
    return false;
  }

  mysql_bin_log.make_log_name(search_file_name, to_log);
  return purge_error_message(
      thd, mysql_bin_log.purge_logs(
               search_file_name, false, true /*need_lock_index=true*/,
               true /*need_update_threads=true*/, NULL, false));
}

/**
  Execute a PURGE BINARY LOGS BEFORE @<date@> command.

  @param thd Pointer to THD object for the client thread executing the
  statement.

  @param purge_time Date before which logs should be purged.

  @retval false success
  @retval true failure
*/
bool purge_master_logs_before_date(THD *thd, time_t purge_time) {
  if (!mysql_bin_log.is_open()) {
    my_ok(thd);
    return 0;
  }
  return purge_error_message(
      thd, mysql_bin_log.purge_logs_before_date(purge_time, false));
}

/*
  Helper function to get the error code of the query to be binlogged.
 */
int query_error_code(THD *thd, bool not_killed) {
  int error;

  if (not_killed) {
    error = thd->is_error() ? thd->get_stmt_da()->mysql_errno() : 0;

    /* thd->get_stmt_da()->sql_errno() might be ER_SERVER_SHUTDOWN or
       ER_QUERY_INTERRUPTED, So here we need to make sure that error
       is not set to these errors when specified not_killed by the
       caller.
    */
    if (error == ER_SERVER_SHUTDOWN || error == ER_QUERY_INTERRUPTED) error = 0;
  } else
    error = thd->killed;

  return error;
}

/**
  Copy content of 'from' file from offset to 'to' file.

  - We do the copy outside of the IO_CACHE as the cache
  buffers would just make things slower and more complicated.
  In most cases the copy loop should only do one read.

  @param from          File to copy.
  @param to            File to copy to.
  @param offset        Offset in 'from' file.


  @retval
    0    ok
  @retval
    -1    error
*/
static bool copy_file(IO_CACHE *from, IO_CACHE *to, my_off_t offset) {
  int bytes_read;
  uchar io_buf[IO_SIZE * 2];
  DBUG_ENTER("copy_file");

  mysql_file_seek(from->file, offset, MY_SEEK_SET, MYF(0));
  while (true) {
    if ((bytes_read = (int)mysql_file_read(from->file, io_buf, sizeof(io_buf),
                                           MYF(MY_WME))) < 0)
      goto err;
    if (DBUG_EVALUATE_IF("fault_injection_copy_part_file", 1, 0))
      bytes_read = bytes_read / 2;
    if (!bytes_read) break;  // end of file
    if (mysql_file_write(to->file, io_buf, bytes_read, MYF(MY_WME | MY_NABP)))
      goto err;
  }

  DBUG_RETURN(0);

err:
  DBUG_RETURN(1);
}

/**
   Load data's io cache specific hook to be executed
   before a chunk of data is being read into the cache's buffer
   The fuction instantianates and writes into the binlog
   replication events along LOAD DATA processing.

   @param file  pointer to io-cache
   @retval 0 success
   @retval 1 failure
*/
int log_loaded_block(IO_CACHE *file) {
  DBUG_ENTER("log_loaded_block");
  LOAD_FILE_INFO *lf_info;
  uint block_len;
  /* buffer contains position where we started last read */
  uchar *buffer = (uchar *)my_b_get_buffer_start(file);
  uint max_event_size = current_thd->variables.max_allowed_packet;
  lf_info = (LOAD_FILE_INFO *)file->arg;
  if (lf_info->thd->is_current_stmt_binlog_format_row()) DBUG_RETURN(0);
  if (lf_info->last_pos_in_file != HA_POS_ERROR &&
      lf_info->last_pos_in_file >= my_b_get_pos_in_file(file))
    DBUG_RETURN(0);

  for (block_len = (uint)(my_b_get_bytes_in_buffer(file)); block_len > 0;
       buffer += min(block_len, max_event_size),
      block_len -= min(block_len, max_event_size)) {
    lf_info->last_pos_in_file = my_b_get_pos_in_file(file);
    if (lf_info->logged_data_file) {
      Append_block_log_event a(lf_info->thd, lf_info->thd->db().str, buffer,
                               min(block_len, max_event_size),
                               lf_info->log_delayed);
      if (mysql_bin_log.write_event(&a)) DBUG_RETURN(1);
    } else {
      Begin_load_query_log_event b(lf_info->thd, lf_info->thd->db().str, buffer,
                                   min(block_len, max_event_size),
                                   lf_info->log_delayed);
      if (mysql_bin_log.write_event(&b)) DBUG_RETURN(1);
      lf_info->logged_data_file = 1;
    }
  }
  DBUG_RETURN(0);
}

/* Helper function for SHOW BINLOG/RELAYLOG EVENTS */
template <class BINLOG_FILE_READER>
bool show_binlog_events(THD *thd, MYSQL_BIN_LOG *binary_log) {
  Protocol *protocol = thd->get_protocol();
  List<Item> field_list;
  const char *errmsg = 0;
  LOG_INFO linfo;

  DBUG_ENTER("show_binlog_events");

  DBUG_ASSERT(thd->lex->sql_command == SQLCOM_SHOW_BINLOG_EVENTS ||
              thd->lex->sql_command == SQLCOM_SHOW_RELAYLOG_EVENTS);

  if (binary_log->is_open()) {
    LEX_MASTER_INFO *lex_mi = &thd->lex->mi;
    SELECT_LEX_UNIT *unit = thd->lex->unit;
    ha_rows event_count, limit_start, limit_end;
    my_off_t pos =
        max<my_off_t>(BIN_LOG_HEADER_SIZE, lex_mi->pos);  // user-friendly
    char search_file_name[FN_REFLEN], *name;
    const char *log_file_name = lex_mi->log_file_name;

    unit->set_limit(thd, thd->lex->current_select());
    limit_start = unit->offset_limit_cnt;
    limit_end = unit->select_limit_cnt;

    name = search_file_name;
    if (log_file_name)
      binary_log->make_log_name(search_file_name, log_file_name);
    else
      name = 0;  // Find first log

    linfo.index_file_offset = 0;

    if (binary_log->find_log_pos(&linfo, name, true /*need_lock_index=true*/)) {
      errmsg = "Could not find target log";
      goto err;
    }

    mysql_mutex_lock(&thd->LOCK_thd_data);
    thd->current_linfo = &linfo;
    mysql_mutex_unlock(&thd->LOCK_thd_data);

    BINLOG_FILE_READER binlog_file_reader(
        opt_master_verify_checksum,
        std::max(thd->variables.max_allowed_packet,
                 binlog_row_event_max_size + MAX_LOG_EVENT_HEADER));

    if (binlog_file_reader.open(linfo.log_file_name, pos)) {
      errmsg = binlog_file_reader.get_error_str();
      goto err;
    }

    /*
      For 'in-active' binlog file, it is safe to read all events in it. But
      for 'active' binlog file, it is only safe to read the events before
      get_binlog_end_pos().

      Binlog rotation may happen after calling is_active(). In this case,
      end_pos will NOT be set to 0 while the file is actually not 'active'.
      It is safe, since 'end_pos' still expresses a correct position.
    */
    my_off_t end_pos = binary_log->get_binlog_end_pos();
    if (!binary_log->is_active(linfo.log_file_name)) end_pos = 0;

    DEBUG_SYNC(thd, "after_show_binlog_event_found_file");
    for (event_count = 0; event_count < limit_end; event_count++) {
      Log_event *ev = binlog_file_reader.read_event_object();
      if (ev == nullptr) {
        if (binlog_file_reader.has_fatal_error())
          errmsg = binlog_file_reader.get_error_str();
        break;
      }

      DEBUG_SYNC(thd, "wait_in_show_binlog_events_loop");
      if (event_count >= limit_start &&
          ev->net_send(protocol, linfo.log_file_name, pos)) {
        errmsg = "Net error";
        delete ev;
        goto err;
      }
      delete ev;
      pos = binlog_file_reader.position();
      if (end_pos > 0 && pos >= end_pos) break;
    }
  }
  // Check that linfo is still on the function scope.
  DEBUG_SYNC(thd, "after_show_binlog_events");

err:
  if (errmsg) {
    if (thd->lex->sql_command == SQLCOM_SHOW_RELAYLOG_EVENTS)
      my_error(ER_ERROR_WHEN_EXECUTING_COMMAND, MYF(0), "SHOW RELAYLOG EVENTS",
               errmsg);
    else
      my_error(ER_ERROR_WHEN_EXECUTING_COMMAND, MYF(0), "SHOW BINLOG EVENTS",
               errmsg);
  } else
    my_eof(thd);

  mysql_mutex_lock(&thd->LOCK_thd_data);
  thd->current_linfo = 0;
  mysql_mutex_unlock(&thd->LOCK_thd_data);
  DBUG_RETURN(errmsg != nullptr);
}

bool show_binlog_events(THD *thd, MYSQL_BIN_LOG *binary_log) {
  if (binary_log->is_relay_log)
    return show_binlog_events<Relaylog_file_reader>(thd, binary_log);
  return show_binlog_events<Binlog_file_reader>(thd, binary_log);
}

/**
  Execute a SHOW BINLOG EVENTS statement.

  @param thd Pointer to THD object for the client thread executing the
  statement.

  @retval false success
  @retval true failure
*/
bool mysql_show_binlog_events(THD *thd) {
  List<Item> field_list;
  DBUG_ENTER("mysql_show_binlog_events");

  DBUG_ASSERT(thd->lex->sql_command == SQLCOM_SHOW_BINLOG_EVENTS);

  Log_event::init_show_field_list(&field_list);
  if (thd->send_result_metadata(&field_list,
                                Protocol::SEND_NUM_ROWS | Protocol::SEND_EOF))
    DBUG_RETURN(true);

  /*
    Wait for handlers to insert any pending information
    into the binlog.  For e.g. ndb which updates the binlog asynchronously
    this is needed so that the uses sees all its own commands in the binlog
  */
  ha_binlog_wait(thd);

  DBUG_RETURN(show_binlog_events(thd, &mysql_bin_log));
}

MYSQL_BIN_LOG::MYSQL_BIN_LOG(uint *sync_period)
    : name(NULL),
      write_error(false),
      inited(false),
      m_binlog_file(new Binlog_ofile()),
      m_key_LOCK_log(key_LOG_LOCK_log),
      bytes_written(0),
      file_id(1),
      open_count(1),
      sync_period_ptr(sync_period),
      sync_counter(0),
      is_relay_log(0),
      checksum_alg_reset(binary_log::BINLOG_CHECKSUM_ALG_UNDEF),
      relay_log_checksum_alg(binary_log::BINLOG_CHECKSUM_ALG_UNDEF),
      previous_gtid_set_relaylog(0),
      is_rotating_caused_by_incident(false) {
  /*
    We don't want to initialize locks here as such initialization depends on
    safe_mutex (when using safe_mutex) which depends on MY_INIT(), which is
    called only in main(). Doing initialization here would make it happen
    before main().
  */
  index_file_name[0] = 0;
}

MYSQL_BIN_LOG::~MYSQL_BIN_LOG() { delete m_binlog_file; }

/* this is called only once */

void MYSQL_BIN_LOG::cleanup() {
  DBUG_ENTER("cleanup");
  if (inited) {
    inited = 0;
    close(LOG_CLOSE_INDEX | LOG_CLOSE_STOP_EVENT, true /*need_lock_log=true*/,
          true /*need_lock_index=true*/);
    mysql_mutex_destroy(&LOCK_log);
    mysql_mutex_destroy(&LOCK_index);
    mysql_mutex_destroy(&LOCK_commit);
    mysql_mutex_destroy(&LOCK_sync);
    mysql_mutex_destroy(&LOCK_binlog_end_pos);
    mysql_mutex_destroy(&LOCK_xids);
    mysql_cond_destroy(&update_cond);
    mysql_cond_destroy(&m_prep_xids_cond);
    stage_manager.deinit();
  }

  delete m_binlog_file;
  m_binlog_file = NULL;

  DBUG_VOID_RETURN;
}

void MYSQL_BIN_LOG::init_pthread_objects() {
  DBUG_ASSERT(inited == 0);
  inited = 1;

  mysql_mutex_init(m_key_LOCK_log, &LOCK_log, MY_MUTEX_INIT_SLOW);
  mysql_mutex_init(m_key_LOCK_index, &LOCK_index, MY_MUTEX_INIT_SLOW);
  mysql_mutex_init(m_key_LOCK_commit, &LOCK_commit, MY_MUTEX_INIT_FAST);
  mysql_mutex_init(m_key_LOCK_sync, &LOCK_sync, MY_MUTEX_INIT_FAST);
  mysql_mutex_init(m_key_LOCK_binlog_end_pos, &LOCK_binlog_end_pos,
                   MY_MUTEX_INIT_FAST);
  mysql_mutex_init(m_key_LOCK_xids, &LOCK_xids, MY_MUTEX_INIT_FAST);
  mysql_cond_init(m_key_update_cond, &update_cond);
  mysql_cond_init(m_key_prep_xids_cond, &m_prep_xids_cond);
  stage_manager.init(m_key_LOCK_flush_queue, m_key_LOCK_sync_queue,
                     m_key_LOCK_commit_queue, m_key_LOCK_done, m_key_COND_done);
}

/**
  Check if a string is a valid number.

  @param str			String to test
  @param res			Store value here
  @param allow_wildcards	Set to 1 if we should ignore '%' and '_'

  @note
    For the moment the allow_wildcards argument is not used
    Should be moved to some other file.

  @retval
    1	String is a number
  @retval
    0	String is not a number
*/

static bool is_number(const char *str, ulong *res, bool allow_wildcards) {
  int flag;
  const char *start;
  DBUG_ENTER("is_number");

  flag = 0;
  start = str;
  while (*str++ == ' ')
    ;
  if (*--str == '-' || *str == '+') str++;
  while (my_isdigit(files_charset_info, *str) ||
         (allow_wildcards && (*str == wild_many || *str == wild_one))) {
    flag = 1;
    str++;
  }
  if (*str == '.') {
    for (str++; my_isdigit(files_charset_info, *str) ||
                (allow_wildcards && (*str == wild_many || *str == wild_one));
         str++, flag = 1)
      ;
  }
  if (*str != 0 || flag == 0) DBUG_RETURN(0);
  if (res) *res = atol(start);
  DBUG_RETURN(1); /* Number ok */
} /* is_number */

/*
   Number of warnings that will be printed to error log
   before extension number is exhausted.
*/
#define LOG_WARN_UNIQUE_FN_EXT_LEFT 1000

/**
  Find a unique filename for 'filename.#'.

  Set '#' to the highest existing log file extension plus one.

  This function will return nonzero if: (i) the generated name
  exceeds FN_REFLEN; (ii) if the number of extensions is exhausted;
  or (iii) some other error happened while examining the filesystem.

  @return
    nonzero if not possible to get unique filename.
*/

static int find_uniq_filename(char *name, uint32 new_index_number) {
  uint i;
  char buff[FN_REFLEN], ext_buf[FN_REFLEN];
  MY_DIR *dir_info = NULL;
  struct fileinfo *file_info;
  ulong max_found = 0, next = 0, number = 0;
  size_t buf_length, length;
  char *start, *end;
  int error = 0;
  DBUG_ENTER("find_uniq_filename");

  length = dirname_part(buff, name, &buf_length);
  start = name + length;
  end = strend(start);

  *end = '.';
  length = (size_t)(end - start + 1);

  if ((DBUG_EVALUATE_IF(
          "error_unique_log_filename", 1,
          !(dir_info =
                my_dir(buff, MYF(MY_DONT_SORT)))))) {  // This shouldn't happen
    my_stpcpy(end, ".1");                              // use name+1
    DBUG_RETURN(1);
  }
  file_info = dir_info->dir_entry;
  for (i = dir_info->number_off_files; i--; file_info++) {
    if (strncmp(file_info->name, start, length) == 0 &&
        is_number(file_info->name + length, &number, 0)) {
      set_if_bigger(max_found, number);
    }
  }
  my_dirend(dir_info);

  /* check if reached the maximum possible extension number */
  if (max_found >= MAX_LOG_UNIQUE_FN_EXT) {
    LogErr(ERROR_LEVEL, ER_BINLOG_FILE_EXTENSION_NUMBER_EXHAUSTED, max_found);
    error = 1;
    goto end;
  }

  if (new_index_number > 0) {
    /*
      If "new_index_number" was specified, this means we are handling a
      "RESET MASTER TO" command and the binary log was already purged
      so max_found should be 0.
    */
    DBUG_ASSERT(max_found == 0);
    next = new_index_number;
  } else
    next = max_found + 1;
  if (sprintf(ext_buf, "%06lu", next) < 0) {
    error = 1;
    goto end;
  }
  *end++ = '.';

  /*
    Check if the generated extension size + the file name exceeds the
    buffer size used. If one did not check this, then the filename might be
    truncated, resulting in error.
   */
  if (((strlen(ext_buf) + (end - name)) >= FN_REFLEN)) {
    LogErr(ERROR_LEVEL, ER_BINLOG_FILE_NAME_TOO_LONG, name, ext_buf,
           (strlen(ext_buf) + (end - name)));
    error = 1;
    goto end;
  }

  if (sprintf(end, "%06lu", next) < 0) {
    error = 1;
    goto end;
  }

  /* print warning if reaching the end of available extensions. */
  if ((next > (MAX_LOG_UNIQUE_FN_EXT - LOG_WARN_UNIQUE_FN_EXT_LEFT)))
    LogErr(WARNING_LEVEL, ER_BINLOG_FILE_EXTENSION_NUMBER_RUNNING_LOW, next,
           (MAX_LOG_UNIQUE_FN_EXT - next));

end:
  DBUG_RETURN(error);
}

int MYSQL_BIN_LOG::generate_new_name(char *new_name, const char *log_name,
                                     uint32 new_index_number) {
  fn_format(new_name, log_name, mysql_data_home, "", 4);
  if (!fn_ext(log_name)[0]) {
    if (find_uniq_filename(new_name, new_index_number)) {
      my_printf_error(ER_NO_UNIQUE_LOGFILE,
                      ER_THD(current_thd, ER_NO_UNIQUE_LOGFILE),
                      MYF(ME_FATALERROR), log_name);
      LogErr(ERROR_LEVEL, ER_FAILED_TO_GENERATE_UNIQUE_LOGFILE, log_name);
      return 1;
    }
  }
  return 0;
}

/**
  @todo
  The following should be using fn_format();  We just need to
  first change fn_format() to cut the file name if it's too long.
*/
const char *MYSQL_BIN_LOG::generate_name(const char *log_name,
                                         const char *suffix, char *buff) {
  if (!log_name || !log_name[0]) {
    if (is_relay_log || log_bin_supplied)
      strmake(buff, default_logfile_name, FN_REFLEN - strlen(suffix) - 1);
    else
      strmake(buff, default_binlogfile_name, FN_REFLEN - strlen(suffix) - 1);

    return (const char *)fn_format(buff, buff, "", suffix,
                                   MYF(MY_REPLACE_EXT | MY_REPLACE_DIR));
  }
  // get rid of extension to avoid problems

  char *p = fn_ext(log_name);
  uint length = (uint)(p - log_name);
  strmake(buff, log_name, min<size_t>(length, FN_REFLEN - 1));
  return (const char *)buff;
}

bool MYSQL_BIN_LOG::init_and_set_log_file_name(const char *log_name,
                                               const char *new_name,
                                               uint32 new_index_number) {
  if (new_name && !my_stpcpy(log_file_name, new_name))
    return true;
  else if (!new_name &&
           generate_new_name(log_file_name, log_name, new_index_number))
    return true;

  return false;
}

/**
  Open the logfile and init IO_CACHE.

  @param log_file_key        The file instrumentation key for this file
  @param log_name            The name of the log to open
  @param new_name            The new name for the logfile.
                             NULL forces generate_new_name() to be called.
  @param new_index_number    The binary log file index number to start from
                             after the RESET MASTER TO command is called.

  @return true if error, false otherwise.
*/

bool MYSQL_BIN_LOG::open(PSI_file_key log_file_key, const char *log_name,
                         const char *new_name, uint32 new_index_number) {
  DBUG_ENTER("MYSQL_BIN_LOG::open");
  bool ret = false;

  write_error = 0;
  myf flags = MY_WME | MY_NABP | MY_WAIT_IF_FULL;
  if (is_relay_log) flags = flags | MY_REPORT_WAITING_IF_FULL;

  if (!(name = my_strdup(key_memory_MYSQL_LOG_name, log_name, MYF(MY_WME)))) {
    name = (char *)log_name;  // for the error message
    goto err;
  }

  if (init_and_set_log_file_name(name, new_name, new_index_number) ||
      DBUG_EVALUATE_IF("fault_injection_init_name", 1, 0))
    goto err;

  db[0] = 0;

  /* Keep the key for reopen */
  m_log_file_key = log_file_key;

  /*
    LOCK_sync guarantees that no thread is calling m_binlog_file to sync data
    to disk when another thread is opening the new file
    (FLUSH LOG or RESET MASTER).
  */
  if (!is_relay_log) mysql_mutex_lock(&LOCK_sync);

  ret = m_binlog_file->open(log_file_key, log_file_name, flags);

  if (!is_relay_log) mysql_mutex_unlock(&LOCK_sync);

  if (ret) goto err;

  atomic_log_state = LOG_OPENED;
  DBUG_RETURN(0);

err:
  if (binlog_error_action == ABORT_SERVER) {
    exec_binlog_error_action_abort(
        "Either disk is full or file system is read "
        "only while opening the binlog. Aborting the"
        " server.");
  } else
    LogErr(ERROR_LEVEL, ER_BINLOG_CANT_OPEN_FOR_LOGGING, name, errno);

  my_free(name);
  name = NULL;
  atomic_log_state = LOG_CLOSED;
  DBUG_RETURN(1);
}

bool MYSQL_BIN_LOG::open_index_file(const char *index_file_name_arg,
                                    const char *log_name,
                                    bool need_lock_index) {
  bool error = false;
  File index_file_nr = -1;
  if (need_lock_index)
    mysql_mutex_lock(&LOCK_index);
  else
    mysql_mutex_assert_owner(&LOCK_index);

  /*
    First open of this class instance
    Create an index file that will hold all file names uses for logging.
    Add new entries to the end of it.
  */
  myf opt = MY_UNPACK_FILENAME;

  if (my_b_inited(&index_file)) goto end;

  if (!index_file_name_arg) {
    index_file_name_arg = log_name;  // Use same basename for index file
    opt = MY_UNPACK_FILENAME | MY_REPLACE_EXT;
  }
  fn_format(index_file_name, index_file_name_arg, mysql_data_home, ".index",
            opt);

  if (set_crash_safe_index_file_name(index_file_name_arg)) {
    error = true;
    goto end;
  }

  /*
    We need move crash_safe_index_file to index_file if the index_file
    does not exist and crash_safe_index_file exists when mysqld server
    restarts.
  */
  if (my_access(index_file_name, F_OK) &&
      !my_access(crash_safe_index_file_name, F_OK) &&
      my_rename(crash_safe_index_file_name, index_file_name, MYF(MY_WME))) {
    LogErr(ERROR_LEVEL, ER_BINLOG_CANT_MOVE_TMP_TO_INDEX,
           "MYSQL_BIN_LOG::open_index_file");
    error = true;
    goto end;
  }

  if ((index_file_nr = mysql_file_open(m_key_file_log_index, index_file_name,
                                       O_RDWR | O_CREAT, MYF(MY_WME))) < 0 ||
      mysql_file_sync(index_file_nr, MYF(MY_WME)) ||
      init_io_cache_ext(&index_file, index_file_nr, IO_SIZE, READ_CACHE,
                        mysql_file_seek(index_file_nr, 0L, MY_SEEK_END, MYF(0)),
                        0, MYF(MY_WME | MY_WAIT_IF_FULL),
                        m_key_file_log_index_cache) ||
      DBUG_EVALUATE_IF("fault_injection_openning_index", 1, 0)) {
    /*
      TODO: all operations creating/deleting the index file or a log, should
      call my_sync_dir() or my_sync_dir_by_file() to be durable.
      TODO: file creation should be done with mysql_file_create()
      not mysql_file_open().
    */
    if (index_file_nr >= 0) mysql_file_close(index_file_nr, MYF(0));
    error = true;
    goto end;
  }

  /*
    Sync the index by purging any binary log file that is not registered.
    In other words, either purge binary log files that were removed from
    the index but not purged from the file system due to a crash or purge
    any binary log file that was created but not register in the index
    due to a crash.
  */

  if (set_purge_index_file_name(index_file_name_arg) ||
      open_purge_index_file(false) || purge_index_entry(NULL, NULL, false) ||
      close_purge_index_file() ||
      DBUG_EVALUATE_IF("fault_injection_recovering_index", 1, 0)) {
    LogErr(ERROR_LEVEL, ER_BINLOG_FAILED_TO_SYNC_INDEX_FILE);
    error = true;
    goto end;
  }

end:
  if (need_lock_index) mysql_mutex_unlock(&LOCK_index);
  return error;
}

/**
  Add the GTIDs from the given relaylog file and also
  update the IO thread transaction parser.

  @param filename Relaylog file to read from.
  @param retrieved_gtids Gtid_set to store the GTIDs found on the relaylog file.
  @param verify_checksum Set to true to verify event checksums.
  @param trx_parser The transaction boundary parser to be used in order to
  only add a GTID to the gtid_set after ensuring the transaction is fully
  stored on the relay log.
  @param partial_trx The trx_monitoring_info of the last incomplete transaction
  found in the relay log.

  @retval false The file was successfully read and all GTIDs from
  Previous_gtids and Gtid_log_event from complete transactions were added to
  the retrieved_set.
  @retval true There was an error during the procedure.
*/
static bool read_gtids_and_update_trx_parser_from_relaylog(
    const char *filename, Gtid_set *retrieved_gtids, bool verify_checksum,
    Transaction_boundary_parser *trx_parser,
    Gtid_monitoring_info *partial_trx) {
  DBUG_ENTER("read_gtids_and_update_trx_parser_from_relaylog");
  DBUG_PRINT("info", ("Opening file %s", filename));

  DBUG_ASSERT(retrieved_gtids != NULL);
  DBUG_ASSERT(trx_parser != NULL);
#ifndef DBUG_OFF
  unsigned long event_counter = 0;
#endif
  bool error = false;

  Relaylog_file_reader relaylog_file_reader(verify_checksum);
  if (relaylog_file_reader.open(filename)) {
    LogErr(ERROR_LEVEL, ER_BINLOG_FILE_OPEN_FAILED,
           relaylog_file_reader.get_error_str());

    /*
      As read_gtids_from_binlog() will not throw error on truncated
      relaylog files, we should do the same here in order to keep the
      current behavior.
    */
    if (relaylog_file_reader.get_error_type() ==
        Binlog_read_error::CANNOT_GET_FILE_PASSWORD)
      error = true;
    DBUG_RETURN(error);
  }

  Log_event *ev = NULL;
  bool seen_prev_gtids = false;
  ulong data_len = 0;

  while (!error && (ev = relaylog_file_reader.read_event_object()) != NULL) {
    DBUG_PRINT("info", ("Read event of type %s", ev->get_type_str()));
#ifndef DBUG_OFF
    event_counter++;
#endif

    data_len = uint4korr(ev->temp_buf + EVENT_LEN_OFFSET);
    if (trx_parser->feed_event(ev->temp_buf, data_len,
                               relaylog_file_reader.format_description_event(),
                               false)) {
      /*
        The transaction boundary parser found an error while parsing a
        sequence of events from the relaylog. As we don't know if the
        parsing has started from a reliable point (it might started in
        a relay log file that begins with the rest of a transaction
        that started in a previous relay log file), it is better to do
        nothing in this case. The boundary parser will fix itself once
        finding an event that represent a transaction boundary.

        Suppose the following relaylog:

         rl-bin.000011 | rl-bin.000012 | rl-bin.000013 | rl-bin-000014
        ---------------+---------------+---------------+---------------
         PREV_GTIDS    | PREV_GTIDS    | PREV_GTIDS    | PREV_GTIDS
         (empty)       | (UUID:1-2)    | (UUID:1-2)    | (UUID:1-2)
        ---------------+---------------+---------------+---------------
         XID           | QUERY(INSERT) | QUERY(INSERT) | XID
        ---------------+---------------+---------------+---------------
         GTID(UUID:2)  |
        ---------------+
         QUERY(CREATE  |
         TABLE t1 ...) |
        ---------------+
         GTID(UUID:3)  |
        ---------------+
         QUERY(BEGIN)  |
        ---------------+

        As it is impossible to determine the current Retrieved_Gtid_Set by only
        looking to the PREVIOUS_GTIDS on the last relay log file, and scanning
        events on it, we tried to find a relay log file that contains at least
        one GTID event during the backwards search.

        In the example, we will find a GTID only in rl-bin.000011, as the
        UUID:3 transaction was spanned across 4 relay log files.

        The transaction spanning can be caused by "FLUSH RELAY LOGS" commands
        on slave while it is queuing the transaction.

        So, in order to correctly add UUID:3 into Retrieved_Gtid_Set, we need
        to parse the relay log starting on the file we found the last GTID
        queued to know if the transaction was fully retrieved or not.

        Start scanning rl-bin.000011 after resetting the transaction parser
        will generate an error, as XID event is only expected inside a DML,
        but in this case, we can ignore this error and reset the parser.
      */
      trx_parser->reset();
      /*
        We also have to discard the GTID of the partial transaction that was
        not finished if there is one. This is needed supposing that an
        incomplete transaction was replicated with a GTID.

        GTID(1), QUERY(BEGIN), QUERY(INSERT), ANONYMOUS_GTID, QUERY(DROP ...)

        In the example above, without cleaning the partial_trx,
        the GTID(1) would be added to the Retrieved_Gtid_Set after the
        QUERY(DROP ...) event.

        GTID(1), QUERY(BEGIN), QUERY(INSERT), GTID(2), QUERY(DROP ...)

        In the example above the GTID(1) will also be discarded as the
        GTID(1) transaction is not complete.
      */
      if (partial_trx->is_processing_trx_set()) {
        DBUG_PRINT("info", ("Discarding Gtid(%d, %lld) as the transaction "
                            "wasn't complete and we found an error in the"
                            "transaction boundary parser.",
                            partial_trx->get_processing_trx_gtid()->sidno,
                            partial_trx->get_processing_trx_gtid()->gno));
        partial_trx->clear_processing_trx();
      }
    }

    switch (ev->get_type_code()) {
      case binary_log::FORMAT_DESCRIPTION_EVENT:
      case binary_log::ROTATE_EVENT:
        // do nothing; just accept this event and go to next
        break;
      case binary_log::PREVIOUS_GTIDS_LOG_EVENT: {
        seen_prev_gtids = true;
        // add events to sets
        Previous_gtids_log_event *prev_gtids_ev =
            (Previous_gtids_log_event *)ev;
        if (prev_gtids_ev->add_to_set(retrieved_gtids) != 0) {
          error = true;
          break;
        }
#ifndef DBUG_OFF
        char *prev_buffer = prev_gtids_ev->get_str(NULL, NULL);
        DBUG_PRINT("info", ("Got Previous_gtids from file '%s': Gtid_set='%s'.",
                            filename, prev_buffer));
        my_free(prev_buffer);
#endif
        break;
      }
      case binary_log::GTID_LOG_EVENT: {
        /* If we didn't find any PREVIOUS_GTIDS in this file */
        if (!seen_prev_gtids) {
          my_error(ER_BINLOG_LOGICAL_CORRUPTION, MYF(0), filename,
                   "The first global transaction identifier was read, but "
                   "no other information regarding identifiers existing "
                   "on the previous log files was found.");
          error = true;
          break;
        }

        Gtid_log_event *gtid_ev = (Gtid_log_event *)ev;
        rpl_sidno sidno = gtid_ev->get_sidno(retrieved_gtids->get_sid_map());
        ulonglong immediate_commit_timestamp =
            gtid_ev->immediate_commit_timestamp;
        longlong original_commit_timestamp = gtid_ev->original_commit_timestamp;

        if (sidno < 0) {
          error = true;
          break;
        } else {
          if (retrieved_gtids->ensure_sidno(sidno) != RETURN_STATUS_OK) {
            error = true;
            break;
          } else {
            Gtid gtid = {sidno, gtid_ev->get_gno()};
            /*
              As are updating the transaction boundary parser while reading
              GTIDs from relay log files to fill the Retrieved_Gtid_Set, we
              should not add the GTID here as we don't know if the transaction
              is complete on the relay log yet.
            */
            partial_trx->start(gtid, original_commit_timestamp,
                               immediate_commit_timestamp);
          }
          DBUG_PRINT("info",
                     ("Found Gtid in relaylog file '%s': Gtid(%d, %lld).",
                      filename, sidno, gtid_ev->get_gno()));
        }
        break;
      }
      case binary_log::ANONYMOUS_GTID_LOG_EVENT:
      default:
        /*
          If we reached the end of a transaction after storing it's GTID
          in partial_trx structure, it is time to add this GTID to the
          retrieved_gtids set because the transaction is complete and there is
          no need for asking this transaction again.
        */
        if (trx_parser->is_not_inside_transaction()) {
          if (partial_trx->is_processing_trx_set()) {
            const Gtid *fully_retrieved_gtid;
            fully_retrieved_gtid = partial_trx->get_processing_trx_gtid();
            DBUG_PRINT("info", ("Adding Gtid to Retrieved_Gtid_Set as the "
                                "transaction was completed at "
                                "relaylog file '%s': Gtid(%d, %lld).",
                                filename, fully_retrieved_gtid->sidno,
                                fully_retrieved_gtid->gno));
            retrieved_gtids->_add_gtid(*fully_retrieved_gtid);
            /*
             We don't need to update the last queued structure here. We just
             want to have the information about the partial transaction left in
             the relay log.
            */
            partial_trx->clear();
          }
        }
        break;
    }
    delete ev;
  }

  if (relaylog_file_reader.has_fatal_error()) {
    // This is not a fatal error; the log may just be truncated.
    // @todo but what other errors could happen? IO error?
    LogErr(WARNING_LEVEL, ER_BINLOG_ERROR_READING_GTIDS_FROM_RELAY_LOG, -1);
  }

#ifndef DBUG_OFF
  LogErr(INFORMATION_LEVEL, ER_BINLOG_EVENTS_READ_FROM_RELAY_LOG_INFO,
         event_counter, filename);
#endif

  DBUG_RETURN(error);
}

/**
  Reads GTIDs from the given binlog file.

  @param filename File to read from.
  @param all_gtids If not NULL, then the GTIDs from the
  Previous_gtids_log_event and from all Gtid_log_events are stored in
  this object.
  @param prev_gtids If not NULL, then the GTIDs from the
  Previous_gtids_log_events are stored in this object.
  @param first_gtid If not NULL, then the first GTID information from the
  file will be stored in this object.
  @param sid_map The sid_map object to use in the rpl_sidno generation
  of the Gtid_log_event. If lock is needed in the sid_map, the caller
  must hold it.
  @param verify_checksum Set to true to verify event checksums.

  @retval GOT_GTIDS The file was successfully read and it contains
  both Gtid_log_events and Previous_gtids_log_events.
  This is only possible if either all_gtids or first_gtid are not null.
  @retval GOT_PREVIOUS_GTIDS The file was successfully read and it
  contains Previous_gtids_log_events but no Gtid_log_events.
  For binary logs, if no all_gtids and no first_gtid are specified,
  this function will be done right after reading the PREVIOUS_GTIDS
  regardless of the rest of the content of the binary log file.
  @retval NO_GTIDS The file was successfully read and it does not
  contain GTID events.
  @retval ERROR Out of memory, or IO error, or malformed event
  structure, or the file is malformed (e.g., contains Gtid_log_events
  but no Previous_gtids_log_event).
  @retval TRUNCATED The file was truncated before the end of the
  first Previous_gtids_log_event.
*/
enum enum_read_gtids_from_binlog_status {
  GOT_GTIDS,
  GOT_PREVIOUS_GTIDS,
  NO_GTIDS,
  ERROR,
  TRUNCATED
};
static enum_read_gtids_from_binlog_status read_gtids_from_binlog(
    const char *filename, Gtid_set *all_gtids, Gtid_set *prev_gtids,
    Gtid *first_gtid, Sid_map *sid_map, bool verify_checksum,
    bool is_relay_log) {
  DBUG_ENTER("read_gtids_from_binlog");
  DBUG_PRINT("info", ("Opening file %s", filename));

#ifndef DBUG_OFF
  unsigned long event_counter = 0;
  /*
    We assert here that both all_gtids and prev_gtids, if specified,
    uses the same sid_map as the one passed as a parameter. This is just
    to ensure that, if the sid_map needed some lock and was locked by
    the caller, the lock applies to all the GTID sets this function is
    dealing with.
  */
  if (all_gtids) DBUG_ASSERT(all_gtids->get_sid_map() == sid_map);
  if (prev_gtids) DBUG_ASSERT(prev_gtids->get_sid_map() == sid_map);
#endif

  Binlog_file_reader binlog_file_reader(verify_checksum);
  if (binlog_file_reader.open(filename)) {
    LogErr(ERROR_LEVEL, ER_BINLOG_FILE_OPEN_FAILED,
           binlog_file_reader.get_error_str());
    /*
      We need to revisit the recovery procedure for relay log
      files. Currently, it is called after this routine.
      /Alfranio
    */
    if (binlog_file_reader.get_error_type() ==
        Binlog_read_error::CANNOT_GET_FILE_PASSWORD)
      DBUG_RETURN(ERROR);
    DBUG_RETURN(TRUNCATED);
  }

  Log_event *ev = NULL;
  enum_read_gtids_from_binlog_status ret = NO_GTIDS;
  bool done = false;
  bool seen_first_gtid = false;
  while (!done && (ev = binlog_file_reader.read_event_object()) != NULL) {
#ifndef DBUG_OFF
    event_counter++;
#endif
    DBUG_PRINT("info", ("Read event of type %s", ev->get_type_str()));
    switch (ev->get_type_code()) {
      case binary_log::FORMAT_DESCRIPTION_EVENT:
      case binary_log::ROTATE_EVENT:
        // do nothing; just accept this event and go to next
        break;
      case binary_log::PREVIOUS_GTIDS_LOG_EVENT: {
        ret = GOT_PREVIOUS_GTIDS;
        // add events to sets
        Previous_gtids_log_event *prev_gtids_ev =
            (Previous_gtids_log_event *)ev;
        if (all_gtids != NULL && prev_gtids_ev->add_to_set(all_gtids) != 0)
          ret = ERROR, done = true;
        else if (prev_gtids != NULL &&
                 prev_gtids_ev->add_to_set(prev_gtids) != 0)
          ret = ERROR, done = true;
#ifndef DBUG_OFF
        char *prev_buffer = prev_gtids_ev->get_str(NULL, NULL);
        DBUG_PRINT("info", ("Got Previous_gtids from file '%s': Gtid_set='%s'.",
                            filename, prev_buffer));
        my_free(prev_buffer);
#endif
        /*
          If this is not a relay log, the previous_gtids were asked and no
          all_gtids neither first_gtid were asked, it is fine to consider the
          job as done.
        */
        if (!is_relay_log && prev_gtids != NULL && all_gtids == NULL &&
            first_gtid == NULL)
          done = true;
        DBUG_EXECUTE_IF("inject_fault_bug16502579", {
          DBUG_PRINT("debug", ("PREVIOUS_GTIDS_LOG_EVENT found. "
                               "Injected ret=NO_GTIDS."));
          if (ret == GOT_PREVIOUS_GTIDS) {
            ret = NO_GTIDS;
            done = false;
          }
        });
        break;
      }
      case binary_log::GTID_LOG_EVENT: {
        if (ret != GOT_GTIDS) {
          if (ret != GOT_PREVIOUS_GTIDS) {
            /*
              Since this routine is run on startup, there may not be a
              THD instance. Therefore, ER(X) cannot be used.
             */
            const char *msg_fmt =
                (current_thd != NULL)
                    ? ER_THD(current_thd, ER_BINLOG_LOGICAL_CORRUPTION)
                    : ER_DEFAULT(ER_BINLOG_LOGICAL_CORRUPTION);
            my_printf_error(
                ER_BINLOG_LOGICAL_CORRUPTION, msg_fmt, MYF(0), filename,
                "The first global transaction identifier was read, but "
                "no other information regarding identifiers existing "
                "on the previous log files was found.");
            ret = ERROR, done = true;
            break;
          } else
            ret = GOT_GTIDS;
        }
        /*
          When this is a relaylog, we just check if the relay log contains at
          least one Gtid_log_event, so that we can distinguish the return values
          GOT_GTID and GOT_PREVIOUS_GTIDS. We don't need to read anything else
          from the relay log.
          When this is a binary log, if all_gtids is requested (i.e., NOT NULL),
          we should continue to read all gtids. If just first_gtid was
          requested, we will be done after storing this Gtid_log_event info on
          it.
        */
        if (is_relay_log) {
          ret = GOT_GTIDS, done = true;
        } else {
          Gtid_log_event *gtid_ev = (Gtid_log_event *)ev;
          rpl_sidno sidno = gtid_ev->get_sidno(sid_map);
          if (sidno < 0)
            ret = ERROR, done = true;
          else {
            if (all_gtids) {
              if (all_gtids->ensure_sidno(sidno) != RETURN_STATUS_OK)
                ret = ERROR, done = true;
              all_gtids->_add_gtid(sidno, gtid_ev->get_gno());
              DBUG_PRINT("info", ("Got Gtid from file '%s': Gtid(%d, %lld).",
                                  filename, sidno, gtid_ev->get_gno()));
            }

            /* If the first GTID was requested, stores it */
            if (first_gtid && !seen_first_gtid) {
              first_gtid->set(sidno, gtid_ev->get_gno());
              seen_first_gtid = true;
              /* If the first_gtid was the only thing requested, we are done */
              if (all_gtids == NULL) ret = GOT_GTIDS, done = true;
            }
          }
        }
        break;
      }
      case binary_log::ANONYMOUS_GTID_LOG_EVENT: {
        /*
          When this is a relaylog, we just check if it contains
          at least one Anonymous_gtid_log_event after initialization
          (FDs, Rotates and PREVIOUS_GTIDS), so that we can distinguish the
          return values GOT_GTID and GOT_PREVIOUS_GTIDS.
          We don't need to read anything else from the relay log.
        */
        if (is_relay_log) {
          ret = GOT_GTIDS;
          done = true;
          break;
        }
        DBUG_ASSERT(prev_gtids == NULL
                        ? true
                        : all_gtids != NULL || first_gtid != NULL);
      }
      // Fall through.
      default:
        // if we found any other event type without finding a
        // previous_gtids_log_event, then the rest of this binlog
        // cannot contain gtids
        if (ret != GOT_GTIDS && ret != GOT_PREVIOUS_GTIDS) done = true;
        /*
          The GTIDs of the relaylog files will be handled later
          because of the possibility of transactions be spanned
          along distinct relaylog files.
          So, if we found an ordinary event without finding the
          GTID but we already found the PREVIOUS_GTIDS, this probably
          means that the event is from a transaction that started on
          previous relaylog file.
        */
        if (ret == GOT_PREVIOUS_GTIDS && is_relay_log) done = true;
        break;
    }
    delete ev;
    DBUG_PRINT("info", ("done=%d", done));
  }

  if (binlog_file_reader.has_fatal_error()) {
    // This is not a fatal error; the log may just be truncated.

    // @todo but what other errors could happen? IO error?
    LogErr(WARNING_LEVEL, ER_BINLOG_ERROR_READING_GTIDS_FROM_BINARY_LOG, -1);
  }

  if (all_gtids)
    all_gtids->dbug_print("all_gtids");
  else
    DBUG_PRINT("info", ("all_gtids==NULL"));
  if (prev_gtids)
    prev_gtids->dbug_print("prev_gtids");
  else
    DBUG_PRINT("info", ("prev_gtids==NULL"));
  if (first_gtid == NULL)
    DBUG_PRINT("info", ("first_gtid==NULL"));
  else if (first_gtid->sidno == 0)
    DBUG_PRINT("info", ("first_gtid.sidno==0"));
  else
    first_gtid->dbug_print(sid_map, "first_gtid");

  DBUG_PRINT("info", ("returning %d", ret));
#ifndef DBUG_OFF
  if (!is_relay_log && prev_gtids != NULL && all_gtids == NULL &&
      first_gtid == NULL)
    LogErr(INFORMATION_LEVEL, ER_BINLOG_EVENTS_READ_FROM_BINLOG_INFO,
           event_counter, filename);
#endif
  DBUG_RETURN(ret);
}

bool MYSQL_BIN_LOG::find_first_log_not_in_gtid_set(char *binlog_file_name,
                                                   const Gtid_set *gtid_set,
                                                   Gtid *first_gtid,
                                                   const char **errmsg) {
  DBUG_ENTER("MYSQL_BIN_LOG::gtid_read_start_binlog");
  /*
    Gather the set of files to be accessed.
  */
  list<string> filename_list;
  LOG_INFO linfo;
  int error;

  list<string>::reverse_iterator rit;
  Gtid_set binlog_previous_gtid_set(gtid_set->get_sid_map());

  mysql_mutex_lock(&LOCK_index);
  for (error = find_log_pos(&linfo, NULL, false /*need_lock_index=false*/);
       !error; error = find_next_log(&linfo, false /*need_lock_index=false*/)) {
    DBUG_PRINT("info", ("read log filename '%s'", linfo.log_file_name));
    filename_list.push_back(string(linfo.log_file_name));
  }
  mysql_mutex_unlock(&LOCK_index);
  if (error != LOG_INFO_EOF) {
    *errmsg =
        "Failed to read the binary log index file while "
        "looking for the oldest binary log that contains any GTID "
        "that is not in the given gtid set";
    error = -1;
    goto end;
  }

  if (filename_list.empty()) {
    *errmsg =
        "Could not find first log file name in binary log index file "
        "while looking for the oldest binary log that contains any GTID "
        "that is not in the given gtid set";
    error = -2;
    goto end;
  }

  /*
    Iterate over all the binary logs in reverse order, and read only
    the Previous_gtids_log_event, to find the first one, that is the
    subset of the given gtid set. Since every binary log begins with
    a Previous_gtids_log_event, that contains all GTIDs in all
    previous binary logs.
    We also ask for the first GTID in the binary log to know if we
    should send the FD event with the "created" field cleared or not.
  */
  DBUG_PRINT("info", ("Iterating backwards through binary logs, and reading "
                      "only the Previous_gtids_log_event, to find the first "
                      "one, that is the subset of the given gtid set."));
  rit = filename_list.rbegin();
  error = 0;
  while (rit != filename_list.rend()) {
    binlog_previous_gtid_set.clear();
    const char *filename = rit->c_str();
    DBUG_PRINT("info",
               ("Read Previous_gtids_log_event from filename='%s'", filename));
    switch (read_gtids_from_binlog(filename, NULL, &binlog_previous_gtid_set,
                                   first_gtid,
                                   binlog_previous_gtid_set.get_sid_map(),
                                   opt_master_verify_checksum, is_relay_log)) {
      case ERROR:
        *errmsg =
            "Error reading header of binary log while looking for "
            "the oldest binary log that contains any GTID that is not in "
            "the given gtid set";
        error = -3;
        goto end;
      case NO_GTIDS:
        *errmsg =
            "Found old binary log without GTIDs while looking for "
            "the oldest binary log that contains any GTID that is not in "
            "the given gtid set";
        error = -4;
        goto end;
      case GOT_GTIDS:
      case GOT_PREVIOUS_GTIDS:
        if (binlog_previous_gtid_set.is_subset(gtid_set)) {
          strcpy(binlog_file_name, filename);
          /*
            Verify that the selected binlog is not the first binlog,
          */
          DBUG_EXECUTE_IF("slave_reconnect_with_gtid_set_executed",
                          DBUG_ASSERT(strcmp(filename_list.begin()->c_str(),
                                             binlog_file_name) != 0););
          goto end;
        }
      case TRUNCATED:
        break;
    }

    rit++;
  }

  if (rit == filename_list.rend()) {
    char *missing_gtids = NULL;
    Gtid_set gtid_missing(gtid_set->get_sid_map());
    gtid_missing.add_gtid_set(gtid_set);
    gtid_missing.remove_gtid_set(&binlog_previous_gtid_set);
    gtid_missing.to_string(&missing_gtids, false, NULL);

    String tmp_uuid;
    mysql_mutex_lock(&current_thd->LOCK_thd_data);
    const auto it = current_thd->user_vars.find("slave_uuid");
    if (it != current_thd->user_vars.end() && it->second->length() > 0) {
      tmp_uuid.copy(it->second->ptr(), it->second->length(), NULL);
    }
    mysql_mutex_unlock(&current_thd->LOCK_thd_data);

    LogErr(WARNING_LEVEL, ER_FOUND_MISSING_GTIDS, tmp_uuid.ptr(),
           missing_gtids);
    my_free(missing_gtids);

    *errmsg = ER_THD(current_thd, ER_MASTER_HAS_PURGED_REQUIRED_GTIDS);
    error = -5;
  }

end:
  if (error) DBUG_PRINT("error", ("'%s'", *errmsg));
  filename_list.clear();
  DBUG_PRINT("info", ("returning %d", error));
  DBUG_RETURN(error != 0 ? true : false);
}

bool MYSQL_BIN_LOG::init_gtid_sets(Gtid_set *all_gtids, Gtid_set *lost_gtids,
                                   bool verify_checksum, bool need_lock,
                                   Transaction_boundary_parser *trx_parser,
                                   Gtid_monitoring_info *partial_trx,
                                   bool is_server_starting) {
  DBUG_ENTER("MYSQL_BIN_LOG::init_gtid_sets");
  DBUG_PRINT(
      "info",
      ("lost_gtids=%p; so we are recovering a %s log; is_relay_log=%d",
       lost_gtids, lost_gtids == NULL ? "relay" : "binary", is_relay_log));

  Checkable_rwlock *sid_lock =
      is_relay_log ? all_gtids->get_sid_map()->get_sid_lock() : global_sid_lock;
  /*
    If this is a relay log, we must have the IO thread Master_info trx_parser
    in order to correctly feed it with relay log events.
  */
#ifndef DBUG_OFF
  if (is_relay_log) {
    DBUG_ASSERT(trx_parser != NULL);
    DBUG_ASSERT(lost_gtids == NULL);
  }
#endif

  /*
    Acquires the necessary locks to ensure that logs are not either
    removed or updated when we are reading from it.
  */
  if (need_lock) {
    // We don't need LOCK_log if we are only going to read the initial
    // Prevoius_gtids_log_event and ignore the Gtid_log_events.
    if (all_gtids != NULL) mysql_mutex_lock(&LOCK_log);
    mysql_mutex_lock(&LOCK_index);
    sid_lock->wrlock();
  } else {
    if (all_gtids != NULL) mysql_mutex_assert_owner(&LOCK_log);
    mysql_mutex_assert_owner(&LOCK_index);
    sid_lock->assert_some_wrlock();
  }

  // Gather the set of files to be accessed.
  list<string> filename_list;
  LOG_INFO linfo;
  int error;

  list<string>::iterator it;
  list<string>::reverse_iterator rit;
  bool reached_first_file = false;

  /* Initialize the sid_map to be used in read_gtids_from_binlog */
  Sid_map *sid_map = NULL;
  if (all_gtids)
    sid_map = all_gtids->get_sid_map();
  else if (lost_gtids)
    sid_map = lost_gtids->get_sid_map();

  for (error = find_log_pos(&linfo, NULL, false /*need_lock_index=false*/);
       !error; error = find_next_log(&linfo, false /*need_lock_index=false*/)) {
    DBUG_PRINT("info", ("read log filename '%s'", linfo.log_file_name));
    filename_list.push_back(string(linfo.log_file_name));
  }
  if (error != LOG_INFO_EOF) {
    DBUG_PRINT("error", ("Error reading %s index",
                         is_relay_log ? "relaylog" : "binlog"));
    goto end;
  }
  /*
    On server starting, one new empty binlog file is created and
    its file name is put into index file before initializing
    GLOBAL.GTID_EXECUTED AND GLOBAL.GTID_PURGED, it is not the
    last binlog file before the server restarts, so we remove
    its file name from filename_list.
  */
  if (is_server_starting && !is_relay_log && !filename_list.empty())
    filename_list.pop_back();

  error = 0;

  if (all_gtids != NULL) {
    DBUG_PRINT("info", ("Iterating backwards through %s logs, "
                        "looking for the last %s log that contains "
                        "a Previous_gtids_log_event.",
                        is_relay_log ? "relay" : "binary",
                        is_relay_log ? "relay" : "binary"));
    // Iterate over all files in reverse order until we find one that
    // contains a Previous_gtids_log_event.
    rit = filename_list.rbegin();
    bool can_stop_reading = false;
    reached_first_file = (rit == filename_list.rend());
    DBUG_PRINT("info",
               ("filename='%s' reached_first_file=%d",
                reached_first_file ? "" : rit->c_str(), reached_first_file));
    while (!can_stop_reading && !reached_first_file) {
      const char *filename = rit->c_str();
      DBUG_ASSERT(rit != filename_list.rend());
      rit++;
      reached_first_file = (rit == filename_list.rend());
      DBUG_PRINT("info", ("filename='%s' can_stop_reading=%d "
                          "reached_first_file=%d, ",
                          filename, can_stop_reading, reached_first_file));
      switch (read_gtids_from_binlog(
          filename, all_gtids, reached_first_file ? lost_gtids : NULL,
          NULL /* first_gtid */, sid_map, verify_checksum, is_relay_log)) {
        case ERROR: {
          error = 1;
          goto end;
        }
        case GOT_GTIDS: {
          can_stop_reading = true;
          break;
        }
        case GOT_PREVIOUS_GTIDS: {
          /*
            If this is a binlog file, it is enough to have GOT_PREVIOUS_GTIDS.
            If this is a relaylog file, we need to find at least one GTID to
            start parsing the relay log to add GTID of transactions that might
            have spanned in distinct relaylog files.
          */
          if (!is_relay_log) can_stop_reading = true;
          break;
        }
        case NO_GTIDS: {
          /*
            Mysql server iterates backwards through binary logs, looking for
            the last binary log that contains a Previous_gtids_log_event for
            gathering the set of gtid_executed on server start. This may take
            very long time if it has many binary logs and almost all of them
            are out of filesystem cache. So if the binlog_gtid_simple_recovery
            is enabled, and the last binary log does not contain any GTID
            event, do not read any more binary logs, GLOBAL.GTID_EXECUTED and
            GLOBAL.GTID_PURGED should be empty in the case.
          */
          if (binlog_gtid_simple_recovery && is_server_starting &&
              !is_relay_log) {
            DBUG_ASSERT(all_gtids->is_empty());
            DBUG_ASSERT(lost_gtids->is_empty());
            goto end;
          }
          /*FALLTHROUGH*/
        }
        case TRUNCATED: {
          break;
        }
      }
    }

    /*
      If we use GTIDs and have partial transactions on the relay log,
      must check if it ends on next relay log files.
      We also need to feed the boundary parser with the rest of the
      relay log to put it in the correct state before receiving new
      events from the master in the case of GTID auto positioning be
      disabled.
    */
    if (is_relay_log && filename_list.size() > 0) {
      /*
        Suppose the following relaylog:

         rl-bin.000001 | rl-bin.000002 | rl-bin.000003 | rl-bin-000004
        ---------------+---------------+---------------+---------------
         PREV_GTIDS    | PREV_GTIDS    | PREV_GTIDS    | PREV_GTIDS
         (empty)       | (UUID:1)      | (UUID:1)      | (UUID:1)
        ---------------+---------------+---------------+---------------
         GTID(UUID:1)  | QUERY(INSERT) | QUERY(INSERT) | XID
        ---------------+---------------+---------------+---------------
         QUERY(CREATE  |
         TABLE t1 ...) |
        ---------------+
         GTID(UUID:2)  |
        ---------------+
         QUERY(BEGIN)  |
        ---------------+

        As it is impossible to determine the current Retrieved_Gtid_Set by only
        looking to the PREVIOUS_GTIDS on the last relay log file, and scanning
        events on it, we tried to find a relay log file that contains at least
        one GTID event during the backwards search.

        In the example, we will find a GTID only in rl-bin.000001, as the
        UUID:2 transaction was spanned across 4 relay log files.

        The transaction spanning can be caused by "FLUSH RELAY LOGS" commands
        on slave while it is queuing the transaction.

        So, in order to correctly add UUID:2 into Retrieved_Gtid_Set, we need
        to parse the relay log starting on the file we found the last GTID
        queued to know if the transaction was fully retrieved or not.
      */

      /*
        Adjust the reverse iterator to point to the relaylog file we
        need to start parsing, as it was incremented after generating
        the relay log file name.
      */
      DBUG_ASSERT(rit != filename_list.rbegin());
      rit--;
      DBUG_ASSERT(rit != filename_list.rend());
      /* Reset the transaction parser before feeding it with events */
      trx_parser->reset();
      partial_trx->clear();

      DBUG_PRINT("info", ("Iterating forwards through relay logs, "
                          "updating the Retrieved_Gtid_Set and updating "
                          "IO thread trx parser before start."));
      for (it = find(filename_list.begin(), filename_list.end(), *rit);
           it != filename_list.end(); it++) {
        const char *filename = it->c_str();
        DBUG_PRINT("info", ("filename='%s'", filename));
        if (read_gtids_and_update_trx_parser_from_relaylog(
                filename, all_gtids, true, trx_parser, partial_trx)) {
          error = 1;
          goto end;
        }
      }
    }
  }
  if (lost_gtids != NULL && !reached_first_file) {
    /*
      This branch is only reacheable by a binary log. The relay log
      don't need to get lost_gtids information.

      A 5.6 server sets GTID_PURGED by rotating the binary log.

      A 5.6 server that had recently enabled GTIDs and set GTID_PURGED
      would have a sequence of binary logs like:

      master-bin.N  : No PREVIOUS_GTIDS (GTID wasn't enabled)
      master-bin.N+1: Has an empty PREVIOUS_GTIDS and a ROTATE
                      (GTID was enabled on startup)
      master-bin.N+2: Has a PREVIOUS_GTIDS with the content set by a
                      SET @@GLOBAL.GTID_PURGED + has GTIDs of some
                      transactions.

      If this 5.6 server be upgraded to 5.7 keeping its binary log files,
      this routine will have to find the first binary log that contains a
      PREVIOUS_GTIDS + a GTID event to ensure that the content of the
      GTID_PURGED will be correctly set (assuming binlog_gtid_simple_recovery
      is not enabled).
    */
    DBUG_PRINT("info", ("Iterating forwards through binary logs, looking for "
                        "the first binary log that contains both a "
                        "Previous_gtids_log_event and a Gtid_log_event."));
    DBUG_ASSERT(!is_relay_log);
    for (it = filename_list.begin(); it != filename_list.end(); it++) {
      /*
        We should pass a first_gtid to read_gtids_from_binlog when
        binlog_gtid_simple_recovery is disabled, or else it will return
        right after reading the PREVIOUS_GTIDS event to avoid stall on
        reading the whole binary log.
      */
      Gtid first_gtid = {0, 0};
      const char *filename = it->c_str();
      DBUG_PRINT("info", ("filename='%s'", filename));
      switch (read_gtids_from_binlog(
          filename, NULL, lost_gtids,
          binlog_gtid_simple_recovery ? NULL : &first_gtid, sid_map,
          verify_checksum, is_relay_log)) {
        case ERROR: {
          error = 1;
          /*FALLTHROUGH*/
        }
        case GOT_GTIDS: {
          goto end;
        }
        case NO_GTIDS:
        case GOT_PREVIOUS_GTIDS: {
          /*
            Mysql server iterates forwards through binary logs, looking for
            the first binary log that contains both Previous_gtids_log_event
            and gtid_log_event for gathering the set of gtid_purged on server
            start. It also iterates forwards through binary logs, looking for
            the first binary log that contains both Previous_gtids_log_event
            and gtid_log_event for gathering the set of gtid_purged when
            purging binary logs. This may take very long time if it has many
            binary logs and almost all of them are out of filesystem cache.
            So if the binlog_gtid_simple_recovery is enabled, we just
            initialize GLOBAL.GTID_PURGED from the first binary log, do not
            read any more binary logs.
          */
          if (binlog_gtid_simple_recovery) goto end;
          /*FALLTHROUGH*/
        }
        case TRUNCATED: {
          break;
        }
      }
    }
  }
end:
  if (all_gtids) all_gtids->dbug_print("all_gtids");
  if (lost_gtids) lost_gtids->dbug_print("lost_gtids");
  if (need_lock) {
    sid_lock->unlock();
    mysql_mutex_unlock(&LOCK_index);
    if (all_gtids != NULL) mysql_mutex_unlock(&LOCK_log);
  }
  filename_list.clear();
  DBUG_PRINT("info", ("returning %d", error));
  DBUG_RETURN(error != 0 ? true : false);
}

/**
  Open a (new) binlog file.

  - Open the log file and the index file. Register the new
  file name in it
  - When calling this when the file is in use, you must have a locks
  on LOCK_log and LOCK_index.

  @retval
    0	ok
  @retval
    1	error
*/

bool MYSQL_BIN_LOG::open_binlog(
    const char *log_name, const char *new_name, ulong max_size_arg,
    bool null_created_arg, bool need_lock_index, bool need_sid_lock,
    Format_description_log_event *extra_description_event,
    uint32 new_index_number) {
  // lock_index must be acquired *before* sid_lock.
  DBUG_ASSERT(need_sid_lock || !need_lock_index);
  DBUG_ENTER("MYSQL_BIN_LOG::open_binlog(const char *, ...)");
  DBUG_PRINT("enter", ("base filename: %s", log_name));

  mysql_mutex_assert_owner(get_log_lock());

  if (init_and_set_log_file_name(log_name, new_name, new_index_number)) {
    LogErr(ERROR_LEVEL, ER_BINLOG_CANT_GENERATE_NEW_FILE_NAME);
    DBUG_RETURN(1);
  }

  DBUG_PRINT("info", ("generated filename: %s", log_file_name));

  DEBUG_SYNC(current_thd, "after_log_file_name_initialized");

  if (open_purge_index_file(true) ||
      register_create_index_entry(log_file_name) || sync_purge_index_file() ||
      DBUG_EVALUATE_IF("fault_injection_registering_index", 1, 0)) {
    /**
      @todo: although this was introduced to appease valgrind
      when injecting emulated faults using fault_injection_registering_index
      it may be good to consider what actually happens when
      open_purge_index_file succeeds but register or sync fails.

      Perhaps we might need the code below in MYSQL_BIN_LOG::cleanup
      for "real life" purposes as well?
    */
    DBUG_EXECUTE_IF("fault_injection_registering_index", {
      if (my_b_inited(&purge_index_file)) {
        end_io_cache(&purge_index_file);
        my_close(purge_index_file.file, MYF(0));
      }
    });

    LogErr(ERROR_LEVEL, ER_BINLOG_FAILED_TO_SYNC_INDEX_FILE_IN_OPEN);
    DBUG_RETURN(1);
  }
  DBUG_EXECUTE_IF("crash_create_non_critical_before_update_index",
                  DBUG_SUICIDE(););

  write_error = 0;

  /* open the main log file */
  if (open(m_key_file_log, log_name, new_name, new_index_number)) {
    close_purge_index_file();
    DBUG_RETURN(1); /* all warnings issued */
  }

  max_size = max_size_arg;

  open_count++;

  bool write_file_name_to_index_file = 0;

  /* This must be before goto err. */
#ifndef DBUG_OFF
  binary_log_debug::debug_pretend_version_50034_in_binlog =
      DBUG_EVALUATE_IF("pretend_version_50034_in_binlog", true, false);
#endif
  Format_description_log_event s;

  if (m_binlog_file->is_empty()) {
    /*
      The binary log file was empty (probably newly created)
      This is the normal case and happens when the user doesn't specify
      an extension for the binary log files.
      In this case we write a standard header to it.
    */
    if (m_binlog_file->write((uchar *)BINLOG_MAGIC, BIN_LOG_HEADER_SIZE))
      goto err;
    bytes_written += BIN_LOG_HEADER_SIZE;
    write_file_name_to_index_file = 1;
  }

  /*
    don't set LOG_EVENT_BINLOG_IN_USE_F for the relay log
  */
  if (!is_relay_log) {
    s.common_header->flags |= LOG_EVENT_BINLOG_IN_USE_F;
  }

  if (is_relay_log) {
    /* relay-log */
    if (relay_log_checksum_alg == binary_log::BINLOG_CHECKSUM_ALG_UNDEF) {
      /* inherit master's A descriptor if one has been received */
      if (opt_slave_sql_verify_checksum == 0)
        /* otherwise use slave's local preference of RL events verification */
        relay_log_checksum_alg = binary_log::BINLOG_CHECKSUM_ALG_OFF;
      else
        relay_log_checksum_alg =
            static_cast<enum_binlog_checksum_alg>(binlog_checksum_options);
    }
  }

  if (!s.is_valid()) goto err;
  s.dont_set_created = null_created_arg;
  /* Set LOG_EVENT_RELAY_LOG_F flag for relay log's FD */
  if (is_relay_log) s.set_relay_log_event();
  if (write_event_to_binlog(&s)) goto err;
  /*
    We need to revisit this code and improve it.
    See further comments in the mysqld.
    /Alfranio
  */
  if (current_thd) {
    Checkable_rwlock *sid_lock = NULL;
    Gtid_set logged_gtids_binlog(global_sid_map, global_sid_lock);
    Gtid_set *previous_logged_gtids;

    if (is_relay_log) {
      previous_logged_gtids = previous_gtid_set_relaylog;
      sid_lock = previous_gtid_set_relaylog->get_sid_map()->get_sid_lock();
    } else {
      previous_logged_gtids = &logged_gtids_binlog;
      sid_lock = global_sid_lock;
    }

    if (need_sid_lock)
      sid_lock->wrlock();
    else
      sid_lock->assert_some_wrlock();

    if (!is_relay_log) {
      const Gtid_set *executed_gtids = gtid_state->get_executed_gtids();
      const Gtid_set *gtids_only_in_table =
          gtid_state->get_gtids_only_in_table();
      /* logged_gtids_binlog= executed_gtids - gtids_only_in_table */
      if (logged_gtids_binlog.add_gtid_set(executed_gtids) !=
          RETURN_STATUS_OK) {
        if (need_sid_lock) sid_lock->unlock();
        goto err;
      }
      logged_gtids_binlog.remove_gtid_set(gtids_only_in_table);
    }
    DBUG_PRINT("info", ("Generating PREVIOUS_GTIDS for %s file.",
                        is_relay_log ? "relaylog" : "binlog"));
    Previous_gtids_log_event prev_gtids_ev(previous_logged_gtids);
    if (is_relay_log) prev_gtids_ev.set_relay_log_event();
    if (need_sid_lock) sid_lock->unlock();
    if (write_event_to_binlog(&prev_gtids_ev)) goto err;
  } else  // !(current_thd)
  {
    /*
      If the slave was configured before server restart, the server will
      generate a new relay log file without having current_thd, but this
      new relay log file must have a PREVIOUS_GTIDS event as we now
      generate the PREVIOUS_GTIDS event always.

      This is only needed for relay log files because the server will add
      the PREVIOUS_GTIDS of binary logs (when current_thd==NULL) after
      server's GTID initialization.

      During server's startup at mysqld_main(), from the binary/relay log
      initialization point of view, it will:
      1) Call init_server_components() that will generate a new binary log
         file but won't write the PREVIOUS_GTIDS event yet;
      2) Initialize server's GTIDs;
      3) Write the binary log PREVIOUS_GTIDS;
      4) Call init_slave() in where the new relay log file will be created
         after initializing relay log's Retrieved_Gtid_Set;
    */
    if (is_relay_log) {
      Sid_map *previous_gtid_sid_map =
          previous_gtid_set_relaylog->get_sid_map();
      Checkable_rwlock *sid_lock = previous_gtid_sid_map->get_sid_lock();

      if (need_sid_lock)
        sid_lock->wrlock();
      else
        sid_lock->assert_some_wrlock(); /* purecov: inspected */

      DBUG_PRINT("info", ("Generating PREVIOUS_GTIDS for relaylog file."));
      Previous_gtids_log_event prev_gtids_ev(previous_gtid_set_relaylog);
      prev_gtids_ev.set_relay_log_event();

      if (need_sid_lock) sid_lock->unlock();

      if (write_event_to_binlog(&prev_gtids_ev)) goto err;
    }
  }
  if (extra_description_event) {
    /*
      This is a relay log written to by the I/O slave thread.
      Write the event so that others can later know the format of this relay
      log.
      Note that this event is very close to the original event from the
      master (it has binlog version of the master, event types of the
      master), so this is suitable to parse the next relay log's event. It
      has been produced by
      Format_description_log_event::Format_description_log_event(char* buf,).
      Why don't we want to write the mi_description_event if this
      event is for format<4 (3.23 or 4.x): this is because in that case, the
      mi_description_event describes the data received from the
      master, but not the data written to the relay log (*conversion*),
      which is in format 4 (slave's).
    */
    /*
      Set 'created' to 0, so that in next relay logs this event does not
      trigger cleaning actions on the slave in
      Format_description_log_event::apply_event_impl().
    */
    extra_description_event->created = 0;
    /* Don't set log_pos in event header */
    extra_description_event->set_artificial_event();

    if (binary_event_serialize(extra_description_event, m_binlog_file))
      goto err;
    bytes_written += extra_description_event->common_header->data_written;
  }
  if (m_binlog_file->flush_and_sync()) goto err;

  if (write_file_name_to_index_file) {
    DBUG_EXECUTE_IF("crash_create_critical_before_update_index",
                    DBUG_SUICIDE(););
    DBUG_ASSERT(my_b_inited(&index_file) != 0);

    /*
      The new log file name is appended into crash safe index file after
      all the content of index file is copyed into the crash safe index
      file. Then move the crash safe index file to index file.
    */
    DBUG_EXECUTE_IF("simulate_disk_full_on_open_binlog",
                    { DBUG_SET("+d,simulate_no_free_space_error"); });
    if (DBUG_EVALUATE_IF("fault_injection_updating_index", 1, 0) ||
        add_log_to_index((uchar *)log_file_name, strlen(log_file_name),
                         need_lock_index)) {
      DBUG_EXECUTE_IF("simulate_disk_full_on_open_binlog", {
        DBUG_SET("-d,simulate_file_write_error");
        DBUG_SET("-d,simulate_no_free_space_error");
        DBUG_SET("-d,simulate_disk_full_on_open_binlog");
      });
      goto err;
    }

    DBUG_EXECUTE_IF("crash_create_after_update_index", DBUG_SUICIDE(););
  }

  atomic_log_state = LOG_OPENED;
  /*
    At every rotate memorize the last transaction counter state to use it as
    offset at logging the transaction logical timestamps.
  */
  m_dependency_tracker.rotate();

  close_purge_index_file();

  update_binlog_end_pos();
  DBUG_RETURN(0);

err:
  if (is_inited_purge_index_file())
    purge_index_entry(NULL, NULL, need_lock_index);
  close_purge_index_file();
  if (binlog_error_action == ABORT_SERVER) {
    exec_binlog_error_action_abort(
        "Either disk is full or file system is read "
        "only while opening the binlog. Aborting the"
        " server.");
  } else {
    LogErr(ERROR_LEVEL, ER_BINLOG_CANT_USE_FOR_LOGGING,
           (new_name) ? new_name : name, errno);
    close(LOG_CLOSE_INDEX, false, need_lock_index);
  }
  DBUG_RETURN(1);
}

/**
  Move crash safe index file to index file.

  @param need_lock_index If true, LOCK_index will be acquired;
  otherwise it should already be held.

  @retval 0 ok
  @retval -1 error
*/
int MYSQL_BIN_LOG::move_crash_safe_index_file_to_index_file(
    bool need_lock_index) {
  int error = 0;
  File fd = -1;
  DBUG_ENTER("MYSQL_BIN_LOG::move_crash_safe_index_file_to_index_file");
  int failure_trials = MYSQL_BIN_LOG::MAX_RETRIES_FOR_DELETE_RENAME_FAILURE;
  bool file_rename_status = false, file_delete_status = false;
  THD *thd = current_thd;

  if (need_lock_index)
    mysql_mutex_lock(&LOCK_index);
  else
    mysql_mutex_assert_owner(&LOCK_index);

  if (my_b_inited(&index_file)) {
    end_io_cache(&index_file);
    if (mysql_file_close(index_file.file, MYF(0)) < 0) {
      error = -1;
      LogErr(ERROR_LEVEL, ER_BINLOG_FAILED_TO_CLOSE_INDEX_FILE_WHILE_REBUILDING,
             index_file_name);
      /*
        Delete Crash safe index file here and recover the binlog.index
        state(index_file io_cache) from old binlog.index content.
       */
      mysql_file_delete(key_file_binlog_index, crash_safe_index_file_name,
                        MYF(0));

      goto recoverable_err;
    }

    /*
      Sometimes an outsider can lock index files for temporary viewing
      purpose. For eg: MEB locks binlog.index/relaylog.index to view
      the content of the file. During that small period of time, deletion
      of the file is not possible on some platforms(Eg: Windows)
      Server should retry the delete operation for few times instead of
      panicking immediately.
    */
    while ((file_delete_status == false) && (failure_trials > 0)) {
      if (DBUG_EVALUATE_IF("force_index_file_delete_failure", 1, 0)) break;

      DBUG_EXECUTE_IF("simulate_index_file_delete_failure", {
        /* This simulation causes the delete to fail */
        static char first_char = index_file_name[0];
        index_file_name[0] = 0;
        sql_print_information("Retrying delete");
        if (failure_trials == 1) index_file_name[0] = first_char;
      };);
      file_delete_status = !(mysql_file_delete(key_file_binlog_index,
                                               index_file_name, MYF(MY_WME)));
      --failure_trials;
      if (!file_delete_status) {
        my_sleep(1000);
        /* Clear the error before retrying. */
        if (failure_trials > 0) thd->clear_error();
      }
    }

    if (!file_delete_status) {
      error = -1;
      LogErr(ERROR_LEVEL,
             ER_BINLOG_FAILED_TO_DELETE_INDEX_FILE_WHILE_REBUILDING,
             index_file_name);
      /*
        Delete Crash safe file index file here and recover the binlog.index
        state(index_file io_cache) from old binlog.index content.
       */
      mysql_file_delete(key_file_binlog_index, crash_safe_index_file_name,
                        MYF(0));

      goto recoverable_err;
    }
  }

  DBUG_EXECUTE_IF("crash_create_before_rename_index_file", DBUG_SUICIDE(););
  /*
    Sometimes an outsider can lock index files for temporary viewing
    purpose. For eg: MEB locks binlog.index/relaylog.index to view
    the content of the file. During that small period of time, rename
    of the file is not possible on some platforms(Eg: Windows)
    Server should retry the rename operation for few times instead of panicking
    immediately.
  */
  failure_trials = MYSQL_BIN_LOG::MAX_RETRIES_FOR_DELETE_RENAME_FAILURE;
  while ((file_rename_status == false) && (failure_trials > 0)) {
    DBUG_EXECUTE_IF("simulate_crash_safe_index_file_rename_failure", {
      /* This simulation causes the rename to fail */
      static char first_char = index_file_name[0];
      index_file_name[0] = 0;
      sql_print_information("Retrying rename");
      if (failure_trials == 1) index_file_name[0] = first_char;
    };);
    file_rename_status =
        !(my_rename(crash_safe_index_file_name, index_file_name, MYF(MY_WME)));
    --failure_trials;
    if (!file_rename_status) {
      my_sleep(1000);
      /* Clear the error before retrying. */
      if (failure_trials > 0) thd->clear_error();
    }
  }
  if (!file_rename_status) {
    error = -1;
    LogErr(ERROR_LEVEL, ER_BINLOG_FAILED_TO_RENAME_INDEX_FILE_WHILE_REBUILDING,
           index_file_name);
    goto fatal_err;
  }
  DBUG_EXECUTE_IF("crash_create_after_rename_index_file", DBUG_SUICIDE(););

recoverable_err:
  if ((fd = mysql_file_open(key_file_binlog_index, index_file_name,
                            O_RDWR | O_CREAT, MYF(MY_WME))) < 0 ||
      mysql_file_sync(fd, MYF(MY_WME)) ||
      init_io_cache_ext(&index_file, fd, IO_SIZE, READ_CACHE,
                        mysql_file_seek(fd, 0L, MY_SEEK_END, MYF(0)), 0,
                        MYF(MY_WME | MY_WAIT_IF_FULL),
                        key_file_binlog_index_cache)) {
    LogErr(ERROR_LEVEL, ER_BINLOG_FAILED_TO_OPEN_INDEX_FILE_AFTER_REBUILDING,
           index_file_name);
    goto fatal_err;
  }

  if (need_lock_index) mysql_mutex_unlock(&LOCK_index);
  DBUG_RETURN(error);

fatal_err:
  /*
    This situation is very very rare to happen (unless there is some serious
    memory related issues like OOM) and should be treated as fatal error.
    Hence it is better to bring down the server without respecting
    'binlog_error_action' value here.
  */
  exec_binlog_error_action_abort(
      "MySQL server failed to update the "
      "binlog.index file's content properly. "
      "It might not be in sync with available "
      "binlogs and the binlog.index file state is in "
      "unrecoverable state. Aborting the server.");
  /*
    Server is aborted in the above function.
    This is dead code to make compiler happy.
   */
  DBUG_RETURN(error);
}

/**
  Append log file name to index file.

  - To make crash safe, we copy all the content of index file
  to crash safe index file firstly and then append the log
  file name to the crash safe index file. Finally move the
  crash safe index file to index file.

  @retval
    0   ok
  @retval
    -1   error
*/
int MYSQL_BIN_LOG::add_log_to_index(uchar *log_name, size_t log_name_len,
                                    bool need_lock_index) {
  DBUG_ENTER("MYSQL_BIN_LOG::add_log_to_index");

  if (open_crash_safe_index_file()) {
    LogErr(ERROR_LEVEL, ER_BINLOG_CANT_OPEN_TMP_INDEX,
           "MYSQL_BIN_LOG::add_log_to_index");
    goto err;
  }

  if (copy_file(&index_file, &crash_safe_index_file, 0)) {
    LogErr(ERROR_LEVEL, ER_BINLOG_CANT_COPY_INDEX_TO_TMP,
           "MYSQL_BIN_LOG::add_log_to_index");
    goto err;
  }

  if (my_b_write(&crash_safe_index_file, log_name, log_name_len) ||
      my_b_write(&crash_safe_index_file, (uchar *)"\n", 1) ||
      flush_io_cache(&crash_safe_index_file) ||
      mysql_file_sync(crash_safe_index_file.file, MYF(MY_WME))) {
    LogErr(ERROR_LEVEL, ER_BINLOG_CANT_APPEND_LOG_TO_TMP_INDEX, log_name);
    goto err;
  }

  if (close_crash_safe_index_file()) {
    LogErr(ERROR_LEVEL, ER_BINLOG_CANT_CLOSE_TMP_INDEX,
           "MYSQL_BIN_LOG::add_log_to_index");
    goto err;
  }

  if (move_crash_safe_index_file_to_index_file(need_lock_index)) {
    LogErr(ERROR_LEVEL, ER_BINLOG_CANT_MOVE_TMP_TO_INDEX,
           "MYSQL_BIN_LOG::add_log_to_index");
    goto err;
  }

  DBUG_RETURN(0);

err:
  DBUG_RETURN(-1);
}

int MYSQL_BIN_LOG::get_current_log(LOG_INFO *linfo,
                                   bool need_lock_log /*true*/) {
  if (need_lock_log) mysql_mutex_lock(&LOCK_log);
  int ret = raw_get_current_log(linfo);
  if (need_lock_log) mysql_mutex_unlock(&LOCK_log);
  return ret;
}

int MYSQL_BIN_LOG::raw_get_current_log(LOG_INFO *linfo) {
  strmake(linfo->log_file_name, log_file_name,
          sizeof(linfo->log_file_name) - 1);
  linfo->pos = m_binlog_file->position();
  linfo->encrypted_header_size = m_binlog_file->get_encrypted_header_size();
  return 0;
}

bool MYSQL_BIN_LOG::check_write_error(THD *thd) {
  DBUG_ENTER("MYSQL_BIN_LOG::check_write_error");

  bool checked = false;

  if (!thd->is_error()) DBUG_RETURN(checked);

  switch (thd->get_stmt_da()->mysql_errno()) {
    case ER_TRANS_CACHE_FULL:
    case ER_STMT_CACHE_FULL:
    case ER_ERROR_ON_WRITE:
    case ER_BINLOG_LOGGING_IMPOSSIBLE:
      checked = true;
      break;
  }
  DBUG_PRINT("return", ("checked: %s", YESNO(checked)));
  DBUG_RETURN(checked);
}

void MYSQL_BIN_LOG::report_cache_write_error(THD *thd, bool is_transactional) {
  DBUG_ENTER("MYSQL_BIN_LOG::report_cache_write_error");

  write_error = 1;

  if (check_write_error(thd)) DBUG_VOID_RETURN;

  if (my_errno() == EFBIG) {
    if (is_transactional) {
      my_error(ER_TRANS_CACHE_FULL, MYF(MY_WME));
    } else {
      my_error(ER_STMT_CACHE_FULL, MYF(MY_WME));
    }
  } else {
    char errbuf[MYSYS_STRERROR_SIZE];
    my_error(ER_ERROR_ON_WRITE, MYF(MY_WME), name, errno,
             my_strerror(errbuf, sizeof(errbuf), errno));
  }

  DBUG_VOID_RETURN;
}

static int compare_log_name(const char *log_1, const char *log_2) {
  const char *log_1_basename = log_1 + dirname_length(log_1);
  const char *log_2_basename = log_2 + dirname_length(log_2);

  return strcmp(log_1_basename, log_2_basename);
}

/**
  Find the position in the log-index-file for the given log name.

  @param[out] linfo The found log file name will be stored here, along
  with the byte offset of the next log file name in the index file.
  @param log_name Filename to find in the index file, or NULL if we
  want to read the first entry.
  @param need_lock_index If false, this function acquires LOCK_index;
  otherwise the lock should already be held by the caller.

  @note
    On systems without the truncate function the file will end with one or
    more empty lines.  These will be ignored when reading the file.

  @retval
    0			ok
  @retval
    LOG_INFO_EOF	        End of log-index-file found
  @retval
    LOG_INFO_IO		Got IO error while reading file
*/

int MYSQL_BIN_LOG::find_log_pos(LOG_INFO *linfo, const char *log_name,
                                bool need_lock_index) {
  int error = 0;
  char *full_fname = linfo->log_file_name;
  char full_log_name[FN_REFLEN], fname[FN_REFLEN];
  DBUG_ENTER("find_log_pos");
  full_log_name[0] = full_fname[0] = 0;

  /*
    Mutex needed because we need to make sure the file pointer does not
    move from under our feet
  */
  if (need_lock_index)
    mysql_mutex_lock(&LOCK_index);
  else
    mysql_mutex_assert_owner(&LOCK_index);

  if (!my_b_inited(&index_file)) {
    error = LOG_INFO_IO;
    goto end;
  }

  // extend relative paths for log_name to be searched
  if (log_name) {
    if (normalize_binlog_name(full_log_name, log_name, is_relay_log)) {
      error = LOG_INFO_EOF;
      goto end;
    }
  }

  DBUG_PRINT("enter", ("log_name: %s, full_log_name: %s",
                       log_name ? log_name : "NULL", full_log_name));

  /* As the file is flushed, we can't get an error here */
  my_b_seek(&index_file, (my_off_t)0);

  for (;;) {
    size_t length;
    my_off_t offset = my_b_tell(&index_file);

    DBUG_EXECUTE_IF("simulate_find_log_pos_error", error = LOG_INFO_EOF;
                    break;);
    /* If we get 0 or 1 characters, this is the end of the file */
    if ((length = my_b_gets(&index_file, fname, FN_REFLEN)) <= 1) {
      /* Did not find the given entry; Return not found or error */
      error = !index_file.error ? LOG_INFO_EOF : LOG_INFO_IO;
      break;
    }

    // extend relative paths and match against full path
    if (normalize_binlog_name(full_fname, fname, is_relay_log)) {
      error = LOG_INFO_EOF;
      break;
    }
    // if the log entry matches, null string matching anything
    if (!log_name || !compare_log_name(full_fname, full_log_name)) {
      DBUG_PRINT("info", ("Found log file entry"));
      linfo->index_file_start_offset = offset;
      linfo->index_file_offset = my_b_tell(&index_file);
      break;
    }
    linfo->entry_index++;
  }

end:
  if (need_lock_index) mysql_mutex_unlock(&LOCK_index);
  DBUG_RETURN(error);
}

/**
  Find the position in the log-index-file for the given log name.

  @param[out] linfo The filename will be stored here, along with the
  byte offset of the next filename in the index file.

  @param need_lock_index If true, LOCK_index will be acquired;
  otherwise it should already be held by the caller.

  @note
    - Before calling this function, one has to call find_log_pos()
    to set up 'linfo'
    - Mutex needed because we need to make sure the file pointer does not move
    from under our feet

  @retval 0 ok
  @retval LOG_INFO_EOF End of log-index-file found
  @retval LOG_INFO_IO Got IO error while reading file
*/
int MYSQL_BIN_LOG::find_next_log(LOG_INFO *linfo, bool need_lock_index) {
  int error = 0;
  size_t length;
  char fname[FN_REFLEN];
  char *full_fname = linfo->log_file_name;

  if (need_lock_index)
    mysql_mutex_lock(&LOCK_index);
  else
    mysql_mutex_assert_owner(&LOCK_index);

  if (!my_b_inited(&index_file)) {
    error = LOG_INFO_IO;
    goto err;
  }
  /* As the file is flushed, we can't get an error here */
  my_b_seek(&index_file, linfo->index_file_offset);

  linfo->index_file_start_offset = linfo->index_file_offset;
  if ((length = my_b_gets(&index_file, fname, FN_REFLEN)) <= 1) {
    error = !index_file.error ? LOG_INFO_EOF : LOG_INFO_IO;
    goto err;
  }

  if (fname[0] != 0) {
    if (normalize_binlog_name(full_fname, fname, is_relay_log)) {
      error = LOG_INFO_EOF;
      goto err;
    }
    length = strlen(full_fname);
  }

  linfo->index_file_offset = my_b_tell(&index_file);

err:
  if (need_lock_index) mysql_mutex_unlock(&LOCK_index);
  return error;
}

/**
  Find the relay log name following the given name from relay log index file.

  @param[in,out] log_name  The name is full path name.

  @return return 0 if it finds next relay log. Otherwise return the error code.
*/
int MYSQL_BIN_LOG::find_next_relay_log(char log_name[FN_REFLEN + 1]) {
  LOG_INFO info;
  int error;
  char relative_path_name[FN_REFLEN + 1];

  if (fn_format(relative_path_name, log_name + dirname_length(log_name),
                mysql_data_home, "", 0) == NullS)
    return 1;

  mysql_mutex_lock(&LOCK_index);

  error = find_log_pos(&info, relative_path_name, false);
  if (error == 0) {
    error = find_next_log(&info, false);
    if (error == 0) strcpy(log_name, info.log_file_name);
  }

  mysql_mutex_unlock(&LOCK_index);
  return error;
}

/**
  Removes files, as part of a RESET MASTER or RESET SLAVE statement,
  by deleting all logs referred to in the index file and the index
  file. Then, it creates a new index file and a new log file.

  The new index file will only contain the new log file.

  @param thd Thread
  @param delete_only If true, do not create a new index file and
  a new log file.

  @note
    If not called from slave thread, write start event to new log

  @retval
    0	ok
  @retval
    1   error
*/
bool MYSQL_BIN_LOG::reset_logs(THD *thd, bool delete_only) {
  LOG_INFO linfo;
  bool error = 0;
  int err;
  const char *save_name;
  Checkable_rwlock *sid_lock = NULL;
  DBUG_ENTER("reset_logs");

  /*
    Flush logs for storage engines, so that the last transaction
    is persisted inside storage engines.
  */
  if (ha_flush_logs()) {
    DBUG_RETURN(1);
  }

  ha_reset_logs(thd);

  /*
    We need to get both locks to be sure that no one is trying to
    write to the index log file.
  */
  mysql_mutex_lock(&LOCK_log);
  mysql_mutex_lock(&LOCK_index);

  if (is_relay_log)
    sid_lock = previous_gtid_set_relaylog->get_sid_map()->get_sid_lock();
  else
    sid_lock = global_sid_lock;
  sid_lock->wrlock();

  /* Save variables so that we can reopen the log */
  save_name = name;
  name = 0;  // Protect against free
  close(LOG_CLOSE_TO_BE_OPENED, false /*need_lock_log=false*/,
        false /*need_lock_index=false*/);

  /*
    First delete all old log files and then update the index file.
    As we first delete the log files and do not use sort of logging,
    a crash may lead to an inconsistent state where the index has
    references to non-existent files.

    We need to invert the steps and use the purge_index_file methods
    in order to make the operation safe.
  */

  if ((err = find_log_pos(&linfo, NullS, false /*need_lock_index=false*/)) !=
      0) {
    uint errcode = purge_log_get_error_code(err);
    LogErr(ERROR_LEVEL, ER_BINLOG_CANT_LOCATE_OLD_BINLOG_OR_RELAY_LOG_FILES);
    my_error(errcode, MYF(0));
    error = 1;
    goto err;
  }

  for (;;) {
    if ((error = my_delete_allow_opened(linfo.log_file_name, MYF(0))) != 0) {
      if (my_errno() == ENOENT) {
        push_warning_printf(
            current_thd, Sql_condition::SL_WARNING, ER_LOG_PURGE_NO_FILE,
            ER_THD(current_thd, ER_LOG_PURGE_NO_FILE), linfo.log_file_name);
        LogErr(INFORMATION_LEVEL, ER_BINLOG_CANT_DELETE_FILE,
               linfo.log_file_name);
        set_my_errno(0);
        error = 0;
      } else {
        push_warning_printf(current_thd, Sql_condition::SL_WARNING,
                            ER_BINLOG_PURGE_FATAL_ERR,
                            "a problem with deleting %s; "
                            "consider examining correspondence "
                            "of your binlog index file "
                            "to the actual binlog files",
                            linfo.log_file_name);
        error = 1;
        goto err;
      }
    }
    if (find_next_log(&linfo, false /*need_lock_index=false*/)) break;
  }

  /* Start logging with a new file */
  close(LOG_CLOSE_INDEX | LOG_CLOSE_TO_BE_OPENED, false /*need_lock_log=false*/,
        false /*need_lock_index=false*/);
  if ((error = my_delete_allow_opened(index_file_name,
                                      MYF(0))))  // Reset (open will update)
  {
    if (my_errno() == ENOENT) {
      push_warning_printf(
          current_thd, Sql_condition::SL_WARNING, ER_LOG_PURGE_NO_FILE,
          ER_THD(current_thd, ER_LOG_PURGE_NO_FILE), index_file_name);
      LogErr(INFORMATION_LEVEL, ER_BINLOG_CANT_DELETE_FILE, index_file_name);
      set_my_errno(0);
      error = 0;
    } else {
      push_warning_printf(current_thd, Sql_condition::SL_WARNING,
                          ER_BINLOG_PURGE_FATAL_ERR,
                          "a problem with deleting %s; "
                          "consider examining correspondence "
                          "of your binlog index file "
                          "to the actual binlog files",
                          index_file_name);
      error = 1;
      goto err;
    }
  }

  /*
    For relay logs we clear the gtid state associated per channel(i.e rli)
    in the purge_relay_logs()
  */
  if (!is_relay_log) {
    if (gtid_state->clear(thd)) {
      error = 1;
      goto err;
    }
    /*
      Don't clear global_sid_map because gtid_state->clear() above didn't
      touched owned_gtids GTID set.
    */
    if (gtid_state->init() != 0) goto err;
  }

  if (!delete_only) {
    if (!open_index_file(index_file_name, 0, false /*need_lock_index=false*/))
      if ((error = open_binlog(save_name, 0, max_size, false,
                               false /*need_lock_index=false*/,
                               false /*need_sid_lock=false*/, NULL,
                               thd->lex->next_binlog_file_nr)))
        goto err;
  }
  my_free((void *)save_name);

err:
  if (error == 1) name = const_cast<char *>(save_name);
  sid_lock->unlock();
  mysql_mutex_unlock(&LOCK_index);
  mysql_mutex_unlock(&LOCK_log);
  DBUG_RETURN(error);
}

/**
  Set the name of crash safe index file.

  @retval
    0   ok
  @retval
    1   error
*/
int MYSQL_BIN_LOG::set_crash_safe_index_file_name(const char *base_file_name) {
  int error = 0;
  DBUG_ENTER("MYSQL_BIN_LOG::set_crash_safe_index_file_name");
  if (fn_format(crash_safe_index_file_name, base_file_name, mysql_data_home,
                ".index_crash_safe",
                MYF(MY_UNPACK_FILENAME | MY_SAFE_PATH | MY_REPLACE_EXT)) ==
      NULL) {
    error = 1;
    LogErr(ERROR_LEVEL, ER_BINLOG_CANT_SET_TMP_INDEX_NAME);
  }
  DBUG_RETURN(error);
}

/**
  Open a (new) crash safe index file.

  @note
    The crash safe index file is a special file
    used for guaranteeing index file crash safe.
  @retval
    0   ok
  @retval
    1   error
*/
int MYSQL_BIN_LOG::open_crash_safe_index_file() {
  int error = 0;
  File file = -1;

  DBUG_ENTER("MYSQL_BIN_LOG::open_crash_safe_index_file");

  if (!my_b_inited(&crash_safe_index_file)) {
    myf flags = MY_WME | MY_NABP | MY_WAIT_IF_FULL;
    if (is_relay_log) flags = flags | MY_REPORT_WAITING_IF_FULL;

    if ((file = my_open(crash_safe_index_file_name, O_RDWR | O_CREAT,
                        MYF(MY_WME))) < 0 ||
        init_io_cache(&crash_safe_index_file, file, IO_SIZE, WRITE_CACHE, 0, 0,
                      flags)) {
      error = 1;
      LogErr(ERROR_LEVEL, ER_BINLOG_FAILED_TO_OPEN_TEMPORARY_INDEX_FILE);
    }
  }
  DBUG_RETURN(error);
}

/**
  Close the crash safe index file.

  @note
    The crash safe file is just closed, is not deleted.
    Because it is moved to index file later on.
  @retval
    0   ok
  @retval
    1   error
*/
int MYSQL_BIN_LOG::close_crash_safe_index_file() {
  int error = 0;

  DBUG_ENTER("MYSQL_BIN_LOG::close_crash_safe_index_file");

  if (my_b_inited(&crash_safe_index_file)) {
    end_io_cache(&crash_safe_index_file);
    error = my_close(crash_safe_index_file.file, MYF(0));
  }
  crash_safe_index_file = IO_CACHE();

  DBUG_RETURN(error);
}

/**
  Remove logs from index file.

  - To make crash safe, we copy the content of index file
  from index_file_start_offset recored in log_info to
  crash safe index file firstly and then move the crash
  safe index file to index file.

  @param log_info               Store here the found log file name and
                                position to the NEXT log file name in
                                the index file.

  @param need_update_threads    If we want to update the log coordinates
                                of all threads. False for relay logs,
                                true otherwise.

  @retval
    0    ok
  @retval
    LOG_INFO_IO    Got IO error while reading/writing file
*/
int MYSQL_BIN_LOG::remove_logs_from_index(LOG_INFO *log_info,
                                          bool need_update_threads) {
  if (open_crash_safe_index_file()) {
    LogErr(ERROR_LEVEL, ER_BINLOG_CANT_OPEN_TMP_INDEX,
           "MYSQL_BIN_LOG::remove_logs_from_index");
    goto err;
  }

  if (copy_file(&index_file, &crash_safe_index_file,
                log_info->index_file_start_offset)) {
    LogErr(ERROR_LEVEL, ER_BINLOG_CANT_COPY_INDEX_TO_TMP,
           "MYSQL_BIN_LOG::remove_logs_from_index");
    goto err;
  }

  if (close_crash_safe_index_file()) {
    LogErr(ERROR_LEVEL, ER_BINLOG_CANT_CLOSE_TMP_INDEX,
           "MYSQL_BIN_LOG::remove_logs_from_index");
    goto err;
  }
  DBUG_EXECUTE_IF("fault_injection_copy_part_file", DBUG_SUICIDE(););

  if (move_crash_safe_index_file_to_index_file(
          false /*need_lock_index=false*/)) {
    LogErr(ERROR_LEVEL, ER_BINLOG_CANT_MOVE_TMP_TO_INDEX,
           "MYSQL_BIN_LOG::remove_logs_from_index");
    goto err;
  }

  // now update offsets in index file for running threads
  if (need_update_threads)
    adjust_linfo_offsets(log_info->index_file_start_offset);
  return 0;

err:
  return LOG_INFO_IO;
}

/**
  Remove all logs before the given log from disk and from the index file.

  @param to_log	      Delete all log file name before this file.
  @param included            If true, to_log is deleted too.
  @param need_lock_index
  @param need_update_threads If we want to update the log coordinates of
                             all threads. False for relay logs, true otherwise.
  @param decrease_log_space  If not null, decrement this variable of
                             the amount of log space freed
  @param auto_purge          True if this is an automatic purge.

  @note
    If any of the logs before the deleted one is in use,
    only purge logs up to this one.

  @retval
    0			ok
  @retval
    LOG_INFO_EOF		to_log not found
    LOG_INFO_EMFILE             too many files opened
    LOG_INFO_FATAL              if any other than ENOENT error from
                                mysql_file_stat() or mysql_file_delete()
*/

int MYSQL_BIN_LOG::purge_logs(const char *to_log, bool included,
                              bool need_lock_index, bool need_update_threads,
                              ulonglong *decrease_log_space, bool auto_purge) {
  int error = 0, no_of_log_files_to_purge = 0, no_of_log_files_purged = 0;
  int no_of_threads_locking_log = 0;
  bool exit_loop = 0;
  LOG_INFO log_info;
  THD *thd = current_thd;
  DBUG_ENTER("purge_logs");
  DBUG_PRINT("info", ("to_log= %s", to_log));

  if (need_lock_index)
    mysql_mutex_lock(&LOCK_index);
  else
    mysql_mutex_assert_owner(&LOCK_index);
  if ((error =
           find_log_pos(&log_info, to_log, false /*need_lock_index=false*/))) {
    LogErr(ERROR_LEVEL, ER_BINLOG_PURGE_LOGS_CALLED_WITH_FILE_NOT_IN_INDEX,
           to_log);
    goto err;
  }

  no_of_log_files_to_purge = log_info.entry_index;

  if ((error = open_purge_index_file(true))) {
    LogErr(ERROR_LEVEL, ER_BINLOG_PURGE_LOGS_CANT_SYNC_INDEX_FILE);
    goto err;
  }

  /*
    File name exists in index file; delete until we find this file
    or a file that is used.
  */
  if ((error = find_log_pos(&log_info, NullS, false /*need_lock_index=false*/)))
    goto err;

  while ((compare_log_name(to_log, log_info.log_file_name) ||
          (exit_loop = included))) {
    if (is_active(log_info.log_file_name)) {
      if (!auto_purge)
        push_warning_printf(
            thd, Sql_condition::SL_WARNING, ER_WARN_PURGE_LOG_IS_ACTIVE,
            ER_THD(thd, ER_WARN_PURGE_LOG_IS_ACTIVE), log_info.log_file_name);
      break;
    }

    if ((no_of_threads_locking_log = log_in_use(log_info.log_file_name))) {
      if (!auto_purge)
        push_warning_printf(thd, Sql_condition::SL_WARNING,
                            ER_WARN_PURGE_LOG_IN_USE,
                            ER_THD(thd, ER_WARN_PURGE_LOG_IN_USE),
                            log_info.log_file_name, no_of_threads_locking_log,
                            no_of_log_files_purged, no_of_log_files_to_purge);
      break;
    }
    no_of_log_files_purged++;

    if ((error = register_purge_index_entry(log_info.log_file_name))) {
      LogErr(ERROR_LEVEL, ER_BINLOG_PURGE_LOGS_CANT_COPY_TO_REGISTER_FILE,
             log_info.log_file_name);
      goto err;
    }

    if (find_next_log(&log_info, false /*need_lock_index=false*/) || exit_loop)
      break;
  }

  DBUG_EXECUTE_IF("crash_purge_before_update_index", DBUG_SUICIDE(););

  if ((error = sync_purge_index_file())) {
    LogErr(ERROR_LEVEL, ER_BINLOG_PURGE_LOGS_CANT_FLUSH_REGISTER_FILE);
    goto err;
  }

  /* We know how many files to delete. Update index file. */
  if ((error = remove_logs_from_index(&log_info, need_update_threads))) {
    LogErr(ERROR_LEVEL, ER_BINLOG_PURGE_LOGS_CANT_UPDATE_INDEX_FILE);
    goto err;
  }

  // Update gtid_state->lost_gtids
  if (!is_relay_log) {
    global_sid_lock->wrlock();
    error = init_gtid_sets(
        NULL, const_cast<Gtid_set *>(gtid_state->get_lost_gtids()),
        opt_master_verify_checksum, false /*false=don't need lock*/,
        NULL /*trx_parser*/, NULL /*partial_trx*/);
    global_sid_lock->unlock();
    if (error) goto err;
  }

  DBUG_EXECUTE_IF("crash_purge_critical_after_update_index", DBUG_SUICIDE(););

err:

  int error_index = 0, close_error_index = 0;
  /* Read each entry from purge_index_file and delete the file. */
  if (!error && is_inited_purge_index_file() &&
      (error_index = purge_index_entry(thd, decrease_log_space,
                                       false /*need_lock_index=false*/)))
    LogErr(ERROR_LEVEL, ER_BINLOG_PURGE_LOGS_FAILED_TO_PURGE_LOG);

  close_error_index = close_purge_index_file();

  DBUG_EXECUTE_IF("crash_purge_non_critical_after_update_index",
                  DBUG_SUICIDE(););

  if (need_lock_index) mysql_mutex_unlock(&LOCK_index);

  /*
    Error codes from purge logs take precedence.
    Then error codes from purging the index entry.
    Finally, error codes from closing the purge index file.
  */
  error = error ? error : (error_index ? error_index : close_error_index);

  DBUG_RETURN(error);
}

int MYSQL_BIN_LOG::set_purge_index_file_name(const char *base_file_name) {
  int error = 0;
  DBUG_ENTER("MYSQL_BIN_LOG::set_purge_index_file_name");
  if (fn_format(
          purge_index_file_name, base_file_name, mysql_data_home, ".~rec~",
          MYF(MY_UNPACK_FILENAME | MY_SAFE_PATH | MY_REPLACE_EXT)) == NULL) {
    error = 1;
    LogErr(ERROR_LEVEL, ER_BINLOG_FAILED_TO_SET_PURGE_INDEX_FILE_NAME);
  }
  DBUG_RETURN(error);
}

int MYSQL_BIN_LOG::open_purge_index_file(bool destroy) {
  int error = 0;
  File file = -1;

  DBUG_ENTER("MYSQL_BIN_LOG::open_purge_index_file");

  if (destroy) close_purge_index_file();

  if (!my_b_inited(&purge_index_file)) {
    myf flags = MY_WME | MY_NABP | MY_WAIT_IF_FULL;
    if (is_relay_log) flags = flags | MY_REPORT_WAITING_IF_FULL;

    if ((file = my_open(purge_index_file_name, O_RDWR | O_CREAT, MYF(MY_WME))) <
            0 ||
        init_io_cache(&purge_index_file, file, IO_SIZE,
                      (destroy ? WRITE_CACHE : READ_CACHE), 0, 0, flags)) {
      error = 1;
      LogErr(ERROR_LEVEL, ER_BINLOG_FAILED_TO_OPEN_REGISTER_FILE);
    }
  }
  DBUG_RETURN(error);
}

int MYSQL_BIN_LOG::close_purge_index_file() {
  int error = 0;

  DBUG_ENTER("MYSQL_BIN_LOG::close_purge_index_file");

  if (my_b_inited(&purge_index_file)) {
    end_io_cache(&purge_index_file);
    error = my_close(purge_index_file.file, MYF(0));
  }
  my_delete(purge_index_file_name, MYF(0));
  new (&purge_index_file) IO_CACHE();

  DBUG_RETURN(error);
}

bool MYSQL_BIN_LOG::is_inited_purge_index_file() {
  DBUG_ENTER("MYSQL_BIN_LOG::is_inited_purge_index_file");
  DBUG_RETURN(my_b_inited(&purge_index_file));
}

int MYSQL_BIN_LOG::sync_purge_index_file() {
  int error = 0;
  DBUG_ENTER("MYSQL_BIN_LOG::sync_purge_index_file");

  if ((error = flush_io_cache(&purge_index_file)) ||
      (error = my_sync(purge_index_file.file, MYF(MY_WME))))
    DBUG_RETURN(error);

  DBUG_RETURN(error);
}

int MYSQL_BIN_LOG::register_purge_index_entry(const char *entry) {
  int error = 0;
  DBUG_ENTER("MYSQL_BIN_LOG::register_purge_index_entry");

  if ((error = my_b_write(&purge_index_file, (const uchar *)entry,
                          strlen(entry))) ||
      (error = my_b_write(&purge_index_file, (const uchar *)"\n", 1)))
    DBUG_RETURN(error);

  DBUG_RETURN(error);
}

int MYSQL_BIN_LOG::register_create_index_entry(const char *entry) {
  DBUG_ENTER("MYSQL_BIN_LOG::register_create_index_entry");
  DBUG_RETURN(register_purge_index_entry(entry));
}

int MYSQL_BIN_LOG::purge_index_entry(THD *thd, ulonglong *decrease_log_space,
                                     bool need_lock_index) {
  MY_STAT s;
  int error = 0;
  LOG_INFO log_info;
  LOG_INFO check_log_info;

  DBUG_ENTER("MYSQL_BIN_LOG:purge_index_entry");

  DBUG_ASSERT(my_b_inited(&purge_index_file));

  if ((error = reinit_io_cache(&purge_index_file, READ_CACHE, 0, 0, 0))) {
    LogErr(ERROR_LEVEL, ER_BINLOG_FAILED_TO_REINIT_REGISTER_FILE);
    goto err;
  }

  for (;;) {
    size_t length;

    if ((length = my_b_gets(&purge_index_file, log_info.log_file_name,
                            FN_REFLEN)) <= 1) {
      if (purge_index_file.error) {
        error = purge_index_file.error;
        LogErr(ERROR_LEVEL, ER_BINLOG_FAILED_TO_READ_REGISTER_FILE, error);
        goto err;
      }

      /* Reached EOF */
      break;
    }

    /* Get rid of the trailing '\n' */
    log_info.log_file_name[length - 1] = 0;

    if (!mysql_file_stat(m_key_file_log, log_info.log_file_name, &s, MYF(0))) {
      if (my_errno() == ENOENT) {
        /*
          It's not fatal if we can't stat a log file that does not exist;
          If we could not stat, we won't delete.
        */
        if (thd) {
          push_warning_printf(
              thd, Sql_condition::SL_WARNING, ER_LOG_PURGE_NO_FILE,
              ER_THD(thd, ER_LOG_PURGE_NO_FILE), log_info.log_file_name);
        }
        LogErr(INFORMATION_LEVEL, ER_CANT_STAT_FILE, log_info.log_file_name);
        set_my_errno(0);
      } else {
        /*
          Other than ENOENT are fatal
        */
        if (thd) {
          push_warning_printf(thd, Sql_condition::SL_WARNING,
                              ER_BINLOG_PURGE_FATAL_ERR,
                              "a problem with getting info on being purged %s; "
                              "consider examining correspondence "
                              "of your binlog index file "
                              "to the actual binlog files",
                              log_info.log_file_name);
        } else {
          LogErr(INFORMATION_LEVEL,
                 ER_BINLOG_CANT_DELETE_LOG_FILE_DOES_INDEX_MATCH_FILES,
                 log_info.log_file_name);
        }
        error = LOG_INFO_FATAL;
        goto err;
      }
    } else {
      if ((error = find_log_pos(&check_log_info, log_info.log_file_name,
                                need_lock_index))) {
        if (error != LOG_INFO_EOF) {
          if (thd) {
            push_warning_printf(thd, Sql_condition::SL_WARNING,
                                ER_BINLOG_PURGE_FATAL_ERR,
                                "a problem with deleting %s and "
                                "reading the binlog index file",
                                log_info.log_file_name);
          } else {
            LogErr(INFORMATION_LEVEL,
                   ER_BINLOG_CANT_DELETE_FILE_AND_READ_BINLOG_INDEX,
                   log_info.log_file_name);
          }
          goto err;
        }

        error = 0;
        if (!need_lock_index) {
          /*
            This is to avoid triggering an error in NDB.

            @todo: This is weird, what does NDB errors have to do with
            need_lock_index? Explain better or refactor /Sven
          */
          ha_binlog_index_purge_file(current_thd, log_info.log_file_name);
        }

        DBUG_PRINT("info", ("purging %s", log_info.log_file_name));
        if (!mysql_file_delete(key_file_binlog, log_info.log_file_name,
                               MYF(0))) {
          if (decrease_log_space) *decrease_log_space -= s.st_size;
        } else {
          if (my_errno() == ENOENT) {
            if (thd) {
              push_warning_printf(
                  thd, Sql_condition::SL_WARNING, ER_LOG_PURGE_NO_FILE,
                  ER_THD(thd, ER_LOG_PURGE_NO_FILE), log_info.log_file_name);
            }
            LogErr(INFORMATION_LEVEL, ER_BINLOG_CANT_DELETE_FILE,
                   log_info.log_file_name);
            set_my_errno(0);
          } else {
            if (thd) {
              push_warning_printf(thd, Sql_condition::SL_WARNING,
                                  ER_BINLOG_PURGE_FATAL_ERR,
                                  "a problem with deleting %s; "
                                  "consider examining correspondence "
                                  "of your binlog index file "
                                  "to the actual binlog files",
                                  log_info.log_file_name);
            } else {
              LogErr(INFORMATION_LEVEL,
                     ER_BINLOG_CANT_DELETE_LOG_FILE_DOES_INDEX_MATCH_FILES,
                     log_info.log_file_name);
            }
            if (my_errno() == EMFILE) {
              DBUG_PRINT("info", ("my_errno: %d, set ret = LOG_INFO_EMFILE",
                                  my_errno()));
              error = LOG_INFO_EMFILE;
              goto err;
            }
            error = LOG_INFO_FATAL;
            goto err;
          }
        }
      }
    }
  }

err:
  DBUG_RETURN(error);
}

/**
  Remove all logs before the given file date from disk and from the
  index file.

  @param purge_time	Delete all log files before given date.
  @param auto_purge     True if this is an automatic purge.

  @note
    If any of the logs before the deleted one is in use,
    only purge logs up to this one.

  @retval
    0				ok
  @retval
    LOG_INFO_PURGE_NO_ROTATE	Binary file that can't be rotated
    LOG_INFO_FATAL              if any other than ENOENT error from
                                mysql_file_stat() or mysql_file_delete()
*/

int MYSQL_BIN_LOG::purge_logs_before_date(time_t purge_time, bool auto_purge) {
  int error;
  int no_of_threads_locking_log = 0, no_of_log_files_purged = 0;
  bool log_is_active = false, log_is_in_use = false;
  char to_log[FN_REFLEN], copy_log_in_use[FN_REFLEN];
  LOG_INFO log_info;
  MY_STAT stat_area;
  THD *thd = current_thd;

  DBUG_ENTER("purge_logs_before_date");

  mysql_mutex_lock(&LOCK_index);
  to_log[0] = 0;

  if ((error = find_log_pos(&log_info, NullS, false /*need_lock_index=false*/)))
    goto err;

  while (!(log_is_active = is_active(log_info.log_file_name))) {
    if (!mysql_file_stat(m_key_file_log, log_info.log_file_name, &stat_area,
                         MYF(0))) {
      if (my_errno() == ENOENT) {
        /*
          It's not fatal if we can't stat a log file that does not exist.
        */
        set_my_errno(0);
      } else {
        /*
          Other than ENOENT are fatal
        */
        if (thd) {
          push_warning_printf(thd, Sql_condition::SL_WARNING,
                              ER_BINLOG_PURGE_FATAL_ERR,
                              "a problem with getting info on being purged %s; "
                              "consider examining correspondence "
                              "of your binlog index file "
                              "to the actual binlog files",
                              log_info.log_file_name);
        } else {
          LogErr(INFORMATION_LEVEL, ER_BINLOG_FAILED_TO_DELETE_LOG_FILE,
                 log_info.log_file_name);
        }
        error = LOG_INFO_FATAL;
        goto err;
      }
    }
    /* check if the binary log file is older than the purge_time
       if yes check if it is in use, if not in use then add
       it in the list of binary log files to be purged.
    */
    else if (stat_area.st_mtime < purge_time) {
      if ((no_of_threads_locking_log = log_in_use(log_info.log_file_name))) {
        if (!auto_purge) {
          log_is_in_use = true;
          strcpy(copy_log_in_use, log_info.log_file_name);
        }
        break;
      }
      strmake(to_log, log_info.log_file_name,
              sizeof(log_info.log_file_name) - 1);
      no_of_log_files_purged++;
    } else
      break;
    if (find_next_log(&log_info, false /*need_lock_index=false*/)) break;
  }

  if (log_is_active) {
    if (!auto_purge)
      push_warning_printf(
          thd, Sql_condition::SL_WARNING, ER_WARN_PURGE_LOG_IS_ACTIVE,
          ER_THD(thd, ER_WARN_PURGE_LOG_IS_ACTIVE), log_info.log_file_name);
  }

  if (log_is_in_use) {
    int no_of_log_files_to_purge = no_of_log_files_purged + 1;
    while (strcmp(log_file_name, log_info.log_file_name)) {
      if (mysql_file_stat(m_key_file_log, log_info.log_file_name, &stat_area,
                          MYF(0))) {
        if (stat_area.st_mtime < purge_time)
          no_of_log_files_to_purge++;
        else
          break;
      }
      if (find_next_log(&log_info, false /*need_lock_index=false*/)) {
        no_of_log_files_to_purge++;
        break;
      }
    }

    push_warning_printf(thd, Sql_condition::SL_WARNING,
                        ER_WARN_PURGE_LOG_IN_USE,
                        ER_THD(thd, ER_WARN_PURGE_LOG_IN_USE), copy_log_in_use,
                        no_of_threads_locking_log, no_of_log_files_purged,
                        no_of_log_files_to_purge);
  }

  error = (to_log[0] ? purge_logs(to_log, true, false /*need_lock_index=false*/,
                                  true /*need_update_threads=true*/,
                                  (ulonglong *)0, auto_purge)
                     : 0);

err:
  mysql_mutex_unlock(&LOCK_index);
  DBUG_RETURN(error);
}

/**
  Create a new log file name.

  @param[out] buf       Buffer allocated with at least FN_REFLEN bytes where
                        new name is stored.
  @param      log_ident Identity of the binary/relay log.

  @note
    If file name will be longer then FN_REFLEN it will be truncated
*/

void MYSQL_BIN_LOG::make_log_name(char *buf, const char *log_ident) {
  size_t dir_len = dirname_length(log_file_name);
  if (dir_len >= FN_REFLEN) dir_len = FN_REFLEN - 1;
  my_stpnmov(buf, log_file_name, dir_len);
  strmake(buf + dir_len, log_ident, FN_REFLEN - dir_len - 1);
}

/**
  Check if we are writing/reading to the given log file.
*/

bool MYSQL_BIN_LOG::is_active(const char *log_file_name_arg) {
  return !compare_log_name(log_file_name, log_file_name_arg);
}

void MYSQL_BIN_LOG::inc_prep_xids(THD *thd) {
  DBUG_ENTER("MYSQL_BIN_LOG::inc_prep_xids");
#ifndef DBUG_OFF
  int result = ++m_atomic_prep_xids;
  DBUG_PRINT("debug", ("m_atomic_prep_xids: %d", result));
#else
  m_atomic_prep_xids++;
#endif
  thd->get_transaction()->m_flags.xid_written = true;
  DBUG_VOID_RETURN;
}

void MYSQL_BIN_LOG::dec_prep_xids(THD *thd) {
  DBUG_ENTER("MYSQL_BIN_LOG::dec_prep_xids");
  int32 result = --m_atomic_prep_xids;
  DBUG_PRINT("debug", ("m_atomic_prep_xids: %d", result));
  thd->get_transaction()->m_flags.xid_written = false;
  if (result == 0) {
    mysql_mutex_lock(&LOCK_xids);
    mysql_cond_signal(&m_prep_xids_cond);
    mysql_mutex_unlock(&LOCK_xids);
  }
  DBUG_VOID_RETURN;
}

/*
  Wrappers around new_file_impl to avoid using argument
  to control locking. The argument 1) less readable 2) breaks
  incapsulation 3) allows external access to the class without
  a lock (which is not possible with private new_file_without_locking
  method).

  @retval
    nonzero - error

*/

int MYSQL_BIN_LOG::new_file(
    Format_description_log_event *extra_description_event) {
  return new_file_impl(true /*need_lock_log=true*/, extra_description_event);
}

/*
  @retval
    nonzero - error
*/
int MYSQL_BIN_LOG::new_file_without_locking(
    Format_description_log_event *extra_description_event) {
  return new_file_impl(false /*need_lock_log=false*/, extra_description_event);
}

/**
  Start writing to a new log file or reopen the old file.

  @param need_lock_log If true, this function acquires LOCK_log;
  otherwise the caller should already have acquired it.

  @param extra_description_event The master's FDE to be written by the I/O
  thread while creating a new relay log file. This should be NULL for
  binary log files.

  @retval 0 success
  @retval nonzero - error

  @note The new file name is stored last in the index file
*/
int MYSQL_BIN_LOG::new_file_impl(
    bool need_lock_log, Format_description_log_event *extra_description_event) {
  int error = 0;
  bool close_on_error = false;
  char new_name[FN_REFLEN], *new_name_ptr = NULL, *old_name, *file_to_open;
  const size_t ERR_CLOSE_MSG_LEN = 1024;
  char close_on_error_msg[ERR_CLOSE_MSG_LEN];
  memset(close_on_error_msg, 0, sizeof close_on_error_msg);

  DBUG_ENTER("MYSQL_BIN_LOG::new_file_impl");
  if (!is_open()) {
    DBUG_PRINT("info", ("log is closed"));
    DBUG_RETURN(error);
  }

  if (need_lock_log)
    mysql_mutex_lock(&LOCK_log);
  else
    mysql_mutex_assert_owner(&LOCK_log);
  DBUG_EXECUTE_IF("semi_sync_3-way_deadlock",
                  DEBUG_SYNC(current_thd, "before_rotate_binlog"););
  mysql_mutex_lock(&LOCK_xids);
  /*
    We need to ensure that the number of prepared XIDs are 0.

    If m_atomic_prep_xids is not zero:
    - We wait for storage engine commit, hence decrease m_atomic_prep_xids
    - We keep the LOCK_log to block new transactions from being
      written to the binary log.
   */
  while (get_prep_xids() > 0) {
    mysql_cond_wait(&m_prep_xids_cond, &LOCK_xids);
  }
  mysql_mutex_unlock(&LOCK_xids);

  mysql_mutex_lock(&LOCK_index);

  mysql_mutex_assert_owner(&LOCK_log);
  mysql_mutex_assert_owner(&LOCK_index);

  if (DBUG_EVALUATE_IF("expire_logs_always", 0, 1) &&
      (error = ha_flush_logs())) {
    goto end;
  }

  if (!is_relay_log) {
    /* Save set of GTIDs of the last binlog into table on binlog rotation */
    if ((error = gtid_state->save_gtids_of_last_binlog_into_table(true))) {
      close_on_error = true;
      snprintf(close_on_error_msg, sizeof close_on_error_msg, "%s",
               ER_THD(current_thd, ER_OOM_SAVE_GTIDS));
      goto end;
    }
  }

  /*
    If user hasn't specified an extension, generate a new log name
    We have to do this here and not in open as we want to store the
    new file name in the current binary log file.
  */
  new_name_ptr = new_name;
  if ((error = generate_new_name(new_name, name))) {
    // Use the old name if generation of new name fails.
    strcpy(new_name, name);
    close_on_error = true;
    snprintf(close_on_error_msg, sizeof close_on_error_msg,
             ER_THD(current_thd, ER_NO_UNIQUE_LOGFILE), name);
    if (strlen(close_on_error_msg)) {
      close_on_error_msg[strlen(close_on_error_msg) - 1] = '\0';
    }
    goto end;
  }

  /*
    Make sure that the log_file is initialized before writing
    Rotate_log_event into it.
  */
  if (m_binlog_file->is_open()) {
    /*
      We log the whole file name for log file as the user may decide
      to change base names at some point.
    */
    Rotate_log_event r(new_name + dirname_length(new_name), 0, LOG_EVENT_OFFSET,
                       is_relay_log ? Rotate_log_event::RELAY_LOG : 0);

    if (DBUG_EVALUATE_IF("fault_injection_new_file_rotate_event", (error = 1),
                         false) ||
        (error = write_event_to_binlog(&r))) {
      char errbuf[MYSYS_STRERROR_SIZE];
      DBUG_EXECUTE_IF("fault_injection_new_file_rotate_event", errno = 2;);
      close_on_error = true;
      snprintf(close_on_error_msg, sizeof close_on_error_msg,
               ER_THD(current_thd, ER_ERROR_ON_WRITE), name, errno,
               my_strerror(errbuf, sizeof(errbuf), errno));
      my_printf_error(ER_ERROR_ON_WRITE, ER_THD(current_thd, ER_ERROR_ON_WRITE),
                      MYF(ME_FATALERROR), name, errno,
                      my_strerror(errbuf, sizeof(errbuf), errno));
      goto end;
    }

    if ((error = m_binlog_file->flush())) {
      close_on_error = true;
      snprintf(close_on_error_msg, sizeof close_on_error_msg, "%s",
               "Either disk is full or file system is read only");
      goto end;
    }
  }

  DEBUG_SYNC(current_thd, "after_rotate_event_appended");

  old_name = name;
  name = 0;  // Don't free name
  close(LOG_CLOSE_TO_BE_OPENED | LOG_CLOSE_INDEX, false /*need_lock_log=false*/,
        false /*need_lock_index=false*/);

  if (checksum_alg_reset != binary_log::BINLOG_CHECKSUM_ALG_UNDEF) {
    DBUG_ASSERT(!is_relay_log);
    DBUG_ASSERT(binlog_checksum_options != checksum_alg_reset);
    binlog_checksum_options = checksum_alg_reset;
  }
  /*
    Note that at this point, atomic_log_state != LOG_CLOSED
    (important for is_open()).
  */

  DEBUG_SYNC(current_thd, "binlog_rotate_between_close_and_open");
  /*
    new_file() is only used for rotation (in FLUSH LOGS or because size >
    max_binlog_size or max_relay_log_size).
    If this is a binary log, the Format_description_log_event at the beginning
    of the new file should have created=0 (to distinguish with the
    Format_description_log_event written at server startup, which should
    trigger temp tables deletion on slaves.
  */

  /* reopen index binlog file, BUG#34582 */
  file_to_open = index_file_name;
  error = open_index_file(index_file_name, 0, false /*need_lock_index=false*/);
  if (!error) {
    /* reopen the binary log file. */
    file_to_open = new_name_ptr;
    error = open_binlog(old_name, new_name_ptr, max_size,
                        true /*null_created_arg=true*/,
                        false /*need_lock_index=false*/,
                        true /*need_sid_lock=true*/, extra_description_event);
  }

  /* handle reopening errors */
  if (error) {
    char errbuf[MYSYS_STRERROR_SIZE];
    my_printf_error(ER_CANT_OPEN_FILE, ER_THD(current_thd, ER_CANT_OPEN_FILE),
                    MYF(ME_FATALERROR), file_to_open, error,
                    my_strerror(errbuf, sizeof(errbuf), error));
    close_on_error = true;
    snprintf(close_on_error_msg, sizeof close_on_error_msg,
             ER_THD(current_thd, ER_CANT_OPEN_FILE), file_to_open, error,
             my_strerror(errbuf, sizeof(errbuf), error));
  }
  my_free(old_name);

end:

  if (error && close_on_error /* rotate, flush or reopen failed */) {
    /*
      Close whatever was left opened.

      We are keeping the behavior as it exists today, ie,
      we disable logging and move on (see: BUG#51014).

      TODO: as part of WL#1790 consider other approaches:
       - kill mysql (safety);
       - try multiple locations for opening a log file;
       - switch server to protected/readonly mode
       - ...
    */
    if (binlog_error_action == ABORT_SERVER) {
      char abort_msg[ERR_CLOSE_MSG_LEN + 48];
      memset(abort_msg, 0, sizeof abort_msg);
      snprintf(abort_msg, sizeof abort_msg,
               "%s, while rotating the binlog. "
               "Aborting the server",
               close_on_error_msg);
      exec_binlog_error_action_abort(abort_msg);
    } else
      LogErr(ERROR_LEVEL, ER_BINLOG_CANT_OPEN_FOR_LOGGING, new_name_ptr, errno);

    close(LOG_CLOSE_INDEX, false /*need_lock_log=false*/,
          false /*need_lock_index=false*/);
  }

  mysql_mutex_unlock(&LOCK_index);
  if (need_lock_log) mysql_mutex_unlock(&LOCK_log);

  DEBUG_SYNC(current_thd, "after_disable_binlog");
  DBUG_RETURN(error);
}

/**
  Called after an event has been written to the relay log by the IO
  thread.  This flushes and possibly syncs the file (according to the
  sync options), rotates the file if it has grown over the limit, and
  finally calls signal_update().

  @note The caller must hold LOCK_log before invoking this function.

  @param mi Master_info for the IO thread.

  @retval false success
  @retval true error
*/
bool MYSQL_BIN_LOG::after_write_to_relay_log(Master_info *mi) {
  DBUG_ENTER("MYSQL_BIN_LOG::after_write_to_relay_log");
  DBUG_PRINT("info", ("max_size: %lu", max_size));

  // Check pre-conditions
  mysql_mutex_assert_owner(&LOCK_log);
  DBUG_ASSERT(is_relay_log);

  /*
    We allow the relay log rotation by relay log size
    only if the trx parser is not inside a transaction.
  */
  bool can_rotate = mi->transaction_parser.is_not_inside_transaction();

#ifndef DBUG_OFF
  if (m_binlog_file->get_real_file_size() >
          DBUG_EVALUATE_IF("rotate_slave_debug_group", 500, max_size) &&
      !can_rotate) {
    DBUG_PRINT("info", ("Postponing the rotation by size waiting for "
                        "the end of the current transaction."));
  }
#endif

  // Flush and sync
  bool error = flush_and_sync(0);
  if (error) {
    mi->report(ERROR_LEVEL, ER_SLAVE_RELAY_LOG_WRITE_FAILURE,
               ER_THD(current_thd, ER_SLAVE_RELAY_LOG_WRITE_FAILURE),
               "failed to flush event to relay log file");
    truncate_relaylog_file(mi, atomic_binlog_end_pos);
  } else {
    if (can_rotate) {
      mysql_mutex_lock(&mi->data_lock);
      /*
        If the last event of the transaction has been flushed, we can add
        the GTID (if it is not empty) to the logged set, or else it will
        not be available in the Previous GTIDs of the next relay log file
        if we are going to rotate the relay log.
      */
      const Gtid *last_gtid_queued = mi->get_queueing_trx_gtid();
      if (!last_gtid_queued->is_empty()) {
        mi->rli->get_sid_lock()->rdlock();
        DBUG_SIGNAL_WAIT_FOR(current_thd, "updating_received_transaction_set",
                             "reached_updating_received_transaction_set",
                             "continue_updating_received_transaction_set");
        mi->rli->add_logged_gtid(last_gtid_queued->sidno,
                                 last_gtid_queued->gno);
        mi->rli->get_sid_lock()->unlock();
      }

      if (mi->is_queueing_trx()) {
        mi->finished_queueing();
      }
      mysql_mutex_unlock(&mi->data_lock);

      /*
        If relay log is too big, rotate. But only if not in the middle of a
        transaction when GTIDs are enabled.
        We now try to mimic the following master binlog behavior: "A transaction
        is written in one chunk to the binary log, so it is never split between
        several binary logs. Therefore, if you have big transactions, you might
        see binary log files larger than max_binlog_size."
      */
      if (m_binlog_file->get_real_file_size() >
          DBUG_EVALUATE_IF("rotate_slave_debug_group", 500, max_size)) {
        error = new_file_without_locking(mi->get_mi_description_event());
      }
    }
  }

  lock_binlog_end_pos();
  mi->rli->ign_master_log_name_end[0] = 0;
  update_binlog_end_pos(false /*need_lock*/);
  harvest_bytes_written(&mi->rli->log_space_total);
  unlock_binlog_end_pos();

  DBUG_RETURN(error);
}

bool MYSQL_BIN_LOG::write_event(Log_event *ev, Master_info *mi) {
  DBUG_ENTER("MYSQL_BIN_LOG::write_event(Log_event *, Master_info *)");

  DBUG_EXECUTE_IF("fail_to_write_ignored_event_to_relay_log",
                  { DBUG_RETURN(true); });
  // check preconditions
  DBUG_ASSERT(is_relay_log);

  mysql_mutex_assert_owner(&LOCK_log);

  // write data
  bool error = false;
  if (!binary_event_serialize(ev, m_binlog_file)) {
    bytes_written += ev->common_header->data_written;
    error = after_write_to_relay_log(mi);
  } else {
    mi->report(ERROR_LEVEL, ER_SLAVE_RELAY_LOG_WRITE_FAILURE,
               ER_THD(current_thd, ER_SLAVE_RELAY_LOG_WRITE_FAILURE),
               "failed to write event to the relay log file");
    truncate_relaylog_file(mi, atomic_binlog_end_pos);
    error = true;
  }

  DBUG_RETURN(error);
}

bool MYSQL_BIN_LOG::write_buffer(const char *buf, uint len, Master_info *mi) {
  DBUG_ENTER("MYSQL_BIN_LOG::write_buffer(char *, uint, Master_info *");

  // check preconditions
  DBUG_ASSERT(is_relay_log);
  mysql_mutex_assert_owner(&LOCK_log);

  // write data
  bool error = false;
  if (m_binlog_file->write((uchar *)buf, len) == 0) {
    bytes_written += len;
    error = after_write_to_relay_log(mi);
  } else {
    mi->report(ERROR_LEVEL, ER_SLAVE_RELAY_LOG_WRITE_FAILURE,
               ER_THD(current_thd, ER_SLAVE_RELAY_LOG_WRITE_FAILURE),
               "failed to write event to the relay log file");
    truncate_relaylog_file(mi, atomic_binlog_end_pos);
    error = true;
  }

  DBUG_RETURN(error);
}

bool MYSQL_BIN_LOG::flush() {
  return m_binlog_file->is_open() && m_binlog_file->flush();
}

bool MYSQL_BIN_LOG::flush_and_sync(const bool force) {
  mysql_mutex_assert_owner(&LOCK_log);

  if (m_binlog_file->flush()) return true;

  std::pair<bool, bool> result = sync_binlog_file(force);

  return result.first;
}

void MYSQL_BIN_LOG::start_union_events(THD *thd, query_id_t query_id_param) {
  DBUG_ASSERT(!thd->binlog_evt_union.do_union);
  thd->binlog_evt_union.do_union = true;
  thd->binlog_evt_union.unioned_events = false;
  thd->binlog_evt_union.unioned_events_trans = false;
  thd->binlog_evt_union.first_query_id = query_id_param;
}

void MYSQL_BIN_LOG::stop_union_events(THD *thd) {
  DBUG_ASSERT(thd->binlog_evt_union.do_union);
  thd->binlog_evt_union.do_union = false;
}

bool MYSQL_BIN_LOG::is_query_in_union(THD *thd, query_id_t query_id_param) {
  return (thd->binlog_evt_union.do_union &&
          query_id_param >= thd->binlog_evt_union.first_query_id);
}

/*
  Updates thd's position-of-next-event variables
  after a *real* write a file.
 */
void MYSQL_BIN_LOG::update_thd_next_event_pos(THD *thd) {
  if (likely(thd != NULL)) {
    thd->set_next_event_pos(log_file_name, m_binlog_file->position());
  }
}

/*
  Moves the last bunch of rows from the pending Rows event to a cache (either
  transactional cache if is_transaction is @c true, or the non-transactional
  cache otherwise. Sets a new pending event.

  @param thd               a pointer to the user thread.
  @param evt               a pointer to the row event.
  @param is_transactional  @c true indicates a transactional cache,
                           otherwise @c false a non-transactional.
*/
int MYSQL_BIN_LOG::flush_and_set_pending_rows_event(THD *thd,
                                                    Rows_log_event *event,
                                                    bool is_transactional) {
  DBUG_ENTER("MYSQL_BIN_LOG::flush_and_set_pending_rows_event(event)");
  DBUG_ASSERT(mysql_bin_log.is_open());
  DBUG_PRINT("enter", ("event: %p", event));

  int error = 0;
  binlog_cache_mngr *const cache_mngr = thd_get_cache_mngr(thd);

  DBUG_ASSERT(cache_mngr);

  binlog_cache_data *cache_data =
      cache_mngr->get_binlog_cache_data(is_transactional);

  DBUG_PRINT("info", ("cache_mngr->pending(): %p", cache_data->pending()));

  if (Rows_log_event *pending = cache_data->pending()) {
    /*
      Write pending event to the cache.
    */
    if (cache_data->write_event(pending)) {
      report_cache_write_error(thd, is_transactional);
      if (check_write_error(thd) && cache_data &&
          stmt_cannot_safely_rollback(thd))
        cache_data->set_incident();
      delete pending;
      cache_data->set_pending(NULL);
      DBUG_RETURN(1);
    }

    delete pending;
  }

  cache_data->set_pending(event);

  DBUG_RETURN(error);
}

/**
  Write an event to the binary log cache.
*/

bool MYSQL_BIN_LOG::write_event(Log_event *event_info) {
  THD *thd = event_info->thd;
  bool error = 1;
  DBUG_ENTER("MYSQL_BIN_LOG::write_event(Log_event *)");

  if (thd->binlog_evt_union.do_union) {
    /*
      In Stored function; Remember that function call caused an update.
      We will log the function call to the binary log on function exit
    */
    thd->binlog_evt_union.unioned_events = true;
    thd->binlog_evt_union.unioned_events_trans |=
        event_info->is_using_trans_cache();
    DBUG_RETURN(0);
  }

  /*
    We only end the statement if we are in a top-level statement.  If
    we are inside a stored function, we do not end the statement since
    this will close all tables on the slave. But there can be a special case
    where we are inside a stored function/trigger and a SAVEPOINT is being
    set in side the stored function/trigger. This SAVEPOINT execution will
    force the pending event to be flushed without an STMT_END_F flag. This
    will result in a case where following DMLs will be considered as part of
    same statement and result in data loss on slave. Hence in this case we
    force the end_stmt to be true.
  */
  bool const end_stmt =
      (thd->in_sub_stmt && thd->lex->sql_command == SQLCOM_SAVEPOINT)
          ? true
          : (thd->locked_tables_mode && thd->lex->requires_prelocking());
  if (thd->binlog_flush_pending_rows_event(end_stmt,
                                           event_info->is_using_trans_cache()))
    DBUG_RETURN(error);

  /*
     In most cases this is only called if 'is_open()' is true; in fact this is
     mostly called if is_open() *was* true a few instructions before, but it
     could have changed since.
  */
  if (likely(is_open())) {
    /*
      In the future we need to add to the following if tests like
      "do the involved tables match (to be implemented)
      binlog_[wild_]{do|ignore}_table?" (WL#1049)"
    */
    const char *local_db = event_info->get_db();
    if ((thd && !(thd->variables.option_bits & OPTION_BIN_LOG)) ||
        (thd->lex->sql_command != SQLCOM_ROLLBACK_TO_SAVEPOINT &&
         thd->lex->sql_command != SQLCOM_SAVEPOINT &&
         (!event_info->is_no_filter_event() &&
          !binlog_filter->db_ok(local_db))))
      DBUG_RETURN(0);

    DBUG_ASSERT(event_info->is_using_trans_cache() ||
                event_info->is_using_stmt_cache());

    if (binlog_start_trans_and_stmt(thd, event_info)) DBUG_RETURN(error);

    bool is_trans_cache = event_info->is_using_trans_cache();
    binlog_cache_mngr *cache_mngr = thd_get_cache_mngr(thd);
    binlog_cache_data *cache_data =
        cache_mngr->get_binlog_cache_data(is_trans_cache);

    DBUG_PRINT("info", ("event type: %d", event_info->get_type_code()));

    /*
       No check for auto events flag here - this write method should
       never be called if auto-events are enabled.

       Write first log events which describe the 'run environment'
       of the SQL command. If row-based binlogging, Insert_id, Rand
       and other kind of "setting context" events are not needed.
    */
    if (thd) {
      if (!thd->is_current_stmt_binlog_format_row()) {
        if (thd->stmt_depends_on_first_successful_insert_id_in_prev_stmt) {
          Intvar_log_event e(
              thd, (uchar)binary_log::Intvar_event::LAST_INSERT_ID_EVENT,
              thd->first_successful_insert_id_in_prev_stmt_for_binlog,
              event_info->event_cache_type, event_info->event_logging_type);
          if (cache_data->write_event(&e)) goto err;
        }
        if (thd->auto_inc_intervals_in_cur_stmt_for_binlog.nb_elements() > 0) {
          DBUG_PRINT(
              "info",
              ("number of auto_inc intervals: %u",
               thd->auto_inc_intervals_in_cur_stmt_for_binlog.nb_elements()));
          Intvar_log_event e(
              thd, (uchar)binary_log::Intvar_event::INSERT_ID_EVENT,
              thd->auto_inc_intervals_in_cur_stmt_for_binlog.minimum(),
              event_info->event_cache_type, event_info->event_logging_type);
          if (cache_data->write_event(&e)) goto err;
        }
        if (thd->rand_used) {
          Rand_log_event e(thd, thd->rand_saved_seed1, thd->rand_saved_seed2,
                           event_info->event_cache_type,
                           event_info->event_logging_type);
          if (cache_data->write_event(&e)) goto err;
        }
        if (!thd->user_var_events.empty()) {
          for (size_t i = 0; i < thd->user_var_events.size(); i++) {
            Binlog_user_var_event *user_var_event = thd->user_var_events[i];

            /* setting flags for user var log event */
            uchar flags = User_var_log_event::UNDEF_F;
            if (user_var_event->unsigned_flag)
              flags |= User_var_log_event::UNSIGNED_F;

            User_var_log_event e(
                thd, user_var_event->user_var_event->entry_name.ptr(),
                user_var_event->user_var_event->entry_name.length(),
                user_var_event->value, user_var_event->length,
                user_var_event->type, user_var_event->charset_number, flags,
                event_info->event_cache_type, event_info->event_logging_type);
            if (cache_data->write_event(&e)) goto err;
          }
        }
      }
    }

    /*
      Write the event.
    */
    if (cache_data->write_event(event_info)) goto err;

    if (DBUG_EVALUATE_IF("injecting_fault_writing", 1, 0)) goto err;

    /*
      After writing the event, if the trx-cache was used and any unsafe
      change was written into it, the cache is marked as cannot safely
      roll back.
    */
    if (is_trans_cache && stmt_cannot_safely_rollback(thd))
      cache_mngr->trx_cache.set_cannot_rollback();

    error = 0;

  err:
    if (error) {
      report_cache_write_error(thd, is_trans_cache);
      if (check_write_error(thd) && cache_data &&
          stmt_cannot_safely_rollback(thd))
        cache_data->set_incident();
    }
  }

  DBUG_RETURN(error);
}

/**
  The method executes rotation when LOCK_log is already acquired
  by the caller.

  @param force_rotate  caller can request the log rotation
  @param check_purge   is set to true if rotation took place

  @note
    If rotation fails, for instance the server was unable
    to create a new log file, we still try to write an
    incident event to the current log.

  @note The caller must hold LOCK_log when invoking this function.

  @retval
    nonzero - error in rotating routine.
*/
int MYSQL_BIN_LOG::rotate(bool force_rotate, bool *check_purge) {
  int error = 0;
  DBUG_ENTER("MYSQL_BIN_LOG::rotate");

  DBUG_ASSERT(!is_relay_log);
  mysql_mutex_assert_owner(&LOCK_log);

  *check_purge = false;

  if (DBUG_EVALUATE_IF("force_rotate", 1, 0) || force_rotate ||
      (m_binlog_file->get_real_file_size() >= (my_off_t)max_size)) {
    error = new_file_without_locking(NULL);
    *check_purge = true;
  }
  DBUG_RETURN(error);
}

/**
  The method executes logs purging routine.
*/
void MYSQL_BIN_LOG::purge() {
  if (expire_logs_days || binlog_expire_logs_seconds) {
    DEBUG_SYNC(current_thd, "at_purge_logs_before_date");
    time_t purge_time = 0;

    if (binlog_expire_logs_seconds) {
      purge_time = my_time(0) - binlog_expire_logs_seconds;
    } else
      purge_time = my_time(0) - expire_logs_days * 24 * 60 * 60;

    DBUG_EXECUTE_IF("expire_logs_always", { purge_time = my_time(0); });
    if (purge_time >= 0) {
      Is_instance_backup_locked_result is_instance_locked =
          is_instance_backup_locked(current_thd);

      if (is_instance_locked == Is_instance_backup_locked_result::OOM) {
        exec_binlog_error_action_abort(
            "Out of memory happened while checking if "
            "instance was locked for backup");
      }
      if (is_instance_locked == Is_instance_backup_locked_result::NOT_LOCKED) {
        /*
          Flush logs for storage engines, so that the last transaction
          is persisted inside storage engines.
        */
        ha_flush_logs();
        purge_logs_before_date(purge_time, true);
      }
    }
  }
}

/**
  Execute a FLUSH LOGS statement.

  The method is a shortcut of @c rotate() and @c purge().
  LOCK_log is acquired prior to rotate and is released after it.

  @param thd           Current session.
  @param force_rotate  caller can request the log rotation

  @retval
    nonzero - error in rotating routine.
*/
int MYSQL_BIN_LOG::rotate_and_purge(THD *thd, bool force_rotate) {
  int error = 0;
  DBUG_ENTER("MYSQL_BIN_LOG::rotate_and_purge");
  bool check_purge = false;

  /*
    FLUSH BINARY LOGS command should ignore 'read-only' and 'super_read_only'
    options so that it can update 'mysql.gtid_executed' replication repository
    table.
  */
  thd->set_skip_readonly_check();
  /*
    Wait for handlerton to insert any pending information into the binlog.
    For e.g. ha_ndbcluster which updates the binlog asynchronously this is
    needed so that the user see its own commands in the binlog.
  */
  ha_binlog_wait(thd);

  DBUG_ASSERT(!is_relay_log);
  mysql_mutex_lock(&LOCK_log);
  error = rotate(force_rotate, &check_purge);
  /*
    NOTE: Run purge_logs wo/ holding LOCK_log because it does not need
          the mutex. Otherwise causes various deadlocks.
  */
  mysql_mutex_unlock(&LOCK_log);

  if (!error && check_purge) purge();

  DBUG_RETURN(error);
}

uint MYSQL_BIN_LOG::next_file_id() {
  uint res;
  mysql_mutex_lock(&LOCK_log);
  res = file_id++;
  mysql_mutex_unlock(&LOCK_log);
  return res;
}

int MYSQL_BIN_LOG::get_gtid_executed(Sid_map *sid_map, Gtid_set *gtid_set) {
  DBUG_ENTER("MYSQL_BIN_LOG::get_gtid_executed");
  int error = 0;

  mysql_mutex_lock(&mysql_bin_log.LOCK_commit);
  global_sid_lock->wrlock();

  enum_return_status return_status = global_sid_map->copy(sid_map);
  if (return_status != RETURN_STATUS_OK) {
    error = 1;
    goto end;
  }

  return_status = gtid_set->add_gtid_set(gtid_state->get_executed_gtids());
  if (return_status != RETURN_STATUS_OK) error = 1;

end:
  global_sid_lock->unlock();
  mysql_mutex_unlock(&mysql_bin_log.LOCK_commit);

  DBUG_RETURN(error);
}

/**
  Write the contents of the given IO_CACHE to the binary log.

  The cache will be reset as a READ_CACHE to be able to read the
  contents from it.

  The data will be post-processed: see class Binlog_event_writer for
  details.

  @param cache Events will be read from this IO_CACHE.
  @param writer Events will be written to this Binlog_event_writer.

  @retval true IO error.
  @retval false Success.

  @see MYSQL_BIN_LOG::write_cache
*/
bool MYSQL_BIN_LOG::do_write_cache(Binlog_cache_storage *cache,
                                   Binlog_event_writer *writer) {
  DBUG_ENTER("MYSQL_BIN_LOG::do_write_cache");

  DBUG_EXECUTE_IF("simulate_do_write_cache_failure", {
    /*
       see binlog_cache_data::write_event() that reacts on
       @c simulate_disk_full_at_flush_pending.
    */
    DBUG_SET("-d,simulate_do_write_cache_failure");
    DBUG_RETURN(true);
  });

#ifndef DBUG_OFF
  uint64 expected_total_len = cache->length();
  DBUG_PRINT("info", ("bytes in cache= %llu", expected_total_len));
#endif

  bool error = false;
  if (cache->copy_to(writer, &error)) {
    if (error) report_binlog_write_error();
    DBUG_RETURN(true);
  }
  DBUG_RETURN(false);
}

/**
  Writes an incident event to stmt_cache.

  @param ev Incident event to be written
  @param thd Thread variable
  @param need_lock_log If true, will acquire LOCK_log; otherwise the
  caller should already have acquired LOCK_log.
  @param err_msg Error message written to log file for the incident.
  @param do_flush_and_sync If true, will call flush_and_sync(), rotate() and
  purge().

  @retval false error
  @retval true success
*/
bool MYSQL_BIN_LOG::write_incident(Incident_log_event *ev, THD *thd,
                                   bool need_lock_log, const char *err_msg,
                                   bool do_flush_and_sync) {
  uint error = 0;
  DBUG_ENTER("MYSQL_BIN_LOG::write_incident");
  DBUG_ASSERT(err_msg);

  if (!is_open()) DBUG_RETURN(error);

  binlog_cache_mngr *const cache_mngr = thd_get_cache_mngr(thd);

#ifndef DBUG_OFF
  if (DBUG_EVALUATE_IF("simulate_write_incident_event_into_binlog_directly", 1,
                       0) &&
      !cache_mngr->stmt_cache.is_binlog_empty()) {
    /* The stmt_cache contains corruption data, so we can reset it. */
    cache_mngr->stmt_cache.reset();
  }
#endif

  /*
    If there is no binlog cache then we write incidents directly
    into the binlog. If caller needs GTIDs it has to setup the
    binlog cache (for the injector thread).
  */
  if (cache_mngr == NULL ||
      DBUG_EVALUATE_IF("simulate_write_incident_event_into_binlog_directly", 1,
                       0)) {
    if (need_lock_log)
      mysql_mutex_lock(&LOCK_log);
    else
      mysql_mutex_assert_owner(&LOCK_log);
    /* Write an incident event into binlog directly. */
    error = write_event_to_binlog(ev);
    /*
      Write an error to log. So that user might have a chance
      to be alerted and explore incident details.
    */
    if (!error)
      LogErr(ERROR_LEVEL, ER_BINLOG_LOGGING_INCIDENT_TO_STOP_SLAVES, err_msg);
  } else  // (cache_mngr != NULL)
  {
    if (!cache_mngr->stmt_cache.is_binlog_empty()) {
      /* The stmt_cache contains corruption data, so we can reset it. */
      cache_mngr->stmt_cache.reset();
    }
    if (!cache_mngr->trx_cache.is_binlog_empty()) {
      /* The trx_cache contains corruption data, so we can reset it. */
      cache_mngr->trx_cache.reset();
    }
    /*
      Write the incident event into stmt_cache, so that a GTID is generated and
      written for it prior to flushing the stmt_cache.
    */
    binlog_cache_data *cache_data = cache_mngr->get_binlog_cache_data(false);
    if ((error = cache_data->write_event(ev))) {
      LogErr(ERROR_LEVEL, ER_BINLOG_EVENT_WRITE_TO_STMT_CACHE_FAILED);
      cache_mngr->stmt_cache.reset();
      DBUG_RETURN(error);
    }

    if (need_lock_log)
      mysql_mutex_lock(&LOCK_log);
    else
      mysql_mutex_assert_owner(&LOCK_log);
  }

  if (do_flush_and_sync) {
    if (!error && !(error = flush_and_sync())) {
      bool check_purge = false;
      update_binlog_end_pos();
      is_rotating_caused_by_incident = true;
      error = rotate(true, &check_purge);
      is_rotating_caused_by_incident = false;
      if (!error && check_purge) purge();
    }
  }

  if (need_lock_log) mysql_mutex_unlock(&LOCK_log);

  /*
    Write an error to log. So that user might have a chance
    to be alerted and explore incident details.
  */
  if (!error && cache_mngr != NULL)
    LogErr(ERROR_LEVEL, ER_BINLOG_LOGGING_INCIDENT_TO_STOP_SLAVES, err_msg);

  DBUG_RETURN(error);
}

bool MYSQL_BIN_LOG::write_dml_directly(THD *thd, const char *stmt,
                                       size_t stmt_len) {
  bool ret = false;
  /* backup the original command */
  enum_sql_command save_sql_command = thd->lex->sql_command;

  /* Fake it as a DELETE statement, so it can be binlogged correctly */
  thd->lex->sql_command = SQLCOM_DELETE;

  if (thd->binlog_query(THD::STMT_QUERY_TYPE, stmt, stmt_len, false, false,
                        false, 0) ||
      commit(thd, false) != TC_LOG::RESULT_SUCCESS) {
    ret = true;
  }

  thd->lex->sql_command = save_sql_command;
  return ret;
}

/**
  Creates an incident event and writes it to the binary log.

  @param thd  Thread variable
  @param need_lock_log If the binary lock should be locked or not
  @param err_msg Error message written to log file for the incident.
  @param do_flush_and_sync If true, will call flush_and_sync(), rotate() and
  purge().

  @retval
    0    error
  @retval
    1    success
*/
bool MYSQL_BIN_LOG::write_incident(THD *thd, bool need_lock_log,
                                   const char *err_msg,
                                   bool do_flush_and_sync) {
  DBUG_ENTER("MYSQL_BIN_LOG::write_incident");

  if (!is_open()) DBUG_RETURN(0);

  LEX_STRING write_error_msg = {(char *)err_msg, strlen(err_msg)};
  binary_log::Incident_event::enum_incident incident =
      binary_log::Incident_event::INCIDENT_LOST_EVENTS;
  Incident_log_event ev(thd, incident, write_error_msg);

  DBUG_RETURN(
      write_incident(&ev, thd, need_lock_log, err_msg, do_flush_and_sync));
}

/*
  Write the event into current binlog directly without going though a session
  binlog cache. It will update the event's log_pos and set checksum accordingly.
  binary_event_serialize can be called directly if log_pos should not be
  updated.
*/
inline bool MYSQL_BIN_LOG::write_event_to_binlog(Log_event *ev) {
  ev->common_footer->checksum_alg =
      is_relay_log
          ? relay_log_checksum_alg
          : static_cast<enum_binlog_checksum_alg>(binlog_checksum_options);
  DBUG_ASSERT(ev->common_footer->checksum_alg !=
              binary_log::BINLOG_CHECKSUM_ALG_UNDEF);

  /*
    Stores current position into log_pos, it is used to calculate correcty
    end_log_pos by adding data_written in Log_event::write_header().
  */
  ev->common_header->log_pos = m_binlog_file->position();

  if (binary_event_serialize(ev, m_binlog_file)) return true;

  add_bytes_written(ev->common_header->data_written);
  return false;
}

/* Write the event into current binlog and flush and sync */
bool MYSQL_BIN_LOG::write_event_to_binlog_and_sync(Log_event *ev) {
  if (write_event_to_binlog(ev) || m_binlog_file->flush() ||
      m_binlog_file->sync())
    return true;

  update_binlog_end_pos();
  return false;
}

/**
  Write the contents of the statement or transaction cache to the binary log.

  Comparison with do_write_cache:

  - do_write_cache is a lower-level function that only performs the
    actual write.

  - write_cache is a higher-level function that calls do_write_cache
    and additionally performs some maintenance tasks, including:
    - report any errors that occurred
    - write incident event if needed
    - update gtid_state
    - update thd.binlog_next_event_pos

  @param thd Thread variable

  @param cache_data Events will be read from the IO_CACHE of this
  cache_data object.

  @param writer Events will be written to this Binlog_event_writer.

  @retval true IO error.
  @retval false Success.

  @note We only come here if there is something in the cache.
  @note Whatever is in the cache is always a complete transaction.
  @note 'cache' needs to be reinitialized after this functions returns.
*/
bool MYSQL_BIN_LOG::write_cache(THD *thd, binlog_cache_data *cache_data,
                                Binlog_event_writer *writer) {
  DBUG_ENTER("MYSQL_BIN_LOG::write_cache(THD *, binlog_cache_data *, bool)");

  Binlog_cache_storage *cache = cache_data->get_cache();
  bool incident = cache_data->has_incident();

  mysql_mutex_assert_owner(&LOCK_log);

  DBUG_ASSERT(is_open());
  if (likely(is_open()))  // Should always be true
  {
    /*
      We only bother to write to the binary log if there is anything
      to write.

      @todo Is this check redundant? Probably this is only called if
      there is anything in the cache (see @note in comment above this
      function). Check if we can replace this by an assertion. /Sven
    */
    if (!cache->is_empty()) {
      DBUG_EXECUTE_IF("crash_before_writing_xid", {
        if (do_write_cache(cache, writer))
          DBUG_PRINT("info", ("error writing binlog cache: %d", write_error));
        flush_and_sync(true);
        DBUG_PRINT("info", ("crashing before writing xid"));
        DBUG_SUICIDE();
      });
      if (do_write_cache(cache, writer)) goto err;

      const char *err_msg =
          "Non-transactional changes did not get into "
          "the binlog.";
      if (incident &&
          write_incident(thd, false /*need_lock_log=false*/, err_msg,
                         false /*do_flush_and_sync==false*/)) {
        report_binlog_write_error();
        goto err;
      }
      DBUG_EXECUTE_IF("half_binlogged_transaction", DBUG_SUICIDE(););
    }
    update_thd_next_event_pos(thd);
  }

  DBUG_RETURN(false);

err:
  thd->commit_error = THD::CE_FLUSH_ERROR;

  DBUG_RETURN(true);
}

void MYSQL_BIN_LOG::report_binlog_write_error() {
  char errbuf[MYSYS_STRERROR_SIZE];

  write_error = true;
  LogErr(ERROR_LEVEL, ER_FAILED_TO_WRITE_TO_FILE, name, errno,
         my_strerror(errbuf, sizeof(errbuf), errno));
}

/**
  Wait until we get a signal that the binary log has been updated.
  Applies to master only.

  NOTES
  @param[in] timeout    a pointer to a timespec;
                        NULL means to wait w/o timeout.
  @retval    0          if got signalled on update
  @retval    non-0      if wait timeout elapsed
  @note
    LOCK_binlog_end_pos must be taken before calling this function.
    LOCK_binlog_end_pos is being released while the thread is waiting.
    LOCK_binlog_end_pos is released by the caller.
*/

int MYSQL_BIN_LOG::wait_for_update(const struct timespec *timeout) {
  int ret = 0;
  DBUG_ENTER("wait_for_update");

  if (!timeout)
    mysql_cond_wait(&update_cond, &LOCK_binlog_end_pos);
  else
    ret = mysql_cond_timedwait(&update_cond, &LOCK_binlog_end_pos,
                               const_cast<struct timespec *>(timeout));
  DBUG_RETURN(ret);
}

/**
  Close the log file.

  @param exiting     Bitmask for one or more of the following bits:
          - LOG_CLOSE_INDEX : if we should close the index file
          - LOG_CLOSE_TO_BE_OPENED : if we intend to call open
                                     at once after close.
          - LOG_CLOSE_STOP_EVENT : write a 'stop' event to the log

  @param need_lock_log If true, this function acquires LOCK_log;
  otherwise the caller should already have acquired it.

  @param need_lock_index If true, this function acquires LOCK_index;
  otherwise the caller should already have acquired it.

  @note
    One can do an open on the object at once after doing a close.
    The internal structures are not freed until cleanup() is called
*/

void MYSQL_BIN_LOG::close(
    uint exiting, bool need_lock_log,
    bool need_lock_index) {  // One can't set log_type here!
  DBUG_ENTER("MYSQL_BIN_LOG::close");
  DBUG_PRINT("enter", ("exiting: %d", (int)exiting));
  if (need_lock_log)
    mysql_mutex_lock(&LOCK_log);
  else
    mysql_mutex_assert_owner(&LOCK_log);

  if (atomic_log_state == LOG_OPENED) {
    if ((exiting & LOG_CLOSE_STOP_EVENT) != 0) {
      /**
        TODO(WL#7546): Change the implementation to Stop_event after write() is
        moved into libbinlogevents
      */
      Stop_log_event s;
      // the checksumming rule for relay-log case is similar to Rotate
      s.common_footer->checksum_alg =
          is_relay_log
              ? relay_log_checksum_alg
              : static_cast<enum_binlog_checksum_alg>(binlog_checksum_options);
      DBUG_ASSERT(!is_relay_log || relay_log_checksum_alg !=
                                       binary_log::BINLOG_CHECKSUM_ALG_UNDEF);
      if (!write_event_to_binlog(&s) && !m_binlog_file->flush())
        update_binlog_end_pos();
    }

    /* The following update should not be done in relay log files */
    if (!is_relay_log) {
      my_off_t offset = BIN_LOG_HEADER_SIZE + FLAGS_OFFSET;
      uchar flags = 0;  // clearing LOG_EVENT_BINLOG_IN_USE_F
      (void)m_binlog_file->update(&flags, 1, offset);
    }

    if (m_binlog_file->flush_and_sync() && !write_error) {
      report_binlog_write_error();
    }

    /*
      LOCK_sync to guarantee that no thread is calling m_binlog_file
      to sync data to disk when another thread is closing m_binlog_file.
    */
    if (!is_relay_log) mysql_mutex_lock(&LOCK_sync);
    m_binlog_file->close();
    if (!is_relay_log) mysql_mutex_unlock(&LOCK_sync);

    atomic_log_state =
        (exiting & LOG_CLOSE_TO_BE_OPENED) ? LOG_TO_BE_OPENED : LOG_CLOSED;
    my_free(name);
    name = NULL;
  }

  /*
    The following test is needed even if is_open() is not set, as we may have
    called a not complete close earlier and the index file is still open.
  */

  if (need_lock_index)
    mysql_mutex_lock(&LOCK_index);
  else
    mysql_mutex_assert_owner(&LOCK_index);

  if ((exiting & LOG_CLOSE_INDEX) && my_b_inited(&index_file)) {
    end_io_cache(&index_file);
    if (mysql_file_close(index_file.file, MYF(0)) < 0 && !write_error) {
      report_binlog_write_error();
    }
  }

  if (need_lock_index) mysql_mutex_unlock(&LOCK_index);

  atomic_log_state =
      (exiting & LOG_CLOSE_TO_BE_OPENED) ? LOG_TO_BE_OPENED : LOG_CLOSED;
  my_free(name);
  name = NULL;

  if (need_lock_log) mysql_mutex_unlock(&LOCK_log);

  DBUG_VOID_RETURN;
}

void MYSQL_BIN_LOG::set_max_size(ulong max_size_arg) {
  /*
    We need to take locks, otherwise this may happen:
    new_file() is called, calls open(old_max_size), then before open() starts,
    set_max_size() sets max_size to max_size_arg, then open() starts and
    uses the old_max_size argument, so max_size_arg has been overwritten and
    it's like if the SET command was never run.
  */
  DBUG_ENTER("MYSQL_BIN_LOG::set_max_size");
  mysql_mutex_lock(&LOCK_log);
  if (is_open()) max_size = max_size_arg;
  mysql_mutex_unlock(&LOCK_log);
  DBUG_VOID_RETURN;
}

/****** transaction coordinator log for 2pc - binlog() based solution ******/

/**
  @todo
  keep in-memory list of prepared transactions
  (add to list in log(), remove on unlog())
  and copy it to the new binlog if rotated
  but let's check the behaviour of tc_log_page_waits first!
*/

int MYSQL_BIN_LOG::open_binlog(const char *opt_name) {
  LOG_INFO log_info;
  int error = 1;

  /*
    This function is used for 2pc transaction coordination.  Hence, it
    is never used for relay logs.
  */
  DBUG_ASSERT(!is_relay_log);
  DBUG_ASSERT(total_ha_2pc > 1 || (1 == total_ha_2pc && opt_bin_log));
  DBUG_ASSERT(opt_name && opt_name[0]);

  if (!my_b_inited(&index_file)) {
    /* There was a failure to open the index file, can't open the binlog */
    cleanup();
    return 1;
  }

  if (using_heuristic_recover()) {
    /* generate a new binlog to mask a corrupted one */
    mysql_mutex_lock(&LOCK_log);
    open_binlog(opt_name, 0, max_binlog_size, false,
                true /*need_lock_index=true*/, true /*need_sid_lock=true*/,
                NULL);
    mysql_mutex_unlock(&LOCK_log);
    cleanup();
    return 1;
  }

  if ((error = find_log_pos(&log_info, NullS, true /*need_lock_index=true*/))) {
    if (error != LOG_INFO_EOF)
      LogErr(ERROR_LEVEL, ER_BINLOG_CANT_FIND_LOG_IN_INDEX, error);
    else
      error = 0;
    goto err;
  }

  {
    Log_event *ev = 0;
    char log_name[FN_REFLEN];
    my_off_t valid_pos = 0;
    my_off_t binlog_size = 0;

    do {
      strmake(log_name, log_info.log_file_name, sizeof(log_name) - 1);
    } while (
        !(error = find_next_log(&log_info, true /*need_lock_index=true*/)));

    if (error != LOG_INFO_EOF) {
      LogErr(ERROR_LEVEL, ER_BINLOG_CANT_FIND_LOG_IN_INDEX, error);
      goto err;
    }

    Binlog_file_reader binlog_file_reader(opt_master_verify_checksum);
    if (binlog_file_reader.open(log_name)) {
      LogErr(ERROR_LEVEL, ER_BINLOG_FILE_OPEN_FAILED,
             binlog_file_reader.get_error_str());
      goto err;
    }

    /*
      If the binary log was not properly closed it means that the server
      may have crashed. In that case, we need to call MYSQL_BIN_LOG::recover
      to:

        a) collect logged XIDs;
        b) complete the 2PC of the pending XIDs;
        c) collect the last valid position.

      Therefore, we do need to iterate over the binary log, even if
      total_ha_2pc == 1, to find the last valid group of events written.
      Later we will take this value and truncate the log if need be.
    */
    if ((ev = binlog_file_reader.read_event_object()) &&
        ev->get_type_code() == binary_log::FORMAT_DESCRIPTION_EVENT &&
        (ev->common_header->flags & LOG_EVENT_BINLOG_IN_USE_F ||
         DBUG_EVALUATE_IF("eval_force_bin_log_recovery", true, false))) {
      LogErr(INFORMATION_LEVEL, ER_BINLOG_RECOVERING_AFTER_CRASH_USING,
             opt_name);
      valid_pos = binlog_file_reader.position();
      error = binlog_recover(&binlog_file_reader, &valid_pos);
      binlog_size = binlog_file_reader.ifile()->length();
    } else
      error = 0;

    delete ev;

    if (error) goto err;

    /* Trim the crashed binlog file to last valid transaction
      or event (non-transaction) base on valid_pos. */
    if (valid_pos > 0) {
      std::unique_ptr<Binlog_ofile> ofile(
          Binlog_ofile::open_existing(key_file_binlog, log_name, MYF(MY_WME)));

      if (!ofile) {
        LogErr(ERROR_LEVEL, ER_BINLOG_CANT_OPEN_CRASHED_BINLOG);
        return -1;
      }

      /* Change binlog file size to valid_pos */
      if (valid_pos < binlog_size) {
        if (ofile->truncate(valid_pos)) {
          LogErr(ERROR_LEVEL, ER_BINLOG_CANT_TRIM_CRASHED_BINLOG);
          return -1;
        }
        LogErr(INFORMATION_LEVEL, ER_BINLOG_CRASHED_BINLOG_TRIMMED, log_name,
               binlog_size, valid_pos, valid_pos);
      }

      /* Clear LOG_EVENT_BINLOG_IN_USE_F */
      uchar flags = 0;
      if (ofile->update(&flags, 1, BIN_LOG_HEADER_SIZE + FLAGS_OFFSET)) {
        LogErr(ERROR_LEVEL,
               ER_BINLOG_CANT_CLEAR_IN_USE_FLAG_FOR_CRASHED_BINLOG);
        return -1;
      }
    }  // end if (valid_pos > 0)
  }

err:
  return error;
}

/**
 Truncate the active relay log file in the specified position.

  @param mi Master_info of the channel going to truncate the relay log file.
  @param truncate_pos The position to truncate the active relay log file.
  @return False on success and true on failure.
*/
bool MYSQL_BIN_LOG::truncate_relaylog_file(Master_info *mi,
                                           my_off_t truncate_pos) {
  DBUG_ENTER("truncate_relaylog_file");
  DBUG_ASSERT(is_relay_log);
  mysql_mutex_assert_owner(&LOCK_log);
  Relay_log_info *rli = mi->rli;
  bool error = false;

  /*
    If the relay log was closed by an error (binlog_error_action=IGNORE_ERROR)
    this truncate function should produce no result as the relay log is already
    in really bad shape.
  */
  if (!is_open()) {
    DBUG_RETURN(false);
  }

  my_off_t relaylog_file_size = m_binlog_file->position();

  if (truncate_pos > 0 && truncate_pos < relaylog_file_size) {
    if (m_binlog_file->truncate(truncate_pos)) {
      mi->report(ERROR_LEVEL, ER_SLAVE_RELAY_LOG_WRITE_FAILURE,
                 ER_THD(current_thd, ER_SLAVE_RELAY_LOG_WRITE_FAILURE),
                 "failed to truncate relay log file");
      error = true;
    } else {
      LogErr(INFORMATION_LEVEL, ER_SLAVE_RELAY_LOG_TRUNCATE_INFO, log_file_name,
             relaylog_file_size, truncate_pos);

      // Re-init the SQL thread IO_CACHE
      DBUG_ASSERT(strcmp(rli->get_event_relay_log_name(), log_file_name) ||
                  rli->get_event_relay_log_pos() <= truncate_pos);
      rli->notify_relay_log_truncated();
    }
  }
  DBUG_RETURN(error);
}

/** This is called on shutdown, after ha_panic. */
void MYSQL_BIN_LOG::close() {}

/*
  Prepare the transaction in the transaction coordinator.

  This function will prepare the transaction in the storage engines
  (by calling @c ha_prepare_low) what will write a prepare record
  to the log buffers.

  @retval 0    success
  @retval 1    error
*/
int MYSQL_BIN_LOG::prepare(THD *thd, bool all) {
  DBUG_ENTER("MYSQL_BIN_LOG::prepare");

  DBUG_ASSERT(opt_bin_log);
  /*
    The applier thread explicitly overrides the value of sql_log_bin
    with the value of log_slave_updates.
  */
  DBUG_ASSERT(thd->slave_thread ? opt_log_slave_updates
                                : thd->variables.sql_log_bin);

  /*
    Set HA_IGNORE_DURABILITY to not flush the prepared record of the
    transaction to the log of storage engine (for example, InnoDB
    redo log) during the prepare phase. So that we can flush prepared
    records of transactions to the log of storage engine in a group
    right before flushing them to binary log during binlog group
    commit flush stage. Reset to HA_REGULAR_DURABILITY at the
    beginning of parsing next command.
  */
  thd->durability_property = HA_IGNORE_DURABILITY;

  int error = ha_prepare_low(thd, all);

  DBUG_RETURN(error);
}

/**
  Commit the transaction in the transaction coordinator.

  This function will commit the sessions transaction in the binary log
  and in the storage engines (by calling @c ha_commit_low). If the
  transaction was successfully logged (or not successfully unlogged)
  but the commit in the engines did not succed, there is a risk of
  inconsistency between the engines and the binary log.

  For binary log group commit, the commit is separated into three
  parts:

  1. First part consists of filling the necessary caches and
     finalizing them (if they need to be finalized). After this,
     nothing is added to any of the caches.

  2. Second part execute an ordered flush and commit. This will be
     done using the group commit functionality in ordered_commit.

  3. Third part checks any errors resulting from the ordered commit
     and handles them appropriately.

  @retval RESULT_SUCCESS   success
  @retval RESULT_ABORTED   error, transaction was neither logged nor committed
  @retval RESULT_INCONSISTENT  error, transaction was logged but not committed
*/
TC_LOG::enum_result MYSQL_BIN_LOG::commit(THD *thd, bool all) {
  DBUG_ENTER("MYSQL_BIN_LOG::commit");
  DBUG_PRINT("info",
             ("query='%s'", thd == current_thd ? thd->query().str : NULL));
  binlog_cache_mngr *cache_mngr = thd_get_cache_mngr(thd);
  Transaction_ctx *trn_ctx = thd->get_transaction();
  my_xid xid = trn_ctx->xid_state()->get_xid()->get_my_xid();
  bool stmt_stuff_logged = false;
  bool trx_stuff_logged = false;
  bool skip_commit = is_loggable_xa_prepare(thd);
  bool is_atomic_ddl = false;

  DBUG_PRINT("enter", ("thd: 0x%llx, all: %s, xid: %llu, cache_mngr: 0x%llx",
                       (ulonglong)thd, YESNO(all), (ulonglong)xid,
                       (ulonglong)cache_mngr));

  /*
    No cache manager means nothing to log, but we still have to commit
    the transaction.
   */
  if (cache_mngr == NULL) {
    if (!skip_commit && ha_commit_low(thd, all)) DBUG_RETURN(RESULT_ABORTED);
    DBUG_RETURN(RESULT_SUCCESS);
  }

  Transaction_ctx::enum_trx_scope trx_scope =
      all ? Transaction_ctx::SESSION : Transaction_ctx::STMT;

  DBUG_PRINT("debug", ("in_transaction: %s, no_2pc: %s, rw_ha_count: %d",
                       YESNO(thd->in_multi_stmt_transaction_mode()),
                       YESNO(trn_ctx->no_2pc(trx_scope)),
                       trn_ctx->rw_ha_count(trx_scope)));
  DBUG_PRINT("debug",
             ("all.cannot_safely_rollback(): %s, trx_cache_empty: %s",
              YESNO(trn_ctx->cannot_safely_rollback(Transaction_ctx::SESSION)),
              YESNO(cache_mngr->trx_cache.is_binlog_empty())));
  DBUG_PRINT("debug",
             ("stmt.cannot_safely_rollback(): %s, stmt_cache_empty: %s",
              YESNO(trn_ctx->cannot_safely_rollback(Transaction_ctx::STMT)),
              YESNO(cache_mngr->stmt_cache.is_binlog_empty())));

  /*
    If there are no handlertons registered, there is nothing to
    commit. Note that DDLs are written earlier in this case (inside
    binlog_query).

    TODO: This can be a problem in those cases that there are no
    handlertons registered. DDLs are one example, but the other case
    is MyISAM. In this case, we could register a dummy handlerton to
    trigger the commit.

    Any statement that requires logging will call binlog_query before
    trans_commit_stmt, so an alternative is to use the condition
    "binlog_query called or stmt.ha_list != 0".
   */
  if (!all && !trn_ctx->is_active(trx_scope) &&
      cache_mngr->stmt_cache.is_binlog_empty())
    DBUG_RETURN(RESULT_SUCCESS);

  if (thd->lex->sql_command == SQLCOM_XA_COMMIT) {
  /* The Commit phase of the XA two phase logging. */

#ifndef DBUG_OFF
    bool one_phase = get_xa_opt(thd) == XA_ONE_PHASE;
    DBUG_ASSERT(all || (thd->slave_thread && one_phase));
    DBUG_ASSERT(!skip_commit || one_phase);
#endif

    XID_STATE *xs = thd->get_transaction()->xid_state();
    if (DBUG_EVALUATE_IF(
            "simulate_xa_commit_log_failure", true,
            do_binlog_xa_commit_rollback(thd, xs->get_xid(), true)))
      DBUG_RETURN(RESULT_ABORTED);
  }

  if (!cache_mngr->stmt_cache.is_binlog_empty()) {
    /*
      Commit parent identification of non-transactional query has
      been deferred until now, except for the mixed transaction case.
    */
    trn_ctx->store_commit_parent(
        m_dependency_tracker.get_max_committed_timestamp());
    if (cache_mngr->stmt_cache.finalize(thd)) DBUG_RETURN(RESULT_ABORTED);
    stmt_stuff_logged = true;
  }

  /*
    We commit the transaction if:
     - We are not in a transaction and committing a statement, or
     - We are in a transaction and a full transaction is committed.
    Otherwise, we accumulate the changes.
  */
  if (!cache_mngr->trx_cache.is_binlog_empty() && ending_trans(thd, all) &&
      !trx_stuff_logged) {
    const bool real_trans =
        (all || !trn_ctx->is_active(Transaction_ctx::SESSION));

    bool one_phase = get_xa_opt(thd) == XA_ONE_PHASE;
    bool is_loggable_xa = is_loggable_xa_prepare(thd);
    XID_STATE *xs = thd->get_transaction()->xid_state();

    /*
      Log and finalize transaction cache regarding XA PREPARE/XA COMMIT ONE
      PHASE if one of the following statements is true:
      - If it is a loggable XA transaction in prepare state;
      - If it is a transaction being commited with 'XA COMMIT ONE PHASE',
      statement and is not an empty transaction when GTID_NEXT is set to a
      manual GTID.

      For other XA COMMIT ONE PHASE statements that already have been finalized
      or are finalizing empty transactions when GTID_NEXT is set to a manual
      GTID, just let the execution flow get into the final 'else' branch and log
      a final 'COMMIT;' statement.
    */
    if (is_loggable_xa ||  // XA transaction in prepare state
        (thd->lex->sql_command == SQLCOM_XA_COMMIT &&  // Is a 'XA COMMIT
         one_phase &&                                  // ONE PHASE'
         xs != nullptr &&                              // and it has not yet
         !xs->is_binlogged() &&                        // been logged
         (thd->owned_gtid.sidno <= 0 ||  // and GTID_NEXT is NOT set to a
                                         // manual GTID
          !xs->has_state(XID_STATE::XA_NOTR))))  // and the transaction is NOT
                                                 // empty and NOT finalized in
                                                 // 'trans_xa_commit'
    {
      /* The prepare phase of XA transaction two phase logging. */
      int err = 0;

      DBUG_ASSERT(thd->lex->sql_command != SQLCOM_XA_COMMIT || one_phase);

      XA_prepare_log_event end_evt(thd, xs->get_xid(), one_phase);

      DBUG_ASSERT(!is_loggable_xa || skip_commit);

      err = cache_mngr->trx_cache.finalize(thd, &end_evt, xs);
      if (err) DBUG_RETURN(RESULT_ABORTED);
      if (is_loggable_xa)
        if (DBUG_EVALUATE_IF("simulate_xa_prepare_failure_in_cache_finalize",
                             true, false))
          DBUG_RETURN(RESULT_ABORTED);
    }
    /*
      If is atomic DDL, finalize cache for DDL and no further logging is needed.
    */
    else if ((is_atomic_ddl = cache_mngr->trx_cache.has_xid())) {
      if (cache_mngr->trx_cache.finalize(thd, NULL))
        DBUG_RETURN(RESULT_ABORTED);
    }
    /*
      We are committing a 2PC transaction if it is a "real" transaction
      and has an XID assigned (because some handlerton registered). A
      transaction is "real" if either 'all' is true or
      'trn_ctx->is_active(Transaction_ctx::SESSION)' is not true.

      Note: This is kind of strange since registering the binlog
      handlerton will then make the transaction 2PC, which is not really
      true. This occurs for example if a MyISAM statement is executed
      with row-based replication on.
    */
    else if (real_trans && xid && trn_ctx->rw_ha_count(trx_scope) > 1 &&
             !trn_ctx->no_2pc(trx_scope)) {
      Xid_log_event end_evt(thd, xid);
      if (cache_mngr->trx_cache.finalize(thd, &end_evt))
        DBUG_RETURN(RESULT_ABORTED);
    }
    /*
      No further action needed and no special case applies, log a final
      'COMMIT' statement and finalize the transaction cache.

      Empty transactions finalized with 'XA COMMIT ONE PHASE' will be covered
      by this branch.
     */
    else {
      Query_log_event end_evt(thd, STRING_WITH_LEN("COMMIT"), true, false, true,
                              0, true);
      if (cache_mngr->trx_cache.finalize(thd, &end_evt))
        DBUG_RETURN(RESULT_ABORTED);
    }
    trx_stuff_logged = true;
  }

  /*
    This is part of the stmt rollback.
  */
  if (!all) cache_mngr->trx_cache.set_prev_position(MY_OFF_T_UNDEF);

  /*
    Now all the events are written to the caches, so we will commit
    the transaction in the engines. This is done using the group
    commit logic in ordered_commit, which will return when the
    transaction is committed.

    If the commit in the engines fail, we still have something logged
    to the binary log so we have to report this as a "bad" failure
    (failed to commit, but logged something).
  */
  if (stmt_stuff_logged || trx_stuff_logged) {
    if (RUN_HOOK(
            transaction, before_commit,
            (thd, all, thd_get_cache_mngr(thd)->get_trx_cache(),
             thd_get_cache_mngr(thd)->get_stmt_cache(),
             max<my_off_t>(max_binlog_cache_size, max_binlog_stmt_cache_size),
             is_atomic_ddl)) ||
        DBUG_EVALUATE_IF("simulate_failure_in_before_commit_hook", true,
                         false)) {
      ha_rollback_low(thd, all);
      gtid_state->update_on_rollback(thd);
      thd_get_cache_mngr(thd)->reset();
      // Reset the thread OK status before changing the outcome.
      if (thd->get_stmt_da()->is_ok())
        thd->get_stmt_da()->reset_diagnostics_area();
      my_error(ER_RUN_HOOK_ERROR, MYF(0), "before_commit");
      DBUG_RETURN(RESULT_ABORTED);
    }
    /*
      Check whether the transaction should commit or abort given the
      plugin feedback.
    */
    if (thd->get_transaction()
            ->get_rpl_transaction_ctx()
            ->is_transaction_rollback() ||
        (DBUG_EVALUATE_IF("simulate_transaction_rollback_request", true,
                          false))) {
      ha_rollback_low(thd, all);
      gtid_state->update_on_rollback(thd);
      thd_get_cache_mngr(thd)->reset();
      if (thd->get_stmt_da()->is_ok())
        thd->get_stmt_da()->reset_diagnostics_area();
      my_error(ER_TRANSACTION_ROLLBACK_DURING_COMMIT, MYF(0));
      DBUG_RETURN(RESULT_ABORTED);
    }

    if (ordered_commit(thd, all, skip_commit)) DBUG_RETURN(RESULT_INCONSISTENT);

    /*
      Mark the flag m_is_binlogged to true only after we are done
      with checking all the error cases.
    */
    if (is_loggable_xa_prepare(thd)) {
      thd->get_transaction()->xid_state()->set_binlogged();
      /*
        Inform hook listeners that a XA PREPARE did commit, that
        is, did log a transaction to the binary log.
      */
      (void)RUN_HOOK(transaction, after_commit, (thd, all));
    }
  } else if (!skip_commit) {
    if (ha_commit_low(thd, all)) DBUG_RETURN(RESULT_INCONSISTENT);
  }

  DBUG_RETURN(RESULT_SUCCESS);
}

/**
   Flush caches for session.

   @note @c set_trans_pos is called with a pointer to the file name
   that the binary log currently use and a rotation will change the
   contents of the variable.

   The position is used when calling the after_flush, after_commit,
   and after_rollback hooks, but these have been placed so that they
   occur before a rotation is executed.

   It is the responsibility of any plugin that use this position to
   copy it if they need it after the hook has returned.

   The current "global" transaction_counter is stepped and its new value
   is assigned to the transaction.
 */
std::pair<int, my_off_t> MYSQL_BIN_LOG::flush_thread_caches(THD *thd) {
  binlog_cache_mngr *cache_mngr = thd_get_cache_mngr(thd);
  my_off_t bytes = 0;
  bool wrote_xid = false;
  int error = cache_mngr->flush(thd, &bytes, &wrote_xid);
  if (!error && bytes > 0) {
    /*
      Note that set_trans_pos does not copy the file name. See
      this function documentation for more info.
    */
    thd->set_trans_pos(log_file_name, m_binlog_file->position());
    if (wrote_xid) inc_prep_xids(thd);
  }
  DBUG_PRINT("debug", ("bytes: %llu", bytes));
  return std::make_pair(error, bytes);
}

/**
  Execute the flush stage.

  @param[out] total_bytes_var Pointer to variable that will be set to total
  number of bytes flushed, or NULL.

  @param[out] rotate_var Pointer to variable that will be set to true if
  binlog rotation should be performed after releasing locks. If rotate
  is not necessary, the variable will not be touched.

  @param[out] out_queue_var  Pointer to the sessions queue in flush stage.

  @return Error code on error, zero on success
 */

int MYSQL_BIN_LOG::process_flush_stage_queue(my_off_t *total_bytes_var,
                                             bool *rotate_var,
                                             THD **out_queue_var) {
  DBUG_ENTER("MYSQL_BIN_LOG::process_flush_stage_queue");
#ifndef DBUG_OFF
  // number of flushes per group.
  int no_flushes = 0;
#endif
  DBUG_ASSERT(total_bytes_var && rotate_var && out_queue_var);
  my_off_t total_bytes = 0;
  int flush_error = 1;
  mysql_mutex_assert_owner(&LOCK_log);

  /*
    Fetch the entire flush queue and empty it, so that the next batch
    has a leader. We must do this before invoking ha_flush_logs(...)
    for guaranteeing to flush prepared records of transactions before
    flushing them to binary log, which is required by crash recovery.
  */
  THD *first_seen = stage_manager.fetch_queue_for(Stage_manager::FLUSH_STAGE);
  DBUG_ASSERT(first_seen != NULL);
  /*
    We flush prepared records of transactions to the log of storage
    engine (for example, InnoDB redo log) in a group right before
    flushing them to binary log.
  */
  ha_flush_logs(true);
  DBUG_EXECUTE_IF("crash_after_flush_engine_log", DBUG_SUICIDE(););
  assign_automatic_gtids_to_flush_group(first_seen);
  /* Flush thread caches to binary log. */
  for (THD *head = first_seen; head; head = head->next_to_commit) {
    std::pair<int, my_off_t> result = flush_thread_caches(head);
    total_bytes += result.second;
    if (flush_error == 1) flush_error = result.first;
#ifndef DBUG_OFF
    no_flushes++;
#endif
  }

  *out_queue_var = first_seen;
  *total_bytes_var = total_bytes;
  if (total_bytes > 0 &&
      m_binlog_file->get_real_file_size() >= (my_off_t)max_size)
    *rotate_var = true;
#ifndef DBUG_OFF
  DBUG_PRINT("info", ("no_flushes:= %d", no_flushes));
  no_flushes = 0;
#endif
  DBUG_RETURN(flush_error);
}

/**
  Commit a sequence of sessions.

  This function commit an entire queue of sessions starting with the
  session in @c first. If there were an error in the flushing part of
  the ordered commit, the error code is passed in and all the threads
  are marked accordingly (but not committed).

  It will also add the GTIDs of the transactions to gtid_executed.

  @see MYSQL_BIN_LOG::ordered_commit

  @param thd The "master" thread
  @param first First thread in the queue of threads to commit
 */

void MYSQL_BIN_LOG::process_commit_stage_queue(THD *thd, THD *first) {
  mysql_mutex_assert_owner(&LOCK_commit);
#ifndef DBUG_OFF
  thd->get_transaction()->m_flags.ready_preempt = 1;  // formality by the leader
#endif
  for (THD *head = first; head; head = head->next_to_commit) {
    DBUG_PRINT("debug", ("Thread ID: %u, commit_error: %d, flags.pending: %s",
                         head->thread_id(), head->commit_error,
                         YESNO(head->get_transaction()->m_flags.pending)));
    /*
      If flushing failed, set commit_error for the session, skip the
      transaction and proceed with the next transaction instead. This
      will mark all threads as failed, since the flush failed.

      If flush succeeded, attach to the session and commit it in the
      engines.
    */
#ifndef DBUG_OFF
    stage_manager.clear_preempt_status(head);
#endif
    if (head->get_transaction()->sequence_number != SEQ_UNINIT) {
      mysql_mutex_lock(&LOCK_slave_trans_dep_tracker);
      m_dependency_tracker.update_max_committed(head);
      mysql_mutex_unlock(&LOCK_slave_trans_dep_tracker);
    }
    /*
      Flush/Sync error should be ignored and continue
      to commit phase. And thd->commit_error cannot be
      COMMIT_ERROR at this moment.
    */
    DBUG_ASSERT(head->commit_error != THD::CE_COMMIT_ERROR);
    Thd_backup_and_restore switch_thd(thd, head);
    bool all = head->get_transaction()->m_flags.real_commit;
    if (head->get_transaction()->m_flags.commit_low) {
      /* head is parked to have exited append() */
      DBUG_ASSERT(head->get_transaction()->m_flags.ready_preempt);
      /*
        storage engine commit
       */
      if (ha_commit_low(head, all, false))
        head->commit_error = THD::CE_COMMIT_ERROR;
    }
    DBUG_PRINT("debug",
               ("commit_error: %d, flags.pending: %s", head->commit_error,
                YESNO(head->get_transaction()->m_flags.pending)));
  }

  /*
    Handle the GTID of the threads.
    gtid_executed table is kept updated even though transactions fail to be
    logged. That's required by slave auto positioning.
  */
  gtid_state->update_commit_group(first);

  for (THD *head = first; head; head = head->next_to_commit) {
    /*
      Decrement the prepared XID counter after storage engine commit.
      We also need decrement the prepared XID when encountering a
      flush error or session attach error for avoiding 3-way deadlock
      among user thread, rotate thread and dump thread.
    */
    if (head->get_transaction()->m_flags.xid_written) dec_prep_xids(head);
  }
}

/**
  Process after commit for a sequence of sessions.

  @param thd The "master" thread
  @param first First thread in the queue of threads to commit
 */

void MYSQL_BIN_LOG::process_after_commit_stage_queue(THD *thd, THD *first) {
  for (THD *head = first; head; head = head->next_to_commit) {
    if (head->get_transaction()->m_flags.run_hooks &&
        head->commit_error != THD::CE_COMMIT_ERROR) {
      /*
        TODO: This hook here should probably move outside/below this
              if and be the only after_commit invocation left in the
              code.
      */
      Thd_backup_and_restore switch_thd(thd, head);
      bool all = head->get_transaction()->m_flags.real_commit;
      (void)RUN_HOOK(transaction, after_commit, (head, all));
      /*
        When after_commit finished for the transaction, clear the run_hooks
        flag. This allow other parts of the system to check if after_commit was
        called.
      */
      head->get_transaction()->m_flags.run_hooks = false;
    }
  }
}

#ifndef DBUG_OFF
/** Names for the stages. */
static const char *g_stage_name[] = {
    "FLUSH",
    "SYNC",
    "COMMIT",
};
#endif

/**
  Enter a stage of the ordered commit procedure.

  Entering is stage is done by:

  - Atomically enqueueing a queue of processes (which is just one for
    the first phase).

  - If the queue was empty, the thread is the leader for that stage
    and it should process the entire queue for that stage.

  - If the queue was not empty, the thread is a follower and can go
    waiting for the commit to finish.

  The function will lock the stage mutex if it was designated the
  leader for the phase.

  @param thd    Session structure
  @param stage  The stage to enter
  @param queue  Queue of threads to enqueue for the stage
  @param leave_mutex  Mutex that will be released when changing stage
  @param enter_mutex  Mutex that will be taken when changing stage

  @retval true  The thread should "bail out" and go waiting for the
                commit to finish
  @retval false The thread is the leader for the stage and should do
                the processing.
*/

bool MYSQL_BIN_LOG::change_stage(THD *thd MY_ATTRIBUTE((unused)),
                                 Stage_manager::StageID stage, THD *queue,
                                 mysql_mutex_t *leave_mutex,
                                 mysql_mutex_t *enter_mutex) {
  DBUG_ENTER("MYSQL_BIN_LOG::change_stage");
  DBUG_PRINT("enter", ("thd: 0x%llx, stage: %s, queue: 0x%llx", (ulonglong)thd,
                       g_stage_name[stage], (ulonglong)queue));
  DBUG_ASSERT(0 <= stage && stage < Stage_manager::STAGE_COUNTER);
  DBUG_ASSERT(enter_mutex);
  DBUG_ASSERT(queue);
  /*
    enroll_for will release the leave_mutex once the sessions are
    queued.
  */
  if (!stage_manager.enroll_for(stage, queue, leave_mutex)) {
    DBUG_ASSERT(!thd_get_cache_mngr(thd)->dbug_any_finalized());
    DBUG_RETURN(true);
  }

#ifndef DBUG_OFF
  if (stage == Stage_manager::SYNC_STAGE)
    DEBUG_SYNC(thd, "bgc_between_flush_and_sync");
#endif

  /*
    We do not lock the enter_mutex if it is LOCK_log when rotating binlog
    caused by logging incident log event, since it is already locked.
  */
  bool need_lock_enter_mutex =
      !(is_rotating_caused_by_incident && enter_mutex == &LOCK_log);

  if (need_lock_enter_mutex)
    mysql_mutex_lock(enter_mutex);
  else
    mysql_mutex_assert_owner(enter_mutex);

  DBUG_RETURN(false);
}

/**
  Flush the I/O cache to file.

  Flush the binary log to the binlog file if any byte where written
  and signal that the binary log file has been updated if the flush
  succeeds.
*/

int MYSQL_BIN_LOG::flush_cache_to_file(my_off_t *end_pos_var) {
  if (m_binlog_file->flush()) {
    THD *thd = current_thd;
    thd->commit_error = THD::CE_FLUSH_ERROR;
    return ER_ERROR_ON_WRITE;
  }
  *end_pos_var = m_binlog_file->position();
  return 0;
}

/**
  Call fsync() to sync the file to disk.
*/
std::pair<bool, bool> MYSQL_BIN_LOG::sync_binlog_file(bool force) {
  bool synced = false;
  unsigned int sync_period = get_sync_period();
  if (force || (sync_period && ++sync_counter >= sync_period)) {
    sync_counter = 0;

    /*
      There is a chance that binlog file could be closed by 'RESET MASTER' or
      or 'FLUSH LOGS' just after the leader releases LOCK_log and before it
      acquires LOCK_sync log. So it should check if m_binlog_file is opened.
    */
    if (DBUG_EVALUATE_IF("simulate_error_during_sync_binlog_file", 1,
                         m_binlog_file->is_open() && m_binlog_file->sync())) {
      THD *thd = current_thd;
      thd->commit_error = THD::CE_SYNC_ERROR;
      return std::make_pair(true, synced);
    }
    synced = true;
  }
  return std::make_pair(false, synced);
}

/**
   Helper function executed when leaving @c ordered_commit.

   This function contain the necessary code for fetching the error
   code, doing post-commit checks, and wrapping up the commit if
   necessary.

   It is typically called when enter_stage indicates that the thread
   should bail out, and also when the ultimate leader thread finishes
   executing @c ordered_commit.

   It is typically used in this manner:
   @code
   if (enter_stage(thd, Thread_queue::FLUSH_STAGE, thd, &LOCK_log))
     return finish_commit(thd);
   @endcode

   @return Error code if the session commit failed, or zero on
   success.
 */
int MYSQL_BIN_LOG::finish_commit(THD *thd) {
  DBUG_ENTER("MYSQL_BIN_LOG::finish_commit");
  DEBUG_SYNC(thd, "reached_finish_commit");
  /*
    In some unlikely situations, it can happen that binary
    log is closed before the thread flushes it's cache.
    In that case, clear the caches before doing commit.
  */
  if (unlikely(!is_open())) {
    binlog_cache_mngr *cache_mngr = thd_get_cache_mngr(thd);
    if (cache_mngr) cache_mngr->reset();
  }
  if (thd->get_transaction()->sequence_number != SEQ_UNINIT) {
    mysql_mutex_lock(&LOCK_slave_trans_dep_tracker);
    m_dependency_tracker.update_max_committed(thd);
    mysql_mutex_unlock(&LOCK_slave_trans_dep_tracker);
  }
  if (thd->get_transaction()->m_flags.commit_low) {
    const bool all = thd->get_transaction()->m_flags.real_commit;
    /*
      Now flush error and sync erros are ignored and we are continuing and
      committing. And at this time, commit_error cannot be COMMIT_ERROR.
    */
    DBUG_ASSERT(thd->commit_error != THD::CE_COMMIT_ERROR);
    /*
      storage engine commit
    */
    if (ha_commit_low(thd, all, false))
      thd->commit_error = THD::CE_COMMIT_ERROR;
    /*
      Decrement the prepared XID counter after storage engine commit
    */
    if (thd->get_transaction()->m_flags.xid_written) dec_prep_xids(thd);
    /*
      If commit succeeded, we call the after_commit hook

      TODO: This hook here should probably move outside/below this
            if and be the only after_commit invocation left in the
            code.
    */
    if ((thd->commit_error != THD::CE_COMMIT_ERROR) &&
        thd->get_transaction()->m_flags.run_hooks) {
      (void)RUN_HOOK(transaction, after_commit, (thd, all));
      thd->get_transaction()->m_flags.run_hooks = false;
    }
  } else if (thd->get_transaction()->m_flags.xid_written)
    dec_prep_xids(thd);

  /*
    If the ordered commit didn't updated the GTIDs for this thd yet
    at process_commit_stage_queue (i.e. --binlog-order-commits=0)
    the thd still has the ownership of a GTID and we must handle it.
  */
  if (!thd->owned_gtid.is_empty()) {
    /*
      Gtid is added to gtid_state.executed_gtids and removed from owned_gtids
      on update_on_commit().
    */
    if (thd->commit_error == THD::CE_NONE) {
      gtid_state->update_on_commit(thd);
    } else
      gtid_state->update_on_rollback(thd);
  }

  DBUG_EXECUTE_IF("leaving_finish_commit", {
    const char act[] = "now SIGNAL signal_leaving_finish_commit";
    DBUG_ASSERT(!debug_sync_set_action(current_thd, STRING_WITH_LEN(act)));
  };);

  DBUG_ASSERT(thd->commit_error || !thd->get_transaction()->m_flags.run_hooks);
  DBUG_ASSERT(!thd_get_cache_mngr(thd)->dbug_any_finalized());
  DBUG_PRINT("return", ("Thread ID: %u, commit_error: %d", thd->thread_id(),
                        thd->commit_error));
  /*
    flush or sync errors are handled by the leader of the group
    (using binlog_error_action). Hence treat only COMMIT_ERRORs as errors.
  */
  DBUG_RETURN(thd->commit_error == THD::CE_COMMIT_ERROR);
}

/**
   Auxiliary function used in ordered_commit.
*/
static inline int call_after_sync_hook(THD *queue_head) {
  const char *log_file = NULL;
  my_off_t pos = 0;

  if (NO_HOOK(binlog_storage)) return 0;

  DBUG_ASSERT(queue_head != NULL);
  for (THD *thd = queue_head; thd != NULL; thd = thd->next_to_commit)
    if (likely(thd->commit_error == THD::CE_NONE))
      thd->get_trans_fixed_pos(&log_file, &pos);

  if (DBUG_EVALUATE_IF("simulate_after_sync_hook_error", 1, 0) ||
      RUN_HOOK(binlog_storage, after_sync, (queue_head, log_file, pos))) {
    LogErr(ERROR_LEVEL, ER_BINLOG_FAILED_TO_RUN_AFTER_SYNC_HOOK);
    return ER_ERROR_ON_WRITE;
  }
  return 0;
}

/**
  Helper function to handle flush or sync stage errors.
  If binlog_error_action= ABORT_SERVER, server will be aborted
  after reporting the error to the client.
  If binlog_error_action= IGNORE_ERROR, binlog will be closed
  for the reset of the life time of the server. close() call is protected
  with LOCK_log to avoid any parallel operations on binary log.

  @param thd Thread object that faced flush/sync error
  @param need_lock_log
                       > Indicates true if LOCk_log is needed before closing
                         binlog (happens when we are handling sync error)
                       > Indicates false if LOCK_log is already acquired
                         by the thread (happens when we are handling flush
                         error)
*/
void MYSQL_BIN_LOG::handle_binlog_flush_or_sync_error(THD *thd,
                                                      bool need_lock_log) {
  char errmsg[MYSQL_ERRMSG_SIZE];
  sprintf(
      errmsg,
      "An error occurred during %s stage of the commit. "
      "'binlog_error_action' is set to '%s'.",
      thd->commit_error == THD::CE_FLUSH_ERROR ? "flush" : "sync",
      binlog_error_action == ABORT_SERVER ? "ABORT_SERVER" : "IGNORE_ERROR");
  if (binlog_error_action == ABORT_SERVER) {
    char err_buff[MYSQL_ERRMSG_SIZE + 27];
    sprintf(err_buff, "%s Hence aborting the server.", errmsg);
    exec_binlog_error_action_abort(err_buff);
  } else {
    DEBUG_SYNC(thd, "before_binlog_closed_due_to_error");
    if (need_lock_log)
      mysql_mutex_lock(&LOCK_log);
    else
      mysql_mutex_assert_owner(&LOCK_log);
    /*
      It can happen that other group leader encountered
      error and already closed the binary log. So print
      error only if it is in open state. But we should
      call close() always just in case if the previous
      close did not close index file.
    */
    if (is_open()) {
      LogErr(ERROR_LEVEL, ER_TURNING_LOGGING_OFF_FOR_THE_DURATION, errmsg);
    }
    close(LOG_CLOSE_INDEX | LOG_CLOSE_STOP_EVENT, false /*need_lock_log=false*/,
          true /*need_lock_index=true*/);
    /*
      If there is a write error (flush/sync stage) and if
      binlog_error_action=IGNORE_ERROR, clear the error
      and allow the commit to happen in storage engine.
    */
    if (check_write_error(thd)) thd->clear_error();

    if (need_lock_log) mysql_mutex_unlock(&LOCK_log);
    DEBUG_SYNC(thd, "after_binlog_closed_due_to_error");
  }
}
/**
  Flush and commit the transaction.

  This will execute an ordered flush and commit of all outstanding
  transactions and is the main function for the binary log group
  commit logic. The function performs the ordered commit in two
  phases.

  The first phase flushes the caches to the binary log and under
  LOCK_log and marks all threads that were flushed as not pending.

  The second phase executes under LOCK_commit and commits all
  transactions in order.

  The procedure is:

  1. Queue ourselves for flushing.
  2. Grab the log lock, which might result is blocking if the mutex is
     already held by another thread.
  3. If we were not committed while waiting for the lock
     1. Fetch the queue
     2. For each thread in the queue:
        a. Attach to it
        b. Flush the caches, saving any error code
     3. Flush and sync (depending on the value of sync_binlog).
     4. Signal that the binary log was updated
  4. Release the log lock
  5. Grab the commit lock
     1. For each thread in the queue:
        a. If there were no error when flushing and the transaction shall be
  committed:
           - Commit the transaction, saving the result of executing the commit.
  6. Release the commit lock
  7. Call purge, if any of the committed thread requested a purge.
  8. Return with the saved error code

  @todo The use of @c skip_commit is a hack that we use since the @c
  TC_LOG Interface does not contain functions to handle
  savepoints. Once the binary log is eliminated as a handlerton and
  the @c TC_LOG interface is extended with savepoint handling, this
  parameter can be removed.

  @param thd Session to commit transaction for
  @param all   This is @c true if this is a real transaction commit, and
               @c false otherwise.
  @param skip_commit
               This is @c true if the call to @c ha_commit_low should
               be skipped (it is handled by the caller somehow) and @c
               false otherwise (the normal case).
 */
int MYSQL_BIN_LOG::ordered_commit(THD *thd, bool all, bool skip_commit) {
  DBUG_ENTER("MYSQL_BIN_LOG::ordered_commit");
  int flush_error = 0, sync_error = 0;
  my_off_t total_bytes = 0;
  bool do_rotate = false;

  DBUG_EXECUTE_IF("crash_commit_before_log", DBUG_SUICIDE(););
  /*
    These values are used while flushing a transaction, so clear
    everything.

    Notes:

    - It would be good if we could keep transaction coordinator
      log-specific data out of the THD structure, but that is not the
      case right now.

    - Everything in the transaction structure is reset when calling
      ha_commit_low since that calls Transaction_ctx::cleanup.
  */
  thd->get_transaction()->m_flags.pending = true;
  thd->commit_error = THD::CE_NONE;
  thd->next_to_commit = NULL;
  thd->durability_property = HA_IGNORE_DURABILITY;
  thd->get_transaction()->m_flags.real_commit = all;
  thd->get_transaction()->m_flags.xid_written = false;
  thd->get_transaction()->m_flags.commit_low = !skip_commit;
  thd->get_transaction()->m_flags.run_hooks = !skip_commit;
#ifndef DBUG_OFF
  /*
     The group commit Leader may have to wait for follower whose transaction
     is not ready to be preempted. Initially the status is pessimistic.
     Preemption guarding logics is necessary only when !DBUG_OFF is set.
     It won't be required for the dbug-off case as long as the follower won't
     execute any thread-specific write access code in this method, which is
     the case as of current.
  */
  thd->get_transaction()->m_flags.ready_preempt = 0;
#endif

  DBUG_PRINT("enter", ("flags.pending: %s, commit_error: %d, thread_id: %u",
                       YESNO(thd->get_transaction()->m_flags.pending),
                       thd->commit_error, thd->thread_id()));

  DEBUG_SYNC(thd, "bgc_before_flush_stage");

  /*
    Stage #1: flushing transactions to binary log

    While flushing, we allow new threads to enter and will process
    them in due time. Once the queue was empty, we cannot reap
    anything more since it is possible that a thread entered and
    appointed itself leader for the flush phase.
  */

  if (has_commit_order_manager(thd)) {
    Slave_worker *worker = dynamic_cast<Slave_worker *>(thd->rli_slave);
    Commit_order_manager *mngr = worker->get_commit_order_manager();

    if (mngr->wait_for_its_turn(worker, all)) {
      thd->commit_error = THD::CE_COMMIT_ERROR;
      DBUG_RETURN(thd->commit_error);
    }

    if (change_stage(thd, Stage_manager::FLUSH_STAGE, thd, NULL, &LOCK_log))
      DBUG_RETURN(finish_commit(thd));
  } else if (change_stage(thd, Stage_manager::FLUSH_STAGE, thd, NULL,
                          &LOCK_log)) {
    DBUG_PRINT("return", ("Thread ID: %u, commit_error: %d", thd->thread_id(),
                          thd->commit_error));
    DBUG_RETURN(finish_commit(thd));
  }

  THD *wait_queue = NULL, *final_queue = NULL;
  mysql_mutex_t *leave_mutex_before_commit_stage = NULL;
  my_off_t flush_end_pos = 0;
  bool update_binlog_end_pos_after_sync;
  if (unlikely(!is_open())) {
    final_queue = stage_manager.fetch_queue_for(Stage_manager::FLUSH_STAGE);
    leave_mutex_before_commit_stage = &LOCK_log;
    /*
      binary log is closed, flush stage and sync stage should be
      ignored. Binlog cache should be cleared, but instead of doing
      it here, do that work in 'finish_commit' function so that
      leader and followers thread caches will be cleared.
    */
    goto commit_stage;
  }
  DEBUG_SYNC(thd, "waiting_in_the_middle_of_flush_stage");
  flush_error =
      process_flush_stage_queue(&total_bytes, &do_rotate, &wait_queue);

  if (flush_error == 0 && total_bytes > 0)
    flush_error = flush_cache_to_file(&flush_end_pos);
  DBUG_EXECUTE_IF("crash_after_flush_binlog", DBUG_SUICIDE(););

  update_binlog_end_pos_after_sync = (get_sync_period() == 1);

  /*
    If the flush finished successfully, we can call the after_flush
    hook. Being invoked here, we have the guarantee that the hook is
    executed before the before/after_send_hooks on the dump thread
    preventing race conditions among these plug-ins.
  */
  if (flush_error == 0) {
    const char *file_name_ptr = log_file_name + dirname_length(log_file_name);
    DBUG_ASSERT(flush_end_pos != 0);
    if (RUN_HOOK(binlog_storage, after_flush,
                 (thd, file_name_ptr, flush_end_pos))) {
      LogErr(ERROR_LEVEL, ER_BINLOG_FAILED_TO_RUN_AFTER_FLUSH_HOOK);
      flush_error = ER_ERROR_ON_WRITE;
    }

    if (!update_binlog_end_pos_after_sync) update_binlog_end_pos();

    DBUG_EXECUTE_IF("crash_commit_after_log", DBUG_SUICIDE(););
  }

  if (flush_error) {
    /*
      Handle flush error (if any) after leader finishes it's flush stage.
    */
    handle_binlog_flush_or_sync_error(thd, false /* need_lock_log */);
  }

  DEBUG_SYNC(thd, "bgc_after_flush_stage_before_sync_stage");

  /*
    Stage #2: Syncing binary log file to disk
  */

  if (change_stage(thd, Stage_manager::SYNC_STAGE, wait_queue, &LOCK_log,
                   &LOCK_sync)) {
    DBUG_PRINT("return", ("Thread ID: %u, commit_error: %d", thd->thread_id(),
                          thd->commit_error));
    DBUG_RETURN(finish_commit(thd));
  }

  /*
    Shall introduce a delay only if it is going to do sync
    in this ongoing SYNC stage. The "+1" used below in the
    if condition is to count the ongoing sync stage.
    When sync_binlog=0 (where we never do sync in BGC group),
    it is considered as a special case and delay will be executed
    for every group just like how it is done when sync_binlog= 1.
  */
  if (!flush_error && (sync_counter + 1 >= get_sync_period()))
    stage_manager.wait_count_or_timeout(
        opt_binlog_group_commit_sync_no_delay_count,
        opt_binlog_group_commit_sync_delay, Stage_manager::SYNC_STAGE);

  final_queue = stage_manager.fetch_queue_for(Stage_manager::SYNC_STAGE);

  if (flush_error == 0 && total_bytes > 0) {
    DEBUG_SYNC(thd, "before_sync_binlog_file");
    std::pair<bool, bool> result = sync_binlog_file(false);
    sync_error = result.first;
  }

  if (update_binlog_end_pos_after_sync) {
    THD *tmp_thd = final_queue;
    const char *binlog_file = NULL;
    my_off_t pos = 0;
    while (tmp_thd->next_to_commit != NULL) tmp_thd = tmp_thd->next_to_commit;
    if (flush_error == 0 && sync_error == 0) {
      tmp_thd->get_trans_fixed_pos(&binlog_file, &pos);
      update_binlog_end_pos(binlog_file, pos);
    }
  }

  DEBUG_SYNC(thd, "bgc_after_sync_stage_before_commit_stage");

  leave_mutex_before_commit_stage = &LOCK_sync;
  /*
    Stage #3: Commit all transactions in order.

    This stage is skipped if we do not need to order the commits and
    each thread have to execute the handlerton commit instead.

    Howver, since we are keeping the lock from the previous stage, we
    need to unlock it if we skip the stage.

    We must also step commit_clock before the ha_commit_low() is called
    either in ordered fashion(by the leader of this stage) or by the tread
    themselves.

    We are delaying the handling of sync error until
    all locks are released but we should not enter into
    commit stage if binlog_error_action is ABORT_SERVER.
  */
commit_stage:
  if (opt_binlog_order_commits &&
      (sync_error == 0 || binlog_error_action != ABORT_SERVER)) {
    if (change_stage(thd, Stage_manager::COMMIT_STAGE, final_queue,
                     leave_mutex_before_commit_stage, &LOCK_commit)) {
      DBUG_PRINT("return", ("Thread ID: %u, commit_error: %d", thd->thread_id(),
                            thd->commit_error));
      DBUG_RETURN(finish_commit(thd));
    }
    THD *commit_queue =
        stage_manager.fetch_queue_for(Stage_manager::COMMIT_STAGE);
    DBUG_EXECUTE_IF("semi_sync_3-way_deadlock",
                    DEBUG_SYNC(thd, "before_process_commit_stage_queue"););

    if (flush_error == 0 && sync_error == 0)
      sync_error = call_after_sync_hook(commit_queue);

    /*
      process_commit_stage_queue will call update_on_commit or
      update_on_rollback for the GTID owned by each thd in the queue.

      This will be done this way to guarantee that GTIDs are added to
      gtid_executed in order, to avoid creating unnecessary temporary
      gaps and keep gtid_executed as a single interval at all times.

      If we allow each thread to call update_on_commit only when they
      are at finish_commit, the GTID order cannot be guaranteed and
      temporary gaps may appear in gtid_executed. When this happen,
      the server would have to add and remove intervals from the
      Gtid_set, and adding and removing intervals requires a mutex,
      which would reduce performance.
    */
    process_commit_stage_queue(thd, commit_queue);
    mysql_mutex_unlock(&LOCK_commit);
    /*
      Process after_commit after LOCK_commit is released for avoiding
      3-way deadlock among user thread, rotate thread and dump thread.
    */
    process_after_commit_stage_queue(thd, commit_queue);
    final_queue = commit_queue;
  } else {
    if (leave_mutex_before_commit_stage)
      mysql_mutex_unlock(leave_mutex_before_commit_stage);
    if (flush_error == 0 && sync_error == 0)
      sync_error = call_after_sync_hook(final_queue);
  }

  /*
    Handle sync error after we release all locks in order to avoid deadlocks
  */
  if (sync_error)
    handle_binlog_flush_or_sync_error(thd, true /* need_lock_log */);

  /* Commit done so signal all waiting threads */
  stage_manager.signal_done(final_queue);

  /*
    Finish the commit before executing a rotate, or run the risk of a
    deadlock. We don't need the return value here since it is in
    thd->commit_error, which is returned below.
  */
  (void)finish_commit(thd);
  DEBUG_SYNC(thd, "bgc_after_commit_stage_before_rotation");

  /*
    If we need to rotate, we do it without commit error.
    Otherwise the thd->commit_error will be possibly reset.
   */
  if (DBUG_EVALUATE_IF("force_rotate", 1, 0) ||
      (do_rotate && thd->commit_error == THD::CE_NONE &&
       !is_rotating_caused_by_incident)) {
    /*
      Do not force the rotate as several consecutive groups may
      request unnecessary rotations.

      NOTE: Run purge_logs wo/ holding LOCK_log because it does not
      need the mutex. Otherwise causes various deadlocks.
    */

    DEBUG_SYNC(thd, "ready_to_do_rotation");
    bool check_purge = false;
    mysql_mutex_lock(&LOCK_log);
    /*
      If rotate fails then depends on binlog_error_action variable
      appropriate action will be taken inside rotate call.
    */
    int error = rotate(false, &check_purge);
    mysql_mutex_unlock(&LOCK_log);

    if (error)
      thd->commit_error = THD::CE_COMMIT_ERROR;
    else if (check_purge)
      purge();
  }
  /*
    flush or sync errors are handled above (using binlog_error_action).
    Hence treat only COMMIT_ERRORs as errors.
  */
  DBUG_RETURN(thd->commit_error == THD::CE_COMMIT_ERROR);
}

/**
  MYSQLD server recovers from last crashed binlog.

  @param[in] binlog_file_reader Binlog_file_reader of the crashed binlog.
  @param[out] valid_pos The position of the last valid transaction or
                        event(non-transaction) of the crashed binlog.
                        valid_pos must be non-NULL.

  After a crash, storage engines may contain transactions that are
  prepared but not committed (in theory any engine, in practice
  InnoDB).  This function uses the binary log as the source of truth
  to determine which of these transactions should be committed and
  which should be rolled back.

  The function collects the XIDs of all transactions that are
  completely written to the binary log into a hash, and passes this
  hash to the storage engines through the ha_recover function in the
  handler interface.  This tells the storage engines to commit all
  prepared transactions that are in the set, and to roll back all
  prepared transactions that are not in the set.

  To compute the hash, this function iterates over the last binary log
  only (i.e. it assumes that 'log' is the last binary log).  It
  instantiates each event.  For XID-events (i.e. commit to InnoDB), it
  extracts the xid from the event and stores it in the hash.

  It is enough to iterate over only the last binary log because when
  the binary log is rotated we force engines to commit (and we fsync
  the old binary log).

  @retval 0 Success
  @retval 1 Out of memory, or storage engine returns error.
*/
static int binlog_recover(Binlog_file_reader *binlog_file_reader,
                          my_off_t *valid_pos) {
  Log_event *ev;
  /*
    The flag is used for handling the case that a transaction
    is partially written to the binlog.
  */
  bool in_transaction = false;
  int memory_page_size = my_getpagesize();

  {
    MEM_ROOT mem_root(key_memory_binlog_recover_exec, memory_page_size);
    memroot_unordered_set<my_xid> xids(&mem_root);

    while ((ev = binlog_file_reader->read_event_object())) {
      if (ev->get_type_code() == binary_log::QUERY_EVENT &&
          !strcmp(((Query_log_event *)ev)->query, "BEGIN"))
        in_transaction = true;

      if (ev->get_type_code() == binary_log::QUERY_EVENT &&
          !strcmp(((Query_log_event *)ev)->query, "COMMIT")) {
        DBUG_ASSERT(in_transaction == true);
        in_transaction = false;
      } else if (ev->get_type_code() == binary_log::XID_EVENT ||
                 is_atomic_ddl_event(ev)) {
        my_xid xid;

        if (ev->get_type_code() == binary_log::XID_EVENT) {
          DBUG_ASSERT(in_transaction == true);
          in_transaction = false;
          Xid_log_event *xev = (Xid_log_event *)ev;
          xid = xev->xid;
        } else {
          xid = ((Query_log_event *)ev)->ddl_xid;
        }

        if (!xids.insert(xid).second) goto err1;
      }

      /*
        Recorded valid position for the crashed binlog file
        which did not contain incorrect events. The following
        positions increase the variable valid_pos:

        1 -
          ...
          <---> HERE IS VALID <--->
          GTID
          BEGIN
          ...
          COMMIT
          ...

        2 -
          ...
          <---> HERE IS VALID <--->
          GTID
          DDL/UTILITY
          ...

        In other words, the following positions do not increase
        the variable valid_pos:

        1 -
          GTID
          <---> HERE IS VALID <--->
          ...

        2 -
          GTID
          BEGIN
          <---> HERE IS VALID <--->
          ...
      */
      if (!in_transaction && !is_gtid_event(ev))
        *valid_pos = binlog_file_reader->position();

      delete ev;
    }

    /*
      Call ha_recover if and only if there is a registered engine that
      does 2PC, otherwise in DBUG builds calling ha_recover directly
      will result in an assert. (Production builds would be safe since
      ha_recover returns right away if total_ha_2pc <= opt_log_bin.)
     */
    if (total_ha_2pc > 1 && ha_recover(&xids)) goto err1;
  }

  return 0;

err1:
  LogErr(ERROR_LEVEL, ER_BINLOG_CRASH_RECOVERY_FAILED);
  return 1;
}

void MYSQL_BIN_LOG::update_binlog_end_pos(bool need_lock) {
  if (need_lock)
    lock_binlog_end_pos();
  else
    mysql_mutex_assert_owner(&LOCK_binlog_end_pos);
  atomic_binlog_end_pos = m_binlog_file->position();
  signal_update();
  if (need_lock) unlock_binlog_end_pos();
}

inline void MYSQL_BIN_LOG::update_binlog_end_pos(const char *file,
                                                 my_off_t pos) {
  lock_binlog_end_pos();
  if (is_active(file) && (pos > atomic_binlog_end_pos))
    atomic_binlog_end_pos = pos;
  signal_update();
  unlock_binlog_end_pos();
}

bool THD::is_binlog_cache_empty(bool is_transactional) {
  DBUG_ENTER("THD::is_binlog_cache_empty(bool)");

  // If opt_bin_log==0, it is not safe to call thd_get_cache_mngr
  // because binlog_hton has not been completely set up.
  DBUG_ASSERT(opt_bin_log);
  binlog_cache_mngr *cache_mngr = thd_get_cache_mngr(this);

  // cache_mngr is NULL until we call thd->binlog_setup_trx_data, so
  // we assert that this has been done.
  DBUG_ASSERT(cache_mngr != NULL);

  binlog_cache_data *cache_data =
      cache_mngr->get_binlog_cache_data(is_transactional);
  DBUG_ASSERT(cache_data != NULL);

  DBUG_RETURN(cache_data->is_binlog_empty());
}

/*
  These functions are placed in this file since they need access to
  binlog_hton, which has internal linkage.
*/

int THD::binlog_setup_trx_data() {
  DBUG_ENTER("THD::binlog_setup_trx_data");
  binlog_cache_mngr *cache_mngr = thd_get_cache_mngr(this);

  if (cache_mngr) DBUG_RETURN(0);  // Already set up

  cache_mngr = (binlog_cache_mngr *)my_malloc(key_memory_binlog_cache_mngr,
                                              sizeof(binlog_cache_mngr),
                                              MYF(MY_ZEROFILL));
  if (!cache_mngr) {
    DBUG_RETURN(1);  // Didn't manage to set it up
  }

  cache_mngr = new (cache_mngr)
      binlog_cache_mngr(&binlog_stmt_cache_use, &binlog_stmt_cache_disk_use,
                        &binlog_cache_use, &binlog_cache_disk_use);
  if (cache_mngr->init()) {
    cache_mngr->~binlog_cache_mngr();
    my_free(cache_mngr);
    DBUG_RETURN(1);
  }

  DBUG_PRINT("debug", ("Set ha_data slot %d to 0x%llx", binlog_hton->slot,
                       (ulonglong)cache_mngr));
  thd_set_ha_data(this, binlog_hton, cache_mngr);

  DBUG_RETURN(0);
}

/**

*/
void register_binlog_handler(THD *thd, bool trx) {
  DBUG_ENTER("register_binlog_handler");
  /*
    If this is the first call to this function while processing a statement,
    the transactional cache does not have a savepoint defined. So, in what
    follows:
      . an implicit savepoint is defined;
      . callbacks are registered;
      . binary log is set as read/write.

    The savepoint allows for truncating the trx-cache transactional changes
    fail. Callbacks are necessary to flush caches upon committing or rolling
    back a statement or a transaction. However, notifications do not happen
    if the binary log is set as read/write.
  */
  binlog_cache_mngr *cache_mngr = thd_get_cache_mngr(thd);
  if (cache_mngr->trx_cache.get_prev_position() == MY_OFF_T_UNDEF) {
    /*
      Set an implicit savepoint in order to be able to truncate a trx-cache.
    */
    my_off_t pos = 0;
    binlog_trans_log_savepos(thd, &pos);
    cache_mngr->trx_cache.set_prev_position(pos);

    /*
      Set callbacks in order to be able to call commmit or rollback.
    */
    if (trx) trans_register_ha(thd, true, binlog_hton, NULL);
    trans_register_ha(thd, false, binlog_hton, NULL);

    /*
      Set the binary log as read/write otherwise callbacks are not called.
    */
    thd->get_ha_data(binlog_hton->slot)->ha_info[0].set_trx_read_write();
  }
  DBUG_VOID_RETURN;
}

/**
  Function to start a statement and optionally a transaction for the
  binary log.

  This function does three things:
    - Starts a transaction if not in autocommit mode or if a BEGIN
      statement has been seen.

    - Start a statement transaction to allow us to truncate the cache.

    - Save the currrent binlog position so that we can roll back the
      statement by truncating the cache.

      We only update the saved position if the old one was undefined,
      the reason is that there are some cases (e.g., for CREATE-SELECT)
      where the position is saved twice (e.g., both in
      Query_result_create::prepare() and THD::binlog_write_table_map()), but
      we should use the first. This means that calls to this function
      can be used to start the statement before the first table map
      event, to include some extra events.

  Note however that IMMEDIATE_LOGGING implies that the statement is
  written without BEGIN/COMMIT.

  @param thd         Thread variable
  @param start_event The first event requested to be written into the
                     binary log
 */
static int binlog_start_trans_and_stmt(THD *thd, Log_event *start_event) {
  DBUG_ENTER("binlog_start_trans_and_stmt");

  /*
    Initialize the cache manager if this was not done yet.
  */
  if (thd->binlog_setup_trx_data()) DBUG_RETURN(1);

  /*
    Retrieve the appropriated cache.
  */
  bool is_transactional = start_event->is_using_trans_cache();
  binlog_cache_mngr *cache_mngr = thd_get_cache_mngr(thd);
  binlog_cache_data *cache_data =
      cache_mngr->get_binlog_cache_data(is_transactional);

  /*
    If the event is requesting immediatly logging, there is no need to go
    further down and set savepoint and register callbacks.
  */
  if (start_event->is_using_immediate_logging()) DBUG_RETURN(0);

  register_binlog_handler(thd, thd->in_multi_stmt_transaction_mode());

  /* Transactional DDL is logged traditionally without BEGIN. */
  if (is_atomic_ddl_event(start_event)) DBUG_RETURN(0);

  /*
    If the cache is empty log "BEGIN" at the beginning of every transaction.
    Here, a transaction is either a BEGIN..COMMIT/ROLLBACK block or a single
    statement in autocommit mode.
  */
  if (cache_data->is_binlog_empty()) {
    static const char begin[] = "BEGIN";
    const char *query = NULL;
    char buf[XID::ser_buf_size];
    char xa_start[sizeof("XA START") + 1 + sizeof(buf)];
    XID_STATE *xs = thd->get_transaction()->xid_state();
    int qlen = sizeof(begin) - 1;

    if (is_transactional && xs->has_state(XID_STATE::XA_ACTIVE)) {
      /*
        XA-prepare logging case.
      */
      qlen = sprintf(xa_start, "XA START %s", xs->get_xid()->serialize(buf));
      query = xa_start;
    } else {
      /*
        Regular transaction case.
      */
      query = begin;
    }

    Query_log_event qinfo(thd, query, qlen, is_transactional, false, true, 0,
                          true);
    if (cache_data->write_event(&qinfo)) DBUG_RETURN(1);
  }

  DBUG_RETURN(0);
}

/**
  This function writes a table map to the binary log.
  Note that in order to keep the signature uniform with related methods,
  we use a redundant parameter to indicate whether a transactional table
  was changed or not.
  Sometimes it will write a Rows_query_log_event into binary log before
  the table map too.

  @param table             a pointer to the table.
  @param is_transactional  @c true indicates a transactional table,
                           otherwise @c false a non-transactional.
  @param binlog_rows_query @c true indicates a Rows_query log event
                           will be binlogged before table map,
                           otherwise @c false indicates it will not
                           be binlogged.
  @return
    nonzero if an error pops up when writing the table map event
    or the Rows_query log event.
*/
int THD::binlog_write_table_map(TABLE *table, bool is_transactional,
                                bool binlog_rows_query) {
  int error;
  DBUG_ENTER("THD::binlog_write_table_map");
  DBUG_PRINT("enter", ("table: %p (%s: #%llu)", table, table->s->table_name.str,
                       table->s->table_map_id.id()));

  /* Pre-conditions */
  DBUG_ASSERT(is_current_stmt_binlog_format_row() && mysql_bin_log.is_open());
  DBUG_ASSERT(table->s->table_map_id.is_valid());

  Table_map_log_event the_event(this, table, table->s->table_map_id,
                                is_transactional);

  binlog_start_trans_and_stmt(this, &the_event);

  binlog_cache_mngr *const cache_mngr = thd_get_cache_mngr(this);

  binlog_cache_data *cache_data =
      cache_mngr->get_binlog_cache_data(is_transactional);

  if (binlog_rows_query && this->query().str) {
    /* Write the Rows_query_log_event into binlog before the table map */
    Rows_query_log_event rows_query_ev(this, this->query().str,
                                       this->query().length);
    if ((error = cache_data->write_event(&rows_query_ev))) DBUG_RETURN(error);
  }

  if ((error = cache_data->write_event(&the_event))) DBUG_RETURN(error);

  binlog_table_maps++;
  DBUG_RETURN(0);
}

/**
  This function retrieves a pending row event from a cache which is
  specified through the parameter @c is_transactional. Respectively, when it
  is @c true, the pending event is returned from the transactional cache.
  Otherwise from the non-transactional cache.

  @param is_transactional  @c true indicates a transactional cache,
                           otherwise @c false a non-transactional.
  @return
    The row event if any.
*/
Rows_log_event *THD::binlog_get_pending_rows_event(
    bool is_transactional) const {
  Rows_log_event *rows = NULL;
  binlog_cache_mngr *const cache_mngr = thd_get_cache_mngr(this);

  /*
    This is less than ideal, but here's the story: If there is no cache_mngr,
    prepare_pending_rows_event() has never been called (since the cache_mngr
    is set up there). In that case, we just return NULL.
   */
  if (cache_mngr) {
    binlog_cache_data *cache_data =
        cache_mngr->get_binlog_cache_data(is_transactional);

    rows = cache_data->pending();
  }
  return (rows);
}

/**
   @param db_param    db name c-string to be inserted into alphabetically sorted
                THD::binlog_accessed_db_names list.

                Note, that space for both the data and the node
                struct are allocated in THD::main_mem_root.
                The list lasts for the top-level query time and is reset
                in @c THD::cleanup_after_query().
*/
void THD::add_to_binlog_accessed_dbs(const char *db_param) {
  char *after_db;
  /*
    binlog_accessed_db_names list is to maintain the database
    names which are referenced in a given command.
    Prior to bug 17806014 fix, 'main_mem_root' memory root used
    to store this list. The 'main_mem_root' scope is till the end
    of the query. Hence it caused increasing memory consumption
    problem in big procedures like the ones mentioned below.
    Eg: CALL p1() where p1 is having 1,00,000 create and drop tables.
    'main_mem_root' is freed only at the end of the command CALL p1()'s
    execution. But binlog_accessed_db_names list scope is only till the
    individual statements specified the procedure(create/drop statements).
    Hence the memory allocated in 'main_mem_root' was left uncleared
    until the p1's completion, even though it is not required after
    completion of individual statements.

    Instead of using 'main_mem_root' whose scope is complete query execution,
    now the memroot is changed to use 'thd->mem_root' whose scope is until the
    individual statement in CALL p1(). 'thd->mem_root' is set to
    'execute_mem_root' in the context of procedure and it's scope is till the
    individual statement in CALL p1() and thd->memroot is equal to
    'main_mem_root' in the context of a normal 'top level query'.

    Eg: a) create table t1(i int); => If this function is called while
           processing this statement, thd->memroot is equal to &main_mem_root
           which will be freed immediately after executing this statement.
        b) CALL p1() -> p1 contains create table t1(i int); => If this function
           is called while processing create table statement which is inside
           a stored procedure, then thd->memroot is equal to 'execute_mem_root'
           which will be freed immediately after executing this statement.
    In both a and b case, thd->memroot will be freed immediately and will not
    increase memory consumption.

    A special case(stored functions/triggers):
    Consider the following example:
    create function f1(i int) returns int
    begin
      insert into db1.t1 values (1);
      insert into db2.t1 values (2);
    end;
    When we are processing SELECT f1(), the list should contain db1, db2 names.
    Since thd->mem_root contains 'execute_mem_root' in the context of
    stored function, the mem root will be freed after adding db1 in
    the list and when we are processing the second statement and when we try
    to add 'db2' in the db1's list, it will lead to crash as db1's memory
    is already freed. To handle this special case, if in_sub_stmt is set
    (which is true incase of stored functions/triggers), we use &main_mem_root,
    if not set we will use thd->memroot which changes it's value to
    'execute_mem_root' or '&main_mem_root' depends on the context.
   */
  MEM_ROOT *db_mem_root = in_sub_stmt ? &main_mem_root : mem_root;

  if (!binlog_accessed_db_names)
    binlog_accessed_db_names = new (db_mem_root) List<char>;

  if (binlog_accessed_db_names->elements > MAX_DBS_IN_EVENT_MTS) {
    push_warning_printf(
        this, Sql_condition::SL_WARNING, ER_MTS_UPDATED_DBS_GREATER_MAX,
        ER_THD(this, ER_MTS_UPDATED_DBS_GREATER_MAX), MAX_DBS_IN_EVENT_MTS);
    return;
  }

  after_db = strdup_root(db_mem_root, db_param);

  /*
     sorted insertion is implemented with first rearranging data
     (pointer to char*) of the links and final appending of the least
     ordered data to create a new link in the list.
  */
  if (binlog_accessed_db_names->elements != 0) {
    List_iterator<char> it(*get_binlog_accessed_db_names());

    while (it++) {
      char *swap = NULL;
      char **ref_cur_db = it.ref();
      int cmp = strcmp(after_db, *ref_cur_db);

      DBUG_ASSERT(!swap || cmp < 0);

      if (cmp == 0) {
        after_db = NULL; /* dup to ignore */
        break;
      } else if (swap || cmp > 0) {
        swap = *ref_cur_db;
        *ref_cur_db = after_db;
        after_db = swap;
      }
    }
  }
  if (after_db) binlog_accessed_db_names->push_back(after_db, db_mem_root);
}

/*
  Tells if two (or more) tables have auto_increment columns and we want to
  lock those tables with a write lock.

  SYNOPSIS
    has_two_write_locked_tables_with_auto_increment
      tables        Table list

  NOTES:
    Call this function only when you have established the list of all tables
    which you'll want to update (including stored functions, triggers, views
    inside your statement).
*/

static bool has_write_table_with_auto_increment(TABLE_LIST *tables) {
  for (TABLE_LIST *table = tables; table; table = table->next_global) {
    /* we must do preliminary checks as table->table may be NULL */
    if (!table->is_placeholder() && table->table->found_next_number_field &&
        (table->lock_descriptor().type >= TL_WRITE_ALLOW_WRITE))
      return 1;
  }

  return 0;
}

/*
   checks if we have select tables in the table list and write tables
   with auto-increment column.

  SYNOPSIS
   has_two_write_locked_tables_with_auto_increment_and_select
      tables        Table list

  RETURN VALUES

   -true if the table list has atleast one table with auto-increment column


         and atleast one table to select from.
   -false otherwise
*/

static bool has_write_table_with_auto_increment_and_select(TABLE_LIST *tables) {
  bool has_select = false;
  bool has_auto_increment_tables = has_write_table_with_auto_increment(tables);
  for (TABLE_LIST *table = tables; table; table = table->next_global) {
    if (!table->is_placeholder() &&
        (table->lock_descriptor().type <= TL_READ_NO_INSERT)) {
      has_select = true;
      break;
    }
  }
  return (has_select && has_auto_increment_tables);
}

/*
  Tells if there is a table whose auto_increment column is a part
  of a compound primary key while is not the first column in
  the table definition.

  @param tables Table list

  @return true if the table exists, fais if does not.
*/

static bool has_write_table_auto_increment_not_first_in_pk(TABLE_LIST *tables) {
  for (TABLE_LIST *table = tables; table; table = table->next_global) {
    /* we must do preliminary checks as table->table may be NULL */
    if (!table->is_placeholder() && table->table->found_next_number_field &&
        (table->lock_descriptor().type >= TL_WRITE_ALLOW_WRITE) &&
        table->table->s->next_number_keypart != 0)
      return 1;
  }

  return 0;
}

/*
  Function to check whether the table in query uses a fulltext parser
  plugin or not.

  @param s - table share pointer.

  @retval true - The table uses fulltext parser plugin.
  @retval false - Otherwise.
*/
static bool inline fulltext_unsafe_set(TABLE_SHARE *s) {
  for (unsigned int i = 0; i < s->keys; i++) {
    if ((s->key_info[i].flags & HA_USES_PARSER) && s->keys_in_use.is_set(i))
      return true;
  }
  return false;
}
#ifndef DBUG_OFF
const char *get_locked_tables_mode_name(
    enum_locked_tables_mode locked_tables_mode) {
  switch (locked_tables_mode) {
    case LTM_NONE:
      return "LTM_NONE";
    case LTM_LOCK_TABLES:
      return "LTM_LOCK_TABLES";
    case LTM_PRELOCKED:
      return "LTM_PRELOCKED";
    case LTM_PRELOCKED_UNDER_LOCK_TABLES:
      return "LTM_PRELOCKED_UNDER_LOCK_TABLES";
    default:
      return "Unknown table lock mode";
  }
}
#endif

/**
  Decide on logging format to use for the statement and issue errors
  or warnings as needed.  The decision depends on the following
  parameters:

  - The logging mode, i.e., the value of binlog_format.  Can be
    statement, mixed, or row.

  - The type of statement.  There are three types of statements:
    "normal" safe statements; unsafe statements; and row injections.
    An unsafe statement is one that, if logged in statement format,
    might produce different results when replayed on the slave (e.g.,
    queries with a LIMIT clause).  A row injection is either a BINLOG
    statement, or a row event executed by the slave's SQL thread.

  - The capabilities of tables modified by the statement.  The
    *capabilities vector* for a table is a set of flags associated
    with the table.  Currently, it only includes two flags: *row
    capability flag* and *statement capability flag*.

    The row capability flag is set if and only if the engine can
    handle row-based logging. The statement capability flag is set if
    and only if the table can handle statement-based logging.

  Decision table for logging format
  ---------------------------------

  The following table summarizes how the format and generated
  warning/error depends on the tables' capabilities, the statement
  type, and the current binlog_format.

     Row capable        N NNNNNNNNN YYYYYYYYY YYYYYYYYY
     Statement capable  N YYYYYYYYY NNNNNNNNN YYYYYYYYY

     Statement type     * SSSUUUIII SSSUUUIII SSSUUUIII

     binlog_format      * SMRSMRSMR SMRSMRSMR SMRSMRSMR

     Logged format      - SS-S----- -RR-RR-RR SRRSRR-RR
     Warning/Error      1 --2732444 5--5--6-- ---7--6--

  Legend
  ------

  Row capable:    N - Some table not row-capable, Y - All tables row-capable
  Stmt capable:   N - Some table not stmt-capable, Y - All tables stmt-capable
  Statement type: (S)afe, (U)nsafe, or Row (I)njection
  binlog_format:  (S)TATEMENT, (M)IXED, or (R)OW
  Logged format:  (S)tatement or (R)ow
  Warning/Error:  Warnings and error messages are as follows:

  1. Error: Cannot execute statement: binlogging impossible since both
     row-incapable engines and statement-incapable engines are
     involved.

  2. Error: Cannot execute statement: binlogging impossible since
     BINLOG_FORMAT = ROW and at least one table uses a storage engine
     limited to statement-logging.

  3. Error: Cannot execute statement: binlogging of unsafe statement
     is impossible when storage engine is limited to statement-logging
     and BINLOG_FORMAT = MIXED.

  4. Error: Cannot execute row injection: binlogging impossible since
     at least one table uses a storage engine limited to
     statement-logging.

  5. Error: Cannot execute statement: binlogging impossible since
     BINLOG_FORMAT = STATEMENT and at least one table uses a storage
     engine limited to row-logging.

  6. Error: Cannot execute row injection: binlogging impossible since
     BINLOG_FORMAT = STATEMENT.

  7. Warning: Unsafe statement binlogged in statement format since
     BINLOG_FORMAT = STATEMENT.

  In addition, we can produce the following error (not depending on
  the variables of the decision diagram):

  8. Error: Cannot execute statement: binlogging impossible since more
     than one engine is involved and at least one engine is
     self-logging.

  9. Error: Do not allow users to modify a gtid_executed table
     explicitly by a XA transaction.

  For each error case above, the statement is prevented from being
  logged, we report an error, and roll back the statement.  For
  warnings, we set the thd->binlog_flags variable: the warning will be
  printed only if the statement is successfully logged.

  @see THD::binlog_query

  @param[in] tables Tables involved in the query

  @retval 0 No error; statement can be logged.
  @retval -1 One of the error conditions above applies (1, 2, 4, 5, 6 or 9).
*/

int THD::decide_logging_format(TABLE_LIST *tables) {
  DBUG_ENTER("THD::decide_logging_format");
  DBUG_PRINT("info", ("query: %s", query().str));
  DBUG_PRINT("info", ("variables.binlog_format: %lu", variables.binlog_format));
  DBUG_PRINT("info", ("lex->get_stmt_unsafe_flags(): 0x%x",
                      lex->get_stmt_unsafe_flags()));

#if defined(ENABLED_DEBUG_SYNC)
  if (!is_attachable_ro_transaction_active())
    DEBUG_SYNC(this, "begin_decide_logging_format");
#endif

  reset_binlog_local_stmt_filter();

  /*
    We should not decide logging format if the binlog is closed or
    binlogging is off, or if the statement is filtered out from the
    binlog by filtering rules.
  */
  if (mysql_bin_log.is_open() && (variables.option_bits & OPTION_BIN_LOG) &&
      !(variables.binlog_format == BINLOG_FORMAT_STMT &&
        !binlog_filter->db_ok(m_db.str))) {
    /*
      Compute one bit field with the union of all the engine
      capabilities, and one with the intersection of all the engine
      capabilities.
    */
    handler::Table_flags flags_write_some_set = 0;
    handler::Table_flags flags_access_some_set = 0;
    handler::Table_flags flags_write_all_set =
        HA_BINLOG_ROW_CAPABLE | HA_BINLOG_STMT_CAPABLE;

    /*
       If different types of engines are about to be updated.
       For example: Innodb and Falcon; Innodb and MyIsam.
    */
    bool multi_write_engine = false;
    /*
       If different types of engines are about to be accessed
       and any of them is about to be updated. For example:
       Innodb and Falcon; Innodb and MyIsam.
    */
    bool multi_access_engine = false;
    /*
      Track if statement creates or drops a temporary table
      and log in ROW if it does.
   */
    bool is_create_drop_temp_table = false;
    /*
       Identifies if a table is changed.
    */
    bool is_write = false;
    /*
       A pointer to a previous table that was changed.
    */
    TABLE *prev_write_table = NULL;
    /*
       A pointer to a previous table that was accessed.
    */
    TABLE *prev_access_table = NULL;
    /*
      True if at least one table is transactional.
    */
    bool write_to_some_transactional_table = false;
    /*
      True if at least one table is non-transactional.
    */
    bool write_to_some_non_transactional_table = false;
    /*
       True if all non-transactional tables that has been updated
       are temporary.
    */
    bool write_all_non_transactional_are_tmp_tables = true;
    /**
      The number of tables used in the current statement,
      that should be replicated.
    */
    uint replicated_tables_count = 0;
    /**
      The number of tables written to in the current statement,
      that should not be replicated.
      A table should not be replicated when it is considered
      'local' to a MySQL instance.
      Currently, these tables are:
      - mysql.slow_log
      - mysql.general_log
      - mysql.slave_relay_log_info
      - mysql.slave_master_info
      - mysql.slave_worker_info
      - performance_schema.*
      - TODO: information_schema.*
      In practice, from this list, only performance_schema.* tables
      are written to by user queries.
    */
    uint non_replicated_tables_count = 0;
    /**
      Indicate whether we alreadly reported a warning
      on modifying gtid_executed table.
    */
    int warned_gtid_executed_table = 0;
#ifndef DBUG_OFF
    {
      DBUG_PRINT("debug", ("prelocked_mode: %s",
                           get_locked_tables_mode_name(locked_tables_mode)));
    }
#endif

    if (variables.binlog_format != BINLOG_FORMAT_ROW && tables) {
      /*
        DML statements that modify a table with an auto_increment column based
        on rows selected from a table are unsafe as the order in which the rows
        are fetched fron the select tables cannot be determined and may differ
        on master and slave.
       */
      if (has_write_table_with_auto_increment_and_select(tables))
        lex->set_stmt_unsafe(LEX::BINLOG_STMT_UNSAFE_WRITE_AUTOINC_SELECT);

      if (has_write_table_auto_increment_not_first_in_pk(tables))
        lex->set_stmt_unsafe(LEX::BINLOG_STMT_UNSAFE_AUTOINC_NOT_FIRST);

      /*
        A query that modifies autoinc column in sub-statement can make the
        master and slave inconsistent.
        We can solve these problems in mixed mode by switching to binlogging
        if at least one updated table is used by sub-statement
       */
      if (lex->requires_prelocking() &&
          has_write_table_with_auto_increment(lex->first_not_own_table()))
        lex->set_stmt_unsafe(LEX::BINLOG_STMT_UNSAFE_AUTOINC_COLUMNS);
    }

    /*
      Get the capabilities vector for all involved storage engines and
      mask out the flags for the binary log.
    */
    for (TABLE_LIST *table = tables; table; table = table->next_global) {
      if (table->is_placeholder()) {
        /*
          Detect if this is a CREATE TEMPORARY or DROP of a
          temporary table. This will be used later in determining whether to
          log in ROW or STMT if MIXED replication is being used.
        */
        if (!is_create_drop_temp_table && !table->table &&
            ((lex->sql_command == SQLCOM_CREATE_TABLE &&
              (lex->create_info->options & HA_LEX_CREATE_TMP_TABLE)) ||
             ((lex->sql_command == SQLCOM_DROP_TABLE ||
               lex->sql_command == SQLCOM_TRUNCATE) &&
              find_temporary_table(this, table)))) {
          is_create_drop_temp_table = true;
        }
        continue;
      }
      handler::Table_flags const flags = table->table->file->ha_table_flags();

      DBUG_PRINT("info", ("table: %s; ha_table_flags: 0x%llx",
                          table->table_name, flags));

      if (table->table->no_replicate) {
        if (!warned_gtid_executed_table) {
          warned_gtid_executed_table =
              gtid_state->warn_or_err_on_modify_gtid_table(this, table);
          /*
            Do not allow users to modify the gtid_executed table
            explicitly by a XA transaction.
          */
          if (warned_gtid_executed_table == 2) DBUG_RETURN(-1);
        }
        /*
          The statement uses a table that is not replicated.
          The following properties about the table:
          - persistent / transient
          - transactional / non transactional
          - temporary / permanent
          - read or write
          - multiple engines involved because of this table
          are not relevant, as this table is completely ignored.
          Because the statement uses a non replicated table,
          using STATEMENT format in the binlog is impossible.
          Either this statement will be discarded entirely,
          or it will be logged (possibly partially) in ROW format.
        */
        lex->set_stmt_unsafe(LEX::BINLOG_STMT_UNSAFE_SYSTEM_TABLE);

        if (table->lock_descriptor().type >= TL_WRITE_ALLOW_WRITE) {
          non_replicated_tables_count++;
          continue;
        }
      }

      replicated_tables_count++;

      bool trans = table->table->file->has_transactions();

      if (table->lock_descriptor().type >= TL_WRITE_ALLOW_WRITE) {
        write_to_some_transactional_table =
            write_to_some_transactional_table || trans;

        write_to_some_non_transactional_table =
            write_to_some_non_transactional_table || !trans;

        if (prev_write_table &&
            prev_write_table->file->ht != table->table->file->ht)
          multi_write_engine = true;

        if (table->table->s->tmp_table)
          lex->set_stmt_accessed_table(
              trans ? LEX::STMT_WRITES_TEMP_TRANS_TABLE
                    : LEX::STMT_WRITES_TEMP_NON_TRANS_TABLE);
        else
          lex->set_stmt_accessed_table(trans
                                           ? LEX::STMT_WRITES_TRANS_TABLE
                                           : LEX::STMT_WRITES_NON_TRANS_TABLE);

        /*
         Non-transactional updates are allowed when row binlog format is
         used and all non-transactional tables are temporary.
         Binlog format is checked on THD::is_dml_gtid_compatible() method.
        */
        if (!trans)
          write_all_non_transactional_are_tmp_tables =
              write_all_non_transactional_are_tmp_tables &&
              table->table->s->tmp_table;

        flags_write_all_set &= flags;
        flags_write_some_set |= flags;
        is_write = true;

        prev_write_table = table->table;

        /*
          It should be marked unsafe if a table which uses a fulltext parser
          plugin is modified. See also bug#48183.
        */
        if (!lex->is_stmt_unsafe(LEX::BINLOG_STMT_UNSAFE_FULLTEXT_PLUGIN)) {
          if (fulltext_unsafe_set(table->table->s))
            lex->set_stmt_unsafe(LEX::BINLOG_STMT_UNSAFE_FULLTEXT_PLUGIN);
        }
        /*
          INSERT...ON DUPLICATE KEY UPDATE on a table with more than one unique
          keys can be unsafe. Check for it if the flag is already not marked for
          the given statement.
        */
        if (!lex->is_stmt_unsafe(LEX::BINLOG_STMT_UNSAFE_INSERT_TWO_KEYS) &&
            lex->sql_command == SQLCOM_INSERT &&
            lex->duplicates == DUP_UPDATE) {
          uint keys = table->table->s->keys, i = 0, unique_keys = 0;
          for (KEY *keyinfo = table->table->s->key_info;
               i < keys && unique_keys <= 1; i++, keyinfo++) {
            if (keyinfo->flags & HA_NOSAME) unique_keys++;
          }
          if (unique_keys > 1)
            lex->set_stmt_unsafe(LEX::BINLOG_STMT_UNSAFE_INSERT_TWO_KEYS);
        }
      }
      if (lex->get_using_match()) {
        if (fulltext_unsafe_set(table->table->s))
          lex->set_stmt_unsafe(LEX::BINLOG_STMT_UNSAFE_FULLTEXT_PLUGIN);
      }

      flags_access_some_set |= flags;

      if (lex->sql_command != SQLCOM_CREATE_TABLE ||
          (lex->sql_command == SQLCOM_CREATE_TABLE &&
           ((lex->create_info->options & HA_LEX_CREATE_TMP_TABLE) ||
            (table->lock_descriptor().type < TL_WRITE_ALLOW_WRITE)))) {
        if (table->table->s->tmp_table)
          lex->set_stmt_accessed_table(
              trans ? LEX::STMT_READS_TEMP_TRANS_TABLE
                    : LEX::STMT_READS_TEMP_NON_TRANS_TABLE);
        else
          lex->set_stmt_accessed_table(trans ? LEX::STMT_READS_TRANS_TABLE
                                             : LEX::STMT_READS_NON_TRANS_TABLE);
      }

      if (prev_access_table &&
          prev_access_table->file->ht != table->table->file->ht)
        multi_access_engine = true;

      prev_access_table = table->table;
    }
    DBUG_ASSERT(!is_write || write_to_some_transactional_table ||
                write_to_some_non_transactional_table);
    /*
      write_all_non_transactional_are_tmp_tables may be true if any
      non-transactional table was not updated, so we fix its value here.
    */
    write_all_non_transactional_are_tmp_tables =
        write_all_non_transactional_are_tmp_tables &&
        write_to_some_non_transactional_table;

    DBUG_PRINT("info", ("flags_write_all_set: 0x%llx", flags_write_all_set));
    DBUG_PRINT("info", ("flags_write_some_set: 0x%llx", flags_write_some_set));
    DBUG_PRINT("info",
               ("flags_access_some_set: 0x%llx", flags_access_some_set));
    DBUG_PRINT("info", ("multi_write_engine: %d", multi_write_engine));
    DBUG_PRINT("info", ("multi_access_engine: %d", multi_access_engine));

    int error = 0;
    int unsafe_flags;

    /*
      With transactional data dictionary, CREATE TABLE runs as one statement
      in a multi-statement transaction internally. Revert this for the
      purposes of determining mixed statement safety.
    */
    const bool multi_stmt_trans = lex->sql_command != SQLCOM_CREATE_TABLE &&
                                  in_multi_stmt_transaction_mode();
    bool trans_table = trans_has_updated_trans_table(this);
    bool binlog_direct = variables.binlog_direct_non_trans_update;

    if (lex->is_mixed_stmt_unsafe(multi_stmt_trans, binlog_direct, trans_table,
                                  tx_isolation))
      lex->set_stmt_unsafe(LEX::BINLOG_STMT_UNSAFE_MIXED_STATEMENT);
    else if (multi_stmt_trans && trans_table && !binlog_direct &&
             lex->stmt_accessed_table(LEX::STMT_WRITES_NON_TRANS_TABLE))
      lex->set_stmt_unsafe(LEX::BINLOG_STMT_UNSAFE_NONTRANS_AFTER_TRANS);

    /*
      If more than one engine is involved in the statement and at
      least one is doing it's own logging (is *self-logging*), the
      statement cannot be logged atomically, so we generate an error
      rather than allowing the binlog to become corrupt.
    */
    if (multi_write_engine && (flags_write_some_set & HA_HAS_OWN_BINLOGGING))
      my_error((error = ER_BINLOG_MULTIPLE_ENGINES_AND_SELF_LOGGING_ENGINE),
               MYF(0));
    else if (multi_access_engine &&
             flags_access_some_set & HA_HAS_OWN_BINLOGGING)
      lex->set_stmt_unsafe(
          LEX::BINLOG_STMT_UNSAFE_MULTIPLE_ENGINES_AND_SELF_LOGGING_ENGINE);

    /* XA is unsafe for statements */
    if (is_write &&
        !get_transaction()->xid_state()->has_state(XID_STATE::XA_NOTR))
      lex->set_stmt_unsafe(LEX::BINLOG_STMT_UNSAFE_XA);

    /* both statement-only and row-only engines involved */
    if ((flags_write_all_set &
         (HA_BINLOG_STMT_CAPABLE | HA_BINLOG_ROW_CAPABLE)) == 0) {
      /*
        1. Error: Binary logging impossible since both row-incapable
           engines and statement-incapable engines are involved
      */
      my_error((error = ER_BINLOG_ROW_ENGINE_AND_STMT_ENGINE), MYF(0));
    }
    /* statement-only engines involved */
    else if ((flags_write_all_set & HA_BINLOG_ROW_CAPABLE) == 0) {
      if (lex->is_stmt_row_injection()) {
        /*
          4. Error: Cannot execute row injection since table uses
             storage engine limited to statement-logging
        */
        my_error((error = ER_BINLOG_ROW_INJECTION_AND_STMT_ENGINE), MYF(0));
      } else if (variables.binlog_format == BINLOG_FORMAT_ROW &&
                 sqlcom_can_generate_row_events(this->lex->sql_command)) {
        /*
          2. Error: Cannot modify table that uses a storage engine
             limited to statement-logging when BINLOG_FORMAT = ROW
        */
        my_error((error = ER_BINLOG_ROW_MODE_AND_STMT_ENGINE), MYF(0));
      } else if ((unsafe_flags = lex->get_stmt_unsafe_flags()) != 0) {
        /*
          3. Error: Cannot execute statement: binlogging of unsafe
             statement is impossible when storage engine is limited to
             statement-logging and BINLOG_FORMAT = MIXED.
        */
        for (int unsafe_type = 0; unsafe_type < LEX::BINLOG_STMT_UNSAFE_COUNT;
             unsafe_type++)
          if (unsafe_flags & (1 << unsafe_type))
            my_error((error = ER_BINLOG_UNSAFE_AND_STMT_ENGINE), MYF(0),
                     ER_THD(current_thd,
                            LEX::binlog_stmt_unsafe_errcode[unsafe_type]));
      }
      /* log in statement format! */
    }
    /* no statement-only engines */
    else {
      /* binlog_format = STATEMENT */
      if (variables.binlog_format == BINLOG_FORMAT_STMT) {
        if (lex->is_stmt_row_injection()) {
          /*
            6. Error: Cannot execute row injection since
               BINLOG_FORMAT = STATEMENT
          */
          my_error((error = ER_BINLOG_ROW_INJECTION_AND_STMT_MODE), MYF(0));
        } else if ((flags_write_all_set & HA_BINLOG_STMT_CAPABLE) == 0 &&
                   sqlcom_can_generate_row_events(this->lex->sql_command)) {
          /*
            5. Error: Cannot modify table that uses a storage engine
               limited to row-logging when binlog_format = STATEMENT
          */
          my_error((error = ER_BINLOG_STMT_MODE_AND_ROW_ENGINE), MYF(0), "");
        } else if (is_write &&
                   (unsafe_flags = lex->get_stmt_unsafe_flags()) != 0) {
          /*
            7. Warning: Unsafe statement logged as statement due to
               binlog_format = STATEMENT
          */
          binlog_unsafe_warning_flags |= unsafe_flags;
          DBUG_PRINT("info", ("Scheduling warning to be issued by "
                              "binlog_query: '%s'",
                              ER_THD(current_thd, ER_BINLOG_UNSAFE_STATEMENT)));
          DBUG_PRINT("info", ("binlog_unsafe_warning_flags: 0x%x",
                              binlog_unsafe_warning_flags));
        }
        /* log in statement format! */
      }
      /* No statement-only engines and binlog_format != STATEMENT.
         I.e., nothing prevents us from row logging if needed. */
      else {
        if (lex->is_stmt_unsafe() || lex->is_stmt_row_injection() ||
            (flags_write_all_set & HA_BINLOG_STMT_CAPABLE) == 0 ||
            lex->stmt_accessed_table(LEX::STMT_READS_TEMP_TRANS_TABLE) ||
            lex->stmt_accessed_table(LEX::STMT_READS_TEMP_NON_TRANS_TABLE) ||
            is_create_drop_temp_table) {
#ifndef DBUG_OFF
          int flags = lex->get_stmt_unsafe_flags();
          DBUG_PRINT("info", ("setting row format for unsafe statement"));
          for (int i = 0; i < Query_tables_list::BINLOG_STMT_UNSAFE_COUNT;
               i++) {
            if (flags & (1 << i))
              DBUG_PRINT(
                  "info",
                  ("unsafe reason: %s",
                   ER_THD(current_thd,
                          Query_tables_list::binlog_stmt_unsafe_errcode[i])));
          }
          DBUG_PRINT("info",
                     ("is_row_injection=%d", lex->is_stmt_row_injection()));
          DBUG_PRINT("info", ("stmt_capable=%llu",
                              (flags_write_all_set & HA_BINLOG_STMT_CAPABLE)));
#endif
          /* log in row format! */
          set_current_stmt_binlog_format_row_if_mixed();
        }
      }
    }

    if (non_replicated_tables_count > 0) {
      if ((replicated_tables_count == 0) || !is_write) {
        DBUG_PRINT("info",
                   ("decision: no logging, no replicated table affected"));
        set_binlog_local_stmt_filter();
      } else {
        if (!is_current_stmt_binlog_format_row()) {
          my_error((error = ER_BINLOG_STMT_MODE_AND_NO_REPL_TABLES), MYF(0));
        } else {
          clear_binlog_local_stmt_filter();
        }
      }
    } else {
      clear_binlog_local_stmt_filter();
    }

    if (!error &&
        !is_dml_gtid_compatible(write_to_some_transactional_table,
                                write_to_some_non_transactional_table,
                                write_all_non_transactional_are_tmp_tables))
      error = 1;

    if (error) {
      DBUG_PRINT("info", ("decision: no logging since an error was generated"));
      DBUG_RETURN(-1);
    }

    if (is_write &&
        lex->sql_command != SQLCOM_END /* rows-event applying by slave */) {
      /*
        Master side of DML in the STMT format events parallelization.
        All involving table db:s are stored in a abc-ordered name list.
        In case the number of databases exceeds MAX_DBS_IN_EVENT_MTS maximum
        the list gathering breaks since it won't be sent to the slave.
      */
      for (TABLE_LIST *table = tables; table; table = table->next_global) {
        if (table->is_placeholder()) continue;

        DBUG_ASSERT(table->table);

        if (table->table->file->referenced_by_foreign_key()) {
          /*
             FK-referenced dbs can't be gathered currently. The following
             event will be marked for sequential execution on slave.
          */
          binlog_accessed_db_names = NULL;
          add_to_binlog_accessed_dbs("");
          break;
        }
        if (!is_current_stmt_binlog_format_row())
          add_to_binlog_accessed_dbs(table->db);
      }
    }
    DBUG_PRINT("info",
               ("decision: logging in %s format",
                is_current_stmt_binlog_format_row() ? "ROW" : "STATEMENT"));

    if (variables.binlog_format == BINLOG_FORMAT_ROW &&
        (lex->sql_command == SQLCOM_UPDATE ||
         lex->sql_command == SQLCOM_UPDATE_MULTI ||
         lex->sql_command == SQLCOM_DELETE ||
         lex->sql_command == SQLCOM_DELETE_MULTI)) {
      String table_names;
      /*
        Generate a warning for UPDATE/DELETE statements that modify a
        BLACKHOLE table, as row events are not logged in row format.
      */
      for (TABLE_LIST *table = tables; table; table = table->next_global) {
        if (table->is_placeholder()) continue;
        if (table->table->file->ht->db_type == DB_TYPE_BLACKHOLE_DB &&
            table->lock_descriptor().type >= TL_WRITE_ALLOW_WRITE) {
          table_names.append(table->table_name);
          table_names.append(",");
        }
      }
      if (!table_names.is_empty()) {
        bool is_update = (lex->sql_command == SQLCOM_UPDATE ||
                          lex->sql_command == SQLCOM_UPDATE_MULTI);
        /*
          Replace the last ',' with '.' for table_names
        */
        table_names.replace(table_names.length() - 1, 1, ".", 1);
        push_warning_printf(
            this, Sql_condition::SL_WARNING, WARN_ON_BLOCKHOLE_IN_RBR,
            ER_THD(this, WARN_ON_BLOCKHOLE_IN_RBR),
            is_update ? "UPDATE" : "DELETE", table_names.c_ptr());
      }
    }
  } else {
    DBUG_PRINT(
        "info",
        ("decision: no logging since "
         "mysql_bin_log.is_open() = %d "
         "and (options & OPTION_BIN_LOG) = 0x%llx "
         "and binlog_format = %lu "
         "and binlog_filter->db_ok(db) = %d",
         mysql_bin_log.is_open(), (variables.option_bits & OPTION_BIN_LOG),
         variables.binlog_format, binlog_filter->db_ok(m_db.str)));

    for (TABLE_LIST *table = tables; table; table = table->next_global) {
      if (!table->is_placeholder() && table->table->no_replicate &&
          gtid_state->warn_or_err_on_modify_gtid_table(this, table))
        break;
    }
  }

#if defined(ENABLED_DEBUG_SYNC)
  if (!is_attachable_ro_transaction_active())
    DEBUG_SYNC(this, "end_decide_logging_format");
#endif

  DBUG_RETURN(0);
}

/**
  Given that a possible violation of gtid consistency has happened,
  checks if gtid-inconsistencies are forbidden by the current value of
  ENFORCE_GTID_CONSISTENCY and GTID_MODE. If forbidden, generates
  error or warning accordingly.

  @param thd The thread that has issued the GTID-violating statement.

  @param error_code The error code to use, if error or warning is to
  be generated.

  @param log_error_code The error code to use, if error message is to
  be logged.

  @retval false Error was generated.
  @retval true No error was generated (possibly a warning was generated).
*/
static bool handle_gtid_consistency_violation(THD *thd, int error_code,
                                              int log_error_code) {
  DBUG_ENTER("handle_gtid_consistency_violation");

  enum_gtid_type gtid_next_type = thd->variables.gtid_next.type;
  global_sid_lock->rdlock();
  enum_gtid_consistency_mode gtid_consistency_mode =
      get_gtid_consistency_mode();
  enum_gtid_mode gtid_mode = get_gtid_mode(GTID_MODE_LOCK_SID);

  DBUG_PRINT("info", ("gtid_next.type=%d gtid_mode=%s "
                      "gtid_consistency_mode=%d error=%d query=%s",
                      gtid_next_type, get_gtid_mode_string(gtid_mode),
                      gtid_consistency_mode, error_code, thd->query().str));

  /*
    GTID violations should generate error if:
    - GTID_MODE=ON or ON_PERMISSIVE and GTID_NEXT='AUTOMATIC' (since the
      transaction is expected to commit using a GTID), or
    - GTID_NEXT='UUID:NUMBER' (since the transaction is expected to
      commit usinga GTID), or
    - ENFORCE_GTID_CONSISTENCY=ON.
  */
  if ((gtid_next_type == AUTOMATIC_GTID &&
       gtid_mode >= GTID_MODE_ON_PERMISSIVE) ||
      gtid_next_type == ASSIGNED_GTID ||
      gtid_consistency_mode == GTID_CONSISTENCY_MODE_ON) {
    global_sid_lock->unlock();
    my_error(error_code, MYF(0));
    DBUG_RETURN(false);
  } else {
    /*
      If we are not generating an error, we must increase the counter
      of GTID-violating transactions.  This will prevent a concurrent
      client from executing a SET GTID_MODE or SET
      ENFORCE_GTID_CONSISTENCY statement that would be incompatible
      with this transaction.

      If the transaction had already been accounted as a gtid violating
      transaction, then don't increment the counters, just issue the
      warning below. This prevents calling
      begin_automatic_gtid_violating_transaction or
      begin_anonymous_gtid_violating_transaction multiple times for the
      same transaction, which would make the counter go out of sync.
    */
    if (!thd->has_gtid_consistency_violation) {
      if (gtid_next_type == AUTOMATIC_GTID)
        gtid_state->begin_automatic_gtid_violating_transaction();
      else {
        DBUG_ASSERT(gtid_next_type == ANONYMOUS_GTID);
        gtid_state->begin_anonymous_gtid_violating_transaction();
      }

      /*
        If a transaction generates multiple GTID violation conditions,
        it must still only update the counters once.  Hence we use
        this per-thread flag to keep track of whether the thread has a
        consistency or not.  This function must only be called if the
        transaction does not already have a GTID violation.
      */
      thd->has_gtid_consistency_violation = true;
    }

    global_sid_lock->unlock();

    // Generate warning if ENFORCE_GTID_CONSISTENCY = WARN.
    if (gtid_consistency_mode == GTID_CONSISTENCY_MODE_WARN) {
      // Need to print to log so that replication admin knows when users
      // have adjusted their workloads.
      LogErr(WARNING_LEVEL, log_error_code);
      // Need to print to client so that users can adjust their workload.
      push_warning(thd, Sql_condition::SL_WARNING, error_code,
                   ER_THD(thd, error_code));
    }
    DBUG_RETURN(true);
  }
}

bool THD::is_ddl_gtid_compatible() {
  DBUG_ENTER("THD::is_ddl_gtid_compatible");

  // If @@session.sql_log_bin has been manually turned off (only
  // doable by SUPER), then no problem, we can execute any statement.
  if ((variables.option_bits & OPTION_BIN_LOG) == 0 ||
      mysql_bin_log.is_open() == false)
    DBUG_RETURN(true);

  DBUG_PRINT("info",
             ("SQLCOM_CREATE:%d CREATE-TMP:%d SELECT:%d SQLCOM_DROP:%d "
              "DROP-TMP:%d trx:%d",
              lex->sql_command == SQLCOM_CREATE_TABLE,
              (lex->sql_command == SQLCOM_CREATE_TABLE &&
               (lex->create_info->options & HA_LEX_CREATE_TMP_TABLE)),
              lex->select_lex->item_list.elements,
              lex->sql_command == SQLCOM_DROP_TABLE,
              (lex->sql_command == SQLCOM_DROP_TABLE && lex->drop_temporary),
              in_multi_stmt_transaction_mode()));

  if (lex->sql_command == SQLCOM_CREATE_TABLE &&
      !(lex->create_info->options & HA_LEX_CREATE_TMP_TABLE) &&
      lex->select_lex->item_list.elements) {
    /*
      CREATE ... SELECT (without TEMPORARY) is unsafe because if
      binlog_format=row it will be logged as a CREATE TABLE followed
      by row events, re-executed non-atomically as two transactions,
      and then written to the slave's binary log as two separate
      transactions with the same GTID.
    */
    bool ret = handle_gtid_consistency_violation(
        this, ER_GTID_UNSAFE_CREATE_SELECT,
        ER_RPL_GTID_UNSAFE_STMT_CREATE_SELECT);
    DBUG_RETURN(ret);
  } else if ((lex->sql_command == SQLCOM_CREATE_TABLE &&
              (lex->create_info->options & HA_LEX_CREATE_TMP_TABLE) != 0) ||
             (lex->sql_command == SQLCOM_DROP_TABLE && lex->drop_temporary)) {
    /*
      When @@session.binlog_format=statement, [CREATE|DROP] TEMPORARY TABLE
      is unsafe to execute inside a transaction or Procedure, because the
      [CREATE|DROP] statement on the temporary table will be executed and
      written into binary log with a GTID even if the transaction or
      Procedure is rolled back.
    */
    if (variables.binlog_format == BINLOG_FORMAT_STMT &&
        (in_multi_stmt_transaction_mode() || in_sub_stmt)) {
      bool ret = handle_gtid_consistency_violation(
          this, ER_CLIENT_GTID_UNSAFE_CREATE_DROP_TEMP_TABLE_IN_TRX_IN_SBR,
          ER_SERVER_GTID_UNSAFE_CREATE_DROP_TEMP_TABLE_IN_TRX_IN_SBR);
      DBUG_RETURN(ret);
    }
  } else if (lex->sql_command == SQLCOM_ALTER_TABLE &&
             (lex->alter_info->flags & Alter_info::ALTER_ADD_COLUMN)) {
    bool ret = true;
    const Create_field *create_field;
    List_iterator<Create_field> list_it(lex->alter_info->create_list);

    while ((create_field = list_it++)) {
      if (create_field->m_default_val_expr) {
        // ALTER TABLE .. DEFAULT (NDF function) should be rejected for mixed
        // or row binlog_format. For statement binlog_format it should be
        // allowed to continue (and go to the GTID enforcement verification)
        if ((variables.option_bits & OPTION_BIN_LOG) &&
            (variables.binlog_format != BINLOG_FORMAT_STMT) &&
            sp_runtime_ctx == NULL && !binlog_evt_union.do_union &&
            lex->get_stmt_unsafe_flags()) {
          my_error(ER_BINLOG_UNSAFE_SYSTEM_FUNCTION, MYF(0));
          DBUG_RETURN(false);
        }
        ret = handle_gtid_consistency_violation(
            this, ER_GTID_UNSAFE_ALTER_ADD_COL_WITH_DEFAULT_EXPRESSION,
            ER_RPL_GTID_UNSAFE_ALTER_ADD_COL_WITH_DEFAULT_EXPRESSION);
      }
    }
    DBUG_RETURN(ret);
  }
  DBUG_RETURN(true);
}

bool THD::is_dml_gtid_compatible(bool some_transactional_table,
                                 bool some_non_transactional_table,
                                 bool non_transactional_tables_are_tmp) {
  DBUG_ENTER("THD::is_dml_gtid_compatible(bool, bool, bool)");

  // If @@session.sql_log_bin has been manually turned off (only
  // doable by SUPER), then no problem, we can execute any statement.
  if ((variables.option_bits & OPTION_BIN_LOG) == 0 ||
      mysql_bin_log.is_open() == false)
    DBUG_RETURN(true);

  /*
    Single non-transactional updates are allowed when not mixed
    together with transactional statements within a transaction.
    Furthermore, writing to transactional and non-transactional
    engines in a single statement is also disallowed.
    Multi-statement transactions on non-transactional tables are
    split into single-statement transactions when
    GTID_NEXT = "AUTOMATIC".

    Non-transactional updates are allowed when row binlog format is
    used and all non-transactional tables are temporary.

    The debug symbol "allow_gtid_unsafe_non_transactional_updates"
    disables the error.  This is useful because it allows us to run
    old tests that were not written with the restrictions of GTIDs in
    mind.
  */
  DBUG_PRINT("info", ("some_non_transactional_table=%d "
                      "some_transactional_table=%d "
                      "trans_has_updated_trans_table=%d "
                      "non_transactional_tables_are_tmp=%d "
                      "is_current_stmt_binlog_format_row=%d",
                      some_non_transactional_table, some_transactional_table,
                      trans_has_updated_trans_table(this),
                      non_transactional_tables_are_tmp,
                      is_current_stmt_binlog_format_row()));
  if (some_non_transactional_table &&
      (some_transactional_table || trans_has_updated_trans_table(this)) &&
      !(non_transactional_tables_are_tmp &&
        is_current_stmt_binlog_format_row()) &&
      !DBUG_EVALUATE_IF("allow_gtid_unsafe_non_transactional_updates", 1, 0)) {
    DBUG_RETURN(handle_gtid_consistency_violation(
        this, ER_GTID_UNSAFE_NON_TRANSACTIONAL_TABLE,
        ER_RPL_GTID_UNSAFE_STMT_ON_NON_TRANS_TABLE));
  }

  DBUG_RETURN(true);
}

/*
  Implementation of interface to write rows to the binary log through the
  thread.  The thread is responsible for writing the rows it has
  inserted/updated/deleted.
*/

/*
  Template member function for ensuring that there is an rows log
  event of the apropriate type before proceeding.

  PRE CONDITION:
    - Events of type 'RowEventT' have the type code 'type_code'.

  POST CONDITION:
    If a non-NULL pointer is returned, the pending event for thread 'thd' will
    be an event of type 'RowEventT' (which have the type code 'type_code')
    will either empty or have enough space to hold 'needed' bytes.  In
    addition, the columns bitmap will be correct for the row, meaning that
    the pending event will be flushed if the columns in the event differ from
    the columns suppled to the function.

  RETURNS
    If no error, a non-NULL pending event (either one which already existed or
    the newly created one).
    If error, NULL.
 */

template <class RowsEventT>
Rows_log_event *THD::binlog_prepare_pending_rows_event(
    TABLE *table, uint32 serv_id, size_t needed, bool is_transactional,
    RowsEventT *hint MY_ATTRIBUTE((unused)), const uchar *extra_row_info) {
  DBUG_ENTER("binlog_prepare_pending_rows_event");

  /* Fetch the type code for the RowsEventT template parameter */
  int const general_type_code = RowsEventT::TYPE_CODE;

  Rows_log_event *pending = binlog_get_pending_rows_event(is_transactional);

  if (unlikely(pending && !pending->is_valid())) DBUG_RETURN(NULL);

  /*
    Check if the current event is non-NULL and a write-rows
    event. Also check if the table provided is mapped: if it is not,
    then we have switched to writing to a new table.
    If there is no pending event, we need to create one. If there is a pending
    event, but it's not about the same table id, or not of the same type
    (between Write, Update and Delete), or not the same affected columns, or
    going to be too big, flush this event to disk and create a new pending
    event.

    We do not need to check that the pending event and the new event
    have the same setting for partial json updates, because
    partialness of json can only be changed outside transactions.
  */
  if (!pending || pending->server_id != serv_id ||
      pending->get_table_id() != table->s->table_map_id ||
      pending->get_general_type_code() != general_type_code ||
      pending->get_data_size() + needed > binlog_row_event_max_size ||
      pending->read_write_bitmaps_cmp(table) == false ||
      !binlog_row_event_extra_data_eq(pending->get_extra_row_data(),
                                      extra_row_info)) {
    /* Create a new RowsEventT... */
    Rows_log_event *const ev = new RowsEventT(
        this, table, table->s->table_map_id, is_transactional, extra_row_info);
    if (unlikely(!ev)) DBUG_RETURN(NULL);
    ev->server_id = serv_id;  // I don't like this, it's too easy to forget.
    /*
      flush the pending event and replace it with the newly created
      event...
    */
    if (unlikely(mysql_bin_log.flush_and_set_pending_rows_event(
            this, ev, is_transactional))) {
      delete ev;
      DBUG_RETURN(NULL);
    }

    DBUG_RETURN(ev); /* This is the new pending event */
  }
  DBUG_RETURN(pending); /* This is the current pending event */
}

/* Declare in unnamed namespace. */
namespace {

/**
   Class to handle temporary allocation of memory for row data.

   The responsibilities of the class is to provide memory for
   packing one or two rows of packed data (depending on what
   constructor is called).

   In order to make the allocation more efficient for rows without blobs,
   a pointer to the allocated memory is stored in the table structure
   for such rows.  If memory for a table containing a blob field
   is requested, only memory for that is allocated, and subsequently
   released when the object is destroyed.

 */
class Row_data_memory {
 public:
  /**
    Build an object to keep track of a block-local piece of memory
    for storing a row of data.

    @param table
    Table where the pre-allocated memory is stored.

    @param data
    Pointer to the table record.
   */
  Row_data_memory(TABLE *table, const uchar *data) : m_memory(0) {
#ifndef DBUG_OFF
    m_alloc_checked = false;
#endif
    allocate_memory(table, max_row_length(table, data));
    m_ptr[0] = has_memory() ? m_memory : 0;
    m_ptr[1] = 0;
  }

  Row_data_memory(TABLE *table, const uchar *data1, const uchar *data2,
                  ulonglong value_options = 0)
      : m_memory(0) {
#ifndef DBUG_OFF
    m_alloc_checked = false;
#endif
    size_t len1 = max_row_length(table, data1);
    size_t len2 = max_row_length(table, data2, value_options);
    allocate_memory(table, len1 + len2);
    m_ptr[0] = has_memory() ? m_memory : 0;
    m_ptr[1] = has_memory() ? m_memory + len1 : 0;
  }

  ~Row_data_memory() {
    if (m_memory != 0 && m_release_memory_on_destruction) my_free(m_memory);
  }

  /**
     Is there memory allocated?

     @retval true There is memory allocated
     @retval false Memory allocation failed
   */
  bool has_memory() const {
#ifndef DBUG_OFF
    m_alloc_checked = true;
#endif
    return m_memory != 0;
  }

  uchar *slot(uint s) {
    DBUG_ASSERT(s < sizeof(m_ptr) / sizeof(*m_ptr));
    DBUG_ASSERT(m_ptr[s] != 0);
    DBUG_ASSERT(m_alloc_checked == true);
    return m_ptr[s];
  }

 private:
  /**
    Compute an upper bound on the amount of memory needed.

    This may return an over-approximation.

    @param table The table
    @param data The server's row record.
    @param value_options The value of @@global.binlog_row_value_options
  */
  size_t max_row_length(TABLE *table, const uchar *data,
                        ulonglong value_options = 0) {
    TABLE_SHARE *table_s = table->s;
    /*
      The server stores rows using "records".  A record is a
      sequence of bytes which contains values or pointers to values
      for all fields (columns).  The server uses table_s->reclength
      bytes for a row record.

      The layout of a record is roughly:

      - N+1+B bits, packed into CEIL((N+1+B)/8) bytes, where N is
        the number of nullable columns in the table, and B is the
        sum of the number of bits of all BIT columns.

      - A sequence of serialized fields, each corresponding to a
        non-BIT, non-NULL column in the table.

        For variable-length columns, the first component of the
        serialized field is a length, stored using 1, 2, 3, or 4
        bytes depending on the maximum length for the data type.

        For most data types, the next component of the serialized
        field is the actual data.  But for for VARCHAR, VARBINARY,
        TEXT, BLOB, and JSON, the next component of the serialized
        field is a serialized pointer, i.e. sizeof(pointer) bytes,
        which point to another memory area where the actual data is
        stored.

      The layout of a row image in the binary log is roughly:

      - If this is an after-image and partial JSON is enabled, 1
        byte containing value_options.  If the PARTIAL_JSON bit of
        value_options is set, this is followed by P bits (the
        "partial_bits"), packed into CEIL(P) bytes, where P is the
        number of JSON columns in the table.

      - M bits (the "null_bits"), packed into CEIL(M) bytes, where M
        is the number of columns in the image.

      - A sequence of serialized fields, each corresponding to a
        non-NULL column in the row image.

        For variable-length columns, the first component of the
        serialized field is a length, stored using 1, 2, 3, or 4
        bytes depending on the maximum length for the data type.

        For most data types, the next component of the serialized
        field is the actual field data.  But for JSON fields where
        the corresponding bit of the partial_bits is 1, this is a
        sequence of diffs instead.

      Now we try to use table_s->reclength to estimate how much
      memory to allocate for a row image in the binlog.  Due to the
      differences this will only be an upper bound.  Notice the
      differences:

      - The binlog may only include a subset of the fields (the row
        image), whereas reclength contains space for all fields.

      - BIT columns are not packed together with NULL bits in the
        binlog, so up to 1 more byte per BIT column may be needed.

      - The binlog has a null bit even for non-nullable fields,
        whereas the reclength only contains space nullable fields,
        so the binlog may need up to CEIL(table_s->fields/8) more
        bytes.

      - The binlog only has a null bit for fields in the image,
        whereas the reclength contains space for all fields.

      - The binlog contains the full blob whereas the record only
        contains sizeof(pointer) bytes.

      - The binlog contains value_options and partial_bits.  So this
        may use up to 1+CEIL(table_s->fields/8) more bytes.

      - The binlog may contain partial JSON.  This is guaranteed to
        be smaller than the size of the full value.

      For those data types that are not stored using a pointer, the
      size of the field in the binary log is at most 2 bytes more
      than what the field contributes to in table_s->reclength,
      because those data types use at most 1 byte for the length and
      waste less than a byte on extra padding and extra bits in
      null_bits or BIT columns.

      For those data types that are stored using a pointer, the size
      of the field in the binary log is at most 2 bytes more than
      what the field contributes to in table_s->reclength, plus the
      size of the data.  The size of the pointer is at least 4 on
      all supported platforms, so it is bigger than what is used by
      partial_bits, value_format, or any waste due to extra padding
      and extra bits in null_bits.
    */
    size_t length = table_s->reclength + 2 * table_s->fields;

    for (uint i = 0; i < table_s->blob_fields; i++) {
      Field *field = table->field[table_s->blob_field[i]];
      Field_blob *field_blob = down_cast<Field_blob *>(field);

      if (field_blob->type() == MYSQL_TYPE_JSON &&
          (value_options & PARTIAL_JSON_UPDATES) != 0) {
        Field_json *field_json = down_cast<Field_json *>(field_blob);
        length += field_json->get_diff_vector_and_length(value_options);
      } else
        length +=
            field_blob->get_length(data + field_blob->offset(table->record[0]));
    }
    return length;
  }

  void allocate_memory(TABLE *const table, const size_t total_length) {
    if (table->s->blob_fields == 0) {
      /*
        The maximum length of a packed record is less than this
        length. We use this value instead of the supplied length
        when allocating memory for records, since we don't know how
        the memory will be used in future allocations.

        Since table->s->reclength is for unpacked records, we have
        to add two bytes for each field, which can potentially be
        added to hold the length of a packed field.
      */
      size_t const maxlen = table->s->reclength + 2 * table->s->fields;

      /*
        Allocate memory for two records if memory hasn't been
        allocated. We allocate memory for two records so that it can
        be used when processing update rows as well.
      */
      if (table->write_row_record == 0)
        table->write_row_record =
            (uchar *)alloc_root(&table->mem_root, 2 * maxlen);
      m_memory = table->write_row_record;
      m_release_memory_on_destruction = false;
    } else {
      m_memory = (uchar *)my_malloc(key_memory_Row_data_memory_memory,
                                    total_length, MYF(MY_WME));
      m_release_memory_on_destruction = true;
    }
  }

#ifndef DBUG_OFF
  mutable bool m_alloc_checked;
#endif
  bool m_release_memory_on_destruction;
  uchar *m_memory;
  uchar *m_ptr[2];
};

}  // namespace

int THD::binlog_write_row(TABLE *table, bool is_trans, uchar const *record,
                          const uchar *extra_row_info) {
  DBUG_ASSERT(is_current_stmt_binlog_format_row() && mysql_bin_log.is_open());

  /*
    Pack records into format for transfer. We are allocating more
    memory than needed, but that doesn't matter.
  */
  Row_data_memory memory(table, record);
  if (!memory.has_memory()) return HA_ERR_OUT_OF_MEM;

  uchar *row_data = memory.slot(0);

  size_t const len = pack_row(table, table->write_set, row_data, record,
                              enum_row_image_type::WRITE_AI);

  Rows_log_event *const ev = binlog_prepare_pending_rows_event(
      table, server_id, len, is_trans, static_cast<Write_rows_log_event *>(0),
      extra_row_info);

  if (unlikely(ev == 0)) return HA_ERR_OUT_OF_MEM;

  return ev->add_row_data(row_data, len);
}

int THD::binlog_update_row(TABLE *table, bool is_trans,
                           const uchar *before_record,
                           const uchar *after_record,
                           const uchar *extra_row_info) {
  DBUG_ASSERT(is_current_stmt_binlog_format_row() && mysql_bin_log.is_open());
  int error = 0;

  /**
    Save a reference to the original read and write set bitmaps.
    We will need this to restore the bitmaps at the end.
   */
  MY_BITMAP *old_read_set = table->read_set;
  MY_BITMAP *old_write_set = table->write_set;

  /**
     This will remove spurious fields required during execution but
     not needed for binlogging. This is done according to the:
     binlog-row-image option.
   */
  binlog_prepare_row_images(table);

  Row_data_memory row_data(table, before_record, after_record,
                           variables.binlog_row_value_options);
  if (!row_data.has_memory()) return HA_ERR_OUT_OF_MEM;

  uchar *before_row = row_data.slot(0);
  uchar *after_row = row_data.slot(1);

  size_t const before_size =
      pack_row(table, table->read_set, before_row, before_record,
               enum_row_image_type::UPDATE_BI);
  size_t const after_size = pack_row(
      table, table->write_set, after_row, after_record,
      enum_row_image_type::UPDATE_AI, variables.binlog_row_value_options);

  DBUG_DUMP("before_record", before_record, table->s->reclength);
  DBUG_DUMP("after_record", after_record, table->s->reclength);
  DBUG_DUMP("before_row", before_row, before_size);
  DBUG_DUMP("after_row", after_row, after_size);

  Rows_log_event *const ev = binlog_prepare_pending_rows_event(
      table, server_id, before_size + after_size, is_trans,
      static_cast<Update_rows_log_event *>(0), extra_row_info);

  if (unlikely(ev == 0)) return HA_ERR_OUT_OF_MEM;

  error = ev->add_row_data(before_row, before_size) ||
          ev->add_row_data(after_row, after_size);

  /* restore read/write set for the rest of execution */
  table->column_bitmaps_set_no_signal(old_read_set, old_write_set);

  bitmap_clear_all(&table->tmp_set);

  return error;
}

int THD::binlog_delete_row(TABLE *table, bool is_trans, uchar const *record,
                           const uchar *extra_row_info) {
  DBUG_ASSERT(is_current_stmt_binlog_format_row() && mysql_bin_log.is_open());
  int error = 0;

  /**
    Save a reference to the original read and write set bitmaps.
    We will need this to restore the bitmaps at the end.
   */
  MY_BITMAP *old_read_set = table->read_set;
  MY_BITMAP *old_write_set = table->write_set;

  /**
     This will remove spurious fields required during execution but
     not needed for binlogging. This is done according to the:
     binlog-row-image option.
   */
  binlog_prepare_row_images(table);

  /*
     Pack records into format for transfer. We are allocating more
     memory than needed, but that doesn't matter.
  */
  Row_data_memory memory(table, record);
  if (unlikely(!memory.has_memory())) return HA_ERR_OUT_OF_MEM;

  uchar *row_data = memory.slot(0);

  DBUG_DUMP("table->read_set", (uchar *)table->read_set->bitmap,
            (table->s->fields + 7) / 8);
  size_t const len = pack_row(table, table->read_set, row_data, record,
                              enum_row_image_type::DELETE_BI);

  Rows_log_event *const ev = binlog_prepare_pending_rows_event(
      table, server_id, len, is_trans, static_cast<Delete_rows_log_event *>(0),
      extra_row_info);

  if (unlikely(ev == 0)) return HA_ERR_OUT_OF_MEM;

  error = ev->add_row_data(row_data, len);

  /* restore read/write set for the rest of execution */
  table->column_bitmaps_set_no_signal(old_read_set, old_write_set);

  bitmap_clear_all(&table->tmp_set);
  return error;
}

void THD::binlog_prepare_row_images(TABLE *table) {
  DBUG_ENTER("THD::binlog_prepare_row_images");
  /**
    Remove from read_set spurious columns. The write_set has been
    handled before in table->mark_columns_needed_for_update.
   */

  DBUG_PRINT_BITSET("debug", "table->read_set (before preparing): %s",
                    table->read_set);
  THD *thd = table->in_use;

  /**
    if there is a primary key in the table (ie, user declared PK or a
    non-null unique index) and we dont want to ship the entire image,
    and the handler involved supports this.
   */
  if (table->s->primary_key < MAX_KEY &&
      (thd->variables.binlog_row_image < BINLOG_ROW_IMAGE_FULL) &&
      !ha_check_storage_engine_flag(table->s->db_type(),
                                    HTON_NO_BINLOG_ROW_OPT)) {
    /**
      Just to be sure that tmp_set is currently not in use as
      the read_set already.
    */
    DBUG_ASSERT(table->read_set != &table->tmp_set);
    // Verify it's not used
    DBUG_ASSERT(bitmap_is_clear_all(&table->tmp_set));

    switch (thd->variables.binlog_row_image) {
      case BINLOG_ROW_IMAGE_MINIMAL:
        /* MINIMAL: Mark only PK */
        table->mark_columns_used_by_index_no_reset(table->s->primary_key,
                                                   &table->tmp_set);
        break;
      case BINLOG_ROW_IMAGE_NOBLOB:
        /**
          NOBLOB: Remove unnecessary BLOB fields from read_set
                  (the ones that are not part of PK).
         */
        bitmap_union(&table->tmp_set, table->read_set);
        for (Field **ptr = table->field; *ptr; ptr++) {
          Field *field = (*ptr);
          if ((field->type() == MYSQL_TYPE_BLOB) &&
              !(field->flags & PRI_KEY_FLAG))
            bitmap_clear_bit(&table->tmp_set, field->field_index);
        }
        break;
      default:
        DBUG_ASSERT(0);  // impossible.
    }

    /* set the temporary read_set */
    table->column_bitmaps_set_no_signal(&table->tmp_set, table->write_set);
  }

  DBUG_PRINT_BITSET("debug", "table->read_set (after preparing): %s",
                    table->read_set);
  DBUG_VOID_RETURN;
}

int THD::binlog_flush_pending_rows_event(bool stmt_end, bool is_transactional) {
  DBUG_ENTER("THD::binlog_flush_pending_rows_event");
  /*
    We shall flush the pending event even if we are not in row-based
    mode: it might be the case that we left row-based mode before
    flushing anything (e.g., if we have explicitly locked tables).
   */
  if (!mysql_bin_log.is_open()) DBUG_RETURN(0);

  /*
    Mark the event as the last event of a statement if the stmt_end
    flag is set.
  */
  int error = 0;
  if (Rows_log_event *pending =
          binlog_get_pending_rows_event(is_transactional)) {
    if (stmt_end) {
      pending->set_flags(Rows_log_event::STMT_END_F);
      binlog_table_maps = 0;
    }

    error = mysql_bin_log.flush_and_set_pending_rows_event(this, 0,
                                                           is_transactional);
  }

  DBUG_RETURN(error);
}

/**
   binlog_row_event_extra_data_eq

   Comparator for two binlog row event extra data
   pointers.

   It compares their significant bytes.

   Null pointers are acceptable

   @param a
     first pointer

   @param b
     first pointer

   @return
     true if the referenced structures are equal
*/
bool THD::binlog_row_event_extra_data_eq(const uchar *a, const uchar *b) {
  return ((a == b) ||
          ((a != NULL) && (b != NULL) &&
           (a[EXTRA_ROW_INFO_LEN_OFFSET] == b[EXTRA_ROW_INFO_LEN_OFFSET]) &&
           (memcmp(a, b, a[EXTRA_ROW_INFO_LEN_OFFSET]) == 0)));
}

#if !defined(DBUG_OFF)
static const char *show_query_type(THD::enum_binlog_query_type qtype) {
  switch (qtype) {
    case THD::ROW_QUERY_TYPE:
      return "ROW";
    case THD::STMT_QUERY_TYPE:
      return "STMT";
    case THD::QUERY_TYPE_COUNT:
    default:
      DBUG_ASSERT(0 <= qtype && qtype < THD::QUERY_TYPE_COUNT);
  }
  static char buf[64];
  sprintf(buf, "UNKNOWN#%d", qtype);
  return buf;
}
#endif

/**
  Auxiliary function to reset the limit unsafety warning suppression.
*/
static void reset_binlog_unsafe_suppression() {
  DBUG_ENTER("reset_binlog_unsafe_suppression");
  unsafe_warning_suppression_is_activated = false;
  limit_unsafe_warning_count = 0;
  limit_unsafe_suppression_start_time = my_getsystime() / 10000000;
  DBUG_VOID_RETURN;
}

/**
  Auxiliary function to print warning in the error log.
*/
static void print_unsafe_warning_to_log(int unsafe_type, char *buf,
                                        const char *query) {
  DBUG_ENTER("print_unsafe_warning_in_log");
  sprintf(buf, ER_DEFAULT(ER_BINLOG_UNSAFE_STATEMENT),
          ER_DEFAULT(LEX::binlog_stmt_unsafe_errcode[unsafe_type]));
  LogErr(WARNING_LEVEL, ER_BINLOG_UNSAFE_MESSAGE_AND_STATEMENT, buf, query);
  DBUG_VOID_RETURN;
}

/**
  Auxiliary function to check if the warning for limit unsafety should be
  thrown or suppressed. Details of the implementation can be found in the
  comments inline.

  @param buf         Buffer to hold the warning message text
  @param unsafe_type The type of unsafety.
  @param query       The actual query statement.

  TODO: Remove this function and implement a general service for all warnings
  that would prevent flooding the error log. => switch to log_throttle class?
*/
static void do_unsafe_limit_checkout(char *buf, int unsafe_type,
                                     const char *query) {
  ulonglong now;
  DBUG_ENTER("do_unsafe_limit_checkout");
  DBUG_ASSERT(unsafe_type == LEX::BINLOG_STMT_UNSAFE_LIMIT);
  limit_unsafe_warning_count++;
  /*
    INITIALIZING:
    If this is the first time this function is called with log warning
    enabled, the monitoring the unsafe warnings should start.
  */
  if (limit_unsafe_suppression_start_time == 0) {
    limit_unsafe_suppression_start_time = my_getsystime() / 10000000;
    print_unsafe_warning_to_log(unsafe_type, buf, query);
  } else {
    if (!unsafe_warning_suppression_is_activated)
      print_unsafe_warning_to_log(unsafe_type, buf, query);

    if (limit_unsafe_warning_count >=
        LIMIT_UNSAFE_WARNING_ACTIVATION_THRESHOLD_COUNT) {
      now = my_getsystime() / 10000000;
      if (!unsafe_warning_suppression_is_activated) {
        /*
          ACTIVATION:
          We got LIMIT_UNSAFE_WARNING_ACTIVATION_THRESHOLD_COUNT warnings in
          less than LIMIT_UNSAFE_WARNING_ACTIVATION_TIMEOUT we activate the
          suppression.
        */
        if ((now - limit_unsafe_suppression_start_time) <=
            LIMIT_UNSAFE_WARNING_ACTIVATION_TIMEOUT) {
          unsafe_warning_suppression_is_activated = true;
          DBUG_PRINT("info", ("A warning flood has been detected and the limit \
unsafety warning suppression has been activated."));
        } else {
          /*
           there is no flooding till now, therefore we restart the monitoring
          */
          limit_unsafe_suppression_start_time = my_getsystime() / 10000000;
          limit_unsafe_warning_count = 0;
        }
      } else {
        /*
          Print the suppression note and the unsafe warning.
        */
        LogErr(INFORMATION_LEVEL, ER_BINLOG_WARNING_SUPPRESSED,
               limit_unsafe_warning_count,
               (int)(now - limit_unsafe_suppression_start_time));
        print_unsafe_warning_to_log(unsafe_type, buf, query);
        /*
          DEACTIVATION: We got LIMIT_UNSAFE_WARNING_ACTIVATION_THRESHOLD_COUNT
          warnings in more than  LIMIT_UNSAFE_WARNING_ACTIVATION_TIMEOUT, the
          suppression should be deactivated.
        */
        if ((now - limit_unsafe_suppression_start_time) >
            LIMIT_UNSAFE_WARNING_ACTIVATION_TIMEOUT) {
          reset_binlog_unsafe_suppression();
          DBUG_PRINT("info", ("The limit unsafety warning supression has been \
deactivated"));
        }
      }
      limit_unsafe_warning_count = 0;
    }
  }
  DBUG_VOID_RETURN;
}

/**
  Auxiliary method used by @c binlog_query() to raise warnings.

  The type of warning and the type of unsafeness is stored in
  THD::binlog_unsafe_warning_flags.
*/
void THD::issue_unsafe_warnings() {
  char buf[MYSQL_ERRMSG_SIZE * 2];
  DBUG_ENTER("issue_unsafe_warnings");
  /*
    Ensure that binlog_unsafe_warning_flags is big enough to hold all
    bits.  This is actually a constant expression.
  */
  DBUG_ASSERT(LEX::BINLOG_STMT_UNSAFE_COUNT <=
              sizeof(binlog_unsafe_warning_flags) * CHAR_BIT);

  uint32 unsafe_type_flags = binlog_unsafe_warning_flags;

  /*
    For each unsafe_type, check if the statement is unsafe in this way
    and issue a warning.
  */
  for (int unsafe_type = 0; unsafe_type < LEX::BINLOG_STMT_UNSAFE_COUNT;
       unsafe_type++) {
    if ((unsafe_type_flags & (1 << unsafe_type)) != 0) {
      push_warning_printf(
          this, Sql_condition::SL_NOTE, ER_BINLOG_UNSAFE_STATEMENT,
          ER_THD(this, ER_BINLOG_UNSAFE_STATEMENT),
          ER_THD(this, LEX::binlog_stmt_unsafe_errcode[unsafe_type]));
      if (log_error_verbosity > 1 && opt_log_unsafe_statements) {
        if (unsafe_type == LEX::BINLOG_STMT_UNSAFE_LIMIT)
          do_unsafe_limit_checkout(buf, unsafe_type, query().str);
        else  // cases other than LIMIT unsafety
          print_unsafe_warning_to_log(unsafe_type, buf, query().str);
      }
    }
  }
  DBUG_VOID_RETURN;
}

/**
  Log the current query.

  The query will be logged in either row format or statement format
  depending on the value of @c current_stmt_binlog_format_row field and
  the value of the @c qtype parameter.

  This function must be called:

  - After the all calls to ha_*_row() functions have been issued.

  - After any writes to system tables. Rationale: if system tables
    were written after a call to this function, and the master crashes
    after the call to this function and before writing the system
    tables, then the master and slave get out of sync.

  - Before tables are unlocked and closed.

  @see decide_logging_format

  @retval 0 Success

  @retval nonzero If there is a failure when writing the query (e.g.,
  write failure), then the error code is returned.
*/
int THD::binlog_query(THD::enum_binlog_query_type qtype, const char *query_arg,
                      size_t query_len, bool is_trans, bool direct,
                      bool suppress_use, int errcode) {
  DBUG_ENTER("THD::binlog_query");
  DBUG_PRINT("enter",
             ("qtype: %s  query: '%s'", show_query_type(qtype), query_arg));
  DBUG_ASSERT(query_arg && mysql_bin_log.is_open());

  if (get_binlog_local_stmt_filter() == BINLOG_FILTER_SET) {
    /*
      The current statement is to be ignored, and not written to
      the binlog. Do not call issue_unsafe_warnings().
    */
    DBUG_RETURN(0);
  }

  /*
    If we are not in prelocked mode, mysql_unlock_tables() will be
    called after this binlog_query(), so we have to flush the pending
    rows event with the STMT_END_F set to unlock all tables at the
    slave side as well.

    If we are in prelocked mode, the flushing will be done inside the
    top-most close_thread_tables().
  */
  if (this->locked_tables_mode <= LTM_LOCK_TABLES)
    if (int error = binlog_flush_pending_rows_event(true, is_trans))
      DBUG_RETURN(error);

  /*
    Warnings for unsafe statements logged in statement format are
    printed in three places instead of in decide_logging_format().
    This is because the warnings should be printed only if the statement
    is actually logged. When executing decide_logging_format(), we cannot
    know for sure if the statement will be logged:

    1 - sp_head::execute_procedure which prints out warnings for calls to
    stored procedures.

    2 - sp_head::execute_function which prints out warnings for calls
    involving functions.

    3 - THD::binlog_query (here) which prints warning for top level
    statements not covered by the two cases above: i.e., if not insided a
    procedure and a function.

    Besides, we should not try to print these warnings if it is not
    possible to write statements to the binary log as it happens when
    the execution is inside a function, or generaly speaking, when
    the variables.option_bits & OPTION_BIN_LOG is false.
  */
  if ((variables.option_bits & OPTION_BIN_LOG) && sp_runtime_ctx == NULL &&
      !binlog_evt_union.do_union)
    issue_unsafe_warnings();

  switch (qtype) {
      /*
        ROW_QUERY_TYPE means that the statement may be logged either in
        row format or in statement format.  If
        current_stmt_binlog_format is row, it means that the
        statement has already been logged in row format and hence shall
        not be logged again.
      */
    case THD::ROW_QUERY_TYPE:
      DBUG_PRINT("debug", ("is_current_stmt_binlog_format_row: %d",
                           is_current_stmt_binlog_format_row()));
      if (is_current_stmt_binlog_format_row()) DBUG_RETURN(0);
      /* Fall through */

      /*
        STMT_QUERY_TYPE means that the query must be logged in statement
        format; it cannot be logged in row format.  This is typically
        used by DDL statements.  It is an error to use this query type
        if current_stmt_binlog_format_row is row.

        @todo Currently there are places that call this method with
        STMT_QUERY_TYPE and current_stmt_binlog_format is row.  Fix those
        places and add assert to ensure correct behavior. /Sven
      */
    case THD::STMT_QUERY_TYPE:
      /*
        The MYSQL_BIN_LOG::write() function will set the STMT_END_F flag and
        flush the pending rows event if necessary.
      */
      {
        Query_log_event qinfo(this, query_arg, query_len, is_trans, direct,
                              suppress_use, errcode);
        /*
          Binlog table maps will be irrelevant after a Query_log_event
          (they are just removed on the slave side) so after the query
          log event is written to the binary log, we pretend that no
          table maps were written.
         */
        int error = mysql_bin_log.write_event(&qinfo);
        binlog_table_maps = 0;
        DBUG_RETURN(error);
      }
      break;

    case THD::QUERY_TYPE_COUNT:
    default:
      DBUG_ASSERT(0 <= qtype && qtype < QUERY_TYPE_COUNT);
  }
  DBUG_RETURN(0);
}

struct st_mysql_storage_engine binlog_storage_engine = {
    MYSQL_HANDLERTON_INTERFACE_VERSION};

/** @} */

mysql_declare_plugin(binlog){
    MYSQL_STORAGE_ENGINE_PLUGIN,
    &binlog_storage_engine,
    "binlog",
    "MySQL AB",
    "This is a pseudo storage engine to represent the binlog in a transaction",
    PLUGIN_LICENSE_GPL,
    binlog_init,   /* Plugin Init */
    NULL,          /* Plugin Check uninstall */
    binlog_deinit, /* Plugin Deinit */
    0x0100 /* 1.0 */,
    NULL, /* status variables                */
    NULL, /* system variables                */
    NULL, /* config options                  */
    0,
} mysql_declare_plugin_end;<|MERGE_RESOLUTION|>--- conflicted
+++ resolved
@@ -2569,34 +2569,27 @@
 
 end:
   /* Deferred xa rollback to engines */
-<<<<<<< HEAD
   if (!error && thd->lex->sql_command == SQLCOM_XA_ROLLBACK) {
     error = ha_rollback_low(thd, all);
-    /*
-      XA-rollback ignores the gtid_state, if the transaciton
-      is empty.
-    */
-    if (is_empty && !thd->slave_thread) gtid_state->update_on_rollback(thd);
-    /*
-      XA-rollback commits the new gtid_state, if transaction
-      is not empty.
-    */
-    else {
-      gtid_state->update_on_commit(thd);
+    if (!error && !thd->is_error()) {
       /*
-        Inform hook listeners that a XA ROLLBACK did commit, that
-        is, did log a transaction to the binary log.
+        XA-rollback ignores the gtid_state, if the transaciton
+        is empty.
       */
-      (void)RUN_HOOK(transaction, after_commit, (thd, all));
-    }
-=======
-  if (!error && thd->lex->sql_command == SQLCOM_XA_ROLLBACK)
-  {
-    error= ha_rollback_low(thd, all);
-    /* Successful XA-rollback commits the new gtid_state */
-    if (!error && !thd->is_error())
-      gtid_state->update_on_commit(thd);
->>>>>>> 0c79729d
+      if (is_empty && !thd->slave_thread) gtid_state->update_on_rollback(thd);
+      /*
+        XA-rollback commits the new gtid_state, if transaction
+        is not empty.
+      */
+      else {
+        gtid_state->update_on_commit(thd);
+        /*
+          Inform hook listeners that a XA ROLLBACK did commit, that
+          is, did log a transaction to the binary log.
+        */
+        (void)RUN_HOOK(transaction, after_commit, (thd, all));
+      }
+    }
   }
   /*
     When a statement errors out on auto-commit mode it is rollback
