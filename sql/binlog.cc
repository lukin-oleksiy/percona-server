--- conflicted
+++ resolved
@@ -9487,24 +9487,6 @@
 }
 
 /*
-<<<<<<< HEAD
-  Function to check whether the table in query uses a fulltext parser
-  plugin or not.
-
-  @param s - table share pointer.
-
-  @retval TRUE - The table uses fulltext parser plugin.
-  @retval FALSE - Otherwise.
-*/
-static bool inline fulltext_unsafe_set(TABLE_SHARE *s)
-{
-  for (unsigned int i= 0 ; i < s->keys ; i++)
-  {
-    if ((s->key_info[i].flags & HA_USES_PARSER) && s->keys_in_use.is_set(i))
-      return TRUE;
-  }
-  return FALSE;
-=======
   Tells if two (or more) tables have auto_increment columns and we want to
   lock those tables with a write lock.
 
@@ -9524,7 +9506,7 @@
   for (TABLE_LIST *table= tables; table; table= table->next_global)
   {
     /* we must do preliminary checks as table->table may be NULL */
-    if (!table->placeholder() &&
+    if (!table->is_placeholder() &&
         table->table->found_next_number_field &&
         (table->lock_type >= TL_WRITE_ALLOW_WRITE))
       return 1;
@@ -9557,7 +9539,7 @@
   bool has_auto_increment_tables = has_write_table_with_auto_increment(tables);
   for(TABLE_LIST *table= tables; table; table= table->next_global)
   {
-     if (!table->placeholder() &&
+     if (!table->is_placeholder() &&
         (table->lock_type <= TL_READ_NO_INSERT))
       {
         has_select= true;
@@ -9583,7 +9565,7 @@
   for (TABLE_LIST *table= tables; table; table= table->next_global)
   {
     /* we must do preliminary checks as table->table may be NULL */
-    if (!table->placeholder() &&
+    if (!table->is_placeholder() &&
         table->table->found_next_number_field &&
         (table->lock_type >= TL_WRITE_ALLOW_WRITE)
         && table->table->s->next_number_keypart != 0)
@@ -9591,7 +9573,25 @@
   }
 
   return 0;
->>>>>>> 9dc09626
+}
+
+/*
+  Function to check whether the table in query uses a fulltext parser
+  plugin or not.
+
+  @param s - table share pointer.
+
+  @retval TRUE - The table uses fulltext parser plugin.
+  @retval FALSE - Otherwise.
+*/
+static bool inline fulltext_unsafe_set(TABLE_SHARE *s)
+{
+  for (unsigned int i= 0 ; i < s->keys ; i++)
+  {
+    if ((s->key_info[i].flags & HA_USES_PARSER) && s->keys_in_use.is_set(i))
+      return TRUE;
+  }
+  return FALSE;
 }
 
 /**
@@ -9906,7 +9906,6 @@
         prev_write_table= table->table;
 
         /*
-<<<<<<< HEAD
           It should be marked unsafe if a table which uses a fulltext parser
           plugin is modified. See also bug#48183.
         */
@@ -9915,12 +9914,7 @@
           if (fulltext_unsafe_set(table->table->s))
             lex->set_stmt_unsafe(LEX::BINLOG_STMT_UNSAFE_FULLTEXT_PLUGIN);
         }
-      }
-      if(lex->get_using_match())
-      {
-        if (fulltext_unsafe_set(table->table->s))
-          lex->set_stmt_unsafe(LEX::BINLOG_STMT_UNSAFE_FULLTEXT_PLUGIN);
-=======
+        /*
           INSERT...ON DUPLICATE KEY UPDATE on a table with more than one unique keys
           can be unsafe. Check for it if the flag is already not marked for the
           given statement.
@@ -9938,7 +9932,11 @@
           if (unique_keys > 1 )
             lex->set_stmt_unsafe(LEX::BINLOG_STMT_UNSAFE_INSERT_TWO_KEYS);
         }
->>>>>>> 9dc09626
+      }
+      if(lex->get_using_match())
+      {
+        if (fulltext_unsafe_set(table->table->s))
+          lex->set_stmt_unsafe(LEX::BINLOG_STMT_UNSAFE_FULLTEXT_PLUGIN);
       }
 
       flags_access_some_set |= flags;
