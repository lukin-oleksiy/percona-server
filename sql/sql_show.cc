/* Copyright (c) 2000, 2012, Oracle and/or its affiliates. All rights reserved.

   This program is free software; you can redistribute it and/or modify
   it under the terms of the GNU General Public License as published by
   the Free Software Foundation; version 2 of the License.

   This program is distributed in the hope that it will be useful,
   but WITHOUT ANY WARRANTY; without even the implied warranty of
   MERCHANTABILITY or FITNESS FOR A PARTICULAR PURPOSE.  See the
   GNU General Public License for more details.

   You should have received a copy of the GNU General Public License
   along with this program; if not, write to the Free Software
   Foundation, Inc., 51 Franklin St, Fifth Floor, Boston, MA 02110-1301  USA */


/* Function with list databases, tables or fields */

#include "my_global.h"                          /* NO_EMBEDDED_ACCESS_CHECKS */
#include "sql_priv.h"
#include "unireg.h"
#include "sql_acl.h"                        // fill_schema_*_privileges
#include "sql_select.h"
#include "sql_base.h"                       // close_tables_for_reopen
#include "sql_show.h"
#include "sql_table.h"                        // filename_to_tablename,
                                              // primary_key_name,
                                              // build_table_filename
#include "sql_view.h"                           // mysql_frm_type
#include "sql_parse.h"             // check_access, check_table_access
#include "sql_partition.h"         // partition_element
#include "sql_derived.h"           // mysql_derived_prepare,
                                   // mysql_handle_derived,
#include "sql_db.h"     // check_db_dir_existence, load_db_opt_by_name
#include "sql_time.h"   // interval_type_to_name
#include "tztime.h"                             // struct Time_zone
#include "sql_acl.h"     // TABLE_ACLS, check_grant, DB_ACLS, acl_get,
                         // check_grant_db
#include "filesort.h"    // filesort_free_buffers
#include "sp.h"
#include "sp_head.h"
#include "sp_pcontext.h"
#include "set_var.h"
#include "sql_trigger.h"
#include "sql_derived.h"
<<<<<<< HEAD
#include "authors.h"
#include "contributors.h"
=======
>>>>>>> 53d17a2f
#include "sql_partition.h"
#ifdef HAVE_EVENT_SCHEDULER
#include "events.h"
#include "event_data_objects.h"
#endif
#include <my_dir.h>
#include "lock.h"                           // MYSQL_OPEN_IGNORE_FLUSH
#include "debug_sync.h"
#include "datadict.h"   // dd_frm_type()
#include "opt_trace.h"     // Optimizer trace information schema tables
#include "sql_tmp_table.h" // Tmp tables
#include "sql_optimizer.h" // JOIN
#include "global_threads.h"

#include <algorithm>
using std::max;
using std::min;

#define STR_OR_NIL(S) ((S) ? (S) : "<nil>")

#ifdef WITH_PARTITION_STORAGE_ENGINE
#include "ha_partition.h"
#endif
enum enum_i_s_events_fields
{
  ISE_EVENT_CATALOG= 0,
  ISE_EVENT_SCHEMA,
  ISE_EVENT_NAME,
  ISE_DEFINER,
  ISE_TIME_ZONE,
  ISE_EVENT_BODY,
  ISE_EVENT_DEFINITION,
  ISE_EVENT_TYPE,
  ISE_EXECUTE_AT,
  ISE_INTERVAL_VALUE,
  ISE_INTERVAL_FIELD,
  ISE_SQL_MODE,
  ISE_STARTS,
  ISE_ENDS,
  ISE_STATUS,
  ISE_ON_COMPLETION,
  ISE_CREATED,
  ISE_LAST_ALTERED,
  ISE_LAST_EXECUTED,
  ISE_EVENT_COMMENT,
  ISE_ORIGINATOR,
  ISE_CLIENT_CS,
  ISE_CONNECTION_CL,
  ISE_DB_CL
};

#ifndef NO_EMBEDDED_ACCESS_CHECKS
static const char *grant_names[]={
  "select","insert","update","delete","create","drop","reload","shutdown",
  "process","file","grant","references","index","alter"};

static TYPELIB grant_types = { sizeof(grant_names)/sizeof(char **),
                               "grant_types",
                               grant_names, NULL};
#endif

static void store_key_options(THD *thd, String *packet, TABLE *table,
                              KEY *key_info);

#ifdef WITH_PARTITION_STORAGE_ENGINE
static void get_cs_converted_string_value(THD *thd,
                                          String *input_str,
                                          String *output_str,
                                          const CHARSET_INFO *cs,
                                          bool use_hex);
#endif

static void
append_algorithm(TABLE_LIST *table, String *buff);

static Item * make_cond_for_info_schema(Item *cond, TABLE_LIST *table);

/***************************************************************************
** List all table types supported
***************************************************************************/

static int make_version_string(char *buf, int buf_length, uint version)
{
  return my_snprintf(buf, buf_length, "%d.%d", version>>8,version&0xff);
}

static my_bool show_plugins(THD *thd, plugin_ref plugin,
                            void *arg)
{
  TABLE *table= (TABLE*) arg;
  struct st_mysql_plugin *plug= plugin_decl(plugin);
  struct st_plugin_dl *plugin_dl= plugin_dlib(plugin);
  CHARSET_INFO *cs= system_charset_info;
  char version_buf[20];

  restore_record(table, s->default_values);

  table->field[0]->store(plugin_name(plugin)->str,
                         plugin_name(plugin)->length, cs);

  table->field[1]->store(version_buf,
        make_version_string(version_buf, sizeof(version_buf), plug->version),
        cs);


  switch (plugin_state(plugin)) {
  /* case PLUGIN_IS_FREED: does not happen */
  case PLUGIN_IS_DELETED:
    table->field[2]->store(STRING_WITH_LEN("DELETED"), cs);
    break;
  case PLUGIN_IS_UNINITIALIZED:
    table->field[2]->store(STRING_WITH_LEN("INACTIVE"), cs);
    break;
  case PLUGIN_IS_READY:
    table->field[2]->store(STRING_WITH_LEN("ACTIVE"), cs);
    break;
  case PLUGIN_IS_DISABLED:
    table->field[2]->store(STRING_WITH_LEN("DISABLED"), cs);
    break;
  default:
    DBUG_ASSERT(0);
  }

  table->field[3]->store(plugin_type_names[plug->type].str,
                         plugin_type_names[plug->type].length,
                         cs);
  table->field[4]->store(version_buf,
        make_version_string(version_buf, sizeof(version_buf),
                            *(uint *)plug->info), cs);

  if (plugin_dl)
  {
    table->field[5]->store(plugin_dl->dl.str, plugin_dl->dl.length, cs);
    table->field[5]->set_notnull();
    table->field[6]->store(version_buf,
          make_version_string(version_buf, sizeof(version_buf),
                              plugin_dl->version),
          cs);
    table->field[6]->set_notnull();
  }
  else
  {
    table->field[5]->set_null();
    table->field[6]->set_null();
  }


  if (plug->author)
  {
    table->field[7]->store(plug->author, strlen(plug->author), cs);
    table->field[7]->set_notnull();
  }
  else
    table->field[7]->set_null();

  if (plug->descr)
  {
    table->field[8]->store(plug->descr, strlen(plug->descr), cs);
    table->field[8]->set_notnull();
  }
  else
    table->field[8]->set_null();

  switch (plug->license) {
  case PLUGIN_LICENSE_GPL:
    table->field[9]->store(PLUGIN_LICENSE_GPL_STRING, 
                           strlen(PLUGIN_LICENSE_GPL_STRING), cs);
    break;
  case PLUGIN_LICENSE_BSD:
    table->field[9]->store(PLUGIN_LICENSE_BSD_STRING, 
                           strlen(PLUGIN_LICENSE_BSD_STRING), cs);
    break;
  default:
    table->field[9]->store(PLUGIN_LICENSE_PROPRIETARY_STRING, 
                           strlen(PLUGIN_LICENSE_PROPRIETARY_STRING), cs);
    break;
  }
  table->field[9]->set_notnull();

  table->field[10]->store(
    global_plugin_typelib_names[plugin_load_option(plugin)],
    strlen(global_plugin_typelib_names[plugin_load_option(plugin)]),
    cs);

  return schema_table_store_record(thd, table);
}


int fill_plugins(THD *thd, TABLE_LIST *tables, Item *cond)
{
  DBUG_ENTER("fill_plugins");
  TABLE *table= tables->table;

  if (plugin_foreach_with_mask(thd, show_plugins, MYSQL_ANY_PLUGIN,
                               ~PLUGIN_IS_FREED, table))
    DBUG_RETURN(1);

  DBUG_RETURN(0);
}


/***************************************************************************
 List all privileges supported
***************************************************************************/

struct show_privileges_st {
  const char *privilege;
  const char *context;
  const char *comment;
};

static struct show_privileges_st sys_privileges[]=
{
  {"Alter", "Tables",  "To alter the table"},
  {"Alter routine", "Functions,Procedures",  "To alter or drop stored functions/procedures"},
  {"Create", "Databases,Tables,Indexes",  "To create new databases and tables"},
  {"Create routine","Databases","To use CREATE FUNCTION/PROCEDURE"},
  {"Create temporary tables","Databases","To use CREATE TEMPORARY TABLE"},
  {"Create view", "Tables",  "To create new views"},
  {"Create user", "Server Admin",  "To create new users"},
  {"Delete", "Tables",  "To delete existing rows"},
  {"Drop", "Databases,Tables", "To drop databases, tables, and views"},
#ifdef HAVE_EVENT_SCHEDULER
  {"Event","Server Admin","To create, alter, drop and execute events"},
#endif
  {"Execute", "Functions,Procedures", "To execute stored routines"},
  {"File", "File access on server",   "To read and write files on the server"},
  {"Grant option",  "Databases,Tables,Functions,Procedures", "To give to other users those privileges you possess"},
  {"Index", "Tables",  "To create or drop indexes"},
  {"Insert", "Tables",  "To insert data into tables"},
  {"Lock tables","Databases","To use LOCK TABLES (together with SELECT privilege)"},
  {"Process", "Server Admin", "To view the plain text of currently executing queries"},
  {"Proxy", "Server Admin", "To make proxy user possible"},
  {"References", "Databases,Tables", "To have references on tables"},
  {"Reload", "Server Admin", "To reload or refresh tables, logs and privileges"},
  {"Replication client","Server Admin","To ask where the slave or master servers are"},
  {"Replication slave","Server Admin","To read binary log events from the master"},
  {"Select", "Tables",  "To retrieve rows from table"},
  {"Show databases","Server Admin","To see all databases with SHOW DATABASES"},
  {"Show view","Tables","To see views with SHOW CREATE VIEW"},
  {"Shutdown","Server Admin", "To shut down the server"},
  {"Super","Server Admin","To use KILL thread, SET GLOBAL, CHANGE MASTER, etc."},
  {"Trigger","Tables", "To use triggers"},
  {"Create tablespace", "Server Admin", "To create/alter/drop tablespaces"},
  {"Update", "Tables",  "To update existing rows"},
  {"Usage","Server Admin","No privileges - allow connect only"},
  {NullS, NullS, NullS}
};

bool mysqld_show_privileges(THD *thd)
{
  List<Item> field_list;
  Protocol *protocol= thd->protocol;
  DBUG_ENTER("mysqld_show_privileges");

  field_list.push_back(new Item_empty_string("Privilege",10));
  field_list.push_back(new Item_empty_string("Context",15));
  field_list.push_back(new Item_empty_string("Comment",NAME_CHAR_LEN));

  if (protocol->send_result_set_metadata(&field_list,
                            Protocol::SEND_NUM_ROWS | Protocol::SEND_EOF))
    DBUG_RETURN(TRUE);

  show_privileges_st *privilege= sys_privileges;
  for (privilege= sys_privileges; privilege->privilege ; privilege++)
  {
    protocol->prepare_for_resend();
    protocol->store(privilege->privilege, system_charset_info);
    protocol->store(privilege->context, system_charset_info);
    protocol->store(privilege->comment, system_charset_info);
    if (protocol->write())
      DBUG_RETURN(TRUE);
  }
  my_eof(thd);
  DBUG_RETURN(FALSE);
}


/** Hash of LEX_STRINGs used to search for ignored db directories. */
static HASH ignore_db_dirs_hash;

/** 
  An array of LEX_STRING pointers to collect the options at 
  option parsing time.
*/
static DYNAMIC_ARRAY ignore_db_dirs_array;

/**
  A value for the read only system variable to show a list of
  ignored directories.
*/
char *opt_ignore_db_dirs= NULL;


/**
  Sets up the data structures for collection of directories at option
  processing time.
  We need to collect the directories in an array first, because
  we need the character sets initialized before setting up the hash.

  @return state
  @retval TRUE  failed
  @retval FALSE success
*/

bool
ignore_db_dirs_init()
{
  return my_init_dynamic_array(&ignore_db_dirs_array, sizeof(LEX_STRING *),
                               0, 0);
}


/**
  Retrieves the key (the string itself) from the LEX_STRING hash members.

  Needed by hash_init().

  @param     data         the data element from the hash
  @param out len_ret      Placeholder to return the length of the key
  @param                  unused
  @return                 a pointer to the key
*/

static uchar *
db_dirs_hash_get_key(const uchar *data, size_t *len_ret,
                     my_bool __attribute__((unused)))
{
  LEX_STRING *e= (LEX_STRING *) data;

  *len_ret= e->length;
  return (uchar *) e->str;
}


/**
  Wrap a directory name into a LEX_STRING and push it to the array.

  Called at option processing time for each --ignore-db-dir option.

  @param    path  the name of the directory to push
  @return state
  @retval TRUE  failed
  @retval FALSE success
*/

bool
push_ignored_db_dir(char *path)
{
  LEX_STRING *new_elt;
  char *new_elt_buffer;
  size_t path_len= strlen(path);

  if (!path_len || path_len >= FN_REFLEN)
    return true;

  // No need to normalize, it's only a directory name, not a path.
  if (!my_multi_malloc(0,
                       &new_elt, sizeof(LEX_STRING),
                       &new_elt_buffer, path_len + 1,
                       NullS))
    return true;
  new_elt->str= new_elt_buffer;
  memcpy(new_elt_buffer, path, path_len);
  new_elt_buffer[path_len]= 0;
  new_elt->length= path_len;
  return insert_dynamic(&ignore_db_dirs_array, &new_elt);
}


/**
  Clean up the directory ignore options accumulated so far.

  Called at option processing time for each --ignore-db-dir option
  with an empty argument.
*/

void
ignore_db_dirs_reset()
{
  LEX_STRING **elt;
  while (NULL!= (elt= (LEX_STRING **) pop_dynamic(&ignore_db_dirs_array)))
    if (elt && *elt)
      my_free(*elt);
}


/**
  Free the directory ignore option variables.

  Called at server shutdown.
*/

void
ignore_db_dirs_free()
{
  if (opt_ignore_db_dirs)
  {
    my_free(opt_ignore_db_dirs);
    opt_ignore_db_dirs= NULL;
  }
  ignore_db_dirs_reset();
  delete_dynamic(&ignore_db_dirs_array);
  my_hash_free(&ignore_db_dirs_hash);
}


/**
  Initialize the ignore db directories hash and status variable from
  the options collected in the array.

  Called when option processing is over and the server's in-memory 
  structures are fully initialized.

  @return state
  @retval TRUE  failed
  @retval FALSE success
*/

bool
ignore_db_dirs_process_additions()
{
  ulong i;
  size_t len;
  char *ptr;
  LEX_STRING *dir;

  DBUG_ASSERT(opt_ignore_db_dirs == NULL);

  if (my_hash_init(&ignore_db_dirs_hash, 
                   lower_case_table_names ?
                     character_set_filesystem : &my_charset_bin,
                   0, 0, 0, db_dirs_hash_get_key,
                   my_free,
                   HASH_UNIQUE))
    return true;

  /* len starts from 1 because of the terminating zero. */
  len= 1;
  for (i= 0; i < ignore_db_dirs_array.elements; i++)
  {
    get_dynamic(&ignore_db_dirs_array, (uchar *) &dir, i);
    len+= dir->length + 1;                      // +1 for the comma
  }

  /* No delimiter for the last directory. */
  if (len > 1)
    len--;

  /* +1 the terminating zero */
  ptr= opt_ignore_db_dirs= (char *) my_malloc(len + 1, MYF(0));
  if (!ptr)
    return true;

  /* Make sure we have an empty string to start with. */
  *ptr= 0;

  for (i= 0; i < ignore_db_dirs_array.elements; i++)
  {
    get_dynamic(&ignore_db_dirs_array, (uchar *) &dir, i);
    if (my_hash_insert(&ignore_db_dirs_hash, (uchar *) dir))
      return true;
    ptr= strnmov(ptr, dir->str, dir->length);
    if (i + 1 < ignore_db_dirs_array.elements)
      ptr= strmov(ptr, ",");

    /*
      Set the transferred array element to NULL to avoid double free
      in case of error.
    */
    dir= NULL;
    set_dynamic(&ignore_db_dirs_array, (uchar *) &dir, i);
  }

  /* make sure the string is terminated */
  DBUG_ASSERT(ptr - opt_ignore_db_dirs <= (ptrdiff_t) len);
  *ptr= 0;

  /* 
    It's OK to empty the array here as the allocated elements are
    referenced through the hash now.
  */
  reset_dynamic(&ignore_db_dirs_array);

  return false;
}


/**
  Check if a directory name is in the hash of ignored directories.

  @return search result
  @retval TRUE  found
  @retval FALSE not found
*/

static inline bool
is_in_ignore_db_dirs_list(const char *directory)
{
  return ignore_db_dirs_hash.records &&
    NULL != my_hash_search(&ignore_db_dirs_hash, (const uchar *) directory, 
                           strlen(directory));
}


/*
  find_files() - find files in a given directory.

  SYNOPSIS
    find_files()
    thd                 thread handler
    files               put found files in this list
    db                  database name to set in TABLE_LIST structure
    path                path to database
    wild                filter for found files
    dir                 read databases in path if TRUE, read .frm files in
                        database otherwise

  RETURN
    FIND_FILES_OK       success
    FIND_FILES_OOM      out of memory error
    FIND_FILES_DIR      no such directory, or directory can't be read
*/


find_files_result
find_files(THD *thd, List<LEX_STRING> *files, const char *db,
           const char *path, const char *wild, bool dir)
{
  uint i;
  MY_DIR *dirp;
#ifndef NO_EMBEDDED_ACCESS_CHECKS
  uint col_access=thd->col_access;
#endif
  uint wild_length= 0;
  TABLE_LIST table_list;
  DBUG_ENTER("find_files");

  if (wild)
  {
    if (!wild[0])
      wild= 0;
    else
      wild_length= strlen(wild);
  }



  memset(&table_list, 0, sizeof(table_list));

  if (!(dirp = my_dir(path,MYF(dir ? MY_WANT_STAT : 0))))
  {
    if (my_errno == ENOENT)
      my_error(ER_BAD_DB_ERROR, MYF(ME_BELL+ME_WAITTANG), db);
    else
    {
      char errbuf[MYSYS_STRERROR_SIZE];
      my_error(ER_CANT_READ_DIR, MYF(ME_BELL+ME_WAITTANG), path,
               my_errno, my_strerror(errbuf, sizeof(errbuf), my_errno));
    }
    DBUG_RETURN(FIND_FILES_DIR);
  }

  for (i=0 ; i < (uint) dirp->number_off_files  ; i++)
  {
    char uname[NAME_LEN + 1];                   /* Unencoded name */
    FILEINFO *file;
    LEX_STRING *file_name= 0;
    uint file_name_len;
    char *ext;

    file=dirp->dir_entry+i;
    if (dir)
    {                                           /* Return databases */
      /*
        Ignore all the directories having names that start with a  dot (.).
        This covers '.' and '..' and other cases like e.g. '.mysqlgui'.
        Note that since 5.1 database directory names can't start with a
        dot (.) thanks to table name encoding.
      */
      if (file->name[0]  == '.')
        continue;
#ifdef USE_SYMDIR
      char buff[FN_REFLEN];
      if (my_use_symdir && !strcmp(ext=fn_ext(file->name), ".sym"))
      {
	/* Only show the sym file if it points to a directory */
	char *end;
        *ext=0;                                 /* Remove extension */
	unpack_dirname(buff, file->name);
	end= strend(buff);
	if (end != buff && end[-1] == FN_LIBCHAR)
	  end[-1]= 0;				// Remove end FN_LIBCHAR
        if (!mysql_file_stat(key_file_misc, buff, file->mystat, MYF(0)))
               continue;
       }
#endif
      if (!MY_S_ISDIR(file->mystat->st_mode))
        continue;

      if (is_in_ignore_db_dirs_list(file->name))
        continue;

    }
    else
    {
        // Return only .frm files which aren't temp files.
      if (my_strcasecmp(system_charset_info, ext=fn_rext(file->name),reg_ext) ||
          is_prefix(file->name, tmp_file_prefix))
        continue;
      *ext=0;
    }

    file_name_len= filename_to_tablename(file->name, uname, sizeof(uname));

    if (wild)
    {
      if (lower_case_table_names)
      {
        if (my_wildcmp(files_charset_info,
                       uname, uname + file_name_len,
                       wild, wild + wild_length,
                       wild_prefix, wild_one,wild_many))
          continue;
      }
      else if (wild_compare(uname, wild, 0))
        continue;
    }

#ifndef NO_EMBEDDED_ACCESS_CHECKS
    /* Don't show tables where we don't have any privileges */
    if (db && !(col_access & TABLE_ACLS))
    {
      table_list.db= (char*) db;
      table_list.db_length= strlen(db);
      table_list.table_name= uname;
      table_list.table_name_length= file_name_len;
      table_list.grant.privilege=col_access;
      if (check_grant(thd, TABLE_ACLS, &table_list, TRUE, 1, TRUE))
        continue;
    }
#endif
    if (!(file_name= 
          thd->make_lex_string(file_name, uname, file_name_len, TRUE)) ||
        files->push_back(file_name))
    {
      my_dirend(dirp);
      DBUG_RETURN(FIND_FILES_OOM);
    }
  }
  DBUG_PRINT("info",("found: %d files", files->elements));
  my_dirend(dirp);

  (void) ha_find_files(thd, db, path, wild, dir, files);

  DBUG_RETURN(FIND_FILES_OK);
}


/**
   An Internal_error_handler that suppresses errors regarding views'
   underlying tables that occur during privilege checking within SHOW CREATE
   VIEW commands. This happens in the cases when

   - A view's underlying table (e.g. referenced in its SELECT list) does not
     exist. There should not be an error as no attempt was made to access it
     per se.

   - Access is denied for some table, column, function or stored procedure
     such as mentioned above. This error gets raised automatically, since we
     can't untangle its access checking from that of the view itself.
 */
class Show_create_error_handler : public Internal_error_handler {
  
  TABLE_LIST *m_top_view;
  bool m_handling;
  Security_context *m_sctx;

  char m_view_access_denied_message[MYSQL_ERRMSG_SIZE];
  char *m_view_access_denied_message_ptr;

public:

  /**
     Creates a new Show_create_error_handler for the particular security
     context and view. 

     @thd Thread context, used for security context information if needed.
     @top_view The view. We do not verify at this point that top_view is in
     fact a view since, alas, these things do not stay constant.
  */
  explicit Show_create_error_handler(THD *thd, TABLE_LIST *top_view) : 
    m_top_view(top_view), m_handling(FALSE),
    m_view_access_denied_message_ptr(NULL) 
  {
    
    m_sctx = test(m_top_view->security_ctx) ?
      m_top_view->security_ctx : thd->security_ctx;
  }

  /**
     Lazy instantiation of 'view access denied' message. The purpose of the
     Show_create_error_handler is to hide details of underlying tables for
     which we have no privileges behind ER_VIEW_INVALID messages. But this
     obviously does not apply if we lack privileges on the view itself.
     Unfortunately the information about for which table privilege checking
     failed is not available at this point. The only way for us to check is by
     reconstructing the actual error message and see if it's the same.
  */
  char* get_view_access_denied_message() 
  {
    if (!m_view_access_denied_message_ptr)
    {
      m_view_access_denied_message_ptr= m_view_access_denied_message;
      my_snprintf(m_view_access_denied_message, MYSQL_ERRMSG_SIZE,
                  ER(ER_TABLEACCESS_DENIED_ERROR), "SHOW VIEW",
                  m_sctx->priv_user,
                  m_sctx->host_or_ip, m_top_view->get_table_name());
    }
    return m_view_access_denied_message_ptr;
  }

  bool handle_condition(THD *thd, uint sql_errno, const char * /* sqlstate */,
                        Sql_condition::enum_warning_level level,
                        const char *message, Sql_condition ** /* cond_hdl */)
  {
    /*
       The handler does not handle the errors raised by itself.
       At this point we know if top_view is really a view.
    */
    if (m_handling || !m_top_view->view)
      return FALSE;

    m_handling= TRUE;

    bool is_handled;

    switch (sql_errno)
    {
    case ER_TABLEACCESS_DENIED_ERROR:
      if (!strcmp(get_view_access_denied_message(), message))
      {
        /* Access to top view is not granted, don't interfere. */
        is_handled= FALSE;
        break;
      }
    case ER_COLUMNACCESS_DENIED_ERROR:
    case ER_VIEW_NO_EXPLAIN: /* Error was anonymized, ignore all the same. */
    case ER_PROCACCESS_DENIED_ERROR:
      is_handled= TRUE;
      break;

    case ER_NO_SUCH_TABLE:
      /* Established behavior: warn if underlying tables are missing. */
      push_warning_printf(thd, Sql_condition::WARN_LEVEL_WARN, 
                          ER_VIEW_INVALID,
                          ER(ER_VIEW_INVALID),
                          m_top_view->get_db_name(),
                          m_top_view->get_table_name());
      is_handled= TRUE;
      break;

    case ER_SP_DOES_NOT_EXIST:
      /* Established behavior: warn if underlying functions are missing. */
      push_warning_printf(thd, Sql_condition::WARN_LEVEL_WARN, 
                          ER_VIEW_INVALID,
                          ER(ER_VIEW_INVALID),
                          m_top_view->get_db_name(),
                          m_top_view->get_table_name());
      is_handled= TRUE;
      break;
    default:
      is_handled= FALSE;
    }

    m_handling= FALSE;
    return is_handled;
  }
};


bool
mysqld_show_create(THD *thd, TABLE_LIST *table_list)
{
  Protocol *protocol= thd->protocol;
  char buff[2048];
  String buffer(buff, sizeof(buff), system_charset_info);
  List<Item> field_list;
  bool error= TRUE;
  DBUG_ENTER("mysqld_show_create");
  DBUG_PRINT("enter",("db: %s  table: %s",table_list->db,
                      table_list->table_name));

  /*
    Metadata locks taken during SHOW CREATE should be released when
    the statmement completes as it is an information statement.
  */
  MDL_savepoint mdl_savepoint= thd->mdl_context.mdl_savepoint();

  /* We want to preserve the tree for views. */
  thd->lex->context_analysis_only|= CONTEXT_ANALYSIS_ONLY_VIEW;

  {
    /*
      Use open_tables() directly rather than open_normal_and_derived_tables().
      This ensures that close_thread_tables() is not called if open tables fails
      and the error is ignored. This allows us to handle broken views nicely.
    */
    uint counter;
    Show_create_error_handler view_error_suppressor(thd, table_list);
    thd->push_internal_handler(&view_error_suppressor);
    bool open_error=
      open_tables(thd, &table_list, &counter,
                  MYSQL_OPEN_FORCE_SHARED_HIGH_PRIO_MDL) ||
                  mysql_handle_derived(thd->lex, &mysql_derived_prepare);
    thd->pop_internal_handler();
    if (open_error && (thd->killed || thd->is_error()))
      goto exit;
  }

  /* TODO: add environment variables show when it become possible */
  if (thd->lex->only_view && !table_list->view)
  {
    my_error(ER_WRONG_OBJECT, MYF(0),
             table_list->db, table_list->table_name, "VIEW");
    goto exit;
  }

  buffer.length(0);

  if (table_list->view)
    buffer.set_charset(table_list->view_creation_ctx->get_client_cs());

  if ((table_list->view ?
       view_store_create_info(thd, table_list, &buffer) :
       store_create_info(thd, table_list, &buffer, NULL,
                         FALSE /* show_database */)))
    goto exit;

  if (table_list->view)
  {
    field_list.push_back(new Item_empty_string("View",NAME_CHAR_LEN));
    field_list.push_back(new Item_empty_string("Create View",
                                               max(buffer.length(), 1024U)));
    field_list.push_back(new Item_empty_string("character_set_client",
                                               MY_CS_NAME_SIZE));
    field_list.push_back(new Item_empty_string("collation_connection",
                                               MY_CS_NAME_SIZE));
  }
  else
  {
    field_list.push_back(new Item_empty_string("Table",NAME_CHAR_LEN));
    // 1024 is for not to confuse old clients
    field_list.push_back(new Item_empty_string("Create Table",
                                               max(buffer.length(), 1024U)));
  }

  if (protocol->send_result_set_metadata(&field_list,
                            Protocol::SEND_NUM_ROWS | Protocol::SEND_EOF))
    goto exit;

  protocol->prepare_for_resend();
  if (table_list->view)
    protocol->store(table_list->view_name.str, system_charset_info);
  else
  {
    if (table_list->schema_table)
      protocol->store(table_list->schema_table->table_name,
                      system_charset_info);
    else
      protocol->store(table_list->table->alias, system_charset_info);
  }

  if (table_list->view)
  {
    protocol->store(buffer.ptr(), buffer.length(),
                    table_list->view_creation_ctx->get_client_cs());

    protocol->store(table_list->view_creation_ctx->get_client_cs()->csname,
                    system_charset_info);

    protocol->store(table_list->view_creation_ctx->get_connection_cl()->name,
                    system_charset_info);
  }
  else
    protocol->store(buffer.ptr(), buffer.length(), buffer.charset());

  if (protocol->write())
    goto exit;

  error= FALSE;
  my_eof(thd);

exit:
  close_thread_tables(thd);
  /* Release any metadata locks taken during SHOW CREATE. */
  thd->mdl_context.rollback_to_savepoint(mdl_savepoint);
  DBUG_RETURN(error);
}

bool mysqld_show_create_db(THD *thd, char *dbname,
                           HA_CREATE_INFO *create_info)
{
  char buff[2048], orig_dbname[NAME_LEN];
  String buffer(buff, sizeof(buff), system_charset_info);
#ifndef NO_EMBEDDED_ACCESS_CHECKS
  Security_context *sctx= thd->security_ctx;
  uint db_access;
#endif
  HA_CREATE_INFO create;
  uint create_options = create_info ? create_info->options : 0;
  Protocol *protocol=thd->protocol;
  DBUG_ENTER("mysql_show_create_db");

  strcpy(orig_dbname, dbname);
  if (lower_case_table_names && dbname != any_db)
    my_casedn_str(files_charset_info, dbname);

#ifndef NO_EMBEDDED_ACCESS_CHECKS
  if (test_all_bits(sctx->master_access, DB_ACLS))
    db_access=DB_ACLS;
  else
    db_access= (acl_get(sctx->host, sctx->ip, sctx->priv_user, dbname, 0) |
		sctx->master_access);
  if (!(db_access & DB_ACLS) && check_grant_db(thd,dbname))
  {
    my_error(ER_DBACCESS_DENIED_ERROR, MYF(0),
             sctx->priv_user, sctx->host_or_ip, dbname);
    general_log_print(thd,COM_INIT_DB,ER(ER_DBACCESS_DENIED_ERROR),
                      sctx->priv_user, sctx->host_or_ip, dbname);
    DBUG_RETURN(TRUE);
  }
#endif
  if (is_infoschema_db(dbname))
  {
    dbname= INFORMATION_SCHEMA_NAME.str;
    create.default_table_charset= system_charset_info;
  }
  else
  {
    if (check_db_dir_existence(dbname))
    {
      my_error(ER_BAD_DB_ERROR, MYF(0), dbname);
      DBUG_RETURN(TRUE);
    }

    load_db_opt_by_name(thd, dbname, &create);
  }
  List<Item> field_list;
  field_list.push_back(new Item_empty_string("Database",NAME_CHAR_LEN));
  field_list.push_back(new Item_empty_string("Create Database",1024));

  if (protocol->send_result_set_metadata(&field_list,
                            Protocol::SEND_NUM_ROWS | Protocol::SEND_EOF))
    DBUG_RETURN(TRUE);

  protocol->prepare_for_resend();
  protocol->store(orig_dbname, strlen(orig_dbname), system_charset_info);
  buffer.length(0);
  buffer.append(STRING_WITH_LEN("CREATE DATABASE "));
  if (create_options & HA_LEX_CREATE_IF_NOT_EXISTS)
    buffer.append(STRING_WITH_LEN("/*!32312 IF NOT EXISTS*/ "));
  append_identifier(thd, &buffer, orig_dbname, strlen(orig_dbname));

  if (create.default_table_charset)
  {
    buffer.append(STRING_WITH_LEN(" /*!40100"));
    buffer.append(STRING_WITH_LEN(" DEFAULT CHARACTER SET "));
    buffer.append(create.default_table_charset->csname);
    if (!(create.default_table_charset->state & MY_CS_PRIMARY))
    {
      buffer.append(STRING_WITH_LEN(" COLLATE "));
      buffer.append(create.default_table_charset->name);
    }
    buffer.append(STRING_WITH_LEN(" */"));
  }
  protocol->store(buffer.ptr(), buffer.length(), buffer.charset());

  if (protocol->write())
    DBUG_RETURN(TRUE);
  my_eof(thd);
  DBUG_RETURN(FALSE);
}



/****************************************************************************
  Return only fields for API mysql_list_fields
  Use "show table wildcard" in mysql instead of this
****************************************************************************/

void
mysqld_list_fields(THD *thd, TABLE_LIST *table_list, const char *wild)
{
  TABLE *table;
  DBUG_ENTER("mysqld_list_fields");
  DBUG_PRINT("enter",("table: %s",table_list->table_name));

  if (open_normal_and_derived_tables(thd, table_list,
                                     MYSQL_OPEN_FORCE_SHARED_HIGH_PRIO_MDL))
    DBUG_VOID_RETURN;
  table= table_list->table;
  /* Create derived tables result table prior to reading it's fields list. */
  mysql_handle_single_derived(thd->lex, table_list, &mysql_derived_create);
  List<Item> field_list;

  Field **ptr,*field;
  for (ptr=table->field ; (field= *ptr); ptr++)
  {
    if (!wild || !wild[0] || 
        !wild_case_compare(system_charset_info, field->field_name,wild))
    {
      if (table_list->view)
        field_list.push_back(new Item_ident_for_show(field,
                                                     table_list->view_db.str,
                                                     table_list->view_name.str));
      else
        field_list.push_back(new Item_field(field));
    }
  }
  restore_record(table, s->default_values);              // Get empty record
  table->use_all_columns();
  if (thd->protocol->send_result_set_metadata(&field_list, Protocol::SEND_DEFAULTS))
    DBUG_VOID_RETURN;
  my_eof(thd);
  DBUG_VOID_RETURN;
}

/*
  Go through all character combinations and ensure that sql_lex.cc can
  parse it as an identifier.

  SYNOPSIS
  require_quotes()
  name			attribute name
  name_length		length of name

  RETURN
    #	Pointer to conflicting character
    0	No conflicting character
*/

static const char *require_quotes(const char *name, uint name_length)
{
  uint length;
  bool pure_digit= TRUE;
  const char *end= name + name_length;

  for (; name < end ; name++)
  {
    uchar chr= (uchar) *name;
    length= my_mbcharlen(system_charset_info, chr);
    if (length == 1 && !system_charset_info->ident_map[chr])
      return name;
    if (length == 1 && (chr < '0' || chr > '9'))
      pure_digit= FALSE;
  }
  if (pure_digit)
    return name;
  return 0;
}


/*
  Quote the given identifier if needed and append it to the target string.
  If the given identifier is empty, it will be quoted.

  SYNOPSIS
  append_identifier()
  thd                   thread handler
  packet                target string
  name                  the identifier to be appended
  name_length           length of the appending identifier
*/

void
append_identifier(THD *thd, String *packet, const char *name, uint length)
{
  const char *name_end;
  char quote_char;
  int q;
  q= thd ? get_quote_char_for_identifier(thd, name, length) : '`';

  if (q == EOF)
  {
    packet->append(name, length, packet->charset());
    return;
  }

  /*
    The identifier must be quoted as it includes a quote character or
   it's a keyword
  */

  (void) packet->reserve(length*2 + 2);
  quote_char= (char) q;
  packet->append(&quote_char, 1, system_charset_info);

  for (name_end= name+length ; name < name_end ; name+= length)
  {
    uchar chr= (uchar) *name;
    length= my_mbcharlen(system_charset_info, chr);
    /*
      my_mbcharlen can return 0 on a wrong multibyte
      sequence. It is possible when upgrading from 4.0,
      and identifier contains some accented characters.
      The manual says it does not work. So we'll just
      change length to 1 not to hang in the endless loop.
    */
    if (!length)
      length= 1;
    if (length == 1 && chr == (uchar) quote_char)
      packet->append(&quote_char, 1, system_charset_info);
    packet->append(name, length, system_charset_info);
  }
  packet->append(&quote_char, 1, system_charset_info);
}


/*
  Get the quote character for displaying an identifier.

  SYNOPSIS
    get_quote_char_for_identifier()
    thd		Thread handler
    name	name to quote
    length	length of name

  IMPLEMENTATION
    Force quoting in the following cases:
      - name is empty (for one, it is possible when we use this function for
        quoting user and host names for DEFINER clause);
      - name is a keyword;
      - name includes a special character;
    Otherwise identifier is quoted only if the option OPTION_QUOTE_SHOW_CREATE
    is set.

  RETURN
    EOF	  No quote character is needed
    #	  Quote character
*/

int get_quote_char_for_identifier(THD *thd, const char *name, uint length)
{
  if (length &&
      !is_keyword(name,length) &&
      !require_quotes(name, length) &&
      !(thd->variables.option_bits & OPTION_QUOTE_SHOW_CREATE))
    return EOF;
  if (thd->variables.sql_mode & MODE_ANSI_QUOTES)
    return '"';
  return '`';
}


/* Append directory name (if exists) to CREATE INFO */

static void append_directory(THD *thd, String *packet, const char *dir_type,
			     const char *filename)
{
  if (filename && !(thd->variables.sql_mode & MODE_NO_DIR_IN_CREATE))
  {
    uint length= dirname_length(filename);
    packet->append(' ');
    packet->append(dir_type);
    packet->append(STRING_WITH_LEN(" DIRECTORY='"));
#ifdef __WIN__
    /* Convert \ to / to be able to create table on unix */
    char *winfilename= (char*) thd->memdup(filename, length);
    char *pos, *end;
    for (pos= winfilename, end= pos+length ; pos < end ; pos++)
    {
      if (*pos == '\\')
        *pos = '/';
    }
    filename= winfilename;
#endif
    packet->append(filename, length);
    packet->append('\'');
  }
}


#define LIST_PROCESS_HOST_LEN 64

/**
  Print "ON UPDATE" clause of a field into a string.

  @param timestamp_field   Pointer to timestamp field of a table.
  @param field             The field to generate ON UPDATE clause for.
  @bool  lcase             Whether to print in lower case.
  @return                  false on success, true on error.
*/
static bool print_on_update_clause(Field *field, String *val, bool lcase)
<<<<<<< HEAD
{
  DBUG_ASSERT(val->charset()->mbminlen == 1);
  val->length(0);
  if (field->has_update_default_function())
  {
    if (lcase)
      val->copy(STRING_WITH_LEN("on update "), val->charset());
    else
      val->copy(STRING_WITH_LEN("ON UPDATE "), val->charset());
    val->append(STRING_WITH_LEN("CURRENT_TIMESTAMP"));
    if (field->decimals() > 0)
      val->append_parenthesized(field->decimals());
    return true;
  }
  return false;
}


static bool print_default_clause(THD *thd, Field *field, String *def_value,
                                 bool quoted)
{
  enum enum_field_types field_type= field->type();

=======
{
  DBUG_ASSERT(val->charset()->mbminlen == 1);
  val->length(0);
  if (field->has_update_default_function())
  {
    if (lcase)
      val->copy(STRING_WITH_LEN("on update "), val->charset());
    else
      val->copy(STRING_WITH_LEN("ON UPDATE "), val->charset());
    val->append(STRING_WITH_LEN("CURRENT_TIMESTAMP"));
    if (field->decimals() > 0)
      val->append_parenthesized(field->decimals());
    return true;
  }
  return false;
}


static bool print_default_clause(THD *thd, Field *field, String *def_value,
                                 bool quoted)
{
  enum enum_field_types field_type= field->type();

>>>>>>> 53d17a2f
  const bool has_now_default= field->has_insert_default_function();
  const bool has_default=
    (field_type != FIELD_TYPE_BLOB &&
     !(field->flags & NO_DEFAULT_VALUE_FLAG) &&
     field->unireg_check != Field::NEXT_NUMBER &&
     !((thd->variables.sql_mode & (MODE_MYSQL323 | MODE_MYSQL40))
       && has_now_default));

  def_value->length(0);
  if (has_default)
  {
    if (has_now_default)
      /*
        We are using CURRENT_TIMESTAMP instead of NOW because it is the SQL
        standard.
      */
    {
      def_value->append(STRING_WITH_LEN("CURRENT_TIMESTAMP"));
      if (field->decimals() > 0)
        def_value->append_parenthesized(field->decimals());
    }
    else if (!field->is_null())
    {                                             // Not null by default
      char tmp[MAX_FIELD_WIDTH];
      String type(tmp, sizeof(tmp), field->charset());
      if (field_type == MYSQL_TYPE_BIT)
      {
        longlong dec= field->val_int();
        char *ptr= longlong2str(dec, tmp + 2, 2);
        uint32 length= (uint32) (ptr - tmp);
        tmp[0]= 'b';
        tmp[1]= '\'';        
        tmp[length]= '\'';
        type.length(length + 1);
        quoted= 0;
      }
      else
        field->val_str(&type);
      if (type.length())
      {
        String def_val;
        uint dummy_errors;
        /* convert to system_charset_info == utf8 */
        def_val.copy(type.ptr(), type.length(), field->charset(),
                     system_charset_info, &dummy_errors);
        if (quoted)
          append_unescaped(def_value, def_val.ptr(), def_val.length());
        else
          def_value->append(def_val.ptr(), def_val.length());
      }
      else if (quoted)
        def_value->append(STRING_WITH_LEN("''"));
    }
    else if (field->maybe_null() && quoted)
      def_value->append(STRING_WITH_LEN("NULL"));    // Null as default
    else
      return 0;

  }
  return has_default;
}


/*
  Build a CREATE TABLE statement for a table.

  SYNOPSIS
    store_create_info()
    thd               The thread
    table_list        A list containing one table to write statement
                      for.
    packet            Pointer to a string where statement will be
                      written.
    create_info_arg   Pointer to create information that can be used
                      to tailor the format of the statement.  Can be
                      NULL, in which case only SQL_MODE is considered
                      when building the statement.
  
  NOTE
    Currently always return 0, but might return error code in the
    future.
    
  RETURN
    0       OK
 */

int store_create_info(THD *thd, TABLE_LIST *table_list, String *packet,
                      HA_CREATE_INFO *create_info_arg, bool show_database)
{
  List<Item> field_list;
  char tmp[MAX_FIELD_WIDTH], *for_str, buff[128], def_value_buf[MAX_FIELD_WIDTH];
  const char *alias;
  String type(tmp, sizeof(tmp), system_charset_info);
  String def_value(def_value_buf, sizeof(def_value_buf), system_charset_info);
  Field **ptr,*field;
  uint primary_key;
  KEY *key_info;
  TABLE *table= table_list->table;
  handler *file= table->file;
  TABLE_SHARE *share= table->s;
  HA_CREATE_INFO create_info;
#ifdef WITH_PARTITION_STORAGE_ENGINE
  bool show_table_options= FALSE;
#endif /* WITH_PARTITION_STORAGE_ENGINE */
  bool foreign_db_mode=  (thd->variables.sql_mode & (MODE_POSTGRESQL |
                                                     MODE_ORACLE |
                                                     MODE_MSSQL |
                                                     MODE_DB2 |
                                                     MODE_MAXDB |
                                                     MODE_ANSI)) != 0;
  bool limited_mysql_mode= (thd->variables.sql_mode & (MODE_NO_FIELD_OPTIONS |
                                                       MODE_MYSQL323 |
                                                       MODE_MYSQL40)) != 0;
  my_bitmap_map *old_map;
  DBUG_ENTER("store_create_info");
  DBUG_PRINT("enter",("table: %s", table->s->table_name.str));

  restore_record(table, s->default_values); // Get empty record

  if (share->tmp_table)
    packet->append(STRING_WITH_LEN("CREATE TEMPORARY TABLE "));
  else
    packet->append(STRING_WITH_LEN("CREATE TABLE "));
  if (create_info_arg &&
      (create_info_arg->options & HA_LEX_CREATE_IF_NOT_EXISTS))
    packet->append(STRING_WITH_LEN("IF NOT EXISTS "));
  if (table_list->schema_table)
    alias= table_list->schema_table->table_name;
  else
  {
    if (lower_case_table_names == 2)
      alias= table->alias;
    else
    {
      alias= share->table_name.str;
    }
  }

  /*
    Print the database before the table name if told to do that. The
    database name is only printed in the event that it is different
    from the current database.  The main reason for doing this is to
    avoid having to update gazillions of tests and result files, but
    it also saves a few bytes of the binary log.
   */
  if (show_database)
  {
    const LEX_STRING *const db=
      table_list->schema_table ? &INFORMATION_SCHEMA_NAME : &table->s->db;
    if (!thd->db || strcmp(db->str, thd->db))
    {
      append_identifier(thd, packet, db->str, db->length);
      packet->append(STRING_WITH_LEN("."));
    }
  }

  append_identifier(thd, packet, alias, strlen(alias));
  packet->append(STRING_WITH_LEN(" (\n"));
  /*
    We need this to get default values from the table
    We have to restore the read_set if we are called from insert in case
    of row based replication.
  */
  old_map= tmp_use_all_columns(table, table->read_set);

  for (ptr=table->field ; (field= *ptr); ptr++)
  {
    uint flags = field->flags;

    if (ptr != table->field)
      packet->append(STRING_WITH_LEN(",\n"));

    packet->append(STRING_WITH_LEN("  "));
    append_identifier(thd,packet,field->field_name, strlen(field->field_name));
    packet->append(' ');
    // check for surprises from the previous call to Field::sql_type()
    if (type.ptr() != tmp)
      type.set(tmp, sizeof(tmp), system_charset_info);
    else
      type.set_charset(system_charset_info);

    field->sql_type(type);
    packet->append(type.ptr(), type.length(), system_charset_info);

    if (field->has_charset() && 
        !(thd->variables.sql_mode & (MODE_MYSQL323 | MODE_MYSQL40)))
    {
      if (field->charset() != share->table_charset)
      {
	packet->append(STRING_WITH_LEN(" CHARACTER SET "));
	packet->append(field->charset()->csname);
      }
      /* 
	For string types dump collation name only if 
	collation is not primary for the given charset
      */
      if (!(field->charset()->state & MY_CS_PRIMARY))
      {
	packet->append(STRING_WITH_LEN(" COLLATE "));
	packet->append(field->charset()->name);
      }
    }

    if (flags & NOT_NULL_FLAG)
      packet->append(STRING_WITH_LEN(" NOT NULL"));
    else if (field->type() == MYSQL_TYPE_TIMESTAMP)
    {
      /*
        TIMESTAMP field require explicit NULL flag, because unlike
        all other fields they are treated as NOT NULL by default.
      */
      packet->append(STRING_WITH_LEN(" NULL"));
    }

    switch(field->field_storage_type()){
    case HA_SM_DEFAULT:
      break;
    case HA_SM_DISK:
      packet->append(STRING_WITH_LEN(" /*!50606 STORAGE DISK */"));
      break;
    case HA_SM_MEMORY:
      packet->append(STRING_WITH_LEN(" /*!50606 STORAGE MEMORY */"));
      break;
    default:
      DBUG_ASSERT(0);
      break;
    }

    switch(field->column_format()){
    case COLUMN_FORMAT_TYPE_DEFAULT:
      break;
    case COLUMN_FORMAT_TYPE_FIXED:
      packet->append(STRING_WITH_LEN(" /*!50606 COLUMN_FORMAT FIXED */"));
      break;
    case COLUMN_FORMAT_TYPE_DYNAMIC:
      packet->append(STRING_WITH_LEN(" /*!50606 COLUMN_FORMAT DYNAMIC */"));
      break;
    default:
      DBUG_ASSERT(0);
      break;
    }

    if (print_default_clause(thd, field, &def_value, true))
    {
      packet->append(STRING_WITH_LEN(" DEFAULT "));
      packet->append(def_value.ptr(), def_value.length(), system_charset_info);
    }

    if (!limited_mysql_mode &&
        print_on_update_clause(field, &def_value, false))
    {
      packet->append(STRING_WITH_LEN(" "));
      packet->append(def_value);
    }

    if (field->unireg_check == Field::NEXT_NUMBER && 
        !(thd->variables.sql_mode & MODE_NO_FIELD_OPTIONS))
      packet->append(STRING_WITH_LEN(" AUTO_INCREMENT"));

    if (field->comment.length)
    {
      packet->append(STRING_WITH_LEN(" COMMENT "));
      append_unescaped(packet, field->comment.str, field->comment.length);
    }
  }

  key_info= table->key_info;
  memset(&create_info, 0, sizeof(create_info));
  /* Allow update_create_info to update row type */
  create_info.row_type= share->row_type;
  file->update_create_info(&create_info);
  primary_key= share->primary_key;

  for (uint i=0 ; i < share->keys ; i++,key_info++)
  {
    KEY_PART_INFO *key_part= key_info->key_part;
    bool found_primary=0;
    packet->append(STRING_WITH_LEN(",\n  "));

    if (i == primary_key && !strcmp(key_info->name, primary_key_name))
    {
      found_primary=1;
      /*
        No space at end, because a space will be added after where the
        identifier would go, but that is not added for primary key.
      */
      packet->append(STRING_WITH_LEN("PRIMARY KEY"));
    }
    else if (key_info->flags & HA_NOSAME)
      packet->append(STRING_WITH_LEN("UNIQUE KEY "));
    else if (key_info->flags & HA_FULLTEXT)
      packet->append(STRING_WITH_LEN("FULLTEXT KEY "));
    else if (key_info->flags & HA_SPATIAL)
      packet->append(STRING_WITH_LEN("SPATIAL KEY "));
    else
      packet->append(STRING_WITH_LEN("KEY "));

    if (!found_primary)
     append_identifier(thd, packet, key_info->name, strlen(key_info->name));

    packet->append(STRING_WITH_LEN(" ("));

    for (uint j=0 ; j < key_info->key_parts ; j++,key_part++)
    {
      if (j)
        packet->append(',');

      if (key_part->field)
        append_identifier(thd,packet,key_part->field->field_name,
			  strlen(key_part->field->field_name));
      if (key_part->field &&
          (key_part->length !=
           table->field[key_part->fieldnr-1]->key_length() &&
           !(key_info->flags & (HA_FULLTEXT | HA_SPATIAL))))
      {
        packet->append_parenthesized((long) key_part->length /
                                      key_part->field->charset()->mbmaxlen);
      }
    }
    packet->append(')');
    store_key_options(thd, packet, table, key_info);
    if (key_info->parser)
    {
      LEX_STRING *parser_name= plugin_name(key_info->parser);
      packet->append(STRING_WITH_LEN(" /*!50100 WITH PARSER "));
      append_identifier(thd, packet, parser_name->str, parser_name->length);
      packet->append(STRING_WITH_LEN(" */ "));
    }
  }

  /*
    Get possible foreign key definitions stored in InnoDB and append them
    to the CREATE TABLE statement
  */

  if ((for_str= file->get_foreign_key_create_info()))
  {
    packet->append(for_str, strlen(for_str));
    file->free_foreign_key_create_info(for_str);
  }

  packet->append(STRING_WITH_LEN("\n)"));
  if (!(thd->variables.sql_mode & MODE_NO_TABLE_OPTIONS) && !foreign_db_mode)
  {
#ifdef WITH_PARTITION_STORAGE_ENGINE
    show_table_options= TRUE;
#endif /* WITH_PARTITION_STORAGE_ENGINE */

    /* TABLESPACE and STORAGE */
    if (share->tablespace ||
        share->default_storage_media != HA_SM_DEFAULT)
    {
      packet->append(STRING_WITH_LEN(" /*!50100"));
      if (share->tablespace)
      {
        packet->append(STRING_WITH_LEN(" TABLESPACE "));
        packet->append(share->tablespace, strlen(share->tablespace));
      }

      if (share->default_storage_media == HA_SM_DISK)
        packet->append(STRING_WITH_LEN(" STORAGE DISK"));
      if (share->default_storage_media == HA_SM_MEMORY)
        packet->append(STRING_WITH_LEN(" STORAGE MEMORY"));

      packet->append(STRING_WITH_LEN(" */"));
    }

    /*
      IF   check_create_info
      THEN add ENGINE only if it was used when creating the table
    */
    if (!create_info_arg ||
        (create_info_arg->used_fields & HA_CREATE_USED_ENGINE))
    {
      if (thd->variables.sql_mode & (MODE_MYSQL323 | MODE_MYSQL40))
        packet->append(STRING_WITH_LEN(" TYPE="));
      else
        packet->append(STRING_WITH_LEN(" ENGINE="));
#ifdef WITH_PARTITION_STORAGE_ENGINE
    if (table->part_info)
      packet->append(ha_resolve_storage_engine_name(
                        table->part_info->default_engine_type));
    else
      packet->append(file->table_type());
#else
      packet->append(file->table_type());
#endif
    }

    /*
      Add AUTO_INCREMENT=... if there is an AUTO_INCREMENT column,
      and NEXT_ID > 1 (the default).  We must not print the clause
      for engines that do not support this as it would break the
      import of dumps, but as of this writing, the test for whether
      AUTO_INCREMENT columns are allowed and wether AUTO_INCREMENT=...
      is supported is identical, !(file->table_flags() & HA_NO_AUTO_INCREMENT))
      Because of that, we do not explicitly test for the feature,
      but may extrapolate its existence from that of an AUTO_INCREMENT column.
    */

    if (create_info.auto_increment_value > 1)
    {
      char *end;
      packet->append(STRING_WITH_LEN(" AUTO_INCREMENT="));
      end= longlong10_to_str(create_info.auto_increment_value, buff,10);
      packet->append(buff, (uint) (end - buff));
    }
    
    if (share->table_charset &&
	!(thd->variables.sql_mode & MODE_MYSQL323) &&
	!(thd->variables.sql_mode & MODE_MYSQL40))
    {
      /*
        IF   check_create_info
        THEN add DEFAULT CHARSET only if it was used when creating the table
      */
      if (!create_info_arg ||
          (create_info_arg->used_fields & HA_CREATE_USED_DEFAULT_CHARSET))
      {
        packet->append(STRING_WITH_LEN(" DEFAULT CHARSET="));
        packet->append(share->table_charset->csname);
        if (!(share->table_charset->state & MY_CS_PRIMARY))
        {
          packet->append(STRING_WITH_LEN(" COLLATE="));
          packet->append(table->s->table_charset->name);
        }
      }
    }

    if (share->min_rows)
    {
      char *end;
      packet->append(STRING_WITH_LEN(" MIN_ROWS="));
      end= longlong10_to_str(share->min_rows, buff, 10);
      packet->append(buff, (uint) (end- buff));
    }

    if (share->max_rows && !table_list->schema_table)
    {
      char *end;
      packet->append(STRING_WITH_LEN(" MAX_ROWS="));
      end= longlong10_to_str(share->max_rows, buff, 10);
      packet->append(buff, (uint) (end - buff));
    }

    if (share->avg_row_length)
    {
      char *end;
      packet->append(STRING_WITH_LEN(" AVG_ROW_LENGTH="));
      end= longlong10_to_str(share->avg_row_length, buff,10);
      packet->append(buff, (uint) (end - buff));
    }

    if (share->db_create_options & HA_OPTION_PACK_KEYS)
      packet->append(STRING_WITH_LEN(" PACK_KEYS=1"));
    if (share->db_create_options & HA_OPTION_NO_PACK_KEYS)
      packet->append(STRING_WITH_LEN(" PACK_KEYS=0"));
    if (share->db_create_options & HA_OPTION_STATS_PERSISTENT)
      packet->append(STRING_WITH_LEN(" STATS_PERSISTENT=1"));
    if (share->db_create_options & HA_OPTION_NO_STATS_PERSISTENT)
      packet->append(STRING_WITH_LEN(" STATS_PERSISTENT=0"));
<<<<<<< HEAD
=======
    if (share->stats_auto_recalc == HA_STATS_AUTO_RECALC_ON)
      packet->append(STRING_WITH_LEN(" STATS_AUTO_RECALC=1"));
    else if (share->stats_auto_recalc == HA_STATS_AUTO_RECALC_OFF)
      packet->append(STRING_WITH_LEN(" STATS_AUTO_RECALC=0"));
    if (share->stats_sample_pages != 0)
    {
      char *end;
      packet->append(STRING_WITH_LEN(" STATS_SAMPLE_PAGES="));
      end= longlong10_to_str(share->stats_sample_pages, buff, 10);
      packet->append(buff, (uint) (end - buff));
    }
>>>>>>> 53d17a2f
    /* We use CHECKSUM, instead of TABLE_CHECKSUM, for backward compability */
    if (share->db_create_options & HA_OPTION_CHECKSUM)
      packet->append(STRING_WITH_LEN(" CHECKSUM=1"));
    if (share->db_create_options & HA_OPTION_DELAY_KEY_WRITE)
      packet->append(STRING_WITH_LEN(" DELAY_KEY_WRITE=1"));
    if (create_info.row_type != ROW_TYPE_DEFAULT)
    {
      packet->append(STRING_WITH_LEN(" ROW_FORMAT="));
      packet->append(ha_row_type[(uint) create_info.row_type]);
    }
    if (table->s->key_block_size)
    {
      char *end;
      packet->append(STRING_WITH_LEN(" KEY_BLOCK_SIZE="));
      end= longlong10_to_str(table->s->key_block_size, buff, 10);
      packet->append(buff, (uint) (end - buff));
    }
    table->file->append_create_info(packet);
    if (share->comment.length)
    {
      packet->append(STRING_WITH_LEN(" COMMENT="));
      append_unescaped(packet, share->comment.str, share->comment.length);
    }
    if (share->connect_string.length)
    {
      packet->append(STRING_WITH_LEN(" CONNECTION="));
      append_unescaped(packet, share->connect_string.str, share->connect_string.length);
    }
    append_directory(thd, packet, "DATA",  create_info.data_file_name);
    append_directory(thd, packet, "INDEX", create_info.index_file_name);
  }
#ifdef WITH_PARTITION_STORAGE_ENGINE
  {
    /*
      Partition syntax for CREATE TABLE is at the end of the syntax.
    */
    uint part_syntax_len;
    char *part_syntax;
    if (table->part_info &&
        (!table->part_info->is_auto_partitioned) &&
        ((part_syntax= generate_partition_syntax(table->part_info,
                                                  &part_syntax_len,
                                                  FALSE,
                                                  show_table_options,
                                                  NULL, NULL))))
    {
       table->part_info->set_show_version_string(packet);
       packet->append(part_syntax, part_syntax_len);
       packet->append(STRING_WITH_LEN(" */"));
       my_free(part_syntax);
    }
  }
#endif
  tmp_restore_column_map(table->read_set, old_map);
  DBUG_RETURN(0);
}


static void store_key_options(THD *thd, String *packet, TABLE *table,
                              KEY *key_info)
{
  bool limited_mysql_mode= (thd->variables.sql_mode &
                            (MODE_NO_FIELD_OPTIONS | MODE_MYSQL323 |
                             MODE_MYSQL40)) != 0;
  bool foreign_db_mode=  (thd->variables.sql_mode & (MODE_POSTGRESQL |
                                                     MODE_ORACLE |
                                                     MODE_MSSQL |
                                                     MODE_DB2 |
                                                     MODE_MAXDB |
                                                     MODE_ANSI)) != 0;
  char *end, buff[32];

  if (!(thd->variables.sql_mode & MODE_NO_KEY_OPTIONS) &&
      !limited_mysql_mode && !foreign_db_mode)
  {

    if (key_info->algorithm == HA_KEY_ALG_BTREE)
      packet->append(STRING_WITH_LEN(" USING BTREE"));

    if (key_info->algorithm == HA_KEY_ALG_HASH)
      packet->append(STRING_WITH_LEN(" USING HASH"));

    /* send USING only in non-default case: non-spatial rtree */
    if ((key_info->algorithm == HA_KEY_ALG_RTREE) &&
        !(key_info->flags & HA_SPATIAL))
      packet->append(STRING_WITH_LEN(" USING RTREE"));

    if ((key_info->flags & HA_USES_BLOCK_SIZE) &&
        table->s->key_block_size != key_info->block_size)
    {
      packet->append(STRING_WITH_LEN(" KEY_BLOCK_SIZE="));
      end= longlong10_to_str(key_info->block_size, buff, 10);
      packet->append(buff, (uint) (end - buff));
    }
    DBUG_ASSERT(test(key_info->flags & HA_USES_COMMENT) == 
               (key_info->comment.length > 0));
    if (key_info->flags & HA_USES_COMMENT)
    {
      packet->append(STRING_WITH_LEN(" COMMENT "));
      append_unescaped(packet, key_info->comment.str, 
                       key_info->comment.length);
    }
  }
}


void
view_store_options(THD *thd, TABLE_LIST *table, String *buff)
{
  append_algorithm(table, buff);
  append_definer(thd, buff, &table->definer.user, &table->definer.host);
  if (table->view_suid)
    buff->append(STRING_WITH_LEN("SQL SECURITY DEFINER "));
  else
    buff->append(STRING_WITH_LEN("SQL SECURITY INVOKER "));
}


/*
  Append DEFINER clause to the given buffer.
  
  SYNOPSIS
    append_definer()
    thd           [in] thread handle
    buffer        [inout] buffer to hold DEFINER clause
    definer_user  [in] user name part of definer
    definer_host  [in] host name part of definer
*/

static void append_algorithm(TABLE_LIST *table, String *buff)
{
  buff->append(STRING_WITH_LEN("ALGORITHM="));
  switch ((int8)table->algorithm) {
  case VIEW_ALGORITHM_UNDEFINED:
    buff->append(STRING_WITH_LEN("UNDEFINED "));
    break;
  case VIEW_ALGORITHM_TMPTABLE:
    buff->append(STRING_WITH_LEN("TEMPTABLE "));
    break;
  case VIEW_ALGORITHM_MERGE:
    buff->append(STRING_WITH_LEN("MERGE "));
    break;
  default:
    DBUG_ASSERT(0); // never should happen
  }
}

/*
  Append DEFINER clause to the given buffer.
  
  SYNOPSIS
    append_definer()
    thd           [in] thread handle
    buffer        [inout] buffer to hold DEFINER clause
    definer_user  [in] user name part of definer
    definer_host  [in] host name part of definer
*/

void append_definer(THD *thd, String *buffer, const LEX_STRING *definer_user,
                    const LEX_STRING *definer_host)
{
  buffer->append(STRING_WITH_LEN("DEFINER="));
  append_identifier(thd, buffer, definer_user->str, definer_user->length);
  buffer->append('@');
  append_identifier(thd, buffer, definer_host->str, definer_host->length);
  buffer->append(' ');
}


int
view_store_create_info(THD *thd, TABLE_LIST *table, String *buff)
{
  my_bool compact_view_name= TRUE;
  my_bool foreign_db_mode= (thd->variables.sql_mode & (MODE_POSTGRESQL |
                                                       MODE_ORACLE |
                                                       MODE_MSSQL |
                                                       MODE_DB2 |
                                                       MODE_MAXDB |
                                                       MODE_ANSI)) != 0;

  if (!thd->db || strcmp(thd->db, table->view_db.str))
    /*
      print compact view name if the view belongs to the current database
    */
    compact_view_name= table->compact_view_format= FALSE;
  else
  {
    /*
      Compact output format for view body can be used
      if this view only references table inside it's own db
    */
    TABLE_LIST *tbl;
    table->compact_view_format= TRUE;
    for (tbl= thd->lex->query_tables;
         tbl;
         tbl= tbl->next_global)
    {
      if (strcmp(table->view_db.str, tbl->view ? tbl->view_db.str :tbl->db)!= 0)
      {
        table->compact_view_format= FALSE;
        break;
      }
    }
  }

  buff->append(STRING_WITH_LEN("CREATE "));
  if (!foreign_db_mode)
  {
    view_store_options(thd, table, buff);
  }
  buff->append(STRING_WITH_LEN("VIEW "));
  if (!compact_view_name)
  {
    append_identifier(thd, buff, table->view_db.str, table->view_db.length);
    buff->append('.');
  }
  append_identifier(thd, buff, table->view_name.str, table->view_name.length);
  buff->append(STRING_WITH_LEN(" AS "));

  /*
    We can't just use table->query, because our SQL_MODE may trigger
    a different syntax, like when ANSI_QUOTES is defined.
  */
  table->view->unit.print(buff, QT_ORDINARY);

  if (table->with_check != VIEW_CHECK_NONE)
  {
    if (table->with_check == VIEW_CHECK_LOCAL)
      buff->append(STRING_WITH_LEN(" WITH LOCAL CHECK OPTION"));
    else
      buff->append(STRING_WITH_LEN(" WITH CASCADED CHECK OPTION"));
  }
  return 0;
}


/****************************************************************************
  Return info about all processes
  returns for each thread: thread id, user, host, db, command, info
****************************************************************************/

class thread_info :public ilink<thread_info> {
public:
  static void *operator new(size_t size)
  {
    return (void*) sql_alloc((uint) size);
  }
  static void operator delete(void *ptr __attribute__((unused)),
                              size_t size __attribute__((unused)))
  { TRASH(ptr, size); }

  ulong thread_id;
  time_t start_time;
  uint   command;
  const char *user,*host,*db,*proc_info,*state_info;
  CSET_STRING query_string;
};

static const char *thread_state_info(THD *tmp)
{
#ifndef EMBEDDED_LIBRARY
  if (tmp->net.reading_or_writing)
  {
    if (tmp->net.reading_or_writing == 2)
      return "Writing to net";
    else if (tmp->get_command() == COM_SLEEP)
      return "";
    else
      return "Reading from net";
  }
  else
#endif
  {
    if (tmp->proc_info)
      return tmp->proc_info;
    else if (tmp->mysys_var && tmp->mysys_var->current_cond)
      return "Waiting on cond";
    else
      return NULL;
  }
}

void mysqld_list_processes(THD *thd,const char *user, bool verbose)
{
  Item *field;
  List<Item> field_list;
  I_List<thread_info> thread_infos;
  ulong max_query_length= (verbose ? thd->variables.max_allowed_packet :
			   PROCESS_LIST_WIDTH);
  Protocol *protocol= thd->protocol;
  DBUG_ENTER("mysqld_list_processes");

<<<<<<< HEAD
  field_list.push_back(new Item_int(NAME_STRING("Id"), 0, MY_INT32_NUM_DECIMAL_DIGITS));
=======
  field_list.push_back(new Item_int(NAME_STRING("Id"), 0, MY_INT64_NUM_DECIMAL_DIGITS));
>>>>>>> 53d17a2f
  field_list.push_back(new Item_empty_string("User",16));
  field_list.push_back(new Item_empty_string("Host",LIST_PROCESS_HOST_LEN));
  field_list.push_back(field=new Item_empty_string("db",NAME_CHAR_LEN));
  field->maybe_null=1;
  field_list.push_back(new Item_empty_string("Command",16));
  field_list.push_back(field= new Item_return_int("Time",7, MYSQL_TYPE_LONG));
  field->unsigned_flag= 0;
  field_list.push_back(field=new Item_empty_string("State",30));
  field->maybe_null=1;
  field_list.push_back(field=new Item_empty_string("Info",max_query_length));
  field->maybe_null=1;
  if (protocol->send_result_set_metadata(&field_list,
                            Protocol::SEND_NUM_ROWS | Protocol::SEND_EOF))
    DBUG_VOID_RETURN;

  if (!thd->killed)
  {
    mysql_mutex_lock(&LOCK_thread_count);
    Thread_iterator it= global_thread_list_begin();
    Thread_iterator end= global_thread_list_end();
    for (; it != end; ++it)
    {
      THD *tmp= *it;
      Security_context *tmp_sctx= tmp->security_ctx;
      struct st_my_thread_var *mysys_var;
      if ((tmp->vio_ok() || tmp->system_thread) &&
          (!user || (tmp_sctx->user && !strcmp(tmp_sctx->user, user))))
      {
        thread_info *thd_info= new thread_info;

        thd_info->thread_id=tmp->thread_id;
        thd_info->user= thd->strdup(tmp_sctx->user ? tmp_sctx->user :
                                    (tmp->system_thread ?
                                     "system user" : "unauthenticated user"));
	if (tmp->peer_port && (tmp_sctx->host || tmp_sctx->ip) &&
            thd->security_ctx->host_or_ip[0])
	{
	  if ((thd_info->host= (char*) thd->alloc(LIST_PROCESS_HOST_LEN+1)))
	    my_snprintf((char *) thd_info->host, LIST_PROCESS_HOST_LEN,
			"%s:%u", tmp_sctx->host_or_ip, tmp->peer_port);
	}
	else
	  thd_info->host= thd->strdup(tmp_sctx->host_or_ip[0] ? 
                                      tmp_sctx->host_or_ip : 
                                      tmp_sctx->host ? tmp_sctx->host : "");
        if ((thd_info->db=tmp->db))             // Safe test
          thd_info->db=thd->strdup(thd_info->db);
        thd_info->command=(int) tmp->get_command();
        mysql_mutex_lock(&tmp->LOCK_thd_data);
        if ((mysys_var= tmp->mysys_var))
          mysql_mutex_lock(&mysys_var->mutex);
        thd_info->proc_info= (char*) (tmp->killed == THD::KILL_CONNECTION? "Killed" : 0);
        thd_info->state_info= thread_state_info(tmp);
        if (mysys_var)
          mysql_mutex_unlock(&mysys_var->mutex);

        /* Lock THD mutex that protects its data when looking at it. */
        if (tmp->query())
        {
          uint length= min<uint>(max_query_length, tmp->query_length());
          char *q= thd->strmake(tmp->query(),length);
          /* Safety: in case strmake failed, we set length to 0. */
          thd_info->query_string=
            CSET_STRING(q, q ? length : 0, tmp->query_charset());
        }
        mysql_mutex_unlock(&tmp->LOCK_thd_data);
        thd_info->start_time= tmp->start_time.tv_sec;
        thread_infos.push_front(thd_info);
      }
    }
    mysql_mutex_unlock(&LOCK_thread_count);
  }

  thread_info *thd_info;
  time_t now= my_time(0);
  while ((thd_info=thread_infos.get()))
  {
    protocol->prepare_for_resend();
    protocol->store((ulonglong) thd_info->thread_id);
    protocol->store(thd_info->user, system_charset_info);
    protocol->store(thd_info->host, system_charset_info);
    protocol->store(thd_info->db, system_charset_info);
    if (thd_info->proc_info)
      protocol->store(thd_info->proc_info, system_charset_info);
    else
      protocol->store(command_name[thd_info->command].str, system_charset_info);
    if (thd_info->start_time)
      protocol->store_long ((longlong) (now - thd_info->start_time));
    else
      protocol->store_null();
    protocol->store(thd_info->state_info, system_charset_info);
    protocol->store(thd_info->query_string.str(),
                    thd_info->query_string.charset());
    if (protocol->write())
      break; /* purecov: inspected */
  }
  my_eof(thd);
  DBUG_VOID_RETURN;
}

int fill_schema_processlist(THD* thd, TABLE_LIST* tables, Item* cond)
{
  TABLE *table= tables->table;
  CHARSET_INFO *cs= system_charset_info;
  char *user;
  time_t now= my_time(0);
  DBUG_ENTER("fill_process_list");

  user= thd->security_ctx->master_access & PROCESS_ACL ?
        NullS : thd->security_ctx->priv_user;

  if (!thd->killed)
  {
    mysql_mutex_lock(&LOCK_thread_count);
    Thread_iterator it= global_thread_list_begin();
    Thread_iterator end= global_thread_list_end();
    for (; it != end; ++it)
    {
      THD* tmp= *it;
      Security_context *tmp_sctx= tmp->security_ctx;
      struct st_my_thread_var *mysys_var;
      const char *val;

      if ((!tmp->vio_ok() && !tmp->system_thread) ||
          (user && (!tmp_sctx->user || strcmp(tmp_sctx->user, user))))
        continue;

      restore_record(table, s->default_values);
      /* ID */

      table->field[0]->store((ulonglong) tmp->thread_id, TRUE);
      /* USER */
      val= tmp_sctx->user ? tmp_sctx->user :
            (tmp->system_thread ? "system user" : "unauthenticated user");
      table->field[1]->store(val, strlen(val), cs);
      /* HOST */
      if (tmp->peer_port && (tmp_sctx->host || tmp_sctx->ip) &&
          thd->security_ctx->host_or_ip[0])
      {
        char host[LIST_PROCESS_HOST_LEN + 1];
        my_snprintf(host, LIST_PROCESS_HOST_LEN, "%s:%u",
                    tmp_sctx->host_or_ip, tmp->peer_port);
        table->field[2]->store(host, strlen(host), cs);
      }
      else
        table->field[2]->store(tmp_sctx->host_or_ip,
                               strlen(tmp_sctx->host_or_ip), cs);
      /* DB */
      if (tmp->db)
      {
        table->field[3]->store(tmp->db, strlen(tmp->db), cs);
        table->field[3]->set_notnull();
      }

      mysql_mutex_lock(&tmp->LOCK_thd_data);
      if ((mysys_var= tmp->mysys_var))
        mysql_mutex_lock(&mysys_var->mutex);
      /* COMMAND */
      if ((val= (char *) (tmp->killed == THD::KILL_CONNECTION? "Killed" : 0)))
        table->field[4]->store(val, strlen(val), cs);
      else
        table->field[4]->store(command_name[tmp->get_command()].str,
                               command_name[tmp->get_command()].length, cs);
      /* MYSQL_TIME */
      table->field[5]->store((longlong)(tmp->start_time.tv_sec ?
                                      now - tmp->start_time.tv_sec : 0), FALSE);
      /* STATE */
      if ((val= thread_state_info(tmp)))
      {
        table->field[6]->store(val, strlen(val), cs);
        table->field[6]->set_notnull();
      }

      if (mysys_var)
        mysql_mutex_unlock(&mysys_var->mutex);
      mysql_mutex_unlock(&tmp->LOCK_thd_data);

      /* INFO */
      /* Lock THD mutex that protects its data when looking at it. */
      mysql_mutex_lock(&tmp->LOCK_thd_data);
      if (tmp->query())
      {
        size_t const width=
          min<size_t>(PROCESS_LIST_INFO_WIDTH, tmp->query_length());
        table->field[7]->store(tmp->query(), width, cs);
        table->field[7]->set_notnull();
      }
      mysql_mutex_unlock(&tmp->LOCK_thd_data);

      if (schema_table_store_record(thd, table))
      {
        mysql_mutex_unlock(&LOCK_thread_count);
        DBUG_RETURN(1);
      }
    }
    mysql_mutex_unlock(&LOCK_thread_count);
  }

  DBUG_RETURN(0);
}

/*****************************************************************************
  Status functions
*****************************************************************************/

static DYNAMIC_ARRAY all_status_vars;
static bool status_vars_inited= 0;

C_MODE_START
static int show_var_cmp(const void *var1, const void *var2)
{
  return strcmp(((SHOW_VAR*)var1)->name, ((SHOW_VAR*)var2)->name);
}
C_MODE_END

/*
  deletes all the SHOW_UNDEF elements from the array and calls
  delete_dynamic() if it's completely empty.
*/
static void shrink_var_array(DYNAMIC_ARRAY *array)
{
  uint a,b;
  SHOW_VAR *all= dynamic_element(array, 0, SHOW_VAR *);

  for (a= b= 0; b < array->elements; b++)
    if (all[b].type != SHOW_UNDEF)
      all[a++]= all[b];
  if (a)
  {
    memset(all+a, 0, sizeof(SHOW_VAR)); // writing NULL-element to the end
    array->elements= a;
  }
  else // array is completely empty - delete it
    delete_dynamic(array);
}

/*
  Adds an array of SHOW_VAR entries to the output of SHOW STATUS

  SYNOPSIS
    add_status_vars(SHOW_VAR *list)
    list - an array of SHOW_VAR entries to add to all_status_vars
           the last entry must be {0,0,SHOW_UNDEF}

  NOTE
    The handling of all_status_vars[] is completely internal, it's allocated
    automatically when something is added to it, and deleted completely when
    the last entry is removed.

    As a special optimization, if add_status_vars() is called before
    init_status_vars(), it assumes "startup mode" - neither concurrent access
    to the array nor SHOW STATUS are possible (thus it skips locks and qsort)

    The last entry of the all_status_vars[] should always be {0,0,SHOW_UNDEF}
*/
int add_status_vars(SHOW_VAR *list)
{
  int res= 0;
  if (status_vars_inited)
    mysql_rwlock_wrlock(&LOCK_status);
  if (!all_status_vars.buffer && // array is not allocated yet - do it now
      my_init_dynamic_array(&all_status_vars, sizeof(SHOW_VAR), 200, 20))
  {
    res= 1;
    goto err;
  }
  while (list->name)
    res|= insert_dynamic(&all_status_vars, list++);
  res|= insert_dynamic(&all_status_vars, list); // appending NULL-element
  all_status_vars.elements--; // but next insert_dynamic should overwite it
  if (status_vars_inited)
    sort_dynamic(&all_status_vars, show_var_cmp);
err:
  if (status_vars_inited)
    mysql_rwlock_unlock(&LOCK_status);
  return res;
}

/*
  Make all_status_vars[] usable for SHOW STATUS

  NOTE
    See add_status_vars(). Before init_status_vars() call, add_status_vars()
    works in a special fast "startup" mode. Thus init_status_vars()
    should be called as late as possible but before enabling multi-threading.
*/
void init_status_vars()
{
  status_vars_inited=1;
  sort_dynamic(&all_status_vars, show_var_cmp);
}

void reset_status_vars()
{
  SHOW_VAR *ptr= (SHOW_VAR*) all_status_vars.buffer;
  SHOW_VAR *last= ptr + all_status_vars.elements;
  for (; ptr < last; ptr++)
  {
    /* Note that SHOW_LONG_NOFLUSH variables are not reset */
    if (ptr->type == SHOW_LONG || ptr->type == SHOW_SIGNED_LONG)
      *(ulong*) ptr->value= 0;
  }  
}

/*
  catch-all cleanup function, cleans up everything no matter what

  DESCRIPTION
    This function is not strictly required if all add_to_status/
    remove_status_vars are properly paired, but it's a safety measure that
    deletes everything from the all_status_vars[] even if some
    remove_status_vars were forgotten
*/
void free_status_vars()
{
  delete_dynamic(&all_status_vars);
}

/*
  Removes an array of SHOW_VAR entries from the output of SHOW STATUS

  SYNOPSIS
    remove_status_vars(SHOW_VAR *list)
    list - an array of SHOW_VAR entries to remove to all_status_vars
           the last entry must be {0,0,SHOW_UNDEF}

  NOTE
    there's lots of room for optimizing this, especially in non-sorted mode,
    but nobody cares - it may be called only in case of failed plugin
    initialization in the mysqld startup.
*/

void remove_status_vars(SHOW_VAR *list)
{
  if (status_vars_inited)
  {
    mysql_rwlock_wrlock(&LOCK_status);
    SHOW_VAR *all= dynamic_element(&all_status_vars, 0, SHOW_VAR *);
    int a= 0, b= all_status_vars.elements, c= (a+b)/2;

    for (; list->name; list++)
    {
      int res= 0;
      for (a= 0, b= all_status_vars.elements; b-a > 1; c= (a+b)/2)
      {
        res= show_var_cmp(list, all+c);
        if (res < 0)
          b= c;
        else if (res > 0)
          a= c;
        else
          break;
      }
      if (res == 0)
        all[c].type= SHOW_UNDEF;
    }
    shrink_var_array(&all_status_vars);
    mysql_rwlock_unlock(&LOCK_status);
  }
  else
  {
    SHOW_VAR *all= dynamic_element(&all_status_vars, 0, SHOW_VAR *);
    uint i;
    for (; list->name; list++)
    {
      for (i= 0; i < all_status_vars.elements; i++)
      {
        if (show_var_cmp(list, all+i))
          continue;
        all[i].type= SHOW_UNDEF;
        break;
      }
    }
    shrink_var_array(&all_status_vars);
  }
}

inline void make_upper(char *buf)
{
  for (; *buf; buf++)
    *buf= my_toupper(system_charset_info, *buf);
}

static bool show_status_array(THD *thd, const char *wild,
                              SHOW_VAR *variables,
                              enum enum_var_type value_type,
                              struct system_status_var *status_var,
                              const char *prefix, TABLE *table,
                              bool ucase_names,
                              Item *cond)
{
  my_aligned_storage<SHOW_VAR_FUNC_BUFF_SIZE, MY_ALIGNOF(long)> buffer;
  char * const buff= buffer.data;
  char *prefix_end;
  /* the variable name should not be longer than 64 characters */
  char name_buffer[64];
  int len;
  LEX_STRING null_lex_str;
  SHOW_VAR tmp, *var;
  Item *partial_cond= 0;
  enum_check_fields save_count_cuted_fields= thd->count_cuted_fields;
  bool res= FALSE;
  const CHARSET_INFO *charset= system_charset_info;
  DBUG_ENTER("show_status_array");

  thd->count_cuted_fields= CHECK_FIELD_WARN;  
  null_lex_str.str= 0;				// For sys_var->value_ptr()
  null_lex_str.length= 0;

  prefix_end=strnmov(name_buffer, prefix, sizeof(name_buffer)-1);
  if (*prefix)
    *prefix_end++= '_';
  len=name_buffer + sizeof(name_buffer) - prefix_end;
  partial_cond= make_cond_for_info_schema(cond, table->pos_in_table_list);

  for (; variables->name; variables++)
  {
    strnmov(prefix_end, variables->name, len);
    name_buffer[sizeof(name_buffer)-1]=0;       /* Safety */
    if (ucase_names)
      make_upper(name_buffer);

    restore_record(table, s->default_values);
    table->field[0]->store(name_buffer, strlen(name_buffer),
                           system_charset_info);
    /*
      if var->type is SHOW_FUNC, call the function.
      Repeat as necessary, if new var is again SHOW_FUNC
    */
    for (var=variables; var->type == SHOW_FUNC; var= &tmp)
      ((mysql_show_var_func)(var->value))(thd, &tmp, buff);

    SHOW_TYPE show_type=var->type;
    if (show_type == SHOW_ARRAY)
    {
      show_status_array(thd, wild, (SHOW_VAR *) var->value, value_type,
                        status_var, name_buffer, table, ucase_names, partial_cond);
    }
    else
    {
      if (!(wild && wild[0] && wild_case_compare(system_charset_info,
                                                 name_buffer, wild)) &&
          (!partial_cond || partial_cond->val_int()))
      {
        char *value=var->value;
        const char *pos, *end;                  // We assign a lot of const's

        mysql_mutex_lock(&LOCK_global_system_variables);

        if (show_type == SHOW_SYS)
        {
          sys_var *var= ((sys_var *) value);
          show_type= var->show_type();
          value= (char*) var->value_ptr(thd, value_type, &null_lex_str);
          charset= var->charset(thd);
        }

        pos= end= buff;
        /*
          note that value may be == buff. All SHOW_xxx code below
          should still work in this case
        */
        switch (show_type) {
        case SHOW_DOUBLE_STATUS:
          value= ((char *) status_var + (ulong) value);
          /* fall through */
        case SHOW_DOUBLE:
          /* 6 is the default precision for '%f' in sprintf() */
          end= buff + my_fcvt(*(double *) value, 6, buff, NULL);
          break;
        case SHOW_LONG_STATUS:
          value= ((char *) status_var + (ulong) value);
          /* fall through */
        case SHOW_LONG:
        case SHOW_LONG_NOFLUSH: // the difference lies in refresh_status()
          end= int10_to_str(*(long*) value, buff, 10);
          break;
        case SHOW_SIGNED_LONG:
          end= int10_to_str(*(long*) value, buff, -10);
          break;
        case SHOW_LONGLONG_STATUS:
          value= ((char *) status_var + (ulong) value);
          /* fall through */
        case SHOW_LONGLONG:
          end= longlong10_to_str(*(longlong*) value, buff, 10);
          break;
        case SHOW_HA_ROWS:
          end= longlong10_to_str((longlong) *(ha_rows*) value, buff, 10);
          break;
        case SHOW_BOOL:
          end= strmov(buff, *(bool*) value ? "ON" : "OFF");
          break;
        case SHOW_MY_BOOL:
          end= strmov(buff, *(my_bool*) value ? "ON" : "OFF");
          break;
        case SHOW_INT:
          end= int10_to_str((long) *(uint32*) value, buff, 10);
          break;
        case SHOW_HAVE:
        {
          SHOW_COMP_OPTION tmp= *(SHOW_COMP_OPTION*) value;
          pos= show_comp_option_name[(int) tmp];
          end= strend(pos);
          break;
        }
        case SHOW_CHAR:
        {
          if (!(pos= value))
            pos= "";
          end= strend(pos);
          break;
        }
       case SHOW_CHAR_PTR:
        {
          if (!(pos= *(char**) value))
            pos= "";
          end= strend(pos);
          break;
        }
        case SHOW_LEX_STRING:
        {
          LEX_STRING *ls=(LEX_STRING*)value;
          if (!(pos= ls->str))
            end= pos= "";
          else
            end= pos + ls->length;
          break;
        }
        case SHOW_KEY_CACHE_LONG:
          value= (char*) dflt_key_cache + (ulong)value;
          end= int10_to_str(*(long*) value, buff, 10);
          break;
        case SHOW_KEY_CACHE_LONGLONG:
          value= (char*) dflt_key_cache + (ulong)value;
	  end= longlong10_to_str(*(longlong*) value, buff, 10);
	  break;
        case SHOW_UNDEF:
          break;                                        // Return empty string
        case SHOW_SYS:                                  // Cannot happen
        default:
          DBUG_ASSERT(0);
          break;
        }
        table->field[1]->store(pos, (uint32) (end - pos), charset);
        thd->count_cuted_fields= CHECK_FIELD_IGNORE;
        table->field[1]->set_notnull();

        mysql_mutex_unlock(&LOCK_global_system_variables);

        if (schema_table_store_record(thd, table))
        {
          res= TRUE;
          goto end;
        }
      }
    }
  }
end:
  thd->count_cuted_fields= save_count_cuted_fields;
  DBUG_RETURN(res);
}


/* collect status for all running threads */

void calc_sum_of_all_status(STATUS_VAR *to)
{
  DBUG_ENTER("calc_sum_of_all_status");

<<<<<<< HEAD
  mysql_mutex_lock(&LOCK_thread_count);

  Thread_iterator it= global_thread_list_begin();
  Thread_iterator end= global_thread_list_end();
=======
  /* take copy of global_thread_list */
  std::set<THD*> global_thread_list_copy;

  mysql_mutex_lock(&LOCK_thread_count);
  mysql_mutex_lock(&LOCK_thread_remove);
  copy_global_thread_list(&global_thread_list_copy);

  /* 
    Allow inserts to global_thread_list. Newly added thd
    will not be accounted for summary calculation.
    removal from global_thread_list is blocked as LOCK_thread_remove
    mutex is not released yet 
  */
  mysql_mutex_unlock(&LOCK_thread_count);
  Thread_iterator it= global_thread_list_copy.begin();
  Thread_iterator end= global_thread_list_copy.end();

>>>>>>> 53d17a2f
  /* Get global values as base */
  *to= global_status_var;
  
  /* Add to this status from existing threads */
  for (; it != end; ++it)
    add_to_status(to, &(*it)->status_var);
  
  DEBUG_SYNC_C("inside_calc_sum");

  mysql_mutex_unlock(&LOCK_thread_remove);
  DBUG_VOID_RETURN;
}


/* This is only used internally, but we need it here as a forward reference */
extern ST_SCHEMA_TABLE schema_tables[];

#ifdef MCP_WL1735
typedef struct st_lookup_field_values
{
  LEX_STRING db_value, table_value;
  bool wild_db_value, wild_table_value;
} LOOKUP_FIELD_VALUES;
#endif


/*
  Store record to I_S table, convert HEAP table
  to MyISAM if necessary

  SYNOPSIS
    schema_table_store_record()
    thd                   thread handler
    table                 Information schema table to be updated

  RETURN
    0	                  success
    1	                  error
*/

bool schema_table_store_record(THD *thd, TABLE *table)
{
  int error;
  if ((error= table->file->ha_write_row(table->record[0])))
  {
    TMP_TABLE_PARAM *param= table->pos_in_table_list->schema_table_param;

    if (create_myisam_from_heap(thd, table, param->start_recinfo, 
                                &param->recinfo, error, FALSE, NULL))
      return 1;
  }
  return 0;
}


static int make_table_list(THD *thd, SELECT_LEX *sel,
                           LEX_STRING *db_name, LEX_STRING *table_name)
{
  Table_ident *table_ident;
  table_ident= new Table_ident(thd, *db_name, *table_name, 1);
  if (!sel->add_table_to_list(thd, table_ident, 0, 0, TL_READ, MDL_SHARED_READ))
    return 1;
  return 0;
}


/**
  @brief    Get lookup value from the part of 'WHERE' condition 

  @details This function gets lookup value from 
           the part of 'WHERE' condition if it's possible and 
           fill appropriate lookup_field_vals struct field
           with this value.

  @param[in]      thd                   thread handler
  @param[in]      item_func             part of WHERE condition
  @param[in]      table                 I_S table
  @param[in, out] lookup_field_vals     Struct which holds lookup values 

  @return
    0             success
    1             error, there can be no matching records for the condition
*/

bool get_lookup_value(THD *thd, Item_func *item_func,
                      TABLE_LIST *table, 
                      LOOKUP_FIELD_VALUES *lookup_field_vals)
{
  ST_SCHEMA_TABLE *schema_table= table->schema_table;
  ST_FIELD_INFO *field_info= schema_table->fields_info;
  const char *field_name1= schema_table->idx_field1 >= 0 ?
    field_info[schema_table->idx_field1].field_name : "";
  const char *field_name2= schema_table->idx_field2 >= 0 ?
    field_info[schema_table->idx_field2].field_name : "";

  if (item_func->functype() == Item_func::EQ_FUNC ||
      item_func->functype() == Item_func::EQUAL_FUNC)
  {
    int idx_field, idx_val;
    char tmp[MAX_FIELD_WIDTH];
    String *tmp_str, str_buff(tmp, sizeof(tmp), system_charset_info);
    Item_field *item_field;
    CHARSET_INFO *cs= system_charset_info;

    if (item_func->arguments()[0]->type() == Item::FIELD_ITEM &&
        item_func->arguments()[1]->const_item())
    {
      idx_field= 0;
      idx_val= 1;
    }
    else if (item_func->arguments()[1]->type() == Item::FIELD_ITEM &&
             item_func->arguments()[0]->const_item())
    {
      idx_field= 1;
      idx_val= 0;
    }
    else
      return 0;

    item_field= (Item_field*) item_func->arguments()[idx_field];
    if (table->table != item_field->field->table)
      return 0;
    tmp_str= item_func->arguments()[idx_val]->val_str(&str_buff);

    /* impossible value */
    if (!tmp_str)
      return 1;

    /* Lookup value is database name */
    if (!cs->coll->strnncollsp(cs, (uchar *) field_name1, strlen(field_name1),
                               (uchar *) item_field->field_name,
                               strlen(item_field->field_name), 0))
    {
      thd->make_lex_string(&lookup_field_vals->db_value, tmp_str->ptr(),
                           tmp_str->length(), FALSE);
    }
    /* Lookup value is table name */
    else if (!cs->coll->strnncollsp(cs, (uchar *) field_name2,
                                    strlen(field_name2),
                                    (uchar *) item_field->field_name,
                                    strlen(item_field->field_name), 0))
    {
      thd->make_lex_string(&lookup_field_vals->table_value, tmp_str->ptr(),
                           tmp_str->length(), FALSE);
    }
  }
  return 0;
}


/**
  @brief    Calculates lookup values from 'WHERE' condition 

  @details This function calculates lookup value(database name, table name)
           from 'WHERE' condition if it's possible and 
           fill lookup_field_vals struct fields with these values.

  @param[in]      thd                   thread handler
  @param[in]      cond                  WHERE condition
  @param[in]      table                 I_S table
  @param[in, out] lookup_field_vals     Struct which holds lookup values 

  @return
    0             success
    1             error, there can be no matching records for the condition
*/

bool calc_lookup_values_from_cond(THD *thd, Item *cond, TABLE_LIST *table,
                                  LOOKUP_FIELD_VALUES *lookup_field_vals)
{
  if (!cond)
    return 0;

  if (cond->type() == Item::COND_ITEM)
  {
    if (((Item_cond*) cond)->functype() == Item_func::COND_AND_FUNC)
    {
      List_iterator<Item> li(*((Item_cond*) cond)->argument_list());
      Item *item;
      while ((item= li++))
      {
        if (item->type() == Item::FUNC_ITEM)
        {
          if (get_lookup_value(thd, (Item_func*)item, table, lookup_field_vals))
            return 1;
        }
        else
        {
          if (calc_lookup_values_from_cond(thd, item, table, lookup_field_vals))
            return 1;
        }
      }
    }
    return 0;
  }
  else if (cond->type() == Item::FUNC_ITEM &&
           get_lookup_value(thd, (Item_func*) cond, table, lookup_field_vals))
    return 1;
  return 0;
}


bool uses_only_table_name_fields(Item *item, TABLE_LIST *table)
{
  if (item->type() == Item::FUNC_ITEM)
  {
    Item_func *item_func= (Item_func*)item;
    for (uint i=0; i<item_func->argument_count(); i++)
    {
      if (!uses_only_table_name_fields(item_func->arguments()[i], table))
        return 0;
    }
  }
  else if (item->type() == Item::FIELD_ITEM)
  {
    Item_field *item_field= (Item_field*)item;
    CHARSET_INFO *cs= system_charset_info;
    ST_SCHEMA_TABLE *schema_table= table->schema_table;
    ST_FIELD_INFO *field_info= schema_table->fields_info;
    const char *field_name1= schema_table->idx_field1 >= 0 ?
      field_info[schema_table->idx_field1].field_name : "";
    const char *field_name2= schema_table->idx_field2 >= 0 ?
      field_info[schema_table->idx_field2].field_name : "";
    if (table->table != item_field->field->table ||
        (cs->coll->strnncollsp(cs, (uchar *) field_name1, strlen(field_name1),
                               (uchar *) item_field->field_name,
                               strlen(item_field->field_name), 0) &&
         cs->coll->strnncollsp(cs, (uchar *) field_name2, strlen(field_name2),
                               (uchar *) item_field->field_name,
                               strlen(item_field->field_name), 0)))
      return 0;
  }
  else if (item->type() == Item::REF_ITEM)
    return uses_only_table_name_fields(item->real_item(), table);

  if (item->type() == Item::SUBSELECT_ITEM && !item->const_item())
    return 0;

  return 1;
}


static Item * make_cond_for_info_schema(Item *cond, TABLE_LIST *table)
{
  if (!cond)
    return (Item*) 0;
  if (cond->type() == Item::COND_ITEM)
  {
    if (((Item_cond*) cond)->functype() == Item_func::COND_AND_FUNC)
    {
      /* Create new top level AND item */
      Item_cond_and *new_cond=new Item_cond_and;
      if (!new_cond)
	return (Item*) 0;
      List_iterator<Item> li(*((Item_cond*) cond)->argument_list());
      Item *item;
      while ((item=li++))
      {
	Item *fix= make_cond_for_info_schema(item, table);
	if (fix)
	  new_cond->argument_list()->push_back(fix);
      }
      switch (new_cond->argument_list()->elements) {
      case 0:
	return (Item*) 0;
      case 1:
	return new_cond->argument_list()->head();
      default:
	new_cond->quick_fix_field();
	return new_cond;
      }
    }
    else
    {						// Or list
      Item_cond_or *new_cond=new Item_cond_or;
      if (!new_cond)
	return (Item*) 0;
      List_iterator<Item> li(*((Item_cond*) cond)->argument_list());
      Item *item;
      while ((item=li++))
      {
	Item *fix=make_cond_for_info_schema(item, table);
	if (!fix)
	  return (Item*) 0;
	new_cond->argument_list()->push_back(fix);
      }
      new_cond->quick_fix_field();
      new_cond->top_level_item();
      return new_cond;
    }
  }

  if (!uses_only_table_name_fields(cond, table))
    return (Item*) 0;
  return cond;
}


/**
  @brief   Calculate lookup values(database name, table name)

  @details This function calculates lookup values(database name, table name)
           from 'WHERE' condition or wild values (for 'SHOW' commands only)
           from LEX struct and fill lookup_field_vals struct field
           with these values.

  @param[in]      thd                   thread handler
  @param[in]      cond                  WHERE condition
  @param[in]      tables                I_S table
  @param[in, out] lookup_field_values   Struct which holds lookup values 

  @return
    0             success
    1             error, there can be no matching records for the condition
*/

bool get_lookup_field_values(THD *thd, Item *cond, TABLE_LIST *tables,
                             LOOKUP_FIELD_VALUES *lookup_field_values)
{
  LEX *lex= thd->lex;
  const char *wild= lex->wild ? lex->wild->ptr() : NullS;
  bool rc= 0;

  memset(lookup_field_values, 0, sizeof(LOOKUP_FIELD_VALUES));
  switch (lex->sql_command) {
  case SQLCOM_SHOW_DATABASES:
    if (wild)
    {
      thd->make_lex_string(&lookup_field_values->db_value, 
                           wild, strlen(wild), 0);
      lookup_field_values->wild_db_value= 1;
    }
    break;
  case SQLCOM_SHOW_TABLES:
  case SQLCOM_SHOW_TABLE_STATUS:
  case SQLCOM_SHOW_TRIGGERS:
  case SQLCOM_SHOW_EVENTS:
    thd->make_lex_string(&lookup_field_values->db_value, 
                         lex->select_lex.db, strlen(lex->select_lex.db), 0);
    if (wild)
    {
      thd->make_lex_string(&lookup_field_values->table_value, 
                           wild, strlen(wild), 0);
      lookup_field_values->wild_table_value= 1;
    }
    break;
  default:
    /*
      The "default" is for queries over I_S.
      All previous cases handle SHOW commands.
    */
    rc= calc_lookup_values_from_cond(thd, cond, tables, lookup_field_values);
    break;
  }

  if (lower_case_table_names && !rc)
  {
    /* 
      We can safely do in-place upgrades here since all of the above cases
      are allocating a new memory buffer for these strings.
    */  
    if (lookup_field_values->db_value.str && lookup_field_values->db_value.str[0])
      my_casedn_str(system_charset_info, lookup_field_values->db_value.str);
    if (lookup_field_values->table_value.str && 
        lookup_field_values->table_value.str[0])
      my_casedn_str(system_charset_info, lookup_field_values->table_value.str);
  }

  return rc;
}


enum enum_schema_tables get_schema_table_idx(ST_SCHEMA_TABLE *schema_table)
{
  return (enum enum_schema_tables) (schema_table - &schema_tables[0]);
}


/*
  Create db names list. Information schema name always is first in list

  SYNOPSIS
    make_db_list()
    thd                   thread handler
    files                 list of db names
    wild                  wild string
    idx_field_vals        idx_field_vals->db_name contains db name or
                          wild string
    with_i_schema         returns 1 if we added 'IS' name to list
                          otherwise returns 0 

  RETURN
    zero                  success
    non-zero              error
*/

int make_db_list(THD *thd, List<LEX_STRING> *files,
                 LOOKUP_FIELD_VALUES *lookup_field_vals,
                 bool *with_i_schema)
{
  LEX_STRING *i_s_name_copy= 0;
  i_s_name_copy= thd->make_lex_string(i_s_name_copy,
                                      INFORMATION_SCHEMA_NAME.str,
                                      INFORMATION_SCHEMA_NAME.length, TRUE);
  *with_i_schema= 0;
  if (lookup_field_vals->wild_db_value)
  {
    /*
      This part of code is only for SHOW DATABASES command.
      idx_field_vals->db_value can be 0 when we don't use
      LIKE clause (see also get_index_field_values() function)
    */
    if (!lookup_field_vals->db_value.str ||
        !wild_case_compare(system_charset_info, 
                           INFORMATION_SCHEMA_NAME.str,
                           lookup_field_vals->db_value.str))
    {
      *with_i_schema= 1;
      if (files->push_back(i_s_name_copy))
        return 1;
    }
    return (find_files(thd, files, NullS, mysql_data_home,
                       lookup_field_vals->db_value.str, 1) != FIND_FILES_OK);
  }


  /*
    If we have db lookup vaule we just add it to list and
    exit from the function.
    We don't do this for database names longer than the maximum
    path length.
  */
  if (lookup_field_vals->db_value.str && 
      lookup_field_vals->db_value.length < FN_REFLEN)
  {
    if (is_infoschema_db(lookup_field_vals->db_value.str,
                         lookup_field_vals->db_value.length))
    {
      *with_i_schema= 1;
      if (files->push_back(i_s_name_copy))
        return 1;
      return 0;
    }
    if (files->push_back(&lookup_field_vals->db_value))
      return 1;
    return 0;
  }

  /*
    Create list of existing databases. It is used in case
    of select from information schema table
  */
  if (files->push_back(i_s_name_copy))
    return 1;
  *with_i_schema= 1;
  return (find_files(thd, files, NullS,
                     mysql_data_home, NullS, 1) != FIND_FILES_OK);
}


struct st_add_schema_table 
{
  List<LEX_STRING> *files;
  const char *wild;
};


static my_bool add_schema_table(THD *thd, plugin_ref plugin,
                                void* p_data)
{
  LEX_STRING *file_name= 0;
  st_add_schema_table *data= (st_add_schema_table *)p_data;
  List<LEX_STRING> *file_list= data->files;
  const char *wild= data->wild;
  ST_SCHEMA_TABLE *schema_table= plugin_data(plugin, ST_SCHEMA_TABLE *);
  DBUG_ENTER("add_schema_table");

  if (schema_table->hidden)
      DBUG_RETURN(0);
  if (wild)
  {
    if (lower_case_table_names)
    {
      if (wild_case_compare(files_charset_info,
                            schema_table->table_name,
                            wild))
        DBUG_RETURN(0);
    }
    else if (wild_compare(schema_table->table_name, wild, 0))
      DBUG_RETURN(0);
  }

  if ((file_name= thd->make_lex_string(file_name, schema_table->table_name,
                                       strlen(schema_table->table_name),
                                       TRUE)) &&
      !file_list->push_back(file_name))
    DBUG_RETURN(0);
  DBUG_RETURN(1);
}


int schema_tables_add(THD *thd, List<LEX_STRING> *files, const char *wild)
{
  LEX_STRING *file_name= 0;
  ST_SCHEMA_TABLE *tmp_schema_table= schema_tables;
  st_add_schema_table add_data;
  DBUG_ENTER("schema_tables_add");

  for (; tmp_schema_table->table_name; tmp_schema_table++)
  {
    if (tmp_schema_table->hidden)
      continue;
    if (wild)
    {
      if (lower_case_table_names)
      {
        if (wild_case_compare(files_charset_info,
                              tmp_schema_table->table_name,
                              wild))
          continue;
      }
      else if (wild_compare(tmp_schema_table->table_name, wild, 0))
        continue;
    }
    if ((file_name= 
         thd->make_lex_string(file_name, tmp_schema_table->table_name,
                              strlen(tmp_schema_table->table_name), TRUE)) &&
        !files->push_back(file_name))
      continue;
    DBUG_RETURN(1);
  }

  add_data.files= files;
  add_data.wild= wild;
  if (plugin_foreach(thd, add_schema_table,
                     MYSQL_INFORMATION_SCHEMA_PLUGIN, &add_data))
      DBUG_RETURN(1);

  DBUG_RETURN(0);
}


/**
  @brief          Create table names list

  @details        The function creates the list of table names in
                  database

  @param[in]      thd                   thread handler
  @param[in]      table_names           List of table names in database
  @param[in]      lex                   pointer to LEX struct
  @param[in]      lookup_field_vals     pointer to LOOKUP_FIELD_VALUE struct
  @param[in]      with_i_schema         TRUE means that we add I_S tables to list
  @param[in]      db_name               database name

  @return         Operation status
    @retval       0           ok
    @retval       1           fatal error
    @retval       2           Not fatal error; Safe to ignore this file list
*/

static int
make_table_name_list(THD *thd, List<LEX_STRING> *table_names, LEX *lex,
                     LOOKUP_FIELD_VALUES *lookup_field_vals,
                     bool with_i_schema, LEX_STRING *db_name)
{
  char path[FN_REFLEN + 1];
  build_table_filename(path, sizeof(path) - 1, db_name->str, "", "", 0);
  if (!lookup_field_vals->wild_table_value &&
      lookup_field_vals->table_value.str)
  {
    if (with_i_schema)
    {
      LEX_STRING *name;
      ST_SCHEMA_TABLE *schema_table=
        find_schema_table(thd, lookup_field_vals->table_value.str);
      if (schema_table && !schema_table->hidden)
      {
        if (!(name= 
              thd->make_lex_string(NULL, schema_table->table_name,
                                   strlen(schema_table->table_name), TRUE)) ||
            table_names->push_back(name))
          return 1;
      }
    }
    else
    {    
      if (table_names->push_back(&lookup_field_vals->table_value))
        return 1;
      /*
        Check that table is relevant in current transaction.
        (used for ndb engine, see ndbcluster_find_files(), ha_ndbcluster.cc)
      */
      (void) ha_find_files(thd, db_name->str, path,
                         lookup_field_vals->table_value.str, 0,
                         table_names);
    }
    return 0;
  }

  /*
    This call will add all matching the wildcards (if specified) IS tables
    to the list
  */
  if (with_i_schema)
    return (schema_tables_add(thd, table_names,
                              lookup_field_vals->table_value.str));

  find_files_result res= find_files(thd, table_names, db_name->str, path,
                                    lookup_field_vals->table_value.str, 0);
  if (res != FIND_FILES_OK)
  {
    /*
      Downgrade errors about problems with database directory to
      warnings if this is not a 'SHOW' command.  Another thread
      may have dropped database, and we may still have a name
      for that directory.
    */
    if (res == FIND_FILES_DIR)
    {
      if (sql_command_flags[lex->sql_command] & CF_STATUS_COMMAND)
        return 1;
      thd->clear_error();
      return 2;
    }
    return 1;
  }
  return 0;
}


/**
  Fill I_S table with data obtained by performing full-blown table open.

  @param  thd                       Thread handler.
  @param  is_show_fields_or_keys    Indicates whether it is a legacy SHOW
                                    COLUMNS or SHOW KEYS statement.
  @param  table                     TABLE object for I_S table to be filled.
  @param  schema_table              I_S table description structure.
  @param  orig_db_name              Database name.
  @param  orig_table_name           Table name.
  @param  open_tables_state_backup  Open_tables_state object which is used
                                    to save/restore original status of
                                    variables related to open tables state.
  @param  can_deadlock              Indicates that deadlocks are possible
                                    due to metadata locks, so to avoid
                                    them we should not wait in case if
                                    conflicting lock is present.

  @retval FALSE - Success.
  @retval TRUE  - Failure.
*/
static bool
fill_schema_table_by_open(THD *thd, bool is_show_fields_or_keys,
                          TABLE *table, ST_SCHEMA_TABLE *schema_table,
                          LEX_STRING *orig_db_name,
                          LEX_STRING *orig_table_name,
                          Open_tables_backup *open_tables_state_backup,
                          bool can_deadlock)
{
  Query_arena i_s_arena(thd->mem_root,
                        Query_arena::STMT_CONVENTIONAL_EXECUTION),
              backup_arena, *old_arena;
  LEX *old_lex= thd->lex, temp_lex, *lex;
  LEX_STRING db_name, table_name;
  TABLE_LIST *table_list;
  bool result= true;

  DBUG_ENTER("fill_schema_table_by_open");
  /*
    When a view is opened its structures are allocated on a permanent
    statement arena and linked into the LEX tree for the current statement
    (this happens even in cases when view is handled through TEMPTABLE
    algorithm).

    To prevent this process from unnecessary hogging of memory in the permanent
    arena of our I_S query and to avoid damaging its LEX we use temporary
    arena and LEX for table/view opening.

    Use temporary arena instead of statement permanent arena. Also make
    it active arena and save original one for successive restoring.
  */
  old_arena= thd->stmt_arena;
  thd->stmt_arena= &i_s_arena;
  thd->set_n_backup_active_arena(&i_s_arena, &backup_arena);

  /* Prepare temporary LEX. */
  thd->lex= lex= &temp_lex;
  lex_start(thd);

  /* Disable constant subquery evaluation as we won't be locking tables. */
  lex->context_analysis_only= CONTEXT_ANALYSIS_ONLY_VIEW;

  /*
    Some of process_table() functions rely on wildcard being passed from
    old LEX (or at least being initialized).
  */
  lex->wild= old_lex->wild;

  /*
    Since make_table_list() might change database and table name passed
    to it we create copies of orig_db_name and orig_table_name here.
    These copies are used for make_table_list() while unaltered values
    are passed to process_table() functions.
  */
  if (!thd->make_lex_string(&db_name, orig_db_name->str,
                            orig_db_name->length, FALSE) ||
      !thd->make_lex_string(&table_name, orig_table_name->str,
                            orig_table_name->length, FALSE))
    goto end;

  /*
    Create table list element for table to be open. Link it with the
    temporary LEX. The latter is required to correctly open views and
    produce table describing their structure.
  */
  if (make_table_list(thd, &lex->select_lex, &db_name, &table_name))
    goto end;

  table_list= lex->select_lex.table_list.first;

  if (is_show_fields_or_keys)
  {
    /*
      Restore thd->temporary_tables to be able to process
      temporary tables (only for 'show index' & 'show columns').
      This should be changed when processing of temporary tables for
      I_S tables will be done.
    */
    thd->temporary_tables= open_tables_state_backup->temporary_tables;
  }
  else
  {
    /*
      Apply optimization flags for table opening which are relevant for
      this I_S table. We can't do this for SHOW COLUMNS/KEYS because of
      backward compatibility.
    */
    table_list->i_s_requested_object= schema_table->i_s_requested_object;
  }

  /*
    Let us set fake sql_command so views won't try to merge
    themselves into main statement. If we don't do this,
    SELECT * from information_schema.xxxx will cause problems.
    SQLCOM_SHOW_FIELDS is used because it satisfies
    'only_view_structure()'.
  */
  lex->sql_command= SQLCOM_SHOW_FIELDS;

  result= open_temporary_tables(thd, table_list);

  if (!result)
  {
    result= open_normal_and_derived_tables(thd, table_list,
                                           (MYSQL_OPEN_IGNORE_FLUSH |
                                            MYSQL_OPEN_FORCE_SHARED_HIGH_PRIO_MDL |
                                            (can_deadlock ?
                                             MYSQL_OPEN_FAIL_ON_MDL_CONFLICT : 0)));
    lex->select_lex.handle_derived(lex, &mysql_derived_create);
  }
  /*
    Restore old value of sql_command back as it is being looked at in
    process_table() function.
  */
  lex->sql_command= old_lex->sql_command;

  DEBUG_SYNC(thd, "after_open_table_ignore_flush");

  /*
    XXX:  show_table_list has a flag i_is_requested,
    and when it's set, open_normal_and_derived_tables()
    can return an error without setting an error message
    in THD, which is a hack. This is why we have to
    check for res, then for thd->is_error() and only then
    for thd->main_da.sql_errno().

    Again we don't do this for SHOW COLUMNS/KEYS because
    of backward compatibility.
  */
  if (!is_show_fields_or_keys && result && thd->is_error() &&
      thd->get_stmt_da()->sql_errno() == ER_NO_SUCH_TABLE)
  {
    /*
      Hide error for a non-existing table.
      For example, this error can occur when we use a where condition
      with a db name and table, but the table does not exist.
    */
    result= false;
    thd->clear_error();
  }
  else
  {
    result= schema_table->process_table(thd, table_list,
                                        table, result,
                                        orig_db_name,
                                        orig_table_name);
  }


end:
  lex->unit.cleanup();

  /* Restore original LEX value, statement's arena and THD arena values. */
  lex_end(thd->lex);

  // Free items, before restoring backup_arena below.
  DBUG_ASSERT(i_s_arena.free_list == NULL);
  thd->free_items();

  /*
    For safety reset list of open temporary tables before closing
    all tables open within this Open_tables_state.
  */
  thd->temporary_tables= NULL;
  close_thread_tables(thd);
  /*
    Release metadata lock we might have acquired.
    See comment in fill_schema_table_from_frm() for details.
  */
  thd->mdl_context.rollback_to_savepoint(open_tables_state_backup->mdl_system_tables_svp);

  thd->lex= old_lex;

  thd->stmt_arena= old_arena;
  thd->restore_active_arena(&i_s_arena, &backup_arena);

  DBUG_RETURN(result);
}


/**
  @brief          Fill I_S table for SHOW TABLE NAMES commands

  @param[in]      thd                      thread handler
  @param[in]      table                    TABLE struct for I_S table
  @param[in]      db_name                  database name
  @param[in]      table_name               table name
  @param[in]      with_i_schema            I_S table if TRUE

  @return         Operation status
    @retval       0           success
    @retval       1           error
*/

static int fill_schema_table_names(THD *thd, TABLE *table,
                                   LEX_STRING *db_name, LEX_STRING *table_name,
                                   bool with_i_schema,
                                   bool need_table_type)
{
  /* Avoid opening FRM files if table type is not needed. */
  if (need_table_type)
  {
    if (with_i_schema)
    {
      table->field[3]->store(STRING_WITH_LEN("SYSTEM VIEW"),
                             system_charset_info);
    }
    else
    {
      enum legacy_db_type not_used;
      char path[FN_REFLEN + 1];
      (void) build_table_filename(path, sizeof(path) - 1, db_name->str, 
                                  table_name->str, reg_ext, 0);
      switch (dd_frm_type(thd, path, &not_used)) {
      case FRMTYPE_ERROR:
        table->field[3]->store(STRING_WITH_LEN("ERROR"),
                               system_charset_info);
        break;
      case FRMTYPE_TABLE:
        table->field[3]->store(STRING_WITH_LEN("BASE TABLE"),
                               system_charset_info);
        break;
      case FRMTYPE_VIEW:
        table->field[3]->store(STRING_WITH_LEN("VIEW"),
                               system_charset_info);
        break;
      default:
        DBUG_ASSERT(0);
      }
    if (thd->is_error() && thd->get_stmt_da()->sql_errno() == ER_NO_SUCH_TABLE)
      {
        thd->clear_error();
        return 0;
      }
    }
  }
  if (schema_table_store_record(thd, table))
    return 1;
  return 0;
}


/**
  @brief          Get open table method

  @details        The function calculates the method which will be used
                  for table opening:
                  SKIP_OPEN_TABLE - do not open table
                  OPEN_FRM_ONLY   - open FRM file only
                  OPEN_FULL_TABLE - open FRM, data, index files
  @param[in]      tables               I_S table table_list
  @param[in]      schema_table         I_S table struct
  @param[in]      schema_table_idx     I_S table index

  @return         return a set of flags
    @retval       SKIP_OPEN_TABLE | OPEN_FRM_ONLY | OPEN_FULL_TABLE
*/

uint get_table_open_method(TABLE_LIST *tables,
                                  ST_SCHEMA_TABLE *schema_table,
                                  enum enum_schema_tables schema_table_idx)
{
  /*
    determine which method will be used for table opening
  */
  if (schema_table->i_s_requested_object & OPTIMIZE_I_S_TABLE)
  {
    Field **ptr, *field;
    int table_open_method= 0, field_indx= 0;
    uint star_table_open_method= OPEN_FULL_TABLE;
    bool used_star= true;                  // true if '*' is used in select
    for (ptr=tables->table->field; (field= *ptr) ; ptr++)
    {
      star_table_open_method=
        min(star_table_open_method,
            schema_table->fields_info[field_indx].open_method);
      if (bitmap_is_set(tables->table->read_set, field->field_index))
      {
        used_star= false;
        table_open_method|= schema_table->fields_info[field_indx].open_method;
      }
      field_indx++;
    }
    if (used_star)
      return star_table_open_method;
    return table_open_method;
  }
  /* I_S tables which use get_all_tables but can not be optimized */
  return (uint) OPEN_FULL_TABLE;
}


/**
   Try acquire high priority share metadata lock on a table (with
   optional wait for conflicting locks to go away).

   @param thd            Thread context.
   @param mdl_request    Pointer to memory to be used for MDL_request
                         object for a lock request.
   @param table          Table list element for the table
   @param can_deadlock   Indicates that deadlocks are possible due to
                         metadata locks, so to avoid them we should not
                         wait in case if conflicting lock is present.

   @note This is an auxiliary function to be used in cases when we want to
         access table's description by looking up info in TABLE_SHARE without
         going through full-blown table open.
   @note This function assumes that there are no other metadata lock requests
         in the current metadata locking context.

   @retval FALSE  No error, if lock was obtained TABLE_LIST::mdl_request::ticket
                  is set to non-NULL value.
   @retval TRUE   Some error occured (probably thread was killed).
*/

static bool
try_acquire_high_prio_shared_mdl_lock(THD *thd, TABLE_LIST *table,
                                      bool can_deadlock)
{
  bool error;
  table->mdl_request.init(MDL_key::TABLE, table->db, table->table_name,
                          MDL_SHARED_HIGH_PRIO, MDL_TRANSACTION);

  if (can_deadlock)
  {
    /*
      When .FRM is being open in order to get data for an I_S table,
      we might have some tables not only open but also locked.
      E.g. this happens when a SHOW or I_S statement is run
      under LOCK TABLES or inside a stored function.
      By waiting for the conflicting metadata lock to go away we
      might create a deadlock which won't entirely belong to the
      MDL subsystem and thus won't be detectable by this subsystem's
      deadlock detector. To avoid such situation, when there are
      other locked tables, we prefer not to wait on a conflicting
      lock.
    */
    error= thd->mdl_context.try_acquire_lock(&table->mdl_request);
  }
  else
    error= thd->mdl_context.acquire_lock(&table->mdl_request,
                                         thd->variables.lock_wait_timeout);

  return error;
}


/**
  @brief          Fill I_S table with data from FRM file only

  @param[in]      thd                      thread handler
  @param[in]      table                    TABLE struct for I_S table
  @param[in]      schema_table             I_S table struct
  @param[in]      db_name                  database name
  @param[in]      table_name               table name
  @param[in]      schema_table_idx         I_S table index
  @param[in]      open_tables_state_backup Open_tables_state object which is used
                                           to save/restore original state of metadata
                                           locks.
  @param[in]      can_deadlock             Indicates that deadlocks are possible
                                           due to metadata locks, so to avoid
                                           them we should not wait in case if
                                           conflicting lock is present.

  @return         Operation status
    @retval       0           Table is processed and we can continue
                              with new table
    @retval       1           It's view and we have to use
                              open_tables function for this table
*/

static int fill_schema_table_from_frm(THD *thd, TABLE_LIST *tables,
                                      ST_SCHEMA_TABLE *schema_table,
                                      LEX_STRING *db_name,
                                      LEX_STRING *table_name,
                                      enum enum_schema_tables schema_table_idx,
                                      Open_tables_backup *open_tables_state_backup,
                                      bool can_deadlock)
{
  TABLE *table= tables->table;
  TABLE_SHARE *share;
  TABLE tbl;
  TABLE_LIST table_list;
  uint res= 0;
  int not_used;
  my_hash_value_type hash_value;
  const char *key;
  uint key_length;
  char db_name_buff[NAME_LEN + 1], table_name_buff[NAME_LEN + 1];

  memset(&table_list, 0, sizeof(TABLE_LIST));
  memset(&tbl, 0, sizeof(TABLE));

  if (lower_case_table_names)
  {
    /*
      In lower_case_table_names > 0 metadata locking and table definition
      cache subsystems require normalized (lowercased) database and table
      names as input.
    */
    strmov(db_name_buff, db_name->str);
    strmov(table_name_buff, table_name->str);
    my_casedn_str(files_charset_info, db_name_buff);
    my_casedn_str(files_charset_info, table_name_buff);
    table_list.db= db_name_buff;
    table_list.table_name= table_name_buff;
  }
  else
  {
    table_list.table_name= table_name->str;
    table_list.db= db_name->str;
  }

  /*
    TODO: investigate if in this particular situation we can get by
          simply obtaining internal lock of the data-dictionary
          instead of obtaining full-blown metadata lock.
  */
  if (try_acquire_high_prio_shared_mdl_lock(thd, &table_list, can_deadlock))
  {
    /*
      Some error occured (most probably we have been killed while
      waiting for conflicting locks to go away), let the caller to
      handle the situation.
    */
    return 1;
  }

  if (! table_list.mdl_request.ticket)
  {
    /*
      We are in situation when we have encountered conflicting metadata
      lock and deadlocks can occur due to waiting for it to go away.
      So instead of waiting skip this table with an appropriate warning.
    */
    DBUG_ASSERT(can_deadlock);

    push_warning_printf(thd, Sql_condition::WARN_LEVEL_WARN,
                        ER_WARN_I_S_SKIPPED_TABLE,
                        ER(ER_WARN_I_S_SKIPPED_TABLE),
                        table_list.db, table_list.table_name);
    return 0;
  }

  if (schema_table->i_s_requested_object & OPEN_TRIGGER_ONLY)
  {
    init_sql_alloc(&tbl.mem_root, TABLE_ALLOC_BLOCK_SIZE, 0);
    if (!Table_triggers_list::check_n_load(thd, db_name->str,
                                           table_name->str, &tbl, 1))
    {
      table_list.table= &tbl;
      res= schema_table->process_table(thd, &table_list, table,
                                       res, db_name, table_name);
      delete tbl.triggers;
    }
    free_root(&tbl.mem_root, MYF(0));
    goto end;
  }

  key_length= get_table_def_key(&table_list, &key);
  hash_value= my_calc_hash(&table_def_cache, (uchar*) key, key_length);
  mysql_mutex_lock(&LOCK_open);
  share= get_table_share(thd, &table_list, key,
                         key_length, OPEN_VIEW, &not_used, hash_value);
  if (!share)
  {
    res= 0;
    goto end_unlock;
  }

  if (share->is_view)
  {
    if (schema_table->i_s_requested_object & OPEN_TABLE_ONLY)
    {
      /* skip view processing */
      res= 0;
      goto end_share;
    }
    else if (schema_table->i_s_requested_object & OPEN_VIEW_FULL)
    {
      /*
        tell get_all_tables() to fall back to
        open_normal_and_derived_tables()
      */
      res= 1;
      goto end_share;
    }
  }

  if (share->is_view)
  {
    if (mysql_make_view(thd, share, &table_list, true))
      goto end_share;
    table_list.view= (LEX*) share->is_view;
    res= schema_table->process_table(thd, &table_list, table,
                                     res, db_name, table_name);
    goto end_share;
  }

  if (!open_table_from_share(thd, share, table_name->str, 0,
                             (EXTRA_RECORD | OPEN_FRM_FILE_ONLY),
                             thd->open_options, &tbl, FALSE))
  {
    tbl.s= share;
    table_list.table= &tbl;
    table_list.view= (LEX*) share->is_view;
    res= schema_table->process_table(thd, &table_list, table,
                                     res, db_name, table_name);
    free_root(&tbl.mem_root, MYF(0));
    my_free((void *) tbl.alias);
  }

end_share:
  release_table_share(share);

end_unlock:
  mysql_mutex_unlock(&LOCK_open);

end:
  /*
    Release metadata lock we might have acquired.

    Without this step metadata locks acquired for each table processed
    will be accumulated. In situation when a lot of tables are processed
    by I_S query this will result in transaction with too many metadata
    locks. As result performance of acquisition of new lock will suffer.

    Of course, the fact that we don't hold metadata lock on tables which
    were processed till the end of I_S query makes execution less isolated
    from concurrent DDL. Consequently one might get 'dirty' results from
    such a query. But we have never promised serializability of I_S queries
    anyway.

    We don't have any tables open since we took backup, so rolling back to
    savepoint is safe.
  */
  DBUG_ASSERT(thd->open_tables == NULL);
  thd->mdl_context.rollback_to_savepoint(open_tables_state_backup->mdl_system_tables_svp);
  thd->clear_error();
  return res;
}


/**
  Trigger_error_handler is intended to intercept and silence SQL conditions
  that might happen during trigger loading for SHOW statements.
  The potential SQL conditions are:

    - ER_PARSE_ERROR -- this error is thrown if a trigger definition file
      is damaged or contains invalid CREATE TRIGGER statement. That should
      not happen in normal life.

    - ER_TRG_NO_DEFINER -- this warning is thrown when we're loading a
      trigger created/imported in/from the version of MySQL, which does not
      support trigger definers.

    - ER_TRG_NO_CREATION_CTX -- this warning is thrown when we're loading a
      trigger created/imported in/from the version of MySQL, which does not
      support trigger creation contexts.
*/

class Trigger_error_handler : public Internal_error_handler
{
public:
  bool handle_condition(THD *thd,
                        uint sql_errno,
                        const char* sqlstate,
                        Sql_condition::enum_warning_level level,
                        const char* msg,
                        Sql_condition ** cond_hdl)
  {
    if (sql_errno == ER_PARSE_ERROR ||
        sql_errno == ER_TRG_NO_DEFINER ||
        sql_errno == ER_TRG_NO_CREATION_CTX)
      return true;

    return false;
  }
};



/**
  @brief          Fill I_S tables whose data are retrieved
                  from frm files and storage engine

  @details        The information schema tables are internally represented as
                  temporary tables that are filled at query execution time.
                  Those I_S tables whose data are retrieved
                  from frm files and storage engine are filled by the function
                  get_all_tables().

  @param[in]      thd                      thread handler
  @param[in]      tables                   I_S table
  @param[in]      cond                     'WHERE' condition

  @return         Operation status
    @retval       0                        success
    @retval       1                        error
*/

int get_all_tables(THD *thd, TABLE_LIST *tables, Item *cond)
{
  LEX *lex= thd->lex;
  TABLE *table= tables->table;
  SELECT_LEX *lsel= tables->schema_select_lex;
  ST_SCHEMA_TABLE *schema_table= tables->schema_table;
  LOOKUP_FIELD_VALUES lookup_field_vals;
  LEX_STRING *db_name, *table_name;
  bool with_i_schema;
  enum enum_schema_tables schema_table_idx;
  List<LEX_STRING> db_names;
  List_iterator_fast<LEX_STRING> it(db_names);
  Item *partial_cond= 0;
  int error= 1;
  Open_tables_backup open_tables_state_backup;
#ifndef NO_EMBEDDED_ACCESS_CHECKS
  Security_context *sctx= thd->security_ctx;
#endif
  uint table_open_method;
  bool can_deadlock;
  DBUG_ENTER("get_all_tables");

  /*
    In cases when SELECT from I_S table being filled by this call is
    part of statement which also uses other tables or is being executed
    under LOCK TABLES or is part of transaction which also uses other
    tables waiting for metadata locks which happens below might result
    in deadlocks.
    To avoid them we don't wait if conflicting metadata lock is
    encountered and skip table with emitting an appropriate warning.
  */
  can_deadlock= thd->mdl_context.has_locks();

  /*
    We should not introduce deadlocks even if we already have some
    tables open and locked, since we won't lock tables which we will
    open and will ignore pending exclusive metadata locks for these
    tables by using high-priority requests for shared metadata locks.
  */
  thd->reset_n_backup_open_tables_state(&open_tables_state_backup);

  schema_table_idx= get_schema_table_idx(schema_table);
  tables->table_open_method= table_open_method=
    get_table_open_method(tables, schema_table, schema_table_idx);
  DBUG_PRINT("open_method", ("%d", tables->table_open_method));
  /* 
    this branch processes SHOW FIELDS, SHOW INDEXES commands.
    see sql_parse.cc, prepare_schema_table() function where
    this values are initialized
  */
  if (lsel && lsel->table_list.first)
  {
    LEX_STRING db_name, table_name;

    db_name.str= lsel->table_list.first->db;
    db_name.length= lsel->table_list.first->db_length;

    table_name.str= lsel->table_list.first->table_name;
    table_name.length= lsel->table_list.first->table_name_length;

    error= fill_schema_table_by_open(thd, TRUE,
                                     table, schema_table,
                                     &db_name, &table_name,
                                     &open_tables_state_backup,
                                     can_deadlock);
    goto err;
  }

  if (get_lookup_field_values(thd, cond, tables, &lookup_field_vals))
  {
    error= 0;
    goto err;
  }

  DBUG_PRINT("INDEX VALUES",("db_name='%s', table_name='%s'",
                             STR_OR_NIL(lookup_field_vals.db_value.str),
                             STR_OR_NIL(lookup_field_vals.table_value.str)));

  if (!lookup_field_vals.wild_db_value && !lookup_field_vals.wild_table_value)
  {
    /* 
      if lookup value is empty string then
      it's impossible table name or db name
    */
    if ((lookup_field_vals.db_value.str &&
         !lookup_field_vals.db_value.str[0]) ||
        (lookup_field_vals.table_value.str &&
         !lookup_field_vals.table_value.str[0]))
    {
      error= 0;
      goto err;
    }
  }

  if (lookup_field_vals.db_value.length &&
      !lookup_field_vals.wild_db_value)
    tables->has_db_lookup_value= TRUE;
  if (lookup_field_vals.table_value.length &&
      !lookup_field_vals.wild_table_value) 
    tables->has_table_lookup_value= TRUE;

  if (tables->has_db_lookup_value && tables->has_table_lookup_value)
    partial_cond= 0;
  else
    partial_cond= make_cond_for_info_schema(cond, tables);

  if (lex->describe)
  {
    /* EXPLAIN SELECT */
    error= 0;
    goto err;
  }

  if (make_db_list(thd, &db_names, &lookup_field_vals, &with_i_schema))
    goto err;
  it.rewind(); /* To get access to new elements in basis list */
  while ((db_name= it++))
  {
#ifndef NO_EMBEDDED_ACCESS_CHECKS
    if (!(check_access(thd, SELECT_ACL, db_name->str,
                       &thd->col_access, NULL, 0, 1) ||
          (!thd->col_access && check_grant_db(thd, db_name->str))) ||
        sctx->master_access & (DB_ACLS | SHOW_DB_ACL) ||
        acl_get(sctx->host, sctx->ip, sctx->priv_user, db_name->str, 0))
#endif
    {
      List<LEX_STRING> table_names;
      int res= make_table_name_list(thd, &table_names, lex,
                                    &lookup_field_vals,
                                    with_i_schema, db_name);
      if (res == 2)   /* Not fatal error, continue */
        continue;
      if (res)
        goto err;

      List_iterator_fast<LEX_STRING> it_files(table_names);
      while ((table_name= it_files++))
      {
	restore_record(table, s->default_values);
        table->field[schema_table->idx_field1]->
          store(db_name->str, db_name->length, system_charset_info);
        table->field[schema_table->idx_field2]->
          store(table_name->str, table_name->length, system_charset_info);

        if (!partial_cond || partial_cond->val_int())
        {
          /*
            If table is I_S.tables and open_table_method is 0 (eg SKIP_OPEN)
            we can skip table opening and we don't have lookup value for 
            table name or lookup value is wild string(table name list is
            already created by make_table_name_list() function).
          */
          if (!table_open_method && schema_table_idx == SCH_TABLES &&
              (!lookup_field_vals.table_value.length ||
               lookup_field_vals.wild_table_value))
          {
            table->field[0]->store(STRING_WITH_LEN("def"), system_charset_info);
            if (schema_table_store_record(thd, table))
              goto err;      /* Out of space in temporary table */
            continue;
          }

          /* SHOW TABLE NAMES command */
          if (schema_table_idx == SCH_TABLE_NAMES)
          {
            if (fill_schema_table_names(thd, tables->table, db_name,
                                        table_name, with_i_schema,
                                        lex->verbose))
              continue;
          }
          else
          {
            if (!(table_open_method & ~OPEN_FRM_ONLY) &&
                !with_i_schema)
            {
              /*
                Here we need to filter out warnings, which can happen
                during loading of triggers in fill_schema_table_from_frm(),
                because we don't need those warnings to pollute output of
                SELECT from I_S / SHOW-statements.
              */

              Trigger_error_handler err_handler;
              thd->push_internal_handler(&err_handler);

              int res= fill_schema_table_from_frm(thd, tables, schema_table,
                                                  db_name, table_name,
                                                  schema_table_idx,
                                                  &open_tables_state_backup,
                                                  can_deadlock);

              thd->pop_internal_handler();

              if (!res)
                continue;
            }

            DEBUG_SYNC(thd, "before_open_in_get_all_tables");

            if (fill_schema_table_by_open(thd, FALSE,
                                          table, schema_table,
                                          db_name, table_name,
                                          &open_tables_state_backup,
                                          can_deadlock))
              goto err;
          }
        }
      }
      /*
        If we have information schema its always the first table and only
        the first table. Reset for other tables.
      */
      with_i_schema= 0;
    }
  }

  error= 0;
err:
  thd->restore_backup_open_tables_state(&open_tables_state_backup);

  DBUG_RETURN(error);
}


bool store_schema_shemata(THD* thd, TABLE *table, LEX_STRING *db_name,
                          const CHARSET_INFO *cs)
{
  restore_record(table, s->default_values);
  table->field[0]->store(STRING_WITH_LEN("def"), system_charset_info);
  table->field[1]->store(db_name->str, db_name->length, system_charset_info);
  table->field[2]->store(cs->csname, strlen(cs->csname), system_charset_info);
  table->field[3]->store(cs->name, strlen(cs->name), system_charset_info);
  return schema_table_store_record(thd, table);
}


int fill_schema_schemata(THD *thd, TABLE_LIST *tables, Item *cond)
{
  /*
    TODO: fill_schema_shemata() is called when new client is connected.
    Returning error status in this case leads to client hangup.
  */

  LOOKUP_FIELD_VALUES lookup_field_vals;
  List<LEX_STRING> db_names;
  LEX_STRING *db_name;
  bool with_i_schema;
  HA_CREATE_INFO create;
  TABLE *table= tables->table;
#ifndef NO_EMBEDDED_ACCESS_CHECKS
  Security_context *sctx= thd->security_ctx;
#endif
  DBUG_ENTER("fill_schema_shemata");

  if (get_lookup_field_values(thd, cond, tables, &lookup_field_vals))
    DBUG_RETURN(0);
  DBUG_PRINT("INDEX VALUES",("db_name='%s', table_name='%s'",
                             lookup_field_vals.db_value.str,
                             lookup_field_vals.table_value.str));
  if (make_db_list(thd, &db_names, &lookup_field_vals,
                   &with_i_schema))
    DBUG_RETURN(1);

  /*
    If we have lookup db value we should check that the database exists
  */
  if(lookup_field_vals.db_value.str && !lookup_field_vals.wild_db_value &&
     !with_i_schema)
  {
    char path[FN_REFLEN+16];
    uint path_len;
    MY_STAT stat_info;
    if (!lookup_field_vals.db_value.str[0])
      DBUG_RETURN(0);
    path_len= build_table_filename(path, sizeof(path) - 1,
                                   lookup_field_vals.db_value.str, "", "", 0);
    path[path_len-1]= 0;
    if (!mysql_file_stat(key_file_misc, path, &stat_info, MYF(0)))
      DBUG_RETURN(0);
  }

  List_iterator_fast<LEX_STRING> it(db_names);
  while ((db_name=it++))
  {
    if (with_i_schema)       // information schema name is always first in list
    {
      if (store_schema_shemata(thd, table, db_name,
                               system_charset_info))
        DBUG_RETURN(1);
      with_i_schema= 0;
      continue;
    }
#ifndef NO_EMBEDDED_ACCESS_CHECKS
    if (sctx->master_access & (DB_ACLS | SHOW_DB_ACL) ||
	acl_get(sctx->host, sctx->ip, sctx->priv_user, db_name->str, 0) ||
	!check_grant_db(thd, db_name->str))
#endif
    {
      load_db_opt_by_name(thd, db_name->str, &create);
      if (store_schema_shemata(thd, table, db_name,
                               create.default_table_charset))
        DBUG_RETURN(1);
    }
  }
  DBUG_RETURN(0);
}


static int get_schema_tables_record(THD *thd, TABLE_LIST *tables,
				    TABLE *table, bool res,
				    LEX_STRING *db_name,
				    LEX_STRING *table_name)
{
  const char *tmp_buff;
  MYSQL_TIME time;
  int info_error= 0;
  CHARSET_INFO *cs= system_charset_info;
  DBUG_ENTER("get_schema_tables_record");

  restore_record(table, s->default_values);
  table->field[0]->store(STRING_WITH_LEN("def"), cs);
  table->field[1]->store(db_name->str, db_name->length, cs);
  table->field[2]->store(table_name->str, table_name->length, cs);

  if (res)
  {
    /* There was a table open error, so set the table type and return */
    if (tables->view)
      table->field[3]->store(STRING_WITH_LEN("VIEW"), cs);
    else if (tables->schema_table)
      table->field[3]->store(STRING_WITH_LEN("SYSTEM VIEW"), cs);
    else
      table->field[3]->store(STRING_WITH_LEN("BASE TABLE"), cs);

    goto err;
  }

  if (tables->view)
  {
    table->field[3]->store(STRING_WITH_LEN("VIEW"), cs);
    table->field[20]->store(STRING_WITH_LEN("VIEW"), cs);
  }
  else
  {
    char option_buff[350],*ptr;
    TABLE *show_table= tables->table;
    TABLE_SHARE *share= show_table->s;
    handler *file= show_table->file;
    handlerton *tmp_db_type= share->db_type();
#ifdef WITH_PARTITION_STORAGE_ENGINE
    bool is_partitioned= FALSE;
#endif

    if (share->tmp_table == SYSTEM_TMP_TABLE)
      table->field[3]->store(STRING_WITH_LEN("SYSTEM VIEW"), cs);
    else if (share->tmp_table)
      table->field[3]->store(STRING_WITH_LEN("LOCAL TEMPORARY"), cs);
    else
      table->field[3]->store(STRING_WITH_LEN("BASE TABLE"), cs);

    for (int i= 4; i < 20; i++)
    {
      if (i == 7 || (i > 12 && i < 17) || i == 18)
        continue;
      table->field[i]->set_notnull();
    }

    /* Collect table info from the table share */

#ifdef WITH_PARTITION_STORAGE_ENGINE
    if (share->db_type() == partition_hton &&
        share->partition_info_str_len)
    {
      tmp_db_type= share->default_part_db_type;
      is_partitioned= TRUE;
    }
#endif

    tmp_buff= (char *) ha_resolve_storage_engine_name(tmp_db_type);
    table->field[4]->store(tmp_buff, strlen(tmp_buff), cs);
    table->field[5]->store((longlong) share->frm_version, TRUE);

    ptr=option_buff;

    if (share->min_rows)
    {
      ptr=strmov(ptr," min_rows=");
      ptr=longlong10_to_str(share->min_rows,ptr,10);
    }

    if (share->max_rows)
    {
      ptr=strmov(ptr," max_rows=");
      ptr=longlong10_to_str(share->max_rows,ptr,10);
    }

    if (share->avg_row_length)
    {
      ptr=strmov(ptr," avg_row_length=");
      ptr=longlong10_to_str(share->avg_row_length,ptr,10);
    }

    if (share->db_create_options & HA_OPTION_PACK_KEYS)
      ptr=strmov(ptr," pack_keys=1");

    if (share->db_create_options & HA_OPTION_NO_PACK_KEYS)
      ptr=strmov(ptr," pack_keys=0");

    if (share->db_create_options & HA_OPTION_STATS_PERSISTENT)
      ptr=strmov(ptr," stats_persistent=1");

    if (share->db_create_options & HA_OPTION_NO_STATS_PERSISTENT)
      ptr=strmov(ptr," stats_persistent=0");

<<<<<<< HEAD
=======
    if (share->stats_auto_recalc == HA_STATS_AUTO_RECALC_ON)
      ptr=strmov(ptr," stats_auto_recalc=1");
    else if (share->stats_auto_recalc == HA_STATS_AUTO_RECALC_OFF)
      ptr=strmov(ptr," stats_auto_recalc=0");

    if (share->stats_sample_pages != 0)
    {
      ptr= strmov(ptr, " stats_sample_pages=");
      ptr= longlong10_to_str(share->stats_sample_pages, ptr, 10);
    }

>>>>>>> 53d17a2f
    /* We use CHECKSUM, instead of TABLE_CHECKSUM, for backward compability */
    if (share->db_create_options & HA_OPTION_CHECKSUM)
      ptr=strmov(ptr," checksum=1");

    if (share->db_create_options & HA_OPTION_DELAY_KEY_WRITE)
      ptr=strmov(ptr," delay_key_write=1");

    if (share->row_type != ROW_TYPE_DEFAULT)
      ptr=strxmov(ptr, " row_format=", 
                  ha_row_type[(uint) share->row_type],
                  NullS);

    if (share->key_block_size)
    {
      ptr= strmov(ptr, " KEY_BLOCK_SIZE=");
      ptr= longlong10_to_str(share->key_block_size, ptr, 10);
    }

#ifdef WITH_PARTITION_STORAGE_ENGINE
    if (is_partitioned)
      ptr= strmov(ptr, " partitioned");
#endif

    table->field[19]->store(option_buff+1,
                            (ptr == option_buff ? 0 : 
                             (uint) (ptr-option_buff)-1), cs);

    tmp_buff= (share->table_charset ?
               share->table_charset->name : "default");

    table->field[17]->store(tmp_buff, strlen(tmp_buff), cs);

    if (share->comment.str)
      table->field[20]->store(share->comment.str, share->comment.length, cs);

    /* Collect table info from the storage engine  */

    if(file)
    {
      /* If info() fails, then there's nothing else to do */
      if ((info_error= file->info(HA_STATUS_VARIABLE |
                                  HA_STATUS_TIME |
                                  HA_STATUS_VARIABLE_EXTRA |
                                  HA_STATUS_AUTO)) != 0)
        goto err;

      enum row_type row_type = file->get_row_type();
      switch (row_type) {
      case ROW_TYPE_NOT_USED:
      case ROW_TYPE_DEFAULT:
        tmp_buff= ((share->db_options_in_use &
                    HA_OPTION_COMPRESS_RECORD) ? "Compressed" :
                   (share->db_options_in_use & HA_OPTION_PACK_RECORD) ?
                   "Dynamic" : "Fixed");
        break;
      case ROW_TYPE_FIXED:
        tmp_buff= "Fixed";
        break;
      case ROW_TYPE_DYNAMIC:
        tmp_buff= "Dynamic";
        break;
      case ROW_TYPE_COMPRESSED:
        tmp_buff= "Compressed";
        break;
      case ROW_TYPE_REDUNDANT:
        tmp_buff= "Redundant";
        break;
      case ROW_TYPE_COMPACT:
        tmp_buff= "Compact";
        break;
      case ROW_TYPE_PAGE:
        tmp_buff= "Paged";
        break;
      }

      table->field[6]->store(tmp_buff, strlen(tmp_buff), cs);

      if (!tables->schema_table)
      {
        table->field[7]->store((longlong) file->stats.records, TRUE);
        table->field[7]->set_notnull();
      }
      table->field[8]->store((longlong) file->stats.mean_rec_length, TRUE);
      table->field[9]->store((longlong) file->stats.data_file_length, TRUE);
      if (file->stats.max_data_file_length)
      {
        table->field[10]->store((longlong) file->stats.max_data_file_length,
                                TRUE);
      }
      table->field[11]->store((longlong) file->stats.index_file_length, TRUE);
      table->field[12]->store((longlong) file->stats.delete_length, TRUE);
      if (show_table->found_next_number_field)
      {
        table->field[13]->store((longlong) file->stats.auto_increment_value,
                                TRUE);
        table->field[13]->set_notnull();
      }
      if (file->stats.create_time)
      {
        thd->variables.time_zone->gmt_sec_to_TIME(&time,
                                                  (my_time_t) file->stats.create_time);
        table->field[14]->store_time(&time);
        table->field[14]->set_notnull();
      }
      if (file->stats.update_time)
      {
        thd->variables.time_zone->gmt_sec_to_TIME(&time,
                                                  (my_time_t) file->stats.update_time);
        table->field[15]->store_time(&time);
        table->field[15]->set_notnull();
      }
      if (file->stats.check_time)
      {
        thd->variables.time_zone->gmt_sec_to_TIME(&time,
                                                  (my_time_t) file->stats.check_time);
        table->field[16]->store_time(&time);
        table->field[16]->set_notnull();
      }
      if (file->ha_table_flags() & (ulong) HA_HAS_CHECKSUM)
      {
        table->field[18]->store((longlong) file->checksum(), TRUE);
        table->field[18]->set_notnull();
      }
    }
  }

err:
  if (res || info_error)
  {
    /*
      If an error was encountered, push a warning, set the TABLE COMMENT
      column with the error text, and clear the error so that the operation
      can continue.
    */
    const char *error= thd->is_error() ? thd->get_stmt_da()->message() : "";
    table->field[20]->store(error, strlen(error), cs);

    if (thd->is_error())
    {
      push_warning(thd, Sql_condition::WARN_LEVEL_WARN,
                   thd->get_stmt_da()->sql_errno(), thd->get_stmt_da()->message());
      thd->clear_error();
    }
  }

  DBUG_RETURN(schema_table_store_record(thd, table));
}


/**
  @brief    Store field characteristics into appropriate I_S table columns
            starting from DATA_TYPE column till DTD_IDENTIFIER column.

  @param[in]      table             I_S table
  @param[in]      field             processed field
  @param[in]      cs                I_S table charset
  @param[in]      offset            offset from beginning of table
                                    to DATE_TYPE column in I_S table
                                    
  @return         void
*/

void store_column_type(TABLE *table, Field *field, CHARSET_INFO *cs,
                       uint offset)
{
  bool is_blob;
  int decimals, field_length;
  const char *tmp_buff;
  char column_type_buff[MAX_FIELD_WIDTH];
  String column_type(column_type_buff, sizeof(column_type_buff), cs);

  field->sql_type(column_type);
  /* DTD_IDENTIFIER column */
  table->field[offset + 8]->store(column_type.ptr(), column_type.length(), cs);
  table->field[offset + 8]->set_notnull();
  /*
    DATA_TYPE column:
    MySQL column type has the following format:
    base_type [(dimension)] [unsigned] [zerofill].
    For DATA_TYPE column we extract only base type.
  */
  tmp_buff= strchr(column_type.ptr(), '(');
  if (!tmp_buff)
    /*
      if there is no dimention part then check the presence of
      [unsigned] [zerofill] attributes and cut them of if exist.
    */
    tmp_buff= strchr(column_type.ptr(), ' ');
  table->field[offset]->store(column_type.ptr(),
                              (tmp_buff ? tmp_buff - column_type.ptr() :
                               column_type.length()), cs);

  is_blob= (field->type() == MYSQL_TYPE_BLOB);
  if (field->has_charset() || is_blob ||
      field->real_type() == MYSQL_TYPE_VARCHAR ||  // For varbinary type
      field->real_type() == MYSQL_TYPE_STRING)     // For binary type
  {
    uint32 octet_max_length= field->max_display_length();
    if (is_blob && octet_max_length != (uint32) 4294967295U)
      octet_max_length /= field->charset()->mbmaxlen;
    longlong char_max_len= is_blob ? 
      (longlong) octet_max_length / field->charset()->mbminlen :
      (longlong) octet_max_length / field->charset()->mbmaxlen;
    /* CHARACTER_MAXIMUM_LENGTH column*/
    table->field[offset + 1]->store(char_max_len, TRUE);
    table->field[offset + 1]->set_notnull();
    /* CHARACTER_OCTET_LENGTH column */
    table->field[offset + 2]->store((longlong) octet_max_length, TRUE);
    table->field[offset + 2]->set_notnull();
  }

  /*
    Calculate field_length and decimals.
    They are set to -1 if they should not be set (we should return NULL)
  */

  decimals= field->decimals();
  switch (field->type()) {
  case MYSQL_TYPE_NEWDECIMAL:
    field_length= ((Field_new_decimal*) field)->precision;
    break;
  case MYSQL_TYPE_DECIMAL:
    field_length= field->field_length - (decimals  ? 2 : 1);
    break;
  case MYSQL_TYPE_TINY:
  case MYSQL_TYPE_SHORT:
  case MYSQL_TYPE_LONG:
  case MYSQL_TYPE_INT24:
    field_length= field->max_display_length() - 1;
    break;
  case MYSQL_TYPE_LONGLONG:
    field_length= field->max_display_length() - 
      ((field->flags & UNSIGNED_FLAG) ? 0 : 1);
    break;
  case MYSQL_TYPE_BIT:
    field_length= field->max_display_length();
    decimals= -1;                             // return NULL
    break;
  case MYSQL_TYPE_FLOAT:  
  case MYSQL_TYPE_DOUBLE:
    field_length= field->field_length;
    if (decimals == NOT_FIXED_DEC)
      decimals= -1;                           // return NULL
    break;
  case MYSQL_TYPE_DATETIME:
  case MYSQL_TYPE_TIMESTAMP:
  case MYSQL_TYPE_TIME:
    /* DATETIME_PRECISION column */
    table->field[offset + 5]->store(field->decimals(), TRUE);
    table->field[offset + 5]->set_notnull();
    field_length= decimals= -1;
    break;
  default:
    field_length= decimals= -1;
    break;
  }

  /* NUMERIC_PRECISION column */
  if (field_length >= 0)
  {
    table->field[offset + 3]->store((longlong) field_length, TRUE);
    table->field[offset + 3]->set_notnull();
  }
  /* NUMERIC_SCALE column */
  if (decimals >= 0)
  {
    table->field[offset + 4]->store((longlong) decimals, TRUE);
    table->field[offset + 4]->set_notnull();
  }
  if (field->has_charset())
  {
    /* CHARACTER_SET_NAME column*/
    tmp_buff= field->charset()->csname;
    table->field[offset + 6]->store(tmp_buff, strlen(tmp_buff), cs);
    table->field[offset + 6]->set_notnull();
    /* COLLATION_NAME column */
    tmp_buff= field->charset()->name;
    table->field[offset + 7]->store(tmp_buff, strlen(tmp_buff), cs);
    table->field[offset + 7]->set_notnull();
  }
}


static int get_schema_column_record(THD *thd, TABLE_LIST *tables,
				    TABLE *table, bool res,
				    LEX_STRING *db_name,
				    LEX_STRING *table_name)
{
  LEX *lex= thd->lex;
  const char *wild= lex->wild ? lex->wild->ptr() : NullS;
  CHARSET_INFO *cs= system_charset_info;
  TABLE *show_table;
  Field **ptr, *field;
  int count;
  DBUG_ENTER("get_schema_column_record");

  if (res)
  {
    if (lex->sql_command != SQLCOM_SHOW_FIELDS)
    {
      /*
        I.e. we are in SELECT FROM INFORMATION_SCHEMA.COLUMS
        rather than in SHOW COLUMNS
      */
      if (thd->is_error())
        push_warning(thd, Sql_condition::WARN_LEVEL_WARN,
                     thd->get_stmt_da()->sql_errno(), thd->get_stmt_da()->message());
      thd->clear_error();
      res= 0;
    }
    DBUG_RETURN(res);
  }

  show_table= tables->table;
  count= 0;
  ptr= show_table->field;
  show_table->use_all_columns();               // Required for default
  restore_record(show_table, s->default_values);

  for (; (field= *ptr) ; ptr++)
  {
    uchar *pos;
    char tmp[MAX_FIELD_WIDTH];
    String type(tmp,sizeof(tmp), system_charset_info);

    DEBUG_SYNC(thd, "get_schema_column");

    if (wild && wild[0] &&
        wild_case_compare(system_charset_info, field->field_name,wild))
      continue;

    count++;
    /* Get default row, with all NULL fields set to NULL */
    restore_record(table, s->default_values);

#ifndef NO_EMBEDDED_ACCESS_CHECKS
    uint col_access;
    check_access(thd,SELECT_ACL, db_name->str,
                 &tables->grant.privilege, 0, 0, test(tables->schema_table));
    col_access= get_column_grant(thd, &tables->grant,
                                 db_name->str, table_name->str,
                                 field->field_name) & COL_ACLS;
    if (!tables->schema_table && !col_access)
      continue;
    char *end= tmp;
    for (uint bitnr=0; col_access ; col_access>>=1,bitnr++)
    {
      if (col_access & 1)
      {
        *end++=',';
        end=strmov(end,grant_types.type_names[bitnr]);
      }
    }
    table->field[IS_COLUMNS_PRIVILEGES]->store(tmp+1,
                                               end == tmp ? 0 : 
                                               (uint) (end-tmp-1), cs);

#endif
    table->field[IS_COLUMNS_TABLE_CATALOG]->store(STRING_WITH_LEN("def"), cs);
    table->field[IS_COLUMNS_TABLE_SCHEMA]->store(db_name->str,
                                                 db_name->length, cs);
    table->field[IS_COLUMNS_TABLE_NAME]->store(table_name->str,
                                               table_name->length, cs);
    table->field[IS_COLUMNS_COLUMN_NAME]->store(field->field_name,
                                                strlen(field->field_name), cs);
    table->field[IS_COLUMNS_ORDINAL_POSITION]->store((longlong) count, TRUE);
    field->sql_type(type);
    table->field[IS_COLUMNS_COLUMN_TYPE]->store(type.ptr(), type.length(), cs);

    if (print_default_clause(thd, field, &type, false))
    {
      table->field[IS_COLUMNS_COLUMN_DEFAULT]->store(type.ptr(), type.length(),
                                                    cs);
      table->field[IS_COLUMNS_COLUMN_DEFAULT]->set_notnull();
    }
    pos=(uchar*) ((field->flags & NOT_NULL_FLAG) ?  "NO" : "YES");
    table->field[IS_COLUMNS_IS_NULLABLE]->store((const char*) pos,
                           strlen((const char*) pos), cs);
    store_column_type(table, field, cs, IS_COLUMNS_DATA_TYPE);
    pos=(uchar*) ((field->flags & PRI_KEY_FLAG) ? "PRI" :
                 (field->flags & UNIQUE_KEY_FLAG) ? "UNI" :
                 (field->flags & MULTIPLE_KEY_FLAG) ? "MUL":"");
    table->field[IS_COLUMNS_COLUMN_KEY]->store((const char*) pos,
                            strlen((const char*) pos), cs);

    if (field->unireg_check == Field::NEXT_NUMBER)
      table->field[IS_COLUMNS_EXTRA]->store(STRING_WITH_LEN("auto_increment"),
                                            cs);
    if (print_on_update_clause(field, &type, true))
      table->field[IS_COLUMNS_EXTRA]->store(type.ptr(), type.length(), cs);
    table->field[IS_COLUMNS_COLUMN_COMMENT]->store(field->comment.str,
                                                   field->comment.length, cs);
    if (schema_table_store_record(thd, table))
      DBUG_RETURN(1);
  }
  DBUG_RETURN(0);
}


int fill_schema_charsets(THD *thd, TABLE_LIST *tables, Item *cond)
{
  CHARSET_INFO **cs;
  const char *wild= thd->lex->wild ? thd->lex->wild->ptr() : NullS;
  TABLE *table= tables->table;
  CHARSET_INFO *scs= system_charset_info;

  for (cs= all_charsets ;
       cs < all_charsets + array_elements(all_charsets) ;
       cs++)
  {
    CHARSET_INFO *tmp_cs= cs[0];
    if (tmp_cs && (tmp_cs->state & MY_CS_PRIMARY) && 
        (tmp_cs->state & MY_CS_AVAILABLE) &&
        !(tmp_cs->state & MY_CS_HIDDEN) &&
        !(wild && wild[0] &&
	  wild_case_compare(scs, tmp_cs->csname,wild)))
    {
      const char *comment;
      restore_record(table, s->default_values);
      table->field[0]->store(tmp_cs->csname, strlen(tmp_cs->csname), scs);
      table->field[1]->store(tmp_cs->name, strlen(tmp_cs->name), scs);
      comment= tmp_cs->comment ? tmp_cs->comment : "";
      table->field[2]->store(comment, strlen(comment), scs);
      table->field[3]->store((longlong) tmp_cs->mbmaxlen, TRUE);
      if (schema_table_store_record(thd, table))
        return 1;
    }
  }
  return 0;
}


static my_bool iter_schema_engines(THD *thd, plugin_ref plugin,
                                   void *ptable)
{
  TABLE *table= (TABLE *) ptable;
  handlerton *hton= plugin_data(plugin, handlerton *);
  const char *wild= thd->lex->wild ? thd->lex->wild->ptr() : NullS;
  CHARSET_INFO *scs= system_charset_info;
  handlerton *default_type= ha_default_handlerton(thd);
  DBUG_ENTER("iter_schema_engines");


  /* Disabled plugins */
  if (plugin_state(plugin) != PLUGIN_IS_READY)
  {

    struct st_mysql_plugin *plug= plugin_decl(plugin);
    if (!(wild && wild[0] &&
          wild_case_compare(scs, plug->name,wild)))
    {
      restore_record(table, s->default_values);
      table->field[0]->store(plug->name, strlen(plug->name), scs);
      table->field[1]->store(C_STRING_WITH_LEN("NO"), scs);
      table->field[2]->store(plug->descr, strlen(plug->descr), scs);
      if (schema_table_store_record(thd, table))
        DBUG_RETURN(1);
    }
    DBUG_RETURN(0);
  }

  if (!(hton->flags & HTON_HIDDEN))
  {
    LEX_STRING *name= plugin_name(plugin);
    if (!(wild && wild[0] &&
          wild_case_compare(scs, name->str,wild)))
    {
      LEX_STRING yesno[2]= {{ C_STRING_WITH_LEN("NO") },
                            { C_STRING_WITH_LEN("YES") }};
      LEX_STRING *tmp;
      const char *option_name= show_comp_option_name[(int) hton->state];
      restore_record(table, s->default_values);

      table->field[0]->store(name->str, name->length, scs);
      if (hton->state == SHOW_OPTION_YES && default_type == hton)
        option_name= "DEFAULT";
      table->field[1]->store(option_name, strlen(option_name), scs);
      table->field[2]->store(plugin_decl(plugin)->descr,
                             strlen(plugin_decl(plugin)->descr), scs);
      tmp= &yesno[test(hton->commit)];
      table->field[3]->store(tmp->str, tmp->length, scs);
      table->field[3]->set_notnull();
      tmp= &yesno[test(hton->prepare)];
      table->field[4]->store(tmp->str, tmp->length, scs);
      table->field[4]->set_notnull();
      tmp= &yesno[test(hton->savepoint_set)];
      table->field[5]->store(tmp->str, tmp->length, scs);
      table->field[5]->set_notnull();

      if (schema_table_store_record(thd, table))
        DBUG_RETURN(1);
    }
  }
  DBUG_RETURN(0);
}

int fill_schema_engines(THD *thd, TABLE_LIST *tables, Item *cond)
{
  DBUG_ENTER("fill_schema_engines");
  if (plugin_foreach_with_mask(thd, iter_schema_engines,
                               MYSQL_STORAGE_ENGINE_PLUGIN,
                               ~PLUGIN_IS_FREED, tables->table))
    DBUG_RETURN(1);
  DBUG_RETURN(0);
}


int fill_schema_collation(THD *thd, TABLE_LIST *tables, Item *cond)
{
  CHARSET_INFO **cs;
  const char *wild= thd->lex->wild ? thd->lex->wild->ptr() : NullS;
  TABLE *table= tables->table;
  CHARSET_INFO *scs= system_charset_info;
  for (cs= all_charsets ;
       cs < all_charsets + array_elements(all_charsets)  ;
       cs++ )
  {
    CHARSET_INFO **cl;
    CHARSET_INFO *tmp_cs= cs[0];
    if (!tmp_cs || !(tmp_cs->state & MY_CS_AVAILABLE) ||
         (tmp_cs->state & MY_CS_HIDDEN) ||
        !(tmp_cs->state & MY_CS_PRIMARY))
      continue;
    for (cl= all_charsets;
         cl < all_charsets + array_elements(all_charsets)  ;
         cl ++)
    {
      CHARSET_INFO *tmp_cl= cl[0];
      if (!tmp_cl || !(tmp_cl->state & MY_CS_AVAILABLE) || 
          !my_charset_same(tmp_cs, tmp_cl))
	continue;
      if (!(wild && wild[0] &&
	  wild_case_compare(scs, tmp_cl->name,wild)))
      {
	const char *tmp_buff;
	restore_record(table, s->default_values);
	table->field[0]->store(tmp_cl->name, strlen(tmp_cl->name), scs);
        table->field[1]->store(tmp_cl->csname , strlen(tmp_cl->csname), scs);
        table->field[2]->store((longlong) tmp_cl->number, TRUE);
        tmp_buff= (tmp_cl->state & MY_CS_PRIMARY) ? "Yes" : "";
	table->field[3]->store(tmp_buff, strlen(tmp_buff), scs);
        tmp_buff= (tmp_cl->state & MY_CS_COMPILED)? "Yes" : "";
	table->field[4]->store(tmp_buff, strlen(tmp_buff), scs);
        table->field[5]->store((longlong) tmp_cl->strxfrm_multiply, TRUE);
        if (schema_table_store_record(thd, table))
          return 1;
      }
    }
  }
  return 0;
}


int fill_schema_coll_charset_app(THD *thd, TABLE_LIST *tables, Item *cond)
{
  CHARSET_INFO **cs;
  TABLE *table= tables->table;
  CHARSET_INFO *scs= system_charset_info;
  for (cs= all_charsets ;
       cs < all_charsets + array_elements(all_charsets) ;
       cs++ )
  {
    CHARSET_INFO **cl;
    CHARSET_INFO *tmp_cs= cs[0];
    if (!tmp_cs || !(tmp_cs->state & MY_CS_AVAILABLE) || 
        !(tmp_cs->state & MY_CS_PRIMARY))
      continue;
    for (cl= all_charsets;
         cl < all_charsets + array_elements(all_charsets) ;
         cl ++)
    {
      CHARSET_INFO *tmp_cl= cl[0];
      if (!tmp_cl || !(tmp_cl->state & MY_CS_AVAILABLE) ||
          (tmp_cl->state & MY_CS_HIDDEN) ||
          !my_charset_same(tmp_cs,tmp_cl))
	continue;
      restore_record(table, s->default_values);
      table->field[0]->store(tmp_cl->name, strlen(tmp_cl->name), scs);
      table->field[1]->store(tmp_cl->csname , strlen(tmp_cl->csname), scs);
      if (schema_table_store_record(thd, table))
        return 1;
    }
  }
  return 0;
}


static inline void copy_field_as_string(Field *to_field, Field *from_field)
{
  char buff[MAX_FIELD_WIDTH];
  String tmp_str(buff, sizeof(buff), system_charset_info);
  from_field->val_str(&tmp_str);
  to_field->store(tmp_str.ptr(), tmp_str.length(), system_charset_info);
}


/**
  @brief Store record into I_S.PARAMETERS table

  @param[in]      thd                   thread handler
  @param[in]      table                 I_S table
  @param[in]      proc_table            'mysql.proc' table
  @param[in]      wild                  wild string, not used for now,
                                        will be useful
                                        if we add 'SHOW PARAMETERs'
  @param[in]      full_access           if 1 user has privileges on the routine
  @param[in]      sp_user               user in 'user@host' format

  @return         Operation status
    @retval       0                     ok
    @retval       1                     error
*/

bool store_schema_params(THD *thd, TABLE *table, TABLE *proc_table,
                         const char *wild, bool full_access,
                         const char *sp_user)
{
  TABLE_SHARE share;
  TABLE tbl;
  CHARSET_INFO *cs= system_charset_info;
  char params_buff[MAX_FIELD_WIDTH], returns_buff[MAX_FIELD_WIDTH],
    sp_db_buff[NAME_LEN], sp_name_buff[NAME_LEN], path[FN_REFLEN],
    definer_buff[USERNAME_LENGTH + HOSTNAME_LENGTH + 1];
  String params(params_buff, sizeof(params_buff), cs);
  String returns(returns_buff, sizeof(returns_buff), cs);
  String sp_db(sp_db_buff, sizeof(sp_db_buff), cs);
  String sp_name(sp_name_buff, sizeof(sp_name_buff), cs);
  String definer(definer_buff, sizeof(definer_buff), cs);
  sp_head *sp;
  enum_sp_type routine_type;
  bool free_sp_head;
  DBUG_ENTER("store_schema_params");

  memset(&tbl, 0, sizeof(TABLE));
  (void) build_table_filename(path, sizeof(path), "", "", "", 0);
  init_tmp_table_share(thd, &share, "", 0, "", path);

  get_field(thd->mem_root, proc_table->field[MYSQL_PROC_FIELD_DB], &sp_db);
  get_field(thd->mem_root, proc_table->field[MYSQL_PROC_FIELD_NAME], &sp_name);
  get_field(thd->mem_root,proc_table->field[MYSQL_PROC_FIELD_DEFINER],&definer);
  routine_type= (enum_sp_type) proc_table->field[MYSQL_PROC_MYSQL_TYPE]->val_int();

  if (!full_access)
    full_access= !strcmp(sp_user, definer.ptr());
  if (!full_access &&
      check_some_routine_access(thd, sp_db.ptr(),sp_name.ptr(),
                                routine_type == SP_TYPE_PROCEDURE))
    DBUG_RETURN(0);

  params.length(0);
  get_field(thd->mem_root, proc_table->field[MYSQL_PROC_FIELD_PARAM_LIST],
            &params);
  returns.length(0);
  if (routine_type == SP_TYPE_FUNCTION)
    get_field(thd->mem_root, proc_table->field[MYSQL_PROC_FIELD_RETURNS],
              &returns);

  sp= sp_load_for_information_schema(thd, proc_table, &sp_db, &sp_name,
                                     (sql_mode_t) proc_table->
                                     field[MYSQL_PROC_FIELD_SQL_MODE]->val_int(),
                                     routine_type,
                                     returns.c_ptr_safe(),
                                     params.c_ptr_safe(),
                                     &free_sp_head);

  if (sp)
  {
    Field *field;
    Create_field *field_def;
    String tmp_string;
    if (routine_type == SP_TYPE_FUNCTION)
    {
      restore_record(table, s->default_values);
      table->field[IS_PARAMETERS_SPECIFIC_CATALOG]->store(STRING_WITH_LEN
                                                          ("def"), cs);
      table->field[IS_PARAMETERS_SPECIFIC_SCHEMA]->store(sp_db.ptr(),
                                                         sp_db.length(), cs);
      table->field[IS_PARAMETERS_SPECIFIC_NAME]->store(sp_name.ptr(),
                                                       sp_name.length(), cs);
      table->field[IS_PARAMETERS_ORDINAL_POSITION]->store((longlong) 0, TRUE);
      get_field(thd->mem_root, proc_table->field[MYSQL_PROC_MYSQL_TYPE],
                &tmp_string);
      table->field[IS_PARAMETERS_ROUTINE_TYPE]->store(tmp_string.ptr(),
                                                      tmp_string.length(), cs);
      field_def= &sp->m_return_field_def;
      field= make_field(&share, (uchar*) 0, field_def->length,
                        (uchar*) "", 0, field_def->pack_flag,
                        field_def->sql_type, field_def->charset,
                        field_def->geom_type, Field::NONE,
                        field_def->interval, "");

      field->table= &tbl;
      tbl.in_use= thd;
      store_column_type(table, field, cs, IS_PARAMETERS_DATA_TYPE);
      if (schema_table_store_record(thd, table))
      {
        free_table_share(&share);
        if (free_sp_head)
          delete sp;
        DBUG_RETURN(1);
      }
    }

    sp_pcontext *sp_root_parsing_ctx= sp->get_root_parsing_context();

    for (uint i= 0; i < sp_root_parsing_ctx->context_var_count(); i++)
    {
      const char *tmp_buff;
      sp_variable *spvar= sp_root_parsing_ctx->find_variable(i);
      field_def= &spvar->field_def;
      switch (spvar->mode) {
      case sp_variable::MODE_IN:
        tmp_buff= "IN";
        break;
      case sp_variable::MODE_OUT:
        tmp_buff= "OUT";
        break;
      case sp_variable::MODE_INOUT:
        tmp_buff= "INOUT";
        break;
      default:
        tmp_buff= "";
        break;
      }  

      restore_record(table, s->default_values);
      table->field[IS_PARAMETERS_SPECIFIC_CATALOG]->store(STRING_WITH_LEN
                                                          ("def"), cs);
      table->field[IS_PARAMETERS_SPECIFIC_SCHEMA]->store(sp_db.ptr(),
                                                         sp_db.length(), cs);
      table->field[IS_PARAMETERS_SPECIFIC_NAME]->store(sp_name.ptr(),
                                                       sp_name.length(), cs);
      table->field[IS_PARAMETERS_ORDINAL_POSITION]->store((longlong) i + 1,
                                                          TRUE);
      table->field[IS_PARAMETERS_PARAMETER_MODE]->store(tmp_buff,
                                                        strlen(tmp_buff), cs);
      table->field[IS_PARAMETERS_PARAMETER_MODE]->set_notnull();
      table->field[IS_PARAMETERS_PARAMETER_NAME]->store(spvar->name.str,
                                                        spvar->name.length, cs);
      table->field[IS_PARAMETERS_PARAMETER_NAME]->set_notnull();
      get_field(thd->mem_root, proc_table->field[MYSQL_PROC_MYSQL_TYPE],
                &tmp_string);
      table->field[IS_PARAMETERS_ROUTINE_TYPE]->store(tmp_string.ptr(),
                                                      tmp_string.length(), cs);

      field= make_field(&share, (uchar*) 0, field_def->length,
                        (uchar*) "", 0, field_def->pack_flag,
                        field_def->sql_type, field_def->charset,
                        field_def->geom_type, Field::NONE,
                        field_def->interval, spvar->name.str);

      field->table= &tbl;
      tbl.in_use= thd;
      store_column_type(table, field, cs, IS_PARAMETERS_DATA_TYPE);
      if (schema_table_store_record(thd, table))
      {
        free_table_share(&share);
        if (free_sp_head)
          delete sp;
        DBUG_RETURN(1);
      }
    }
    if (free_sp_head)
      delete sp;
  }
  free_table_share(&share);
  DBUG_RETURN(0);
}


bool store_schema_proc(THD *thd, TABLE *table, TABLE *proc_table,
                       const char *wild, bool full_access, const char *sp_user)
{
  MYSQL_TIME time;
  LEX *lex= thd->lex;
  CHARSET_INFO *cs= system_charset_info;
  char sp_db_buff[NAME_LEN + 1], sp_name_buff[NAME_LEN + 1],
    definer_buff[USERNAME_LENGTH + HOSTNAME_LENGTH + 2],
    returns_buff[MAX_FIELD_WIDTH];

  String sp_db(sp_db_buff, sizeof(sp_db_buff), cs);
  String sp_name(sp_name_buff, sizeof(sp_name_buff), cs);
  String definer(definer_buff, sizeof(definer_buff), cs);
  String returns(returns_buff, sizeof(returns_buff), cs);

  proc_table->field[MYSQL_PROC_FIELD_DB]->val_str(&sp_db);
  proc_table->field[MYSQL_PROC_FIELD_NAME]->val_str(&sp_name);
  proc_table->field[MYSQL_PROC_FIELD_DEFINER]->val_str(&definer);

  enum_sp_type sp_type=
    (enum_sp_type) proc_table->field[MYSQL_PROC_MYSQL_TYPE]->val_int();

  if (!full_access)
    full_access= !strcmp(sp_user, definer.c_ptr_safe());
  if (!full_access &&
      check_some_routine_access(thd, sp_db.c_ptr_safe(), sp_name.c_ptr_safe(),
                                sp_type == SP_TYPE_PROCEDURE))
    return 0;

  if ((lex->sql_command == SQLCOM_SHOW_STATUS_PROC &&
      sp_type == SP_TYPE_PROCEDURE) ||
      (lex->sql_command == SQLCOM_SHOW_STATUS_FUNC &&
      sp_type == SP_TYPE_FUNCTION) ||
      (sql_command_flags[lex->sql_command] & CF_STATUS_COMMAND) == 0)
  {
    restore_record(table, s->default_values);
    if (!wild || !wild[0] || !wild_case_compare(system_charset_info,
                                                sp_name.c_ptr_safe(), wild))
    {
      int enum_idx= (int) proc_table->field[MYSQL_PROC_FIELD_ACCESS]->val_int();
      table->field[IS_ROUTINES_ROUTINE_NAME]->store(sp_name.ptr(),
                                                    sp_name.length(), cs);

      copy_field_as_string(table->field[IS_ROUTINES_SPECIFIC_NAME],
                           proc_table->field[MYSQL_PROC_FIELD_SPECIFIC_NAME]);
      table->field[IS_ROUTINES_ROUTINE_CATALOG]->store(STRING_WITH_LEN("def"),
                                                       cs);
      table->field[IS_ROUTINES_ROUTINE_SCHEMA]->store(sp_db.ptr(), sp_db.length(), cs);
      copy_field_as_string(table->field[IS_ROUTINES_ROUTINE_TYPE],
                           proc_table->field[MYSQL_PROC_MYSQL_TYPE]);

      if (sp_type == SP_TYPE_FUNCTION)
      {
        sp_head *sp;
        bool free_sp_head;
        proc_table->field[MYSQL_PROC_FIELD_RETURNS]->val_str(&returns);
        sp= sp_load_for_information_schema(thd, proc_table, &sp_db, &sp_name,
                                           (sql_mode_t) proc_table->
                                           field[MYSQL_PROC_FIELD_SQL_MODE]->
                                           val_int(),
                                           SP_TYPE_FUNCTION,
                                           returns.c_ptr_safe(),
                                           "", &free_sp_head);

        if (sp)
        {
          char path[FN_REFLEN];
          TABLE_SHARE share;
          TABLE tbl;
          Field *field;
          Create_field *field_def= &sp->m_return_field_def;

          memset(&tbl, 0, sizeof(TABLE));
          (void) build_table_filename(path, sizeof(path), "", "", "", 0);
          init_tmp_table_share(thd, &share, "", 0, "", path);
          field= make_field(&share, (uchar*) 0, field_def->length,
                            (uchar*) "", 0, field_def->pack_flag,
                            field_def->sql_type, field_def->charset,
                            field_def->geom_type, Field::NONE,
                            field_def->interval, "");

          field->table= &tbl;
          tbl.in_use= thd;
          store_column_type(table, field, cs, IS_ROUTINES_DATA_TYPE);
          free_table_share(&share);
          if (free_sp_head)
            delete sp;
        }
      }

      if (full_access)
      {
        copy_field_as_string(table->field[IS_ROUTINES_ROUTINE_DEFINITION],
                             proc_table->field[MYSQL_PROC_FIELD_BODY_UTF8]);
        table->field[IS_ROUTINES_ROUTINE_DEFINITION]->set_notnull();
      }
      table->field[IS_ROUTINES_ROUTINE_BODY]->store(STRING_WITH_LEN("SQL"), cs);
      table->field[IS_ROUTINES_PARAMETER_STYLE]->store(STRING_WITH_LEN("SQL"),
                                                       cs);
      copy_field_as_string(table->field[IS_ROUTINES_IS_DETERMINISTIC],
                           proc_table->field[MYSQL_PROC_FIELD_DETERMINISTIC]);
      table->field[IS_ROUTINES_SQL_DATA_ACCESS]->
                   store(sp_data_access_name[enum_idx].str, 
                         sp_data_access_name[enum_idx].length , cs);
      copy_field_as_string(table->field[IS_ROUTINES_SECURITY_TYPE],
                           proc_table->field[MYSQL_PROC_FIELD_SECURITY_TYPE]);

      memset(&time, 0, sizeof(time));
      proc_table->field[MYSQL_PROC_FIELD_CREATED]->get_time(&time);
      table->field[IS_ROUTINES_CREATED]->store_time(&time);
      memset(&time, 0, sizeof(time));
      proc_table->field[MYSQL_PROC_FIELD_MODIFIED]->get_time(&time);
      table->field[IS_ROUTINES_LAST_ALTERED]->store_time(&time);
      copy_field_as_string(table->field[IS_ROUTINES_SQL_MODE],
                           proc_table->field[MYSQL_PROC_FIELD_SQL_MODE]);
      copy_field_as_string(table->field[IS_ROUTINES_ROUTINE_COMMENT],
                           proc_table->field[MYSQL_PROC_FIELD_COMMENT]);

      table->field[IS_ROUTINES_DEFINER]->store(definer.ptr(),
                                               definer.length(), cs);
      copy_field_as_string(table->field[IS_ROUTINES_CHARACTER_SET_CLIENT],
                           proc_table->
                           field[MYSQL_PROC_FIELD_CHARACTER_SET_CLIENT]);
      copy_field_as_string(table->field[IS_ROUTINES_COLLATION_CONNECTION],
                           proc_table->
                           field[MYSQL_PROC_FIELD_COLLATION_CONNECTION]);
      copy_field_as_string(table->field[IS_ROUTINES_DATABASE_COLLATION],
			   proc_table->field[MYSQL_PROC_FIELD_DB_COLLATION]);

      return schema_table_store_record(thd, table);
    }
  }
  return 0;
}


int fill_schema_proc(THD *thd, TABLE_LIST *tables, Item *cond)
{
  TABLE *proc_table;
  TABLE_LIST proc_tables;
  const char *wild= thd->lex->wild ? thd->lex->wild->ptr() : NullS;
  int error, res= 0;
  TABLE *table= tables->table;
  bool full_access;
  char definer[USER_HOST_BUFF_SIZE];
  Open_tables_backup open_tables_state_backup;
  enum enum_schema_tables schema_table_idx=
    get_schema_table_idx(tables->schema_table);
  DBUG_ENTER("fill_schema_proc");

  strxmov(definer, thd->security_ctx->priv_user, "@",
          thd->security_ctx->priv_host, NullS);
  /* We use this TABLE_LIST instance only for checking of privileges. */
  memset(&proc_tables, 0, sizeof(proc_tables));
  proc_tables.db= (char*) "mysql";
  proc_tables.db_length= 5;
  proc_tables.table_name= proc_tables.alias= (char*) "proc";
  proc_tables.table_name_length= 4;
  proc_tables.lock_type= TL_READ;
  full_access= !check_table_access(thd, SELECT_ACL, &proc_tables, FALSE,
                                   1, TRUE);
  if (!(proc_table= open_proc_table_for_read(thd, &open_tables_state_backup)))
  {
    DBUG_RETURN(1);
  }
<<<<<<< HEAD
  if (proc_table->file->ha_index_init(0, 1))
  {
    res= 1;
    goto err;
  }
  if ((res= proc_table->file->ha_index_first(proc_table->record[0])))
=======
  if ((error= proc_table->file->ha_index_init(0, 1)))
  {
    proc_table->file->print_error(error, MYF(0));
    res= 1;
    goto err;
  }
  if ((error= proc_table->file->ha_index_first(proc_table->record[0])))
>>>>>>> 53d17a2f
  {
    res= (error == HA_ERR_END_OF_FILE) ? 0 : 1;
    if (res)
      proc_table->file->print_error(error, MYF(0));
    goto err;
  }

  if (schema_table_idx == SCH_PROCEDURES ?
      store_schema_proc(thd, table, proc_table, wild, full_access, definer) :
      store_schema_params(thd, table, proc_table, wild, full_access, definer))
  {
    res= 1;
    goto err;
  }
  while (!proc_table->file->ha_index_next(proc_table->record[0]))
  {
    if (schema_table_idx == SCH_PROCEDURES ?
        store_schema_proc(thd, table, proc_table, wild, full_access, definer): 
        store_schema_params(thd, table, proc_table, wild, full_access, definer))
    {
      res= 1;
      goto err;
    }
  }

err:
  if (proc_table->file->inited)
    (void) proc_table->file->ha_index_end();
  close_system_tables(thd, &open_tables_state_backup);
  DBUG_RETURN(res);
}


static int get_schema_stat_record(THD *thd, TABLE_LIST *tables,
				  TABLE *table, bool res,
				  LEX_STRING *db_name,
				  LEX_STRING *table_name)
{
  CHARSET_INFO *cs= system_charset_info;
  DBUG_ENTER("get_schema_stat_record");
  if (res)
  {
    if (thd->lex->sql_command != SQLCOM_SHOW_KEYS)
    {
      /*
        I.e. we are in SELECT FROM INFORMATION_SCHEMA.STATISTICS
        rather than in SHOW KEYS
      */
      if (thd->is_error())
        push_warning(thd, Sql_condition::WARN_LEVEL_WARN,
                     thd->get_stmt_da()->sql_errno(), thd->get_stmt_da()->message());
      thd->clear_error();
      res= 0;
    }
    DBUG_RETURN(res);
  }
  else if (!tables->view)
  {
    TABLE *show_table= tables->table;
    KEY *key_info=show_table->s->key_info;
    if (show_table->file)
      show_table->file->info(HA_STATUS_VARIABLE |
                             HA_STATUS_NO_LOCK |
                             HA_STATUS_TIME);
    for (uint i=0 ; i < show_table->s->keys ; i++,key_info++)
    {
      KEY_PART_INFO *key_part= key_info->key_part;
      const char *str;
      for (uint j=0 ; j < key_info->key_parts ; j++,key_part++)
      {
        restore_record(table, s->default_values);
        table->field[0]->store(STRING_WITH_LEN("def"), cs);
        table->field[1]->store(db_name->str, db_name->length, cs);
        table->field[2]->store(table_name->str, table_name->length, cs);
        table->field[3]->store((longlong) ((key_info->flags &
                                            HA_NOSAME) ? 0 : 1), TRUE);
        table->field[4]->store(db_name->str, db_name->length, cs);
        table->field[5]->store(key_info->name, strlen(key_info->name), cs);
        table->field[6]->store((longlong) (j+1), TRUE);
        str=(key_part->field ? key_part->field->field_name :
             "?unknown field?");
        table->field[7]->store(str, strlen(str), cs);
        if (show_table->file)
        {
          if (show_table->file->index_flags(i, j, 0) & HA_READ_ORDER)
          {
            table->field[8]->store(((key_part->key_part_flag &
                                     HA_REVERSE_SORT) ?
                                    "D" : "A"), 1, cs);
            table->field[8]->set_notnull();
          }
          KEY *key=show_table->key_info+i;
          if (key->rec_per_key[j])
          {
            ha_rows records=(show_table->file->stats.records /
                             key->rec_per_key[j]);
            table->field[9]->store((longlong) records, TRUE);
            table->field[9]->set_notnull();
          }
          str= show_table->file->index_type(i);
          table->field[13]->store(str, strlen(str), cs);
        }
        if (!(key_info->flags & HA_FULLTEXT) &&
            (key_part->field &&
             key_part->length !=
             show_table->s->field[key_part->fieldnr-1]->key_length()))
        {
          table->field[10]->store((longlong) key_part->length /
                                  key_part->field->charset()->mbmaxlen, TRUE);
          table->field[10]->set_notnull();
        }
        uint flags= key_part->field ? key_part->field->flags : 0;
        const char *pos=(char*) ((flags & NOT_NULL_FLAG) ? "" : "YES");
        table->field[12]->store(pos, strlen(pos), cs);
        if (!show_table->s->keys_in_use.is_set(i))
          table->field[14]->store(STRING_WITH_LEN("disabled"), cs);
        else
          table->field[14]->store("", 0, cs);
        table->field[14]->set_notnull();
        DBUG_ASSERT(test(key_info->flags & HA_USES_COMMENT) == 
                   (key_info->comment.length > 0));
        if (key_info->flags & HA_USES_COMMENT)
          table->field[15]->store(key_info->comment.str, 
                                  key_info->comment.length, cs);
        if (schema_table_store_record(thd, table))
          DBUG_RETURN(1);
      }
    }
  }
  DBUG_RETURN(res);
}


static int get_schema_views_record(THD *thd, TABLE_LIST *tables,
				   TABLE *table, bool res,
				   LEX_STRING *db_name,
				   LEX_STRING *table_name)
{
  CHARSET_INFO *cs= system_charset_info;
  char definer[USER_HOST_BUFF_SIZE];
  uint definer_len;
  bool updatable_view;
  DBUG_ENTER("get_schema_views_record");

  if (tables->view)
  {
    Security_context *sctx= thd->security_ctx;
    if (!tables->allowed_show)
    {
      if (!my_strcasecmp(system_charset_info, tables->definer.user.str,
                         sctx->priv_user) &&
          !my_strcasecmp(system_charset_info, tables->definer.host.str,
                         sctx->priv_host))
        tables->allowed_show= TRUE;
#ifndef NO_EMBEDDED_ACCESS_CHECKS
      else
      {
        if ((thd->col_access & (SHOW_VIEW_ACL|SELECT_ACL)) ==
            (SHOW_VIEW_ACL|SELECT_ACL))
          tables->allowed_show= TRUE;
        else
        {
          TABLE_LIST table_list;
          uint view_access;
          memset(&table_list, 0, sizeof(table_list));
          table_list.db= tables->db;
          table_list.table_name= tables->table_name;
          table_list.grant.privilege= thd->col_access;
          view_access= get_table_grant(thd, &table_list);
	  if ((view_access & (SHOW_VIEW_ACL|SELECT_ACL)) ==
	      (SHOW_VIEW_ACL|SELECT_ACL))
	    tables->allowed_show= TRUE;
        }
      }
#endif
    }
    restore_record(table, s->default_values);
    table->field[0]->store(STRING_WITH_LEN("def"), cs);
    table->field[1]->store(db_name->str, db_name->length, cs);
    table->field[2]->store(table_name->str, table_name->length, cs);

    if (tables->allowed_show)
    {
      table->field[3]->store(tables->view_body_utf8.str,
                             tables->view_body_utf8.length,
                             cs);
    }

    if (tables->with_check != VIEW_CHECK_NONE)
    {
      if (tables->with_check == VIEW_CHECK_LOCAL)
        table->field[4]->store(STRING_WITH_LEN("LOCAL"), cs);
      else
        table->field[4]->store(STRING_WITH_LEN("CASCADED"), cs);
    }
    else
      table->field[4]->store(STRING_WITH_LEN("NONE"), cs);

    /*
      Only try to fill in the information about view updatability
      if it is requested as part of the top-level query (i.e.
      it's select * from i_s.views, as opposed to, say, select
      security_type from i_s.views).  Do not try to access the
      underlying tables if there was an error when opening the
      view: all underlying tables are released back to the table
      definition cache on error inside open_normal_and_derived_tables().
      If a field is not assigned explicitly, it defaults to NULL.
    */
    if (res == FALSE &&
        table->pos_in_table_list->table_open_method & OPEN_FULL_TABLE)
    {
      updatable_view= 0;
      if (tables->algorithm != VIEW_ALGORITHM_TMPTABLE)
      {
        /*
          We should use tables->view->select_lex.item_list here
          and can not use Field_iterator_view because the view
          always uses temporary algorithm during opening for I_S
          and TABLE_LIST fields 'field_translation'
          & 'field_translation_end' are uninitialized is this
          case.
        */
        List<Item> *fields= &tables->view->select_lex.item_list;
        List_iterator<Item> it(*fields);
        Item *item;
        Item_field *field;
        /*
          check that at least one column in view is updatable
        */
        while ((item= it++))
        {
          if ((field= item->field_for_view_update()) && field->field &&
              !field->field->table->pos_in_table_list->schema_table)
          {
            updatable_view= 1;
            break;
          }
        }
        if (updatable_view && !tables->view->can_be_merged())
          updatable_view= 0;
      }
      if (updatable_view)
        table->field[5]->store(STRING_WITH_LEN("YES"), cs);
      else
        table->field[5]->store(STRING_WITH_LEN("NO"), cs);
    }

    definer_len= (strxmov(definer, tables->definer.user.str, "@",
                          tables->definer.host.str, NullS) - definer);
    table->field[6]->store(definer, definer_len, cs);
    if (tables->view_suid)
      table->field[7]->store(STRING_WITH_LEN("DEFINER"), cs);
    else
      table->field[7]->store(STRING_WITH_LEN("INVOKER"), cs);

    table->field[8]->store(tables->view_creation_ctx->get_client_cs()->csname,
                           strlen(tables->view_creation_ctx->
                                  get_client_cs()->csname), cs);

    table->field[9]->store(tables->view_creation_ctx->
                           get_connection_cl()->name,
                           strlen(tables->view_creation_ctx->
                                  get_connection_cl()->name), cs);


    if (schema_table_store_record(thd, table))
      DBUG_RETURN(1);
    if (res && thd->is_error())
      push_warning(thd, Sql_condition::WARN_LEVEL_WARN,
                   thd->get_stmt_da()->sql_errno(), thd->get_stmt_da()->message());
  }
  if (res)
    thd->clear_error();
  DBUG_RETURN(0);
}


bool store_constraints(THD *thd, TABLE *table, LEX_STRING *db_name,
                       LEX_STRING *table_name, const char *key_name,
                       uint key_len, const char *con_type, uint con_len)
{
  CHARSET_INFO *cs= system_charset_info;
  restore_record(table, s->default_values);
  table->field[0]->store(STRING_WITH_LEN("def"), cs);
  table->field[1]->store(db_name->str, db_name->length, cs);
  table->field[2]->store(key_name, key_len, cs);
  table->field[3]->store(db_name->str, db_name->length, cs);
  table->field[4]->store(table_name->str, table_name->length, cs);
  table->field[5]->store(con_type, con_len, cs);
  return schema_table_store_record(thd, table);
}


static int get_schema_constraints_record(THD *thd, TABLE_LIST *tables,
					 TABLE *table, bool res,
					 LEX_STRING *db_name,
					 LEX_STRING *table_name)
{
  DBUG_ENTER("get_schema_constraints_record");
  if (res)
  {
    if (thd->is_error())
      push_warning(thd, Sql_condition::WARN_LEVEL_WARN,
                   thd->get_stmt_da()->sql_errno(), thd->get_stmt_da()->message());
    thd->clear_error();
    DBUG_RETURN(0);
  }
  else if (!tables->view)
  {
    List<FOREIGN_KEY_INFO> f_key_list;
    TABLE *show_table= tables->table;
    KEY *key_info=show_table->key_info;
    uint primary_key= show_table->s->primary_key;
    for (uint i=0 ; i < show_table->s->keys ; i++, key_info++)
    {
      if (i != primary_key && !(key_info->flags & HA_NOSAME))
        continue;

      if (i == primary_key && !strcmp(key_info->name, primary_key_name))
      {
        if (store_constraints(thd, table, db_name, table_name, key_info->name,
                              strlen(key_info->name),
                              STRING_WITH_LEN("PRIMARY KEY")))
          DBUG_RETURN(1);
      }
      else if (key_info->flags & HA_NOSAME)
      {
        if (store_constraints(thd, table, db_name, table_name, key_info->name,
                              strlen(key_info->name),
                              STRING_WITH_LEN("UNIQUE")))
          DBUG_RETURN(1);
      }
    }

    show_table->file->get_foreign_key_list(thd, &f_key_list);
    FOREIGN_KEY_INFO *f_key_info;
    List_iterator_fast<FOREIGN_KEY_INFO> it(f_key_list);
    while ((f_key_info=it++))
    {
      if (store_constraints(thd, table, db_name, table_name, 
                            f_key_info->foreign_id->str,
                            strlen(f_key_info->foreign_id->str),
                            "FOREIGN KEY", 11))
        DBUG_RETURN(1);
    }
  }
  DBUG_RETURN(res);
}


static bool store_trigger(THD *thd, TABLE *table, LEX_STRING *db_name,
                          LEX_STRING *table_name, LEX_STRING *trigger_name,
                          enum trg_event_type event,
                          enum trg_action_time_type timing,
                          LEX_STRING *trigger_stmt,
                          sql_mode_t sql_mode,
                          LEX_STRING *definer_buffer,
                          LEX_STRING *client_cs_name,
                          LEX_STRING *connection_cl_name,
                          LEX_STRING *db_cl_name)
{
  CHARSET_INFO *cs= system_charset_info;
  LEX_STRING sql_mode_rep;

  restore_record(table, s->default_values);
  table->field[0]->store(STRING_WITH_LEN("def"), cs);
  table->field[1]->store(db_name->str, db_name->length, cs);
  table->field[2]->store(trigger_name->str, trigger_name->length, cs);
  table->field[3]->store(trg_event_type_names[event].str,
                         trg_event_type_names[event].length, cs);
  table->field[4]->store(STRING_WITH_LEN("def"), cs);
  table->field[5]->store(db_name->str, db_name->length, cs);
  table->field[6]->store(table_name->str, table_name->length, cs);
  table->field[9]->store(trigger_stmt->str, trigger_stmt->length, cs);
  table->field[10]->store(STRING_WITH_LEN("ROW"), cs);
  table->field[11]->store(trg_action_time_type_names[timing].str,
                          trg_action_time_type_names[timing].length, cs);
  table->field[14]->store(STRING_WITH_LEN("OLD"), cs);
  table->field[15]->store(STRING_WITH_LEN("NEW"), cs);

  sql_mode_string_representation(thd, sql_mode, &sql_mode_rep);
  table->field[17]->store(sql_mode_rep.str, sql_mode_rep.length, cs);
  table->field[18]->store(definer_buffer->str, definer_buffer->length, cs);
  table->field[19]->store(client_cs_name->str, client_cs_name->length, cs);
  table->field[20]->store(connection_cl_name->str,
                          connection_cl_name->length, cs);
  table->field[21]->store(db_cl_name->str, db_cl_name->length, cs);

  return schema_table_store_record(thd, table);
}


static int get_schema_triggers_record(THD *thd, TABLE_LIST *tables,
				      TABLE *table, bool res,
				      LEX_STRING *db_name,
				      LEX_STRING *table_name)
{
  DBUG_ENTER("get_schema_triggers_record");
  /*
    res can be non zero value when processed table is a view or
    error happened during opening of processed table.
  */
  if (res)
  {
    if (thd->is_error())
      push_warning(thd, Sql_condition::WARN_LEVEL_WARN,
                   thd->get_stmt_da()->sql_errno(), thd->get_stmt_da()->message());
    thd->clear_error();
    DBUG_RETURN(0);
  }
  if (!tables->view && tables->table->triggers)
  {
    Table_triggers_list *triggers= tables->table->triggers;
    int event, timing;

    if (check_table_access(thd, TRIGGER_ACL, tables, FALSE, 1, TRUE))
      goto ret;

    for (event= 0; event < (int)TRG_EVENT_MAX; event++)
    {
      for (timing= 0; timing < (int)TRG_ACTION_MAX; timing++)
      {
        LEX_STRING trigger_name;
        LEX_STRING trigger_stmt;
        sql_mode_t sql_mode;
        char definer_holder[USER_HOST_BUFF_SIZE];
        LEX_STRING definer_buffer;
        LEX_STRING client_cs_name;
        LEX_STRING connection_cl_name;
        LEX_STRING db_cl_name;

        definer_buffer.str= definer_holder;
        if (triggers->get_trigger_info(thd, (enum trg_event_type) event,
                                       (enum trg_action_time_type)timing,
                                       &trigger_name, &trigger_stmt,
                                       &sql_mode,
                                       &definer_buffer,
                                       &client_cs_name,
                                       &connection_cl_name,
                                       &db_cl_name))
          continue;

        if (store_trigger(thd, table, db_name, table_name, &trigger_name,
                         (enum trg_event_type) event,
                         (enum trg_action_time_type) timing, &trigger_stmt,
                         sql_mode,
                         &definer_buffer,
                         &client_cs_name,
                         &connection_cl_name,
                         &db_cl_name))
          DBUG_RETURN(1);
      }
    }
  }
ret:
  DBUG_RETURN(0);
}


void store_key_column_usage(TABLE *table, LEX_STRING *db_name,
                            LEX_STRING *table_name, const char *key_name,
                            uint key_len, const char *con_type, uint con_len,
                            longlong idx)
{
  CHARSET_INFO *cs= system_charset_info;
  table->field[0]->store(STRING_WITH_LEN("def"), cs);
  table->field[1]->store(db_name->str, db_name->length, cs);
  table->field[2]->store(key_name, key_len, cs);
  table->field[3]->store(STRING_WITH_LEN("def"), cs);
  table->field[4]->store(db_name->str, db_name->length, cs);
  table->field[5]->store(table_name->str, table_name->length, cs);
  table->field[6]->store(con_type, con_len, cs);
  table->field[7]->store((longlong) idx, TRUE);
}


static int get_schema_key_column_usage_record(THD *thd,
					      TABLE_LIST *tables,
					      TABLE *table, bool res,
					      LEX_STRING *db_name,
					      LEX_STRING *table_name)
{
  DBUG_ENTER("get_schema_key_column_usage_record");
  if (res)
  {
    if (thd->is_error())
      push_warning(thd, Sql_condition::WARN_LEVEL_WARN,
                   thd->get_stmt_da()->sql_errno(), thd->get_stmt_da()->message());
    thd->clear_error();
    DBUG_RETURN(0);
  }
  else if (!tables->view)
  {
    List<FOREIGN_KEY_INFO> f_key_list;
    TABLE *show_table= tables->table;
    KEY *key_info=show_table->key_info;
    uint primary_key= show_table->s->primary_key;
    for (uint i=0 ; i < show_table->s->keys ; i++, key_info++)
    {
      if (i != primary_key && !(key_info->flags & HA_NOSAME))
        continue;
      uint f_idx= 0;
      KEY_PART_INFO *key_part= key_info->key_part;
      for (uint j=0 ; j < key_info->key_parts ; j++,key_part++)
      {
        if (key_part->field)
        {
          f_idx++;
          restore_record(table, s->default_values);
          store_key_column_usage(table, db_name, table_name,
                                 key_info->name,
                                 strlen(key_info->name), 
                                 key_part->field->field_name, 
                                 strlen(key_part->field->field_name),
                                 (longlong) f_idx);
          if (schema_table_store_record(thd, table))
            DBUG_RETURN(1);
        }
      }
    }

    show_table->file->get_foreign_key_list(thd, &f_key_list);
    FOREIGN_KEY_INFO *f_key_info;
    List_iterator_fast<FOREIGN_KEY_INFO> fkey_it(f_key_list);
    while ((f_key_info= fkey_it++))
    {
      LEX_STRING *f_info;
      LEX_STRING *r_info;
      List_iterator_fast<LEX_STRING> it(f_key_info->foreign_fields),
        it1(f_key_info->referenced_fields);
      uint f_idx= 0;
      while ((f_info= it++))
      {
        r_info= it1++;
        f_idx++;
        restore_record(table, s->default_values);
        store_key_column_usage(table, db_name, table_name,
                               f_key_info->foreign_id->str,
                               f_key_info->foreign_id->length,
                               f_info->str, f_info->length,
                               (longlong) f_idx);
        table->field[8]->store((longlong) f_idx, TRUE);
        table->field[8]->set_notnull();
        table->field[9]->store(f_key_info->referenced_db->str,
                               f_key_info->referenced_db->length,
                               system_charset_info);
        table->field[9]->set_notnull();
        table->field[10]->store(f_key_info->referenced_table->str,
                                f_key_info->referenced_table->length, 
                                system_charset_info);
        table->field[10]->set_notnull();
        table->field[11]->store(r_info->str, r_info->length,
                                system_charset_info);
        table->field[11]->set_notnull();
        if (schema_table_store_record(thd, table))
          DBUG_RETURN(1);
      }
    }
  }
  DBUG_RETURN(res);
}


#ifdef WITH_PARTITION_STORAGE_ENGINE
static void collect_partition_expr(THD *thd, List<char> &field_list,
                                   String *str)
{
  List_iterator<char> part_it(field_list);
  ulong no_fields= field_list.elements;
  const char *field_str;
  str->length(0);
  while ((field_str= part_it++))
  {
    append_identifier(thd, str, field_str, strlen(field_str));
    if (--no_fields != 0)
      str->append(",");
  }
  return;
}


/*
  Convert a string in a given character set to a string which can be
  used for FRM file storage in which case use_hex is TRUE and we store
  the character constants as hex strings in the character set encoding
  their field have. In the case of SHOW CREATE TABLE and the
  PARTITIONS information schema table we instead provide utf8 strings
  to the user and convert to the utf8 character set.

  SYNOPSIS
    get_cs_converted_part_value_from_string()
    item                           Item from which constant comes
    input_str                      String as provided by val_str after
                                   conversion to character set
    output_str                     Out value: The string created
    cs                             Character set string is encoded in
                                   NULL for INT_RESULT's here
    use_hex                        TRUE => hex string created
                                   FALSE => utf8 constant string created

  RETURN VALUES
    TRUE                           Error
    FALSE                          Ok
*/

int get_cs_converted_part_value_from_string(THD *thd,
                                            Item *item,
                                            String *input_str,
                                            String *output_str,
                                            const CHARSET_INFO *cs,
                                            bool use_hex)
{
  if (item->result_type() == INT_RESULT)
  {
    longlong value= item->val_int();
    output_str->set(value, system_charset_info);
    return FALSE;
  }
  if (!input_str)
  {
    my_error(ER_PARTITION_FUNCTION_IS_NOT_ALLOWED, MYF(0));
    return TRUE;
  }
  get_cs_converted_string_value(thd,
                                input_str,
                                output_str,
                                cs,
                                use_hex);
  return FALSE;
}
#endif


static void store_schema_partitions_record(THD *thd, TABLE *schema_table,
                                           TABLE *showing_table,
                                           partition_element *part_elem,
                                           handler *file, uint part_id)
{
  TABLE* table= schema_table;
  CHARSET_INFO *cs= system_charset_info;
  PARTITION_STATS stat_info;
  MYSQL_TIME time;
  file->get_dynamic_partition_info(&stat_info, part_id);
  table->field[0]->store(STRING_WITH_LEN("def"), cs);
  table->field[12]->store((longlong) stat_info.records, TRUE);
  table->field[13]->store((longlong) stat_info.mean_rec_length, TRUE);
  table->field[14]->store((longlong) stat_info.data_file_length, TRUE);
  if (stat_info.max_data_file_length)
  {
    table->field[15]->store((longlong) stat_info.max_data_file_length, TRUE);
    table->field[15]->set_notnull();
  }
  table->field[16]->store((longlong) stat_info.index_file_length, TRUE);
  table->field[17]->store((longlong) stat_info.delete_length, TRUE);
  if (stat_info.create_time)
  {
    thd->variables.time_zone->gmt_sec_to_TIME(&time,
                                              (my_time_t)stat_info.create_time);
    table->field[18]->store_time(&time);
    table->field[18]->set_notnull();
  }
  if (stat_info.update_time)
  {
    thd->variables.time_zone->gmt_sec_to_TIME(&time,
                                              (my_time_t)stat_info.update_time);
    table->field[19]->store_time(&time);
    table->field[19]->set_notnull();
  }
  if (stat_info.check_time)
  {
    thd->variables.time_zone->gmt_sec_to_TIME(&time,
                                              (my_time_t)stat_info.check_time);
    table->field[20]->store_time(&time);
    table->field[20]->set_notnull();
  }
  if (file->ha_table_flags() & (ulong) HA_HAS_CHECKSUM)
  {
    table->field[21]->store((longlong) stat_info.check_sum, TRUE);
    table->field[21]->set_notnull();
  }
  if (part_elem)
  {
    if (part_elem->part_comment)
      table->field[22]->store(part_elem->part_comment,
                              strlen(part_elem->part_comment), cs);
    else
      table->field[22]->store(STRING_WITH_LEN(""), cs);
    if (part_elem->nodegroup_id != UNDEF_NODEGROUP)
      table->field[23]->store((longlong) part_elem->nodegroup_id, TRUE);
    else
      table->field[23]->store(STRING_WITH_LEN("default"), cs);

    table->field[24]->set_notnull();
    if (part_elem->tablespace_name)
      table->field[24]->store(part_elem->tablespace_name,
                              strlen(part_elem->tablespace_name), cs);
    else
    {
      char *ts= showing_table->s->tablespace;
      if(ts)
        table->field[24]->store(ts, strlen(ts), cs);
      else
        table->field[24]->set_null();
    }
  }
  return;
}

#ifdef WITH_PARTITION_STORAGE_ENGINE
static int
get_partition_column_description(THD *thd,
                                 partition_info *part_info,
                                 part_elem_value *list_value,
                                 String &tmp_str)
{
  uint num_elements= part_info->part_field_list.elements;
  uint i;
  DBUG_ENTER("get_partition_column_description");

  for (i= 0; i < num_elements; i++)
  {
    part_column_list_val *col_val= &list_value->col_val_array[i];
    if (col_val->max_value)
      tmp_str.append(partition_keywords[PKW_MAXVALUE].str);
    else if (col_val->null_value)
      tmp_str.append("NULL");
    else
    {
      char buffer[MAX_KEY_LENGTH];
      String str(buffer, sizeof(buffer), &my_charset_bin);
      String val_conv;
      Item *item= col_val->item_expression;

      if (!(item= part_info->get_column_item(item,
                              part_info->part_field_array[i])))
      {
        DBUG_RETURN(1);
      }
      String *res= item->val_str(&str);
      if (get_cs_converted_part_value_from_string(thd, item, res, &val_conv,
                              part_info->part_field_array[i]->charset(),
                              FALSE))
      {
        DBUG_RETURN(1);
      }
      tmp_str.append(val_conv);
    }
    if (i != num_elements - 1)
      tmp_str.append(",");
  }
  DBUG_RETURN(0);
}
#endif /* WITH_PARTITION_STORAGE_ENGINE */

static int get_schema_partitions_record(THD *thd, TABLE_LIST *tables,
                                        TABLE *table, bool res,
                                        LEX_STRING *db_name,
                                        LEX_STRING *table_name)
{
  CHARSET_INFO *cs= system_charset_info;
  char buff[61];
  String tmp_res(buff, sizeof(buff), cs);
  String tmp_str;
  TABLE *show_table= tables->table;
  handler *file;
#ifdef WITH_PARTITION_STORAGE_ENGINE
  partition_info *part_info;
#endif
  DBUG_ENTER("get_schema_partitions_record");

  if (res)
  {
    if (thd->is_error())
      push_warning(thd, Sql_condition::WARN_LEVEL_WARN,
                   thd->get_stmt_da()->sql_errno(), thd->get_stmt_da()->message());
    thd->clear_error();
    DBUG_RETURN(0);
  }
  file= show_table->file;
#ifdef WITH_PARTITION_STORAGE_ENGINE
  part_info= show_table->part_info;
  if (part_info)
  {
    partition_element *part_elem;
    List_iterator<partition_element> part_it(part_info->partitions);
    uint part_pos= 0, part_id= 0;

    restore_record(table, s->default_values);
    table->field[0]->store(STRING_WITH_LEN("def"), cs);
    table->field[1]->store(db_name->str, db_name->length, cs);
    table->field[2]->store(table_name->str, table_name->length, cs);


    /* Partition method*/
    switch (part_info->part_type) {
    case RANGE_PARTITION:
    case LIST_PARTITION:
      tmp_res.length(0);
      if (part_info->part_type == RANGE_PARTITION)
        tmp_res.append(partition_keywords[PKW_RANGE].str,
                       partition_keywords[PKW_RANGE].length);
      else
        tmp_res.append(partition_keywords[PKW_LIST].str,
                       partition_keywords[PKW_LIST].length);
      if (part_info->column_list)
        tmp_res.append(partition_keywords[PKW_COLUMNS].str,
                       partition_keywords[PKW_COLUMNS].length);
      table->field[7]->store(tmp_res.ptr(), tmp_res.length(), cs);
      break;
    case HASH_PARTITION:
      tmp_res.length(0);
      if (part_info->linear_hash_ind)
        tmp_res.append(partition_keywords[PKW_LINEAR].str,
                       partition_keywords[PKW_LINEAR].length);
      if (part_info->list_of_part_fields)
        tmp_res.append(partition_keywords[PKW_KEY].str,
                       partition_keywords[PKW_KEY].length);
      else
        tmp_res.append(partition_keywords[PKW_HASH].str, 
                       partition_keywords[PKW_HASH].length);
      table->field[7]->store(tmp_res.ptr(), tmp_res.length(), cs);
      break;
    default:
      DBUG_ASSERT(0);
      my_error(ER_OUT_OF_RESOURCES, MYF(ME_FATALERROR));
      DBUG_RETURN(1);
    }
    table->field[7]->set_notnull();

    /* Partition expression */
    if (part_info->part_expr)
    {
      table->field[9]->store(part_info->part_func_string,
                             part_info->part_func_len, cs);
    }
    else if (part_info->list_of_part_fields)
    {
      collect_partition_expr(thd, part_info->part_field_list, &tmp_str);
      table->field[9]->store(tmp_str.ptr(), tmp_str.length(), cs);
    }
    table->field[9]->set_notnull();

    if (part_info->is_sub_partitioned())
    {
      /* Subpartition method */
      tmp_res.length(0);
      if (part_info->linear_hash_ind)
        tmp_res.append(partition_keywords[PKW_LINEAR].str,
                       partition_keywords[PKW_LINEAR].length);
      if (part_info->list_of_subpart_fields)
        tmp_res.append(partition_keywords[PKW_KEY].str,
                       partition_keywords[PKW_KEY].length);
      else
        tmp_res.append(partition_keywords[PKW_HASH].str, 
                       partition_keywords[PKW_HASH].length);
      table->field[8]->store(tmp_res.ptr(), tmp_res.length(), cs);
      table->field[8]->set_notnull();

      /* Subpartition expression */
      if (part_info->subpart_expr)
      {
        table->field[10]->store(part_info->subpart_func_string,
                                part_info->subpart_func_len, cs);
      }
      else if (part_info->list_of_subpart_fields)
      {
        collect_partition_expr(thd, part_info->subpart_field_list, &tmp_str);
        table->field[10]->store(tmp_str.ptr(), tmp_str.length(), cs);
      }
      table->field[10]->set_notnull();
    }

    while ((part_elem= part_it++))
    {
      table->field[3]->store(part_elem->partition_name,
                             strlen(part_elem->partition_name), cs);
      table->field[3]->set_notnull();
      /* PARTITION_ORDINAL_POSITION */
      table->field[5]->store((longlong) ++part_pos, TRUE);
      table->field[5]->set_notnull();

      /* Partition description */
      if (part_info->part_type == RANGE_PARTITION)
      {
        if (part_info->column_list)
        {
          List_iterator<part_elem_value> list_val_it(part_elem->list_val_list);
          part_elem_value *list_value= list_val_it++;
          tmp_str.length(0);
          if (get_partition_column_description(thd,
                                               part_info,
                                               list_value,
                                               tmp_str))
          {
            DBUG_RETURN(1);
          }
          table->field[11]->store(tmp_str.ptr(), tmp_str.length(), cs);
        }
        else
        {
          if (part_elem->range_value != LONGLONG_MAX)
            table->field[11]->store((longlong) part_elem->range_value, FALSE);
          else
            table->field[11]->store(partition_keywords[PKW_MAXVALUE].str,
                                 partition_keywords[PKW_MAXVALUE].length, cs);
        }
        table->field[11]->set_notnull();
      }
      else if (part_info->part_type == LIST_PARTITION)
      {
        List_iterator<part_elem_value> list_val_it(part_elem->list_val_list);
        part_elem_value *list_value;
        uint num_items= part_elem->list_val_list.elements;
        tmp_str.length(0);
        tmp_res.length(0);
        if (part_elem->has_null_value)
        {
          tmp_str.append("NULL");
          if (num_items > 0)
            tmp_str.append(",");
        }
        while ((list_value= list_val_it++))
        {
          if (part_info->column_list)
          {
            if (part_info->part_field_list.elements > 1U)
              tmp_str.append("(");
            if (get_partition_column_description(thd,
                                                 part_info,
                                                 list_value,
                                                 tmp_str))
            {
              DBUG_RETURN(1);
            }
            if (part_info->part_field_list.elements > 1U)
              tmp_str.append(")");
          }
          else
          {
            if (!list_value->unsigned_flag)
              tmp_res.set(list_value->value, cs);
            else
              tmp_res.set((ulonglong)list_value->value, cs);
            tmp_str.append(tmp_res);
          }
          if (--num_items != 0)
            tmp_str.append(",");
        }
        table->field[11]->store(tmp_str.ptr(), tmp_str.length(), cs);
        table->field[11]->set_notnull();
      }

      if (part_elem->subpartitions.elements)
      {
        List_iterator<partition_element> sub_it(part_elem->subpartitions);
        partition_element *subpart_elem;
        uint subpart_pos= 0;

        while ((subpart_elem= sub_it++))
        {
          table->field[4]->store(subpart_elem->partition_name,
                                 strlen(subpart_elem->partition_name), cs);
          table->field[4]->set_notnull();
          /* SUBPARTITION_ORDINAL_POSITION */
          table->field[6]->store((longlong) ++subpart_pos, TRUE);
          table->field[6]->set_notnull();
          
          store_schema_partitions_record(thd, table, show_table, subpart_elem,
                                         file, part_id);
          part_id++;
          if(schema_table_store_record(thd, table))
            DBUG_RETURN(1);
        }
      }
      else
      {
        store_schema_partitions_record(thd, table, show_table, part_elem,
                                       file, part_id);
        part_id++;
        if(schema_table_store_record(thd, table))
          DBUG_RETURN(1);
      }
    }
    DBUG_RETURN(0);
  }
  else
#endif
  {
    store_schema_partitions_record(thd, table, show_table, 0, file, 0);
    if(schema_table_store_record(thd, table))
      DBUG_RETURN(1);
  }
  DBUG_RETURN(0);
}


#ifdef HAVE_EVENT_SCHEDULER
/*
  Loads an event from mysql.event and copies it's data to a row of
  I_S.EVENTS

  Synopsis
    copy_event_to_schema_table()
      thd         Thread
      sch_table   The schema table (information_schema.event)
      event_table The event table to use for loading (mysql.event).

  Returns
    0  OK
    1  Error
*/

int
copy_event_to_schema_table(THD *thd, TABLE *sch_table, TABLE *event_table)
{
  const char *wild= thd->lex->wild ? thd->lex->wild->ptr() : NullS;
  CHARSET_INFO *scs= system_charset_info;
  MYSQL_TIME time;
  Event_timed et;
  DBUG_ENTER("copy_event_to_schema_table");

  restore_record(sch_table, s->default_values);

  if (et.load_from_row(thd, event_table))
  {
    my_error(ER_CANNOT_LOAD_FROM_TABLE_V2, MYF(0), "mysql", "event");
    DBUG_RETURN(1);
  }

  if (!(!wild || !wild[0] || !wild_case_compare(scs, et.name.str, wild)))
    DBUG_RETURN(0);

  /*
    Skip events in schemas one does not have access to. The check is
    optimized. It's guaranteed in case of SHOW EVENTS that the user
    has access.
  */
  if (thd->lex->sql_command != SQLCOM_SHOW_EVENTS &&
      check_access(thd, EVENT_ACL, et.dbname.str, NULL, NULL, 0, 1))
    DBUG_RETURN(0);

  sch_table->field[ISE_EVENT_CATALOG]->store(STRING_WITH_LEN("def"), scs);
  sch_table->field[ISE_EVENT_SCHEMA]->
                                store(et.dbname.str, et.dbname.length,scs);
  sch_table->field[ISE_EVENT_NAME]->
                                store(et.name.str, et.name.length, scs);
  sch_table->field[ISE_DEFINER]->
                                store(et.definer.str, et.definer.length, scs);
  const String *tz_name= et.time_zone->get_name();
  sch_table->field[ISE_TIME_ZONE]->
                                store(tz_name->ptr(), tz_name->length(), scs);
  sch_table->field[ISE_EVENT_BODY]->
                                store(STRING_WITH_LEN("SQL"), scs);
  sch_table->field[ISE_EVENT_DEFINITION]->store(
    et.body_utf8.str, et.body_utf8.length, scs);

  /* SQL_MODE */
  {
    LEX_STRING sql_mode;
    sql_mode_string_representation(thd, et.sql_mode, &sql_mode);
    sch_table->field[ISE_SQL_MODE]->
                                store(sql_mode.str, sql_mode.length, scs);
  }

  int not_used=0;

  if (et.expression)
  {
    String show_str;
    /* type */
    sch_table->field[ISE_EVENT_TYPE]->store(STRING_WITH_LEN("RECURRING"), scs);

    if (Events::reconstruct_interval_expression(&show_str, et.interval,
                                                et.expression))
      DBUG_RETURN(1);

    sch_table->field[ISE_INTERVAL_VALUE]->set_notnull();
    sch_table->field[ISE_INTERVAL_VALUE]->
                                store(show_str.ptr(), show_str.length(), scs);

    LEX_STRING *ival= &interval_type_to_name[et.interval];
    sch_table->field[ISE_INTERVAL_FIELD]->set_notnull();
    sch_table->field[ISE_INTERVAL_FIELD]->store(ival->str, ival->length, scs);

    /* starts & ends . STARTS is always set - see sql_yacc.yy */
    et.time_zone->gmt_sec_to_TIME(&time, et.starts);
    sch_table->field[ISE_STARTS]->set_notnull();
    sch_table->field[ISE_STARTS]->store_time(&time);

    if (!et.ends_null)
    {
      et.time_zone->gmt_sec_to_TIME(&time, et.ends);
      sch_table->field[ISE_ENDS]->set_notnull();
      sch_table->field[ISE_ENDS]->store_time(&time);
    }
  }
  else
  {
    /* type */
    sch_table->field[ISE_EVENT_TYPE]->store(STRING_WITH_LEN("ONE TIME"), scs);

    et.time_zone->gmt_sec_to_TIME(&time, et.execute_at);
    sch_table->field[ISE_EXECUTE_AT]->set_notnull();
    sch_table->field[ISE_EXECUTE_AT]->store_time(&time);
  }

  /* status */

  switch (et.status)
  {
    case Event_parse_data::ENABLED:
      sch_table->field[ISE_STATUS]->store(STRING_WITH_LEN("ENABLED"), scs);
      break;
    case Event_parse_data::SLAVESIDE_DISABLED:
      sch_table->field[ISE_STATUS]->store(STRING_WITH_LEN("SLAVESIDE_DISABLED"),
                                          scs);
      break;
    case Event_parse_data::DISABLED:
      sch_table->field[ISE_STATUS]->store(STRING_WITH_LEN("DISABLED"), scs);
      break;
    default:
      DBUG_ASSERT(0);
  }
  sch_table->field[ISE_ORIGINATOR]->store(et.originator, TRUE);

  /* on_completion */
  if (et.on_completion == Event_parse_data::ON_COMPLETION_DROP)
    sch_table->field[ISE_ON_COMPLETION]->
                                store(STRING_WITH_LEN("NOT PRESERVE"), scs);
  else
    sch_table->field[ISE_ON_COMPLETION]->
                                store(STRING_WITH_LEN("PRESERVE"), scs);
    
  number_to_datetime(et.created, &time, 0, &not_used);
  DBUG_ASSERT(not_used==0);
  sch_table->field[ISE_CREATED]->store_time(&time);

  number_to_datetime(et.modified, &time, 0, &not_used);
  DBUG_ASSERT(not_used==0);
  sch_table->field[ISE_LAST_ALTERED]->store_time(&time);

  if (et.last_executed)
  {
    et.time_zone->gmt_sec_to_TIME(&time, et.last_executed);
    sch_table->field[ISE_LAST_EXECUTED]->set_notnull();
    sch_table->field[ISE_LAST_EXECUTED]->store_time(&time);
  }

  sch_table->field[ISE_EVENT_COMMENT]->
                      store(et.comment.str, et.comment.length, scs);

  sch_table->field[ISE_CLIENT_CS]->set_notnull();
  sch_table->field[ISE_CLIENT_CS]->store(
    et.creation_ctx->get_client_cs()->csname,
    strlen(et.creation_ctx->get_client_cs()->csname),
    scs);

  sch_table->field[ISE_CONNECTION_CL]->set_notnull();
  sch_table->field[ISE_CONNECTION_CL]->store(
    et.creation_ctx->get_connection_cl()->name,
    strlen(et.creation_ctx->get_connection_cl()->name),
    scs);

  sch_table->field[ISE_DB_CL]->set_notnull();
  sch_table->field[ISE_DB_CL]->store(
    et.creation_ctx->get_db_cl()->name,
    strlen(et.creation_ctx->get_db_cl()->name),
    scs);

  if (schema_table_store_record(thd, sch_table))
    DBUG_RETURN(1);

  DBUG_RETURN(0);
}
#endif

int fill_open_tables(THD *thd, TABLE_LIST *tables, Item *cond)
{
  DBUG_ENTER("fill_open_tables");
  const char *wild= thd->lex->wild ? thd->lex->wild->ptr() : NullS;
  TABLE *table= tables->table;
  CHARSET_INFO *cs= system_charset_info;
  OPEN_TABLE_LIST *open_list;
  if (!(open_list=list_open_tables(thd,thd->lex->select_lex.db, wild))
            && thd->is_fatal_error)
    DBUG_RETURN(1);

  for (; open_list ; open_list=open_list->next)
  {
    restore_record(table, s->default_values);
    table->field[0]->store(open_list->db, strlen(open_list->db), cs);
    table->field[1]->store(open_list->table, strlen(open_list->table), cs);
    table->field[2]->store((longlong) open_list->in_use, TRUE);
    table->field[3]->store((longlong) open_list->locked, TRUE);
    if (schema_table_store_record(thd, table))
      DBUG_RETURN(1);
  }
  DBUG_RETURN(0);
}


int fill_variables(THD *thd, TABLE_LIST *tables, Item *cond)
{
  DBUG_ENTER("fill_variables");
  int res= 0;
  LEX *lex= thd->lex;
  const char *wild= lex->wild ? lex->wild->ptr() : NullS;
  enum enum_schema_tables schema_table_idx=
    get_schema_table_idx(tables->schema_table);
  enum enum_var_type option_type= OPT_SESSION;
  bool upper_case_names= (schema_table_idx != SCH_VARIABLES);
  bool sorted_vars= (schema_table_idx == SCH_VARIABLES);

  if (lex->option_type == OPT_GLOBAL ||
      schema_table_idx == SCH_GLOBAL_VARIABLES)
    option_type= OPT_GLOBAL;

  mysql_rwlock_rdlock(&LOCK_system_variables_hash);
  res= show_status_array(thd, wild, enumerate_sys_vars(thd, sorted_vars, option_type),
                         option_type, NULL, "", tables->table, upper_case_names, cond);
  mysql_rwlock_unlock(&LOCK_system_variables_hash);
  DBUG_RETURN(res);
}


int fill_status(THD *thd, TABLE_LIST *tables, Item *cond)
{
  DBUG_ENTER("fill_status");
  LEX *lex= thd->lex;
  const char *wild= lex->wild ? lex->wild->ptr() : NullS;
  int res= 0;
  STATUS_VAR *tmp1, tmp;
  enum enum_schema_tables schema_table_idx=
    get_schema_table_idx(tables->schema_table);
  enum enum_var_type option_type;
  bool upper_case_names= (schema_table_idx != SCH_STATUS);

  if (schema_table_idx == SCH_STATUS)
  {
    option_type= lex->option_type;
    if (option_type == OPT_GLOBAL)
      tmp1= &tmp;
    else
      tmp1= thd->initial_status_var;
  }
  else if (schema_table_idx == SCH_GLOBAL_STATUS)
  {
    option_type= OPT_GLOBAL;
    tmp1= &tmp;
  }
  else
  { 
    option_type= OPT_SESSION;
    tmp1= &thd->status_var;
  }

  mysql_rwlock_rdlock(&LOCK_status);
  if (option_type == OPT_GLOBAL)
    calc_sum_of_all_status(&tmp);
  res= show_status_array(thd, wild,
                         (SHOW_VAR *)all_status_vars.buffer,
                         option_type, tmp1, "", tables->table,
                         upper_case_names, cond);
  mysql_rwlock_unlock(&LOCK_status);
  DBUG_RETURN(res);
}


/*
  Fill and store records into I_S.referential_constraints table

  SYNOPSIS
    get_referential_constraints_record()
    thd                 thread handle
    tables              table list struct(processed table)
    table               I_S table
    res                 1 means the error during opening of the processed table
                        0 means processed table is opened without error
    base_name           db name
    file_name           table name

  RETURN
    0	ok
    #   error
*/

static int
get_referential_constraints_record(THD *thd, TABLE_LIST *tables,
                                   TABLE *table, bool res,
                                   LEX_STRING *db_name, LEX_STRING *table_name)
{
  CHARSET_INFO *cs= system_charset_info;
  DBUG_ENTER("get_referential_constraints_record");

  if (res)
  {
    if (thd->is_error())
      push_warning(thd, Sql_condition::WARN_LEVEL_WARN,
                   thd->get_stmt_da()->sql_errno(), thd->get_stmt_da()->message());
    thd->clear_error();
    DBUG_RETURN(0);
  }
  if (!tables->view)
  {
    List<FOREIGN_KEY_INFO> f_key_list;
    TABLE *show_table= tables->table;

    show_table->file->get_foreign_key_list(thd, &f_key_list);
    FOREIGN_KEY_INFO *f_key_info;
    List_iterator_fast<FOREIGN_KEY_INFO> it(f_key_list);
    while ((f_key_info= it++))
    {
      restore_record(table, s->default_values);
      table->field[0]->store(STRING_WITH_LEN("def"), cs);
      table->field[1]->store(db_name->str, db_name->length, cs);
      table->field[9]->store(table_name->str, table_name->length, cs);
      table->field[2]->store(f_key_info->foreign_id->str,
                             f_key_info->foreign_id->length, cs);
      table->field[3]->store(STRING_WITH_LEN("def"), cs);
      table->field[4]->store(f_key_info->referenced_db->str, 
                             f_key_info->referenced_db->length, cs);
      table->field[10]->store(f_key_info->referenced_table->str, 
                             f_key_info->referenced_table->length, cs);
      if (f_key_info->referenced_key_name)
      {
        table->field[5]->store(f_key_info->referenced_key_name->str, 
                               f_key_info->referenced_key_name->length, cs);
        table->field[5]->set_notnull();
      }
      else
        table->field[5]->set_null();
      table->field[6]->store(STRING_WITH_LEN("NONE"), cs);
      table->field[7]->store(f_key_info->update_method->str, 
                             f_key_info->update_method->length, cs);
      table->field[8]->store(f_key_info->delete_method->str, 
                             f_key_info->delete_method->length, cs);
      if (schema_table_store_record(thd, table))
        DBUG_RETURN(1);
    }
  }
  DBUG_RETURN(0);
}

struct schema_table_ref 
{
  const char *table_name;
  ST_SCHEMA_TABLE *schema_table;
};


/*
  Find schema_tables elment by name

  SYNOPSIS
    find_schema_table_in_plugin()
    thd                 thread handler
    plugin              plugin
    table_name          table name

  RETURN
    0	table not found
    1   found the schema table
*/
static my_bool find_schema_table_in_plugin(THD *thd, plugin_ref plugin,
                                           void* p_table)
{
  schema_table_ref *p_schema_table= (schema_table_ref *)p_table;
  const char* table_name= p_schema_table->table_name;
  ST_SCHEMA_TABLE *schema_table= plugin_data(plugin, ST_SCHEMA_TABLE *);
  DBUG_ENTER("find_schema_table_in_plugin");

  if (!my_strcasecmp(system_charset_info,
                     schema_table->table_name,
                     table_name)) {
    p_schema_table->schema_table= schema_table;
    DBUG_RETURN(1);
  }

  DBUG_RETURN(0);
}


/*
  Find schema_tables elment by name

  SYNOPSIS
    find_schema_table()
    thd                 thread handler
    table_name          table name

  RETURN
    0	table not found
    #   pointer to 'schema_tables' element
*/

ST_SCHEMA_TABLE *find_schema_table(THD *thd, const char* table_name)
{
  schema_table_ref schema_table_a;
  ST_SCHEMA_TABLE *schema_table= schema_tables;
  DBUG_ENTER("find_schema_table");

  for (; schema_table->table_name; schema_table++)
  {
    if (!my_strcasecmp(system_charset_info,
                       schema_table->table_name,
                       table_name))
      DBUG_RETURN(schema_table);
  }

  schema_table_a.table_name= table_name;
  if (plugin_foreach(thd, find_schema_table_in_plugin, 
                     MYSQL_INFORMATION_SCHEMA_PLUGIN, &schema_table_a))
    DBUG_RETURN(schema_table_a.schema_table);

  DBUG_RETURN(NULL);
}


ST_SCHEMA_TABLE *get_schema_table(enum enum_schema_tables schema_table_idx)
{
  return &schema_tables[schema_table_idx];
}


/**
  Create information_schema table using schema_table data.

  @note
    For MYSQL_TYPE_DECIMAL fields only, the field_length member has encoded
    into it two numbers, based on modulus of base-10 numbers.  In the ones
    position is the number of decimals.  Tens position is unused.  In the
    hundreds and thousands position is a two-digit decimal number representing
    length.  Encode this value with  (decimals*100)+length  , where
    0<decimals<10 and 0<=length<100 .

  @param
    thd	       	          thread handler

  @param table_list Used to pass I_S table information(fields info, tables
  parameters etc) and table name.

  @retval  \#             Pointer to created table
  @retval  NULL           Can't create table
*/

TABLE *create_schema_table(THD *thd, TABLE_LIST *table_list)
{
  int field_count= 0;
  Item *item;
  TABLE *table;
  List<Item> field_list;
  ST_SCHEMA_TABLE *schema_table= table_list->schema_table;
  ST_FIELD_INFO *fields_info= schema_table->fields_info;
  CHARSET_INFO *cs= system_charset_info;
  DBUG_ENTER("create_schema_table");

  for (; fields_info->field_name; fields_info++)
  {
    switch (fields_info->field_type) {
    case MYSQL_TYPE_TINY:
    case MYSQL_TYPE_LONG:
    case MYSQL_TYPE_SHORT:
    case MYSQL_TYPE_LONGLONG:
    case MYSQL_TYPE_INT24:
      if (!(item= new Item_return_int(fields_info->field_name,
                                      fields_info->field_length,
                                      fields_info->field_type,
                                      fields_info->value)))
      {
        DBUG_RETURN(0);
      }
      item->unsigned_flag= (fields_info->field_flags & MY_I_S_UNSIGNED);
      break;
    case MYSQL_TYPE_DATE:
    case MYSQL_TYPE_TIME:
    case MYSQL_TYPE_TIMESTAMP:
    case MYSQL_TYPE_DATETIME:
    {
      const Name_string field_name(fields_info->field_name,
                                   strlen(fields_info->field_name));
      if (!(item=new Item_temporal(fields_info->field_type, field_name, 0, 0)))
        DBUG_RETURN(0);
      break;
    }
    case MYSQL_TYPE_FLOAT:
    case MYSQL_TYPE_DOUBLE:
    {
      const Name_string field_name(fields_info->field_name,
                                   strlen(fields_info->field_name));
      if ((item= new Item_float(field_name, 0.0, NOT_FIXED_DEC, 
                                fields_info->field_length)) == NULL)
        DBUG_RETURN(NULL);
      break;
    }
    case MYSQL_TYPE_DECIMAL:
    case MYSQL_TYPE_NEWDECIMAL:
      if (!(item= new Item_decimal((longlong) fields_info->value, false)))
      {
        DBUG_RETURN(0);
      }
      item->unsigned_flag= (fields_info->field_flags & MY_I_S_UNSIGNED);
      item->decimals= fields_info->field_length%10;
      item->max_length= (fields_info->field_length/100)%100;
      if (item->unsigned_flag == 0)
        item->max_length+= 1;
      if (item->decimals > 0)
        item->max_length+= 1;
      item->item_name.copy(fields_info->field_name);
      break;
    case MYSQL_TYPE_TINY_BLOB:
    case MYSQL_TYPE_MEDIUM_BLOB:
    case MYSQL_TYPE_LONG_BLOB:
    case MYSQL_TYPE_BLOB:
      if (!(item= new Item_blob(fields_info->field_name,
                                fields_info->field_length)))
      {
        DBUG_RETURN(0);
      }
      break;
    default:
      /* Don't let unimplemented types pass through. Could be a grave error. */
      DBUG_ASSERT(fields_info->field_type == MYSQL_TYPE_STRING);

      if (!(item= new Item_empty_string("", fields_info->field_length, cs)))
      {
        DBUG_RETURN(0);
      }
      item->item_name.copy(fields_info->field_name);
      break;
    }
    field_list.push_back(item);
    item->maybe_null= (fields_info->field_flags & MY_I_S_MAYBE_NULL);
    field_count++;
  }
  TMP_TABLE_PARAM *tmp_table_param =
    (TMP_TABLE_PARAM*) (thd->alloc(sizeof(TMP_TABLE_PARAM)));
  tmp_table_param->init();
  tmp_table_param->table_charset= cs;
  tmp_table_param->field_count= field_count;
  tmp_table_param->schema_table= 1;
  SELECT_LEX *select_lex= thd->lex->current_select;
  if (!(table= create_tmp_table(thd, tmp_table_param,
                                field_list, (ORDER*) 0, 0, 0, 
                                (select_lex->options | thd->variables.option_bits |
                                 TMP_TABLE_ALL_COLUMNS),
                                HA_POS_ERROR, table_list->alias)))
    DBUG_RETURN(0);
  my_bitmap_map* bitmaps=
    (my_bitmap_map*) thd->alloc(bitmap_buffer_size(field_count));
  bitmap_init(&table->def_read_set, (my_bitmap_map*) bitmaps, field_count,
              FALSE);
  table->read_set= &table->def_read_set;
  bitmap_clear_all(table->read_set);
  table_list->schema_table_param= tmp_table_param;
  DBUG_RETURN(table);
}


/*
  For old SHOW compatibility. It is used when
  old SHOW doesn't have generated column names
  Make list of fields for SHOW

  SYNOPSIS
    make_old_format()
    thd			thread handler
    schema_table        pointer to 'schema_tables' element

  RETURN
   1	error
   0	success
*/

int make_old_format(THD *thd, ST_SCHEMA_TABLE *schema_table)
{
  ST_FIELD_INFO *field_info= schema_table->fields_info;
  Name_resolution_context *context= &thd->lex->select_lex.context;
  for (; field_info->field_name; field_info++)
  {
    if (field_info->old_name)
    {
      Item_field *field= new Item_field(context,
                                        NullS, NullS, field_info->field_name);
      if (field)
      {
        field->item_name.copy(field_info->old_name);
        if (add_item_to_list(thd, field))
          return 1;
      }
    }
  }
  return 0;
}


int make_schemata_old_format(THD *thd, ST_SCHEMA_TABLE *schema_table)
{
  char tmp[128];
  LEX *lex= thd->lex;
  SELECT_LEX *sel= lex->current_select;
  Name_resolution_context *context= &sel->context;

  if (!sel->item_list.elements)
  {
    ST_FIELD_INFO *field_info= &schema_table->fields_info[1];
    String buffer(tmp,sizeof(tmp), system_charset_info);
    Item_field *field= new Item_field(context,
                                      NullS, NullS, field_info->field_name);
    if (!field || add_item_to_list(thd, field))
      return 1;
    buffer.length(0);
    buffer.append(field_info->old_name);
    if (lex->wild && lex->wild->ptr())
    {
      buffer.append(STRING_WITH_LEN(" ("));
      buffer.append(lex->wild->ptr());
      buffer.append(')');
    }
    field->item_name.copy(buffer.ptr(), buffer.length(), system_charset_info);
  }
  return 0;
}


int make_table_names_old_format(THD *thd, ST_SCHEMA_TABLE *schema_table)
{
  char tmp[128];
  String buffer(tmp,sizeof(tmp), thd->charset());
  LEX *lex= thd->lex;
  Name_resolution_context *context= &lex->select_lex.context;

  ST_FIELD_INFO *field_info= &schema_table->fields_info[2];
  buffer.length(0);
  buffer.append(field_info->old_name);
  buffer.append(lex->select_lex.db);
  if (lex->wild && lex->wild->ptr())
  {
    buffer.append(STRING_WITH_LEN(" ("));
    buffer.append(lex->wild->ptr());
    buffer.append(')');
  }
  Item_field *field= new Item_field(context,
                                    NullS, NullS, field_info->field_name);
  if (add_item_to_list(thd, field))
    return 1;
  field->item_name.copy(buffer.ptr(), buffer.length(), system_charset_info);
  if (thd->lex->verbose)
  {
    field->item_name.copy(buffer.ptr(), buffer.length(), system_charset_info);
    field_info= &schema_table->fields_info[3];
    field= new Item_field(context, NullS, NullS, field_info->field_name);
    if (add_item_to_list(thd, field))
      return 1;
    field->item_name.copy(field_info->old_name);
  }
  return 0;
}


int make_columns_old_format(THD *thd, ST_SCHEMA_TABLE *schema_table)
{
  int fields_arr[]= {IS_COLUMNS_COLUMN_NAME,
                     IS_COLUMNS_COLUMN_TYPE,
                     IS_COLUMNS_COLLATION_NAME,
                     IS_COLUMNS_IS_NULLABLE,
                     IS_COLUMNS_COLUMN_KEY,
                     IS_COLUMNS_COLUMN_DEFAULT,
                     IS_COLUMNS_EXTRA,
                     IS_COLUMNS_PRIVILEGES,
                     IS_COLUMNS_COLUMN_COMMENT,
                     -1};
  int *field_num= fields_arr;
  ST_FIELD_INFO *field_info;
  Name_resolution_context *context= &thd->lex->select_lex.context;

  for (; *field_num >= 0; field_num++)
  {
    field_info= &schema_table->fields_info[*field_num];
    if (!thd->lex->verbose && (*field_num == IS_COLUMNS_COLLATION_NAME ||
                               *field_num == IS_COLUMNS_PRIVILEGES     ||
                               *field_num == IS_COLUMNS_COLUMN_COMMENT))
      continue;
    Item_field *field= new Item_field(context,
                                      NullS, NullS, field_info->field_name);
    if (field)
    {
      field->item_name.copy(field_info->old_name);
      if (add_item_to_list(thd, field))
        return 1;
    }
  }
  return 0;
}


int make_character_sets_old_format(THD *thd, ST_SCHEMA_TABLE *schema_table)
{
  int fields_arr[]= {0, 2, 1, 3, -1};
  int *field_num= fields_arr;
  ST_FIELD_INFO *field_info;
  Name_resolution_context *context= &thd->lex->select_lex.context;

  for (; *field_num >= 0; field_num++)
  {
    field_info= &schema_table->fields_info[*field_num];
    Item_field *field= new Item_field(context,
                                      NullS, NullS, field_info->field_name);
    if (field)
    {
      field->item_name.copy(field_info->old_name);
      if (add_item_to_list(thd, field))
        return 1;
    }
  }
  return 0;
}


int make_proc_old_format(THD *thd, ST_SCHEMA_TABLE *schema_table)
{
  int fields_arr[]= {IS_ROUTINES_ROUTINE_SCHEMA,
                     IS_ROUTINES_ROUTINE_NAME,
                     IS_ROUTINES_ROUTINE_TYPE,
                     IS_ROUTINES_DEFINER,
                     IS_ROUTINES_LAST_ALTERED,
                     IS_ROUTINES_CREATED,
                     IS_ROUTINES_SECURITY_TYPE,
                     IS_ROUTINES_ROUTINE_COMMENT,
                     IS_ROUTINES_CHARACTER_SET_CLIENT,
                     IS_ROUTINES_COLLATION_CONNECTION,
                     IS_ROUTINES_DATABASE_COLLATION,
                     -1};
  int *field_num= fields_arr;
  ST_FIELD_INFO *field_info;
  Name_resolution_context *context= &thd->lex->select_lex.context;

  for (; *field_num >= 0; field_num++)
  {
    field_info= &schema_table->fields_info[*field_num];
    Item_field *field= new Item_field(context,
                                      NullS, NullS, field_info->field_name);
    if (field)
    {
      field->item_name.copy(field_info->old_name);
      if (add_item_to_list(thd, field))
        return 1;
    }
  }
  return 0;
}


/*
  Create information_schema table

  SYNOPSIS
  mysql_schema_table()
    thd                thread handler
    lex                pointer to LEX
    table_list         pointer to table_list

  RETURN
    0	success
    1   error
*/

int mysql_schema_table(THD *thd, LEX *lex, TABLE_LIST *table_list)
{
  TABLE *table;
  DBUG_ENTER("mysql_schema_table");
  if (!(table= table_list->schema_table->create_table(thd, table_list)))
    DBUG_RETURN(1);
  table->s->tmp_table= SYSTEM_TMP_TABLE;
  table->grant.privilege= SELECT_ACL;
  /*
    This test is necessary to make
    case insensitive file systems +
    upper case table names(information schema tables) +
    views
    working correctly
  */
  if (table_list->schema_table_name)
    table->alias_name_used= my_strcasecmp(table_alias_charset,
                                          table_list->schema_table_name,
                                          table_list->alias);
  table_list->table_name= table->s->table_name.str;
  table_list->table_name_length= table->s->table_name.length;
  table_list->table= table;
  table->next= thd->derived_tables;
  thd->derived_tables= table;
  table_list->select_lex->options |= OPTION_SCHEMA_TABLE;
  lex->safe_to_cache_query= 0;

  if (table_list->schema_table_reformed) // show command
  {
    SELECT_LEX *sel= lex->current_select;
    Item *item;
    Field_translator *transl, *org_transl;

    if (table_list->field_translation)
    {
      Field_translator *end= table_list->field_translation_end;
      for (transl= table_list->field_translation; transl < end; transl++)
      {
        if (!transl->item->fixed &&
            transl->item->fix_fields(thd, &transl->item))
          DBUG_RETURN(1);
      }
      DBUG_RETURN(0);
    }
    List_iterator_fast<Item> it(sel->item_list);
    if (!(transl=
          (Field_translator*)(thd->stmt_arena->
                              alloc(sel->item_list.elements *
                                    sizeof(Field_translator)))))
    {
      DBUG_RETURN(1);
    }
    for (org_transl= transl; (item= it++); transl++)
    {
      transl->item= item;
      transl->name= item->item_name.ptr();
      if (!item->fixed && item->fix_fields(thd, &transl->item))
      {
        DBUG_RETURN(1);
      }
    }
    table_list->field_translation= org_transl;
    table_list->field_translation_end= transl;
  }

  DBUG_RETURN(0);
}


/*
  Generate select from information_schema table

  SYNOPSIS
    make_schema_select()
    thd                  thread handler
    sel                  pointer to SELECT_LEX
    schema_table_idx     index of 'schema_tables' element

  RETURN
    0	success
    1   error
*/

int make_schema_select(THD *thd, SELECT_LEX *sel,
		       enum enum_schema_tables schema_table_idx)
{
  ST_SCHEMA_TABLE *schema_table= get_schema_table(schema_table_idx);
  LEX_STRING db, table;
  DBUG_ENTER("make_schema_select");
  DBUG_PRINT("enter", ("mysql_schema_select: %s", schema_table->table_name));
  /*
     We have to make non const db_name & table_name
     because of lower_case_table_names
  */
  thd->make_lex_string(&db, INFORMATION_SCHEMA_NAME.str,
                       INFORMATION_SCHEMA_NAME.length, 0);
  thd->make_lex_string(&table, schema_table->table_name,
                       strlen(schema_table->table_name), 0);
  if (schema_table->old_format(thd, schema_table) ||   /* Handle old syntax */
      !sel->add_table_to_list(thd, new Table_ident(thd, db, table, 0),
                              0, 0, TL_READ, MDL_SHARED_READ))
  {
    DBUG_RETURN(1);
  }
  DBUG_RETURN(0);
}


/**
  Fill INFORMATION_SCHEMA-table, leave correct Diagnostics_area /
  Warning_info state after itself.

  This function is a wrapper around ST_SCHEMA_TABLE::fill_table(), which
  may "partially silence" some errors. The thing is that during
  fill_table() many errors might be emitted. These errors stem from the
  nature of fill_table().

  For example, SELECT ... FROM INFORMATION_SCHEMA.xxx WHERE TABLE_NAME = 'xxx'
  results in a number of 'Table <db name>.xxx does not exist' errors,
  because fill_table() tries to open the 'xxx' table in every possible
  database.

  Those errors are cleared (the error status is cleared from
  Diagnostics_area) inside fill_table(), but they remain in Warning_info
  (Warning_info is not cleared because it may contain useful warnings).

  This function is responsible for making sure that Warning_info does not
  contain warnings corresponding to the cleared errors.

  @note: THD::no_warnings_for_error used to be set before calling
  fill_table(), thus those errors didn't go to Warning_info. This is not
  the case now (THD::no_warnings_for_error was eliminated as a hack), so we
  need to take care of those warnings here.

  @param thd            Thread context.
  @param table_list     I_S table.
  @param join_table     JOIN/SELECT table.

  @return Error status.
  @retval TRUE Error.
  @retval FALSE Success.
*/
static bool do_fill_table(THD *thd,
                          TABLE_LIST *table_list,
                          JOIN_TAB *join_table)
{
  // NOTE: fill_table() may generate many "useless" warnings, which will be
  // ignored afterwards. On the other hand, there might be "useful"
  // warnings, which should be presented to the user. Warning_info usually
  // stores no more than THD::variables.max_error_count warnings.
  // The problem is that "useless warnings" may occupy all the slots in the
  // Warning_info, so "useful warnings" get rejected. In order to avoid
  // that problem we create a Warning_info instance, which is capable of
  // storing "unlimited" number of warnings.
  Diagnostics_area *da= thd->get_stmt_da();
  Warning_info wi_tmp(thd->query_id, true);

  da->push_warning_info(&wi_tmp);

  bool res= table_list->schema_table->fill_table(
    thd, table_list, join_table->condition());

  da->pop_warning_info();

  // Pass an error if any.

  if (da->is_error())
  {
    da->push_warning(thd,
                     da->sql_errno(),
                     da->get_sqlstate(),
                     Sql_condition::WARN_LEVEL_ERROR,
                     da->message());
  }

  // Pass warnings (if any).
  //
  // Filter out warnings with WARN_LEVEL_ERROR level, because they
  // correspond to the errors which were filtered out in fill_table().
  da->copy_non_errors_from_wi(thd, &wi_tmp);

  return res;
}


/*
  Fill temporary schema tables before SELECT

  SYNOPSIS
    get_schema_tables_result()
    join  join which use schema tables
    executed_place place where I_S table processed

  RETURN
    FALSE success
    TRUE  error
*/

bool get_schema_tables_result(JOIN *join,
                              enum enum_schema_table_state executed_place)
{
  THD *thd= join->thd;
  LEX *lex= thd->lex;
  bool result= 0;
  DBUG_ENTER("get_schema_tables_result");

  /* Check if the schema table is optimized away */
  if (!join->join_tab)
    DBUG_RETURN(result);

<<<<<<< HEAD
  for (JOIN_TAB *tab= join->join_tab; tab < tmp_join_tab; tab++)
  {  
=======
  for (uint i= 0; i < join->tables; i++)
  {
    JOIN_TAB *const tab= join->join_tab + i;
>>>>>>> 53d17a2f
    if (!tab->table || !tab->table->pos_in_table_list)
      break;

    TABLE_LIST *table_list= tab->table->pos_in_table_list;
    if (table_list->schema_table && thd->fill_information_schema_tables())
    {
      bool is_subselect= (&lex->unit != lex->current_select->master_unit() &&
                          lex->current_select->master_unit()->item);

      /* A value of 0 indicates a dummy implementation */
      if (table_list->schema_table->fill_table == 0)
        continue;

      /* skip I_S optimizations specific to get_all_tables */
      if (thd->lex->describe &&
          (table_list->schema_table->fill_table != get_all_tables))
        continue;

      /*
        If schema table is already processed and
        the statement is not a subselect then
        we don't need to fill this table again.
        If schema table is already processed and
        schema_table_state != executed_place then
        table is already processed and
        we should skip second data processing.
      */
      if (table_list->schema_table_state &&
          (!is_subselect || table_list->schema_table_state != executed_place))
        continue;

      /*
        if table is used in a subselect and
        table has been processed earlier with the same
        'executed_place' value then we should refresh the table.
      */
      if (table_list->schema_table_state && is_subselect)
      {
        table_list->table->file->extra(HA_EXTRA_NO_CACHE);
        table_list->table->file->extra(HA_EXTRA_RESET_STATE);
        table_list->table->file->ha_delete_all_rows();
        free_io_cache(table_list->table);
        filesort_free_buffers(table_list->table,1);
        table_list->table->null_row= 0;
      }
      else
        table_list->table->file->stats.records= 0;

      if (do_fill_table(thd, table_list, tab))
      {
        result= 1;
        join->error= 1;
        table_list->schema_table_state= executed_place;
        break;
      }
      table_list->schema_table_state= executed_place;
    }
  }
  DBUG_RETURN(result);
}

struct run_hton_fill_schema_table_args
{
  TABLE_LIST *tables;
  Item *cond;
};

static my_bool run_hton_fill_schema_table(THD *thd, plugin_ref plugin,
                                          void *arg)
{
  struct run_hton_fill_schema_table_args *args=
    (run_hton_fill_schema_table_args *) arg;
  handlerton *hton= plugin_data(plugin, handlerton *);
  if (hton->fill_is_table && hton->state == SHOW_OPTION_YES)
      hton->fill_is_table(hton, thd, args->tables, args->cond,
            get_schema_table_idx(args->tables->schema_table));
  return false;
}

int hton_fill_schema_table(THD *thd, TABLE_LIST *tables, Item *cond)
{
  DBUG_ENTER("hton_fill_schema_table");

  struct run_hton_fill_schema_table_args args;
  args.tables= tables;
  args.cond= cond;

  plugin_foreach(thd, run_hton_fill_schema_table,
                 MYSQL_STORAGE_ENGINE_PLUGIN, &args);

  DBUG_RETURN(0);
}


ST_FIELD_INFO schema_fields_info[]=
{
  {"CATALOG_NAME", FN_REFLEN, MYSQL_TYPE_STRING, 0, 0, 0, SKIP_OPEN_TABLE},
  {"SCHEMA_NAME", NAME_CHAR_LEN, MYSQL_TYPE_STRING, 0, 0, "Database",
   SKIP_OPEN_TABLE},
  {"DEFAULT_CHARACTER_SET_NAME", MY_CS_NAME_SIZE, MYSQL_TYPE_STRING, 0, 0, 0,
   SKIP_OPEN_TABLE},
  {"DEFAULT_COLLATION_NAME", MY_CS_NAME_SIZE, MYSQL_TYPE_STRING, 0, 0, 0,
   SKIP_OPEN_TABLE},
  {"SQL_PATH", FN_REFLEN, MYSQL_TYPE_STRING, 0, 1, 0, SKIP_OPEN_TABLE},
  {0, 0, MYSQL_TYPE_STRING, 0, 0, 0, SKIP_OPEN_TABLE}
};


ST_FIELD_INFO tables_fields_info[]=
{
  {"TABLE_CATALOG", FN_REFLEN, MYSQL_TYPE_STRING, 0, 0, 0, SKIP_OPEN_TABLE},
  {"TABLE_SCHEMA", NAME_CHAR_LEN, MYSQL_TYPE_STRING, 0, 0, 0, SKIP_OPEN_TABLE},
  {"TABLE_NAME", NAME_CHAR_LEN, MYSQL_TYPE_STRING, 0, 0, "Name",
   SKIP_OPEN_TABLE},
  {"TABLE_TYPE", NAME_CHAR_LEN, MYSQL_TYPE_STRING, 0, 0, 0, OPEN_FRM_ONLY},
  {"ENGINE", NAME_CHAR_LEN, MYSQL_TYPE_STRING, 0, 1, "Engine", OPEN_FRM_ONLY},
  {"VERSION", MY_INT64_NUM_DECIMAL_DIGITS, MYSQL_TYPE_LONGLONG, 0,
   (MY_I_S_MAYBE_NULL | MY_I_S_UNSIGNED), "Version", OPEN_FRM_ONLY},
  {"ROW_FORMAT", 10, MYSQL_TYPE_STRING, 0, 1, "Row_format", OPEN_FULL_TABLE},
  {"TABLE_ROWS", MY_INT64_NUM_DECIMAL_DIGITS, MYSQL_TYPE_LONGLONG, 0,
   (MY_I_S_MAYBE_NULL | MY_I_S_UNSIGNED), "Rows", OPEN_FULL_TABLE},
  {"AVG_ROW_LENGTH", MY_INT64_NUM_DECIMAL_DIGITS, MYSQL_TYPE_LONGLONG, 0, 
   (MY_I_S_MAYBE_NULL | MY_I_S_UNSIGNED), "Avg_row_length", OPEN_FULL_TABLE},
  {"DATA_LENGTH", MY_INT64_NUM_DECIMAL_DIGITS, MYSQL_TYPE_LONGLONG, 0, 
   (MY_I_S_MAYBE_NULL | MY_I_S_UNSIGNED), "Data_length", OPEN_FULL_TABLE},
  {"MAX_DATA_LENGTH", MY_INT64_NUM_DECIMAL_DIGITS, MYSQL_TYPE_LONGLONG, 0,
   (MY_I_S_MAYBE_NULL | MY_I_S_UNSIGNED), "Max_data_length", OPEN_FULL_TABLE},
  {"INDEX_LENGTH", MY_INT64_NUM_DECIMAL_DIGITS, MYSQL_TYPE_LONGLONG, 0, 
   (MY_I_S_MAYBE_NULL | MY_I_S_UNSIGNED), "Index_length", OPEN_FULL_TABLE},
  {"DATA_FREE", MY_INT64_NUM_DECIMAL_DIGITS, MYSQL_TYPE_LONGLONG, 0,
   (MY_I_S_MAYBE_NULL | MY_I_S_UNSIGNED), "Data_free", OPEN_FULL_TABLE},
  {"AUTO_INCREMENT", MY_INT64_NUM_DECIMAL_DIGITS , MYSQL_TYPE_LONGLONG, 0, 
   (MY_I_S_MAYBE_NULL | MY_I_S_UNSIGNED), "Auto_increment", OPEN_FULL_TABLE},
  {"CREATE_TIME", 0, MYSQL_TYPE_DATETIME, 0, 1, "Create_time", OPEN_FULL_TABLE},
  {"UPDATE_TIME", 0, MYSQL_TYPE_DATETIME, 0, 1, "Update_time", OPEN_FULL_TABLE},
  {"CHECK_TIME", 0, MYSQL_TYPE_DATETIME, 0, 1, "Check_time", OPEN_FULL_TABLE},
  {"TABLE_COLLATION", MY_CS_NAME_SIZE, MYSQL_TYPE_STRING, 0, 1, "Collation",
   OPEN_FRM_ONLY},
  {"CHECKSUM", MY_INT64_NUM_DECIMAL_DIGITS, MYSQL_TYPE_LONGLONG, 0,
   (MY_I_S_MAYBE_NULL | MY_I_S_UNSIGNED), "Checksum", OPEN_FULL_TABLE},
  {"CREATE_OPTIONS", 255, MYSQL_TYPE_STRING, 0, 1, "Create_options",
   OPEN_FRM_ONLY},
  {"TABLE_COMMENT", TABLE_COMMENT_MAXLEN, MYSQL_TYPE_STRING, 0, 0, 
   "Comment", OPEN_FRM_ONLY},
  {0, 0, MYSQL_TYPE_STRING, 0, 0, 0, SKIP_OPEN_TABLE}
};


ST_FIELD_INFO columns_fields_info[]=
{
  {"TABLE_CATALOG", FN_REFLEN, MYSQL_TYPE_STRING, 0, 0, 0, OPEN_FRM_ONLY},
  {"TABLE_SCHEMA", NAME_CHAR_LEN, MYSQL_TYPE_STRING, 0, 0, 0, OPEN_FRM_ONLY},
  {"TABLE_NAME", NAME_CHAR_LEN, MYSQL_TYPE_STRING, 0, 0, 0, OPEN_FRM_ONLY},
  {"COLUMN_NAME", NAME_CHAR_LEN, MYSQL_TYPE_STRING, 0, 0, "Field",
   OPEN_FRM_ONLY},
  {"ORDINAL_POSITION", MY_INT64_NUM_DECIMAL_DIGITS, MYSQL_TYPE_LONGLONG, 0,
   MY_I_S_UNSIGNED, 0, OPEN_FRM_ONLY},
  {"COLUMN_DEFAULT", MAX_FIELD_VARCHARLENGTH, MYSQL_TYPE_STRING, 0,
   1, "Default", OPEN_FRM_ONLY},
  {"IS_NULLABLE", 3, MYSQL_TYPE_STRING, 0, 0, "Null", OPEN_FRM_ONLY},
  {"DATA_TYPE", NAME_CHAR_LEN, MYSQL_TYPE_STRING, 0, 0, 0, OPEN_FRM_ONLY},
  {"CHARACTER_MAXIMUM_LENGTH", MY_INT64_NUM_DECIMAL_DIGITS, MYSQL_TYPE_LONGLONG,
   0, (MY_I_S_MAYBE_NULL | MY_I_S_UNSIGNED), 0, OPEN_FRM_ONLY},
  {"CHARACTER_OCTET_LENGTH", MY_INT64_NUM_DECIMAL_DIGITS , MYSQL_TYPE_LONGLONG,
   0, (MY_I_S_MAYBE_NULL | MY_I_S_UNSIGNED), 0, OPEN_FRM_ONLY},
  {"NUMERIC_PRECISION", MY_INT64_NUM_DECIMAL_DIGITS, MYSQL_TYPE_LONGLONG,
   0, (MY_I_S_MAYBE_NULL | MY_I_S_UNSIGNED), 0, OPEN_FRM_ONLY},
  {"NUMERIC_SCALE", MY_INT64_NUM_DECIMAL_DIGITS , MYSQL_TYPE_LONGLONG,
   0, (MY_I_S_MAYBE_NULL | MY_I_S_UNSIGNED), 0, OPEN_FRM_ONLY},
  {"DATETIME_PRECISION", MY_INT64_NUM_DECIMAL_DIGITS , MYSQL_TYPE_LONGLONG,
   0, (MY_I_S_MAYBE_NULL | MY_I_S_UNSIGNED), 0, OPEN_FULL_TABLE},
  {"CHARACTER_SET_NAME", MY_CS_NAME_SIZE, MYSQL_TYPE_STRING, 0, 1, 0,
   OPEN_FRM_ONLY},
  {"COLLATION_NAME", MY_CS_NAME_SIZE, MYSQL_TYPE_STRING, 0, 1, "Collation",
   OPEN_FRM_ONLY},
  {"COLUMN_TYPE", 65535, MYSQL_TYPE_STRING, 0, 0, "Type", OPEN_FRM_ONLY},
  {"COLUMN_KEY", 3, MYSQL_TYPE_STRING, 0, 0, "Key", OPEN_FRM_ONLY},
  {"EXTRA", 30, MYSQL_TYPE_STRING, 0, 0, "Extra", OPEN_FRM_ONLY},
  {"PRIVILEGES", 80, MYSQL_TYPE_STRING, 0, 0, "Privileges", OPEN_FRM_ONLY},
  {"COLUMN_COMMENT", COLUMN_COMMENT_MAXLEN, MYSQL_TYPE_STRING, 0, 0, 
   "Comment", OPEN_FRM_ONLY},
  {0, 0, MYSQL_TYPE_STRING, 0, 0, 0, SKIP_OPEN_TABLE}
};


ST_FIELD_INFO charsets_fields_info[]=
{
  {"CHARACTER_SET_NAME", MY_CS_NAME_SIZE, MYSQL_TYPE_STRING, 0, 0, "Charset",
   SKIP_OPEN_TABLE},
  {"DEFAULT_COLLATE_NAME", MY_CS_NAME_SIZE, MYSQL_TYPE_STRING, 0, 0,
   "Default collation", SKIP_OPEN_TABLE},
  {"DESCRIPTION", 60, MYSQL_TYPE_STRING, 0, 0, "Description",
   SKIP_OPEN_TABLE},
  {"MAXLEN", 3, MYSQL_TYPE_LONGLONG, 0, 0, "Maxlen", SKIP_OPEN_TABLE},
  {0, 0, MYSQL_TYPE_STRING, 0, 0, 0, SKIP_OPEN_TABLE}
};


ST_FIELD_INFO collation_fields_info[]=
{
  {"COLLATION_NAME", MY_CS_NAME_SIZE, MYSQL_TYPE_STRING, 0, 0, "Collation",
   SKIP_OPEN_TABLE},
  {"CHARACTER_SET_NAME", MY_CS_NAME_SIZE, MYSQL_TYPE_STRING, 0, 0, "Charset",
   SKIP_OPEN_TABLE},
  {"ID", MY_INT32_NUM_DECIMAL_DIGITS, MYSQL_TYPE_LONGLONG, 0, 0, "Id",
   SKIP_OPEN_TABLE},
  {"IS_DEFAULT", 3, MYSQL_TYPE_STRING, 0, 0, "Default", SKIP_OPEN_TABLE},
  {"IS_COMPILED", 3, MYSQL_TYPE_STRING, 0, 0, "Compiled", SKIP_OPEN_TABLE},
  {"SORTLEN", 3, MYSQL_TYPE_LONGLONG, 0, 0, "Sortlen", SKIP_OPEN_TABLE},
  {0, 0, MYSQL_TYPE_STRING, 0, 0, 0, SKIP_OPEN_TABLE}
};


ST_FIELD_INFO engines_fields_info[]=
{
  {"ENGINE", 64, MYSQL_TYPE_STRING, 0, 0, "Engine", SKIP_OPEN_TABLE},
  {"SUPPORT", 8, MYSQL_TYPE_STRING, 0, 0, "Support", SKIP_OPEN_TABLE},
  {"COMMENT", 80, MYSQL_TYPE_STRING, 0, 0, "Comment", SKIP_OPEN_TABLE},
  {"TRANSACTIONS", 3, MYSQL_TYPE_STRING, 0, 1, "Transactions", SKIP_OPEN_TABLE},
  {"XA", 3, MYSQL_TYPE_STRING, 0, 1, "XA", SKIP_OPEN_TABLE},
  {"SAVEPOINTS", 3 ,MYSQL_TYPE_STRING, 0, 1, "Savepoints", SKIP_OPEN_TABLE},
  {0, 0, MYSQL_TYPE_STRING, 0, 0, 0, SKIP_OPEN_TABLE}
};


ST_FIELD_INFO events_fields_info[]=
{
  {"EVENT_CATALOG", NAME_CHAR_LEN, MYSQL_TYPE_STRING, 0, 0, 0, SKIP_OPEN_TABLE},
  {"EVENT_SCHEMA", NAME_CHAR_LEN, MYSQL_TYPE_STRING, 0, 0, "Db",
   SKIP_OPEN_TABLE},
  {"EVENT_NAME", NAME_CHAR_LEN, MYSQL_TYPE_STRING, 0, 0, "Name",
   SKIP_OPEN_TABLE},
  {"DEFINER", 77, MYSQL_TYPE_STRING, 0, 0, "Definer", SKIP_OPEN_TABLE},
  {"TIME_ZONE", 64, MYSQL_TYPE_STRING, 0, 0, "Time zone", SKIP_OPEN_TABLE},
  {"EVENT_BODY", 8, MYSQL_TYPE_STRING, 0, 0, 0, SKIP_OPEN_TABLE},
  {"EVENT_DEFINITION", 65535, MYSQL_TYPE_STRING, 0, 0, 0, SKIP_OPEN_TABLE},
  {"EVENT_TYPE", 9, MYSQL_TYPE_STRING, 0, 0, "Type", SKIP_OPEN_TABLE},
  {"EXECUTE_AT", 0, MYSQL_TYPE_DATETIME, 0, 1, "Execute at", SKIP_OPEN_TABLE},
  {"INTERVAL_VALUE", 256, MYSQL_TYPE_STRING, 0, 1, "Interval value",
   SKIP_OPEN_TABLE},
  {"INTERVAL_FIELD", 18, MYSQL_TYPE_STRING, 0, 1, "Interval field",
   SKIP_OPEN_TABLE},
  {"SQL_MODE", 32*256, MYSQL_TYPE_STRING, 0, 0, 0, SKIP_OPEN_TABLE},
  {"STARTS", 0, MYSQL_TYPE_DATETIME, 0, 1, "Starts", SKIP_OPEN_TABLE},
  {"ENDS", 0, MYSQL_TYPE_DATETIME, 0, 1, "Ends", SKIP_OPEN_TABLE},
  {"STATUS", 18, MYSQL_TYPE_STRING, 0, 0, "Status", SKIP_OPEN_TABLE},
  {"ON_COMPLETION", 12, MYSQL_TYPE_STRING, 0, 0, 0, SKIP_OPEN_TABLE},
  {"CREATED", 0, MYSQL_TYPE_DATETIME, 0, 0, 0, SKIP_OPEN_TABLE},
  {"LAST_ALTERED", 0, MYSQL_TYPE_DATETIME, 0, 0, 0, SKIP_OPEN_TABLE},
  {"LAST_EXECUTED", 0, MYSQL_TYPE_DATETIME, 0, 1, 0, SKIP_OPEN_TABLE},
  {"EVENT_COMMENT", NAME_CHAR_LEN, MYSQL_TYPE_STRING, 0, 0, 0, SKIP_OPEN_TABLE},
  {"ORIGINATOR", 10, MYSQL_TYPE_LONGLONG, 0, 0, "Originator", SKIP_OPEN_TABLE},
  {"CHARACTER_SET_CLIENT", MY_CS_NAME_SIZE, MYSQL_TYPE_STRING, 0, 0,
   "character_set_client", SKIP_OPEN_TABLE},
  {"COLLATION_CONNECTION", MY_CS_NAME_SIZE, MYSQL_TYPE_STRING, 0, 0,
   "collation_connection", SKIP_OPEN_TABLE},
  {"DATABASE_COLLATION", MY_CS_NAME_SIZE, MYSQL_TYPE_STRING, 0, 0,
   "Database Collation", SKIP_OPEN_TABLE},
  {0, 0, MYSQL_TYPE_STRING, 0, 0, 0, SKIP_OPEN_TABLE}
};



ST_FIELD_INFO coll_charset_app_fields_info[]=
{
  {"COLLATION_NAME", MY_CS_NAME_SIZE, MYSQL_TYPE_STRING, 0, 0, 0,
   SKIP_OPEN_TABLE},
  {"CHARACTER_SET_NAME", MY_CS_NAME_SIZE, MYSQL_TYPE_STRING, 0, 0, 0,
   SKIP_OPEN_TABLE},
  {0, 0, MYSQL_TYPE_STRING, 0, 0, 0, SKIP_OPEN_TABLE}
};


ST_FIELD_INFO proc_fields_info[]=
{
  {"SPECIFIC_NAME", NAME_CHAR_LEN, MYSQL_TYPE_STRING, 0, 0, 0, SKIP_OPEN_TABLE},
  {"ROUTINE_CATALOG", FN_REFLEN, MYSQL_TYPE_STRING, 0, 0, 0, SKIP_OPEN_TABLE},
  {"ROUTINE_SCHEMA", NAME_CHAR_LEN, MYSQL_TYPE_STRING, 0, 0, "Db",
   SKIP_OPEN_TABLE},
  {"ROUTINE_NAME", NAME_CHAR_LEN, MYSQL_TYPE_STRING, 0, 0, "Name",
   SKIP_OPEN_TABLE},
  {"ROUTINE_TYPE", 9, MYSQL_TYPE_STRING, 0, 0, "Type", SKIP_OPEN_TABLE},
  {"DATA_TYPE", NAME_CHAR_LEN, MYSQL_TYPE_STRING, 0, 0, 0, SKIP_OPEN_TABLE},
  {"CHARACTER_MAXIMUM_LENGTH", 21 , MYSQL_TYPE_LONG, 0, 1, 0, SKIP_OPEN_TABLE},
  {"CHARACTER_OCTET_LENGTH", 21 , MYSQL_TYPE_LONG, 0, 1, 0, SKIP_OPEN_TABLE},
  {"NUMERIC_PRECISION", MY_INT64_NUM_DECIMAL_DIGITS, MYSQL_TYPE_LONGLONG,
   0, (MY_I_S_MAYBE_NULL | MY_I_S_UNSIGNED), 0, SKIP_OPEN_TABLE},
  {"NUMERIC_SCALE", 21 , MYSQL_TYPE_LONG, 0, 1, 0, SKIP_OPEN_TABLE},
  {"DATETIME_PRECISION", MY_INT64_NUM_DECIMAL_DIGITS , MYSQL_TYPE_LONGLONG,
   0, (MY_I_S_MAYBE_NULL | MY_I_S_UNSIGNED), 0, SKIP_OPEN_TABLE},
  {"CHARACTER_SET_NAME", 64, MYSQL_TYPE_STRING, 0, 1, 0, SKIP_OPEN_TABLE},
  {"COLLATION_NAME", 64, MYSQL_TYPE_STRING, 0, 1, 0, SKIP_OPEN_TABLE},
  {"DTD_IDENTIFIER", 65535, MYSQL_TYPE_STRING, 0, 1, 0, SKIP_OPEN_TABLE},
  {"ROUTINE_BODY", 8, MYSQL_TYPE_STRING, 0, 0, 0, SKIP_OPEN_TABLE},
  {"ROUTINE_DEFINITION", 65535, MYSQL_TYPE_STRING, 0, 1, 0, SKIP_OPEN_TABLE},
  {"EXTERNAL_NAME", NAME_CHAR_LEN, MYSQL_TYPE_STRING, 0, 1, 0, SKIP_OPEN_TABLE},
  {"EXTERNAL_LANGUAGE", NAME_CHAR_LEN, MYSQL_TYPE_STRING, 0, 1, 0,
   SKIP_OPEN_TABLE},
  {"PARAMETER_STYLE", 8, MYSQL_TYPE_STRING, 0, 0, 0, SKIP_OPEN_TABLE},
  {"IS_DETERMINISTIC", 3, MYSQL_TYPE_STRING, 0, 0, 0, SKIP_OPEN_TABLE},
  {"SQL_DATA_ACCESS", NAME_CHAR_LEN, MYSQL_TYPE_STRING, 0, 0, 0,
   SKIP_OPEN_TABLE},
  {"SQL_PATH", NAME_CHAR_LEN, MYSQL_TYPE_STRING, 0, 1, 0, SKIP_OPEN_TABLE},
  {"SECURITY_TYPE", 7, MYSQL_TYPE_STRING, 0, 0, "Security_type",
   SKIP_OPEN_TABLE},
  {"CREATED", 0, MYSQL_TYPE_DATETIME, 0, 0, "Created", SKIP_OPEN_TABLE},
  {"LAST_ALTERED", 0, MYSQL_TYPE_DATETIME, 0, 0, "Modified", SKIP_OPEN_TABLE},
  {"SQL_MODE", 32*256, MYSQL_TYPE_STRING, 0, 0, 0, SKIP_OPEN_TABLE},
  {"ROUTINE_COMMENT", 65535, MYSQL_TYPE_STRING, 0, 0, "Comment",
   SKIP_OPEN_TABLE},
  {"DEFINER", 77, MYSQL_TYPE_STRING, 0, 0, "Definer", SKIP_OPEN_TABLE},
  {"CHARACTER_SET_CLIENT", MY_CS_NAME_SIZE, MYSQL_TYPE_STRING, 0, 0,
   "character_set_client", SKIP_OPEN_TABLE},
  {"COLLATION_CONNECTION", MY_CS_NAME_SIZE, MYSQL_TYPE_STRING, 0, 0,
   "collation_connection", SKIP_OPEN_TABLE},
  {"DATABASE_COLLATION", MY_CS_NAME_SIZE, MYSQL_TYPE_STRING, 0, 0,
   "Database Collation", SKIP_OPEN_TABLE},
  {0, 0, MYSQL_TYPE_STRING, 0, 0, 0, SKIP_OPEN_TABLE}
};


ST_FIELD_INFO stat_fields_info[]=
{
  {"TABLE_CATALOG", FN_REFLEN, MYSQL_TYPE_STRING, 0, 0, 0, OPEN_FRM_ONLY},
  {"TABLE_SCHEMA", NAME_CHAR_LEN, MYSQL_TYPE_STRING, 0, 0, 0, OPEN_FRM_ONLY},
  {"TABLE_NAME", NAME_CHAR_LEN, MYSQL_TYPE_STRING, 0, 0, "Table", OPEN_FRM_ONLY},
  {"NON_UNIQUE", 1, MYSQL_TYPE_LONGLONG, 0, 0, "Non_unique", OPEN_FRM_ONLY},
  {"INDEX_SCHEMA", NAME_CHAR_LEN, MYSQL_TYPE_STRING, 0, 0, 0, OPEN_FRM_ONLY},
  {"INDEX_NAME", NAME_CHAR_LEN, MYSQL_TYPE_STRING, 0, 0, "Key_name",
   OPEN_FRM_ONLY},
  {"SEQ_IN_INDEX", 2, MYSQL_TYPE_LONGLONG, 0, 0, "Seq_in_index", OPEN_FRM_ONLY},
  {"COLUMN_NAME", NAME_CHAR_LEN, MYSQL_TYPE_STRING, 0, 0, "Column_name",
   OPEN_FRM_ONLY},
  {"COLLATION", 1, MYSQL_TYPE_STRING, 0, 1, "Collation", OPEN_FRM_ONLY},
  {"CARDINALITY", MY_INT64_NUM_DECIMAL_DIGITS, MYSQL_TYPE_LONGLONG, 0, 1,
   "Cardinality", OPEN_FULL_TABLE},
  {"SUB_PART", 3, MYSQL_TYPE_LONGLONG, 0, 1, "Sub_part", OPEN_FRM_ONLY},
  {"PACKED", 10, MYSQL_TYPE_STRING, 0, 1, "Packed", OPEN_FRM_ONLY},
  {"NULLABLE", 3, MYSQL_TYPE_STRING, 0, 0, "Null", OPEN_FRM_ONLY},
  {"INDEX_TYPE", 16, MYSQL_TYPE_STRING, 0, 0, "Index_type", OPEN_FULL_TABLE},
  {"COMMENT", 16, MYSQL_TYPE_STRING, 0, 1, "Comment", OPEN_FRM_ONLY},
  {"INDEX_COMMENT", INDEX_COMMENT_MAXLEN, MYSQL_TYPE_STRING, 0, 0, 
   "Index_comment", OPEN_FRM_ONLY},
  {0, 0, MYSQL_TYPE_STRING, 0, 0, 0, SKIP_OPEN_TABLE}
};


ST_FIELD_INFO view_fields_info[]=
{
  {"TABLE_CATALOG", FN_REFLEN, MYSQL_TYPE_STRING, 0, 0, 0, OPEN_FRM_ONLY},
  {"TABLE_SCHEMA", NAME_CHAR_LEN, MYSQL_TYPE_STRING, 0, 0, 0, OPEN_FRM_ONLY},
  {"TABLE_NAME", NAME_CHAR_LEN, MYSQL_TYPE_STRING, 0, 0, 0, OPEN_FRM_ONLY},
  {"VIEW_DEFINITION", 65535, MYSQL_TYPE_STRING, 0, 0, 0, OPEN_FRM_ONLY},
  {"CHECK_OPTION", 8, MYSQL_TYPE_STRING, 0, 0, 0, OPEN_FRM_ONLY},
  {"IS_UPDATABLE", 3, MYSQL_TYPE_STRING, 0, 0, 0, OPEN_FULL_TABLE},
  {"DEFINER", 77, MYSQL_TYPE_STRING, 0, 0, 0, OPEN_FRM_ONLY},
  {"SECURITY_TYPE", 7, MYSQL_TYPE_STRING, 0, 0, 0, OPEN_FRM_ONLY},
  {"CHARACTER_SET_CLIENT", MY_CS_NAME_SIZE, MYSQL_TYPE_STRING, 0, 0, 0,
   OPEN_FRM_ONLY},
  {"COLLATION_CONNECTION", MY_CS_NAME_SIZE, MYSQL_TYPE_STRING, 0, 0, 0,
   OPEN_FRM_ONLY},
  {0, 0, MYSQL_TYPE_STRING, 0, 0, 0, SKIP_OPEN_TABLE}
};


ST_FIELD_INFO user_privileges_fields_info[]=
{
  {"GRANTEE", 81, MYSQL_TYPE_STRING, 0, 0, 0, SKIP_OPEN_TABLE},
  {"TABLE_CATALOG", FN_REFLEN, MYSQL_TYPE_STRING, 0, 0, 0, SKIP_OPEN_TABLE},
  {"PRIVILEGE_TYPE", NAME_CHAR_LEN, MYSQL_TYPE_STRING, 0, 0, 0, SKIP_OPEN_TABLE},
  {"IS_GRANTABLE", 3, MYSQL_TYPE_STRING, 0, 0, 0, SKIP_OPEN_TABLE},
  {0, 0, MYSQL_TYPE_STRING, 0, 0, 0, SKIP_OPEN_TABLE}
};


ST_FIELD_INFO schema_privileges_fields_info[]=
{
  {"GRANTEE", 81, MYSQL_TYPE_STRING, 0, 0, 0, SKIP_OPEN_TABLE},
  {"TABLE_CATALOG", FN_REFLEN, MYSQL_TYPE_STRING, 0, 0, 0, SKIP_OPEN_TABLE},
  {"TABLE_SCHEMA", NAME_CHAR_LEN, MYSQL_TYPE_STRING, 0, 0, 0, SKIP_OPEN_TABLE},
  {"PRIVILEGE_TYPE", NAME_CHAR_LEN, MYSQL_TYPE_STRING, 0, 0, 0, SKIP_OPEN_TABLE},
  {"IS_GRANTABLE", 3, MYSQL_TYPE_STRING, 0, 0, 0, SKIP_OPEN_TABLE},
  {0, 0, MYSQL_TYPE_STRING, 0, 0, 0, SKIP_OPEN_TABLE}
};


ST_FIELD_INFO table_privileges_fields_info[]=
{
  {"GRANTEE", 81, MYSQL_TYPE_STRING, 0, 0, 0, SKIP_OPEN_TABLE},
  {"TABLE_CATALOG", FN_REFLEN, MYSQL_TYPE_STRING, 0, 0, 0, SKIP_OPEN_TABLE},
  {"TABLE_SCHEMA", NAME_CHAR_LEN, MYSQL_TYPE_STRING, 0, 0, 0, SKIP_OPEN_TABLE},
  {"TABLE_NAME", NAME_CHAR_LEN, MYSQL_TYPE_STRING, 0, 0, 0, SKIP_OPEN_TABLE},
  {"PRIVILEGE_TYPE", NAME_CHAR_LEN, MYSQL_TYPE_STRING, 0, 0, 0, SKIP_OPEN_TABLE},
  {"IS_GRANTABLE", 3, MYSQL_TYPE_STRING, 0, 0, 0, SKIP_OPEN_TABLE},
  {0, 0, MYSQL_TYPE_STRING, 0, 0, 0, SKIP_OPEN_TABLE}
};


ST_FIELD_INFO column_privileges_fields_info[]=
{
  {"GRANTEE", 81, MYSQL_TYPE_STRING, 0, 0, 0, SKIP_OPEN_TABLE},
  {"TABLE_CATALOG", FN_REFLEN, MYSQL_TYPE_STRING, 0, 0, 0, SKIP_OPEN_TABLE},
  {"TABLE_SCHEMA", NAME_CHAR_LEN, MYSQL_TYPE_STRING, 0, 0, 0, SKIP_OPEN_TABLE},
  {"TABLE_NAME", NAME_CHAR_LEN, MYSQL_TYPE_STRING, 0, 0, 0, SKIP_OPEN_TABLE},
  {"COLUMN_NAME", NAME_CHAR_LEN, MYSQL_TYPE_STRING, 0, 0, 0, SKIP_OPEN_TABLE},
  {"PRIVILEGE_TYPE", NAME_CHAR_LEN, MYSQL_TYPE_STRING, 0, 0, 0, SKIP_OPEN_TABLE},
  {"IS_GRANTABLE", 3, MYSQL_TYPE_STRING, 0, 0, 0, SKIP_OPEN_TABLE},
  {0, 0, MYSQL_TYPE_STRING, 0, 0, 0, SKIP_OPEN_TABLE}
};


ST_FIELD_INFO table_constraints_fields_info[]=
{
  {"CONSTRAINT_CATALOG", FN_REFLEN, MYSQL_TYPE_STRING, 0, 0, 0, OPEN_FULL_TABLE},
  {"CONSTRAINT_SCHEMA", NAME_CHAR_LEN, MYSQL_TYPE_STRING, 0, 0, 0,
   OPEN_FULL_TABLE},
  {"CONSTRAINT_NAME", NAME_CHAR_LEN, MYSQL_TYPE_STRING, 0, 0, 0,
   OPEN_FULL_TABLE},
  {"TABLE_SCHEMA", NAME_CHAR_LEN, MYSQL_TYPE_STRING, 0, 0, 0, OPEN_FULL_TABLE},
  {"TABLE_NAME", NAME_CHAR_LEN, MYSQL_TYPE_STRING, 0, 0, 0, OPEN_FULL_TABLE},
  {"CONSTRAINT_TYPE", NAME_CHAR_LEN, MYSQL_TYPE_STRING, 0, 0, 0,
   OPEN_FULL_TABLE},
  {0, 0, MYSQL_TYPE_STRING, 0, 0, 0, SKIP_OPEN_TABLE}
};


ST_FIELD_INFO key_column_usage_fields_info[]=
{
  {"CONSTRAINT_CATALOG", FN_REFLEN, MYSQL_TYPE_STRING, 0, 0, 0, OPEN_FULL_TABLE},
  {"CONSTRAINT_SCHEMA", NAME_CHAR_LEN, MYSQL_TYPE_STRING, 0, 0, 0,
   OPEN_FULL_TABLE},
  {"CONSTRAINT_NAME", NAME_CHAR_LEN, MYSQL_TYPE_STRING, 0, 0, 0,
   OPEN_FULL_TABLE},
  {"TABLE_CATALOG", FN_REFLEN, MYSQL_TYPE_STRING, 0, 0, 0, OPEN_FULL_TABLE},
  {"TABLE_SCHEMA", NAME_CHAR_LEN, MYSQL_TYPE_STRING, 0, 0, 0, OPEN_FULL_TABLE},
  {"TABLE_NAME", NAME_CHAR_LEN, MYSQL_TYPE_STRING, 0, 0, 0, OPEN_FULL_TABLE},
  {"COLUMN_NAME", NAME_CHAR_LEN, MYSQL_TYPE_STRING, 0, 0, 0, OPEN_FULL_TABLE},
  {"ORDINAL_POSITION", 10 ,MYSQL_TYPE_LONGLONG, 0, 0, 0, OPEN_FULL_TABLE},
  {"POSITION_IN_UNIQUE_CONSTRAINT", 10 ,MYSQL_TYPE_LONGLONG, 0, 1, 0,
   OPEN_FULL_TABLE},
  {"REFERENCED_TABLE_SCHEMA", NAME_CHAR_LEN, MYSQL_TYPE_STRING, 0, 1, 0,
   OPEN_FULL_TABLE},
  {"REFERENCED_TABLE_NAME", NAME_CHAR_LEN, MYSQL_TYPE_STRING, 0, 1, 0,
   OPEN_FULL_TABLE},
  {"REFERENCED_COLUMN_NAME", NAME_CHAR_LEN, MYSQL_TYPE_STRING, 0, 1, 0,
   OPEN_FULL_TABLE},
  {0, 0, MYSQL_TYPE_STRING, 0, 0, 0, SKIP_OPEN_TABLE}
};


ST_FIELD_INFO table_names_fields_info[]=
{
  {"TABLE_CATALOG", FN_REFLEN, MYSQL_TYPE_STRING, 0, 0, 0, SKIP_OPEN_TABLE},
  {"TABLE_SCHEMA",NAME_CHAR_LEN, MYSQL_TYPE_STRING, 0, 0, 0, SKIP_OPEN_TABLE},
  {"TABLE_NAME", NAME_CHAR_LEN, MYSQL_TYPE_STRING, 0, 0, "Tables_in_",
   SKIP_OPEN_TABLE},
  {"TABLE_TYPE", NAME_CHAR_LEN, MYSQL_TYPE_STRING, 0, 0, "Table_type",
   OPEN_FRM_ONLY},
  {0, 0, MYSQL_TYPE_STRING, 0, 0, 0, SKIP_OPEN_TABLE}
};


ST_FIELD_INFO open_tables_fields_info[]=
{
  {"Database", NAME_CHAR_LEN, MYSQL_TYPE_STRING, 0, 0, "Database",
   SKIP_OPEN_TABLE},
  {"Table",NAME_CHAR_LEN, MYSQL_TYPE_STRING, 0, 0, "Table", SKIP_OPEN_TABLE},
  {"In_use", 1, MYSQL_TYPE_LONGLONG, 0, 0, "In_use", SKIP_OPEN_TABLE},
  {"Name_locked", 4, MYSQL_TYPE_LONGLONG, 0, 0, "Name_locked", SKIP_OPEN_TABLE},
  {0, 0, MYSQL_TYPE_STRING, 0, 0, 0, SKIP_OPEN_TABLE}
};


ST_FIELD_INFO triggers_fields_info[]=
{
  {"TRIGGER_CATALOG", FN_REFLEN, MYSQL_TYPE_STRING, 0, 0, 0, OPEN_FRM_ONLY},
  {"TRIGGER_SCHEMA",NAME_CHAR_LEN, MYSQL_TYPE_STRING, 0, 0, 0, OPEN_FRM_ONLY},
  {"TRIGGER_NAME", NAME_CHAR_LEN, MYSQL_TYPE_STRING, 0, 0, "Trigger",
   OPEN_FRM_ONLY},
  {"EVENT_MANIPULATION", 6, MYSQL_TYPE_STRING, 0, 0, "Event", OPEN_FRM_ONLY},
  {"EVENT_OBJECT_CATALOG", FN_REFLEN, MYSQL_TYPE_STRING, 0, 0, 0,
   OPEN_FRM_ONLY},
  {"EVENT_OBJECT_SCHEMA",NAME_CHAR_LEN, MYSQL_TYPE_STRING, 0, 0, 0,
   OPEN_FRM_ONLY},
  {"EVENT_OBJECT_TABLE", NAME_CHAR_LEN, MYSQL_TYPE_STRING, 0, 0, "Table",
   OPEN_FRM_ONLY},
  {"ACTION_ORDER", 4, MYSQL_TYPE_LONGLONG, 0, 0, 0, OPEN_FRM_ONLY},
  {"ACTION_CONDITION", 65535, MYSQL_TYPE_STRING, 0, 1, 0, OPEN_FRM_ONLY},
  {"ACTION_STATEMENT", 65535, MYSQL_TYPE_STRING, 0, 0, "Statement",
   OPEN_FRM_ONLY},
  {"ACTION_ORIENTATION", 9, MYSQL_TYPE_STRING, 0, 0, 0, OPEN_FRM_ONLY},
  {"ACTION_TIMING", 6, MYSQL_TYPE_STRING, 0, 0, "Timing", OPEN_FRM_ONLY},
  {"ACTION_REFERENCE_OLD_TABLE", NAME_CHAR_LEN, MYSQL_TYPE_STRING, 0, 1, 0,
   OPEN_FRM_ONLY},
  {"ACTION_REFERENCE_NEW_TABLE", NAME_CHAR_LEN, MYSQL_TYPE_STRING, 0, 1, 0,
   OPEN_FRM_ONLY},
  {"ACTION_REFERENCE_OLD_ROW", 3, MYSQL_TYPE_STRING, 0, 0, 0, OPEN_FRM_ONLY},
  {"ACTION_REFERENCE_NEW_ROW", 3, MYSQL_TYPE_STRING, 0, 0, 0, OPEN_FRM_ONLY},
  {"CREATED", 0, MYSQL_TYPE_DATETIME, 0, 1, "Created", OPEN_FRM_ONLY},
  {"SQL_MODE", 32*256, MYSQL_TYPE_STRING, 0, 0, "sql_mode", OPEN_FRM_ONLY},
  {"DEFINER", 77, MYSQL_TYPE_STRING, 0, 0, "Definer", OPEN_FRM_ONLY},
  {"CHARACTER_SET_CLIENT", MY_CS_NAME_SIZE, MYSQL_TYPE_STRING, 0, 0,
   "character_set_client", OPEN_FRM_ONLY},
  {"COLLATION_CONNECTION", MY_CS_NAME_SIZE, MYSQL_TYPE_STRING, 0, 0,
   "collation_connection", OPEN_FRM_ONLY},
  {"DATABASE_COLLATION", MY_CS_NAME_SIZE, MYSQL_TYPE_STRING, 0, 0,
   "Database Collation", OPEN_FRM_ONLY},
  {0, 0, MYSQL_TYPE_STRING, 0, 0, 0, SKIP_OPEN_TABLE}
};


ST_FIELD_INFO partitions_fields_info[]=
{
  {"TABLE_CATALOG", FN_REFLEN, MYSQL_TYPE_STRING, 0, 0, 0, OPEN_FULL_TABLE},
  {"TABLE_SCHEMA",NAME_CHAR_LEN, MYSQL_TYPE_STRING, 0, 0, 0, OPEN_FULL_TABLE},
  {"TABLE_NAME", NAME_CHAR_LEN, MYSQL_TYPE_STRING, 0, 0, 0, OPEN_FULL_TABLE},
  {"PARTITION_NAME", NAME_CHAR_LEN, MYSQL_TYPE_STRING, 0, 1, 0, OPEN_FULL_TABLE},
  {"SUBPARTITION_NAME", NAME_CHAR_LEN, MYSQL_TYPE_STRING, 0, 1, 0,
   OPEN_FULL_TABLE},
  {"PARTITION_ORDINAL_POSITION", 21 , MYSQL_TYPE_LONGLONG, 0,
   (MY_I_S_MAYBE_NULL | MY_I_S_UNSIGNED), 0, OPEN_FULL_TABLE},
  {"SUBPARTITION_ORDINAL_POSITION", 21 , MYSQL_TYPE_LONGLONG, 0,
   (MY_I_S_MAYBE_NULL | MY_I_S_UNSIGNED), 0, OPEN_FULL_TABLE},
  {"PARTITION_METHOD", 18, MYSQL_TYPE_STRING, 0, 1, 0, OPEN_FULL_TABLE},
  {"SUBPARTITION_METHOD", 12, MYSQL_TYPE_STRING, 0, 1, 0, OPEN_FULL_TABLE},
  {"PARTITION_EXPRESSION", 65535, MYSQL_TYPE_STRING, 0, 1, 0, OPEN_FULL_TABLE},
  {"SUBPARTITION_EXPRESSION", 65535, MYSQL_TYPE_STRING, 0, 1, 0,
   OPEN_FULL_TABLE},
  {"PARTITION_DESCRIPTION", 65535, MYSQL_TYPE_STRING, 0, 1, 0, OPEN_FULL_TABLE},
  {"TABLE_ROWS", 21 , MYSQL_TYPE_LONGLONG, 0, MY_I_S_UNSIGNED, 0,
   OPEN_FULL_TABLE},
  {"AVG_ROW_LENGTH", 21 , MYSQL_TYPE_LONGLONG, 0, MY_I_S_UNSIGNED, 0,
   OPEN_FULL_TABLE},
  {"DATA_LENGTH", 21 , MYSQL_TYPE_LONGLONG, 0, MY_I_S_UNSIGNED, 0,
   OPEN_FULL_TABLE},
  {"MAX_DATA_LENGTH", 21 , MYSQL_TYPE_LONGLONG, 0,
   (MY_I_S_MAYBE_NULL | MY_I_S_UNSIGNED), 0, OPEN_FULL_TABLE},
  {"INDEX_LENGTH", 21 , MYSQL_TYPE_LONGLONG, 0, MY_I_S_UNSIGNED, 0,
   OPEN_FULL_TABLE},
  {"DATA_FREE", 21 , MYSQL_TYPE_LONGLONG, 0, MY_I_S_UNSIGNED, 0,
   OPEN_FULL_TABLE},
  {"CREATE_TIME", 0, MYSQL_TYPE_DATETIME, 0, 1, 0, OPEN_FULL_TABLE},
  {"UPDATE_TIME", 0, MYSQL_TYPE_DATETIME, 0, 1, 0, OPEN_FULL_TABLE},
  {"CHECK_TIME", 0, MYSQL_TYPE_DATETIME, 0, 1, 0, OPEN_FULL_TABLE},
  {"CHECKSUM", 21 , MYSQL_TYPE_LONGLONG, 0,
   (MY_I_S_MAYBE_NULL | MY_I_S_UNSIGNED), 0, OPEN_FULL_TABLE},
  {"PARTITION_COMMENT", 80, MYSQL_TYPE_STRING, 0, 0, 0, OPEN_FULL_TABLE},
  {"NODEGROUP", 12 , MYSQL_TYPE_STRING, 0, 0, 0, OPEN_FULL_TABLE},
  {"TABLESPACE_NAME", NAME_CHAR_LEN, MYSQL_TYPE_STRING, 0, 1, 0,
   OPEN_FULL_TABLE},
  {0, 0, MYSQL_TYPE_STRING, 0, 0, 0, SKIP_OPEN_TABLE}
};


ST_FIELD_INFO variables_fields_info[]=
{
  {"VARIABLE_NAME", 64, MYSQL_TYPE_STRING, 0, 0, "Variable_name",
   SKIP_OPEN_TABLE},
  {"VARIABLE_VALUE", 1024, MYSQL_TYPE_STRING, 0, 1, "Value", SKIP_OPEN_TABLE},
  {0, 0, MYSQL_TYPE_STRING, 0, 0, 0, SKIP_OPEN_TABLE}
};


ST_FIELD_INFO processlist_fields_info[]=
{
  {"ID", 21, MYSQL_TYPE_LONGLONG, 0, MY_I_S_UNSIGNED, "Id", SKIP_OPEN_TABLE},
  {"USER", 16, MYSQL_TYPE_STRING, 0, 0, "User", SKIP_OPEN_TABLE},
  {"HOST", LIST_PROCESS_HOST_LEN,  MYSQL_TYPE_STRING, 0, 0, "Host",
   SKIP_OPEN_TABLE},
  {"DB", NAME_CHAR_LEN, MYSQL_TYPE_STRING, 0, 1, "Db", SKIP_OPEN_TABLE},
  {"COMMAND", 16, MYSQL_TYPE_STRING, 0, 0, "Command", SKIP_OPEN_TABLE},
  {"TIME", 7, MYSQL_TYPE_LONG, 0, 0, "Time", SKIP_OPEN_TABLE},
  {"STATE", 64, MYSQL_TYPE_STRING, 0, 1, "State", SKIP_OPEN_TABLE},
  {"INFO", PROCESS_LIST_INFO_WIDTH, MYSQL_TYPE_STRING, 0, 1, "Info",
   SKIP_OPEN_TABLE},
  {0, 0, MYSQL_TYPE_STRING, 0, 0, 0, SKIP_OPEN_TABLE}
};


ST_FIELD_INFO plugin_fields_info[]=
{
  {"PLUGIN_NAME", NAME_CHAR_LEN, MYSQL_TYPE_STRING, 0, 0, "Name",
   SKIP_OPEN_TABLE},
  {"PLUGIN_VERSION", 20, MYSQL_TYPE_STRING, 0, 0, 0, SKIP_OPEN_TABLE},
  {"PLUGIN_STATUS", 10, MYSQL_TYPE_STRING, 0, 0, "Status", SKIP_OPEN_TABLE},
  {"PLUGIN_TYPE", 80, MYSQL_TYPE_STRING, 0, 0, "Type", SKIP_OPEN_TABLE},
  {"PLUGIN_TYPE_VERSION", 20, MYSQL_TYPE_STRING, 0, 0, 0, SKIP_OPEN_TABLE},
  {"PLUGIN_LIBRARY", NAME_CHAR_LEN, MYSQL_TYPE_STRING, 0, 1, "Library",
   SKIP_OPEN_TABLE},
  {"PLUGIN_LIBRARY_VERSION", 20, MYSQL_TYPE_STRING, 0, 1, 0, SKIP_OPEN_TABLE},
  {"PLUGIN_AUTHOR", NAME_CHAR_LEN, MYSQL_TYPE_STRING, 0, 1, 0, SKIP_OPEN_TABLE},
  {"PLUGIN_DESCRIPTION", 65535, MYSQL_TYPE_STRING, 0, 1, 0, SKIP_OPEN_TABLE},
  {"PLUGIN_LICENSE", 80, MYSQL_TYPE_STRING, 0, 1, "License", SKIP_OPEN_TABLE},
  {"LOAD_OPTION", 64, MYSQL_TYPE_STRING, 0, 0, 0, SKIP_OPEN_TABLE},
  {0, 0, MYSQL_TYPE_STRING, 0, 0, 0, SKIP_OPEN_TABLE}
};

ST_FIELD_INFO files_fields_info[]=
{
  {"FILE_ID", 4, MYSQL_TYPE_LONGLONG, 0, 0, 0, SKIP_OPEN_TABLE},
  {"FILE_NAME", NAME_CHAR_LEN, MYSQL_TYPE_STRING, 0, 1, 0, SKIP_OPEN_TABLE},
  {"FILE_TYPE", 20, MYSQL_TYPE_STRING, 0, 0, 0, SKIP_OPEN_TABLE},
  {"TABLESPACE_NAME", NAME_CHAR_LEN, MYSQL_TYPE_STRING, 0, 1, 0,
   SKIP_OPEN_TABLE},
  {"TABLE_CATALOG", NAME_CHAR_LEN, MYSQL_TYPE_STRING, 0, 0, 0, SKIP_OPEN_TABLE},
  {"TABLE_SCHEMA", NAME_CHAR_LEN, MYSQL_TYPE_STRING, 0, 1, 0, SKIP_OPEN_TABLE},
  {"TABLE_NAME", NAME_CHAR_LEN, MYSQL_TYPE_STRING, 0, 1, 0, SKIP_OPEN_TABLE},
  {"LOGFILE_GROUP_NAME", NAME_CHAR_LEN, MYSQL_TYPE_STRING, 0, 1, 0,
   SKIP_OPEN_TABLE},
  {"LOGFILE_GROUP_NUMBER", 4, MYSQL_TYPE_LONGLONG, 0, 1, 0, SKIP_OPEN_TABLE},
  {"ENGINE", NAME_CHAR_LEN, MYSQL_TYPE_STRING, 0, 0, 0, SKIP_OPEN_TABLE},
  {"FULLTEXT_KEYS", NAME_CHAR_LEN, MYSQL_TYPE_STRING, 0, 1, 0, SKIP_OPEN_TABLE},
  {"DELETED_ROWS", 4, MYSQL_TYPE_LONGLONG, 0, 1, 0, SKIP_OPEN_TABLE},
  {"UPDATE_COUNT", 4, MYSQL_TYPE_LONGLONG, 0, 1, 0, SKIP_OPEN_TABLE},
  {"FREE_EXTENTS", 4, MYSQL_TYPE_LONGLONG, 0, 1, 0, SKIP_OPEN_TABLE},
  {"TOTAL_EXTENTS", 4, MYSQL_TYPE_LONGLONG, 0, 1, 0, SKIP_OPEN_TABLE},
  {"EXTENT_SIZE", 4, MYSQL_TYPE_LONGLONG, 0, 0, 0, SKIP_OPEN_TABLE},
  {"INITIAL_SIZE", 21, MYSQL_TYPE_LONGLONG, 0,
   (MY_I_S_MAYBE_NULL | MY_I_S_UNSIGNED), 0, SKIP_OPEN_TABLE},
  {"MAXIMUM_SIZE", 21, MYSQL_TYPE_LONGLONG, 0, 
   (MY_I_S_MAYBE_NULL | MY_I_S_UNSIGNED), 0, SKIP_OPEN_TABLE},
  {"AUTOEXTEND_SIZE", 21, MYSQL_TYPE_LONGLONG, 0, 
   (MY_I_S_MAYBE_NULL | MY_I_S_UNSIGNED), 0, SKIP_OPEN_TABLE},
  {"CREATION_TIME", 0, MYSQL_TYPE_DATETIME, 0, 1, 0, SKIP_OPEN_TABLE},
  {"LAST_UPDATE_TIME", 0, MYSQL_TYPE_DATETIME, 0, 1, 0, SKIP_OPEN_TABLE},
  {"LAST_ACCESS_TIME", 0, MYSQL_TYPE_DATETIME, 0, 1, 0, SKIP_OPEN_TABLE},
  {"RECOVER_TIME", 4, MYSQL_TYPE_LONGLONG, 0, 1, 0, SKIP_OPEN_TABLE},
  {"TRANSACTION_COUNTER", 4, MYSQL_TYPE_LONGLONG, 0, 1, 0, SKIP_OPEN_TABLE},
  {"VERSION", 21 , MYSQL_TYPE_LONGLONG, 0,
   (MY_I_S_MAYBE_NULL | MY_I_S_UNSIGNED), "Version", SKIP_OPEN_TABLE},
  {"ROW_FORMAT", 10, MYSQL_TYPE_STRING, 0, 1, "Row_format", SKIP_OPEN_TABLE},
  {"TABLE_ROWS", 21 , MYSQL_TYPE_LONGLONG, 0,
   (MY_I_S_MAYBE_NULL | MY_I_S_UNSIGNED), "Rows", SKIP_OPEN_TABLE},
  {"AVG_ROW_LENGTH", 21 , MYSQL_TYPE_LONGLONG, 0, 
   (MY_I_S_MAYBE_NULL | MY_I_S_UNSIGNED), "Avg_row_length", SKIP_OPEN_TABLE},
  {"DATA_LENGTH", 21 , MYSQL_TYPE_LONGLONG, 0, 
   (MY_I_S_MAYBE_NULL | MY_I_S_UNSIGNED), "Data_length", SKIP_OPEN_TABLE},
  {"MAX_DATA_LENGTH", 21 , MYSQL_TYPE_LONGLONG, 0, 
   (MY_I_S_MAYBE_NULL | MY_I_S_UNSIGNED), "Max_data_length", SKIP_OPEN_TABLE},
  {"INDEX_LENGTH", 21 , MYSQL_TYPE_LONGLONG, 0, 
   (MY_I_S_MAYBE_NULL | MY_I_S_UNSIGNED), "Index_length", SKIP_OPEN_TABLE},
  {"DATA_FREE", 21 , MYSQL_TYPE_LONGLONG, 0, 
   (MY_I_S_MAYBE_NULL | MY_I_S_UNSIGNED), "Data_free", SKIP_OPEN_TABLE},
  {"CREATE_TIME", 0, MYSQL_TYPE_DATETIME, 0, 1, "Create_time", SKIP_OPEN_TABLE},
  {"UPDATE_TIME", 0, MYSQL_TYPE_DATETIME, 0, 1, "Update_time", SKIP_OPEN_TABLE},
  {"CHECK_TIME", 0, MYSQL_TYPE_DATETIME, 0, 1, "Check_time", SKIP_OPEN_TABLE},
  {"CHECKSUM", 21 , MYSQL_TYPE_LONGLONG, 0, 
   (MY_I_S_MAYBE_NULL | MY_I_S_UNSIGNED), "Checksum", SKIP_OPEN_TABLE},
  {"STATUS", 20, MYSQL_TYPE_STRING, 0, 0, 0, SKIP_OPEN_TABLE},
  {"EXTRA", 255, MYSQL_TYPE_STRING, 0, 1, 0, SKIP_OPEN_TABLE},
  {0, 0, MYSQL_TYPE_STRING, 0, 0, 0, SKIP_OPEN_TABLE}
};

void init_fill_schema_files_row(TABLE* table)
{
  int i;
  for(i=0; files_fields_info[i].field_name!=NULL; i++)
    table->field[i]->set_null();

  table->field[IS_FILES_STATUS]->set_notnull();
  table->field[IS_FILES_STATUS]->store("NORMAL", 6, system_charset_info);
}

ST_FIELD_INFO referential_constraints_fields_info[]=
{
  {"CONSTRAINT_CATALOG", FN_REFLEN, MYSQL_TYPE_STRING, 0, 0, 0, OPEN_FULL_TABLE},
  {"CONSTRAINT_SCHEMA", NAME_CHAR_LEN, MYSQL_TYPE_STRING, 0, 0, 0,
   OPEN_FULL_TABLE},
  {"CONSTRAINT_NAME", NAME_CHAR_LEN, MYSQL_TYPE_STRING, 0, 0, 0,
   OPEN_FULL_TABLE},
  {"UNIQUE_CONSTRAINT_CATALOG", FN_REFLEN, MYSQL_TYPE_STRING, 0, 0, 0,
   OPEN_FULL_TABLE},
  {"UNIQUE_CONSTRAINT_SCHEMA", NAME_CHAR_LEN, MYSQL_TYPE_STRING, 0, 0, 0,
   OPEN_FULL_TABLE},
  {"UNIQUE_CONSTRAINT_NAME", NAME_CHAR_LEN, MYSQL_TYPE_STRING, 0,
   MY_I_S_MAYBE_NULL, 0, OPEN_FULL_TABLE},
  {"MATCH_OPTION", NAME_CHAR_LEN, MYSQL_TYPE_STRING, 0, 0, 0, OPEN_FULL_TABLE},
  {"UPDATE_RULE", NAME_CHAR_LEN, MYSQL_TYPE_STRING, 0, 0, 0, OPEN_FULL_TABLE},
  {"DELETE_RULE", NAME_CHAR_LEN, MYSQL_TYPE_STRING, 0, 0, 0, OPEN_FULL_TABLE},
  {"TABLE_NAME", NAME_CHAR_LEN, MYSQL_TYPE_STRING, 0, 0, 0, OPEN_FULL_TABLE},
  {"REFERENCED_TABLE_NAME", NAME_CHAR_LEN, MYSQL_TYPE_STRING, 0, 0, 0,
   OPEN_FULL_TABLE},
  {0, 0, MYSQL_TYPE_STRING, 0, 0, 0, SKIP_OPEN_TABLE}
};


ST_FIELD_INFO parameters_fields_info[]=
{
  {"SPECIFIC_CATALOG", FN_REFLEN, MYSQL_TYPE_STRING, 0, 0, 0, OPEN_FULL_TABLE},
  {"SPECIFIC_SCHEMA", NAME_CHAR_LEN, MYSQL_TYPE_STRING, 0, 0, 0,
   OPEN_FULL_TABLE},
  {"SPECIFIC_NAME", NAME_CHAR_LEN, MYSQL_TYPE_STRING, 0, 0, 0, OPEN_FULL_TABLE},
  {"ORDINAL_POSITION", 21 , MYSQL_TYPE_LONG, 0, 0, 0, OPEN_FULL_TABLE},
  {"PARAMETER_MODE", 5, MYSQL_TYPE_STRING, 0, 1, 0, OPEN_FULL_TABLE},
  {"PARAMETER_NAME", NAME_CHAR_LEN, MYSQL_TYPE_STRING, 0, 1, 0, OPEN_FULL_TABLE},
  {"DATA_TYPE", NAME_CHAR_LEN, MYSQL_TYPE_STRING, 0, 0, 0, OPEN_FULL_TABLE},
  {"CHARACTER_MAXIMUM_LENGTH", 21 , MYSQL_TYPE_LONG, 0, 1, 0, OPEN_FULL_TABLE},
  {"CHARACTER_OCTET_LENGTH", 21 , MYSQL_TYPE_LONG, 0, 1, 0, OPEN_FULL_TABLE},
  {"NUMERIC_PRECISION", MY_INT64_NUM_DECIMAL_DIGITS, MYSQL_TYPE_LONGLONG,
   0, (MY_I_S_MAYBE_NULL | MY_I_S_UNSIGNED), 0, OPEN_FULL_TABLE},
  {"NUMERIC_SCALE", 21 , MYSQL_TYPE_LONG, 0, 1, 0, OPEN_FULL_TABLE},
  {"DATETIME_PRECISION", MY_INT64_NUM_DECIMAL_DIGITS , MYSQL_TYPE_LONGLONG,
   0, (MY_I_S_MAYBE_NULL | MY_I_S_UNSIGNED), 0, OPEN_FULL_TABLE},
  {"CHARACTER_SET_NAME", 64, MYSQL_TYPE_STRING, 0, 1, 0, OPEN_FULL_TABLE},
  {"COLLATION_NAME", 64, MYSQL_TYPE_STRING, 0, 1, 0, OPEN_FULL_TABLE},
  {"DTD_IDENTIFIER", 65535, MYSQL_TYPE_STRING, 0, 0, 0, OPEN_FULL_TABLE},
  {"ROUTINE_TYPE", 9, MYSQL_TYPE_STRING, 0, 0, 0, OPEN_FULL_TABLE},
  {0, 0, MYSQL_TYPE_STRING, 0, 0, 0, OPEN_FULL_TABLE}
};


ST_FIELD_INFO tablespaces_fields_info[]=
{
  {"TABLESPACE_NAME", NAME_CHAR_LEN, MYSQL_TYPE_STRING, 0, 0, 0,
   SKIP_OPEN_TABLE},
  {"ENGINE", NAME_CHAR_LEN, MYSQL_TYPE_STRING, 0, 0, 0, SKIP_OPEN_TABLE},
  {"TABLESPACE_TYPE", NAME_CHAR_LEN, MYSQL_TYPE_STRING, 0, MY_I_S_MAYBE_NULL,
   0, SKIP_OPEN_TABLE},
  {"LOGFILE_GROUP_NAME", NAME_CHAR_LEN, MYSQL_TYPE_STRING, 0, MY_I_S_MAYBE_NULL,
   0, SKIP_OPEN_TABLE},
  {"EXTENT_SIZE", 21, MYSQL_TYPE_LONGLONG, 0,
   MY_I_S_MAYBE_NULL | MY_I_S_UNSIGNED, 0, SKIP_OPEN_TABLE},
  {"AUTOEXTEND_SIZE", 21, MYSQL_TYPE_LONGLONG, 0,
   MY_I_S_MAYBE_NULL | MY_I_S_UNSIGNED, 0, SKIP_OPEN_TABLE},
  {"MAXIMUM_SIZE", 21, MYSQL_TYPE_LONGLONG, 0,
   MY_I_S_MAYBE_NULL | MY_I_S_UNSIGNED, 0, SKIP_OPEN_TABLE},
  {"NODEGROUP_ID", 21, MYSQL_TYPE_LONGLONG, 0,
   MY_I_S_MAYBE_NULL | MY_I_S_UNSIGNED, 0, SKIP_OPEN_TABLE},
  {"TABLESPACE_COMMENT", 2048, MYSQL_TYPE_STRING, 0, MY_I_S_MAYBE_NULL, 0,
   SKIP_OPEN_TABLE},
  {0, 0, MYSQL_TYPE_STRING, 0, 0, 0, SKIP_OPEN_TABLE}
};


/** For creating fields of information_schema.OPTIMIZER_TRACE */
extern ST_FIELD_INFO optimizer_trace_info[];

/*
  Description of ST_FIELD_INFO in table.h

  Make sure that the order of schema_tables and enum_schema_tables are the same.

*/

ST_SCHEMA_TABLE schema_tables[]=
{
  {"CHARACTER_SETS", charsets_fields_info, create_schema_table, 
   fill_schema_charsets, make_character_sets_old_format, 0, -1, -1, 0, 0},
  {"COLLATIONS", collation_fields_info, create_schema_table, 
   fill_schema_collation, make_old_format, 0, -1, -1, 0, 0},
  {"COLLATION_CHARACTER_SET_APPLICABILITY", coll_charset_app_fields_info,
   create_schema_table, fill_schema_coll_charset_app, 0, 0, -1, -1, 0, 0},
  {"COLUMNS", columns_fields_info, create_schema_table, 
   get_all_tables, make_columns_old_format, get_schema_column_record, 1, 2, 0,
   OPTIMIZE_I_S_TABLE|OPEN_VIEW_FULL},
  {"COLUMN_PRIVILEGES", column_privileges_fields_info, create_schema_table,
   fill_schema_column_privileges, 0, 0, -1, -1, 0, 0},
  {"ENGINES", engines_fields_info, create_schema_table,
   fill_schema_engines, make_old_format, 0, -1, -1, 0, 0},
#ifdef HAVE_EVENT_SCHEDULER
  {"EVENTS", events_fields_info, create_schema_table,
   Events::fill_schema_events, make_old_format, 0, -1, -1, 0, 0},
#else // for alignment with enum_schema_tables
  {"EVENTS", events_fields_info, create_schema_table,
   0, make_old_format, 0, -1, -1, 0, 0},
#endif
  {"FILES", files_fields_info, create_schema_table,
   hton_fill_schema_table, 0, 0, -1, -1, 0, 0},
  {"GLOBAL_STATUS", variables_fields_info, create_schema_table,
   fill_status, make_old_format, 0, 0, -1, 0, 0},
  {"GLOBAL_VARIABLES", variables_fields_info, create_schema_table,
   fill_variables, make_old_format, 0, 0, -1, 0, 0},
  {"KEY_COLUMN_USAGE", key_column_usage_fields_info, create_schema_table,
   get_all_tables, 0, get_schema_key_column_usage_record, 4, 5, 0,
   OPTIMIZE_I_S_TABLE|OPEN_TABLE_ONLY},
  {"OPEN_TABLES", open_tables_fields_info, create_schema_table,
   fill_open_tables, make_old_format, 0, -1, -1, 1, 0},
#ifdef OPTIMIZER_TRACE
  {"OPTIMIZER_TRACE", optimizer_trace_info, create_schema_table,
   fill_optimizer_trace_info, NULL, NULL, -1, -1, false, 0},
#else // for alignment with enum_schema_tables
  {"OPTIMIZER_TRACE", optimizer_trace_info, create_schema_table,
   NULL, NULL, NULL, -1, -1, false, 0},
#endif
  {"PARAMETERS", parameters_fields_info, create_schema_table,
   fill_schema_proc, 0, 0, -1, -1, 0, 0},
  {"PARTITIONS", partitions_fields_info, create_schema_table,
   get_all_tables, 0, get_schema_partitions_record, 1, 2, 0,
   OPTIMIZE_I_S_TABLE|OPEN_TABLE_ONLY},
  {"PLUGINS", plugin_fields_info, create_schema_table,
   fill_plugins, make_old_format, 0, -1, -1, 0, 0},
  {"PROCESSLIST", processlist_fields_info, create_schema_table,
   fill_schema_processlist, make_old_format, 0, -1, -1, 0, 0},
  {"PROFILING", query_profile_statistics_info, create_schema_table,
    fill_query_profile_statistics_info, make_profile_table_for_show, 
    NULL, -1, -1, false, 0},
  {"REFERENTIAL_CONSTRAINTS", referential_constraints_fields_info,
   create_schema_table, get_all_tables, 0, get_referential_constraints_record,
   1, 9, 0, OPTIMIZE_I_S_TABLE|OPEN_TABLE_ONLY},
  {"ROUTINES", proc_fields_info, create_schema_table, 
   fill_schema_proc, make_proc_old_format, 0, -1, -1, 0, 0},
  {"SCHEMATA", schema_fields_info, create_schema_table,
   fill_schema_schemata, make_schemata_old_format, 0, 1, -1, 0, 0},
  {"SCHEMA_PRIVILEGES", schema_privileges_fields_info, create_schema_table,
   fill_schema_schema_privileges, 0, 0, -1, -1, 0, 0},
  {"SESSION_STATUS", variables_fields_info, create_schema_table,
   fill_status, make_old_format, 0, 0, -1, 0, 0},
  {"SESSION_VARIABLES", variables_fields_info, create_schema_table,
   fill_variables, make_old_format, 0, 0, -1, 0, 0},
  {"STATISTICS", stat_fields_info, create_schema_table, 
   get_all_tables, make_old_format, get_schema_stat_record, 1, 2, 0,
   OPEN_TABLE_ONLY|OPTIMIZE_I_S_TABLE},
  {"STATUS", variables_fields_info, create_schema_table, fill_status, 
   make_old_format, 0, 0, -1, 1, 0},
  {"TABLES", tables_fields_info, create_schema_table, 
   get_all_tables, make_old_format, get_schema_tables_record, 1, 2, 0,
   OPTIMIZE_I_S_TABLE},
  {"TABLESPACES", tablespaces_fields_info, create_schema_table,
   hton_fill_schema_table, 0, 0, -1, -1, 0, 0},
  {"TABLE_CONSTRAINTS", table_constraints_fields_info, create_schema_table,
   get_all_tables, 0, get_schema_constraints_record, 3, 4, 0,
   OPTIMIZE_I_S_TABLE|OPEN_TABLE_ONLY},
  {"TABLE_NAMES", table_names_fields_info, create_schema_table,
   get_all_tables, make_table_names_old_format, 0, 1, 2, 1, 0},
  {"TABLE_PRIVILEGES", table_privileges_fields_info, create_schema_table,
   fill_schema_table_privileges, 0, 0, -1, -1, 0, 0},
  {"TRIGGERS", triggers_fields_info, create_schema_table,
   get_all_tables, make_old_format, get_schema_triggers_record, 5, 6, 0,
   OPEN_TRIGGER_ONLY|OPTIMIZE_I_S_TABLE},
  {"USER_PRIVILEGES", user_privileges_fields_info, create_schema_table, 
   fill_schema_user_privileges, 0, 0, -1, -1, 0, 0},
  {"VARIABLES", variables_fields_info, create_schema_table, fill_variables,
   make_old_format, 0, 0, -1, 1, 0},
  {"VIEWS", view_fields_info, create_schema_table, 
   get_all_tables, 0, get_schema_views_record, 1, 2, 0,
   OPEN_VIEW_ONLY|OPTIMIZE_I_S_TABLE},
  {0, 0, 0, 0, 0, 0, 0, 0, 0, 0}
};


int initialize_schema_table(st_plugin_int *plugin)
{
  ST_SCHEMA_TABLE *schema_table;
  DBUG_ENTER("initialize_schema_table");

  if (!(schema_table= (ST_SCHEMA_TABLE *)my_malloc(sizeof(ST_SCHEMA_TABLE),
                                MYF(MY_WME | MY_ZEROFILL))))
      DBUG_RETURN(1);
  /* Historical Requirement */
  plugin->data= schema_table; // shortcut for the future
  if (plugin->plugin->init)
  {
    schema_table->create_table= create_schema_table;
    schema_table->old_format= make_old_format;
    schema_table->idx_field1= -1, 
    schema_table->idx_field2= -1; 

    /* Make the name available to the init() function. */
    schema_table->table_name= plugin->name.str;

    if (plugin->plugin->init(schema_table))
    {
      sql_print_error("Plugin '%s' init function returned error.",
                      plugin->name.str);
      plugin->data= NULL;
      my_free(schema_table);
      DBUG_RETURN(1);
    }
    
    /* Make sure the plugin name is not set inside the init() function. */
    schema_table->table_name= plugin->name.str;
  }
  DBUG_RETURN(0);
}

int finalize_schema_table(st_plugin_int *plugin)
{
  ST_SCHEMA_TABLE *schema_table= (ST_SCHEMA_TABLE *)plugin->data;
  DBUG_ENTER("finalize_schema_table");

  if (schema_table)
  {
    if (plugin->plugin->deinit)
    {
      DBUG_PRINT("info", ("Deinitializing plugin: '%s'", plugin->name.str));
      if (plugin->plugin->deinit(NULL))
      {
        DBUG_PRINT("warning", ("Plugin '%s' deinit function returned error.",
                               plugin->name.str));
      }
    }
    my_free(schema_table);
  }
  DBUG_RETURN(0);
}


/**
  Output trigger information (SHOW CREATE TRIGGER) to the client.

  @param thd          Thread context.
  @param triggers     List of triggers for the table.
  @param trigger_idx  Index of the trigger to dump.

  @return Operation status
    @retval TRUE Error.
    @retval FALSE Success.
*/

static bool show_create_trigger_impl(THD *thd,
                                     Table_triggers_list *triggers,
                                     int trigger_idx)
{
  int ret_code;

  Protocol *p= thd->protocol;
  List<Item> fields;

  LEX_STRING trg_name;
  sql_mode_t trg_sql_mode;
  LEX_STRING trg_sql_mode_str;
  LEX_STRING trg_sql_original_stmt;
  LEX_STRING trg_client_cs_name;
  LEX_STRING trg_connection_cl_name;
  LEX_STRING trg_db_cl_name;

  const CHARSET_INFO *trg_client_cs;

  /*
    TODO: Check privileges here. This functionality will be added by
    implementation of the following WL items:
      - WL#2227: New privileges for new objects
      - WL#3482: Protect SHOW CREATE PROCEDURE | FUNCTION | VIEW | TRIGGER
        properly

    SHOW TRIGGERS and I_S.TRIGGERS will be affected too.
  */

  /* Prepare trigger "object". */

  triggers->get_trigger_info(thd,
                             trigger_idx,
                             &trg_name,
                             &trg_sql_mode,
                             &trg_sql_original_stmt,
                             &trg_client_cs_name,
                             &trg_connection_cl_name,
                             &trg_db_cl_name);

  sql_mode_string_representation(thd, trg_sql_mode, &trg_sql_mode_str);

  /* Resolve trigger client character set. */

  if (resolve_charset(trg_client_cs_name.str, NULL, &trg_client_cs))
    return TRUE;

  /* Send header. */

  fields.push_back(new Item_empty_string("Trigger", NAME_LEN));
  fields.push_back(new Item_empty_string("sql_mode", trg_sql_mode_str.length));

  {
    /*
      NOTE: SQL statement field must be not less than 1024 in order not to
      confuse old clients.
    */

    Item_empty_string *stmt_fld=
      new Item_empty_string("SQL Original Statement",
                            max<size_t>(trg_sql_original_stmt.length, 1024));

    stmt_fld->maybe_null= TRUE;

    fields.push_back(stmt_fld);
  }

  fields.push_back(new Item_empty_string("character_set_client",
                                         MY_CS_NAME_SIZE));

  fields.push_back(new Item_empty_string("collation_connection",
                                         MY_CS_NAME_SIZE));

  fields.push_back(new Item_empty_string("Database Collation",
                                         MY_CS_NAME_SIZE));

  if (p->send_result_set_metadata(&fields, Protocol::SEND_NUM_ROWS | Protocol::SEND_EOF))
    return TRUE;

  /* Send data. */

  p->prepare_for_resend();

  p->store(trg_name.str,
           trg_name.length,
           system_charset_info);

  p->store(trg_sql_mode_str.str,
           trg_sql_mode_str.length,
           system_charset_info);

  p->store(trg_sql_original_stmt.str,
           trg_sql_original_stmt.length,
           trg_client_cs);

  p->store(trg_client_cs_name.str,
           trg_client_cs_name.length,
           system_charset_info);

  p->store(trg_connection_cl_name.str,
           trg_connection_cl_name.length,
           system_charset_info);

  p->store(trg_db_cl_name.str,
           trg_db_cl_name.length,
           system_charset_info);

  ret_code= p->write();

  if (!ret_code)
    my_eof(thd);

  return ret_code != 0;
}


/**
  Read TRN and TRG files to obtain base table name for the specified
  trigger name and construct TABE_LIST object for the base table.

  @param thd      Thread context.
  @param trg_name Trigger name.

  @return TABLE_LIST object corresponding to the base table.

  TODO: This function is a copy&paste from add_table_to_list() and
  sp_add_to_query_tables(). The problem is that in order to be compatible
  with Stored Programs (Prepared Statements), we should not touch thd->lex.
  The "source" functions also add created TABLE_LIST object to the
  thd->lex->query_tables.

  The plan to eliminate this copy&paste is to:

    - get rid of sp_add_to_query_tables() and use Lex::add_table_to_list().
      Only add_table_to_list() must be used to add tables from the parser
      into Lex::query_tables list.

    - do not update Lex::query_tables in add_table_to_list().
*/

static
TABLE_LIST *get_trigger_table(THD *thd, const sp_name *trg_name)
{
  char trn_path_buff[FN_REFLEN];
  LEX_STRING trn_path= { trn_path_buff, 0 };
  LEX_STRING db;
  LEX_STRING tbl_name;
  TABLE_LIST *table;

  build_trn_path(thd, trg_name, &trn_path);

  if (check_trn_exists(&trn_path))
  {
    my_error(ER_TRG_DOES_NOT_EXIST, MYF(0));
    return NULL;
  }

  if (load_table_name_for_trigger(thd, trg_name, &trn_path, &tbl_name))
    return NULL;

  /* We need to reset statement table list to be PS/SP friendly. */
  if (!(table= (TABLE_LIST*) thd->alloc(sizeof(TABLE_LIST))))
    return NULL;

  db= trg_name->m_db;

  db.str= thd->strmake(db.str, db.length);
  tbl_name.str= thd->strmake(tbl_name.str, tbl_name.length);

  if (db.str == NULL || tbl_name.str == NULL)
    return NULL;

  table->init_one_table(db.str, db.length, tbl_name.str, tbl_name.length,
                        tbl_name.str, TL_IGNORE);

  return table;
}


/**
  SHOW CREATE TRIGGER high-level implementation.

  @param thd      Thread context.
  @param trg_name Trigger name.

  @return Operation status
    @retval TRUE Error.
    @retval FALSE Success.
*/

bool show_create_trigger(THD *thd, const sp_name *trg_name)
{
  TABLE_LIST *lst= get_trigger_table(thd, trg_name);
  uint num_tables; /* NOTE: unused, only to pass to open_tables(). */
  Table_triggers_list *triggers;
  int trigger_idx;
  bool error= TRUE;

  if (!lst)
    return TRUE;

  if (check_table_access(thd, TRIGGER_ACL, lst, FALSE, 1, TRUE))
  {
    my_error(ER_SPECIFIC_ACCESS_DENIED_ERROR, MYF(0), "TRIGGER");
    return TRUE;
  }

  /*
    Metadata locks taken during SHOW CREATE TRIGGER should be released when
    the statement completes as it is an information statement.
  */
  MDL_savepoint mdl_savepoint= thd->mdl_context.mdl_savepoint();

  /*
    Open the table by name in order to load Table_triggers_list object.
  */
  if (open_tables(thd, &lst, &num_tables,
                  MYSQL_OPEN_FORCE_SHARED_HIGH_PRIO_MDL))
  {
    my_error(ER_TRG_CANT_OPEN_TABLE, MYF(0),
             (const char *) trg_name->m_db.str,
             (const char *) lst->table_name);

    goto exit;

    /* Perform closing actions and return error status. */
  }

  triggers= lst->table->triggers;

  if (!triggers)
  {
    my_error(ER_TRG_DOES_NOT_EXIST, MYF(0));
    goto exit;
  }

  trigger_idx= triggers->find_trigger_by_name(&trg_name->m_name);

  if (trigger_idx < 0)
  {
    my_error(ER_TRG_CORRUPTED_FILE, MYF(0),
             (const char *) trg_name->m_db.str,
             (const char *) lst->table_name);

    goto exit;
  }

  error= show_create_trigger_impl(thd, triggers, trigger_idx);

  /*
    NOTE: if show_create_trigger_impl() failed, that means we could not
    send data to the client. In this case we simply raise the error
    status and client connection will be closed.
  */

exit:
  close_thread_tables(thd);
  /* Release any metadata locks taken during SHOW CREATE TRIGGER. */
  thd->mdl_context.rollback_to_savepoint(mdl_savepoint);
  return error;
}

class IS_internal_schema_access : public ACL_internal_schema_access
{
public:
  IS_internal_schema_access()
  {}

  ~IS_internal_schema_access()
  {}

  ACL_internal_access_result check(ulong want_access,
                                   ulong *save_priv) const;

  const ACL_internal_table_access *lookup(const char *name) const;
};

ACL_internal_access_result
IS_internal_schema_access::check(ulong want_access,
                                 ulong *save_priv) const
{
  want_access &= ~SELECT_ACL;

  /*
    We don't allow any simple privileges but SELECT_ACL on
    the information_schema database.
  */
  if (unlikely(want_access & DB_ACLS))
    return ACL_INTERNAL_ACCESS_DENIED;

  /* Always grant SELECT for the information schema. */
  *save_priv|= SELECT_ACL;

  return want_access ? ACL_INTERNAL_ACCESS_CHECK_GRANT :
                       ACL_INTERNAL_ACCESS_GRANTED;
}

const ACL_internal_table_access *
IS_internal_schema_access::lookup(const char *name) const
{
  /* There are no per table rules for the information schema. */
  return NULL;
}

static IS_internal_schema_access is_internal_schema_access;

void initialize_information_schema_acl()
{
  ACL_internal_schema_registry::register_schema(&INFORMATION_SCHEMA_NAME,
                                                &is_internal_schema_access);
}

#ifdef WITH_PARTITION_STORAGE_ENGINE
/*
  Convert a string in character set in column character set format
  to utf8 character set if possible, the utf8 character set string
  will later possibly be converted to character set used by client.
  Thus we attempt conversion from column character set to both
  utf8 and to character set client.

  Examples of strings that should fail conversion to utf8 are unassigned
  characters as e.g. 0x81 in cp1250 (Windows character set for for countries
  like Czech and Poland). Example of string that should fail conversion to
  character set on client (e.g. if this is latin1) is 0x2020 (daggger) in
  ucs2.

  If the conversion fails we will as a fall back convert the string to
  hex encoded format. The caller of the function can also ask for hex
  encoded format of output string unconditionally.

  SYNOPSIS
    get_cs_converted_string_value()
    thd                             Thread object
    input_str                       Input string in cs character set
    output_str                      Output string to be produced in utf8
    cs                              Character set of input string
    use_hex                         Use hex string unconditionally
 

  RETURN VALUES
    No return value
*/

static void get_cs_converted_string_value(THD *thd,
                                          String *input_str,
                                          String *output_str,
                                          const CHARSET_INFO *cs,
                                          bool use_hex)
{

  output_str->length(0);
  if (input_str->length() == 0)
  {
    output_str->append("''");
    return;
  }
  if (!use_hex)
  {
    String try_val;
    uint try_conv_error= 0;

    try_val.copy(input_str->ptr(), input_str->length(), cs,
                 thd->variables.character_set_client, &try_conv_error);
    if (!try_conv_error)
    {
      String val;
      uint conv_error= 0;

      val.copy(input_str->ptr(), input_str->length(), cs,
               system_charset_info, &conv_error);
      if (!conv_error)
      {
        append_unescaped(output_str, val.ptr(), val.length());
        return;
      }
    }
    /* We had a conversion error, use hex encoded string for safety */
  }
  {
    const uchar *ptr;
    uint i, len;
    char buf[3];

    output_str->append("_");
    output_str->append(cs->csname);
    output_str->append(" ");
    output_str->append("0x");
    len= input_str->length();
    ptr= (uchar*)input_str->ptr();
    for (i= 0; i < len; i++)
    {
      uint high, low;

      high= (*ptr) >> 4;
      low= (*ptr) & 0x0F;
      buf[0]= _dig_vec_upper[high];
      buf[1]= _dig_vec_upper[low];
      buf[2]= 0;
      output_str->append((const char*)buf);
      ptr++;
    }
  }
  return;
}
#endif<|MERGE_RESOLUTION|>--- conflicted
+++ resolved
@@ -43,11 +43,6 @@
 #include "set_var.h"
 #include "sql_trigger.h"
 #include "sql_derived.h"
-<<<<<<< HEAD
-#include "authors.h"
-#include "contributors.h"
-=======
->>>>>>> 53d17a2f
 #include "sql_partition.h"
 #ifdef HAVE_EVENT_SCHEDULER
 #include "events.h"
@@ -1242,7 +1237,6 @@
   @return                  false on success, true on error.
 */
 static bool print_on_update_clause(Field *field, String *val, bool lcase)
-<<<<<<< HEAD
 {
   DBUG_ASSERT(val->charset()->mbminlen == 1);
   val->length(0);
@@ -1266,31 +1260,6 @@
 {
   enum enum_field_types field_type= field->type();
 
-=======
-{
-  DBUG_ASSERT(val->charset()->mbminlen == 1);
-  val->length(0);
-  if (field->has_update_default_function())
-  {
-    if (lcase)
-      val->copy(STRING_WITH_LEN("on update "), val->charset());
-    else
-      val->copy(STRING_WITH_LEN("ON UPDATE "), val->charset());
-    val->append(STRING_WITH_LEN("CURRENT_TIMESTAMP"));
-    if (field->decimals() > 0)
-      val->append_parenthesized(field->decimals());
-    return true;
-  }
-  return false;
-}
-
-
-static bool print_default_clause(THD *thd, Field *field, String *def_value,
-                                 bool quoted)
-{
-  enum enum_field_types field_type= field->type();
-
->>>>>>> 53d17a2f
   const bool has_now_default= field->has_insert_default_function();
   const bool has_default=
     (field_type != FIELD_TYPE_BLOB &&
@@ -1752,8 +1721,6 @@
       packet->append(STRING_WITH_LEN(" STATS_PERSISTENT=1"));
     if (share->db_create_options & HA_OPTION_NO_STATS_PERSISTENT)
       packet->append(STRING_WITH_LEN(" STATS_PERSISTENT=0"));
-<<<<<<< HEAD
-=======
     if (share->stats_auto_recalc == HA_STATS_AUTO_RECALC_ON)
       packet->append(STRING_WITH_LEN(" STATS_AUTO_RECALC=1"));
     else if (share->stats_auto_recalc == HA_STATS_AUTO_RECALC_OFF)
@@ -1765,7 +1732,6 @@
       end= longlong10_to_str(share->stats_sample_pages, buff, 10);
       packet->append(buff, (uint) (end - buff));
     }
->>>>>>> 53d17a2f
     /* We use CHECKSUM, instead of TABLE_CHECKSUM, for backward compability */
     if (share->db_create_options & HA_OPTION_CHECKSUM)
       packet->append(STRING_WITH_LEN(" CHECKSUM=1"));
@@ -2058,11 +2024,7 @@
   Protocol *protocol= thd->protocol;
   DBUG_ENTER("mysqld_list_processes");
 
-<<<<<<< HEAD
-  field_list.push_back(new Item_int(NAME_STRING("Id"), 0, MY_INT32_NUM_DECIMAL_DIGITS));
-=======
   field_list.push_back(new Item_int(NAME_STRING("Id"), 0, MY_INT64_NUM_DECIMAL_DIGITS));
->>>>>>> 53d17a2f
   field_list.push_back(new Item_empty_string("User",16));
   field_list.push_back(new Item_empty_string("Host",LIST_PROCESS_HOST_LEN));
   field_list.push_back(field=new Item_empty_string("db",NAME_CHAR_LEN));
@@ -2632,12 +2594,6 @@
 {
   DBUG_ENTER("calc_sum_of_all_status");
 
-<<<<<<< HEAD
-  mysql_mutex_lock(&LOCK_thread_count);
-
-  Thread_iterator it= global_thread_list_begin();
-  Thread_iterator end= global_thread_list_end();
-=======
   /* take copy of global_thread_list */
   std::set<THD*> global_thread_list_copy;
 
@@ -2655,7 +2611,6 @@
   Thread_iterator it= global_thread_list_copy.begin();
   Thread_iterator end= global_thread_list_copy.end();
 
->>>>>>> 53d17a2f
   /* Get global values as base */
   *to= global_status_var;
   
@@ -4322,8 +4277,6 @@
     if (share->db_create_options & HA_OPTION_NO_STATS_PERSISTENT)
       ptr=strmov(ptr," stats_persistent=0");
 
-<<<<<<< HEAD
-=======
     if (share->stats_auto_recalc == HA_STATS_AUTO_RECALC_ON)
       ptr=strmov(ptr," stats_auto_recalc=1");
     else if (share->stats_auto_recalc == HA_STATS_AUTO_RECALC_OFF)
@@ -4335,7 +4288,6 @@
       ptr= longlong10_to_str(share->stats_sample_pages, ptr, 10);
     }
 
->>>>>>> 53d17a2f
     /* We use CHECKSUM, instead of TABLE_CHECKSUM, for backward compability */
     if (share->db_create_options & HA_OPTION_CHECKSUM)
       ptr=strmov(ptr," checksum=1");
@@ -5271,14 +5223,6 @@
   {
     DBUG_RETURN(1);
   }
-<<<<<<< HEAD
-  if (proc_table->file->ha_index_init(0, 1))
-  {
-    res= 1;
-    goto err;
-  }
-  if ((res= proc_table->file->ha_index_first(proc_table->record[0])))
-=======
   if ((error= proc_table->file->ha_index_init(0, 1)))
   {
     proc_table->file->print_error(error, MYF(0));
@@ -5286,7 +5230,6 @@
     goto err;
   }
   if ((error= proc_table->file->ha_index_first(proc_table->record[0])))
->>>>>>> 53d17a2f
   {
     res= (error == HA_ERR_END_OF_FILE) ? 0 : 1;
     if (res)
@@ -7263,14 +7206,9 @@
   if (!join->join_tab)
     DBUG_RETURN(result);
 
-<<<<<<< HEAD
-  for (JOIN_TAB *tab= join->join_tab; tab < tmp_join_tab; tab++)
-  {  
-=======
   for (uint i= 0; i < join->tables; i++)
   {
     JOIN_TAB *const tab= join->join_tab + i;
->>>>>>> 53d17a2f
     if (!tab->table || !tab->table->pos_in_table_list)
       break;
 
