--- conflicted
+++ resolved
@@ -203,11 +203,7 @@
 static void copy_string(MEM_ROOT *mem_root, String *dst, const String *src) {
   size_t len = src->length();
   if (len) {
-<<<<<<< HEAD
-    char *copy = (char *)alloc_root(mem_root, len + 1);
-=======
     char *copy = (char *)mem_root->Alloc(len + 1);
->>>>>>> 4869291f
     if (copy) {
       memcpy(copy, src->ptr(), len);
       copy[len] = '\0';
@@ -730,17 +726,10 @@
     LogErr(WARNING_LEVEL, ER_DEPRECATED_SYNTAX_NO_REPLACEMENT, old_syntax);
 }
 
-<<<<<<< HEAD
-const LEX_STRING warning_level_names[] = {{C_STRING_WITH_LEN("Note")},
-                                          {C_STRING_WITH_LEN("Warning")},
-                                          {C_STRING_WITH_LEN("Error")},
-                                          {C_STRING_WITH_LEN("?")}};
-=======
 const LEX_CSTRING warning_level_names[] = {{STRING_WITH_LEN("Note")},
                                            {STRING_WITH_LEN("Warning")},
                                            {STRING_WITH_LEN("Error")},
                                            {STRING_WITH_LEN("?")}};
->>>>>>> 4869291f
 
 /**
   Send all notes, errors or warnings to the client in a result set. The function
@@ -943,12 +932,8 @@
 
   wc_mb = to_cs->cset->wc_mb;
   while (1) {
-<<<<<<< HEAD
-    if ((cnvres = (*mb_wc)(from_cs, &wc, (uchar *)from, from_end)) > 0) {
-=======
     if ((cnvres = (*mb_wc)(from_cs, &wc, pointer_cast<const uchar *>(from),
                            from_end)) > 0) {
->>>>>>> 4869291f
       if (!wc) break;
       from += cnvres;
     } else if (cnvres == MY_CS_ILSEQ) {
