--- conflicted
+++ resolved
@@ -25,19 +25,11 @@
   not be changed (committed or rolled back). Currently we check
   that we are not executing a stored program and that we don't
   have an active XA transaction.
-<<<<<<< HEAD
 
   @return TRUE if the commit/rollback cannot be executed,
           FALSE otherwise.
 */
 
-=======
-
-  @return TRUE if the commit/rollback cannot be executed,
-          FALSE otherwise.
-*/
-
->>>>>>> 50759fc8
 bool trans_check_state(THD *thd)
 {
   enum xa_states xa_state= thd->transaction.xid_state.xa_state;
