--- conflicted
+++ resolved
@@ -253,23 +253,9 @@
                         the statement.
 */
 
-<<<<<<< HEAD
 static truncate_result handler_truncate_temporary(THD *thd,
                                                   TABLE_LIST *table_ref) {
   DBUG_ENTER("handler_truncate_temporary");
-=======
-static bool recreate_temporary_table(THD *thd, TABLE *table)
-{
-  bool error= TRUE;
-  TABLE_SHARE *share= table->s;
-  HA_CREATE_INFO create_info;
-  handlerton *table_type= table->s->db_type();
-  DBUG_ENTER("recreate_temporary_table");
-
-  memset(static_cast<void*>(&create_info), 0, sizeof(create_info));
-
-  table->file->info(HA_STATUS_AUTO | HA_STATUS_NO_LOCK);
->>>>>>> 333b4508
 
   /*
     Can't recreate, the engine must mechanically delete all rows
@@ -280,18 +266,8 @@
   if (open_and_lock_tables(thd, table_ref, 0))
     DBUG_RETURN(TRUNCATE_FAILED_OPEN);
 
-<<<<<<< HEAD
   int error =
       table_ref->table->file->ha_truncate(table_ref->table->s->tmp_table_def);
-=======
-  /*
-    We must use share->normalized_path.str since for temporary tables it
-    differs from what dd_recreate_table() would generate based
-    on table and schema names.
-  */
-  ha_create_table(thd, share->normalized_path.str, share->db.str,
-                  share->table_name.str, &create_info, 0, true, true);
->>>>>>> 333b4508
 
   if (error) {
     table_ref->table->file->print_error(error, MYF(0));
@@ -441,23 +417,11 @@
   m_ticket_downgrade = NULL;
 
   /* If it is a temporary table, no need to take locks. */
-<<<<<<< HEAD
   is_temporary = is_temporary_table(table_ref);
 
   if (is_temporary) {
     TABLE *tmp_table = table_ref->table;
     hton = tmp_table->s->db_type();
-=======
-  if (is_temporary_table(table_ref))
-  {
-    TABLE *tmp_table= table_ref->table;
-    /*
-      bug 72475 : THD::decide_logging_format has not yet been called and may
-      not be called at all depending on the engine, so call it here.
-    */
-    if (thd->decide_logging_format(table_ref) != 0)
-      DBUG_RETURN(TRUE);
->>>>>>> 333b4508
 
     /*
       THD::decide_logging_format has not yet been called and may
@@ -500,8 +464,8 @@
         on table and schema names.
       */
       if ((error = ha_create_table(thd, saved_norm_path, table_ref->db,
-                                   table_ref->table_name, &create_info, true,
-                                   true, tmp_table_def.get()))) {
+                                   table_ref->table_name, &create_info, nullptr,
+                                   true, true, tmp_table_def.get()))) {
         /* No need to binlog failed truncate-by-recreate. */
         binlog_stmt = false;
       }
@@ -559,7 +523,7 @@
 
         // Attempt to reconstruct the table
         error = ha_create_table(thd, path, table_ref->db, table_ref->table_name,
-                                &create_info, true, false, table_def);
+                                &create_info, nullptr, true, false, table_def);
       }
 
       /* No need to binlog a failed truncate-by-recreate. */
