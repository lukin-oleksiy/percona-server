--- conflicted
+++ resolved
@@ -1,9 +1,5 @@
 /*
-<<<<<<< HEAD
-   Copyright (c) 2011, 2018, Oracle and/or its affiliates. All rights reserved.
-=======
    Copyright (c) 2011, 2019, Oracle and/or its affiliates. All rights reserved.
->>>>>>> 4869291f
 
    This program is free software; you can redistribute it and/or modify
    it under the terms of the GNU General Public License, version 2.0,
@@ -35,17 +31,6 @@
 #include "my_inttypes.h"
 
 /**
-<<<<<<< HEAD
-  Check if schema distribution has been initialized and is
-  ready. Will return true when the component is properly setup
-  to receive schema operation events from the cluster.
-*/
-bool ndb_schema_dist_is_ready(void);
-
-
-/**
-=======
->>>>>>> 4869291f
   The numbers below must not change as they are passed
   between MySQL servers as part of the schema distribution
   protocol. Changes would break compatibility between versions.
@@ -81,7 +66,32 @@
   SOT_DROP_LOGFILE_GROUP= 25
 };
 
-<<<<<<< HEAD
+namespace Ndb_schema_dist {
+
+// Schema operation result codes
+enum Schema_op_result_code {
+  NODE_UNSUBSCRIBE = 9001,  // Node unsubscribe during
+  NODE_FAILURE = 9002,      // Node failed during
+  NODE_TIMEOUT = 9003,      // Node timeout during
+  COORD_ABORT = 9004,       // Coordinator aborted
+  CLIENT_ABORT = 9005,      // Client aborted
+  CLIENT_KILLED = 9007      // Client killed
+};
+
+/**
+  Check if schema distribution has been initialized and is
+  ready to communicate with the other MySQL Server(s) in the cluster.
+
+  @param requestor Pointer value identifying caller
+
+  @return true schema distribution is ready
+*/
+bool is_ready(void* requestor);
+
+}  // namespace Ndb_schema_dist
+
+class Ndb;
+
 /**
   @brief Ndb_schema_dist_client, class represents a Client
   in the schema distribution.
@@ -124,117 +134,6 @@
     bool check_key(const char* db, const char* tabname) const;
   } m_prepared_keys;
 
-  // Max number of participants supported
-  int m_max_participants{0};
-
-  /*
-    @brief Generate unique id for distribution of objects which doesn't have
-           global id in NDB.
-    @return unique id
-  */
-  uint32 unique_id() const;
-
-  /*
-    @brief Generate unique version for distribution of objects which doesn't
-           have global id in NDB.
-    @return unique version
-  */
-  uint32 unique_version() const;
-
-  int log_schema_op_impl(class Ndb* ndb, const char *query, int query_length,
-                         const char *db, const char *table_name,
-                         uint32 ndb_table_id, uint32 ndb_table_version,
-                         SCHEMA_OP_TYPE type,
-                         bool log_query_on_participant);
-
-  /**
-    @brief Distribute the schema operation to the other MySQL Server(s)
-    @note For now, just call the old log_schema_op_impl(), over time
-          the functionality of that function will gradually be moved over
-          to this new Ndb_schema_dist_client class
-    @return false if schema distribution fails
-   */
-  bool log_schema_op(const char *query, size_t query_length, const char *db,
-                     const char *table_name, uint32 id, uint32 version,
-                     SCHEMA_OP_TYPE type,
-                     bool log_query_on_participant = true);
-
-  /**
-   * @brief Convert SCHEMA_OP_TYPE to human readable string representation
-   * @param type
-   * @return string describing the type
-   */
-  const char* type_str(SCHEMA_OP_TYPE type) const;
-
-=======
-namespace Ndb_schema_dist {
-
-// Schema operation result codes
-enum Schema_op_result_code {
-  NODE_UNSUBSCRIBE = 9001,  // Node unsubscribe during
-  NODE_FAILURE = 9002,      // Node failed during
-  NODE_TIMEOUT = 9003,      // Node timeout during
-  COORD_ABORT = 9004,       // Coordinator aborted
-  CLIENT_ABORT = 9005,      // Client aborted
-  CLIENT_KILLED = 9007      // Client killed
-};
-
-/**
-  Check if schema distribution has been initialized and is
-  ready to communicate with the other MySQL Server(s) in the cluster.
-
-  @param requestor Pointer value identifying caller
-
-  @return true schema distribution is ready
-*/
-bool is_ready(void* requestor);
-
-}  // namespace Ndb_schema_dist
-
-class Ndb;
-
-/**
-  @brief Ndb_schema_dist_client, class represents a Client
-  in the schema distribution.
-
-  Contains functionality for distributing a schema operation
-  to the other MySQL Server(s) which need to update their
-  data structures when a metadata change occurs.
-
-  The Client primarily communicates with the Coordinator(which is
-  in the same MySQL Server) while the Coordinator handles communication
-  with the Participant nodes(in other MySQL Server). When Coordinator
-  have got replies from all Participants, by acknowledging the schema
-  operation, the Client will be woken up again.
-
-  Should also have functionality for:
-   - checking that "schema dist is ready", i.e checking that
-     the mysql.ndb_schema table has been created and schema
-     distribution has been initialized properly(by the ndb
-     binlog thread)
-   - checking that schema distribution of the table and db name
-     is supported by the current mysql.ndb_schema, for example
-     that length of the table or db name fits in the columns of that
-     table
-   - checking which functionality the other MySQL Server(s) support,
-     for example if they are on an older version they would probably
-     still not support longer table names or new schema dist operation types.
-*/
-class Ndb_schema_dist_client {
-  class THD *const m_thd;
-  class Thd_ndb* const m_thd_ndb;
-  struct NDB_SHARE *m_share{nullptr};
-  class Prepared_keys {
-    using Key = std::pair<std::string, std::string>;
-    std::vector<Key> m_keys;
-   public:
-    const std::vector<Key>& keys() {
-      return m_keys;
-    }
-    void add_key(const char* db, const char* tabname);
-    bool check_key(const char* db, const char* tabname) const;
-  } m_prepared_keys;
-
   // List of schema operation results, populated when schema operation has
   // completed sucessfully.
   struct Schema_op_result {
@@ -281,7 +180,6 @@
    */
   uint32 calculate_anyvalue(bool force_nologging) const;
 
->>>>>>> 4869291f
  public:
   Ndb_schema_dist_client() = delete;
   Ndb_schema_dist_client(const Ndb_schema_dist_client &) = delete;
@@ -289,8 +187,6 @@
 
   ~Ndb_schema_dist_client();
 
-<<<<<<< HEAD
-=======
   /*
     @brief Generate unique id for distribution of objects which doesn't have
            global id in NDB.
@@ -305,7 +201,6 @@
   */
   uint32 unique_version() const;
 
->>>>>>> 4869291f
   /**
     @brief Prepare client for schema operation, check that
            schema distribution is ready and other conditions are fulfilled.
@@ -348,11 +243,7 @@
   bool check_identifier_limits(std::string& invalid_identifier);
 
   /**
-<<<<<<< HEAD
-   * @brief Check if given name is the schema distribtution table, special
-=======
    * @brief Check if given name is the schema distribution table, special
->>>>>>> 4869291f
             handling for that table is required in a few places.
      @param db database name
      @param table_name table name
@@ -361,8 +252,6 @@
   static bool is_schema_dist_table(const char* db, const char* table_name);
 
   /**
-<<<<<<< HEAD
-=======
    * @brief Check if given name is the schema distribution result table, special
             handling for that table is required in a few places.
      @param db database name
@@ -373,7 +262,6 @@
                                           const char *table_name);
 
   /**
->>>>>>> 4869291f
    * @brief Convert SCHEMA_OP_TYPE to string
    * @param type
    * @return string describing the type
@@ -396,15 +284,10 @@
                     bool log_on_participant);
   bool drop_table(const char *db, const char *table_name, int id, int version);
 
-<<<<<<< HEAD
-  bool create_db(const char *query, uint query_length, const char *db);
-  bool alter_db(const char *query, uint query_length, const char *db);
-=======
   bool create_db(const char *query, uint query_length, const char *db,
                  unsigned int id, unsigned int version);
   bool alter_db(const char *query, uint query_length, const char *db,
                 unsigned int id, unsigned int version);
->>>>>>> 4869291f
   bool drop_db(const char *db);
 
   bool acl_notify(const char *query, uint query_length, const char *db);
