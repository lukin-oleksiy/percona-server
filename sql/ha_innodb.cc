--- conflicted
+++ resolved
@@ -150,7 +150,14 @@
 static INNOBASE_SHARE *get_share(const char *table_name);
 static void free_share(INNOBASE_SHARE *share);
 
-<<<<<<< HEAD
+/*********************************************************************
+Commits a transaction in an InnoDB database. */
+
+void
+innobase_commit_low(
+/*================*/
+	trx_t*	trx);	/* in: transaction handle */
+
 struct show_var_st innodb_status_variables[]= {
   {"buffer_pool_pages_data",
   (char*) &export_vars.innodb_buffer_pool_pages_data,     SHOW_LONG},
@@ -229,16 +236,6 @@
   {"rows_updated",
   (char*) &export_vars.innodb_rows_updated,               SHOW_LONG},
   {NullS, NullS, SHOW_LONG}};
-=======
-/*********************************************************************
-Commits a transaction in an InnoDB database. */
-
-void
-innobase_commit_low(
-/*================*/
-	trx_t*	trx);	/* in: transaction handle */
-
->>>>>>> 362550ce
 
 /* General functions */
 
