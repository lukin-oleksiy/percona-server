#ifndef BINLOG_H_INCLUDED
/* Copyright (c) 2010, 2019, Oracle and/or its affiliates. All rights reserved.

   This program is free software; you can redistribute it and/or modify
   it under the terms of the GNU General Public License, version 2.0,
   as published by the Free Software Foundation.

   This program is also distributed with certain software (including
   but not limited to OpenSSL) that is licensed under separate terms,
   as designated in a particular file or component or in included license
   documentation.  The authors of MySQL hereby grant you an additional
   permission to link the program and your derivative works with the
   separately licensed software that they have included with MySQL.

   This program is distributed in the hope that it will be useful,
   but WITHOUT ANY WARRANTY; without even the implied warranty of
   MERCHANTABILITY or FITNESS FOR A PARTICULAR PURPOSE.  See the
   GNU General Public License, version 2.0, for more details.

   You should have received a copy of the GNU General Public License
   along with this program; if not, write to the Free Software
   Foundation, Inc., 51 Franklin St, Fifth Floor, Boston, MA 02110-1301  USA */

#define BINLOG_H_INCLUDED

#include <string.h>
#include <sys/types.h>
#include <time.h>
#include <atomic>
#include <utility>

#include "libbinlogevents/include/binlog_event.h"  // enum_binlog_checksum_alg
#include "m_string.h"                              // llstr
#include "my_dbug.h"
#include "my_inttypes.h"
#include "my_io.h"
#include "my_sharedlib.h"
#include "my_sys.h"
#include "mysql/components/services/mysql_cond_bits.h"
#include "mysql/components/services/mysql_mutex_bits.h"
#include "mysql/components/services/psi_cond_bits.h"
#include "mysql/components/services/psi_file_bits.h"
#include "mysql/components/services/psi_mutex_bits.h"
#include "mysql/psi/mysql_cond.h"
#include "mysql/psi/mysql_mutex.h"
#include "mysql/udf_registration_types.h"
#include "mysql_com.h"  // Item_result
#include "sql/rpl_commit_stage_manager.h"
#include "sql/rpl_trx_tracking.h"
#include "sql/tc_log.h"            // TC_LOG
#include "sql/transaction_info.h"  // Transaction_ctx
#include "thr_mutex.h"

class Format_description_log_event;
class Gtid_monitoring_info;
class Gtid_set;
class Ha_trx_info;
class Incident_log_event;
class Log_event;
class Master_info;
class Relay_log_info;
class Rows_log_event;
class Sid_map;
class THD;
class Transaction_boundary_parser;
class binlog_cache_data;
class user_var_entry;
class Binlog_cache_storage;

struct Gtid;

typedef int64 query_id_t;

/*
  Maximum unique log filename extension.
  Note: setting to 0x7FFFFFFF due to atol windows
        overflow/truncate.
 */
#define MAX_LOG_UNIQUE_FN_EXT 0x7FFFFFFF

/*
  Maximum allowed unique log filename extension for
  RESET MASTER TO command - 2 Billion
 */
#define MAX_ALLOWED_FN_EXT_RESET_MASTER 2000000000

struct Binlog_user_var_event {
  user_var_entry *user_var_event;
  char *value;
  ulong length;
  Item_result type;
  uint charset_number;
  bool unsigned_flag;
};

/* log info errors */
#define LOG_INFO_EOF -1
#define LOG_INFO_IO -2
#define LOG_INFO_INVALID -3
#define LOG_INFO_SEEK -4
#define LOG_INFO_MEM -6
#define LOG_INFO_FATAL -7
#define LOG_INFO_IN_USE -8
#define LOG_INFO_EMFILE -9

/* bitmap to MYSQL_BIN_LOG::close() */
#define LOG_CLOSE_INDEX 1
#define LOG_CLOSE_TO_BE_OPENED 2
#define LOG_CLOSE_STOP_EVENT 4

/*
  Note that we destroy the lock mutex in the destructor here.
  This means that object instances cannot be destroyed/go out of scope
  until we have reset thd->current_linfo to NULL;
 */
struct LOG_INFO {
  char log_file_name[FN_REFLEN] = {0};
  my_off_t index_file_offset, index_file_start_offset;
  my_off_t pos;
  bool fatal;       // if the purge happens to give us a negative offset
  int entry_index;  // used in purge_logs(), calculatd in find_log_pos().
  int encrypted_header_size;
  LOG_INFO()
      : index_file_offset(0),
        index_file_start_offset(0),
        pos(0),
        fatal(false),
        entry_index(0),
        encrypted_header_size(0) {
    memset(log_file_name, 0, FN_REFLEN);
  }
};

/*
  TODO use mmap instead of IO_CACHE for binlog
  (mmap+fsync is two times faster than write+fsync)
*/
class MYSQL_BIN_LOG : public TC_LOG {
 public:
  class Binlog_ofile;

 private:
  enum enum_log_state { LOG_OPENED, LOG_CLOSED, LOG_TO_BE_OPENED };

  /* LOCK_log is inited by init_pthread_objects() */
  mysql_mutex_t LOCK_log;
  char *name;
  char log_file_name[FN_REFLEN];
  char db[NAME_LEN + 1];
  bool write_error, inited;
  Binlog_ofile *m_binlog_file;

  /** Instrumentation key to use for file io in @c log_file */
  PSI_file_key m_log_file_key;
  /** The instrumentation key to use for @ LOCK_log. */
  PSI_mutex_key m_key_LOCK_log;
  /** The instrumentation key to use for @ LOCK_index. */
  PSI_mutex_key m_key_LOCK_index;
  /** The instrumentation key to use for @ LOCK_binlog_end_pos. */
  PSI_mutex_key m_key_LOCK_binlog_end_pos;

  PSI_mutex_key m_key_COND_done;

  PSI_mutex_key m_key_LOCK_commit_queue;
  PSI_mutex_key m_key_LOCK_done;
  PSI_mutex_key m_key_LOCK_flush_queue;
  PSI_mutex_key m_key_LOCK_sync_queue;
  /** The instrumentation key to use for @ LOCK_commit. */
  PSI_mutex_key m_key_LOCK_commit;
  /** The instrumentation key to use for @ LOCK_sync. */
  PSI_mutex_key m_key_LOCK_sync;
  /** The instrumentation key to use for @ LOCK_xids. */
  PSI_mutex_key m_key_LOCK_xids;
  /** The instrumentation key to use for @ update_cond. */
  PSI_cond_key m_key_update_cond;
  /** The instrumentation key to use for @ prep_xids_cond. */
  PSI_cond_key m_key_prep_xids_cond;
  /** The instrumentation key to use for opening the log file. */
  PSI_file_key m_key_file_log;
  /** The instrumentation key to use for opening the log index file. */
  PSI_file_key m_key_file_log_index;
  /** The instrumentation key to use for opening a log cache file. */
  PSI_file_key m_key_file_log_cache;
  /** The instrumentation key to use for opening a log index cache file. */
  PSI_file_key m_key_file_log_index_cache;

  /* POSIX thread objects are inited by init_pthread_objects() */
  mysql_mutex_t LOCK_index;
  mysql_mutex_t LOCK_commit;
  mysql_mutex_t LOCK_sync;
  mysql_mutex_t LOCK_binlog_end_pos;
  mysql_mutex_t LOCK_xids;
  mysql_cond_t update_cond;

  std::atomic<my_off_t> atomic_binlog_end_pos;
  ulonglong bytes_written;
  IO_CACHE index_file;
  char index_file_name[FN_REFLEN];
  /*
    crash_safe_index_file is temp file used for guaranteeing
    index file crash safe when master server restarts.
  */
  IO_CACHE crash_safe_index_file;
  char crash_safe_index_file_name[FN_REFLEN];
  /*
    purge_file is a temp file used in purge_logs so that the index file
    can be updated before deleting files from disk, yielding better crash
    recovery. It is created on demand the first time purge_logs is called
    and then reused for subsequent calls. It is cleaned up in cleanup().
  */
  IO_CACHE purge_index_file;
  char purge_index_file_name[FN_REFLEN];
  /*
     The max size before rotation (usable only if log_type == LOG_BIN: binary
     logs and relay logs).
     For a binlog, max_size should be max_binlog_size.
     For a relay log, it should be max_relay_log_size if this is non-zero,
     max_binlog_size otherwise.
     max_size is set in init(), and dynamically changed (when one does SET
     GLOBAL MAX_BINLOG_SIZE|MAX_RELAY_LOG_SIZE) by fix_max_binlog_size and
     fix_max_relay_log_size).
  */
  ulong max_size;

  // current file sequence number for load data infile binary logging
  uint file_id;

  /* pointer to the sync period variable, for binlog this will be
     sync_binlog_period, for relay log this will be
     sync_relay_log_period
  */
  uint *sync_period_ptr;
  uint sync_counter;

  mysql_cond_t m_prep_xids_cond;
  std::atomic<int32> m_atomic_prep_xids{0};

  /**
    Increment the prepared XID counter.
   */
  void inc_prep_xids(THD *thd);

  /**
    Decrement the prepared XID counter.

    Signal m_prep_xids_cond if the counter reaches zero.
   */
  void dec_prep_xids(THD *thd);

  int32 get_prep_xids() { return m_atomic_prep_xids; }

  inline uint get_sync_period() { return *sync_period_ptr; }

 public:
  /*
    This is used to start writing to a new log file. The difference from
    new_file() is locking. new_file_without_locking() does not acquire
    LOCK_log.
  */
  int new_file_without_locking(
      Format_description_log_event *extra_description_event);

 private:
  int new_file_impl(bool need_lock,
                    Format_description_log_event *extra_description_event);

  bool open(PSI_file_key log_file_key, const char *log_name,
            const char *new_name, uint32 new_index_number);
  bool init_and_set_log_file_name(const char *log_name, const char *new_name,
                                  uint32 new_index_number);
  int generate_new_name(char *new_name, const char *log_name,
                        uint32 new_index_number = 0);

 public:
  const char *generate_name(const char *log_name, const char *suffix,
                            char *buff);
  bool is_open() { return atomic_log_state != LOG_CLOSED; }

  /* This is relay log */
  bool is_relay_log;

  uint8 checksum_alg_reset;  // to contain a new value when binlog is rotated
  /*
    Holds the last seen in Relay-Log FD's checksum alg value.
    The initial value comes from the slave's local FD that heads
    the very first Relay-Log file. In the following the value may change
    with each received master's FD_m.
    Besides to be used in verification events that IO thread receives
    (except the 1st fake Rotate, see @c Master_info:: checksum_alg_before_fd),
    the value specifies if/how to compute checksum for slave's local events
    and the first fake Rotate (R_f^1) coming from the master.
    R_f^1 needs logging checksum-compatibly with the RL's heading FD_s.

    Legends for the checksum related comments:

    FD     - Format-Description event,
    R      - Rotate event
    R_f    - the fake Rotate event
    E      - an arbirary event

    The underscore indexes for any event
    `_s'   indicates the event is generated by Slave
    `_m'   - by Master

    Two special underscore indexes of FD:
    FD_q   - Format Description event for queuing   (relay-logging)
    FD_e   - Format Description event for executing (relay-logging)

    Upper indexes:
    E^n    - n:th event is a sequence

    RL     - Relay Log
    (A)    - checksum algorithm descriptor value
    FD.(A) - the value of (A) in FD
  */
  binary_log::enum_binlog_checksum_alg relay_log_checksum_alg;

  MYSQL_BIN_LOG(uint *sync_period, bool relay_log = false);
  ~MYSQL_BIN_LOG();

  void set_psi_keys(
      PSI_mutex_key key_LOCK_index, PSI_mutex_key key_LOCK_commit,
      PSI_mutex_key key_LOCK_commit_queue, PSI_mutex_key key_LOCK_done,
      PSI_mutex_key key_LOCK_flush_queue, PSI_mutex_key key_LOCK_log,
      PSI_mutex_key key_LOCK_binlog_end_pos, PSI_mutex_key key_LOCK_sync,
      PSI_mutex_key key_LOCK_sync_queue, PSI_mutex_key key_LOCK_xids,
      PSI_cond_key key_COND_done, PSI_cond_key key_update_cond,
      PSI_cond_key key_prep_xids_cond, PSI_file_key key_file_log,
      PSI_file_key key_file_log_index, PSI_file_key key_file_log_cache,
      PSI_file_key key_file_log_index_cache) {
    m_key_COND_done = key_COND_done;

    m_key_LOCK_commit_queue = key_LOCK_commit_queue;
    m_key_LOCK_done = key_LOCK_done;
    m_key_LOCK_flush_queue = key_LOCK_flush_queue;
    m_key_LOCK_sync_queue = key_LOCK_sync_queue;

    m_key_LOCK_index = key_LOCK_index;
    m_key_LOCK_log = key_LOCK_log;
    m_key_LOCK_binlog_end_pos = key_LOCK_binlog_end_pos;
    m_key_LOCK_commit = key_LOCK_commit;
    m_key_LOCK_sync = key_LOCK_sync;
    m_key_LOCK_xids = key_LOCK_xids;
    m_key_update_cond = key_update_cond;
    m_key_prep_xids_cond = key_prep_xids_cond;
    m_key_file_log = key_file_log;
    m_key_file_log_index = key_file_log_index;
    m_key_file_log_cache = key_file_log_cache;
    m_key_file_log_index_cache = key_file_log_index_cache;
  }

 public:
  /** Manage the MTS dependency tracking */
  Transaction_dependency_tracker m_dependency_tracker;

  /**
    Find the oldest binary log that contains any GTID that
    is not in the given gtid set.

    @param[out] binlog_file_name the file name of oldest binary log found
    @param[in]  gtid_set the given gtid set
    @param[out] first_gtid the first GTID information from the binary log
                file returned at binlog_file_name
    @param[out] errmsg the error message outputted, which is left untouched
                if the function returns false
    @return false on success, true on error.
  */
  bool find_first_log_not_in_gtid_set(char *binlog_file_name,
                                      const Gtid_set *gtid_set,
                                      Gtid *first_gtid, const char **errmsg);

  /**
    Reads the set of all GTIDs in the binary/relay log, and the set
    of all lost GTIDs in the binary log, and stores each set in
    respective argument.

    @param gtid_set Will be filled with all GTIDs in this binary/relay
    log.
    @param lost_groups Will be filled with all GTIDs in the
    Previous_gtids_log_event of the first binary log that has a
    Previous_gtids_log_event. This is requested to binary logs but not
    to relay logs.
    @param verify_checksum If true, checksums will be checked.
    @param need_lock If true, LOCK_log, LOCK_index, and
    global_sid_lock->wrlock are acquired; otherwise they are asserted
    to be taken already.
    @param [out] trx_parser  This will be used to return the actual
    relaylog transaction parser state because of the possibility
    of partial transactions.
    @param [out] partial_trx If a transaction was left incomplete
    on the relaylog, its GTID information should be returned to be
    used in the case of the rest of the transaction be added to the
    relaylog.
    @param is_server_starting True if the server is starting.
    @return false on success, true on error.
  */
  bool init_gtid_sets(Gtid_set *gtid_set, Gtid_set *lost_groups,
                      bool verify_checksum, bool need_lock,
                      Transaction_boundary_parser *trx_parser,
                      Gtid_monitoring_info *partial_trx,
                      bool is_server_starting = false);

  void set_previous_gtid_set_relaylog(Gtid_set *previous_gtid_set_param) {
    DBUG_ASSERT(is_relay_log);
    previous_gtid_set_relaylog = previous_gtid_set_param;
  }
  /**
    If the thread owns a GTID, this function generates an empty
    transaction and releases ownership of the GTID.

    - If the binary log is disabled for this thread, the GTID is
      inserted directly into the mysql.gtid_executed table and the
      GTID is included in @@global.gtid_executed.  (This only happens
      for DDL, since DML will save the GTID into table and release
      ownership inside ha_commit_trans.)

    - If the binary log is enabled for this thread, an empty
      transaction consisting of GTID, BEGIN, COMMIT is written to the
      binary log, the GTID is included in @@global.gtid_executed, and
      the GTID is added to the mysql.gtid_executed table on the next
      binlog rotation.

    This function must be called by any committing statement (COMMIT,
    implicitly committing statements, or Xid_log_event), after the
    statement has completed execution, regardless of whether the
    statement updated the database.

    This logic ensures that an empty transaction is generated for the
    following cases:

    - Explicit empty transaction:
      SET GTID_NEXT = 'UUID:NUMBER'; BEGIN; COMMIT;

    - Transaction or DDL that gets completely filtered out in the
      slave thread.

    @param thd The committing thread

    @retval 0 Success
    @retval nonzero Error
  */
  int gtid_end_transaction(THD *thd);
  /**
    Re-encrypt previous existent binary/relay logs as below.
      Starting from the next to last entry on the index file, iterating
      down to the first one:
        - If the file is encrypted, re-encrypt it. Otherwise, skip it.
        - If failed to open the file, report an error.

    @retval False Success
    @retval True  Error
  */
  bool reencrypt_logs();

 private:
  std::atomic<enum_log_state> atomic_log_state{LOG_CLOSED};

  /* The previous gtid set in relay log. */
  Gtid_set *previous_gtid_set_relaylog;

  int open(const char *opt_name) { return open_binlog(opt_name); }

  /**
    Enter a stage of the ordered commit procedure.

    Entering is stage is done by:

    - Atomically entering a queue of THD objects (which is just one for
      the first phase).

    - If the queue was empty, the thread is the leader for that stage
      and it should process the entire queue for that stage.

    - If the queue was not empty, the thread is a follower and can go
      waiting for the commit to finish.

    The function will lock the stage mutex if the calling thread was designated
    leader for the phase.

    @param[in] thd    Session structure
    @param[in] stage  The stage to enter
    @param[in] queue  Thread queue for the stage
    @param[in] leave_mutex  Mutex that will be released when changing stage
    @param[in] enter_mutex  Mutex that will be taken when changing stage

    @retval true  In case this thread did not become leader, the function
                  returns true *after* the leader has completed the commit
                  on its behalf, so the thread should continue doing the
                  thread-local processing after the commit
                  (i.e. call finish_commit).

    @retval false The thread is the leader for the stage and should do
                  the processing.
  */
  bool change_stage(THD *thd, Commit_stage_manager::StageID stage, THD *queue,
                    mysql_mutex_t *leave_mutex, mysql_mutex_t *enter_mutex);
  std::pair<int, my_off_t> flush_thread_caches(THD *thd);
  int flush_cache_to_file(my_off_t *flush_end_pos);
  int finish_commit(THD *thd);
  std::pair<bool, bool> sync_binlog_file(bool force);
  void process_commit_stage_queue(THD *thd, THD *queue);
  void process_after_commit_stage_queue(THD *thd, THD *first);

  /**
    Set thread variables used while flushing a transaction.

    @param[in] thd  thread whose variables need to be set
    @param[in] all   This is @c true if this is a real transaction commit, and
                 @c false otherwise.
    @param[in] skip_commit
                 This is @c true if the call to @c ha_commit_low should
                 be skipped (it is handled by the caller somehow) and @c
                 false otherwise (the normal case).
  */
  void init_thd_variables(THD *thd, bool all, bool skip_commit);

  /**
    Fetch and empty BINLOG_FLUSH_STAGE and COMMIT_ORDER_FLUSH_STAGE flush queues
    and flush transactions to the disk, and unblock threads executing slave
    preserve commit order.

    @param[in] check_and_skip_flush_logs
                 if false then flush prepared records of transactions to the log
                 of storage engine.
                 if true then flush prepared records of transactions to the log
                 of storage engine only if COMMIT_ORDER_FLUSH_STAGE queue is
                 non-empty.

    @return Pointer to the first session of the BINLOG_FLUSH_STAGE stage queue.
  */
  THD *fetch_and_process_flush_stage_queue(
      const bool check_and_skip_flush_logs = false);

  /**
    Execute the flush stage.

    @param[out] total_bytes_var Pointer to variable that will be set to total
                                number of bytes flushed, or NULL.

    @param[out] rotate_var Pointer to variable that will be set to true if
                           binlog rotation should be performed after releasing
                           locks. If rotate is not necessary, the variable will
                           not be touched.

    @param[out] out_queue_var  Pointer to the sessions queue in flush stage.

    @return Error code on error, zero on success
  */
  int process_flush_stage_queue(my_off_t *total_bytes_var, bool *rotate_var,
                                THD **out_queue_var);

  /**
    Flush and commit the transaction.

    This will execute an ordered flush and commit of all outstanding
    transactions and is the main function for the binary log group
    commit logic. The function performs the ordered commit in four stages.

    Pre-condition: transactions should have called ha_prepare_low, using
                   HA_IGNORE_DURABILITY, before entering here.

    Stage#0 implements slave-preserve-commit-order for applier threads that
    write the binary log. i.e. it forces threads to enter the queue in the
    correct commit order.

    The stage#1 flushes the caches to the binary log and under
    LOCK_log and marks all threads that were flushed as not pending.

    The stage#2 syncs the binary log for all transactions in the group.

    The stage#3 executes under LOCK_commit and commits all transactions in
    order.

    There are three queues of THD objects: one for each stage.
    The Commit_order_manager maintains it own queue and its own order for the
    commit. So Stage#0 doesn't maintain separate StageID.

    When a transaction enters a stage, it adds itself to a queue. If the queue
    was empty so that this becomes the first transaction in the queue, the
    thread is the *leader* of the queue. Otherwise it is a *follower*. The
    leader will do all work for all threads in the queue, and the followers
    will wait until the last stage is finished.

    Stage 0 (SLAVE COMMIT ORDER):
    1. If slave-preserve-commit-order and is slave applier worker thread, then
       waits until its turn to commit i.e. till it is on the top of the queue.
    2. When it reaches top of the queue, it signals next worker in the commit
       order queue to awake.

    Stage 1 (FLUSH):
    1. Sync the engines (ha_flush_logs), since they prepared using non-durable
       settings (HA_IGNORE_DURABILITY).
    2. Generate GTIDs for all transactions in the queue.
    3. Write the session caches for all transactions in the queue to the binary
       log.
    4. Increment the counter of prepared XIDs.

    Stage 2 (SYNC):
    1. If it is time to sync, based on the sync_binlog option, sync the binlog.
    2. If sync_binlog==1, signal dump threads that they can read up to the
       position after the last transaction in the queue

    Stage 3 (COMMIT):
    This is performed by each thread separately, if binlog_order_commits=0.
    Otherwise by the leader does it for all threads.
    1. Call the after_sync hook.
    2. update the max_committed counter in the dependency_tracker
    3. call ha_commit_low
    4. Call the after_commit hook
    5. Update gtids
    6. Decrement the counter of prepared transactions

    If the binary log needs to be rotated, it is done after this. During
    rotation, it takes a lock that prevents new commit groups from executing the
    flush stage, and waits until the counter of prepared transactions becomes 0,
    before it creates the new file.

    @param[in] thd Session to commit transaction for
    @param[in] all This is @c true if this is a real transaction commit, and
                   @c false otherwise.
    @param[in] skip_commit
                   This is @c true if the call to @c ha_commit_low should
                   be skipped and @c false otherwise (the normal case).
  */
  int ordered_commit(THD *thd, bool all, bool skip_commit = false);
  void handle_binlog_flush_or_sync_error(THD *thd, bool need_lock_log);
  bool do_write_cache(Binlog_cache_storage *cache,
                      class Binlog_event_writer *writer);
  void report_binlog_write_error();

 public:
  int open_binlog(const char *opt_name);
  void close();
  enum_result commit(THD *thd, bool all);
  int rollback(THD *thd, bool all);
  bool truncate_relaylog_file(Master_info *mi, my_off_t valid_pos);
  int prepare(THD *thd, bool all);
#if defined(MYSQL_SERVER)

  void update_thd_next_event_pos(THD *thd);
  int flush_and_set_pending_rows_event(THD *thd, Rows_log_event *event,
                                       bool is_transactional);

#endif /* defined(MYSQL_SERVER) */
  void add_bytes_written(ulonglong inc) { bytes_written += inc; }
  void reset_bytes_written() { bytes_written = 0; }
  void harvest_bytes_written(Relay_log_info *rli, bool need_log_space_lock);
  void set_max_size(ulong max_size_arg);
  void signal_update() {
    DBUG_TRACE;
    mysql_cond_broadcast(&update_cond);
    return;
  }

  void update_binlog_end_pos(bool need_lock = true);
  void update_binlog_end_pos(const char *file, my_off_t pos);

  int wait_for_update(const struct timespec *timeout);

 public:
  void init_pthread_objects();
  void cleanup();
  /**
    Create a new binary log.
    @param log_name Name of binlog
    @param new_name Name of binlog, too. todo: what's the difference
    between new_name and log_name?
    @param max_size_arg The size at which this binlog will be rotated.
    @param null_created_arg If false, and a Format_description_log_event
    is written, then the Format_description_log_event will have the
    timestamp 0. Otherwise, it the timestamp will be the time when the
    event was written to the log.
    @param need_lock_index If true, LOCK_index is acquired; otherwise
    LOCK_index must be taken by the caller.
    @param need_sid_lock If true, the read lock on global_sid_lock
    will be acquired.  Otherwise, the caller must hold the read lock
    on global_sid_lock.
    @param extra_description_event The master's FDE to be written by the I/O
    thread while creating a new relay log file. This should be NULL for
    binary log files.
    @param new_index_number The binary log file index number to start from
    after the RESET MASTER TO command is called.
  */
  bool open_binlog(const char *log_name, const char *new_name,
                   ulong max_size_arg, bool null_created_arg,
                   bool need_lock_index, bool need_sid_lock,
                   Format_description_log_event *extra_description_event,
                   uint32 new_index_number = 0);
  bool open_index_file(const char *index_file_name_arg, const char *log_name,
                       bool need_lock_index);
  /* Use this to start writing a new log file */
  int new_file(Format_description_log_event *extra_description_event);

  bool write_event(Log_event *event_info);
  bool write_cache(THD *thd, class binlog_cache_data *cache_data,
                   class Binlog_event_writer *writer);
  /**
    Assign automatic generated GTIDs for all commit group threads in the flush
    stage having gtid_next.type == AUTOMATIC_GTID.

    @param first_seen The first thread seen entering the flush stage.
    @return Returns false if succeeds, otherwise true is returned.
  */
  bool assign_automatic_gtids_to_flush_group(THD *first_seen);
  bool write_gtid(THD *thd, binlog_cache_data *cache_data,
                  class Binlog_event_writer *writer);

  /**
     Write a dml into statement cache and then flush it into binlog. It writes
     Gtid_log_event and BEGIN, COMMIT automatically.

     It is aimed to handle cases of "background" logging where a statement is
     logged indirectly, like "DELETE FROM a_memory_table". So don't use it on
     any normal statement.

     @param[in] thd  the THD object of current thread.
     @param[in] stmt the DELETE statement.
     @param[in] stmt_len the length of DELETE statement.

     @return Returns false if succeeds, otherwise true is returned.
  */
  bool write_dml_directly(THD *thd, const char *stmt, size_t stmt_len);

  void report_cache_write_error(THD *thd, bool is_transactional);
  bool check_write_error(const THD *thd);
  bool write_incident(THD *thd, bool need_lock_log, const char *err_msg,
                      bool do_flush_and_sync = true);
  bool write_incident(Incident_log_event *ev, THD *thd, bool need_lock_log,
                      const char *err_msg, bool do_flush_and_sync = true);
  bool write_event_to_binlog(Log_event *ev);
  bool write_event_to_binlog_and_flush(Log_event *ev);
  bool write_event_to_binlog_and_sync(Log_event *ev);
  void start_union_events(THD *thd, query_id_t query_id_param);
  void stop_union_events(THD *thd);
  bool is_query_in_union(THD *thd, query_id_t query_id_param);

  bool write_buffer(const char *buf, uint len, Master_info *mi);
  bool write_event(Log_event *ev, Master_info *mi);

 private:
  bool after_write_to_relay_log(Master_info *mi);

 public:
  void make_log_name(char *buf, const char *log_ident);
  bool is_active(const char *log_file_name);
  int remove_logs_from_index(LOG_INFO *linfo, bool need_update_threads);
  int rotate(bool force_rotate, bool *check_purge);
  void purge();
  int rotate_and_purge(THD *thd, bool force_rotate);

  bool flush();
  /**
     Flush binlog cache and synchronize to disk.

     This function flushes events in binlog cache to binary log file,
     it will do synchronizing according to the setting of system
     variable 'sync_binlog'. If file is synchronized, @c synced will
     be set to 1, otherwise 0.

     @param[in] force if true, ignores the 'sync_binlog' and synchronizes the
     file.

     @retval 0 Success
     @retval other Failure
  */
  bool flush_and_sync(const bool force = false);
  int purge_logs(const char *to_log, bool included, bool need_lock_index,
                 bool need_update_threads, ulonglong *decrease_log_space,
                 bool auto_purge);
  int purge_logs_before_date(time_t purge_time, bool auto_purge);
  int set_crash_safe_index_file_name(const char *base_file_name);
  int open_crash_safe_index_file();
  int close_crash_safe_index_file();
  int add_log_to_index(uchar *log_file_name, size_t name_len,
                       bool need_lock_index);
  int move_crash_safe_index_file_to_index_file(bool need_lock_index);
  int set_purge_index_file_name(const char *base_file_name);
  int open_purge_index_file(bool destroy);
  bool is_inited_purge_index_file();
  int close_purge_index_file();
  int sync_purge_index_file();
  int register_purge_index_entry(const char *entry);
  int register_create_index_entry(const char *entry);
  int purge_index_entry(THD *thd, ulonglong *decrease_log_space,
                        bool need_lock_index);
  bool reset_logs(THD *thd, bool delete_only = false);
  void close(uint exiting, bool need_lock_log, bool need_lock_index);

  // iterating through the log index file
  int find_log_pos(LOG_INFO *linfo, const char *log_name, bool need_lock_index);
  int find_next_log(LOG_INFO *linfo, bool need_lock_index);
  int find_next_relay_log(char log_name[FN_REFLEN + 1]);
  int get_current_log(LOG_INFO *linfo, bool need_lock_log = true);
  int raw_get_current_log(LOG_INFO *linfo);
  uint next_file_id();
<<<<<<< HEAD
  /**
    Retrieves the contents of the index file associated with this log object
    into an `std::list<std::string>` object. The order held by the index file is
    kept.

    @param need_lock_index whether or not the lock over the index file should be
                           acquired inside the function.

    @return a pair: a function status code; a list of `std::string` objects with
            the content of the log index file.
  */
  std::pair<int, std::list<std::string>> get_log_index(
      bool need_lock_index = true);
  inline char *get_index_fname() { return index_file_name; }
  inline char *get_log_fname() { return log_file_name; }
  const char *get_name() const { return name; }
  inline mysql_mutex_t *get_log_lock() { return &LOCK_log; }
  inline mysql_mutex_t *get_commit_lock() { return &LOCK_commit; }
  inline mysql_cond_t *get_log_cond() { return &update_cond; }
  inline Binlog_ofile *get_binlog_file() { return m_binlog_file; }

  inline void lock_index() { mysql_mutex_lock(&LOCK_index); }
  inline void unlock_index() { mysql_mutex_unlock(&LOCK_index); }
  inline IO_CACHE *get_index_file() { return &index_file; }
=======
  inline char* get_index_fname() { return index_file_name;}
  inline char* get_log_fname() { return log_file_name; }
  inline char* get_name() { return name; }
  inline mysql_mutex_t* get_log_lock() { return &LOCK_log; }
  inline mysql_cond_t* get_log_cond() { return &update_cond; }
  inline IO_CACHE* get_log_file() { return &log_file; }

  inline void lock_index() { mysql_mutex_lock(&LOCK_index);}
  inline void unlock_index() { mysql_mutex_unlock(&LOCK_index);}
  inline IO_CACHE *get_index_file() { return &index_file;}
  inline uint32 get_open_count() { return open_count; }

  /**
    Function to report the missing GTIDs.

    This function logs the missing transactions on master to its error log
    as a warning. If the missing GTIDs are too long to print in a message,
    it suggests the steps to extract the missing transactions.

    This function also informs slave about the GTID set sent by the slave,
    transactions missing on the master and few suggestions to recover from
    the error. This message shall be wrapped by
    ER_MASTER_FATAL_ERROR_READING_BINLOG on slave and will be logged as an
    error.

    This function will be called from mysql_binlog_send() function.

    @param slave_executed_gtid_set     GTID set executed by slave
    @param errmsg                      Pointer to the error message

    @return void
  */
  void report_missing_purged_gtids(const Gtid_set* slave_executed_gtid_set,
                                   const char** errmsg);

  /**
    Function to report the missing GTIDs.

    This function logs the missing transactions on master to its error log
    as a warning. If the missing GTIDs are too long to print in a message,
    it suggests the steps to extract the missing transactions.

    This function also informs slave about the GTID set sent by the slave,
    transactions missing on the master and few suggestions to recover from
    the error. This message shall be wrapped by
    ER_MASTER_FATAL_ERROR_READING_BINLOG on slave and will be logged as an
    error.

    This function will be called from find_first_log_not_in_gtid_set()
    function.

    @param previous_gtid_set           Previous GTID set found
    @param slave_executed_gtid_set     GTID set executed by slave
    @param errmsg                      Pointer to the error message

    @return void
  */
  void report_missing_gtids(const Gtid_set* previous_gtid_set,
                            const Gtid_set* slave_executed_gtid_set,
                            const char** errmsg);
>>>>>>> 03d8eeed
  static const int MAX_RETRIES_FOR_DELETE_RENAME_FAILURE = 5;
  /*
    It is called by the threads (e.g. dump thread, applier thread) which want
    to read hot log without LOCK_log protection.
  */
  my_off_t get_binlog_end_pos() const {
    mysql_mutex_assert_not_owner(&LOCK_log);
    return atomic_binlog_end_pos;
  }
  mysql_mutex_t *get_binlog_end_pos_lock() { return &LOCK_binlog_end_pos; }
  void lock_binlog_end_pos() { mysql_mutex_lock(&LOCK_binlog_end_pos); }
  void unlock_binlog_end_pos() { mysql_mutex_unlock(&LOCK_binlog_end_pos); }

  /**
    Deep copy global_sid_map and gtid_executed.
    Both operations are done under LOCK_commit and global_sid_lock
    protection.

    @param[out] sid_map  The Sid_map to which global_sid_map will
                         be copied.
    @param[out] gtid_set The Gtid_set to which gtid_executed will
                         be copied.

    @return the operation status
      @retval 0      OK
      @retval !=0    Error
  */
  int get_gtid_executed(Sid_map *sid_map, Gtid_set *gtid_set);

  /*
    True while rotating binlog, which is caused by logging Incident_log_event.
  */
  bool is_rotating_caused_by_incident;
};

struct LOAD_FILE_INFO {
  THD *thd;
  my_off_t last_pos_in_file;
  bool logged_data_file, log_delayed;
};

extern MYSQL_PLUGIN_IMPORT MYSQL_BIN_LOG mysql_bin_log;

/**
  Check if the the transaction is empty.

  @param thd The client thread that executed the current statement.

  @retval true No changes found in any storage engine
  @retval false Otherwise.

**/
bool is_transaction_empty(THD *thd);
/**
  Check if the transaction has no rw flag set for any of the storage engines.

  @param thd The client thread that executed the current statement.
  @param trx_scope The transaction scope to look into.

  @retval the number of engines which have actual changes.
 */
int check_trx_rw_engines(THD *thd, Transaction_ctx::enum_trx_scope trx_scope);

/**
  Check if at least one of transacaction and statement binlog caches contains
  an empty transaction, other one is empty or contains an empty transaction,
  which has two binlog events "BEGIN" and "COMMIT".

  @param thd The client thread that executed the current statement.

  @retval true  At least one of transacaction and statement binlog caches
                contains an empty transaction, other one is empty or
                contains an empty transaction.
  @retval false Otherwise.
*/
bool is_empty_transaction_in_binlog_cache(const THD *thd);
bool trans_has_updated_trans_table(const THD *thd);
bool stmt_has_updated_trans_table(Ha_trx_info *ha_list);
bool ending_trans(THD *thd, const bool all);
bool ending_single_stmt_trans(THD *thd, const bool all);
bool trans_cannot_safely_rollback(const THD *thd);
bool stmt_cannot_safely_rollback(const THD *thd);

int log_loaded_block(IO_CACHE *file);

bool purge_master_logs(THD *thd, const char *to_log);
bool purge_master_logs_before_date(THD *thd, time_t purge_time);
bool show_binlog_events(THD *thd, MYSQL_BIN_LOG *binary_log);
bool mysql_show_binlog_events(THD *thd);
void check_binlog_cache_size(THD *thd);
void check_binlog_stmt_cache_size(THD *thd);
bool binlog_enabled();
void register_binlog_handler(THD *thd, bool trx);
int query_error_code(const THD *thd, bool not_killed);

extern const char *log_bin_index;
extern const char *log_bin_basename;
extern bool opt_binlog_order_commits;
extern ulong rpl_read_size;
/**
  Turns a relative log binary log path into a full path, based on the
  opt_bin_logname or opt_relay_logname. Also trims the cr-lf at the
  end of the full_path before return to avoid any server startup
  problem on windows.

  @param from         The log name we want to make into an absolute path.
  @param to           The buffer where to put the results of the
                      normalization.
  @param is_relay_log Switch that makes is used inside to choose which
                      option (opt_bin_logname or opt_relay_logname) to
                      use when calculating the base path.

  @returns true if a problem occurs, false otherwise.
 */

bool normalize_binlog_name(char *to, const char *from, bool is_relay_log);

#endif /* BINLOG_H_INCLUDED */<|MERGE_RESOLUTION|>--- conflicted
+++ resolved
@@ -793,7 +793,6 @@
   int get_current_log(LOG_INFO *linfo, bool need_lock_log = true);
   int raw_get_current_log(LOG_INFO *linfo);
   uint next_file_id();
-<<<<<<< HEAD
   /**
     Retrieves the contents of the index file associated with this log object
     into an `std::list<std::string>` object. The order held by the index file is
@@ -818,18 +817,6 @@
   inline void lock_index() { mysql_mutex_lock(&LOCK_index); }
   inline void unlock_index() { mysql_mutex_unlock(&LOCK_index); }
   inline IO_CACHE *get_index_file() { return &index_file; }
-=======
-  inline char* get_index_fname() { return index_file_name;}
-  inline char* get_log_fname() { return log_file_name; }
-  inline char* get_name() { return name; }
-  inline mysql_mutex_t* get_log_lock() { return &LOCK_log; }
-  inline mysql_cond_t* get_log_cond() { return &update_cond; }
-  inline IO_CACHE* get_log_file() { return &log_file; }
-
-  inline void lock_index() { mysql_mutex_lock(&LOCK_index);}
-  inline void unlock_index() { mysql_mutex_unlock(&LOCK_index);}
-  inline IO_CACHE *get_index_file() { return &index_file;}
-  inline uint32 get_open_count() { return open_count; }
 
   /**
     Function to report the missing GTIDs.
@@ -851,8 +838,8 @@
 
     @return void
   */
-  void report_missing_purged_gtids(const Gtid_set* slave_executed_gtid_set,
-                                   const char** errmsg);
+  void report_missing_purged_gtids(const Gtid_set *slave_executed_gtid_set,
+                                   const char **errmsg);
 
   /**
     Function to report the missing GTIDs.
@@ -876,10 +863,9 @@
 
     @return void
   */
-  void report_missing_gtids(const Gtid_set* previous_gtid_set,
-                            const Gtid_set* slave_executed_gtid_set,
-                            const char** errmsg);
->>>>>>> 03d8eeed
+  void report_missing_gtids(const Gtid_set *previous_gtid_set,
+                            const Gtid_set *slave_executed_gtid_set,
+                            const char **errmsg);
   static const int MAX_RETRIES_FOR_DELETE_RENAME_FAILURE = 5;
   /*
     It is called by the threads (e.g. dump thread, applier thread) which want
