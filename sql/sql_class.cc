/*
   Copyright (c) 2000, 2016, Oracle and/or its affiliates. All rights reserved.

   This program is free software; you can redistribute it and/or modify
   it under the terms of the GNU General Public License as published by
   the Free Software Foundation; version 2 of the License.

   This program is distributed in the hope that it will be useful,
   but WITHOUT ANY WARRANTY; without even the implied warranty of
   MERCHANTABILITY or FITNESS FOR A PARTICULAR PURPOSE.  See the
   GNU General Public License for more details.

   You should have received a copy of the GNU General Public License
   along with this program; if not, write to the Free Software
   Foundation, Inc., 51 Franklin St, Fifth Floor, Boston, MA 02110-1301  USA
*/


/*****************************************************************************
**
** This file implements classes defined in sql_class.h
** Especially the classes to handle a result from a select
**
*****************************************************************************/

#include "my_global.h"                          /* NO_EMBEDDED_ACCESS_CHECKS */
#include "binlog.h"
#include "sql_priv.h"
#include "unireg.h"                    // REQUIRED: for other includes
#include "sql_class.h"
#include "sql_cache.h"                          // query_cache_abort
#include "sql_base.h"                           // close_thread_tables
#include "sql_time.h"                         // date_time_format_copy
#include "sql_acl.h"                          // NO_ACCESS,
                                              // acl_getroot_no_password
#include "sql_base.h"                         // close_temporary_tables
#include "sql_handler.h"                      // mysql_ha_cleanup
#include "rpl_rli.h"
#include "rpl_filter.h"
#include "rpl_record.h"
#include "rpl_slave.h"
#include <my_bitmap.h>
#include "log_event.h"
#include "sql_audit.h"
#include <m_ctype.h>
#include <sys/stat.h>
#include <thr_alarm.h>
#ifdef	__WIN__
#include <io.h>
#endif
#include <mysys_err.h>
#include <limits.h>

#include "sp_rcontext.h"
#include "sp_cache.h"
#include "transaction.h"
#include "debug_sync.h"
#include "sql_parse.h"                          // is_update_query
#include "sql_callback.h"
#include "lock.h"
#include "global_threads.h"
#include "mysqld.h"

#include <mysql/psi/mysql_statement.h>

using std::min;
using std::max;

#include "sql_timer.h"                          // thd_timer_end

ulong kill_idle_transaction_timeout= 0;

/*
  The following is used to initialise Table_ident with a internal
  table name
*/
char internal_table_name[2]= "*";
char empty_c_string[1]= {0};    /* used for not defined db */

LEX_STRING EMPTY_STR= { (char *) "", 0 };
LEX_STRING NULL_STR=  { NULL, 0 };

const char * const THD::DEFAULT_WHERE= "field list";

/****************************************************************************
** User variables
****************************************************************************/

extern "C" uchar *get_var_key(user_var_entry *entry, size_t *length,
                              my_bool not_used MY_ATTRIBUTE((unused)))
{
  *length= entry->entry_name.length();
  return (uchar*) entry->entry_name.ptr();
}

extern "C" void free_user_var(user_var_entry *entry)
{
  entry->destroy();
}

bool Key_part_spec::operator==(const Key_part_spec& other) const
{
  return length == other.length &&
         !my_strcasecmp(system_charset_info, field_name.str,
                        other.field_name.str);
}

/**
  Construct an (almost) deep copy of this key. Only those
  elements that are known to never change are not copied.
  If out of memory, a partial copy is returned and an error is set
  in THD.
*/

Key::Key(const Key &rhs, MEM_ROOT *mem_root)
  :type(rhs.type),
  key_create_info(rhs.key_create_info),
  columns(rhs.columns, mem_root),
  name(rhs.name),
  generated(rhs.generated)
{
  list_copy_and_replace_each_value(columns, mem_root);
}

/**
  Construct an (almost) deep copy of this foreign key. Only those
  elements that are known to never change are not copied.
  If out of memory, a partial copy is returned and an error is set
  in THD.
*/

Foreign_key::Foreign_key(const Foreign_key &rhs, MEM_ROOT *mem_root)
  :Key(rhs, mem_root),
  ref_db(rhs.ref_db),
  ref_table(rhs.ref_table),
  ref_columns(rhs.ref_columns, mem_root),
  delete_opt(rhs.delete_opt),
  update_opt(rhs.update_opt),
  match_opt(rhs.match_opt)
{
  list_copy_and_replace_each_value(ref_columns, mem_root);
}

/*
  Test if a foreign key (= generated key) is a prefix of the given key
  (ignoring key name, key type and order of columns)

  NOTES:
    This is only used to test if an index for a FOREIGN KEY exists

  IMPLEMENTATION
    We only compare field names

  RETURN
    0	Generated key is a prefix of other key
    1	Not equal
*/

bool foreign_key_prefix(Key *a, Key *b)
{
  /* Ensure that 'a' is the generated key */
  if (a->generated)
  {
    if (b->generated && a->columns.elements > b->columns.elements)
      swap_variables(Key*, a, b);               // Put shorter key in 'a'
  }
  else
  {
    if (!b->generated)
      return TRUE;                              // No foreign key
    swap_variables(Key*, a, b);                 // Put generated key in 'a'
  }

  /* Test if 'a' is a prefix of 'b' */
  if (a->columns.elements > b->columns.elements)
    return TRUE;                                // Can't be prefix

  List_iterator<Key_part_spec> col_it1(a->columns);
  List_iterator<Key_part_spec> col_it2(b->columns);
  const Key_part_spec *col1, *col2;

#ifdef ENABLE_WHEN_INNODB_CAN_HANDLE_SWAPED_FOREIGN_KEY_COLUMNS
  while ((col1= col_it1++))
  {
    bool found= 0;
    col_it2.rewind();
    while ((col2= col_it2++))
    {
      if (*col1 == *col2)
      {
        found= TRUE;
	break;
      }
    }
    if (!found)
      return TRUE;                              // Error
  }
  return FALSE;                                 // Is prefix
#else
  while ((col1= col_it1++))
  {
    col2= col_it2++;
    if (!(*col1 == *col2))
      return TRUE;
  }
  return FALSE;                                 // Is prefix
#endif
}


/****************************************************************************
** Thread specific functions
****************************************************************************/

/**
  Get reference to scheduler data object

  @param thd            THD object

  @retval               Scheduler data object on THD
*/
void *thd_get_scheduler_data(THD *thd)
{
  return thd->event_scheduler.data;
}

/**
  Set reference to Scheduler data object for THD object

  @param thd            THD object
  @param psi            Scheduler data object to set on THD
*/
void thd_set_scheduler_data(THD *thd, void *data)
{
  thd->event_scheduler.data= data;
}

/**
  Get reference to Performance Schema object for THD object

  @param thd            THD object

  @retval               Performance schema object for thread on THD
*/
PSI_thread *thd_get_psi(THD *thd)
{
  return thd->event_scheduler.m_psi;
}

/**
  Get net_wait_timeout for THD object

  @param thd            THD object

  @retval               net_wait_timeout value for thread on THD
*/
ulong thd_get_net_wait_timeout(THD* thd)
{
  return thd->variables.net_wait_timeout;
}

/**
  Set reference to Performance Schema object for THD object

  @param thd            THD object
  @param psi            Performance schema object for thread
*/
void thd_set_psi(THD *thd, PSI_thread *psi)
{
  thd->event_scheduler.m_psi= psi;
}

/**
  Set the state on connection to killed

  @param thd               THD object
*/
void thd_set_killed(THD *thd)
{
  thd->killed= THD::KILL_CONNECTION;
}

/**
  Clear errors from the previous THD

  @param thd              THD object
*/
void thd_clear_errors(THD *thd)
{
  my_errno= 0;
  thd->mysys_var->abort= 0;
}

/**
  Set thread stack in THD object

  @param thd              Thread object
  @param stack_start      Start of stack to set in THD object
*/
void thd_set_thread_stack(THD *thd, char *stack_start)
{
  thd->thread_stack= stack_start;
}

/**
  Lock connection data for the set of connections this connection
  belongs to

  @param thd                       THD object
*/
void thd_lock_thread_count(THD *)
{
  mysql_mutex_lock(&LOCK_thread_count);
}

/**
  Lock connection data for the set of connections this connection
  belongs to

  @param thd                       THD object
*/
void thd_unlock_thread_count(THD *)
{
  mysql_cond_broadcast(&COND_thread_count);
  mysql_mutex_unlock(&LOCK_thread_count);
}

/**
  Close the socket used by this connection

  @param thd                THD object
*/
void thd_close_connection(THD *thd)
{
  if (thd->net.vio)
    vio_shutdown(thd->net.vio, SHUT_RDWR);
}

/**
  Get current THD object from thread local data

  @retval     The THD object for the thread, NULL if not connection thread
*/
THD *thd_get_current_thd()
{
  return current_thd;
}

/**
  Get iterator begin of global thread list

  @retval Iterator begin of global thread list
*/
Thread_iterator thd_get_global_thread_list_begin()
{
  return global_thread_list_begin();
}
/**
  Get iterator end of global thread list

  @retval Iterator end of global thread list
*/
Thread_iterator thd_get_global_thread_list_end()
{
  return global_thread_list_end();
}

extern "C"
void thd_binlog_pos(const THD *thd,
                    const char **file_var,
                    unsigned long long *pos_var)
{
  thd->get_trans_pos(file_var, pos_var);
}

/**
  Set up various THD data for a new connection

  thd_new_connection_setup

  @note Must be called with LOCK_thread_count locked.

  @param              thd            THD object
  @param              stack_start    Start of stack for connection
*/
void thd_new_connection_setup(THD *thd, char *stack_start)
{
  DBUG_ENTER("thd_new_connection_setup");
  mysql_mutex_assert_owner(&LOCK_thread_count);
#ifdef HAVE_PSI_INTERFACE
  thd_set_psi(thd,
              PSI_THREAD_CALL(new_thread)
                (key_thread_one_connection, thd, thd->thread_id));
#endif
  thd->set_time();
  thd->prior_thr_create_utime= thd->thr_create_utime= thd->start_utime=
    my_micro_time();

  add_global_thread(thd);
  mysql_mutex_unlock(&LOCK_thread_count);

  DBUG_PRINT("info", ("init new connection. thd: 0x%lx fd: %d",
          (ulong)thd, mysql_socket_getfd(thd->net.vio->mysql_socket)));
  thd_set_thread_stack(thd, stack_start);
  DBUG_VOID_RETURN;
}

/**
  Lock data that needs protection in THD object

  @param thd                   THD object
*/
void thd_lock_data(THD *thd)
{
  mysql_mutex_lock(&thd->LOCK_thd_data);
}

/**
  Unlock data that needs protection in THD object

  @param thd                   THD object
*/
void thd_unlock_data(THD *thd)
{
  mysql_mutex_unlock(&thd->LOCK_thd_data);
}

/**
  Support method to check if connection has already started transcaction

  @param client_cntx    Low level client context

  @retval               TRUE if connection already started transaction
*/
bool thd_is_transaction_active(THD *thd)
{
  return thd->transaction.is_active();
}

/**
  Check if there is buffered data on the socket representing the connection

  @param thd                  THD object
*/
int thd_connection_has_data(THD *thd)
{
  Vio *vio= thd->net.vio;
  return vio->has_data(vio);
}

/**
  Set reading/writing on socket, used by SHOW PROCESSLIST

  @param thd                       THD object
  @param val                       Value to set it to (0 or 1)
*/
void thd_set_net_read_write(THD *thd, uint val)
{
  thd->net.reading_or_writing= val;
}

/**
  Get reading/writing on socket from THD object
  @param thd                       THD object

  @retval               net.reading_or_writing value for thread on THD.
*/
uint thd_get_net_read_write(THD *thd)
{
  return thd->net.reading_or_writing;
}

/**
  Set reference to mysys variable in THD object

  @param thd             THD object
  @param mysys_var       Reference to set
*/
void thd_set_mysys_var(THD *thd, st_my_thread_var *mysys_var)
{
  thd->set_mysys_var(mysys_var);
}

/**
  Get socket file descriptor for this connection

  @param thd            THD object

  @retval               Socket of the connection
*/
my_socket thd_get_fd(THD *thd)
{
  return mysql_socket_getfd(thd->net.vio->mysql_socket);
}

/**
  Set thread specific environment required for thd cleanup in thread pool.

  @param thd            THD object

  @retval               1 if thread-specific enviroment could be set else 0
*/
int thd_store_globals(THD* thd)
{
  return thd->store_globals();
}

/**
  Get thread attributes for connection threads

  @retval      Reference to thread attribute for connection threads
*/
pthread_attr_t *get_connection_attrib(void)
{
  return &connection_attrib;
}

/**
  Get max number of connections

  @retval         Max number of connections for MySQL Server
*/
ulong get_max_connections(void)
{
  return max_connections;
}

int mysql_tmpfile_path(const char *path, const char *prefix)
{
  DBUG_ASSERT(path != NULL);
  DBUG_ASSERT((strlen(path) + strlen(prefix)) <= FN_REFLEN);

  char filename[FN_REFLEN];
  File fd = create_temp_file(filename, path, prefix,
#ifdef __WIN__
                             O_BINARY | O_TRUNC | O_SEQUENTIAL |
                             O_SHORT_LIVED |
#endif /* __WIN__ */
                             O_CREAT | O_EXCL | O_RDWR | O_TEMPORARY,
                             MYF(MY_WME));
  if (fd >= 0) {
#ifndef __WIN__
    /*
      This can be removed once the following bug is fixed:
      Bug #28903  create_temp_file() doesn't honor O_TEMPORARY option
                  (file not removed) (Unix)
    */
    unlink(filename);
#endif /* !__WIN__ */
  }

  return fd;
}

/*
  The following functions form part of the C plugin API
*/

extern "C" int mysql_tmpfile(const char *prefix)
{
  return mysql_tmpfile_path(mysql_tmpdir, prefix);
}

extern "C"
int thd_in_lock_tables(const THD *thd)
{
  return MY_TEST(thd->in_lock_tables);
}


extern "C"
int thd_tablespace_op(const THD *thd)
{
  return MY_TEST(thd->tablespace_op);
}


extern "C"
const char *set_thd_proc_info(void *thd_arg, const char *info,
                              const char *calling_function,
                              const char *calling_file,
                              const unsigned int calling_line)
{
  PSI_stage_info old_stage;
  PSI_stage_info new_stage;

  old_stage.m_key= 0;
  old_stage.m_name= info;

  set_thd_stage_info(thd_arg, & old_stage, & new_stage,
                     calling_function, calling_file, calling_line);

  return new_stage.m_name;
}

extern "C"
void set_thd_stage_info(void *opaque_thd,
                        const PSI_stage_info *new_stage,
                        PSI_stage_info *old_stage,
                        const char *calling_func,
                        const char *calling_file,
                        const unsigned int calling_line)
{
  THD *thd= (THD*) opaque_thd;
  if (thd == NULL)
    thd= current_thd;

  thd->enter_stage(new_stage, old_stage, calling_func, calling_file, calling_line);
}

void THD::enter_stage(const PSI_stage_info *new_stage,
                      PSI_stage_info *old_stage,
                      const char *calling_func,
                      const char *calling_file,
                      const unsigned int calling_line)
{
  DBUG_PRINT("THD::enter_stage", ("%s:%d", calling_file, calling_line));

  if (old_stage != NULL)
  {
    old_stage->m_key= m_current_stage_key;
    old_stage->m_name= proc_info;
  }

  if (new_stage != NULL)
  {
    const char *msg= new_stage->m_name;

#if defined(ENABLED_PROFILING)
    profiling.status_change(msg, calling_func, calling_file, calling_line);
#endif

    m_current_stage_key= new_stage->m_key;
    proc_info= msg;

    MYSQL_SET_STAGE(m_current_stage_key, calling_file, calling_line);
  }
  return;
}

extern "C"
void thd_enter_cond(MYSQL_THD thd, mysql_cond_t *cond, mysql_mutex_t *mutex,
                    const PSI_stage_info *stage, PSI_stage_info *old_stage,
                    const char *src_function, const char *src_file,
                    int src_line)
{
  if (!thd)
    thd= current_thd;

  return thd->enter_cond(cond, mutex, stage, old_stage,
                         src_function, src_file, src_line);
}

extern "C"
void thd_exit_cond(MYSQL_THD thd, const PSI_stage_info *stage,
                   const char *src_function, const char *src_file,
		   int src_line)
{
  if (!thd)
    thd= current_thd;

  thd->exit_cond(stage, src_function, src_file, src_line);
  return;
}

extern "C"
void **thd_ha_data(const THD *thd, const struct handlerton *hton)
{
  return (void **) &thd->ha_data[hton->slot].ha_ptr;
}

extern "C"
void thd_storage_lock_wait(THD *thd, long long value)
{
  thd->utime_after_lock+= value;
}

/**
  Provide a handler data getter to simplify coding
*/
extern "C"
void *thd_get_ha_data(const THD *thd, const struct handlerton *hton)
{
  return *thd_ha_data(thd, hton);
}


/**
  Provide a handler data setter to simplify coding
  @see thd_set_ha_data() definition in plugin.h
*/
extern "C"
void thd_set_ha_data(THD *thd, const struct handlerton *hton,
                     const void *ha_data)
{
  plugin_ref *lock= &thd->ha_data[hton->slot].lock;
  if (ha_data && !*lock)
    *lock= ha_lock_engine(NULL, (handlerton*) hton);
  else if (!ha_data && *lock)
  {
    plugin_unlock(NULL, *lock);
    *lock= NULL;
  }
  *thd_ha_data(thd, hton)= (void*) ha_data;
}


extern "C"
long long thd_test_options(const THD *thd, long long test_options)
{
  return thd->variables.option_bits & test_options;
}

extern "C"
int thd_sql_command(const THD *thd)
{
  return (int) thd->lex->sql_command;
}

extern "C"
int thd_tx_isolation(const THD *thd)
{
  return (int) thd->tx_isolation;
}

extern "C"
int thd_tx_is_read_only(const THD *thd)
{
  return (int) thd->tx_read_only;
}

extern "C"
void thd_inc_row_count(THD *thd)
{
  thd->get_stmt_da()->inc_current_row_for_warning();
}

extern "C"
void increment_thd_innodb_stats(THD* thd,
                                unsigned long long trx_id,
                                long io_reads,
                                long long  io_read,
                                long      io_reads_wait_timer,
                                long      lock_que_wait_timer,
                                long      que_wait_timer,
                                long      page_access)
{
  thd->innodb_was_used=               TRUE;
  thd->innodb_trx_id=                 trx_id;
  thd->innodb_io_reads+=              io_reads;
  thd->innodb_io_read+=               io_read;
  thd->innodb_io_reads_wait_timer+=   io_reads_wait_timer;
  thd->innodb_lock_que_wait_timer+=   lock_que_wait_timer;
  thd->innodb_innodb_que_wait_timer+= que_wait_timer;
  thd->innodb_page_access+=           page_access;
}

extern "C"
unsigned long thd_log_slow_verbosity(const THD *thd)
{
  return (unsigned long) thd->variables.log_slow_verbosity;
}

extern "C"
int thd_opt_slow_log()
{
  return (int) opt_slow_log;
}

/**
  Dumps a text description of a thread, its security context
  (user, host) and the current query.

  @param thd thread context
  @param buffer pointer to preferred result buffer
  @param length length of buffer
  @param max_query_len how many chars of query to copy (0 for all)

  @req LOCK_thread_count
  
  @note LOCK_thread_count mutex is not necessary when the function is invoked on
   the currently running thread (current_thd) or if the caller in some other
   way guarantees that the thread won't be going away.

  @note The query string is only printed if the session (thd) to be
        described belongs to the calling thread.

  @return Pointer to string
*/

extern "C"
char *thd_security_context(THD *thd, char *buffer, unsigned int length,
                           unsigned int max_query_len)
{
  String str(buffer, length, &my_charset_latin1);
  Security_context *sctx= &thd->main_security_ctx;
  char header[256];
  int len;
  int err;
  /*
    The thd->proc_info pointer might change since it is being modified
    concurrently. This is acceptable for proc_info since its value
    doesn't have to be accurate and the memory it points to is static,
    but we need to attempt a snapshot on the pointer values to avoid
    using NULL values.
  */
  const char *proc_info= thd->proc_info;

  len= my_snprintf(header, sizeof(header),
                   "MySQL thread id %lu, OS thread handle 0x%lx, query id %lu",
                   thd->thread_id, (ulong) thd->real_id, (ulong) thd->query_id);
  str.length(0);
  str.append(header, len);

  if (sctx->get_host()->length())
  {
    str.append(' ');
    str.append(sctx->get_host()->ptr());
  }

  if (sctx->get_ip()->length())
  {
    str.append(' ');
    str.append(sctx->get_ip()->ptr());
  }

  if (sctx->user)
  {
    str.append(' ');
    str.append(sctx->user);
  }

  if (proc_info)
  {
    str.append(' ');
    str.append(proc_info);
  }

  /* Only lock the mutex if it's available in order to avoid
  http://bugs.mysql.com/bug.php?id=60682 */
  err= mysql_mutex_trylock(&thd->LOCK_thd_data);

  DBUG_EXECUTE_IF("thd_security_context_LOCK_thd_data_busy",
                  { if (!err) {
                      mysql_mutex_unlock(&thd->LOCK_thd_data);
                      err= EBUSY;
                    }
                  });

  if (!err && thd->query())
  {
    if (max_query_len < 1)
      len= thd->query_length();
    else
      len= min(thd->query_length(), max_query_len);
    str.append('\n');
    str.append(thd->query(), len);
  }
  else if (err)
  {
    DBUG_ASSERT(err == EBUSY);
    str.append('\n');
    str.append("<query text unavailable>");
  }

  if (!err)
  {
    mysql_mutex_unlock(&thd->LOCK_thd_data);
  }

  if (str.c_ptr_safe() == buffer)
    return buffer;

  /*
    We have to copy the new string to the destination buffer because the string
    was reallocated to a larger buffer to be able to fit.
  */
  DBUG_ASSERT(buffer != NULL);
  length= min(str.length(), length-1);
  memcpy(buffer, str.c_ptr_quick(), length);
  /* Make sure that the new string is null terminated */
  buffer[length]= '\0';
  return buffer;
}

/* extend for kill session of idle transaction from engine */
extern "C"
int thd_command(const THD* thd)
{
  return (int) thd->get_command();
}

extern "C"
long long thd_start_time(const THD* thd)
{
  return (long long) thd->start_time.tv_sec;
}

extern "C"
void thd_kill(ulong id)
{
  THD *tmp= NULL;
  mysql_mutex_lock(&LOCK_thread_count);
  Thread_iterator it= global_thread_list_begin();
  Thread_iterator it_end= global_thread_list_end();
  while (it != it_end)
  {
    tmp= *it;
    if (tmp->get_command() == COM_DAEMON)
      continue;
    if (tmp->thread_id == id)
    {
      mysql_mutex_lock(&tmp->LOCK_thd_data);
      mysql_mutex_unlock(&LOCK_thread_count);
      tmp->awake(THD::KILL_CONNECTION);
      mysql_mutex_unlock(&tmp->LOCK_thd_data);
      break;
    }
    it++;
  }
  if (it == it_end)
  {
    mysql_mutex_unlock(&LOCK_thread_count);
  }
}

/**
  Implementation of Drop_table_error_handler::handle_condition().
  The reason in having this implementation is to silence technical low-level
  warnings during DROP TABLE operation. Currently we don't want to expose
  the following warnings during DROP TABLE:
    - Some of table files are missed or invalid (the table is going to be
      deleted anyway, so why bother that something was missed);
    - A trigger associated with the table does not have DEFINER (One of the
      MySQL specifics now is that triggers are loaded for the table being
      dropped. So, we may have a warning that trigger does not have DEFINER
      attribute during DROP TABLE operation).

  @return TRUE if the condition is handled.
*/
bool Drop_table_error_handler::handle_condition(THD *thd,
                                                uint sql_errno,
                                                const char* sqlstate,
                                                Sql_condition::enum_warning_level level,
                                                const char* msg,
                                                Sql_condition ** cond_hdl)
{
  *cond_hdl= NULL;
  return ((sql_errno == EE_DELETE && my_errno == ENOENT) ||
          sql_errno == ER_TRG_NO_DEFINER);
}


void Open_tables_state::set_open_tables_state(Open_tables_state *state)
{
  this->open_tables= state->open_tables;

  this->temporary_tables= state->temporary_tables;
  this->derived_tables= state->derived_tables;

  this->lock= state->lock;
  this->extra_lock= state->extra_lock;

  this->locked_tables_mode= state->locked_tables_mode;
  this->current_tablenr= state->current_tablenr;

  this->state_flags= state->state_flags;

  this->reset_reprepare_observers();
  for (int i= 0; i < state->m_reprepare_observers.elements(); ++i)
    this->push_reprepare_observer(state->m_reprepare_observers.at(i));
}


void Open_tables_state::reset_open_tables_state()
{
  open_tables= NULL;
  temporary_tables= NULL;
  derived_tables= NULL;
  lock= NULL;
  extra_lock= NULL;
  locked_tables_mode= LTM_NONE;
  state_flags= 0U;
  reset_reprepare_observers();
}


THD::THD(bool enable_plugins)
   :Statement(&main_lex, &main_mem_root, STMT_CONVENTIONAL_EXECUTION,
              /* statement id */ 0),
   rli_fake(0), rli_slave(NULL),
   in_sub_stmt(0),
   fill_status_recursion_level(0),
   fill_variables_recursion_level(0),
   order_deterministic(false),
   binlog_row_event_extra_data(NULL),
   binlog_unsafe_warning_flags(0),
   binlog_table_maps(0),
   binlog_accessed_db_names(NULL),
   m_trans_log_file(NULL),
   m_trans_fixed_log_file(NULL),
   m_trans_end_pos(0),
   backup_tables_lock(MDL_key::BACKUP),
   backup_binlog_lock(MDL_key::BINLOG),
   table_map_for_update(0),
   arg_of_last_insert_id_function(FALSE),
   first_successful_insert_id_in_prev_stmt(0),
   first_successful_insert_id_in_prev_stmt_for_binlog(0),
   first_successful_insert_id_in_cur_stmt(0),
   stmt_depends_on_first_successful_insert_id_in_prev_stmt(FALSE),
   m_examined_row_count(0),
   m_digest(NULL),
   m_statement_psi(NULL),
   m_idle_psi(NULL),
   m_server_idle(false),
   next_to_commit(NULL),
   is_fatal_error(0),
   transaction_rollback_request(0),
   is_fatal_sub_stmt_error(false),
   rand_used(0),
   time_zone_used(0),
   in_lock_tables(0),
   bootstrap(0),
   derived_tables_processing(FALSE),
   sp_runtime_ctx(NULL),
   m_parser_state(NULL),
#if defined(ENABLED_DEBUG_SYNC)
   debug_sync_control(0),
#endif /* defined(ENABLED_DEBUG_SYNC) */
   m_enable_plugins(enable_plugins),
   owned_gtid_set(global_sid_map),
   main_da(0, false),
   m_stmt_da(&main_da),
   duplicate_slave_id(false)
{
  ulong tmp;

  mdl_context.init(this);
  /*
    Pass nominal parameters to init_alloc_root only to ensure that
    the destructor works OK in case of an error. The main_mem_root
    will be re-initialized in init_for_queries().
  */
  init_sql_alloc(&main_mem_root, ALLOC_ROOT_MIN_BLOCK_SIZE, 0);
  stmt_arena= this;
  thread_stack= 0;
  scheduler= thread_scheduler;                 // Will be fixed later
  event_scheduler.data= 0;
  event_scheduler.m_psi= 0;
  skip_wait_timeout= false;
  catalog= (char*)"std"; // the only catalog we have for now
  main_security_ctx.init();
  security_ctx= &main_security_ctx;
  no_errors= 0;
  password= 0;
  query_start_used= query_start_usec_used= 0;
  count_cuted_fields= CHECK_FIELD_IGNORE;
  killed= NOT_KILLED;
  col_access=0;
  is_slave_error= thread_specific_used= FALSE;
  my_hash_clear(&handler_tables_hash);
  my_hash_clear(&ull_hash);
  tmp_table=0;
  cuted_fields= 0L;
  m_sent_row_count= 0L;
  limit_found_rows= 0;
  m_row_count_func= -1;
  statement_id_counter= 0UL;
  // Must be reset to handle error with THD's created for init of mysqld
  lex->current_select= 0;
  user_time.tv_sec= 0;
  user_time.tv_usec= 0;
  start_time.tv_sec= 0;
  start_time.tv_usec= 0;
  start_utime= prior_thr_create_utime= 0L;
  utime_after_lock= 0L;
  current_linfo =  0;
  slave_thread = 0;
  memset(&variables, 0, sizeof(variables));
  system_tid = -1;
  thread_id= 0;
  one_shot_set= 0;
  file_id = 0;
  query_id= 0;
  query_name_consts= 0;
  db_charset= global_system_variables.collation_database;
  memset(ha_data, 0, sizeof(ha_data));
  mysys_var=0;
  binlog_evt_union.do_union= FALSE;
  enable_slow_log= 0;
  commit_error= CE_NONE;
  durability_property= HA_REGULAR_DURABILITY;
  busy_time=            0;
  cpu_time=             0;
  bytes_received=       0;
  bytes_sent=           0;
  binlog_bytes_written= 0;
  updated_row_count=    0;
  sent_row_count_2=     0;
#ifndef DBUG_OFF
  dbug_sentry=THD_SENTRY_MAGIC;
#endif
#ifndef EMBEDDED_LIBRARY
  mysql_audit_init_thd(this);
#endif
  net.vio=0;
  client_capabilities= 0;                       // minimalistic client
  system_thread= NON_SYSTEM_THREAD;
  cleanup_done= abort_on_warning= 0;
  m_release_resources_done= false;
  peer_port= 0;					// For SHOW PROCESSLIST
  transaction.m_pending_rows_event= 0;
  transaction.flags.enabled= true;
#ifdef SIGNAL_WITH_VIO_SHUTDOWN
  active_vio = 0;
#endif
  mysql_mutex_init(key_LOCK_thd_data, &LOCK_thd_data, MY_MUTEX_INIT_FAST);
  mysql_mutex_init(key_LOCK_temporary_tables, &LOCK_temporary_tables,
                   MY_MUTEX_INIT_FAST);

  /* Variables with default values */
  proc_info="login";
  where= THD::DEFAULT_WHERE;
  server_id = ::server_id;
  unmasked_server_id = server_id;
  slave_net = 0;
  set_command(COM_CONNECT);
  *scramble= '\0';
  skip_gtid_rollback= false;

  /* Call to init() below requires fully initialized Open_tables_state. */
  reset_open_tables_state();

  init();
#if defined(ENABLED_PROFILING)
  profiling.set_thd(this);
#endif
  m_user_connect= NULL;
  my_hash_init(&user_vars, system_charset_info, USER_VARS_HASH_SIZE, 0, 0,
               (my_hash_get_key) get_var_key,
               (my_hash_free_key) free_user_var, 0);

  sp_proc_cache= NULL;
  sp_func_cache= NULL;

  /* For user vars replication*/
  if (opt_bin_log)
    my_init_dynamic_array(&user_var_events,
			  sizeof(BINLOG_USER_VAR_EVENT *), 16, 16);
  else
    memset(&user_var_events, 0, sizeof(user_var_events));

  /* Protocol */
  protocol= &protocol_text;			// Default protocol
  protocol_text.init(this);
  protocol_binary.init(this);

  tablespace_op=FALSE;
  tmp= sql_rnd_with_mutex();
  randominit(&rand, tmp + (ulong) &rand, tmp + (ulong) ::global_query_id);
  randominit(&slog_rand, tmp + (ulong) &slog_rand, tmp + (ulong) ::global_query_id);
  DBUG_EXECUTE_IF("seed_slow_log_random",
                  randominit(&slog_rand, 0x11111111, 0x77777777););
  substitute_null_with_insert_id = FALSE;
  thr_lock_info_init(&lock_info); /* safety: will be reset after start */

  m_internal_handler= NULL;
  m_binlog_invoker= FALSE;
  memset(&invoker_user, 0, sizeof(invoker_user));
  memset(&invoker_host, 0, sizeof(invoker_host));

  binlog_next_event_pos.file_name= NULL;
  binlog_next_event_pos.pos= 0;
#ifndef DBUG_OFF
  gis_debug= 0;
#endif

  timer= timer_cache= NULL;

  m_token_array= NULL;
  if (max_digest_length > 0)
  {
    m_token_array= (unsigned char*) my_malloc(max_digest_length,
                                              MYF(MY_WME));
  }
}


void THD::push_internal_handler(Internal_error_handler *handler)
{
  if (m_internal_handler)
  {
    handler->m_prev_internal_handler= m_internal_handler;
    m_internal_handler= handler;
  }
  else
  {
    m_internal_handler= handler;
  }
}

bool THD::handle_condition(uint sql_errno,
                           const char* sqlstate,
                           Sql_condition::enum_warning_level level,
                           const char* msg,
                           Sql_condition ** cond_hdl)
{
  last_errno= sql_errno;

  if (!m_internal_handler)
  {
    *cond_hdl= NULL;
    return FALSE;
  }

  for (Internal_error_handler *error_handler= m_internal_handler;
       error_handler;
       error_handler= error_handler->m_prev_internal_handler)
  {
    if (error_handler->handle_condition(this, sql_errno, sqlstate, level, msg,
					cond_hdl))
    {
      return TRUE;
    }
  }

  return FALSE;
}


Internal_error_handler *THD::pop_internal_handler()
{
  DBUG_ASSERT(m_internal_handler != NULL);
  Internal_error_handler *popped_handler= m_internal_handler;
  m_internal_handler= m_internal_handler->m_prev_internal_handler;
  return popped_handler;
}


void THD::raise_error(uint sql_errno)
{
  const char* msg= ER(sql_errno);
  (void) raise_condition(sql_errno,
                         NULL,
                         Sql_condition::WARN_LEVEL_ERROR,
                         msg);
}

void THD::raise_error_printf(uint sql_errno, ...)
{
  va_list args;
  char ebuff[MYSQL_ERRMSG_SIZE];
  DBUG_ENTER("THD::raise_error_printf");
  DBUG_PRINT("my", ("nr: %d  errno: %d", sql_errno, errno));
  const char* format= ER(sql_errno);
  va_start(args, sql_errno);
  my_vsnprintf(ebuff, sizeof(ebuff), format, args);
  va_end(args);
  (void) raise_condition(sql_errno,
                         NULL,
                         Sql_condition::WARN_LEVEL_ERROR,
                         ebuff);
  DBUG_VOID_RETURN;
}

void THD::raise_warning(uint sql_errno)
{
  const char* msg= ER(sql_errno);
  (void) raise_condition(sql_errno,
                         NULL,
                         Sql_condition::WARN_LEVEL_WARN,
                         msg);
}

void THD::raise_warning_printf(uint sql_errno, ...)
{
  va_list args;
  char    ebuff[MYSQL_ERRMSG_SIZE];
  DBUG_ENTER("THD::raise_warning_printf");
  DBUG_PRINT("enter", ("warning: %u", sql_errno));
  const char* format= ER(sql_errno);
  va_start(args, sql_errno);
  my_vsnprintf(ebuff, sizeof(ebuff), format, args);
  va_end(args);
  (void) raise_condition(sql_errno,
                         NULL,
                         Sql_condition::WARN_LEVEL_WARN,
                         ebuff);
  DBUG_VOID_RETURN;
}

void THD::raise_note(uint sql_errno)
{
  DBUG_ENTER("THD::raise_note");
  DBUG_PRINT("enter", ("code: %d", sql_errno));
  if (!(variables.option_bits & OPTION_SQL_NOTES))
    DBUG_VOID_RETURN;
  const char* msg= ER(sql_errno);
  (void) raise_condition(sql_errno,
                         NULL,
                         Sql_condition::WARN_LEVEL_NOTE,
                         msg);
  DBUG_VOID_RETURN;
}

void THD::raise_note_printf(uint sql_errno, ...)
{
  va_list args;
  char    ebuff[MYSQL_ERRMSG_SIZE];
  DBUG_ENTER("THD::raise_note_printf");
  DBUG_PRINT("enter",("code: %u", sql_errno));
  if (!(variables.option_bits & OPTION_SQL_NOTES))
    DBUG_VOID_RETURN;
  const char* format= ER(sql_errno);
  va_start(args, sql_errno);
  my_vsnprintf(ebuff, sizeof(ebuff), format, args);
  va_end(args);
  (void) raise_condition(sql_errno,
                         NULL,
                         Sql_condition::WARN_LEVEL_NOTE,
                         ebuff);
  DBUG_VOID_RETURN;
}


struct timeval THD::query_start_timeval_trunc(uint decimals)
{
  struct timeval tv;
  tv.tv_sec= start_time.tv_sec;
  query_start_used= 1;
  if (decimals)
  {
    tv.tv_usec= start_time.tv_usec;
    my_timeval_trunc(&tv, decimals);
    query_start_usec_used= 1;
  }
  else
  {
    tv.tv_usec= 0;
  }
  return tv;
}


Sql_condition* THD::raise_condition(uint sql_errno,
                                    const char* sqlstate,
                                    Sql_condition::enum_warning_level level,
                                    const char* msg)
{
  Diagnostics_area *da= get_stmt_da();
  Sql_condition *cond= NULL;
  DBUG_ENTER("THD::raise_condition");

  if (!(variables.option_bits & OPTION_SQL_NOTES) &&
      (level == Sql_condition::WARN_LEVEL_NOTE))
    DBUG_RETURN(NULL);

  da->opt_clear_warning_info(query_id);

  /*
    TODO: replace by DBUG_ASSERT(sql_errno != 0) once all bugs similar to
    Bug#36768 are fixed: a SQL condition must have a real (!=0) error number
    so that it can be caught by handlers.
  */
  if (sql_errno == 0)
    sql_errno= ER_UNKNOWN_ERROR;
  if (msg == NULL)
    msg= ER(sql_errno);
  if (sqlstate == NULL)
   sqlstate= mysql_errno_to_sqlstate(sql_errno);

  if ((level == Sql_condition::WARN_LEVEL_WARN) &&
      really_abort_on_warning())
  {
    /*
      FIXME:
      push_warning and strict SQL_MODE case.
    */
    level= Sql_condition::WARN_LEVEL_ERROR;
    killed= THD::KILL_BAD_DATA;
  }

  switch (level)
  {
  case Sql_condition::WARN_LEVEL_NOTE:
  case Sql_condition::WARN_LEVEL_WARN:
    got_warning= 1;
    break;
  case Sql_condition::WARN_LEVEL_ERROR:
    break;
  default:
    DBUG_ASSERT(FALSE);
  }

  if (handle_condition(sql_errno, sqlstate, level, msg, &cond))
    DBUG_RETURN(cond);

  if (level == Sql_condition::WARN_LEVEL_ERROR)
  {
    is_slave_error=  1; // needed to catch query errors during replication

    /*
      thd->lex->current_select == 0 if lex structure is not inited
      (not query command (COM_QUERY))
    */
    if (lex->current_select &&
        lex->current_select->no_error && !is_fatal_error)
    {
      DBUG_PRINT("error",
                 ("Error converted to warning: current_select: no_error %d  "
                  "fatal_error: %d",
                  (lex->current_select ?
                   lex->current_select->no_error : 0),
                  (int) is_fatal_error));
    }
    else
    {
      if (!da->is_error())
      {
        set_row_count_func(-1);
        da->set_error_status(sql_errno, msg, sqlstate, cond);
      }
    }
  }

  query_cache_abort(&query_cache_tls);

  /* 
     Avoid pushing a condition for fatal out of memory errors as this will 
     require memory allocation and therefore might fail. Non fatal out of 
     memory errors can occur if raised by SIGNAL/RESIGNAL statement.
  */
  if (!(is_fatal_error && (sql_errno == EE_OUTOFMEMORY ||
                           sql_errno == ER_OUTOFMEMORY)))
  {
    cond= da->push_warning(this, sql_errno, sqlstate, level, msg);
  }
  DBUG_RETURN(cond);
}

extern "C"
void *thd_alloc(MYSQL_THD thd, unsigned int size)
{
  return thd->alloc(size);
}

extern "C"
void *thd_calloc(MYSQL_THD thd, unsigned int size)
{
  return thd->calloc(size);
}

extern "C"
char *thd_strdup(MYSQL_THD thd, const char *str)
{
  return thd->strdup(str);
}

extern "C"
char *thd_strmake(MYSQL_THD thd, const char *str, unsigned int size)
{
  return thd->strmake(str, size);
}

extern "C"
LEX_STRING *thd_make_lex_string(THD *thd, LEX_STRING *lex_str,
                                const char *str, unsigned int size,
                                int allocate_lex_string)
{
  return thd->make_lex_string(lex_str, str, size,
                              (bool) allocate_lex_string);
}

extern "C"
void *thd_memdup(MYSQL_THD thd, const void* str, unsigned int size)
{
  return thd->memdup(str, size);
}

extern "C"
void thd_get_xid(const MYSQL_THD thd, MYSQL_XID *xid)
{
  *xid = *(MYSQL_XID *) &thd->transaction.xid_state.xid;
}

#ifdef _WIN32
extern "C"   THD *_current_thd_noinline(void)
{
  return my_pthread_getspecific_ptr(THD*,THR_THD);
}
#endif
/*
  Init common variables that has to be reset on start and on change_user
*/

void THD::init(void)
{
  mysql_mutex_lock(&LOCK_global_system_variables);
  plugin_thdvar_init(this, m_enable_plugins);
  /*
    variables= global_system_variables above has reset
    variables.pseudo_thread_id to 0. We need to correct it here to
    avoid temporary tables replication failure.
  */
  variables.pseudo_thread_id= thread_id;
  variables.pseudo_server_id= 0;
  mysql_mutex_unlock(&LOCK_global_system_variables);
  server_status= SERVER_STATUS_AUTOCOMMIT;
  if (variables.sql_mode & MODE_NO_BACKSLASH_ESCAPES)
    server_status|= SERVER_STATUS_NO_BACKSLASH_ESCAPES;

  transaction.all.reset_unsafe_rollback_flags();
  transaction.stmt.reset_unsafe_rollback_flags();
  open_options=ha_open_options;
  update_lock_default= (variables.low_priority_updates ?
			TL_WRITE_LOW_PRIORITY :
			TL_WRITE);
  tx_isolation= (enum_tx_isolation) variables.tx_isolation;
  tx_read_only= variables.tx_read_only;
  update_charset();
  reset_current_stmt_binlog_format_row();
  reset_binlog_local_stmt_filter();
  memset(&status_var, 0, sizeof(status_var));
  binlog_row_event_extra_data= 0;

  if (variables.sql_log_bin)
    variables.option_bits|= OPTION_BIN_LOG;
  else
    variables.option_bits&= ~OPTION_BIN_LOG;
  reset_stats();

#if defined(ENABLED_DEBUG_SYNC)
  /* Initialize the Debug Sync Facility. See debug_sync.cc. */
  debug_sync_init_thread(this);
#endif /* defined(ENABLED_DEBUG_SYNC) */

  owned_gtid.sidno= 0;
  owned_gtid.gno= 0;

  clear_slow_extended();
}

// Resets stats in a THD.
void THD::reset_stats(void)
{
  current_connect_time=    time(NULL);
  last_global_update_time= current_connect_time;
  reset_diff_stats();
}

// Resets the 'diff' stats, which are used to update global stats.
void THD::reset_diff_stats(void)
{
  diff_total_busy_time=            0;
  diff_total_cpu_time=             0;
  diff_total_bytes_received=       0;
  diff_total_bytes_sent=           0;
  diff_total_binlog_bytes_written= 0;
  diff_total_sent_rows=            0;
  diff_total_updated_rows=         0;
  diff_total_read_rows=            0;
  diff_select_commands=            0;
  diff_update_commands=            0;
  diff_other_commands=             0;
  diff_commit_trans=               0;
  diff_rollback_trans=             0;
  diff_denied_connections=         0;
  diff_lost_connections=           0;
  diff_access_denied_errors=       0;
  diff_empty_queries=              0;
  diff_disconnects=                0;
}

// Updates 'diff' stats of a THD.
void THD::update_stats(bool ran_command)
{
  diff_total_busy_time+=            busy_time;
  diff_total_cpu_time+=             cpu_time;
  diff_total_bytes_received+=       bytes_received;
  diff_total_bytes_sent+=           bytes_sent;
  diff_total_binlog_bytes_written+= binlog_bytes_written;
  diff_total_sent_rows+=            sent_row_count_2;
  diff_total_updated_rows+=         updated_row_count;
  // diff_total_read_rows is updated in handler.cc.

  if (ran_command)
  {
    // The replication thread has the COM_CONNECT command.
    DBUG_ASSERT(get_command() != COM_SLEEP);
    if ((get_command() == COM_QUERY || get_command() == COM_CONNECT) &&
        (lex->sql_command >= 0 && lex->sql_command < SQLCOM_END)) {
      // A SQL query.
      if (lex->sql_command == SQLCOM_SELECT)
      {
        diff_select_commands++;
        if (!sent_row_count_2)
          diff_empty_queries++;
      }
      else if ((sql_command_flags[lex->sql_command] & CF_STATUS_COMMAND) != 0)
      {
        // 'SHOW ' commands become SQLCOM_SELECT.
        diff_other_commands++;
        // 'SHOW ' commands shouldn't inflate total sent row count.
        diff_total_sent_rows-= sent_row_count_2;
      } else if (is_update_query(lex->sql_command)) {
        diff_update_commands++;
      } else {
        diff_other_commands++;
      }
    }
  }
  // diff_commit_trans is updated in handler.cc.
  // diff_rollback_trans is updated in handler.cc.
  // diff_denied_connections is updated in sql_parse.cc.
  // diff_lost_connections is updated in sql_parse.cc.
  // diff_access_denied_errors is updated in sql_parse.cc.

  /* reset counters to zero to avoid double-counting since values
     are already store in diff_total_*.
  */

  busy_time=            0;
  cpu_time=             0;
  bytes_received=       0;
  bytes_sent=           0;
  binlog_bytes_written= 0;
  updated_row_count=    0;
  sent_row_count_2=     0;
}

/*
  Init THD for query processing.
  This has to be called once before we call mysql_parse.
  See also comments in sql_class.h.
*/

void THD::init_for_queries(Relay_log_info *rli)
{
  set_time(); 
  ha_enable_transaction(this,TRUE);

  reset_root_defaults(mem_root, variables.query_alloc_block_size,
                      variables.query_prealloc_size);
  reset_root_defaults(&transaction.mem_root,
                      variables.trans_alloc_block_size,
                      variables.trans_prealloc_size);
  transaction.xid_state.xid.null();
  transaction.xid_state.in_thd=1;
#if defined(MYSQL_SERVER) && defined(HAVE_REPLICATION)
  if (rli)
  {
    if ((rli->deferred_events_collecting= rpl_filter->is_on()))
    {
      rli->deferred_events= new Deferred_log_events(rli);
    }
    rli_slave= rli;

    DBUG_ASSERT(rli_slave->info_thd == this && slave_thread);
  }
#endif
}


/*
  Do what's needed when one invokes change user

  SYNOPSIS
    change_user()

  IMPLEMENTATION
    Reset all resources that are connection specific
*/


void THD::change_user(void)
{
  mysql_mutex_lock(&LOCK_status);
  add_to_status(&global_status_var, &status_var);
  memset(&status_var, 0, sizeof(status_var));
  mysql_mutex_unlock(&LOCK_status);

  cleanup();
  killed= NOT_KILLED;
  cleanup_done= 0;
  init();
  stmt_map.reset();
  my_hash_init(&user_vars, system_charset_info, USER_VARS_HASH_SIZE, 0, 0,
               (my_hash_get_key) get_var_key,
               (my_hash_free_key) free_user_var, 0);
  sp_cache_clear(&sp_proc_cache);
  sp_cache_clear(&sp_func_cache);
}


/*
  Do what's needed when one invokes change user.
  Also used during THD::release_resources, i.e. prior to THD destruction.
*/
void THD::cleanup(void)
{
  DBUG_ENTER("THD::cleanup");
  DBUG_ASSERT(cleanup_done == 0);
  DEBUG_SYNC(this, "thd_cleanup_start");

  killed= KILL_CONNECTION;
#ifdef ENABLE_WHEN_BINLOG_WILL_BE_ABLE_TO_PREPARE
  if (transaction.xid_state.xa_state == XA_PREPARED)
  {
#error xid_state in the cache should be replaced by the allocated value
  }
#endif
  {
    transaction.xid_state.xa_state= XA_NOTR;
    trans_rollback(this);
    xid_cache_delete(&transaction.xid_state);
  }

  locked_tables_list.unlock_locked_tables(this);
  mysql_ha_cleanup(this);

  DBUG_ASSERT(open_tables == NULL);
  /*
    If the thread was in the middle of an ongoing transaction (rolled
    back a few lines above) or under LOCK TABLES (unlocked the tables
    and left the mode a few lines above), there will be outstanding
    metadata locks. Release them.
  */
  mdl_context.release_transactional_locks();

  /* Release backup locks, if acquired */
  if (backup_binlog_lock.is_acquired())
    backup_binlog_lock.release(this);
  if (backup_tables_lock.is_acquired())
    backup_tables_lock.release(this);

  /* Release the global read lock, if acquired. */
  if (global_read_lock.is_acquired())
    global_read_lock.unlock_global_read_lock(this);

  delete_dynamic(&user_var_events);
  my_hash_free(&user_vars);
  close_temporary_tables(this);
  sp_cache_clear(&sp_proc_cache);
  sp_cache_clear(&sp_func_cache);
  mysql_ull_cleanup(this);

  /* All metadata locks must have been released by now. */
  DBUG_ASSERT(!mdl_context.has_locks());
  /*
    Actions above might generate events for the binary log, so we
    commit the current transaction coordinator after executing cleanup
    actions.
   */
  if (tc_log)
    tc_log->commit(this, true);

  /*
    Debug sync system must be closed after tc_log->commit(), because
    DEBUG_SYNC is used in commit code.
  */
#if defined(ENABLED_DEBUG_SYNC)
  /* End the Debug Sync Facility. See debug_sync.cc. */
  debug_sync_end_thread(this);
#endif /* defined(ENABLED_DEBUG_SYNC) */

  cleanup_done=1;
  DBUG_VOID_RETURN;
}


/**
  Release most resources, prior to THD destruction.
 */
void THD::release_resources()
{
  mysql_mutex_assert_not_owner(&LOCK_thread_count);
  DBUG_ASSERT(m_release_resources_done == false);

  mysql_mutex_lock(&LOCK_status);
  add_to_status(&global_status_var, &status_var);
  memset(&status_var, 0, sizeof(status_var));
  mysql_mutex_unlock(&LOCK_status);

  /* Ensure that no one is using THD */
  mysql_mutex_lock(&LOCK_thd_data);

  /* Close connection */
#ifndef EMBEDDED_LIBRARY
  if (net.vio)
  {
    vio_delete(net.vio);
    net_end(&net);
    net.vio= NULL;
  }
#endif
  mysql_mutex_unlock(&LOCK_thd_data);

  stmt_map.reset();                     /* close all prepared statements */
  if (!cleanup_done)
    cleanup();

  mdl_context.destroy();
  ha_close_connection(this);
  mysql_audit_release(this);
  if (m_enable_plugins)
    plugin_thdvar_cleanup(this);

  m_release_resources_done= true;
}


THD::~THD()
{
  mysql_mutex_assert_not_owner(&LOCK_thread_count);
  THD_CHECK_SENTRY(this);
  DBUG_ENTER("~THD()");
  DBUG_PRINT("info", ("THD dtor, this %p", this));

  if (!m_release_resources_done)
    release_resources();

  clear_next_event_pos();

  /* Ensure that no one is using THD */
  mysql_mutex_lock(&LOCK_thd_data);
  mysql_mutex_unlock(&LOCK_thd_data);

  DBUG_ASSERT(timer == NULL);

  if (timer_cache)
    thd_timer_end(timer_cache);

  DBUG_PRINT("info", ("freeing security context"));
  main_security_ctx.destroy();
  my_free(db);
  db= NULL;
  free_root(&transaction.mem_root,MYF(0));
  mysql_mutex_destroy(&LOCK_thd_data);
  mysql_mutex_destroy(&LOCK_temporary_tables);
#ifndef DBUG_OFF
  dbug_sentry= THD_SENTRY_GONE;
#endif  
#ifndef EMBEDDED_LIBRARY
  if (rli_fake)
  {
    rli_fake->end_info();
    delete rli_fake;
    rli_fake= NULL;
  }

  if (variables.gtid_next_list.gtid_set != NULL)
  {
#ifdef HAVE_GTID_NEXT_LIST
    delete variables.gtid_next_list.gtid_set;
    variables.gtid_next_list.gtid_set= NULL;
    variables.gtid_next_list.is_non_null= false;
#else
    DBUG_ASSERT(0);
#endif
  }
  
  mysql_audit_free_thd(this);
  if (rli_slave)
    rli_slave->cleanup_after_session();
#endif

  free_root(&main_mem_root, MYF(0));

  if (m_token_array != NULL)
  {
    my_free(m_token_array);
  }
  DBUG_VOID_RETURN;
}


/*
  Add all status variables to another status variable array

  SYNOPSIS
   add_to_status()
   to_var       add to this array
   from_var     from this array

  NOTES
    This function assumes that all variables are longlong/ulonglong.
    If this assumption will change, then we have to explictely add
    the other variables after the while loop
*/

void add_to_status(STATUS_VAR *to_var, STATUS_VAR *from_var)
{
  int        c;
  ulonglong *end= (ulonglong*) ((uchar*) to_var +
                                offsetof(STATUS_VAR, last_system_status_var) +
                                sizeof(ulonglong));
  ulonglong *to= (ulonglong*) to_var, *from= (ulonglong*) from_var;

  while (to != end)
    *(to++)+= *(from++);

  to_var->com_other+= from_var->com_other;

  for (c= 0; c< SQLCOM_END; c++)
    to_var->com_stat[(uint) c] += from_var->com_stat[(uint) c];
}

/*
  Add the difference between two status variable arrays to another one.

  SYNOPSIS
    add_diff_to_status
    to_var       add to this array
    from_var     from this array
    dec_var      minus this array
  
  NOTE
    This function assumes that all variables are longlong/ulonglong.
*/

void add_diff_to_status(STATUS_VAR *to_var, STATUS_VAR *from_var,
                        STATUS_VAR *dec_var)
{
  int        c;
  ulonglong *end= (ulonglong*) ((uchar*) to_var + offsetof(STATUS_VAR,
                                                           last_system_status_var) +
                                sizeof(ulonglong));
  ulonglong *to= (ulonglong*) to_var,
            *from= (ulonglong*) from_var,
            *dec= (ulonglong*) dec_var;

  while (to != end)
    *(to++)+= *(from++) - *(dec++);

  to_var->com_other+= from_var->com_other - dec_var->com_other;

  for (c= 0; c< SQLCOM_END; c++)
    to_var->com_stat[(uint) c] += from_var->com_stat[(uint) c] -dec_var->com_stat[(uint) c];
}


/**
  Awake a thread.

  @param[in]  state_to_set    value for THD::killed

  This is normally called from another thread's THD object.

  @note Do always call this while holding LOCK_thd_data.
*/

void THD::awake(THD::killed_state state_to_set)
{
  DBUG_ENTER("THD::awake");
  DBUG_PRINT("enter", ("this: %p current_thd: %p", this, current_thd));
  THD_CHECK_SENTRY(this);
  mysql_mutex_assert_owner(&LOCK_thd_data);

  /*
    If there is no command executing on the server, we should not set the
    killed flag so that it does not affect the next command incorrectly.
  */
  if (!this->m_server_idle)
    /* Set the 'killed' flag of 'this', which is the target THD object. */
    killed= state_to_set;

  if (state_to_set != THD::KILL_QUERY &&
      state_to_set != THD::KILL_TIMEOUT)
  {
#ifdef SIGNAL_WITH_VIO_SHUTDOWN
    if (this != current_thd)
    {
      if (active_vio)
        vio_cancel(active_vio, SHUT_RDWR);
    }
#endif

    /* Mark the target thread's alarm request expired, and signal alarm. */
    thr_alarm_kill(thread_id);

    /* Send an event to the scheduler that a thread should be killed. */
    if (!slave_thread)
      MYSQL_CALLBACK(scheduler, post_kill_notification, (this));
  }

  /* Interrupt target waiting inside a storage engine. */
  if (state_to_set != THD::NOT_KILLED)
    ha_kill_connection(this);

  if (state_to_set == THD::KILL_TIMEOUT)
    status_var_increment(status_var.max_statement_time_exceeded);

  /* Broadcast a condition to kick the target if it is waiting on it. */
  if (mysys_var)
  {
    mysql_mutex_lock(&mysys_var->mutex);
    if (!system_thread)		// Don't abort locks
      mysys_var->abort=1;
    /*
      This broadcast could be up in the air if the victim thread
      exits the cond in the time between read and broadcast, but that is
      ok since all we want to do is to make the victim thread get out
      of waiting on current_cond.
      If we see a non-zero current_cond: it cannot be an old value (because
      then exit_cond() should have run and it can't because we have mutex); so
      it is the true value but maybe current_mutex is not yet non-zero (we're
      in the middle of enter_cond() and there is a "memory order
      inversion"). So we test the mutex too to not lock 0.

      Note that there is a small chance we fail to kill. If victim has locked
      current_mutex, but hasn't yet entered enter_cond() (which means that
      current_cond and current_mutex are 0), then the victim will not get
      a signal and it may wait "forever" on the cond (until
      we issue a second KILL or the status it's waiting for happens).
      It's true that we have set its thd->killed but it may not
      see it immediately and so may have time to reach the cond_wait().

      However, where possible, we test for killed once again after
      enter_cond(). This should make the signaling as safe as possible.
      However, there is still a small chance of failure on platforms with
      instruction or memory write reordering.
    */
    if (mysys_var->current_cond && mysys_var->current_mutex)
    {
      DBUG_EXECUTE_IF("before_dump_thread_acquires_current_mutex",
                      {
                      const char act[]=
                      "now signal dump_thread_signal wait_for go_dump_thread";
                      DBUG_ASSERT(!debug_sync_set_action(current_thd,
                                                         STRING_WITH_LEN(act)));
                      };);
      mysql_mutex_lock(mysys_var->current_mutex);
      mysql_cond_broadcast(mysys_var->current_cond);
      mysql_mutex_unlock(mysys_var->current_mutex);
    }
    mysql_mutex_unlock(&mysys_var->mutex);
  }
  DBUG_VOID_RETURN;
}


/**
  Close the Vio associated this session.

  @remark LOCK_thd_data is taken due to the fact that
          the Vio might be disassociated concurrently.
*/

void THD::disconnect()
{
  Vio *vio= NULL;

  mysql_mutex_lock(&LOCK_thd_data);

  killed= THD::KILL_CONNECTION;

#ifdef SIGNAL_WITH_VIO_SHUTDOWN
  /*
    Since a active vio might might have not been set yet, in
    any case save a reference to avoid closing a inexistent
    one or closing the vio twice if there is a active one.
  */
  vio= active_vio;
  shutdown_active_vio();
#endif

  /* Disconnect even if a active vio is not associated. */
  if (net.vio != vio && net.vio != NULL)
  {
    vio_shutdown(net.vio, SHUT_RDWR);
  }

  mysql_mutex_unlock(&LOCK_thd_data);
}


bool THD::notify_shared_lock(MDL_context_owner *ctx_in_use,
                             bool needs_thr_lock_abort)
{
  THD *in_use= ctx_in_use->get_thd();
  bool signalled= FALSE;
  if ((in_use->system_thread & SYSTEM_THREAD_DELAYED_INSERT) &&
      !in_use->killed)
  {
    in_use->killed= THD::KILL_CONNECTION;
    mysql_mutex_lock(&in_use->mysys_var->mutex);
    if (in_use->mysys_var->current_cond)
      mysql_cond_broadcast(in_use->mysys_var->current_cond);
    mysql_mutex_unlock(&in_use->mysys_var->mutex);
    signalled= TRUE;
  }

  if (needs_thr_lock_abort)
  {
    mysql_mutex_lock(&in_use->LOCK_thd_data);
    for (TABLE *thd_table= in_use->open_tables;
         thd_table ;
         thd_table= thd_table->next)
    {
      /*
        Check for TABLE::needs_reopen() is needed since in some places we call
        handler::close() for table instance (and set TABLE::db_stat to 0)
        and do not remove such instances from the THD::open_tables
        for some time, during which other thread can see those instances
        (e.g. see partitioning code).
      */
      if (!thd_table->needs_reopen())
        signalled|= mysql_lock_abort_for_thread(this, thd_table);
    }
    mysql_mutex_unlock(&in_use->LOCK_thd_data);
  }
  return signalled;
}


/*
  Remember the location of thread info, the structure needed for
  sql_alloc() and the structure for the net buffer
*/

bool THD::store_globals()
{
  /*
    Assert that thread_stack is initialized: it's necessary to be able
    to track stack overrun.
  */
  DBUG_ASSERT(thread_stack);

  if (my_pthread_setspecific_ptr(THR_THD,  this) ||
      my_pthread_setspecific_ptr(THR_MALLOC, &mem_root))
    return 1;
  /*
    mysys_var is concurrently readable by a killer thread.
    It is protected by LOCK_thd_data, it is not needed to lock while the
    pointer is changing from NULL not non-NULL. If the kill thread reads
    NULL it doesn't refer to anything, but if it is non-NULL we need to
    ensure that the thread doesn't proceed to assign another thread to
    have the mysys_var reference (which in fact refers to the worker
    threads local storage with key THR_KEY_mysys. 
  */
  mysys_var=my_thread_var;
  DBUG_PRINT("debug", ("mysys_var: 0x%llx", (ulonglong) mysys_var));
  /*
    Let mysqld define the thread id (not mysys)
    This allows us to move THD to different threads if needed.
  */
  mysys_var->id= thread_id;
  real_id= pthread_self();                      // For debugging
  system_tid = my_current_system_tid();
  vio_set_thread_id(net.vio, real_id);
  /*
    We have to call thr_lock_info_init() again here as THD may have been
    created in another thread
  */
  thr_lock_info_init(&lock_info);
  return 0;
}

/*
  Remove the thread specific info (THD and mem_root pointer) stored during
  store_global call for this thread.
*/
bool THD::restore_globals()
{
  /*
    Assert that thread_stack is initialized: it's necessary to be able
    to track stack overrun.
  */
  DBUG_ASSERT(thread_stack);
  
  /* Undocking the thread specific data. */
  my_pthread_setspecific_ptr(THR_THD, NULL);
  my_pthread_setspecific_ptr(THR_MALLOC, NULL);
  
  return 0;
}


/*
  Cleanup after query.

  SYNOPSIS
    THD::cleanup_after_query()

  DESCRIPTION
    This function is used to reset thread data to its default state.

  NOTE
    This function is not suitable for setting thread data to some
    non-default values, as there is only one replication thread, so
    different master threads may overwrite data of each other on
    slave.
*/

void THD::cleanup_after_query()
{
  /*
    Reset rand_used so that detection of calls to rand() will save random 
    seeds if needed by the slave.

    Do not reset rand_used if inside a stored function or trigger because 
    only the call to these operations is logged. Thus only the calling 
    statement needs to detect rand() calls made by its substatements. These
    substatements must not set rand_used to 0 because it would remove the
    detection of rand() by the calling statement. 
  */
  if (!in_sub_stmt) /* stored functions and triggers are a special case */
  {
    /* Forget those values, for next binlogger: */
    stmt_depends_on_first_successful_insert_id_in_prev_stmt= 0;
    auto_inc_intervals_in_cur_stmt_for_binlog.empty();
    rand_used= 0;
    binlog_accessed_db_names= NULL;

    if (gtid_mode > 0)
      gtid_post_statement_checks(this);
#ifndef EMBEDDED_LIBRARY
    /*
      Clean possible unused INSERT_ID events by current statement.
      is_update_query() is needed to ignore SET statements:
        Statements that don't update anything directly and don't
        used stored functions. This is mostly necessary to ignore
        statements in binlog between SET INSERT_ID and DML statement
        which is intended to consume its event (there can be other
        SET statements between them).
    */
    if ((rli_slave || rli_fake) && is_update_query(lex->sql_command))
      auto_inc_intervals_forced.empty();
#endif
  }

  /*
    In case of stored procedures, stored functions, triggers and events
    m_trans_fixed_log_file will not be set to NULL. The memory will be reused.
  */
  if (!sp_runtime_ctx)
    m_trans_fixed_log_file= NULL;

  /*
    Forget the binlog stmt filter for the next query.
    There are some code paths that:
    - do not call THD::decide_logging_format()
    - do call THD::binlog_query(),
    making this reset necessary.
  */
  reset_binlog_local_stmt_filter();
  if (first_successful_insert_id_in_cur_stmt > 0)
  {
    /* set what LAST_INSERT_ID() will return */
    first_successful_insert_id_in_prev_stmt= 
      first_successful_insert_id_in_cur_stmt;
    first_successful_insert_id_in_cur_stmt= 0;
    substitute_null_with_insert_id= TRUE;
  }
  arg_of_last_insert_id_function= 0;
  /* Free Items that were created during this execution */
  free_items();
  /* Reset where. */
  where= THD::DEFAULT_WHERE;
  /* reset table map for multi-table update */
  table_map_for_update= 0;
  m_binlog_invoker= FALSE;
  /* reset replication info structure */
  if (lex && lex->mi.repl_ignore_server_ids.buffer) 
  {
    delete_dynamic(&lex->mi.repl_ignore_server_ids);
  }
#ifndef EMBEDDED_LIBRARY
  if (rli_slave)
    rli_slave->cleanup_after_query();
#endif
}


LEX_STRING *
make_lex_string_root(MEM_ROOT *mem_root,
                     LEX_STRING *lex_str, const char* str, uint length,
                     bool allocate_lex_string)
{
  if (allocate_lex_string)
    if (!(lex_str= (LEX_STRING *)alloc_root(mem_root, sizeof(LEX_STRING))))
      return 0;
  if (!(lex_str->str= strmake_root(mem_root, str, length)))
    return 0;
  lex_str->length= length;
  return lex_str;
}

/**
  Create a LEX_STRING in this connection.

  @param lex_str  pointer to LEX_STRING object to be initialized
  @param str      initializer to be copied into lex_str
  @param length   length of str, in bytes
  @param allocate_lex_string  if TRUE, allocate new LEX_STRING object,
                              instead of using lex_str value
  @return  NULL on failure, or pointer to the LEX_STRING object
*/
LEX_STRING *THD::make_lex_string(LEX_STRING *lex_str,
                                 const char* str, uint length,
                                 bool allocate_lex_string)
{
  return make_lex_string_root (mem_root, lex_str, str,
                               length, allocate_lex_string);
}


/*
  Convert a string to another character set

  @param to             Store new allocated string here
  @param to_cs          New character set for allocated string
  @param from           String to convert
  @param from_length    Length of string to convert
  @param from_cs        Original character set

  @note to will be 0-terminated to make it easy to pass to system funcs

  @retval false ok
  @retval true  End of memory.
                In this case to->str will point to 0 and to->length will be 0.
*/

bool THD::convert_string(LEX_STRING *to, const CHARSET_INFO *to_cs,
			 const char *from, uint from_length,
			 const CHARSET_INFO *from_cs)
{
  DBUG_ENTER("convert_string");
  size_t new_length= to_cs->mbmaxlen * from_length;
  uint errors= 0;
  if (!(to->str= (char*) alloc(new_length+1)))
  {
    to->length= 0;				// Safety fix
    DBUG_RETURN(1);				// EOM
  }
  to->length= copy_and_convert((char*) to->str, new_length, to_cs,
			       from, from_length, from_cs, &errors);
  to->str[to->length]=0;			// Safety
  if (errors != 0)
  {
    char printable_buff[32];
    convert_to_printable(printable_buff, sizeof(printable_buff),
                         from, from_length, from_cs, 6);
    push_warning_printf(this, Sql_condition::WARN_LEVEL_WARN,
                        ER_INVALID_CHARACTER_STRING,
                        ER_THD(this, ER_INVALID_CHARACTER_STRING),
                        from_cs->csname, printable_buff);
  }

  DBUG_RETURN(0);
}


/*
  Convert string from source character set to target character set inplace.

  SYNOPSIS
    THD::convert_string

  DESCRIPTION
    Convert string using convert_buffer - buffer for character set 
    conversion shared between all protocols.

  RETURN
    0   ok
   !0   out of memory
*/

bool THD::convert_string(String *s, const CHARSET_INFO *from_cs,
                         const CHARSET_INFO *to_cs)
{
  uint dummy_errors;
  if (convert_buffer.copy(s->ptr(), s->length(), from_cs, to_cs, &dummy_errors))
    return TRUE;
  /* If convert_buffer >> s copying is more efficient long term */
  if (convert_buffer.alloced_length() >= convert_buffer.length() * 2 ||
      !s->is_alloced())
  {
    return s->copy(convert_buffer);
  }
  s->swap(convert_buffer);
  return FALSE;
}


/*
  Update some cache variables when character set changes
*/

void THD::update_charset()
{
  uint32 not_used;
  charset_is_system_charset=
    !String::needs_conversion(0,
                              variables.character_set_client,
                              system_charset_info,
                              &not_used);
  charset_is_collation_connection= 
    !String::needs_conversion(0,
                              variables.character_set_client,
                              variables.collation_connection,
                              &not_used);
  charset_is_character_set_filesystem= 
    !String::needs_conversion(0,
                              variables.character_set_client,
                              variables.character_set_filesystem,
                              &not_used);
}


/* routings to adding tables to list of changed in transaction tables */

inline static void list_include(CHANGED_TABLE_LIST** prev,
				CHANGED_TABLE_LIST* curr,
				CHANGED_TABLE_LIST* new_table)
{
  if (new_table)
  {
    *prev = new_table;
    (*prev)->next = curr;
  }
}

/* add table to list of changed in transaction tables */

void THD::add_changed_table(TABLE *table)
{
  DBUG_ENTER("THD::add_changed_table(table)");

  DBUG_ASSERT(in_multi_stmt_transaction_mode() && table->file->has_transactions());
  add_changed_table(table->s->table_cache_key.str,
                    (long) table->s->table_cache_key.length);
  DBUG_VOID_RETURN;
}


void THD::add_changed_table(const char *key, long key_length)
{
  DBUG_ENTER("THD::add_changed_table(key)");
  CHANGED_TABLE_LIST **prev_changed = &transaction.changed_tables;
  CHANGED_TABLE_LIST *curr = transaction.changed_tables;

  for (; curr; prev_changed = &(curr->next), curr = curr->next)
  {
    int cmp =  (long)curr->key_length - (long)key_length;
    if (cmp < 0)
    {
      list_include(prev_changed, curr, changed_table_dup(key, key_length));
      DBUG_PRINT("info", 
		 ("key_length: %ld  %u", key_length,
                  (*prev_changed)->key_length));
      DBUG_VOID_RETURN;
    }
    else if (cmp == 0)
    {
      cmp = memcmp(curr->key, key, curr->key_length);
      if (cmp < 0)
      {
	list_include(prev_changed, curr, changed_table_dup(key, key_length));
	DBUG_PRINT("info", 
		   ("key_length:  %ld  %u", key_length,
		    (*prev_changed)->key_length));
	DBUG_VOID_RETURN;
      }
      else if (cmp == 0)
      {
	DBUG_PRINT("info", ("already in list"));
	DBUG_VOID_RETURN;
      }
    }
  }
  *prev_changed = changed_table_dup(key, key_length);
  DBUG_PRINT("info", ("key_length: %ld  %u", key_length,
		      (*prev_changed)->key_length));
  DBUG_VOID_RETURN;
}


CHANGED_TABLE_LIST* THD::changed_table_dup(const char *key, long key_length)
{
  CHANGED_TABLE_LIST* new_table = 
    (CHANGED_TABLE_LIST*) trans_alloc(ALIGN_SIZE(sizeof(CHANGED_TABLE_LIST))+
				      key_length + 1);
  if (!new_table)
  {
    my_error(EE_OUTOFMEMORY, MYF(ME_BELL+ME_FATALERROR),
             ALIGN_SIZE(sizeof(TABLE_LIST)) + key_length + 1);
    killed= KILL_CONNECTION;
    return 0;
  }

  new_table->key= ((char*)new_table)+ ALIGN_SIZE(sizeof(CHANGED_TABLE_LIST));
  new_table->next = 0;
  new_table->key_length = key_length;
  ::memcpy(new_table->key, key, key_length);
  return new_table;
}


int THD::send_explain_fields(select_result *result)
{
  List<Item> field_list;
  Item *item;
  CHARSET_INFO *cs= system_charset_info;
  field_list.push_back(new Item_return_int("id",3, MYSQL_TYPE_LONGLONG));
  field_list.push_back(new Item_empty_string("select_type", 19, cs));
  field_list.push_back(item= new Item_empty_string("table", NAME_CHAR_LEN, cs));
  item->maybe_null= 1;
  if (lex->describe & DESCRIBE_PARTITIONS)
  {
    /* Maximum length of string that make_used_partitions_str() can produce */
    item= new Item_empty_string("partitions", MAX_PARTITIONS * (1 + FN_LEN),
                                cs);
    field_list.push_back(item);
    item->maybe_null= 1;
  }
  field_list.push_back(item= new Item_empty_string("type", 10, cs));
  item->maybe_null= 1;
  field_list.push_back(item=new Item_empty_string("possible_keys",
						  NAME_CHAR_LEN*MAX_KEY, cs));
  item->maybe_null=1;
  field_list.push_back(item=new Item_empty_string("key", NAME_CHAR_LEN, cs));
  item->maybe_null=1;
  field_list.push_back(item=new Item_empty_string("key_len",
						  NAME_CHAR_LEN*MAX_KEY));
  item->maybe_null=1;
  field_list.push_back(item=new Item_empty_string("ref",
                                                  NAME_CHAR_LEN*MAX_REF_PARTS,
                                                  cs));
  item->maybe_null=1;
  field_list.push_back(item= new Item_return_int("rows", 10,
                                                 MYSQL_TYPE_LONGLONG));
  item->maybe_null= 1;
  if (lex->describe & DESCRIBE_EXTENDED)
  {
    field_list.push_back(item= new Item_float(NAME_STRING("filtered"),
                                              0.1234, 2, 4));
    item->maybe_null=1;
  }
  field_list.push_back(new Item_empty_string("Extra", 255, cs));
  item->maybe_null= 1;
  return (result->send_result_set_metadata(field_list,
                                           Protocol::SEND_NUM_ROWS | Protocol::SEND_EOF));
}

#ifdef SIGNAL_WITH_VIO_SHUTDOWN
void THD::shutdown_active_vio()
{
  DBUG_ENTER("shutdown_active_vio");
  mysql_mutex_assert_owner(&LOCK_thd_data);
#ifndef EMBEDDED_LIBRARY
  if (active_vio)
  {
    vio_shutdown(active_vio, SHUT_RDWR);
    active_vio = 0;
  }
#endif
  DBUG_VOID_RETURN;
}
#endif

char *THD::get_client_host_port(THD *client)
{
  Security_context *client_sctx= client->security_ctx;
  char *client_host= NULL;

  if (client->peer_port && (client_sctx->get_host()->length()
                            || client_sctx->get_ip()->length()) &&
      security_ctx->host_or_ip[0])
  {
    if ((client_host= (char *) this->alloc(LIST_PROCESS_HOST_LEN+1)))
      my_snprintf((char *) client_host, LIST_PROCESS_HOST_LEN,
                  "%s:%u", client_sctx->host_or_ip, client->peer_port);
  }
  else
    client_host= this->strdup(client_sctx->host_or_ip[0] ?
                              client_sctx->host_or_ip :
                              client_sctx->get_host()->length() ?
                              client_sctx->get_host()->ptr() : "");

  return client_host;
}

const char *get_client_host(THD *client)
{
  return client->security_ctx->host_or_ip[0] ?
      client->security_ctx->host_or_ip :
      client->security_ctx->get_host()->length() ?
      client->security_ctx->get_host()->ptr() : "";
}

/*
  Register an item tree tree transformation, performed by the query
  optimizer. We need a pointer to runtime_memroot because it may be !=
  thd->mem_root (due to possible set_n_backup_active_arena called for thd).
*/

void THD::nocheck_register_item_tree_change(Item **place, Item *old_value,
                                            MEM_ROOT *runtime_memroot)
{
  Item_change_record *change;
  /*
    Now we use one node per change, which adds some memory overhead,
    but still is rather fast as we use alloc_root for allocations.
    A list of item tree changes of an average query should be short.
  */
  void *change_mem= alloc_root(runtime_memroot, sizeof(*change));
  if (change_mem == 0)
  {
    /*
      OOM, thd->fatal_error() is called by the error handler of the
      memroot. Just return.
    */
    return;
  }
  change= new (change_mem) Item_change_record;
  change->place= place;
  change->old_value= old_value;
  change_list.push_front(change);
}


void THD::change_item_tree_place(Item **old_ref, Item **new_ref)
{
  I_List_iterator<Item_change_record> it(change_list);
  Item_change_record *change;
  while ((change= it++))
  {
    if (change->place == old_ref)
    {
      DBUG_PRINT("info", ("change_item_tree_place old_ref %p new_ref %p",
                          old_ref, new_ref));
      change->place= new_ref;
      break;
    }
  }
}


void THD::rollback_item_tree_changes()
{
  I_List_iterator<Item_change_record> it(change_list);
  Item_change_record *change;
  DBUG_ENTER("rollback_item_tree_changes");

  while ((change= it++))
  {
    DBUG_PRINT("info",
               ("rollback_item_tree_changes "
                "place %p curr_value %p old_value %p",
                change->place, *change->place, change->old_value));
    *change->place= change->old_value;
  }
  /* We can forget about changes memory: it's allocated in runtime memroot */
  change_list.empty();
  DBUG_VOID_RETURN;
}


/*****************************************************************************
** Functions to provide a interface to select results
*****************************************************************************/

select_result::select_result():
  estimated_rowcount(0)
{
  thd=current_thd;
}

void select_result::send_error(uint errcode,const char *err)
{
  my_message(errcode, err, MYF(0));
}


void select_result::cleanup()
{
  /* do nothing */
}

bool select_result::check_simple_select() const
{
  my_error(ER_SP_BAD_CURSOR_QUERY, MYF(0));
  return TRUE;
}


static const String default_line_term("\n",default_charset_info);
static const String default_escaped("\\",default_charset_info);
static const String default_field_term("\t",default_charset_info);
static const String default_xml_row_term("<row>", default_charset_info);
static const String my_empty_string("",default_charset_info);


sql_exchange::sql_exchange(char *name, bool flag,
                           enum enum_filetype filetype_arg)
  :file_name(name), opt_enclosed(0), dumpfile(flag), skip_lines(0)
{
  filetype= filetype_arg;
  field_term= &default_field_term;
  enclosed=   line_start= &my_empty_string;
  line_term=  filetype == FILETYPE_CSV ?
              &default_line_term : &default_xml_row_term;
  escaped=    &default_escaped;
  cs= NULL;
}

bool sql_exchange::escaped_given(void)
{
  return escaped != &default_escaped;
}


bool select_send::send_result_set_metadata(List<Item> &list, uint flags)
{
  bool res;
  if (!(res= thd->protocol->send_result_set_metadata(&list, flags)))
    is_result_set_started= 1;
  return res;
}

void select_send::abort_result_set()
{
  DBUG_ENTER("select_send::abort_result_set");

  if (is_result_set_started && thd->sp_runtime_ctx)
  {
    /*
      We're executing a stored procedure, have an open result
      set and an SQL exception condition. In this situation we
      must abort the current statement, silence the error and
      start executing the continue/exit handler if one is found.
      Before aborting the statement, let's end the open result set, as
      otherwise the client will hang due to the violation of the
      client/server protocol.
    */
    thd->sp_runtime_ctx->end_partial_result_set= TRUE;
  }
  DBUG_VOID_RETURN;
}


/** 
  Cleanup an instance of this class for re-use
  at next execution of a prepared statement/
  stored procedure statement.
*/

void select_send::cleanup()
{
  is_result_set_started= FALSE;
}

/* Send data to client. Returns 0 if ok */

bool select_send::send_data(List<Item> &items)
{
  Protocol *protocol= thd->protocol;
  DBUG_ENTER("select_send::send_data");

  if (unit->offset_limit_cnt)
  {						// using limit offset,count
    unit->offset_limit_cnt--;
    DBUG_RETURN(FALSE);
  }

  /*
    We may be passing the control from mysqld to the client: release the
    InnoDB adaptive hash S-latch to avoid thread deadlocks if it was reserved
    by thd
  */
  ha_release_temporary_latches(thd);

  protocol->prepare_for_resend();
  if (protocol->send_result_set_row(&items))
  {
    protocol->remove_last_row();
    DBUG_RETURN(TRUE);
  }

  thd->inc_sent_row_count(1);
  thd->sent_row_count_2++;
  DEBUG_SYNC(thd, "sent_row");

  if (thd->vio_ok())
    DBUG_RETURN(protocol->write());

  DBUG_RETURN(0);
}

bool select_send::send_eof()
{
  /* 
    We may be passing the control from mysqld to the client: release the
    InnoDB adaptive hash S-latch to avoid thread deadlocks if it was reserved
    by thd 
  */
  ha_release_temporary_latches(thd);

  /* 
    Don't send EOF if we're in error condition (which implies we've already
    sent or are sending an error)
  */
  if (thd->is_error())
    return TRUE;
  ::my_eof(thd);
  is_result_set_started= 0;
  return FALSE;
}


/************************************************************************
  Handling writing to file
************************************************************************/

void select_to_file::send_error(uint errcode,const char *err)
{
  my_message(errcode, err, MYF(0));
  if (file > 0)
  {
    (void) end_io_cache(&cache);
    mysql_file_close(file, MYF(0));
    /* Delete file on error */
    mysql_file_delete(key_select_to_file, path, MYF(0));
    file= -1;
  }
}


bool select_to_file::send_eof()
{
  int error= MY_TEST(end_io_cache(&cache));
  if (mysql_file_close(file, MYF(MY_WME)) || thd->is_error())
    error= true;

  if (!error)
  {
    ::my_ok(thd,row_count);
  }
  file= -1;
  return error;
}


void select_to_file::cleanup()
{
  /* In case of error send_eof() may be not called: close the file here. */
  if (file >= 0)
  {
    (void) end_io_cache(&cache);
    mysql_file_close(file, MYF(0));
    file= -1;
  }
  path[0]= '\0';
  row_count= 0;
}


select_to_file::~select_to_file()
{
  if (file >= 0)
  {					// This only happens in case of error
    (void) end_io_cache(&cache);
    mysql_file_close(file, MYF(0));
    file= -1;
  }
}

/***************************************************************************
** Export of select to textfile
***************************************************************************/

select_export::~select_export()
{
  thd->set_sent_row_count(row_count);
  thd->sent_row_count_2= row_count;
}


/*
  Create file with IO cache

  SYNOPSIS
    create_file()
    thd			Thread handle
    path		File name
    exchange		Excange class
    cache		IO cache

  RETURN
    >= 0 	File handle
   -1		Error
*/


static File create_file(THD *thd, char *path, sql_exchange *exchange,
			IO_CACHE *cache)
{
  File file= -1;
  bool new_file_created= false;
  MY_STAT stat_arg;

  uint option= MY_UNPACK_FILENAME | MY_RELATIVE_PATH;

#ifdef DONT_ALLOW_FULL_LOAD_DATA_PATHS
  option|= MY_REPLACE_DIR;			// Force use of db directory
#endif

  if (!dirname_length(exchange->file_name))
  {
    strxnmov(path, FN_REFLEN-1, mysql_real_data_home, thd->db ? thd->db : "",
             NullS);
    (void) fn_format(path, exchange->file_name, path, "", option);
  }
  else
    (void) fn_format(path, exchange->file_name, mysql_real_data_home, "", option);

  if (!is_secure_file_path(path))
  {
    /* Write only allowed to dir or subdir specified by secure_file_priv */
    my_error(ER_OPTION_PREVENTS_STATEMENT, MYF(0), "--secure-file-priv");
    return -1;
  }

  if (my_stat(path, &stat_arg, MYF(0)))
  {
    /* Check if file is named pipe or unix socket */
    if (MY_S_ISFIFO(stat_arg.st_mode))
      file= mysql_file_open(key_select_to_file,
                            path, O_WRONLY, MYF(MY_WME));
#ifndef __WIN__
    if (MY_S_ISSOCK(stat_arg.st_mode))
      file= mysql_unix_socket_connect(key_select_to_file,
                                      path, MYF(MY_WME));
#endif
    if (file < 0)
    {
      if (!(MY_S_ISFIFO(stat_arg.st_mode) || MY_S_ISSOCK(stat_arg.st_mode)))
        my_error(ER_FILE_EXISTS_ERROR, MYF(0), exchange->file_name);
      return -1;
    }
  }
  else
  {
    /* Create the file world readable */
    if ((file= mysql_file_create(key_select_to_file,
                                 path, 0666, O_WRONLY|O_EXCL, MYF(MY_WME))) < 0)
      return file;
    new_file_created= true;
#ifdef HAVE_FCHMOD
    (void) fchmod(file, 0666);      // Because of umask()
#else
    (void) chmod(path, 0666);
#endif
  }
  if (init_io_cache(cache, file, 0L, WRITE_CACHE, 0L, 1, MYF(MY_WME)))
  {
    mysql_file_close(file, MYF(0));
    /* Delete file on error, if it was just created */
    if (new_file_created)
      mysql_file_delete(key_select_to_file, path, MYF(0));
    return -1;
  }
  return file;
}


int
select_export::prepare(List<Item> &list, SELECT_LEX_UNIT *u)
{
  bool blob_flag=0;
  bool string_results= FALSE, non_string_results= FALSE;
  unit= u;
  if ((uint) strlen(exchange->file_name) + NAME_LEN >= FN_REFLEN)
    strmake(path,exchange->file_name,FN_REFLEN-1);

  write_cs= exchange->cs ? exchange->cs : &my_charset_bin;

  if ((file= create_file(thd, path, exchange, &cache)) < 0)
    return 1;
  /* Check if there is any blobs in data */
  {
    List_iterator_fast<Item> li(list);
    Item *item;
    while ((item=li++))
    {
      if (item->max_length >= MAX_BLOB_WIDTH)
      {
	blob_flag=1;
	break;
      }
      if (item->result_type() == STRING_RESULT)
        string_results= TRUE;
      else
        non_string_results= TRUE;
    }
  }
  if (exchange->escaped->numchars() > 1 || exchange->enclosed->numchars() > 1)
  {
    my_error(ER_WRONG_FIELD_TERMINATORS, MYF(0));
    return TRUE;
  }
  if (exchange->escaped->length() > 1 || exchange->enclosed->length() > 1 ||
      !my_isascii(exchange->escaped->ptr()[0]) ||
      !my_isascii(exchange->enclosed->ptr()[0]) ||
      !exchange->field_term->is_ascii() || !exchange->line_term->is_ascii() ||
      !exchange->line_start->is_ascii())
  {
    /*
      Current LOAD DATA INFILE recognizes field/line separators "as is" without
      converting from client charset to data file charset. So, it is supposed,
      that input file of LOAD DATA INFILE consists of data in one charset and
      separators in other charset. For the compatibility with that [buggy]
      behaviour SELECT INTO OUTFILE implementation has been saved "as is" too,
      but the new warning message has been added:

        Non-ASCII separator arguments are not fully supported
    */
    push_warning(thd, Sql_condition::WARN_LEVEL_WARN,
                 WARN_NON_ASCII_SEPARATOR_NOT_IMPLEMENTED,
                 ER(WARN_NON_ASCII_SEPARATOR_NOT_IMPLEMENTED));
  }
  field_term_length=exchange->field_term->length();
  field_term_char= field_term_length ?
                   (int) (uchar) (*exchange->field_term)[0] : INT_MAX;
  if (!exchange->line_term->length())
    exchange->line_term=exchange->field_term;	// Use this if it exists
  field_sep_char= (exchange->enclosed->length() ?
                  (int) (uchar) (*exchange->enclosed)[0] : field_term_char);
  if (exchange->escaped->length() && (exchange->escaped_given() ||
      !(thd->variables.sql_mode & MODE_NO_BACKSLASH_ESCAPES)))
    escape_char= (int) (uchar) (*exchange->escaped)[0];
  else
    escape_char= -1;
  is_ambiguous_field_sep= MY_TEST(strchr(ESCAPE_CHARS, field_sep_char));
  is_unsafe_field_sep= MY_TEST(strchr(NUMERIC_CHARS, field_sep_char));
  line_sep_char= (exchange->line_term->length() ?
                 (int) (uchar) (*exchange->line_term)[0] : INT_MAX);
  if (!field_term_length)
    exchange->opt_enclosed=0;
  if (!exchange->enclosed->length())
    exchange->opt_enclosed=1;			// A little quicker loop
  fixed_row_size= (!field_term_length && !exchange->enclosed->length() &&
		   !blob_flag);
  if ((is_ambiguous_field_sep && exchange->enclosed->is_empty() &&
       (string_results || is_unsafe_field_sep)) ||
      (exchange->opt_enclosed && non_string_results &&
       field_term_length && strchr(NUMERIC_CHARS, field_term_char)))
  {
    push_warning(thd, Sql_condition::WARN_LEVEL_WARN,
                 ER_AMBIGUOUS_FIELD_TERM, ER(ER_AMBIGUOUS_FIELD_TERM));
    is_ambiguous_field_term= TRUE;
  }
  else
    is_ambiguous_field_term= FALSE;

  return 0;
}


#define NEED_ESCAPING(x) ((int) (uchar) (x) == escape_char    || \
                          (enclosed ? (int) (uchar) (x) == field_sep_char      \
                                    : (int) (uchar) (x) == field_term_char) || \
                          (int) (uchar) (x) == line_sep_char  || \
                          !(x))

bool select_export::send_data(List<Item> &items)
{

  DBUG_ENTER("select_export::send_data");
  char buff[MAX_FIELD_WIDTH],null_buff[2],space[MAX_FIELD_WIDTH];
  char cvt_buff[MAX_FIELD_WIDTH];
  String cvt_str(cvt_buff, sizeof(cvt_buff), write_cs);
  bool space_inited=0;
  String tmp(buff,sizeof(buff),&my_charset_bin),*res;
  tmp.length(0);

  if (unit->offset_limit_cnt)
  {						// using limit offset,count
    unit->offset_limit_cnt--;
    DBUG_RETURN(0);
  }
  row_count++;
  Item *item;
  uint used_length=0,items_left=items.elements;
  List_iterator_fast<Item> li(items);

  if (my_b_write(&cache,(uchar*) exchange->line_start->ptr(),
		 exchange->line_start->length()))
    goto err;
  while ((item=li++))
  {
    Item_result result_type=item->result_type();
    bool enclosed = (exchange->enclosed->length() &&
                     (!exchange->opt_enclosed || result_type == STRING_RESULT));
    res=item->str_result(&tmp);
    if (res && !my_charset_same(write_cs, res->charset()) &&
        !my_charset_same(write_cs, &my_charset_bin))
    {
      const char *well_formed_error_pos;
      const char *cannot_convert_error_pos;
      const char *from_end_pos;
      const char *error_pos;
      uint32 bytes;
      uint64 estimated_bytes=
        ((uint64) res->length() / res->charset()->mbminlen + 1) *
        write_cs->mbmaxlen + 1;
      set_if_smaller(estimated_bytes, UINT_MAX32);
      if (cvt_str.realloc((uint32) estimated_bytes))
      {
        my_error(ER_OUTOFMEMORY, MYF(ME_FATALERROR), (uint32) estimated_bytes);
        goto err;
      }

      bytes= well_formed_copy_nchars(write_cs, (char *) cvt_str.ptr(),
                                     cvt_str.alloced_length(),
                                     res->charset(), res->ptr(), res->length(),
                                     UINT_MAX32, // copy all input chars,
                                                 // i.e. ignore nchars parameter
                                     &well_formed_error_pos,
                                     &cannot_convert_error_pos,
                                     &from_end_pos);
      error_pos= well_formed_error_pos ? well_formed_error_pos
                                       : cannot_convert_error_pos;
      if (error_pos)
      {
        char printable_buff[32];
        convert_to_printable(printable_buff, sizeof(printable_buff),
                             error_pos, res->ptr() + res->length() - error_pos,
                             res->charset(), 6);
        push_warning_printf(thd, Sql_condition::WARN_LEVEL_WARN,
                            ER_TRUNCATED_WRONG_VALUE_FOR_FIELD,
                            ER(ER_TRUNCATED_WRONG_VALUE_FOR_FIELD),
                            "string", printable_buff,
                            item->item_name.ptr(), static_cast<long>(row_count));
      }
      else if (from_end_pos < res->ptr() + res->length())
      { 
        /*
          result is longer than UINT_MAX32 and doesn't fit into String
        */
        push_warning_printf(thd, Sql_condition::WARN_LEVEL_WARN,
                            WARN_DATA_TRUNCATED, ER(WARN_DATA_TRUNCATED),
                            item->full_name(), static_cast<long>(row_count));
      }
      cvt_str.length(bytes);
      res= &cvt_str;
    }
    if (res && enclosed)
    {
      if (my_b_write(&cache,(uchar*) exchange->enclosed->ptr(),
		     exchange->enclosed->length()))
	goto err;
    }
    if (!res)
    {						// NULL
      if (!fixed_row_size)
      {
	if (escape_char != -1)			// Use \N syntax
	{
	  null_buff[0]=escape_char;
	  null_buff[1]='N';
	  if (my_b_write(&cache,(uchar*) null_buff,2))
	    goto err;
	}
	else if (my_b_write(&cache,(uchar*) "NULL",4))
	  goto err;
      }
      else
      {
	used_length=0;				// Fill with space
      }
    }
    else
    {
      if (fixed_row_size)
	used_length=min(res->length(),item->max_length);
      else
	used_length=res->length();
      if ((result_type == STRING_RESULT || is_unsafe_field_sep) &&
           escape_char != -1)
      {
        char *pos, *start, *end;
        const CHARSET_INFO *res_charset= res->charset();
        const CHARSET_INFO *character_set_client=
          thd->variables.character_set_client;
        bool check_second_byte= (res_charset == &my_charset_bin) &&
                                 character_set_client->
                                 escape_with_backslash_is_dangerous;
        DBUG_ASSERT(character_set_client->mbmaxlen == 2 ||
                    !character_set_client->escape_with_backslash_is_dangerous);
	for (start=pos=(char*) res->ptr(),end=pos+used_length ;
	     pos != end ;
	     pos++)
	{
#ifdef USE_MB
	  if (use_mb(res_charset))
	  {
	    int l;
	    if ((l=my_ismbchar(res_charset, pos, end)))
	    {
	      pos += l-1;
	      continue;
	    }
	  }
#endif

          /*
            Special case when dumping BINARY/VARBINARY/BLOB values
            for the clients with character sets big5, cp932, gbk and sjis,
            which can have the escape character (0x5C "\" by default)
            as the second byte of a multi-byte sequence.
            
            If
            - pos[0] is a valid multi-byte head (e.g 0xEE) and
            - pos[1] is 0x00, which will be escaped as "\0",
            
            then we'll get "0xEE + 0x5C + 0x30" in the output file.
            
            If this file is later loaded using this sequence of commands:
            
            mysql> create table t1 (a varchar(128)) character set big5;
            mysql> LOAD DATA INFILE 'dump.txt' INTO TABLE t1;
            
            then 0x5C will be misinterpreted as the second byte
            of a multi-byte character "0xEE + 0x5C", instead of
            escape character for 0x00.
            
            To avoid this confusion, we'll escape the multi-byte
            head character too, so the sequence "0xEE + 0x00" will be
            dumped as "0x5C + 0xEE + 0x5C + 0x30".
            
            Note, in the condition below we only check if
            mbcharlen is equal to 2, because there are no
            character sets with mbmaxlen longer than 2
            and with escape_with_backslash_is_dangerous set.
            DBUG_ASSERT before the loop makes that sure.
          */

          if ((NEED_ESCAPING(*pos) ||
               (check_second_byte &&
                my_mbcharlen(character_set_client, (uchar) *pos) == 2 &&
                pos + 1 < end &&
                NEED_ESCAPING(pos[1]))) &&
              /*
               Don't escape field_term_char by doubling - doubling is only
               valid for ENCLOSED BY characters:
              */
              (enclosed || !is_ambiguous_field_term ||
               (int) (uchar) *pos != field_term_char))
          {
	    char tmp_buff[2];
            tmp_buff[0]= ((int) (uchar) *pos == field_sep_char &&
                          is_ambiguous_field_sep) ?
                          field_sep_char : escape_char;
	    tmp_buff[1]= *pos ? *pos : '0';
	    if (my_b_write(&cache,(uchar*) start,(uint) (pos-start)) ||
		my_b_write(&cache,(uchar*) tmp_buff,2))
	      goto err;
	    start=pos+1;
	  }
	}
	if (my_b_write(&cache,(uchar*) start,(uint) (pos-start)))
	  goto err;
      }
      else if (my_b_write(&cache,(uchar*) res->ptr(),used_length))
	goto err;
    }
    if (fixed_row_size)
    {						// Fill with space
      if (item->max_length > used_length)
      {
	/* QQ:  Fix by adding a my_b_fill() function */
	if (!space_inited)
	{
	  space_inited=1;
	  memset(space, ' ', sizeof(space));
	}
	uint length=item->max_length-used_length;
	for (; length > sizeof(space) ; length-=sizeof(space))
	{
	  if (my_b_write(&cache,(uchar*) space,sizeof(space)))
	    goto err;
	}
	if (my_b_write(&cache,(uchar*) space,length))
	  goto err;
      }
    }
    if (res && enclosed)
    {
      if (my_b_write(&cache, (uchar*) exchange->enclosed->ptr(),
                     exchange->enclosed->length()))
        goto err;
    }
    if (--items_left)
    {
      if (my_b_write(&cache, (uchar*) exchange->field_term->ptr(),
                     field_term_length))
        goto err;
    }
  }
  if (my_b_write(&cache,(uchar*) exchange->line_term->ptr(),
		 exchange->line_term->length()))
    goto err;
  DBUG_RETURN(0);
err:
  DBUG_RETURN(1);
}


/***************************************************************************
** Dump  of select to a binary file
***************************************************************************/


int
select_dump::prepare(List<Item> &list MY_ATTRIBUTE((unused)),
		     SELECT_LEX_UNIT *u)
{
  unit= u;
  return (int) ((file= create_file(thd, path, exchange, &cache)) < 0);
}


bool select_dump::send_data(List<Item> &items)
{
  List_iterator_fast<Item> li(items);
  char buff[MAX_FIELD_WIDTH];
  String tmp(buff,sizeof(buff),&my_charset_bin),*res;
  tmp.length(0);
  Item *item;
  DBUG_ENTER("select_dump::send_data");

  if (unit->offset_limit_cnt)
  {						// using limit offset,count
    unit->offset_limit_cnt--;
    DBUG_RETURN(0);
  }
  if (row_count++ > 1) 
  {
    my_message(ER_TOO_MANY_ROWS, ER(ER_TOO_MANY_ROWS), MYF(0));
    goto err;
  }
  while ((item=li++))
  {
    res=item->str_result(&tmp);
    if (!res)					// If NULL
    {
      if (my_b_write(&cache,(uchar*) "",1))
	goto err;
    }
    else if (my_b_write(&cache,(uchar*) res->ptr(),res->length()))
    {
      char errbuf[MYSYS_STRERROR_SIZE];
      my_error(ER_ERROR_ON_WRITE, MYF(0), path, my_errno,
               my_strerror(errbuf, sizeof(errbuf), my_errno));
      goto err;
    }
  }
  DBUG_RETURN(0);
err:
  DBUG_RETURN(1);
}


select_subselect::select_subselect(Item_subselect *item_arg)
{
  item= item_arg;
}


bool select_singlerow_subselect::send_data(List<Item> &items)
{
  DBUG_ENTER("select_singlerow_subselect::send_data");
  Item_singlerow_subselect *it= (Item_singlerow_subselect *)item;
  if (it->assigned())
  {
    my_message(ER_SUBQUERY_NO_1_ROW, ER(ER_SUBQUERY_NO_1_ROW), MYF(0));
    DBUG_RETURN(1);
  }
  if (unit->offset_limit_cnt)
  {				          // Using limit offset,count
    unit->offset_limit_cnt--;
    DBUG_RETURN(0);
  }
  List_iterator_fast<Item> li(items);
  Item *val_item;
  for (uint i= 0; (val_item= li++); i++)
    it->store(i, val_item);
  it->assigned(1);
  DBUG_RETURN(0);
}


void select_max_min_finder_subselect::cleanup()
{
  DBUG_ENTER("select_max_min_finder_subselect::cleanup");
  cache= 0;
  DBUG_VOID_RETURN;
}


bool select_max_min_finder_subselect::send_data(List<Item> &items)
{
  DBUG_ENTER("select_max_min_finder_subselect::send_data");
  Item_maxmin_subselect *it= (Item_maxmin_subselect *)item;
  List_iterator_fast<Item> li(items);
  Item *val_item= li++;
  it->register_value();
  if (it->assigned())
  {
    cache->store(val_item);
    if ((this->*op)())
      it->store(0, cache);
  }
  else
  {
    if (!cache)
    {
      cache= Item_cache::get_cache(val_item);
      switch (val_item->result_type())
      {
      case REAL_RESULT:
	op= &select_max_min_finder_subselect::cmp_real;
	break;
      case INT_RESULT:
	op= &select_max_min_finder_subselect::cmp_int;
	break;
      case STRING_RESULT:
	op= &select_max_min_finder_subselect::cmp_str;
	break;
      case DECIMAL_RESULT:
        op= &select_max_min_finder_subselect::cmp_decimal;
        break;
      case ROW_RESULT:
        // This case should never be choosen
	DBUG_ASSERT(0);
	op= 0;
      }
    }
    cache->store(val_item);
    it->store(0, cache);
  }
  it->assigned(1);
  DBUG_RETURN(0);
}

/**
  Compare two floating point numbers for MAX or MIN.

  Compare two numbers and decide if the number should be cached as the
  maximum/minimum number seen this far. If fmax==true, this is a
  comparison for MAX, otherwise it is a comparison for MIN.

  val1 is the new numer to compare against the current
  maximum/minimum. val2 is the current maximum/minimum.

  ignore_nulls is used to control behavior when comparing with a NULL
  value. If ignore_nulls==false, the behavior is to store the first
  NULL value discovered (i.e, return true, that it is larger than the
  current maximum) and never replace it. If ignore_nulls==true, NULL
  values are not stored. ANY subqueries use ignore_nulls==true, ALL
  subqueries use ignore_nulls==false.

  @retval true if the new number should be the new maximum/minimum.
  @retval false if the maximum/minimum should stay unchanged.
 */
bool select_max_min_finder_subselect::cmp_real()
{
  Item *maxmin= ((Item_singlerow_subselect *)item)->element_index(0);
  double val1= cache->val_real(), val2= maxmin->val_real();
  /*
    If we're ignoring NULLs and the current maximum/minimum is NULL
    (must have been placed there as the first value iterated over) and
    the new value is not NULL, return true so that a new, non-NULL
    maximum/minimum is set. Otherwise, return false to keep the
    current non-NULL maximum/minimum.

    If we're not ignoring NULLs and the current maximum/minimum is not
    NULL, return true to store NULL. Otherwise, return false to keep
    the NULL we've already got.
  */
  if (cache->null_value || maxmin->null_value)
    return (ignore_nulls) ? !(cache->null_value) : !(maxmin->null_value);
  return (fmax) ? (val1 > val2) : (val1 < val2);
}

/**
  Compare two integer numbers for MAX or MIN.

  @see select_max_min_finder_subselect::cmp_real()
*/
bool select_max_min_finder_subselect::cmp_int()
{
  Item *maxmin= ((Item_singlerow_subselect *)item)->element_index(0);
  longlong val1= cache->val_int(), val2= maxmin->val_int();
  if (cache->null_value || maxmin->null_value)
    return (ignore_nulls) ? !(cache->null_value) : !(maxmin->null_value);
  return (fmax) ? (val1 > val2) : (val1 < val2);
}

/**
  Compare two decimal numbers for MAX or MIN.

  @see select_max_min_finder_subselect::cmp_real()
*/
bool select_max_min_finder_subselect::cmp_decimal()
{
  Item *maxmin= ((Item_singlerow_subselect *)item)->element_index(0);
  my_decimal cval, *cvalue= cache->val_decimal(&cval);
  my_decimal mval, *mvalue= maxmin->val_decimal(&mval);
  if (cache->null_value || maxmin->null_value)
    return (ignore_nulls) ? !(cache->null_value) : !(maxmin->null_value);
  return (fmax) 
    ? (my_decimal_cmp(cvalue,mvalue) > 0)
    : (my_decimal_cmp(cvalue,mvalue) < 0);
}

/**
  Compare two strings for MAX or MIN.

  @see select_max_min_finder_subselect::cmp_real()
*/
bool select_max_min_finder_subselect::cmp_str()
{
  String *val1, *val2, buf1, buf2;
  Item *maxmin= ((Item_singlerow_subselect *)item)->element_index(0);
  /*
    as far as both operand is Item_cache buf1 & buf2 will not be used,
    but added for safety
  */
  val1= cache->val_str(&buf1);
  val2= maxmin->val_str(&buf1);
  if (cache->null_value || maxmin->null_value)
    return (ignore_nulls) ? !(cache->null_value) : !(maxmin->null_value);
  return (fmax) 
    ? (sortcmp(val1, val2, cache->collation.collation) > 0)
    : (sortcmp(val1, val2, cache->collation.collation) < 0);
}

bool select_exists_subselect::send_data(List<Item> &items)
{
  DBUG_ENTER("select_exists_subselect::send_data");
  Item_exists_subselect *it= (Item_exists_subselect *)item;
  if (unit->offset_limit_cnt)
  {				          // Using limit offset,count
    unit->offset_limit_cnt--;
    DBUG_RETURN(0);
  }
  /*
    A subquery may be evaluated 1) by executing the JOIN 2) by optimized
    functions (index_subquery, subquery materialization).
    It's only in (1) that we get here when we find a row. In (2) "value" is
    set elsewhere.
  */
  it->value= 1;
  it->assigned(1);
  DBUG_RETURN(0);
}


/***************************************************************************
  Dump of select to variables
***************************************************************************/

int select_dumpvar::prepare(List<Item> &list, SELECT_LEX_UNIT *u)
{
  unit= u;

  if (var_list.elements != list.elements)
  {
    my_message(ER_WRONG_NUMBER_OF_COLUMNS_IN_SELECT,
               ER(ER_WRONG_NUMBER_OF_COLUMNS_IN_SELECT), MYF(0));
    return 1;
  }

  return 0;
}


bool select_dumpvar::check_simple_select() const
{
  my_error(ER_SP_BAD_CURSOR_SELECT, MYF(0));
  return TRUE;
}


void select_dumpvar::cleanup()
{
  row_count= 0;
}


Query_arena::Type Query_arena::type() const
{
  DBUG_ASSERT(0); /* Should never be called */
  return STATEMENT;
}


void Query_arena::free_items()
{
  Item *next;
  DBUG_ENTER("Query_arena::free_items");
  /* This works because items are allocated with sql_alloc() */
  for (; free_list; free_list= next)
  {
    next= free_list->next;
    free_list->delete_self();
  }
  /* Postcondition: free_list is 0 */
  DBUG_VOID_RETURN;
}


void Query_arena::set_query_arena(Query_arena *set)
{
  mem_root=  set->mem_root;
  free_list= set->free_list;
  state= set->state;
}


void Query_arena::cleanup_stmt()
{
  DBUG_ASSERT(! "Query_arena::cleanup_stmt() not implemented");
}

/*
  Statement functions
*/

Statement::Statement(LEX *lex_arg, MEM_ROOT *mem_root_arg,
                     enum_state state_arg, ulong id_arg)
  :Query_arena(mem_root_arg, state_arg),
  id(id_arg),
  mark_used_columns(MARK_COLUMNS_READ),
  lex(lex_arg),
  db(NULL),
  db_length(0)
{
  name.str= NULL;
}


Query_arena::Type Statement::type() const
{
  return STATEMENT;
}


void Statement::set_statement(Statement *stmt)
{
  id=             stmt->id;
  mark_used_columns=   stmt->mark_used_columns;
  lex=            stmt->lex;
  query_string=   stmt->query_string;
}


void
Statement::set_n_backup_statement(Statement *stmt, Statement *backup)
{
  DBUG_ENTER("Statement::set_n_backup_statement");
  backup->set_statement(this);
  set_statement(stmt);
  DBUG_VOID_RETURN;
}


void Statement::restore_backup_statement(Statement *stmt, Statement *backup)
{
  DBUG_ENTER("Statement::restore_backup_statement");
  stmt->set_statement(this);
  set_statement(backup);
  DBUG_VOID_RETURN;
}


void THD::end_statement()
{
  /* Cleanup SQL processing state to reuse this statement in next query. */
  lex_end(lex);
  delete lex->result;
  lex->result= 0;
  /* Note that free_list is freed in cleanup_after_query() */

  /*
    Don't free mem_root, as mem_root is freed in the end of dispatch_command
    (once for any command).
  */
}


void THD::set_n_backup_active_arena(Query_arena *set, Query_arena *backup)
{
  DBUG_ENTER("THD::set_n_backup_active_arena");
  DBUG_ASSERT(backup->is_backup_arena == FALSE);

  backup->set_query_arena(this);
  set_query_arena(set);
#ifndef DBUG_OFF
  backup->is_backup_arena= TRUE;
#endif
  DBUG_VOID_RETURN;
}


void THD::restore_active_arena(Query_arena *set, Query_arena *backup)
{
  DBUG_ENTER("THD::restore_active_arena");
  DBUG_ASSERT(backup->is_backup_arena);
  set->set_query_arena(this);
  set_query_arena(backup);
#ifndef DBUG_OFF
  backup->is_backup_arena= FALSE;
#endif
  DBUG_VOID_RETURN;
}

Statement::~Statement()
{
}

C_MODE_START

static uchar *
get_statement_id_as_hash_key(const uchar *record, size_t *key_length,
                             my_bool not_used MY_ATTRIBUTE((unused)))
{
  const Statement *statement= (const Statement *) record; 
  *key_length= sizeof(statement->id);
  return (uchar *) &((const Statement *) statement)->id;
}

static void delete_statement_as_hash_key(void *key)
{
  delete (Statement *) key;
}

static uchar *get_stmt_name_hash_key(Statement *entry, size_t *length,
                                    my_bool not_used MY_ATTRIBUTE((unused)))
{
  *length= entry->name.length;
  return (uchar*) entry->name.str;
}

C_MODE_END

Statement_map::Statement_map() :
  last_found_statement(0)
{
  enum
  {
    START_STMT_HASH_SIZE = 16,
    START_NAME_HASH_SIZE = 16
  };
  my_hash_init(&st_hash, &my_charset_bin, START_STMT_HASH_SIZE, 0, 0,
               get_statement_id_as_hash_key,
               delete_statement_as_hash_key, MYF(0));
  my_hash_init(&names_hash, system_charset_info, START_NAME_HASH_SIZE, 0, 0,
               (my_hash_get_key) get_stmt_name_hash_key,
               NULL,MYF(0));
}


/*
  Insert a new statement to the thread-local statement map.

  DESCRIPTION
    If there was an old statement with the same name, replace it with the
    new one. Otherwise, check if max_prepared_stmt_count is not reached yet,
    increase prepared_stmt_count, and insert the new statement. It's okay
    to delete an old statement and fail to insert the new one.

  POSTCONDITIONS
    All named prepared statements are also present in names_hash.
    Statement names in names_hash are unique.
    The statement is added only if prepared_stmt_count < max_prepard_stmt_count
    last_found_statement always points to a valid statement or is 0

  RETURN VALUE
    0  success
    1  error: out of resources or max_prepared_stmt_count limit has been
       reached. An error is sent to the client, the statement is deleted.
*/

int Statement_map::insert(THD *thd, Statement *statement)
{
  if (my_hash_insert(&st_hash, (uchar*) statement))
  {
    /*
      Delete is needed only in case of an insert failure. In all other
      cases hash_delete will also delete the statement.
    */
    delete statement;
    my_error(ER_OUT_OF_RESOURCES, MYF(0));
    goto err_st_hash;
  }
  if (statement->name.str && my_hash_insert(&names_hash, (uchar*) statement))
  {
    my_error(ER_OUT_OF_RESOURCES, MYF(0));
    goto err_names_hash;
  }
  mysql_mutex_lock(&LOCK_prepared_stmt_count);
  /*
    We don't check that prepared_stmt_count is <= max_prepared_stmt_count
    because we would like to allow to lower the total limit
    of prepared statements below the current count. In that case
    no new statements can be added until prepared_stmt_count drops below
    the limit.
  */
  if (prepared_stmt_count >= max_prepared_stmt_count)
  {
    mysql_mutex_unlock(&LOCK_prepared_stmt_count);
    my_error(ER_MAX_PREPARED_STMT_COUNT_REACHED, MYF(0),
             max_prepared_stmt_count);
    goto err_max;
  }
  prepared_stmt_count++;
  mysql_mutex_unlock(&LOCK_prepared_stmt_count);

  last_found_statement= statement;
  return 0;

err_max:
  if (statement->name.str)
    my_hash_delete(&names_hash, (uchar*) statement);
err_names_hash:
  my_hash_delete(&st_hash, (uchar*) statement);
err_st_hash:
  return 1;
}


void Statement_map::close_transient_cursors()
{
#ifdef TO_BE_IMPLEMENTED
  Statement *stmt;
  while ((stmt= transient_cursor_list.head()))
    stmt->close_cursor();                 /* deletes itself from the list */
#endif
}


void Statement_map::erase(Statement *statement)
{
  if (statement == last_found_statement)
    last_found_statement= 0;
  if (statement->name.str)
    my_hash_delete(&names_hash, (uchar *) statement);

  my_hash_delete(&st_hash, (uchar *) statement);
  mysql_mutex_lock(&LOCK_prepared_stmt_count);
  DBUG_ASSERT(prepared_stmt_count > 0);
  prepared_stmt_count--;
  mysql_mutex_unlock(&LOCK_prepared_stmt_count);
}


void Statement_map::reset()
{
  /* Must be first, hash_free will reset st_hash.records */
  mysql_mutex_lock(&LOCK_prepared_stmt_count);
  DBUG_ASSERT(prepared_stmt_count >= st_hash.records);
  prepared_stmt_count-= st_hash.records;
  mysql_mutex_unlock(&LOCK_prepared_stmt_count);

  my_hash_reset(&names_hash);
  my_hash_reset(&st_hash);
  last_found_statement= 0;
}


Statement_map::~Statement_map()
{
  /*
    We do not want to grab the global LOCK_prepared_stmt_count mutex here.
    reset() should already have been called to maintain prepared_stmt_count.
   */
  DBUG_ASSERT(st_hash.records == 0);

  my_hash_free(&names_hash);
  my_hash_free(&st_hash);
}

bool select_dumpvar::send_data(List<Item> &items)
{
  List_iterator_fast<my_var> var_li(var_list);
  List_iterator<Item> it(items);
  Item *item;
  my_var *mv;
  Item_func_set_user_var **suv;
  DBUG_ENTER("select_dumpvar::send_data");

  if (unit->offset_limit_cnt)
  {						// using limit offset,count
    unit->offset_limit_cnt--;
    DBUG_RETURN(false);
  }
  if (row_count++) 
  {
    my_message(ER_TOO_MANY_ROWS, ER(ER_TOO_MANY_ROWS), MYF(0));
    DBUG_RETURN(true);
  }
  for (suv= set_var_items; ((mv= var_li++) && (item= it++)); suv++)
  {
    if (mv->local)
    {
      if (thd->sp_runtime_ctx->set_variable(thd, mv->offset, &item))
	    DBUG_RETURN(true);
    }
    else
    {
      /*
        Create Item_func_set_user_vars with delayed non-constness. We
        do this so that Item_get_user_var::const_item() will return
        the same result during
        Item_func_set_user_var::save_item_result() as they did during
        optimization and execution.
       */
      Item_func_set_user_var *suv=
        new Item_func_set_user_var(mv->s, item, true);
      if (suv->fix_fields(thd, 0))
        DBUG_RETURN(true);
      suv->save_item_result(item);
      if (suv->update())
        DBUG_RETURN(true);
    }
  }
  DBUG_RETURN(thd->is_error());
}

bool select_dumpvar::send_eof()
{
  if (! row_count)
    push_warning(thd, Sql_condition::WARN_LEVEL_WARN,
                 ER_SP_FETCH_NO_DATA, ER(ER_SP_FETCH_NO_DATA));
  /*
    Don't send EOF if we're in error condition (which implies we've already
    sent or are sending an error)
  */
  if (thd->is_error())
    return true;

  ::my_ok(thd,row_count);
  return 0;
}

/****************************************************************************
  TMP_TABLE_PARAM
****************************************************************************/

void TMP_TABLE_PARAM::init()
{
  DBUG_ENTER("TMP_TABLE_PARAM::init");
  DBUG_PRINT("enter", ("this: 0x%lx", (ulong)this));
  field_count= sum_func_count= func_count= hidden_field_count= 0;
  group_parts= group_length= group_null_parts= 0;
  quick_group= 1;
  table_charset= 0;
  precomputed_group_by= 0;
  skip_create_table= 0;
  bit_fields_as_long= 0;
  recinfo= 0;
  start_recinfo= 0;
  keyinfo= 0;
  DBUG_VOID_RETURN;
}


void thd_increment_bytes_sent(ulong length)
{
  THD *thd=current_thd;
  if (likely(thd != 0))
  { /* current_thd==0 when close_connection() calls net_send_error() */
    thd->status_var.bytes_sent+= length;
    thd->bytes_sent+= length;
  }
}


void thd_increment_bytes_received(ulong length)
{
  THD * const thd = current_thd;

  thd->status_var.bytes_received+= length;
  thd->bytes_received+= length;
}


void THD::set_status_var_init()
{
  memset(&status_var, 0, sizeof(status_var));
}


void Security_context::init()
{
  user= 0;
  ip.set("", 0, system_charset_info);
  host.set("", 0, system_charset_info);
  external_user.set("", 0, system_charset_info);
  host_or_ip= "connecting host";
  priv_user[0]= priv_host[0]= proxy_user[0]= '\0';
  master_access= 0;
#ifndef NO_EMBEDDED_ACCESS_CHECKS
  db_access= NO_ACCESS;
#endif
  password_expired= false; 
}

void Security_context::destroy()
{
  if (host.ptr() != my_localhost && host.length())
  {
    char *c= (char *) host.ptr();
    host.set("", 0, system_charset_info);
    my_free(c);
  }

  if (user && user != delayed_user)
  {
    my_free(user);
    user= NULL;
  }

  if (external_user.length())
  {
    char *c= (char *) external_user.ptr();
    external_user.set("", 0, system_charset_info);
    my_free(c);
  }

  if (ip.length())
  {
    char *c= (char *) ip.ptr();
    ip.set("", 0, system_charset_info);
    my_free(c);
  }

}


void Security_context::skip_grants()
{
  /* privileges for the user are unknown everything is allowed */
  host_or_ip= (char *)"";
  master_access= ~NO_ACCESS;
  *priv_user= *priv_host= '\0';
}


bool Security_context::set_user(char *user_arg)
{
  my_free(user);
  user= my_strdup(user_arg, MYF(0));
  return user == 0;
}

String *Security_context::get_host()
{
  return (&host);
}

String *Security_context::get_ip()
{
  return (&ip);
}

String *Security_context::get_external_user()
{
  return (&external_user);
}

void Security_context::set_host(const char *str)
{
  uint len= str ? strlen(str) :  0;
  host.set(str, len, system_charset_info);
}

void Security_context::set_ip(const char *str)
{
  uint len= str ? strlen(str) :  0;
  ip.set(str, len, system_charset_info);
}

void Security_context::set_external_user(const char *str)
{
  uint len= str ? strlen(str) :  0;
  external_user.set(str, len, system_charset_info);
}

void Security_context::set_host(const char * str, size_t len)
{
  host.set(str, len, system_charset_info);
  host.c_ptr_quick();
}

#ifndef NO_EMBEDDED_ACCESS_CHECKS
/**
  Initialize this security context from the passed in credentials
  and activate it in the current thread.

  @param       thd
  @param       definer_user
  @param       definer_host
  @param       db
  @param[out]  backup  Save a pointer to the current security context
                       in the thread. In case of success it points to the
                       saved old context, otherwise it points to NULL.


  During execution of a statement, multiple security contexts may
  be needed:
  - the security context of the authenticated user, used as the
    default security context for all top-level statements
  - in case of a view or a stored program, possibly the security
    context of the definer of the routine, if the object is
    defined with SQL SECURITY DEFINER option.

  The currently "active" security context is parameterized in THD
  member security_ctx. By default, after a connection is
  established, this member points at the "main" security context
  - the credentials of the authenticated user.

  Later, if we would like to execute some sub-statement or a part
  of a statement under credentials of a different user, e.g.
  definer of a procedure, we authenticate this user in a local
  instance of Security_context by means of this method (and
  ultimately by means of acl_getroot), and make the
  local instance active in the thread by re-setting
  thd->security_ctx pointer.

  Note, that the life cycle and memory management of the "main" and
  temporary security contexts are different.
  For the main security context, the memory for user/host/ip is
  allocated on system heap, and the THD class frees this memory in
  its destructor. The only case when contents of the main security
  context may change during its life time is when someone issued
  CHANGE USER command.
  Memory management of a "temporary" security context is
  responsibility of the module that creates it.

  @retval TRUE  there is no user with the given credentials. The erro
                is reported in the thread.
  @retval FALSE success
*/

bool
Security_context::
change_security_context(THD *thd,
                        LEX_STRING *definer_user,
                        LEX_STRING *definer_host,
                        LEX_STRING *db,
                        Security_context **backup)
{
  bool needs_change;

  DBUG_ENTER("Security_context::change_security_context");

  DBUG_ASSERT(definer_user->str && definer_host->str);

  *backup= NULL;
  needs_change= (strcmp(definer_user->str, thd->security_ctx->priv_user) ||
                 my_strcasecmp(system_charset_info, definer_host->str,
                               thd->security_ctx->priv_host));
  if (needs_change)
  {
    if (acl_getroot(this, definer_user->str, definer_host->str,
                                definer_host->str, db->str))
    {
      my_error(ER_NO_SUCH_USER, MYF(0), definer_user->str,
               definer_host->str);
      DBUG_RETURN(TRUE);
    }
    *backup= thd->security_ctx;
    thd->security_ctx= this;
  }

  DBUG_RETURN(FALSE);
}


void
Security_context::restore_security_context(THD *thd,
                                           Security_context *backup)
{
  if (backup)
    thd->security_ctx= backup;
}
#endif


bool Security_context::user_matches(Security_context *them)
{
  return ((user != NULL) && (them->user != NULL) &&
          !strcmp(user, them->user));
}


void Log_throttle::new_window(ulonglong now)
{
  count= 0;
  window_end= now + window_size;
}


void Slow_log_throttle::new_window(ulonglong now)
{
  Log_throttle::new_window(now);
  total_exec_time= 0;
  total_lock_time= 0;
}


Slow_log_throttle::Slow_log_throttle(ulong *threshold, mysql_mutex_t *lock,
                                     ulong window_usecs,
                                     bool (*logger)(THD *, const char *, uint),
                                     const char *msg)
  : Log_throttle(window_usecs, msg), total_exec_time(0), total_lock_time(0),
    rate(threshold), log_summary(logger), LOCK_log_throttle(lock)
{
  aggregate_sctx.init();
}


ulong Log_throttle::prepare_summary(ulong rate)
{
  ulong ret= 0;
  /*
    Previous throttling window is over or rate changed.
    Return the number of lines we throttled.
  */
  if (count > rate)
  {
    ret= count - rate;
    count= 0;                                 // prevent writing it again.
  }

  return ret;
}


void Slow_log_throttle::print_summary(THD *thd, ulong suppressed,
                                      ulonglong print_lock_time,
                                      ulonglong print_exec_time)
{
  /*
    We synthesize these values so the totals in the log will be
    correct (just in case somebody analyses them), even if the
    start/stop times won't be (as they're an aggregate which will
    usually mostly lie within [ window_end - window_size ; window_end ]
  */
  ulonglong save_start_utime=      thd->start_utime;
  ulonglong save_utime_after_lock= thd->utime_after_lock;
  Security_context *save_sctx=     thd->security_ctx;

  char buf[128];

  snprintf(buf, sizeof(buf), summary_template, suppressed);

  mysql_mutex_lock(&thd->LOCK_thd_data);
  thd->start_utime=                thd->current_utime() - print_exec_time;
  thd->utime_after_lock=           thd->start_utime + print_lock_time;
  thd->security_ctx=               (Security_context *) &aggregate_sctx;
  mysql_mutex_unlock(&thd->LOCK_thd_data);

  (*log_summary)(thd, buf, strlen(buf));

  mysql_mutex_lock(&thd->LOCK_thd_data);
  thd->security_ctx    = save_sctx;
  thd->start_utime     = save_start_utime;
  thd->utime_after_lock= save_utime_after_lock;
  mysql_mutex_unlock(&thd->LOCK_thd_data);
}


bool Slow_log_throttle::flush(THD *thd)
{
  // Write summary if we throttled.
  mysql_mutex_lock(LOCK_log_throttle);
  ulonglong print_lock_time=  total_lock_time;
  ulonglong print_exec_time=  total_exec_time;
  ulong     suppressed_count= prepare_summary(*rate);
  mysql_mutex_unlock(LOCK_log_throttle);
  if (suppressed_count > 0)
  {
    print_summary(thd, suppressed_count, print_lock_time, print_exec_time);
    return true;
  }
  return false;
}


bool Slow_log_throttle::log(THD *thd, bool eligible)
{
  bool  suppress_current= false;

  /*
    If throttling is enabled, we might have to write a summary even if
    the current query is not of the type we handle.
  */
  if (*rate > 0)
  {
    mysql_mutex_lock(LOCK_log_throttle);

    ulong     suppressed_count=   0;
    ulonglong print_lock_time=    total_lock_time;
    ulonglong print_exec_time=    total_exec_time;
    ulonglong end_utime_of_query= thd->current_utime();

    /*
      If the window has expired, we'll try to write a summary line.
      The subroutine will know whether we actually need to.
    */
    if (!in_window(end_utime_of_query))
    {
      suppressed_count= prepare_summary(*rate);
      // start new window only if this is the statement type we handle
      if (eligible)
        new_window(end_utime_of_query);
    }
    if (eligible && inc_log_count(*rate))
    {
      /*
        Current query's logging should be suppressed.
        Add its execution time and lock time to totals for the current window.
      */
      total_exec_time += (end_utime_of_query - thd->start_utime);
      total_lock_time += (thd->utime_after_lock - thd->start_utime);
      suppress_current= true;
    }

    mysql_mutex_unlock(LOCK_log_throttle);

    /*
      print_summary() is deferred until after we release the locks to
      avoid congestion. All variables we hand in are local to the caller,
      so things would even be safe if print_summary() hadn't finished by the
      time the next one comes around (60s later at the earliest for now).
      The current design will produce correct data, but does not guarantee
      order (there is a theoretical race condition here where the above
      new_window()/unlock() may enable a different thread to print a warning
      for the new window before the current thread gets to print_summary().
      If the requirements ever change, add a print_lock to the object that
      is held during print_summary(), AND that is briefly locked before
      returning from this function if(eligible && !suppress_current).
      This should ensure correct ordering of summaries with regard to any
      follow-up summaries as well as to any (non-suppressed) warnings (of
      the type we handle) from the next window.
    */
    if (suppressed_count > 0)
      print_summary(thd, suppressed_count, print_lock_time, print_exec_time);
  }

  return suppress_current;
}


bool Error_log_throttle::log(THD *thd)
{
  ulonglong end_utime_of_query= thd->current_utime();
  DBUG_EXECUTE_IF("simulate_error_throttle_expiry",
                  end_utime_of_query+=Log_throttle::LOG_THROTTLE_WINDOW_SIZE;);

  /*
    If the window has expired, we'll try to write a summary line.
    The subroutine will know whether we actually need to.
  */
  if (!in_window(end_utime_of_query))
  {
    ulong suppressed_count= prepare_summary(1);

    new_window(end_utime_of_query);

    if (suppressed_count > 0)
      print_summary(suppressed_count);
  }

  /*
    If this is a first error in the current window then do not suppress it.
  */
  return inc_log_count(1);
}


bool Error_log_throttle::flush(THD *thd)
{
  // Write summary if we throttled.
  ulong     suppressed_count= prepare_summary(1);
  if (suppressed_count > 0)
  {
    print_summary(suppressed_count);
    return true;
  }
  return false;
}


/****************************************************************************
  Handling of open and locked tables states.

  This is used when we want to open/lock (and then close) some tables when
  we already have a set of tables open and locked. We use these methods for
  access to mysql.proc table to find definitions of stored routines.
****************************************************************************/

void THD::reset_n_backup_open_tables_state(Open_tables_backup *backup)
{
  DBUG_ENTER("reset_n_backup_open_tables_state");
  backup->set_open_tables_state(this);
  backup->mdl_system_tables_svp= mdl_context.mdl_savepoint();
  reset_open_tables_state();
  state_flags|= Open_tables_state::BACKUPS_AVAIL;
  DBUG_VOID_RETURN;
}


void THD::restore_backup_open_tables_state(Open_tables_backup *backup)
{
  DBUG_ENTER("restore_backup_open_tables_state");
  mdl_context.rollback_to_savepoint(backup->mdl_system_tables_svp);
  /*
    Before we will throw away current open tables state we want
    to be sure that it was properly cleaned up.
  */
  DBUG_ASSERT(open_tables == 0 && temporary_tables == 0 &&
              derived_tables == 0 &&
              lock == 0 &&
              locked_tables_mode == LTM_NONE &&
              get_reprepare_observer() == NULL);

  set_open_tables_state(backup);
  DBUG_VOID_RETURN;
}

/**
  Check the killed state of a user thread
  @param thd  user thread
  @retval 0 the user thread is active
  @retval 1 the user thread has been killed
*/
extern "C" int thd_killed(const MYSQL_THD thd)
{
  return(thd->killed);
}

/**
  Set the killed status of the current statement.

  @param thd  user thread connection handle
*/
extern "C" void thd_set_kill_status(const MYSQL_THD thd)
{
  thd->send_kill_message();
}

/**
  Return the thread id of a user thread
  @param thd user thread
  @return thread id
*/
extern "C" unsigned long thd_get_thread_id(const MYSQL_THD thd)
{
  return((unsigned long)thd->thread_id);
}

/**
  Check if batching is allowed for the thread
  @param thd  user thread
  @retval 1 batching allowed
  @retval 0 batching not allowed
*/
extern "C" int thd_allow_batch(MYSQL_THD thd)
{
  if ((thd->variables.option_bits & OPTION_ALLOW_BATCH) ||
      (thd->slave_thread && opt_slave_allow_batching))
    return 1;
  return 0;
}

enum_tx_isolation thd_get_trx_isolation(const MYSQL_THD thd)
{
	return thd->tx_isolation;
}

#ifdef INNODB_COMPATIBILITY_HOOKS
extern "C" const struct charset_info_st *thd_charset(MYSQL_THD thd)
{
  return(thd->charset());
}

/**
  OBSOLETE : there's no way to ensure the string is null terminated.
  Use thd_query_string instead()
*/
extern "C" char **thd_query(MYSQL_THD thd)
{
  return (&thd->query_string.string.str);
}

/**
  Get the current query string for the thread.

  @param The MySQL internal thread pointer
  @return query string and length. May be non-null-terminated.
*/
extern "C" LEX_STRING * thd_query_string (MYSQL_THD thd)
{
  return(&thd->query_string.string);
}

extern "C" int thd_slave_thread(const MYSQL_THD thd)
{
  return(thd->slave_thread);
}

extern "C" int thd_non_transactional_update(const MYSQL_THD thd)
{
  return thd->transaction.all.has_modified_non_trans_table();
}

extern "C" int thd_binlog_format(const MYSQL_THD thd)
{
  if (mysql_bin_log.is_open() && (thd->variables.option_bits & OPTION_BIN_LOG))
    return (int) thd->variables.binlog_format;
  else
    return BINLOG_FORMAT_UNSPEC;
}

extern "C" void thd_mark_transaction_to_rollback(MYSQL_THD thd, bool all)
{
  DBUG_ASSERT(thd);
  thd->mark_transaction_to_rollback(all);
}

extern "C" bool thd_binlog_filter_ok(const MYSQL_THD thd)
{
  return binlog_filter->db_ok(thd->db);
}

extern "C" bool thd_sqlcom_can_generate_row_events(const MYSQL_THD thd)
{
  return sqlcom_can_generate_row_events(thd->lex->sql_command);
}

extern "C" enum durability_properties thd_get_durability_property(const MYSQL_THD thd)
{
  enum durability_properties ret= HA_REGULAR_DURABILITY;
  
  if (thd != NULL)
    ret= thd->durability_property;

  return ret;
}

/** Get the auto_increment_offset auto_increment_increment.
Needed by InnoDB.
@param thd	Thread object
@param off	auto_increment_offset
@param inc	auto_increment_increment */
extern "C" void thd_get_autoinc(const MYSQL_THD thd, ulong* off, ulong* inc)
{
  *off = thd->variables.auto_increment_offset;
  *inc = thd->variables.auto_increment_increment;
}


/**
  Is strict sql_mode set.
  Needed by InnoDB.
  @param thd	Thread object
  @return True if sql_mode has strict mode (all or trans).
    @retval true  sql_mode has strict mode (all or trans).
    @retval false sql_mode has not strict mode (all or trans).
*/
extern "C" bool thd_is_strict_mode(const MYSQL_THD thd)
{
  return thd->is_strict_mode();
}


#ifndef EMBEDDED_LIBRARY
extern "C" void thd_pool_wait_begin(MYSQL_THD thd, int wait_type);
extern "C" void thd_pool_wait_end(MYSQL_THD thd);

/*
  Interface for MySQL Server, plugins and storage engines to report
  when they are going to sleep/stall.
  
  SYNOPSIS
  thd_wait_begin()
  thd                     Thread object
                          Can be NULL, in this case current THD is used.
  wait_type               Type of wait
                          1 -- short wait (e.g. for mutex)
                          2 -- medium wait (e.g. for disk io)
                          3 -- large wait (e.g. for locked row/table)
  NOTES
    This is used by the threadpool to have better knowledge of which
    threads that currently are actively running on CPUs. When a thread
    reports that it's going to sleep/stall, the threadpool scheduler is
    free to start another thread in the pool most likely. The expected wait
    time is simply an indication of how long the wait is expected to
    become, the real wait time could be very different.

  thd_wait_end MUST be called immediately after waking up again.
*/
extern "C" void thd_wait_begin(MYSQL_THD thd, int wait_type)
{
  if (!thd)
  {
    thd= current_thd;
    if (unlikely(!thd))
      return;
  }
  MYSQL_CALLBACK(thd->scheduler, thd_wait_begin, (thd, wait_type));
}

/**
  Interface for MySQL Server, plugins and storage engines to report
  when they waking up from a sleep/stall.

  @param  thd   Thread handle
  Can be NULL, in this case current THD is used.
*/
extern "C" void thd_wait_end(MYSQL_THD thd)
{
  if (!thd)
  {
    thd= current_thd;
    if (unlikely(!thd))
      return;
  }
  MYSQL_CALLBACK(thd->scheduler, thd_wait_end, (thd));
}
#else
extern "C" void thd_wait_begin(MYSQL_THD thd, int wait_type)
{
  /* do NOTHING for the embedded library */
  return;
}

extern "C" void thd_wait_end(MYSQL_THD thd)
{
  /* do NOTHING for the embedded library */
  return;
}
#endif
#endif // INNODB_COMPATIBILITY_HOOKS */

/****************************************************************************
  Handling of statement states in functions and triggers.

  This is used to ensure that the function/trigger gets a clean state
  to work with and does not cause any side effects of the calling statement.

  It also allows most stored functions and triggers to replicate even
  if they are used items that would normally be stored in the binary
  replication (like last_insert_id() etc...)

  The following things is done
  - Disable binary logging for the duration of the statement
  - Disable multi-result-sets for the duration of the statement
  - Value of last_insert_id() is saved and restored
  - Value set by 'SET INSERT_ID=#' is reset and restored
  - Value for found_rows() is reset and restored
  - examined_row_count is added to the total
  - cuted_fields is added to the total
  - new savepoint level is created and destroyed

  NOTES:
    Seed for random() is saved for the first! usage of RAND()
    We reset examined_row_count and cuted_fields and add these to the
    result to ensure that if we have a bug that would reset these within
    a function, we are not loosing any rows from the main statement.

    We do not reset value of last_insert_id().
****************************************************************************/

void THD::reset_sub_statement_state(Sub_statement_state *backup,
                                    uint new_state)
{
#ifndef EMBEDDED_LIBRARY
  /* BUG#33029, if we are replicating from a buggy master, reset
     auto_inc_intervals_forced to prevent substatement
     (triggers/functions) from using erroneous INSERT_ID value
   */
  if (rpl_master_erroneous_autoinc(this))
  {
    DBUG_ASSERT(backup->auto_inc_intervals_forced.nb_elements() == 0);
    auto_inc_intervals_forced.swap(&backup->auto_inc_intervals_forced);
  }
#endif
  
  backup->option_bits=     variables.option_bits;
  backup->count_cuted_fields= count_cuted_fields;
  backup->in_sub_stmt=     in_sub_stmt;
  backup->enable_slow_log= enable_slow_log;
  backup->limit_found_rows= limit_found_rows;
  backup->examined_row_count= m_examined_row_count;
  backup->sent_row_count= m_sent_row_count;
  backup->cuted_fields=     cuted_fields;
  backup->client_capabilities= client_capabilities;
  backup->savepoints= transaction.savepoints;
  backup->first_successful_insert_id_in_prev_stmt= 
    first_successful_insert_id_in_prev_stmt;
  backup->first_successful_insert_id_in_cur_stmt= 
    first_successful_insert_id_in_cur_stmt;
  reset_sub_statement_state_slow_extended(backup);

  if ((!lex->requires_prelocking() || is_update_query(lex->sql_command)) &&
      !is_current_stmt_binlog_format_row())
  {
    variables.option_bits&= ~OPTION_BIN_LOG;
  }

  if ((backup->option_bits & OPTION_BIN_LOG) &&
       is_update_query(lex->sql_command) &&
       !is_current_stmt_binlog_format_row())
    mysql_bin_log.start_union_events(this, this->query_id);

  /* Disable result sets */
  client_capabilities &= ~CLIENT_MULTI_RESULTS;
  in_sub_stmt|= new_state;
  m_examined_row_count= 0;
  m_sent_row_count= 0;
  cuted_fields= 0;
  transaction.savepoints= 0;
  first_successful_insert_id_in_cur_stmt= 0;
}

void THD::clear_slow_extended()
{
  DBUG_ENTER("THD::clear_slow_extended");
  m_sent_row_count=             0;
  m_examined_row_count=         0;
  bytes_sent_old=               status_var.bytes_sent;
  tmp_tables_used=              0;
  tmp_tables_disk_used=         0;
  tmp_tables_size=              0;
  innodb_was_used=              FALSE;
  if (!(server_status & SERVER_STATUS_IN_TRANS))
    innodb_trx_id= 0;
  innodb_io_reads=              0;
  innodb_io_read=               0;
  innodb_io_reads_wait_timer=   0;
  innodb_lock_que_wait_timer=   0;
  innodb_innodb_que_wait_timer= 0;
  innodb_page_access=           0;
  query_plan_flags=             QPLAN_NONE;
  query_plan_fsort_passes=      0;
  last_errno=                   0;
  DBUG_VOID_RETURN;
}

void THD::reset_sub_statement_state_slow_extended(Sub_statement_state *backup)
{
  DBUG_ENTER("THD::reset_sub_statement_state_slow_extended");
  backup->tmp_tables_used=              tmp_tables_used;
  backup->tmp_tables_disk_used=         tmp_tables_disk_used;
  backup->tmp_tables_size=              tmp_tables_size;
  backup->innodb_was_used=              innodb_was_used;
  backup->innodb_io_reads=              innodb_io_reads;
  backup->innodb_io_read=               innodb_io_read;
  backup->innodb_io_reads_wait_timer=   innodb_io_reads_wait_timer;
  backup->innodb_lock_que_wait_timer=   innodb_lock_que_wait_timer;
  backup->innodb_innodb_que_wait_timer= innodb_innodb_que_wait_timer;
  backup->innodb_page_access=           innodb_page_access;
  backup->query_plan_flags=             query_plan_flags;
  backup->query_plan_fsort_passes=      query_plan_fsort_passes;
  clear_slow_extended();
  DBUG_VOID_RETURN;
}

void THD::restore_sub_statement_state_slow_extended(const Sub_statement_state *backup)
{
  DBUG_ENTER("THD::restore_sub_statement_state_slow_extended");
  tmp_tables_used+=              backup->tmp_tables_used;
  tmp_tables_disk_used+=         backup->tmp_tables_disk_used;
  tmp_tables_size+=              backup->tmp_tables_size;
  innodb_was_used=               (innodb_was_used || backup->innodb_was_used);
  innodb_io_reads+=              backup->innodb_io_reads;
  innodb_io_read+=               backup->innodb_io_read;
  innodb_io_reads_wait_timer+=   backup->innodb_io_reads_wait_timer;
  innodb_lock_que_wait_timer+=   backup->innodb_lock_que_wait_timer;
  innodb_innodb_que_wait_timer+= backup->innodb_innodb_que_wait_timer;
  innodb_page_access+=           backup->innodb_page_access;
  query_plan_flags|=             backup->query_plan_flags;
  query_plan_fsort_passes+=      backup->query_plan_fsort_passes;
  DBUG_VOID_RETURN;
}

void THD::restore_sub_statement_state(Sub_statement_state *backup)
{
  DBUG_ENTER("THD::restore_sub_statement_state");
#ifndef EMBEDDED_LIBRARY
  /* BUG#33029, if we are replicating from a buggy master, restore
     auto_inc_intervals_forced so that the top statement can use the
     INSERT_ID value set before this statement.
   */
  if (rpl_master_erroneous_autoinc(this))
  {
    backup->auto_inc_intervals_forced.swap(&auto_inc_intervals_forced);
    DBUG_ASSERT(backup->auto_inc_intervals_forced.nb_elements() == 0);
  }
#endif

  /*
    To save resources we want to release savepoints which were created
    during execution of function or trigger before leaving their savepoint
    level. It is enough to release first savepoint set on this level since
    all later savepoints will be released automatically.
  */
  if (transaction.savepoints)
  {
    SAVEPOINT *sv;
    for (sv= transaction.savepoints; sv->prev; sv= sv->prev)
    {}
    /* ha_release_savepoint() never returns error. */
    (void)ha_release_savepoint(this, sv);
  }
  count_cuted_fields= backup->count_cuted_fields;
  transaction.savepoints= backup->savepoints;
  variables.option_bits= backup->option_bits;
  in_sub_stmt=      backup->in_sub_stmt;
  enable_slow_log=  backup->enable_slow_log;
  first_successful_insert_id_in_prev_stmt= 
    backup->first_successful_insert_id_in_prev_stmt;
  first_successful_insert_id_in_cur_stmt= 
    backup->first_successful_insert_id_in_cur_stmt;
  limit_found_rows= backup->limit_found_rows;
  set_sent_row_count(backup->sent_row_count);
  client_capabilities= backup->client_capabilities;
  /*
    If we've left sub-statement mode, reset the fatal error flag.
    Otherwise keep the current value, to propagate it up the sub-statement
    stack.

    NOTE: is_fatal_sub_stmt_error can be set only if we've been in the
    sub-statement mode.
  */
  if (!in_sub_stmt)
    is_fatal_sub_stmt_error= false;

  if ((variables.option_bits & OPTION_BIN_LOG) && is_update_query(lex->sql_command) &&
       !is_current_stmt_binlog_format_row())
    mysql_bin_log.stop_union_events(this);

  /*
    The following is added to the old values as we are interested in the
    total complexity of the query
  */
  inc_examined_row_count(backup->examined_row_count);
  cuted_fields+=       backup->cuted_fields;
  restore_sub_statement_state_slow_extended(backup);
  DBUG_VOID_RETURN;
}


void THD::set_statement(Statement *stmt)
{
  mysql_mutex_lock(&LOCK_thd_data);
  Statement::set_statement(stmt);
  mysql_mutex_unlock(&LOCK_thd_data);
}

void THD::set_sent_row_count(ha_rows count)
{
  m_sent_row_count= count;
  MYSQL_SET_STATEMENT_ROWS_SENT(m_statement_psi, m_sent_row_count);
}

void THD::set_examined_row_count(ha_rows count)
{
  m_examined_row_count= count;
  MYSQL_SET_STATEMENT_ROWS_EXAMINED(m_statement_psi, m_examined_row_count);
}

void THD::inc_sent_row_count(ha_rows count)
{
  m_sent_row_count+= count;
  MYSQL_SET_STATEMENT_ROWS_SENT(m_statement_psi, m_sent_row_count);
}

void THD::inc_examined_row_count(ha_rows count)
{
  m_examined_row_count+= count;
  MYSQL_SET_STATEMENT_ROWS_EXAMINED(m_statement_psi, m_examined_row_count);
}

void THD::inc_status_created_tmp_disk_tables()
{
  status_var_increment(status_var.created_tmp_disk_tables);
#ifdef HAVE_PSI_STATEMENT_INTERFACE
  PSI_STATEMENT_CALL(inc_statement_created_tmp_disk_tables)(m_statement_psi, 1);
#endif
}

void THD::inc_status_created_tmp_tables()
{
  status_var_increment(status_var.created_tmp_tables);
  query_plan_flags|= QPLAN_TMP_TABLE;
#ifdef HAVE_PSI_STATEMENT_INTERFACE
  PSI_STATEMENT_CALL(inc_statement_created_tmp_tables)(m_statement_psi, 1);
#endif
}

void THD::inc_status_select_full_join()
{
  status_var_increment(status_var.select_full_join_count);
#ifdef HAVE_PSI_STATEMENT_INTERFACE
  PSI_STATEMENT_CALL(inc_statement_select_full_join)(m_statement_psi, 1);
#endif
}

void THD::inc_status_select_full_range_join()
{
  status_var_increment(status_var.select_full_range_join_count);
#ifdef HAVE_PSI_STATEMENT_INTERFACE
  PSI_STATEMENT_CALL(inc_statement_select_full_range_join)(m_statement_psi, 1);
#endif
}

void THD::inc_status_select_range()
{
  status_var_increment(status_var.select_range_count);
#ifdef HAVE_PSI_STATEMENT_INTERFACE
  PSI_STATEMENT_CALL(inc_statement_select_range)(m_statement_psi, 1);
#endif
}

void THD::inc_status_select_range_check()
{
  status_var_increment(status_var.select_range_check_count);
#ifdef HAVE_PSI_STATEMENT_INTERFACE
  PSI_STATEMENT_CALL(inc_statement_select_range_check)(m_statement_psi, 1);
#endif
}

void THD::inc_status_select_scan()
{
  status_var_increment(status_var.select_scan_count);
#ifdef HAVE_PSI_STATEMENT_INTERFACE
  PSI_STATEMENT_CALL(inc_statement_select_scan)(m_statement_psi, 1);
#endif
}

void THD::inc_status_sort_merge_passes()
{
  status_var_increment(status_var.filesort_merge_passes);
#ifdef HAVE_PSI_STATEMENT_INTERFACE
  PSI_STATEMENT_CALL(inc_statement_sort_merge_passes)(m_statement_psi, 1);
#endif
}

void THD::inc_status_sort_range()
{
  status_var_increment(status_var.filesort_range_count);
#ifdef HAVE_PSI_STATEMENT_INTERFACE
  PSI_STATEMENT_CALL(inc_statement_sort_range)(m_statement_psi, 1);
#endif
}

void THD::inc_status_sort_rows(ha_rows count)
{
  statistic_add(status_var.filesort_rows, count, &LOCK_status);
#ifdef HAVE_PSI_STATEMENT_INTERFACE
  PSI_STATEMENT_CALL(inc_statement_sort_rows)(m_statement_psi, count);
#endif
}

void THD::inc_status_sort_scan()
{
  status_var_increment(status_var.filesort_scan_count);
#ifdef HAVE_PSI_STATEMENT_INTERFACE
  PSI_STATEMENT_CALL(inc_statement_sort_scan)(m_statement_psi, 1);
#endif
}

void THD::set_status_no_index_used()
{
  server_status|= SERVER_QUERY_NO_INDEX_USED;
#ifdef HAVE_PSI_STATEMENT_INTERFACE
  PSI_STATEMENT_CALL(set_statement_no_index_used)(m_statement_psi);
#endif
}

void THD::set_status_no_good_index_used()
{
  server_status|= SERVER_QUERY_NO_GOOD_INDEX_USED;
#ifdef HAVE_PSI_STATEMENT_INTERFACE
  PSI_STATEMENT_CALL(set_statement_no_good_index_used)(m_statement_psi);
#endif
}

void THD::set_command(enum enum_server_command command)
{
  m_command= command;
#ifdef HAVE_PSI_THREAD_INTERFACE
  PSI_STATEMENT_CALL(set_thread_command)(m_command);
#endif
}


/** Assign a new value to thd->query.  */

void THD::set_query(const CSET_STRING &string_arg)
{
  mysql_mutex_lock(&LOCK_thd_data);
  set_query_inner(string_arg);
  mysql_mutex_unlock(&LOCK_thd_data);

#ifdef HAVE_PSI_THREAD_INTERFACE
  PSI_THREAD_CALL(set_thread_info)(query(), query_length());
#endif
}

/** Assign a new value to thd->query and thd->query_id.  */

void THD::set_query_and_id(char *query_arg, uint32 query_length_arg,
                           const CHARSET_INFO *cs,
                           query_id_t new_query_id)
{
  mysql_mutex_lock(&LOCK_thd_data);
  set_query_inner(query_arg, query_length_arg, cs);
  query_id= new_query_id;
  mysql_mutex_unlock(&LOCK_thd_data);
}

/** Assign a new value to thd->query_id.  */

void THD::set_query_id(query_id_t new_query_id)
{
  mysql_mutex_lock(&LOCK_thd_data);
<<<<<<< HEAD
#ifndef DBUG_OFF
  if (variables.query_exec_id != 0 &&
    lex->sql_command != SQLCOM_SET_OPTION)
  {
    new_query_id= variables.query_exec_id;
  }
#endif
=======
>>>>>>> 4b1fc457
  query_id= new_query_id;
  mysql_mutex_unlock(&LOCK_thd_data);
}

/** Assign a new value to thd->mysys_var.  */
void THD::set_mysys_var(struct st_my_thread_var *new_mysys_var)
{
  mysql_mutex_lock(&LOCK_thd_data);
  mysys_var= new_mysys_var;
  mysql_mutex_unlock(&LOCK_thd_data);
}

/**
  Leave explicit LOCK TABLES or prelocked mode and restore value of
  transaction sentinel in MDL subsystem.
*/

void THD::leave_locked_tables_mode()
{
  if (locked_tables_mode == LTM_LOCK_TABLES)
  {
    /*
      When leaving LOCK TABLES mode we have to change the duration of most
      of the metadata locks being held, except for HANDLER and GRL locks,
      to transactional for them to be properly released at UNLOCK TABLES.
    */
    mdl_context.set_transaction_duration_for_all_locks();
    /*
      Make sure we don't release the global read lock and commit blocker
      when leaving LTM.
    */
    global_read_lock.set_explicit_lock_duration(this);

    /* Make sure backup locks are not released when leaving LTM */
    DBUG_ASSERT(!backup_tables_lock.is_acquired());
    backup_binlog_lock.set_explicit_locks_duration(this);

    /* Also ensure that we don't release metadata locks for open HANDLERs. */
    if (handler_tables_hash.records)
      mysql_ha_set_explicit_lock_duration(this);
    if (ull_hash.records)
      mysql_ull_set_explicit_lock_duration(this);
  }
  locked_tables_mode= LTM_NONE;
}

void THD::get_definer(LEX_USER *definer)
{
  binlog_invoker();
#if !defined(MYSQL_CLIENT) && defined(HAVE_REPLICATION)
  if (slave_thread && has_invoker())
  {
    definer->user = invoker_user;
    definer->host= invoker_host;
    definer->password.str= NULL;
    definer->password.length= 0;
    definer->plugin.str= (char *) "";
    definer->plugin.length= 0;
    definer->auth.str=  (char *) "";
    definer->auth.length= 0;
  }
  else
#endif
    get_default_definer(this, definer);
}


/**
  Mark transaction to rollback and mark error as fatal to a sub-statement.

  @param  all   TRUE <=> rollback main transaction.
*/

void THD::mark_transaction_to_rollback(bool all)
{
  /*
    There is no point in setting is_fatal_sub_stmt_error unless
    we are actually in_sub_stmt.
  */
  if (in_sub_stmt)
    is_fatal_sub_stmt_error= true;

  transaction_rollback_request= all;
  /*
    Aborted transactions can not be IGNOREd.
    Switch off the IGNORE flag for the current
    SELECT_LEX. This should allow my_error()
    to report the error and abort the execution
    flow, even in presence
    of IGNORE clause.
  */
  if (lex->current_select)
    lex->current_select->no_error= false;
}
/***************************************************************************
  Handling of XA id cacheing
***************************************************************************/

mysql_mutex_t LOCK_xid_cache;
HASH xid_cache;

extern "C" uchar *xid_get_hash_key(const uchar *, size_t *, my_bool);
extern "C" void xid_free_hash(void *);

uchar *xid_get_hash_key(const uchar *ptr, size_t *length,
                                  my_bool not_used MY_ATTRIBUTE((unused)))
{
  *length=((XID_STATE*)ptr)->xid.key_length();
  return ((XID_STATE*)ptr)->xid.key();
}

void xid_free_hash(void *ptr)
{
  if (!((XID_STATE*)ptr)->in_thd)
    my_free(ptr);
}

#ifdef HAVE_PSI_INTERFACE
static PSI_mutex_key key_LOCK_xid_cache;

static PSI_mutex_info all_xid_mutexes[]=
{
  { &key_LOCK_xid_cache, "LOCK_xid_cache", PSI_FLAG_GLOBAL}
};

static void init_xid_psi_keys(void)
{
  const char* category= "sql";
  int count;

  count= array_elements(all_xid_mutexes);
  mysql_mutex_register(category, all_xid_mutexes, count);
}
#endif /* HAVE_PSI_INTERFACE */

bool xid_cache_init()
{
#ifdef HAVE_PSI_INTERFACE
  init_xid_psi_keys();
#endif

  mysql_mutex_init(key_LOCK_xid_cache, &LOCK_xid_cache, MY_MUTEX_INIT_FAST);
  return my_hash_init(&xid_cache, &my_charset_bin, 100, 0, 0,
                      xid_get_hash_key, xid_free_hash, 0) != 0;
}

void xid_cache_free()
{
  if (my_hash_inited(&xid_cache))
  {
    my_hash_free(&xid_cache);
    mysql_mutex_destroy(&LOCK_xid_cache);
  }
}

XID_STATE *xid_cache_search(XID *xid)
{
  mysql_mutex_lock(&LOCK_xid_cache);
  XID_STATE *res=(XID_STATE *)my_hash_search(&xid_cache, xid->key(),
                                             xid->key_length());
  mysql_mutex_unlock(&LOCK_xid_cache);
  return res;
}


bool xid_cache_insert(XID *xid, enum xa_states xa_state)
{
  XID_STATE *xs;
  my_bool res;
  mysql_mutex_lock(&LOCK_xid_cache);
  if (my_hash_search(&xid_cache, xid->key(), xid->key_length()))
    res=0;
  else if (!(xs=(XID_STATE *)my_malloc(sizeof(*xs), MYF(MY_WME))))
    res=1;
  else
  {
    xs->xa_state=xa_state;
    xs->xid.set(xid);
    xs->in_thd=0;
    xs->rm_error=0;
    res=my_hash_insert(&xid_cache, (uchar*)xs);
  }
  mysql_mutex_unlock(&LOCK_xid_cache);
  return res;
}


bool xid_cache_insert(XID_STATE *xid_state)
{
  mysql_mutex_lock(&LOCK_xid_cache);
  if (my_hash_search(&xid_cache, xid_state->xid.key(),
      xid_state->xid.key_length()))
  {
    mysql_mutex_unlock(&LOCK_xid_cache);
    my_error(ER_XAER_DUPID, MYF(0));
    return true;
  }
  bool res= my_hash_insert(&xid_cache, (uchar*)xid_state);
  mysql_mutex_unlock(&LOCK_xid_cache);
  return res;
}


void xid_cache_delete(XID_STATE *xid_state)
{
  mysql_mutex_lock(&LOCK_xid_cache);
  my_hash_delete(&xid_cache, (uchar *)xid_state);
  mysql_mutex_unlock(&LOCK_xid_cache);
}


void THD::set_next_event_pos(const char* _filename, ulonglong _pos)
{
  char*& filename= binlog_next_event_pos.file_name;
  if (filename == NULL)
  {
    /* First time, allocate maximal buffer */
    filename= (char*) my_malloc(FN_REFLEN+1, MYF(MY_WME));
    if (filename == NULL) return;
  }

  assert(strlen(_filename) <= FN_REFLEN);
  strcpy(filename, _filename);
  filename[ FN_REFLEN ]= 0;

  binlog_next_event_pos.pos= _pos;
};

void THD::clear_next_event_pos()
{
  if (binlog_next_event_pos.file_name != NULL)
  {
    my_free(binlog_next_event_pos.file_name);
  }
  binlog_next_event_pos.file_name= NULL;
  binlog_next_event_pos.pos= 0;
};

void THD::set_user_connect(USER_CONN *uc)
{
  DBUG_ENTER("THD::set_user_connect");

  m_user_connect= uc;

  DBUG_VOID_RETURN;
}

void THD::increment_user_connections_counter()
{
  DBUG_ENTER("THD::increment_user_connections_counter");

  m_user_connect->connections++;

  DBUG_VOID_RETURN;
}

void THD::decrement_user_connections_counter()
{
  DBUG_ENTER("THD::decrement_user_connections_counter");

  DBUG_ASSERT(m_user_connect->connections > 0);
  m_user_connect->connections--;

  DBUG_VOID_RETURN;
}

void THD::increment_con_per_hour_counter()
{
  DBUG_ENTER("THD::decrement_conn_per_hour_counter");

  m_user_connect->conn_per_hour++;

  DBUG_VOID_RETURN;
}

void THD::increment_updates_counter()
{
  DBUG_ENTER("THD::increment_updates_counter");

  m_user_connect->updates++;

  DBUG_VOID_RETURN;
}

void THD::increment_questions_counter()
{
  DBUG_ENTER("THD::increment_updates_counter");

  m_user_connect->questions++;

  DBUG_VOID_RETURN;
}

/*
  Reset per-hour user resource limits when it has been more than
  an hour since they were last checked

  SYNOPSIS:
    time_out_user_resource_limits()

  NOTE:
    This assumes that the LOCK_user_conn mutex has been acquired, so it is
    safe to test and modify members of the USER_CONN structure.
*/
void THD::time_out_user_resource_limits()
{
  mysql_mutex_assert_owner(&LOCK_user_conn);
  ulonglong check_time= start_utime;
  DBUG_ENTER("time_out_user_resource_limits");

  /* If more than a hour since last check, reset resource checking */
  if (check_time - m_user_connect->reset_utime >= LL(3600000000))
  {
    m_user_connect->questions=1;
    m_user_connect->updates=0;
    m_user_connect->conn_per_hour=0;
    m_user_connect->reset_utime= check_time;
  }

  DBUG_VOID_RETURN;
}
/**
  Determine if binlogging is disabled for this session
  @retval 0 if the current statement binlogging is disabled
  (could be because of binlog closed/binlog option
  is set to false).
  @retval 1 if the current statement will be binlogged
*/
bool THD::is_current_stmt_binlog_disabled() const
{
  return (!(variables.option_bits & OPTION_BIN_LOG) ||
          !mysql_bin_log.is_open());
}<|MERGE_RESOLUTION|>--- conflicted
+++ resolved
@@ -5034,16 +5034,6 @@
 void THD::set_query_id(query_id_t new_query_id)
 {
   mysql_mutex_lock(&LOCK_thd_data);
-<<<<<<< HEAD
-#ifndef DBUG_OFF
-  if (variables.query_exec_id != 0 &&
-    lex->sql_command != SQLCOM_SET_OPTION)
-  {
-    new_query_id= variables.query_exec_id;
-  }
-#endif
-=======
->>>>>>> 4b1fc457
   query_id= new_query_id;
   mysql_mutex_unlock(&LOCK_thd_data);
 }
