--- conflicted
+++ resolved
@@ -37,10 +37,7 @@
 #include "mutex_lock.h"
 #include "my_compiler.h"
 #include "my_dbug.h"
-<<<<<<< HEAD
-=======
 #include "my_rnd.h"
->>>>>>> 87307d4d
 #include "my_systime.h"
 #include "my_thread.h"
 #include "my_time.h"
@@ -729,10 +726,7 @@
       m_inside_system_variable_global_update(false),
       bind_parameter_values(nullptr),
       bind_parameter_values_count(0),
-<<<<<<< HEAD
       is_rpl_stmt_event_format_used(true),
-=======
->>>>>>> 87307d4d
       external_store_(),
       events_cache_(nullptr),
       audit_plugins_present(false) {
