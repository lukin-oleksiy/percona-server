--- conflicted
+++ resolved
@@ -2942,11 +2942,8 @@
   quick_group= 1;
   table_charset= 0;
   precomputed_group_by= 0;
-<<<<<<< HEAD
   skip_create_table= 0;
-=======
   bit_fields_as_long= 0;
->>>>>>> 86b75eca
   DBUG_VOID_RETURN;
 }
 
