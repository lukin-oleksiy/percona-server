--- conflicted
+++ resolved
@@ -100,15 +100,9 @@
 
 Transaction_write_set *get_transaction_write_set(unsigned long m_thread_id) {
   DBUG_ENTER("get_transaction_write_set");
-<<<<<<< HEAD
-  THD *thd = NULL;
-  Transaction_write_set *result_set = NULL;
-  Find_thd_with_id find_thd_with_id(m_thread_id, false);
-=======
   THD *thd = nullptr;
   Transaction_write_set *result_set = nullptr;
-  Find_thd_with_id find_thd_with_id(m_thread_id);
->>>>>>> 4869291f
+  Find_thd_with_id find_thd_with_id(m_thread_id, false);
 
   thd = Global_THD_manager::get_instance()->find_thd(&find_thd_with_id);
   if (thd) {
