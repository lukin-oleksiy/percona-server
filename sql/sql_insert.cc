--- conflicted
+++ resolved
@@ -3043,18 +3043,12 @@
     we are fixing fields from insert list.
   */
   lex->current_select= &lex->select_lex;
-<<<<<<< HEAD
+
+  /* Errors during check_insert_fields() should not be ignored. */
+  lex->current_select->no_error= FALSE;
   res= (setup_fields(thd, 0, values, MARK_COLUMNS_READ, 0, 0) ||
         check_insert_fields(thd, table_list, *fields, values,
                             !insert_into_view, 1, &map));
-=======
-
-  /* Errors during check_insert_fields() should not be ignored. */
-  lex->current_select->no_error= FALSE;
-  res= check_insert_fields(thd, table_list, *fields, values,
-                           !insert_into_view, &map) ||
-       setup_fields(thd, 0, values, MARK_COLUMNS_READ, 0, 0);
->>>>>>> cc3be1ae
 
   if (!res && fields->elements)
   {
