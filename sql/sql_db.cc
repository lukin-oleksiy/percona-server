--- conflicted
+++ resolved
@@ -600,23 +600,12 @@
       }
     }
 
-<<<<<<< HEAD
     /* Lock all tables and stored routines about to be dropped. */
     if (lock_table_names(thd, tables, NULL, thd->variables.lock_wait_timeout, 0)
-#ifndef EMBEDDED_LIBRARY
         || Events::lock_schema_events(thd, db.str)
-#endif
         || lock_db_routines(thd, db.str)
         || lock_trigger_names(thd, tables))
       DBUG_RETURN(true);
-=======
-  /* Lock all tables and stored routines about to be dropped. */
-  if (lock_table_names(thd, tables, NULL, thd->variables.lock_wait_timeout, 0)
-      || Events::lock_schema_events(thd, db.str)
-      || lock_db_routines(thd, db.str)
-      || lock_trigger_names(thd, tables))
-    DBUG_RETURN(true);
->>>>>>> edd9c5b9
 
     /* mysql_ha_rm_tables() requires a non-null TABLE_LIST. */
     if (tables)
@@ -636,7 +625,6 @@
                                      &dropped_non_atomic, &post_ddl_htons,
                                      &dropped_atomic);
 
-<<<<<<< HEAD
     DBUG_EXECUTE_IF("rm_db_fail_after_dropping_tables",
                     {
                       my_error(ER_UNKNOWN_ERROR, MYF(0));
@@ -668,23 +656,12 @@
       thd->clear_error(); /* @todo Do not ignore errors */
       tmp_disable_binlog(thd);
       query_cache.invalidate(thd, db.str);
-#ifndef EMBEDDED_LIBRARY
       error= Events::drop_schema_events(thd, db.str);
-#endif
       error= (error || (sp_drop_db_routines(thd, db.str) != SP_OK));
       reenable_binlog(thd);
 
     }
     thd->pop_internal_handler();
-=======
-    ha_drop_database(path);
-    thd->clear_error(); /* @todo Do not ignore errors */
-    tmp_disable_binlog(thd);
-    query_cache.invalidate(thd, db.str);
-    error= Events::drop_schema_events(thd, db.str);
-    error= (error || (sp_drop_db_routines(thd, db.str) != SP_OK));
-    reenable_binlog(thd);
->>>>>>> edd9c5b9
 
     /*
       If database exists and there was no error we should
