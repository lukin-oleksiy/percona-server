/* Copyright (c) 2020, 2023, Oracle and/or its affiliates.

   This program is free software; you can redistribute it and/or modify
   it under the terms of the GNU General Public License, version 2.0,
   as published by the Free Software Foundation.

   This program is also distributed with certain software (including
   but not limited to OpenSSL) that is licensed under separate terms,
   as designated in a particular file or component or in included license
   documentation.  The authors of MySQL hereby grant you an additional
   permission to link the program and your derivative works with the
   separately licensed software that they have included with MySQL.

   This program is distributed in the hope that it will be useful,
   but WITHOUT ANY WARRANTY; without even the implied warranty of
   MERCHANTABILITY or FITNESS FOR A PARTICULAR PURPOSE.  See the
   GNU General Public License, version 2.0, for more details.

   You should have received a copy of the GNU General Public License
   along with this program; if not, write to the Free Software
   Foundation, Inc., 51 Franklin St, Fifth Floor, Boston, MA 02110-1301  USA */

#include "sql/join_optimizer/make_join_hypergraph.h"

#include <assert.h>
#include <sys/types.h>
#include <algorithm>
#include <array>
#include <bit>
#include <iterator>
#include <numeric>
#include <string>
#include <tuple>
#include <utility>
#include <vector>

#include "mem_root_deque.h"
#include "my_alloc.h"
#include "my_bitmap.h"
#include "my_inttypes.h"
#include "my_table_map.h"
#include "sql/current_thd.h"
#include "sql/field.h"
#include "sql/handler.h"
#include "sql/item.h"
#include "sql/item_cmpfunc.h"
#include "sql/item_func.h"
#include "sql/join_optimizer/access_path.h"
#include "sql/join_optimizer/bit_utils.h"
#include "sql/join_optimizer/common_subexpression_elimination.h"
#include "sql/join_optimizer/cost_model.h"
#include "sql/join_optimizer/estimate_selectivity.h"
#include "sql/join_optimizer/find_contained_subqueries.h"
#include "sql/join_optimizer/hypergraph.h"
#include "sql/join_optimizer/print_utils.h"
#include "sql/join_optimizer/relational_expression.h"
#include "sql/join_optimizer/subgraph_enumeration.h"
#include "sql/nested_join.h"
#include "sql/sql_class.h"
#include "sql/sql_const.h"
#include "sql/sql_executor.h"
#include "sql/sql_lex.h"
#include "sql/sql_list.h"
#include "sql/sql_optimizer.h"
#include "sql/table.h"
#include "template_utils.h"

using hypergraph::Hyperedge;
using hypergraph::Hypergraph;
using hypergraph::IsSimpleEdge;
using hypergraph::NodeMap;
using std::array;
using std::has_single_bit;
using std::max;
using std::min;
using std::popcount;
using std::string;
using std::swap;
using std::vector;

namespace {

RelationalExpression *MakeRelationalExpressionFromJoinList(
    THD *thd, const mem_root_deque<Table_ref *> &join_list);
bool EarlyNormalizeConditions(THD *thd, RelationalExpression *join,
                              Mem_root_array<Item *> *conditions,
                              bool *always_false);

inline bool IsMultipleEquals(const Item *cond) {
  return cond->type() == Item::FUNC_ITEM &&
         down_cast<const Item_func *>(cond)->functype() ==
             Item_func::MULT_EQUAL_FUNC;
}

Item_func_eq *MakeEqItem(Item *a, Item *b,
                         Item_equal *source_multiple_equality) {
  Item_func_eq *eq_item = new Item_func_eq(a, b);
  eq_item->set_cmp_func();
  eq_item->update_used_tables();
  eq_item->quick_fix_field();
  eq_item->source_multiple_equality = source_multiple_equality;
  return eq_item;
}

/**
  Helper function for ReorderConditions(), which counts how many tables are
  referenced by an equijoin condition. This enables ReorderConditions() to sort
  the conditions on their complexity (referencing more tables == more complex).
  Multiple equalities are considered simple, referencing two tables, regardless
  of how many tables are actually referenced by them. This is because multiple
  equalities will be split into one or more single equalities later, referencing
  no more than two tables each.
 */
int CountTablesInEquiJoinCondition(const Item *cond) {
  assert(
      cond->type() == Item::FUNC_ITEM &&
      down_cast<const Item_func *>(cond)->contains_only_equi_join_condition());
  if (IsMultipleEquals(cond)) {
    // It's not a join condition if it has a constant argument.
    assert(down_cast<const Item_equal *>(cond)->const_arg() == nullptr);
    return 2;
  } else {
    return popcount(cond->used_tables());
  }
}

/**
  Reorders the predicates in such a way that equalities are placed ahead
  of other types of predicates. These will be followed by predicates having
  subqueries and the expensive predicates at the end.
  This is used in the early stage of optimization. Predicates are not ordered
  based on their selectivity yet. The call to optimize_cond() would have put
  all the equalities at the end (because it tries to create multiple
  equalities out of them). It is always better to see the equalties ahead of
  other types of conditions when pushing join conditions down.
  E.g:
   (t1.f1 != t2.f1) and (t1.f2 = t3.f2 OR t4.f1 = t5.f3) and (3 = select #2) and
   (t1.f3 = t3.f3) and multi_equal(t1.f2,t2.f3,t3.f4)
  will be split in this order
   (t1.f3 = t3.f3) and
   multi_equal(t1.f2,t2.f3,t3.f4) and
   (t1.f1 != t2.f1) and
   (t1.f2 = t3.f2 OR t4.f1 = t5.f3) and
   (3 = select #2)

   Simple equijoin conditions (like t1.x=t2.x) are placed ahead of more complex
   ones (like t1.x=t2.x+t3.x), so that we prefer making simple edges and avoid
   hyperedges when we can.
*/
void ReorderConditions(Mem_root_array<Item *> *condition_parts) {
  // First equijoin conditions, followed by other conditions, then
  // subqueries (which can be expensive), then stored procedures
  // (which are unknown, so potentially _very_ expensive).
  const auto equi_cond_end = std::stable_partition(
      condition_parts->begin(), condition_parts->end(), [](const Item *item) {
        return item->type() == Item::FUNC_ITEM &&
               down_cast<const Item_func *>(item)
                   ->contains_only_equi_join_condition();
      });

  std::stable_sort(condition_parts->begin(), equi_cond_end,
                   [](const Item *a, const Item *b) {
                     return CountTablesInEquiJoinCondition(a) <
                            CountTablesInEquiJoinCondition(b);
                   });

  std::stable_partition(condition_parts->begin(), condition_parts->end(),
                        [](const Item *item) { return !item->has_subquery(); });

  std::stable_partition(
      condition_parts->begin(), condition_parts->end(),
      [](const Item *item) { return item->cost().IsExpensive(); });
}

/**
  For a multiple equality, split out any conditions that refer to the
  same table, without touching the multi-equality; e.g. for equal(t1.a, t2.a,
  t2.b, t3.a), will return t2.a=t2.b AND (original item). This means that later
  stages can ignore such duplicates, and also that we can push these parts
  independently of the multiple equality as a whole.
 */
void ExpandSameTableFromMultipleEquals(Item_equal *equal,
                                       table_map tables_in_subtree,
                                       List<Item> *eq_items) {
  // Look for pairs of items that touch the same table.
  for (auto it1 = equal->get_fields().begin(); it1 != equal->get_fields().end();
       ++it1) {
    if (!Overlaps(it1->used_tables(), tables_in_subtree)) {
      continue;
    }
    for (auto it2 = std::next(it1); it2 != equal->get_fields().end(); ++it2) {
      if (it1->field->table == it2->field->table) {
        eq_items->push_back(MakeEqItem(&*it1, &*it2, equal));

        // If there are more, i.e., *it2 = *it3, they will be dealt with
        // in a future iteration of the outer loop; so stop now to avoid
        // duplicates.
        break;
      }
    }
  }
}

/**
  Expand multiple equalities that can (and should) be expanded before join
  pushdown. These are the ones that touch at most two tables, or that
  are against a constant. They can be expanded unambiguously; no matter the join
  order, they will be the same. Fields on tables not in “tables_in_subtree” are
  assumed to be irrelevant to the equality and ignored (see the comment on
  PushDownCondition() for more details).

  For multi-equalities that are kept, split out any conditions that refer to the
  same table. See ExpandSameTableFromMultipleEquals().

  The return value is an AND conjunction, so most likely, it needs to be split.
 */
Item *EarlyExpandMultipleEquals(Item *condition, table_map tables_in_subtree) {
  return CompileItem(
      condition, [](Item *) { return true; },
      [tables_in_subtree](Item *item) -> Item * {
        if (!IsMultipleEquals(item)) {
          return item;
        }
        Item_equal *equal = down_cast<Item_equal *>(item);

        List<Item> eq_items;
        // If this condition is a constant, do the evaluation
        // and add a "false" condition if needed.
        // This cannot be skipped as optimize_cond() expects
        // the value stored in "cond_false" to be checked for
        // Item_equal before creating equalities from it.
        // We do not need to check for the const item evaluating
        // to be "true", as that could happen only when const table
        // optimization is used (It is currently not done for
        // hypergraph).
        if (equal->const_item() && !equal->val_int()) {
          eq_items.push_back(new Item_func_false);
        } else if (equal->const_arg() != nullptr) {
          // If there is a constant element, do a simple expansion.
          for (Item_field &field : equal->get_fields()) {
            if (IsSubset(field.used_tables(), tables_in_subtree)) {
              eq_items.push_back(MakeEqItem(&field, equal->const_arg(), equal));
            }
          }
        } else if (popcount(equal->used_tables() & tables_in_subtree) > 2) {
          // Only look at partial expansion.
          ExpandSameTableFromMultipleEquals(equal, tables_in_subtree,
                                            &eq_items);
          eq_items.push_back(equal);
        } else {
          // Prioritize expanding equalities from the same table if possible;
          // e.g., if we have t1.a = t2.a = t2.b, we want to have t2.a = t2.b
          // included (ie., not t1.a = t2.a AND t1.a = t2.b). The primary reason
          // for this is that such single-table equalities will be pushable
          // as table filters, and not left on the joins. This means we avoid an
          // issue where we have a hypergraph cycle where the edge we do not
          // follow (and thus ignore) has more join conditions than we skip,
          // causing us to wrongly “forget” constraining one degree of freedom.
          //
          // Thus, we first pick out every equality that touches only one table,
          // and then link one equality from each table into an arbitrary one.
          //
          // It's not given that this will always give us the fastest possible
          // plan; e.g. if there's a composite index on (t1.a, t1.b), it could
          // be faster to use it for lookups against (t2.a, t2.b) instead of
          // pushing t1.a = t1.b. But it doesn't seem worth it to try to keep
          // multiple such variations around.
          ExpandSameTableFromMultipleEquals(equal, tables_in_subtree,
                                            &eq_items);

          table_map included_tables = 0;
          Item_field *base_item = nullptr;
          for (Item_field &field : equal->get_fields()) {
            assert(has_single_bit(field.used_tables()));
            if (!IsSubset(field.used_tables(), tables_in_subtree) ||
                Overlaps(field.used_tables(), included_tables)) {
              continue;
            }
            included_tables |= field.used_tables();
            if (base_item == nullptr) {
              base_item = &field;
              continue;
            }

            eq_items.push_back(MakeEqItem(base_item, &field, equal));

            // Since we have at most two tables, we can have only one link.
            break;
          }
        }
        assert(!eq_items.is_empty());
        return CreateConjunction(&eq_items);
      });
}

RelationalExpression *MakeRelationalExpression(THD *thd, const Table_ref *tl) {
  if (tl == nullptr) {
    // No tables.
    return nullptr;
  } else if (tl->nested_join == nullptr) {
    // A single table.
    RelationalExpression *ret = new (thd->mem_root) RelationalExpression(thd);
    ret->type = RelationalExpression::TABLE;
    ret->table = tl;
    ret->tables_in_subtree = tl->map();
    ret->join_conditions_pushable_to_this.init(thd->mem_root);
    return ret;
  } else {
    // A join or multijoin.
    return MakeRelationalExpressionFromJoinList(thd, tl->nested_join->m_tables);
  }
}

/**
  Convert the Query_block's join lists into a RelationalExpression,
  ie., a join tree with tables at the leaves.
 */
RelationalExpression *MakeRelationalExpressionFromJoinList(
    THD *thd, const mem_root_deque<Table_ref *> &join_list) {
  assert(!join_list.empty());
  RelationalExpression *ret = nullptr;
  for (auto it = join_list.rbegin(); it != join_list.rend();
       ++it) {  // The list goes backwards.
    const Table_ref *tl = *it;
    if (ret == nullptr) {
      // The first table in the list.
      ret = MakeRelationalExpression(thd, tl);
      continue;
    }

    RelationalExpression *join = new (thd->mem_root) RelationalExpression(thd);
    join->left = ret;
    if (tl->is_sj_or_aj_nest()) {
      join->right =
          MakeRelationalExpressionFromJoinList(thd, tl->nested_join->m_tables);
      join->type = tl->is_sj_nest() ? RelationalExpression::SEMIJOIN
                                    : RelationalExpression::ANTIJOIN;
    } else {
      join->right = MakeRelationalExpression(thd, tl);
      if (tl->outer_join) {
        join->type = RelationalExpression::LEFT_JOIN;
      } else if (tl->straight) {
        join->type = RelationalExpression::STRAIGHT_INNER_JOIN;
      } else {
        join->type = RelationalExpression::INNER_JOIN;
      }
    }
    join->tables_in_subtree =
        join->left->tables_in_subtree | join->right->tables_in_subtree;
    if (tl->is_aj_nest()) {
      assert(tl->join_cond_optim() != nullptr);
    }
    if (tl->join_cond_optim() != nullptr) {
      Item *join_cond = EarlyExpandMultipleEquals(tl->join_cond_optim(),
                                                  join->tables_in_subtree);
      ExtractConditions(join_cond, &join->join_conditions);
      bool always_false = false;
      EarlyNormalizeConditions(thd, join, &join->join_conditions,
                               &always_false);
      ReorderConditions(&join->join_conditions);
    }
    ret = join;
  }
  return ret;
}

/**
  Convert a multi-join into a simple inner join. expr must already have
  the correct companion set filled out.

  Only the top level will be converted, so there may still be a multi-join
  below the modified node, e.g.:

  MULTIJOIN(a, b) -> a JOIN b
  MULTIJOIN(a, b, c, ...) -> a JOIN MULTIJOIN(b, c, ...)

  If you want full unflattening, call UnflattenInnerJoins(), which calls this
  function recursively.
 */
void CreateInnerJoinFromChildList(
    Mem_root_array<RelationalExpression *> children,
    RelationalExpression *expr) {
  expr->type = RelationalExpression::INNER_JOIN;
  expr->tables_in_subtree = 0;
  expr->nodes_in_subtree = 0;
  for (RelationalExpression *child : children) {
    expr->tables_in_subtree |= child->tables_in_subtree;
    expr->nodes_in_subtree |= child->nodes_in_subtree;
  }

  if (children.size() == 2) {
    expr->left = children[0];
    expr->right = children[1];
  } else {
    // Split arbitrarily.
    expr->right = children.back();
    children.pop_back();

    RelationalExpression *left =
        new (current_thd->mem_root) RelationalExpression(current_thd);
    left->type = RelationalExpression::MULTI_INNER_JOIN;
    left->tables_in_subtree = 0;
    left->nodes_in_subtree = 0;
    left->companion_set = expr->companion_set;
    for (RelationalExpression *child : children) {
      left->tables_in_subtree |= child->tables_in_subtree;
      left->nodes_in_subtree |= child->nodes_in_subtree;
    }
    left->multi_children = std::move(children);
    expr->left = left;
  }
  expr->multi_children.clear();
}

/**
  Find all inner joins under “expr” without a join condition, and convert them
  to a flattened join (MULTI_INNER_JOIN). We do this even for the joins that
  have only two children, as it makes it easier to absorb them into higher
  multi-joins.

  The primary motivation for flattening is more flexible pushdown; when there is
  a large multi-way join, we can push pretty much any equality condition down
  to it, no matter how the join tree was written by the user.
  See PartiallyUnflattenJoinForCondition() for details.

  Note that this (currently) does not do any rewrites to flatten even more.
  E.g., for the tree (a JOIN (b LEFT JOIN c)), it would be beneficial to use
  associativity to rewrite into (a JOIN b) LEFT JOIN c (assuming a and b
  could be combined further with other joins). This also means that there may
  be items in the companion set that are not part of the same multi-join.
 */
void FlattenInnerJoins(RelationalExpression *expr) {
  if (expr->type == RelationalExpression::MULTI_INNER_JOIN) {
    // Already flattened, but grandchildren might need re-flattening.
    for (RelationalExpression *child : expr->multi_children) {
      FlattenInnerJoins(child);
      assert(child->type != RelationalExpression::MULTI_INNER_JOIN);
    }
    return;
  }
  if (expr->type != RelationalExpression::TABLE) {
    FlattenInnerJoins(expr->left);
    FlattenInnerJoins(expr->right);
  }
  assert(expr->equijoin_conditions
             .empty());  // MakeHashJoinConditions() has not run yet.
  if (expr->type == RelationalExpression::INNER_JOIN &&
      expr->join_conditions.empty()) {
    // Collect and flatten children.
    assert(expr->multi_children.empty());
    expr->type = RelationalExpression::MULTI_INNER_JOIN;
    if (expr->left->type == RelationalExpression::MULTI_INNER_JOIN) {
      for (RelationalExpression *child : expr->left->multi_children) {
        expr->multi_children.push_back(child);
      }
    } else {
      expr->multi_children.push_back(expr->left);
    }
    if (expr->right->type == RelationalExpression::MULTI_INNER_JOIN) {
      for (RelationalExpression *child : expr->right->multi_children) {
        expr->multi_children.push_back(child);
      }
    } else {
      expr->multi_children.push_back(expr->right);
    }
    expr->left = nullptr;
    expr->right = nullptr;
  }
}

/**
  The opposite of FlattenInnerJoins(); converts all flattened joins to
  a series of (right-deep) binary joins.
 */
void UnflattenInnerJoins(RelationalExpression *expr) {
  if (expr->type == RelationalExpression::TABLE) {
    return;
  }
  if (expr->type == RelationalExpression::MULTI_INNER_JOIN) {
    // Peel off one table, then recurse. We could probably be
    // somewhat more efficient than this if it's important.
    CreateInnerJoinFromChildList(std::move(expr->multi_children), expr);
  }
  UnflattenInnerJoins(expr->left);
  UnflattenInnerJoins(expr->right);
}

/**
  For the given flattened join (multi-join), pull out (only) the parts we need
  to push the given condition, and make a binary join for it. For instance,
  if we have

    MULTIJOIN(t1, t2, t3, t4 LJ t5)

  and we have a condition t2.x = t5.x, we need to pull out the parts referring
  to t2 and t5, partially exploding the multi-join:

    MULTIJOIN(t1, t3, t2 JOIN (t4 LJ t5))

  The newly created child will be returned, and the condition can be pushed
  onto it. Note that there may be flattened joins under it; it is only the
  returned node itself that is guaranteed to be a binary join.

  If the condition touches all tables in the flattened join, the newly created
  binary node will completely replace the former. (The simplest case of this is
  a multi-join with only two nodes, and a condition referring to both of them.)
  For instance, given

    MULTIJOIN(t1, t2, t3)

  and a condition t1.x = t2.x + t3.x, the entire node will be replaced by

    t1 JOIN MULTIJOIN(t2, t3)

  on which it is possible to push the condition. Which node is pulled out to
  the left side is undefined.

  See also CreateInnerJoinFromChildList().
 */
RelationalExpression *PartiallyUnflattenJoinForCondition(
    table_map used_tables, RelationalExpression *expr) {
  Mem_root_array<RelationalExpression *> affected_children(
      current_thd->mem_root);
  for (RelationalExpression *child : expr->multi_children) {
    if (Overlaps(used_tables, child->tables_in_subtree) ||
        Overlaps(used_tables, RAND_TABLE_BIT)) {
      affected_children.push_back(child);
    }
  }
  assert(affected_children.size() > 1);

  if (affected_children.size() == expr->multi_children.size()) {
    // We need all of the nodes, so replace ourself entirely.
    CreateInnerJoinFromChildList(std::move(affected_children), expr);
    return expr;
  }

  RelationalExpression *new_expr =
      new (current_thd->mem_root) RelationalExpression(current_thd);
  new_expr->companion_set = expr->companion_set;
  CreateInnerJoinFromChildList(std::move(affected_children), new_expr);

  // Insert the new node as one of the children, and take out
  // the ones we've moved down into it.
  auto new_end =
      std::remove_if(expr->multi_children.begin(), expr->multi_children.end(),
                     [used_tables](const RelationalExpression *child) {
                       return Overlaps(used_tables, child->tables_in_subtree) ||
                              Overlaps(used_tables, RAND_TABLE_BIT);
                     });
  expr->multi_children.erase(new_end, expr->multi_children.end());
  expr->multi_children.push_back(new_expr);
  return new_expr;
}

string PrintRelationalExpression(RelationalExpression *expr, int level) {
  string result;
  for (int i = 0; i < level * 2; ++i) result += ' ';

  switch (expr->type) {
    case RelationalExpression::TABLE:
      if (expr->companion_set != nullptr) {
        result += StringPrintf("* %s [companion set %p]\n", expr->table->alias,
                               expr->companion_set);
      } else {
        result += StringPrintf("* %s\n", expr->table->alias);
      }
      // Do not try to descend further.
      return result;
    case RelationalExpression::INNER_JOIN:
    case RelationalExpression::MULTI_INNER_JOIN:
      result += "* Inner join";
      break;
    case RelationalExpression::STRAIGHT_INNER_JOIN:
      result += "* Inner join [forced noncommutative]";
      break;
    case RelationalExpression::LEFT_JOIN:
      result += "* Left join";
      break;
    case RelationalExpression::SEMIJOIN:
      result += "* Semijoin";
      break;
    case RelationalExpression::ANTIJOIN:
      result += "* Antijoin";
      break;
    case RelationalExpression::FULL_OUTER_JOIN:
      result += "* Full outer join";
      break;
  }
  if (expr->companion_set != nullptr) {
    result += StringPrintf(" [companion set %p]", expr->companion_set);
  }
  if (expr->type == RelationalExpression::MULTI_INNER_JOIN) {
    // Should only exist before pushdown.
    assert(expr->equijoin_conditions.empty() && expr->join_conditions.empty());
    result += " (flattened)\n";
    for (RelationalExpression *child : expr->multi_children) {
      result += PrintRelationalExpression(child, level + 1);
    }
    return result;
  }
  if (!expr->equijoin_conditions.empty() && !expr->join_conditions.empty()) {
    result += StringPrintf(" (equijoin condition = %s, extra = %s)",
                           ItemsToString(expr->equijoin_conditions).c_str(),
                           ItemsToString(expr->join_conditions).c_str());
  } else if (!expr->equijoin_conditions.empty()) {
    result += StringPrintf(" (equijoin condition = %s)",
                           ItemsToString(expr->equijoin_conditions).c_str());
  } else if (!expr->join_conditions.empty()) {
    result += StringPrintf(" (extra join condition = %s)",
                           ItemsToString(expr->join_conditions).c_str());
  } else {
    result += " (no join conditions)";
  }
  result += '\n';

  result += PrintRelationalExpression(expr->left, level + 1);
  result += PrintRelationalExpression(expr->right, level + 1);
  return result;
}

// Returns whether the join condition for “expr” is null-rejecting (also known
// as strong or strict) on the given relations; that is, if it is guaranteed to
// return FALSE or NULL if _all_ tables in “tables” consist only of NULL values.
// (This means that adding tables in “tables” which are not part of any of the
// predicates is legal, and has no effect on the result.)
//
// A typical example of a null-rejecting condition would be a simple equality,
// e.g. t1.x = t2.x, which would reject NULLs on t1 and t2.
bool IsNullRejecting(const RelationalExpression &expr, table_map tables) {
  for (Item *cond : expr.join_conditions) {
    if (Overlaps(tables, cond->not_null_tables())) {
      return true;
    }
  }
  for (Item *cond : expr.equijoin_conditions) {
    if (Overlaps(tables, cond->not_null_tables())) {
      return true;
    }
  }
  return false;
}

bool IsInnerJoin(RelationalExpression::Type type) {
  return type == RelationalExpression::INNER_JOIN ||
         type == RelationalExpression::STRAIGHT_INNER_JOIN ||
         type == RelationalExpression::MULTI_INNER_JOIN;
}

// Returns true if (t1 <a> t2) <b> t3 === t1 <a> (t2 <b> t3).
//
// Note that this is not symmetric; e.g.
//
//   (t1 JOIN t2) LEFT JOIN t3 === t1 JOIN (t2 LEFT JOIN t3)
//
// but
//
//   (t1 LEFT JOIN t2) JOIN t3 != t1 LEFT JOIN (t2 JOIN t3)
//
// Note that this does not check that the rewrite would be _syntatically_ valid,
// i.e., that <b> does not refer to tables from t1. That is the job of the SES
// (syntactic eligibility set), which forms the base of the hyperedge
// representing the join, and not conflict rules -- if <b> refers to t1, the
// edge will include t1 no matter what we return here. This also goes for
// l-asscom and r-asscom below.
//
// When generating conflict rules, we call this function in a generalized sense:
//
//  1. t1, t2 and t3 could be join expressions, not just single tables.
//  2. <a> may not be a direct descendant of <b>, but further down the tree.
//  3. <b> may be below <a> in the tree, instead of the other way round.
//
// Due to #1 and #2, we need to take care when checking for null-rejecting
// conditions. Specifically, when the tables say we should check whether a
// condition mentioning (t2,t3) is null-rejecting on t2, we need to check the
// left arm of <b> instead of the right arm of <a>, as the condition might
// refer to a table that is not even part of <a> (ie., the “t2” in the condition
// is not the same “t2” as is under <a>). Otherwise, we might be rejecting
// valid plans. An example (where LJmn is LEFT JOIN with a null-rejecting
// predicate between tables m and n):
//
//   ((t1 LJ12 t2) LJ23 t3) LJ34 t4
//
// At some point, we will be called with <a> = LJ12 and <b> = LJ34.
// If we check whether LJ34 is null-rejecting on t2 (a.right), instead of
// checking wheher it is null-rejecting on {t1,t2,t3} (b.left), we will
// erroneously create a conflict rule {t2} → {t1}, since we believe the
// LJ34 predicate is not null-rejecting on its left side.
//
// A special note on semijoins not covered in [Moe13]: If the inner side
// is known to be free of duplicates on the key (e.g. because we removed
// them), semijoin is equivalent to inner join and is both commutative
// and associative. (We use this in the join optimizer.) However, we don't
// actually need to care about this here, because the way semijoin is
// defined, it is impossible to do an associate rewrite without there being
// degenerate join predicates, and we already accept missing some rewrites
// for them. Ie., for associativity to matter, one would need to have a
// rewrite like
//
//   (t1 SJ12 t2) J23 t3 === t1 SJ12 (t2 J23 t3)
//
// but there's no way we could have a condition J23 on the left side
// to begin with; semijoin in SQL comes from IN or EXISTS, which makes
// the attributes from t2 inaccessible after the join. Thus, J23 would
// have to be J3 (degenerate). The same argument explains why we don't
// need to worry about r-asscom, and semijoins are already l-asscom.
bool OperatorsAreAssociative(const RelationalExpression &a,
                             const RelationalExpression &b) {
  // Table 2 from [Moe13]; which operator pairs are associative.

  if ((a.type == RelationalExpression::LEFT_JOIN ||
       a.type == RelationalExpression::FULL_OUTER_JOIN) &&
      b.type == RelationalExpression::LEFT_JOIN) {
    // True if and only if the second join predicate rejects NULLs
    // on all tables in e2.
    return IsNullRejecting(b, b.left->tables_in_subtree);
  }

  if (a.type == RelationalExpression::FULL_OUTER_JOIN &&
      b.type == RelationalExpression::FULL_OUTER_JOIN) {
    // True if and only if both join predicates rejects NULLs
    // on all tables in e2.
    return IsNullRejecting(a, a.right->tables_in_subtree) &&
           IsNullRejecting(b, b.left->tables_in_subtree);
  }

  // Secondary engine does not want us to treat STRAIGHT_JOINs as
  // associative.
  if ((current_thd->secondary_engine_optimization() ==
       Secondary_engine_optimization::SECONDARY) &&
      (a.type == RelationalExpression::STRAIGHT_INNER_JOIN ||
       b.type == RelationalExpression::STRAIGHT_INNER_JOIN)) {
    return false;
  }

  // For the operations we support, it can be collapsed into this simple
  // condition. (Cartesian products and inner joins are treated the same.)
  return IsInnerJoin(a.type) && b.type != RelationalExpression::FULL_OUTER_JOIN;
}

// Returns true if (t1 <a> t2) <b> t3 === (t1 <b> t3) <a> t2,
// ie., the order of right-applying <a> and <b> don't matter.
//
// This is a symmetric property. The name comes from the fact that
// associativity and commutativity together would imply l-asscom;
// however, the converse is not true, so this is a more lenient property.
//
// See comments on OperatorsAreAssociative().
bool OperatorsAreLeftAsscom(const RelationalExpression &a,
                            const RelationalExpression &b) {
  // Associative and asscom implies commutativity, and since STRAIGHT_JOIN
  // is associative and we don't want it to be commutative, we can't make it
  // asscom. As an example, a user writing
  //
  //   (t1 STRAIGHT_JOIN t2) STRAIGHT_JOIN t3
  //
  // would never expect it to be rewritten to
  //
  //   (t1 STRAIGHT_JOIN t3) STRAIGHT_JOIN t2
  //
  // since that would effectively switch the order of t2 and t3.
  // It's possible we could be slightly more lenient here for some cases
  // (e.g. if t1/t2 were a regular inner join), but presumably, people
  // write STRAIGHT_JOIN to get _less_ leniency, so we just block them
  // off entirely.
  if (a.type == RelationalExpression::STRAIGHT_INNER_JOIN ||
      b.type == RelationalExpression::STRAIGHT_INNER_JOIN) {
    return false;
  }

  // Table 3 from [Moe13]; which operator pairs are l-asscom.
  // (Cartesian products and inner joins are treated the same.)
  if (a.type == RelationalExpression::LEFT_JOIN) {
    if (b.type == RelationalExpression::FULL_OUTER_JOIN) {
      return IsNullRejecting(a, a.left->tables_in_subtree);
    } else {
      return true;
    }
  }
  if (a.type == RelationalExpression::FULL_OUTER_JOIN) {
    if (b.type == RelationalExpression::LEFT_JOIN) {
      return IsNullRejecting(b, b.right->tables_in_subtree);
    }
    if (b.type == RelationalExpression::FULL_OUTER_JOIN) {
      return IsNullRejecting(a, a.left->tables_in_subtree) &&
             IsNullRejecting(b, b.left->tables_in_subtree);
    }
    return false;
  }
  return b.type != RelationalExpression::FULL_OUTER_JOIN;
}

// Returns true if e1 <a> (e2 <b> e3) === e2 <b> (e1 <a> e3),
// ie., the order of left-applying <a> and <b> don't matter.
// Similar to OperatorsAreLeftAsscom().
bool OperatorsAreRightAsscom(const RelationalExpression &a,
                             const RelationalExpression &b) {
  // Table 3 from [Moe13]; which operator pairs are r-asscom.
  // (Cartesian products and inner joins are treated the same.)
  if (a.type == RelationalExpression::FULL_OUTER_JOIN &&
      b.type == RelationalExpression::FULL_OUTER_JOIN) {
    return IsNullRejecting(a, a.right->tables_in_subtree) &&
           IsNullRejecting(b, b.right->tables_in_subtree);
  }

  // See OperatorsAreLeftAsscom() for why we don't accept STRAIGHT_INNER_JOIN.
  return a.type == RelationalExpression::INNER_JOIN &&
         b.type == RelationalExpression::INNER_JOIN;
}

enum class AssociativeRewritesAllowed { ANY, RIGHT_ONLY, LEFT_ONLY };

/**
  Find a bitmap of used tables for all conditions on \<expr\>.
  Note that after all conditions have been pushed, you can check
  expr.conditions_used_tables instead (see FindConditionsUsedTables()).

  NOTE: The map might be wider than expr.tables_in_subtree due to
  multiple equalities; you should normally just ignore those bits.
 */
table_map UsedTablesForCondition(const RelationalExpression &expr) {
  assert(expr.equijoin_conditions
             .empty());  // MakeHashJoinConditions() has not run yet.
  table_map used_tables = 0;
  for (Item *cond : expr.join_conditions) {
    used_tables |= cond->used_tables();
  }
  return used_tables;
}

/**
  Like UsedTablesForCondition(), but multiple equalities set no bits unless
  they're certain, i.e., cannot be avoided no matter how we break up the
  multiple equality. This is the case for tables that are the only ones on
  their side of the join. E.g.: For a multiple equality {A,C,D} on a join
  (A,B) JOIN (C,D), A is certain; either A=C or A=D has to be included
  no matter what.
 */
table_map CertainlyUsedTablesForCondition(const RelationalExpression &expr) {
  assert(expr.equijoin_conditions
             .empty());  // MakeHashJoinConditions() has not run yet.
  table_map used_tables = 0;
  for (Item *cond : expr.join_conditions) {
    table_map this_used_tables = cond->used_tables();
    if (IsMultipleEquals(cond)) {
      table_map left_bits = this_used_tables & GetVisibleTables(expr.left);
      table_map right_bits = this_used_tables & GetVisibleTables(expr.right);
      if (has_single_bit(left_bits)) {
        used_tables |= left_bits;
      }
      if (has_single_bit(right_bits)) {
        used_tables |= right_bits;
      }
    } else {
      used_tables |= this_used_tables;
    }
  }
  return used_tables;
}

/**
  Check whether we are allowed to make an extra join edge with the given
  condition, instead of pushing the condition onto the given point in the
  join tree (which we have presumably found out that we don't want).
 */
bool IsCandidateForCycle(RelationalExpression *expr, Item *cond,
                         const CompanionSetCollection &companion_collection) {
  if (cond->type() != Item::FUNC_ITEM) {
    return false;
  }
  if (Overlaps(cond->used_tables(), PSEUDO_TABLE_BITS)) {
    return false;
  }
  Item_func *func_item = down_cast<Item_func *>(cond);
  if (!IsMultipleEquals(func_item)) {
    // Don't try to make cycle edges out of hyperpredicates, at least for now;
    // simple equalities and multi-equalities only.
    if (!func_item->contains_only_equi_join_condition()) {
      return false;
    }
    if (popcount(cond->used_tables()) != 2) {
      return false;
    }
  }

  // Check that we are not combining together anything that is not part of
  // the same companion set (either by means of the condition, or by making
  // a cycle through an already-existing condition).
  table_map used_tables = cond->used_tables();
  assert(expr->equijoin_conditions
             .empty());  // MakeHashJoinConditions() has not run yet.
  for (Item *other_cond : expr->join_conditions) {
    used_tables |= other_cond->used_tables();
  }
  return companion_collection.Find(used_tables & expr->tables_in_subtree) !=
         nullptr;
}

bool ComesFromMultipleEquality(Item *item, Item_equal *equal) {
  return is_function_of_type(item, Item_func::EQ_FUNC) &&
         down_cast<Item_func_eq *>(item)->source_multiple_equality == equal;
}

int FindSourceMultipleEquality(Item *item,
                               const Mem_root_array<Item_equal *> &equals) {
  if (!is_function_of_type(item, Item_func::EQ_FUNC)) {
    return -1;
  }
  Item_func_eq *eq = down_cast<Item_func_eq *>(item);
  for (size_t equals_idx = 0; equals_idx < equals.size(); ++equals_idx) {
    if (eq->source_multiple_equality == equals[equals_idx]) {
      return static_cast<int>(equals_idx);
    }
  }
  return -1;
}

bool MultipleEqualityAlreadyExistsOnJoin(Item_equal *equal,
                                         const RelationalExpression &expr) {
  // Could be called both before and after MakeHashJoinConditions(),
  // so check for join_conditions and equijoin_conditions.
  for (Item *item : expr.join_conditions) {
    if (ComesFromMultipleEquality(item, equal)) {
      return true;
    }
  }
  for (Item_eq_base *item : expr.equijoin_conditions) {
    if (item->source_multiple_equality == equal) {
      return true;
    }
  }
  return false;
}

bool AlreadyExistsOnJoin(Item *cond, const RelationalExpression &expr) {
  assert(expr.equijoin_conditions
             .empty());  // MakeHashJoinConditions() has not run yet.
  constexpr bool binary_cmp = true;
  for (Item *item : expr.join_conditions) {
    if (cond->eq(item, binary_cmp)) {
      return true;
    }
  }

  // If "cond" is an equality created from a multiple equality, it might already
  // be present on the join in a slightly different shape, because it can be a
  // bit arbitrary exactly which single equalities a multiple equality is
  // expanded to.
  //
  // For example, a=b and b=a should be considered the same. Also, if we have a
  // multiple equality t1.x=t2.x=t2.y, we should consider t1.x=t2.x as present
  // on the join if t1.x=t2.y is already there. We can do this because we know
  // the t2.x=t2.y predicate will be pushed down as a table predicate (see
  // EarlyExpandMultipleEquals() and ExpandSameTableFromMultipleEquals()), and
  // t1.x=t2.x is implied by t1.x=t2.y and t2.x=t2.y.
  //
  // Similarly, if we have a hyperedge {t1,t2,t3}-{t4} and we already have
  // t1.x=t4.x, we shouldn't add t2.x=t4.x if it comes from the same multiple
  // equality, as in this case we know t1.x=t2.x will already have been applied
  // on the {t1,t2,t3} subplan, and t2.x=t4.x is therefore implied by t1.x=t4.x.
  //
  // This means we only need to check if the join condition already has another
  // equality that comes from the same multiple equality.
  if (is_function_of_type(cond, Item_func::EQ_FUNC)) {
    if (Item_equal *equal =
            down_cast<Item_func_eq *>(cond)->source_multiple_equality;
        equal != nullptr && MultipleEqualityAlreadyExistsOnJoin(equal, expr)) {
      return true;
    }
  }

  return false;
}

/**
  Returns whether adding “cond” to the given join would unduly enlarge
  the number of tables it references, or create a degenerate join.
  The former is suboptimal since it would create a wider hyperedge
  than is usually needed, ie., it restricts join ordering.
  Consider for instance a join such as

    a JOIN (b JOIN c ON TRUE) ON a.x=b.x WHERE a.y=c.y

  If pushing the WHERE condition down on the a/bc join, that join would
  get a dependency on both b and c, hindering (ab) and (ac) as subplans.
  This function allows us to detect this and look for other opportunities
  (see AddJoinCondition()).
 */
bool IsBadJoinForCondition(const RelationalExpression &expr, Item *cond) {
  const table_map used_tables = cond->used_tables();

  // Making a degenerate join is rarely good.
  if (!Overlaps(used_tables, expr.left->tables_in_subtree) ||
      !Overlaps(used_tables, expr.right->tables_in_subtree)) {
    return true;
  }

  const table_map already_used_tables = CertainlyUsedTablesForCondition(expr);
  if (already_used_tables == 0) {
    // Making a Cartesian join into a proper join is good.
    return false;
  }

  if (IsMultipleEquals(cond)) {
    // Don't apply the same multi-equality twice on the same join. This fixes an
    // issue that goes roughly like this:
    //
    // 1. A multi-equality, e.g. (t1.x, t2.x, t3.x), is pushed on the lower
    //    level of a join like t1 JOIN (t2 JOIN (t3 JOIN t4)), and concretized
    //    to t2.x = t3.x (we happen to push the lower levels before the higher
    //    levels).
    // 2. Now we want to push the same multi-equality on the higher level,
    //    but assume there's already a condition there that makes it a bad join
    //    for us, e.g. t1.y = t4.y already exists. This causes us to try an
    //    associative rewrite to (t1 JOIN t2) JOIN (t3 JOIN t4). Note that
    //    the top join still carries the t2.x = t3.x condition.
    // 3. Now we see that we can reliably push the multi-equality onto the
    //    top join again without extending the join condition -- by concretizing
    //    it to t2.x = t3.x!
    //
    // This obviously subverts the requirement that we have (N-1) different
    // concretizations of the multi-equality, since two are the same. Thus,
    // we have this explicit check here.
    //
    // See the unit test MultipleEqualityIsNotPushedMultipleTimes for an example
    // that goes horribly wrong without this.
    if (MultipleEqualityAlreadyExistsOnJoin(down_cast<Item_equal *>(cond),
                                            expr)) {
      return true;
    }

    // For multi-equalities, we can pick any table from the left and any table
    // from the right, so see if we can make any such choice that doesn't
    // broaden the condition.
    const table_map candidate_tables = used_tables & already_used_tables;
    if (Overlaps(candidate_tables, expr.left->tables_in_subtree) &&
        Overlaps(candidate_tables, expr.right->tables_in_subtree)) {
      return false;
    }
  }

  return !IsSubset(used_tables, already_used_tables);
}

/**
  Applies the following rewrite on \<op\>:

    A \<op\> (B \<op2\> C) => (A \<op\> B) \<op2\> C

  Importantly, the pointer \<op\> still points to the new top node
  (that is, \<op2\>), so you don't need to rewrite any nodes higher
  up in the tree. Join conditions and types are left as-is,
  ie., if \<op2\> is a LEFT JOIN, it will remain one.

  Does not check that the transformation is actually legal.
 */
void RotateRight(RelationalExpression *op) {
  RelationalExpression *op2 = op->right;
  RelationalExpression *b = op2->left;
  RelationalExpression *c = op2->right;

  op->right = b;
  op2->left = op;
  op2->right = c;

  // Update tables_in_subtree; order matters.
  op->tables_in_subtree =
      op->left->tables_in_subtree | op->right->tables_in_subtree;
  op2->tables_in_subtree =
      op2->left->tables_in_subtree | op2->right->tables_in_subtree;

  swap(*op, *op2);
  op->left = op2;
}

/**
  Opposite of RotateRight; that is:

    (A \<op2\> B) \<op\> C => A \<op2\> (B \<op\> C)

  See RotateRight for details.
 */
void RotateLeft(RelationalExpression *op) {
  RelationalExpression *op2 = op->left;
  RelationalExpression *a = op2->left;
  RelationalExpression *b = op2->right;

  op->left = b;
  op2->left = a;
  op2->right = op;

  // Update tables_in_subtree; order matters.
  op->tables_in_subtree =
      op->left->tables_in_subtree | op->right->tables_in_subtree;
  op2->tables_in_subtree =
      op2->left->tables_in_subtree | op2->right->tables_in_subtree;

  swap(*op, *op2);
  op->right = op2;
}

/**
  From “cond”, create exactly one simple equality that will connect the
  left and right sides of “expr”. E.g. for joining (A,B) and (C,D),
  and given the multi-equality (A.x,B.x,D.x), it may pick A.x = D.x
  or B.x = D.x (but never A.x = B.x).
 */
Item_func_eq *ConcretizeMultipleEquals(Item_equal *cond,
                                       const RelationalExpression &expr) {
  const table_map already_used_tables = CertainlyUsedTablesForCondition(expr);

  Item_field *left = nullptr;
  Item_field *right = nullptr;

  // Go through and pick a candidate for each side of the equality.
  // This is fairly arbitrary (we will add cycles later), but if there is
  // already a condition present, we prefer to pick one that refers to an
  // already-used table.
  // Try to find a candidate from visible tables for this join.
  // It is correct indeed and also that HeatWave does not support
  // seeing inner tables of a semijoin from outside the semijoin.
  for (Item_field &item_field : cond->get_fields()) {
    if (Overlaps(item_field.used_tables(), GetVisibleTables(expr.left))) {
      if (left == nullptr ||
          !Overlaps(left->used_tables(), already_used_tables)) {
        left = &item_field;
      }
    } else if (Overlaps(item_field.used_tables(),
                        GetVisibleTables(expr.right))) {
      if (right == nullptr ||
          !Overlaps(right->used_tables(), already_used_tables)) {
        right = &item_field;
      }
    }
  }
  // If a candidate was not found from the visible tables, try with
  // all tables in the join. For certain cases, query transformations
  // could have placed a semijoin condition outside of the semijoin
  // or even as part of a WHERE condition. It might succeed here for
  // such conditions. Such queries are not offloaded to HeatWave.
  if (left == nullptr || right == nullptr) {
    for (Item_field &item_field : cond->get_fields()) {
      if (Overlaps(item_field.used_tables(), expr.left->tables_in_subtree)) {
        if (left == nullptr ||
            !Overlaps(left->used_tables(), already_used_tables)) {
          left = &item_field;
        }
      } else if (Overlaps(item_field.used_tables(),
                          expr.right->tables_in_subtree)) {
        if (right == nullptr ||
            !Overlaps(right->used_tables(), already_used_tables)) {
          right = &item_field;
        }
      }
    }
  }
  assert(left != nullptr);
  assert(right != nullptr);

  return MakeEqItem(left, right, cond);
}

/**
  From “cond”, create exactly as many simple equalities that are needed
  to connect all tables in “allowed_tables”. E.g. for joining (A,B) and (C,D)
  (ie., allowed_tables={A,B,C,D}), and given the multi-equality
  (A.x, B.x, D.x, E.x), it will generate A.x = B.x and B.x = D.x
  (E.x is ignored).

  The given container must support push_back(Item_func_eq *).
 */
template <class T>
static void FullyConcretizeMultipleEquals(Item_equal *cond,
                                          table_map allowed_tables, T *result) {
  Item_field *last_field = nullptr;
  table_map seen_tables = 0;
  for (Item_field &field : cond->get_fields()) {
    if (!Overlaps(field.used_tables(), allowed_tables)) {
      // From outside this join.
      continue;
    }
    if (Overlaps(field.used_tables(), seen_tables)) {
      // We've already seen something from this table,
      // which has been dealt with in ExpandSameTableFromMultipleEquals().
      continue;
    }
    if (last_field != nullptr) {
      result->push_back(MakeEqItem(last_field, &field, cond));
    }
    last_field = &field;
    seen_tables |= field.used_tables();
  }
}

/**
  Finalize a condition (join condition or WHERE predicate); resolve any
  remaining multiple equalities.
  Caches around constant arguments are not added here but during finalize,
  since we might plan two times, and the caches from the first time may confuse
  remove_eq_cond() in the second.
 */
Item *CanonicalizeCondition(Item *condition, table_map visible_tables,
                            table_map all_tables) {
  // Convert any remaining (unpushed) multiple equals to a series of equijoins.
  // Note this is a last-ditch resort, and should almost never happen;
  // thus, it's fine just to fully expand the multi-equality, even though it
  // might mean adding conditions that have already been dealt with further down
  // the tree. This is also the only place that we expand multi-equalities
  // within OR conjunctions or the likes.
  condition = CompileItem(
      condition, [](Item *) { return true; },
      [visible_tables, all_tables](Item *item) -> Item * {
        if (!IsMultipleEquals(item)) {
          return item;
        }
        Item_equal *equal = down_cast<Item_equal *>(item);
        assert(equal->const_arg() == nullptr);
        List<Item> eq_items;
        FullyConcretizeMultipleEquals(equal, visible_tables, &eq_items);
        if (eq_items.is_empty()) {
          // It is possible that for some semijoin conditions, we might
          // not find replacements in only visible tables. So we try again
          // with all tables which includes the non-visible tables as well.
          FullyConcretizeMultipleEquals(equal, all_tables, &eq_items);
        }
        assert(!eq_items.is_empty());
        return CreateConjunction(&eq_items);
      });

  // Account for tables not in allowed_tables having been removed.
  condition->update_used_tables();
  return condition;
}

// Split any conditions that have been transformed into a conjunction (typically
// by expansion of multiple equalities or removal of constant subconditions).
Mem_root_array<Item *> ResplitConditions(
    THD *thd, const Mem_root_array<Item *> &conditions) {
  Mem_root_array<Item *> new_conditions(thd->mem_root);
  for (Item *condition : conditions) {
    ExtractConditions(condition, &new_conditions);
  }
  return new_conditions;
}

// Calls CanonicalizeCondition() for each condition in the given array.
bool CanonicalizeConditions(THD *thd, table_map visible_tables,
                            table_map all_tables,
                            Mem_root_array<Item *> *conditions) {
  bool need_resplit = false;
  for (Item *&condition : *conditions) {
    condition = CanonicalizeCondition(condition, visible_tables, all_tables);
    if (condition == nullptr) {
      return true;
    }
    if (IsAnd(condition)) {
      // Canonicalization converted something (probably an Item_equal) to a
      // conjunction, which we need to split back to new conditions again.
      need_resplit = true;
    }
  }
  if (need_resplit) {
    *conditions = ResplitConditions(thd, *conditions);
  }
  return false;
}

/**
  Add “cond” as a join condition to “expr”, but if it would enlarge the set
  of referenced tables, try to rewrite the join tree using associativity
  (either left or right) to be able to put the condition on a more favorable
  node. (See IsBadJoinForCondition().)

    a JOIN (b JOIN c ON TRUE) ON a.x=b.x WHERE a.y=c.y

  In this case, we'd try rewriting the join tree into

    (a JOIN b ON a.x=b.x) JOIN c ON TRUE WHERE a.y=c.y

  which would then allow the push with no issues:

    (a JOIN b ON a.x=b.x) JOIN c ON a.y=c.y

  Note that with flattening, we don't need this for inner joins (flattening
  solves all inner-join cases without needing this machinery), so this is only
  ever called when outer joins are involved (inner joins are used in the example
  above for ease of exposition).

  This function works recursively, and returns true if the condition
  was pushed.
 */
bool AddJoinConditionPossiblyWithRewrite(RelationalExpression *expr, Item *cond,
                                         AssociativeRewritesAllowed allowed,
                                         bool used_commutativity,
                                         bool *need_flatten, string *trace) {
  // We should never reach this from a top-level caller, and due to the call
  // to UnflattenInnerJoins() below, we should also never see it through
  // rotates.
  assert(expr->type != RelationalExpression::MULTI_INNER_JOIN);

  // We can only promote filters to join conditions on inner joins and
  // semijoins, but having a left join doesn't stop us from doing the rewrites
  // below. Due to special semijoin rules in MySQL (see comments in
  // PushDownCondition()), we also disallow making join conditions on semijoins.
  if (!IsBadJoinForCondition(*expr, cond) && IsInnerJoin(expr->type)) {
    if (IsMultipleEquals(cond)) {
      cond = ConcretizeMultipleEquals(down_cast<Item_equal *>(cond), *expr);
    }

    expr->join_conditions.push_back(cond);
    if (trace != nullptr && allowed != AssociativeRewritesAllowed::ANY) {
      *trace += StringPrintf(
          "- applied associativity%s to better push condition %s\n",
          used_commutativity ? " and commutativity" : "",
          ItemToString(cond).c_str());
    }
    return true;
  }

  // Flattening in itself causes some headaches (it's not obvious how to do
  // rotates), so before any such rewrites, we unflatten the tree. This isn't
  // particularly efficient, and it may also cause us to miss some rewrites,
  // but it's an OK tradeoff. The top-level caller will have to flatten again.
  //
  // NOTE: When/if we support rotating through flattened joins, we can
  // drop all the commutativity code.
  UnflattenInnerJoins(expr);
  *need_flatten = true;

  // Try (where ABC are arbitrary expressions, and <op1> is expr):
  //
  //   A <op1> (B <op2> C) => (A <op1> B) <op2> C
  //
  // and see if we can push upon <op2>, possibly doing the same
  // rewrite repeatedly if it helps.
  if (allowed != AssociativeRewritesAllowed::LEFT_ONLY &&
      expr->right->type != RelationalExpression::TABLE &&
      OperatorsAreAssociative(*expr, *expr->right)) {
    // Note that we need to use the conservative check here
    // (UsedTablesForCondition() instead of CertainlyUsedTablesForCondition()),
    // in order not to do possibly illegal rewrites. (It should only matter
    // for the rare case where we have unpushed multiple equalities.)
    if (!Overlaps(UsedTablesForCondition(*expr),
                  expr->right->right->tables_in_subtree)) {
      RotateRight(expr);
      if (AddJoinConditionPossiblyWithRewrite(
              expr, cond, AssociativeRewritesAllowed::RIGHT_ONLY,
              used_commutativity, need_flatten, trace)) {
        return true;
      }
      // It failed, so undo what we did.
      RotateLeft(expr);
    }
    if (OperatorIsCommutative(*expr->right) &&
        !Overlaps(UsedTablesForCondition(*expr),
                  expr->right->left->tables_in_subtree)) {
      swap(expr->right->left, expr->right->right);
      RotateRight(expr);
      if (AddJoinConditionPossiblyWithRewrite(
              expr, cond, AssociativeRewritesAllowed::RIGHT_ONLY,
              /*used_commutativity=*/false, need_flatten, trace)) {
        return true;
      }
      // It failed, so undo what we did.
      RotateLeft(expr);
      swap(expr->right->left, expr->right->right);
    }
  }

  // Similarly, try:
  //
  //   (A <op2> B) <op1> C => A <op2> (B <op1> C)
  //
  // and see if we can push upon <op2>.
  if (allowed != AssociativeRewritesAllowed::RIGHT_ONLY &&
      expr->left->type != RelationalExpression::TABLE &&
      OperatorsAreAssociative(*expr->left, *expr)) {
    if (!Overlaps(UsedTablesForCondition(*expr),
                  expr->left->left->tables_in_subtree)) {
      RotateLeft(expr);
      if (AddJoinConditionPossiblyWithRewrite(
              expr, cond, AssociativeRewritesAllowed::LEFT_ONLY,
              used_commutativity, need_flatten, trace)) {
        return true;
      }
      // It failed, so undo what we did.
      RotateRight(expr);
    }
    if (OperatorIsCommutative(*expr->left) &&
        !Overlaps(UsedTablesForCondition(*expr),
                  expr->left->right->tables_in_subtree)) {
      swap(expr->left->left, expr->left->right);
      RotateLeft(expr);
      if (AddJoinConditionPossiblyWithRewrite(
              expr, cond, AssociativeRewritesAllowed::LEFT_ONLY,
              /*used_commutativity=*/true, need_flatten, trace)) {
        return true;
      }
      // It failed, so undo what we did.
      RotateRight(expr);
      swap(expr->left->left, expr->left->right);
    }
  }

  return false;
}

/**
  Try to push down the condition “cond” down in the join tree given by “expr”,
  as far as possible. cond is either a join condition on expr
  (is_join_condition_for_expr=true), or a filter which is applied at some point
  after expr (...=false).

  If the condition was not pushable, ie., it couldn't be stored as a join
  condition on some lower place than it started, it will push it onto
  “remaining_parts”. remaining_parts can be nullptr, in which case the condition
  is simply dropped.

  Since PushDownAsMuchAsPossible() only calls us for join conditions, there is
  only one way we can push down something onto a single table (which naturally
  has no concept of “join condition”), and it does not affect the return
  condition. That is partial pushdown:

  In addition to regular pushdown, PushDownCondition() will do partial pushdown
  if appropriate. Some expressions cannot be fully pushed down, but we can
  push down necessary-but-not-sufficient conditions to get earlier filtering.
  (This is a performance win for e.g. hash join and the left side of a
  nested loop join, but not for the right side of a nested loop join. Note that
  we currently do not compensate for the errors in selectivity estimation
  this may incur.) An example would be

    (t1.x = 1 AND t2.y=2) OR (t1.x = 3 AND t2.y=4);

  we could push down the conditions (t1.x = 1 OR t1.x = 3) to t1 and similarly
  for t2, but we could not delete the original condition. If we get all the way
  down to a table, we store the condition in “table_filters”. These are
  conditions that can be evaluated directly on the given table, without any
  concern for what is joined in before (ie., TES = SES).


  Multiple equalities
  ===================

  Pushing down multiple equalities is somewhat tricky. To recap, a multiple
  equality (Item_equal) is a set of N fields (a,b,c,...) that are all assumed
  to be equal to each other. As part of pushdown, we concretize these into
  (N-1) regular equalities (where every field is referred to at least once);
  this is enough for query correctness, and the remaining options will be added
  to the query graph later. E.g., if we have multiple equals (a,b,c), we could
  add a=b AND b=c, or equivalently a=c AND b=c. But for (a,b,c,d), we couldn't
  do with a=b AND a=c AND b=c; even though it would be (N-1) equalities,
  d still needs to be in the mix.

  We solve this by pushing down multiple equalities as usual down the tree until
  it becomes a join condition at the current node (ie., it refers to tables from
  both sides). At that point, we can pick an arbitrary table from each sides to
  create an equality. E.g. for (a,b,c,d) pushed onto (a,b) JOIN (c,d), we can
  choose an equality a=c, or a=d, or similar. However, this only resolves one
  equality; we need to keep pushing it down on both sides. This will create the
  (N-1) ones we want in the end. But at this point, the multiple equality will
  refer to tables not part of the join; e.g. trying to push down equals(a,b,c,d)
  onto a JOIN b. If so, we simply ignore the fields belonging to tables not part
  of the join, so we create a=b (the only possibility).

  If we at some point end up with a multiple equality we cannot push
  (e.g., because it hit an outer join), we will resolve it at the latest
  in CanonicalizeCondition().
 */
void PushDownCondition(Item *cond, RelationalExpression *expr,
                       bool is_join_condition_for_expr,
                       const CompanionSetCollection &companion_collection,
                       Mem_root_array<Item *> *table_filters,
                       Mem_root_array<Item *> *cycle_inducing_edges,
                       Mem_root_array<Item *> *remaining_parts, string *trace) {
  if (expr->type == RelationalExpression::TABLE) {
    assert(!IsMultipleEquals(cond));
    table_filters->push_back(cond);
    return;
  }

  // Conditions are usually not attempted pushed down if they reference tables
  // outside of the subtree, so check that here. We do however allow multiple
  // equalities, as they are easily concretized into single equalities
  // referencing only the subtree. We also allow non-deterministic predicates to
  // be attempted pushed, but only in order to check if a partial pushdown of
  // non-deterministic parts is possible. The non-determinstic predicate itself
  // will be kept in the WHERE clause, even if parts of it is pushed down.
  assert(IsMultipleEquals(cond) ||
         IsSubset(cond->used_tables() & ~PSEUDO_TABLE_BITS,
                  expr->tables_in_subtree));
  const table_map used_tables =
      cond->used_tables() & (expr->tables_in_subtree | RAND_TABLE_BIT);

  if (expr->type == RelationalExpression::MULTI_INNER_JOIN) {
    // See if we can push this condition down to a single child.
    for (RelationalExpression *child : expr->multi_children) {
      if (IsSubset(used_tables, child->tables_in_subtree)) {
        PushDownCondition(cond, child,
                          /*is_join_condition_for_expr=*/false,
                          companion_collection, table_filters,
                          cycle_inducing_edges, remaining_parts, trace);
        return;
      }
    }

    // We couldn't, so we'll need to unflatten the join (either partially
    // or completely) to get a place where we can store the condition.
    expr = PartiallyUnflattenJoinForCondition(used_tables, expr);

    // Fall through, presumably storing the condition as a join condition
    // on the given node.
  }

  assert(
      !Overlaps(expr->left->tables_in_subtree, expr->right->tables_in_subtree));

  // See if we can push down into the left side, ie., it only touches
  // tables on the left side of the join.
  //
  // If the condition is a filter, we can do this for all join types
  // except FULL OUTER JOIN, which we don't support yet. If it's a join
  // condition for this join, we cannot push it for outer joins and
  // antijoins, since that would remove rows that should otherwise
  // be output (as NULL-complemented ones in the case if outer joins).
  const bool can_push_into_left =
      (IsInnerJoin(expr->type) ||
       expr->type == RelationalExpression::SEMIJOIN ||
       !is_join_condition_for_expr);
  if (IsSubset(used_tables, expr->left->tables_in_subtree)) {
    if (!can_push_into_left) {
      if (remaining_parts != nullptr) {
        remaining_parts->push_back(cond);
      }
      return;
    }
    PushDownCondition(cond, expr->left,
                      /*is_join_condition_for_expr=*/false,
                      companion_collection, table_filters, cycle_inducing_edges,
                      remaining_parts, trace);
    return;
  }

  // See if we can push down into the right side. For inner joins,
  // we can always do this, assuming the condition refers to the right
  // side only. For outer joins and antijoins, we cannot push conditions
  // _through_ them; that is, we can push them if they come directly from said
  // node's join condition, but not otherwise. (This is, incidentally, the exact
  // opposite condition from pushing into the left side.)
  //
  // Normally, this also goes for semijoins, except that MySQL's semijoin
  // rewriting causes conditions to appear higher up in the tree that we
  // _must_ push back down and through them for correctness. Thus, we have
  // no choice but to just trust that these conditions are pushable.
  // (The user cannot specify semijoins directly, so all such conditions
  // come from ourselves.)
  const bool can_push_into_right =
      (IsInnerJoin(expr->type) ||
       expr->type == RelationalExpression::SEMIJOIN ||
       is_join_condition_for_expr);
  if (IsSubset(used_tables, expr->right->tables_in_subtree)) {
    if (!can_push_into_right) {
      if (remaining_parts != nullptr) {
        remaining_parts->push_back(cond);
      }
      return;
    }
    PushDownCondition(cond, expr->right,
                      /*is_join_condition_for_expr=*/false,
                      companion_collection, table_filters, cycle_inducing_edges,
                      remaining_parts, trace);
    return;
  }

  // It's not a subset of left, it's not a subset of right, so it's a
  // filter that must either stay after this join, or it can be promoted
  // to a join condition for it.

  if (AlreadyExistsOnJoin(cond, *expr) &&
      !(expr->type == RelationalExpression::LEFT_JOIN ||
        expr->type == RelationalExpression::ANTIJOIN)) {
    // Redundant, so we can just forget about it.
    // (WHERE conditions are not pushable to outer joins or antijoins,
    // and thus not redundant, because post-join filters are not equivalent to
    // join conditions for those types. For outer joins, NULL-complemented rows
    // would need re-filtering, and for antijoins, the antijoin condition
    // repeated as a filter afterwards would simply return zero rows,
    // by definition.)
    return;
  }

  // Try partial pushdown into the left side (see function comment).
  if (can_push_into_left &&
      Overlaps(used_tables, expr->left->tables_in_subtree)) {
    Item *partial_cond = make_cond_for_table(
        current_thd, cond, expr->left->tables_in_subtree, /*used_table=*/0,
        /*exclude_expensive_cond=*/true);
    if (partial_cond != nullptr) {
      PushDownCondition(partial_cond, expr->left,
                        /*is_join_condition_for_expr=*/false,
                        companion_collection, table_filters,
                        cycle_inducing_edges,
                        /*remaining_parts=*/nullptr, trace);
    }
  }

  // Then the right side, if it's allowed.
  if (can_push_into_right &&
      Overlaps(used_tables, expr->right->tables_in_subtree)) {
    Item *partial_cond = make_cond_for_table(
        current_thd, cond, expr->right->tables_in_subtree, /*used_table=*/0,
        /*exclude_expensive_cond=*/true);
    if (partial_cond != nullptr) {
      PushDownCondition(partial_cond, expr->right,
                        /*is_join_condition_for_expr=*/false,
                        companion_collection, table_filters,
                        cycle_inducing_edges,
                        /*remaining_parts=*/nullptr, trace);
    }
  }

  // For multiple equalities, if there are multiple referred-to tables on one
  // side, then we must keep pushing down; there are still equalities left to
  // resolve. E.g. if we have equal(t1.x, t2.x, t3.x) and have (t1,t2) on the
  // left side and t3 on the right, we would pick e.g. t1.x=t3.x for this join,
  // but need to keep pushing down on the left side to get the t1.x=t2.x
  // condition further down.
  //
  // We can ignore the special case of a multi-equality referring to several
  // fields in the same table, as ExpandSameTableFromMultipleEquals()
  // has dealt with those for us.
  if (IsMultipleEquals(cond)) {
    table_map left_tables = cond->used_tables() & expr->left->tables_in_subtree;
    table_map right_tables =
        cond->used_tables() & expr->right->tables_in_subtree;
    if (popcount(left_tables) >= 2 && can_push_into_left) {
      PushDownCondition(cond, expr->left,
                        /*is_join_condition_for_expr=*/false,
                        companion_collection, table_filters,
                        cycle_inducing_edges, remaining_parts, trace);
    }
    if (popcount(right_tables) >= 2 && can_push_into_right) {
      PushDownCondition(cond, expr->right,
                        /*is_join_condition_for_expr=*/false,
                        companion_collection, table_filters,
                        cycle_inducing_edges, remaining_parts, trace);
    }
  }

  // Now that any partial pushdown has been done, see if we can promote
  // the original filter to a join condition.
  if (is_join_condition_for_expr) {
    // We were already a join condition on this join, so there's nothing to do.
    // (We leave any multiple equalities for LateConcretizeMultipleEqualities();
    // see comments there. We should also not push them further, unlike WHERE
    // conditions that induce inner joins.)
    if (remaining_parts != nullptr) {
      remaining_parts->push_back(cond);
    }
    return;
  }

  // We cannot promote filters to join conditions for outer joins
  // and antijoins, but we can on inner joins and semijoins.
  if (expr->type == RelationalExpression::LEFT_JOIN ||
      expr->type == RelationalExpression::ANTIJOIN) {
    // See if we can promote it by rewriting; if not, it has to be left
    // as a filter.
    bool need_flatten = false;
    if (!AddJoinConditionPossiblyWithRewrite(
            expr, cond, AssociativeRewritesAllowed::ANY,
            /*used_commutativity=*/false, &need_flatten, trace)) {
      if (remaining_parts != nullptr) {
        remaining_parts->push_back(cond);
      }
    }
    if (need_flatten) {
      FlattenInnerJoins(expr);
    }
    return;
  }

  // Promote the filter to a join condition on this join.
  // If it's an equijoin condition, MakeHashJoinConditions() will convert it to
  // one (in expr->equijoin_conditions) when it runs later.
  assert(expr->equijoin_conditions.empty());

  if (expr->type == RelationalExpression::SEMIJOIN) {
    // Special semijoin handling; the “WHERE conditions” from semijoins
    // are not really WHERE conditions, and must not be handled as such
    // (they cannot be moved to being conditions on inner joins).
    // See the comment about pushability of these above.
    // (Any multiple equalities should be simplified in
    // LateConcretizeMultipleEqualities(), but not pushed further,
    // unlike WHERE conditions that induce inner joins.)
    expr->join_conditions.push_back(cond);
    return;
  }

  bool need_flatten = false;
  if (!AddJoinConditionPossiblyWithRewrite(
          expr, cond, AssociativeRewritesAllowed::ANY,
          /*used_commutativity=*/false, &need_flatten, trace)) {
    if (expr->type == RelationalExpression::INNER_JOIN &&
        IsCandidateForCycle(expr, cond, companion_collection)) {
      // We couldn't push the condition to this join without broadening its
      // hyperedge, but we could add a simple edge (or multiple simple edges,
      // in the case of multiple equalities -- we defer the meshing of those
      // to later) to create a cycle, so we'll take it out now and then add such
      // an edge in AddCycleEdges().
      if (IsMultipleEquals(cond)) {
        // Some of these may induce cycles and some may not.
        // We need to split and push them separately.
        if (trace != nullptr) {
          *trace += StringPrintf(
              "- condition %s may induce hypergraph cycles, splitting\n",
              ItemToString(cond).c_str());
        }
        Mem_root_array<Item *> possible_cycle_edges(current_thd->mem_root);
        FullyConcretizeMultipleEquals(down_cast<Item_equal *>(cond),
                                      expr->tables_in_subtree,
                                      &possible_cycle_edges);
        for (Item *sub_cond : possible_cycle_edges) {
          PushDownCondition(sub_cond, expr,
                            /*is_join_condition_for_expr=*/false,
                            companion_collection, table_filters,
                            cycle_inducing_edges, remaining_parts, trace);
        }
      } else {
        if (trace != nullptr) {
          *trace += StringPrintf("- condition %s induces a hypergraph cycle\n",
                                 ItemToString(cond).c_str());
        }
        cycle_inducing_edges->push_back(CanonicalizeCondition(
            cond, expr->tables_in_subtree, expr->tables_in_subtree));
      }
      if (need_flatten) {
        FlattenInnerJoins(expr);
      }
      return;
    }
    if (trace != nullptr) {
      *trace += StringPrintf(
          "- condition %s makes join reference more relations, "
          "but could not do anything about it\n",
          ItemToString(cond).c_str());
    }

    if (IsMultipleEquals(cond) && !MultipleEqualityAlreadyExistsOnJoin(
                                      down_cast<Item_equal *>(cond), *expr)) {
      expr->join_conditions.push_back(
          ConcretizeMultipleEquals(down_cast<Item_equal *>(cond), *expr));
    } else if (IsSubset(used_tables, expr->tables_in_subtree)) {
      expr->join_conditions.push_back(cond);
    } else {
      if (remaining_parts != nullptr) {
        remaining_parts->push_back(cond);
      }
    }
  }
  if (need_flatten) {
    FlattenInnerJoins(expr);
  }
}

/**
  Try to push down conditions (like PushDownCondition()), but with the intent
  of pushing join conditions down to sargable conditions on tables.

  Equijoin conditions can often be pushed down into indexes; e.g. t1.x = t2.x
  could be pushed down into an index on t1.x. When we have pushed such a
  condition all the way down onto the t1/t2 join, we are ostensibly done
  with regular push (in PushDownCondition()), but here, we would push down the
  condition onto both sides if possible. (E.g.: If the join was a left join, we
  could push it down to t2, but not to t1.) When we hit a table in such a push,
  we store the conditions in “join_conditions_pushable_to_this“ for the table
  to signal that it should be investigated when we consider the table during
  join optimization.
 */
void PushDownToSargableCondition(Item *cond, RelationalExpression *expr,
                                 bool is_join_condition_for_expr) {
  if (expr->type == RelationalExpression::TABLE) {
    // We don't try to make sargable join predicates out of subqueries;
    // it is quite marginal, and our machinery for dealing with materializing
    // subqueries is not ready for it.
    if (cond->has_subquery()) {
      return;
    }
    if (!IsSubset(cond->used_tables() & ~PSEUDO_TABLE_BITS,
                  expr->tables_in_subtree)) {
      expr->join_conditions_pushable_to_this.push_back(cond);
    }
    return;
  }

  assert(
      !Overlaps(expr->left->tables_in_subtree, expr->right->tables_in_subtree));

  const table_map used_tables =
      cond->used_tables() & (expr->tables_in_subtree | RAND_TABLE_BIT);

  // See PushDownCondition() for explanation of can_push_into_{left,right}.
  const bool can_push_into_left =
      (IsInnerJoin(expr->type) ||
       expr->type == RelationalExpression::SEMIJOIN ||
       !is_join_condition_for_expr);
  const bool can_push_into_right =
      (IsInnerJoin(expr->type) ||
       expr->type == RelationalExpression::SEMIJOIN ||
       is_join_condition_for_expr);

  if (can_push_into_left &&
      !IsSubset(used_tables, expr->right->tables_in_subtree)) {
    PushDownToSargableCondition(cond, expr->left,
                                /*is_join_condition_for_expr=*/false);
  }
  if (can_push_into_right &&
      !IsSubset(used_tables, expr->left->tables_in_subtree)) {
    PushDownToSargableCondition(cond, expr->right,
                                /*is_join_condition_for_expr=*/false);
  }
}

/**
  Push down as many of the conditions in “conditions” as we can, into the join
  tree under “expr”. The parts that could not be pushed are returned.

  The conditions are nominally taken to be from higher up the tree than “expr”
  (e.g., WHERE conditions, or join conditions from a higher join), unless
  is_join_condition_for_expr is true, in which case they are taken to be
  posted as join conditions posted on “expr” itself. This causes them to be
  returned as remaining if “expr” is indeed their final lowest place
  in the tree (otherwise, they might get lost).
 */
Mem_root_array<Item *> PushDownAsMuchAsPossible(
    THD *thd, Mem_root_array<Item *> conditions, RelationalExpression *expr,
    bool is_join_condition_for_expr,
    const CompanionSetCollection &companion_collection,
    Mem_root_array<Item *> *table_filters,
    Mem_root_array<Item *> *cycle_inducing_edges, string *trace) {
  Mem_root_array<Item *> remaining_parts(thd->mem_root);
  for (Item *item : conditions) {
    if (popcount(item->used_tables() & ~PSEUDO_TABLE_BITS) < 2 &&
        !is_join_condition_for_expr) {
      // Simple filters will stay in WHERE; we go through them with
      // AddPredicate() (in MakeJoinHypergraph()) and convert them into
      // table filters, then handle them separately in FoundSingleNode()
      // and FoundSubgraphPair().
      //
      // Note that filters that were part of a join condition
      // (e.g. an outer join) won't go through that path, so they will
      // be sent through PushDownCondition() below, and possibly end up
      // in table_filters.
      remaining_parts.push_back(item);
    } else if (is_join_condition_for_expr && !IsMultipleEquals(item) &&
               !IsSubset(item->used_tables() & ~PSEUDO_TABLE_BITS,
                         expr->tables_in_subtree)) {
      // Condition refers to tables outside this subtree, so it can not be
      // pushed (this can only happen with semijoins).
      remaining_parts.push_back(item);
    } else {
      PushDownCondition(item, expr, is_join_condition_for_expr,
                        companion_collection, table_filters,
                        cycle_inducing_edges, &remaining_parts, trace);
    }
  }

  return remaining_parts;
}

/**
  For each condition posted as a join condition on “expr”, try to push
  all of them further down the tree, as far as we can; then recurse to
  the child nodes, if any.

  This is needed because the initial optimization steps (before the join
  optimizer) try to hoist join conditions as far _up_ the tree as possible,
  normally all the way up to the WHERE, but could be stopped by outer joins and
  antijoins. E.g. assume what the user wrote was

     a LEFT JOIN (B JOIN C on b.x=c.x)

  This would be pulled up to

     a LEFT JOIN (B JOIN C) ON b.x=c.x

  ie., a pushable join condition posted on the LEFT JOIN, that could not go into
  the WHERE. When this function is called on the said join, it will push the
  join condition down again.
 */
void PushDownJoinConditions(THD *thd, RelationalExpression *expr,
                            const CompanionSetCollection &companion_collection,
                            Mem_root_array<Item *> *table_filters,
                            Mem_root_array<Item *> *cycle_inducing_edges,
                            string *trace) {
  if (expr->type == RelationalExpression::TABLE) {
    return;
  }
  assert(expr->equijoin_conditions
             .empty());  // MakeHashJoinConditions() has not run yet.
  if (!expr->join_conditions.empty()) {
    expr->join_conditions = PushDownAsMuchAsPossible(
        thd, std::move(expr->join_conditions), expr,
        /*is_join_condition_for_expr=*/true, companion_collection,
        table_filters, cycle_inducing_edges, trace);
  }
  if (expr->type == RelationalExpression::MULTI_INNER_JOIN) {
    for (RelationalExpression *child : expr->multi_children) {
      PushDownJoinConditions(thd, child, companion_collection, table_filters,
                             cycle_inducing_edges, trace);
    }
  } else {
    PushDownJoinConditions(thd, expr->left, companion_collection, table_filters,
                           cycle_inducing_edges, trace);
    PushDownJoinConditions(thd, expr->right, companion_collection,
                           table_filters, cycle_inducing_edges, trace);
  }
}

/**
  Similar to PushDownJoinConditions(), but for push of sargable conditions
  (see PushDownJoinConditionsForSargable()). The reason this is a separate
  function, is that we want to run sargable push after all join conditions
  have been finalized; in particular, that multiple equalities have been
  concretized into single equalities. (We don't recognize multi-equalities
  as sargable predicates in their multi-form, since they could be matching
  multiple targets and generally are more complicated. It is much simpler
  to wait until they are concretized.)
 */
void PushDownJoinConditionsForSargable(THD *thd, RelationalExpression *expr) {
  if (expr->type == RelationalExpression::TABLE) {
    return;
  }
  assert(expr->equijoin_conditions
             .empty());  // MakeHashJoinConditions() has not run yet.
  for (Item *item : expr->join_conditions) {
    // These are the same conditions as PushDownAsMuchAsPossible();
    // not filters (which shouldn't be here anyway), and not tables
    // outside the subtree.
    if (const table_map tables = item->used_tables() & ~PSEUDO_TABLE_BITS;
        popcount(tables) >= 2 && IsSubset(tables, expr->tables_in_subtree)) {
      PushDownToSargableCondition(item, expr,
                                  /*is_join_condition_for_expr=*/true);
    }
  }
  PushDownJoinConditionsForSargable(thd, expr->left);
  PushDownJoinConditionsForSargable(thd, expr->right);
}

/**
  Do a final pass of unexpanded (and non-degenerate) multiple equalities on join
  conditions, deciding on what equalities to concretize them into right before
  pushing join conditions to sargable predicates. The reason for doing it after
  all other pushing is that we want to make sure not to expand the hyperedges
  any more than necessary, and we don't know what “necessary” is before
  everything else is pushed.

  This is only relevant for antijoins and semijoins; inner joins (and partially
  left joins) get concretized as we push, since they can resolve such conflicts
  by associative rewrites and/or creating cycles in the graph. Normally,
  we probably wouldn't worry about such a narrow case, but there are specific
  benchmark queries that happen to exhibit this problem.

  There may still be remaining ones afterwards, such as those that are
  degenerate or within more complex expressions; CanonicalizeJoinConditions()
  will deal with them.
 */
void LateConcretizeMultipleEqualities(THD *thd, RelationalExpression *expr) {
  if (expr->type == RelationalExpression::TABLE) {
    return;
  }
  assert(expr->equijoin_conditions
             .empty());  // MakeHashJoinConditions() has not run yet.

  for (Item *&item : expr->join_conditions) {
    if (IsMultipleEquals(item) &&
        Overlaps(item->used_tables(), expr->left->tables_in_subtree) &&
        Overlaps(item->used_tables(), expr->right->tables_in_subtree)) {
      item = ConcretizeMultipleEquals(down_cast<Item_equal *>(item), *expr);
    }
  }
  LateConcretizeMultipleEqualities(thd, expr->left);
  LateConcretizeMultipleEqualities(thd, expr->right);
}

// Find tables that are guaranteed to either return zero or only NULL rows.
table_map FindNullGuaranteedTables(const RelationalExpression *expr) {
  if (expr->type == RelationalExpression::TABLE) {
    return 0;
  }
  if (expr->join_conditions_reject_all_rows) {
    switch (expr->type) {
      case RelationalExpression::INNER_JOIN:
      case RelationalExpression::STRAIGHT_INNER_JOIN:
      case RelationalExpression::FULL_OUTER_JOIN:
      case RelationalExpression::SEMIJOIN:
        return expr->tables_in_subtree;
      case RelationalExpression::LEFT_JOIN:
        return expr->right->tables_in_subtree;
      case RelationalExpression::ANTIJOIN:
        return FindNullGuaranteedTables(expr->left);
      case RelationalExpression::TABLE:
      case RelationalExpression::MULTI_INNER_JOIN:
        assert(false);
    }
  }
  return FindNullGuaranteedTables(expr->left) |
         FindNullGuaranteedTables(expr->right);
}

// For joins where we earlier found that the join conditions would reject
// all rows, clear the equijoins (which we know is safe from side effects).
// Also propagate this property up the tree wherever we have other equijoins
// referring to the now-pruned tables.
void ClearImpossibleJoinConditions(RelationalExpression *expr) {
  if (expr->type == RelationalExpression::TABLE) {
    return;
  }

  // Go through the equijoin conditions and check that all of them still
  // refer to tables that exist. If some table was pruned away, but the
  // equijoin condition still refers to it, it could become degenerate:
  // The only rows it could ever see would be NULL-complemented rows,
  // so if the join condition is NULL-rejecting on the pruned table,
  // it will never match. In this case, we can remove the entire build path
  // and propagate the zero-row property to our own join. This matches what we
  // do in CreateHashJoinAccessPath() in the old executor; see the code there
  // for some more comments.
  if (!expr->join_conditions_reject_all_rows) {
    const table_map pruned_tables = FindNullGuaranteedTables(expr);
    for (Item *item : expr->equijoin_conditions) {
      if (Overlaps(item->not_null_tables(), pruned_tables)) {
        expr->join_conditions_reject_all_rows = true;
        break;
      }
    }
  }
  if (expr->join_conditions_reject_all_rows) {
    expr->equijoin_conditions.clear();
  }
  ClearImpossibleJoinConditions(expr->left);
  ClearImpossibleJoinConditions(expr->right);
}

/**
  Find out whether we should create mesh edges (all-to-all) for this multiple
  equality. Currently, we only support full mesh, ie., those where all tables
  involved in the multi-equality are part of the same companion set. One could
  imagine a multi-equality where not all tables are possible to mesh, e.g.
  {t1,t2,t3,t4} where {t1,t2,t3} are on the left side of an outer join and t4 is
  on the right side (and thus not part of the same companion set); if so, we
  could have created a mesh of the three first ones, but we don't currently.
 */
bool ShouldCompleteMeshForCondition(
    Item_equal *item_equal,
    const CompanionSetCollection &companion_collection) {
  if (companion_collection.Find(item_equal->used_tables()) == nullptr) {
    return false;
  }
  if (item_equal->const_arg() != nullptr) {
    return false;
  }
  return true;
}

// Extract multiple equalities that we should create mesh edges for.
// See ShouldCompleteMeshForCondition().
void ExtractCycleMultipleEqualities(
    const Mem_root_array<Item *> &conditions,
    const CompanionSetCollection &companion_collection,
    Mem_root_array<Item_equal *> *multiple_equalities) {
  for (Item *item : conditions) {
    assert(!IsMultipleEquals(item));  // Should have been canonicalized earlier.
    if (is_function_of_type(item, Item_func::EQ_FUNC)) {
      Item_func_eq *eq_item = down_cast<Item_func_eq *>(item);
      if (eq_item->source_multiple_equality != nullptr &&
          ShouldCompleteMeshForCondition(eq_item->source_multiple_equality,
                                         companion_collection)) {
        multiple_equalities->push_back(eq_item->source_multiple_equality);
      }
    }
  }
}

// Extract multiple equalities that we should create mesh edges for.
// See ShouldCompleteMeshForCondition().
void ExtractCycleMultipleEqualitiesFromJoinConditions(
    const RelationalExpression *expr,
    const CompanionSetCollection &companion_collection,
    Mem_root_array<Item_equal *> *multiple_equalities) {
  if (expr->type == RelationalExpression::TABLE) {
    return;
  }
  for (Item_eq_base *eq_item : expr->equijoin_conditions) {
    if (eq_item->source_multiple_equality != nullptr &&
        ShouldCompleteMeshForCondition(eq_item->source_multiple_equality,
                                       companion_collection)) {
      multiple_equalities->push_back(eq_item->source_multiple_equality);
    }
  }
  ExtractCycleMultipleEqualitiesFromJoinConditions(
      expr->left, companion_collection, multiple_equalities);
  ExtractCycleMultipleEqualitiesFromJoinConditions(
      expr->right, companion_collection, multiple_equalities);
}

/**
  Similar to work done in JOIN::finalize_table_conditions() in the old
  optimizer. Non-join predicates are done near the start in
  MakeJoinHypergraph().
 */
bool CanonicalizeJoinConditions(THD *thd, RelationalExpression *expr) {
  if (expr->type == RelationalExpression::TABLE) {
    return false;
  }
  assert(expr->equijoin_conditions
             .empty());  // MakeHashJoinConditions() has not run yet.
  if (CanonicalizeConditions(
          thd, GetVisibleTables(expr->left) | GetVisibleTables(expr->right),
          expr->tables_in_subtree, &expr->join_conditions)) {
    return true;
  }

  // Find out if any of the conditions are plain “false”.
  // Note that we don't actually try to remove any of the other conditions
  // if so (although they may have been optimized away earlier);
  // Cartesian products make for very restrictive join edges, so it's actually
  // more flexible to leave them be, until after the hypergraph construction
  // (in ClearImpossibleJoinConditions(), where we also propagate this
  // property up the tree).
  for (Item *cond : expr->join_conditions) {
    if (cond->has_subquery() || cond->cost().IsExpensive()) {
      continue;
    }
    if (cond->const_for_execution() && cond->val_int() == 0) {
      expr->join_conditions_reject_all_rows = true;
      break;
    }
  }
  if (thd->is_error()) {
    // val_int() above failed.
    return true;
  }

  return CanonicalizeJoinConditions(thd, expr->left) ||
         CanonicalizeJoinConditions(thd, expr->right);
}

/**
  For all join conditions on “expr”, go through and figure out which ones are
  equijoin conditions, ie., suitable for hash join. An equijoin condition for us
  is one that is an equality comparison (=) and pulls in relations from both
  sides of the tree (so is not degenerate, and pushed as far down as possible).
  We also demand that it does not use row comparison, as our hash join
  implementation currently does not support that. Any condition that is found to
  be an equijoin condition is moved from expr->join_conditions to
  expr->equijoin_conditions.

  The function recurses down the join tree.
 */
void MakeHashJoinConditions(THD *thd, RelationalExpression *expr) {
  if (expr->type == RelationalExpression::TABLE) {
    return;
  }
  if (!expr->join_conditions.empty()) {
    assert(expr->equijoin_conditions.empty());
    Mem_root_array<Item *> extra_conditions(thd->mem_root);

    for (Item *item : expr->join_conditions) {
      // See if this is a (non-degenerate) equijoin condition.
      if (item->type() == Item::FUNC_ITEM) {
        Item_func *func_item = down_cast<Item_func *>(item);
        if (func_item->contains_only_equi_join_condition()) {
          Item_eq_base *join_condition = down_cast<Item_eq_base *>(func_item);
          if (IsHashEquijoinCondition(join_condition,
                                      expr->left->tables_in_subtree,
                                      expr->right->tables_in_subtree)) {
            expr->equijoin_conditions.push_back(join_condition);
            continue;
          }
        }
      }
      // It was not.
      extra_conditions.push_back(item);
    }
    expr->join_conditions = std::move(extra_conditions);
  }
  MakeHashJoinConditions(thd, expr->left);
  MakeHashJoinConditions(thd, expr->right);
}

void FindConditionsUsedTables(THD *thd, RelationalExpression *expr) {
  if (expr->type == RelationalExpression::TABLE) {
    return;
  }
  expr->conditions_used_tables = UsedTablesForCondition(*expr);
  FindConditionsUsedTables(thd, expr->left);
  FindConditionsUsedTables(thd, expr->right);
}

/**
  Run simple CSE on all conditions (see CommonSubexpressionElimination()).
 */
void CSEConditions(THD *thd, Mem_root_array<Item *> *conditions) {
  bool need_resplit = false;
  for (Item *&item : *conditions) {
    Item *new_item = CommonSubexpressionElimination(item);
    if (new_item != item) {
      need_resplit = true;
      item = new_item;
    }
  }
  if (need_resplit) {
    *conditions = ResplitConditions(thd, *conditions);
  }
}

/**
  Do some equality and constant propagation, conversion/folding work needed
  for correctness and performance.
 */
bool EarlyNormalizeConditions(THD *thd, RelationalExpression *join,
                              Mem_root_array<Item *> *conditions,
                              bool *always_false) {
  CSEConditions(thd, conditions);
  bool need_resplit = false;
  for (auto it = conditions->begin(); it != conditions->end();) {
    /**
      For simple filters, propagate constants if there are any
      established through multiple equalities. Note that most of the
      propagation is already done in optimize_cond(). This is to handle
      only the corner cases where equality propagation in optimize_cond()
      would have been rejected (which is done in old optimizer at a later
      point).
      For join conditions which are not part of multiple equalities, try
      to substitute fields with the fields from available tables in the
      join. It's possible only if there are multiple equalities for the
      fields in the join condition.
      E.g.
      1. t1.a = t2.a and t1.a <> t2.a would be multi-equal(t1.a, t2.a)
      and t1.a <> t2.a post optimize_cond(). We could transform this
      condition into multi-equal(t1.a, t2.a) and t1.a <> t1.a.
      2. t1.a = t2.a + t3.a could be converted to t1.a = t2.a + t2.a
      if there is multiple equality (t2.a, t3.a). This makes it an
      equi-join condition rather than an extra predicate for the join.
    */
    const bool is_filter =
        popcount((*it)->used_tables() & ~PSEUDO_TABLE_BITS) < 2;
    if (is_filter || !is_function_of_type(*it, Item_func::MULT_EQUAL_FUNC)) {
      table_map tables_in_subtree = TablesBetween(0, MAX_TABLES);
      // If this is a degenerate join condition i.e. all fields in the
      // join condition come from the same side of the join, we need to
      // find replacements if any from the same side so that the condition
      // continues to be pushable to that side.
      if (join != nullptr) {
        tables_in_subtree =
            IsSubset((*it)->used_tables(), join->left->tables_in_subtree)
                ? join->left->tables_in_subtree
                : (IsSubset((*it)->used_tables(),
                            join->right->tables_in_subtree)
                       ? join->right->tables_in_subtree
                       : join->tables_in_subtree);
      }
      *it = CompileItem(
          *it, [](Item *) { return true; },
          [tables_in_subtree, is_filter](Item *item) -> Item * {
            if (item->type() == Item::FIELD_ITEM) {
              Item_equal *item_equal =
                  down_cast<Item_field *>(item)->item_equal;
              if (item_equal) {
                Item *const_item = item_equal->const_arg();
                if (is_filter && const_item != nullptr &&
                    item->has_compatible_context(const_item)) {
                  return const_item;
                } else if (!is_filter && const_item == nullptr) {
                  for (Item_field &field : item_equal->get_fields()) {
                    if (IsSubset(field.used_tables(), tables_in_subtree))
                      return &field;
                  }
                }
              }
            }
            return item;
          });
    }

    const Item *const old_item = *it;
    Item::cond_result res;
    if (remove_eq_conds(thd, *it, &*it, &res)) {
      return true;
    }

    if (res == Item::COND_TRUE) {
      // Remove always true conditions from the conjunction.
      it = conditions->erase(it);
    } else if (res == Item::COND_FALSE) {
      // One always false condition makes the entire conjunction always false.
      conditions->clear();
      conditions->push_back(new Item_func_false);
      *always_false = true;
      return false;
    } else {
      assert(*it != nullptr);
      // If the condition was replaced by a conjunction, we need to split it and
      // add its children to conditions, so that its individual elements can be
      // considered for condition pushdown later.
      if (*it != old_item && IsAnd(*it)) {
        need_resplit = true;
      }

      (*it)->update_used_tables();
      ++it;
    }
  }

  if (need_resplit) {
    *conditions = ResplitConditions(thd, *conditions);
  }

  return false;
}

string PrintJoinList(const mem_root_deque<Table_ref *> &join_list, int level) {
  string str;
  const char *join_types[] = {"inner", "left", "right"};
  std::vector<Table_ref *> list(join_list.begin(), join_list.end());
  for (Table_ref *tbl : list) {
    for (int i = 0; i < level * 2; ++i) str += ' ';
    if (tbl->join_cond_optim() != nullptr) {
      str += StringPrintf("* %s %s  join_type=%s\n", tbl->alias,
                          ItemToString(tbl->join_cond_optim()).c_str(),
                          join_types[tbl->outer_join]);
    } else {
      str += StringPrintf("* %s  join_type=%s\n", tbl->alias,
                          join_types[tbl->outer_join]);
    }
    if (tbl->nested_join != nullptr) {
      str += PrintJoinList(tbl->nested_join->m_tables, level + 1);
    }
  }
  return str;
}

/**
  For a condition with the SES (Syntactic Eligibility Set) “used_tables”,
  find all relations in or under “expr” that are part of the condition's TES
  (Total Eligibility Set). The SES contains all relations that are directly
  referenced by the predicate; the TES contains all relations that are needed
  to be available before the predicate can be evaluated.

  The TES always contains at least SES, but may be bigger. For instance,
  given the join tree (a LEFT JOIN b), a condition such as b.x IS NULL
  would have a SES of {b}, but a TES of {a,b}, since joining in a could
  synthesize NULLs from b. However, given (a JOIN b) (ie., an inner join
  instead of an outer join), the TES would be {b}, identical to the SES.

  NOTE: The terms SES and TES are often used about join conditions;
  the use here is for general conditions beyond just those.

  NOTE: This returns a table_map, which is later converted to a NodeMap.
 */
table_map FindTESForCondition(table_map used_tables,
                              const RelationalExpression *expr) {
  if (expr->type == RelationalExpression::TABLE) {
    // We're at the bottom of an inner join stack; nothing to see here.
    // (We could just as well return 0, but this at least makes sure the
    // SES is included in the TES.)
    return used_tables;
  } else if (expr->type == RelationalExpression::LEFT_JOIN ||
             expr->type == RelationalExpression::ANTIJOIN) {
    table_map tes = used_tables;
    if (Overlaps(used_tables, expr->left->tables_in_subtree)) {
      tes |= FindTESForCondition(used_tables, expr->left);
    }
    if (Overlaps(used_tables, expr->right->tables_in_subtree)) {
      // The predicate needs a table from the right-hand side, but this join can
      // cause that table to become NULL, so we need to delay until the join has
      // happened. We do this by demanding that all tables on the left side have
      // been joined in, and then at least the tables we need from the right
      // side (from the SES).
      //
      // Note that pruning aggressively on the left-hand side is prone to
      // failure due to associative rewriting of left joins; e.g., for left
      // joins and suitable join conditions:
      //
      //   (t1 <opA> t2) <opB> t3 <=> t1 <opA> (t2 <opB> t3)
      //
      // In particular, this means that if we have a WHERE predicate affecting
      // t2 and t3 (tested against <opB>), TES still has to be {t1,t2,t3};
      // if we limited it to {t2,t3}, we would push it below <opA> in the case
      // of the rewrite, which is wrong. So the entire left side needs to be
      // included, preventing us to push the condition down into the right side
      // in any case.
      tes |= expr->left->tables_in_subtree;
      for (Item *condition : expr->equijoin_conditions) {
        tes |= condition->used_tables();
      }
      for (Item *condition : expr->join_conditions) {
        tes |= condition->used_tables();
      }
    }
    return tes;
  } else {
    table_map tes = used_tables;
    if (Overlaps(used_tables, expr->left->tables_in_subtree)) {
      tes |= FindTESForCondition(used_tables, expr->left);
    }
    if (Overlaps(used_tables, expr->right->tables_in_subtree)) {
      tes |= FindTESForCondition(used_tables, expr->right);
    }
    return tes;
  }
}

}  // namespace

/**
  For the given hypergraph, make a textual representation in the form
  of a dotty graph. You can save this to a file and then use Graphviz
  to render this it a graphical representation of the hypergraph for
  easier debugging, e.g. like this:

    dot -Tps graph.dot > graph.ps
    display graph.ps

  See also Dbug_table_list_dumper.
 */
string PrintDottyHypergraph(const JoinHypergraph &graph) {
  string digraph;
  digraph =
      StringPrintf("digraph G {  # %zu edges\n", graph.graph.edges.size() / 2);

  // Create new internal node names for all nodes, resolving conflicts between
  // aliases as we go.
  vector<string> aliases;
  for (const JoinHypergraph::Node &node : graph.nodes) {
    string alias = node.table->alias;
    while (std::find(aliases.begin(), aliases.end(), alias) != aliases.end()) {
      alias += '_';
    }
    if (alias != node.table->alias) {
      digraph += StringPrintf("  %s [label=\"%s\"];\n", alias.c_str(),
                              node.table->alias);
    }
    aliases.push_back(std::move(alias));
  }

  for (size_t edge_idx = 0; edge_idx < graph.graph.edges.size();
       edge_idx += 2) {
    const Hyperedge &e = graph.graph.edges[edge_idx];
    const RelationalExpression *expr = graph.edges[edge_idx / 2].expr;
    string label = GenerateExpressionLabel(expr);

    label += StringPrintf(" (%.3g)", graph.edges[edge_idx / 2].selectivity);

    // Add conflict rules to the label.
    for (const ConflictRule &rule : expr->conflict_rules) {
      label += " [conflict rule: {";
      bool first = true;
      for (int node_idx : BitsSetIn(rule.needed_to_activate_rule)) {
        if (!first) {
          label += ",";
        }
        label += aliases[node_idx];
        first = false;
      }
      label += "} -> {";
      first = true;
      for (int node_idx : BitsSetIn(rule.required_nodes)) {
        if (!first) {
          label += ",";
        }
        label += aliases[node_idx];
        first = false;
      }
      label += "}]";
    }

    // Draw inner joins as undirected; it is less confusing.
    // When we get full outer joins, maybe we should have double arrows here?
    const char *arrowhead_str =
        expr->type == RelationalExpression::INNER_JOIN ? ",arrowhead=none" : "";

    // Output the edge.
    if (IsSimpleEdge(e.left, e.right)) {
      // Simple edge.
      int left_node = FindLowestBitSet(e.left);
      int right_node = FindLowestBitSet(e.right);
      digraph += StringPrintf(
          "  %s -> %s [label=\"%s\"%s]\n", aliases[left_node].c_str(),
          aliases[right_node].c_str(), label.c_str(), arrowhead_str);
    } else {
      // Hyperedge; draw it as a tiny “virtual node”.
      digraph += StringPrintf(
          "  e%zu [shape=circle,width=.001,height=.001,label=\"\"]\n",
          edge_idx);

      // Print the label only once.
      string left_label, right_label;
      if (has_single_bit(e.right) && !has_single_bit(e.left)) {
        right_label = label;
      } else {
        left_label = label;
      }

      // Left side of the edge.
      for (int left_node : BitsSetIn(e.left)) {
        digraph += StringPrintf("  %s -> e%zu [arrowhead=none,label=\"%s\"]\n",
                                aliases[left_node].c_str(), edge_idx,
                                left_label.c_str());
        left_label = "";
      }

      // Right side of the edge.
      for (int right_node : BitsSetIn(e.right)) {
        digraph += StringPrintf("  e%zu -> %s [label=\"%s\"%s]\n", edge_idx,
                                aliases[right_node].c_str(),
                                right_label.c_str(), arrowhead_str);
        right_label = "";
      }
    }
  }
  digraph += "}\n";
  return digraph;
}

size_t EstimateHashJoinKeyWidth(const RelationalExpression *expr) {
  size_t ret = 0;
  for (Item_eq_base *join_condition : expr->equijoin_conditions) {
    // We heuristically limit our estimate of blobs to 4 kB.
    // Otherwise, the mere presence of a LONGBLOB field would mean
    // we'd estimate essentially infinite row width for a join.
    //
    // TODO(sgunders): Do as we do in the old optimizer,
    // where we only store hashes for strings.
    const Item *left = join_condition->get_arg(0);
    const Item *right = join_condition->get_arg(1);
    ret += min<size_t>(
        max<size_t>(left->max_char_length(), right->max_char_length()),
        kMaxItemLengthEstimate);
  }
  return ret;
}

namespace {

table_map IntersectIfNotDegenerate(table_map used_tables,
                                   table_map available_tables) {
  if (!Overlaps(used_tables, available_tables)) {
    // Degenerate case.
    return available_tables;
  } else {
    return used_tables & available_tables;
  }
}

/**
  When we have the conflict rules, we want to fold them into the hyperedge
  we are about to create. This works by growing the TES (Total Eligibility
  Set), the set of tables that needs to be present before we can do the
  join; the TES will eventually be split into two and made into a hyperedge.

  The TES must obviously include the SES (Syntactic Eligibility Set),
  every table mentioned in the join condition. And if anything on the left
  side of a conflict rule overlaps with the TES, that conflict rule would
  always be active, and we can safely include the right side into the TES.
  Similarly, if the TES is a superset of what's on the right side of a conflict
  rule, that rule will never prevent anything (since we never see a subgraph
  unless we have everything touched by its hyperedge, ie., the TES), so it
  can be removed. We iterate over all the conflict rules until they are all
  gone or the TES has stopped growing; then we create our hyperedge by
  splitting the TES.
 */
NodeMap AbsorbConflictRulesIntoTES(
    NodeMap total_eligibility_set,
    Mem_root_array<ConflictRule> *conflict_rules) {
  NodeMap prev_total_eligibility_set;
  do {
    prev_total_eligibility_set = total_eligibility_set;
    for (const ConflictRule &rule : *conflict_rules) {
      if (Overlaps(rule.needed_to_activate_rule, total_eligibility_set)) {
        // This conflict rule will always be active, so we can add its right
        // side to the TES unconditionally. (The rule is now obsolete and
        // will be removed below.)
        total_eligibility_set |= rule.required_nodes;
      }
    }
    auto new_end = std::remove_if(
        conflict_rules->begin(), conflict_rules->end(),
        [total_eligibility_set](const ConflictRule &rule) {
          // If the right side of the conflict rule is
          // already part of the TES, it is obsolete
          // and can be removed. It will be dealt with
          // as a hyperedge.
          return IsSubset(rule.required_nodes, total_eligibility_set);
        });
    conflict_rules->erase(new_end, conflict_rules->end());
  } while (total_eligibility_set != prev_total_eligibility_set &&
           !conflict_rules->empty());
  return total_eligibility_set;
}

/**
  For the join operator in “expr”, build a hyperedge that encapsulates its
  reordering conditions as completely as possible. The conditions given by
  the hyperedge are necessary and usually sufficient; for the cases where
  they are not sufficient, we leave conflict rules on “expr” (see below).

  This function is almost verbatim the CD-C algorithm from “On the correct and
  complete enumeration of the core search space” by Moerkotte et al [Moe13].
  It works by the concept of conflict rules (CRs); if a CR A → B, for relation
  sets A and B, is attached on a given join, then if _any_ table from A is
  present in the join, then _all_ tables from B are required. As a trivial
  example, one can imagine t1 \<opA\> (t2 \<opB\> t3); if \<opA\> has a CR
  {t2} → {t3}, then the rewrite (t1 \<opA\> t2) \<opB\> t3 would not be allowed,
  since t2 is present but t3 is not. However, in the absence of other CRs,
  and given appropriate connectivity in the graph, the rewrite
  (t1 \<opA\> t3) \<opB\> t2 _would_ be allowed.

  Conflict rules are both expressive enough to precisely limit invalid rewrites,
  and in the majority of cases, can be folded into hyperedges, relegating
  the task of producing only valid plans to the subgraph enumeration (DPhyp),
  which is highly efficient at it. In the few cases that remain, they will need
  to be checked manually in CostingReceiver, but this is fast (only a few bitmap
  operations per remaining CR).

  The gist of the algorithm is to compare every operator with every operator
  below it in the join tree, looking for illegal rewrites between them, and
  adding precise CRs to stop only those rewrites. For instance, assume a query
  like

    t1 LEFT JOIN (t2 JOIN t3 USING (y)) ON t1.x=t2.x

  Looking at the root predicate (the LEFT JOIN), the question is what CRs
  and hyperedge to produce. The join predicate only mentions t1 and t2,
  so it only gives rise to the simple edge {t1}→{t2}. So without any conflict
  rules, nothing would stop us from joining t1/t2 without including t3,
  and we would allow a generated plan essentially equal to

    (t1 LEFT JOIN t2 ON t1.x=t2.x) JOIN t3 USING (y)

  which is illegal; we have attempted to use associativity illegally.
  So when we compare the LEFT JOIN (in the original query tree) with the JOIN,
  we look up those two operator types using OperatorsAreAssociative()
  (which essentially does a lookup into a small table), see that the combination
  LEFT JOIN and JOIN is not associative, and thus create a conflict rule that
  prevents this:

    {t2} → {t3}

  t2 here is everything on the left side of the inner join, and t3 is every
  table on the right side of the inner join that is mentioned in the join
  condition (which happens to also be everything on the right side).
  This rule, posted on the LEFT JOIN, prevents it from including t2 until
  it has been combined with t3, which is exactly what we want. There are some
  tweaks for degenerate conditions, but that's really all for associativity
  conflict rules.

  The other source of conflict rules comes from a parallel property
  called l-asscom and r-asscom; see OperatorsAreLeftAsscom() and
  OperatorsAreRightAsscom(). They work in exactly the same way; look at
  every pair between and operator and its children, look it up in a table,
  and add a conflict rule that prevents the rewrite if it is illegal.

  When we have the CRs, we want to fold them into the hyperedge
  we are about to create. See AbsorbConflictRulesIntoTES() for details.

  Note that in the presence of degenerate predicates or Cartesian products,
  we may make overly broad hyperedges, ie., we will disallow otherwise
  valid plans (but never allow invalid plans). This is the only case where
  the algorithm misses a valid join ordering, and also the only place where
  we diverge somewhat from the paper, which doesn't discuss hyperedges in
  the presence of such cases.
 */
Hyperedge FindHyperedgeAndJoinConflicts(THD *thd, NodeMap used_nodes,
                                        RelationalExpression *expr,
                                        const JoinHypergraph *graph) {
  assert(expr->type != RelationalExpression::TABLE);

  Mem_root_array<ConflictRule> conflict_rules(thd->mem_root);
  ForEachJoinOperator(
      expr->left, [expr, graph, &conflict_rules](RelationalExpression *child) {
        if (!OperatorsAreAssociative(*child, *expr)) {
          // Prevent associative rewriting; we cannot apply this operator
          // (rule kicks in as soon as _any_ table from the right side
          // is seen) until we have all nodes mentioned on the left side of
          // the join condition.
          const table_map left = IntersectIfNotDegenerate(
              child->conditions_used_tables, child->left->tables_in_subtree);
          conflict_rules.emplace_back(ConflictRule{
              child->right->nodes_in_subtree,
              GetNodeMapFromTableMap(left & ~PSEUDO_TABLE_BITS,
                                     graph->table_num_to_node_num)});
        }
        if (!OperatorsAreLeftAsscom(*child, *expr)) {
          // Prevent l-asscom rewriting; we cannot apply this operator
          // (rule kicks in as soon as _any_ table from the left side
          // is seen) until we have all nodes mentioned on the right side of
          // the join condition.
          const table_map right = IntersectIfNotDegenerate(
              child->conditions_used_tables, child->right->tables_in_subtree);
          conflict_rules.emplace_back(ConflictRule{
              child->left->nodes_in_subtree,
              GetNodeMapFromTableMap(right & ~PSEUDO_TABLE_BITS,
                                     graph->table_num_to_node_num)});
        }
      });

  // Exactly the same as the previous, just mirrored left/right.
  ForEachJoinOperator(
      expr->right, [expr, graph, &conflict_rules](RelationalExpression *child) {
        if (!OperatorsAreAssociative(*expr, *child)) {
          const table_map right = IntersectIfNotDegenerate(
              child->conditions_used_tables, child->right->tables_in_subtree);
          conflict_rules.emplace_back(ConflictRule{
              child->left->nodes_in_subtree,
              GetNodeMapFromTableMap(right & ~PSEUDO_TABLE_BITS,
                                     graph->table_num_to_node_num)});
        }
        if (!OperatorsAreRightAsscom(*expr, *child)) {
          const table_map left = IntersectIfNotDegenerate(
              child->conditions_used_tables, child->left->tables_in_subtree);
          conflict_rules.emplace_back(ConflictRule{
              child->right->nodes_in_subtree,
              GetNodeMapFromTableMap(left & ~PSEUDO_TABLE_BITS,
                                     graph->table_num_to_node_num)});
        }
      });

  // Now go through all of the conflict rules and use them to grow the
  // hypernode, making it more restrictive if possible/needed.
  NodeMap total_eligibility_set =
      AbsorbConflictRulesIntoTES(used_nodes, &conflict_rules);

  // Check for degenerate predicates and Cartesian products;
  // we cannot have hyperedges with empty end points. If we have to
  // go down this path, re-check if there are any conflict rules
  // that we can now get rid of.
  if (!Overlaps(total_eligibility_set, expr->left->nodes_in_subtree)) {
    total_eligibility_set |= expr->left->nodes_in_subtree;
    total_eligibility_set =
        AbsorbConflictRulesIntoTES(total_eligibility_set, &conflict_rules);
  }
  if (!Overlaps(total_eligibility_set, expr->right->nodes_in_subtree)) {
    total_eligibility_set |= expr->right->nodes_in_subtree;
    total_eligibility_set =
        AbsorbConflictRulesIntoTES(total_eligibility_set, &conflict_rules);
  }
  expr->conflict_rules = std::move(conflict_rules);

  const NodeMap left = total_eligibility_set & expr->left->nodes_in_subtree;
  const NodeMap right = total_eligibility_set & expr->right->nodes_in_subtree;
  return {left, right};
}

size_t EstimateRowWidthForJoin(const JoinHypergraph &graph,
                               const RelationalExpression *expr) {
  // Estimate size of the join keys.
  size_t ret = EstimateHashJoinKeyWidth(expr);

  // Estimate size of the values.
  for (int node_idx : BitsSetIn(expr->nodes_in_subtree)) {
    const TABLE *table = graph.nodes[node_idx].table;
    for (uint i = 0; i < table->s->fields; ++i) {
      if (bitmap_is_set(table->read_set, i)) {
        Field *field = table->field[i];

        // See above.
        ret += min<size_t>(field->max_data_length(), kMaxItemLengthEstimate);
      }
    }
  }

  // Heuristically add 20 bytes for LinkedImmutableString and hash table
  // overhead. (The actual overhead will vary with hash table fill factor
  // and the number of keys that have multiple rows.)
  ret += 20;

  return ret;
}

/**
  Sorts the given range of predicates so that the most selective and least
  expensive predicates come first, and the less selective and more expensive
  ones come last.
 */
void SortPredicates(Predicate *begin, Predicate *end) {
  if (std::distance(begin, end) <= 1) return;  // Nothing to sort.

  /*
    By ordering the predicates by rank(predicate) in ascending order, we should
    minimize the expected cost of evaluating the conjunction.

    The formulae is taken from:
    "J. M. Hellerstein, M. Stonebraker,
    Predicate migration: Optimizing queries with expensive predicates,
    In Proceedings of the ACM SIGMOD Conference, 1993".
  */
  const auto rank = [](const Predicate &p) {
    return (p.selectivity - 1.0) / std::max(1e-18,  // Prevent divide by zero.
                                            p.condition->cost().FieldCost());
  };

  // Order the predicates so that we minimize the expected cost of evaluating
  // the conjuction.
  std::stable_sort(begin, end, [&](const Predicate &p1, const Predicate &p2) {
    return rank(p1) < rank(p2);
  });

  // If the predicates contain subqueries, move them towards the end, regardless
  // of their selectivity, since they could be expensive to evaluate. We could
  // refine this by looking at the estimated cost of the contained subqueries.
  std::stable_partition(begin, end, [](const Predicate &pred) {
    return !pred.condition->has_subquery();
  });

  // UDFs and stored procedures have unknown and potentially very high cost.
  // Move them last.
  std::stable_partition(begin, end, [](const Predicate &p) {
    return !p.condition->cost().IsExpensive();
  });
}

/**
  Add the given predicate to the list of WHERE predicates, doing some
  bookkeeping that such predicates need.
 */
int AddPredicate(THD *thd, Item *condition, bool was_join_condition,
                 int source_multiple_equality_idx,
                 const RelationalExpression *root,
<<<<<<< HEAD
                 const CompanionSetCollection &companion_collection,
=======
                 const CompanionSetCollection *companion_collection,
>>>>>>> 824e2b40
                 JoinHypergraph *graph, string *trace) {
  if (source_multiple_equality_idx != -1) {
    assert(was_join_condition);
  }

  Predicate pred;
  pred.condition = condition;

  const table_map used_tables =
      condition->used_tables() & ~(INNER_TABLE_BIT | OUTER_REF_TABLE_BIT);
  pred.used_nodes =
      GetNodeMapFromTableMap(used_tables, graph->table_num_to_node_num);

  const bool references_regular_tables =
      Overlaps(used_tables, ~PSEUDO_TABLE_BITS);

  table_map total_eligibility_set;
  if (was_join_condition || !references_regular_tables) {
    total_eligibility_set = used_tables;
  } else {
    total_eligibility_set = FindTESForCondition(used_tables, root) &
                            ~(INNER_TABLE_BIT | OUTER_REF_TABLE_BIT);
  }
  pred.total_eligibility_set = GetNodeMapFromTableMap(
      total_eligibility_set, graph->table_num_to_node_num);

<<<<<<< HEAD
  if ((condition->used_tables() & ~PSEUDO_TABLE_BITS) ==
      0) {  // No regular tables.
    pred.selectivity =
        EstimateSelectivity(thd, condition, CompanionSet(), trace);

  } else {
    const CompanionSet *const companion_set =
        companion_collection.Find(condition->used_tables());

    if (companion_set ==
        nullptr) {  // No equijoin between condition->used_tables().
      pred.selectivity =
          EstimateSelectivity(thd, condition, CompanionSet(), trace);
    } else {
      pred.selectivity =
          EstimateSelectivity(thd, condition, *companion_set, trace);
    }
  }

=======
  // If the query is a join, we may get selectivity information from the
  // companion set of the tables referenced by the predicate. For single-table
  // or table-less queries, there is no companion set. Tables not involved in
  // any equijoins do not have a companion set.
  const CompanionSet *companion_set = nullptr;
  if (references_regular_tables && companion_collection != nullptr) {
    companion_set = companion_collection->Find(used_tables);
  }

  pred.selectivity =
      companion_set != nullptr
          ? EstimateSelectivity(thd, condition, *companion_set, trace)
          : EstimateSelectivity(thd, condition, CompanionSet(), trace);

>>>>>>> 824e2b40
  pred.was_join_condition = was_join_condition;
  pred.source_multiple_equality_idx = source_multiple_equality_idx;
  pred.functional_dependencies_idx.init(thd->mem_root);

  // Cache information about which subqueries are contained in this
  // predicate, if any.
  pred.contained_subqueries.init(thd->mem_root);
  FindContainedSubqueries(condition, graph->query_block(),
                          [&pred](const ContainedSubquery &subquery) {
                            pred.contained_subqueries.push_back(subquery);
                          });

  graph->predicates.push_back(std::move(pred));

  if (trace != nullptr) {
    *trace += StringPrintf("Total eligibility set for %s: {",
                           ItemToString(condition).c_str());
    bool first = true;
    for (Table_ref *tl = graph->query_block()->leaf_tables; tl != nullptr;
         tl = tl->next_leaf) {
      if (tl->map() & total_eligibility_set) {
        if (!first) *trace += ',';
        *trace += tl->alias;
        first = false;
      }
    }
    *trace += "}\n";
  }

  return graph->predicates.size() - 1;
}

/**
  Return whether we can find a path from “source” to “destination”, without
  using forbidden_edge_idx.
 */
bool AreNodesConnected(const Hypergraph &graph, int source, int destination,
                       int forbidden_edge_idx, NodeMap *seen_nodes) {
  if (source == destination) {
    return true;
  }
  if (Overlaps(*seen_nodes, TableBitmap(source))) {
    // We've been here before and not found anything, so drop out.
    // This also keeps us from getting stuck in other cycles.
    return false;
  }
  *seen_nodes |= TableBitmap(source);
  for (int edge_idx : graph.nodes[source].simple_edges) {
    if (edge_idx != forbidden_edge_idx) {
      if (AreNodesConnected(graph,
                            *BitsSetIn(graph.edges[edge_idx].right).begin(),
                            destination, forbidden_edge_idx, seen_nodes)) {
        return true;
      }
    }
  }
  for (int edge_idx : graph.nodes[source].complex_edges) {
    if (edge_idx != forbidden_edge_idx) {
      for (int middle : BitsSetIn(graph.edges[edge_idx].right)) {
        if (AreNodesConnected(graph, middle, destination, forbidden_edge_idx,
                              seen_nodes)) {
          return true;
        }
      }
    }
  }
  return false;
}

/**
  Returns whether the given edge is part of a graph cycle; if so, its join
  condition might not actually get evaluated as part of the regular structure,
  and we need to take special precautions (make backup WHERE conditions for
  them).

  Edges that are _not_ part of a cycle are called “bridges” in graph theory.
  There are efficient algorithms for finding all bridges in a graph (see e.g.
  Schmidt: “A Simple Test on 2-Vertex- and 2-Edge-Connectivity”), but our graph
  is small, so we opt for simplicity by simply doing a depth-first search for
  all edges. We only need to consider the part of the subgraph given by inner
  joins (the companion set) -- but we cannot ignore hyperedges, since we
  determine companion sets before we know all the join predicates.
 */
bool IsPartOfCycle(const JoinHypergraph *graph, int edge_idx) {
  const RelationalExpression *expr = graph->edges[edge_idx / 2].expr;
  if (expr->type != RelationalExpression::INNER_JOIN) {
    // Outer joins are always a bridge; we also ignore straight joins
    // (they are a sign the user doesn't want a different ordering anyway).
    return false;
  }

  const Hyperedge &edge = graph->graph.edges[edge_idx];

  // If we can find a path from one end of an edge to the other,
  // ignoring this specific edge, then we have a cycle (pretty much
  // by definition).
  for (int left_idx : BitsSetIn(edge.left)) {
    for (int right_idx : BitsSetIn(edge.right)) {
      NodeMap seen_nodes = 0;
      if (AreNodesConnected(graph->graph, left_idx, right_idx, edge_idx,
                            &seen_nodes)) {
        return true;
      }
    }
  }
  return false;
}

/**
  For each of the given join conditions, add a cycle-inducing edge to the
  hypergraph.
 */
void AddCycleEdges(THD *thd, const Mem_root_array<Item *> &cycle_inducing_edges,
                   CompanionSetCollection &companion_collection,
                   JoinHypergraph *graph, string *trace) {
  for (Item *cond : cycle_inducing_edges) {
    const NodeMap used_nodes = GetNodeMapFromTableMap(
        cond->used_tables(), graph->table_num_to_node_num);
    RelationalExpression *expr = nullptr;
    JoinPredicate *pred = nullptr;

    const NodeMap left = IsolateLowestBit(used_nodes);  // Arbitrary.
    const NodeMap right = used_nodes & ~left;

    // See if we already have a suitable edge.
    for (size_t edge_idx = 0; edge_idx < graph->edges.size(); ++edge_idx) {
      Hyperedge edge = graph->graph.edges[edge_idx * 2];
      if ((edge.left | edge.right) == used_nodes &&
          graph->edges[edge_idx].expr->type ==
              RelationalExpression::INNER_JOIN) {
        pred = &graph->edges[edge_idx];
        expr = pred->expr;
        break;
      }
    }

    if (expr == nullptr) {
      graph->graph.AddEdge(left, right);

      expr = new (thd->mem_root) RelationalExpression(thd);
      expr->type = RelationalExpression::INNER_JOIN;

      // TODO(sgunders): This does not really make much sense, but
      // estimated_bytes_per_row doesn't make that much sense to begin with; it
      // will depend on the join order. See if we can replace it with a
      // per-table width calculation that we can sum up in the join optimizer.
      expr->tables_in_subtree = cond->used_tables();
      expr->nodes_in_subtree =
          GetNodeMapFromTableMap(cond->used_tables() & ~PSEUDO_TABLE_BITS,
                                 graph->table_num_to_node_num);

      expr->companion_set = companion_collection.Find(expr->tables_in_subtree);

      double selectivity =
          EstimateSelectivity(thd, cond, *expr->companion_set, trace);
      const size_t estimated_bytes_per_row =
          EstimateRowWidthForJoin(*graph, expr);
      graph->edges.push_back(JoinPredicate{
          expr, selectivity, estimated_bytes_per_row,
          /*functional_dependencies=*/0, /*functional_dependencies_idx=*/{}});
    } else {
      // Skip this item if it is a duplicate (this can
      // happen with multiple equalities in particular).
      bool dup = false;
      for (Item *other_cond : expr->equijoin_conditions) {
        if (other_cond->eq(cond, /*binary_cmp=*/true)) {
          dup = true;
          break;
        }
      }
      if (dup) {
        continue;
      }
      for (Item *other_cond : expr->join_conditions) {
        if (other_cond->eq(cond, /*binary_cmp=*/true)) {
          dup = true;
          break;
        }
      }
      if (dup) {
        continue;
      }
      pred->selectivity *=
          EstimateSelectivity(thd, cond, *expr->companion_set, trace);
    }
    if (cond->type() == Item::FUNC_ITEM &&
        down_cast<Item_func *>(cond)->contains_only_equi_join_condition()) {
      expr->equijoin_conditions.push_back(down_cast<Item_eq_base *>(cond));
    } else {
      expr->join_conditions.push_back(cond);
    }

    // Make this predicate potentially sargable (cycle edges are always
    // simple equalities).
    assert(IsSimpleEdge(left, right));
    const int left_node_idx = *BitsSetIn(left).begin();
    const int right_node_idx = *BitsSetIn(right).begin();
    graph->nodes[left_node_idx].join_conditions_pushable_to_this.push_back(
        cond);
    graph->nodes[right_node_idx].join_conditions_pushable_to_this.push_back(
        cond);
  }
}

/**
  Promote join predicates that became part of (newly-formed) cycles to
  WHERE predicates.

  The reason for this is that when we have cycles in the graph, we can no
  longer guarantee that all join predicates will be seen; e.g. if we have a
  cycle A - B - C - A, and choose to complete the join by using the A-B and
  C-A edges, we would miss the B-C join predicate. Thus, we promote all join
  edges involved in cycles to WHERE predicates; however, we mark them as coming
  from a join condition, and we also note in the join edge what the indexes of
  the added predicate are. Thus, for A-B and C-A in the given example, we would
  ignore the corresponding WHERE predicates so they do not get double-applied.

  We need to mark which predicates came from which multiple equalities,
  so that they are not added when they are redundant; see the comment on top of
  CostingReceiver::ApplyDelayedPredicatesAfterJoin().

  Note that join predicates may actually get added as predicates a second
  time, if they are found to be sargable. However, in that case they are not
  counted as WHERE predicates (they are never automatically applied), so this
  is a separate use.
 */
void PromoteCycleJoinPredicates(
    THD *thd, const RelationalExpression *root,
    const Mem_root_array<Item_equal *> &multiple_equalities,
    const CompanionSetCollection &companion_collection, JoinHypergraph *graph,
    string *trace) {
  for (size_t edge_idx = 0; edge_idx < graph->graph.edges.size();
       edge_idx += 2) {
    if (!IsPartOfCycle(graph, edge_idx)) {
      continue;
    }
    RelationalExpression *expr = graph->edges[edge_idx / 2].expr;
    expr->join_predicate_first = graph->predicates.size();
    for (Item *condition : expr->equijoin_conditions) {
      AddPredicate(thd, condition, /*was_join_condition=*/true,
                   FindSourceMultipleEquality(condition, multiple_equalities),
<<<<<<< HEAD
                   root, companion_collection, graph, trace);
=======
                   root, &companion_collection, graph, trace);
>>>>>>> 824e2b40
    }
    for (Item *condition : expr->join_conditions) {
      AddPredicate(thd, condition, /*was_join_condition=*/true,
                   FindSourceMultipleEquality(condition, multiple_equalities),
<<<<<<< HEAD
                   root, companion_collection, graph, trace);
=======
                   root, &companion_collection, graph, trace);
>>>>>>> 824e2b40
    }
    expr->join_predicate_last = graph->predicates.size();
    SortPredicates(graph->predicates.begin() + expr->join_predicate_first,
                   graph->predicates.begin() + expr->join_predicate_last);
  }
}

}  // namespace

/**
  Convert a join rooted at “expr” into a join hypergraph that encapsulates
  the constraints given by the relational expressions (e.g. inner joins are
  more freely reorderable than outer joins).

  The function in itself only does some bookkeeping around node bitmaps,
  and then defers the actual conflict detection logic to
  FindHyperedgeAndJoinConflicts().
 */
void MakeJoinGraphFromRelationalExpression(THD *thd, RelationalExpression *expr,
                                           string *trace,
                                           JoinHypergraph *graph) {
  if (expr->type == RelationalExpression::TABLE) {
    graph->graph.AddNode();
    graph->nodes.push_back(JoinHypergraph::Node{
        expr->table->table,
        Mem_root_array<Item *>{thd->mem_root,
                               expr->join_conditions_pushable_to_this},
        Mem_root_array<SargablePredicate>{thd->mem_root}, expr->companion_set});
    assert(expr->table->tableno() < MAX_TABLES);
    graph->table_num_to_node_num[expr->table->tableno()] =
        graph->graph.nodes.size() - 1;
    expr->nodes_in_subtree = NodeMap{1} << (graph->graph.nodes.size() - 1);
    return;
  }

  MakeJoinGraphFromRelationalExpression(thd, expr->left, trace, graph);
  MakeJoinGraphFromRelationalExpression(thd, expr->right, trace, graph);
  expr->nodes_in_subtree =
      expr->left->nodes_in_subtree | expr->right->nodes_in_subtree;

  table_map used_tables = 0;
  for (Item *condition : expr->join_conditions) {
    used_tables |= condition->used_tables();
  }
  for (Item *condition : expr->equijoin_conditions) {
    used_tables |= condition->used_tables();
  }
  const NodeMap used_nodes = GetNodeMapFromTableMap(
      used_tables & ~PSEUDO_TABLE_BITS, graph->table_num_to_node_num);

  const Hyperedge edge =
      FindHyperedgeAndJoinConflicts(thd, used_nodes, expr, graph);
  graph->graph.AddEdge(edge.left, edge.right);

  // Figure out whether we have two left joins that are associatively
  // reorderable, which can trigger a bug in our row count estimation. See the
  // definition of has_reordered_left_joins for more information.
  if (!graph->has_reordered_left_joins &&
      expr->type == RelationalExpression::LEFT_JOIN) {
    ForEachJoinOperator(expr->left, [expr, graph](RelationalExpression *child) {
      if (child->type == RelationalExpression::LEFT_JOIN &&
          OperatorsAreAssociative(*child, *expr)) {
        graph->has_reordered_left_joins = true;
      }
    });
    ForEachJoinOperator(expr->right,
                        [expr, graph](RelationalExpression *child) {
                          if (child->type == RelationalExpression::LEFT_JOIN &&
                              OperatorsAreAssociative(*expr, *child)) {
                            graph->has_reordered_left_joins = true;
                          }
                        });
  }

  if (trace != nullptr) {
    *trace += StringPrintf("Selectivity of join %s:\n",
                           GenerateExpressionLabel(expr).c_str());
  }
  double selectivity = 1.0;
  for (Item *item : expr->equijoin_conditions) {
    selectivity *=
        EstimateSelectivity(current_thd, item, *expr->companion_set, trace);
  }
  for (Item *item : expr->join_conditions) {
    selectivity *=
        EstimateSelectivity(current_thd, item, CompanionSet(), trace);
  }
  if (trace != nullptr &&
      expr->equijoin_conditions.size() + expr->join_conditions.size() > 1) {
    *trace += StringPrintf("  - total: %.g\n", selectivity);
  }

  const size_t estimated_bytes_per_row = EstimateRowWidthForJoin(*graph, expr);
  graph->edges.push_back(JoinPredicate{
      expr, selectivity, estimated_bytes_per_row,
      /*functional_dependencies=*/0, /*functional_dependencies_idx=*/{}});
}

NodeMap GetNodeMapFromTableMap(
    table_map map, const array<int, MAX_TABLES> &table_num_to_node_num) {
  NodeMap ret = 0;
  if (Overlaps(map, RAND_TABLE_BIT)) {  // Special case.
    ret |= RAND_TABLE_BIT;
    map &= ~RAND_TABLE_BIT;
  }
  for (int table_num : BitsSetIn(map)) {
    assert(table_num < int(MAX_TABLES));
    assert(table_num_to_node_num[table_num] != -1);
    ret |= TableBitmap(table_num_to_node_num[table_num]);
  }
  return ret;
}

namespace {

void AddMultipleEqualityPredicate(THD *thd,
                                  CompanionSetCollection &companion_collection,
                                  Item_equal *item_equal,
                                  Item_field *left_field, int left_table_idx,
                                  Item_field *right_field, int right_table_idx,
                                  double selectivity, JoinHypergraph *graph) {
  const int left_node_idx = graph->table_num_to_node_num[left_table_idx];
  const int right_node_idx = graph->table_num_to_node_num[right_table_idx];

  // See if there is already an edge between these two tables. Since the tables
  // are in the same companion set, they are not outerjoined to each other, so
  // it's enough to check the simple neighborhood. They could already be
  // connected through complex edges due to hyperpredicates, but in this case we
  // still want to add a simple edge, as it could in some cases be advantageous
  // to join along the simple edge before applying the hyperpredicate.
  RelationalExpression *expr = nullptr;
  if (IsSubset(TableBitmap(right_node_idx),
               graph->graph.nodes[left_node_idx].simple_neighborhood)) {
    for (int edge_idx : graph->graph.nodes[left_node_idx].simple_edges) {
      if (graph->graph.edges[edge_idx].right == TableBitmap(right_node_idx)) {
        expr = graph->edges[edge_idx / 2].expr;
        if (MultipleEqualityAlreadyExistsOnJoin(item_equal, *expr)) {
          return;
        }
        graph->edges[edge_idx / 2].selectivity *= selectivity;
        break;
      }
    }
    assert(expr != nullptr);
  } else {
    // There was none, so create a new one.
    graph->graph.AddEdge(TableBitmap(left_node_idx),
                         TableBitmap(right_node_idx));
    expr = new (thd->mem_root) RelationalExpression(thd);
    expr->type = RelationalExpression::INNER_JOIN;

    // TODO(sgunders): This does not really make much sense, but
    // estimated_bytes_per_row doesn't make that much sense to begin with;
    // it will depend on the join order. See if we can replace it with a
    // per-table width calculation that we can sum up in the join
    // optimizer.
    expr->tables_in_subtree =
        TableBitmap(left_table_idx) | TableBitmap(right_table_idx);
    expr->nodes_in_subtree =
        TableBitmap(left_node_idx) | TableBitmap(right_node_idx);

    expr->companion_set = companion_collection.Find(expr->tables_in_subtree);

    const size_t estimated_bytes_per_row =
        EstimateRowWidthForJoin(*graph, expr);
    graph->edges.push_back(JoinPredicate{expr, selectivity,
                                         estimated_bytes_per_row,
                                         /*functional_dependencies=*/0,
                                         /*functional_dependencies_idx=*/{}});
  }

  Item_func_eq *eq_item = MakeEqItem(left_field, right_field, item_equal);
  expr->equijoin_conditions.push_back(
      eq_item);  // NOTE: We run after MakeHashJoinConditions().

  // Make this predicate potentially sargable.
  graph->nodes[left_node_idx].join_conditions_pushable_to_this.push_back(
      eq_item);
  graph->nodes[right_node_idx].join_conditions_pushable_to_this.push_back(
      eq_item);
}

/**
  For each relevant multiple equality, add edges so that there are direct
  connections between all the involved tables (full mesh). The tables must
  all be in the same companion set (ie., no outer joins in the way).

  Must run after equijoin conditions are extracted. _Should_ be run after
  trivial conditions have been removed.
 */
void CompleteFullMeshForMultipleEqualities(
    THD *thd, const Mem_root_array<Item_equal *> &multiple_equalities,
    CompanionSetCollection &companion_collection, JoinHypergraph *graph,
    string *trace) {
  for (Item_equal *item_equal : multiple_equalities) {
    double selectivity = EstimateSelectivity(
        thd, item_equal, *companion_collection.Find(item_equal->used_tables()),
        trace);

    for (Item_field &left_field : item_equal->get_fields()) {
      const int left_table_idx =
          left_field.field->table->pos_in_table_list->tableno();
      for (Item_field &right_field : item_equal->get_fields()) {
        const int right_table_idx =
            right_field.field->table->pos_in_table_list->tableno();
        if (right_table_idx <= left_table_idx) {
          continue;
        }

        AddMultipleEqualityPredicate(thd, companion_collection, item_equal,
                                     &left_field, left_table_idx, &right_field,
                                     right_table_idx, selectivity, graph);
      }
    }
  }
}

/**
  Returns a map of all tables that are on the inner side of some outer join or
  antijoin.
 */
table_map GetTablesInnerToOuterJoinOrAntiJoin(
    const RelationalExpression *expr) {
  switch (expr->type) {
    case RelationalExpression::INNER_JOIN:
    case RelationalExpression::SEMIJOIN:
    case RelationalExpression::STRAIGHT_INNER_JOIN:
      return GetTablesInnerToOuterJoinOrAntiJoin(expr->left) |
             GetTablesInnerToOuterJoinOrAntiJoin(expr->right);
    case RelationalExpression::LEFT_JOIN:
    case RelationalExpression::ANTIJOIN:
      return GetTablesInnerToOuterJoinOrAntiJoin(expr->left) |
             expr->right->tables_in_subtree;
    case RelationalExpression::FULL_OUTER_JOIN:
      return expr->tables_in_subtree;
    case RelationalExpression::MULTI_INNER_JOIN:
      assert(false);  // Should have been unflattened by now.
      return 0;
    case RelationalExpression::TABLE:
      return 0;
  }
  assert(false);
  return 0;
}

/**
  Fully expand a multiple equality for a single table as simple equalities and
  append each equality to the array of conditions. Only expected to be called on
  multiple equalities that do not have an already known value, as such
  equalities should be eliminated by constant folding instead of being expanded.
 */
bool ExpandMultipleEqualsForSingleTable(Item_equal *equal,
                                        Mem_root_array<Item *> *conditions) {
  assert(!equal->const_item());
  assert(has_single_bit(equal->used_tables() & ~PSEUDO_TABLE_BITS));
  Item *const_arg = equal->const_arg();
  if (const_arg != nullptr) {
    for (Item_field &field : equal->get_fields()) {
      if (conditions->push_back(MakeEqItem(&field, const_arg, equal))) {
        return true;
      }
    }
  } else {
    Item_field *prev = nullptr;
    for (Item_field &field : equal->get_fields()) {
      if (prev != nullptr) {
        if (conditions->push_back(MakeEqItem(prev, &field, equal))) {
          return true;
        }
      }
      prev = &field;
    }
  }
  return false;
}

/**
  Extract all WHERE conditions in a single-table query. Multiple equalities are
  fully expanded unconditionally, since there is only one way to expand them
  when there is only a single table (no need to consider that they should be
  pushable to joins). Normalization will also be performed if necessary.
 */
bool ExtractWhereConditionsForSingleTable(THD *thd, Item *condition,
                                          Mem_root_array<Item *> *conditions,
                                          bool *where_is_always_false) {
  bool need_normalization = false;
  if (WalkConjunction(condition, [conditions, &need_normalization](Item *cond) {
        if (IsMultipleEquals(cond)) {
          Item_equal *equal = down_cast<Item_equal *>(cond);
          if (equal->const_item()) {
            // This equality is known to evaluate to a constant value. Don't
            // expand it, but rather let constant folding remove it. Flag that
            // normalization is needed, so that constant folding kicks in.
            need_normalization = true;
            return conditions->push_back(equal);
          } else {
            // Expand the multiple equality. Normalization does not do anything
            // useful if all conditions are multiple equalities.
            return ExpandMultipleEqualsForSingleTable(equal, conditions);
          }
        } else {
          // Some other kind of condition. We might be able to simplify it in
          // normalization, so flag that we need normalization.
          need_normalization = true;
          return ExtractConditions(
              EarlyExpandMultipleEquals(cond, TablesBetween(0, MAX_TABLES)),
              conditions);
        }
      })) {
    return true;
  }

  if (need_normalization) {
    if (EarlyNormalizeConditions(thd, /*join=*/nullptr, conditions,
                                 where_is_always_false)) {
      return true;
    }
  }

  return false;
}

/// Fast path for MakeJoinHypergraph() when the query accesses a single table or
/// no table.
bool MakeSingleTableHypergraph(THD *thd, const Query_block *query_block,
                               string *trace, JoinHypergraph *graph,
                               bool *where_is_always_false) {
  RelationalExpression *root = nullptr;
  if (Table_ref *const table_ref = query_block->leaf_tables;
      table_ref != nullptr) {
    assert(table_ref->next_leaf == nullptr);
    if (const int error = table_ref->fetch_number_of_rows(kRowEstimateFallback);
        error) {
      table_ref->table->file->print_error(error, MYF(0));
      return true;
    }
    root = MakeRelationalExpression(thd, table_ref);
    MakeJoinGraphFromRelationalExpression(thd, root, trace, graph);
  }

<<<<<<< HEAD
  RelationalExpression *root = MakeRelationalExpression(thd, table_ref);
  CompanionSetCollection companion_collection(thd, root);
  MakeJoinGraphFromRelationalExpression(thd, root, trace, graph);

=======
>>>>>>> 824e2b40
  if (Item *const where_cond = query_block->join->where_cond;
      where_cond != nullptr) {
    Mem_root_array<Item *> where_conditions(thd->mem_root);
    if (ExtractWhereConditionsForSingleTable(thd, where_cond, &where_conditions,
                                             where_is_always_false)) {
      return true;
    }

    for (Item *item : where_conditions) {
      AddPredicate(thd, item, /*was_join_condition=*/false,
                   /*source_multiple_equality_idx=*/-1, root,
<<<<<<< HEAD
                   companion_collection, graph, trace);
=======
                   /*companion_collection=*/nullptr, graph, trace);
>>>>>>> 824e2b40
    }
    graph->num_where_predicates = graph->predicates.size();

    SortPredicates(graph->predicates.begin(), graph->predicates.end());
  }

  if (trace != nullptr) {
    *trace += "\nConstructed hypergraph:\n";
    *trace += PrintDottyHypergraph(*graph);
  }

  return false;
}

}  // namespace

const JOIN *JoinHypergraph::join() const { return m_query_block->join; }

bool MakeJoinHypergraph(THD *thd, string *trace, JoinHypergraph *graph,
                        bool *where_is_always_false) {
  const Query_block *query_block = graph->query_block();

  if (trace != nullptr) {
    // TODO(sgunders): Do we want to keep this in the trace indefinitely?
    // It's only useful for debugging, not as much for understanding what's
    // going on.
    *trace += "Join list after simplification:\n";
    *trace += PrintJoinList(query_block->m_table_nest, /*level=*/0);
    *trace += "\n";
  }

  const size_t num_tables = query_block->leaf_table_count;
  if (graph->nodes.reserve(num_tables) ||
      graph->graph.nodes.reserve(num_tables)) {
    return true;
  }

  // Fast path for single-table queries. We can skip all the logic that analyzes
  // join conditions, as there is no join.
  if (num_tables <= 1) {
    return MakeSingleTableHypergraph(thd, query_block, trace, graph,
                                     where_is_always_false);
  }

  RelationalExpression *root =
      MakeRelationalExpressionFromJoinList(thd, query_block->m_table_nest);

  CompanionSetCollection companion_collection(thd, root);
  FlattenInnerJoins(root);

  const JOIN *join = query_block->join;
  if (trace != nullptr) {
    // TODO(sgunders): Same question as above; perhaps the version after
    // pushdown is sufficient.
    *trace +=
        StringPrintf("Made this relational tree; WHERE condition is %s:\n",
                     ItemToString(join->where_cond).c_str());
    *trace += PrintRelationalExpression(root, 0);
    *trace += "\n";
  }

  if (trace != nullptr) {
    *trace += StringPrintf("Pushing conditions down.\n");
  }

  Mem_root_array<Item *> table_filters(thd->mem_root);
  Mem_root_array<Item *> cycle_inducing_edges(thd->mem_root);
  PushDownJoinConditions(thd, root, companion_collection, &table_filters,
                         &cycle_inducing_edges, trace);

  // Split up WHERE conditions, and push them down into the tree as much as
  // we can. (They have earlier been hoisted up as far as possible; see
  // comments on PushDownAsMuchAsPossible() and PushDownJoinConditions().)
  // Note that we do this after pushing down join conditions, so that we
  // don't push down WHERE conditions to join conditions and then re-process
  // them later.
  Mem_root_array<Item *> where_conditions(thd->mem_root);
  if (join->where_cond != nullptr) {
    Item *where_cond = EarlyExpandMultipleEquals(join->where_cond,
                                                 /*tables_in_subtree=*/~0);
    if (ExtractConditions(where_cond, &where_conditions)) {
      return true;
    }
    if (EarlyNormalizeConditions(thd, /*join=*/nullptr, &where_conditions,
                                 where_is_always_false)) {
      return true;
    }
    ReorderConditions(&where_conditions);
    where_conditions = PushDownAsMuchAsPossible(
        thd, std::move(where_conditions), root,
        /*is_join_condition_for_expr=*/false, companion_collection,
        &table_filters, &cycle_inducing_edges, trace);

    // We're done pushing, so unflatten so that the rest of the algorithms
    // don't need to worry about it.
    UnflattenInnerJoins(root);

    if (CanonicalizeConditions(thd, GetVisibleTables(root),
                               TablesBetween(0, MAX_TABLES),
                               &where_conditions)) {
      return true;
    }

    // NOTE: Any remaining WHERE conditions, whether single-table or multi-table
    // (join conditions), are left up here for a reason (i.e., they are
    // nondeterministic and/or blocked by outer joins), so they should not be
    // attempted pushed as sargable predicates.
  } else {
    // We're done pushing, so unflatten so that the rest of the algorithms
    // don't need to worry about it.
    UnflattenInnerJoins(root);
  }

  // Now that everything is pushed, we can concretize any multiple equalities
  // that are left on antijoins and semijoins.
  LateConcretizeMultipleEqualities(thd, root);

  // Now see if we can push down join conditions to sargable predicates.
  // We do this after we're done pushing, since pushing can change predicates
  // (in particular, it can concretize multiple equalities).
  PushDownJoinConditionsForSargable(thd, root);

  if (CanonicalizeJoinConditions(thd, root)) {
    return true;
  }
  FindConditionsUsedTables(thd, root);
  MakeHashJoinConditions(thd, root);

  if (trace != nullptr) {
    *trace += StringPrintf(
        "\nAfter pushdown; remaining WHERE conditions are %s, "
        "table filters are %s:\n",
        ItemsToString(where_conditions).c_str(),
        ItemsToString(table_filters).c_str());
    *trace += PrintRelationalExpression(root, 0);
    *trace += '\n';
  }

  // Ask the storage engine to update stats.records, if needed.
  // We need to do this before MakeJoinGraphFromRelationalExpression(),
  // which determines selectivities that are in part based on it.
  // NOTE: ha_archive breaks without this call! (That is probably a bug in
  // ha_archive, though.)
  for (Table_ref *tl = graph->query_block()->leaf_tables; tl != nullptr;
       tl = tl->next_leaf) {
    if (const int error = tl->fetch_number_of_rows(kRowEstimateFallback);
        error) {
      tl->table->file->print_error(error, MYF(0));
      return true;
    }
  }

  // Build sets of equal fields in each CompanionSet.
  ForEachOperator(root, [&](RelationalExpression *expr) {
    if (expr->type == RelationalExpression::TABLE) {
      for (const Item *condition : expr->join_conditions_pushable_to_this) {
        if (is_function_of_type(condition, Item_func::EQ_FUNC)) {
          expr->companion_set->AddEquijoinCondition(
              thd, down_cast<const Item_func_eq &>(*condition));
        }
      }
    } else {
      for (const Item_eq_base *condition : expr->equijoin_conditions) {
        if (condition->functype() == Item_func::EQ_FUNC) {
          expr->companion_set->AddEquijoinCondition(
              thd, down_cast<const Item_func_eq &>(*condition));
        }
      }
    }
  });

  if (trace != nullptr) {
    *trace += companion_collection.ToString();
  }

  // Construct the hypergraph from the relational expression.
#ifndef NDEBUG
  std::fill(begin(graph->table_num_to_node_num),
            end(graph->table_num_to_node_num), -1);
#endif
  MakeJoinGraphFromRelationalExpression(thd, root, trace, graph);

  // Now that we have the hypergraph construction done, it no longer hurts
  // to remove impossible conditions.
  ClearImpossibleJoinConditions(root);

  graph->tables_inner_to_outer_or_anti =
      GetTablesInnerToOuterJoinOrAntiJoin(root);

  // Add cycles.
  size_t old_graph_edges = graph->graph.edges.size();
  if (!cycle_inducing_edges.empty()) {
    AddCycleEdges(thd, cycle_inducing_edges, companion_collection, graph,
                  trace);
  }
  // Now that all trivial conditions have been removed and all equijoin
  // conditions extracted, go ahead and extract all the multiple
  // equalities that are in actual use, and present as part of the base
  // conjunctions (ie., not OR-ed with anything).
  Mem_root_array<Item_equal *> multiple_equalities(thd->mem_root);
  ExtractCycleMultipleEqualitiesFromJoinConditions(root, companion_collection,
                                                   &multiple_equalities);
  ExtractCycleMultipleEqualities(where_conditions, companion_collection,
                                 &multiple_equalities);
  if (multiple_equalities.size() > 64) {
    multiple_equalities.resize(64);
  }
  std::sort(multiple_equalities.begin(), multiple_equalities.end());
  multiple_equalities.erase(
      std::unique(multiple_equalities.begin(), multiple_equalities.end()),
      multiple_equalities.end());
  CompleteFullMeshForMultipleEqualities(thd, multiple_equalities,
                                        companion_collection, graph, trace);
  if (graph->graph.edges.size() != old_graph_edges) {
    // We added at least one cycle-inducing edge.
    PromoteCycleJoinPredicates(thd, root, multiple_equalities,
                               companion_collection, graph, trace);
  }

  if (trace != nullptr) {
    *trace += "\nConstructed hypergraph:\n";
    *trace += PrintDottyHypergraph(*graph);

    if (DEBUGGING_DPHYP) {
      // DPhyp printouts talk mainly about R1, R2, etc., so if debugging
      // the algorithm, it is useful to have a link to the table names.
      *trace += "Node mappings, for reference:\n";
      for (size_t i = 0; i < graph->nodes.size(); ++i) {
        *trace +=
            StringPrintf("  R%zu = %s\n", i + 1, graph->nodes[i].table->alias);
      }
    }
    *trace += "\n";
  }

#ifndef NDEBUG
  {
    // Verify we have no duplicate edges.
    const Mem_root_array<Hyperedge> &edges = graph->graph.edges;
    for (size_t edge1_idx = 0; edge1_idx < edges.size(); ++edge1_idx) {
      for (size_t edge2_idx = edge1_idx + 1; edge2_idx < edges.size();
           ++edge2_idx) {
        const Hyperedge &e1 = edges[edge1_idx];
        const Hyperedge &e2 = edges[edge2_idx];
        assert(e1.left != e2.left || e1.right != e2.right);
      }
    }
  }

#endif

  // The predicates added so far are join conditions that have been promoted to
  // WHERE predicates by PromoteCycleJoinPredicates().
  const size_t num_cycle_predicates = graph->predicates.size();

  // Find TES and selectivity for each WHERE predicate that was not pushed
  // down earlier.
  for (Item *condition : where_conditions) {
    AddPredicate(thd, condition, /*was_join_condition=*/false,
                 /*source_multiple_equality_idx=*/-1, root,
<<<<<<< HEAD
                 companion_collection, graph, trace);
=======
                 &companion_collection, graph, trace);
>>>>>>> 824e2b40
  }

  // Table filters should be applied at the bottom, without extending the TES.
  for (Item *condition : table_filters) {
    Predicate pred;
    pred.condition = condition;
    pred.used_nodes = pred.total_eligibility_set = GetNodeMapFromTableMap(
        condition->used_tables() & ~(INNER_TABLE_BIT | OUTER_REF_TABLE_BIT),
        graph->table_num_to_node_num);
<<<<<<< HEAD
    assert(IsSingleBitSet(pred.total_eligibility_set));
=======
    assert(has_single_bit(pred.total_eligibility_set));
>>>>>>> 824e2b40
    pred.selectivity = EstimateSelectivity(
        thd, condition, *companion_collection.Find(condition->used_tables()),
        trace);
    pred.functional_dependencies_idx.init(thd->mem_root);
    graph->predicates.push_back(std::move(pred));
  }

  // Sort the predicates so that filters created from them later automatically
  // evaluate the most selective and least expensive predicates first. Don't
  // touch the join (cycle) predicates at the beginning, as they are already
  // sorted, and reordering them would make the join_predicate_first and
  // join_predicate_last pointers in the corresponding RelationalExpression
  // incorrect.
  SortPredicates(graph->predicates.begin() + num_cycle_predicates,
                 graph->predicates.end());

  graph->num_where_predicates = graph->predicates.size();

  return false;
}

// Returns the tables in this subtree that are visible higher up in
// the join tree. This includes all tables in this subtree, except
// those that are on the inner side of a semijoin or an antijoin.
table_map GetVisibleTables(const RelationalExpression *expr) {
  switch (expr->type) {
    case RelationalExpression::TABLE:
      return expr->tables_in_subtree;
    case RelationalExpression::SEMIJOIN:
    case RelationalExpression::ANTIJOIN:
      // Inner side of a semijoin or an antijoin should not
      // be visible outside of the join.
      return GetVisibleTables(expr->left);
    case RelationalExpression::INNER_JOIN:
    case RelationalExpression::STRAIGHT_INNER_JOIN:
    case RelationalExpression::LEFT_JOIN:
    case RelationalExpression::FULL_OUTER_JOIN:
      return GetVisibleTables(expr->left) | GetVisibleTables(expr->right);
    case RelationalExpression::MULTI_INNER_JOIN:
      return std::accumulate(
          expr->multi_children.begin(), expr->multi_children.end(),
          table_map{0},
          [](table_map tables, const RelationalExpression *child) {
            return tables | GetVisibleTables(child);
          });
  }
  assert(false);
  return 0;
}<|MERGE_RESOLUTION|>--- conflicted
+++ resolved
@@ -2827,11 +2827,7 @@
 int AddPredicate(THD *thd, Item *condition, bool was_join_condition,
                  int source_multiple_equality_idx,
                  const RelationalExpression *root,
-<<<<<<< HEAD
-                 const CompanionSetCollection &companion_collection,
-=======
                  const CompanionSetCollection *companion_collection,
->>>>>>> 824e2b40
                  JoinHypergraph *graph, string *trace) {
   if (source_multiple_equality_idx != -1) {
     assert(was_join_condition);
@@ -2858,27 +2854,6 @@
   pred.total_eligibility_set = GetNodeMapFromTableMap(
       total_eligibility_set, graph->table_num_to_node_num);
 
-<<<<<<< HEAD
-  if ((condition->used_tables() & ~PSEUDO_TABLE_BITS) ==
-      0) {  // No regular tables.
-    pred.selectivity =
-        EstimateSelectivity(thd, condition, CompanionSet(), trace);
-
-  } else {
-    const CompanionSet *const companion_set =
-        companion_collection.Find(condition->used_tables());
-
-    if (companion_set ==
-        nullptr) {  // No equijoin between condition->used_tables().
-      pred.selectivity =
-          EstimateSelectivity(thd, condition, CompanionSet(), trace);
-    } else {
-      pred.selectivity =
-          EstimateSelectivity(thd, condition, *companion_set, trace);
-    }
-  }
-
-=======
   // If the query is a join, we may get selectivity information from the
   // companion set of the tables referenced by the predicate. For single-table
   // or table-less queries, there is no companion set. Tables not involved in
@@ -2893,7 +2868,6 @@
           ? EstimateSelectivity(thd, condition, *companion_set, trace)
           : EstimateSelectivity(thd, condition, CompanionSet(), trace);
 
->>>>>>> 824e2b40
   pred.was_join_condition = was_join_condition;
   pred.source_multiple_equality_idx = source_multiple_equality_idx;
   pred.functional_dependencies_idx.init(thd->mem_root);
@@ -3135,20 +3109,12 @@
     for (Item *condition : expr->equijoin_conditions) {
       AddPredicate(thd, condition, /*was_join_condition=*/true,
                    FindSourceMultipleEquality(condition, multiple_equalities),
-<<<<<<< HEAD
-                   root, companion_collection, graph, trace);
-=======
                    root, &companion_collection, graph, trace);
->>>>>>> 824e2b40
     }
     for (Item *condition : expr->join_conditions) {
       AddPredicate(thd, condition, /*was_join_condition=*/true,
                    FindSourceMultipleEquality(condition, multiple_equalities),
-<<<<<<< HEAD
-                   root, companion_collection, graph, trace);
-=======
                    root, &companion_collection, graph, trace);
->>>>>>> 824e2b40
     }
     expr->join_predicate_last = graph->predicates.size();
     SortPredicates(graph->predicates.begin() + expr->join_predicate_first,
@@ -3489,13 +3455,6 @@
     MakeJoinGraphFromRelationalExpression(thd, root, trace, graph);
   }
 
-<<<<<<< HEAD
-  RelationalExpression *root = MakeRelationalExpression(thd, table_ref);
-  CompanionSetCollection companion_collection(thd, root);
-  MakeJoinGraphFromRelationalExpression(thd, root, trace, graph);
-
-=======
->>>>>>> 824e2b40
   if (Item *const where_cond = query_block->join->where_cond;
       where_cond != nullptr) {
     Mem_root_array<Item *> where_conditions(thd->mem_root);
@@ -3507,11 +3466,7 @@
     for (Item *item : where_conditions) {
       AddPredicate(thd, item, /*was_join_condition=*/false,
                    /*source_multiple_equality_idx=*/-1, root,
-<<<<<<< HEAD
-                   companion_collection, graph, trace);
-=======
                    /*companion_collection=*/nullptr, graph, trace);
->>>>>>> 824e2b40
     }
     graph->num_where_predicates = graph->predicates.size();
 
@@ -3772,11 +3727,7 @@
   for (Item *condition : where_conditions) {
     AddPredicate(thd, condition, /*was_join_condition=*/false,
                  /*source_multiple_equality_idx=*/-1, root,
-<<<<<<< HEAD
-                 companion_collection, graph, trace);
-=======
                  &companion_collection, graph, trace);
->>>>>>> 824e2b40
   }
 
   // Table filters should be applied at the bottom, without extending the TES.
@@ -3786,11 +3737,7 @@
     pred.used_nodes = pred.total_eligibility_set = GetNodeMapFromTableMap(
         condition->used_tables() & ~(INNER_TABLE_BIT | OUTER_REF_TABLE_BIT),
         graph->table_num_to_node_num);
-<<<<<<< HEAD
-    assert(IsSingleBitSet(pred.total_eligibility_set));
-=======
     assert(has_single_bit(pred.total_eligibility_set));
->>>>>>> 824e2b40
     pred.selectivity = EstimateSelectivity(
         thd, condition, *companion_collection.Find(condition->used_tables()),
         trace);
