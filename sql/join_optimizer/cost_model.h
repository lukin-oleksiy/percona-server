--- conflicted
+++ resolved
@@ -120,17 +120,6 @@
 void EstimateMaterializeCost(THD *thd, AccessPath *path);
 
 /**
-<<<<<<< HEAD
-   Estimate the number of output rows for an aggregate operation.
-   @param child_rows The number of input rows.
-   @param aggregate_terms The terms that we aggregate on.
-   @param trace Optimizer trace.
-   @returns The estimated number of output rows.
-*/
-double EstimateAggregateRows(
-    double child_rows, Bounds_checked_array<const Item *const> aggregate_terms,
-    std::string *trace = nullptr);
-=======
    Estimate the number of rows with a distinct combination of values for
    'terms'. @see EstimateDistinctRowsFromStatistics for additional details.
    @param child_rows The number of input rows.
@@ -142,7 +131,6 @@
 double EstimateDistinctRows(double child_rows,
                             Bounds_checked_array<const Item *const> terms,
                             std::string *trace = nullptr);
->>>>>>> 824e2b40
 /**
    Estimate costs and result row count for an aggregate operation.
    @param[in,out] path The AGGREGATE path.
@@ -208,49 +196,6 @@
 */
 inline double FindOutputRowsForJoin(double left_rows, double right_rows,
                                     const JoinPredicate *edge) {
-<<<<<<< HEAD
-  const auto aggregated_right_rows = [&]() {
-    return EstimateAggregateRows(
-        right_rows,
-        {edge->semijoin_group, static_cast<size_t>(edge->semijoin_group_size)});
-  };
-
-  double fanout;
-  if (edge->expr->type == RelationalExpression::LEFT_JOIN) {
-    // For outer joins, every outer row produces at least one row (if none
-    // are matching, we get a NULL-complemented row).
-    // Note that this can cause inconsistent row counts; see bug #33550360
-    // and/or JoinHypergraph::has_reordered_left_joins.
-    fanout = std::max(right_rows * edge->selectivity, 1.0);
-  } else if (edge->expr->type == RelationalExpression::SEMIJOIN) {
-    // Semi- and antijoin estimation is pretty tricky, since we want isn't
-    // really selectivity; we want the probability that at least one row
-    // is matching, which is something else entirely. However, given that
-    // we only have selectivity to work with, we don't really have anything
-    // better than to estimate it as a normal join and cap the result
-    // at selectivity 1.0 (ie., each outer row generates at most one inner row).
-    // Note that this can cause inconsistent row counts; see bug #33550360 and
-    // CostingReceiver::has_semijoin_with_possibly_clamped_child.
-    //
-    // Note that 'edge->selecivity' may be too high. For a query like:
-    //
-    // SELECT 1 FROM t1 WHERE EXISTS (SELECT 1 FROM t2 WHERE t1.a=t2.b)
-    //
-    // we calculate the selectivity of the predicate t1.a=t2.b as the highest
-    // of the individual selecivities of t1.a and t2.b (see
-    // EstimateSelectivity(). But the selectivity of t2.b is irrelevant here. So
-    // if we could extract the selectivity of t1.a, we would get a better
-    // estimate.
-    fanout = std::min(1.0, aggregated_right_rows() * edge->selectivity);
-  } else if (edge->expr->type == RelationalExpression::ANTIJOIN) {
-    // Antijoin are estimated as simply the opposite of semijoin (see above),
-    // but wrongly estimating 0 rows (or, of course, a negative amount) could be
-    // really bad, so we assume at least 10% coming out as a fudge factor.
-    // It's better to estimate too high than too low here.
-    fanout = std::max(1.0 - aggregated_right_rows() * edge->selectivity, 0.1);
-  } else {
-    fanout = right_rows * edge->selectivity;
-=======
   switch (edge->expr->type) {
     case RelationalExpression::LEFT_JOIN:
       // For outer joins, every outer row produces at least one row (if none
@@ -283,7 +228,6 @@
     default:
       assert(false);
       return 0;
->>>>>>> 824e2b40
   }
 }
 
