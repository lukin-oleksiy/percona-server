/*
<<<<<<< HEAD
   Copyright (c) 2011, 2018, Oracle and/or its affiliates. All rights reserved.
=======
   Copyright (c) 2011, 2019, Oracle and/or its affiliates. All rights reserved.
>>>>>>> 4869291f

   This program is free software; you can redistribute it and/or modify
   it under the terms of the GNU General Public License, version 2.0,
   as published by the Free Software Foundation.

   This program is also distributed with certain software (including
   but not limited to OpenSSL) that is licensed under separate terms,
   as designated in a particular file or component or in included license
   documentation.  The authors of MySQL hereby grant you an additional
   permission to link the program and your derivative works with the
   separately licensed software that they have included with MySQL.

   This program is distributed in the hope that it will be useful,
   but WITHOUT ANY WARRANTY; without even the implied warranty of
   MERCHANTABILITY or FITNESS FOR A PARTICULAR PURPOSE.  See the
   GNU General Public License, version 2.0, for more details.

   You should have received a copy of the GNU General Public License
   along with this program; if not, write to the Free Software
   Foundation, Inc., 51 Franklin St, Fifth Floor, Boston, MA 02110-1301  USA
*/

#include <mutex>

<<<<<<< HEAD
#include "my_dbug.h"
#include "mysql/plugin.h"
#include "sql/mdl.h"
=======
#include "debug_sync.h"
#include "my_dbug.h"
#include "mysql/plugin.h"
#include "sql/ndb_global_schema_lock.h"
#include "sql/ndb_schema_dist.h"
>>>>>>> 4869291f
#include "sql/ndb_sleep.h"
#include "sql/ndb_table_guard.h"
#include "sql/sql_class.h"
#include "sql/sql_thd_internal_api.h" // thd_query_unsafe
#include "storage/ndb/include/ndbapi/NdbApi.hpp"

/**
 * There is a potential for deadlocks between MDL and GSL locks:
 *
 * A client thread might have acquired an MDL_INTENTIONAL_EXCLUSIVE (IX)
 * lock, and attempt to upgrade this to a MDL_EXCLUSIVE (X) locks, which
 * requires the GSL lock to be taken.
 *
 * However, the GSL lock may already be held by the binlog schema-change
 * coordinator on another mysqld. All participants has to complete
 * the schema change op before the coordinator will release the GSL.
 * As part of that, the participants will request a MDL-X-lock which blocks
 * due to the other client thread holding an MDL-IX-lock. Thus, we
 * have effectively a deadlock between the client thread and the 
 * schema change participant.
 *
 * We detect, and break, such deadlock by recording whether we
 * have an active 'IS_SCHEMA_DIST_PARTICIPANT' on this mysqld.
 * Iff another GSL request times-out while there are active
 * schema dist participants, we *assume* we were involved in
 * a deadlock.
 *
 * The MDL code is able to handle such deadlocks by releasing the
 * locks and retry later
 */

static class Ndb_thd_gsl_participant {
  std::mutex m_mutex;
  const THD *m_thd{nullptr};

 public:
  Ndb_thd_gsl_participant &operator=(const THD *thd) {
    std::lock_guard<std::mutex> lock_thd(m_mutex);
    m_thd = thd;
    return *this;
  }
  bool operator!=(const THD *thd) {
    std::lock_guard<std::mutex> lock_thd(m_mutex);
    return m_thd != thd;
  }
} thd_gsl_participant;
<<<<<<< HEAD

static void ndb_set_gsl_participant(THD* thd)
{
  thd_gsl_participant= thd;
=======

static void ndb_set_gsl_participant(THD* thd)
{
  thd_gsl_participant= thd;
}

static bool ndb_is_gsl_participant_active()
{
  return (thd_gsl_participant != nullptr);
>>>>>>> 4869291f
}

static bool ndb_is_gsl_participant_active()
{
  return (thd_gsl_participant != nullptr);
}

<<<<<<< HEAD
=======
/**
 * Another potential scenario for a deadlock between MDL and GSL locks is as
 * follows:
 *
 * A disk data table DDL will try and acquire the following -
 *  - Global read lock of type INTENTION EXCLUSIVE (IX)
 *  - IX lock on the schema
 *  - Shared lock on the table
 *  - Backup lock of type IX
 *  - IX lock on the tablespace
 *  - Upgrade the previously acquired shared lock on the table to an EXCLUSIVE
 *    (X) lock
 *  - The X lock is granted only after the GSL has been acquired
 *
 * A tablespace DDL will try and acquire the following -
 *  - Global read lock of type IX
 *  - X lock on the 'ts1' tablespace
 *  - The X lock is granted only after the GSL has been acquired
 *  - Backup lock of type IX
 *
 * Assume that the table DDL has acquired an IX lock on the tablespace and is
 * waiting for the GSL in order to acquire an X lock on the table. At the same
 * time the tablespace DDL has acquired the GSL and is waiting to acquire an X
 * lock on the tablespace - Deadlock!
 *
 * We detect such a deadlock by tracking when the GSL is acquired (and released)
 * during an attempt to obtain an X lock on a tablespace. When this condition
 * holds true (along with the other 2 conditions specified in gsl_lock_ext()
 * below), we assume that a deadlock has occurred
 */

static class Ndb_tablespace_gsl_guard {
  std::mutex m_tablespace_gsl_acquired_mutex; // for m_tablespace_gsl_acquired
  bool m_tablespace_gsl_acquired{false};

public:
  void tablespace_gsl_acquired() {
    std::lock_guard<std::mutex>
      lock_gsl_acquired(m_tablespace_gsl_acquired_mutex);
    m_tablespace_gsl_acquired = true;
  }

  void tablespace_gsl_released() {
    std::lock_guard<std::mutex>
      lock_gsl_acquired(m_tablespace_gsl_acquired_mutex);
    m_tablespace_gsl_acquired = false;
  }

  bool is_tablespace_gsl_acquired() {
    std::lock_guard<std::mutex>
      lock_gsl_acquired(m_tablespace_gsl_acquired_mutex);
    return m_tablespace_gsl_acquired;
  }
} tablespace_gsl_guard;

>>>>>>> 4869291f

/*
  The lock/unlock functions use the BACKUP_SEQUENCE row in SYSTAB_0

  The function will retry infinitely or until the THD is killed or a
  GSL / MDL deadlock is detected/assumed. In the later case a
  timeout error (266) is returned. 

  Returns a NdbTransaction owning the gsl-lock if it was taken.
  NULL is returned if failed to take lock. Returned NdbError
  will then contain the error code if lock failed due
  to some NdbError. If there are no error code set, lock
  was rejected by lock manager, likely due to deadlock. 
*/
static NdbTransaction *
gsl_lock_ext(THD *thd, Ndb *ndb, NdbError &ndb_error)
{
  ndb->setDatabaseName("sys");
  ndb->setDatabaseSchemaName("def");
  NdbDictionary::Dictionary *dict= ndb->getDictionary();
  Ndb_table_guard ndbtab_g(dict, "SYSTAB_0");
  const NdbDictionary::Table *ndbtab= NULL;
  NdbOperation *op;
  NdbTransaction *trans= NULL;

  while (1)
  {
    if (!ndbtab)
    {
      if (!(ndbtab= ndbtab_g.get_table()))
      {
        if (dict->getNdbError().status == NdbError::TemporaryError)
          goto retry;
        ndb_error= dict->getNdbError();
        goto error_handler;
      }
    }

    trans= ndb->startTransaction();
    if (trans == NULL)
    {
      ndb_error= ndb->getNdbError();
      goto error_handler;
    }

    op= trans->getNdbOperation(ndbtab);
    op->readTuple(NdbOperation::LM_Exclusive);
    op->equal("SYSKEY_0", NDB_BACKUP_SEQUENCE);

    if (trans->execute(NdbTransaction::NoCommit) == 0)
      break;

    if (trans->getNdbError().status != NdbError::TemporaryError)
      goto error_handler;
    else if (thd_killed(thd))
      goto error_handler;

    /**
     * Check for MDL / GSL deadlock. A deadlock is assumed if:
<<<<<<< HEAD
     *  1) ::execute failed with a timeout error.
     *  2) There already is another THD being an participant
     *     in a schema distr. operation (which implies that
     *     the coordinator already held the GSL.
     *  3) This THD holds a lock being waited for by another THD
=======
     *  1)  ::execute failed with a timeout error.
     *  2a) There already is another THD being an participant in a schema distr.
     *      operation (which implies that the coordinator already held the GSL
     *                              OR
     *  2b) The GSL has already been acquired for a pending exclusive MDL on a
     *      tablespace. It's highly likely that there are two DDL statements
     *      competing for a lock on the same tablespace
     *  3)  This THD holds a lock being waited for by another THD
>>>>>>> 4869291f
     *
     * Note: If we incorrectly assume a deadlock above, the caller
     * will still either retry indefinitely as today, (notify_alter),
     * or now be able to release locks gotten so far and retry later.
     */
<<<<<<< HEAD
    if (trans->getNdbError().code == 266 &&     // 1)
        ndb_is_gsl_participant_active()  &&     // 2)
        thd->mdl_context.has_locks_waited_for())// 3)
=======
    if (trans->getNdbError().code == 266 &&                     // 1)
        (ndb_is_gsl_participant_active() ||                     // 2a)
         tablespace_gsl_guard.is_tablespace_gsl_acquired()) &&  // 2b)
        thd->mdl_context.has_locks_waited_for())                // 3)
>>>>>>> 4869291f
      goto error_handler;

  retry:
    if (trans)
    {
      ndb->closeTransaction(trans);
      trans= NULL;
    }

    const unsigned retry_sleep= 50; /* 50 milliseconds, transaction */
    ndb_retry_sleep(retry_sleep);
  }
  return trans;

 error_handler:
  if (trans)
  {
    ndb_error= trans->getNdbError();
    ndb->closeTransaction(trans);
  }
  return NULL;
}


static bool
gsl_unlock_ext(Ndb *ndb, NdbTransaction *trans,
               NdbError &ndb_error)
{
  if (trans->execute(NdbTransaction::Commit))
  {
    ndb_error= trans->getNdbError();
    ndb->closeTransaction(trans);
    return false;
  }
  ndb->closeTransaction(trans);
  return true;
}

class Thd_proc_info_guard
{
public:
  Thd_proc_info_guard(THD *thd)
   : m_thd(thd), m_proc_info(NULL) {}
  void set(const char* message)
  {
    const char* old= thd_proc_info(m_thd, message);
    if (!m_proc_info)
    {
      // Save the original on first change
      m_proc_info = old;
    }
  }
  ~Thd_proc_info_guard()
  {
    if (m_proc_info)
      thd_proc_info(m_thd, m_proc_info);
  }
private:
  THD* const m_thd;
  const char *m_proc_info;
};

#include "sql/ndb_log.h"
#include "sql/ndb_thd.h"
#include "sql/ndb_thd_ndb.h"

/*
  lock/unlock calls are reference counted, so calls to lock
  must be matched to a call to unlock if the lock call succeeded
*/
static
int
ndbcluster_global_schema_lock(THD *thd,
                              bool report_cluster_disconnected,
<<<<<<< HEAD
=======
                              bool is_tablespace,
>>>>>>> 4869291f
                              bool *victimized)
{
  Ndb *ndb= check_ndb_in_thd(thd);
  Thd_ndb *thd_ndb= get_thd_ndb(thd);
  NdbError ndb_error;
  *victimized= false;

  if (thd_ndb->check_option(Thd_ndb::IS_SCHEMA_DIST_PARTICIPANT))
  {
    ndb_set_gsl_participant(thd);
    return 0;
  }
  DBUG_ENTER("ndbcluster_global_schema_lock");

  if (thd_ndb->global_schema_lock_count)
  {
    // Remember that GSL was locked for tablespace
    if (is_tablespace) tablespace_gsl_guard.tablespace_gsl_acquired();

    if (thd_ndb->global_schema_lock_trans)
      thd_ndb->global_schema_lock_trans->refresh();
    else
      DBUG_ASSERT(thd_ndb->global_schema_lock_error != 0);
    thd_ndb->global_schema_lock_count++;
    DBUG_PRINT("exit", ("global_schema_lock_count: %d",
                        thd_ndb->global_schema_lock_count));
    DBUG_RETURN(0);
  }
  DBUG_ASSERT(thd_ndb->global_schema_lock_count == 0);
  thd_ndb->global_schema_lock_count= 1;
  thd_ndb->global_schema_lock_error= 0;
  DBUG_PRINT("exit", ("global_schema_lock_count: %d",
                      thd_ndb->global_schema_lock_count));


  /*
    Take the lock
  */
  Thd_proc_info_guard proc_info(thd);
  proc_info.set("Waiting for ndbcluster global schema lock");
  thd_ndb->global_schema_lock_trans= gsl_lock_ext(thd, ndb, ndb_error);

  if (DBUG_EVALUATE_IF("sleep_after_global_schema_lock", true, false))
  {
    ndb_milli_sleep(6000);
  }

  if (thd_ndb->global_schema_lock_trans)
  {
    ndb_log_verbose(19, "Global schema lock acquired");

    // Count number of global schema locks taken by this thread
    thd_ndb->schema_locks_count++;
    DBUG_PRINT("info", ("schema_locks_count: %d",
                        thd_ndb->schema_locks_count));

    // Remember that GSL was locked for tablespace
    if (is_tablespace) tablespace_gsl_guard.tablespace_gsl_acquired();

    // Sync point used when testing global schema lock concurrency
    DEBUG_SYNC(thd, "ndb_global_schema_lock_acquired");

    DBUG_RETURN(0);
  }
  // Else, didn't get GSL: Deadlock or failure from NDB

  /**
   * If GSL request failed due to no cluster connection (4009),
   * we consider the lock granted, else GSL request failed.
   */
  if (ndb_error.code != 4009)  //No cluster connection
  {
    DBUG_ASSERT(thd_ndb->global_schema_lock_count == 1);
<<<<<<< HEAD
    thd_ndb->global_schema_lock_count= 0;
=======
    // This reset triggers the special case in ndbcluster_global_schema_unlock()
    thd_ndb->global_schema_lock_count = 0;
>>>>>>> 4869291f
  }

  if (ndb_error.code == 266)  //Deadlock resolution
  {
    ndb_log_info("Failed to acquire global schema lock due to deadlock resolution");
    *victimized= true;
  }
  else if (ndb_error.code != 4009 || report_cluster_disconnected)
  {
    if (ndb_thd_is_background_thread(thd)) {
      // Don't push any warning when background thread fail to acquire GSL
    } else {
      thd_ndb->push_ndb_error_warning(ndb_error);
      thd_ndb->push_warning("Could not acquire global schema lock");
    }
  }
  thd_ndb->global_schema_lock_error= ndb_error.code ? ndb_error.code : -1;
  DBUG_RETURN(-1);
}


static
int
ndbcluster_global_schema_unlock(THD *thd, bool is_tablespace)
{
  Thd_ndb *thd_ndb= get_thd_ndb(thd);
  if (unlikely(thd_ndb == NULL))
  {
    return 0;
  }

  if (thd_ndb->check_option(Thd_ndb::IS_SCHEMA_DIST_PARTICIPANT))
  {
    ndb_set_gsl_participant(NULL);
    return 0;
  }

<<<<<<< HEAD
=======
  if (thd_ndb->global_schema_lock_error != 4009 &&
      thd_ndb->global_schema_lock_count == 0)
  {
    // Special case to handle unlock after failure to acquire GSL due to
    // any error other than 4009.
    // - when error 4009 occurs the lock is granted anyway and the lock count is
    // not reset, thus unlock() should be called.
    // - for other errors the lock is not granted, lock count is reset and
    // the exact same error code is returned. Thus it's impossible to know
    // that there is actually no need to call unlock. Fix by allowing unlock
    // without doing anything since the trans is already closed.
    DBUG_ASSERT(thd_ndb->global_schema_lock_trans == NULL);
    thd_ndb->global_schema_lock_count++;
  }

>>>>>>> 4869291f
  Ndb *ndb= thd_ndb->ndb;
  DBUG_ENTER("ndbcluster_global_schema_unlock");
  NdbTransaction *trans= thd_ndb->global_schema_lock_trans;
  // Don't allow decrementing from zero
  DBUG_ASSERT(thd_ndb->global_schema_lock_count > 0);
  thd_ndb->global_schema_lock_count--;
  DBUG_PRINT("exit", ("global_schema_lock_count: %d",
                      thd_ndb->global_schema_lock_count));
  DBUG_ASSERT(ndb != NULL);
  if (ndb == NULL)
  {
    DBUG_RETURN(0);
  }
  DBUG_ASSERT(trans != NULL || thd_ndb->global_schema_lock_error != 0);
  if (thd_ndb->global_schema_lock_count != 0)
  {
    DBUG_RETURN(0);
  }
  thd_ndb->global_schema_lock_error= 0;

  if (trans)
  {
    thd_ndb->global_schema_lock_trans= NULL;

    // Remember GSL for tablespace released
    if (is_tablespace) tablespace_gsl_guard.tablespace_gsl_released();

    NdbError ndb_error;
    if (!gsl_unlock_ext(ndb, trans, ndb_error))
    {
      ndb_log_warning("Failed to release global schema lock, error: (%d)%s",
                      ndb_error.code, ndb_error.message);
      thd_ndb->push_ndb_error_warning(ndb_error);
      thd_ndb->push_warning("Failed to release global schema lock");
      DBUG_RETURN(-1);
    }

    ndb_log_verbose(19, "Global schema lock release");
  }
  DBUG_RETURN(0);
}


<<<<<<< HEAD
static
bool
notify_mdl_lock(THD *thd, bool lock, bool *victimized)
{
  DBUG_ENTER("notify_mdl_lock");

  if (lock)
  {
    if (ndbcluster_global_schema_lock(thd, true, victimized) != 0)
    {
      DBUG_PRINT("error", ("Failed to lock global schema lock"));
      /*
        If not 'victimized' in order to avoid deadlocks:
 
        Ignore error to lock GSL and let execution continue
        until one of ha_ndbcluster's DDL functions use
        Thd_ndb::has_required_global_schema_lock() to verify
        if the GSL is taken or not.
        This allows users to work with non NDB objects although
        failure to lock GSL occurs(for example because connection
        to NDB is not available).

        Victimized failures are handled immediately by MDL
        releasing, and later retrying the locks.
      */
      DBUG_RETURN(*victimized == true); // Ignore error if not 'victimized'
    }
    DBUG_RETURN(false); // OK
  }

  *victimized= false;
  if (ndbcluster_global_schema_unlock(thd) != 0)
  {
    DBUG_PRINT("error", ("Failed to unlock global schema lock"));
    DBUG_RETURN(true); // Error
  }
  DBUG_RETURN(false); // OK
}


#ifndef DBUG_OFF
static
const char*
mdl_namespace_name(const MDL_key* mdl_key)
{
  switch(mdl_key->mdl_namespace())
  {
  case MDL_key::GLOBAL:
    return "GLOBAL";
  case MDL_key::SCHEMA:
    return "SCHEMA";
  case MDL_key::TABLESPACE:
    return "TABLESPACE";
  case MDL_key::TABLE:
    return "TABLE";
  case MDL_key::FUNCTION:
    return "FUNCTION";
  case MDL_key::PROCEDURE:
    return "PROCEDURE";
  case MDL_key::TRIGGER:
    return "TRIGGER";
  case MDL_key::EVENT:
    return "EVENT";
  default:
    return "<unknown>";
  }
}
#endif


/**
  Callback handling the notification of ALTER TABLE start and end
  on the given key. The function locks or unlocks the GSL thus
  preventing concurrent modification to any other object in
  the cluster.

  @param thd                Thread context.
  @param mdl_key            MDL key identifying table which is going to be
                            or was ALTERed.
  @param notification_type  Indicates whether this is pre-ALTER TABLE or
                            post-ALTER TABLE notification.

  @note This is an additional notification that spans the duration
        of the whole ALTER TABLE thus avoiding the need for an expensive
        abort of the ALTER late in the process when upgrade to X
        metadata lock happens.

  @note This callback is called in addition to notify_exclusive_mdl()
        which means that during an ALTER TABLE we will get two different
        calls to take and release GSL.

  @see notify_alter_table() in handler.h
*/

static
bool
ndbcluster_notify_alter_table(THD *thd,
                              const MDL_key *mdl_key MY_ATTRIBUTE((unused)),
                              ha_notification_type notification)
{
  DBUG_ENTER("ndbcluster_notify_alter_table");
  DBUG_PRINT("enter", ("namespace: '%s', db: '%s', name: '%s'",
                       mdl_namespace_name(mdl_key),
                       mdl_key->db_name(), mdl_key->name()));

  DBUG_ASSERT(notification == HA_NOTIFY_PRE_EVENT ||
              notification == HA_NOTIFY_POST_EVENT);

  bool victimized= false;
  bool result;
  do
  {
    result =
      notify_mdl_lock(thd,
                      notification == HA_NOTIFY_PRE_EVENT, &victimized);
  }
  while (victimized);
  DBUG_RETURN(result);
}


/**
  Callback handling the notification about acquisition or after
  release of exclusive metadata lock on object represented by
  key. The function locks or unlocks the GSL thus preventing
  concurrent modification to any other object in the cluster

  @param thd                Thread context.
  @param mdl_key            MDL key identifying object on which exclusive
                            lock is to be acquired/was released.
  @param notification_type  Indicates whether this is pre-acquire or
                            post-release notification.
  @param victimized        'true' if locking failed as we were choosen
                            as a victim in order to avoid possible deadlocks.

  @see notify_exclusive_mdl() in handler.h
*/

static
bool
ndbcluster_notify_exclusive_mdl(THD *thd,
                                const MDL_key *mdl_key MY_ATTRIBUTE((unused)),
                                ha_notification_type notification,
                                bool *victimized)
{
  DBUG_ENTER("ndbcluster_notify_exclusive_mdl");
  DBUG_PRINT("enter", ("namespace: '%s', db: '%s', name: '%s'",
                       mdl_namespace_name(mdl_key),
                       mdl_key->db_name(), mdl_key->name()));

  DBUG_ASSERT(notification == HA_NOTIFY_PRE_EVENT ||
              notification == HA_NOTIFY_POST_EVENT);

  const bool result =
      notify_mdl_lock(thd,
                      notification == HA_NOTIFY_PRE_EVENT, victimized);
  DBUG_RETURN(result);
}


#include "sql/ndb_global_schema_lock.h"

void ndbcluster_global_schema_lock_init(handlerton *hton)
{
  hton->notify_alter_table = ndbcluster_notify_alter_table;
  hton->notify_exclusive_mdl = ndbcluster_notify_exclusive_mdl;
}
=======
bool
ndb_gsl_lock(THD *thd, bool lock, bool is_tablespace, bool *victimized)
{
  DBUG_ENTER("ndb_gsl_lock");

  if (lock)
  {
    if (ndbcluster_global_schema_lock(thd, true, is_tablespace, victimized) !=
        0) {
      DBUG_PRINT("error", ("Failed to lock global schema lock"));
      DBUG_RETURN(true); // Error
    }

    DBUG_RETURN(false); // OK
  }
>>>>>>> 4869291f

  *victimized= false;
  if (ndbcluster_global_schema_unlock(thd, is_tablespace) != 0)
  {
    DBUG_PRINT("error", ("Failed to unlock global schema lock"));
    DBUG_RETURN(true); // Error
  }

<<<<<<< HEAD
void ndbcluster_global_schema_lock_deinit(handlerton* hton)
{
  hton->notify_alter_table = NULL;
  hton->notify_exclusive_mdl = NULL;
=======
  DBUG_RETURN(false); // OK
>>>>>>> 4869291f
}

bool
Thd_ndb::has_required_global_schema_lock(const char* func) const
{
  if (global_schema_lock_error)
  {
    // An error occurred while locking, either because
    // no connection to cluster or another user has locked
    // the lock -> ok, but caller should not allow to continue
    return false;
  }

  if (global_schema_lock_trans)
  {
    global_schema_lock_trans->refresh();
    return true; // All OK
  }

  // No attempt at taking global schema lock has been done, neither
  // error or trans set -> programming error
  LEX_CSTRING query= thd_query_unsafe(m_thd);
  ndb_log_error("programming error, no lock taken while running "
                "query '%*s' in function '%s'",
                (int)query.length, query.str, func);
  abort();
  return false;
}


#include "sql/ndb_global_schema_lock_guard.h"

Ndb_global_schema_lock_guard::Ndb_global_schema_lock_guard(THD *thd)
  : m_thd(thd), m_locked(false)
{
}


Ndb_global_schema_lock_guard::~Ndb_global_schema_lock_guard()
{
  if (m_locked)
    ndbcluster_global_schema_unlock(m_thd, false /* is_tablespace */);
}

/**
 * Set a Global Schema Lock.
 * May fail due to either Ndb Cluster failure, or due to being
 * 'victimized' as part of deadlock resolution. In the later case we
 * retry the GSL locking.
 */
int Ndb_global_schema_lock_guard::lock(void)
{
  /* only one lock call allowed */
  assert(!m_locked);

  /*
    Always set m_locked, even if lock fails. Since the
    lock/unlock calls are reference counted, the number
    of calls to lock and unlock need to match up.
  */
  m_locked= true;
  bool victimized= false;
  bool ret;
  do
  {
<<<<<<< HEAD
    ret= ndbcluster_global_schema_lock(m_thd, false, &victimized);
=======
    ret = ndbcluster_global_schema_lock(m_thd, false, false /* is_tablespace */,
                                        &victimized);
    if (ret && thd_killed(m_thd)) {
      // Failed to acuire GSL and THD is killed -> give up!
      break; // Terminate loop
    }
>>>>>>> 4869291f
  }
  while (victimized);

  return ret;
}<|MERGE_RESOLUTION|>--- conflicted
+++ resolved
@@ -1,9 +1,5 @@
 /*
-<<<<<<< HEAD
-   Copyright (c) 2011, 2018, Oracle and/or its affiliates. All rights reserved.
-=======
    Copyright (c) 2011, 2019, Oracle and/or its affiliates. All rights reserved.
->>>>>>> 4869291f
 
    This program is free software; you can redistribute it and/or modify
    it under the terms of the GNU General Public License, version 2.0,
@@ -28,17 +24,11 @@
 
 #include <mutex>
 
-<<<<<<< HEAD
-#include "my_dbug.h"
-#include "mysql/plugin.h"
-#include "sql/mdl.h"
-=======
 #include "debug_sync.h"
 #include "my_dbug.h"
 #include "mysql/plugin.h"
 #include "sql/ndb_global_schema_lock.h"
 #include "sql/ndb_schema_dist.h"
->>>>>>> 4869291f
 #include "sql/ndb_sleep.h"
 #include "sql/ndb_table_guard.h"
 #include "sql/sql_class.h"
@@ -85,31 +75,18 @@
     return m_thd != thd;
   }
 } thd_gsl_participant;
-<<<<<<< HEAD
 
 static void ndb_set_gsl_participant(THD* thd)
 {
   thd_gsl_participant= thd;
-=======
-
-static void ndb_set_gsl_participant(THD* thd)
-{
-  thd_gsl_participant= thd;
 }
 
 static bool ndb_is_gsl_participant_active()
 {
   return (thd_gsl_participant != nullptr);
->>>>>>> 4869291f
-}
-
-static bool ndb_is_gsl_participant_active()
-{
-  return (thd_gsl_participant != nullptr);
-}
-
-<<<<<<< HEAD
-=======
+}
+
+
 /**
  * Another potential scenario for a deadlock between MDL and GSL locks is as
  * follows:
@@ -165,7 +142,6 @@
   }
 } tablespace_gsl_guard;
 
->>>>>>> 4869291f
 
 /*
   The lock/unlock functions use the BACKUP_SEQUENCE row in SYSTAB_0
@@ -225,13 +201,6 @@
 
     /**
      * Check for MDL / GSL deadlock. A deadlock is assumed if:
-<<<<<<< HEAD
-     *  1) ::execute failed with a timeout error.
-     *  2) There already is another THD being an participant
-     *     in a schema distr. operation (which implies that
-     *     the coordinator already held the GSL.
-     *  3) This THD holds a lock being waited for by another THD
-=======
      *  1)  ::execute failed with a timeout error.
      *  2a) There already is another THD being an participant in a schema distr.
      *      operation (which implies that the coordinator already held the GSL
@@ -240,22 +209,15 @@
      *      tablespace. It's highly likely that there are two DDL statements
      *      competing for a lock on the same tablespace
      *  3)  This THD holds a lock being waited for by another THD
->>>>>>> 4869291f
      *
      * Note: If we incorrectly assume a deadlock above, the caller
      * will still either retry indefinitely as today, (notify_alter),
      * or now be able to release locks gotten so far and retry later.
      */
-<<<<<<< HEAD
-    if (trans->getNdbError().code == 266 &&     // 1)
-        ndb_is_gsl_participant_active()  &&     // 2)
-        thd->mdl_context.has_locks_waited_for())// 3)
-=======
     if (trans->getNdbError().code == 266 &&                     // 1)
         (ndb_is_gsl_participant_active() ||                     // 2a)
          tablespace_gsl_guard.is_tablespace_gsl_acquired()) &&  // 2b)
         thd->mdl_context.has_locks_waited_for())                // 3)
->>>>>>> 4869291f
       goto error_handler;
 
   retry:
@@ -330,10 +292,7 @@
 int
 ndbcluster_global_schema_lock(THD *thd,
                               bool report_cluster_disconnected,
-<<<<<<< HEAD
-=======
                               bool is_tablespace,
->>>>>>> 4869291f
                               bool *victimized)
 {
   Ndb *ndb= check_ndb_in_thd(thd);
@@ -407,12 +366,8 @@
   if (ndb_error.code != 4009)  //No cluster connection
   {
     DBUG_ASSERT(thd_ndb->global_schema_lock_count == 1);
-<<<<<<< HEAD
-    thd_ndb->global_schema_lock_count= 0;
-=======
     // This reset triggers the special case in ndbcluster_global_schema_unlock()
     thd_ndb->global_schema_lock_count = 0;
->>>>>>> 4869291f
   }
 
   if (ndb_error.code == 266)  //Deadlock resolution
@@ -450,8 +405,6 @@
     return 0;
   }
 
-<<<<<<< HEAD
-=======
   if (thd_ndb->global_schema_lock_error != 4009 &&
       thd_ndb->global_schema_lock_count == 0)
   {
@@ -467,7 +420,6 @@
     thd_ndb->global_schema_lock_count++;
   }
 
->>>>>>> 4869291f
   Ndb *ndb= thd_ndb->ndb;
   DBUG_ENTER("ndbcluster_global_schema_unlock");
   NdbTransaction *trans= thd_ndb->global_schema_lock_trans;
@@ -511,175 +463,6 @@
 }
 
 
-<<<<<<< HEAD
-static
-bool
-notify_mdl_lock(THD *thd, bool lock, bool *victimized)
-{
-  DBUG_ENTER("notify_mdl_lock");
-
-  if (lock)
-  {
-    if (ndbcluster_global_schema_lock(thd, true, victimized) != 0)
-    {
-      DBUG_PRINT("error", ("Failed to lock global schema lock"));
-      /*
-        If not 'victimized' in order to avoid deadlocks:
- 
-        Ignore error to lock GSL and let execution continue
-        until one of ha_ndbcluster's DDL functions use
-        Thd_ndb::has_required_global_schema_lock() to verify
-        if the GSL is taken or not.
-        This allows users to work with non NDB objects although
-        failure to lock GSL occurs(for example because connection
-        to NDB is not available).
-
-        Victimized failures are handled immediately by MDL
-        releasing, and later retrying the locks.
-      */
-      DBUG_RETURN(*victimized == true); // Ignore error if not 'victimized'
-    }
-    DBUG_RETURN(false); // OK
-  }
-
-  *victimized= false;
-  if (ndbcluster_global_schema_unlock(thd) != 0)
-  {
-    DBUG_PRINT("error", ("Failed to unlock global schema lock"));
-    DBUG_RETURN(true); // Error
-  }
-  DBUG_RETURN(false); // OK
-}
-
-
-#ifndef DBUG_OFF
-static
-const char*
-mdl_namespace_name(const MDL_key* mdl_key)
-{
-  switch(mdl_key->mdl_namespace())
-  {
-  case MDL_key::GLOBAL:
-    return "GLOBAL";
-  case MDL_key::SCHEMA:
-    return "SCHEMA";
-  case MDL_key::TABLESPACE:
-    return "TABLESPACE";
-  case MDL_key::TABLE:
-    return "TABLE";
-  case MDL_key::FUNCTION:
-    return "FUNCTION";
-  case MDL_key::PROCEDURE:
-    return "PROCEDURE";
-  case MDL_key::TRIGGER:
-    return "TRIGGER";
-  case MDL_key::EVENT:
-    return "EVENT";
-  default:
-    return "<unknown>";
-  }
-}
-#endif
-
-
-/**
-  Callback handling the notification of ALTER TABLE start and end
-  on the given key. The function locks or unlocks the GSL thus
-  preventing concurrent modification to any other object in
-  the cluster.
-
-  @param thd                Thread context.
-  @param mdl_key            MDL key identifying table which is going to be
-                            or was ALTERed.
-  @param notification_type  Indicates whether this is pre-ALTER TABLE or
-                            post-ALTER TABLE notification.
-
-  @note This is an additional notification that spans the duration
-        of the whole ALTER TABLE thus avoiding the need for an expensive
-        abort of the ALTER late in the process when upgrade to X
-        metadata lock happens.
-
-  @note This callback is called in addition to notify_exclusive_mdl()
-        which means that during an ALTER TABLE we will get two different
-        calls to take and release GSL.
-
-  @see notify_alter_table() in handler.h
-*/
-
-static
-bool
-ndbcluster_notify_alter_table(THD *thd,
-                              const MDL_key *mdl_key MY_ATTRIBUTE((unused)),
-                              ha_notification_type notification)
-{
-  DBUG_ENTER("ndbcluster_notify_alter_table");
-  DBUG_PRINT("enter", ("namespace: '%s', db: '%s', name: '%s'",
-                       mdl_namespace_name(mdl_key),
-                       mdl_key->db_name(), mdl_key->name()));
-
-  DBUG_ASSERT(notification == HA_NOTIFY_PRE_EVENT ||
-              notification == HA_NOTIFY_POST_EVENT);
-
-  bool victimized= false;
-  bool result;
-  do
-  {
-    result =
-      notify_mdl_lock(thd,
-                      notification == HA_NOTIFY_PRE_EVENT, &victimized);
-  }
-  while (victimized);
-  DBUG_RETURN(result);
-}
-
-
-/**
-  Callback handling the notification about acquisition or after
-  release of exclusive metadata lock on object represented by
-  key. The function locks or unlocks the GSL thus preventing
-  concurrent modification to any other object in the cluster
-
-  @param thd                Thread context.
-  @param mdl_key            MDL key identifying object on which exclusive
-                            lock is to be acquired/was released.
-  @param notification_type  Indicates whether this is pre-acquire or
-                            post-release notification.
-  @param victimized        'true' if locking failed as we were choosen
-                            as a victim in order to avoid possible deadlocks.
-
-  @see notify_exclusive_mdl() in handler.h
-*/
-
-static
-bool
-ndbcluster_notify_exclusive_mdl(THD *thd,
-                                const MDL_key *mdl_key MY_ATTRIBUTE((unused)),
-                                ha_notification_type notification,
-                                bool *victimized)
-{
-  DBUG_ENTER("ndbcluster_notify_exclusive_mdl");
-  DBUG_PRINT("enter", ("namespace: '%s', db: '%s', name: '%s'",
-                       mdl_namespace_name(mdl_key),
-                       mdl_key->db_name(), mdl_key->name()));
-
-  DBUG_ASSERT(notification == HA_NOTIFY_PRE_EVENT ||
-              notification == HA_NOTIFY_POST_EVENT);
-
-  const bool result =
-      notify_mdl_lock(thd,
-                      notification == HA_NOTIFY_PRE_EVENT, victimized);
-  DBUG_RETURN(result);
-}
-
-
-#include "sql/ndb_global_schema_lock.h"
-
-void ndbcluster_global_schema_lock_init(handlerton *hton)
-{
-  hton->notify_alter_table = ndbcluster_notify_alter_table;
-  hton->notify_exclusive_mdl = ndbcluster_notify_exclusive_mdl;
-}
-=======
 bool
 ndb_gsl_lock(THD *thd, bool lock, bool is_tablespace, bool *victimized)
 {
@@ -695,7 +478,6 @@
 
     DBUG_RETURN(false); // OK
   }
->>>>>>> 4869291f
 
   *victimized= false;
   if (ndbcluster_global_schema_unlock(thd, is_tablespace) != 0)
@@ -704,14 +486,7 @@
     DBUG_RETURN(true); // Error
   }
 
-<<<<<<< HEAD
-void ndbcluster_global_schema_lock_deinit(handlerton* hton)
-{
-  hton->notify_alter_table = NULL;
-  hton->notify_exclusive_mdl = NULL;
-=======
   DBUG_RETURN(false); // OK
->>>>>>> 4869291f
 }
 
 bool
@@ -777,16 +552,12 @@
   bool ret;
   do
   {
-<<<<<<< HEAD
-    ret= ndbcluster_global_schema_lock(m_thd, false, &victimized);
-=======
     ret = ndbcluster_global_schema_lock(m_thd, false, false /* is_tablespace */,
                                         &victimized);
     if (ret && thd_killed(m_thd)) {
       // Failed to acuire GSL and THD is killed -> give up!
       break; // Terminate loop
     }
->>>>>>> 4869291f
   }
   while (victimized);
 
