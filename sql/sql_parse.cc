--- conflicted
+++ resolved
@@ -256,7 +256,10 @@
     {STRING_WITH_LEN("Error")}  // Last command number
 };
 
-<<<<<<< HEAD
+size_t get_command_name_len(void) {
+  return sizeof(command_name) / sizeof(command_name[0]);
+}
+
 bool command_satisfy_acl_cache_requirement(unsigned command) {
   if ((sql_command_flags[command] & CF_REQUIRE_ACL_CACHE) > 0 &&
       skip_grant_tables() == true)
@@ -265,14 +268,6 @@
     return true;
 }
 
-=======
-size_t get_command_name_len(void)
-{
-  return sizeof(command_name) / sizeof(command_name[0]);
-}
-
-#ifdef HAVE_REPLICATION
->>>>>>> 0f8ec90c
 /**
   Returns true if all tables should be ignored.
 */
