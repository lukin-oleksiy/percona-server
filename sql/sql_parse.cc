--- conflicted
+++ resolved
@@ -2649,11 +2649,7 @@
   }
   case SQLCOM_DELETE_MULTI:
   {
-<<<<<<< HEAD
-    TABLE_LIST *aux_tables=(TABLE_LIST *)thd->lex->auxilliary_table_list.first;
-=======
     TABLE_LIST *aux_tables= (TABLE_LIST *)thd->lex->auxilliary_table_list.first;
->>>>>>> d37da004
     TABLE_LIST *auxi;
     uint table_count=0;
     multi_delete *result;
@@ -3961,11 +3957,7 @@
 mysql_init_query(THD *thd, bool lexonly)
 {
   DBUG_ENTER("mysql_init_query");
-<<<<<<< HEAD
-  LEX *lex=thd->lex;
-=======
   LEX *lex= thd->lex;
->>>>>>> d37da004
   lex->unit.init_query();
   lex->unit.init_select();
   lex->unit.thd= thd;
