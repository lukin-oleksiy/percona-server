--- conflicted
+++ resolved
@@ -98,7 +98,6 @@
 #include "debug_sync.h"
 #include "probes_mysql.h"
 #include "set_var.h"
-<<<<<<< HEAD
 #include "opt_trace.h"
 #include "mysql/psi/mysql_statement.h"
 #include "sql_bootstrap.h"
@@ -115,9 +114,7 @@
 using std::min;
 
 #include "sql_timer.h"        // thd_timer_set, thd_timer_reset
-=======
 #include "userstat.h"
->>>>>>> d8426b74
 
 #define FLAGSTR(V,F) ((V)&(F)?#F" ":"")
 
