--- conflicted
+++ resolved
@@ -2004,12 +2004,7 @@
     Don't log the CALL statement if slow statements logging
     inside of stored procedures is enabled.
   */
-<<<<<<< HEAD
-  if (opt_log_slow_sp_statements && thd->lex)
-=======
-  if (opt_log_slow_sp_statements > 0 &&
-      thd->lex)
->>>>>>> 5e6d66da
+  if (opt_log_slow_sp_statements > 0 && thd->lex)
   {
     if (thd->lex->sql_command == SQLCOM_CALL)
     {
