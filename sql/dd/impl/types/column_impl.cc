--- conflicted
+++ resolved
@@ -62,13 +62,8 @@
 class Sdi_wcontext;
 
 static const std::set<String_type> default_valid_option_keys = {
-<<<<<<< HEAD
-    "column_format", "geom_type",         "interval_count",
+    "column_format", "geom_type",         "interval_count", "not_secondary",
     "storage",       "treat_bit_as_char", "zip_dict_id"};
-=======
-    "column_format", "geom_type", "interval_count",
-    "not_secondary", "storage",   "treat_bit_as_char"};
->>>>>>> 124c7ab1
 
 static const std::set<String_type> default_valid_se_private_data_keys = {
     // InnoDB keys:
