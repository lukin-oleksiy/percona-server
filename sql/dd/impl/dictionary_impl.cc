/* Copyright (c) 2014, 2017, Oracle and/or its affiliates. All rights reserved.

   This program is free software; you can redistribute it and/or modify
   it under the terms of the GNU General Public License as published by
   the Free Software Foundation; version 2 of the License.

   This program is distributed in the hope that it will be useful,
   but WITHOUT ANY WARRANTY; without even the implied warranty of
   MERCHANTABILITY or FITNESS FOR A PARTICULAR PURPOSE.  See the
   GNU General Public License for more details.

   You should have received a copy of the GNU General Public License
   along with this program; if not, write to the Free Software Foundation,
   51 Franklin Street, Suite 500, Boston, MA 02110-1335 USA */

#include "sql/dd/impl/dictionary_impl.h"

#include <string.h>
#include <memory>

<<<<<<< HEAD
#include "auth_common.h"                   // acl_init
#include "auto_thd.h"                        // Auto_thd
#include "binlog_event.h"
#include "bootstrap.h"                     // bootstrap::bootstrap_functor
#include "dd/cache/dictionary_client.h"    // dd::Dictionary_client
#include "dd/dd.h"                         // enum_dd_init_type
#include "dd/dd_schema.h"                  // dd::Schema_MDL_locker
#include "dd/impl/bootstrapper.h"          // dd::Bootstrapper
#include "dd/impl/cache/shared_dictionary_cache.h" // Shared_dictionary_cache
#include "dd/impl/system_registry.h"       // dd::System_tables
#include "dd/impl/tables/dd_properties.h"  // get_actual_dd_version()
#include "dd/impl/types/plugin_table_impl.h" // dd::Plugin_table_impl
#include "dd/info_schema/metadata.h"       // dd::info_schema::store_dynamic...
#include "dd/types/object_table_definition.h"
#include "dd/types/system_view.h"
#include "dd/upgrade/upgrade.h"            // dd::upgrade
#include "derror.h"
#include "handler.h"
=======
>>>>>>> 7674c07d
#include "m_ctype.h"
#include "m_string.h"
#include "my_dbug.h"
#include "my_inttypes.h"
#include "my_sys.h"
#include "mysql/thread_type.h"
#include "mysql/udf_registration_types.h"
#include "mysql_com.h"
#include "mysqld_error.h"
#include "sql/auth/auth_common.h"          // acl_init
#include "sql/auth/sql_security_ctx.h"
#include "sql/bootstrap.h"                 // bootstrap::bootstrap_functor
#include "sql/dd/cache/dictionary_client.h" // dd::Dictionary_client
#include "sql/dd/dd.h"                     // enum_dd_init_type
#include "sql/dd/dd_schema.h"              // dd::Schema_MDL_locker
#include "sql/dd/impl/bootstrapper.h"      // dd::Bootstrapper
#include "sql/dd/impl/system_registry.h"   // dd::System_tables
#include "sql/dd/impl/tables/dd_properties.h" // get_actual_dd_version()
#include "sql/dd/impl/types/plugin_table_impl.h" // dd::Plugin_table_impl
#include "sql/dd/info_schema/metadata.h"   // dd::info_schema::store_dynamic...
#include "sql/dd/types/object_table_definition.h"
#include "sql/dd/types/system_view.h"
#include "sql/dd/upgrade/upgrade.h"        // dd::upgrade
#include "sql/derror.h"
#include "sql/handler.h"
#include "sql/mdl.h"
#include "sql/opt_costconstantcache.h"     // init_optimizer_cost_module
#include "sql/sql_class.h"                 // THD
#include "sql/system_variables.h"

///////////////////////////////////////////////////////////////////////////

namespace dd {

///////////////////////////////////////////////////////////////////////////
// Implementation details.
///////////////////////////////////////////////////////////////////////////

class Object_table;
class Table;

Dictionary_impl *Dictionary_impl::s_instance= NULL;

Dictionary_impl *Dictionary_impl::instance()
{
  return s_instance;
}

Object_id Dictionary_impl::DEFAULT_CATALOG_ID= 1;
const String_type Dictionary_impl::DEFAULT_CATALOG_NAME("def");

///////////////////////////////////////////////////////////////////////////

bool Dictionary_impl::init(enum_dd_init_type dd_init)
{
  if (dd_init == enum_dd_init_type::DD_INITIALIZE ||
      dd_init == enum_dd_init_type::DD_RESTART_OR_UPGRADE)
  {
    DBUG_ASSERT(!Dictionary_impl::s_instance);

    if (Dictionary_impl::s_instance)
      return false; /* purecov: inspected */

    std::unique_ptr<Dictionary_impl> d(new Dictionary_impl());

    Dictionary_impl::s_instance= d.release();
  }

  acl_init(true);

  /*
    Initialize the cost model, but delete it after the dd is initialized.
    This is because the cost model is needed for the dd initialization, but
    it must be re-initialized later after the plugins have been initialized.
    Upgrade process needs heap engine initialized, hence parameter 'true'
    is passed to the function.
  */
  init_optimizer_cost_module(true);

  /*
    Install or start or upgrade the dictionary
    depending on bootstrapping option.
  */

  bool result= false;

  // Creation of Data Dictionary through current server
  if (dd_init == enum_dd_init_type::DD_INITIALIZE)
    result= ::bootstrap::run_bootstrap_thread(NULL, &bootstrap::initialize,
                                              SYSTEM_THREAD_DD_INITIALIZE);

  // Creation of INFORMATION_SCHEMA system views.
  else if (dd_init == enum_dd_init_type::DD_INITIALIZE_SYSTEM_VIEWS)
    result= ::bootstrap::run_bootstrap_thread(NULL,
                                              &dd::info_schema::initialize,
                                              SYSTEM_THREAD_DD_INITIALIZE);

  /*
    Creation of Dictionary Tables in old Data Directory
    This function also takes care of normal server restart.
  */
  else if (dd_init == enum_dd_init_type::DD_RESTART_OR_UPGRADE)
    result= ::bootstrap::run_bootstrap_thread(NULL,
                         &upgrade::do_pre_checks_and_initialize_dd,
                         SYSTEM_THREAD_DD_INITIALIZE);

  // Populate metadata in DD tables from old data directory and do cleanup.
  else if (dd_init == enum_dd_init_type::DD_POPULATE_UPGRADE)
    result= ::bootstrap::run_bootstrap_thread(NULL,
                         &upgrade::fill_dd_and_finalize,
                         SYSTEM_THREAD_DD_INITIALIZE);


  // Delete DD tables and do cleanup in case of error in upgrade
  else if (dd_init == enum_dd_init_type::DD_DELETE)
    result= ::bootstrap::run_bootstrap_thread(NULL,
                         &upgrade::terminate,
                         SYSTEM_THREAD_DD_INITIALIZE);

  // Update server and plugin I_S table metadata into DD tables.
  else if (dd_init == enum_dd_init_type::DD_UPDATE_I_S_METADATA)
    result= ::bootstrap::run_bootstrap_thread(NULL,
                         &dd::info_schema::update_I_S_metadata,
                         SYSTEM_THREAD_DD_INITIALIZE);

  /* Now that the dd is initialized, delete the cost model. */
  delete_optimizer_cost_module();

  // TODO: See above.
  acl_free(true);
  return result;
}

///////////////////////////////////////////////////////////////////////////

bool Dictionary_impl::shutdown()
{
  if (!Dictionary_impl::s_instance)
    return true;

  delete Dictionary_impl::s_instance;
  Dictionary_impl::s_instance= NULL;

  return false;
}

///////////////////////////////////////////////////////////////////////////
// Implementation details.
///////////////////////////////////////////////////////////////////////////

uint Dictionary_impl::get_target_dd_version()
{ return tables::DD_properties::get_target_dd_version(); }

///////////////////////////////////////////////////////////////////////////

uint Dictionary_impl::get_actual_dd_version(THD *thd)
{
  bool not_used;
  return tables::DD_properties::instance().get_actual_dd_version(thd,
                                                                 &not_used);
}

///////////////////////////////////////////////////////////////////////////

uint Dictionary_impl::get_actual_dd_version(THD *thd, bool *not_used)
{ return tables::DD_properties::instance().get_actual_dd_version(thd,
                                                                 not_used);
}

///////////////////////////////////////////////////////////////////////////

uint Dictionary_impl::get_target_I_S_version()
{ return tables::DD_properties::get_target_I_S_version(); }

///////////////////////////////////////////////////////////////////////////

uint Dictionary_impl::get_actual_I_S_version(THD *thd)
{ return tables::DD_properties::instance().get_actual_I_S_version(thd); }

///////////////////////////////////////////////////////////////////////////

uint Dictionary_impl::set_I_S_version(THD *thd, uint version)
{
  return const_cast<tables::DD_properties&>(
           tables::DD_properties::instance()).set_I_S_version(thd, version);
}

///////////////////////////////////////////////////////////////////////////

uint Dictionary_impl::get_target_P_S_version()
{ return tables::DD_properties::get_target_P_S_version(); }

///////////////////////////////////////////////////////////////////////////

uint Dictionary_impl::get_actual_P_S_version(THD *thd)
{ return tables::DD_properties::instance().get_actual_P_S_version(thd); }

///////////////////////////////////////////////////////////////////////////

uint Dictionary_impl::set_P_S_version(THD *thd, uint version)
{
  return const_cast<tables::DD_properties&>(
           tables::DD_properties::instance()).set_P_S_version(thd, version);
}

///////////////////////////////////////////////////////////////////////////

const Object_table *Dictionary_impl::get_dd_table(
  const String_type &schema_name,
  const String_type &table_name) const
{
  if (!is_dd_schema_name(schema_name))
    return NULL;

  return System_tables::instance()->find_table(schema_name, table_name);
}

///////////////////////////////////////////////////////////////////////////

int Dictionary_impl::table_type_error_code(
  const String_type &schema_name,
  const String_type &table_name) const
{
  const System_tables::Types *type= System_tables::instance()->
                                      find_type(schema_name, table_name);
  if (type != nullptr)
    return System_tables::type_name_error_code(*type);
  return ER_NO_SYSTEM_TABLE_ACCESS_FOR_TABLE;
}

///////////////////////////////////////////////////////////////////////////

bool Dictionary_impl::is_dd_table_access_allowed(
  bool is_dd_internal_thread,
  bool is_ddl_statement,
  const char *schema_name,
  size_t schema_length,
  const char *table_name) const
{
  /*
    From WL#6391, we have the following matrix describing access:

    ---------+---------------------+
             | Dictionary internal |
    ---------+----------+----------+
             |   DDL    |   DML    |
    ---------+-----+----+-----+----+
             | IN  | EX | IN  | EX |
    ---------+-----+----+-----+----+
    Inert    |  X          X       |
    Core     |  X          X       |
    Second   |  X          X       |
    Support  |  X          X    X  |
    ---------+---------------------+

    For performance reasons, we first check the schema
    name to shortcut the evaluation. If the table is not in
    the 'mysql' schema, we don't need any further checks. Same for
    checking for internal threads - an internal thread has full
    access. We also allow access if the appropriate debug flag
    is set.
  */
  if (schema_length != MYSQL_SCHEMA_NAME.length ||
      strncmp(schema_name, MYSQL_SCHEMA_NAME.str, MYSQL_SCHEMA_NAME.length) ||
      is_dd_internal_thread ||
      DBUG_EVALUATE_IF("skip_dd_table_access_check", true, false))
    return true;

  // Now we need to get the table type.
  const String_type schema_str(schema_name);
  const String_type table_str(table_name);
  const System_tables::Types *table_type= System_tables::instance()->
                               find_type(schema_str, table_str);

  // Access allowed for external DD tables and for DML on DDSE tables.
  return (table_type == nullptr ||
          (*table_type == System_tables::Types::SUPPORT && !is_ddl_statement));
}

///////////////////////////////////////////////////////////////////////////

bool Dictionary_impl::is_system_view_name(const char *schema_name,
                                          const char *table_name,
                                          bool *hidden) const
{
  /*
    TODO One possible improvement here could be to try and use the variant
    of is_infoschema_db() that takes length as a parameter. Then, if the
    schema name length is different, this can quickly be used to conclude
    that this is indeed not a system view, without having to do a strcmp at
    all.
  */
  if (schema_name == nullptr ||
      table_name == nullptr ||
      is_infoschema_db(schema_name) == false)
    return false;

  // The System_views registry stores the view name in uppercase.
  // So convert the input to uppercase before search.
  char tab_name_buf[NAME_LEN + 1];
  my_stpcpy(tab_name_buf, table_name);
  my_caseup_str(system_charset_info, tab_name_buf);

  const system_views::System_view *s=
    System_views::instance()->find(INFORMATION_SCHEMA_NAME.str, tab_name_buf);

  if (s)
    *hidden= s->hidden();
  else
    *hidden = false;

  return s != nullptr;
}

///////////////////////////////////////////////////////////////////////////

/*
  Global interface methods at 'dd' namespace.
  Following are couple of API's that InnoDB needs to acquire MDL locks.
*/

static bool acquire_mdl(THD *thd,
                        MDL_key::enum_mdl_namespace lock_namespace,
                        const char *schema_name,
                        const char *table_name,
                        bool no_wait,
                        ulong lock_wait_timeout,
                        enum_mdl_type lock_type,
                        enum_mdl_duration lock_duration,
                        MDL_ticket **out_mdl_ticket)
{
  DBUG_ENTER("dd::acquire_mdl");

  MDL_request mdl_request;
  MDL_REQUEST_INIT(&mdl_request, lock_namespace, schema_name, table_name,
                   lock_type, lock_duration);

  if (no_wait)
  {
    if (thd->mdl_context.try_acquire_lock(&mdl_request))
      DBUG_RETURN(true);
  }
  else if (thd->mdl_context.acquire_lock(&mdl_request, lock_wait_timeout))
    DBUG_RETURN(true);

  if (out_mdl_ticket)
    *out_mdl_ticket= mdl_request.ticket;

  DBUG_RETURN(false);
}


bool acquire_shared_table_mdl(THD *thd,
                              const char *schema_name,
                              const char *table_name,
                              bool no_wait,
                              MDL_ticket **out_mdl_ticket)
{
  return acquire_mdl(thd, MDL_key::TABLE, schema_name, table_name, no_wait,
                     thd->variables.lock_wait_timeout, MDL_SHARED,
                     MDL_EXPLICIT, out_mdl_ticket);
}


bool has_shared_table_mdl(THD *thd,
                          const char *schema_name,
                          const char *table_name)
{
  return thd->mdl_context.owns_equal_or_stronger_lock(
                          MDL_key::TABLE,
                          schema_name,
                          table_name,
                          MDL_SHARED);
}


bool has_exclusive_table_mdl(THD *thd,
                             const char *schema_name,
                             const char *table_name)
{
  return thd->mdl_context.owns_equal_or_stronger_lock(
                          MDL_key::TABLE,
                          schema_name,
                          table_name,
                          MDL_EXCLUSIVE);
}


bool acquire_exclusive_tablespace_mdl(THD *thd,
                                      const char *tablespace_name,
                                      bool no_wait)
{
  // When requesting a tablespace name lock, we leave the schema name empty.
  return acquire_mdl(thd, MDL_key::TABLESPACE, "", tablespace_name, no_wait,
                     thd->variables.lock_wait_timeout, MDL_EXCLUSIVE,
                     MDL_TRANSACTION, NULL);
}


bool acquire_shared_tablespace_mdl(THD *thd,
                                   const char *tablespace_name,
                                   bool no_wait)
{
  // When requesting a tablespace name lock, we leave the schema name empty.
  return acquire_mdl(thd, MDL_key::TABLESPACE, "", tablespace_name, no_wait,
                     thd->variables.lock_wait_timeout, MDL_SHARED,
                     MDL_TRANSACTION, NULL);
}


bool has_shared_tablespace_mdl(THD *thd,
                               const char *tablespace_name)
{
  // When checking a tablespace name lock, we leave the schema name empty.
  return thd->mdl_context.owns_equal_or_stronger_lock(
                          MDL_key::TABLESPACE,
                          "",
                          tablespace_name,
                          MDL_SHARED);
}


bool has_exclusive_tablespace_mdl(THD *thd,
                                  const char *tablespace_name)
{
  // When checking a tablespace name lock, we leave the schema name empty.
  return thd->mdl_context.owns_equal_or_stronger_lock(
                          MDL_key::TABLESPACE,
                          "",
                          tablespace_name,
                          MDL_EXCLUSIVE);
}

bool acquire_exclusive_table_mdl(THD *thd,
                                 const char *schema_name,
                                 const char *table_name,
                                 bool no_wait,
                                 MDL_ticket **out_mdl_ticket)
{
  return acquire_mdl(thd, MDL_key::TABLE, schema_name, table_name, no_wait,
                     thd->variables.lock_wait_timeout, MDL_EXCLUSIVE,
                     MDL_TRANSACTION, out_mdl_ticket);
}

bool acquire_exclusive_table_mdl(THD *thd,
                                 const char *schema_name,
                                 const char *table_name,
                                 unsigned long int lock_wait_timeout,
                                 MDL_ticket **out_mdl_ticket)
{
  return acquire_mdl(thd, MDL_key::TABLE, schema_name, table_name, false,
                     lock_wait_timeout, MDL_EXCLUSIVE, MDL_TRANSACTION,
                     out_mdl_ticket);
}

bool acquire_exclusive_schema_mdl(THD *thd,
                                 const char *schema_name,
                                 bool no_wait,
                                 MDL_ticket **out_mdl_ticket)
{
  return acquire_mdl(thd, MDL_key::SCHEMA, schema_name, "", no_wait,
                     thd->variables.lock_wait_timeout, MDL_EXCLUSIVE,
                     MDL_EXPLICIT, out_mdl_ticket);
}

void release_mdl(THD *thd, MDL_ticket *mdl_ticket)
{
  DBUG_ENTER("dd::release_mdl");

  thd->mdl_context.release_lock(mdl_ticket);

  DBUG_VOID_RETURN;
}

/* purecov: begin deadcode */
cache::Dictionary_client *get_dd_client(THD *thd)
{ return thd->dd_client(); }
/* purecov: end */


bool create_native_table(THD *thd, const Plugin_table *pt)
{
  if (dd::get_dictionary()->is_dd_table_name(pt->get_schema_name(),
                                             pt->get_name()))
  {
    my_error(ER_NO_SYSTEM_TABLE_ACCESS, MYF(0),
             ER_THD(thd, dd::get_dictionary()->table_type_error_code(
                               pt->get_schema_name(), pt->get_name())),
             pt->get_schema_name(), pt->get_name());

    return true;
  }

  Plugin_table_impl pti(pt->get_schema_name(),
                        pt->get_name(),
                        pt->get_table_definition(),
                        pt->get_table_options(),
                        Dictionary_impl::get_target_dd_version(),
                        pt->get_tablespace_name());

  const Object_table_definition *native_table_def= pti.table_definition(thd);
  DBUG_ASSERT (native_table_def != nullptr);

  // Acquire MDL on new native table that we would create.
  bool error= false;
  MDL_request mdl_request;
  MDL_REQUEST_INIT(&mdl_request,
                   MDL_key::TABLE,
                   pti.schema().c_str(),
                   pti.name().c_str(),
                   MDL_EXCLUSIVE, MDL_TRANSACTION);
  dd::Schema_MDL_locker mdl_locker(thd);
  if (mdl_locker.ensure_locked(pti.schema().c_str()) ||
      thd->mdl_context.acquire_lock(&mdl_request,
                                     thd->variables.lock_wait_timeout))
    return true;

  /*
    1. Mark that we are executing a special DDL during
    plugin initialization. This will enable DDL to not be
    committed. The called of this API would commit the transaction.

    2. Remove metadata of native table if already exists. This could
    happen if server was crashed and restarted.

    3. Create native table.

    4. Undo 1.
  */
  dd::cache::Dictionary_client *client= thd->dd_client();
  const dd::Table *table_def= NULL;
  if (client->acquire(pt->get_schema_name(), pt->get_name(), &table_def))
    return true;

  thd->mark_plugin_fake_ddl(true);
  ulong master_access= thd->security_context()->master_access();
  thd->security_context()->set_master_access(~(ulong)0);

  // Drop the table and related dynamic statistics too.
  if (table_def)
  {
    error= client->drop(table_def) ||
           client->remove_table_dynamic_statistics(pt->get_schema_name(),
                                                   pt->get_name());
  }

  if (!error)
    error= execute_query(thd, native_table_def->build_ddl_create_table());

  thd->security_context()->set_master_access(master_access);
  thd->mark_plugin_fake_ddl(false);

  return error;
}


// Remove metadata of native table from DD tables.
bool drop_native_table(THD *thd, const char *schema_name, const char *table_name)
{
  if (dd::get_dictionary()->is_dd_table_name(schema_name, table_name))
  {
    my_error(ER_NO_SYSTEM_TABLE_ACCESS, MYF(0),
             ER_THD(thd, dd::get_dictionary()->table_type_error_code(
                                                 schema_name,
                                                 table_name)),
             schema_name, table_name);

    return true;
  }

  // Acquire MDL on schema and table.
  MDL_request mdl_request;
  MDL_REQUEST_INIT(&mdl_request,
                   MDL_key::TABLE,
                   schema_name,
                   table_name,
                   MDL_EXCLUSIVE, MDL_TRANSACTION);
  dd::Schema_MDL_locker mdl_locker(thd);
  if (mdl_locker.ensure_locked(schema_name) ||
      thd->mdl_context.acquire_lock(&mdl_request,
                                    thd->variables.lock_wait_timeout))
    return true;

  dd::cache::Dictionary_client *client= thd->dd_client();
  const dd::Table *table_def= NULL;
  if (client->acquire(schema_name, table_name, &table_def))
  {
    // Error is reported by the dictionary subsystem.
    return true;
  }

  // Not error is reported if table is not present.
  if (!table_def)
    return false;

  // Drop the table and related dynamic statistics too.
  return client->drop(table_def) ||
         client->remove_table_dynamic_statistics(schema_name,
                                                 table_name);
}

bool reset_tables_and_tablespaces()
{
  Auto_THD thd;
  handlerton *ddse= ha_resolve_by_legacy_type(thd.thd ,DB_TYPE_INNODB);

  // Acquire transactional metadata locks and evict all cached objects.
  if (dd::cache::Shared_dictionary_cache::reset_tables_and_tablespaces(thd.thd))
    return true;

  // Evict all cached objects in the DD cache in the DDSE.
  if (ddse->dict_cache_reset_tables_and_tablespaces != nullptr)
    ddse->dict_cache_reset_tables_and_tablespaces();

  // Release transactional metadata locks.
  thd.thd->mdl_context.release_transactional_locks();

  return false;
}
}<|MERGE_RESOLUTION|>--- conflicted
+++ resolved
@@ -18,27 +18,6 @@
 #include <string.h>
 #include <memory>
 
-<<<<<<< HEAD
-#include "auth_common.h"                   // acl_init
-#include "auto_thd.h"                        // Auto_thd
-#include "binlog_event.h"
-#include "bootstrap.h"                     // bootstrap::bootstrap_functor
-#include "dd/cache/dictionary_client.h"    // dd::Dictionary_client
-#include "dd/dd.h"                         // enum_dd_init_type
-#include "dd/dd_schema.h"                  // dd::Schema_MDL_locker
-#include "dd/impl/bootstrapper.h"          // dd::Bootstrapper
-#include "dd/impl/cache/shared_dictionary_cache.h" // Shared_dictionary_cache
-#include "dd/impl/system_registry.h"       // dd::System_tables
-#include "dd/impl/tables/dd_properties.h"  // get_actual_dd_version()
-#include "dd/impl/types/plugin_table_impl.h" // dd::Plugin_table_impl
-#include "dd/info_schema/metadata.h"       // dd::info_schema::store_dynamic...
-#include "dd/types/object_table_definition.h"
-#include "dd/types/system_view.h"
-#include "dd/upgrade/upgrade.h"            // dd::upgrade
-#include "derror.h"
-#include "handler.h"
-=======
->>>>>>> 7674c07d
 #include "m_ctype.h"
 #include "m_string.h"
 #include "my_dbug.h"
@@ -50,11 +29,13 @@
 #include "mysqld_error.h"
 #include "sql/auth/auth_common.h"          // acl_init
 #include "sql/auth/sql_security_ctx.h"
+#include "sql/auto_thd.h"                  // Auto_thd
 #include "sql/bootstrap.h"                 // bootstrap::bootstrap_functor
 #include "sql/dd/cache/dictionary_client.h" // dd::Dictionary_client
 #include "sql/dd/dd.h"                     // enum_dd_init_type
 #include "sql/dd/dd_schema.h"              // dd::Schema_MDL_locker
 #include "sql/dd/impl/bootstrapper.h"      // dd::Bootstrapper
+#include "sql/dd/impl/cache/shared_dictionary_cache.h" // Shared_dictionary_cache
 #include "sql/dd/impl/system_registry.h"   // dd::System_tables
 #include "sql/dd/impl/tables/dd_properties.h" // get_actual_dd_version()
 #include "sql/dd/impl/types/plugin_table_impl.h" // dd::Plugin_table_impl
