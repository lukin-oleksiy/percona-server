/* Copyright (c) 2009, 2018, Oracle and/or its affiliates. All rights reserved.

   This program is free software; you can redistribute it and/or modify
   it under the terms of the GNU General Public License, version 2.0,
   as published by the Free Software Foundation.

   This program is also distributed with certain software (including
   but not limited to OpenSSL) that is licensed under separate terms,
   as designated in a particular file or component or in included license
   documentation.  The authors of MySQL hereby grant you an additional
   permission to link the program and your derivative works with the
   separately licensed software that they have included with MySQL.

   This program is distributed in the hope that it will be useful,
   but WITHOUT ANY WARRANTY; without even the implied warranty of
   MERCHANTABILITY or FITNESS FOR A PARTICULAR PURPOSE.  See the
   GNU General Public License, version 2.0, for more details.

   You should have received a copy of the GNU General Public License
   along with this program; if not, write to the Free Software
   Foundation, Inc., 51 Franklin St, Fifth Floor, Boston, MA 02110-1301  USA */

/**
  == Debug Sync Facility ==

  The Debug Sync Facility allows placement of synchronization points in
  the server code by using the DEBUG_SYNC macro:

      open_tables(...)

      DEBUG_SYNC(thd, "after_open_tables");

      lock_tables(...)

  When activated, a sync point can

    - Emit a signal(s) and/or
    - Wait for a signal

  Nomenclature:

    - signal:             An event identified by a name that a signal
                          thread uses to notify the wait thread that
                          waits on this event. When the signal  thread
                          notifies the wait thread, the signal name
                          is copied into global list and the wait thread
                          is signalled to wake up and proceed with further
                          processing.

    - emit a signal:      Signal thread wakes up wait thread or multiple
                          wait threads that shall wait for the signal identified
                          by a signal name. This signal thread copies the signal
                          name into a global list and broadcasts the event which
                          wakes the threads that wait for this event.

    - wait for a signal:  Wait on a event indentified by the signal name until
                          the signal thread signals the event.

  By default, all sync points are inactive. They do nothing (except to
  burn a couple of CPU cycles for checking if they are active).

  A sync point becomes active when an action is requested for it.
  To do so, put a line like this in the test case file:

      SET DEBUG_SYNC= 'after_open_tables SIGNAL opened WAIT_FOR flushed';

  This activates the sync point 'after_open_tables'. It requests it to
  emit the signal 'opened' and wait for another thread to emit the signal
  'flushed' when the thread's execution runs through the sync point.

  For every sync point there can be one action per thread only. Every
  thread can request multiple actions, but only one per sync point. In
  other words, a thread can activate multiple sync points.

  However a single action can emit several signals, example given:

      SET DEBUG_SYNC= 'after_open_tables SIGNAL a,b,c WAIT_FOR flushed';

  Suppose we had several connections, and each one could possibly emit
  signal 'after_latch'. Let assume there is another connection, which
  waits for the signal being emitted. If the waiting connection wanted
  to recognize, which connection emitted 'after_latch', then we could
  decide to always emit two signals: 'after_latch' and 'con$id', where
  con$id would describe uniquely each connection (con1, con2, ...).
  Then the waiting connection could simply perform SELECT @@DEBUG_SYNC,
  and search for con* there. To remove such con$id from @@DEBUG_SYNC,
  one could then simply perform SET DEBUG_SYNC= 'now WAIT_FOR con$id'.

  Here is an example how to activate and use the sync points:

      --connection conn1
      SET DEBUG_SYNC= 'after_open_tables SIGNAL opened WAIT_FOR flushed';
      send INSERT INTO t1 VALUES(1);
          --connection conn2
          SET DEBUG_SYNC= 'now WAIT_FOR opened';
          SET DEBUG_SYNC= 'after_abort_locks SIGNAL flushed';
          FLUSH TABLE t1;

  When conn1 runs through the INSERT statement, it hits the sync point
  'after_open_tables'. It notices that it is active and executes its
  action. It emits the signal 'opened' and waits for another thread to
  emit the signal 'flushed'.

  conn2 waits immediately at the special sync point 'now' for another
  thread to emit the 'opened' signal.

  If conn1 signals 'opened' before conn2 reaches 'now', conn2 will find
  the 'opened' signal. The wait thread shall not wait in this case.

  When conn2 reaches 'after_abort_locks', it signals 'flushed', which lets
  conn1 awake and clears the 'flushed' signal from the global list. In case
  the 'flushed' signal is to be notified to multiple wait threads, an attribute
  NO_CLEAR_EVENT need to be specified with the WAIT_FOR in addition to signal
  the name as:
      SET DEBUG_SYNC= 'WAIT_FOR flushed NO_CLEAR_EVENT';
  It is up to the user to ensure once when all the wait threads have processed
  the 'flushed' signal to clear/deactivate the signal using the RESET action
  of DEBUG_SYNC accordingly.


  Normally the activation of a sync point is cleared when it has been
  executed. Sometimes it is necessary to keep the sync point active for
  another execution. You can add an execute count to the action:

      SET DEBUG_SYNC= 'name SIGNAL sig EXECUTE 3';

  This sets the signal point's activation counter to 3. Each execution
  decrements the counter. After the third execution the sync point
  becomes inactive.

  One of the primary goals of this facility is to eliminate sleeps from
  the test suite. In most cases it should be possible to rewrite test
  cases so that they do not need to sleep. (But this facility cannot
  synchronize multiple processes.) However, to support test development,
  and as a last resort, sync point waiting times out. There is a default
  timeout, but it can be overridden:

      SET DEBUG_SYNC= 'name WAIT_FOR sig TIMEOUT 10 EXECUTE 2';

  TIMEOUT 0 is special: If the signal is not present, the wait times out
  immediately.

  When a wait timed out (even on TIMEOUT 0), a warning is generated so
  that it shows up in the test result.

  You can throw an error message and kill the query when a synchronization
  point is hit a certain number of times:

      SET DEBUG_SYNC= 'name HIT_LIMIT 3';

  Or combine it with signal and/or wait:

      SET DEBUG_SYNC= 'name SIGNAL sig EXECUTE 2 HIT_LIMIT 3';

  Here the first two hits emit the signal, the third hit returns the error
  message and kills the query.

  For cases where you are not sure that an action is taken and thus
  cleared in any case, you can force to clear (deactivate) a sync point:

      SET DEBUG_SYNC= 'name CLEAR';

  If you want to clear all actions and clear the global signal, use:

      SET DEBUG_SYNC= 'RESET';

  This is the only way to reset the global signal to an empty string.

  For testing of the facility itself you can execute a sync point just
  as if it had been hit:

      SET DEBUG_SYNC= 'name TEST';


  === Formal Syntax ===

  The string to "assign" to the DEBUG_SYNC variable can contain:

      {RESET |
       <sync point name> TEST |
       <sync point name> CLEAR |
       <sync point name> {{SIGNAL <signal name>[, <signal name>]* |
                           WAIT_FOR <signal name> [TIMEOUT <seconds>]
                           [NO_CLEAR_EVENT]}
                          [EXECUTE <count>] &| HIT_LIMIT <count>}}

  Here '&|' means 'and/or'. This means that one of the sections
  separated by '&|' must be present or both of them.


  === Activation/Deactivation ===

  The facility is an optional part of the MySQL server.
  It is enabled in a debug server by default.

  The Debug Sync Facility, when compiled in, is disabled by default. It
  can be enabled by a mysqld command line option:

      --debug-sync-timeout[=default_wait_timeout_value_in_seconds]

  'default_wait_timeout_value_in_seconds' is the default timeout for the
  WAIT_FOR action. If set to zero, the facility stays disabled.

  The facility is enabled by default in the test suite, but can be
  disabled with:

      mysql-test-run.pl ... --debug-sync-timeout=0 ...

  Likewise the default wait timeout can be set:

      mysql-test-run.pl ... --debug-sync-timeout=10 ...

  The command line option influences the readable value of the system
  variable 'debug_sync'.

  * If the facility is not compiled in, the system variable does not exist.

  * If --debug-sync-timeout=0 the value of the variable reads as "OFF".

  * Otherwise the value reads as "ON - current signal: " followed by the
    current signal string, which can be empty.

  The readable variable value is the same, regardless if read as global
  or session value.

  Setting the 'debug-sync' system variable requires 'SUPER' privilege.
  You can never read back the string that you assigned to the variable,
  unless you assign the value that the variable does already have. But
  that would give a parse error. A syntactically correct string is
  parsed into a debug sync action and stored apart from the variable value.


  === Implementation ===

  Pseudo code for a sync point:

      #define DEBUG_SYNC(thd, sync_point_name)
                if (unlikely(opt_debug_sync_timeout))
                  debug_sync(thd, STRING_WITH_LEN(sync_point_name))

  The sync point performs a binary search in a sorted array of actions
  for this thread.

  The SET DEBUG_SYNC statement adds a requested action to the array or
  overwrites an existing action for the same sync point. When it adds a
  new action, the array is sorted again.


  === A typical synchronization pattern ===

  There are quite a few places in MySQL, where we use a synchronization
  pattern like this:

  mysql_mutex_lock(&mutex);
  thd->enter_cond(&condition_variable, &mutex, new_message);
  # if defined(ENABLE_DEBUG_SYNC)
  if (!thd->killed && !end_of_wait_condition)
     DEBUG_SYNC(thd, "sync_point_name");
  # endif
  while (!thd->killed && !end_of_wait_condition)
    mysql_cond_wait(&condition_variable, &mutex);
  mysql_mutex_unlock(&mutex);
  thd->exit_cond(old_message);

  Here some explanations:

  thd->enter_cond() is used to register the condition variable and the
  mutex in THD::current_cond/current_mutex. This is done to allow the
  thread to be interrupted (killed) from its sleep. Another thread can
  find the condition variable to signal and mutex to use for synchronization
  in this thread's THD.

  thd->enter_cond() requires the mutex to be acquired in advance.

  thd->exit_cond() unregisters the condition variable and mutex. Requires
  the mutex to be released in advance.

  If you want to have a Debug Sync point with the wait, please place it
  behind enter_cond(). Only then you can safely decide, if the wait will
  be taken. Also you will have THD::proc_info correct when the sync
  point emits a signal. DEBUG_SYNC sets its own proc_info, but restores
  the previous one before releasing its internal mutex. As soon as
  another thread sees the signal, it does also see the proc_info from
  before entering the sync point. In this case it will be "new_message",
  which is associated with the wait that is to be synchronized.

  In the example above, the wait condition is repeated before the sync
  point. This is done to skip the sync point, if no wait takes place.
  The sync point is before the loop (not inside the loop) to have it hit
  once only. It is possible that the condition variable is signaled
  multiple times without the wait condition to be true.

  A bit off-topic: At some places, the loop is taken around the whole
  synchronization pattern:

  while (!thd->killed && !end_of_wait_condition)
  {
    mysql_mutex_lock(&mutex);
    thd->enter_cond(&condition_variable, &mutex, new_message);
    if (!thd->killed [&& !end_of_wait_condition])
    {
      [DEBUG_SYNC(thd, "sync_point_name");]
      mysql_cond_wait(&condition_variable, &mutex);
    }
    mysql_mutex_unlock(&mutex);
    thd->exit_cond(old_message);
  }

  Note that it is important to repeat the test for thd->killed after
  enter_cond(). Otherwise the killing thread may kill this thread after
  it tested thd->killed in the loop condition and before it registered
  the condition variable and mutex in enter_cond(). In this case, the
  killing thread does not know that this thread is going to wait on a
  condition variable. It would just set THD::killed. But if we would not
  test it again, we would go asleep though we are killed. If the killing
  thread would kill us when we are after the second test, but still
  before sleeping, we hold the mutex, which is registered in THD.
  The killing thread would try to acquire the mutex before signaling
  the condition variable. Since the mutex is only released implicitly in
  mysql_cond_wait(), the signaling happens at the right place. We
  have a safe synchronization.

  === Co-work with the DBUG facility ===

  When running the MySQL test suite with the --debug command line
  option, the Debug Sync Facility writes trace messages to the DBUG
  trace. The following shell commands proved very useful in extracting
  relevant information:

  egrep 'query:|debug_sync_exec:' mysql-test/var/log/mysqld.1.trace

  It shows all executed SQL statements and all actions executed by
  synchronization points.

  Sometimes it is also useful to see, which synchronization points have
  been run through (hit) with or without executing actions. Then add
  "|debug_sync_point:" to the egrep pattern.

  === Further reading ===

  For a discussion of other methods to synchronize threads see
  http://forge.mysql.com/wiki/MySQL_Internals_Test_Synchronization

  For complete syntax tests, functional tests, and examples see the test
  case debug_sync.test.


  See also worklog entry WL#4259 - Test Synchronization Facility
*/

#include "sql/debug_sync.h"

#include <stdio.h>
#include <stdlib.h>
#include <string.h>
#include <time.h>
#include <algorithm>
#include <atomic>
#include <boost/algorithm/string/classification.hpp>
#include <boost/algorithm/string/split.hpp>
#include <boost/algorithm/string/trim.hpp>
#include <boost/concept/usage.hpp>
#include <boost/iterator/iterator_facade.hpp>
#include <boost/type_index/type_index_facade.hpp>
#include <memory>
#include <vector>

#include "boost/algorithm/string/detail/classification.hpp"
#include "m_ctype.h"
#include "my_dbug.h"
#include "my_inttypes.h"
#include "my_loglevel.h"
#include "my_macros.h"
#include "my_psi_config.h"
#include "my_sys.h"
#include "my_systime.h"
#include "my_thread.h"
#include "mysql/components/services/log_builtins.h"
#include "mysql/components/services/mysql_cond_bits.h"
#include "mysql/components/services/mysql_mutex_bits.h"
#include "mysql/components/services/psi_cond_bits.h"
#include "mysql/components/services/psi_memory_bits.h"
#include "mysql/components/services/psi_mutex_bits.h"
#include "mysql/plugin.h"
#include "mysql/psi/mysql_cond.h"
#include "mysql/psi/mysql_mutex.h"
#include "mysql/psi/psi_base.h"
#include "mysql/service_mysql_alloc.h"
#include "mysqld_error.h"
#include "sql/sql_error.h"
#include "sql/thr_malloc.h"
#include "sql_string.h"
#include "thr_mutex.h"

#if defined(ENABLED_DEBUG_SYNC)

#include <set>
#include <string>

#include "mysql/psi/mysql_memory.h"
#include "sql/current_thd.h"
#include "sql/derror.h"
#include "sql/log.h"
#include "sql/sql_class.h"

using std::max;
using std::min;

/*
  Action to perform at a synchronization point.
  NOTE: This structure is moved around in memory by realloc(), qsort(),
        and memmove(). Do not add objects with non-trivial constuctors
        or destructors, which might prevent moving of this structure
        with these functions.
*/
struct st_debug_sync_action {
  ulong activation_count = 0; /* max(hit_limit, execute) */
  ulong hit_limit = 0;        /* hits before kill query */
  ulong execute = 0;          /* executes before self-clear */
  ulong timeout = 0;          /* wait_for timeout */
  String signal;              /* signal to emit */
  String wait_for;            /* signal to wait for */
  String sync_point;          /* sync point name */
  bool need_sort = false;     /* if new action, array needs sort */
  bool clear_event = false;   /* do not clear signal if false */
};

/* Debug sync control. Referenced by THD. */
struct st_debug_sync_control {
  st_debug_sync_action *ds_action; /* array of actions */
  uint ds_active;                  /* # active actions */
  uint ds_allocated;               /* # allocated actions */
  ulonglong dsp_hits;              /* statistics */
  ulonglong dsp_executed;          /* statistics */
  ulonglong dsp_max_active;        /* statistics */
  /*
    thd->proc_info points at unsynchronized memory.
    It must not go away as long as the thread exists.
  */
  char ds_proc_info[80]; /* proc_info string */
};

typedef std::set<std::string> signal_event_set;

/**
  Definitions for the debug sync facility.
  1. Global set of signal names which are signalled.
  2. Global condition variable for signaling and waiting.
  3. Global mutex to synchronize access to the above.
*/
struct st_debug_sync_globals {
  signal_event_set ds_signal_set; /* list of signals signalled */
  mysql_cond_t ds_cond;           /* condition variable */
  mysql_mutex_t ds_mutex;         /* mutex variable */
  ulonglong dsp_hits;             /* statistics */
  ulonglong dsp_executed;         /* statistics */
  ulonglong dsp_max_active;       /* statistics */

  st_debug_sync_globals() : dsp_hits(0), dsp_executed(0), dsp_max_active(0) {}

 private:
  // Not implemented:
  st_debug_sync_globals(const st_debug_sync_globals &);
  st_debug_sync_globals &operator=(const st_debug_sync_globals &);
};
static st_debug_sync_globals debug_sync_global; /* All globals in one object */

/**
  Callback pointer for C files.
*/
extern "C" void (*debug_sync_C_callback_ptr)(const char *, size_t);

/**
  Callbacks from C files.
*/
static void debug_sync_C_callback(const char *, size_t);

/**
  Callback for debug sync, to be used by C files. See thr_lock.c for example.

  @description

    We cannot place a sync point directly in C files (like those in mysys or
    certain storage engines written mostly in C like MyISAM or Maria). Because
    they are C code and do not know the
    macro DEBUG_SYNC(thd, sync_point_name). The macro needs a 'thd' argument.
    Hence it cannot be used in files outside of the sql/ directory.

    The workaround is to call back simple functions like this one from
    non-sql/ files.

    We want to allow modules like thr_lock to be used without sql/ and
    especially without Debug Sync. So we cannot just do a simple call
    of the callback function. Instead we provide a global pointer in
    the other file, which is to be set to the callback by Debug Sync.
    If the pointer is not set, no call back will be done. If Debug
    Sync sets the pointer to a callback function like this one, it will
    be called. That way thr_lock.c does not have an undefined reference
    to Debug Sync and can be used without it. Debug Sync, in contrast,
    has an undefined reference to that pointer and thus requires
    thr_lock to be linked too. But this is not a problem as it is part
    of the MySQL server anyway.

  @note
    The callback pointer in C files is set only if debug sync is
    initialized. And this is done only if opt_debug_sync_timeout is set.
*/

static void debug_sync_C_callback(const char *sync_point_name,
                                  size_t name_len) {
  if (unlikely(opt_debug_sync_timeout))
    debug_sync(current_thd, sync_point_name, name_len);
}

static PSI_memory_key key_debug_THD_debug_sync_control;
static PSI_memory_key key_debug_sync_action;

#ifdef HAVE_PSI_INTERFACE
static PSI_mutex_key key_debug_sync_globals_ds_mutex;

static PSI_mutex_info all_debug_sync_mutexes[] = {
    {&key_debug_sync_globals_ds_mutex, "DEBUG_SYNC::mutex", PSI_FLAG_SINGLETON,
     0, PSI_DOCUMENT_ME}};

static PSI_cond_key key_debug_sync_globals_ds_cond;

static PSI_cond_info all_debug_sync_conds[] = {
    {&key_debug_sync_globals_ds_cond, "DEBUG_SYNC::cond", PSI_FLAG_SINGLETON, 0,
     PSI_DOCUMENT_ME}};

static PSI_memory_info all_debug_sync_memory[] = {
    {&key_debug_THD_debug_sync_control, "THD::debug_sync_control", 0, 0,
     PSI_DOCUMENT_ME},
    {&key_debug_sync_action, "debug_sync_control::debug_sync_action", 0, 0,
     PSI_DOCUMENT_ME}};

static void init_debug_sync_psi_keys(void) {
  const char *category = "sql";
  int count;

  count = static_cast<int>(array_elements(all_debug_sync_mutexes));
  mysql_mutex_register(category, all_debug_sync_mutexes, count);

  count = static_cast<int>(array_elements(all_debug_sync_conds));
  mysql_cond_register(category, all_debug_sync_conds, count);

  count = static_cast<int>(array_elements(all_debug_sync_memory));
  mysql_memory_register(category, all_debug_sync_memory, count);
}
#endif /* HAVE_PSI_INTERFACE */

/**
  Set the THD::proc_info without instrumentation.
  This method is private to DEBUG_SYNC,
  and on purpose avoid any use of:
  - the SHOW PROFILE instrumentation
  - the PERFORMANCE_SCHEMA instrumentation
  so that using DEBUG_SYNC() in the server code
  does not cause the instrumentations to record
  spurious data.
*/
static const char *debug_sync_thd_proc_info(THD *thd, const char *info) {
  const char *old_proc_info = thd->proc_info;
  thd->proc_info = info;
  return old_proc_info;
}

/**
  Initialize the debug sync facility at server start.

  @return status
    @retval     0       ok
    @retval     != 0    error
*/

int debug_sync_init(void) {
  DBUG_ENTER("debug_sync_init");

#ifdef HAVE_PSI_INTERFACE
  init_debug_sync_psi_keys();
#endif

  if (opt_debug_sync_timeout) {
    int rc;

    /* Initialize the global variables. */
    if ((rc = mysql_cond_init(key_debug_sync_globals_ds_cond,
                              &debug_sync_global.ds_cond)) ||
        (rc =
             mysql_mutex_init(key_debug_sync_globals_ds_mutex,
                              &debug_sync_global.ds_mutex, MY_MUTEX_INIT_FAST)))
      DBUG_RETURN(rc); /* purecov: inspected */

    /* Set the call back pointer in C files. */
    debug_sync_C_callback_ptr = debug_sync_C_callback;
  }

  DBUG_RETURN(0);
}

/**
  End the debug sync facility.

  @description
    This is called at server shutdown or after a thread initialization error.
*/

void debug_sync_end(void) {
  DBUG_ENTER("debug_sync_end");

  /* End the facility only if it had been initialized. */
  if (debug_sync_C_callback_ptr) {
    /* Clear the call back pointer in C files. */
    debug_sync_C_callback_ptr = NULL;

    /* Destroy the global variables. */
    debug_sync_global.ds_signal_set.clear();
    mysql_cond_destroy(&debug_sync_global.ds_cond);
    mysql_mutex_destroy(&debug_sync_global.ds_mutex);

    /* Print statistics. */
    {
      char llbuff[22];
      LogErr(INFORMATION_LEVEL, ER_DEBUG_SYNC_HIT,
             llstr(debug_sync_global.dsp_hits, llbuff));
      LogErr(INFORMATION_LEVEL, ER_DEBUG_SYNC_EXECUTED,
             llstr(debug_sync_global.dsp_executed, llbuff));
      LogErr(INFORMATION_LEVEL, ER_DEBUG_SYNC_THREAD_MAX,
             llstr(debug_sync_global.dsp_max_active, llbuff));
    }
  }

  DBUG_VOID_RETURN;
}

/* purecov: begin tested */

/**
  Disable the facility after lack of memory if no error can be returned.

  @note
    Do not end the facility here because the global variables can
    be in use by other threads.
*/

static void debug_sync_emergency_disable(void) {
  DBUG_ENTER("debug_sync_emergency_disable");

  opt_debug_sync_timeout = 0;

  DBUG_PRINT("debug_sync",
             ("Debug Sync Facility disabled due to lack of memory."));
  LogErr(ERROR_LEVEL, ER_DEBUG_SYNC_OOM);

  DBUG_VOID_RETURN;
}

/* purecov: end */

/**
  Initialize the debug sync facility at thread start.

  @param[in]    thd             thread handle
*/

void debug_sync_init_thread(THD *thd) {
  DBUG_ENTER("debug_sync_init_thread");
  DBUG_ASSERT(thd);

  if (opt_debug_sync_timeout) {
    thd->debug_sync_control = (st_debug_sync_control *)my_malloc(
        key_debug_THD_debug_sync_control, sizeof(st_debug_sync_control),
        MYF(MY_WME | MY_ZEROFILL));
    if (!thd->debug_sync_control) {
      /*
        Error is reported by my_malloc().
        We must disable the facility. We have no way to return an error.
      */
      debug_sync_emergency_disable(); /* purecov: tested */
    }
  }

  DBUG_VOID_RETURN;
}

void debug_sync_claim_memory_ownership(THD *thd) {
  DBUG_ENTER("debug_sync_claim_memory_ownership");
  DBUG_ASSERT(thd);

  st_debug_sync_control *ds_control = thd->debug_sync_control;

  if (ds_control != NULL) {
    if (ds_control->ds_action) {
      st_debug_sync_action *action = ds_control->ds_action;
      st_debug_sync_action *action_end = action + ds_control->ds_allocated;
      for (; action < action_end; action++) {
        action->signal.mem_claim();
        action->wait_for.mem_claim();
        action->sync_point.mem_claim();
      }
      my_claim(ds_control->ds_action);
    }

    my_claim(ds_control);
  }

  DBUG_VOID_RETURN;
}

/**
  End the debug sync facility at thread end.

  @param[in]    thd             thread handle
*/

void debug_sync_end_thread(THD *thd) {
  DBUG_ENTER("debug_sync_end_thread");
  DBUG_ASSERT(thd);

  if (thd->debug_sync_control) {
    st_debug_sync_control *ds_control = thd->debug_sync_control;

    /*
      This synchronization point can be used to synchronize on thread end.
      This is the latest point in a THD's life, where this can be done.
    */
    DEBUG_SYNC(thd, "thread_end");

    if (ds_control->ds_action) {
      st_debug_sync_action *action = ds_control->ds_action;
      st_debug_sync_action *action_end = action + ds_control->ds_allocated;
      for (; action < action_end; action++) {
        action->signal.mem_free();
        action->wait_for.mem_free();
        action->sync_point.mem_free();
      }
      my_free(ds_control->ds_action);
    }

    /* Statistics. */
    mysql_mutex_lock(&debug_sync_global.ds_mutex);
    debug_sync_global.dsp_hits += ds_control->dsp_hits;
    debug_sync_global.dsp_executed += ds_control->dsp_executed;
    if (debug_sync_global.dsp_max_active < ds_control->dsp_max_active)
      debug_sync_global.dsp_max_active = ds_control->dsp_max_active;
    mysql_mutex_unlock(&debug_sync_global.ds_mutex);

    my_free(ds_control);
    thd->debug_sync_control = NULL;
  }

  DBUG_VOID_RETURN;
}

/**
  Move a string by length.

  @param[out]   to              buffer for the resulting string
  @param[in]    to_end          end of buffer
  @param[in]    from            source string
  @param[in]    length          number of bytes to copy

  @return       pointer to end of copied string
*/

static char *debug_sync_bmove_len(char *to, char *to_end, const char *from,
                                  size_t length) {
  DBUG_ASSERT(to);
  DBUG_ASSERT(to_end);
  DBUG_ASSERT(!length || from);
  set_if_smaller(length, (size_t)(to_end - to));
  memcpy(to, from, length);
  return (to + length);
}

#if !defined(DBUG_OFF)

/**
  Create a string that describes an action.

  @param[out]   result          buffer for the resulting string
  @param[in]    size            size of result buffer
  @param[in]    action          action to describe
*/

static void debug_sync_action_string(char *result, uint size,
                                     st_debug_sync_action *action) {
  char *wtxt = result;
  char *wend = wtxt + size - 1; /* Allow emergency '\0'. */
  DBUG_ASSERT(result);
  DBUG_ASSERT(action);

  /* If an execute count is present, signal or wait_for are needed too. */
  DBUG_ASSERT(!action->execute || action->signal.length() ||
              action->wait_for.length());

  if (action->execute) {
    if (action->signal.length()) {
      wtxt = debug_sync_bmove_len(wtxt, wend, STRING_WITH_LEN("SIGNAL "));
      wtxt = debug_sync_bmove_len(wtxt, wend, action->signal.ptr(),
                                  action->signal.length());
    }
    if (action->wait_for.length()) {
      if ((wtxt == result) && (wtxt < wend)) *(wtxt++) = ' ';
      wtxt = debug_sync_bmove_len(wtxt, wend, STRING_WITH_LEN(" WAIT_FOR "));
      wtxt = debug_sync_bmove_len(wtxt, wend, action->wait_for.ptr(),
                                  action->wait_for.length());

      if (action->timeout != opt_debug_sync_timeout) {
        wtxt += snprintf(wtxt, wend - wtxt, " TIMEOUT %lu", action->timeout);
      }
    }
    if (action->execute != 1) {
      wtxt += snprintf(wtxt, wend - wtxt, " EXECUTE %lu", action->execute);
    }
  }
  if (action->hit_limit) {
    wtxt += snprintf(wtxt, wend - wtxt, "%sHIT_LIMIT %lu",
                     (wtxt == result) ? "" : " ", action->hit_limit);
  }

  /*
    If (wtxt == wend) string may not be terminated.
    There is one byte left for an emergency termination.
  */
  *wtxt = '\0';
}

/**
  Print actions.

  @param[in]    thd             thread handle
*/

static void debug_sync_print_actions(THD *thd) {
  st_debug_sync_control *ds_control = thd->debug_sync_control;
  uint idx;
  DBUG_ENTER("debug_sync_print_actions");
  DBUG_ASSERT(thd);

  if (!ds_control) DBUG_VOID_RETURN;

  for (idx = 0; idx < ds_control->ds_active; idx++) {
    const char *dsp_name = ds_control->ds_action[idx].sync_point.c_ptr();
    char action_string[256];

    debug_sync_action_string(action_string, sizeof(action_string),
                             ds_control->ds_action + idx);
    DBUG_PRINT("debug_sync_list", ("%s %s", dsp_name, action_string));
  }

  DBUG_VOID_RETURN;
}

#endif /* !defined(DBUG_OFF) */

/**
  Find a debug sync action.

  @param[in]    actionarr       array of debug sync actions
  @param[in]    quantity        number of actions in array
  @param[in]    dsp_name        name of debug sync point to find
  @param[in]    name_len        length of name of debug sync point

  @return       action
    @retval     != NULL         found sync point in array
    @retval     NULL            not found

  @description
    Binary search. Array needs to be sorted by length, sync point name.
*/

static st_debug_sync_action *debug_sync_find(st_debug_sync_action *actionarr,
                                             int quantity, const char *dsp_name,
                                             size_t name_len) {
  st_debug_sync_action *action;
  int low;
  int high;
  int mid;
  int diff;
  DBUG_ASSERT(actionarr);
  DBUG_ASSERT(dsp_name);
  DBUG_ASSERT(name_len);

  low = 0;
  high = quantity;

  while (low < high) {
    mid = (low + high) / 2;
    action = actionarr + mid;
    if (!(diff = static_cast<int>(name_len - action->sync_point.length())) &&
        !(diff = memcmp(dsp_name, action->sync_point.ptr(), name_len)))
      return action;
    if (diff > 0)
      low = mid + 1;
    else
      high = mid - 1;
  }

  if (low < quantity) {
    action = actionarr + low;
    if ((name_len == action->sync_point.length()) &&
        !memcmp(dsp_name, action->sync_point.ptr(), name_len))
      return action;
  }

  return NULL;
}

/**
  Reset the debug sync facility.

  @param[in]    thd             thread handle

  @description
    Remove all actions of this thread.
    Clear the global signal.
*/

static void debug_sync_reset(THD *thd) {
  st_debug_sync_control *ds_control = thd->debug_sync_control;
  DBUG_ENTER("debug_sync_reset");
  DBUG_ASSERT(thd);
  DBUG_ASSERT(ds_control);

  /* Remove all actions of this thread. */
  ds_control->ds_active = 0;

  /* Clear the signals. */
  mysql_mutex_lock(&debug_sync_global.ds_mutex);
  debug_sync_global.ds_signal_set.clear();
  mysql_mutex_unlock(&debug_sync_global.ds_mutex);

  DBUG_VOID_RETURN;
}

/**
  Remove a debug sync action.

  @param[in]    ds_control      control object
  @param[in]    action          action to be removed

  @description
    Removing an action mainly means to decrement the ds_active counter.
    But if the action is between other active action in the array, then
    the array needs to be shrinked. The active actions above the one to
    be removed have to be moved down by one slot.
*/

static void debug_sync_remove_action(st_debug_sync_control *ds_control,
                                     st_debug_sync_action *action) {
  uint dsp_idx = static_cast<uint>(action - ds_control->ds_action);
  DBUG_ENTER("debug_sync_remove_action");
  DBUG_ASSERT(ds_control);
  DBUG_ASSERT(ds_control == current_thd->debug_sync_control);
  DBUG_ASSERT(action);
  DBUG_ASSERT(dsp_idx < ds_control->ds_active);

  /* Decrement the number of currently active actions. */
  ds_control->ds_active--;

  /*
    If this was not the last active action in the array, we need to
    shift remaining active actions down to keep the array gap-free.
    Otherwise binary search might fail or take longer than necessary at
    least. Also new actions are always put to the end of the array.
  */
  if (ds_control->ds_active > dsp_idx) {
    /*
      Copy the to-be-removed action object to temporary storage before
      the left-shift below.
    */
    st_debug_sync_action save_action = std::move(*action);

    /* Move actions down. */
<<<<<<< HEAD
    memmove(static_cast<void *>(ds_control->ds_action + dsp_idx),
            ds_control->ds_action + dsp_idx + 1,
            (ds_control->ds_active - dsp_idx) * sizeof(st_debug_sync_action));
=======
    st_debug_sync_action *dest_action = ds_control->ds_action + dsp_idx;
    st_debug_sync_action *src_action = ds_control->ds_action + dsp_idx + 1;
    uint num_actions = ds_control->ds_active - dsp_idx;

    std::move(src_action, src_action + num_actions, dest_action);
>>>>>>> b93c1661

    /*
      Copy back the saved action object to the now free array slot.
    */
<<<<<<< HEAD
    memmove(static_cast<void *>(ds_control->ds_action + ds_control->ds_active),
            save_action, sizeof(st_debug_sync_action));
=======
    dest_action = ds_control->ds_action + ds_control->ds_active;
    *dest_action = std::move(save_action);
>>>>>>> b93c1661
  }

  DBUG_VOID_RETURN;
}

/**
  Get a debug sync action.

  @param[in]    thd             thread handle
  @param[in]    dsp_name        debug sync point name
  @param[in]    name_len        length of sync point name

  @return       action
    @retval     != NULL         ok
    @retval     NULL            error

  @description
    Find the debug sync action for a debug sync point or make a new one.
*/

static st_debug_sync_action *debug_sync_get_action(THD *thd,
                                                   const char *dsp_name,
                                                   size_t name_len) {
  st_debug_sync_control *ds_control = thd->debug_sync_control;
  st_debug_sync_action *action;
  DBUG_ENTER("debug_sync_get_action");
  DBUG_ASSERT(thd);
  DBUG_ASSERT(dsp_name);
  DBUG_ASSERT(name_len);
  DBUG_ASSERT(ds_control);
  DBUG_PRINT("debug_sync", ("sync_point: '%.*s'", (int)name_len, dsp_name));
  DBUG_PRINT("debug_sync", ("active: %u  allocated: %u", ds_control->ds_active,
                            ds_control->ds_allocated));

  /* There cannot be more active actions than allocated. */
  DBUG_ASSERT(ds_control->ds_active <= ds_control->ds_allocated);
  /* If there are active actions, the action array must be present. */
  DBUG_ASSERT(!ds_control->ds_active || ds_control->ds_action);

  /* Try to reuse existing action if there is one for this sync point. */
  if (ds_control->ds_active &&
      (action = debug_sync_find(ds_control->ds_action, ds_control->ds_active,
                                dsp_name, name_len))) {
    /* Reuse an already active sync point action. */
    DBUG_ASSERT((uint)(action - ds_control->ds_action) < ds_control->ds_active);
    DBUG_PRINT("debug_sync", ("reuse action idx: %ld",
                              (long)(action - ds_control->ds_action)));
  } else {
    /* Create a new action. */
    int dsp_idx = ds_control->ds_active++;
    set_if_bigger(ds_control->dsp_max_active, ds_control->ds_active);
    if (ds_control->ds_active > ds_control->ds_allocated) {
      uint new_alloc = ds_control->ds_active + 3;
      void *new_action =
          my_malloc(key_debug_sync_action,
                    new_alloc * sizeof(st_debug_sync_action), MYF(MY_WME));
      if (!new_action) {
        /* Error is reported by my_malloc(). */
        DBUG_RETURN(nullptr); /* purecov: tested */
      }
      // Move objects into newly allocated memory.
      // TODO: use std::uninitialized_move in C++17
      if (ds_control->ds_action != nullptr) {
        st_debug_sync_action *d_first =
            static_cast<st_debug_sync_action *>(new_action);
        for (int ix = 0; ix < dsp_idx; ++ix) {
          st_debug_sync_action *src = ds_control->ds_action + ix;
          st_debug_sync_action *dst = d_first + ix;
          new (dst) st_debug_sync_action(std::move(*src));
        }
        my_free(ds_control->ds_action);
      }

      ds_control->ds_action = (st_debug_sync_action *)new_action;
      ds_control->ds_allocated = new_alloc;
<<<<<<< HEAD
      /* Clear memory as we do not run string constructors here. */
      memset(static_cast<void *>(ds_control->ds_action + dsp_idx), 0,
             (new_alloc - dsp_idx) * sizeof(st_debug_sync_action));
=======
      /* Clear new entries. */
      st_debug_sync_action *dest_action = ds_control->ds_action + dsp_idx;
      std::uninitialized_fill_n(dest_action, (new_alloc - dsp_idx),
                                st_debug_sync_action());
>>>>>>> b93c1661
    }
    DBUG_PRINT("debug_sync", ("added action idx: %u", dsp_idx));
    action = ds_control->ds_action + dsp_idx;
    if (action->sync_point.copy(dsp_name, name_len, system_charset_info)) {
      /* Error is reported by my_malloc(). */
      DBUG_RETURN(nullptr); /* purecov: tested */
    }
    action->need_sort = true;
  }
  DBUG_ASSERT(action >= ds_control->ds_action);
  DBUG_ASSERT(action < ds_control->ds_action + ds_control->ds_active);
  DBUG_PRINT("debug_sync", ("action: %p  array: %p  count: %u", action,
                            ds_control->ds_action, ds_control->ds_active));

  DBUG_RETURN(action);
}

/**
  Set a debug sync action.

  @param[in]    thd             thread handle
  @param[in]    action          synchronization action

  @return       status
    @retval     false           ok
    @retval     true            error

  @description
    This is called from the debug sync parser. It arms the action for
    the requested sync point. If the action parsed into an empty action,
    it is removed instead.

    Setting an action for a sync point means to make the sync point
    active. When it is hit it will execute this action.

    Before parsing, we "get" an action object. This is placed at the
    end of the thread's action array unless the requested sync point
    has an action already.

    Then the parser fills the action object from the request string.

    Finally the action is "set" for the sync point. If it was parsed
    to be empty, it is removed from the array. If it did belong to a
    sync point before, the sync point becomes inactive. If the action
    became non-empty and it did not belong to a sync point before (it
    was added at the end of the action array), the action array needs
    to be sorted by sync point.

    If the sync point name is "now", it is executed immediately.
*/

static bool debug_sync_set_action(THD *thd, st_debug_sync_action *action) {
  st_debug_sync_control *ds_control = thd->debug_sync_control;
  bool is_dsp_now = false;
  DBUG_ENTER("debug_sync_set_action");
  DBUG_ASSERT(thd);
  DBUG_ASSERT(action);
  DBUG_ASSERT(ds_control);

  action->activation_count = max(action->hit_limit, action->execute);
  if (!action->activation_count) {
    debug_sync_remove_action(ds_control, action);
    DBUG_PRINT("debug_sync", ("action cleared"));
  } else {
    const char *dsp_name = action->sync_point.c_ptr();
    DBUG_EXECUTE("debug_sync", {
      /* Functions as DBUG_PRINT args can change keyword and line nr. */
      const char *sig_emit = action->signal.c_ptr();
      const char *sig_wait = action->wait_for.c_ptr();
      DBUG_PRINT("debug_sync",
                 ("sync_point: '%s'  activation_count: %lu  hit_limit: %lu  "
                  "execute: %lu  timeout: %lu  signal: '%s'  wait_for: '%s'",
                  dsp_name, action->activation_count, action->hit_limit,
                  action->execute, action->timeout, sig_emit, sig_wait));
    });

    /* Check this before sorting the array. action may move. */
    is_dsp_now = !my_strcasecmp(system_charset_info, dsp_name, "now");

    if (action->need_sort) {
      action->need_sort = false;
      /* Sort actions by (name_len, name). */
      std::sort(
          ds_control->ds_action, ds_control->ds_action + ds_control->ds_active,
          [](const st_debug_sync_action &a, const st_debug_sync_action &b) {
            if (a.sync_point.length() != b.sync_point.length())
              return a.sync_point.length() < b.sync_point.length();
            return memcmp(a.sync_point.ptr(), b.sync_point.ptr(),
                          a.sync_point.length()) < 0;
          });
    }
  }
  DBUG_EXECUTE("debug_sync_list", debug_sync_print_actions(thd););

  /* Execute the special sync point 'now' if activated above. */
  if (is_dsp_now) {
    DEBUG_SYNC(thd, "now");
    /*
      If HIT_LIMIT for sync point "now" was 1, the execution of the sync
      point decremented it to 0. In this case the following happened:

      - an error message was reported with my_error() and
      - the statement was killed with thd->killed= THD::KILL_QUERY.

      If a statement reports an error, it must not call send_ok().
      The calling functions will not call send_ok(), if we return true
      from this function.

      thd->killed is also set if the wait is interrupted from a
      KILL or KILL QUERY statement. In this case, no error is reported
      and shall not be reported as a result of SET DEBUG_SYNC.
      Hence, we check for the first condition above.
    */
    if (thd->is_error()) DBUG_RETURN(true);
  }

  DBUG_RETURN(false);
}

/*
  Advance the pointer by length of multi-byte character.

    @param    ptr   pointer to multibyte character.

    @return   NULL or pointer after advancing pointer by the
              length of multi-byte character pointed to.
*/

static inline const char *advance_mbchar_ptr(const char *ptr) {
  uint clen = my_mbcharlen(system_charset_info, (uchar)*ptr);

  return (clen != 0) ? ptr + clen : NULL;
}

/*
  Skip whitespace characters from the beginning of the multi-byte string.

  @param    ptr     pointer to the multi-byte string.

  @return   a pointer to the first non-whitespace character or NULL if the
            string consists from whitespace characters only.
*/

static inline const char *skip_whitespace(const char *ptr) {
  while (ptr != NULL && *ptr && my_isspace(system_charset_info, *ptr))
    ptr = advance_mbchar_ptr(ptr);

  return ptr;
}

/*
  Get pointer to end of token.

  @param    ptr  pointer to start of token

  @return   NULL or pointer to end of token.
*/

static inline const char *get_token_end_ptr(const char *ptr) {
  while (ptr != NULL && *ptr && !my_isspace(system_charset_info, *ptr))
    ptr = advance_mbchar_ptr(ptr);

  return ptr;
}

/**
  Extract a token from a string.

  @param[out]     token_p         returns start of token
  @param[out]     token_length_p  returns length of token
  @param[in,out]  ptr             current string pointer, adds '\0' terminators

  @return       string pointer or NULL
    @retval     != NULL         ptr behind token terminator or at string end
    @retval     NULL            no token found in remainder of string

  @note
    This function assumes that the string is in system_charset_info,
    that this charset is single byte for ASCII NUL ('\0'), that no
    character except of ASCII NUL ('\0') contains a byte with value 0,
    and that ASCII NUL ('\0') is used as the string terminator.

    This function needs to return tokens that are terminated with ASCII
    NUL ('\0'). The tokens are used in my_strcasecmp(). Unfortunately
    there is no my_strncasecmp().

    To return the last token without copying it, we require the input
    string to be nul terminated.

  @description
    This function skips space characters at string begin.

    It returns a pointer to the first non-space character in *token_p.

    If no non-space character is found before the string terminator
    ASCII NUL ('\0'), the function returns NULL. *token_p and
    *token_length_p remain unchanged in this case (they are not set).

    The function takes a space character or an ASCII NUL ('\0') as a
    terminator of the token. The space character could be multi-byte.

    It returns the length of the token in bytes, excluding the
    terminator, in *token_length_p.

    If the terminator of the token is ASCII NUL ('\0'), it returns a
    pointer to the terminator (string end).

    If the terminator is a space character, it replaces the the first
    byte of the terminator character by ASCII NUL ('\0'), skips the (now
    corrupted) terminator character, and skips all following space
    characters. It returns a pointer to the next non-space character or
    to the string terminator ASCII NUL ('\0').
*/

static char *debug_sync_token(char **token_p, size_t *token_length_p,
                              char *ptr) {
  DBUG_ASSERT(token_p);
  DBUG_ASSERT(token_length_p);
  DBUG_ASSERT(ptr);

  /* Skip leading space */
  ptr = const_cast<char *>(skip_whitespace(ptr));

  if (ptr == NULL || !*ptr) return NULL;

  /* Get token start. */
  *token_p = ptr;

  /* Find token end. */
  ptr = const_cast<char *>(get_token_end_ptr(ptr));

  if (ptr == NULL) return NULL;

  /* Get token length. */
  *token_length_p = ptr - *token_p;

  /* If necessary, terminate token. */
  if (*ptr) {
    char *tmp = ptr;

    /* Advance by terminator character length. */
    ptr = const_cast<char *>(advance_mbchar_ptr(ptr));
    if (ptr != NULL) {
      /* Terminate token. */
      *tmp = '\0';

      /* Skip trailing space */
      ptr = const_cast<char *>(skip_whitespace(ptr));
    }
  }
  return ptr;
}

/**
  Extract a number from a string.

  @param[out]   number_p        returns number
  @param[in]    actstrptr       current pointer in action string

  @return       string pointer or NULL
    @retval     != NULL         ptr behind token terminator or at string end
    @retval     NULL            no token found or token is not valid number

  @note
    The same assumptions about charset apply as for debug_sync_token().

  @description
    This function fetches a token from the string and converts it
    into a number.

    If there is no token left in the string, or the token is not a valid
    decimal number, NULL is returned. The result in *number_p is
    undefined in this case.
*/

static char *debug_sync_number(ulong *number_p, char *actstrptr) {
  char *ptr;
  char *ept;
  char *token;
  size_t token_length;
  DBUG_ASSERT(number_p);
  DBUG_ASSERT(actstrptr);

  /* Get token from string. */
  if (!(ptr = debug_sync_token(&token, &token_length, actstrptr))) goto end;

  *number_p = strtoul(token, &ept, 10);
  if (*ept) ptr = NULL;

end:
  return ptr;
}

/**
  Evaluate a debug sync action string.

  @param[in]        thd             thread handle
  @param[in,out]    action_str      action string to receive '\0' terminators

  @return           status
    @retval         false           ok
    @retval         true            error

  @description
    This is called when the DEBUG_SYNC system variable is set.
    Parse action string, build a debug sync action, activate it.

    Before parsing, we "get" an action object. This is placed at the
    end of the thread's action array unless the requested sync point
    has an action already.

    Then the parser fills the action object from the request string.

    Finally the action is "set" for the sync point. This means that the
    sync point becomes active or inactive, depending on the action
    values.

  @note
    The input string needs to be ASCII NUL ('\0') terminated. We split
    nul-terminated tokens in it without copy.

  @see the function comment of debug_sync_token() for more constraints
    for the string.
*/

static bool debug_sync_eval_action(THD *thd, char *action_str) {
  st_debug_sync_action *action = NULL;
  const char *errmsg;
  char *ptr;
  char *token;
  size_t token_length = 0;
  DBUG_ENTER("debug_sync_eval_action");
  DBUG_ASSERT(thd);
  DBUG_ASSERT(action_str);

  /*
    Get debug sync point name. Or a special command.
  */
  if (!(ptr = debug_sync_token(&token, &token_length, action_str))) {
    errmsg = "Missing synchronization point name";
    goto err;
  }

  /*
    If there is a second token, the first one is the sync point name.
  */
  if (*ptr) {
    /* Get an action object to collect the requested action parameters. */
    action = debug_sync_get_action(thd, token, token_length);
    if (!action) {
      /* Error message is sent. */
      DBUG_RETURN(true); /* purecov: tested */
    }
  }

  /*
    Get kind of action to be taken at sync point.
  */
  if (!(ptr = debug_sync_token(&token, &token_length, ptr))) {
    /* No action present. Try special commands. Token unchanged. */

    /*
      Try RESET.
    */
    if (!my_strcasecmp(system_charset_info, token, "RESET")) {
      /* It is RESET. Reset all actions and global signal. */
      debug_sync_reset(thd);
      goto end;
    }

    /* Token unchanged. It still contains sync point name. */
    errmsg = "Missing action after synchronization point name '%.*s'";
    goto err;
  }

  /*
    Check for pseudo actions first. Start with actions that work on
    an existing action.
  */
  DBUG_ASSERT(action);

  /*
    Try TEST.
  */
  if (!my_strcasecmp(system_charset_info, token, "TEST")) {
    /* It is TEST. Nothing must follow it. */
    if (*ptr) {
      errmsg = "Nothing must follow action TEST";
      goto err;
    }

    /* Execute sync point. */
    debug_sync(thd, action->sync_point.ptr(), action->sync_point.length());
    /* Fix statistics. This was not a real hit of the sync point. */
    thd->debug_sync_control->dsp_hits--;
    goto end;
  }

  /*
    Now check for actions that define a new action.
    Initialize action. Do not use memset(). Strings may have malloced.
  */
  action->activation_count = 0;
  action->hit_limit = 0;
  action->execute = 0;
  action->timeout = 0;
  action->signal.length(0);
  action->wait_for.length(0);

  /*
    Try CLEAR.
  */
  if (!my_strcasecmp(system_charset_info, token, "CLEAR")) {
    /* It is CLEAR. Nothing must follow it. */
    if (*ptr) {
      errmsg = "Nothing must follow action CLEAR";
      goto err;
    }

    /* Set (clear/remove) action. */
    goto set_action;
  }

  /*
    Now check for real sync point actions.
  */

  /*
    Try SIGNAL.
  */
  if (!my_strcasecmp(system_charset_info, token, "SIGNAL")) {
    /* It is SIGNAL. Signal name must follow. */
    if (!(ptr = debug_sync_token(&token, &token_length, ptr))) {
      errmsg = "Missing signal name after action SIGNAL";
      goto err;
    }
    if (action->signal.copy(token, token_length, system_charset_info)) {
      /* Error is reported by my_malloc(). */
      /* purecov: begin tested */
      errmsg = NULL;
      goto err;
      /* purecov: end */
    }

    /* Set default for EXECUTE option. */
    action->execute = 1;

    /* Get next token. If none follows, set action. */
    if (!(ptr = debug_sync_token(&token, &token_length, ptr))) goto set_action;
  }

  /*
    Try WAIT_FOR.
  */
  if (!my_strcasecmp(system_charset_info, token, "WAIT_FOR")) {
    /* It is WAIT_FOR. Wait_for signal name must follow. */
    if (!(ptr = debug_sync_token(&token, &token_length, ptr))) {
      errmsg = "Missing signal name after action WAIT_FOR";
      goto err;
    }
    if (action->wait_for.copy(token, token_length, system_charset_info)) {
      /* Error is reported by my_malloc(). */
      /* purecov: begin tested */
      errmsg = NULL;
      goto err;
      /* purecov: end */
    }

    /* Set default for EXECUTE and TIMEOUT options. */
    action->execute = 1;
    action->timeout = opt_debug_sync_timeout;
    action->clear_event = true;

    /* Get next token. If none follows, set action. */
    if (!(ptr = debug_sync_token(&token, &token_length, ptr))) goto set_action;

    /*
      Try TIMEOUT.
    */
    if (!my_strcasecmp(system_charset_info, token, "TIMEOUT")) {
      /* It is TIMEOUT. Number must follow. */
      if (!(ptr = debug_sync_number(&action->timeout, ptr))) {
        errmsg = "Missing valid number after TIMEOUT";
        goto err;
      }

      /* Get next token. If none follows, set action. */
      if (!(ptr = debug_sync_token(&token, &token_length, ptr)))
        goto set_action;
    }
  }

  /*
    Try EXECUTE.
  */
  if (!my_strcasecmp(system_charset_info, token, "EXECUTE")) {
    /*
      EXECUTE requires either SIGNAL and/or WAIT_FOR to be present.
      In this case action->execute has been preset to 1.
    */
    if (!action->execute) {
      errmsg = "Missing action before EXECUTE";
      goto err;
    }

    /* Number must follow. */
    if (!(ptr = debug_sync_number(&action->execute, ptr))) {
      errmsg = "Missing valid number after EXECUTE";
      goto err;
    }

    /* Get next token. If none follows, set action. */
    if (!(ptr = debug_sync_token(&token, &token_length, ptr))) goto set_action;
  }

  /*
    Try NO_CLEAR_EVENT.
  */
  if (!my_strcasecmp(system_charset_info, token, "NO_CLEAR_EVENT")) {
    action->clear_event = false;
    /* Get next token. If none follows, set action. */
    if (!(ptr = debug_sync_token(&token, &token_length, ptr))) goto set_action;
  }

  /*
    Try HIT_LIMIT.
  */
  if (!my_strcasecmp(system_charset_info, token, "HIT_LIMIT")) {
    /* Number must follow. */
    if (!(ptr = debug_sync_number(&action->hit_limit, ptr))) {
      errmsg = "Missing valid number after HIT_LIMIT";
      goto err;
    }

    /* Get next token. If none follows, set action. */
    if (!(ptr = debug_sync_token(&token, &token_length, ptr))) goto set_action;
  }

  errmsg = "Illegal or out of order stuff: '%.*s'";

err:
  if (errmsg) {
    /*
      NOTE: errmsg must either have %.*s or none % at all.
      It can be NULL if an error message is already reported
      (e.g. by my_malloc()).
    */
    set_if_smaller(token_length, 64); /* Limit error message length. */
    my_printf_error(ER_PARSE_ERROR, errmsg, MYF(0), token_length, token);
  }
  if (action) debug_sync_remove_action(thd->debug_sync_control, action);
  DBUG_RETURN(true);

set_action:
  DBUG_RETURN(debug_sync_set_action(thd, action));

end:
  DBUG_RETURN(false);
}

/**
  Set the system variable 'debug_sync'.

  @param[in]    thd             thread handle
  @param[in]    val_str         set variable request

  @return       status
    @retval     false           ok, variable is set
    @retval     true            error, variable could not be set

  @note
    "Setting" of the system variable 'debug_sync' does not mean to
    assign a value to it as usual. Instead a debug sync action is parsed
    from the input string and stored apart from the variable value.

  @note
    For efficiency reasons, the action string parser places '\0'
    terminators in the string. So we need to take a copy here.
*/

bool debug_sync_update(THD *thd, char *val_str) {
  DBUG_ENTER("debug_sync_update");
  DBUG_PRINT("debug_sync", ("set action: '%s'", val_str));

  /*
    debug_sync_eval_action() places '\0' in the string, which itself
    must be '\0' terminated.
  */
  DBUG_RETURN(opt_debug_sync_timeout ? debug_sync_eval_action(thd, val_str)
                                     : false);
}

/**
  Retrieve the value of the system variable 'debug_sync'.

  @param[in]    thd             thread handle

  @return       string
    @retval     != NULL         ok, string pointer
    @retval     NULL            memory allocation error

  @note
    The value of the system variable 'debug_sync' reflects if
    the facility is enabled ("ON") or disabled (default, "OFF").

    When "ON", the list of signals signalled are added separated by comma.
*/

uchar *debug_sync_value_ptr(THD *thd) {
  char *value;
  DBUG_ENTER("debug_sync_value_ptr");

  if (opt_debug_sync_timeout) {
    std::string signals_on("ON - signals: '");
    static char sep[] = ",";

    // Ensure exclusive access to debug_sync_global.ds_signal_set
    mysql_mutex_lock(&debug_sync_global.ds_mutex);

    signal_event_set::const_iterator iter;
    for (iter = debug_sync_global.ds_signal_set.begin();
         iter != debug_sync_global.ds_signal_set.end();) {
      signals_on.append(*iter);
      if ((++iter) != debug_sync_global.ds_signal_set.end())
        signals_on.append(sep);
    }
    signals_on.append("'");

    const char *c_str = signals_on.c_str();
    const size_t lgt = strlen(c_str) + 1;

    if ((value = (char *)alloc_root(thd->mem_root, lgt)))
      memcpy(value, c_str, lgt);

    mysql_mutex_unlock(&debug_sync_global.ds_mutex);
  } else {
    /* purecov: begin tested */
    value = const_cast<char *>("OFF");
    /* purecov: end */
  }

  DBUG_RETURN((uchar *)value);
}

/**
  Return true if the signal is found in global signal list.

  @param signal_name Signal name identifying the signal.

  @note
    If signal is found in the global signal set, it means that the
    signal thread has signalled to the waiting thread. This method
    must be called with the debug_sync_global.ds_mutex held.

  @retval true  if signal is found in the global signal list.
  @retval false otherwise.
*/

static inline bool is_signalled(const std::string *signal_name) {
  return (debug_sync_global.ds_signal_set.find(*signal_name) !=
          debug_sync_global.ds_signal_set.end());
}

/**
  Return false if signal has been added to global signal list.

  @param signal_name signal name that is to be added to the global signal
         list.

  @note
    This method add signal name to the global signal list and signals
    the waiting thread that this signal has been emitted. This method
    must be called with the debug_sync_global.ds_mutex held.
*/

static inline void add_signal_event(const std::string *signal_name) {
  debug_sync_global.ds_signal_set.insert(*signal_name);
}

/**
  Remove the signal from the global signal list.

  @param signal_name signal name to be removed from the global signal list.

  @note
    This method erases the signal from the signal list.  This happens
    when the wait thread has processed the signal event from the
    signalling thread. This method should be called with the
    debug_sync_global.ds_mutex held.
*/
static inline void clear_signal_event(const std::string *signal_name) {
  debug_sync_global.ds_signal_set.erase(*signal_name);
}

/**
  Execute requested action at a synchronization point.

  @param[in]    thd                 thread handle
  @param[in]    action              action to be executed

  @note
    This is to be called only if activation count > 0.
*/

static void debug_sync_execute(THD *thd, st_debug_sync_action *action) {
#ifndef DBUG_OFF
  const char *dsp_name = action->sync_point.c_ptr();
  const char *sig_emit = action->signal.c_ptr();
  const char *sig_wait = action->wait_for.c_ptr();
#endif
  DBUG_ENTER("debug_sync_execute");
  DBUG_ASSERT(thd);
  DBUG_ASSERT(action);
  DBUG_PRINT("debug_sync",
             ("sync_point: '%s'  activation_count: %lu  hit_limit: %lu  "
              "execute: %lu  timeout: %lu  signal: '%s'  wait_for: '%s'",
              dsp_name, action->activation_count, action->hit_limit,
              action->execute, action->timeout, sig_emit, sig_wait));

  DBUG_ASSERT(action->activation_count);
  action->activation_count--;

  if (action->execute) {
    const char *old_proc_info = NULL;

    action->execute--;

    /*
      If we will be going to wait, set proc_info for the PROCESSLIST table.
      Do this before emitting the signal, so other threads can see it
      if they awake before we enter_cond() below.
    */
    if (action->wait_for.length()) {
      st_debug_sync_control *ds_control = thd->debug_sync_control;
      strxnmov(ds_control->ds_proc_info, sizeof(ds_control->ds_proc_info) - 1,
               "debug sync point: ", action->sync_point.c_ptr(), NullS);
      old_proc_info = thd->proc_info;
      debug_sync_thd_proc_info(thd, ds_control->ds_proc_info);
    }

    /*
      Take mutex to ensure that only one thread access
      debug_sync_global.ds_signal_set at a time.  Need to take mutex for
      read access too, to create a memory barrier in order to avoid that
      threads just reads an old cached version of the signal.
    */
    mysql_mutex_lock(&debug_sync_global.ds_mutex);

    if (action->signal.length()) {
      std::string signal = action->signal.ptr();
      std::vector<std::string> signals;
      boost::split(signals, signal, boost::is_any_of(","));
      for (std::vector<std::string>::const_iterator it = signals.begin();
           it != signals.end(); ++it) {
        /* Copy the signal to the global set. */
        std::string s = *it;
        boost::trim(s);
        if (!s.empty()) add_signal_event(&s);
      }
      /* Wake threads waiting in a sync point. */
      mysql_cond_broadcast(&debug_sync_global.ds_cond);
      DBUG_PRINT("debug_sync_exec",
                 ("signal '%s'  at: '%s'", sig_emit, dsp_name));
    } /* end if (action->signal.length()) */

    if (action->wait_for.length()) {
      mysql_mutex_t *old_mutex;
      mysql_cond_t *old_cond = 0;
      int error = 0;
      struct timespec abstime;
      std::string wait_for = action->wait_for.ptr();

      /*
        We don't use enter_cond()/exit_cond(). They do not save old
        mutex and cond. This would prohibit the use of DEBUG_SYNC
        between other places of enter_cond() and exit_cond().

        Note that we cannot lock LOCK_current_cond here. See comment
        in THD::enter_cond().
      */
      old_mutex = thd->current_mutex;
      old_cond = thd->current_cond;
      thd->current_mutex = &debug_sync_global.ds_mutex;
      thd->current_cond = &debug_sync_global.ds_cond;

      set_timespec(&abstime, action->timeout);
      DBUG_EXECUTE("debug_sync_exec", {
        DBUG_PRINT("debug_sync_exec",
                   ("wait for '%s'  at: '%s'", sig_wait, dsp_name));
      });
      /*
        Wait until global signal string matches the wait_for string.
        Interrupt when thread or query is killed or facility disabled.
        The facility can become disabled when some thread cannot get
        the required dynamic memory allocated.
      */
      while (!is_signalled(&wait_for) && !thd->killed &&
             opt_debug_sync_timeout) {
        error = mysql_cond_timedwait(&debug_sync_global.ds_cond,
                                     &debug_sync_global.ds_mutex, &abstime);

        DBUG_EXECUTE("debug_sync", {
          /* Functions as DBUG_PRINT args can change keyword and line nr. */
          DBUG_PRINT("debug_sync",
                     ("awoke from %s error: %d", sig_wait, error));
        });

        if (is_timeout(error)) {
          // We should not make the statement fail, even if in strict mode.
          push_warning(thd, Sql_condition::SL_WARNING, ER_DEBUG_SYNC_TIMEOUT,
                       ER_THD(thd, ER_DEBUG_SYNC_TIMEOUT));
          DBUG_EXECUTE_IF("debug_sync_abort_on_timeout", DBUG_ABORT(););
          break;
        }
        error = 0;
      }
      if (action->clear_event) clear_signal_event(&wait_for);

      DBUG_EXECUTE(
          "debug_sync_exec",
          if (thd->killed) DBUG_PRINT("debug_sync_exec",
                                      ("killed %d from '%s'  at: '%s'",
                                       thd->killed.load(), sig_wait, dsp_name));
          else DBUG_PRINT("debug_sync_exec",
                          ("%s from '%s'  at: '%s'",
                           error ? "timeout" : "resume", sig_wait, dsp_name)););

      /*
        We don't use enter_cond()/exit_cond(). They do not save old
        mutex and cond. This would prohibit the use of DEBUG_SYNC
        between other places of enter_cond() and exit_cond(). The
        protected mutex must always unlocked _before_ mysys_var->mutex
        is locked. (See comment in THD::exit_cond().)
      */
      mysql_mutex_unlock(&debug_sync_global.ds_mutex);
      if (old_mutex) {
        mysql_mutex_lock(&thd->LOCK_current_cond);
        thd->current_mutex = old_mutex;
        thd->current_cond = old_cond;
        mysql_mutex_unlock(&thd->LOCK_current_cond);
        debug_sync_thd_proc_info(thd, old_proc_info);
      } else
        debug_sync_thd_proc_info(thd, old_proc_info);
    } else {
      /* In case we don't wait, we just release the mutex. */
      mysql_mutex_unlock(&debug_sync_global.ds_mutex);
    } /* end if (action->wait_for.length()) */

  } /* end if (action->execute) */

  /* hit_limit is zero for infinite. Don't decrement unconditionally. */
  if (action->hit_limit) {
    if (!--action->hit_limit) {
      thd->killed = THD::KILL_QUERY;
      my_error(ER_DEBUG_SYNC_HIT_LIMIT, MYF(0));
    }
    DBUG_PRINT("debug_sync_exec",
               ("hit_limit: %lu  at: '%s'", action->hit_limit, dsp_name));
  }

  DBUG_VOID_RETURN;
}

/**
  Execute requested action at a synchronization point.

  @param[in]     thd                thread handle
  @param[in]     sync_point_name    name of synchronization point
  @param[in]     name_len           length of sync point name
*/

void debug_sync(THD *thd, const char *sync_point_name, size_t name_len) {
  if (!thd) {
    return;
  }

  st_debug_sync_control *ds_control = thd->debug_sync_control;
  st_debug_sync_action *action;
  DBUG_ENTER("debug_sync");
  DBUG_ASSERT(thd);
  DBUG_ASSERT(sync_point_name);
  DBUG_ASSERT(name_len);
  DBUG_ASSERT(ds_control);
  DBUG_PRINT("debug_sync_point", ("hit: '%s'", sync_point_name));

  /* Statistics. */
  ds_control->dsp_hits++;

  if (ds_control->ds_active &&
      (action = debug_sync_find(ds_control->ds_action, ds_control->ds_active,
                                sync_point_name, name_len)) &&
      action->activation_count) {
    /* Sync point is active (action exists). */
    debug_sync_execute(thd, action);

    /* Statistics. */
    ds_control->dsp_executed++;

    /* If action became inactive, remove it to shrink the search array. */
    if (!action->activation_count) debug_sync_remove_action(ds_control, action);
  }

  DBUG_VOID_RETURN;
}

/**
  Define debug sync action.

  @param[in]        thd             thread handle
  @param[in]        action_str      action string

  @return           status
    @retval         false           ok
    @retval         true            error

  @description
    The function is similar to @c debug_sync_eval_action but is
    to be called immediately from the server code rather than
    to be triggered by setting a value to DEBUG_SYNC system variable.

  @note
    The input string is copied prior to be fed to
    @c debug_sync_eval_action to let the latter modify it.

    Caution.
    The function allocates in THD::mem_root and therefore
    is not recommended to be deployed inside big loops.
*/

bool debug_sync_set_action(THD *thd, const char *action_str, size_t len) {
  bool rc;
  char *value;
  DBUG_ENTER("debug_sync_set_action");
  DBUG_ASSERT(thd);
  DBUG_ASSERT(action_str);

  value = strmake_root(thd->mem_root, action_str, len);
  rc = debug_sync_eval_action(thd, value);
  DBUG_RETURN(rc);
}

#endif /* defined(ENABLED_DEBUG_SYNC) */<|MERGE_RESOLUTION|>--- conflicted
+++ resolved
@@ -973,28 +973,17 @@
     st_debug_sync_action save_action = std::move(*action);
 
     /* Move actions down. */
-<<<<<<< HEAD
-    memmove(static_cast<void *>(ds_control->ds_action + dsp_idx),
-            ds_control->ds_action + dsp_idx + 1,
-            (ds_control->ds_active - dsp_idx) * sizeof(st_debug_sync_action));
-=======
     st_debug_sync_action *dest_action = ds_control->ds_action + dsp_idx;
     st_debug_sync_action *src_action = ds_control->ds_action + dsp_idx + 1;
     uint num_actions = ds_control->ds_active - dsp_idx;
 
     std::move(src_action, src_action + num_actions, dest_action);
->>>>>>> b93c1661
 
     /*
       Copy back the saved action object to the now free array slot.
     */
-<<<<<<< HEAD
-    memmove(static_cast<void *>(ds_control->ds_action + ds_control->ds_active),
-            save_action, sizeof(st_debug_sync_action));
-=======
     dest_action = ds_control->ds_action + ds_control->ds_active;
     *dest_action = std::move(save_action);
->>>>>>> b93c1661
   }
 
   DBUG_VOID_RETURN;
@@ -1070,16 +1059,10 @@
 
       ds_control->ds_action = (st_debug_sync_action *)new_action;
       ds_control->ds_allocated = new_alloc;
-<<<<<<< HEAD
-      /* Clear memory as we do not run string constructors here. */
-      memset(static_cast<void *>(ds_control->ds_action + dsp_idx), 0,
-             (new_alloc - dsp_idx) * sizeof(st_debug_sync_action));
-=======
       /* Clear new entries. */
       st_debug_sync_action *dest_action = ds_control->ds_action + dsp_idx;
       std::uninitialized_fill_n(dest_action, (new_alloc - dsp_idx),
                                 st_debug_sync_action());
->>>>>>> b93c1661
     }
     DBUG_PRINT("debug_sync", ("added action idx: %u", dsp_idx));
     action = ds_control->ds_action + dsp_idx;
