/* Copyright (c) 2000, 2010, Oracle and/or its affiliates. All rights reserved.

   This program is free software; you can redistribute it and/or modify
   it under the terms of the GNU General Public License as published by
   the Free Software Foundation; version 2 of the License.

   This program is distributed in the hope that it will be useful,
   but WITHOUT ANY WARRANTY; without even the implied warranty of
   MERCHANTABILITY or FITNESS FOR A PARTICULAR PURPOSE.  See the
   GNU General Public License for more details.

   You should have received a copy of the GNU General Public License
   along with this program; if not, write to the Free Software Foundation,
   51 Franklin Street, Suite 500, Boston, MA 02110-1335 USA */


/* Functions to handle keys and fields in forms */

#include "sql_priv.h"
#include "unireg.h"                     // REQUIRED: by includes later
#include "key.h"                                // key_rec_cmp
#include "field.h"                              // Field

/*
  Search after a key that starts with 'field'

  SYNOPSIS
    find_ref_key()
    key			First key to check
    key_count		How many keys to check
    record		Start of record
    field		Field to search after
    key_length		On partial match, contains length of fields before
			field
    keypart             key part # of a field

  NOTES
   Used when calculating key for NEXT_NUMBER

  IMPLEMENTATION
    If no key starts with field test if field is part of some key. If we find
    one, then return first key and set key_length to the number of bytes
    preceding 'field'.

  RETURN
   -1  field is not part of the key
   #   Key part for key matching key.
       key_length is set to length of key before (not including) field
*/

int find_ref_key(KEY *key, uint key_count, uchar *record, Field *field,
                 uint *key_length, uint *keypart)
{
  reg2 int i;
  reg3 KEY *key_info;
  uint fieldpos;

  fieldpos= field->offset(record);

  /* Test if some key starts as fieldpos */
  for (i= 0, key_info= key ;
       i < (int) key_count ;
       i++, key_info++)
  {
    if (key_info->key_part[0].offset == fieldpos)
    {                                  		/* Found key. Calc keylength */
      *key_length= *keypart= 0;
      return i;                                 /* Use this key */
    }
  }

  /* Test if some key contains fieldpos */
  for (i= 0, key_info= key;
       i < (int) key_count ;
       i++, key_info++)
  {
    uint j;
    KEY_PART_INFO *key_part;
    *key_length=0;
    for (j=0, key_part=key_info->key_part ;
	 j < key_info->key_parts ;
	 j++, key_part++)
    {
      if (key_part->offset == fieldpos)
      {
        *keypart= j;
        return i;                               /* Use this key */
      }
      *key_length+= key_part->store_length;
    }
  }
  return(-1);					/* No key is ok */
}


/**
  Copy part of a record that forms a key or key prefix to a buffer.

    The function takes a complete table record (as e.g. retrieved by
    handler::index_read()), and a description of an index on the same table,
    and extracts the first key_length bytes of the record which are part of a
    key into to_key. If length == 0 then copy all bytes from the record that
    form a key.

  @param to_key      buffer that will be used as a key
  @param from_record full record to be copied from
  @param key_info    descriptor of the index
  @param key_length  specifies length of all keyparts that will be copied
*/

void key_copy(uchar *to_key, uchar *from_record, KEY *key_info,
              uint key_length)
{
  uint length;
  KEY_PART_INFO *key_part;

  if (key_length == 0)
    key_length= key_info->key_length;
  for (key_part= key_info->key_part; (int) key_length > 0; key_part++)
  {
    if (key_part->null_bit)
    {
      *to_key++= test(from_record[key_part->null_offset] &
		   key_part->null_bit);
      key_length--;
    }
    if (key_part->key_part_flag & HA_BLOB_PART ||
        key_part->key_part_flag & HA_VAR_LENGTH_PART)
    {
      key_length-= HA_KEY_BLOB_LENGTH;
      length= min(key_length, key_part->length);
      key_part->field->get_key_image(to_key, length, Field::itRAW);
      to_key+= HA_KEY_BLOB_LENGTH;
    }
    else
    {
      length= min(key_length, key_part->length);
      Field *field= key_part->field;
      CHARSET_INFO *cs= field->charset();
      uint bytes= field->get_key_image(to_key, length, Field::itRAW);
      if (bytes < length)
        cs->cset->fill(cs, (char*) to_key + bytes, length - bytes, ' ');
    }
    to_key+= length;
    key_length-= length;
  }
}


/**
  Zero the null components of key tuple
  SYNOPSIS
    key_zero_nulls()
      tuple
      key_info

  DESCRIPTION
*/

void key_zero_nulls(uchar *tuple, KEY *key_info)
{
  KEY_PART_INFO *key_part= key_info->key_part;
  KEY_PART_INFO *key_part_end= key_part + key_info->key_parts;
  for (; key_part != key_part_end; key_part++)
  {
    if (key_part->null_bit && *tuple)
      bzero(tuple+1, key_part->store_length-1);
    tuple+= key_part->store_length;
  }
}


/**
  Restore a key from some buffer to record.

    This function converts a key into record format. It can be used in cases
    when we want to return a key as a result row.

  @param to_record   record buffer where the key will be restored to
  @param from_key    buffer that contains a key
  @param key_info    descriptor of the index
  @param key_length  specifies length of all keyparts that will be restored
*/

void key_restore(uchar *to_record, uchar *from_key, KEY *key_info,
                 uint key_length)
{
  uint length;
  KEY_PART_INFO *key_part;

  if (key_length == 0)
  {
    key_length= key_info->key_length;
  }
  for (key_part= key_info->key_part ; (int) key_length > 0 ; key_part++)
  {
    uchar used_uneven_bits= 0;
    if (key_part->null_bit)
    {
      if (*from_key++)
	to_record[key_part->null_offset]|= key_part->null_bit;
      else
	to_record[key_part->null_offset]&= ~key_part->null_bit;
      key_length--;
    }
    if (key_part->type == HA_KEYTYPE_BIT)
    {
      Field_bit *field= (Field_bit *) (key_part->field);
      if (field->bit_len)
      {
        uchar bits= *(from_key + key_part->length -
                      field->pack_length_in_rec() - 1);
        set_rec_bits(bits, to_record + key_part->null_offset +
                     (key_part->null_bit == 128),
                     field->bit_ofs, field->bit_len);
        /* we have now used the byte with 'uneven' bits */
        used_uneven_bits= 1;
      }
    }
    if (key_part->key_part_flag & HA_BLOB_PART)
    {
      /*
        This in fact never happens, as we have only partial BLOB
        keys yet anyway, so it's difficult to find any sence to
        restore the part of a record.
        Maybe this branch is to be removed, but now we
        have to ignore GCov compaining.
      */
      uint blob_length= uint2korr(from_key);
      Field_blob *field= (Field_blob*) key_part->field;
      from_key+= HA_KEY_BLOB_LENGTH;
      key_length-= HA_KEY_BLOB_LENGTH;
      field->set_ptr_offset(to_record - field->table->record[0],
                            (ulong) blob_length, from_key);
      length= key_part->length;
    }
    else if (key_part->key_part_flag & HA_VAR_LENGTH_PART)
    {
      Field *field= key_part->field;
      my_bitmap_map *old_map;
      my_ptrdiff_t ptrdiff= to_record - field->table->record[0];
      field->move_field_offset(ptrdiff);
      key_length-= HA_KEY_BLOB_LENGTH;
      length= min(key_length, key_part->length);
      old_map= dbug_tmp_use_all_columns(field->table, field->table->write_set);
      field->set_key_image(from_key, length);
      dbug_tmp_restore_column_map(field->table->write_set, old_map);
      from_key+= HA_KEY_BLOB_LENGTH;
      field->move_field_offset(-ptrdiff);
    }
    else
    {
      length= min(key_length, key_part->length);
      /* skip the byte with 'uneven' bits, if used */
      memcpy(to_record + key_part->offset, from_key + used_uneven_bits
             , (size_t) length - used_uneven_bits);
    }
    from_key+= length;
    key_length-= length;
  }
}


/**
  Compare if a key has changed.

  @param table		TABLE
  @param key		key to compare to row
  @param idx		Index used
  @param key_length	Length of key

  @note
    In theory we could just call field->cmp() for all field types,
    but as we are only interested if a key has changed (not if the key is
    larger or smaller than the previous value) we can do things a bit
    faster by using memcmp() instead.

  @retval
    0	If key is equal
  @retval
    1	Key has changed
*/

bool key_cmp_if_same(TABLE *table,const uchar *key,uint idx,uint key_length)
{
  uint store_length;
  KEY_PART_INFO *key_part;
  const uchar *key_end= key + key_length;;

  for (key_part=table->key_info[idx].key_part;
       key < key_end ; 
       key_part++, key+= store_length)
  {
    uint length;
    store_length= key_part->store_length;

    if (key_part->null_bit)
    {
      if (*key != test(table->record[0][key_part->null_offset] & 
		       key_part->null_bit))
	return 1;
      if (*key)
	continue;
      key++;
      store_length--;
    }
    if (key_part->key_part_flag & (HA_BLOB_PART | HA_VAR_LENGTH_PART |
                                   HA_BIT_PART))
    {
      if (key_part->field->key_cmp(key, key_part->length))
	return 1;
      continue;
    }
    length= min((uint) (key_end-key), store_length);
    if (!(key_part->key_type & (FIELDFLAG_NUMBER+FIELDFLAG_BINARY+
                                FIELDFLAG_PACK)))
    {
      CHARSET_INFO *cs= key_part->field->charset();
      uint char_length= key_part->length / cs->mbmaxlen;
      const uchar *pos= table->record[0] + key_part->offset;
      if (length > char_length)
      {
        char_length= my_charpos(cs, pos, pos + length, char_length);
        set_if_smaller(char_length, length);
      }
      if (cs->coll->strnncollsp(cs,
                                (const uchar*) key, length,
                                (const uchar*) pos, char_length, 0))
        return 1;
      continue;
    }
    if (memcmp(key,table->record[0]+key_part->offset,length))
      return 1;
  }
  return 0;
}

/*
  unpack key-fields from record to some buffer.

  This is used mainly to get a good error message.  We temporary 
  change the column bitmap so that all columns are readable.

  @param
     to		Store value here in an easy to read form
  @param
     table	Table to use
  @param
     idx	Key number
*/

void key_unpack(String *to,TABLE *table,uint idx)
{
  KEY_PART_INFO *key_part,*key_part_end;
  Field *field;
  String tmp;
  my_bitmap_map *old_map= dbug_tmp_use_all_columns(table, table->read_set);
  DBUG_ENTER("key_unpack");

  to->length(0);
  for (key_part=table->key_info[idx].key_part,key_part_end=key_part+
	 table->key_info[idx].key_parts ;
       key_part < key_part_end;
       key_part++)
  {
    if (to->length())
      to->append('-');
    if (key_part->null_bit)
    {
      if (table->record[0][key_part->null_offset] & key_part->null_bit)
      {
	to->append(STRING_WITH_LEN("NULL"));
	continue;
      }
    }
    if ((field=key_part->field))
    {
      CHARSET_INFO *cs= field->charset();
      field->val_str(&tmp);
      /*
        For BINARY(N) strip trailing zeroes to make
        the error message nice-looking
      */
      if (field->binary() &&  field->type() == MYSQL_TYPE_STRING && tmp.length())
      {
        const char *tmp_end= tmp.ptr() + tmp.length();
        while (tmp_end > tmp.ptr() && !*--tmp_end) ;
        tmp.length(tmp_end - tmp.ptr() + 1);
      }
<<<<<<< HEAD
      if (cs->mbmaxlen > 1 && (key_part->key_part_flag & HA_PART_KEY_SEG))
=======
      if (cs->mbmaxlen > 1 &&
          table->field[key_part->fieldnr - 1]->field_length !=
          key_part->length)
>>>>>>> adda25c7
      {
        /* 
          Prefix key, multi-byte charset. 
          For the columns of type CHAR(N), the above val_str() 
          call will return exactly "key_part->length" bytes, 
          which can break a multi-byte characters in the middle. 
          Align, returning not more than "char_length" characters. 
        */
        uint charpos, char_length= key_part->length / cs->mbmaxlen;
        if ((charpos= my_charpos(cs, tmp.ptr(),
                                 tmp.ptr() + tmp.length(),
                                 char_length)) < tmp.length())
          tmp.length(charpos);
      }
      if (key_part->length < field->pack_length())
	tmp.length(min(tmp.length(),key_part->length));
      ErrConvString err(&tmp);
      to->append(err.ptr());
    }
    else
      to->append(STRING_WITH_LEN("???"));
  }
  dbug_tmp_restore_column_map(table->read_set, old_map);
  DBUG_VOID_RETURN;
}


/*
  Check if key uses field that is marked in passed field bitmap.

  SYNOPSIS
    is_key_used()
      table   TABLE object with which keys and fields are associated.
      idx     Key to be checked.
      fields  Bitmap of fields to be checked.

  NOTE
    This function uses TABLE::tmp_set bitmap so the caller should care
    about saving/restoring its state if it also uses this bitmap.

  RETURN VALUE
    TRUE   Key uses field from bitmap
    FALSE  Otherwise
*/

bool is_key_used(TABLE *table, uint idx, const MY_BITMAP *fields)
{
  bitmap_clear_all(&table->tmp_set);
  table->mark_columns_used_by_index_no_reset(idx, &table->tmp_set);
  if (bitmap_is_overlapping(&table->tmp_set, fields))
    return 1;

  /*
    If table handler has primary key as part of the index, check that primary
    key is not updated
  */
  if (idx != table->s->primary_key && table->s->primary_key < MAX_KEY &&
      (table->file->ha_table_flags() & HA_PRIMARY_KEY_IN_READ_INDEX))
    return is_key_used(table, table->s->primary_key, fields);
  return 0;
}


/**
  Compare key in row to a given key.

  @param key_part		Key part handler
  @param key			Key to compare to value in table->record[0]
  @param key_length		length of 'key'

  @return
    The return value is SIGN(key_in_row - range_key):
    -   0		Key is equal to range or 'range' == 0 (no range)
    -  -1		Key is less than range
    -   1		Key is larger than range
*/

int key_cmp(KEY_PART_INFO *key_part, const uchar *key, uint key_length)
{
  uint store_length;

  for (const uchar *end=key + key_length;
       key < end;
       key+= store_length, key_part++)
  {
    int cmp;
    store_length= key_part->store_length;
    if (key_part->null_bit)
    {
      /* This key part allows null values; NULL is lower than everything */
      register bool field_is_null= key_part->field->is_null();
      if (*key)                                 // If range key is null
      {
	/* the range is expecting a null value */
	if (!field_is_null)
	  return 1;                             // Found key is > range
        /* null -- exact match, go to next key part */
	continue;
      }
      else if (field_is_null)
	return -1;                              // NULL is less than any value
      key++;					// Skip null byte
      store_length--;
    }
    if ((cmp=key_part->field->key_cmp(key, key_part->length)) < 0)
      return -1;
    if (cmp > 0)
      return 1;
  }
  return 0;                                     // Keys are equal
}


/**
  Compare two records in index order.

  This method is set-up such that it can be called directly from the
  priority queue and it is attempted to be optimised as much as possible
  since this will be called O(N * log N) times while performing a merge
  sort in various places in the code.

  We retrieve the pointer to table->record[0] using the fact that key_parts
  have an offset making it possible to calculate the start of the record.
  We need to get the diff to the compared record since none of the records
  being compared are stored in table->record[0].

  We first check for NULL values, if there are no NULL values we use
  a compare method that gets two field pointers and a max length
  and return the result of the comparison.

  key is a null terminated array, since in some cases (clustered
  primary key) it must compare more than one index.

  @param key                    Null terminated array of index information
  @param first_rec              Pointer to record compare with
  @param second_rec             Pointer to record compare against first_rec

  @return Return value is SIGN(first_rec - second_rec)
    @retval  0                  Keys are equal
    @retval -1                  second_rec is greater than first_rec
    @retval +1                  first_rec is greater than second_rec
*/

int key_rec_cmp(void *key_p, uchar *first_rec, uchar *second_rec)
{
  KEY **key= (KEY**) key_p;
  KEY *key_info= *(key++);                     // Start with first key
  uint key_parts, key_part_num;
  KEY_PART_INFO *key_part= key_info->key_part;
  uchar *rec0= key_part->field->ptr - key_part->offset;
  my_ptrdiff_t first_diff= first_rec - rec0, sec_diff= second_rec - rec0;
  int result= 0;
  Field *field;
  DBUG_ENTER("key_rec_cmp");

  /* loop over all given keys */
  do
  {
    key_parts= key_info->key_parts;
    key_part= key_info->key_part;
    key_part_num= 0;

    /* loop over every key part */
    do
    {
      field= key_part->field;

      if (key_part->null_bit)
      {
        /* The key_part can contain NULL values */
        bool first_is_null= field->is_null_in_record_with_offset(first_diff);
        bool sec_is_null= field->is_null_in_record_with_offset(sec_diff);
        /*
          NULL is smaller then everything so if first is NULL and the other
          not then we know that we should return -1 and for the opposite
          we should return +1. If both are NULL then we call it equality
          although it is a strange form of equality, we have equally little
          information of the real value.
        */
        if (!first_is_null)
        {
          if (!sec_is_null)
            ; /* Fall through, no NULL fields */
          else
          {
            DBUG_RETURN(+1);
          }
        }
        else if (!sec_is_null)
        {
          DBUG_RETURN(-1);
        }
        else
          goto next_loop; /* Both were NULL */
      }
      /*
        No null values in the fields
        We use the virtual method cmp_max with a max length parameter.
        For most field types this translates into a cmp without
        max length. The exceptions are the BLOB and VARCHAR field types
        that take the max length into account.
      */
      if ((result= field->cmp_max(field->ptr+first_diff, field->ptr+sec_diff,
                             key_part->length)))
        DBUG_RETURN(result);
next_loop:
      key_part++;
      key_part_num++;
    } while (key_part_num < key_parts); /* this key is done */

    key_info= *(key++);
  } while (key_info); /* no more keys to test */
  DBUG_RETURN(0);
}<|MERGE_RESOLUTION|>--- conflicted
+++ resolved
@@ -387,13 +387,7 @@
         while (tmp_end > tmp.ptr() && !*--tmp_end) ;
         tmp.length(tmp_end - tmp.ptr() + 1);
       }
-<<<<<<< HEAD
       if (cs->mbmaxlen > 1 && (key_part->key_part_flag & HA_PART_KEY_SEG))
-=======
-      if (cs->mbmaxlen > 1 &&
-          table->field[key_part->fieldnr - 1]->field_length !=
-          key_part->length)
->>>>>>> adda25c7
       {
         /* 
           Prefix key, multi-byte charset. 
