/* Copyright (c) 2018, 2023, Oracle and/or its affiliates.

   This program is free software; you can redistribute it and/or modify
   it under the terms of the GNU General Public License, version 2.0,
   as published by the Free Software Foundation.

   This program is also distributed with certain software (including
   but not limited to OpenSSL) that is licensed under separate terms,
   as designated in a particular file or component or in included license
   documentation.  The authors of MySQL hereby grant you an additional
   permission to link the program and your derivative works with the
   separately licensed software that they have included with MySQL.

   This program is distributed in the hope that it will be useful,
   but WITHOUT ANY WARRANTY; without even the implied warranty of
   MERCHANTABILITY or FITNESS FOR A PARTICULAR PURPOSE.  See the
   GNU General Public License, version 2.0, for more details.

   You should have received a copy of the GNU General Public License
   along with this program; if not, write to the Free Software
   Foundation, Inc., 51 Franklin St, Fifth Floor, Boston, MA 02110-1301  USA */

#include <sql/current_thd.h>
#include <sql/mysqld_thd_manager.h>
#include <sql/sql_lex.h>
#include "mutex_lock.h"  // MUTEX_LOCK
#include "mysql/components/services/log_builtins.h"
#include "mysql_ongoing_transaction_query_imp.h"
#include "sql/sql_class.h"  // THD
#include "sql/sql_parse.h"  // sql_command_flags

class Get_running_transactions : public Do_THD_Impl {
 public:
  Get_running_transactions() = default;

  /*
   This method relies on the assumption that a thread running a query
   will either have an active query plan, or is in the middle of a
   multi-statement transaction.
  */
  void operator()(THD *thd) override {
    if (thd->is_killed() || thd->is_error()) return;

    {
      MUTEX_LOCK(lock_thd_data, &thd->LOCK_thd_data);
      if (thd->is_being_disposed()) return;
    }

<<<<<<< HEAD
=======
    /*
      LOCK_thd_data doesn't protect all the thd's data,
      and unfortunately not those we're interested in.
      Therefore, we're now taking LOCK_thd_query to
      prevent the THD from being reset while we're
      inspecting it. This prevents a race below between
      when we're doing a sanity check on l->sql_command
      and when we're dereferencing l->m_sql_cmd.
    */
    MUTEX_LOCK(lock_thd_data, &thd->LOCK_thd_query);

>>>>>>> 824e2b40
    LEX *l = thd->lex;

    /*
      In an ideal world, we might be able to just look at whether

          sql_command_flags[sql_command] &
            (CF_CHANGES_DATA | CF_AUTO_COMMIT_TRANS)

      is true to identify interesting DDL. Unfortunately, sql_command
      is not always set to a valid command. It will be SQLCOM_END
      before parsing, and during e.g. stored routine processing.
      To further muddy the waters, we change sql_command at various
      locations in the code.

      That said, this still wouldn't detect being in the middle of a
      multi-statement transaction, so we also explicitly inspect
      transaction state below.
    */

    // "Command not otherwise specified"
    enum_sql_command sql_command = SQLCOM_END;
<<<<<<< HEAD

    /*
      No flags (blocking or otherwise) found yet.
      We must fail-open as we may never get a usable lex on some threads.
    */
    int blocked_by_sql_command = 0;

    /*
      Get command code set on the lex.
      If we get something valid, we'll inspect the flags for that command
      to see whether the command auto-commits. DDL commands should match
      this pattern.
    */
    if ((l != nullptr) && ((sql_command = l->sql_command) != SQLCOM_END)) {
      /*
        If we got something better than SQLCOM_END from the lex,
        the lex was set up.

        See whether this is a "new-style" command (i.e. it has
        an object derived from Sql_cmd set on thd->lex->m_sql_cmd).
        If so, that's the info we'll use.

        Unfortunately, while there are situations where sql_command
        is SQLCOM_END but there is valid non-NULL value in m_sql_cmd,
        there are others where that value is garbage, so we may not
        deref in such cases. But what we can't identify as a specific
        command here, we still may have identified as TX_STMT_DDL in
        the transaction tracker (see below).
      */
      if (l->m_sql_cmd != nullptr)
        sql_command = l->m_sql_cmd->sql_command_code();

      blocked_by_sql_command =
          sql_command_flags[sql_command] &
          (CF_CHANGES_DATA | CF_IMPLICIT_COMMIT_BEGIN | CF_IMPLICIT_COMMIT_END);
    }

    /*
      Query the transaction tracker for relevant flags.

      TX_EXPLICIT indicates a transaction that was started explicitly,
      e.g. with BEGIN / START TRANSACTION.
      (See also in_active_multi_stmt_transaction().)

      TX_STMT_DML is turned on if the statement "behaves like DML"
      (by passing through run_before_dml_hook()).

      TX_STMT_DDL is turned on if after parsing, the statement
      identifies as DDL (by means of sql_cmd_type()) and
      "behaves like DDL" (by passing through mark_trx_read_write()).

      Due to the different life-cycles,

        ((tst->get_trx_state() & TX_STMT_DDL) > 0)

      may differ from

        (blocked_by_sql_command > 0)

      This works to our advantage in certain corner cases as it
      extends our gaze.
    */
    TX_TRACKER_GET(tst);
    int blocked_by_trx_tracker =
        tst->get_trx_state() & (TX_EXPLICIT | TX_STMT_DML | TX_STMT_DDL);

    /*
      Now add this thread to the list of showstoppers for change-primary
      if we found a reason to.
    */
    if ((blocked_by_sql_command > 0) || (blocked_by_trx_tracker > 0)) {
=======

    /*
      No flags (blocking or otherwise) found yet.
      We must fail-open as we may never get a usable lex on some threads.
    */
    int blocked_by_sql_command = 0;

    /*
      If an attachable transaction is active, we consider that
      blocking. Crucially, we also can't trust sql_command / m_sql_cmd
      while this is the case, as they will reflect the attached transaction,
      not the enclosing command (which we're interested in).

      Example:

        CREATE USER itself will rightfully block (as a result of the
        sql_command_flags that we get from its sql_command,
        SQLCOM_CREATE_USER).

        However, we internally run e.g. check_orphaned_definers() which
        temporarily sets the lex to SQLCOM_SELECT, which would not be
        considered a blocking statement in this method. Thus, if we
        went by the attached sql_command (SQLCOM_SELECT, rather than
        SQLCOM_CREATE_USER), the following scenario would be possible:

      - CREATE USER starts. The lex info is set to SQLCOM_CREATE_USER.

      - mysql_create_user() runs check_ophaned_definers(), which changes
        the lex.

      - This function is run, sees SQLCOM_SELECT on the lex (rather
        than seeing SQLCOM_CREATE_USER as would be warranted by the
        enclosing statement).

      - This function reports no blocking statements / transactions
        being underway.

      - This function's caller stops waiting and proceeds when it
        shouldn't, e.g. trying to change the primary in a group
        replication scenario.

      - An error is thrown because the caller prematurely sets
        @@global.read_only while CREATE USER is still running;
        CREATE USER needlessly fails (which is the exact case
        we're trying to prevent here).

      Therefore, if we detect an attachable transaction, we mark
      the enclosing command as blocking for the time being, even
      if the enclosing command might not warrant this. We do this
      a) because we can not easily detect the enclosing command;
      b) by setting all flags on the "blocked" bit vector (as we
         do not know which apply, and this renders the correct
         results).
    */
    if (thd->is_attachable_transaction_active()) blocked_by_sql_command = -1;

    /*
      Get command code set on the lex.
      If we get something valid, we'll inspect the flags for that command
      to see whether the command auto-commits. DDL commands should match
      this pattern.
    */
    else if ((l != nullptr) && ((sql_command = l->sql_command) != SQLCOM_END)) {
      /*
        If we got something better than SQLCOM_END from the lex,
        the lex was set up.

        See whether this is a "new-style" command (i.e. it has
        an object derived from Sql_cmd set on thd->lex->m_sql_cmd).
        If so, that's the info we'll use.

        Unfortunately, while there are situations where sql_command
        is SQLCOM_END but there is valid non-NULL value in m_sql_cmd,
        there are others where that value is garbage, so we may not
        deref in such cases. But what we can't identify as a specific
        command here, we still may have identified as TX_STMT_DDL in
        the transaction tracker (see below).
      */
      if (l->m_sql_cmd != nullptr)
        sql_command = l->m_sql_cmd->sql_command_code();

      blocked_by_sql_command =
          sql_command_flags[sql_command] &
          (CF_CHANGES_DATA | CF_REQUIRE_ACL_CACHE | CF_IMPLICIT_COMMIT_BEGIN |
           CF_IMPLICIT_COMMIT_END);
    }

    /*
      Query the transaction tracker for relevant flags.

      TX_EXPLICIT indicates a transaction that was started explicitly,
      e.g. with BEGIN / START TRANSACTION.
      (See also in_active_multi_stmt_transaction().)

      TX_STMT_DML is turned on if the statement "behaves like DML"
      (by passing through run_before_dml_hook()).

      TX_STMT_DDL is turned on if after parsing, the statement
      identifies as DDL (by means of sql_cmd_type()) and
      "behaves like DDL" (by passing through mark_trx_read_write()).

      Due to the different life-cycles,

        ((tst->get_trx_state() & TX_STMT_DDL) > 0)

      may differ from

        (blocked_by_sql_command > 0)

      This works to our advantage in certain corner cases as it
      extends our gaze.
    */
    TX_TRACKER_GET(tst);
    int blocked_by_trx_tracker =
        tst->get_trx_state() & (TX_EXPLICIT | TX_STMT_DML | TX_STMT_DDL);

    /*
      Now add this thread to the list of showstoppers for change-primary
      if we found a reason to.
    */
    if ((blocked_by_sql_command != 0) || (blocked_by_trx_tracker != 0)) {
>>>>>>> 824e2b40
      thread_ids.push_back(thd->thread_id());
    }
  }

  ulong get_transaction_count() { return thread_ids.size(); }

  void fill_transaction_ids(unsigned long **ids) {
    size_t number_thd = thread_ids.size();
    *ids = (unsigned long *)my_malloc(
        PSI_NOT_INSTRUMENTED, number_thd * sizeof(unsigned long), MYF(MY_WME));
    int index = 0;
    for (std::vector<my_thread_id>::iterator it = thread_ids.begin();
         it != thread_ids.end(); ++it) {
      (*ids)[index] = *it;
      index++;
    }
  }

 private:
  /* Status of all threads are summed into this. */
  std::vector<my_thread_id> thread_ids;
};

DEFINE_BOOL_METHOD(
    mysql_ongoing_transactions_query_imp::get_ongoing_server_transactions,
    (unsigned long **thread_ids, unsigned long *length)) {
  Get_running_transactions trx_counter;
  Global_THD_manager::get_instance()->do_for_all_thd(&trx_counter);
  trx_counter.fill_transaction_ids(thread_ids);
  *length = trx_counter.get_transaction_count();
  return false;
}<|MERGE_RESOLUTION|>--- conflicted
+++ resolved
@@ -46,8 +46,6 @@
       if (thd->is_being_disposed()) return;
     }
 
-<<<<<<< HEAD
-=======
     /*
       LOCK_thd_data doesn't protect all the thd's data,
       and unfortunately not those we're interested in.
@@ -59,7 +57,6 @@
     */
     MUTEX_LOCK(lock_thd_data, &thd->LOCK_thd_query);
 
->>>>>>> 824e2b40
     LEX *l = thd->lex;
 
     /*
@@ -81,13 +78,61 @@
 
     // "Command not otherwise specified"
     enum_sql_command sql_command = SQLCOM_END;
-<<<<<<< HEAD
 
     /*
       No flags (blocking or otherwise) found yet.
       We must fail-open as we may never get a usable lex on some threads.
     */
     int blocked_by_sql_command = 0;
+
+    /*
+      If an attachable transaction is active, we consider that
+      blocking. Crucially, we also can't trust sql_command / m_sql_cmd
+      while this is the case, as they will reflect the attached transaction,
+      not the enclosing command (which we're interested in).
+
+      Example:
+
+        CREATE USER itself will rightfully block (as a result of the
+        sql_command_flags that we get from its sql_command,
+        SQLCOM_CREATE_USER).
+
+        However, we internally run e.g. check_orphaned_definers() which
+        temporarily sets the lex to SQLCOM_SELECT, which would not be
+        considered a blocking statement in this method. Thus, if we
+        went by the attached sql_command (SQLCOM_SELECT, rather than
+        SQLCOM_CREATE_USER), the following scenario would be possible:
+
+      - CREATE USER starts. The lex info is set to SQLCOM_CREATE_USER.
+
+      - mysql_create_user() runs check_ophaned_definers(), which changes
+        the lex.
+
+      - This function is run, sees SQLCOM_SELECT on the lex (rather
+        than seeing SQLCOM_CREATE_USER as would be warranted by the
+        enclosing statement).
+
+      - This function reports no blocking statements / transactions
+        being underway.
+
+      - This function's caller stops waiting and proceeds when it
+        shouldn't, e.g. trying to change the primary in a group
+        replication scenario.
+
+      - An error is thrown because the caller prematurely sets
+        @@global.read_only while CREATE USER is still running;
+        CREATE USER needlessly fails (which is the exact case
+        we're trying to prevent here).
+
+      Therefore, if we detect an attachable transaction, we mark
+      the enclosing command as blocking for the time being, even
+      if the enclosing command might not warrant this. We do this
+      a) because we can not easily detect the enclosing command;
+      b) by setting all flags on the "blocked" bit vector (as we
+         do not know which apply, and this renders the correct
+         results).
+    */
+    if (thd->is_attachable_transaction_active()) blocked_by_sql_command = -1;
 
     /*
       Get command code set on the lex.
@@ -95,7 +140,7 @@
       to see whether the command auto-commits. DDL commands should match
       this pattern.
     */
-    if ((l != nullptr) && ((sql_command = l->sql_command) != SQLCOM_END)) {
+    else if ((l != nullptr) && ((sql_command = l->sql_command) != SQLCOM_END)) {
       /*
         If we got something better than SQLCOM_END from the lex,
         the lex was set up.
@@ -116,7 +161,8 @@
 
       blocked_by_sql_command =
           sql_command_flags[sql_command] &
-          (CF_CHANGES_DATA | CF_IMPLICIT_COMMIT_BEGIN | CF_IMPLICIT_COMMIT_END);
+          (CF_CHANGES_DATA | CF_REQUIRE_ACL_CACHE | CF_IMPLICIT_COMMIT_BEGIN |
+           CF_IMPLICIT_COMMIT_END);
     }
 
     /*
@@ -152,130 +198,7 @@
       Now add this thread to the list of showstoppers for change-primary
       if we found a reason to.
     */
-    if ((blocked_by_sql_command > 0) || (blocked_by_trx_tracker > 0)) {
-=======
-
-    /*
-      No flags (blocking or otherwise) found yet.
-      We must fail-open as we may never get a usable lex on some threads.
-    */
-    int blocked_by_sql_command = 0;
-
-    /*
-      If an attachable transaction is active, we consider that
-      blocking. Crucially, we also can't trust sql_command / m_sql_cmd
-      while this is the case, as they will reflect the attached transaction,
-      not the enclosing command (which we're interested in).
-
-      Example:
-
-        CREATE USER itself will rightfully block (as a result of the
-        sql_command_flags that we get from its sql_command,
-        SQLCOM_CREATE_USER).
-
-        However, we internally run e.g. check_orphaned_definers() which
-        temporarily sets the lex to SQLCOM_SELECT, which would not be
-        considered a blocking statement in this method. Thus, if we
-        went by the attached sql_command (SQLCOM_SELECT, rather than
-        SQLCOM_CREATE_USER), the following scenario would be possible:
-
-      - CREATE USER starts. The lex info is set to SQLCOM_CREATE_USER.
-
-      - mysql_create_user() runs check_ophaned_definers(), which changes
-        the lex.
-
-      - This function is run, sees SQLCOM_SELECT on the lex (rather
-        than seeing SQLCOM_CREATE_USER as would be warranted by the
-        enclosing statement).
-
-      - This function reports no blocking statements / transactions
-        being underway.
-
-      - This function's caller stops waiting and proceeds when it
-        shouldn't, e.g. trying to change the primary in a group
-        replication scenario.
-
-      - An error is thrown because the caller prematurely sets
-        @@global.read_only while CREATE USER is still running;
-        CREATE USER needlessly fails (which is the exact case
-        we're trying to prevent here).
-
-      Therefore, if we detect an attachable transaction, we mark
-      the enclosing command as blocking for the time being, even
-      if the enclosing command might not warrant this. We do this
-      a) because we can not easily detect the enclosing command;
-      b) by setting all flags on the "blocked" bit vector (as we
-         do not know which apply, and this renders the correct
-         results).
-    */
-    if (thd->is_attachable_transaction_active()) blocked_by_sql_command = -1;
-
-    /*
-      Get command code set on the lex.
-      If we get something valid, we'll inspect the flags for that command
-      to see whether the command auto-commits. DDL commands should match
-      this pattern.
-    */
-    else if ((l != nullptr) && ((sql_command = l->sql_command) != SQLCOM_END)) {
-      /*
-        If we got something better than SQLCOM_END from the lex,
-        the lex was set up.
-
-        See whether this is a "new-style" command (i.e. it has
-        an object derived from Sql_cmd set on thd->lex->m_sql_cmd).
-        If so, that's the info we'll use.
-
-        Unfortunately, while there are situations where sql_command
-        is SQLCOM_END but there is valid non-NULL value in m_sql_cmd,
-        there are others where that value is garbage, so we may not
-        deref in such cases. But what we can't identify as a specific
-        command here, we still may have identified as TX_STMT_DDL in
-        the transaction tracker (see below).
-      */
-      if (l->m_sql_cmd != nullptr)
-        sql_command = l->m_sql_cmd->sql_command_code();
-
-      blocked_by_sql_command =
-          sql_command_flags[sql_command] &
-          (CF_CHANGES_DATA | CF_REQUIRE_ACL_CACHE | CF_IMPLICIT_COMMIT_BEGIN |
-           CF_IMPLICIT_COMMIT_END);
-    }
-
-    /*
-      Query the transaction tracker for relevant flags.
-
-      TX_EXPLICIT indicates a transaction that was started explicitly,
-      e.g. with BEGIN / START TRANSACTION.
-      (See also in_active_multi_stmt_transaction().)
-
-      TX_STMT_DML is turned on if the statement "behaves like DML"
-      (by passing through run_before_dml_hook()).
-
-      TX_STMT_DDL is turned on if after parsing, the statement
-      identifies as DDL (by means of sql_cmd_type()) and
-      "behaves like DDL" (by passing through mark_trx_read_write()).
-
-      Due to the different life-cycles,
-
-        ((tst->get_trx_state() & TX_STMT_DDL) > 0)
-
-      may differ from
-
-        (blocked_by_sql_command > 0)
-
-      This works to our advantage in certain corner cases as it
-      extends our gaze.
-    */
-    TX_TRACKER_GET(tst);
-    int blocked_by_trx_tracker =
-        tst->get_trx_state() & (TX_EXPLICIT | TX_STMT_DML | TX_STMT_DDL);
-
-    /*
-      Now add this thread to the list of showstoppers for change-primary
-      if we found a reason to.
-    */
     if ((blocked_by_sql_command != 0) || (blocked_by_trx_tracker != 0)) {
->>>>>>> 824e2b40
       thread_ids.push_back(thd->thread_id());
     }
   }
