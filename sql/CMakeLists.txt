--- conflicted
+++ resolved
@@ -23,17 +23,6 @@
 
 INCLUDE_DIRECTORIES(
   ${CMAKE_SOURCE_DIR}/libbinlogevents/include
-<<<<<<< HEAD
-=======
-  ${CMAKE_SOURCE_DIR}/sql 
-  ${CMAKE_SOURCE_DIR}/sql/auth
-  ${CMAKE_SOURCE_DIR}/regex 
-  ${ZLIB_INCLUDE_DIR}
-  ${SSL_INCLUDE_DIRS}
-  ${CMAKE_BINARY_DIR}/sql
-  ${LZ4_INCLUDE_DIR}
-  SYSTEM ${BOOST_INCLUDE_DIR}
->>>>>>> 333b4508
 )
 INCLUDE_DIRECTORIES(SYSTEM ${BOOST_PATCHES_DIR} ${BOOST_INCLUDE_DIR})
 
@@ -73,7 +62,6 @@
   DEPENDS gen_lex_token
 )
 
-<<<<<<< HEAD
 # gen_keyword_list
 # Make sure sql_yacc.h is generated before compiling gen_keyword_list
 MYSQL_ADD_EXECUTABLE(gen_keyword_list gen_keyword_list.cc SKIP_INSTALL)
@@ -86,10 +74,7 @@
   DEPENDS gen_keyword_list
 )
 
-ADD_DEFINITIONS(-DMYSQL_SERVER)
-=======
-ADD_DEFINITIONS(-DMYSQL_SERVER -DHAVE_REPLICATION -DHAVE_POOL_OF_THREADS)
->>>>>>> 333b4508
+ADD_DEFINITIONS(-DMYSQL_SERVER -DHAVE_POOL_OF_THREADS)
 IF(SSL_DEFINES)
  ADD_DEFINITIONS(${SSL_DEFINES})
 ENDIF()
@@ -303,6 +288,7 @@
   auth/sha2_password_common.cc
   auth/sha2_password.cc
   ssl_wrapper_service.cc
+  binlog_crypt_data.cc
   bootstrap.cc
   check_stack.cc
   conn_handler/connection_handler_manager.cc 
@@ -336,11 +322,8 @@
   item_create.cc
   item_func.cc
   item_json_func.cc
-<<<<<<< HEAD
+  item_keyring_func.cc
   item_regexp_func.cc
-=======
-  item_keyring_func.cc
->>>>>>> 333b4508
   item_row.cc 
   item_strfunc.cc
   item_subselect.cc
@@ -497,11 +480,8 @@
   sql_union.cc
   sql_update.cc
   sql_view.cc
-<<<<<<< HEAD
+  sql_zip_dict.cc
   stateless_allocator.cc
-=======
-  sql_zip_dict.cc
->>>>>>> 333b4508
   strfunc.cc
   sys_vars.cc
   sys_vars_resource_mgr.cc
@@ -521,7 +501,6 @@
   tztime.cc
   uniques.cc
   xa.cc
-<<<<<<< HEAD
   ${MYSQL_SERVER_SUB_COMPONENT_SOURCES}
 )
 
@@ -559,18 +538,13 @@
 IF(WIN32)
   LIST(APPEND SQL_SHARED_SOURCES resourcegroups/platform/thread_attrs_api_win.cc)
 ENDIF()
-=======
-  binlog_crypt_data.cc
-)
 
 IF(WIN32)
-  SET(SQL_SHARED_SOURCES ${SQL_SHARED_SOURCES} threadpool_win.cc)
+  LIST(APPEND SQL_SHARED_SOURCES threadpool_win.cc)
 ELSE()
- SET(SQL_SHARED_SOURCES ${SQL_SHARED_SOURCES} threadpool_unix.cc)
-ENDIF()
-
-SET(SQL_EXPORTED_SOURCES ${SQL_SHARED_SOURCES} PARENT_SCOPE)
->>>>>>> 333b4508
+  LIST(APPEND SQL_SHARED_SOURCES threadpool_unix.cc)
+ENDIF()
+
 
 SET(SQL_SOURCE
   ${GEN_SOURCES}
@@ -623,54 +597,6 @@
       )
 ENDIF()
 
-<<<<<<< HEAD
-=======
-INCLUDE(${MYSQL_CMAKE_SCRIPT_DIR}/compile_flags.cmake)
-ADD_COMPILE_FLAGS(
-  debug_sync.cc
-  handler.cc
-  geometry_rtree.cc
-  item_geofunc.cc
-  item_geofunc_buffer.cc
-  item_geofunc_internal.cc
-  item_geofunc_relchecks.cc
-  item_geofunc_relchecks_bgwrap.cc
-  item_geofunc_setops.cc
-  item_json_func.cc
-  spatial.cc
-  COMPILE_FLAGS -I${BOOST_PATCHES_DIR} -isystem ${BOOST_INCLUDE_DIR}
-)
-
-ADD_COMPILE_FLAGS(
-  ../extra/lz4/xxhash.c
-  COMPILE_FLAGS -DXXH_NAMESPACE=MY_
-)
-
-# Fixes "C1128: number of sections exceeded object file format limit" in MSVC
-IF(WIN32 AND CMAKE_SIZEOF_VOID_P MATCHES 8)
-  ADD_COMPILE_FLAGS(item_geofunc_setops.cc COMPILE_FLAGS "/bigobj")
-ENDIF()
-
-# Boost source has unused local typedefs.
-MY_CHECK_CXX_COMPILER_FLAG("-Wno-unused-local-typedefs" HAVE_NO_UNUSED_TYPEDEFS)
-IF(HAVE_NO_UNUSED_TYPEDEFS)
-  ADD_COMPILE_FLAGS(
-    debug_sync.cc
-    handler.cc
-    geometry_rtree.cc
-    item_geofunc.cc
-    item_geofunc_buffer.cc
-    item_geofunc_internal.cc
-    item_geofunc_relchecks.cc
-    item_geofunc_relchecks_bgwrap.cc
-    item_geofunc_setops.cc
-    item_json_func.cc
-    spatial.cc
-    COMPILE_FLAGS "-Wno-unused-local-typedefs"
-  )
-ENDIF()
-
->>>>>>> 333b4508
 # Segfault in boost::geometry code at high optimization levels
 IF(CMAKE_CXX_COMPILER_ID MATCHES "SunPro")
   STRING(TOUPPER "${CMAKE_BUILD_TYPE}" CMAKEBT)
@@ -706,7 +632,6 @@
     COMPILE_FLAGS "/bigobj")
 ENDIF()
 
-<<<<<<< HEAD
 # Common for all versions of GCC/Clang
 # Bison output uses undefined symbols in #if checks
 IF(CMAKE_COMPILER_IS_GNUCXX OR CMAKE_CXX_COMPILER_ID MATCHES "Clang")
@@ -715,8 +640,6 @@
                     COMPILE_FLAGS "-Wno-undef")
 ENDIF()
 
-=======
->>>>>>> 333b4508
 MY_CHECK_CXX_COMPILER_FLAG("-fno-builtin-memcmp" HAVE_NO_BUILTIN_MEMCMP)
 # See comments in filesort_compare-t.cc about __builtin_memcmp
 IF(HAVE_NO_BUILTIN_MEMCMP)
@@ -768,16 +691,10 @@
                    rpl_gtid_sid_map.cc rpl_gtid_set.cc rpl_gtid_specification.cc
                    rpl_gtid_state.cc rpl_gtid_owned.cc rpl_gtid_execution.cc
                    rpl_gtid_mutex_cond_array.cc rpl_gtid_persist.cc
-<<<<<<< HEAD
                    log_event.cc binlog.cc sql_binlog.cc
                    rpl_filter.cc rpl_record.cc rpl_trx_tracking.cc
-                   rpl_utility.cc rpl_injector.cc rpl_table_access.cc)
-=======
-                   log_event.cc log_event_old.cc binlog.cc sql_binlog.cc
-                   rpl_filter.cc rpl_record.cc rpl_record_old.cc
-                   rpl_utility.cc rpl_injector.cc rpl_table_access.cc event_crypt.cc
-                   binlog_crypt_data.cc)
->>>>>>> 333b4508
+                   rpl_utility.cc rpl_injector.cc rpl_table_access.cc
+                   event_crypt.cc binlog_crypt_data.cc)
 ADD_CONVENIENCE_LIBRARY(binlog ${BINLOG_SOURCE})
 TARGET_LINK_LIBRARIES(binlog binlogevents_static)
 
