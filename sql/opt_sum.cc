--- conflicted
+++ resolved
@@ -382,13 +382,10 @@
         continue;
       }
       Item_sum *item_sum = down_cast<Item_sum *>(item);
-<<<<<<< HEAD
-=======
       enum Item_func::Functype func_type =
           conds != nullptr && conds->type() == Item::FUNC_ITEM
               ? down_cast<Item_func *>(conds)->functype()
               : Item_func::UNKNOWN_FUNC;
->>>>>>> 4869291f
       switch (item_sum->sum_func()) {
         case Item_sum::COUNT_FUNC: {
           Item_sum_count *item_count = down_cast<Item_sum_count *>(item_sum);
@@ -398,12 +395,8 @@
             there are no outer joins nor semi-joins.
           */
           if (conds == nullptr && !item_count->get_arg(0)->maybe_null &&
-<<<<<<< HEAD
-              !inner_tables && !select->has_sj_nests && tables_filled) {
-=======
               !inner_tables && !select->has_sj_nests && !select->has_aj_nests &&
               tables_filled) {
->>>>>>> 4869291f
             if (delay_ha_records_to_exec_phase) {
               aggr_delayed = true;
             } else {
@@ -433,28 +426,18 @@
                   still only be done once.
           */
           else if (tables->next_leaf == NULL &&  // 1
-<<<<<<< HEAD
-                   conds != nullptr && conds->type() == Item::FUNC_ITEM &&
-                   down_cast<Item_func *>(conds)->functype() ==
-                       Item_func::FT_FUNC &&  // 2
-=======
                    (func_type == Item_func::FT_FUNC ||
                     func_type == Item_func::MATCH_FUNC) &&  // 2
->>>>>>> 4869291f
                    (tables->table->file->ha_table_flags() &
                     HA_CAN_FULLTEXT_EXT) &&              // 3
                    !item_count->get_arg(0)->maybe_null)  // 4
           {
-<<<<<<< HEAD
-            Item_func_match *fts_item = down_cast<Item_func_match *>(conds);
-=======
             Item_func_match *fts_item =
                 func_type == Item_func::FT_FUNC
                     ? down_cast<Item_func_match *>(conds)
                     : down_cast<Item_func_match *>(
                           down_cast<Item_func_match_predicate *>(conds)
                               ->arguments()[0]);
->>>>>>> 4869291f
             fts_item->get_master()->set_hints(NULL, FT_NO_RANKING, HA_POS_ERROR,
                                               false);
             if (fts_item->init_search(thd)) break;
