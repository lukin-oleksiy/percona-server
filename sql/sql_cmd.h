<<<<<<< HEAD
/* Copyright (c) 2009, 2018, Oracle and/or its affiliates. All rights reserved.
=======
/* Copyright (c) 2009, 2019, Oracle and/or its affiliates. All rights reserved.
>>>>>>> 4869291f

   This program is free software; you can redistribute it and/or modify
   it under the terms of the GNU General Public License, version 2.0,
   as published by the Free Software Foundation.

   This program is also distributed with certain software (including
   but not limited to OpenSSL) that is licensed under separate terms,
   as designated in a particular file or component or in included license
   documentation.  The authors of MySQL hereby grant you an additional
   permission to link the program and your derivative works with the
   separately licensed software that they have included with MySQL.

   This program is distributed in the hope that it will be useful,
   but WITHOUT ANY WARRANTY; without even the implied warranty of
   MERCHANTABILITY or FITNESS FOR A PARTICULAR PURPOSE.  See the
   GNU General Public License, version 2.0, for more details.

   You should have received a copy of the GNU General Public License
   along with this program; if not, write to the Free Software
   Foundation, Inc., 51 Franklin St, Fifth Floor, Boston, MA 02110-1301  USA */

/**
  @file sql/sql_cmd.h
  Representation of an SQL command.
*/

#ifndef SQL_CMD_INCLUDED
#define SQL_CMD_INCLUDED

#include "my_dbug.h"
#include "my_sqlcommand.h"
#include "sql/select_lex_visitor.h"

class THD;
class Prepared_statement;
struct handlerton;
struct MYSQL_LEX_STRING;
<<<<<<< HEAD
=======
struct MYSQL_LEX_CSTRING;
>>>>>>> 4869291f

/**
  Representation of an SQL command.

  This class is an interface between the parser and the runtime.
  The parser builds the appropriate derived classes of Sql_cmd
  to represent a SQL statement in the parsed tree.
  The execute() method in the derived classes of Sql_cmd contain the runtime
  implementation.
  Note that this interface is used for SQL statements recently implemented,
  the code for older statements tend to load the LEX structure with more
  attributes instead.
  Implement new statements by sub-classing Sql_cmd, as this improves
  code modularity (see the 'big switch' in dispatch_command()), and decreases
  the total size of the LEX structure (therefore saving memory in stored
  programs).
  The recommended name of a derived class of Sql_cmd is Sql_cmd_<derived>.

  Notice that the Sql_cmd class should not be confused with the Statement class.
  Statement is a class that is used to manage an SQL command or a set
  of SQL commands. When the SQL statement text is analyzed, the parser will
  create one or more Sql_cmd objects to represent the actual SQL commands.
*/
class Sql_cmd {
 private:
  Sql_cmd(const Sql_cmd &);   // No copy constructor wanted
  void operator=(Sql_cmd &);  // No assignment operator wanted

 public:
  /**
    @brief Return the command code for this statement
  */
  virtual enum_sql_command sql_command_code() const = 0;

  /// @return true if this statement is prepared
  bool is_prepared() const { return m_prepared; }

  /**
    Prepare this SQL statement.

    @param thd the current thread

    @returns false if success, true if error
  */
  virtual bool prepare(THD *thd MY_ATTRIBUTE((unused))) {
    // Default behavior for a statement is to have no preparation code.
    /* purecov: begin inspected */
    DBUG_ASSERT(!is_prepared());
    set_prepared();
    return false;
    /* purecov: end */
  }

  /**
    Execute this SQL statement.
    @param thd the current thread.
    @returns false if success, true if error
  */
  virtual bool execute(THD *thd) = 0;

  /**
    Command-specific reinitialization before execution of prepared statement

    @see reinit_stmt_before_use()

    @note Currently this function is overloaded for INSERT/REPLACE stmts only.

    @param thd  Current THD.
  */
  virtual void cleanup(THD *thd MY_ATTRIBUTE((unused))) {
    m_secondary_engine = nullptr;
  }

  /// Set the owning prepared statement
  void set_owner(Prepared_statement *stmt) { m_owner = stmt; }

  /// Get the owning prepared statement
  Prepared_statement *get_owner() { return m_owner; }

  /// @return true if SQL command is a DML statement
  virtual bool is_dml() const { return false; }

  /// @return true if implemented as single table plan, DML statement only
  virtual bool is_single_table_plan() const {
    /* purecov: begin inspected */
    DBUG_ASSERT(is_dml());
    return false;
    /* purecov: end */
  }

  /**
    Temporary function used to "unprepare" a prepared statement after
    preparation, so that a subsequent execute statement will reprepare it.
    This is done because UNIT::cleanup() will un-resolve all resolved QBs.
  */
  virtual void unprepare(THD *thd MY_ATTRIBUTE((unused))) {
    DBUG_ASSERT(is_prepared());
    m_prepared = false;
  }

  virtual bool accept(THD *thd MY_ATTRIBUTE((unused)),
                      Select_lex_visitor *visitor MY_ATTRIBUTE((unused))) {
    return false;
  }

  /**
    Is this statement of a type and on a form that makes it eligible
    for execution in a secondary storage engine?

    @return the name of the secondary storage engine, or nullptr if
    the statement is not eligible for execution in a secondary storage
    engine
  */
<<<<<<< HEAD
  virtual const MYSQL_LEX_STRING *eligible_secondary_storage_engine() const {
=======
  virtual const MYSQL_LEX_CSTRING *eligible_secondary_storage_engine() const {
>>>>>>> 4869291f
    return nullptr;
  }

  /**
    Disable use of secondary storage engines in this statement. After
    a call to this function, the statement will not try to use a
    secondary storage engine until it is reprepared.
  */
  void disable_secondary_storage_engine() {
    DBUG_ASSERT(m_secondary_engine == nullptr);
    m_secondary_engine_enabled = false;
  }

  /**
    Has use of secondary storage engines been disabled for this statement?
  */
  bool secondary_storage_engine_disabled() const {
    return !m_secondary_engine_enabled;
  }

  /**
    Mark the current statement as using a secondary storage engine.
    This function must be called before the statement starts opening
    tables in a secondary engine.
  */
  void use_secondary_storage_engine(const handlerton *hton) {
    DBUG_ASSERT(m_secondary_engine_enabled);
    m_secondary_engine = hton;
  }

  /**
    Is this statement using a secondary storage engine?
  */
  bool using_secondary_storage_engine() const {
    return m_secondary_engine != nullptr;
  }

  /**
    Get the handlerton of the secondary engine that is used for
    executing this statement, or nullptr if a secondary engine is not
    used.
  */
  const handlerton *secondary_engine() const { return m_secondary_engine; }

 protected:
  Sql_cmd() : m_owner(nullptr), m_prepared(false), prepare_only(true) {}

  virtual ~Sql_cmd() {
    /*
      Sql_cmd objects are allocated in thd->mem_root.
      In MySQL, the C++ destructor is never called, the underlying MEM_ROOT is
      simply destroyed instead.
      Do not rely on the destructor for any cleanup.
    */
    DBUG_ASSERT(false);
  }

  /**
    @return true if object represents a preparable statement, ie. a query
    that is prepared with a PREPARE statement and executed with an EXECUTE
    statement. False is returned for regular statements (non-preparable
    statements) that are executed directly.
    @todo replace with "m_owner != nullptr" when prepare-once is implemented
  */
  bool needs_explicit_preparation() const { return prepare_only; }

  /// Set this statement as prepared
  void set_prepared() { m_prepared = true; }

 private:
  Prepared_statement
      *m_owner;     /// Owning prepared statement, nullptr if non-prep.
  bool m_prepared;  /// True when statement has been prepared

  /**
    Tells if a secondary storage engine can be used for this
    statement. If it is false, use of a secondary storage engine will
    not be considered for executing this statement.
  */
  bool m_secondary_engine_enabled{true};

  /**
    The secondary storage engine to use for execution of this
    statement, if any, or nullptr if the primary engine is used.
    This property is reset at the start of each execution.
  */
  const handlerton *m_secondary_engine{nullptr};

 protected:
  bool prepare_only;  /// @see needs_explicit_preparation
                      /// @todo remove when prepare-once is implemented
};

#endif  // SQL_CMD_INCLUDED<|MERGE_RESOLUTION|>--- conflicted
+++ resolved
@@ -1,8 +1,4 @@
-<<<<<<< HEAD
-/* Copyright (c) 2009, 2018, Oracle and/or its affiliates. All rights reserved.
-=======
 /* Copyright (c) 2009, 2019, Oracle and/or its affiliates. All rights reserved.
->>>>>>> 4869291f
 
    This program is free software; you can redistribute it and/or modify
    it under the terms of the GNU General Public License, version 2.0,
@@ -40,10 +36,7 @@
 class Prepared_statement;
 struct handlerton;
 struct MYSQL_LEX_STRING;
-<<<<<<< HEAD
-=======
 struct MYSQL_LEX_CSTRING;
->>>>>>> 4869291f
 
 /**
   Representation of an SQL command.
@@ -157,11 +150,7 @@
     the statement is not eligible for execution in a secondary storage
     engine
   */
-<<<<<<< HEAD
-  virtual const MYSQL_LEX_STRING *eligible_secondary_storage_engine() const {
-=======
   virtual const MYSQL_LEX_CSTRING *eligible_secondary_storage_engine() const {
->>>>>>> 4869291f
     return nullptr;
   }
 
