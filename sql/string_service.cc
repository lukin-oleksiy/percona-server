--- conflicted
+++ resolved
@@ -1,8 +1,4 @@
-<<<<<<< HEAD
-/* Copyright (c) 2012, 2017, Oracle and/or its affiliates. All rights reserved.
-=======
 /* Copyright (c) 2012, 2019, Oracle and/or its affiliates. All rights reserved.
->>>>>>> 4869291f
 
    This program is free software; you can redistribute it and/or modify
    it under the terms of the GNU General Public License, version 2.0,
@@ -97,14 +93,6 @@
 int mysql_string_iterator_next(mysql_string_iterator_handle iterator_handle) {
   int char_len, char_type, tmp_len;
   st_string_iterator *iterator = (st_string_iterator *)iterator_handle;
-<<<<<<< HEAD
-  String *str = iterator->iterator_str;
-  const CHARSET_INFO *cs = str->charset();
-  char *end = (char *)str->ptr() + str->length();
-  if (iterator->iterator_ptr >= (const char *)end) return (0);
-  char_len = (cs->cset->ctype(cs, &char_type, (uchar *)iterator->iterator_ptr,
-                              (uchar *)end));
-=======
   const String *str = iterator->iterator_str;
   const CHARSET_INFO *cs = str->charset();
   const char *end = str->ptr() + str->length();
@@ -112,7 +100,6 @@
   char_len = (cs->cset->ctype(
       cs, &char_type, pointer_cast<const uchar *>(iterator->iterator_ptr),
       pointer_cast<const uchar *>(end)));
->>>>>>> 4869291f
   iterator->ctype = char_type;
   tmp_len = (char_len > 0 ? char_len : (char_len < 0 ? -char_len : 1));
   if (iterator->iterator_ptr + tmp_len > end)
@@ -168,12 +155,7 @@
     size_t len = str->length() * cs->casedn_multiply;
     res->set_charset(cs);
     res->alloc(len);
-<<<<<<< HEAD
-    len = cs->cset->casedn(cs, (char *)str->ptr(), str->length(),
-                           (char *)res->ptr(), len);
-=======
     len = cs->cset->casedn(cs, str->ptr(), str->length(), res->ptr(), len);
->>>>>>> 4869291f
     res->length(len);
   }
   return (res);
