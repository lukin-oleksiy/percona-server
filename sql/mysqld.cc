--- conflicted
+++ resolved
@@ -416,10 +416,7 @@
 unsigned opt_ndb_constrbuf_len= 0;
 my_bool	opt_ndb_shm, opt_ndb_optimized_node_selection;
 ulong opt_ndb_cache_check_time, opt_ndb_wait_connected;
-<<<<<<< HEAD
-=======
 ulong opt_ndb_cluster_connection_pool;
->>>>>>> fc06a87c
 const char *opt_ndb_mgmd;
 ulong opt_ndb_nodeid;
 ulong ndb_extra_logging;
@@ -4910,10 +4907,7 @@
   OPT_NDB_FORCE_SEND, OPT_NDB_AUTOINCREMENT_PREFETCH_SZ,
   OPT_NDB_SHM, OPT_NDB_OPTIMIZED_NODE_SELECTION, OPT_NDB_CACHE_CHECK_TIME,
   OPT_NDB_WAIT_CONNECTED,
-<<<<<<< HEAD
-=======
   OPT_NDB_CLUSTER_CONNECTION_POOL,
->>>>>>> fc06a87c
   OPT_NDB_MGMD, OPT_NDB_NODEID,
   OPT_NDB_DISTRIBUTION,
   OPT_NDB_INDEX_STAT_ENABLE,
@@ -5643,22 +5637,15 @@
    (gptr*) &global_system_variables.ndb_use_copying_alter_table,
    (gptr*) &global_system_variables.ndb_use_copying_alter_table,
    0, GET_BOOL, NO_ARG, 0, 0, 0, 0, 0, 0},  
-<<<<<<< HEAD
-#ifdef WITH_NDBCLUSTER_STORAGE_ENGINE
-=======
->>>>>>> fc06a87c
   { "ndb-wait-connected", OPT_NDB_WAIT_CONNECTED,
     "Time (in seconds) for mysqld to wait for connection to cluster management and data nodes.",
     (gptr*) &opt_ndb_wait_connected, (gptr*) &opt_ndb_wait_connected,
     0, GET_ULONG, REQUIRED_ARG, 0, 0, LONG_TIMEOUT, 0, 0, 0},
-<<<<<<< HEAD
-=======
   { "ndb-cluster-connection-pool", OPT_NDB_CLUSTER_CONNECTION_POOL,
     "Pool of cluster connections to cluster to be used by mysql server.",
     (gptr*) &opt_ndb_cluster_connection_pool,
     (gptr*) &opt_ndb_cluster_connection_pool,
     0, GET_ULONG, REQUIRED_ARG, 1, 1, 63, 0, 0, 0},
->>>>>>> fc06a87c
 #endif
   {"new", 'n', "Use very new possible 'unsafe' functions.",
    (gptr*) &global_system_variables.new_mode,
