/*
   Copyright 2000-2008 MySQL AB, 2008 Sun Microsystems, Inc.
    All rights reserved. Use is subject to license terms.

   This program is free software; you can redistribute it and/or modify
   it under the terms of the GNU General Public License as published by
   the Free Software Foundation; version 2 of the License.

   This program is distributed in the hope that it will be useful,
   but WITHOUT ANY WARRANTY; without even the implied warranty of
   MERCHANTABILITY or FITNESS FOR A PARTICULAR PURPOSE.  See the
   GNU General Public License for more details.

   You should have received a copy of the GNU General Public License
   along with this program; if not, write to the Free Software
   Foundation, Inc., 51 Franklin St, Fifth Floor, Boston, MA 02110-1301  USA
*/

#include "mysql_priv.h"
#include <m_ctype.h>
#include <my_dir.h>
#include <my_bit.h>
#include "slave.h"
#include "rpl_mi.h"
#include "sql_repl.h"
#include "rpl_filter.h"
#include "repl_failsafe.h"
#include <my_stacktrace.h>
#include "mysqld_suffix.h"
#include "mysys_err.h"
#include "events.h"

#include "../storage/myisam/ha_myisam.h"

#include "rpl_injector.h"

#ifdef HAVE_SYS_PRCTL_H
#include <sys/prctl.h>
#endif

#ifdef WITH_NDBCLUSTER_STORAGE_ENGINE
#if defined(NOT_ENOUGH_TESTED) \
  && defined(NDB_SHM_TRANSPORTER) && MYSQL_VERSION_ID >= 50000
#define OPT_NDB_SHM_DEFAULT 1
#else
#define OPT_NDB_SHM_DEFAULT 0
#endif
#endif

#ifndef DEFAULT_SKIP_THREAD_PRIORITY
#define DEFAULT_SKIP_THREAD_PRIORITY 0
#endif

#include <thr_alarm.h>
#include <ft_global.h>
#include <errmsg.h>
#include "sp_rcontext.h"
#include "sp_cache.h"

#define mysqld_charset &my_charset_latin1

#ifdef HAVE_purify
#define IF_PURIFY(A,B) (A)
#else
#define IF_PURIFY(A,B) (B)
#endif

#if SIZEOF_CHARP == 4
#define MAX_MEM_TABLE_SIZE ~(ulong) 0
#else
#define MAX_MEM_TABLE_SIZE ~(ulonglong) 0
#endif

/* stack traces are only supported on linux intel */
#if defined(__linux__)  && defined(__i386__) && defined(USE_PSTACK)
#define	HAVE_STACK_TRACE_ON_SEGV
#include "../pstack/pstack.h"
char pstack_file_name[80];
#endif /* __linux__ */

/* We have HAVE_purify below as this speeds up the shutdown of MySQL */

#if defined(HAVE_DEC_3_2_THREADS) || defined(SIGNALS_DONT_BREAK_READ) || defined(HAVE_purify) && defined(__linux__)
#define HAVE_CLOSE_SERVER_SOCK 1
#endif

extern "C" {					// Because of SCO 3.2V4.2
#include <errno.h>
#include <sys/stat.h>
#ifndef __GNU_LIBRARY__
#define __GNU_LIBRARY__				// Skip warnings in getopt.h
#endif
#include <my_getopt.h>
#ifdef HAVE_SYSENT_H
#include <sysent.h>
#endif
#ifdef HAVE_PWD_H
#include <pwd.h>				// For getpwent
#endif
#ifdef HAVE_GRP_H
#include <grp.h>
#endif
#include <my_net.h>

#if !defined(__WIN__)
#  ifndef __NETWARE__
#include <sys/resource.h>
#  endif /* __NETWARE__ */
#ifdef HAVE_SYS_UN_H
#  include <sys/un.h>
#endif
#ifdef HAVE_SELECT_H
#  include <select.h>
#endif
#ifdef HAVE_SYS_SELECT_H
#include <sys/select.h>
#endif
#include <sys/utsname.h>
#endif /* __WIN__ */

#include <my_libwrap.h>

#ifdef HAVE_SYS_MMAN_H
#include <sys/mman.h>
#endif

#ifdef __WIN__ 
#include <crtdbg.h>
#define SIGNAL_FMT "exception 0x%x"
#else
#define SIGNAL_FMT "signal %d"
#endif

#ifdef __NETWARE__
#define zVOLSTATE_ACTIVE 6
#define zVOLSTATE_DEACTIVE 2
#define zVOLSTATE_MAINTENANCE 3

#undef __event_h__
#include <../include/event.h>
/*
  This #undef exists here because both libc of NetWare and MySQL have
  files named event.h which causes compilation errors.
*/

#include <nks/netware.h>
#include <nks/vm.h>
#include <library.h>
#include <monitor.h>
#include <zOmni.h>                              //For NEB
#include <neb.h>                                //For NEB
#include <nebpub.h>                             //For NEB
#include <zEvent.h>                             //For NSS event structures
#include <zPublics.h>

static void *neb_consumer_id= NULL;             //For storing NEB consumer id
static char datavolname[256]= {0};
static VolumeID_t datavolid;
static event_handle_t eh;
static Report_t ref;
static void *refneb= NULL;
my_bool event_flag= FALSE;
static int volumeid= -1;

  /* NEB event callback */
unsigned long neb_event_callback(struct EventBlock *eblock);
static void registerwithneb();
static void getvolumename();
static void getvolumeID(BYTE *volumeName);
#endif /* __NETWARE__ */
  

#ifdef _AIX41
int initgroups(const char *,unsigned int);
#endif

#if defined(__FreeBSD__) && defined(HAVE_IEEEFP_H)
#include <ieeefp.h>
#ifdef HAVE_FP_EXCEPT				// Fix type conflict
typedef fp_except fp_except_t;
#endif
#endif /* __FreeBSD__ && HAVE_IEEEFP_H */
#ifdef HAVE_SYS_FPU_H
/* for IRIX to use set_fpc_csr() */
#include <sys/fpu.h>
#endif

inline void setup_fpu()
{
#if defined(__FreeBSD__) && defined(HAVE_IEEEFP_H)
  /* We can't handle floating point exceptions with threads, so disable
     this on freebsd
     Don't fall for overflow, underflow,divide-by-zero or loss of precision
  */
#if defined(__i386__)
  fpsetmask(~(FP_X_INV | FP_X_DNML | FP_X_OFL | FP_X_UFL | FP_X_DZ |
	      FP_X_IMP));
#else
  fpsetmask(~(FP_X_INV |             FP_X_OFL | FP_X_UFL | FP_X_DZ |
              FP_X_IMP));
#endif /* __i386__ */
#endif /* __FreeBSD__ && HAVE_IEEEFP_H */

#ifdef HAVE_FESETROUND
    /* Set FPU rounding mode to "round-to-nearest" */
  fesetround(FE_TONEAREST);
#endif /* HAVE_FESETROUND */
    
#if defined(__sgi) && defined(HAVE_SYS_FPU_H)
  /* Enable denormalized DOUBLE values support for IRIX */
  union fpc_csr n;
  n.fc_word = get_fpc_csr();
  n.fc_struct.flush = 0;
  set_fpc_csr(n.fc_word);
#endif
}

} /* cplusplus */

#define MYSQL_KILL_SIGNAL SIGTERM

#ifdef HAVE_GLIBC2_STYLE_GETHOSTBYNAME_R
#include <sys/types.h>
#else
#include <my_pthread.h>			// For thr_setconcurency()
#endif

#ifdef SOLARIS
extern "C" int gethostname(char *name, int namelen);
#endif

extern "C" sig_handler handle_segfault(int sig);

#if defined(__linux__)
#define ENABLE_TEMP_POOL 1
#else
#define ENABLE_TEMP_POOL 0
#endif

/* Constants */

const char *show_comp_option_name[]= {"YES", "NO", "DISABLED"};
/*
  WARNING: When adding new SQL modes don't forget to update the
           tables definitions that stores it's value.
           (ie: mysql.event, mysql.proc)
*/
static const char *sql_mode_names[]=
{
  "REAL_AS_FLOAT", "PIPES_AS_CONCAT", "ANSI_QUOTES", "IGNORE_SPACE",
  "?", "ONLY_FULL_GROUP_BY", "NO_UNSIGNED_SUBTRACTION",
  "NO_DIR_IN_CREATE",
  "POSTGRESQL", "ORACLE", "MSSQL", "DB2", "MAXDB", "NO_KEY_OPTIONS",
  "NO_TABLE_OPTIONS", "NO_FIELD_OPTIONS", "MYSQL323", "MYSQL40", "ANSI",
  "NO_AUTO_VALUE_ON_ZERO", "NO_BACKSLASH_ESCAPES", "STRICT_TRANS_TABLES",
  "STRICT_ALL_TABLES",
  "NO_ZERO_IN_DATE", "NO_ZERO_DATE", "ALLOW_INVALID_DATES",
  "ERROR_FOR_DIVISION_BY_ZERO",
  "TRADITIONAL", "NO_AUTO_CREATE_USER", "HIGH_NOT_PRECEDENCE",
  "NO_ENGINE_SUBSTITUTION",
  "PAD_CHAR_TO_FULL_LENGTH",
  NullS
};

static const unsigned int sql_mode_names_len[]=
{
  /*REAL_AS_FLOAT*/               13,
  /*PIPES_AS_CONCAT*/             15,
  /*ANSI_QUOTES*/                 11,
  /*IGNORE_SPACE*/                12,
  /*?*/                           1,
  /*ONLY_FULL_GROUP_BY*/          18,
  /*NO_UNSIGNED_SUBTRACTION*/     23,
  /*NO_DIR_IN_CREATE*/            16,
  /*POSTGRESQL*/                  10,
  /*ORACLE*/                      6,
  /*MSSQL*/                       5,
  /*DB2*/                         3,
  /*MAXDB*/                       5,
  /*NO_KEY_OPTIONS*/              14,
  /*NO_TABLE_OPTIONS*/            16,
  /*NO_FIELD_OPTIONS*/            16,
  /*MYSQL323*/                    8,
  /*MYSQL40*/                     7,
  /*ANSI*/                        4,
  /*NO_AUTO_VALUE_ON_ZERO*/       21,
  /*NO_BACKSLASH_ESCAPES*/        20,
  /*STRICT_TRANS_TABLES*/         19,
  /*STRICT_ALL_TABLES*/           17,
  /*NO_ZERO_IN_DATE*/             15,
  /*NO_ZERO_DATE*/                12,
  /*ALLOW_INVALID_DATES*/         19,
  /*ERROR_FOR_DIVISION_BY_ZERO*/  26,
  /*TRADITIONAL*/                 11,
  /*NO_AUTO_CREATE_USER*/         19,
  /*HIGH_NOT_PRECEDENCE*/         19,
  /*NO_ENGINE_SUBSTITUTION*/      22,
  /*PAD_CHAR_TO_FULL_LENGTH*/     23
};

TYPELIB sql_mode_typelib= { array_elements(sql_mode_names)-1,"",
			    sql_mode_names,
                            (unsigned int *)sql_mode_names_len };

static const char *optimizer_switch_names[]=
{
  "index_merge","index_merge_union","index_merge_sort_union", 
  "index_merge_intersection", "default", NullS
};
/* Corresponding defines are named OPTIMIZER_SWITCH_XXX */
static const unsigned int optimizer_switch_names_len[]=
{
  sizeof("index_merge") - 1,
  sizeof("index_merge_union") - 1,
  sizeof("index_merge_sort_union") - 1,
  sizeof("index_merge_intersection") - 1,
  sizeof("default") - 1
};
TYPELIB optimizer_switch_typelib= { array_elements(optimizer_switch_names)-1,"",
                                    optimizer_switch_names,
                                    (unsigned int *)optimizer_switch_names_len };

static const char *tc_heuristic_recover_names[]=
{
  "COMMIT", "ROLLBACK", NullS
};
static TYPELIB tc_heuristic_recover_typelib=
{
  array_elements(tc_heuristic_recover_names)-1,"",
  tc_heuristic_recover_names, NULL
};

static const char *thread_handling_names[]=
{ "one-thread-per-connection", "no-threads",
#if HAVE_POOL_OF_THREADS == 1
  "pool-of-threads",
#endif
  NullS};

TYPELIB thread_handling_typelib=
{
  array_elements(thread_handling_names) - 1, "",
  thread_handling_names, NULL
};

const char *first_keyword= "first", *binary_keyword= "BINARY";
const char *my_localhost= "localhost", *delayed_user= "DELAYED";
#if SIZEOF_OFF_T > 4 && defined(BIG_TABLES)
#define GET_HA_ROWS GET_ULL
#else
#define GET_HA_ROWS GET_ULONG
#endif

bool opt_large_files= sizeof(my_off_t) > 4;

/*
  Used with --help for detailed option
*/
static my_bool opt_help= 0, opt_verbose= 0;

arg_cmp_func Arg_comparator::comparator_matrix[5][2] =
{{&Arg_comparator::compare_string,     &Arg_comparator::compare_e_string},
 {&Arg_comparator::compare_real,       &Arg_comparator::compare_e_real},
 {&Arg_comparator::compare_int_signed, &Arg_comparator::compare_e_int},
 {&Arg_comparator::compare_row,        &Arg_comparator::compare_e_row},
 {&Arg_comparator::compare_decimal,    &Arg_comparator::compare_e_decimal}};

const char *log_output_names[] = { "NONE", "FILE", "TABLE", NullS};
static const unsigned int log_output_names_len[]= { 4, 4, 5, 0 };
TYPELIB log_output_typelib= {array_elements(log_output_names)-1,"",
                             log_output_names, 
                             (unsigned int *) log_output_names_len};

/* static variables */

/* the default log output is log tables */
static bool lower_case_table_names_used= 0;
static bool volatile select_thread_in_use, signal_thread_in_use;
static bool volatile ready_to_exit;
static my_bool opt_debugging= 0, opt_external_locking= 0, opt_console= 0;
static my_bool opt_short_log_format= 0;
static uint kill_cached_threads, wake_thread;
static ulong killed_threads, thread_created;
static ulong max_used_connections;
static volatile ulong cached_thread_count= 0;
static const char *sql_mode_str= "OFF";
/* Text representation for OPTIMIZER_SWITCH_DEFAULT */
static const char *optimizer_switch_str="index_merge=on,index_merge_union=on,"
                                        "index_merge_sort_union=on,"
                                        "index_merge_intersection=on";
static char *mysqld_user, *mysqld_chroot, *log_error_file_ptr;
static char *opt_init_slave, *language_ptr, *opt_init_connect;
static char *default_character_set_name;
static char *character_set_filesystem_name;
static char *lc_time_names_name;
static char *my_bind_addr_str;
static char *default_collation_name; 
static char *default_storage_engine_str;
static char compiled_default_collation_name[]= MYSQL_DEFAULT_COLLATION_NAME;
static I_List<THD> thread_cache;
static double long_query_time;

static pthread_cond_t COND_thread_cache, COND_flush_thread_cache;

/* Global variables */

bool opt_update_log, opt_bin_log, opt_ignore_builtin_innodb= 0;
my_bool opt_log, opt_slow_log;
ulong log_output_options;
my_bool opt_log_queries_not_using_indexes= 0;
bool opt_error_log= IF_WIN(1,0);
bool opt_disable_networking=0, opt_skip_show_db=0;
my_bool opt_character_set_client_handshake= 1;
bool server_id_supplied = 0;
bool opt_endinfo, using_udf_functions;
my_bool locked_in_memory;
bool opt_using_transactions;
bool volatile abort_loop;
bool volatile shutdown_in_progress;
/*
  True if the bootstrap thread is running. Protected by LOCK_thread_count,
  just like thread_count.
  Used in bootstrap() function to determine if the bootstrap thread
  has completed. Note, that we can't use 'thread_count' instead,
  since in 5.1, in presence of the Event Scheduler, there may be
  event threads running in parallel, so it's impossible to know
  what value of 'thread_count' is a sign of completion of the
  bootstrap thread.

  At the same time, we can't start the event scheduler after
  bootstrap either, since we want to be able to process event-related
  SQL commands in the init file and in --bootstrap mode.
*/
bool in_bootstrap= FALSE;
/**
   @brief 'grant_option' is used to indicate if privileges needs
   to be checked, in which case the lock, LOCK_grant, is used
   to protect access to the grant table.
   @note This flag is dropped in 5.1 
   @see grant_init()
 */
bool volatile grant_option;

my_bool opt_skip_slave_start = 0; ///< If set, slave is not autostarted
my_bool opt_reckless_slave = 0;
my_bool opt_enable_named_pipe= 0;
my_bool opt_local_infile, opt_slave_compressed_protocol;
my_bool opt_safe_user_create = 0, opt_no_mix_types = 0;
my_bool opt_show_slave_auth_info, opt_sql_bin_update = 0;
my_bool opt_log_slave_updates= 0;
bool slave_warning_issued = false; 

/*
  Legacy global handlerton. These will be removed (please do not add more).
*/
handlerton *heap_hton;
handlerton *myisam_hton;
handlerton *partition_hton;

#ifdef WITH_NDBCLUSTER_STORAGE_ENGINE
ulong opt_ndb_cache_check_time, opt_ndb_wait_connected;
ulong opt_ndb_cluster_connection_pool;
ulong ndb_extra_logging;
ulong ndb_report_thresh_binlog_epoch_slip= 0;
ulong ndb_report_thresh_binlog_mem_usage= 0;
my_bool ndb_log_binlog_index= FALSE;
my_bool opt_ndb_log_update_as_write= FALSE;
my_bool opt_ndb_log_updated_only= FALSE;
my_bool opt_ndb_log_orig= FALSE;
my_bool opt_ndb_log_bin= FALSE;
my_bool opt_ndb_log_empty_epochs= FALSE;
#ifdef HAVE_NDB_BINLOG
ulong opt_ndb_wait_setup;
wait_cond_timed_func ndb_wait_setup_func= 0;
#endif

extern "C" char opt_ndb_constrbuf[1024];
extern "C" my_bool opt_ndb_shm;
extern "C" const char *opt_ndb_connectstring;
extern "C" unsigned opt_ndb_constrbuf_len;
extern "C" const char *opt_ndb_mgmd;
extern "C" ulong opt_ndb_nodeid;
extern const char *ndb_distribution_names[];
extern TYPELIB ndb_distribution_typelib;
extern const char *opt_ndb_distribution;
extern enum ndb_distribution opt_ndb_distribution_id;
#endif
my_bool opt_readonly, use_temp_pool, relay_log_purge;
my_bool opt_sync_frm, opt_allow_suspicious_udfs;
my_bool opt_secure_auth= 0;
char* opt_secure_file_priv= 0;
my_bool opt_log_slow_admin_statements= 0;
my_bool opt_log_slow_slave_statements= 0;
my_bool lower_case_file_system= 0;
my_bool opt_large_pages= 0;
my_bool opt_myisam_use_mmap= 0;
uint    opt_large_page_size= 0;
my_bool opt_old_style_user_limits= 0, trust_function_creators= 0;
/*
  True if there is at least one per-hour limit for some user, so we should
  check them before each query (and possibly reset counters when hour is
  changed). False otherwise.
*/
volatile bool mqh_used = 0;
my_bool opt_noacl;
my_bool sp_automatic_privileges= 1;

ulong opt_binlog_rows_event_max_size;
const char *binlog_format_names[]= {"MIXED", "STATEMENT", "ROW", NullS};
TYPELIB binlog_format_typelib=
  { array_elements(binlog_format_names) - 1, "",
    binlog_format_names, NULL };
ulong opt_binlog_format_id= (ulong) BINLOG_FORMAT_UNSPEC;
const char *opt_binlog_format= binlog_format_names[opt_binlog_format_id];
#ifdef HAVE_INITGROUPS
static bool calling_initgroups= FALSE; /**< Used in SIGSEGV handler. */
#endif
uint mysqld_port, test_flags, select_errors, dropping_tables, ha_open_options;
uint mysqld_port_timeout;
uint delay_key_write_options, protocol_version;
uint lower_case_table_names;
uint tc_heuristic_recover= 0;
uint volatile thread_count, thread_running;
ulonglong thd_startup_options;
ulong back_log, connect_timeout, concurrency, server_id;
ulong table_cache_size, table_def_size;
ulong what_to_log;
ulong query_buff_size, slow_launch_time, slave_open_temp_tables;
ulong open_files_limit, max_binlog_size, max_relay_log_size;
ulong slave_net_timeout, slave_trans_retries;
ulong slave_exec_mode_options;
const char *slave_exec_mode_str= "STRICT";
my_bool slave_allow_batching;
ulong thread_cache_size=0, thread_pool_size= 0;
ulong binlog_cache_size=0;
ulonglong  max_binlog_cache_size=0;
ulong query_cache_size=0;
ulong refresh_version;  /* Increments on each reload */
query_id_t global_query_id;
ulong aborted_threads, aborted_connects;
ulong delayed_insert_timeout, delayed_insert_limit, delayed_queue_size;
ulong delayed_insert_threads, delayed_insert_writes, delayed_rows_in_use;
ulong delayed_insert_errors,flush_time;
ulong specialflag=0;
ulong binlog_cache_use= 0, binlog_cache_disk_use= 0;
ulong max_connections, max_connect_errors;
uint  max_user_connections= 0;
/**
  Limit of the total number of prepared statements in the server.
  Is necessary to protect the server against out-of-memory attacks.
*/
ulong max_prepared_stmt_count;
/**
  Current total number of prepared statements in the server. This number
  is exact, and therefore may not be equal to the difference between
  `com_stmt_prepare' and `com_stmt_close' (global status variables), as
  the latter ones account for all registered attempts to prepare
  a statement (including unsuccessful ones).  Prepared statements are
  currently connection-local: if the same SQL query text is prepared in
  two different connections, this counts as two distinct prepared
  statements.
*/
ulong prepared_stmt_count=0;
ulong thread_id=1L,current_pid;
ulong slow_launch_threads = 0, sync_binlog_period;
ulong expire_logs_days = 0;
ulong rpl_recovery_rank=0;
const char *log_output_str= "FILE";

time_t server_start_time, flush_status_time;

char mysql_home[FN_REFLEN], pidfile_name[FN_REFLEN], system_time_zone[30];
char *default_tz_name;
char log_error_file[FN_REFLEN], glob_hostname[FN_REFLEN];
char mysql_real_data_home[FN_REFLEN],
     language[FN_REFLEN], reg_ext[FN_EXTLEN], mysql_charsets_dir[FN_REFLEN],
     *opt_init_file, *opt_tc_log_file,
     def_ft_boolean_syntax[sizeof(ft_boolean_syntax)];
char mysql_unpacked_real_data_home[FN_REFLEN];
int mysql_unpacked_real_data_home_len;
uint reg_ext_length;
const key_map key_map_empty(0);
key_map key_map_full(0);                        // Will be initialized later

const char *opt_date_time_formats[3];

uint mysql_data_home_len;
char mysql_data_home_buff[2], *mysql_data_home=mysql_real_data_home;
char server_version[SERVER_VERSION_LENGTH];
char *mysqld_unix_port, *opt_mysql_tmpdir;
const char **errmesg;			/**< Error messages */
const char *myisam_recover_options_str="OFF";
const char *myisam_stats_method_str="nulls_unequal";

/** name of reference on left espression in rewritten IN subquery */
const char *in_left_expr_name= "<left expr>";
/** name of additional condition */
const char *in_additional_cond= "<IN COND>";
const char *in_having_cond= "<IN HAVING>";

my_decimal decimal_zero;
/* classes for comparation parsing/processing */
Eq_creator eq_creator;
Ne_creator ne_creator;
Gt_creator gt_creator;
Lt_creator lt_creator;
Ge_creator ge_creator;
Le_creator le_creator;

FILE *bootstrap_file;
int bootstrap_error;
FILE *stderror_file=0;

I_List<THD> threads;
I_List<NAMED_LIST> key_caches;
Rpl_filter* rpl_filter;
Rpl_filter* binlog_filter;

struct system_variables global_system_variables;
struct system_variables max_system_variables;
struct system_status_var global_status_var;

MY_TMPDIR mysql_tmpdir_list;
MY_BITMAP temp_pool;

CHARSET_INFO *system_charset_info, *files_charset_info ;
CHARSET_INFO *national_charset_info, *table_alias_charset;
CHARSET_INFO *character_set_filesystem;

MY_LOCALE *my_default_lc_time_names;

SHOW_COMP_OPTION have_ssl, have_symlink, have_dlopen, have_query_cache;
SHOW_COMP_OPTION have_geometry, have_rtree_keys;
SHOW_COMP_OPTION have_crypt, have_compress;
SHOW_COMP_OPTION have_community_features;

/* Thread specific variables */

pthread_key(MEM_ROOT**,THR_MALLOC);
pthread_key(THD*, THR_THD);
pthread_mutex_t LOCK_mysql_create_db, LOCK_Acl, LOCK_open, LOCK_thread_count,
		LOCK_mapped_file, LOCK_status, LOCK_global_read_lock,
		LOCK_error_log, LOCK_uuid_generator,
		LOCK_delayed_insert, LOCK_delayed_status, LOCK_delayed_create,
		LOCK_crypt, LOCK_bytes_sent, LOCK_bytes_received,
	        LOCK_global_system_variables,
		LOCK_user_conn, LOCK_slave_list, LOCK_active_mi,
                LOCK_connection_count;
/**
  The below lock protects access to two global server variables:
  max_prepared_stmt_count and prepared_stmt_count. These variables
  set the limit and hold the current total number of prepared statements
  in the server, respectively. As PREPARE/DEALLOCATE rate in a loaded
  server may be fairly high, we need a dedicated lock.
*/
pthread_mutex_t LOCK_prepared_stmt_count;
#ifdef HAVE_OPENSSL
pthread_mutex_t LOCK_des_key_file;
#endif
rw_lock_t	LOCK_grant, LOCK_sys_init_connect, LOCK_sys_init_slave;
rw_lock_t	LOCK_system_variables_hash;
pthread_cond_t COND_refresh, COND_thread_count, COND_global_read_lock;
pthread_t signal_thread;
pthread_attr_t connection_attrib;
pthread_mutex_t  LOCK_server_started;
pthread_cond_t  COND_server_started;

int mysqld_server_started= 0;

File_parser_dummy_hook file_parser_dummy_hook;

/* replication parameters, if master_host is not NULL, we are a slave */
uint master_port= MYSQL_PORT, master_connect_retry = 60;
uint report_port= MYSQL_PORT;
ulong master_retry_count=0;
char *master_user, *master_password, *master_host, *master_info_file;
char *relay_log_info_file, *report_user, *report_password, *report_host;
char *opt_relay_logname = 0, *opt_relaylog_index_name=0;
my_bool master_ssl;
char *master_ssl_key, *master_ssl_cert;
char *master_ssl_ca, *master_ssl_capath, *master_ssl_cipher;
char *opt_logname, *opt_slow_logname;

/* Static variables */

static bool kill_in_progress, segfaulted;
#ifdef HAVE_STACK_TRACE_ON_SEGV
static my_bool opt_do_pstack;
#endif /* HAVE_STACK_TRACE_ON_SEGV */
static my_bool opt_bootstrap, opt_myisam_log;
static int cleanup_done;
static ulong opt_specialflag, opt_myisam_block_size;
static char *opt_update_logname, *opt_binlog_index_name;
static char *opt_tc_heuristic_recover;
static char *mysql_home_ptr, *pidfile_name_ptr;
static int defaults_argc;
static char **defaults_argv;
static char *opt_bin_logname;

int orig_argc;
char **orig_argv;

static my_socket unix_sock,ip_sock;
struct rand_struct sql_rand; ///< used by sql_class.cc:THD::THD()

#ifndef EMBEDDED_LIBRARY
struct passwd *user_info;
static pthread_t select_thread;
static uint thr_kill_signal;
#endif

/* OS specific variables */

#ifdef __WIN__
#undef	 getpid
#include <process.h>

static pthread_cond_t COND_handler_count;
static uint handler_count;
static bool start_mode=0, use_opt_args;
static int opt_argc;
static char **opt_argv;

#if !defined(EMBEDDED_LIBRARY)
static HANDLE hEventShutdown;
static char shutdown_event_name[40];
#include "nt_servc.h"
static	 NTService  Service;	      ///< Service object for WinNT
#endif /* EMBEDDED_LIBRARY */
#endif /* __WIN__ */

#ifdef __NT__
static char pipe_name[512];
static SECURITY_ATTRIBUTES saPipeSecurity;
static SECURITY_DESCRIPTOR sdPipeDescriptor;
static HANDLE hPipe = INVALID_HANDLE_VALUE;
#endif

#ifndef EMBEDDED_LIBRARY
bool mysqld_embedded=0;
#else
bool mysqld_embedded=1;
#endif

static my_bool plugins_are_initialized= FALSE;

#ifndef DBUG_OFF
static const char* default_dbug_option;
#endif
#ifdef HAVE_LIBWRAP
const char *libwrapName= NULL;
int allow_severity = LOG_INFO;
int deny_severity = LOG_WARNING;
#endif
#ifdef HAVE_QUERY_CACHE
static ulong query_cache_limit= 0;
ulong query_cache_min_res_unit= QUERY_CACHE_MIN_RESULT_DATA_SIZE;
Query_cache query_cache;
#endif
#ifdef HAVE_SMEM
char *shared_memory_base_name= default_shared_memory_base_name;
my_bool opt_enable_shared_memory;
HANDLE smem_event_connect_request= 0;
#endif

scheduler_functions thread_scheduler;

#define SSL_VARS_NOT_STATIC
#include "sslopt-vars.h"
#ifdef HAVE_OPENSSL
#include <openssl/crypto.h>
#ifndef HAVE_YASSL
typedef struct CRYPTO_dynlock_value
{
  rw_lock_t lock;
} openssl_lock_t;

static openssl_lock_t *openssl_stdlocks;
static openssl_lock_t *openssl_dynlock_create(const char *, int);
static void openssl_dynlock_destroy(openssl_lock_t *, const char *, int);
static void openssl_lock_function(int, int, const char *, int);
static void openssl_lock(int, openssl_lock_t *, const char *, int);
static unsigned long openssl_id_function();
#endif
char *des_key_file;
struct st_VioSSLFd *ssl_acceptor_fd;
#endif /* HAVE_OPENSSL */

/**
  Number of currently active user connections. The variable is protected by
  LOCK_connection_count.
*/
uint connection_count= 0;

/* Function declarations */

pthread_handler_t signal_hand(void *arg);
static int mysql_init_variables(void);
static int get_options(int *argc,char **argv);
extern "C" my_bool mysqld_get_one_option(int, const struct my_option *, char *);
static void set_server_version(void);
static int init_thread_environment();
static char *get_relative_path(const char *path);
static int fix_paths(void);
pthread_handler_t handle_connections_sockets(void *arg);
pthread_handler_t kill_server_thread(void *arg);
static void bootstrap(FILE *file);
static bool read_init_file(char *file_name);
#ifdef __NT__
pthread_handler_t handle_connections_namedpipes(void *arg);
#endif
#ifdef HAVE_SMEM
pthread_handler_t handle_connections_shared_memory(void *arg);
#endif
pthread_handler_t handle_slave(void *arg);
static ulong find_bit_type(const char *x, TYPELIB *bit_lib);
static ulong find_bit_type_or_exit(const char *x, TYPELIB *bit_lib,
                                   const char *option, int *error);
static void clean_up(bool print_message);
static int test_if_case_insensitive(const char *dir_name);

#ifndef EMBEDDED_LIBRARY
static void usage(void);
static void start_signal_handler(void);
static void close_server_sock();
static void clean_up_mutexes(void);
static void wait_for_signal_thread_to_end(void);
static void create_pid_file();
static void end_ssl();
#endif


#ifndef EMBEDDED_LIBRARY
/****************************************************************************
** Code to end mysqld
****************************************************************************/

static void close_connections(void)
{
#ifdef EXTRA_DEBUG
  int count=0;
#endif
  DBUG_ENTER("close_connections");

  /* Clear thread cache */
  kill_cached_threads++;
  flush_thread_cache();

  /* kill connection thread */
#if !defined(__WIN__) && !defined(__NETWARE__)
  DBUG_PRINT("quit", ("waiting for select thread: 0x%lx",
                      (ulong) select_thread));
  (void) pthread_mutex_lock(&LOCK_thread_count);

  while (select_thread_in_use)
  {
    struct timespec abstime;
    int error;
    LINT_INIT(error);
    DBUG_PRINT("info",("Waiting for select thread"));

#ifndef DONT_USE_THR_ALARM
    if (pthread_kill(select_thread, thr_client_alarm))
      break;					// allready dead
#endif
    set_timespec(abstime, 2);
    for (uint tmp=0 ; tmp < 10 && select_thread_in_use; tmp++)
    {
      error=pthread_cond_timedwait(&COND_thread_count,&LOCK_thread_count,
				   &abstime);
      if (error != EINTR)
	break;
    }
#ifdef EXTRA_DEBUG
    if (error != 0 && !count++)
      sql_print_error("Got error %d from pthread_cond_timedwait",error);
#endif
    close_server_sock();
  }
  (void) pthread_mutex_unlock(&LOCK_thread_count);
#endif /* __WIN__ */


  /* Abort listening to new connections */
  DBUG_PRINT("quit",("Closing sockets"));
  if (!opt_disable_networking )
  {
    if (my_socket_valid(ip_sock))
    {
      (void) my_shutdown(ip_sock, SHUT_RDWR);
      (void) my_socket_close(ip_sock);
      my_socket_invalidate(&ip_sock);
    }
  }
#ifdef __NT__
  if (hPipe != INVALID_HANDLE_VALUE && opt_enable_named_pipe)
  {
    HANDLE temp;
    DBUG_PRINT("quit", ("Closing named pipes") );

    /* Create connection to the handle named pipe handler to break the loop */
    if ((temp = CreateFile(pipe_name,
			   GENERIC_READ | GENERIC_WRITE,
			   0,
			   NULL,
			   OPEN_EXISTING,
			   0,
			   NULL )) != INVALID_HANDLE_VALUE)
    {
      WaitNamedPipe(pipe_name, 1000);
      DWORD dwMode = PIPE_READMODE_BYTE | PIPE_WAIT;
      SetNamedPipeHandleState(temp, &dwMode, NULL, NULL);
      CancelIo(temp);
      DisconnectNamedPipe(temp);
      CloseHandle(temp);
    }
  }
#endif
#ifdef HAVE_SYS_UN_H
  if (my_socket_valid(unix_sock))
  {
    (void) my_shutdown(unix_sock, SHUT_RDWR);
    (void) my_socket_close(unix_sock);
    (void) unlink(mysqld_unix_port);
    my_socket_invalidate(&unix_sock);
  }
#endif
  end_thr_alarm(0);			 // Abort old alarms.

  /*
    First signal all threads that it's time to die
    This will give the threads some time to gracefully abort their
    statements and inform their clients that the server is about to die.
  */

  THD *tmp;
  (void) pthread_mutex_lock(&LOCK_thread_count); // For unlink from list

  I_List_iterator<THD> it(threads);
  while ((tmp=it++))
  {
    DBUG_PRINT("quit",("Informing thread %ld that it's time to die",
		       tmp->thread_id));
    /* We skip slave threads & scheduler on this first loop through. */
    if (tmp->slave_thread)
      continue;

    tmp->killed= THD::KILL_CONNECTION;
    thread_scheduler.post_kill_notification(tmp);
    if (tmp->mysys_var)
    {
      tmp->mysys_var->abort=1;
      pthread_mutex_lock(&tmp->mysys_var->mutex);
      if (tmp->mysys_var->current_cond)
      {
	pthread_mutex_lock(tmp->mysys_var->current_mutex);
	pthread_cond_broadcast(tmp->mysys_var->current_cond);
	pthread_mutex_unlock(tmp->mysys_var->current_mutex);
      }
      pthread_mutex_unlock(&tmp->mysys_var->mutex);
    }
  }
  (void) pthread_mutex_unlock(&LOCK_thread_count); // For unlink from list

  Events::deinit();
  end_slave();

  if (thread_count)
    sleep(2);					// Give threads time to die

  /*
    Force remaining threads to die by closing the connection to the client
    This will ensure that threads that are waiting for a command from the
    client on a blocking read call are aborted.
  */

  for (;;)
  {
    DBUG_PRINT("quit",("Locking LOCK_thread_count"));
    (void) pthread_mutex_lock(&LOCK_thread_count); // For unlink from list
    if (!(tmp=threads.get()))
    {
      DBUG_PRINT("quit",("Unlocking LOCK_thread_count"));
      (void) pthread_mutex_unlock(&LOCK_thread_count);
      break;
    }
#ifndef __bsdi__				// Bug in BSDI kernel
    if (tmp->vio_ok())
    {
      if (global_system_variables.log_warnings)
        sql_print_warning(ER(ER_FORCING_CLOSE),my_progname,
                          tmp->thread_id,
                          (tmp->main_security_ctx.user ?
                           tmp->main_security_ctx.user : ""));
      close_connection(tmp,0,0);
    }
#endif
    DBUG_PRINT("quit",("Unlocking LOCK_thread_count"));
    (void) pthread_mutex_unlock(&LOCK_thread_count);
  }
  /* All threads has now been aborted */
  DBUG_PRINT("quit",("Waiting for threads to die (count=%u)",thread_count));
  (void) pthread_mutex_lock(&LOCK_thread_count);
  while (thread_count)
  {
    (void) pthread_cond_wait(&COND_thread_count,&LOCK_thread_count);
    DBUG_PRINT("quit",("One thread died (count=%u)",thread_count));
  }
  (void) pthread_mutex_unlock(&LOCK_thread_count);

  close_active_mi();
  DBUG_PRINT("quit",("close_connections thread"));
  DBUG_VOID_RETURN;
}


static void close_server_sock()
{
#ifdef HAVE_CLOSE_SERVER_SOCK
  DBUG_ENTER("close_server_sock");
  my_socket tmp_sock;
  tmp_sock=ip_sock;
  if (my_socket_valid(tmp_sock))
  {
    my_socket_invalidate(&ip_sock);
    DBUG_PRINT("info",("calling shutdown on TCP/IP socket"));
    VOID(my_shutdown(tmp_sock, SHUT_RDWR));
#if defined(__NETWARE__)
    /*
      The following code is disabled for normal systems as it causes MySQL
      to hang on AIX 4.3 during shutdown
    */
    DBUG_PRINT("info",("calling closesocket on TCP/IP socket"));
    VOID(my_socket_close(tmp_sock));
#endif
  }
  tmp_sock=unix_sock;
  if (my_socket_valid(tmp_sock))
  {
    my_socket_invalidate(&unix_sock);
    DBUG_PRINT("info",("calling shutdown on unix socket"));
    VOID(my_shutdown(tmp_sock, SHUT_RDWR));
#if defined(__NETWARE__)
    /*
      The following code is disabled for normal systems as it may cause MySQL
      to hang on AIX 4.3 during shutdown
    */
    DBUG_PRINT("info",("calling closesocket on unix/IP socket"));
    VOID(my_socket_close(tmp_sock));
#endif
    VOID(unlink(mysqld_unix_port));
  }
  DBUG_VOID_RETURN;
#endif
}

#endif /*EMBEDDED_LIBRARY*/


void kill_mysql(void)
{
  DBUG_ENTER("kill_mysql");

#if defined(SIGNALS_DONT_BREAK_READ) && !defined(EMBEDDED_LIBRARY)
  abort_loop=1;					// Break connection loops
  close_server_sock();				// Force accept to wake up
#endif

#if defined(__WIN__)
#if !defined(EMBEDDED_LIBRARY)
  {
    if (!SetEvent(hEventShutdown))
    {
      DBUG_PRINT("error",("Got error: %ld from SetEvent",GetLastError()));
    }
    /*
      or:
      HANDLE hEvent=OpenEvent(0, FALSE, "MySqlShutdown");
      SetEvent(hEventShutdown);
      CloseHandle(hEvent);
    */
  }
#endif
#elif defined(HAVE_PTHREAD_KILL)
  if (pthread_kill(signal_thread, MYSQL_KILL_SIGNAL))
  {
    DBUG_PRINT("error",("Got error %d from pthread_kill",errno)); /* purecov: inspected */
  }
#elif !defined(SIGNALS_DONT_BREAK_READ)
  kill(current_pid, MYSQL_KILL_SIGNAL);
#endif
  DBUG_PRINT("quit",("After pthread_kill"));
  shutdown_in_progress=1;			// Safety if kill didn't work
#ifdef SIGNALS_DONT_BREAK_READ
  if (!kill_in_progress)
  {
    pthread_t tmp;
    abort_loop=1;
    if (pthread_create(&tmp,&connection_attrib, kill_server_thread,
			   (void*) 0))
      sql_print_error("Can't create thread to kill server");
  }
#endif
  DBUG_VOID_RETURN;
}

/**
  Force server down. Kill all connections and threads and exit.

  @param  sig_ptr       Signal number that caused kill_server to be called.

  @note
    A signal number of 0 mean that the function was not called
    from a signal handler and there is thus no signal to block
    or stop, we just want to kill the server.
*/

#if defined(__NETWARE__)
extern "C" void kill_server(int sig_ptr)
#define RETURN_FROM_KILL_SERVER DBUG_VOID_RETURN
#elif !defined(__WIN__)
static void *kill_server(void *sig_ptr)
#define RETURN_FROM_KILL_SERVER DBUG_RETURN(0)
#else
static void __cdecl kill_server(int sig_ptr)
#define RETURN_FROM_KILL_SERVER DBUG_VOID_RETURN
#endif
{
  DBUG_ENTER("kill_server");
#ifndef EMBEDDED_LIBRARY
  int sig=(int) (long) sig_ptr;			// This is passed a int
  // if there is a signal during the kill in progress, ignore the other
  if (kill_in_progress)				// Safety
    RETURN_FROM_KILL_SERVER;
  kill_in_progress=TRUE;
  abort_loop=1;					// This should be set
  if (sig != 0) // 0 is not a valid signal number
    my_sigset(sig, SIG_IGN);                    /* purify inspected */
  if (sig == MYSQL_KILL_SIGNAL || sig == 0)
    sql_print_information(ER(ER_NORMAL_SHUTDOWN),my_progname);
  else
    sql_print_error(ER(ER_GOT_SIGNAL),my_progname,sig); /* purecov: inspected */

#if defined(HAVE_SMEM) && defined(__WIN__)    
  /*    
   Send event to smem_event_connect_request for aborting    
   */    
  if (!SetEvent(smem_event_connect_request))    
  {      
	  DBUG_PRINT("error",
		("Got error: %ld from SetEvent of smem_event_connect_request",
		 GetLastError()));    
  }
#endif  
  
  close_connections();
  if (sig != MYSQL_KILL_SIGNAL &&
      sig != 0)
    unireg_abort(1);				/* purecov: inspected */
  else
    unireg_end();

  /* purecov: begin deadcode */
#ifdef __NETWARE__
  if (!event_flag)
    pthread_join(select_thread, NULL);		// wait for main thread
#endif /* __NETWARE__ */

  my_thread_end();
  pthread_exit(0);
  /* purecov: end */

#endif /* EMBEDDED_LIBRARY */
  RETURN_FROM_KILL_SERVER;
}


#if defined(USE_ONE_SIGNAL_HAND) || (defined(__NETWARE__) && defined(SIGNALS_DONT_BREAK_READ))
pthread_handler_t kill_server_thread(void *arg __attribute__((unused)))
{
  my_thread_init();				// Initialize new thread
  kill_server(0);
  /* purecov: begin deadcode */
  my_thread_end();
  pthread_exit(0);
  return 0;
  /* purecov: end */
}
#endif


extern "C" sig_handler print_signal_warning(int sig)
{
  if (global_system_variables.log_warnings)
    sql_print_warning("Got signal %d from thread %ld", sig,my_thread_id());
#ifdef DONT_REMEMBER_SIGNAL
  my_sigset(sig,print_signal_warning);		/* int. thread system calls */
#endif
#if !defined(__WIN__) && !defined(__NETWARE__)
  if (sig == SIGALRM)
    alarm(2);					/* reschedule alarm */
#endif
}

#ifndef EMBEDDED_LIBRARY

/**
  cleanup all memory and end program nicely.

    If SIGNALS_DONT_BREAK_READ is defined, this function is called
    by the main thread. To get MySQL to shut down nicely in this case
    (Mac OS X) we have to call exit() instead if pthread_exit().

  @note
    This function never returns.
*/
void unireg_end(void)
{
  clean_up(1);
  my_thread_end();
#if defined(SIGNALS_DONT_BREAK_READ) && !defined(__NETWARE__)
  exit(0);
#else
  pthread_exit(0);				// Exit is in main thread
#endif
}

extern "C" void unireg_abort(int exit_code)
{
  DBUG_ENTER("unireg_abort");

  if (opt_help)
    usage();
  if (exit_code)
    sql_print_error("Aborting\n");
  clean_up(!opt_help && (exit_code || !opt_bootstrap)); /* purecov: inspected */
  DBUG_PRINT("quit",("done with cleanup in unireg_abort"));
  wait_for_signal_thread_to_end();
  clean_up_mutexes();
  my_end(opt_endinfo ? MY_CHECK_ERROR | MY_GIVE_INFO : 0);
  exit(exit_code); /* purecov: inspected */
}

#endif /*EMBEDDED_LIBRARY*/


void clean_up(bool print_message)
{
  DBUG_PRINT("exit",("clean_up"));
  if (cleanup_done++)
    return; /* purecov: inspected */

  stop_handle_manager();
  release_ddl_log();

  /*
    make sure that handlers finish up
    what they have that is dependent on the binlog
  */
  ha_binlog_end(current_thd);

  logger.cleanup_base();

  injector::free_instance();
  mysql_bin_log.cleanup();

#ifdef HAVE_REPLICATION
  if (use_slave_mask)
    bitmap_free(&slave_error_mask);
#endif
  my_tz_free();
  my_database_names_free();
#ifndef NO_EMBEDDED_ACCESS_CHECKS
  servers_free(1);
  acl_free(1);
  grant_free();
#endif
  query_cache_destroy();
  table_cache_free();
  table_def_free();
  hostname_cache_free();
  item_user_lock_free();
  lex_free();				/* Free some memory */
  item_create_cleanup();
  set_var_free();
  free_charsets();
  if (!opt_noacl)
  {
#ifdef HAVE_DLOPEN
    udf_free();
#endif
  }
  plugin_shutdown();
  ha_end();
  if (tc_log)
    tc_log->close();
  xid_cache_free();
  delete_elements(&key_caches, (void (*)(const char*, uchar*)) free_key_cache);
  multi_keycache_free();
  free_status_vars();
  end_thr_alarm(1);			/* Free allocated memory */
  my_free_open_file_info();
  my_free((char*) global_system_variables.date_format,
	  MYF(MY_ALLOW_ZERO_PTR));
  my_free((char*) global_system_variables.time_format,
	  MYF(MY_ALLOW_ZERO_PTR));
  my_free((char*) global_system_variables.datetime_format,
	  MYF(MY_ALLOW_ZERO_PTR));
  if (defaults_argv)
    free_defaults(defaults_argv);
  my_free(sys_init_connect.value, MYF(MY_ALLOW_ZERO_PTR));
  my_free(sys_init_slave.value, MYF(MY_ALLOW_ZERO_PTR));
  my_free(sys_var_general_log_path.value, MYF(MY_ALLOW_ZERO_PTR));
  my_free(sys_var_slow_log_path.value, MYF(MY_ALLOW_ZERO_PTR));
  free_tmpdir(&mysql_tmpdir_list);
#ifdef HAVE_REPLICATION
  my_free(slave_load_tmpdir,MYF(MY_ALLOW_ZERO_PTR));
#endif
  x_free(opt_bin_logname);
  x_free(opt_relay_logname);
  x_free(opt_secure_file_priv);
  bitmap_free(&temp_pool);
  free_max_user_conn();
#ifdef HAVE_REPLICATION
  end_slave_list();
#endif
  delete binlog_filter;
  delete rpl_filter;
#ifndef EMBEDDED_LIBRARY
  end_ssl();
#endif
  vio_end();
#ifdef USE_REGEX
  my_regex_end();
#endif

#if !defined(EMBEDDED_LIBRARY)
  if (!opt_bootstrap)
    (void) my_delete(pidfile_name,MYF(0));	// This may not always exist
#endif
  if (print_message && errmesg && server_start_time)
    sql_print_information(ER(ER_SHUTDOWN_COMPLETE),my_progname);
  thread_scheduler.end();
  finish_client_errs();
  my_free((uchar*) my_error_unregister(ER_ERROR_FIRST, ER_ERROR_LAST),
          MYF(MY_WME | MY_FAE | MY_ALLOW_ZERO_PTR));
  DBUG_PRINT("quit", ("Error messages freed"));
  /* Tell main we are ready */
  logger.cleanup_end();
  (void) pthread_mutex_lock(&LOCK_thread_count);
  DBUG_PRINT("quit", ("got thread count lock"));
  ready_to_exit=1;
  /* do the broadcast inside the lock to ensure that my_end() is not called */
  (void) pthread_cond_broadcast(&COND_thread_count);
  (void) pthread_mutex_unlock(&LOCK_thread_count);

  /*
    The following lines may never be executed as the main thread may have
    killed us
  */
  DBUG_PRINT("quit", ("done with cleanup"));
} /* clean_up */


#ifndef EMBEDDED_LIBRARY

/**
  This is mainly needed when running with purify, but it's still nice to
  know that all child threads have died when mysqld exits.
*/
static void wait_for_signal_thread_to_end()
{
#ifndef __NETWARE__
  uint i;
  /*
    Wait up to 10 seconds for signal thread to die. We use this mainly to
    avoid getting warnings that my_thread_end has not been called
  */
  for (i= 0 ; i < 100 && signal_thread_in_use; i++)
  {
    if (pthread_kill(signal_thread, MYSQL_KILL_SIGNAL) != ESRCH)
      break;
    my_sleep(100);				// Give it time to die
  }
#endif
}


static void clean_up_mutexes()
{
  (void) pthread_mutex_destroy(&LOCK_mysql_create_db);
  (void) pthread_mutex_destroy(&LOCK_lock_db);
  (void) pthread_mutex_destroy(&LOCK_Acl);
  (void) rwlock_destroy(&LOCK_grant);
  (void) pthread_mutex_destroy(&LOCK_open);
  (void) pthread_mutex_destroy(&LOCK_thread_count);
  (void) pthread_mutex_destroy(&LOCK_mapped_file);
  (void) pthread_mutex_destroy(&LOCK_status);
  (void) pthread_mutex_destroy(&LOCK_error_log);
  (void) pthread_mutex_destroy(&LOCK_delayed_insert);
  (void) pthread_mutex_destroy(&LOCK_delayed_status);
  (void) pthread_mutex_destroy(&LOCK_delayed_create);
  (void) pthread_mutex_destroy(&LOCK_manager);
  (void) pthread_mutex_destroy(&LOCK_crypt);
  (void) pthread_mutex_destroy(&LOCK_bytes_sent);
  (void) pthread_mutex_destroy(&LOCK_bytes_received);
  (void) pthread_mutex_destroy(&LOCK_user_conn);
  (void) pthread_mutex_destroy(&LOCK_connection_count);
  Events::destroy_mutexes();
#ifdef HAVE_OPENSSL
  (void) pthread_mutex_destroy(&LOCK_des_key_file);
#ifndef HAVE_YASSL
  for (int i= 0; i < CRYPTO_num_locks(); ++i)
    (void) rwlock_destroy(&openssl_stdlocks[i].lock);
  OPENSSL_free(openssl_stdlocks);
#endif
#endif
#ifdef HAVE_REPLICATION
  (void) pthread_mutex_destroy(&LOCK_rpl_status);
  (void) pthread_cond_destroy(&COND_rpl_status);
#endif
  (void) pthread_mutex_destroy(&LOCK_active_mi);
  (void) rwlock_destroy(&LOCK_sys_init_connect);
  (void) rwlock_destroy(&LOCK_sys_init_slave);
  (void) pthread_mutex_destroy(&LOCK_global_system_variables);
  (void) rwlock_destroy(&LOCK_system_variables_hash);
  (void) pthread_mutex_destroy(&LOCK_global_read_lock);
  (void) pthread_mutex_destroy(&LOCK_uuid_generator);
  (void) pthread_mutex_destroy(&LOCK_prepared_stmt_count);
  (void) pthread_cond_destroy(&COND_thread_count);
  (void) pthread_cond_destroy(&COND_refresh);
  (void) pthread_cond_destroy(&COND_global_read_lock);
  (void) pthread_cond_destroy(&COND_thread_cache);
  (void) pthread_cond_destroy(&COND_flush_thread_cache);
  (void) pthread_cond_destroy(&COND_manager);
}

#endif /*EMBEDDED_LIBRARY*/


/****************************************************************************
** Init IP and UNIX socket
****************************************************************************/

#ifndef EMBEDDED_LIBRARY
static void set_ports()
{
  char	*env;
  if (!mysqld_port && !opt_disable_networking)
  {					// Get port if not from commandline
    mysqld_port= MYSQL_PORT;

    /*
      if builder specifically requested a default port, use that
      (even if it coincides with our factory default).
      only if they didn't do we check /etc/services (and, failing
      on that, fall back to the factory default of 3306).
      either default can be overridden by the environment variable
      MYSQL_TCP_PORT, which in turn can be overridden with command
      line options.
    */

#if MYSQL_PORT_DEFAULT == 0
    struct  servent *serv_ptr;
    if ((serv_ptr= getservbyname("mysql", "tcp")))
      mysqld_port= ntohs((u_short) serv_ptr->s_port); /* purecov: inspected */
#endif
    if ((env = getenv("MYSQL_TCP_PORT")))
      mysqld_port= (uint) atoi(env);		/* purecov: inspected */
  }
  if (!mysqld_unix_port)
  {
#ifdef __WIN__
    mysqld_unix_port= (char*) MYSQL_NAMEDPIPE;
#else
    mysqld_unix_port= (char*) MYSQL_UNIX_ADDR;
#endif
    if ((env = getenv("MYSQL_UNIX_PORT")))
      mysqld_unix_port= env;			/* purecov: inspected */
  }
}

/* Change to run as another user if started with --user */

static struct passwd *check_user(const char *user)
{
#if !defined(__WIN__) && !defined(__NETWARE__)
  struct passwd *tmp_user_info;
  uid_t user_id= geteuid();

  // Don't bother if we aren't superuser
  if (user_id)
  {
    if (user)
    {
      /* Don't give a warning, if real user is same as given with --user */
      /* purecov: begin tested */
      tmp_user_info= getpwnam(user);
      if ((!tmp_user_info || user_id != tmp_user_info->pw_uid) &&
	  global_system_variables.log_warnings)
        sql_print_warning(
                    "One can only use the --user switch if running as root\n");
      /* purecov: end */
    }
    return NULL;
  }
  if (!user)
  {
    if (!opt_bootstrap)
    {
      sql_print_error("Fatal error: Please read \"Security\" section of the manual to find out how to run mysqld as root!\n");
      unireg_abort(1);
    }
    return NULL;
  }
  /* purecov: begin tested */
  if (!strcmp(user,"root"))
    return NULL;                        // Avoid problem with dynamic libraries

  if (!(tmp_user_info= getpwnam(user)))
  {
    // Allow a numeric uid to be used
    const char *pos;
    for (pos= user; my_isdigit(mysqld_charset,*pos); pos++) ;
    if (*pos)                                   // Not numeric id
      goto err;
    if (!(tmp_user_info= getpwuid(atoi(user))))
      goto err;
  }
  return tmp_user_info;
  /* purecov: end */

err:
  sql_print_error("Fatal error: Can't change to run as user '%s' ;  Please check that the user exists!\n",user);
  unireg_abort(1);

#ifdef PR_SET_DUMPABLE
  if (test_flags & TEST_CORE_ON_SIGNAL)
  {
    /* inform kernel that process is dumpable */
    (void) prctl(PR_SET_DUMPABLE, 1);
  }
#endif

#endif
  return NULL;
}

static void set_user(const char *user, struct passwd *user_info_arg)
{
  /* purecov: begin tested */
#if !defined(__WIN__) && !defined(__NETWARE__)
  DBUG_ASSERT(user_info_arg != 0);
#ifdef HAVE_INITGROUPS
  /*
    We can get a SIGSEGV when calling initgroups() on some systems when NSS
    is configured to use LDAP and the server is statically linked.  We set
    calling_initgroups as a flag to the SIGSEGV handler that is then used to
    output a specific message to help the user resolve this problem.
  */
  calling_initgroups= TRUE;
  initgroups((char*) user, user_info_arg->pw_gid);
  calling_initgroups= FALSE;
#endif
  if (setgid(user_info_arg->pw_gid) == -1)
  {
    sql_perror("setgid");
    unireg_abort(1);
  }
  if (setuid(user_info_arg->pw_uid) == -1)
  {
    sql_perror("setuid");
    unireg_abort(1);
  }
#endif
  /* purecov: end */
}


static void set_effective_user(struct passwd *user_info_arg)
{
#if !defined(__WIN__) && !defined(__NETWARE__)
  DBUG_ASSERT(user_info_arg != 0);
  if (setregid((gid_t)-1, user_info_arg->pw_gid) == -1)
  {
    sql_perror("setregid");
    unireg_abort(1);
  }
  if (setreuid((uid_t)-1, user_info_arg->pw_uid) == -1)
  {
    sql_perror("setreuid");
    unireg_abort(1);
  }
#endif
}


/** Change root user if started with @c --chroot . */
static void set_root(const char *path)
{
#if !defined(__WIN__) && !defined(__NETWARE__)
  if (chroot(path) == -1)
  {
    sql_perror("chroot");
    unireg_abort(1);
  }
  my_setwd("/", MYF(0));
#endif
}

static void network_init(void)
{
#ifdef HAVE_SYS_UN_H
  struct sockaddr_un	UNIXaddr;
#endif
  int   ret;
  uint  waited;
  uint  this_wait;
  uint  retry;
  char  port_buf[NI_MAXSERV];
  DBUG_ENTER("network_init");
  LINT_INIT(ret);

  if (thread_scheduler.init())
    unireg_abort(1);			/* purecov: inspected */

  set_ports();

  if (mysqld_port != 0 && !opt_disable_networking && !opt_bootstrap)
  {
    struct addrinfo *addrlist, *addr;
    struct addrinfo hints;
    int error;  
    DBUG_PRINT("general",("IP Socket is %d",mysqld_port));

    bzero(&hints, sizeof (hints));
    hints.ai_flags = AI_PASSIVE;
    hints.ai_socktype = SOCK_STREAM;
    hints.ai_family= AF_UNSPEC;

    my_snprintf(port_buf, NI_MAXSERV, "%d", mysqld_port);
    error= getaddrinfo(my_bind_addr_str, port_buf, &hints, &addrlist);
    if (error != 0)
    {
      DBUG_PRINT("error",("Got error: %d from getaddrinfo()", error));
      sql_perror(ER(ER_IPSOCK_ERROR));		/* purecov: tested */
      unireg_abort(1);				/* purecov: tested */
    }

    for (addr = addrlist; addr != NULL; addr = addr->ai_next)
    {
      ip_sock= my_socket_create(addr->ai_family, addr->ai_socktype,
                                addr->ai_protocol);
      if (my_socket_valid(ip_sock))
        break;
    }

    if (!my_socket_valid(ip_sock))
    {
      DBUG_PRINT("error",("Got error: %d from socket()",socket_errno));
      sql_perror(ER(ER_IPSOCK_ERROR));		/* purecov: tested */
      unireg_abort(1);				/* purecov: tested */
    }

#ifndef __WIN__
    /*
      We should not use SO_REUSEADDR on windows as this would enable a
      user to open two mysqld servers with the same TCP/IP port.
    */
    my_socket_reuseaddr(ip_sock, true);
#endif /* __WIN__ */
#ifdef IPV6_V6ONLY
     /*
       For interoperability with older clients, IPv6 socket should
       listen on both IPv6 and IPv4 wildcard addresses.
       Turn off IPV6_V6ONLY option.
     */
    if (addr->ai_family == AF_INET6)
    {
      int enable= 0;
      DBUG_PRINT("info",("Clearing IPV6_ONLY socket option"));
      my_setsockopt(ip_sock, IPPROTO_IPV6, IPV6_V6ONLY,
                    &enable, sizeof(enable));
    }
#endif
    /*
      Sometimes the port is not released fast enough when stopping and
      restarting the server. This happens quite often with the test suite
      on busy Linux systems. Retry to bind the address at these intervals:
      Sleep intervals: 1, 2, 4,  6,  9, 13, 17, 22, ...
      Retry at second: 1, 3, 7, 13, 22, 35, 52, 74, ...
      Limit the sequence by mysqld_port_timeout (set --port-open-timeout=#).
    */
    for (waited= 0, retry= 1; ; retry++, waited+= this_wait)
    {
      if (((ret= my_bind(ip_sock, addr->ai_addr, addr->ai_addrlen)) >= 0 ) ||
          (socket_errno != SOCKET_EADDRINUSE) ||
          (waited >= mysqld_port_timeout))
        break;
      sql_print_information("Retrying bind on TCP/IP port %u", mysqld_port);
      this_wait= retry * retry / 3 + 1;
      sleep(this_wait);
    }
    freeaddrinfo(addrlist);
    if (ret < 0)
    {
      DBUG_PRINT("error",("Got error: %d from bind",socket_errno));
      sql_perror("Can't start server: Bind on TCP/IP port");
      sql_print_error("Do you already have another mysqld server running on port: %d ?",mysqld_port);
      unireg_abort(1);
    }
    if (my_listen(ip_sock,(int) back_log) < 0)
    {
      sql_perror("Can't start server: listen() on TCP/IP port");
      sql_print_error("listen() on TCP/IP failed with error %d",
		      socket_errno);
      unireg_abort(1);
    }
  }

#ifdef __NT__
  /* create named pipe */
  if (Service.IsNT() && mysqld_unix_port[0] && !opt_bootstrap &&
      opt_enable_named_pipe)
  {
    
    strxnmov(pipe_name, sizeof(pipe_name)-1, "\\\\.\\pipe\\",
	     mysqld_unix_port, NullS);
    bzero((char*) &saPipeSecurity, sizeof(saPipeSecurity));
    bzero((char*) &sdPipeDescriptor, sizeof(sdPipeDescriptor));
    if (!InitializeSecurityDescriptor(&sdPipeDescriptor,
				      SECURITY_DESCRIPTOR_REVISION))
    {
      sql_perror("Can't start server : Initialize security descriptor");
      unireg_abort(1);
    }
    if (!SetSecurityDescriptorDacl(&sdPipeDescriptor, TRUE, NULL, FALSE))
    {
      sql_perror("Can't start server : Set security descriptor");
      unireg_abort(1);
    }
    saPipeSecurity.nLength = sizeof(SECURITY_ATTRIBUTES);
    saPipeSecurity.lpSecurityDescriptor = &sdPipeDescriptor;
    saPipeSecurity.bInheritHandle = FALSE;
    if ((hPipe= CreateNamedPipe(pipe_name,
				PIPE_ACCESS_DUPLEX,
				PIPE_TYPE_BYTE |
				PIPE_READMODE_BYTE |
				PIPE_WAIT,
				PIPE_UNLIMITED_INSTANCES,
				(int) global_system_variables.net_buffer_length,
				(int) global_system_variables.net_buffer_length,
				NMPWAIT_USE_DEFAULT_WAIT,
				&saPipeSecurity)) == INVALID_HANDLE_VALUE)
      {
	LPVOID lpMsgBuf;
	int error=GetLastError();
	FormatMessage(FORMAT_MESSAGE_ALLOCATE_BUFFER |
		      FORMAT_MESSAGE_FROM_SYSTEM,
		      NULL, error, MAKELANGID(LANG_NEUTRAL, SUBLANG_DEFAULT),
		      (LPTSTR) &lpMsgBuf, 0, NULL );
	sql_perror((char *)lpMsgBuf);
	LocalFree(lpMsgBuf);
	unireg_abort(1);
      }
  }
#endif

#if defined(HAVE_SYS_UN_H)
  /*
  ** Create the UNIX socket
  */
  if (mysqld_unix_port[0] && !opt_bootstrap)
  {
    DBUG_PRINT("general",("UNIX Socket is %s",mysqld_unix_port));

    if (strlen(mysqld_unix_port) > (sizeof(UNIXaddr.sun_path) - 1))
    {
      sql_print_error("The socket file path is too long (> %u): %s",
                      (uint) sizeof(UNIXaddr.sun_path) - 1, mysqld_unix_port);
      unireg_abort(1);
    }
    unix_sock= my_socket_create(AF_UNIX, SOCK_STREAM, 0);
    if (!my_socket_valid(unix_sock))
    {
      sql_perror("Can't start server : UNIX Socket "); /* purecov: inspected */
      unireg_abort(1);				/* purecov: inspected */
    }
    bzero((char*) &UNIXaddr, sizeof(UNIXaddr));
    UNIXaddr.sun_family = AF_UNIX;
    strmov(UNIXaddr.sun_path, mysqld_unix_port);
    (void) unlink(mysqld_unix_port);
    my_socket_reuseaddr(unix_sock, true);
    umask(0);
    if (my_bind(unix_sock, my_reinterpret_cast(struct sockaddr *) (&UNIXaddr),
	     sizeof(UNIXaddr)) < 0)
    {
      sql_perror("Can't start server : Bind on unix socket"); /* purecov: tested */
      sql_print_error("Do you already have another mysqld server running on socket: %s ?",mysqld_unix_port);
      unireg_abort(1);					/* purecov: tested */
    }
    umask(((~my_umask) & 0666));
#if defined(S_IFSOCK) && defined(SECURE_SOCKETS)
    (void) chmod(mysqld_unix_port,S_IFSOCK);	/* Fix solaris 2.6 bug */
#endif
    if (my_listen(unix_sock,(int) back_log) < 0)
      sql_print_warning("listen() on Unix socket failed with error %d",
		      socket_errno);
  }
#endif
  DBUG_PRINT("info",("server started"));
  DBUG_VOID_RETURN;
}

#endif /*!EMBEDDED_LIBRARY*/


#ifndef EMBEDDED_LIBRARY
/**
  Close a connection.

  @param thd		Thread handle
  @param errcode	Error code to print to console
  @param lock	        1 if we have have to lock LOCK_thread_count

  @note
    For the connection that is doing shutdown, this is called twice
*/
void close_connection(THD *thd, uint errcode, bool lock)
{
  st_vio *vio;
  DBUG_ENTER("close_connection");
  DBUG_PRINT("enter",("fd: %s  error: '%s'",
		      thd->net.vio ? vio_description(thd->net.vio) :
		      "(not connected)",
		      errcode ? ER(errcode) : ""));
  if (lock)
    (void) pthread_mutex_lock(&LOCK_thread_count);
  thd->killed= THD::KILL_CONNECTION;
  if ((vio= thd->net.vio) != 0)
  {
    if (errcode)
      net_send_error(thd, errcode, ER(errcode)); /* purecov: inspected */
    vio_close(vio);			/* vio is freed in delete thd */
  }
  if (lock)
    (void) pthread_mutex_unlock(&LOCK_thread_count);
  DBUG_VOID_RETURN;
}
#endif /* EMBEDDED_LIBRARY */


/** Called when a thread is aborted. */
/* ARGSUSED */
extern "C" sig_handler end_thread_signal(int sig __attribute__((unused)))
{
  THD *thd=current_thd;
  DBUG_ENTER("end_thread_signal");
  if (thd && ! thd->bootstrap)
  {
    statistic_increment(killed_threads, &LOCK_status);
    thread_scheduler.end_thread(thd,0);		/* purecov: inspected */
  }
  DBUG_VOID_RETURN;				/* purecov: deadcode */
}


/*
  Unlink thd from global list of available connections and free thd

  SYNOPSIS
    unlink_thd()
    thd		 Thread handler

  NOTES
    LOCK_thread_count is locked and left locked
*/

void unlink_thd(THD *thd)
{
  DBUG_ENTER("unlink_thd");
  DBUG_PRINT("enter", ("thd: 0x%lx", (long) thd));
  thd->cleanup();

  pthread_mutex_lock(&LOCK_connection_count);
  --connection_count;
  pthread_mutex_unlock(&LOCK_connection_count);

  (void) pthread_mutex_lock(&LOCK_thread_count);
  thread_count--;
  delete thd;
  DBUG_VOID_RETURN;
}


/*
  Store thread in cache for reuse by new connections

  SYNOPSIS
    cache_thread()

  NOTES
    LOCK_thread_count has to be locked

  RETURN
    0  Thread was not put in cache
    1  Thread is to be reused by new connection.
       (ie, caller should return, not abort with pthread_exit())
*/


static bool cache_thread()
{
  safe_mutex_assert_owner(&LOCK_thread_count);
  if (cached_thread_count < thread_cache_size &&
      ! abort_loop && !kill_cached_threads)
  {
    /* Don't kill the thread, just put it in cache for reuse */
    DBUG_PRINT("info", ("Adding thread to cache"));
    cached_thread_count++;
    while (!abort_loop && ! wake_thread && ! kill_cached_threads)
      (void) pthread_cond_wait(&COND_thread_cache, &LOCK_thread_count);
    cached_thread_count--;
    if (kill_cached_threads)
      pthread_cond_signal(&COND_flush_thread_cache);
    if (wake_thread)
    {
      THD *thd;
      wake_thread--;
      thd= thread_cache.get();
      thd->thread_stack= (char*) &thd;          // For store_globals
      (void) thd->store_globals();
      /*
        THD::mysys_var::abort is associated with physical thread rather
        than with THD object. So we need to reset this flag before using
        this thread for handling of new THD object/connection.
      */
      thd->mysys_var->abort= 0;
      thd->thr_create_utime= my_micro_time();
      threads.append(thd);
      return(1);
    }
  }
  return(0);
}


/*
  End thread for the current connection

  SYNOPSIS
    one_thread_per_connection_end()
    thd		  Thread handler
    put_in_cache  Store thread in cache, if there is room in it
                  Normally this is true in all cases except when we got
                  out of resources initializing the current thread

  NOTES
    If thread is cached, we will wait until thread is scheduled to be
    reused and then we will return.
    If thread is not cached, we end the thread.

  RETURN
    0    Signal to handle_one_connection to reuse connection
*/

bool one_thread_per_connection_end(THD *thd, bool put_in_cache)
{
  DBUG_ENTER("one_thread_per_connection_end");
  unlink_thd(thd);
  if (put_in_cache)
    put_in_cache= cache_thread();
  pthread_mutex_unlock(&LOCK_thread_count);
  if (put_in_cache)
    DBUG_RETURN(0);                             // Thread is reused

  /* It's safe to broadcast outside a lock (COND... is not deleted here) */
  DBUG_PRINT("signal", ("Broadcasting COND_thread_count"));
  my_thread_end();
  (void) pthread_cond_broadcast(&COND_thread_count);

  pthread_exit(0);
  DBUG_RETURN(0);                               // Impossible
}


void flush_thread_cache()
{
  (void) pthread_mutex_lock(&LOCK_thread_count);
  kill_cached_threads++;
  while (cached_thread_count)
  {
    pthread_cond_broadcast(&COND_thread_cache);
    pthread_cond_wait(&COND_flush_thread_cache,&LOCK_thread_count);
  }
  kill_cached_threads--;
  (void) pthread_mutex_unlock(&LOCK_thread_count);
}


#ifdef THREAD_SPECIFIC_SIGPIPE
/**
  Aborts a thread nicely. Comes here on SIGPIPE.

  @todo
    One should have to fix that thr_alarm know about this thread too.
*/
extern "C" sig_handler abort_thread(int sig __attribute__((unused)))
{
  THD *thd=current_thd;
  DBUG_ENTER("abort_thread");
  if (thd)
    thd->killed= THD::KILL_CONNECTION;
  DBUG_VOID_RETURN;
}
#endif


/******************************************************************************
  Setup a signal thread with handles all signals.
  Because Linux doesn't support schemas use a mutex to check that
  the signal thread is ready before continuing
******************************************************************************/

#if defined(__WIN__)


/*
  On Windows, we use native SetConsoleCtrlHandler for handle events like Ctrl-C
  with graceful shutdown.
  Also, we do not use signal(), but SetUnhandledExceptionFilter instead - as it
  provides possibility to pass the exception to just-in-time debugger, collect
  dumps and potentially also the exception and thread context used to output
  callstack.
*/

static BOOL WINAPI console_event_handler( DWORD type ) 
{
  DBUG_ENTER("console_event_handler");
#ifndef EMBEDDED_LIBRARY
  if(type == CTRL_C_EVENT)
  {
     /*
       Do not shutdown before startup is finished and shutdown
       thread is initialized. Otherwise there is a race condition 
       between main thread doing initialization and CTRL-C thread doing
       cleanup, which can result into crash.
     */
#ifndef EMBEDDED_LIBRARY
     if(hEventShutdown)
       kill_mysql();
     else
#endif
       sql_print_warning("CTRL-C ignored during startup");
     DBUG_RETURN(TRUE);
  }
#endif
  DBUG_RETURN(FALSE);
}


/*
  In Visual Studio 2005 and later, default SIGABRT handler will overwrite
  any unhandled exception filter set by the application  and will try to
  call JIT debugger. This is not what we want, this we calling __debugbreak
  to stop in debugger, if process is being debugged or to generate 
  EXCEPTION_BREAKPOINT and then handle_segfault will do its magic.
*/

#if (_MSC_VER >= 1400)
static void my_sigabrt_handler(int sig)
{
  __debugbreak();
}
#endif /*_MSC_VER >=1400 */

void win_install_sigabrt_handler(void)
{
#if (_MSC_VER >=1400)
  /*abort() should not override our exception filter*/
  _set_abort_behavior(0,_CALL_REPORTFAULT);
  signal(SIGABRT,my_sigabrt_handler);
#endif /* _MSC_VER >=1400 */
}

#ifdef DEBUG_UNHANDLED_EXCEPTION_FILTER
#define DEBUGGER_ATTACH_TIMEOUT 120
/*
  Wait for debugger to attach and break into debugger. If debugger is not attached,
  resume after timeout.
*/
static void wait_for_debugger(int timeout_sec)
{
   if(!IsDebuggerPresent())
   {
     int i;
     printf("Waiting for debugger to attach, pid=%u\n",GetCurrentProcessId());
     fflush(stdout);
     for(i= 0; i < timeout_sec; i++)
     {
       Sleep(1000);
       if(IsDebuggerPresent())
       {
         /* Break into debugger */
         __debugbreak();
         return;
       }
     }
     printf("pid=%u, debugger not attached after %d seconds, resuming\n",GetCurrentProcessId(),
       timeout_sec);
     fflush(stdout);
   }
}
#endif /* DEBUG_UNHANDLED_EXCEPTION_FILTER */

LONG WINAPI my_unhandler_exception_filter(EXCEPTION_POINTERS *ex_pointers)
{
   static BOOL first_time= TRUE;
   if(!first_time)
   {
     /*
       This routine can be called twice, typically
       when detaching in JIT debugger.
       Return EXCEPTION_EXECUTE_HANDLER to terminate process.
     */
     return EXCEPTION_EXECUTE_HANDLER;
   }
   first_time= FALSE;
#ifdef DEBUG_UNHANDLED_EXCEPTION_FILTER
   /*
    Unfortunately there is no clean way to debug unhandled exception filters,
    as debugger does not stop there(also documented in MSDN) 
    To overcome, one could put a MessageBox, but this will not work in service.
    Better solution is to print error message and sleep some minutes 
    until debugger is attached
  */
  wait_for_debugger(DEBUGGER_ATTACH_TIMEOUT);
#endif /* DEBUG_UNHANDLED_EXCEPTION_FILTER */
  __try
  {
    my_set_exception_pointers(ex_pointers);
    handle_segfault(ex_pointers->ExceptionRecord->ExceptionCode);
  }
  __except(EXCEPTION_EXECUTE_HANDLER)
  {
    DWORD written;
    const char msg[] = "Got exception in exception handler!\n";
    WriteFile(GetStdHandle(STD_OUTPUT_HANDLE),msg, sizeof(msg)-1, 
      &written,NULL);
  }
  /*
    Return EXCEPTION_CONTINUE_SEARCH to give JIT debugger
    (drwtsn32 or vsjitdebugger) possibility to attach,
    if JIT debugger is configured.
    Windows Error reporting might generate a dump here.
  */
  return EXCEPTION_CONTINUE_SEARCH;
}


static void init_signals(void)
{
  win_install_sigabrt_handler();
  if(opt_console)
    SetConsoleCtrlHandler(console_event_handler,TRUE);
  else
  {
    /* Avoid MessageBox()es*/
   _CrtSetReportMode(_CRT_WARN, _CRTDBG_MODE_FILE);
   _CrtSetReportFile(_CRT_WARN, _CRTDBG_FILE_STDERR);
   _CrtSetReportMode(_CRT_ERROR, _CRTDBG_MODE_FILE);
   _CrtSetReportFile(_CRT_ERROR, _CRTDBG_FILE_STDERR);
   _CrtSetReportMode(_CRT_ASSERT, _CRTDBG_MODE_FILE);
   _CrtSetReportFile(_CRT_ASSERT, _CRTDBG_FILE_STDERR);

   /*
     Do not use SEM_NOGPFAULTERRORBOX in the following SetErrorMode (),
     because it would prevent JIT debugger and Windows error reporting
     from working. We need WER or JIT-debugging, since our own unhandled
     exception filter is not guaranteed to work in all situation
     (like heap corruption or stack overflow)
   */
   SetErrorMode(SetErrorMode(0)|SEM_FAILCRITICALERRORS|SEM_NOOPENFILEERRORBOX);
  }
  SetUnhandledExceptionFilter(my_unhandler_exception_filter);
}


static void start_signal_handler(void)
{
#ifndef EMBEDDED_LIBRARY
  // Save vm id of this process
  if (!opt_bootstrap)
    create_pid_file();
#endif /* EMBEDDED_LIBRARY */
}


static void check_data_home(const char *path)
{}


#elif defined(__NETWARE__)

/// down server event callback.
void mysql_down_server_cb(void *, void *)
{
  event_flag= TRUE;
  kill_server(0);
}


/// destroy callback resources.
void mysql_cb_destroy(void *)
{
  UnRegisterEventNotification(eh);  // cleanup down event notification
  NX_UNWRAP_INTERFACE(ref);
  /* Deregister NSS volume deactivation event */
  NX_UNWRAP_INTERFACE(refneb);
  if (neb_consumer_id)
    UnRegisterConsumer(neb_consumer_id, NULL);
}


/// initialize callbacks.
void mysql_cb_init()
{
  // register for down server event
  void *handle = getnlmhandle();
  rtag_t rt= AllocateResourceTag(handle, "MySQL Down Server Callback",
                                 EventSignature);
  NX_WRAP_INTERFACE((void *)mysql_down_server_cb, 2, (void **)&ref);
  eh= RegisterForEventNotification(rt, EVENT_PRE_DOWN_SERVER,
                                   EVENT_PRIORITY_APPLICATION,
                                   NULL, ref, NULL);

  /*
    Register for volume deactivation event
    Wrap the callback function, as it is called by non-LibC thread
  */
  (void *) NX_WRAP_INTERFACE(neb_event_callback, 1, &refneb);
  registerwithneb();

  NXVmRegisterExitHandler(mysql_cb_destroy, NULL);  // clean-up
}


/** To get the name of the NetWare volume having MySQL data folder. */
static void getvolumename()
{
  char *p;
  /*
    We assume that data path is already set.
    If not it won't come here. Terminate after volume name
  */
  if ((p= strchr(mysql_real_data_home, ':')))
    strmake(datavolname, mysql_real_data_home,
            (uint) (p - mysql_real_data_home));
}


/**
  Registering with NEB for NSS Volume Deactivation event.
*/

static void registerwithneb()
{

  ConsumerRegistrationInfo reg_info;
    
  /* Clear NEB registration structure */
  bzero((char*) &reg_info, sizeof(struct ConsumerRegistrationInfo));

  /* Fill the NEB consumer information structure */
  reg_info.CRIVersion= 1;  	            // NEB version
  /* NEB Consumer name */
  reg_info.CRIConsumerName= (BYTE *) "MySQL Database Server";
  /* Event of interest */
  reg_info.CRIEventName= (BYTE *) "NSS.ChangeVolState.Enter";
  reg_info.CRIUserParameter= NULL;	    // Consumer Info
  reg_info.CRIEventFlags= 0;	            // Event flags
  /* Consumer NLM handle */
  reg_info.CRIOwnerID= (LoadDefinitionStructure *)getnlmhandle();
  reg_info.CRIConsumerESR= NULL;	    // No consumer ESR required
  reg_info.CRISecurityToken= 0;	            // No security token for the event
  reg_info.CRIConsumerFlags= 0;             // SMP_ENABLED_BIT;	
  reg_info.CRIFilterName= 0;	            // No event filtering
  reg_info.CRIFilterDataLength= 0;          // No filtering data
  reg_info.CRIFilterData= 0;	            // No filtering data
  /* Callback function for the event */
  (void *)reg_info.CRIConsumerCallback= (void *) refneb;
  reg_info.CRIOrder= 0;	                    // Event callback order
  reg_info.CRIConsumerType= CHECK_CONSUMER; // Consumer type

  /* Register for the event with NEB */
  if (RegisterConsumer(&reg_info))
  {
    consoleprintf("Failed to register for NSS Volume Deactivation event \n");
    return;
  }
  /* This ID is required for deregistration */
  neb_consumer_id= reg_info.CRIConsumerID;

  /* Get MySQL data volume name, stored in global variable datavolname */
  getvolumename();

  /*
    Get the NSS volume ID of the MySQL Data volume.
    Volume ID is stored in a global variable
  */
  getvolumeID((BYTE*) datavolname);	
}


/**
  Callback for NSS Volume Deactivation event.
*/

ulong neb_event_callback(struct EventBlock *eblock)
{
  EventChangeVolStateEnter_s *voldata;
  extern bool nw_panic;

  voldata= (EventChangeVolStateEnter_s *)eblock->EBEventData;

  /* Deactivation of a volume */
  if ((voldata->oldState == zVOLSTATE_ACTIVE &&
       voldata->newState == zVOLSTATE_DEACTIVE ||
       voldata->newState == zVOLSTATE_MAINTENANCE))
  {
    /*
      Ensure that we bring down MySQL server only for MySQL data
      volume deactivation
    */
    if (!memcmp(&voldata->volID, &datavolid, sizeof(VolumeID_t)))
    {
      consoleprintf("MySQL data volume is deactivated, shutting down MySQL Server \n");
      event_flag= TRUE;
      nw_panic = TRUE;
      event_flag= TRUE;
      kill_server(0);
    }
  }
  return 0;
}


#define ADMIN_VOL_PATH					"_ADMIN:/Volumes/"

/**
  Function to get NSS volume ID of the MySQL data.
*/
static void getvolumeID(BYTE *volumeName)
{
  char path[zMAX_FULL_NAME];
  Key_t rootKey= 0, fileKey= 0;
  QUAD getInfoMask;
  zInfo_s info;
  STATUS status;

  /* Get the root key */
  if ((status= zRootKey(0, &rootKey)) != zOK)
  {
    consoleprintf("\nGetNSSVolumeProperties - Failed to get root key, status: %d\n.", (int) status);
    goto exit;
  }

  /*
    Get the file key. This is the key to the volume object in the
    NSS admin volumes directory.
  */

  strxmov(path, (const char *) ADMIN_VOL_PATH, (const char *) volumeName,
          NullS);
  if ((status= zOpen(rootKey, zNSS_TASK, zNSPACE_LONG|zMODE_UTF8, 
                     (BYTE *) path, zRR_READ_ACCESS, &fileKey)) != zOK)
  {
    consoleprintf("\nGetNSSVolumeProperties - Failed to get file, status: %d\n.", (int) status);
    goto exit;
  }

  getInfoMask= zGET_IDS | zGET_VOLUME_INFO ;
  if ((status= zGetInfo(fileKey, getInfoMask, sizeof(info), 
                        zINFO_VERSION_A, &info)) != zOK)
  {
    consoleprintf("\nGetNSSVolumeProperties - Failed in zGetInfo, status: %d\n.", (int) status);
    goto exit;
  }

  /* Copy the data to global variable */
  datavolid.timeLow= info.vol.volumeID.timeLow;
  datavolid.timeMid= info.vol.volumeID.timeMid;
  datavolid.timeHighAndVersion= info.vol.volumeID.timeHighAndVersion;
  datavolid.clockSeqHighAndReserved= info.vol.volumeID.clockSeqHighAndReserved;
  datavolid.clockSeqLow= info.vol.volumeID.clockSeqLow;
  /* This is guranteed to be 6-byte length (but sizeof() would be better) */
  memcpy(datavolid.node, info.vol.volumeID.node, (unsigned int) 6);

exit:
  if (rootKey)
    zClose(rootKey);
  if (fileKey)
    zClose(fileKey);
}


static void init_signals(void)
{
  int signals[] = {SIGINT,SIGILL,SIGFPE,SIGSEGV,SIGTERM,SIGABRT};

  for (uint i=0 ; i < sizeof(signals)/sizeof(int) ; i++)
    signal(signals[i], kill_server);
  mysql_cb_init();  // initialize callbacks

}


static void start_signal_handler(void)
{
  // Save vm id of this process
  if (!opt_bootstrap)
    create_pid_file();
  // no signal handler
}


/**
  Warn if the data is on a Traditional volume.

  @note
    Already done by mysqld_safe
*/

static void check_data_home(const char *path)
{
}

#endif /*__WIN__ || __NETWARE */

#ifdef HAVE_LINUXTHREADS
#define UNSAFE_DEFAULT_LINUX_THREADS 200
#endif


#if BACKTRACE_DEMANGLE
#include <cxxabi.h>
extern "C" char *my_demangle(const char *mangled_name, int *status)
{
  return abi::__cxa_demangle(mangled_name, NULL, NULL, status);
}
#endif


extern "C" sig_handler handle_segfault(int sig)
{
  time_t curr_time;
  struct tm tm;
  THD *thd=current_thd;

  /*
    Strictly speaking, one needs a mutex here
    but since we have got SIGSEGV already, things are a mess
    so not having the mutex is not as bad as possibly using a buggy
    mutex - so we keep things simple
  */
  if (segfaulted)
  {
    fprintf(stderr, "Fatal " SIGNAL_FMT " while backtracing\n", sig);
    exit(1);
  }

  segfaulted = 1;

  curr_time= my_time(0);
  localtime_r(&curr_time, &tm);

  fprintf(stderr,"\
%02d%02d%02d %2d:%02d:%02d - mysqld got " SIGNAL_FMT " ;\n\
This could be because you hit a bug. It is also possible that this binary\n\
or one of the libraries it was linked against is corrupt, improperly built,\n\
or misconfigured. This error can also be caused by malfunctioning hardware.\n",
          tm.tm_year % 100, tm.tm_mon+1, tm.tm_mday,
          tm.tm_hour, tm.tm_min, tm.tm_sec,
	  sig);
  fprintf(stderr, "\
We will try our best to scrape up some info that will hopefully help diagnose\n\
the problem, but since we have already crashed, something is definitely wrong\n\
and this may fail.\n\n");
  fprintf(stderr, "key_buffer_size=%lu\n",
          (ulong) dflt_key_cache->key_cache_mem_size);
  fprintf(stderr, "read_buffer_size=%ld\n", (long) global_system_variables.read_buff_size);
  fprintf(stderr, "max_used_connections=%lu\n", max_used_connections);
  fprintf(stderr, "max_threads=%u\n", thread_scheduler.max_threads);
  fprintf(stderr, "threads_connected=%u\n", thread_count);
  fprintf(stderr, "It is possible that mysqld could use up to \n\
key_buffer_size + (read_buffer_size + sort_buffer_size)*max_threads = %lu K\n\
bytes of memory\n", ((ulong) dflt_key_cache->key_cache_mem_size +
		     (global_system_variables.read_buff_size +
		      global_system_variables.sortbuff_size) *
		     thread_scheduler.max_threads +
                     max_connections * sizeof(THD)) / 1024);
  fprintf(stderr, "Hope that's ok; if not, decrease some variables in the equation.\n\n");

#if defined(HAVE_LINUXTHREADS)
  if (sizeof(char*) == 4 && thread_count > UNSAFE_DEFAULT_LINUX_THREADS)
  {
    fprintf(stderr, "\
You seem to be running 32-bit Linux and have %d concurrent connections.\n\
If you have not changed STACK_SIZE in LinuxThreads and built the binary \n\
yourself, LinuxThreads is quite likely to steal a part of the global heap for\n\
the thread stack. Please read http://dev.mysql.com/doc/mysql/en/linux.html\n\n",
	    thread_count);
  }
#endif /* HAVE_LINUXTHREADS */

#ifdef HAVE_STACKTRACE
  if (!(test_flags & TEST_NO_STACKTRACE))
  {
    fprintf(stderr,"thd: 0x%lx\n",(long) thd);
    fprintf(stderr,"\
Attempting backtrace. You can use the following information to find out\n\
where mysqld died. If you see no messages after this, something went\n\
terribly wrong...\n");  
    my_print_stacktrace(thd ? (uchar*) thd->thread_stack : NULL,
                        my_thread_stack_size);
  }
  if (thd)
  {
    const char *kreason= "UNKNOWN";
    switch (thd->killed) {
    case THD::NOT_KILLED:
      kreason= "NOT_KILLED";
      break;
    case THD::KILL_BAD_DATA:
      kreason= "KILL_BAD_DATA";
      break;
    case THD::KILL_CONNECTION:
      kreason= "KILL_CONNECTION";
      break;
    case THD::KILL_QUERY:
      kreason= "KILL_QUERY";
      break;
    case THD::KILLED_NO_VALUE:
      kreason= "KILLED_NO_VALUE";
      break;
    }
    fprintf(stderr, "Trying to get some variables.\n\
Some pointers may be invalid and cause the dump to abort...\n");
    my_safe_print_str("thd->query", thd->query, 1024);
    fprintf(stderr, "thd->thread_id=%lu\n", (ulong) thd->thread_id);
    fprintf(stderr, "thd->killed=%s\n", kreason);
  }
  fprintf(stderr, "\
The manual page at http://dev.mysql.com/doc/mysql/en/crashing.html contains\n\
information that should help you find out what is causing the crash.\n");
  fflush(stderr);
#endif /* HAVE_STACKTRACE */

#ifdef HAVE_INITGROUPS
  if (calling_initgroups)
    fprintf(stderr, "\n\
This crash occured while the server was calling initgroups(). This is\n\
often due to the use of a mysqld that is statically linked against glibc\n\
and configured to use LDAP in /etc/nsswitch.conf. You will need to either\n\
upgrade to a version of glibc that does not have this problem (2.3.4 or\n\
later when used with nscd), disable LDAP in your nsswitch.conf, or use a\n\
mysqld that is not statically linked.\n");
#endif

#ifdef HAVE_NPTL
  if (thd_lib_detected == THD_LIB_LT && !getenv("LD_ASSUME_KERNEL"))
    fprintf(stderr,"\n\
You are running a statically-linked LinuxThreads binary on an NPTL system.\n\
This can result in crashes on some distributions due to LT/NPTL conflicts.\n\
You should either build a dynamically-linked binary, or force LinuxThreads\n\
to be used with the LD_ASSUME_KERNEL environment variable. Please consult\n\
the documentation for your distribution on how to do that.\n");
#endif
  
  if (locked_in_memory)
  {
    fprintf(stderr, "\n\
The \"--memlock\" argument, which was enabled, uses system calls that are\n\
unreliable and unstable on some operating systems and operating-system\n\
versions (notably, some versions of Linux).  This crash could be due to use\n\
of those buggy OS calls.  You should consider whether you really need the\n\
\"--memlock\" parameter and/or consult the OS distributer about \"mlockall\"\n\
bugs.\n");
  }

#ifdef HAVE_WRITE_CORE
  if (test_flags & TEST_CORE_ON_SIGNAL)
  {
    fprintf(stderr, "Writing a core file\n");
    fflush(stderr);
    my_write_core(sig);
  }
#endif

#ifndef __WIN__
  /* On Windows, do not terminate, but pass control to exception filter */
  exit(1);
#endif
}

#if !defined(__WIN__) && !defined(__NETWARE__)
#ifndef SA_RESETHAND
#define SA_RESETHAND 0
#endif
#ifndef SA_NODEFER
#define SA_NODEFER 0
#endif

#ifndef EMBEDDED_LIBRARY

static void init_signals(void)
{
  sigset_t set;
  struct sigaction sa;
  DBUG_ENTER("init_signals");

  my_sigset(THR_SERVER_ALARM,print_signal_warning); // Should never be called!

  if (!(test_flags & TEST_NO_STACKTRACE) || (test_flags & TEST_CORE_ON_SIGNAL))
  {
    sa.sa_flags = SA_RESETHAND | SA_NODEFER;
    sigemptyset(&sa.sa_mask);
    sigprocmask(SIG_SETMASK,&sa.sa_mask,NULL);

#ifdef HAVE_STACKTRACE
    my_init_stacktrace();
#endif
#if defined(__amiga__)
    sa.sa_handler=(void(*)())handle_segfault;
#else
    sa.sa_handler=handle_segfault;
#endif
    sigaction(SIGSEGV, &sa, NULL);
    sigaction(SIGABRT, &sa, NULL);
#ifdef SIGBUS
    sigaction(SIGBUS, &sa, NULL);
#endif
    sigaction(SIGILL, &sa, NULL);
    sigaction(SIGFPE, &sa, NULL);
  }

#ifdef HAVE_GETRLIMIT
  if (test_flags & TEST_CORE_ON_SIGNAL)
  {
    /* Change limits so that we will get a core file */
    STRUCT_RLIMIT rl;
    rl.rlim_cur = rl.rlim_max = RLIM_INFINITY;
    if (setrlimit(RLIMIT_CORE, &rl) && global_system_variables.log_warnings)
      sql_print_warning("setrlimit could not change the size of core files to 'infinity';  We may not be able to generate a core file on signals");
  }
#endif
  (void) sigemptyset(&set);
  my_sigset(SIGPIPE,SIG_IGN);
  sigaddset(&set,SIGPIPE);
#ifndef IGNORE_SIGHUP_SIGQUIT
  sigaddset(&set,SIGQUIT);
  sigaddset(&set,SIGHUP);
#endif
  sigaddset(&set,SIGTERM);

  /* Fix signals if blocked by parents (can happen on Mac OS X) */
  sigemptyset(&sa.sa_mask);
  sa.sa_flags = 0;
  sa.sa_handler = print_signal_warning;
  sigaction(SIGTERM, &sa, (struct sigaction*) 0);
  sa.sa_flags = 0;
  sa.sa_handler = print_signal_warning;
  sigaction(SIGHUP, &sa, (struct sigaction*) 0);
#ifdef SIGTSTP
  sigaddset(&set,SIGTSTP);
#endif
  if (thd_lib_detected != THD_LIB_LT)
    sigaddset(&set,THR_SERVER_ALARM);
  if (test_flags & TEST_SIGINT)
  {
    my_sigset(thr_kill_signal, end_thread_signal);
    // May be SIGINT
    sigdelset(&set, thr_kill_signal);
  }
  else
    sigaddset(&set,SIGINT);
  sigprocmask(SIG_SETMASK,&set,NULL);
  pthread_sigmask(SIG_SETMASK,&set,NULL);
  DBUG_VOID_RETURN;
}


static void start_signal_handler(void)
{
  int error;
  pthread_attr_t thr_attr;
  DBUG_ENTER("start_signal_handler");

  (void) pthread_attr_init(&thr_attr);
#if !defined(HAVE_DEC_3_2_THREADS)
  pthread_attr_setscope(&thr_attr,PTHREAD_SCOPE_SYSTEM);
  (void) pthread_attr_setdetachstate(&thr_attr,PTHREAD_CREATE_DETACHED);
  if (!(opt_specialflag & SPECIAL_NO_PRIOR))
    my_pthread_attr_setprio(&thr_attr,INTERRUPT_PRIOR);
#if defined(__ia64__) || defined(__ia64)
  /*
    Peculiar things with ia64 platforms - it seems we only have half the
    stack size in reality, so we have to double it here
  */
  pthread_attr_setstacksize(&thr_attr,my_thread_stack_size*2);
#else
  pthread_attr_setstacksize(&thr_attr,my_thread_stack_size);
#endif
#endif

  (void) pthread_mutex_lock(&LOCK_thread_count);
  if ((error=pthread_create(&signal_thread,&thr_attr,signal_hand,0)))
  {
    sql_print_error("Can't create interrupt-thread (error %d, errno: %d)",
		    error,errno);
    exit(1);
  }
  (void) pthread_cond_wait(&COND_thread_count,&LOCK_thread_count);
  pthread_mutex_unlock(&LOCK_thread_count);

  (void) pthread_attr_destroy(&thr_attr);
  DBUG_VOID_RETURN;
}


/** This threads handles all signals and alarms. */
/* ARGSUSED */
pthread_handler_t signal_hand(void *arg __attribute__((unused)))
{
  sigset_t set;
  int sig;
  my_thread_init();				// Init new thread
  DBUG_ENTER("signal_hand");
  signal_thread_in_use= 1;

  /*
    Setup alarm handler
    This should actually be '+ max_number_of_slaves' instead of +10,
    but the +10 should be quite safe.
  */
  init_thr_alarm(thread_scheduler.max_threads +
		 global_system_variables.max_insert_delayed_threads + 10);
  if (thd_lib_detected != THD_LIB_LT && (test_flags & TEST_SIGINT))
  {
    (void) sigemptyset(&set);			// Setup up SIGINT for debug
    (void) sigaddset(&set,SIGINT);		// For debugging
    (void) pthread_sigmask(SIG_UNBLOCK,&set,NULL);
  }
  (void) sigemptyset(&set);			// Setup up SIGINT for debug
#ifdef USE_ONE_SIGNAL_HAND
  (void) sigaddset(&set,THR_SERVER_ALARM);	// For alarms
#endif
#ifndef IGNORE_SIGHUP_SIGQUIT
  (void) sigaddset(&set,SIGQUIT);
  (void) sigaddset(&set,SIGHUP);
#endif
  (void) sigaddset(&set,SIGTERM);
  (void) sigaddset(&set,SIGTSTP);

  /* Save pid to this process (or thread on Linux) */
  if (!opt_bootstrap)
    create_pid_file();

#ifdef HAVE_STACK_TRACE_ON_SEGV
  if (opt_do_pstack)
  {
    sprintf(pstack_file_name,"mysqld-%lu-%%d-%%d.backtrace", (ulong)getpid());
    pstack_install_segv_action(pstack_file_name);
  }
#endif /* HAVE_STACK_TRACE_ON_SEGV */

  /*
    signal to start_signal_handler that we are ready
    This works by waiting for start_signal_handler to free mutex,
    after which we signal it that we are ready.
    At this pointer there is no other threads running, so there
    should not be any other pthread_cond_signal() calls.
  */
  (void) pthread_mutex_lock(&LOCK_thread_count);
  (void) pthread_mutex_unlock(&LOCK_thread_count);
  (void) pthread_cond_broadcast(&COND_thread_count);

  (void) pthread_sigmask(SIG_BLOCK,&set,NULL);
  for (;;)
  {
    int error;					// Used when debugging
    if (shutdown_in_progress && !abort_loop)
    {
      sig= SIGTERM;
      error=0;
    }
    else
      while ((error=my_sigwait(&set,&sig)) == EINTR) ;
    if (cleanup_done)
    {
      DBUG_PRINT("quit",("signal_handler: calling my_thread_end()"));
      my_thread_end();
      signal_thread_in_use= 0;
      pthread_exit(0);				// Safety
    }
    switch (sig) {
    case SIGTERM:
    case SIGQUIT:
    case SIGKILL:
#ifdef EXTRA_DEBUG
      sql_print_information("Got signal %d to shutdown mysqld",sig);
#endif
      /* switch to the old log message processing */
      logger.set_handlers(LOG_FILE, opt_slow_log ? LOG_FILE:LOG_NONE,
                          opt_log ? LOG_FILE:LOG_NONE);
      DBUG_PRINT("info",("Got signal: %d  abort_loop: %d",sig,abort_loop));
      if (!abort_loop)
      {
	abort_loop=1;				// mark abort for threads
#ifdef USE_ONE_SIGNAL_HAND
	pthread_t tmp;
	if (!(opt_specialflag & SPECIAL_NO_PRIOR))
	  my_pthread_attr_setprio(&connection_attrib,INTERRUPT_PRIOR);
	if (pthread_create(&tmp,&connection_attrib, kill_server_thread,
			   (void*) &sig))
	  sql_print_error("Can't create thread to kill server");
#else
	kill_server((void*) sig);	// MIT THREAD has a alarm thread
#endif
      }
      break;
    case SIGHUP:
      if (!abort_loop)
      {
        bool not_used;
	mysql_print_status();		// Print some debug info
	reload_acl_and_cache((THD*) 0,
			     (REFRESH_LOG | REFRESH_TABLES | REFRESH_FAST |
			      REFRESH_GRANT |
			      REFRESH_THREADS | REFRESH_HOSTS),
			     (TABLE_LIST*) 0, &not_used); // Flush logs
      }
      /* reenable logs after the options were reloaded */
      if (log_output_options & LOG_NONE)
      {
        logger.set_handlers(LOG_FILE,
                            opt_slow_log ? LOG_TABLE : LOG_NONE,
                            opt_log ? LOG_TABLE : LOG_NONE);
      }
      else
      {
        logger.set_handlers(LOG_FILE,
                            opt_slow_log ? log_output_options : LOG_NONE,
                            opt_log ? log_output_options : LOG_NONE);
      }
      break;
#ifdef USE_ONE_SIGNAL_HAND
    case THR_SERVER_ALARM:
      process_alarm(sig);			// Trigger alarms.
      break;
#endif
    default:
#ifdef EXTRA_DEBUG
      sql_print_warning("Got signal: %d  error: %d",sig,error); /* purecov: tested */
#endif
      break;					/* purecov: tested */
    }
  }
  return(0);					/* purecov: deadcode */
}

static void check_data_home(const char *path)
{}

#endif /*!EMBEDDED_LIBRARY*/
#endif	/* __WIN__*/


/**
  All global error messages are sent here where the first one is stored
  for the client.
*/
/* ARGSUSED */
extern "C" int my_message_sql(uint error, const char *str, myf MyFlags);

int my_message_sql(uint error, const char *str, myf MyFlags)
{
  THD *thd;
  DBUG_ENTER("my_message_sql");
  DBUG_PRINT("error", ("error: %u  message: '%s'", error, str));

  DBUG_ASSERT(str != NULL);
  /*
    An error should have a valid error number (!= 0), so it can be caught
    in stored procedures by SQL exception handlers.
    Calling my_error() with error == 0 is a bug.
    Remaining known places to fix:
    - storage/myisam/mi_create.c, my_printf_error()
    TODO:
    DBUG_ASSERT(error != 0);
  */

  if (error == 0)
  {
    /* At least, prevent new abuse ... */
    DBUG_ASSERT(strncmp(str, "MyISAM table", 12) == 0);
    error= ER_UNKNOWN_ERROR;
  }

  if ((thd= current_thd))
  {
    /*
      TODO: There are two exceptions mechanism (THD and sp_rcontext),
      this could be improved by having a common stack of handlers.
    */
    if (thd->handle_error(error, str,
                          MYSQL_ERROR::WARN_LEVEL_ERROR))
      DBUG_RETURN(0);

    thd->is_slave_error=  1; // needed to catch query errors during replication

    /*
      thd->lex->current_select == 0 if lex structure is not inited
      (not query command (COM_QUERY))
    */
    if (thd->lex->current_select &&
	thd->lex->current_select->no_error && !thd->is_fatal_error)
    {
      DBUG_PRINT("error",
                 ("Error converted to warning: current_select: no_error %d  "
                  "fatal_error: %d",
                  (thd->lex->current_select ?
                   thd->lex->current_select->no_error : 0),
                  (int) thd->is_fatal_error));
    }
    else
    {
      if (! thd->main_da.is_error())            // Return only first message
      {
        thd->main_da.set_error_status(thd, error, str);
      }
      query_cache_abort(&thd->net);
    }
    /*
      If a continue handler is found, the error message will be cleared
      by the stored procedures code.
    */
    if (thd->spcont &&
        ! (MyFlags & ME_NO_SP_HANDLER) &&
        thd->spcont->handle_error(error, MYSQL_ERROR::WARN_LEVEL_ERROR, thd))
    {
      /*
        Do not push any warnings, a handled error must be completely
        silenced.
      */
      DBUG_RETURN(0);
    }

    if (!thd->no_warnings_for_error &&
        !(MyFlags & ME_NO_WARNING_FOR_ERROR))
    {
      /*
        Suppress infinite recursion if there a memory allocation error
        inside push_warning.
      */
      thd->no_warnings_for_error= TRUE;
      push_warning(thd, MYSQL_ERROR::WARN_LEVEL_ERROR, error, str);
      thd->no_warnings_for_error= FALSE;
    }
  }
  if (!thd || MyFlags & ME_NOREFRESH)
    sql_print_error("%s: %s",my_progname,str); /* purecov: inspected */
  DBUG_RETURN(0);
}


#ifndef EMBEDDED_LIBRARY
extern "C" void *my_str_malloc_mysqld(size_t size);
extern "C" void my_str_free_mysqld(void *ptr);

void *my_str_malloc_mysqld(size_t size)
{
  return my_malloc(size, MYF(MY_FAE));
}


void my_str_free_mysqld(void *ptr)
{
  my_free((uchar*)ptr, MYF(MY_FAE));
}
#endif /* EMBEDDED_LIBRARY */


#ifdef __WIN__

pthread_handler_t handle_shutdown(void *arg)
{
  MSG msg;
  my_thread_init();

  /* this call should create the message queue for this thread */
  PeekMessage(&msg, NULL, 1, 65534,PM_NOREMOVE);
#if !defined(EMBEDDED_LIBRARY)
  if (WaitForSingleObject(hEventShutdown,INFINITE)==WAIT_OBJECT_0)
#endif /* EMBEDDED_LIBRARY */
     kill_server(MYSQL_KILL_SIGNAL);
  return 0;
}
#endif

const char *load_default_groups[]= {
#ifdef WITH_NDBCLUSTER_STORAGE_ENGINE
"mysql_cluster",
#endif
"mysqld","server", MYSQL_BASE_VERSION, 0, 0};

#if defined(__WIN__) && !defined(EMBEDDED_LIBRARY)
static const int load_default_groups_sz=
sizeof(load_default_groups)/sizeof(load_default_groups[0]);
#endif


/**
  Initialize one of the global date/time format variables.

  @param format_type		What kind of format should be supported
  @param var_ptr		Pointer to variable that should be updated

  @note
    The default value is taken from either opt_date_time_formats[] or
    the ISO format (ANSI SQL)

  @retval
    0 ok
  @retval
    1 error
*/

static bool init_global_datetime_format(timestamp_type format_type,
                                        DATE_TIME_FORMAT **var_ptr)
{
  /* Get command line option */
  const char *str= opt_date_time_formats[format_type];

  if (!str)					// No specified format
  {
    str= get_date_time_format_str(&known_date_time_formats[ISO_FORMAT],
				  format_type);
    /*
      Set the "command line" option to point to the generated string so
      that we can set global formats back to default
    */
    opt_date_time_formats[format_type]= str;
  }
  if (!(*var_ptr= date_time_format_make(format_type, str, strlen(str))))
  {
    fprintf(stderr, "Wrong date/time format specifier: %s\n", str);
    return 1;
  }
  return 0;
}

SHOW_VAR com_status_vars[]= {
  {"admin_commands",       (char*) offsetof(STATUS_VAR, com_other), SHOW_LONG_STATUS},
  {"assign_to_keycache",   (char*) offsetof(STATUS_VAR, com_stat[(uint) SQLCOM_ASSIGN_TO_KEYCACHE]), SHOW_LONG_STATUS},
  {"alter_db",             (char*) offsetof(STATUS_VAR, com_stat[(uint) SQLCOM_ALTER_DB]), SHOW_LONG_STATUS},
  {"alter_db_upgrade",     (char*) offsetof(STATUS_VAR, com_stat[(uint) SQLCOM_ALTER_DB_UPGRADE]), SHOW_LONG_STATUS},
  {"alter_event",          (char*) offsetof(STATUS_VAR, com_stat[(uint) SQLCOM_ALTER_EVENT]), SHOW_LONG_STATUS},
  {"alter_function",       (char*) offsetof(STATUS_VAR, com_stat[(uint) SQLCOM_ALTER_FUNCTION]), SHOW_LONG_STATUS},
  {"alter_procedure",      (char*) offsetof(STATUS_VAR, com_stat[(uint) SQLCOM_ALTER_PROCEDURE]), SHOW_LONG_STATUS},
  {"alter_server",         (char*) offsetof(STATUS_VAR, com_stat[(uint) SQLCOM_ALTER_SERVER]), SHOW_LONG_STATUS},
  {"alter_table",          (char*) offsetof(STATUS_VAR, com_stat[(uint) SQLCOM_ALTER_TABLE]), SHOW_LONG_STATUS},
  {"alter_tablespace",     (char*) offsetof(STATUS_VAR, com_stat[(uint) SQLCOM_ALTER_TABLESPACE]), SHOW_LONG_STATUS},
  {"analyze",              (char*) offsetof(STATUS_VAR, com_stat[(uint) SQLCOM_ANALYZE]), SHOW_LONG_STATUS},
  {"backup_table",         (char*) offsetof(STATUS_VAR, com_stat[(uint) SQLCOM_BACKUP_TABLE]), SHOW_LONG_STATUS},
  {"begin",                (char*) offsetof(STATUS_VAR, com_stat[(uint) SQLCOM_BEGIN]), SHOW_LONG_STATUS},
  {"binlog",               (char*) offsetof(STATUS_VAR, com_stat[(uint) SQLCOM_BINLOG_BASE64_EVENT]), SHOW_LONG_STATUS},
  {"call_procedure",       (char*) offsetof(STATUS_VAR, com_stat[(uint) SQLCOM_CALL]), SHOW_LONG_STATUS},
  {"change_db",            (char*) offsetof(STATUS_VAR, com_stat[(uint) SQLCOM_CHANGE_DB]), SHOW_LONG_STATUS},
  {"change_master",        (char*) offsetof(STATUS_VAR, com_stat[(uint) SQLCOM_CHANGE_MASTER]), SHOW_LONG_STATUS},
  {"check",                (char*) offsetof(STATUS_VAR, com_stat[(uint) SQLCOM_CHECK]), SHOW_LONG_STATUS},
  {"checksum",             (char*) offsetof(STATUS_VAR, com_stat[(uint) SQLCOM_CHECKSUM]), SHOW_LONG_STATUS},
  {"commit",               (char*) offsetof(STATUS_VAR, com_stat[(uint) SQLCOM_COMMIT]), SHOW_LONG_STATUS},
  {"create_db",            (char*) offsetof(STATUS_VAR, com_stat[(uint) SQLCOM_CREATE_DB]), SHOW_LONG_STATUS},
  {"create_event",         (char*) offsetof(STATUS_VAR, com_stat[(uint) SQLCOM_CREATE_EVENT]), SHOW_LONG_STATUS},
  {"create_function",      (char*) offsetof(STATUS_VAR, com_stat[(uint) SQLCOM_CREATE_SPFUNCTION]), SHOW_LONG_STATUS},
  {"create_index",         (char*) offsetof(STATUS_VAR, com_stat[(uint) SQLCOM_CREATE_INDEX]), SHOW_LONG_STATUS},
  {"create_procedure",     (char*) offsetof(STATUS_VAR, com_stat[(uint) SQLCOM_CREATE_PROCEDURE]), SHOW_LONG_STATUS},
  {"create_server",        (char*) offsetof(STATUS_VAR, com_stat[(uint) SQLCOM_CREATE_SERVER]), SHOW_LONG_STATUS},
  {"create_table",         (char*) offsetof(STATUS_VAR, com_stat[(uint) SQLCOM_CREATE_TABLE]), SHOW_LONG_STATUS},
  {"create_trigger",       (char*) offsetof(STATUS_VAR, com_stat[(uint) SQLCOM_CREATE_TRIGGER]), SHOW_LONG_STATUS},
  {"create_udf",           (char*) offsetof(STATUS_VAR, com_stat[(uint) SQLCOM_CREATE_FUNCTION]), SHOW_LONG_STATUS},
  {"create_user",          (char*) offsetof(STATUS_VAR, com_stat[(uint) SQLCOM_CREATE_USER]), SHOW_LONG_STATUS},
  {"create_view",          (char*) offsetof(STATUS_VAR, com_stat[(uint) SQLCOM_CREATE_VIEW]), SHOW_LONG_STATUS},
  {"dealloc_sql",          (char*) offsetof(STATUS_VAR, com_stat[(uint) SQLCOM_DEALLOCATE_PREPARE]), SHOW_LONG_STATUS},
  {"delete",               (char*) offsetof(STATUS_VAR, com_stat[(uint) SQLCOM_DELETE]), SHOW_LONG_STATUS},
  {"delete_multi",         (char*) offsetof(STATUS_VAR, com_stat[(uint) SQLCOM_DELETE_MULTI]), SHOW_LONG_STATUS},
  {"do",                   (char*) offsetof(STATUS_VAR, com_stat[(uint) SQLCOM_DO]), SHOW_LONG_STATUS},
  {"drop_db",              (char*) offsetof(STATUS_VAR, com_stat[(uint) SQLCOM_DROP_DB]), SHOW_LONG_STATUS},
  {"drop_event",           (char*) offsetof(STATUS_VAR, com_stat[(uint) SQLCOM_DROP_EVENT]), SHOW_LONG_STATUS},
  {"drop_function",        (char*) offsetof(STATUS_VAR, com_stat[(uint) SQLCOM_DROP_FUNCTION]), SHOW_LONG_STATUS},
  {"drop_index",           (char*) offsetof(STATUS_VAR, com_stat[(uint) SQLCOM_DROP_INDEX]), SHOW_LONG_STATUS},
  {"drop_procedure",       (char*) offsetof(STATUS_VAR, com_stat[(uint) SQLCOM_DROP_PROCEDURE]), SHOW_LONG_STATUS},
  {"drop_server",          (char*) offsetof(STATUS_VAR, com_stat[(uint) SQLCOM_DROP_SERVER]), SHOW_LONG_STATUS},
  {"drop_table",           (char*) offsetof(STATUS_VAR, com_stat[(uint) SQLCOM_DROP_TABLE]), SHOW_LONG_STATUS},
  {"drop_trigger",         (char*) offsetof(STATUS_VAR, com_stat[(uint) SQLCOM_DROP_TRIGGER]), SHOW_LONG_STATUS},
  {"drop_user",            (char*) offsetof(STATUS_VAR, com_stat[(uint) SQLCOM_DROP_USER]), SHOW_LONG_STATUS},
  {"drop_view",            (char*) offsetof(STATUS_VAR, com_stat[(uint) SQLCOM_DROP_VIEW]), SHOW_LONG_STATUS},
  {"empty_query",          (char*) offsetof(STATUS_VAR, com_stat[(uint) SQLCOM_EMPTY_QUERY]), SHOW_LONG_STATUS},
  {"execute_sql",          (char*) offsetof(STATUS_VAR, com_stat[(uint) SQLCOM_EXECUTE]), SHOW_LONG_STATUS},
  {"flush",                (char*) offsetof(STATUS_VAR, com_stat[(uint) SQLCOM_FLUSH]), SHOW_LONG_STATUS},
  {"grant",                (char*) offsetof(STATUS_VAR, com_stat[(uint) SQLCOM_GRANT]), SHOW_LONG_STATUS},
  {"ha_close",             (char*) offsetof(STATUS_VAR, com_stat[(uint) SQLCOM_HA_CLOSE]), SHOW_LONG_STATUS},
  {"ha_open",              (char*) offsetof(STATUS_VAR, com_stat[(uint) SQLCOM_HA_OPEN]), SHOW_LONG_STATUS},
  {"ha_read",              (char*) offsetof(STATUS_VAR, com_stat[(uint) SQLCOM_HA_READ]), SHOW_LONG_STATUS},
  {"help",                 (char*) offsetof(STATUS_VAR, com_stat[(uint) SQLCOM_HELP]), SHOW_LONG_STATUS},
  {"insert",               (char*) offsetof(STATUS_VAR, com_stat[(uint) SQLCOM_INSERT]), SHOW_LONG_STATUS},
  {"insert_select",        (char*) offsetof(STATUS_VAR, com_stat[(uint) SQLCOM_INSERT_SELECT]), SHOW_LONG_STATUS},
  {"install_plugin",       (char*) offsetof(STATUS_VAR, com_stat[(uint) SQLCOM_INSTALL_PLUGIN]), SHOW_LONG_STATUS},
  {"kill",                 (char*) offsetof(STATUS_VAR, com_stat[(uint) SQLCOM_KILL]), SHOW_LONG_STATUS},
  {"load",                 (char*) offsetof(STATUS_VAR, com_stat[(uint) SQLCOM_LOAD]), SHOW_LONG_STATUS},
  {"load_master_data",     (char*) offsetof(STATUS_VAR, com_stat[(uint) SQLCOM_LOAD_MASTER_DATA]), SHOW_LONG_STATUS},
  {"load_master_table",    (char*) offsetof(STATUS_VAR, com_stat[(uint) SQLCOM_LOAD_MASTER_TABLE]), SHOW_LONG_STATUS},
  {"lock_tables",          (char*) offsetof(STATUS_VAR, com_stat[(uint) SQLCOM_LOCK_TABLES]), SHOW_LONG_STATUS},
  {"optimize",             (char*) offsetof(STATUS_VAR, com_stat[(uint) SQLCOM_OPTIMIZE]), SHOW_LONG_STATUS},
  {"preload_keys",         (char*) offsetof(STATUS_VAR, com_stat[(uint) SQLCOM_PRELOAD_KEYS]), SHOW_LONG_STATUS},
  {"prepare_sql",          (char*) offsetof(STATUS_VAR, com_stat[(uint) SQLCOM_PREPARE]), SHOW_LONG_STATUS},
  {"purge",                (char*) offsetof(STATUS_VAR, com_stat[(uint) SQLCOM_PURGE]), SHOW_LONG_STATUS},
  {"purge_before_date",    (char*) offsetof(STATUS_VAR, com_stat[(uint) SQLCOM_PURGE_BEFORE]), SHOW_LONG_STATUS},
  {"release_savepoint",    (char*) offsetof(STATUS_VAR, com_stat[(uint) SQLCOM_RELEASE_SAVEPOINT]), SHOW_LONG_STATUS},
  {"rename_table",         (char*) offsetof(STATUS_VAR, com_stat[(uint) SQLCOM_RENAME_TABLE]), SHOW_LONG_STATUS},
  {"rename_user",          (char*) offsetof(STATUS_VAR, com_stat[(uint) SQLCOM_RENAME_USER]), SHOW_LONG_STATUS},
  {"repair",               (char*) offsetof(STATUS_VAR, com_stat[(uint) SQLCOM_REPAIR]), SHOW_LONG_STATUS},
  {"replace",              (char*) offsetof(STATUS_VAR, com_stat[(uint) SQLCOM_REPLACE]), SHOW_LONG_STATUS},
  {"replace_select",       (char*) offsetof(STATUS_VAR, com_stat[(uint) SQLCOM_REPLACE_SELECT]), SHOW_LONG_STATUS},
  {"reset",                (char*) offsetof(STATUS_VAR, com_stat[(uint) SQLCOM_RESET]), SHOW_LONG_STATUS},
  {"restore_table",        (char*) offsetof(STATUS_VAR, com_stat[(uint) SQLCOM_RESTORE_TABLE]), SHOW_LONG_STATUS},
  {"revoke",               (char*) offsetof(STATUS_VAR, com_stat[(uint) SQLCOM_REVOKE]), SHOW_LONG_STATUS},
  {"revoke_all",           (char*) offsetof(STATUS_VAR, com_stat[(uint) SQLCOM_REVOKE_ALL]), SHOW_LONG_STATUS},
  {"rollback",             (char*) offsetof(STATUS_VAR, com_stat[(uint) SQLCOM_ROLLBACK]), SHOW_LONG_STATUS},
  {"rollback_to_savepoint",(char*) offsetof(STATUS_VAR, com_stat[(uint) SQLCOM_ROLLBACK_TO_SAVEPOINT]), SHOW_LONG_STATUS},
  {"savepoint",            (char*) offsetof(STATUS_VAR, com_stat[(uint) SQLCOM_SAVEPOINT]), SHOW_LONG_STATUS},
  {"select",               (char*) offsetof(STATUS_VAR, com_stat[(uint) SQLCOM_SELECT]), SHOW_LONG_STATUS},
  {"set_option",           (char*) offsetof(STATUS_VAR, com_stat[(uint) SQLCOM_SET_OPTION]), SHOW_LONG_STATUS},
  {"show_authors",         (char*) offsetof(STATUS_VAR, com_stat[(uint) SQLCOM_SHOW_AUTHORS]), SHOW_LONG_STATUS},
  {"show_binlog_events",   (char*) offsetof(STATUS_VAR, com_stat[(uint) SQLCOM_SHOW_BINLOG_EVENTS]), SHOW_LONG_STATUS},
  {"show_binlogs",         (char*) offsetof(STATUS_VAR, com_stat[(uint) SQLCOM_SHOW_BINLOGS]), SHOW_LONG_STATUS},
  {"show_charsets",        (char*) offsetof(STATUS_VAR, com_stat[(uint) SQLCOM_SHOW_CHARSETS]), SHOW_LONG_STATUS},
  {"show_collations",      (char*) offsetof(STATUS_VAR, com_stat[(uint) SQLCOM_SHOW_COLLATIONS]), SHOW_LONG_STATUS},
  {"show_column_types",    (char*) offsetof(STATUS_VAR, com_stat[(uint) SQLCOM_SHOW_COLUMN_TYPES]), SHOW_LONG_STATUS},
  {"show_contributors",    (char*) offsetof(STATUS_VAR, com_stat[(uint) SQLCOM_SHOW_CONTRIBUTORS]), SHOW_LONG_STATUS},
  {"show_create_db",       (char*) offsetof(STATUS_VAR, com_stat[(uint) SQLCOM_SHOW_CREATE_DB]), SHOW_LONG_STATUS},
  {"show_create_event",    (char*) offsetof(STATUS_VAR, com_stat[(uint) SQLCOM_SHOW_CREATE_EVENT]), SHOW_LONG_STATUS},
  {"show_create_func",     (char*) offsetof(STATUS_VAR, com_stat[(uint) SQLCOM_SHOW_CREATE_FUNC]), SHOW_LONG_STATUS},
  {"show_create_proc",     (char*) offsetof(STATUS_VAR, com_stat[(uint) SQLCOM_SHOW_CREATE_PROC]), SHOW_LONG_STATUS},
  {"show_create_table",    (char*) offsetof(STATUS_VAR, com_stat[(uint) SQLCOM_SHOW_CREATE]), SHOW_LONG_STATUS},
  {"show_create_trigger",  (char*) offsetof(STATUS_VAR, com_stat[(uint) SQLCOM_SHOW_CREATE_TRIGGER]), SHOW_LONG_STATUS},
  {"show_databases",       (char*) offsetof(STATUS_VAR, com_stat[(uint) SQLCOM_SHOW_DATABASES]), SHOW_LONG_STATUS},
  {"show_engine_logs",     (char*) offsetof(STATUS_VAR, com_stat[(uint) SQLCOM_SHOW_ENGINE_LOGS]), SHOW_LONG_STATUS},
  {"show_engine_mutex",    (char*) offsetof(STATUS_VAR, com_stat[(uint) SQLCOM_SHOW_ENGINE_MUTEX]), SHOW_LONG_STATUS},
  {"show_engine_status",   (char*) offsetof(STATUS_VAR, com_stat[(uint) SQLCOM_SHOW_ENGINE_STATUS]), SHOW_LONG_STATUS},
  {"show_events",          (char*) offsetof(STATUS_VAR, com_stat[(uint) SQLCOM_SHOW_EVENTS]), SHOW_LONG_STATUS},
  {"show_errors",          (char*) offsetof(STATUS_VAR, com_stat[(uint) SQLCOM_SHOW_ERRORS]), SHOW_LONG_STATUS},
  {"show_fields",          (char*) offsetof(STATUS_VAR, com_stat[(uint) SQLCOM_SHOW_FIELDS]), SHOW_LONG_STATUS},
#ifndef DBUG_OFF
  {"show_function_code",   (char*) offsetof(STATUS_VAR, com_stat[(uint) SQLCOM_SHOW_FUNC_CODE]), SHOW_LONG_STATUS},
#endif
  {"show_function_status", (char*) offsetof(STATUS_VAR, com_stat[(uint) SQLCOM_SHOW_STATUS_FUNC]), SHOW_LONG_STATUS},
  {"show_grants",          (char*) offsetof(STATUS_VAR, com_stat[(uint) SQLCOM_SHOW_GRANTS]), SHOW_LONG_STATUS},
  {"show_keys",            (char*) offsetof(STATUS_VAR, com_stat[(uint) SQLCOM_SHOW_KEYS]), SHOW_LONG_STATUS},
  {"show_master_status",   (char*) offsetof(STATUS_VAR, com_stat[(uint) SQLCOM_SHOW_MASTER_STAT]), SHOW_LONG_STATUS},
  {"show_new_master",      (char*) offsetof(STATUS_VAR, com_stat[(uint) SQLCOM_SHOW_NEW_MASTER]), SHOW_LONG_STATUS},
  {"show_open_tables",     (char*) offsetof(STATUS_VAR, com_stat[(uint) SQLCOM_SHOW_OPEN_TABLES]), SHOW_LONG_STATUS},
  {"show_plugins",         (char*) offsetof(STATUS_VAR, com_stat[(uint) SQLCOM_SHOW_PLUGINS]), SHOW_LONG_STATUS},
  {"show_privileges",      (char*) offsetof(STATUS_VAR, com_stat[(uint) SQLCOM_SHOW_PRIVILEGES]), SHOW_LONG_STATUS},
#ifndef DBUG_OFF
  {"show_procedure_code",  (char*) offsetof(STATUS_VAR, com_stat[(uint) SQLCOM_SHOW_PROC_CODE]), SHOW_LONG_STATUS},
#endif
  {"show_procedure_status",(char*) offsetof(STATUS_VAR, com_stat[(uint) SQLCOM_SHOW_STATUS_PROC]), SHOW_LONG_STATUS},
  {"show_processlist",     (char*) offsetof(STATUS_VAR, com_stat[(uint) SQLCOM_SHOW_PROCESSLIST]), SHOW_LONG_STATUS},
  {"show_profile",         (char*) offsetof(STATUS_VAR, com_stat[(uint) SQLCOM_SHOW_PROFILE]), SHOW_LONG_STATUS},
  {"show_profiles",        (char*) offsetof(STATUS_VAR, com_stat[(uint) SQLCOM_SHOW_PROFILES]), SHOW_LONG_STATUS},
  {"show_slave_hosts",     (char*) offsetof(STATUS_VAR, com_stat[(uint) SQLCOM_SHOW_SLAVE_HOSTS]), SHOW_LONG_STATUS},
  {"show_slave_status",    (char*) offsetof(STATUS_VAR, com_stat[(uint) SQLCOM_SHOW_SLAVE_STAT]), SHOW_LONG_STATUS},
  {"show_status",          (char*) offsetof(STATUS_VAR, com_stat[(uint) SQLCOM_SHOW_STATUS]), SHOW_LONG_STATUS},
  {"show_storage_engines", (char*) offsetof(STATUS_VAR, com_stat[(uint) SQLCOM_SHOW_STORAGE_ENGINES]), SHOW_LONG_STATUS},
  {"show_table_status",    (char*) offsetof(STATUS_VAR, com_stat[(uint) SQLCOM_SHOW_TABLE_STATUS]), SHOW_LONG_STATUS},
  {"show_tables",          (char*) offsetof(STATUS_VAR, com_stat[(uint) SQLCOM_SHOW_TABLES]), SHOW_LONG_STATUS},
  {"show_triggers",        (char*) offsetof(STATUS_VAR, com_stat[(uint) SQLCOM_SHOW_TRIGGERS]), SHOW_LONG_STATUS},
  {"show_variables",       (char*) offsetof(STATUS_VAR, com_stat[(uint) SQLCOM_SHOW_VARIABLES]), SHOW_LONG_STATUS},
  {"show_warnings",        (char*) offsetof(STATUS_VAR, com_stat[(uint) SQLCOM_SHOW_WARNS]), SHOW_LONG_STATUS},
  {"slave_start",          (char*) offsetof(STATUS_VAR, com_stat[(uint) SQLCOM_SLAVE_START]), SHOW_LONG_STATUS},
  {"slave_stop",           (char*) offsetof(STATUS_VAR, com_stat[(uint) SQLCOM_SLAVE_STOP]), SHOW_LONG_STATUS},
  {"stmt_close",           (char*) offsetof(STATUS_VAR, com_stmt_close), SHOW_LONG_STATUS},
  {"stmt_execute",         (char*) offsetof(STATUS_VAR, com_stmt_execute), SHOW_LONG_STATUS},
  {"stmt_fetch",           (char*) offsetof(STATUS_VAR, com_stmt_fetch), SHOW_LONG_STATUS},
  {"stmt_prepare",         (char*) offsetof(STATUS_VAR, com_stmt_prepare), SHOW_LONG_STATUS},
  {"stmt_reprepare",       (char*) offsetof(STATUS_VAR, com_stmt_reprepare), SHOW_LONG_STATUS},
  {"stmt_reset",           (char*) offsetof(STATUS_VAR, com_stmt_reset), SHOW_LONG_STATUS},
  {"stmt_send_long_data",  (char*) offsetof(STATUS_VAR, com_stmt_send_long_data), SHOW_LONG_STATUS},
  {"truncate",             (char*) offsetof(STATUS_VAR, com_stat[(uint) SQLCOM_TRUNCATE]), SHOW_LONG_STATUS},
  {"uninstall_plugin",     (char*) offsetof(STATUS_VAR, com_stat[(uint) SQLCOM_UNINSTALL_PLUGIN]), SHOW_LONG_STATUS},
  {"unlock_tables",        (char*) offsetof(STATUS_VAR, com_stat[(uint) SQLCOM_UNLOCK_TABLES]), SHOW_LONG_STATUS},
  {"update",               (char*) offsetof(STATUS_VAR, com_stat[(uint) SQLCOM_UPDATE]), SHOW_LONG_STATUS},
  {"update_multi",         (char*) offsetof(STATUS_VAR, com_stat[(uint) SQLCOM_UPDATE_MULTI]), SHOW_LONG_STATUS},
  {"xa_commit",            (char*) offsetof(STATUS_VAR, com_stat[(uint) SQLCOM_XA_COMMIT]),SHOW_LONG_STATUS},
  {"xa_end",               (char*) offsetof(STATUS_VAR, com_stat[(uint) SQLCOM_XA_END]),SHOW_LONG_STATUS},
  {"xa_prepare",           (char*) offsetof(STATUS_VAR, com_stat[(uint) SQLCOM_XA_PREPARE]),SHOW_LONG_STATUS},
  {"xa_recover",           (char*) offsetof(STATUS_VAR, com_stat[(uint) SQLCOM_XA_RECOVER]),SHOW_LONG_STATUS},
  {"xa_rollback",          (char*) offsetof(STATUS_VAR, com_stat[(uint) SQLCOM_XA_ROLLBACK]),SHOW_LONG_STATUS},
  {"xa_start",             (char*) offsetof(STATUS_VAR, com_stat[(uint) SQLCOM_XA_START]),SHOW_LONG_STATUS},
  {NullS, NullS, SHOW_LONG}
};

static int init_common_variables(const char *conf_file_name, int argc,
				 char **argv, const char **groups)
{
  char buff[FN_REFLEN], *s;
  umask(((~my_umask) & 0666));
  my_decimal_set_zero(&decimal_zero); // set decimal_zero constant;
  tzset();			// Set tzname

  max_system_variables.pseudo_thread_id= (ulong)~0;
  server_start_time= flush_status_time= my_time(0);
  rpl_filter= new Rpl_filter;
  binlog_filter= new Rpl_filter;
  if (!rpl_filter || !binlog_filter)
  {
    sql_perror("Could not allocate replication and binlog filters");
    return 1;
  }

  if (init_thread_environment() ||
      mysql_init_variables())
    return 1;

#ifdef HAVE_TZNAME
  {
    struct tm tm_tmp;
    localtime_r(&server_start_time,&tm_tmp);
    strmake(system_time_zone, tzname[tm_tmp.tm_isdst != 0 ? 1 : 0],
            sizeof(system_time_zone)-1);

 }
#endif
  /*
    We set SYSTEM time zone as reasonable default and
    also for failure of my_tz_init() and bootstrap mode.
    If user explicitly set time zone with --default-time-zone
    option we will change this value in my_tz_init().
  */
  global_system_variables.time_zone= my_tz_SYSTEM;

  /*
    Init mutexes for the global MYSQL_BIN_LOG objects.
    As safe_mutex depends on what MY_INIT() does, we can't init the mutexes of
    global MYSQL_BIN_LOGs in their constructors, because then they would be
    inited before MY_INIT(). So we do it here.
  */
  mysql_bin_log.init_pthread_objects();

  if (gethostname(glob_hostname,sizeof(glob_hostname)) < 0)
  {
    strmake(glob_hostname, STRING_WITH_LEN("localhost"));
    sql_print_warning("gethostname failed, using '%s' as hostname",
                      glob_hostname);
    strmake(pidfile_name, STRING_WITH_LEN("mysql"));
  }
  else
  strmake(pidfile_name, glob_hostname, sizeof(pidfile_name)-5);
  strmov(fn_ext(pidfile_name),".pid");		// Add proper extension

  /*
    Add server status variables to the dynamic list of
    status variables that is shown by SHOW STATUS.
    Later, in plugin_init, and mysql_install_plugin
    new entries could be added to that list.
  */
  if (add_status_vars(status_vars))
    return 1; // an error was already reported

#ifndef DBUG_OFF
  /*
    We have few debug-only commands in com_status_vars, only visible in debug
    builds. for simplicity we enable the assert only in debug builds

    There are 8 Com_ variables which don't have corresponding SQLCOM_ values:
    (TODO strictly speaking they shouldn't be here, should not have Com_ prefix
    that is. Perhaps Stmt_ ? Comstmt_ ? Prepstmt_ ?)

      Com_admin_commands       => com_other
      Com_stmt_close           => com_stmt_close
      Com_stmt_execute         => com_stmt_execute
      Com_stmt_fetch           => com_stmt_fetch
      Com_stmt_prepare         => com_stmt_prepare
      Com_stmt_reprepare       => com_stmt_reprepare
      Com_stmt_reset           => com_stmt_reset
      Com_stmt_send_long_data  => com_stmt_send_long_data

    With this correction the number of Com_ variables (number of elements in
    the array, excluding the last element - terminator) must match the number
    of SQLCOM_ constants.
  */
  compile_time_assert(sizeof(com_status_vars)/sizeof(com_status_vars[0]) - 1 ==
                     SQLCOM_END + 8);
#endif

  orig_argc=argc;
  orig_argv=argv;
  load_defaults(conf_file_name, groups, &argc, &argv);
  defaults_argv=argv;
  defaults_argc=argc;
  if (get_options(&defaults_argc, defaults_argv))
    return 1;
  set_server_version();

  DBUG_PRINT("info",("%s  Ver %s for %s on %s\n",my_progname,
		     server_version, SYSTEM_TYPE,MACHINE_TYPE));

#ifdef HAVE_LARGE_PAGES
  /* Initialize large page size */
  if (opt_large_pages && (opt_large_page_size= my_get_large_page_size()))
  {
      my_use_large_pages= 1;
      my_large_page_size= opt_large_page_size;
  }
#endif /* HAVE_LARGE_PAGES */

  /* connections and databases needs lots of files */
  {
    uint files, wanted_files, max_open_files;

    /* MyISAM requires two file handles per table. */
    wanted_files= 10+max_connections+table_cache_size*2;
    /*
      We are trying to allocate no less than max_connections*5 file
      handles (i.e. we are trying to set the limit so that they will
      be available).  In addition, we allocate no less than how much
      was already allocated.  However below we report a warning and
      recompute values only if we got less file handles than were
      explicitly requested.  No warning and re-computation occur if we
      can't get max_connections*5 but still got no less than was
      requested (value of wanted_files).
    */
    max_open_files= max(max(wanted_files, max_connections*5),
                        open_files_limit);
    files= my_set_max_open_files(max_open_files);

    if (files < wanted_files)
    {
      if (!open_files_limit)
      {
        /*
          If we have requested too much file handles than we bring
          max_connections in supported bounds.
        */
        max_connections= (ulong) min(files-10-TABLE_OPEN_CACHE_MIN*2,
                                     max_connections);
        /*
          Decrease table_cache_size according to max_connections, but
          not below TABLE_OPEN_CACHE_MIN.  Outer min() ensures that we
          never increase table_cache_size automatically (that could
          happen if max_connections is decreased above).
        */
        table_cache_size= (ulong) min(max((files-10-max_connections)/2,
                                          TABLE_OPEN_CACHE_MIN),
                                      table_cache_size);
	DBUG_PRINT("warning",
		   ("Changed limits: max_open_files: %u  max_connections: %ld  table_cache: %ld",
		    files, max_connections, table_cache_size));
	if (global_system_variables.log_warnings)
	  sql_print_warning("Changed limits: max_open_files: %u  max_connections: %ld  table_cache: %ld",
			files, max_connections, table_cache_size);
      }
      else if (global_system_variables.log_warnings)
	sql_print_warning("Could not increase number of max_open_files to more than %u (request: %u)", files, wanted_files);
    }
    open_files_limit= files;
  }
  unireg_init(opt_specialflag); /* Set up extern variabels */
  if (init_errmessage())	/* Read error messages from file */
    return 1;
  init_client_errs();
  lex_init();
  if (item_create_init())
    return 1;
  item_init();
  if (set_var_init())
    return 1;
#ifdef HAVE_REPLICATION
  if (init_replication_sys_vars())
    return 1;
#endif
  mysys_uses_curses=0;
#ifdef USE_REGEX
  my_regex_init(&my_charset_latin1);
#endif
  /*
    Process a comma-separated character set list and choose
    the first available character set. This is mostly for
    test purposes, to be able to start "mysqld" even if
    the requested character set is not available (see bug#18743).
  */
  for (;;)
  {
    char *next_character_set_name= strchr(default_character_set_name, ',');
    if (next_character_set_name)
      *next_character_set_name++= '\0';
    if (!(default_charset_info=
          get_charset_by_csname(default_character_set_name,
                                MY_CS_PRIMARY, MYF(MY_WME))))
    {
      if (next_character_set_name)
      {
        default_character_set_name= next_character_set_name;
        default_collation_name= 0;          // Ignore collation
      }
      else
        return 1;                           // Eof of the list
    }
    else
      break;
  }

  if (default_collation_name)
  {
    CHARSET_INFO *default_collation;
    default_collation= get_charset_by_name(default_collation_name, MYF(0));
    if (!default_collation)
    {
      sql_print_error(ER(ER_UNKNOWN_COLLATION), default_collation_name);
      return 1;
    }
    if (!my_charset_same(default_charset_info, default_collation))
    {
      sql_print_error(ER(ER_COLLATION_CHARSET_MISMATCH),
		      default_collation_name,
		      default_charset_info->csname);
      return 1;
    }
    default_charset_info= default_collation;
  }
  /* Set collactions that depends on the default collation */
  global_system_variables.collation_server=	 default_charset_info;
  global_system_variables.collation_database=	 default_charset_info;
  global_system_variables.collation_connection=  default_charset_info;
  global_system_variables.character_set_results= default_charset_info;
  global_system_variables.character_set_client= default_charset_info;

  if (!(character_set_filesystem= 
        get_charset_by_csname(character_set_filesystem_name,
                              MY_CS_PRIMARY, MYF(MY_WME))))
    return 1;
  global_system_variables.character_set_filesystem= character_set_filesystem;

  if (!(my_default_lc_time_names=
        my_locale_by_name(lc_time_names_name)))
  {
    sql_print_error("Unknown locale: '%s'", lc_time_names_name);
    return 1;
  }
  global_system_variables.lc_time_names= my_default_lc_time_names;
  
  sys_init_connect.value_length= 0;
  if ((sys_init_connect.value= opt_init_connect))
    sys_init_connect.value_length= strlen(opt_init_connect);
  else
    sys_init_connect.value=my_strdup("",MYF(0));
  sys_init_connect.is_os_charset= TRUE;

  sys_init_slave.value_length= 0;
  if ((sys_init_slave.value= opt_init_slave))
    sys_init_slave.value_length= strlen(opt_init_slave);
  else
    sys_init_slave.value=my_strdup("",MYF(0));
  sys_init_slave.is_os_charset= TRUE;

  /* check log options and issue warnings if needed */
  if (opt_log && opt_logname && !(log_output_options & LOG_FILE) &&
      !(log_output_options & LOG_NONE))
    sql_print_warning("Although a path was specified for the "
                      "--log option, log tables are used. "
                      "To enable logging to files use the --log-output option.");

  if (opt_slow_log && opt_slow_logname && !(log_output_options & LOG_FILE)
      && !(log_output_options & LOG_NONE))
    sql_print_warning("Although a path was specified for the "
                      "--log_slow_queries option, log tables are used. "
                      "To enable logging to files use the --log-output=file option.");

  s= opt_logname ? opt_logname : make_default_log_name(buff, ".log");
  sys_var_general_log_path.value= my_strdup(s, MYF(0));
  sys_var_general_log_path.value_length= strlen(s);

  s= opt_slow_logname ? opt_slow_logname : make_default_log_name(buff, "-slow.log");
  sys_var_slow_log_path.value= my_strdup(s, MYF(0));
  sys_var_slow_log_path.value_length= strlen(s);

#if (ENABLE_TEMP_POOL)
  if (use_temp_pool && bitmap_init(&temp_pool,0,1024,1))
    return 1;
#else
  use_temp_pool= 0;
#endif

  if (my_database_names_init())
    return 1;

  /*
    Ensure that lower_case_table_names is set on system where we have case
    insensitive names.  If this is not done the users MyISAM tables will
    get corrupted if accesses with names of different case.
  */
  DBUG_PRINT("info", ("lower_case_table_names: %d", lower_case_table_names));
  lower_case_file_system= test_if_case_insensitive(mysql_real_data_home);
  if (!lower_case_table_names && lower_case_file_system == 1)
  {
    if (lower_case_table_names_used)
    {
      if (global_system_variables.log_warnings)
	sql_print_warning("\
You have forced lower_case_table_names to 0 through a command-line \
option, even though your file system '%s' is case insensitive.  This means \
that you can corrupt a MyISAM table by accessing it with different cases. \
You should consider changing lower_case_table_names to 1 or 2",
			mysql_real_data_home);
    }
    else
    {
      if (global_system_variables.log_warnings)
	sql_print_warning("Setting lower_case_table_names=2 because file system for %s is case insensitive", mysql_real_data_home);
      lower_case_table_names= 2;
    }
  }
  else if (lower_case_table_names == 2 &&
           !(lower_case_file_system=
             (test_if_case_insensitive(mysql_real_data_home) == 1)))
  {
    if (global_system_variables.log_warnings)
      sql_print_warning("lower_case_table_names was set to 2, even though your "
                        "the file system '%s' is case sensitive.  Now setting "
                        "lower_case_table_names to 0 to avoid future problems.",
			mysql_real_data_home);
    lower_case_table_names= 0;
  }
  else
  {
    lower_case_file_system=
      (test_if_case_insensitive(mysql_real_data_home) == 1);
  }

  /* Reset table_alias_charset, now that lower_case_table_names is set. */
  table_alias_charset= (lower_case_table_names ?
			files_charset_info :
			&my_charset_bin);

  return 0;
}


static int init_thread_environment()
{
  (void) pthread_mutex_init(&LOCK_mysql_create_db,MY_MUTEX_INIT_SLOW);
  (void) pthread_mutex_init(&LOCK_lock_db,MY_MUTEX_INIT_SLOW);
  (void) pthread_mutex_init(&LOCK_Acl,MY_MUTEX_INIT_SLOW);
  (void) pthread_mutex_init(&LOCK_open, MY_MUTEX_INIT_FAST);
  (void) pthread_mutex_init(&LOCK_thread_count,MY_MUTEX_INIT_FAST);
  (void) pthread_mutex_init(&LOCK_mapped_file,MY_MUTEX_INIT_SLOW);
  (void) pthread_mutex_init(&LOCK_status,MY_MUTEX_INIT_FAST);
  (void) pthread_mutex_init(&LOCK_error_log,MY_MUTEX_INIT_FAST);
  (void) pthread_mutex_init(&LOCK_delayed_insert,MY_MUTEX_INIT_FAST);
  (void) pthread_mutex_init(&LOCK_delayed_status,MY_MUTEX_INIT_FAST);
  (void) pthread_mutex_init(&LOCK_delayed_create,MY_MUTEX_INIT_SLOW);
  (void) pthread_mutex_init(&LOCK_manager,MY_MUTEX_INIT_FAST);
  (void) pthread_mutex_init(&LOCK_crypt,MY_MUTEX_INIT_FAST);
  (void) pthread_mutex_init(&LOCK_bytes_sent,MY_MUTEX_INIT_FAST);
  (void) pthread_mutex_init(&LOCK_bytes_received,MY_MUTEX_INIT_FAST);
  (void) pthread_mutex_init(&LOCK_user_conn, MY_MUTEX_INIT_FAST);
  (void) pthread_mutex_init(&LOCK_active_mi, MY_MUTEX_INIT_FAST);
  (void) pthread_mutex_init(&LOCK_global_system_variables, MY_MUTEX_INIT_FAST);
  (void) my_rwlock_init(&LOCK_system_variables_hash, NULL);
  (void) pthread_mutex_init(&LOCK_global_read_lock, MY_MUTEX_INIT_FAST);
  (void) pthread_mutex_init(&LOCK_prepared_stmt_count, MY_MUTEX_INIT_FAST);
  (void) pthread_mutex_init(&LOCK_uuid_generator, MY_MUTEX_INIT_FAST);
  (void) pthread_mutex_init(&LOCK_connection_count, MY_MUTEX_INIT_FAST);
#ifdef HAVE_OPENSSL
  (void) pthread_mutex_init(&LOCK_des_key_file,MY_MUTEX_INIT_FAST);
#ifndef HAVE_YASSL
  openssl_stdlocks= (openssl_lock_t*) OPENSSL_malloc(CRYPTO_num_locks() *
                                                     sizeof(openssl_lock_t));
  for (int i= 0; i < CRYPTO_num_locks(); ++i)
    (void) my_rwlock_init(&openssl_stdlocks[i].lock, NULL); 
  CRYPTO_set_dynlock_create_callback(openssl_dynlock_create);
  CRYPTO_set_dynlock_destroy_callback(openssl_dynlock_destroy);
  CRYPTO_set_dynlock_lock_callback(openssl_lock);
  CRYPTO_set_locking_callback(openssl_lock_function);
  CRYPTO_set_id_callback(openssl_id_function);
#endif
#endif
  (void) my_rwlock_init(&LOCK_sys_init_connect, NULL);
  (void) my_rwlock_init(&LOCK_sys_init_slave, NULL);
  (void) my_rwlock_init(&LOCK_grant, NULL);
  (void) pthread_cond_init(&COND_thread_count,NULL);
  (void) pthread_cond_init(&COND_refresh,NULL);
  (void) pthread_cond_init(&COND_global_read_lock,NULL);
  (void) pthread_cond_init(&COND_thread_cache,NULL);
  (void) pthread_cond_init(&COND_flush_thread_cache,NULL);
  (void) pthread_cond_init(&COND_manager,NULL);
#ifdef HAVE_REPLICATION
  (void) pthread_mutex_init(&LOCK_rpl_status, MY_MUTEX_INIT_FAST);
  (void) pthread_cond_init(&COND_rpl_status, NULL);
#endif
  (void) pthread_mutex_init(&LOCK_server_started, MY_MUTEX_INIT_FAST);
  (void) pthread_cond_init(&COND_server_started,NULL);
  sp_cache_init();
#ifdef HAVE_EVENT_SCHEDULER
  Events::init_mutexes();
#endif
  /* Parameter for threads created for connections */
  (void) pthread_attr_init(&connection_attrib);
  (void) pthread_attr_setdetachstate(&connection_attrib,
				     PTHREAD_CREATE_DETACHED);
  pthread_attr_setscope(&connection_attrib, PTHREAD_SCOPE_SYSTEM);
  if (!(opt_specialflag & SPECIAL_NO_PRIOR))
    my_pthread_attr_setprio(&connection_attrib,WAIT_PRIOR);

  if (pthread_key_create(&THR_THD,NULL) ||
      pthread_key_create(&THR_MALLOC,NULL))
  {
    sql_print_error("Can't create thread-keys");
    return 1;
  }
  return 0;
}


#if defined(HAVE_OPENSSL) && !defined(HAVE_YASSL)
static unsigned long openssl_id_function()
{ 
  return (unsigned long) pthread_self();
} 


static openssl_lock_t *openssl_dynlock_create(const char *file, int line)
{ 
  openssl_lock_t *lock= new openssl_lock_t;
  my_rwlock_init(&lock->lock, NULL);
  return lock;
}


static void openssl_dynlock_destroy(openssl_lock_t *lock, const char *file, 
				    int line)
{
  rwlock_destroy(&lock->lock);
  delete lock;
}


static void openssl_lock_function(int mode, int n, const char *file, int line)
{
  if (n < 0 || n > CRYPTO_num_locks())
  {
    /* Lock number out of bounds. */
    sql_print_error("Fatal: OpenSSL interface problem (n = %d)", n);
    abort();
  }
  openssl_lock(mode, &openssl_stdlocks[n], file, line);
}


static void openssl_lock(int mode, openssl_lock_t *lock, const char *file, 
			 int line)
{
  int err;
  char const *what;

  switch (mode) {
  case CRYPTO_LOCK|CRYPTO_READ:
    what = "read lock";
    err = rw_rdlock(&lock->lock);
    break;
  case CRYPTO_LOCK|CRYPTO_WRITE:
    what = "write lock";
    err = rw_wrlock(&lock->lock);
    break;
  case CRYPTO_UNLOCK|CRYPTO_READ:
  case CRYPTO_UNLOCK|CRYPTO_WRITE:
    what = "unlock";
    err = rw_unlock(&lock->lock);
    break;
  default:
    /* Unknown locking mode. */
    sql_print_error("Fatal: OpenSSL interface problem (mode=0x%x)", mode);
    abort();
  }
  if (err) 
  {
    sql_print_error("Fatal: can't %s OpenSSL lock", what);
    abort();
  }
}
#endif /* HAVE_OPENSSL */


#ifndef EMBEDDED_LIBRARY

static void init_ssl()
{
#ifdef HAVE_OPENSSL
  if (opt_use_ssl)
  {
    enum enum_ssl_init_error error= SSL_INITERR_NOERROR;

    /* having ssl_acceptor_fd != 0 signals the use of SSL */
    ssl_acceptor_fd= new_VioSSLAcceptorFd(opt_ssl_key, opt_ssl_cert,
					  opt_ssl_ca, opt_ssl_capath,
					  opt_ssl_cipher, &error);
    DBUG_PRINT("info",("ssl_acceptor_fd: 0x%lx", (long) ssl_acceptor_fd));
    if (!ssl_acceptor_fd)
    {
      sql_print_warning("Failed to setup SSL");
      sql_print_warning("SSL error: %s", sslGetErrString(error));
      opt_use_ssl = 0;
      have_ssl= SHOW_OPTION_DISABLED;
    }
  }
  else
  {
    have_ssl= SHOW_OPTION_DISABLED;
  }
  if (des_key_file)
    load_des_key_file(des_key_file);
#endif /* HAVE_OPENSSL */
}


static void end_ssl()
{
#ifdef HAVE_OPENSSL
  if (ssl_acceptor_fd)
  {
    free_vio_ssl_acceptor_fd(ssl_acceptor_fd);
    ssl_acceptor_fd= 0;
  }
#endif /* HAVE_OPENSSL */
}

#endif /* EMBEDDED_LIBRARY */


static int init_server_components()
{
  DBUG_ENTER("init_server_components");
  /*
    We need to call each of these following functions to ensure that
    all things are initialized so that unireg_abort() doesn't fail
  */
  if (table_cache_init() | table_def_init() | hostname_cache_init())
    unireg_abort(1);

  query_cache_result_size_limit(query_cache_limit);
  query_cache_set_min_res_unit(query_cache_min_res_unit);
  query_cache_init();
  query_cache_resize(query_cache_size);
  randominit(&sql_rand,(ulong) server_start_time,(ulong) server_start_time/2);
  setup_fpu();
  init_thr_lock();
#ifdef HAVE_REPLICATION
  init_slave_list();
#endif

  /* Setup logs */

  /*
    Enable old-fashioned error log, except when the user has requested
    help information. Since the implementation of plugin server
    variables the help output is now written much later.
  */
  if (opt_error_log && !opt_help)
  {
    if (!log_error_file_ptr[0])
      fn_format(log_error_file, pidfile_name, mysql_data_home, ".err",
                MY_REPLACE_EXT); /* replace '.<domain>' by '.err', bug#4997 */
    else
      fn_format(log_error_file, log_error_file_ptr, mysql_data_home, ".err",
                MY_UNPACK_FILENAME | MY_SAFE_PATH);
    if (!log_error_file[0])
      opt_error_log= 1;				// Too long file name
    else
    {
#ifndef EMBEDDED_LIBRARY
      if (freopen(log_error_file, "a+", stdout))
#endif
      {
        freopen(log_error_file, "a+", stderr);
        setbuf(stderr, NULL);
      }
    }
  }

  if (xid_cache_init())
  {
    sql_print_error("Out of memory");
    unireg_abort(1);
  }

  /* need to configure logging before initializing storage engines */
  if (opt_update_log)
  {
    /*
      Update log is removed since 5.0. But we still accept the option.
      The idea is if the user already uses the binlog and the update log,
      we completely ignore any option/variable related to the update log, like
      if the update log did not exist. But if the user uses only the update
      log, then we translate everything into binlog for him (with warnings).
      Implementation of the above :
      - If mysqld is started with --log-update and --log-bin,
      ignore --log-update (print a warning), push a warning when SQL_LOG_UPDATE
      is used, and turn off --sql-bin-update-same.
      This will completely ignore SQL_LOG_UPDATE
      - If mysqld is started with --log-update only,
      change it to --log-bin (with the filename passed to log-update,
      plus '-bin') (print a warning), push a warning when SQL_LOG_UPDATE is
      used, and turn on --sql-bin-update-same.
      This will translate SQL_LOG_UPDATE to SQL_LOG_BIN.

      Note that we tell the user that --sql-bin-update-same is deprecated and
      does nothing, and we don't take into account if he used this option or
      not; but internally we give this variable a value to have the behaviour
      we want (i.e. have SQL_LOG_UPDATE influence SQL_LOG_BIN or not).
      As sql-bin-update-same, log-update and log-bin cannot be changed by the
      user after starting the server (they are not variables), the user will
      not later interfere with the settings we do here.
    */
    if (opt_bin_log)
    {
      opt_sql_bin_update= 0;
      sql_print_error("The update log is no longer supported by MySQL in \
version 5.0 and above. It is replaced by the binary log.");
    }
    else
    {
      opt_sql_bin_update= 1;
      opt_bin_log= 1;
      if (opt_update_logname)
      {
        /* as opt_bin_log==0, no need to free opt_bin_logname */
        if (!(opt_bin_logname= my_strdup(opt_update_logname, MYF(MY_WME))))
        {
          sql_print_error("Out of memory");
          return EXIT_OUT_OF_MEMORY;
        }
        sql_print_error("The update log is no longer supported by MySQL in \
version 5.0 and above. It is replaced by the binary log. Now starting MySQL \
with --log-bin='%s' instead.",opt_bin_logname);
      }
      else
        sql_print_error("The update log is no longer supported by MySQL in \
version 5.0 and above. It is replaced by the binary log. Now starting MySQL \
with --log-bin instead.");
    }
  }
  if (opt_log_slave_updates && !opt_bin_log)
  {
    sql_print_error("You need to use --log-bin to make "
                    "--log-slave-updates work.");
    unireg_abort(1);
  }
  if (!opt_bin_log)
  {
    if (opt_binlog_format_id != BINLOG_FORMAT_UNSPEC)
    {
      sql_print_error("You need to use --log-bin to make "
                      "--binlog-format work.");
      unireg_abort(1);
    }
    else
    {
      global_system_variables.binlog_format= BINLOG_FORMAT_MIXED;
    }
  }
  else
    if (opt_binlog_format_id == BINLOG_FORMAT_UNSPEC)
      global_system_variables.binlog_format= BINLOG_FORMAT_MIXED;
    else
    { 
      DBUG_ASSERT(global_system_variables.binlog_format != BINLOG_FORMAT_UNSPEC);
    }

  /* Check that we have not let the format to unspecified at this point */
  DBUG_ASSERT((uint)global_system_variables.binlog_format <=
              array_elements(binlog_format_names)-1);

#ifdef HAVE_REPLICATION
  if (opt_log_slave_updates && replicate_same_server_id)
  {
    sql_print_error("\
using --replicate-same-server-id in conjunction with \
--log-slave-updates is impossible, it would lead to infinite loops in this \
server.");
    unireg_abort(1);
  }
#endif

  if (opt_bin_log)
  {
    char buf[FN_REFLEN];
    const char *ln;
    ln= mysql_bin_log.generate_name(opt_bin_logname, "-bin", 1, buf);
    if (!opt_bin_logname && !opt_binlog_index_name)
    {
      /*
        User didn't give us info to name the binlog index file.
        Picking `hostname`-bin.index like did in 4.x, causes replication to
        fail if the hostname is changed later. So, we would like to instead
        require a name. But as we don't want to break many existing setups, we
        only give warning, not error.
      */
      sql_print_warning("No argument was provided to --log-bin, and "
                        "--log-bin-index was not used; so replication "
                        "may break when this MySQL server acts as a "
                        "master and has his hostname changed!! Please "
                        "use '--log-bin=%s' to avoid this problem.", ln);
    }
    if (ln == buf)
    {
      my_free(opt_bin_logname, MYF(MY_ALLOW_ZERO_PTR));
      opt_bin_logname=my_strdup(buf, MYF(0));
    }
    if (mysql_bin_log.open_index_file(opt_binlog_index_name, ln))
    {
      unireg_abort(1);
    }
  }

  /* call ha_init_key_cache() on all key caches to init them */
  process_key_caches(&ha_init_key_cache);

  /* Allow storage engine to give real error messages */
  if (ha_init_errors())
    DBUG_RETURN(1);

  { 
    if (plugin_init(&defaults_argc, defaults_argv,
		    (opt_noacl ? PLUGIN_INIT_SKIP_PLUGIN_TABLE : 0) |
		    (opt_help ? PLUGIN_INIT_SKIP_INITIALIZATION : 0)))
    {
      sql_print_error("Failed to initialize plugins.");
      unireg_abort(1);
    }
    plugins_are_initialized= TRUE;  /* Don't separate from init function */
  }

  if (opt_help)
    unireg_abort(0);

  /* we do want to exit if there are any other unknown options */
  if (defaults_argc > 1)
  {
    int ho_error;
    char **tmp_argv= defaults_argv;
    struct my_option no_opts[]=
    {
      {0, 0, 0, 0, 0, 0, GET_NO_ARG, NO_ARG, 0, 0, 0, 0, 0, 0}
    };
    /*
      We need to eat any 'loose' arguments first before we conclude
      that there are unprocessed options.
      But we need to preserve defaults_argv pointer intact for
      free_defaults() to work. Thus we use a copy here.
    */
    my_getopt_skip_unknown= 0;

    if ((ho_error= handle_options(&defaults_argc, &tmp_argv, no_opts,
                                  mysqld_get_one_option)))
      unireg_abort(ho_error);
    my_getopt_skip_unknown= TRUE;

    if (defaults_argc)
    {
      fprintf(stderr, "%s: Too many arguments (first extra is '%s').\n"
              "Use --verbose --help to get a list of available options\n",
              my_progname, *tmp_argv);
      unireg_abort(1);
    }
  }

  /* if the errmsg.sys is not loaded, terminate to maintain behaviour */
  if (!errmesg[0][0])
    unireg_abort(1);

  /* We have to initialize the storage engines before CSV logging */
  if (ha_init())
  {
    sql_print_error("Can't init databases");
    unireg_abort(1);
  }

#ifdef WITH_CSV_STORAGE_ENGINE
  if (opt_bootstrap)
    log_output_options= LOG_FILE;
  else
    logger.init_log_tables();

  if (log_output_options & LOG_NONE)
  {
    /*
      Issue a warining if there were specified additional options to the
      log-output along with NONE. Probably this wasn't what user wanted.
    */
    if ((log_output_options & LOG_NONE) && (log_output_options & ~LOG_NONE))
      sql_print_warning("There were other values specified to "
                        "log-output besides NONE. Disabling slow "
                        "and general logs anyway.");
    logger.set_handlers(LOG_FILE, LOG_NONE, LOG_NONE);
  }
  else
  {
    /* fall back to the log files if tables are not present */
    LEX_STRING csv_name={C_STRING_WITH_LEN("csv")};
    if (!plugin_is_ready(&csv_name, MYSQL_STORAGE_ENGINE_PLUGIN))
    {
      /* purecov: begin inspected */
      sql_print_error("CSV engine is not present, falling back to the "
                      "log files");
      log_output_options= (log_output_options & ~LOG_TABLE) | LOG_FILE;
      /* purecov: end */
    }

    logger.set_handlers(LOG_FILE, opt_slow_log ? log_output_options:LOG_NONE,
                        opt_log ? log_output_options:LOG_NONE);
  }
#else
  logger.set_handlers(LOG_FILE, opt_slow_log ? LOG_FILE:LOG_NONE,
                      opt_log ? LOG_FILE:LOG_NONE);
#endif

  /*
    Check that the default storage engine is actually available.
  */
  if (default_storage_engine_str)
  {
    LEX_STRING name= { default_storage_engine_str,
                       strlen(default_storage_engine_str) };
    plugin_ref plugin;
    handlerton *hton;
    
    if ((plugin= ha_resolve_by_name(0, &name)))
      hton= plugin_data(plugin, handlerton*);
    else
    {
      sql_print_error("Unknown/unsupported table type: %s",
                      default_storage_engine_str);
      unireg_abort(1);
    }
    if (!ha_storage_engine_is_enabled(hton))
    {
      if (!opt_bootstrap)
      {
        sql_print_error("Default storage engine (%s) is not available",
                        default_storage_engine_str);
        unireg_abort(1);
      }
      DBUG_ASSERT(global_system_variables.table_plugin);
    }
    else
    {
      /*
        Need to unlock as global_system_variables.table_plugin 
        was acquired during plugin_init()
      */
      plugin_unlock(0, global_system_variables.table_plugin);
      global_system_variables.table_plugin= plugin;
    }
  }

  tc_log= (total_ha_2pc > 1 ? (opt_bin_log  ?
                               (TC_LOG *) &mysql_bin_log :
                               (TC_LOG *) &tc_log_mmap) :
           (TC_LOG *) &tc_log_dummy);

  if (tc_log->open(opt_bin_log ? opt_bin_logname : opt_tc_log_file))
  {
    sql_print_error("Can't init tc log");
    unireg_abort(1);
  }

  if (ha_recover(0))
  {
    unireg_abort(1);
  }

  if (opt_bin_log && mysql_bin_log.open(opt_bin_logname, LOG_BIN, 0,
                                        WRITE_CACHE, 0, max_binlog_size, 0))
    unireg_abort(1);

#ifdef HAVE_REPLICATION
  if (opt_bin_log && expire_logs_days)
  {
    time_t purge_time= server_start_time - expire_logs_days*24*60*60;
    if (purge_time >= 0)
      mysql_bin_log.purge_logs_before_date(purge_time);
  }
#endif
#ifdef __NETWARE__
  /* Increasing stacksize of threads on NetWare */
  pthread_attr_setstacksize(&connection_attrib, NW_THD_STACKSIZE);
#endif

  if (opt_myisam_log)
    (void) mi_log(1);

#if defined(HAVE_MLOCKALL) && defined(MCL_CURRENT) && !defined(EMBEDDED_LIBRARY)
  if (locked_in_memory && !getuid())
  {
    if (setreuid((uid_t)-1, 0) == -1)
    {                        // this should never happen
      sql_perror("setreuid");
      unireg_abort(1);
    }
    if (mlockall(MCL_CURRENT))
    {
      if (global_system_variables.log_warnings)
	sql_print_warning("Failed to lock memory. Errno: %d\n",errno);
      locked_in_memory= 0;
    }
    if (user_info)
      set_user(mysqld_user, user_info);
  }
  else
#endif
    locked_in_memory=0;

  ft_init_stopwords();

  init_max_user_conn();
  init_update_queries();
  DBUG_RETURN(0);
}


#ifndef EMBEDDED_LIBRARY

static void create_shutdown_thread()
{
#ifdef __WIN__
  hEventShutdown=CreateEvent(0, FALSE, FALSE, shutdown_event_name);
  pthread_t hThread;
  if (pthread_create(&hThread,&connection_attrib,handle_shutdown,0))
    sql_print_warning("Can't create thread to handle shutdown requests");

  // On "Stop Service" we have to do regular shutdown
  Service.SetShutdownEvent(hEventShutdown);
#endif /* __WIN__ */
}

#endif /* EMBEDDED_LIBRARY */


#if (defined(__NT__) || defined(HAVE_SMEM)) && !defined(EMBEDDED_LIBRARY)
static void handle_connections_methods()
{
  pthread_t hThread;
  DBUG_ENTER("handle_connections_methods");
#ifdef __NT__
  if (hPipe == INVALID_HANDLE_VALUE &&
      (!have_tcpip || opt_disable_networking) &&
      !opt_enable_shared_memory)
  {
    sql_print_error("TCP/IP, --shared-memory, or --named-pipe should be configured on NT OS");
    unireg_abort(1);				// Will not return
  }
#endif

  pthread_mutex_lock(&LOCK_thread_count);
  (void) pthread_cond_init(&COND_handler_count,NULL);
  handler_count=0;
#ifdef __NT__
  if (hPipe != INVALID_HANDLE_VALUE)
  {
    handler_count++;
    if (pthread_create(&hThread,&connection_attrib,
		       handle_connections_namedpipes, 0))
    {
      sql_print_warning("Can't create thread to handle named pipes");
      handler_count--;
    }
  }
#endif /* __NT__ */
  if (have_tcpip && !opt_disable_networking)
  {
    handler_count++;
    if (pthread_create(&hThread,&connection_attrib,
		       handle_connections_sockets, 0))
    {
      sql_print_warning("Can't create thread to handle TCP/IP");
      handler_count--;
    }
  }
#ifdef HAVE_SMEM
  if (opt_enable_shared_memory)
  {
    handler_count++;
    if (pthread_create(&hThread,&connection_attrib,
		       handle_connections_shared_memory, 0))
    {
      sql_print_warning("Can't create thread to handle shared memory");
      handler_count--;
    }
  }
#endif 

  while (handler_count > 0)
    pthread_cond_wait(&COND_handler_count,&LOCK_thread_count);
  pthread_mutex_unlock(&LOCK_thread_count);
  DBUG_VOID_RETURN;
}

void decrement_handler_count()
{
  pthread_mutex_lock(&LOCK_thread_count);
  handler_count--;
  pthread_cond_signal(&COND_handler_count);
  pthread_mutex_unlock(&LOCK_thread_count);  
  my_thread_end();
}
#else
#define decrement_handler_count()
#endif /* defined(__NT__) || defined(HAVE_SMEM) */


#ifndef EMBEDDED_LIBRARY
#ifndef DBUG_OFF
/*
  Debugging helper function to keep the locale database
  (see sql_locale.cc) and max_month_name_length and
  max_day_name_length variable values in consistent state.
*/
static void test_lc_time_sz()
{
  DBUG_ENTER("test_lc_time_sz");
  for (MY_LOCALE **loc= my_locales; *loc; loc++)
  {
    uint max_month_len= 0;
    uint max_day_len = 0;
    for (const char **month= (*loc)->month_names->type_names; *month; month++)
    {
      set_if_bigger(max_month_len,
                    my_numchars_mb(&my_charset_utf8_general_ci,
                                   *month, *month + strlen(*month)));
    }
    for (const char **day= (*loc)->day_names->type_names; *day; day++)
    {
      set_if_bigger(max_day_len,
                    my_numchars_mb(&my_charset_utf8_general_ci,
                                   *day, *day + strlen(*day)));
    }
    if ((*loc)->max_month_name_length != max_month_len ||
        (*loc)->max_day_name_length != max_day_len)
    {
      DBUG_PRINT("Wrong max day name(or month name) length for locale:",
                 ("%s", (*loc)->name));
      DBUG_ASSERT(0);
    }
  }
  DBUG_VOID_RETURN;
}
#endif//DBUG_OFF


#ifdef __WIN__
int win_main(int argc, char **argv)
#else
int main(int argc, char **argv)
#endif
{
  MY_INIT(argv[0]);		// init my_sys library & pthreads
  /* nothing should come before this line ^^^ */

  /* Set signal used to kill MySQL */
#if defined(SIGUSR2)
  thr_kill_signal= thd_lib_detected == THD_LIB_LT ? SIGINT : SIGUSR2;
#else
  thr_kill_signal= SIGINT;
#endif

  /*
    Perform basic logger initialization logger. Should be called after
    MY_INIT, as it initializes mutexes. Log tables are inited later.
  */
  logger.init_base();

#ifdef _CUSTOMSTARTUPCONFIG_
  if (_cust_check_startup())
  {
    / * _cust_check_startup will report startup failure error * /
    exit(1);
  }
#endif

#ifdef	__WIN__
  /*
    Before performing any socket operation (like retrieving hostname
    in init_common_variables we have to call WSAStartup
  */
  {
    WSADATA WsaData;
    if (SOCKET_ERROR == WSAStartup (0x0101, &WsaData))
    {
      /* errors are not read yet, so we use english text here */
      my_message(ER_WSAS_FAILED, "WSAStartup Failed", MYF(0));
      unireg_abort(1);
    }
  }
#endif /* __WIN__ */

  if (init_common_variables(MYSQL_CONFIG_NAME,
			    argc, argv, load_default_groups))
    unireg_abort(1);				// Will do exit

  init_signals();
  if (!(opt_specialflag & SPECIAL_NO_PRIOR))
    my_pthread_setprio(pthread_self(),CONNECT_PRIOR);
#if defined(__ia64__) || defined(__ia64)
  /*
    Peculiar things with ia64 platforms - it seems we only have half the
    stack size in reality, so we have to double it here
  */
  pthread_attr_setstacksize(&connection_attrib,my_thread_stack_size*2);
#else
  pthread_attr_setstacksize(&connection_attrib,my_thread_stack_size);
#endif
#ifdef HAVE_PTHREAD_ATTR_GETSTACKSIZE
  {
    /* Retrieve used stack size;  Needed for checking stack overflows */
    size_t stack_size= 0;
    pthread_attr_getstacksize(&connection_attrib, &stack_size);
#if defined(__ia64__) || defined(__ia64)
    stack_size/= 2;
#endif
    /* We must check if stack_size = 0 as Solaris 2.9 can return 0 here */
    if (stack_size && stack_size < my_thread_stack_size)
    {
      if (global_system_variables.log_warnings)
	sql_print_warning("Asked for %lu thread stack, but got %ld",
			  my_thread_stack_size, (long) stack_size);
#if defined(__ia64__) || defined(__ia64)
      my_thread_stack_size= stack_size*2;
#else
      my_thread_stack_size= stack_size;
#endif
    }
  }
#endif
#ifdef __NETWARE__
  /* Increasing stacksize of threads on NetWare */
  pthread_attr_setstacksize(&connection_attrib, NW_THD_STACKSIZE);
#endif

  (void) thr_setconcurrency(concurrency);	// 10 by default

  select_thread=pthread_self();
  select_thread_in_use=1;

#ifdef HAVE_LIBWRAP
  libwrapName= my_progname+dirname_length(my_progname);
  openlog(libwrapName, LOG_PID, LOG_AUTH);
#endif

#ifndef DBUG_OFF
  test_lc_time_sz();
#endif

  /*
    We have enough space for fiddling with the argv, continue
  */
  check_data_home(mysql_real_data_home);
  if (my_setwd(mysql_real_data_home,MYF(MY_WME)) && !opt_help)
    unireg_abort(1);				/* purecov: inspected */
  mysql_data_home= mysql_data_home_buff;
  mysql_data_home[0]=FN_CURLIB;		// all paths are relative from here
  mysql_data_home[1]=0;
  mysql_data_home_len= 2;

  if ((user_info= check_user(mysqld_user)))
  {
#if defined(HAVE_MLOCKALL) && defined(MCL_CURRENT)
    if (locked_in_memory) // getuid() == 0 here
      set_effective_user(user_info);
    else
#endif
      set_user(mysqld_user, user_info);
  }

  if (opt_bin_log && !server_id)
  {
    server_id= !master_host ? 1 : 2;
#ifdef EXTRA_DEBUG
    switch (server_id) {
    case 1:
      sql_print_warning("\
You have enabled the binary log, but you haven't set server-id to \
a non-zero value: we force server id to 1; updates will be logged to the \
binary log, but connections from slaves will not be accepted.");
      break;
    case 2:
      sql_print_warning("\
You should set server-id to a non-0 value if master_host is set; \
we force server id to 2, but this MySQL server will not act as a slave.");
      break;
    }
#endif
  }

  if (init_server_components())
    unireg_abort(1);

  init_ssl();
  network_init();

#ifdef __WIN__
  if (!opt_console)
  {
    freopen(log_error_file,"a+",stdout);
    freopen(log_error_file,"a+",stderr);
    setbuf(stderr, NULL);
    FreeConsole();				// Remove window
  }
#endif

  /*
   Initialize my_str_malloc() and my_str_free()
  */
  my_str_malloc= &my_str_malloc_mysqld;
  my_str_free= &my_str_free_mysqld;

  /*
    init signals & alarm
    After this we can't quit by a simple unireg_abort
  */
  error_handler_hook= my_message_sql;
  start_signal_handler();				// Creates pidfile

  if (mysql_rm_tmp_tables() || acl_init(opt_noacl) ||
      my_tz_init((THD *)0, default_tz_name, opt_bootstrap))
  {
    abort_loop=1;
    select_thread_in_use=0;
#ifndef __NETWARE__
    (void) pthread_kill(signal_thread, MYSQL_KILL_SIGNAL);
#endif /* __NETWARE__ */

    if (!opt_bootstrap)
      (void) my_delete(pidfile_name,MYF(MY_WME));	// Not needed anymore

    if (my_socket_valid(unix_sock))
      unlink(mysqld_unix_port);
    exit(1);
  }
  if (!opt_noacl)
    (void) grant_init();

  if (!opt_bootstrap)
    servers_init(0);

  if (!opt_noacl)
  {
#ifdef HAVE_DLOPEN
    udf_init();
#endif
  }

  init_status_vars();
  if (opt_bootstrap) /* If running with bootstrap, do not start replication. */
    opt_skip_slave_start= 1;
  /*
    init_slave() must be called after the thread keys are created.
    Some parts of the code (e.g. SHOW STATUS LIKE 'slave_running' and other
    places) assume that active_mi != 0, so let's fail if it's 0 (out of
    memory); a message has already been printed.
  */
  if (init_slave() && !active_mi)
  {
    unireg_abort(1);
  }

  execute_ddl_log_recovery();

  if (Events::init(opt_noacl || opt_bootstrap))
    unireg_abort(1);

  if (opt_bootstrap)
  {
    select_thread_in_use= 0;                    // Allow 'kill' to work
    bootstrap(stdin);
    unireg_abort(bootstrap_error ? 1 : 0);
  }
  if (opt_init_file)
  {
    if (read_init_file(opt_init_file))
      unireg_abort(1);
  }

  create_shutdown_thread();
  start_handle_manager();

<<<<<<< HEAD
  sql_print_information(ER(ER_STARTUP),my_progname,server_version,
                        ((!my_socket_valid(unix_sock)) ? (char*) ""
                                                       : mysqld_unix_port),
                         mysqld_port,
                         MYSQL_COMPILATION_COMMENT);
=======
>>>>>>> 0d629b30
#if defined(_WIN32) && !defined(EMBEDDED_LIBRARY)
  Service.SetRunning();
#endif


  /* Signal threads waiting for server to be started */
  pthread_mutex_lock(&LOCK_server_started);
  mysqld_server_started= 1;
  pthread_cond_signal(&COND_server_started);
  pthread_mutex_unlock(&LOCK_server_started);

#ifdef HAVE_NDB_BINLOG
  /* 
     Give ndb opportunity to initialise more things after
     mysqld_server_started is true
  */
  if (ndb_wait_setup_func)
  {
    if (ndb_wait_setup_func(opt_ndb_wait_setup))
    {
      sql_print_warning("NDB : Tables not available after %lu seconds."
                        "  Consider increasing --ndb-wait-setup value",
                        opt_ndb_wait_setup);
    }
  }
#endif

  sql_print_information(ER(ER_STARTUP),my_progname,server_version,
                        ((unix_sock == INVALID_SOCKET) ? (char*) ""
                                                       : mysqld_unix_port),
                         mysqld_port,
                         MYSQL_COMPILATION_COMMENT);
  
#if defined(__NT__) || defined(HAVE_SMEM)
  handle_connections_methods();
#else
#ifdef __WIN__
  if (!have_tcpip || opt_disable_networking)
  {
    sql_print_error("TCP/IP unavailable or disabled with --skip-networking; no available interfaces");
    unireg_abort(1);
  }
#endif
  handle_connections_sockets(0);
#endif /* __NT__ */

  /* (void) pthread_attr_destroy(&connection_attrib); */
  
  DBUG_PRINT("quit",("Exiting main thread"));

#ifndef __WIN__
#ifdef EXTRA_DEBUG2
  sql_print_error("Before Lock_thread_count");
#endif
  (void) pthread_mutex_lock(&LOCK_thread_count);
  DBUG_PRINT("quit", ("Got thread_count mutex"));
  select_thread_in_use=0;			// For close_connections
  (void) pthread_mutex_unlock(&LOCK_thread_count);
  (void) pthread_cond_broadcast(&COND_thread_count);
#ifdef EXTRA_DEBUG2
  sql_print_error("After lock_thread_count");
#endif
#endif /* __WIN__ */

  /* Wait until cleanup is done */
  (void) pthread_mutex_lock(&LOCK_thread_count);
  while (!ready_to_exit)
    pthread_cond_wait(&COND_thread_count,&LOCK_thread_count);
  (void) pthread_mutex_unlock(&LOCK_thread_count);

#if defined(__WIN__) && !defined(EMBEDDED_LIBRARY)
  if (Service.IsNT() && start_mode)
    Service.Stop();
  else
  {
    Service.SetShutdownEvent(0);
    if (hEventShutdown)
      CloseHandle(hEventShutdown);
  }
#endif
  clean_up(1);
  wait_for_signal_thread_to_end();
  clean_up_mutexes();
  my_end(opt_endinfo ? MY_CHECK_ERROR | MY_GIVE_INFO : 0);

  exit(0);
  return(0);					/* purecov: deadcode */
}

#endif /* EMBEDDED_LIBRARY */


/****************************************************************************
  Main and thread entry function for Win32
  (all this is needed only to run mysqld as a service on WinNT)
****************************************************************************/

#if defined(__WIN__) && !defined(EMBEDDED_LIBRARY)
int mysql_service(void *p)
{
  if (use_opt_args)
    win_main(opt_argc, opt_argv);
  else
    win_main(Service.my_argc, Service.my_argv);
  return 0;
}


/* Quote string if it contains space, else copy */

static char *add_quoted_string(char *to, const char *from, char *to_end)
{
  uint length= (uint) (to_end-to);

  if (!strchr(from, ' '))
    return strmake(to, from, length-1);
  return strxnmov(to, length-1, "\"", from, "\"", NullS);
}


/**
  Handle basic handling of services, like installation and removal.

  @param argv	   	        Pointer to argument list
  @param servicename		Internal name of service
  @param displayname		Display name of service (in taskbar ?)
  @param file_path		Path to this program
  @param startup_option	Startup option to mysqld

  @retval
    0		option handled
  @retval
    1		Could not handle option
*/

static bool
default_service_handling(char **argv,
			 const char *servicename,
			 const char *displayname,
			 const char *file_path,
			 const char *extra_opt,
			 const char *account_name)
{
  char path_and_service[FN_REFLEN+FN_REFLEN+32], *pos, *end;
  const char *opt_delim;
  end= path_and_service + sizeof(path_and_service)-3;

  /* We have to quote filename if it contains spaces */
  pos= add_quoted_string(path_and_service, file_path, end);
  if (*extra_opt)
  {
    /* 
     Add option after file_path. There will be zero or one extra option.  It's 
     assumed to be --defaults-file=file but isn't checked.  The variable (not
     the option name) should be quoted if it contains a string.  
    */
    *pos++= ' ';
    if (opt_delim= strchr(extra_opt, '='))
    {
      size_t length= ++opt_delim - extra_opt;
      strnmov(pos, extra_opt, length);
    }
    else
      opt_delim= extra_opt;
    
    pos= add_quoted_string(pos, opt_delim, end);
  }
  /* We must have servicename last */
  *pos++= ' ';
  (void) add_quoted_string(pos, servicename, end);

  if (Service.got_service_option(argv, "install"))
  {
    Service.Install(1, servicename, displayname, path_and_service,
                    account_name);
    return 0;
  }
  if (Service.got_service_option(argv, "install-manual"))
  {
    Service.Install(0, servicename, displayname, path_and_service,
                    account_name);
    return 0;
  }
  if (Service.got_service_option(argv, "remove"))
  {
    Service.Remove(servicename);
    return 0;
  }
  return 1;
}


int main(int argc, char **argv)
{
  /*
    When several instances are running on the same machine, we
    need to have an  unique  named  hEventShudown  through the
    application PID e.g.: MySQLShutdown1890; MySQLShutdown2342
  */
  int10_to_str((int) GetCurrentProcessId(),strmov(shutdown_event_name,
                                                  "MySQLShutdown"), 10);

  /* Must be initialized early for comparison of service name */
  system_charset_info= &my_charset_utf8_general_ci;

  if (Service.GetOS())	/* true NT family */
  {
    char file_path[FN_REFLEN];
    my_path(file_path, argv[0], "");		      /* Find name in path */
    fn_format(file_path,argv[0],file_path,"",
	      MY_REPLACE_DIR | MY_UNPACK_FILENAME | MY_RESOLVE_SYMLINKS);

    if (argc == 2)
    {
      if (!default_service_handling(argv, MYSQL_SERVICENAME, MYSQL_SERVICENAME,
				   file_path, "", NULL))
	return 0;
      if (Service.IsService(argv[1]))        /* Start an optional service */
      {
	/*
	  Only add the service name to the groups read from the config file
	  if it's not "MySQL". (The default service name should be 'mysqld'
	  but we started a bad tradition by calling it MySQL from the start
	  and we are now stuck with it.
	*/
	if (my_strcasecmp(system_charset_info, argv[1],"mysql"))
	  load_default_groups[load_default_groups_sz-2]= argv[1];
        start_mode= 1;
        Service.Init(argv[1], mysql_service);
        return 0;
      }
    }
    else if (argc == 3) /* install or remove any optional service */
    {
      if (!default_service_handling(argv, argv[2], argv[2], file_path, "",
                                    NULL))
	return 0;
      if (Service.IsService(argv[2]))
      {
	/*
	  mysqld was started as
	  mysqld --defaults-file=my_path\my.ini service-name
	*/
	use_opt_args=1;
	opt_argc= 2;				// Skip service-name
	opt_argv=argv;
	start_mode= 1;
	if (my_strcasecmp(system_charset_info, argv[2],"mysql"))
	  load_default_groups[load_default_groups_sz-2]= argv[2];
	Service.Init(argv[2], mysql_service);
	return 0;
      }
    }
    else if (argc == 4 || argc == 5)
    {
      /*
        This may seem strange, because we handle --local-service while
        preserving 4.1's behavior of allowing any one other argument that is
        passed to the service on startup. (The assumption is that this is
        --defaults-file=file, but that was not enforced in 4.1, so we don't
        enforce it here.)
      */
      const char *extra_opt= NullS;
      const char *account_name = NullS;
      int index;
      for (index = 3; index < argc; index++)
      {
        if (!strcmp(argv[index], "--local-service"))
          account_name= "NT AUTHORITY\\LocalService";
        else
          extra_opt= argv[index];
      }

      if (argc == 4 || account_name)
        if (!default_service_handling(argv, argv[2], argv[2], file_path,
                                      extra_opt, account_name))
          return 0;
    }
    else if (argc == 1 && Service.IsService(MYSQL_SERVICENAME))
    {
      /* start the default service */
      start_mode= 1;
      Service.Init(MYSQL_SERVICENAME, mysql_service);
      return 0;
    }
  }
  /* Start as standalone server */
  Service.my_argc=argc;
  Service.my_argv=argv;
  mysql_service(NULL);
  return 0;
}
#endif


/**
  Execute all commands from a file. Used by the mysql_install_db script to
  create MySQL privilege tables without having to start a full MySQL server.
*/

static void bootstrap(FILE *file)
{
  DBUG_ENTER("bootstrap");

  THD *thd= new THD;
  thd->bootstrap=1;
  my_net_init(&thd->net,(st_vio*) 0);
  thd->max_client_packet_length= thd->net.max_packet;
  thd->security_ctx->master_access= ~(ulong)0;
  thd->thread_id= thd->variables.pseudo_thread_id= thread_id++;
  thread_count++;
  in_bootstrap= TRUE;

  bootstrap_file=file;
#ifndef EMBEDDED_LIBRARY			// TODO:  Enable this
  if (pthread_create(&thd->real_id,&connection_attrib,handle_bootstrap,
		     (void*) thd))
  {
    sql_print_warning("Can't create thread to handle bootstrap");
    bootstrap_error=-1;
    DBUG_VOID_RETURN;
  }
  /* Wait for thread to die */
  (void) pthread_mutex_lock(&LOCK_thread_count);
  while (in_bootstrap)
  {
    (void) pthread_cond_wait(&COND_thread_count,&LOCK_thread_count);
    DBUG_PRINT("quit",("One thread died (count=%u)",thread_count));
  }
  (void) pthread_mutex_unlock(&LOCK_thread_count);
#else
  thd->mysql= 0;
  handle_bootstrap((void *)thd);
#endif

  DBUG_VOID_RETURN;
}


static bool read_init_file(char *file_name)
{
  FILE *file;
  DBUG_ENTER("read_init_file");
  DBUG_PRINT("enter",("name: %s",file_name));
  if (!(file=my_fopen(file_name,O_RDONLY,MYF(MY_WME))))
    return(1);
  bootstrap(file);
  (void) my_fclose(file,MYF(MY_WME));
  return 0;
}


#ifndef EMBEDDED_LIBRARY

/*
   Simple scheduler that use the main thread to handle the request

   NOTES
     This is only used for debugging, when starting mysqld with
     --thread-handling=no-threads or --one-thread

     When we enter this function, LOCK_thread_count is hold!
*/
   
void handle_connection_in_main_thread(THD *thd)
{
  safe_mutex_assert_owner(&LOCK_thread_count);
  thread_cache_size=0;			// Safety
  threads.append(thd);
  pthread_mutex_unlock(&LOCK_thread_count);
  thd->start_utime= my_micro_time();
  handle_one_connection(thd);
}


/*
  Scheduler that uses one thread per connection
*/

void create_thread_to_handle_connection(THD *thd)
{
  if (cached_thread_count > wake_thread)
  {
    /* Get thread from cache */
    thread_cache.append(thd);
    wake_thread++;
    pthread_cond_signal(&COND_thread_cache);
  }
  else
  {
    char error_message_buff[MYSQL_ERRMSG_SIZE];
    /* Create new thread to handle connection */
    int error;
    thread_created++;
    threads.append(thd);
    DBUG_PRINT("info",(("creating thread %lu"), thd->thread_id));
    thd->prior_thr_create_utime= thd->start_utime= my_micro_time();
    if ((error=pthread_create(&thd->real_id,&connection_attrib,
                              handle_one_connection,
                              (void*) thd)))
    {
      /* purify: begin inspected */
      DBUG_PRINT("error",
                 ("Can't create thread to handle request (error %d)",
                  error));
      thread_count--;
      thd->killed= THD::KILL_CONNECTION;			// Safety
      (void) pthread_mutex_unlock(&LOCK_thread_count);

      pthread_mutex_lock(&LOCK_connection_count);
      --connection_count;
      pthread_mutex_unlock(&LOCK_connection_count);

      statistic_increment(aborted_connects,&LOCK_status);
      /* Can't use my_error() since store_globals has not been called. */
      my_snprintf(error_message_buff, sizeof(error_message_buff),
                  ER(ER_CANT_CREATE_THREAD), error);
      net_send_error(thd, ER_CANT_CREATE_THREAD, error_message_buff);
      (void) pthread_mutex_lock(&LOCK_thread_count);
      close_connection(thd,0,0);
      delete thd;
      (void) pthread_mutex_unlock(&LOCK_thread_count);
      return;
      /* purecov: end */
    }
  }
  (void) pthread_mutex_unlock(&LOCK_thread_count);
  DBUG_PRINT("info",("Thread created"));
}


/**
  Create new thread to handle incoming connection.

    This function will create new thread to handle the incoming
    connection.  If there are idle cached threads one will be used.
    'thd' will be pushed into 'threads'.

    In single-threaded mode (\#define ONE_THREAD) connection will be
    handled inside this function.

  @param[in,out] thd    Thread handle of future thread.
*/

static void create_new_thread(THD *thd)
{
  NET *net=&thd->net;
  DBUG_ENTER("create_new_thread");

  if (protocol_version > 9)
    net->return_errno=1;

  /*
    Don't allow too many connections. We roughly check here that we allow
    only (max_connections + 1) connections.
  */

  pthread_mutex_lock(&LOCK_connection_count);

  if (connection_count >= max_connections + 1 || abort_loop)
  {
    pthread_mutex_unlock(&LOCK_connection_count);

    DBUG_PRINT("error",("Too many connections"));
    close_connection(thd, ER_CON_COUNT_ERROR, 1);
    delete thd;
    DBUG_VOID_RETURN;
  }

  ++connection_count;

  if (connection_count > max_used_connections)
    max_used_connections= connection_count;

  pthread_mutex_unlock(&LOCK_connection_count);

  /* Start a new thread to handle connection. */

  pthread_mutex_lock(&LOCK_thread_count);

  /*
    The initialization of thread_id is done in create_embedded_thd() for
    the embedded library.
    TODO: refactor this to avoid code duplication there
  */
  thd->thread_id= thd->variables.pseudo_thread_id= thread_id++;

  thread_count++;

  thread_scheduler.add_connection(thd);

  DBUG_VOID_RETURN;
}
#endif /* EMBEDDED_LIBRARY */


#ifdef SIGNALS_DONT_BREAK_READ
inline void kill_broken_server()
{
  /* hack to get around signals ignored in syscalls for problem OS's */
  if (
#if !defined(__NETWARE__)
      !my_socket_valid(unix_sock) ||
#endif
      (!opt_disable_networking && !my_socket_valid(ip_sock)))
  {
    select_thread_in_use = 0;
    /* The following call will never return */
    kill_server(IF_NETWARE(MYSQL_KILL_SIGNAL, (void*) MYSQL_KILL_SIGNAL));
  }
}
#define MAYBE_BROKEN_SYSCALL kill_broken_server();
#else
#define MAYBE_BROKEN_SYSCALL
#endif

	/* Handle new connections and spawn new process to handle them */

#ifndef EMBEDDED_LIBRARY
pthread_handler_t handle_connections_sockets(void *arg __attribute__((unused)))
{
  my_socket sock,new_sock;
  uint error_count=0;
  int max_used_connection= 0;
  fd_set readFDs,clientFDs;
  THD *thd;
  struct sockaddr_storage cAddr;
  st_vio *vio_tmp;
  DBUG_ENTER("handle_connections_sockets");

  my_socket_invalidate(&new_sock);

  max_used_connection= my_socket_nfds(ip_sock, max_used_connection);
  max_used_connection= my_socket_nfds(unix_sock, max_used_connection);

  (void) my_pthread_getprio(pthread_self());		// For debugging

  FD_ZERO(&clientFDs);
  if (my_socket_valid(ip_sock))
  {
    my_FD_SET(ip_sock,&clientFDs);
  }
#ifdef HAVE_SYS_UN_H
  my_FD_SET(unix_sock,&clientFDs);
#endif

  DBUG_PRINT("general",("Waiting for connections."));
  MAYBE_BROKEN_SYSCALL;
  while (!abort_loop)
  {
    readFDs=clientFDs;
#ifdef HPUX10
    if (select(max_used_connection+1,(int*) &readFDs,0,0,0) < 0)
      continue;
#else
    if (select((int) max_used_connection+1,&readFDs,0,0,0) < 0)
    {
      if (socket_errno != SOCKET_EINTR)
      {
	if (!select_errors++ && !abort_loop)	/* purecov: inspected */
	  sql_print_error("mysqld: Got error %d from select",socket_errno); /* purecov: inspected */
      }
      MAYBE_BROKEN_SYSCALL
      continue;
    }
#endif	/* HPUX10 */
    if (abort_loop)
    {
      MAYBE_BROKEN_SYSCALL;
      break;
    }

    /* Is this a new connection request ? */
#ifdef HAVE_SYS_UN_H
    if (my_FD_ISSET(unix_sock,&readFDs))
    {
      sock = unix_sock;
    }
    else
#endif
    {
      sock = ip_sock;
    }

#if !defined(NO_FCNTL_NONBLOCK)
    if (!(test_flags & TEST_BLOCKING))
    {
      my_socket_nonblock(sock, true);
    }
#endif /* NO_FCNTL_NONBLOCK */
    for (uint retry=0; retry < MAX_ACCEPT_RETRY; retry++)
    {
      size_socket length=sizeof(struct sockaddr_storage);
      new_sock= my_accept(sock, my_reinterpret_cast(struct sockaddr *) (&cAddr),
                          &length);
#ifdef __NETWARE__ 
      // TODO: temporary fix, waiting for TCP/IP fix - DEFECT000303149
      if ((!my_socket_valid(new_sock)) && (socket_errno == EINVAL))
      {
        kill_server(SIGTERM);
      }
#endif
      if (my_socket_valid(new_sock) ||
	  (socket_errno != SOCKET_EINTR && socket_errno != SOCKET_EAGAIN))
	break;
      MAYBE_BROKEN_SYSCALL;
#if !defined(NO_FCNTL_NONBLOCK)
      if (!(test_flags & TEST_BLOCKING))
      {
	if (retry == MAX_ACCEPT_RETRY - 1)
	  my_socket_nonblock(sock, false);
      }
#endif
    }
#if !defined(NO_FCNTL_NONBLOCK)
    if (!(test_flags & TEST_BLOCKING))
      my_socket_nonblock(sock, false);
#endif
    if (!my_socket_valid(new_sock))
    {
      if ((error_count++ & 255) == 0)		// This can happen often
	sql_perror("Error in accept");
      MAYBE_BROKEN_SYSCALL;
      if (socket_errno == SOCKET_ENFILE || socket_errno == SOCKET_EMFILE)
	sleep(1);				// Give other threads some time
      continue;
    }

#ifdef HAVE_LIBWRAP
    {
      if (my_socket_equal(sock, ip_sock))
      {
	struct request_info req;
	signal(SIGCHLD, SIG_DFL);
	request_init(&req, RQ_DAEMON, libwrapName, RQ_FILE, new_sock, NULL);
	my_fromhost(&req);
	if (!my_hosts_access(&req))
	{
	  /*
	    This may be stupid but refuse() includes an exit(0)
	    which we surely don't want...
	    clean_exit() - same stupid thing ...
	  */
	  syslog(deny_severity, "refused connect from %s",
		 my_eval_client(&req));

	  /*
	    C++ sucks (the gibberish in front just translates the supplied
	    sink function pointer in the req structure from a void (*sink)();
	    to a void(*sink)(int) if you omit the cast, the C++ compiler
	    will cry...
	  */
	  if (req.sink)
	    ((void (*)(int))req.sink)(req.fd);

	  (void) my_shutdown(new_sock, SHUT_RDWR);
	  (void) my_socket_close(new_sock);
	  continue;
	}
      }
    }
#endif /* HAVE_LIBWRAP */

    {
      unsigned short dummy;
      if(my_socket_get_port(new_sock, &dummy) < 0)
      {
	sql_perror("Error on new connection socket");
	(void) my_shutdown(new_sock, SHUT_RDWR);
	(void) my_socket_close(new_sock);
	continue;
      }   
    }

    /*
    ** Don't allow too many connections
    */

    if (!(thd= new THD))
    {
      (void) my_shutdown(new_sock, SHUT_RDWR);
      my_socket_close(new_sock);
      continue;
    }
    if (!(vio_tmp=vio_new(new_sock,
			  my_socket_equal(sock,unix_sock) ? VIO_TYPE_SOCKET :
			  VIO_TYPE_TCPIP,
			  my_socket_equal(sock,unix_sock) ? VIO_LOCALHOST: 0))||
	my_net_init(&thd->net,vio_tmp))
    {
      /*
        Only delete the temporary vio if we didn't already attach it to the
        NET object. The destructor in THD will delete any initialized net
        structure.
      */
      if (vio_tmp && thd->net.vio != vio_tmp)
        vio_delete(vio_tmp);
      else
      {
	(void) my_shutdown(new_sock, SHUT_RDWR);
	(void) my_socket_close(new_sock);
      }
      delete thd;
      continue;
    }
    if (my_socket_equal(sock,unix_sock))
      thd->security_ctx->host=(char*) my_localhost;

    create_new_thread(thd);
  }

  decrement_handler_count();
  DBUG_RETURN(0);
}


#ifdef __NT__
pthread_handler_t handle_connections_namedpipes(void *arg)
{
  HANDLE hConnectedPipe;
  BOOL fConnected;
  THD *thd;
  my_thread_init();
  DBUG_ENTER("handle_connections_namedpipes");
  (void) my_pthread_getprio(pthread_self());		// For debugging

  DBUG_PRINT("general",("Waiting for named pipe connections."));
  while (!abort_loop)
  {
    /* wait for named pipe connection */
    fConnected = ConnectNamedPipe(hPipe, NULL);
    if (abort_loop)
      break;
    if (!fConnected)
      fConnected = GetLastError() == ERROR_PIPE_CONNECTED;
    if (!fConnected)
    {
      CloseHandle(hPipe);
      if ((hPipe= CreateNamedPipe(pipe_name,
                                  PIPE_ACCESS_DUPLEX,
                                  PIPE_TYPE_BYTE |
                                  PIPE_READMODE_BYTE |
                                  PIPE_WAIT,
                                  PIPE_UNLIMITED_INSTANCES,
                                  (int) global_system_variables.
                                  net_buffer_length,
                                  (int) global_system_variables.
                                  net_buffer_length,
                                  NMPWAIT_USE_DEFAULT_WAIT,
                                  &saPipeSecurity)) ==
	  INVALID_HANDLE_VALUE)
      {
	sql_perror("Can't create new named pipe!");
	break;					// Abort
      }
    }
    hConnectedPipe = hPipe;
    /* create new pipe for new connection */
    if ((hPipe = CreateNamedPipe(pipe_name,
				 PIPE_ACCESS_DUPLEX,
				 PIPE_TYPE_BYTE |
				 PIPE_READMODE_BYTE |
				 PIPE_WAIT,
				 PIPE_UNLIMITED_INSTANCES,
				 (int) global_system_variables.net_buffer_length,
				 (int) global_system_variables.net_buffer_length,
				 NMPWAIT_USE_DEFAULT_WAIT,
				 &saPipeSecurity)) ==
	INVALID_HANDLE_VALUE)
    {
      sql_perror("Can't create new named pipe!");
      hPipe=hConnectedPipe;
      continue;					// We have to try again
    }

    if (!(thd = new THD))
    {
      DisconnectNamedPipe(hConnectedPipe);
      CloseHandle(hConnectedPipe);
      continue;
    }
    if (!(thd->net.vio = vio_new_win32pipe(hConnectedPipe)) ||
	my_net_init(&thd->net, thd->net.vio))
    {
      close_connection(thd, ER_OUT_OF_RESOURCES, 1);
      delete thd;
      continue;
    }
    /* Host is unknown */
    thd->security_ctx->host= my_strdup(my_localhost, MYF(0));
    create_new_thread(thd);
  }

  decrement_handler_count();
  DBUG_RETURN(0);
}
#endif /* __NT__ */


#ifdef HAVE_SMEM

/**
  Thread of shared memory's service.

  @param arg                              Arguments of thread
*/
pthread_handler_t handle_connections_shared_memory(void *arg)
{
  /* file-mapping object, use for create shared memory */
  HANDLE handle_connect_file_map= 0;
  char  *handle_connect_map= 0;                 // pointer on shared memory
  HANDLE event_connect_answer= 0;
  ulong smem_buffer_length= shared_memory_buffer_length + 4;
  ulong connect_number= 1;
  char *tmp= NULL;
  char *suffix_pos;
  char connect_number_char[22], *p;
  const char *errmsg= 0;
  SECURITY_ATTRIBUTES *sa_event= 0, *sa_mapping= 0;
  my_thread_init();
  DBUG_ENTER("handle_connections_shared_memorys");
  DBUG_PRINT("general",("Waiting for allocated shared memory."));

  /*
     get enough space base-name + '_' + longest suffix we might ever send
   */
  if (!(tmp= (char *)my_malloc(strlen(shared_memory_base_name) + 32L, MYF(MY_FAE))))
    goto error;

  if (my_security_attr_create(&sa_event, &errmsg,
                              GENERIC_ALL, SYNCHRONIZE | EVENT_MODIFY_STATE))
    goto error;

  if (my_security_attr_create(&sa_mapping, &errmsg,
                             GENERIC_ALL, FILE_MAP_READ | FILE_MAP_WRITE))
    goto error;

  /*
    The name of event and file-mapping events create agree next rule:
      shared_memory_base_name+unique_part
    Where:
      shared_memory_base_name is unique value for each server
      unique_part is unique value for each object (events and file-mapping)
  */
  suffix_pos= strxmov(tmp,shared_memory_base_name,"_",NullS);
  strmov(suffix_pos, "CONNECT_REQUEST");
  if ((smem_event_connect_request= CreateEvent(sa_event,
                                               FALSE, FALSE, tmp)) == 0)
  {
    errmsg= "Could not create request event";
    goto error;
  }
  strmov(suffix_pos, "CONNECT_ANSWER");
  if ((event_connect_answer= CreateEvent(sa_event, FALSE, FALSE, tmp)) == 0)
  {
    errmsg="Could not create answer event";
    goto error;
  }
  strmov(suffix_pos, "CONNECT_DATA");
  if ((handle_connect_file_map=
       CreateFileMapping(INVALID_HANDLE_VALUE, sa_mapping,
                         PAGE_READWRITE, 0, sizeof(connect_number), tmp)) == 0)
  {
    errmsg= "Could not create file mapping";
    goto error;
  }
  if ((handle_connect_map= (char *)MapViewOfFile(handle_connect_file_map,
						  FILE_MAP_WRITE,0,0,
						  sizeof(DWORD))) == 0)
  {
    errmsg= "Could not create shared memory service";
    goto error;
  }

  while (!abort_loop)
  {
    /* Wait a request from client */
    WaitForSingleObject(smem_event_connect_request,INFINITE);

    /*
       it can be after shutdown command
    */
    if (abort_loop)
      goto error;

    HANDLE handle_client_file_map= 0;
    char  *handle_client_map= 0;
    HANDLE event_client_wrote= 0;
    HANDLE event_client_read= 0;    // for transfer data server <-> client
    HANDLE event_server_wrote= 0;
    HANDLE event_server_read= 0;
    HANDLE event_conn_closed= 0;
    THD *thd= 0;

    p= int10_to_str(connect_number, connect_number_char, 10);
    /*
      The name of event and file-mapping events create agree next rule:
        shared_memory_base_name+unique_part+number_of_connection
        Where:
	  shared_memory_base_name is uniquel value for each server
	  unique_part is unique value for each object (events and file-mapping)
	  number_of_connection is connection-number between server and client
    */
    suffix_pos= strxmov(tmp,shared_memory_base_name,"_",connect_number_char,
			 "_",NullS);
    strmov(suffix_pos, "DATA");
    if ((handle_client_file_map=
         CreateFileMapping(INVALID_HANDLE_VALUE, sa_mapping,
                           PAGE_READWRITE, 0, smem_buffer_length, tmp)) == 0)
    {
      errmsg= "Could not create file mapping";
      goto errorconn;
    }
    if ((handle_client_map= (char*)MapViewOfFile(handle_client_file_map,
						  FILE_MAP_WRITE,0,0,
						  smem_buffer_length)) == 0)
    {
      errmsg= "Could not create memory map";
      goto errorconn;
    }
    strmov(suffix_pos, "CLIENT_WROTE");
    if ((event_client_wrote= CreateEvent(sa_event, FALSE, FALSE, tmp)) == 0)
    {
      errmsg= "Could not create client write event";
      goto errorconn;
    }
    strmov(suffix_pos, "CLIENT_READ");
    if ((event_client_read= CreateEvent(sa_event, FALSE, FALSE, tmp)) == 0)
    {
      errmsg= "Could not create client read event";
      goto errorconn;
    }
    strmov(suffix_pos, "SERVER_READ");
    if ((event_server_read= CreateEvent(sa_event, FALSE, FALSE, tmp)) == 0)
    {
      errmsg= "Could not create server read event";
      goto errorconn;
    }
    strmov(suffix_pos, "SERVER_WROTE");
    if ((event_server_wrote= CreateEvent(sa_event,
                                         FALSE, FALSE, tmp)) == 0)
    {
      errmsg= "Could not create server write event";
      goto errorconn;
    }
    strmov(suffix_pos, "CONNECTION_CLOSED");
    if ((event_conn_closed= CreateEvent(sa_event,
                                        TRUE, FALSE, tmp)) == 0)
    {
      errmsg= "Could not create closed connection event";
      goto errorconn;
    }
    if (abort_loop)
      goto errorconn;
    if (!(thd= new THD))
      goto errorconn;
    /* Send number of connection to client */
    int4store(handle_connect_map, connect_number);
    if (!SetEvent(event_connect_answer))
    {
      errmsg= "Could not send answer event";
      goto errorconn;
    }
    /* Set event that client should receive data */
    if (!SetEvent(event_client_read))
    {
      errmsg= "Could not set client to read mode";
      goto errorconn;
    }
    if (!(thd->net.vio= vio_new_win32shared_memory(&thd->net,
                                                   handle_client_file_map,
                                                   handle_client_map,
                                                   event_client_wrote,
                                                   event_client_read,
                                                   event_server_wrote,
                                                   event_server_read,
                                                   event_conn_closed)) ||
                        my_net_init(&thd->net, thd->net.vio))
    {
      close_connection(thd, ER_OUT_OF_RESOURCES, 1);
      errmsg= 0;
      goto errorconn;
    }
    thd->security_ctx->host= my_strdup(my_localhost, MYF(0)); /* Host is unknown */
    create_new_thread(thd);
    connect_number++;
    continue;

errorconn:
    /* Could not form connection;  Free used handlers/memort and retry */
    if (errmsg)
    {
      char buff[180];
      strxmov(buff, "Can't create shared memory connection: ", errmsg, ".",
	      NullS);
      sql_perror(buff);
    }
    if (handle_client_file_map) 
      CloseHandle(handle_client_file_map);
    if (handle_client_map)
      UnmapViewOfFile(handle_client_map);
    if (event_server_wrote)
      CloseHandle(event_server_wrote);
    if (event_server_read)
      CloseHandle(event_server_read);
    if (event_client_wrote)
      CloseHandle(event_client_wrote);
    if (event_client_read)
      CloseHandle(event_client_read);
    if (event_conn_closed)
      CloseHandle(event_conn_closed);
    delete thd;
  }

  /* End shared memory handling */
error:
  if (tmp)
    my_free(tmp, MYF(0));

  if (errmsg)
  {
    char buff[180];
    strxmov(buff, "Can't create shared memory service: ", errmsg, ".", NullS);
    sql_perror(buff);
  }
  my_security_attr_free(sa_event);
  my_security_attr_free(sa_mapping);
  if (handle_connect_map)	UnmapViewOfFile(handle_connect_map);
  if (handle_connect_file_map)	CloseHandle(handle_connect_file_map);
  if (event_connect_answer)	CloseHandle(event_connect_answer);
  if (smem_event_connect_request) CloseHandle(smem_event_connect_request);

  decrement_handler_count();
  DBUG_RETURN(0);
}
#endif /* HAVE_SMEM */
#endif /* EMBEDDED_LIBRARY */


/****************************************************************************
  Handle start options
******************************************************************************/

enum options_mysqld
{
  OPT_ISAM_LOG=256,            OPT_SKIP_NEW, 
  OPT_SKIP_GRANT,              OPT_SKIP_LOCK, 
  OPT_ENABLE_LOCK,             OPT_USE_LOCKING,
  OPT_SOCKET,                  OPT_UPDATE_LOG,
  OPT_BIN_LOG,                 OPT_SKIP_RESOLVE,
  OPT_SKIP_NETWORKING,         OPT_BIN_LOG_INDEX,
  OPT_BIND_ADDRESS,            OPT_PID_FILE,
  OPT_SKIP_PRIOR,              OPT_BIG_TABLES,
  OPT_STANDALONE,              OPT_ONE_THREAD,
  OPT_CONSOLE,                 OPT_LOW_PRIORITY_UPDATES,
  OPT_SKIP_HOST_CACHE,         OPT_SHORT_LOG_FORMAT,
  OPT_FLUSH,                   OPT_SAFE,
  OPT_BOOTSTRAP,               OPT_SKIP_SHOW_DB,
  OPT_STORAGE_ENGINE,          OPT_INIT_FILE,
  OPT_DELAY_KEY_WRITE_ALL,     OPT_SLOW_QUERY_LOG,
  OPT_DELAY_KEY_WRITE,	       OPT_CHARSETS_DIR,
  OPT_MASTER_HOST,             OPT_MASTER_USER,
  OPT_MASTER_PASSWORD,         OPT_MASTER_PORT,
  OPT_MASTER_INFO_FILE,        OPT_MASTER_CONNECT_RETRY,
  OPT_MASTER_RETRY_COUNT,      OPT_LOG_TC, OPT_LOG_TC_SIZE,
  OPT_MASTER_SSL,              OPT_MASTER_SSL_KEY,
  OPT_MASTER_SSL_CERT,         OPT_MASTER_SSL_CAPATH,
  OPT_MASTER_SSL_CIPHER,       OPT_MASTER_SSL_CA,
  OPT_SQL_BIN_UPDATE_SAME,     OPT_REPLICATE_DO_DB,
  OPT_REPLICATE_IGNORE_DB,     OPT_LOG_SLAVE_UPDATES,
  OPT_BINLOG_DO_DB,            OPT_BINLOG_IGNORE_DB,
  OPT_BINLOG_FORMAT,
#ifndef DBUG_OFF
  OPT_BINLOG_SHOW_XID,
#endif
  OPT_BINLOG_ROWS_EVENT_MAX_SIZE, 
  OPT_WANT_CORE,               OPT_CONCURRENT_INSERT,
  OPT_MEMLOCK,                 OPT_MYISAM_RECOVER,
  OPT_REPLICATE_REWRITE_DB,    OPT_SERVER_ID,
  OPT_SKIP_SLAVE_START,        OPT_SAFE_SHOW_DB, 
  OPT_SAFEMALLOC_MEM_LIMIT,    OPT_REPLICATE_DO_TABLE,
  OPT_REPLICATE_IGNORE_TABLE,  OPT_REPLICATE_WILD_DO_TABLE,
  OPT_REPLICATE_WILD_IGNORE_TABLE, OPT_REPLICATE_SAME_SERVER_ID,
  OPT_DISCONNECT_SLAVE_EVENT_COUNT, OPT_TC_HEURISTIC_RECOVER,
  OPT_ABORT_SLAVE_EVENT_COUNT,
  OPT_LOG_BIN_TRUST_FUNCTION_CREATORS,
  OPT_ENGINE_CONDITION_PUSHDOWN, OPT_NDB_CONNECTSTRING, 
  OPT_NDB_USE_EXACT_COUNT, OPT_NDB_USE_TRANSACTIONS,
  OPT_NDB_FORCE_SEND, OPT_NDB_AUTOINCREMENT_PREFETCH_SZ,
  OPT_NDB_SHM, OPT_NDB_OPTIMIZED_NODE_SELECTION, OPT_NDB_CACHE_CHECK_TIME,
  OPT_NDB_BATCH_SIZE,
  OPT_NDB_OPTIMIZATION_DELAY,
  OPT_NDB_TABLE_TEMPORARY,
  OPT_NDB_WAIT_CONNECTED,
  OPT_NDB_CLUSTER_CONNECTION_POOL,
  OPT_NDB_WAIT_SETUP,
  OPT_NDB_MGMD, OPT_NDB_NODEID,
  OPT_NDB_DISTRIBUTION,
  OPT_NDB_INDEX_STAT_ENABLE,
  OPT_NDB_EXTRA_LOGGING,
  OPT_NDB_REPORT_THRESH_BINLOG_EPOCH_SLIP,
  OPT_NDB_REPORT_THRESH_BINLOG_MEM_USAGE,
  OPT_NDB_USE_COPYING_ALTER_TABLE,
  OPT_NDB_LOG_UPDATE_AS_WRITE, OPT_NDB_LOG_UPDATED_ONLY,
  OPT_NDB_LOG_ORIG, OPT_NDB_LOG_BIN, OPT_NDB_LOG_BINLOG_INDEX,
  OPT_NDB_LOG_EMPTY_EPOCHS,
  OPT_SKIP_SAFEMALLOC,
  OPT_TEMP_POOL, OPT_TX_ISOLATION, OPT_COMPLETION_TYPE,
  OPT_SKIP_STACK_TRACE, OPT_SKIP_SYMLINKS,
  OPT_MAX_BINLOG_DUMP_EVENTS, OPT_SPORADIC_BINLOG_DUMP_FAIL,
  OPT_SAFE_USER_CREATE, OPT_SQL_MODE,
  OPT_HAVE_NAMED_PIPE,
  OPT_DO_PSTACK, OPT_EVENT_SCHEDULER, OPT_REPORT_HOST,
  OPT_REPORT_USER, OPT_REPORT_PASSWORD, OPT_REPORT_PORT,
  OPT_SHOW_SLAVE_AUTH_INFO,
  OPT_SLAVE_LOAD_TMPDIR, OPT_NO_MIX_TYPE,
  OPT_RPL_RECOVERY_RANK,OPT_INIT_RPL_ROLE,
  OPT_RELAY_LOG, OPT_RELAY_LOG_INDEX, OPT_RELAY_LOG_INFO_FILE,
  OPT_SLAVE_SKIP_ERRORS, OPT_SLAVE_ALLOW_BATCHING, OPT_DES_KEY_FILE, OPT_LOCAL_INFILE,
  OPT_SSL_SSL, OPT_SSL_KEY, OPT_SSL_CERT, OPT_SSL_CA,
  OPT_SSL_CAPATH, OPT_SSL_CIPHER,
  OPT_BACK_LOG, OPT_BINLOG_CACHE_SIZE,
  OPT_CONNECT_TIMEOUT, OPT_DELAYED_INSERT_TIMEOUT,
  OPT_DELAYED_INSERT_LIMIT, OPT_DELAYED_QUEUE_SIZE,
  OPT_FLUSH_TIME, OPT_FT_MIN_WORD_LEN, OPT_FT_BOOLEAN_SYNTAX,
  OPT_FT_MAX_WORD_LEN, OPT_FT_QUERY_EXPANSION_LIMIT, OPT_FT_STOPWORD_FILE,
  OPT_INTERACTIVE_TIMEOUT, OPT_JOIN_BUFF_SIZE,
  OPT_KEY_BUFFER_SIZE, OPT_KEY_CACHE_BLOCK_SIZE,
  OPT_KEY_CACHE_DIVISION_LIMIT, OPT_KEY_CACHE_AGE_THRESHOLD,
  OPT_LONG_QUERY_TIME,
  OPT_LOWER_CASE_TABLE_NAMES, OPT_MAX_ALLOWED_PACKET,
  OPT_MAX_BINLOG_CACHE_SIZE, OPT_MAX_BINLOG_SIZE,
  OPT_MAX_CONNECTIONS, OPT_MAX_CONNECT_ERRORS,
  OPT_MAX_DELAYED_THREADS, OPT_MAX_HEP_TABLE_SIZE,
  OPT_MAX_JOIN_SIZE, OPT_MAX_PREPARED_STMT_COUNT,
  OPT_MAX_RELAY_LOG_SIZE, OPT_MAX_SORT_LENGTH,
  OPT_MAX_SEEKS_FOR_KEY, OPT_MAX_TMP_TABLES, OPT_MAX_USER_CONNECTIONS,
  OPT_MAX_LENGTH_FOR_SORT_DATA,
  OPT_MAX_WRITE_LOCK_COUNT, OPT_BULK_INSERT_BUFFER_SIZE,
  OPT_MAX_ERROR_COUNT, OPT_MULTI_RANGE_COUNT, OPT_MYISAM_DATA_POINTER_SIZE,
  OPT_MYISAM_BLOCK_SIZE, OPT_MYISAM_MAX_EXTRA_SORT_FILE_SIZE,
  OPT_MYISAM_MAX_SORT_FILE_SIZE, OPT_MYISAM_SORT_BUFFER_SIZE,
  OPT_MYISAM_USE_MMAP, OPT_MYISAM_REPAIR_THREADS,
  OPT_MYISAM_STATS_METHOD,
  OPT_NET_BUFFER_LENGTH, OPT_NET_RETRY_COUNT,
  OPT_NET_READ_TIMEOUT, OPT_NET_WRITE_TIMEOUT,
  OPT_OPEN_FILES_LIMIT,
  OPT_PRELOAD_BUFFER_SIZE,
  OPT_QUERY_CACHE_LIMIT, OPT_QUERY_CACHE_MIN_RES_UNIT, OPT_QUERY_CACHE_SIZE,
  OPT_QUERY_CACHE_TYPE, OPT_QUERY_CACHE_WLOCK_INVALIDATE, OPT_RECORD_BUFFER,
  OPT_RECORD_RND_BUFFER, OPT_DIV_PRECINCREMENT, OPT_RELAY_LOG_SPACE_LIMIT,
  OPT_RELAY_LOG_PURGE,
  OPT_SLAVE_NET_TIMEOUT, OPT_SLAVE_COMPRESSED_PROTOCOL, OPT_SLOW_LAUNCH_TIME,
  OPT_SLAVE_TRANS_RETRIES, OPT_READONLY, OPT_DEBUGGING,
  OPT_SORT_BUFFER, OPT_TABLE_OPEN_CACHE, OPT_TABLE_DEF_CACHE,
  OPT_THREAD_CONCURRENCY, OPT_THREAD_CACHE_SIZE,
  OPT_TMP_TABLE_SIZE, OPT_THREAD_STACK,
  OPT_WAIT_TIMEOUT,
  OPT_ERROR_LOG_FILE,
  OPT_DEFAULT_WEEK_FORMAT,
  OPT_RANGE_ALLOC_BLOCK_SIZE, OPT_ALLOW_SUSPICIOUS_UDFS,
  OPT_QUERY_ALLOC_BLOCK_SIZE, OPT_QUERY_PREALLOC_SIZE,
  OPT_TRANS_ALLOC_BLOCK_SIZE, OPT_TRANS_PREALLOC_SIZE,
  OPT_SYNC_FRM, OPT_SYNC_BINLOG,
  OPT_SYNC_REPLICATION,
  OPT_SYNC_REPLICATION_SLAVE_ID,
  OPT_SYNC_REPLICATION_TIMEOUT,
  OPT_ENABLE_SHARED_MEMORY,
  OPT_SHARED_MEMORY_BASE_NAME,
  OPT_OLD_PASSWORDS,
  OPT_OLD_ALTER_TABLE,
  OPT_EXPIRE_LOGS_DAYS,
  OPT_GROUP_CONCAT_MAX_LEN,
  OPT_DEFAULT_COLLATION,
  OPT_CHARACTER_SET_CLIENT_HANDSHAKE,
  OPT_CHARACTER_SET_FILESYSTEM,
  OPT_LC_TIME_NAMES,
  OPT_INIT_CONNECT,
  OPT_INIT_SLAVE,
  OPT_SECURE_AUTH,
  OPT_DATE_FORMAT,
  OPT_TIME_FORMAT,
  OPT_DATETIME_FORMAT,
  OPT_LOG_QUERIES_NOT_USING_INDEXES,
  OPT_DEFAULT_TIME_ZONE,
  OPT_SYSDATE_IS_NOW,
  OPT_OPTIMIZER_SEARCH_DEPTH,
  OPT_OPTIMIZER_PRUNE_LEVEL,
  OPT_OPTIMIZER_SWITCH,
  OPT_UPDATABLE_VIEWS_WITH_LIMIT,
  OPT_SP_AUTOMATIC_PRIVILEGES,
  OPT_MAX_SP_RECURSION_DEPTH,
  OPT_AUTO_INCREMENT, OPT_AUTO_INCREMENT_OFFSET,
  OPT_ENABLE_LARGE_PAGES,
  OPT_TIMED_MUTEXES,
  OPT_OLD_STYLE_USER_LIMITS,
  OPT_LOG_SLOW_ADMIN_STATEMENTS,
  OPT_TABLE_LOCK_WAIT_TIMEOUT,
  OPT_PLUGIN_LOAD,
  OPT_PLUGIN_DIR,
  OPT_LOG_OUTPUT,
  OPT_PORT_OPEN_TIMEOUT,
  OPT_PROFILING,
  OPT_KEEP_FILES_ON_CREATE,
  OPT_GENERAL_LOG,
  OPT_SLOW_LOG,
  OPT_THREAD_HANDLING,
  OPT_INNODB_ROLLBACK_ON_TIMEOUT,
  OPT_SECURE_FILE_PRIV,
  OPT_MIN_EXAMINED_ROW_LIMIT,
  OPT_LOG_SLOW_SLAVE_STATEMENTS,
  OPT_OLD_MODE,
  OPT_SLAVE_EXEC_MODE,
  OPT_GENERAL_LOG_FILE,
  OPT_SLOW_QUERY_LOG_FILE,
  OPT_IGNORE_BUILTIN_INNODB
};


#define LONG_TIMEOUT ((ulong) 3600L*24L*365L)

struct my_option my_long_options[] =
{
  {"help", '?', "Display this help and exit.", 
   (uchar**) &opt_help, (uchar**) &opt_help, 0, GET_BOOL, NO_ARG, 0, 0, 0, 0,
   0, 0},
#ifdef HAVE_REPLICATION
  {"abort-slave-event-count", OPT_ABORT_SLAVE_EVENT_COUNT,
   "Option used by mysql-test for debugging and testing of replication.",
   (uchar**) &abort_slave_event_count,  (uchar**) &abort_slave_event_count,
   0, GET_INT, REQUIRED_ARG, 0, 0, 0, 0, 0, 0},
#endif /* HAVE_REPLICATION */
  {"allow-suspicious-udfs", OPT_ALLOW_SUSPICIOUS_UDFS,
   "Allows use of UDFs consisting of only one symbol xxx() "
   "without corresponding xxx_init() or xxx_deinit(). That also means "
   "that one can load any function from any library, for example exit() "
   "from libc.so",
   (uchar**) &opt_allow_suspicious_udfs, (uchar**) &opt_allow_suspicious_udfs,
   0, GET_BOOL, NO_ARG, 0, 0, 0, 0, 0, 0},
  {"ansi", 'a', "Use ANSI SQL syntax instead of MySQL syntax. This mode will also set transaction isolation level 'serializable'.", 0, 0, 0,
   GET_NO_ARG, NO_ARG, 0, 0, 0, 0, 0, 0},
  {"auto-increment-increment", OPT_AUTO_INCREMENT,
   "Auto-increment columns are incremented by this",
   (uchar**) &global_system_variables.auto_increment_increment,
   (uchar**) &max_system_variables.auto_increment_increment, 0, GET_ULONG,
   OPT_ARG, 1, 1, 65535, 0, 1, 0 },
  {"auto-increment-offset", OPT_AUTO_INCREMENT_OFFSET,
   "Offset added to Auto-increment columns. Used when auto-increment-increment != 1",
   (uchar**) &global_system_variables.auto_increment_offset,
   (uchar**) &max_system_variables.auto_increment_offset, 0, GET_ULONG, OPT_ARG,
   1, 1, 65535, 0, 1, 0 },
  {"automatic-sp-privileges", OPT_SP_AUTOMATIC_PRIVILEGES,
   "Creating and dropping stored procedures alters ACLs. Disable with --skip-automatic-sp-privileges.",
   (uchar**) &sp_automatic_privileges, (uchar**) &sp_automatic_privileges,
   0, GET_BOOL, NO_ARG, 1, 0, 0, 0, 0, 0},
  {"basedir", 'b',
   "Path to installation directory. All paths are usually resolved relative to this.",
   (uchar**) &mysql_home_ptr, (uchar**) &mysql_home_ptr, 0, GET_STR, REQUIRED_ARG,
   0, 0, 0, 0, 0, 0},
  {"big-tables", OPT_BIG_TABLES,
   "Allow big result sets by saving all temporary sets on file (Solves most 'table full' errors).",
   0, 0, 0, GET_NO_ARG, NO_ARG, 0, 0, 0, 0, 0, 0},
  {"bind-address", OPT_BIND_ADDRESS, "IP address to bind to.",
   (uchar**) &my_bind_addr_str, (uchar**) &my_bind_addr_str, 0, GET_STR,
   REQUIRED_ARG, 0, 0, 0, 0, 0, 0},
  {"binlog_format", OPT_BINLOG_FORMAT,
   "Does not have any effect without '--log-bin'. "
   "Tell the master the form of binary logging to use: either 'row' for "
   "row-based binary logging, or 'statement' for statement-based binary "
   "logging, or 'mixed'. 'mixed' is statement-based binary logging except "
   "for those statements where only row-based is correct: those which "
   "involve user-defined functions (i.e. UDFs) or the UUID() function; for "
   "those, row-based binary logging is automatically used. "
#ifdef HAVE_NDB_BINLOG
   "If ndbcluster is enabled and binlog_format is `mixed', the format switches"
   " to 'row' and back implicitly per each query accessing a NDB table."
#endif
   ,(uchar**) &opt_binlog_format, (uchar**) &opt_binlog_format,
   0, GET_STR, REQUIRED_ARG, 0, 0, 0, 0, 0, 0},
  {"binlog-do-db", OPT_BINLOG_DO_DB,
   "Tells the master it should log updates for the specified database, and exclude all others not explicitly mentioned.",
   0, 0, 0, GET_STR, REQUIRED_ARG, 0, 0, 0, 0, 0, 0},
  {"binlog-ignore-db", OPT_BINLOG_IGNORE_DB,
   "Tells the master that updates to the given database should not be logged tothe binary log.",
   0, 0, 0, GET_STR, REQUIRED_ARG, 0, 0, 0, 0, 0, 0},
  {"binlog-row-event-max-size", OPT_BINLOG_ROWS_EVENT_MAX_SIZE,
   "The maximum size of a row-based binary log event in bytes. Rows will be "
   "grouped into events smaller than this size if possible. "
   "The value has to be a multiple of 256.",
   (uchar**) &opt_binlog_rows_event_max_size, 
   (uchar**) &opt_binlog_rows_event_max_size, 0, 
   GET_ULONG, REQUIRED_ARG, 
   /* def_value */ 1024, /* min_value */  256, /* max_value */ ULONG_MAX, 
   /* sub_size */     0, /* block_size */ 256, 
   /* app_type */ 0
  },
#ifndef DISABLE_GRANT_OPTIONS
  {"bootstrap", OPT_BOOTSTRAP, "Used by mysql installation scripts.", 0, 0, 0,
   GET_NO_ARG, NO_ARG, 0, 0, 0, 0, 0, 0},
#endif
  {"character-set-client-handshake", OPT_CHARACTER_SET_CLIENT_HANDSHAKE,
   "Don't ignore client side character set value sent during handshake.",
   (uchar**) &opt_character_set_client_handshake,
   (uchar**) &opt_character_set_client_handshake,
    0, GET_BOOL, NO_ARG, 1, 0, 0, 0, 0, 0},
  {"character-set-filesystem", OPT_CHARACTER_SET_FILESYSTEM,
   "Set the filesystem character set.",
   (uchar**) &character_set_filesystem_name,
   (uchar**) &character_set_filesystem_name,
   0, GET_STR, REQUIRED_ARG, 0, 0, 0, 0, 0, 0 },
  {"character-set-server", 'C', "Set the default character set.",
   (uchar**) &default_character_set_name, (uchar**) &default_character_set_name,
   0, GET_STR, REQUIRED_ARG, 0, 0, 0, 0, 0, 0 },
  {"character-sets-dir", OPT_CHARSETS_DIR,
   "Directory where character sets are.", (uchar**) &charsets_dir,
   (uchar**) &charsets_dir, 0, GET_STR, REQUIRED_ARG, 0, 0, 0, 0, 0, 0},
  {"chroot", 'r', "Chroot mysqld daemon during startup.",
   (uchar**) &mysqld_chroot, (uchar**) &mysqld_chroot, 0, GET_STR, REQUIRED_ARG,
   0, 0, 0, 0, 0, 0},
  {"collation-server", OPT_DEFAULT_COLLATION, "Set the default collation.",
   (uchar**) &default_collation_name, (uchar**) &default_collation_name,
   0, GET_STR, REQUIRED_ARG, 0, 0, 0, 0, 0, 0 },
  {"completion-type", OPT_COMPLETION_TYPE, "Default completion type.",
   (uchar**) &global_system_variables.completion_type,
   (uchar**) &max_system_variables.completion_type, 0, GET_ULONG,
   REQUIRED_ARG, 0, 0, 2, 0, 1, 0},
  {"concurrent-insert", OPT_CONCURRENT_INSERT,
   "Use concurrent insert with MyISAM. Disable with --concurrent-insert=0",
   (uchar**) &myisam_concurrent_insert, (uchar**) &myisam_concurrent_insert,
   0, GET_ULONG, OPT_ARG, 1, 0, 2, 0, 0, 0},
  {"console", OPT_CONSOLE, "Write error output on screen; Don't remove the console window on windows.",
   (uchar**) &opt_console, (uchar**) &opt_console, 0, GET_BOOL, NO_ARG, 0, 0, 0,
   0, 0, 0},
  {"core-file", OPT_WANT_CORE, "Write core on errors.", 0, 0, 0, GET_NO_ARG,
   NO_ARG, 0, 0, 0, 0, 0, 0},
  {"datadir", 'h', "Path to the database root.", (uchar**) &mysql_data_home,
   (uchar**) &mysql_data_home, 0, GET_STR, REQUIRED_ARG, 0, 0, 0, 0, 0, 0},
#ifndef DBUG_OFF
  {"debug", '#', "Debug log.", (uchar**) &default_dbug_option,
   (uchar**) &default_dbug_option, 0, GET_STR, OPT_ARG, 0, 0, 0, 0, 0, 0},
#endif
  {"default-character-set", 'C', "Set the default character set (deprecated option, use --character-set-server instead).",
   (uchar**) &default_character_set_name, (uchar**) &default_character_set_name,
   0, GET_STR, REQUIRED_ARG, 0, 0, 0, 0, 0, 0 },
  {"default-collation", OPT_DEFAULT_COLLATION, "Set the default collation (deprecated option, use --collation-server instead).",
   (uchar**) &default_collation_name, (uchar**) &default_collation_name,
   0, GET_STR, REQUIRED_ARG, 0, 0, 0, 0, 0, 0 },
  {"default-storage-engine", OPT_STORAGE_ENGINE,
   "Set the default storage engine (table type) for tables.",
   (uchar**)&default_storage_engine_str, (uchar**)&default_storage_engine_str,
   0, GET_STR, REQUIRED_ARG, 0, 0, 0, 0, 0, 0},
  {"default-table-type", OPT_STORAGE_ENGINE,
   "(deprecated) Use --default-storage-engine.",
   (uchar**)&default_storage_engine_str, (uchar**)&default_storage_engine_str,
   0, GET_STR, REQUIRED_ARG, 0, 0, 0, 0, 0, 0},
  {"default-time-zone", OPT_DEFAULT_TIME_ZONE, "Set the default time zone.",
   (uchar**) &default_tz_name, (uchar**) &default_tz_name,
   0, GET_STR, REQUIRED_ARG, 0, 0, 0, 0, 0, 0 },
  {"delay-key-write", OPT_DELAY_KEY_WRITE, "Type of DELAY_KEY_WRITE.",
   0,0,0, GET_STR, OPT_ARG, 0, 0, 0, 0, 0, 0},
  {"delay-key-write-for-all-tables", OPT_DELAY_KEY_WRITE_ALL,
   "Don't flush key buffers between writes for any MyISAM table (Deprecated option, use --delay-key-write=all instead).",
   0, 0, 0, GET_NO_ARG, NO_ARG, 0, 0, 0, 0, 0, 0},
#ifdef HAVE_OPENSSL
  {"des-key-file", OPT_DES_KEY_FILE,
   "Load keys for des_encrypt() and des_encrypt from given file.",
   (uchar**) &des_key_file, (uchar**) &des_key_file, 0, GET_STR, REQUIRED_ARG,
   0, 0, 0, 0, 0, 0},
#endif /* HAVE_OPENSSL */
#ifdef HAVE_REPLICATION
  {"disconnect-slave-event-count", OPT_DISCONNECT_SLAVE_EVENT_COUNT,
   "Option used by mysql-test for debugging and testing of replication.",
   (uchar**) &disconnect_slave_event_count,
   (uchar**) &disconnect_slave_event_count, 0, GET_INT, REQUIRED_ARG, 0, 0, 0,
   0, 0, 0},
#endif /* HAVE_REPLICATION */
  {"enable-locking", OPT_ENABLE_LOCK,
   "Deprecated option, use --external-locking instead.",
   (uchar**) &opt_external_locking, (uchar**) &opt_external_locking,
   0, GET_BOOL, NO_ARG, 0, 0, 0, 0, 0, 0},
#ifdef __NT__
  {"enable-named-pipe", OPT_HAVE_NAMED_PIPE, "Enable the named pipe (NT).",
   (uchar**) &opt_enable_named_pipe, (uchar**) &opt_enable_named_pipe, 0, GET_BOOL,
   NO_ARG, 0, 0, 0, 0, 0, 0},
#endif
#ifdef HAVE_STACK_TRACE_ON_SEGV
  {"enable-pstack", OPT_DO_PSTACK, "Print a symbolic stack trace on failure.",
   (uchar**) &opt_do_pstack, (uchar**) &opt_do_pstack, 0, GET_BOOL, NO_ARG, 0, 0,
   0, 0, 0, 0},
#endif /* HAVE_STACK_TRACE_ON_SEGV */
  {"engine-condition-pushdown",
   OPT_ENGINE_CONDITION_PUSHDOWN,
   "Push supported query conditions to the storage engine.",
   (uchar**) &global_system_variables.engine_condition_pushdown,
   (uchar**) &global_system_variables.engine_condition_pushdown,
   0, GET_BOOL, NO_ARG, 1, 0, 0, 0, 0, 0},
  /* See how it's handled in get_one_option() */
  {"event-scheduler", OPT_EVENT_SCHEDULER, "Enable/disable the event scheduler.",
   NULL,  NULL, 0, GET_STR, OPT_ARG, 0, 0, 0, 0, 0, 0},
  {"exit-info", 'T', "Used for debugging;  Use at your own risk!", 0, 0, 0,
   GET_LONG, OPT_ARG, 0, 0, 0, 0, 0, 0},
  {"external-locking", OPT_USE_LOCKING, "Use system (external) locking (disabled by default).  With this option enabled you can run myisamchk to test (not repair) tables while the MySQL server is running. Disable with --skip-external-locking.",
   (uchar**) &opt_external_locking, (uchar**) &opt_external_locking,
   0, GET_BOOL, NO_ARG, 0, 0, 0, 0, 0, 0},
  {"flush", OPT_FLUSH, "Flush tables to disk between SQL commands.", 0, 0, 0,
   GET_NO_ARG, NO_ARG, 0, 0, 0, 0, 0, 0},
  /* We must always support the next option to make scripts like mysqltest
     easier to do */
  {"gdb", OPT_DEBUGGING,
   "Set up signals usable for debugging",
   (uchar**) &opt_debugging, (uchar**) &opt_debugging,
   0, GET_BOOL, NO_ARG, 0, 0, 0, 0, 0, 0},
  {"general_log", OPT_GENERAL_LOG,
   "Enable|disable general log", (uchar**) &opt_log,
   (uchar**) &opt_log, 0, GET_BOOL, OPT_ARG, 0, 0, 0, 0, 0, 0},
#ifdef HAVE_LARGE_PAGES
  {"large-pages", OPT_ENABLE_LARGE_PAGES, "Enable support for large pages. \
Disable with --skip-large-pages.",
   (uchar**) &opt_large_pages, (uchar**) &opt_large_pages, 0, GET_BOOL, NO_ARG, 0, 0, 0,
   0, 0, 0},
#endif
  {"ignore-builtin-innodb", OPT_IGNORE_BUILTIN_INNODB ,
   "Disable initialization of builtin InnoDB plugin",
   0, 0, 0, GET_NO_ARG, NO_ARG, 0, 0, 0, 0, 0, 0},
  {"init-connect", OPT_INIT_CONNECT, "Command(s) that are executed for each new connection",
   (uchar**) &opt_init_connect, (uchar**) &opt_init_connect, 0, GET_STR_ALLOC,
   REQUIRED_ARG, 0, 0, 0, 0, 0, 0},
#ifndef DISABLE_GRANT_OPTIONS
  {"init-file", OPT_INIT_FILE, "Read SQL commands from this file at startup.",
   (uchar**) &opt_init_file, (uchar**) &opt_init_file, 0, GET_STR, REQUIRED_ARG,
   0, 0, 0, 0, 0, 0},
#endif
  {"init-rpl-role", OPT_INIT_RPL_ROLE, "Set the replication role.", 0, 0, 0,
   GET_STR, REQUIRED_ARG, 0, 0, 0, 0, 0, 0},
  {"init-slave", OPT_INIT_SLAVE, "Command(s) that are executed when a slave connects to this master",
   (uchar**) &opt_init_slave, (uchar**) &opt_init_slave, 0, GET_STR_ALLOC,
   REQUIRED_ARG, 0, 0, 0, 0, 0, 0},
  {"language", 'L',
   "Client error messages in given language. May be given as a full path.",
   (uchar**) &language_ptr, (uchar**) &language_ptr, 0, GET_STR, REQUIRED_ARG,
   0, 0, 0, 0, 0, 0},
  {"lc-time-names", OPT_LC_TIME_NAMES,
   "Set the language used for the month names and the days of the week.",
   (uchar**) &lc_time_names_name,
   (uchar**) &lc_time_names_name,
   0, GET_STR, REQUIRED_ARG, 0, 0, 0, 0, 0, 0 },
  {"local-infile", OPT_LOCAL_INFILE,
   "Enable/disable LOAD DATA LOCAL INFILE (takes values 1|0).",
   (uchar**) &opt_local_infile,
   (uchar**) &opt_local_infile, 0, GET_BOOL, OPT_ARG,
   1, 0, 0, 0, 0, 0},
  {"log", 'l', "Log connections and queries to file (deprecated option, use "
   "--general_log/--general_log_file instead).", (uchar**) &opt_logname,
   (uchar**) &opt_logname, 0, GET_STR, OPT_ARG, 0, 0, 0, 0, 0, 0},
  {"general_log_file", OPT_GENERAL_LOG_FILE,
   "Log connections and queries to given file.", (uchar**) &opt_logname,
   (uchar**) &opt_logname, 0, GET_STR, REQUIRED_ARG, 0, 0, 0, 0, 0, 0},
  {"log-bin", OPT_BIN_LOG,
   "Log update queries in binary format. Optional (but strongly recommended "
   "to avoid replication problems if server's hostname changes) argument "
   "should be the chosen location for the binary log files.",
   (uchar**) &opt_bin_logname, (uchar**) &opt_bin_logname, 0, GET_STR_ALLOC,
   OPT_ARG, 0, 0, 0, 0, 0, 0},
  {"log-bin-index", OPT_BIN_LOG_INDEX,
   "File that holds the names for last binary log files.",
   (uchar**) &opt_binlog_index_name, (uchar**) &opt_binlog_index_name, 0, GET_STR,
   REQUIRED_ARG, 0, 0, 0, 0, 0, 0},
#ifndef TO_BE_REMOVED_IN_5_1_OR_6_0
  /*
    In 5.0.6 we introduced the below option, then in 5.0.16 we renamed it to
    log-bin-trust-function-creators but kept also the old name for
    compatibility; the behaviour was also changed to apply only to functions
    (and triggers). In a future release this old name could be removed.
  */
  {"log-bin-trust-routine-creators", OPT_LOG_BIN_TRUST_FUNCTION_CREATORS,
   "(deprecated) Use log-bin-trust-function-creators.",
   (uchar**) &trust_function_creators, (uchar**) &trust_function_creators, 0,
   GET_BOOL, NO_ARG, 0, 0, 0, 0, 0, 0},
#endif
  /*
    This option starts with "log-bin" to emphasize that it is specific of
    binary logging.
  */
  {"log-bin-trust-function-creators", OPT_LOG_BIN_TRUST_FUNCTION_CREATORS,
   "If equal to 0 (the default), then when --log-bin is used, creation of "
   "a stored function (or trigger) is allowed only to users having the SUPER privilege "
   "and only if this stored function (trigger) may not break binary logging."
   "Note that if ALL connections to this server ALWAYS use row-based binary "
   "logging, the security issues do not exist and the binary logging cannot "
   "break, so you can safely set this to 1."
   ,(uchar**) &trust_function_creators, (uchar**) &trust_function_creators, 0,
   GET_BOOL, NO_ARG, 0, 0, 0, 0, 0, 0},
  {"log-error", OPT_ERROR_LOG_FILE, "Error log file.",
   (uchar**) &log_error_file_ptr, (uchar**) &log_error_file_ptr, 0, GET_STR,
   OPT_ARG, 0, 0, 0, 0, 0, 0},
  {"log-isam", OPT_ISAM_LOG, "Log all MyISAM changes to file.",
   (uchar**) &myisam_log_filename, (uchar**) &myisam_log_filename, 0, GET_STR,
   OPT_ARG, 0, 0, 0, 0, 0, 0},
  {"log-long-format", '0',
   "Log some extra information to update log. Please note that this option is deprecated; see --log-short-format option.", 
   0, 0, 0, GET_NO_ARG, NO_ARG, 0, 0, 0, 0, 0, 0},
#ifdef WITH_CSV_STORAGE_ENGINE
  {"log-output", OPT_LOG_OUTPUT,
   "Syntax: log-output[=value[,value...]], where \"value\" could be TABLE, "
   "FILE or NONE.",
   (uchar**) &log_output_str, (uchar**) &log_output_str, 0,
   GET_STR, OPT_ARG, 0, 0, 0, 0, 0, 0},
#endif
  {"log-queries-not-using-indexes", OPT_LOG_QUERIES_NOT_USING_INDEXES,
   "Log queries that are executed without benefit of any index to the slow log if it is open.",
   (uchar**) &opt_log_queries_not_using_indexes, (uchar**) &opt_log_queries_not_using_indexes,
   0, GET_BOOL, NO_ARG, 0, 0, 0, 0, 0, 0},
  {"log-short-format", OPT_SHORT_LOG_FORMAT,
   "Don't log extra information to update and slow-query logs.",
   (uchar**) &opt_short_log_format, (uchar**) &opt_short_log_format,
   0, GET_BOOL, NO_ARG, 0, 0, 0, 0, 0, 0},
  {"log-slave-updates", OPT_LOG_SLAVE_UPDATES,
   "Tells the slave to log the updates from the slave thread to the binary log. You will need to turn it on if you plan to daisy-chain the slaves.",
   (uchar**) &opt_log_slave_updates, (uchar**) &opt_log_slave_updates, 0, GET_BOOL,
   NO_ARG, 0, 0, 0, 0, 0, 0},
  {"log-slow-admin-statements", OPT_LOG_SLOW_ADMIN_STATEMENTS,
   "Log slow OPTIMIZE, ANALYZE, ALTER and other administrative statements to the slow log if it is open.",
   (uchar**) &opt_log_slow_admin_statements,
   (uchar**) &opt_log_slow_admin_statements,
   0, GET_BOOL, NO_ARG, 0, 0, 0, 0, 0, 0},
 {"log-slow-slave-statements", OPT_LOG_SLOW_SLAVE_STATEMENTS,
  "Log slow statements executed by slave thread to the slow log if it is open.",
  (uchar**) &opt_log_slow_slave_statements,
  (uchar**) &opt_log_slow_slave_statements,
  0, GET_BOOL, NO_ARG, 0, 0, 0, 0, 0, 0},
  {"log_slow_queries", OPT_SLOW_QUERY_LOG,
    "Log slow queries to a table or log file. Defaults logging to table "
    "mysql.slow_log or hostname-slow.log if --log-output=file is used. "
    "Must be enabled to activate other slow log options. "
    "(deprecated option, use --slow_query_log/--slow_query_log_file instead)",
   (uchar**) &opt_slow_logname, (uchar**) &opt_slow_logname, 0, GET_STR, OPT_ARG,
   0, 0, 0, 0, 0, 0},
  {"slow_query_log_file", OPT_SLOW_QUERY_LOG_FILE,
    "Log slow queries to given log file. Defaults logging to hostname-slow.log. Must be enabled to activate other slow log options.",
   (uchar**) &opt_slow_logname, (uchar**) &opt_slow_logname, 0, GET_STR,
   REQUIRED_ARG, 0, 0, 0, 0, 0, 0},
  {"log-tc", OPT_LOG_TC,
   "Path to transaction coordinator log (used for transactions that affect "
   "more than one storage engine, when binary log is disabled)",
   (uchar**) &opt_tc_log_file, (uchar**) &opt_tc_log_file, 0, GET_STR,
   REQUIRED_ARG, 0, 0, 0, 0, 0, 0},
#ifdef HAVE_MMAP
  {"log-tc-size", OPT_LOG_TC_SIZE, "Size of transaction coordinator log.",
   (uchar**) &opt_tc_log_size, (uchar**) &opt_tc_log_size, 0, GET_ULONG,
   REQUIRED_ARG, TC_LOG_MIN_SIZE, TC_LOG_MIN_SIZE, ULONG_MAX, 0,
   TC_LOG_PAGE_SIZE, 0},
#endif
  {"log-update", OPT_UPDATE_LOG,
   "The update log is deprecated since version 5.0, is replaced by the binary \
log and this option justs turns on --log-bin instead.",
   (uchar**) &opt_update_logname, (uchar**) &opt_update_logname, 0, GET_STR,
   OPT_ARG, 0, 0, 0, 0, 0, 0},
  {"log-warnings", 'W', "Log some not critical warnings to the log file.",
   (uchar**) &global_system_variables.log_warnings,
   (uchar**) &max_system_variables.log_warnings, 0, GET_ULONG, OPT_ARG, 1, 0, 0,
   0, 0, 0},
  {"low-priority-updates", OPT_LOW_PRIORITY_UPDATES,
   "INSERT/DELETE/UPDATE has lower priority than selects.",
   (uchar**) &global_system_variables.low_priority_updates,
   (uchar**) &max_system_variables.low_priority_updates,
   0, GET_BOOL, NO_ARG, 0, 0, 0, 0, 0, 0},
  {"master-connect-retry", OPT_MASTER_CONNECT_RETRY,
   "The number of seconds the slave thread will sleep before retrying to connect to the master in case the master goes down or the connection is lost.",
   (uchar**) &master_connect_retry, (uchar**) &master_connect_retry, 0, GET_UINT,
   REQUIRED_ARG, 60, 0, 0, 0, 0, 0},
  {"master-host", OPT_MASTER_HOST,
   "Master hostname or IP address for replication. If not set, the slave thread will not be started. Note that the setting of master-host will be ignored if there exists a valid master.info file.",
   (uchar**) &master_host, (uchar**) &master_host, 0, GET_STR, REQUIRED_ARG, 0, 0,
   0, 0, 0, 0},
  {"master-info-file", OPT_MASTER_INFO_FILE,
   "The location and name of the file that remembers the master and where the I/O replication \
thread is in the master's binlogs.",
   (uchar**) &master_info_file, (uchar**) &master_info_file, 0, GET_STR,
   REQUIRED_ARG, 0, 0, 0, 0, 0, 0},
  {"master-password", OPT_MASTER_PASSWORD,
   "The password the slave thread will authenticate with when connecting to the master. If not set, an empty password is assumed.The value in master.info will take precedence if it can be read.",
   (uchar**)&master_password, (uchar**)&master_password, 0,
   GET_STR, REQUIRED_ARG, 0, 0, 0, 0, 0, 0},
  {"master-port", OPT_MASTER_PORT,
   "The port the master is listening on. If not set, the compiled setting of MYSQL_PORT is assumed. If you have not tinkered with configure options, this should be 3306. The value in master.info will take precedence if it can be read.",
   (uchar**) &master_port, (uchar**) &master_port, 0, GET_UINT, REQUIRED_ARG,
   MYSQL_PORT, 0, 0, 0, 0, 0},
  {"master-retry-count", OPT_MASTER_RETRY_COUNT,
   "The number of tries the slave will make to connect to the master before giving up.",
   (uchar**) &master_retry_count, (uchar**) &master_retry_count, 0, GET_ULONG,
   REQUIRED_ARG, 3600*24, 0, 0, 0, 0, 0},
  {"master-ssl", OPT_MASTER_SSL,
   "Enable the slave to connect to the master using SSL.",
   (uchar**) &master_ssl, (uchar**) &master_ssl, 0, GET_BOOL, NO_ARG, 0, 0, 0, 0,
   0, 0},
  {"master-ssl-ca", OPT_MASTER_SSL_CA,
   "Master SSL CA file. Only applies if you have enabled master-ssl.",
   (uchar**) &master_ssl_ca, (uchar**) &master_ssl_ca, 0, GET_STR, OPT_ARG,
   0, 0, 0, 0, 0, 0},
  {"master-ssl-capath", OPT_MASTER_SSL_CAPATH,
   "Master SSL CA path. Only applies if you have enabled master-ssl.",
   (uchar**) &master_ssl_capath, (uchar**) &master_ssl_capath, 0, GET_STR, OPT_ARG,
   0, 0, 0, 0, 0, 0},
  {"master-ssl-cert", OPT_MASTER_SSL_CERT,
   "Master SSL certificate file name. Only applies if you have enabled \
master-ssl",
   (uchar**) &master_ssl_cert, (uchar**) &master_ssl_cert, 0, GET_STR, OPT_ARG,
   0, 0, 0, 0, 0, 0},
  {"master-ssl-cipher", OPT_MASTER_SSL_CIPHER,
   "Master SSL cipher. Only applies if you have enabled master-ssl.",
   (uchar**) &master_ssl_cipher, (uchar**) &master_ssl_capath, 0, GET_STR, OPT_ARG,
   0, 0, 0, 0, 0, 0},
  {"master-ssl-key", OPT_MASTER_SSL_KEY,
   "Master SSL keyfile name. Only applies if you have enabled master-ssl.",
   (uchar**) &master_ssl_key, (uchar**) &master_ssl_key, 0, GET_STR, OPT_ARG,
   0, 0, 0, 0, 0, 0},
  {"master-user", OPT_MASTER_USER,
   "The username the slave thread will use for authentication when connecting to the master. The user must have FILE privilege. If the master user is not set, user test is assumed. The value in master.info will take precedence if it can be read.",
   (uchar**) &master_user, (uchar**) &master_user, 0, GET_STR, REQUIRED_ARG, 0, 0,
   0, 0, 0, 0},
#ifdef HAVE_REPLICATION
  {"max-binlog-dump-events", OPT_MAX_BINLOG_DUMP_EVENTS,
   "Option used by mysql-test for debugging and testing of replication.",
   (uchar**) &max_binlog_dump_events, (uchar**) &max_binlog_dump_events, 0,
   GET_INT, REQUIRED_ARG, 0, 0, 0, 0, 0, 0},
#endif /* HAVE_REPLICATION */
  {"memlock", OPT_MEMLOCK, "Lock mysqld in memory.", (uchar**) &locked_in_memory,
   (uchar**) &locked_in_memory, 0, GET_BOOL, NO_ARG, 0, 0, 0, 0, 0, 0},
  {"myisam-recover", OPT_MYISAM_RECOVER,
   "Syntax: myisam-recover[=option[,option...]], where option can be DEFAULT, BACKUP, FORCE or QUICK.",
   (uchar**) &myisam_recover_options_str, (uchar**) &myisam_recover_options_str, 0,
   GET_STR, OPT_ARG, 0, 0, 0, 0, 0, 0},
#ifdef WITH_NDBCLUSTER_STORAGE_ENGINE
  {"ndb-connectstring", OPT_NDB_CONNECTSTRING,
   "Connect string for ndbcluster.",
   (uchar**) &opt_ndb_connectstring,
   (uchar**) &opt_ndb_connectstring,
   0, GET_STR, REQUIRED_ARG, 0, 0, 0, 0, 0, 0},
  {"ndb-mgmd-host", OPT_NDB_MGMD,
   "Set host and port for ndb_mgmd. Syntax: hostname[:port]",
   (uchar**) &opt_ndb_mgmd,
   (uchar**) &opt_ndb_mgmd,
   0, GET_STR, REQUIRED_ARG, 0, 0, 0, 0, 0, 0},
  {"ndb-nodeid", OPT_NDB_NODEID,
   "Nodeid for this mysqlserver in the cluster.",
   (uchar**) &opt_ndb_nodeid,
   (uchar**) &opt_ndb_nodeid,
   0, GET_INT, REQUIRED_ARG, 0, 0, 0, 0, 0, 0},
  {"ndb-autoincrement-prefetch-sz", OPT_NDB_AUTOINCREMENT_PREFETCH_SZ,
   "Specify number of autoincrement values that are prefetched.",
   (uchar**) &global_system_variables.ndb_autoincrement_prefetch_sz,
   (uchar**) &max_system_variables.ndb_autoincrement_prefetch_sz,
   0, GET_ULONG, REQUIRED_ARG, 1, 1, 256, 0, 0, 0},
  {"ndb-force-send", OPT_NDB_FORCE_SEND,
   "Force send of buffers to ndb immediately without waiting for "
   "other threads.",
   (uchar**) &global_system_variables.ndb_force_send,
   (uchar**) &global_system_variables.ndb_force_send,
   0, GET_BOOL, OPT_ARG, 1, 0, 0, 0, 0, 0},
  {"ndb_force_send", OPT_NDB_FORCE_SEND,
   "same as --ndb-force-send.",
   (uchar**) &global_system_variables.ndb_force_send,
   (uchar**) &global_system_variables.ndb_force_send,
   0, GET_BOOL, OPT_ARG, 1, 0, 0, 0, 0, 0},
  {"ndb-extra-logging", OPT_NDB_EXTRA_LOGGING,
   "Turn on more logging in the error log.",
   (uchar**) &ndb_extra_logging,
   (uchar**) &ndb_extra_logging,
   0, GET_ULONG, OPT_ARG, 1, 0, 0, 0, 0, 0},
#ifdef HAVE_NDB_BINLOG
  {"ndb-report-thresh-binlog-epoch-slip", OPT_NDB_REPORT_THRESH_BINLOG_EPOCH_SLIP,
   "Threshold on number of epochs to be behind before reporting binlog status. "
   "E.g. 3 means that if the difference between what epoch has been received "
   "from the storage nodes and what has been applied to the binlog is 3 or more, "
   "a status message will be sent to the cluster log.",
   (uchar**) &ndb_report_thresh_binlog_epoch_slip,
   (uchar**) &ndb_report_thresh_binlog_epoch_slip,
   0, GET_ULONG, REQUIRED_ARG, 3, 0, 256, 0, 0, 0},
  {"ndb-report-thresh-binlog-mem-usage", OPT_NDB_REPORT_THRESH_BINLOG_MEM_USAGE,
   "Threshold on percentage of free memory before reporting binlog status. E.g. "
   "10 means that if amount of available memory for receiving binlog data from "
   "the storage nodes goes below 10%, "
   "a status message will be sent to the cluster log.",
   (uchar**) &ndb_report_thresh_binlog_mem_usage,
   (uchar**) &ndb_report_thresh_binlog_mem_usage,
   0, GET_ULONG, REQUIRED_ARG, 10, 0, 100, 0, 0, 0},
  {"ndb-log-update-as-write", OPT_NDB_LOG_UPDATE_AS_WRITE,
   "For efficiency log only after image as a write event."
   "Ignore before image.  This may cause compatability problems if"
   "replicating to other storage engines than ndbcluster",
   (uchar**) &opt_ndb_log_update_as_write,
   (uchar**) &opt_ndb_log_update_as_write,
   0, GET_BOOL, OPT_ARG, 1, 0, 0, 0, 0, 0},
  {"ndb-log-updated-only", OPT_NDB_LOG_UPDATED_ONLY,
   "For efficiency log only updated columns. Columns are considered "
   "as \"updated\" even if they are updated with the same value. "
   "This may cause compatability problems if"
   "replicating to other storage engines than ndbcluster",
   (uchar**) &opt_ndb_log_updated_only,
   (uchar**) &opt_ndb_log_updated_only,
   0, GET_BOOL, OPT_ARG, 1, 0, 0, 0, 0, 0},
  {"ndb-log-orig", OPT_NDB_LOG_ORIG,
   "Log originating server id and epoch in ndb_binlog_index.  Each epoch may in this case have "
   "multiple rows in ndb_binlog_index, one for each originating epoch.",
   (uchar**) &opt_ndb_log_orig,
   (uchar**) &opt_ndb_log_orig,
   0, GET_BOOL, OPT_ARG, 0, 0, 0, 0, 0, 0},
  {"ndb-log-bin", OPT_NDB_LOG_BIN,
   "Log ndb tables in the binary log. Option only has meaning if "
   "the binary log has been turned on for the server.",
   (uchar**) &opt_ndb_log_bin, (uchar**) &opt_ndb_log_bin,
   0, GET_BOOL, OPT_ARG, 1, 0, 0, 0, 0, 0},
  {"ndb-log-binlog-index", OPT_NDB_LOG_BINLOG_INDEX,
   "Insert mapping between epochs and binlog positions into the "
   "ndb_binlog_index table.",
   (uchar**) &ndb_log_binlog_index, (uchar**) &ndb_log_binlog_index,
   0, GET_BOOL, OPT_ARG, 1, 0, 0, 0, 0, 0},
  { "ndb-wait-setup", OPT_NDB_WAIT_SETUP,
    "Time (in seconds) for mysqld to wait for Ndb engine setup to complete",
    (uchar**) &opt_ndb_wait_setup, (uchar**) &opt_ndb_wait_setup,
    0, GET_ULONG, REQUIRED_ARG, 15, 0, LONG_TIMEOUT, 0, 0, 0},
  {"ndb-log-empty-epochs", OPT_NDB_LOG_EMPTY_EPOCHS,
   "",
   (uchar**) &opt_ndb_log_empty_epochs,
   (uchar**) &opt_ndb_log_empty_epochs,
   0, GET_BOOL, OPT_ARG, 0, 0, 0, 0, 0, 0},
#endif
  {"ndb-use-exact-count", OPT_NDB_USE_EXACT_COUNT,
   "Use exact records count during query planning and for fast "
   "select count(*), disable for faster queries.",
   (uchar**) &global_system_variables.ndb_use_exact_count,
   (uchar**) &global_system_variables.ndb_use_exact_count,
   0, GET_BOOL, OPT_ARG, 0, 0, 0, 0, 0, 0},
  {"ndb-use-transactions", OPT_NDB_USE_TRANSACTIONS,
   "Use transactions for large inserts, if enabled then large "
   "inserts will be split into several smaller transactions",
   (uchar**) &global_system_variables.ndb_use_transactions,
   (uchar**) &global_system_variables.ndb_use_transactions,
   0, GET_BOOL, OPT_ARG, 1, 0, 0, 0, 0, 0},
  {"ndb_use_transactions", OPT_NDB_USE_TRANSACTIONS,
   "same as --ndb-use-transactions.",
   (uchar**) &global_system_variables.ndb_use_transactions,
   (uchar**) &global_system_variables.ndb_use_transactions,
   0, GET_BOOL, OPT_ARG, 1, 0, 0, 0, 0, 0},
  {"ndb-shm", OPT_NDB_SHM,
   "Use shared memory connections when available.",
   (uchar**) &opt_ndb_shm,
   (uchar**) &opt_ndb_shm,
   0, GET_BOOL, OPT_ARG, OPT_NDB_SHM_DEFAULT, 0, 0, 0, 0, 0},
  {"ndb-optimized-node-selection", OPT_NDB_OPTIMIZED_NODE_SELECTION,
   "Select nodes for transactions in a more optimal way.",
   (uchar**) &global_system_variables.ndb_optimized_node_selection,
   (uchar**) &max_system_variables.ndb_optimized_node_selection,
   0, GET_ULONG, OPT_ARG, 3, 0, 3, 0, 0, 0},
  {"ndb-cache-check-time", OPT_NDB_CACHE_CHECK_TIME,
   "A dedicated thread is created to, at the given millisecons interval, invalidate the query cache if another MySQL server in the cluster has changed the data in the database.",
   (uchar**) &opt_ndb_cache_check_time, (uchar**) &opt_ndb_cache_check_time, 0, GET_ULONG, REQUIRED_ARG,
    0, 0, LONG_TIMEOUT, 0, 1, 0},
  {"ndb-batch-size", OPT_NDB_BATCH_SIZE,
   "Batch size in bytes.",
   (uchar**) &global_system_variables.ndb_batch_size,
   (uchar**) &global_system_variables.ndb_batch_size,
    0, GET_ULONG, REQUIRED_ARG, 32768, 0, LONG_TIMEOUT, 0, 1, 0},
  {"ndb-optimization-delay", OPT_NDB_OPTIMIZATION_DELAY,
   "For optimize table, specifies the delay in milliseconds for each batch of rows sent",
   (uchar**) &global_system_variables.ndb_optimization_delay,
   (uchar**) &max_system_variables.ndb_optimization_delay,
   0, GET_ULONG, REQUIRED_ARG, 10, 0, 100000, 0, 0, 0},
  {"ndb-table-temporary", OPT_NDB_TABLE_TEMPORARY,
   "Create tables without persistence to disk",
   (uchar**) &global_system_variables.ndb_table_temporary,
   (uchar**) &global_system_variables.ndb_table_temporary,
   0, GET_BOOL, NO_ARG, 0, 0, 0, 0, 0, 0},
  {"ndb-index-stat-enable", OPT_NDB_INDEX_STAT_ENABLE,
   "Use ndb index statistics in query optimization.",
   (uchar**) &global_system_variables.ndb_index_stat_enable,
   (uchar**) &max_system_variables.ndb_index_stat_enable,
   0, GET_BOOL, OPT_ARG, 0, 0, 1, 0, 0, 0},
  {"ndb-use-copying-alter-table",
   OPT_NDB_USE_COPYING_ALTER_TABLE,
   "Force ndbcluster to always copy tables at alter table (should only be used if on-line alter table fails).",
   (uchar**) &global_system_variables.ndb_use_copying_alter_table,
   (uchar**) &global_system_variables.ndb_use_copying_alter_table,
   0, GET_BOOL, NO_ARG, 0, 0, 0, 0, 0, 0},  
  { "ndb-wait-connected", OPT_NDB_WAIT_CONNECTED,
    "Time (in seconds) for mysqld to wait for connection to cluster management and data nodes.",
    (uchar**) &opt_ndb_wait_connected, (uchar**) &opt_ndb_wait_connected,
    0, GET_ULONG, REQUIRED_ARG, 0, 0, LONG_TIMEOUT, 0, 0, 0},
  { "ndb-cluster-connection-pool", OPT_NDB_CLUSTER_CONNECTION_POOL,
    "Pool of cluster connections to cluster to be used by mysql server.",
    (uchar**) &opt_ndb_cluster_connection_pool,
    (uchar**) &opt_ndb_cluster_connection_pool,
    0, GET_ULONG, REQUIRED_ARG, 1, 1, 63, 0, 0, 0},
#endif
  {"new", 'n', "Use very new possible 'unsafe' functions.",
   (uchar**) &global_system_variables.new_mode,
   (uchar**) &max_system_variables.new_mode,
   0, GET_BOOL, NO_ARG, 0, 0, 0, 0, 0, 0},
#ifdef NOT_YET
  {"no-mix-table-types", OPT_NO_MIX_TYPE, "Don't allow commands with uses two different table types.",
   (uchar**) &opt_no_mix_types, (uchar**) &opt_no_mix_types, 0, GET_BOOL, NO_ARG,
   0, 0, 0, 0, 0, 0},
#endif
  {"old-alter-table", OPT_OLD_ALTER_TABLE,
   "Use old, non-optimized alter table.",
   (uchar**) &global_system_variables.old_alter_table,
   (uchar**) &max_system_variables.old_alter_table, 0, GET_BOOL, NO_ARG,
   0, 0, 0, 0, 0, 0},
  {"old-passwords", OPT_OLD_PASSWORDS, "Use old password encryption method (needed for 4.0 and older clients).",
   (uchar**) &global_system_variables.old_passwords,
   (uchar**) &max_system_variables.old_passwords, 0, GET_BOOL, NO_ARG,
   0, 0, 0, 0, 0, 0},
  {"one-thread", OPT_ONE_THREAD,
   "(deprecated): Only use one thread (for debugging under Linux). Use thread-handling=no-threads instead",
   0, 0, 0, GET_NO_ARG, NO_ARG, 0, 0, 0, 0, 0, 0},
  {"old-style-user-limits", OPT_OLD_STYLE_USER_LIMITS,
   "Enable old-style user limits (before 5.0.3 user resources were counted per each user+host vs. per account)",
   (uchar**) &opt_old_style_user_limits, (uchar**) &opt_old_style_user_limits,
   0, GET_BOOL, NO_ARG, 0, 0, 0, 0, 0, 0},
  {"pid-file", OPT_PID_FILE, "Pid file used by safe_mysqld.",
   (uchar**) &pidfile_name_ptr, (uchar**) &pidfile_name_ptr, 0, GET_STR,
   REQUIRED_ARG, 0, 0, 0, 0, 0, 0},
  {"port", 'P', "Port number to use for connection or 0 for default to, in "
   "order of preference, my.cnf, $MYSQL_TCP_PORT, "
#if MYSQL_PORT_DEFAULT == 0
   "/etc/services, "
#endif
   "built-in default (" STRINGIFY_ARG(MYSQL_PORT) ").",
   (uchar**) &mysqld_port,
   (uchar**) &mysqld_port, 0, GET_UINT, REQUIRED_ARG, 0, 0, 0, 0, 0, 0},
  {"port-open-timeout", OPT_PORT_OPEN_TIMEOUT,
   "Maximum time in seconds to wait for the port to become free. "
   "(Default: no wait)", (uchar**) &mysqld_port_timeout,
   (uchar**) &mysqld_port_timeout, 0, GET_UINT, REQUIRED_ARG, 0, 0, 0, 0, 0, 0},
#if defined(ENABLED_PROFILING) && defined(COMMUNITY_SERVER)
  {"profiling_history_size", OPT_PROFILING, "Limit of query profiling memory",
   (uchar**) &global_system_variables.profiling_history_size,
   (uchar**) &max_system_variables.profiling_history_size,
   0, GET_ULONG, REQUIRED_ARG, 15, 0, 100, 0, 0, 0},
#endif
  {"relay-log", OPT_RELAY_LOG,
   "The location and name to use for relay logs.",
   (uchar**) &opt_relay_logname, (uchar**) &opt_relay_logname, 0,
   GET_STR_ALLOC, REQUIRED_ARG, 0, 0, 0, 0, 0, 0},
  {"relay-log-index", OPT_RELAY_LOG_INDEX,
   "The location and name to use for the file that keeps a list of the last \
relay logs.",
   (uchar**) &opt_relaylog_index_name, (uchar**) &opt_relaylog_index_name, 0,
   GET_STR, REQUIRED_ARG, 0, 0, 0, 0, 0, 0},
  {"relay-log-info-file", OPT_RELAY_LOG_INFO_FILE,
   "The location and name of the file that remembers where the SQL replication \
thread is in the relay logs.",
   (uchar**) &relay_log_info_file, (uchar**) &relay_log_info_file, 0, GET_STR,
   REQUIRED_ARG, 0, 0, 0, 0, 0, 0},
  {"replicate-do-db", OPT_REPLICATE_DO_DB,
   "Tells the slave thread to restrict replication to the specified database. To specify more than one database, use the directive multiple times, once for each database. Note that this will only work if you do not use cross-database queries such as UPDATE some_db.some_table SET foo='bar' while having selected a different or no database. If you need cross database updates to work, make sure you have 3.23.28 or later, and use replicate-wild-do-table=db_name.%.",
   0, 0, 0, GET_STR, REQUIRED_ARG, 0, 0, 0, 0, 0, 0},
  {"replicate-do-table", OPT_REPLICATE_DO_TABLE,
   "Tells the slave thread to restrict replication to the specified table. To specify more than one table, use the directive multiple times, once for each table. This will work for cross-database updates, in contrast to replicate-do-db.",
   0, 0, 0, GET_STR, REQUIRED_ARG, 0, 0, 0, 0, 0, 0},
  {"replicate-ignore-db", OPT_REPLICATE_IGNORE_DB,
   "Tells the slave thread to not replicate to the specified database. To specify more than one database to ignore, use the directive multiple times, once for each database. This option will not work if you use cross database updates. If you need cross database updates to work, make sure you have 3.23.28 or later, and use replicate-wild-ignore-table=db_name.%. ",
   0, 0, 0, GET_STR, REQUIRED_ARG, 0, 0, 0, 0, 0, 0},
  {"replicate-ignore-table", OPT_REPLICATE_IGNORE_TABLE,
   "Tells the slave thread to not replicate to the specified table. To specify more than one table to ignore, use the directive multiple times, once for each table. This will work for cross-datbase updates, in contrast to replicate-ignore-db.",
   0, 0, 0, GET_STR, REQUIRED_ARG, 0, 0, 0, 0, 0, 0},
  {"replicate-rewrite-db", OPT_REPLICATE_REWRITE_DB,
   "Updates to a database with a different name than the original. Example: replicate-rewrite-db=master_db_name->slave_db_name.",
   0, 0, 0, GET_STR, REQUIRED_ARG, 0, 0, 0, 0, 0, 0},
#ifdef HAVE_REPLICATION
  {"replicate-same-server-id", OPT_REPLICATE_SAME_SERVER_ID,
   "In replication, if set to 1, do not skip events having our server id. \
Default value is 0 (to break infinite loops in circular replication). \
Can't be set to 1 if --log-slave-updates is used.",
   (uchar**) &replicate_same_server_id,
   (uchar**) &replicate_same_server_id,
   0, GET_BOOL, NO_ARG, 0, 0, 0, 0, 0, 0},
#endif
  {"replicate-wild-do-table", OPT_REPLICATE_WILD_DO_TABLE,
   "Tells the slave thread to restrict replication to the tables that match the specified wildcard pattern. To specify more than one table, use the directive multiple times, once for each table. This will work for cross-database updates. Example: replicate-wild-do-table=foo%.bar% will replicate only updates to tables in all databases that start with foo and whose table names start with bar.",
   0, 0, 0, GET_STR, REQUIRED_ARG, 0, 0, 0, 0, 0, 0},
  {"replicate-wild-ignore-table", OPT_REPLICATE_WILD_IGNORE_TABLE,
   "Tells the slave thread to not replicate to the tables that match the given wildcard pattern. To specify more than one table to ignore, use the directive multiple times, once for each table. This will work for cross-database updates. Example: replicate-wild-ignore-table=foo%.bar% will not do updates to tables in databases that start with foo and whose table names start with bar.",
   0, 0, 0, GET_STR, REQUIRED_ARG, 0, 0, 0, 0, 0, 0},
  // In replication, we may need to tell the other servers how to connect
  {"report-host", OPT_REPORT_HOST,
   "Hostname or IP of the slave to be reported to to the master during slave registration. Will appear in the output of SHOW SLAVE HOSTS. Leave unset if you do not want the slave to register itself with the master. Note that it is not sufficient for the master to simply read the IP of the slave off the socket once the slave connects. Due to NAT and other routing issues, that IP may not be valid for connecting to the slave from the master or other hosts.",
   (uchar**) &report_host, (uchar**) &report_host, 0, GET_STR, REQUIRED_ARG, 0, 0,
   0, 0, 0, 0},
  {"report-password", OPT_REPORT_PASSWORD, "Undocumented.",
   (uchar**) &report_password, (uchar**) &report_password, 0, GET_STR,
   REQUIRED_ARG, 0, 0, 0, 0, 0, 0},
  {"report-port", OPT_REPORT_PORT,
   "Port for connecting to slave reported to the master during slave registration. Set it only if the slave is listening on a non-default port or if you have a special tunnel from the master or other clients to the slave. If not sure, leave this option unset.",
   (uchar**) &report_port, (uchar**) &report_port, 0, GET_UINT, REQUIRED_ARG,
   MYSQL_PORT, 0, 0, 0, 0, 0},
  {"report-user", OPT_REPORT_USER, "Undocumented.", (uchar**) &report_user,
   (uchar**) &report_user, 0, GET_STR, REQUIRED_ARG, 0, 0, 0, 0, 0, 0},
  {"rpl-recovery-rank", OPT_RPL_RECOVERY_RANK, "Undocumented.",
   (uchar**) &rpl_recovery_rank, (uchar**) &rpl_recovery_rank, 0, GET_ULONG,
   REQUIRED_ARG, 0, 0, 0, 0, 0, 0},
  {"safe-mode", OPT_SAFE, "Skip some optimize stages (for testing).",
   0, 0, 0, GET_NO_ARG, NO_ARG, 0, 0, 0, 0, 0, 0},
#ifndef TO_BE_DELETED
  {"safe-show-database", OPT_SAFE_SHOW_DB,
   "Deprecated option; use GRANT SHOW DATABASES instead...",
   0, 0, 0, GET_NO_ARG, NO_ARG, 0, 0, 0, 0, 0, 0},
#endif
  {"safe-user-create", OPT_SAFE_USER_CREATE,
   "Don't allow new user creation by the user who has no write privileges to the mysql.user table.",
   (uchar**) &opt_safe_user_create, (uchar**) &opt_safe_user_create, 0, GET_BOOL,
   NO_ARG, 0, 0, 0, 0, 0, 0},
  {"safemalloc-mem-limit", OPT_SAFEMALLOC_MEM_LIMIT,
   "Simulate memory shortage when compiled with the --with-debug=full option.",
   0, 0, 0, GET_ULL, REQUIRED_ARG, 0, 0, 0, 0, 0, 0},
  {"secure-auth", OPT_SECURE_AUTH, "Disallow authentication for accounts that have old (pre-4.1) passwords.",
   (uchar**) &opt_secure_auth, (uchar**) &opt_secure_auth, 0, GET_BOOL, NO_ARG,
   my_bool(0), 0, 0, 0, 0, 0},
  {"secure-file-priv", OPT_SECURE_FILE_PRIV,
   "Limit LOAD DATA, SELECT ... OUTFILE, and LOAD_FILE() to files within specified directory",
   (uchar**) &opt_secure_file_priv, (uchar**) &opt_secure_file_priv, 0,
   GET_STR_ALLOC, REQUIRED_ARG, 0, 0, 0, 0, 0, 0},
  {"server-id",	OPT_SERVER_ID,
   "Uniquely identifies the server instance in the community of replication partners.",
   (uchar**) &server_id, (uchar**) &server_id, 0, GET_ULONG, REQUIRED_ARG, 0, 0, UINT_MAX32,
   0, 0, 0},
  {"set-variable", 'O',
   "Change the value of a variable. Please note that this option is deprecated;you can set variables directly with --variable-name=value.",
   0, 0, 0, GET_STR, REQUIRED_ARG, 0, 0, 0, 0, 0, 0},
#ifdef HAVE_SMEM
  {"shared-memory", OPT_ENABLE_SHARED_MEMORY,
   "Enable the shared memory.",(uchar**) &opt_enable_shared_memory, (uchar**) &opt_enable_shared_memory,
   0, GET_BOOL, NO_ARG, 0, 0, 0, 0, 0, 0},
#endif
#ifdef HAVE_SMEM
  {"shared-memory-base-name",OPT_SHARED_MEMORY_BASE_NAME,
   "Base name of shared memory.", (uchar**) &shared_memory_base_name, (uchar**) &shared_memory_base_name,
   0, GET_STR, REQUIRED_ARG, 0, 0, 0, 0, 0, 0},
#endif
  {"show-slave-auth-info", OPT_SHOW_SLAVE_AUTH_INFO,
   "Show user and password in SHOW SLAVE HOSTS on this master",
   (uchar**) &opt_show_slave_auth_info, (uchar**) &opt_show_slave_auth_info, 0,
   GET_BOOL, NO_ARG, 0, 0, 0, 0, 0, 0},
#ifndef DISABLE_GRANT_OPTIONS
  {"skip-grant-tables", OPT_SKIP_GRANT,
   "Start without grant tables. This gives all users FULL ACCESS to all tables!",
   (uchar**) &opt_noacl, (uchar**) &opt_noacl, 0, GET_BOOL, NO_ARG, 0, 0, 0, 0, 0,
   0},
#endif
  {"skip-host-cache", OPT_SKIP_HOST_CACHE, "Don't cache host names.", 0, 0, 0,
   GET_NO_ARG, NO_ARG, 0, 0, 0, 0, 0, 0},
  {"skip-locking", OPT_SKIP_LOCK,
   "Deprecated option, use --skip-external-locking instead.",
   0, 0, 0, GET_NO_ARG, NO_ARG, 0, 0, 0, 0, 0, 0},
  {"skip-name-resolve", OPT_SKIP_RESOLVE,
   "Don't resolve hostnames. All hostnames are IP's or 'localhost'.",
   0, 0, 0, GET_NO_ARG, NO_ARG, 0, 0, 0, 0, 0, 0},
  {"skip-networking", OPT_SKIP_NETWORKING,
   "Don't allow connection with TCP/IP.", 0, 0, 0, GET_NO_ARG, NO_ARG, 0, 0, 0,
   0, 0, 0},
  {"skip-new", OPT_SKIP_NEW, "Don't use new, possible wrong routines.",
   0, 0, 0, GET_NO_ARG, NO_ARG, 0, 0, 0, 0, 0, 0},
#ifndef DBUG_OFF
#ifdef SAFEMALLOC
  {"skip-safemalloc", OPT_SKIP_SAFEMALLOC,
   "Don't use the memory allocation checking.", 0, 0, 0, GET_NO_ARG, NO_ARG,
   0, 0, 0, 0, 0, 0},
#endif
#endif
  {"skip-show-database", OPT_SKIP_SHOW_DB,
   "Don't allow 'SHOW DATABASE' commands.", 0, 0, 0, GET_NO_ARG, NO_ARG, 0, 0,
   0, 0, 0, 0},
  {"skip-slave-start", OPT_SKIP_SLAVE_START,
   "If set, slave is not autostarted.", (uchar**) &opt_skip_slave_start,
   (uchar**) &opt_skip_slave_start, 0, GET_BOOL, NO_ARG, 0, 0, 0, 0, 0, 0},
  {"skip-stack-trace", OPT_SKIP_STACK_TRACE,
   "Don't print a stack trace on failure.", 0, 0, 0, GET_NO_ARG, NO_ARG, 0, 0,
   0, 0, 0, 0},
  {"skip-symlink", OPT_SKIP_SYMLINKS, "Don't allow symlinking of tables. Deprecated option.  Use --skip-symbolic-links instead.",
   0, 0, 0, GET_NO_ARG, NO_ARG, 0, 0, 0, 0, 0, 0},
  {"skip-thread-priority", OPT_SKIP_PRIOR,
   "Don't give threads different priorities. Deprecated option.", 0, 0, 0, GET_NO_ARG, NO_ARG,
   DEFAULT_SKIP_THREAD_PRIORITY, 0, 0, 0, 0, 0},
#ifdef HAVE_REPLICATION
  {"slave-load-tmpdir", OPT_SLAVE_LOAD_TMPDIR,
   "The location where the slave should put its temporary files when \
replicating a LOAD DATA INFILE command.",
   (uchar**) &slave_load_tmpdir, (uchar**) &slave_load_tmpdir, 0, GET_STR_ALLOC,
   REQUIRED_ARG, 0, 0, 0, 0, 0, 0},
  {"slave-skip-errors", OPT_SLAVE_SKIP_ERRORS,
   "Tells the slave thread to continue replication when a query event returns an error from the provided list.",
   0, 0, 0, GET_STR, REQUIRED_ARG, 0, 0, 0, 0, 0, 0},
  {"slave-exec-mode", OPT_SLAVE_EXEC_MODE,
   "Modes for how replication events should be executed.  Legal values are STRICT (default) and IDEMPOTENT. In IDEMPOTENT mode, replication will not stop for operations that are idempotent. In STRICT mode, replication will stop on any unexpected difference between the master and the slave.",
   (uchar**) &slave_exec_mode_str, (uchar**) &slave_exec_mode_str, 0, GET_STR, REQUIRED_ARG, 0, 0, 0, 0, 0, 0},
#endif
  {"slow-query-log", OPT_SLOW_LOG,
   "Enable|disable slow query log", (uchar**) &opt_slow_log,
   (uchar**) &opt_slow_log, 0, GET_BOOL, OPT_ARG, 0, 0, 0, 0, 0, 0},
  {"socket", OPT_SOCKET, "Socket file to use for connection.",
   (uchar**) &mysqld_unix_port, (uchar**) &mysqld_unix_port, 0, GET_STR,
   REQUIRED_ARG, 0, 0, 0, 0, 0, 0},
#ifdef HAVE_REPLICATION
  {"sporadic-binlog-dump-fail", OPT_SPORADIC_BINLOG_DUMP_FAIL,
   "Option used by mysql-test for debugging and testing of replication.",
   (uchar**) &opt_sporadic_binlog_dump_fail,
   (uchar**) &opt_sporadic_binlog_dump_fail, 0, GET_BOOL, NO_ARG, 0, 0, 0, 0, 0,
   0},
#endif /* HAVE_REPLICATION */
  {"sql-bin-update-same", OPT_SQL_BIN_UPDATE_SAME,
   "The update log is deprecated since version 5.0, is replaced by the binary \
log and this option does nothing anymore.",
   0, 0, 0, GET_DISABLED, NO_ARG, 0, 0, 0, 0, 0, 0},
  {"sql-mode", OPT_SQL_MODE,
   "Syntax: sql-mode=option[,option[,option...]] where option can be one of: REAL_AS_FLOAT, PIPES_AS_CONCAT, ANSI_QUOTES, IGNORE_SPACE, ONLY_FULL_GROUP_BY, NO_UNSIGNED_SUBTRACTION.",
   (uchar**) &sql_mode_str, (uchar**) &sql_mode_str, 0, GET_STR, REQUIRED_ARG, 0,
   0, 0, 0, 0, 0},
#ifdef HAVE_OPENSSL
#include "sslopt-longopts.h"
#endif
#ifdef __WIN__
  {"standalone", OPT_STANDALONE,
  "Dummy option to start as a standalone program (NT).", 0, 0, 0, GET_NO_ARG,
   NO_ARG, 0, 0, 0, 0, 0, 0},
#endif
  {"symbolic-links", 's', "Enable symbolic link support.",
   (uchar**) &my_use_symdir, (uchar**) &my_use_symdir, 0, GET_BOOL, NO_ARG,
   /*
     The system call realpath() produces warnings under valgrind and
     purify. These are not suppressed: instead we disable symlinks
     option if compiled with valgrind support.
   */
   IF_PURIFY(0,1), 0, 0, 0, 0, 0},
  {"sysdate-is-now", OPT_SYSDATE_IS_NOW,
   "Non-default option to alias SYSDATE() to NOW() to make it safe-replicable. Since 5.0, SYSDATE() returns a `dynamic' value different for different invocations, even within the same statement.",
   (uchar**) &global_system_variables.sysdate_is_now,
   0, 0, GET_BOOL, NO_ARG, 0, 0, 1, 0, 1, 0},
  {"tc-heuristic-recover", OPT_TC_HEURISTIC_RECOVER,
   "Decision to use in heuristic recover process. Possible values are COMMIT or ROLLBACK.",
   (uchar**) &opt_tc_heuristic_recover, (uchar**) &opt_tc_heuristic_recover,
   0, GET_STR, REQUIRED_ARG, 0, 0, 0, 0, 0, 0},
  {"temp-pool", OPT_TEMP_POOL,
#if (ENABLE_TEMP_POOL)
   "Using this option will cause most temporary files created to use a small set of names, rather than a unique name for each new file.",
#else
   "This option is ignored on this OS.",
#endif
   (uchar**) &use_temp_pool, (uchar**) &use_temp_pool, 0, GET_BOOL, NO_ARG, 1,
   0, 0, 0, 0, 0},

  {"timed_mutexes", OPT_TIMED_MUTEXES,
   "Specify whether to time mutexes (only InnoDB mutexes are currently supported)",
   (uchar**) &timed_mutexes, (uchar**) &timed_mutexes, 0, GET_BOOL, NO_ARG, 0, 
    0, 0, 0, 0, 0},
  {"tmpdir", 't',
   "Path for temporary files. Several paths may be specified, separated by a "
#if defined(__WIN__) || defined(__NETWARE__)
   "semicolon (;)"
#else
   "colon (:)"
#endif
   ", in this case they are used in a round-robin fashion.",
   (uchar**) &opt_mysql_tmpdir,
   (uchar**) &opt_mysql_tmpdir, 0, GET_STR, REQUIRED_ARG, 0, 0, 0, 0, 0, 0},
  {"transaction-isolation", OPT_TX_ISOLATION,
   "Default transaction isolation level.", 0, 0, 0, GET_STR, REQUIRED_ARG, 0,
   0, 0, 0, 0, 0},
  {"use-symbolic-links", 's', "Enable symbolic link support. Deprecated option; use --symbolic-links instead.",
   (uchar**) &my_use_symdir, (uchar**) &my_use_symdir, 0, GET_BOOL, NO_ARG,
   IF_PURIFY(0,1), 0, 0, 0, 0, 0},
  {"user", 'u', "Run mysqld daemon as user.", 0, 0, 0, GET_STR, REQUIRED_ARG,
   0, 0, 0, 0, 0, 0},
  {"verbose", 'v', "Used with --help option for detailed help",
   (uchar**) &opt_verbose, (uchar**) &opt_verbose, 0, GET_BOOL, NO_ARG, 0, 0, 0, 0,
   0, 0},
  {"version", 'V', "Output version information and exit.", 0, 0, 0, GET_NO_ARG,
   NO_ARG, 0, 0, 0, 0, 0, 0},
  {"warnings", 'W', "Deprecated; use --log-warnings instead.",
   (uchar**) &global_system_variables.log_warnings,
   (uchar**) &max_system_variables.log_warnings, 0, GET_ULONG, OPT_ARG,
   1, 0, ULONG_MAX, 0, 0, 0},
  { "back_log", OPT_BACK_LOG,
    "The number of outstanding connection requests MySQL can have. This comes into play when the main MySQL thread gets very many connection requests in a very short time.",
    (uchar**) &back_log, (uchar**) &back_log, 0, GET_ULONG,
    REQUIRED_ARG, 50, 1, 65535, 0, 1, 0 },
  {"binlog_cache_size", OPT_BINLOG_CACHE_SIZE,
   "The size of the cache to hold the SQL statements for the binary log during a transaction. If you often use big, multi-statement transactions you can increase this to get more performance.",
   (uchar**) &binlog_cache_size, (uchar**) &binlog_cache_size, 0, GET_ULONG,
   REQUIRED_ARG, 32*1024L, IO_SIZE, ULONG_MAX, 0, IO_SIZE, 0},
  {"bulk_insert_buffer_size", OPT_BULK_INSERT_BUFFER_SIZE,
   "Size of tree cache used in bulk insert optimisation. Note that this is a limit per thread!",
   (uchar**) &global_system_variables.bulk_insert_buff_size,
   (uchar**) &max_system_variables.bulk_insert_buff_size,
   0, GET_ULONG, REQUIRED_ARG, 8192*1024, 0, ULONG_MAX, 0, 1, 0},
  {"connect_timeout", OPT_CONNECT_TIMEOUT,
   "The number of seconds the mysqld server is waiting for a connect packet before responding with 'Bad handshake'.",
    (uchar**) &connect_timeout, (uchar**) &connect_timeout,
   0, GET_ULONG, REQUIRED_ARG, CONNECT_TIMEOUT, 2, LONG_TIMEOUT, 0, 1, 0 },
  { "date_format", OPT_DATE_FORMAT,
    "The DATE format (For future).",
    (uchar**) &opt_date_time_formats[MYSQL_TIMESTAMP_DATE],
    (uchar**) &opt_date_time_formats[MYSQL_TIMESTAMP_DATE],
    0, GET_STR, REQUIRED_ARG, 0, 0, 0, 0, 0, 0},
  { "datetime_format", OPT_DATETIME_FORMAT,
    "The DATETIME/TIMESTAMP format (for future).",
    (uchar**) &opt_date_time_formats[MYSQL_TIMESTAMP_DATETIME],
    (uchar**) &opt_date_time_formats[MYSQL_TIMESTAMP_DATETIME],
    0, GET_STR, REQUIRED_ARG, 0, 0, 0, 0, 0, 0},
  { "default_week_format", OPT_DEFAULT_WEEK_FORMAT,
    "The default week format used by WEEK() functions.",
    (uchar**) &global_system_variables.default_week_format,
    (uchar**) &max_system_variables.default_week_format,
    0, GET_ULONG, REQUIRED_ARG, 0, 0, 7L, 0, 1, 0},
  {"delayed_insert_limit", OPT_DELAYED_INSERT_LIMIT,
   "After inserting delayed_insert_limit rows, the INSERT DELAYED handler will check if there are any SELECT statements pending. If so, it allows these to execute before continuing.",
    (uchar**) &delayed_insert_limit, (uchar**) &delayed_insert_limit, 0, GET_ULONG,
    REQUIRED_ARG, DELAYED_LIMIT, 1, ULONG_MAX, 0, 1, 0},
  {"delayed_insert_timeout", OPT_DELAYED_INSERT_TIMEOUT,
   "How long a INSERT DELAYED thread should wait for INSERT statements before terminating.",
   (uchar**) &delayed_insert_timeout, (uchar**) &delayed_insert_timeout, 0,
   GET_ULONG, REQUIRED_ARG, DELAYED_WAIT_TIMEOUT, 1, LONG_TIMEOUT, 0, 1, 0},
  { "delayed_queue_size", OPT_DELAYED_QUEUE_SIZE,
    "What size queue (in rows) should be allocated for handling INSERT DELAYED. If the queue becomes full, any client that does INSERT DELAYED will wait until there is room in the queue again.",
    (uchar**) &delayed_queue_size, (uchar**) &delayed_queue_size, 0, GET_ULONG,
    REQUIRED_ARG, DELAYED_QUEUE_SIZE, 1, ULONG_MAX, 0, 1, 0},
  {"div_precision_increment", OPT_DIV_PRECINCREMENT,
   "Precision of the result of '/' operator will be increased on that value.",
   (uchar**) &global_system_variables.div_precincrement,
   (uchar**) &max_system_variables.div_precincrement, 0, GET_ULONG,
   REQUIRED_ARG, 4, 0, DECIMAL_MAX_SCALE, 0, 0, 0},
  {"expire_logs_days", OPT_EXPIRE_LOGS_DAYS,
   "If non-zero, binary logs will be purged after expire_logs_days "
   "days; possible purges happen at startup and at binary log rotation.",
   (uchar**) &expire_logs_days,
   (uchar**) &expire_logs_days, 0, GET_ULONG,
   REQUIRED_ARG, 0, 0, 99, 0, 1, 0},
  { "flush_time", OPT_FLUSH_TIME,
    "A dedicated thread is created to flush all tables at the given interval.",
    (uchar**) &flush_time, (uchar**) &flush_time, 0, GET_ULONG, REQUIRED_ARG,
    FLUSH_TIME, 0, LONG_TIMEOUT, 0, 1, 0},
  { "ft_boolean_syntax", OPT_FT_BOOLEAN_SYNTAX,
    "List of operators for MATCH ... AGAINST ( ... IN BOOLEAN MODE)",
    0, 0, 0, GET_STR,
    REQUIRED_ARG, 0, 0, 0, 0, 0, 0},
  { "ft_max_word_len", OPT_FT_MAX_WORD_LEN,
    "The maximum length of the word to be included in a FULLTEXT index. Note: FULLTEXT indexes must be rebuilt after changing this variable.",
    (uchar**) &ft_max_word_len, (uchar**) &ft_max_word_len, 0, GET_ULONG,
    REQUIRED_ARG, HA_FT_MAXCHARLEN, 10, HA_FT_MAXCHARLEN, 0, 1, 0},
  { "ft_min_word_len", OPT_FT_MIN_WORD_LEN,
    "The minimum length of the word to be included in a FULLTEXT index. Note: FULLTEXT indexes must be rebuilt after changing this variable.",
    (uchar**) &ft_min_word_len, (uchar**) &ft_min_word_len, 0, GET_ULONG,
    REQUIRED_ARG, 4, 1, HA_FT_MAXCHARLEN, 0, 1, 0},
  { "ft_query_expansion_limit", OPT_FT_QUERY_EXPANSION_LIMIT,
    "Number of best matches to use for query expansion",
    (uchar**) &ft_query_expansion_limit, (uchar**) &ft_query_expansion_limit, 0, GET_ULONG,
    REQUIRED_ARG, 20, 0, 1000, 0, 1, 0},
  { "ft_stopword_file", OPT_FT_STOPWORD_FILE,
    "Use stopwords from this file instead of built-in list.",
    (uchar**) &ft_stopword_file, (uchar**) &ft_stopword_file, 0, GET_STR,
    REQUIRED_ARG, 0, 0, 0, 0, 0, 0},
  { "group_concat_max_len", OPT_GROUP_CONCAT_MAX_LEN,
    "The maximum length of the result of function  group_concat.",
    (uchar**) &global_system_variables.group_concat_max_len,
    (uchar**) &max_system_variables.group_concat_max_len, 0, GET_ULONG,
    REQUIRED_ARG, 1024, 4, ULONG_MAX, 0, 1, 0},
  {"interactive_timeout", OPT_INTERACTIVE_TIMEOUT,
   "The number of seconds the server waits for activity on an interactive connection before closing it.",
   (uchar**) &global_system_variables.net_interactive_timeout,
   (uchar**) &max_system_variables.net_interactive_timeout, 0,
   GET_ULONG, REQUIRED_ARG, NET_WAIT_TIMEOUT, 1, LONG_TIMEOUT, 0, 1, 0},
  {"join_buffer_size", OPT_JOIN_BUFF_SIZE,
   "The size of the buffer that is used for full joins.",
   (uchar**) &global_system_variables.join_buff_size,
   (uchar**) &max_system_variables.join_buff_size, 0, GET_ULONG,
   REQUIRED_ARG, 128*1024L, IO_SIZE*2+MALLOC_OVERHEAD, ULONG_MAX,
   MALLOC_OVERHEAD, IO_SIZE, 0},
  {"keep_files_on_create", OPT_KEEP_FILES_ON_CREATE,
   "Don't overwrite stale .MYD and .MYI even if no directory is specified.",
   (uchar**) &global_system_variables.keep_files_on_create,
   (uchar**) &max_system_variables.keep_files_on_create,
   0, GET_BOOL, OPT_ARG, 0, 0, 0, 0, 0, 0},
  {"key_buffer_size", OPT_KEY_BUFFER_SIZE,
   "The size of the buffer used for index blocks for MyISAM tables. Increase this to get better index handling (for all reads and multiple writes) to as much as you can afford; 64M on a 256M machine that mainly runs MySQL is quite common.",
   (uchar**) &dflt_key_cache_var.param_buff_size,
   (uchar**) 0,
   0, (GET_ULL | GET_ASK_ADDR),
   REQUIRED_ARG, KEY_CACHE_SIZE, MALLOC_OVERHEAD, SIZE_T_MAX, MALLOC_OVERHEAD,
   IO_SIZE, 0},
  {"key_cache_age_threshold", OPT_KEY_CACHE_AGE_THRESHOLD,
   "This characterizes the number of hits a hot block has to be untouched until it is considered aged enough to be downgraded to a warm block. This specifies the percentage ratio of that number of hits to the total number of blocks in key cache",
   (uchar**) &dflt_key_cache_var.param_age_threshold,
   (uchar**) 0,
   0, (GET_ULONG | GET_ASK_ADDR), REQUIRED_ARG, 
   300, 100, ULONG_MAX, 0, 100, 0},
  {"key_cache_block_size", OPT_KEY_CACHE_BLOCK_SIZE,
   "The default size of key cache blocks",
   (uchar**) &dflt_key_cache_var.param_block_size,
   (uchar**) 0,
   0, (GET_ULONG | GET_ASK_ADDR), REQUIRED_ARG,
   KEY_CACHE_BLOCK_SIZE, 512, 1024 * 16, 0, 512, 0},
  {"key_cache_division_limit", OPT_KEY_CACHE_DIVISION_LIMIT,
   "The minimum percentage of warm blocks in key cache",
   (uchar**) &dflt_key_cache_var.param_division_limit,
   (uchar**) 0,
   0, (GET_ULONG | GET_ASK_ADDR) , REQUIRED_ARG, 100,
   1, 100, 0, 1, 0},
  {"long_query_time", OPT_LONG_QUERY_TIME,
   "Log all queries that have taken more than long_query_time seconds to execute to file. "
   "The argument will be treated as a decimal value with microsecond precission.",
   (uchar**) &long_query_time, (uchar**) &long_query_time, 0, GET_DOUBLE,
   REQUIRED_ARG, 10, 0, LONG_TIMEOUT, 0, 0, 0},
  {"lower_case_table_names", OPT_LOWER_CASE_TABLE_NAMES,
   "If set to 1 table names are stored in lowercase on disk and table names will be case-insensitive.  Should be set to 2 if you are using a case insensitive file system",
   (uchar**) &lower_case_table_names,
   (uchar**) &lower_case_table_names, 0, GET_UINT, OPT_ARG,
#ifdef FN_NO_CASE_SENCE
    1
#else
    0
#endif
   , 0, 2, 0, 1, 0},
  {"max_allowed_packet", OPT_MAX_ALLOWED_PACKET,
   "Max packetlength to send/receive from to server.",
   (uchar**) &global_system_variables.max_allowed_packet,
   (uchar**) &max_system_variables.max_allowed_packet, 0, GET_ULONG,
   REQUIRED_ARG, 1024*1024L, 1024, 1024L*1024L*1024L, MALLOC_OVERHEAD, 1024, 0},
  {"max_binlog_cache_size", OPT_MAX_BINLOG_CACHE_SIZE,
   "Can be used to restrict the total size used to cache a multi-transaction query.",
   (uchar**) &max_binlog_cache_size, (uchar**) &max_binlog_cache_size, 0,
   GET_ULL, REQUIRED_ARG, ULONG_MAX, IO_SIZE, ULONGLONG_MAX, 0, IO_SIZE, 0},
  {"max_binlog_size", OPT_MAX_BINLOG_SIZE,
   "Binary log will be rotated automatically when the size exceeds this \
value. Will also apply to relay logs if max_relay_log_size is 0. \
The minimum value for this variable is 4096.",
   (uchar**) &max_binlog_size, (uchar**) &max_binlog_size, 0, GET_ULONG,
   REQUIRED_ARG, 1024*1024L*1024L, IO_SIZE, 1024*1024L*1024L, 0, IO_SIZE, 0},
  {"max_connect_errors", OPT_MAX_CONNECT_ERRORS,
   "If there is more than this number of interrupted connections from a host this host will be blocked from further connections.",
   (uchar**) &max_connect_errors, (uchar**) &max_connect_errors, 0, GET_ULONG,
    REQUIRED_ARG, MAX_CONNECT_ERRORS, 1, ULONG_MAX, 0, 1, 0},
  // Default max_connections of 151 is larger than Apache's default max
  // children, to avoid "too many connections" error in a common setup
  {"max_connections", OPT_MAX_CONNECTIONS,
   "The number of simultaneous clients allowed.", (uchar**) &max_connections,
   (uchar**) &max_connections, 0, GET_ULONG, REQUIRED_ARG, 151, 1, 100000, 0, 1,
   0},
  {"max_delayed_threads", OPT_MAX_DELAYED_THREADS,
   "Don't start more than this number of threads to handle INSERT DELAYED statements. If set to zero, which means INSERT DELAYED is not used.",
   (uchar**) &global_system_variables.max_insert_delayed_threads,
   (uchar**) &max_system_variables.max_insert_delayed_threads,
   0, GET_ULONG, REQUIRED_ARG, 20, 0, 16384, 0, 1, 0},
  {"max_error_count", OPT_MAX_ERROR_COUNT,
   "Max number of errors/warnings to store for a statement.",
   (uchar**) &global_system_variables.max_error_count,
   (uchar**) &max_system_variables.max_error_count,
   0, GET_ULONG, REQUIRED_ARG, DEFAULT_ERROR_COUNT, 0, 65535, 0, 1, 0},
  {"max_heap_table_size", OPT_MAX_HEP_TABLE_SIZE,
   "Don't allow creation of heap tables bigger than this.",
   (uchar**) &global_system_variables.max_heap_table_size,
   (uchar**) &max_system_variables.max_heap_table_size, 0, GET_ULL,
   REQUIRED_ARG, 16*1024*1024L, 16384, MAX_MEM_TABLE_SIZE,
   MALLOC_OVERHEAD, 1024, 0},
  {"max_join_size", OPT_MAX_JOIN_SIZE,
   "Joins that are probably going to read more than max_join_size records return an error.",
   (uchar**) &global_system_variables.max_join_size,
   (uchar**) &max_system_variables.max_join_size, 0, GET_HA_ROWS, REQUIRED_ARG,
   HA_POS_ERROR, 1, HA_POS_ERROR, 0, 1, 0},
   {"max_length_for_sort_data", OPT_MAX_LENGTH_FOR_SORT_DATA,
    "Max number of bytes in sorted records.",
    (uchar**) &global_system_variables.max_length_for_sort_data,
    (uchar**) &max_system_variables.max_length_for_sort_data, 0, GET_ULONG,
    REQUIRED_ARG, 1024, 4, 8192*1024L, 0, 1, 0},
  {"max_prepared_stmt_count", OPT_MAX_PREPARED_STMT_COUNT,
   "Maximum number of prepared statements in the server.",
   (uchar**) &max_prepared_stmt_count, (uchar**) &max_prepared_stmt_count,
   0, GET_ULONG, REQUIRED_ARG, 16382, 0, 1*1024*1024, 0, 1, 0},
  {"max_relay_log_size", OPT_MAX_RELAY_LOG_SIZE,
   "If non-zero: relay log will be rotated automatically when the size exceeds this value; if zero (the default): when the size exceeds max_binlog_size. 0 excepted, the minimum value for this variable is 4096.",
   (uchar**) &max_relay_log_size, (uchar**) &max_relay_log_size, 0, GET_ULONG,
   REQUIRED_ARG, 0L, 0L, 1024*1024L*1024L, 0, IO_SIZE, 0},
  { "max_seeks_for_key", OPT_MAX_SEEKS_FOR_KEY,
    "Limit assumed max number of seeks when looking up rows based on a key",
    (uchar**) &global_system_variables.max_seeks_for_key,
    (uchar**) &max_system_variables.max_seeks_for_key, 0, GET_ULONG,
    REQUIRED_ARG, ULONG_MAX, 1, ULONG_MAX, 0, 1, 0 },
  {"max_sort_length", OPT_MAX_SORT_LENGTH,
   "The number of bytes to use when sorting BLOB or TEXT values (only the first max_sort_length bytes of each value are used; the rest are ignored).",
   (uchar**) &global_system_variables.max_sort_length,
   (uchar**) &max_system_variables.max_sort_length, 0, GET_ULONG,
   REQUIRED_ARG, 1024, 4, 8192*1024L, 0, 1, 0},
  {"max_sp_recursion_depth", OPT_MAX_SP_RECURSION_DEPTH,
   "Maximum stored procedure recursion depth. (discussed with docs).",
   (uchar**) &global_system_variables.max_sp_recursion_depth,
   (uchar**) &max_system_variables.max_sp_recursion_depth, 0, GET_ULONG,
   OPT_ARG, 0, 0, 255, 0, 1, 0 },
  {"max_tmp_tables", OPT_MAX_TMP_TABLES,
   "Maximum number of temporary tables a client can keep open at a time.",
   (uchar**) &global_system_variables.max_tmp_tables,
   (uchar**) &max_system_variables.max_tmp_tables, 0, GET_ULONG,
   REQUIRED_ARG, 32, 1, ULONG_MAX, 0, 1, 0},
  {"max_user_connections", OPT_MAX_USER_CONNECTIONS,
   "The maximum number of active connections for a single user (0 = no limit).",
   (uchar**) &max_user_connections, (uchar**) &max_user_connections, 0, GET_UINT,
   REQUIRED_ARG, 0, 0, UINT_MAX, 0, 1, 0},
  {"max_write_lock_count", OPT_MAX_WRITE_LOCK_COUNT,
   "After this many write locks, allow some read locks to run in between.",
   (uchar**) &max_write_lock_count, (uchar**) &max_write_lock_count, 0, GET_ULONG,
   REQUIRED_ARG, ULONG_MAX, 1, ULONG_MAX, 0, 1, 0},
  {"min_examined_row_limit", OPT_MIN_EXAMINED_ROW_LIMIT,
   "Don't log queries which examine less than min_examined_row_limit rows to file.",
   (uchar**) &global_system_variables.min_examined_row_limit,
   (uchar**) &max_system_variables.min_examined_row_limit, 0, GET_ULONG,
  REQUIRED_ARG, 0, 0, ULONG_MAX, 0, 1L, 0},
  {"multi_range_count", OPT_MULTI_RANGE_COUNT,
   "Number of key ranges to request at once.",
   (uchar**) &global_system_variables.multi_range_count,
   (uchar**) &max_system_variables.multi_range_count, 0,
   GET_ULONG, REQUIRED_ARG, 256, 1, ULONG_MAX, 0, 1, 0},
  {"myisam_block_size", OPT_MYISAM_BLOCK_SIZE,
   "Block size to be used for MyISAM index pages.",
   (uchar**) &opt_myisam_block_size,
   (uchar**) &opt_myisam_block_size, 0, GET_ULONG, REQUIRED_ARG,
   MI_KEY_BLOCK_LENGTH, MI_MIN_KEY_BLOCK_LENGTH, MI_MAX_KEY_BLOCK_LENGTH,
   0, MI_MIN_KEY_BLOCK_LENGTH, 0},
  {"myisam_data_pointer_size", OPT_MYISAM_DATA_POINTER_SIZE,
   "Default pointer size to be used for MyISAM tables.",
   (uchar**) &myisam_data_pointer_size,
   (uchar**) &myisam_data_pointer_size, 0, GET_ULONG, REQUIRED_ARG,
   6, 2, 7, 0, 1, 0},
  {"myisam_max_extra_sort_file_size", OPT_MYISAM_MAX_EXTRA_SORT_FILE_SIZE,
   "Deprecated option",
   (uchar**) &global_system_variables.myisam_max_extra_sort_file_size,
   (uchar**) &max_system_variables.myisam_max_extra_sort_file_size,
   0, GET_ULL, REQUIRED_ARG, (ulonglong) MI_MAX_TEMP_LENGTH,
   0, (ulonglong) MAX_FILE_SIZE, 0, 1, 0},
  {"myisam_max_sort_file_size", OPT_MYISAM_MAX_SORT_FILE_SIZE,
   "Don't use the fast sort index method to created index if the temporary file would get bigger than this.",
   (uchar**) &global_system_variables.myisam_max_sort_file_size,
   (uchar**) &max_system_variables.myisam_max_sort_file_size, 0,
   GET_ULL, REQUIRED_ARG, (longlong) LONG_MAX, 0, (ulonglong) MAX_FILE_SIZE,
   0, 1024*1024, 0},
  {"myisam_repair_threads", OPT_MYISAM_REPAIR_THREADS,
   "Number of threads to use when repairing MyISAM tables. The value of 1 disables parallel repair.",
   (uchar**) &global_system_variables.myisam_repair_threads,
   (uchar**) &max_system_variables.myisam_repair_threads, 0,
   GET_ULONG, REQUIRED_ARG, 1, 1, ULONG_MAX, 0, 1, 0},
  {"myisam_sort_buffer_size", OPT_MYISAM_SORT_BUFFER_SIZE,
   "The buffer that is allocated when sorting the index when doing a REPAIR or when creating indexes with CREATE INDEX or ALTER TABLE.",
   (uchar**) &global_system_variables.myisam_sort_buff_size,
   (uchar**) &max_system_variables.myisam_sort_buff_size, 0,
   GET_ULONG, REQUIRED_ARG, 8192*1024, 4, ~0L, 0, 1, 0},
  {"myisam_use_mmap", OPT_MYISAM_USE_MMAP,
   "Use memory mapping for reading and writing MyISAM tables",
   (uchar**) &opt_myisam_use_mmap,
   (uchar**) &opt_myisam_use_mmap, 0, GET_BOOL, NO_ARG, 0, 
    0, 0, 0, 0, 0},
  {"myisam_stats_method", OPT_MYISAM_STATS_METHOD,
   "Specifies how MyISAM index statistics collection code should threat NULLs. "
   "Possible values of name are \"nulls_unequal\" (default behavior for 4.1/5.0), "
   "\"nulls_equal\" (emulate 4.0 behavior), and \"nulls_ignored\".",
   (uchar**) &myisam_stats_method_str, (uchar**) &myisam_stats_method_str, 0,
    GET_STR, REQUIRED_ARG, 0, 0, 0, 0, 0, 0},
  {"net_buffer_length", OPT_NET_BUFFER_LENGTH,
   "Buffer length for TCP/IP and socket communication.",
   (uchar**) &global_system_variables.net_buffer_length,
   (uchar**) &max_system_variables.net_buffer_length, 0, GET_ULONG,
   REQUIRED_ARG, 16384, 1024, 1024*1024L, 0, 1024, 0},
  {"net_read_timeout", OPT_NET_READ_TIMEOUT,
   "Number of seconds to wait for more data from a connection before aborting the read.",
   (uchar**) &global_system_variables.net_read_timeout,
   (uchar**) &max_system_variables.net_read_timeout, 0, GET_ULONG,
   REQUIRED_ARG, NET_READ_TIMEOUT, 1, LONG_TIMEOUT, 0, 1, 0},
  {"net_retry_count", OPT_NET_RETRY_COUNT,
   "If a read on a communication port is interrupted, retry this many times before giving up.",
   (uchar**) &global_system_variables.net_retry_count,
   (uchar**) &max_system_variables.net_retry_count,0,
   GET_ULONG, REQUIRED_ARG, MYSQLD_NET_RETRY_COUNT, 1, ULONG_MAX, 0, 1, 0},
  {"net_write_timeout", OPT_NET_WRITE_TIMEOUT,
   "Number of seconds to wait for a block to be written to a connection  before aborting the write.",
   (uchar**) &global_system_variables.net_write_timeout,
   (uchar**) &max_system_variables.net_write_timeout, 0, GET_ULONG,
   REQUIRED_ARG, NET_WRITE_TIMEOUT, 1, LONG_TIMEOUT, 0, 1, 0},
  { "old", OPT_OLD_MODE, "Use compatible behavior.", 
    (uchar**) &global_system_variables.old_mode,
    (uchar**) &max_system_variables.old_mode, 0, GET_BOOL, NO_ARG, 
    0, 0, 0, 0, 0, 0},
  {"open_files_limit", OPT_OPEN_FILES_LIMIT,
   "If this is not 0, then mysqld will use this value to reserve file descriptors to use with setrlimit(). If this value is 0 then mysqld will reserve max_connections*5 or max_connections + table_cache*2 (whichever is larger) number of files.",
   (uchar**) &open_files_limit, (uchar**) &open_files_limit, 0, GET_ULONG,
   REQUIRED_ARG, 0, 0, OS_FILE_LIMIT, 0, 1, 0},
  {"optimizer_prune_level", OPT_OPTIMIZER_PRUNE_LEVEL,
   "Controls the heuristic(s) applied during query optimization to prune less-promising partial plans from the optimizer search space. Meaning: 0 - do not apply any heuristic, thus perform exhaustive search; 1 - prune plans based on number of retrieved rows.",
   (uchar**) &global_system_variables.optimizer_prune_level,
   (uchar**) &max_system_variables.optimizer_prune_level,
   0, GET_ULONG, OPT_ARG, 1, 0, 1, 0, 1, 0},
  {"optimizer_search_depth", OPT_OPTIMIZER_SEARCH_DEPTH,
   "Maximum depth of search performed by the query optimizer. Values larger than the number of relations in a query result in better query plans, but take longer to compile a query. Smaller values than the number of tables in a relation result in faster optimization, but may produce very bad query plans. If set to 0, the system will automatically pick a reasonable value; if set to MAX_TABLES+2, the optimizer will switch to the original find_best (used for testing/comparison).",
   (uchar**) &global_system_variables.optimizer_search_depth,
   (uchar**) &max_system_variables.optimizer_search_depth,
   0, GET_ULONG, OPT_ARG, MAX_TABLES+1, 0, MAX_TABLES+2, 0, 1, 0},
  {"optimizer_switch", OPT_OPTIMIZER_SWITCH,
   "optimizer_switch=option=val[,option=val...], where option={index_merge, "
   "index_merge_union, index_merge_sort_union, index_merge_intersection} and "
   "val={on, off, default}.",
   (uchar**) &optimizer_switch_str, (uchar**) &optimizer_switch_str, 0, GET_STR, REQUIRED_ARG, 
   /*OPTIMIZER_SWITCH_DEFAULT*/0,
   0, 0, 0, 0, 0},
  {"plugin_dir", OPT_PLUGIN_DIR,
   "Directory for plugins.",
   (uchar**) &opt_plugin_dir_ptr, (uchar**) &opt_plugin_dir_ptr, 0,
   GET_STR, REQUIRED_ARG, 0, 0, 0, 0, 0, 0},
  {"plugin-load", OPT_PLUGIN_LOAD,
   "Optional semicolon-separated list of plugins to load, where each plugin is "
   "identified as name=library, where name is the plugin name and library "
   "is the plugin library in plugin_dir.",
   (uchar**) &opt_plugin_load, (uchar**) &opt_plugin_load, 0,
   GET_STR, REQUIRED_ARG, 0, 0, 0, 0, 0, 0},
  {"preload_buffer_size", OPT_PRELOAD_BUFFER_SIZE,
   "The size of the buffer that is allocated when preloading indexes",
   (uchar**) &global_system_variables.preload_buff_size,
   (uchar**) &max_system_variables.preload_buff_size, 0, GET_ULONG,
   REQUIRED_ARG, 32*1024L, 1024, 1024*1024*1024L, 0, 1, 0},
  {"query_alloc_block_size", OPT_QUERY_ALLOC_BLOCK_SIZE,
   "Allocation block size for query parsing and execution",
   (uchar**) &global_system_variables.query_alloc_block_size,
   (uchar**) &max_system_variables.query_alloc_block_size, 0, GET_ULONG,
   REQUIRED_ARG, QUERY_ALLOC_BLOCK_SIZE, 1024, ULONG_MAX, 0, 1024, 0},
#ifdef HAVE_QUERY_CACHE
  {"query_cache_limit", OPT_QUERY_CACHE_LIMIT,
   "Don't cache results that are bigger than this.",
   (uchar**) &query_cache_limit, (uchar**) &query_cache_limit, 0, GET_ULONG,
   REQUIRED_ARG, 1024*1024L, 0, ULONG_MAX, 0, 1, 0},
  {"query_cache_min_res_unit", OPT_QUERY_CACHE_MIN_RES_UNIT,
   "minimal size of unit in wich space for results is allocated (last unit will be trimed after writing all result data.",
   (uchar**) &query_cache_min_res_unit, (uchar**) &query_cache_min_res_unit,
   0, GET_ULONG, REQUIRED_ARG, QUERY_CACHE_MIN_RESULT_DATA_SIZE,
   0, ULONG_MAX, 0, 1, 0},
#endif /*HAVE_QUERY_CACHE*/
  {"query_cache_size", OPT_QUERY_CACHE_SIZE,
   "The memory allocated to store results from old queries.",
   (uchar**) &query_cache_size, (uchar**) &query_cache_size, 0, GET_ULONG,
   REQUIRED_ARG, 0, 0, (longlong) ULONG_MAX, 0, 1024, 0},
#ifdef HAVE_QUERY_CACHE
  {"query_cache_type", OPT_QUERY_CACHE_TYPE,
   "0 = OFF = Don't cache or retrieve results. 1 = ON = Cache all results except SELECT SQL_NO_CACHE ... queries. 2 = DEMAND = Cache only SELECT SQL_CACHE ... queries.",
   (uchar**) &global_system_variables.query_cache_type,
   (uchar**) &max_system_variables.query_cache_type,
   0, GET_ULONG, REQUIRED_ARG, 1, 0, 2, 0, 1, 0},
  {"query_cache_wlock_invalidate", OPT_QUERY_CACHE_WLOCK_INVALIDATE,
   "Invalidate queries in query cache on LOCK for write",
   (uchar**) &global_system_variables.query_cache_wlock_invalidate,
   (uchar**) &max_system_variables.query_cache_wlock_invalidate,
   0, GET_BOOL, NO_ARG, 0, 0, 1, 0, 1, 0},
#endif /*HAVE_QUERY_CACHE*/
  {"query_prealloc_size", OPT_QUERY_PREALLOC_SIZE,
   "Persistent buffer for query parsing and execution",
   (uchar**) &global_system_variables.query_prealloc_size,
   (uchar**) &max_system_variables.query_prealloc_size, 0, GET_ULONG,
   REQUIRED_ARG, QUERY_ALLOC_PREALLOC_SIZE, QUERY_ALLOC_PREALLOC_SIZE,
   ULONG_MAX, 0, 1024, 0},
  {"range_alloc_block_size", OPT_RANGE_ALLOC_BLOCK_SIZE,
   "Allocation block size for storing ranges during optimization",
   (uchar**) &global_system_variables.range_alloc_block_size,
   (uchar**) &max_system_variables.range_alloc_block_size, 0, GET_ULONG,
   REQUIRED_ARG, RANGE_ALLOC_BLOCK_SIZE, RANGE_ALLOC_BLOCK_SIZE, ULONG_MAX,
   0, 1024, 0},
  {"read_buffer_size", OPT_RECORD_BUFFER,
   "Each thread that does a sequential scan allocates a buffer of this size for each table it scans. If you do many sequential scans, you may want to increase this value.",
   (uchar**) &global_system_variables.read_buff_size,
   (uchar**) &max_system_variables.read_buff_size,0, GET_ULONG, REQUIRED_ARG,
   128*1024L, IO_SIZE*2+MALLOC_OVERHEAD, INT_MAX32, MALLOC_OVERHEAD, IO_SIZE,
   0},
  {"read_only", OPT_READONLY,
   "Make all non-temporary tables read-only, with the exception for replication (slave) threads and users with the SUPER privilege",
   (uchar**) &opt_readonly,
   (uchar**) &opt_readonly,
   0, GET_BOOL, NO_ARG, 0, 0, 1, 0, 1, 0},
  {"read_rnd_buffer_size", OPT_RECORD_RND_BUFFER,
   "When reading rows in sorted order after a sort, the rows are read through this buffer to avoid a disk seeks. If not set, then it's set to the value of record_buffer.",
   (uchar**) &global_system_variables.read_rnd_buff_size,
   (uchar**) &max_system_variables.read_rnd_buff_size, 0,
   GET_ULONG, REQUIRED_ARG, 256*1024L, IO_SIZE*2+MALLOC_OVERHEAD,
   INT_MAX32, MALLOC_OVERHEAD, IO_SIZE, 0},
  {"record_buffer", OPT_RECORD_BUFFER,
   "Alias for read_buffer_size",
   (uchar**) &global_system_variables.read_buff_size,
   (uchar**) &max_system_variables.read_buff_size,0, GET_ULONG, REQUIRED_ARG,
   128*1024L, IO_SIZE*2+MALLOC_OVERHEAD, INT_MAX32, MALLOC_OVERHEAD, IO_SIZE, 0},
#ifdef HAVE_REPLICATION
  {"relay_log_purge", OPT_RELAY_LOG_PURGE,
   "0 = do not purge relay logs. 1 = purge them as soon as they are no more needed.",
   (uchar**) &relay_log_purge,
   (uchar**) &relay_log_purge, 0, GET_BOOL, NO_ARG,
   1, 0, 1, 0, 1, 0},
  {"relay_log_space_limit", OPT_RELAY_LOG_SPACE_LIMIT,
   "Maximum space to use for all relay logs.",
   (uchar**) &relay_log_space_limit,
   (uchar**) &relay_log_space_limit, 0, GET_ULL, REQUIRED_ARG, 0L, 0L,
   (longlong) ULONG_MAX, 0, 1, 0},
  {"slave_compressed_protocol", OPT_SLAVE_COMPRESSED_PROTOCOL,
   "Use compression on master/slave protocol.",
   (uchar**) &opt_slave_compressed_protocol,
   (uchar**) &opt_slave_compressed_protocol,
   0, GET_BOOL, NO_ARG, 0, 0, 1, 0, 1, 0},
  {"slave_net_timeout", OPT_SLAVE_NET_TIMEOUT,
   "Number of seconds to wait for more data from a master/slave connection before aborting the read.",
   (uchar**) &slave_net_timeout, (uchar**) &slave_net_timeout, 0,
   GET_ULONG, REQUIRED_ARG, SLAVE_NET_TIMEOUT, 1, LONG_TIMEOUT, 0, 1, 0},
  {"slave_transaction_retries", OPT_SLAVE_TRANS_RETRIES,
   "Number of times the slave SQL thread will retry a transaction in case "
   "it failed with a deadlock or elapsed lock wait timeout, "
   "before giving up and stopping.",
   (uchar**) &slave_trans_retries, (uchar**) &slave_trans_retries, 0,
   GET_ULONG, REQUIRED_ARG, 10L, 0L, (longlong) ULONG_MAX, 0, 1, 0},
  {"slave-allow-batching", OPT_SLAVE_ALLOW_BATCHING,
   "Allow slave to batch requests.",
   (uchar**) &slave_allow_batching, (uchar**) &slave_allow_batching,
   0, GET_BOOL, NO_ARG, 0, 0, 1, 0, 1, 0},
#endif /* HAVE_REPLICATION */
  {"slow_launch_time", OPT_SLOW_LAUNCH_TIME,
   "If creating the thread takes longer than this value (in seconds), the Slow_launch_threads counter will be incremented.",
   (uchar**) &slow_launch_time, (uchar**) &slow_launch_time, 0, GET_ULONG,
   REQUIRED_ARG, 2L, 0L, LONG_TIMEOUT, 0, 1, 0},
  {"sort_buffer_size", OPT_SORT_BUFFER,
   "Each thread that needs to do a sort allocates a buffer of this size.",
   (uchar**) &global_system_variables.sortbuff_size,
   (uchar**) &max_system_variables.sortbuff_size, 0, GET_ULONG, REQUIRED_ARG,
   MAX_SORT_MEMORY, MIN_SORT_MEMORY+MALLOC_OVERHEAD*2, ~0L, MALLOC_OVERHEAD,
   1, 0},
  {"sync-binlog", OPT_SYNC_BINLOG,
   "Synchronously flush binary log to disk after every #th event. "
   "Use 0 (default) to disable synchronous flushing.",
   (uchar**) &sync_binlog_period, (uchar**) &sync_binlog_period, 0, GET_ULONG,
   REQUIRED_ARG, 0, 0, ULONG_MAX, 0, 1, 0},
  {"sync-frm", OPT_SYNC_FRM, "Sync .frm to disk on create. Enabled by default.",
   (uchar**) &opt_sync_frm, (uchar**) &opt_sync_frm, 0, GET_BOOL, NO_ARG, 1, 0,
   0, 0, 0, 0},
  {"table_cache", OPT_TABLE_OPEN_CACHE,
   "Deprecated; use --table_open_cache instead.",
   (uchar**) &table_cache_size, (uchar**) &table_cache_size, 0, GET_ULONG,
   REQUIRED_ARG, TABLE_OPEN_CACHE_DEFAULT, 1, 512*1024L, 0, 1, 0},
  {"table_definition_cache", OPT_TABLE_DEF_CACHE,
   "The number of cached table definitions.",
   (uchar**) &table_def_size, (uchar**) &table_def_size,
   0, GET_ULONG, REQUIRED_ARG, TABLE_DEF_CACHE_DEFAULT, TABLE_DEF_CACHE_MIN,
   512*1024L, 0, 1, 0},
  {"table_open_cache", OPT_TABLE_OPEN_CACHE,
   "The number of cached open tables.",
   (uchar**) &table_cache_size, (uchar**) &table_cache_size, 0, GET_ULONG,
   REQUIRED_ARG, TABLE_OPEN_CACHE_DEFAULT, 1, 512*1024L, 0, 1, 0},
  {"table_lock_wait_timeout", OPT_TABLE_LOCK_WAIT_TIMEOUT,
   "Timeout in seconds to wait for a table level lock before returning an "
   "error. Used only if the connection has active cursors.",
   (uchar**) &table_lock_wait_timeout, (uchar**) &table_lock_wait_timeout,
   0, GET_ULONG, REQUIRED_ARG, 50, 1, 1024 * 1024 * 1024, 0, 1, 0},
  {"thread_cache_size", OPT_THREAD_CACHE_SIZE,
   "How many threads we should keep in a cache for reuse.",
   (uchar**) &thread_cache_size, (uchar**) &thread_cache_size, 0, GET_ULONG,
   REQUIRED_ARG, 0, 0, 16384, 0, 1, 0},
  {"thread_concurrency", OPT_THREAD_CONCURRENCY,
   "Permits the application to give the threads system a hint for the desired number of threads that should be run at the same time.",
   (uchar**) &concurrency, (uchar**) &concurrency, 0, GET_ULONG, REQUIRED_ARG,
   DEFAULT_CONCURRENCY, 1, 512, 0, 1, 0},
#if HAVE_POOL_OF_THREADS == 1
  {"thread_pool_size", OPT_THREAD_CACHE_SIZE,
   "How many threads we should create to handle query requests in case of 'thread_handling=pool-of-threads'",
   (uchar**) &thread_pool_size, (uchar**) &thread_pool_size, 0, GET_ULONG,
   REQUIRED_ARG, 20, 1, 16384, 0, 1, 0},
#endif
  {"thread_stack", OPT_THREAD_STACK,
   "The stack size for each thread.", (uchar**) &my_thread_stack_size,
   (uchar**) &my_thread_stack_size, 0, GET_ULONG, REQUIRED_ARG,DEFAULT_THREAD_STACK,
   1024L*128L, ULONG_MAX, 0, 1024, 0},
  { "time_format", OPT_TIME_FORMAT,
    "The TIME format (for future).",
    (uchar**) &opt_date_time_formats[MYSQL_TIMESTAMP_TIME],
    (uchar**) &opt_date_time_formats[MYSQL_TIMESTAMP_TIME],
    0, GET_STR, REQUIRED_ARG, 0, 0, 0, 0, 0, 0},
  {"tmp_table_size", OPT_TMP_TABLE_SIZE,
   "If an internal in-memory temporary table exceeds this size, MySQL will"
   " automatically convert it to an on-disk MyISAM table.",
   (uchar**) &global_system_variables.tmp_table_size,
   (uchar**) &max_system_variables.tmp_table_size, 0, GET_ULL,
   REQUIRED_ARG, 16*1024*1024L, 1024, MAX_MEM_TABLE_SIZE, 0, 1, 0},
  {"transaction_alloc_block_size", OPT_TRANS_ALLOC_BLOCK_SIZE,
   "Allocation block size for transactions to be stored in binary log",
   (uchar**) &global_system_variables.trans_alloc_block_size,
   (uchar**) &max_system_variables.trans_alloc_block_size, 0, GET_ULONG,
   REQUIRED_ARG, QUERY_ALLOC_BLOCK_SIZE, 1024, ULONG_MAX, 0, 1024, 0},
  {"transaction_prealloc_size", OPT_TRANS_PREALLOC_SIZE,
   "Persistent buffer for transactions to be stored in binary log",
   (uchar**) &global_system_variables.trans_prealloc_size,
   (uchar**) &max_system_variables.trans_prealloc_size, 0, GET_ULONG,
   REQUIRED_ARG, TRANS_ALLOC_PREALLOC_SIZE, 1024, ULONG_MAX, 0, 1024, 0},
  {"thread_handling", OPT_THREAD_HANDLING,
   "Define threads usage for handling queries:  "
   "one-thread-per-connection or no-threads", 0, 0,
   0, GET_STR, REQUIRED_ARG, 0, 0, 0, 0, 0, 0},
  {"updatable_views_with_limit", OPT_UPDATABLE_VIEWS_WITH_LIMIT,
   "1 = YES = Don't issue an error message (warning only) if a VIEW without presence of a key of the underlying table is used in queries with a LIMIT clause for updating. 0 = NO = Prohibit update of a VIEW, which does not contain a key of the underlying table and the query uses a LIMIT clause (usually get from GUI tools).",
   (uchar**) &global_system_variables.updatable_views_with_limit,
   (uchar**) &max_system_variables.updatable_views_with_limit,
   0, GET_ULONG, REQUIRED_ARG, 1, 0, 1, 0, 1, 0},
  {"wait_timeout", OPT_WAIT_TIMEOUT,
   "The number of seconds the server waits for activity on a connection before closing it.",
   (uchar**) &global_system_variables.net_wait_timeout,
   (uchar**) &max_system_variables.net_wait_timeout, 0, GET_ULONG,
   REQUIRED_ARG, NET_WAIT_TIMEOUT, 1, IF_WIN(INT_MAX32/1000, LONG_TIMEOUT),
   0, 1, 0},
  {0, 0, 0, 0, 0, 0, GET_NO_ARG, NO_ARG, 0, 0, 0, 0, 0, 0}
};


static int show_queries(THD *thd, SHOW_VAR *var, char *buff)
{
  var->type= SHOW_LONGLONG;
  var->value= (char *)&thd->query_id;
  return 0;
}


static int show_net_compression(THD *thd, SHOW_VAR *var, char *buff)
{
  var->type= SHOW_MY_BOOL;
  var->value= (char *)&thd->net.compress;
  return 0;
}

static int show_starttime(THD *thd, SHOW_VAR *var, char *buff)
{
  var->type= SHOW_LONG;
  var->value= buff;
  *((long *)buff)= (long) (thd->query_start() - server_start_time);
  return 0;
}

#ifdef COMMUNITY_SERVER
static int show_flushstatustime(THD *thd, SHOW_VAR *var, char *buff)
{
  var->type= SHOW_LONG;
  var->value= buff;
  *((long *)buff)= (long) (thd->query_start() - flush_status_time);
  return 0;
}
#endif

#ifdef HAVE_REPLICATION
static int show_rpl_status(THD *thd, SHOW_VAR *var, char *buff)
{
  var->type= SHOW_CHAR;
  var->value= const_cast<char*>(rpl_status_type[(int)rpl_status]);
  return 0;
}

static int show_slave_running(THD *thd, SHOW_VAR *var, char *buff)
{
  var->type= SHOW_MY_BOOL;
  pthread_mutex_lock(&LOCK_active_mi);
  var->value= buff;
  *((my_bool *)buff)= (my_bool) (active_mi && active_mi->slave_running &&
                                 active_mi->rli.slave_running);
  pthread_mutex_unlock(&LOCK_active_mi);
  return 0;
}

static int show_slave_retried_trans(THD *thd, SHOW_VAR *var, char *buff)
{
  /*
    TODO: with multimaster, have one such counter per line in
    SHOW SLAVE STATUS, and have the sum over all lines here.
  */
  pthread_mutex_lock(&LOCK_active_mi);
  if (active_mi)
  {
    var->type= SHOW_LONG;
    var->value= buff;
    pthread_mutex_lock(&active_mi->rli.data_lock);
    *((long *)buff)= (long)active_mi->rli.retried_trans;
    pthread_mutex_unlock(&active_mi->rli.data_lock);
  }
  else
    var->type= SHOW_UNDEF;
  pthread_mutex_unlock(&LOCK_active_mi);
  return 0;
}

static int show_slave_received_heartbeats(THD *thd, SHOW_VAR *var, char *buff)
{
  pthread_mutex_lock(&LOCK_active_mi);
  if (active_mi)
  {
    var->type= SHOW_LONGLONG;
    var->value= buff;
    pthread_mutex_lock(&active_mi->rli.data_lock);
    *((longlong *)buff)= active_mi->received_heartbeats;
    pthread_mutex_unlock(&active_mi->rli.data_lock);
  }
  else
    var->type= SHOW_UNDEF;
  pthread_mutex_unlock(&LOCK_active_mi);
  return 0;
}

static int show_heartbeat_period(THD *thd, SHOW_VAR *var, char *buff)
{
  pthread_mutex_lock(&LOCK_active_mi);
  if (active_mi)
  {
    var->type= SHOW_CHAR;
    var->value= buff;
    my_sprintf(buff, (buff, "%.3f",active_mi->heartbeat_period));
  }
  else
    var->type= SHOW_UNDEF;
  pthread_mutex_unlock(&LOCK_active_mi);
  return 0;
}


#endif /* HAVE_REPLICATION */

static int show_open_tables(THD *thd, SHOW_VAR *var, char *buff)
{
  var->type= SHOW_LONG;
  var->value= buff;
  *((long *)buff)= (long)cached_open_tables();
  return 0;
}

static int show_prepared_stmt_count(THD *thd, SHOW_VAR *var, char *buff)
{
  var->type= SHOW_LONG;
  var->value= buff;
  pthread_mutex_lock(&LOCK_prepared_stmt_count);
  *((long *)buff)= (long)prepared_stmt_count;
  pthread_mutex_unlock(&LOCK_prepared_stmt_count);
  return 0;
}

static int show_table_definitions(THD *thd, SHOW_VAR *var, char *buff)
{
  var->type= SHOW_LONG;
  var->value= buff;
  *((long *)buff)= (long)cached_table_definitions();
  return 0;
}

#ifdef HAVE_OPENSSL
/* Functions relying on CTX */
static int show_ssl_ctx_sess_accept(THD *thd, SHOW_VAR *var, char *buff)
{
  var->type= SHOW_LONG;
  var->value= buff;
  *((long *)buff)= (!ssl_acceptor_fd ? 0 :
                     SSL_CTX_sess_accept(ssl_acceptor_fd->ssl_context));
  return 0;
}

static int show_ssl_ctx_sess_accept_good(THD *thd, SHOW_VAR *var, char *buff)
{
  var->type= SHOW_LONG;
  var->value= buff;
  *((long *)buff)= (!ssl_acceptor_fd ? 0 :
                     SSL_CTX_sess_accept_good(ssl_acceptor_fd->ssl_context));
  return 0;
}

static int show_ssl_ctx_sess_connect_good(THD *thd, SHOW_VAR *var, char *buff)
{
  var->type= SHOW_LONG;
  var->value= buff;
  *((long *)buff)= (!ssl_acceptor_fd ? 0 :
                     SSL_CTX_sess_connect_good(ssl_acceptor_fd->ssl_context));
  return 0;
}

static int show_ssl_ctx_sess_accept_renegotiate(THD *thd, SHOW_VAR *var, char *buff)
{
  var->type= SHOW_LONG;
  var->value= buff;
  *((long *)buff)= (!ssl_acceptor_fd ? 0 :
                     SSL_CTX_sess_accept_renegotiate(ssl_acceptor_fd->ssl_context));
  return 0;
}

static int show_ssl_ctx_sess_connect_renegotiate(THD *thd, SHOW_VAR *var, char *buff)
{
  var->type= SHOW_LONG;
  var->value= buff;
  *((long *)buff)= (!ssl_acceptor_fd ? 0 :
                     SSL_CTX_sess_connect_renegotiate(ssl_acceptor_fd->ssl_context));
  return 0;
}

static int show_ssl_ctx_sess_cb_hits(THD *thd, SHOW_VAR *var, char *buff)
{
  var->type= SHOW_LONG;
  var->value= buff;
  *((long *)buff)= (!ssl_acceptor_fd ? 0 :
                     SSL_CTX_sess_cb_hits(ssl_acceptor_fd->ssl_context));
  return 0;
}

static int show_ssl_ctx_sess_hits(THD *thd, SHOW_VAR *var, char *buff)
{
  var->type= SHOW_LONG;
  var->value= buff;
  *((long *)buff)= (!ssl_acceptor_fd ? 0 :
                     SSL_CTX_sess_hits(ssl_acceptor_fd->ssl_context));
  return 0;
}

static int show_ssl_ctx_sess_cache_full(THD *thd, SHOW_VAR *var, char *buff)
{
  var->type= SHOW_LONG;
  var->value= buff;
  *((long *)buff)= (!ssl_acceptor_fd ? 0 :
                     SSL_CTX_sess_cache_full(ssl_acceptor_fd->ssl_context));
  return 0;
}

static int show_ssl_ctx_sess_misses(THD *thd, SHOW_VAR *var, char *buff)
{
  var->type= SHOW_LONG;
  var->value= buff;
  *((long *)buff)= (!ssl_acceptor_fd ? 0 :
                     SSL_CTX_sess_misses(ssl_acceptor_fd->ssl_context));
  return 0;
}

static int show_ssl_ctx_sess_timeouts(THD *thd, SHOW_VAR *var, char *buff)
{
  var->type= SHOW_LONG;
  var->value= buff;
  *((long *)buff)= (!ssl_acceptor_fd ? 0 :
                     SSL_CTX_sess_timeouts(ssl_acceptor_fd->ssl_context));
  return 0;
}

static int show_ssl_ctx_sess_number(THD *thd, SHOW_VAR *var, char *buff)
{
  var->type= SHOW_LONG;
  var->value= buff;
  *((long *)buff)= (!ssl_acceptor_fd ? 0 :
                     SSL_CTX_sess_number(ssl_acceptor_fd->ssl_context));
  return 0;
}

static int show_ssl_ctx_sess_connect(THD *thd, SHOW_VAR *var, char *buff)
{
  var->type= SHOW_LONG;
  var->value= buff;
  *((long *)buff)= (!ssl_acceptor_fd ? 0 :
                     SSL_CTX_sess_connect(ssl_acceptor_fd->ssl_context));
  return 0;
}

static int show_ssl_ctx_sess_get_cache_size(THD *thd, SHOW_VAR *var, char *buff)
{
  var->type= SHOW_LONG;
  var->value= buff;
  *((long *)buff)= (!ssl_acceptor_fd ? 0 :
                     SSL_CTX_sess_get_cache_size(ssl_acceptor_fd->ssl_context));
  return 0;
}

static int show_ssl_ctx_get_verify_mode(THD *thd, SHOW_VAR *var, char *buff)
{
  var->type= SHOW_LONG;
  var->value= buff;
  *((long *)buff)= (!ssl_acceptor_fd ? 0 :
                     SSL_CTX_get_verify_mode(ssl_acceptor_fd->ssl_context));
  return 0;
}

static int show_ssl_ctx_get_verify_depth(THD *thd, SHOW_VAR *var, char *buff)
{
  var->type= SHOW_LONG;
  var->value= buff;
  *((long *)buff)= (!ssl_acceptor_fd ? 0 :
                     SSL_CTX_get_verify_depth(ssl_acceptor_fd->ssl_context));
  return 0;
}

static int show_ssl_ctx_get_session_cache_mode(THD *thd, SHOW_VAR *var, char *buff)
{
  var->type= SHOW_CHAR;
  if (!ssl_acceptor_fd)
    var->value= const_cast<char*>("NONE");
  else
    switch (SSL_CTX_get_session_cache_mode(ssl_acceptor_fd->ssl_context))
    {
    case SSL_SESS_CACHE_OFF:
      var->value= const_cast<char*>("OFF"); break;
    case SSL_SESS_CACHE_CLIENT:
      var->value= const_cast<char*>("CLIENT"); break;
    case SSL_SESS_CACHE_SERVER:
      var->value= const_cast<char*>("SERVER"); break;
    case SSL_SESS_CACHE_BOTH:
      var->value= const_cast<char*>("BOTH"); break;
    case SSL_SESS_CACHE_NO_AUTO_CLEAR:
      var->value= const_cast<char*>("NO_AUTO_CLEAR"); break;
    case SSL_SESS_CACHE_NO_INTERNAL_LOOKUP:
      var->value= const_cast<char*>("NO_INTERNAL_LOOKUP"); break;
    default:
      var->value= const_cast<char*>("Unknown"); break;
    }
  return 0;
}

/*
   Functions relying on SSL 
   Note: In the show_ssl_* functions, we need to check if we have a
         valid vio-object since this isn't always true, specifically
         when session_status or global_status is requested from
         inside an Event.
 */
static int show_ssl_get_version(THD *thd, SHOW_VAR *var, char *buff)
{
  var->type= SHOW_CHAR;
  if( thd->vio_ok() && thd->net.vio->ssl_arg )
    var->value= const_cast<char*>(SSL_get_version((SSL*) thd->net.vio->ssl_arg));
  else
    var->value= (char *)"";
  return 0;
}

static int show_ssl_session_reused(THD *thd, SHOW_VAR *var, char *buff)
{
  var->type= SHOW_LONG;
  var->value= buff;
  if( thd->vio_ok() && thd->net.vio->ssl_arg )
    *((long *)buff)= (long)SSL_session_reused((SSL*) thd->net.vio->ssl_arg);
  else
    *((long *)buff)= 0;
  return 0;
}

static int show_ssl_get_default_timeout(THD *thd, SHOW_VAR *var, char *buff)
{
  var->type= SHOW_LONG;
  var->value= buff;
  if( thd->vio_ok() && thd->net.vio->ssl_arg )
    *((long *)buff)= (long)SSL_get_default_timeout((SSL*)thd->net.vio->ssl_arg);
  else
    *((long *)buff)= 0;
  return 0;
}

static int show_ssl_get_verify_mode(THD *thd, SHOW_VAR *var, char *buff)
{
  var->type= SHOW_LONG;
  var->value= buff;
  if( thd->net.vio && thd->net.vio->ssl_arg )
    *((long *)buff)= (long)SSL_get_verify_mode((SSL*)thd->net.vio->ssl_arg);
  else
    *((long *)buff)= 0;
  return 0;
}

static int show_ssl_get_verify_depth(THD *thd, SHOW_VAR *var, char *buff)
{
  var->type= SHOW_LONG;
  var->value= buff;
  if( thd->vio_ok() && thd->net.vio->ssl_arg )
    *((long *)buff)= (long)SSL_get_verify_depth((SSL*)thd->net.vio->ssl_arg);
  else
    *((long *)buff)= 0;
  return 0;
}

static int show_ssl_get_cipher(THD *thd, SHOW_VAR *var, char *buff)
{
  var->type= SHOW_CHAR;
  if( thd->vio_ok() && thd->net.vio->ssl_arg )
    var->value= const_cast<char*>(SSL_get_cipher((SSL*) thd->net.vio->ssl_arg));
  else
    var->value= (char *)"";
  return 0;
}

static int show_ssl_get_cipher_list(THD *thd, SHOW_VAR *var, char *buff)
{
  var->type= SHOW_CHAR;
  var->value= buff;
  if (thd->vio_ok() && thd->net.vio->ssl_arg)
  {
    int i;
    const char *p;
    char *end= buff + SHOW_VAR_FUNC_BUFF_SIZE;
    for (i=0; (p= SSL_get_cipher_list((SSL*) thd->net.vio->ssl_arg,i)) &&
               buff < end; i++)
    {
      buff= strnmov(buff, p, end-buff-1);
      *buff++= ':';
    }
    if (i)
      buff--;
  }
  *buff=0;
  return 0;
}

#endif /* HAVE_OPENSSL */


/*
  Variables shown by SHOW STATUS in alphabetical order
*/

SHOW_VAR status_vars[]= {
  {"Aborted_clients",          (char*) &aborted_threads,        SHOW_LONG},
  {"Aborted_connects",         (char*) &aborted_connects,       SHOW_LONG},
  {"Binlog_cache_disk_use",    (char*) &binlog_cache_disk_use,  SHOW_LONG},
  {"Binlog_cache_use",         (char*) &binlog_cache_use,       SHOW_LONG},
  {"Bytes_received",           (char*) offsetof(STATUS_VAR, bytes_received), SHOW_LONGLONG_STATUS},
  {"Bytes_sent",               (char*) offsetof(STATUS_VAR, bytes_sent), SHOW_LONGLONG_STATUS},
  {"Com",                      (char*) com_status_vars, SHOW_ARRAY},
  {"Compression",              (char*) &show_net_compression, SHOW_FUNC},
  {"Connections",              (char*) &thread_id,              SHOW_LONG_NOFLUSH},
  {"Created_tmp_disk_tables",  (char*) offsetof(STATUS_VAR, created_tmp_disk_tables), SHOW_LONG_STATUS},
  {"Created_tmp_files",	       (char*) &my_tmp_file_created,	SHOW_LONG},
  {"Created_tmp_tables",       (char*) offsetof(STATUS_VAR, created_tmp_tables), SHOW_LONG_STATUS},
  {"Delayed_errors",           (char*) &delayed_insert_errors,  SHOW_LONG},
  {"Delayed_insert_threads",   (char*) &delayed_insert_threads, SHOW_LONG_NOFLUSH},
  {"Delayed_writes",           (char*) &delayed_insert_writes,  SHOW_LONG},
  {"Flush_commands",           (char*) &refresh_version,        SHOW_LONG_NOFLUSH},
  {"Handler_commit",           (char*) offsetof(STATUS_VAR, ha_commit_count), SHOW_LONG_STATUS},
  {"Handler_delete",           (char*) offsetof(STATUS_VAR, ha_delete_count), SHOW_LONG_STATUS},
  {"Handler_discover",         (char*) offsetof(STATUS_VAR, ha_discover_count), SHOW_LONG_STATUS},
  {"Handler_prepare",          (char*) offsetof(STATUS_VAR, ha_prepare_count),  SHOW_LONG_STATUS},
  {"Handler_read_first",       (char*) offsetof(STATUS_VAR, ha_read_first_count), SHOW_LONG_STATUS},
  {"Handler_read_key",         (char*) offsetof(STATUS_VAR, ha_read_key_count), SHOW_LONG_STATUS},
  {"Handler_read_next",        (char*) offsetof(STATUS_VAR, ha_read_next_count), SHOW_LONG_STATUS},
  {"Handler_read_prev",        (char*) offsetof(STATUS_VAR, ha_read_prev_count), SHOW_LONG_STATUS},
  {"Handler_read_rnd",         (char*) offsetof(STATUS_VAR, ha_read_rnd_count), SHOW_LONG_STATUS},
  {"Handler_read_rnd_next",    (char*) offsetof(STATUS_VAR, ha_read_rnd_next_count), SHOW_LONG_STATUS},
  {"Handler_rollback",         (char*) offsetof(STATUS_VAR, ha_rollback_count), SHOW_LONG_STATUS},
  {"Handler_savepoint",        (char*) offsetof(STATUS_VAR, ha_savepoint_count), SHOW_LONG_STATUS},
  {"Handler_savepoint_rollback",(char*) offsetof(STATUS_VAR, ha_savepoint_rollback_count), SHOW_LONG_STATUS},
  {"Handler_update",           (char*) offsetof(STATUS_VAR, ha_update_count), SHOW_LONG_STATUS},
  {"Handler_write",            (char*) offsetof(STATUS_VAR, ha_write_count), SHOW_LONG_STATUS},
  {"Key_blocks_not_flushed",   (char*) offsetof(KEY_CACHE, global_blocks_changed), SHOW_KEY_CACHE_LONG},
  {"Key_blocks_unused",        (char*) offsetof(KEY_CACHE, blocks_unused), SHOW_KEY_CACHE_LONG},
  {"Key_blocks_used",          (char*) offsetof(KEY_CACHE, blocks_used), SHOW_KEY_CACHE_LONG},
  {"Key_read_requests",        (char*) offsetof(KEY_CACHE, global_cache_r_requests), SHOW_KEY_CACHE_LONGLONG},
  {"Key_reads",                (char*) offsetof(KEY_CACHE, global_cache_read), SHOW_KEY_CACHE_LONGLONG},
  {"Key_write_requests",       (char*) offsetof(KEY_CACHE, global_cache_w_requests), SHOW_KEY_CACHE_LONGLONG},
  {"Key_writes",               (char*) offsetof(KEY_CACHE, global_cache_write), SHOW_KEY_CACHE_LONGLONG},
  {"Last_query_cost",          (char*) offsetof(STATUS_VAR, last_query_cost), SHOW_DOUBLE_STATUS},
  {"Max_used_connections",     (char*) &max_used_connections,  SHOW_LONG},
  {"Not_flushed_delayed_rows", (char*) &delayed_rows_in_use,    SHOW_LONG_NOFLUSH},
  {"Open_files",               (char*) &my_file_opened,         SHOW_LONG_NOFLUSH},
  {"Open_streams",             (char*) &my_stream_opened,       SHOW_LONG_NOFLUSH},
  {"Open_table_definitions",   (char*) &show_table_definitions, SHOW_FUNC},
  {"Open_tables",              (char*) &show_open_tables,       SHOW_FUNC},
  {"Opened_files",             (char*) &my_file_total_opened, SHOW_LONG_NOFLUSH},
  {"Opened_tables",            (char*) offsetof(STATUS_VAR, opened_tables), SHOW_LONG_STATUS},
  {"Opened_table_definitions", (char*) offsetof(STATUS_VAR, opened_shares), SHOW_LONG_STATUS},
  {"Prepared_stmt_count",      (char*) &show_prepared_stmt_count, SHOW_FUNC},
#ifdef HAVE_QUERY_CACHE
  {"Qcache_free_blocks",       (char*) &query_cache.free_memory_blocks, SHOW_LONG_NOFLUSH},
  {"Qcache_free_memory",       (char*) &query_cache.free_memory, SHOW_LONG_NOFLUSH},
  {"Qcache_hits",              (char*) &query_cache.hits,       SHOW_LONG},
  {"Qcache_inserts",           (char*) &query_cache.inserts,    SHOW_LONG},
  {"Qcache_lowmem_prunes",     (char*) &query_cache.lowmem_prunes, SHOW_LONG},
  {"Qcache_not_cached",        (char*) &query_cache.refused,    SHOW_LONG},
  {"Qcache_queries_in_cache",  (char*) &query_cache.queries_in_cache, SHOW_LONG_NOFLUSH},
  {"Qcache_total_blocks",      (char*) &query_cache.total_blocks, SHOW_LONG_NOFLUSH},
#endif /*HAVE_QUERY_CACHE*/
  {"Queries",                  (char*) &show_queries,            SHOW_FUNC},
  {"Questions",                (char*) offsetof(STATUS_VAR, questions), SHOW_LONG_STATUS},
#ifdef HAVE_REPLICATION
  {"Rpl_status",               (char*) &show_rpl_status,          SHOW_FUNC},
#endif
  {"Select_full_join",         (char*) offsetof(STATUS_VAR, select_full_join_count), SHOW_LONG_STATUS},
  {"Select_full_range_join",   (char*) offsetof(STATUS_VAR, select_full_range_join_count), SHOW_LONG_STATUS},
  {"Select_range",             (char*) offsetof(STATUS_VAR, select_range_count), SHOW_LONG_STATUS},
  {"Select_range_check",       (char*) offsetof(STATUS_VAR, select_range_check_count), SHOW_LONG_STATUS},
  {"Select_scan",	       (char*) offsetof(STATUS_VAR, select_scan_count), SHOW_LONG_STATUS},
  {"Slave_open_temp_tables",   (char*) &slave_open_temp_tables, SHOW_LONG},
#ifdef HAVE_REPLICATION
  {"Slave_retried_transactions",(char*) &show_slave_retried_trans, SHOW_FUNC},
  {"Slave_heartbeat_period",   (char*) &show_heartbeat_period, SHOW_FUNC},
  {"Slave_received_heartbeats",(char*) &show_slave_received_heartbeats, SHOW_FUNC},
  {"Slave_running",            (char*) &show_slave_running,     SHOW_FUNC},
#endif
  {"Slow_launch_threads",      (char*) &slow_launch_threads,    SHOW_LONG},
  {"Slow_queries",             (char*) offsetof(STATUS_VAR, long_query_count), SHOW_LONG_STATUS},
  {"Sort_merge_passes",	       (char*) offsetof(STATUS_VAR, filesort_merge_passes), SHOW_LONG_STATUS},
  {"Sort_range",	       (char*) offsetof(STATUS_VAR, filesort_range_count), SHOW_LONG_STATUS},
  {"Sort_rows",		       (char*) offsetof(STATUS_VAR, filesort_rows), SHOW_LONG_STATUS},
  {"Sort_scan",		       (char*) offsetof(STATUS_VAR, filesort_scan_count), SHOW_LONG_STATUS},
#ifdef HAVE_OPENSSL
  {"Ssl_accept_renegotiates",  (char*) &show_ssl_ctx_sess_accept_renegotiate, SHOW_FUNC},
  {"Ssl_accepts",              (char*) &show_ssl_ctx_sess_accept, SHOW_FUNC},
  {"Ssl_callback_cache_hits",  (char*) &show_ssl_ctx_sess_cb_hits, SHOW_FUNC},
  {"Ssl_cipher",               (char*) &show_ssl_get_cipher, SHOW_FUNC},
  {"Ssl_cipher_list",          (char*) &show_ssl_get_cipher_list, SHOW_FUNC},
  {"Ssl_client_connects",      (char*) &show_ssl_ctx_sess_connect, SHOW_FUNC},
  {"Ssl_connect_renegotiates", (char*) &show_ssl_ctx_sess_connect_renegotiate, SHOW_FUNC},
  {"Ssl_ctx_verify_depth",     (char*) &show_ssl_ctx_get_verify_depth, SHOW_FUNC},
  {"Ssl_ctx_verify_mode",      (char*) &show_ssl_ctx_get_verify_mode, SHOW_FUNC},
  {"Ssl_default_timeout",      (char*) &show_ssl_get_default_timeout, SHOW_FUNC},
  {"Ssl_finished_accepts",     (char*) &show_ssl_ctx_sess_accept_good, SHOW_FUNC},
  {"Ssl_finished_connects",    (char*) &show_ssl_ctx_sess_connect_good, SHOW_FUNC},
  {"Ssl_session_cache_hits",   (char*) &show_ssl_ctx_sess_hits, SHOW_FUNC},
  {"Ssl_session_cache_misses", (char*) &show_ssl_ctx_sess_misses, SHOW_FUNC},
  {"Ssl_session_cache_mode",   (char*) &show_ssl_ctx_get_session_cache_mode, SHOW_FUNC},
  {"Ssl_session_cache_overflows", (char*) &show_ssl_ctx_sess_cache_full, SHOW_FUNC},
  {"Ssl_session_cache_size",   (char*) &show_ssl_ctx_sess_get_cache_size, SHOW_FUNC},
  {"Ssl_session_cache_timeouts", (char*) &show_ssl_ctx_sess_timeouts, SHOW_FUNC},
  {"Ssl_sessions_reused",      (char*) &show_ssl_session_reused, SHOW_FUNC},
  {"Ssl_used_session_cache_entries",(char*) &show_ssl_ctx_sess_number, SHOW_FUNC},
  {"Ssl_verify_depth",         (char*) &show_ssl_get_verify_depth, SHOW_FUNC},
  {"Ssl_verify_mode",          (char*) &show_ssl_get_verify_mode, SHOW_FUNC},
  {"Ssl_version",              (char*) &show_ssl_get_version, SHOW_FUNC},
#endif /* HAVE_OPENSSL */
  {"Table_locks_immediate",    (char*) &locks_immediate,        SHOW_LONG},
  {"Table_locks_waited",       (char*) &locks_waited,           SHOW_LONG},
#ifdef HAVE_MMAP
  {"Tc_log_max_pages_used",    (char*) &tc_log_max_pages_used,  SHOW_LONG},
  {"Tc_log_page_size",         (char*) &tc_log_page_size,       SHOW_LONG},
  {"Tc_log_page_waits",        (char*) &tc_log_page_waits,      SHOW_LONG},
#endif
  {"Threads_cached",           (char*) &cached_thread_count,    SHOW_LONG_NOFLUSH},
  {"Threads_connected",        (char*) &thread_count,           SHOW_INT},
  {"Threads_created",	       (char*) &thread_created,		SHOW_LONG_NOFLUSH},
  {"Threads_running",          (char*) &thread_running,         SHOW_INT},
  {"Uptime",                   (char*) &show_starttime,         SHOW_FUNC},
#ifdef COMMUNITY_SERVER
  {"Uptime_since_flush_status",(char*) &show_flushstatustime,   SHOW_FUNC},
#endif
  {NullS, NullS, SHOW_LONG}
};

#ifndef EMBEDDED_LIBRARY
static void print_version(void)
{
  set_server_version();
  /*
    Note: the instance manager keys off the string 'Ver' so it can find the
    version from the output of 'mysqld --version', so don't change it!
  */
  printf("%s  Ver %s for %s on %s (%s)\n",my_progname,
	 server_version,SYSTEM_TYPE,MACHINE_TYPE, MYSQL_COMPILATION_COMMENT);
}

static void usage(void)
{
  if (!(default_charset_info= get_charset_by_csname(default_character_set_name,
					           MY_CS_PRIMARY,
						   MYF(MY_WME))))
    exit(1);
  if (!default_collation_name)
    default_collation_name= (char*) default_charset_info->name;
  print_version();
  puts("\
Copyright (C) 2000-2008 MySQL AB, by Monty and others\n\
Copyright (C) 2008 Sun Microsystems, Inc.\n\
This software comes with ABSOLUTELY NO WARRANTY. This is free software,\n\
and you are welcome to modify and redistribute it under the GPL license\n\n\
Starts the MySQL database server\n");

  printf("Usage: %s [OPTIONS]\n", my_progname);
  if (!opt_verbose)
    puts("\nFor more help options (several pages), use mysqld --verbose --help");
  else
  {
#ifdef __WIN__
  puts("NT and Win32 specific options:\n\
  --install                     Install the default service (NT)\n\
  --install-manual              Install the default service started manually (NT)\n\
  --install service_name        Install an optional service (NT)\n\
  --install-manual service_name Install an optional service started manually (NT)\n\
  --remove                      Remove the default service from the service list (NT)\n\
  --remove service_name         Remove the service_name from the service list (NT)\n\
  --enable-named-pipe           Only to be used for the	default server (NT)\n\
  --standalone                  Dummy option to start as a standalone server (NT)\
");
  puts("");
#endif
  print_defaults(MYSQL_CONFIG_NAME,load_default_groups);
  puts("");
  set_ports();

  /* Print out all the options including plugin supplied options */
  my_print_help_inc_plugins(my_long_options, sizeof(my_long_options)/sizeof(my_option));

  if (! plugins_are_initialized)
  {
    puts("\n\
Plugins have parameters that are not reflected in this list\n\
because execution stopped before plugins were initialized.");
  }

  puts("\n\
To see what values a running MySQL server is using, type\n\
'mysqladmin variables' instead of 'mysqld --verbose --help'.");
  }
}
#endif /*!EMBEDDED_LIBRARY*/


/**
  Initialize all MySQL global variables to default values.

  We don't need to set numeric variables refered to in my_long_options
  as these are initialized by my_getopt.

  @note
    The reason to set a lot of global variables to zero is to allow one to
    restart the embedded server with a clean environment
    It's also needed on some exotic platforms where global variables are
    not set to 0 when a program starts.

    We don't need to set numeric variables refered to in my_long_options
    as these are initialized by my_getopt.
*/

static int mysql_init_variables(void)
{
  int error;
  /* Things reset to zero */
  opt_skip_slave_start= opt_reckless_slave = 0;
  mysql_home[0]= pidfile_name[0]= log_error_file[0]= 0;
  myisam_test_invalid_symlink= test_if_data_home_dir;
  opt_log= opt_slow_log= 0;
  opt_update_log= 0;
  log_output_options= find_bit_type(log_output_str, &log_output_typelib);
  opt_bin_log= 0;
  opt_disable_networking= opt_skip_show_db=0;
  opt_ignore_builtin_innodb= 0;
  opt_logname= opt_update_logname= opt_binlog_index_name= opt_slow_logname= 0;
  opt_tc_log_file= (char *)"tc.log";      // no hostname in tc_log file name !
  opt_secure_auth= 0;
  opt_secure_file_priv= 0;
  opt_bootstrap= opt_myisam_log= 0;
  mqh_used= 0;
  segfaulted= kill_in_progress= 0;
  cleanup_done= 0;
  defaults_argc= 0;
  defaults_argv= 0;
  server_id_supplied= 0;
  test_flags= select_errors= dropping_tables= ha_open_options=0;
  thread_count= thread_running= kill_cached_threads= wake_thread=0;
  slave_open_temp_tables= 0;
  cached_thread_count= 0;
  opt_endinfo= using_udf_functions= 0;
  opt_using_transactions= 0;
  abort_loop= select_thread_in_use= signal_thread_in_use= 0;
  ready_to_exit= shutdown_in_progress= grant_option= 0;
  aborted_threads= aborted_connects= 0;
  delayed_insert_threads= delayed_insert_writes= delayed_rows_in_use= 0;
  delayed_insert_errors= thread_created= 0;
  specialflag= 0;
  binlog_cache_use=  binlog_cache_disk_use= 0;
  max_used_connections= slow_launch_threads = 0;
  mysqld_user= mysqld_chroot= opt_init_file= opt_bin_logname = 0;
  prepared_stmt_count= 0;
  errmesg= 0;
  mysqld_unix_port= opt_mysql_tmpdir= my_bind_addr_str= NullS;
  bzero((uchar*) &mysql_tmpdir_list, sizeof(mysql_tmpdir_list));
  bzero((char *) &global_status_var, sizeof(global_status_var));
  opt_large_pages= 0;
  key_map_full.set_all();

  /* Character sets */
  system_charset_info= &my_charset_utf8_general_ci;
  files_charset_info= &my_charset_utf8_general_ci;
  national_charset_info= &my_charset_utf8_general_ci;
  table_alias_charset= &my_charset_bin;
  character_set_filesystem= &my_charset_bin;

  opt_date_time_formats[0]= opt_date_time_formats[1]= opt_date_time_formats[2]= 0;

  /* Things with default values that are not zero */
  delay_key_write_options= (uint) DELAY_KEY_WRITE_ON;
  slave_exec_mode_options= 0;
  slave_exec_mode_options= (uint)
    find_bit_type_or_exit(slave_exec_mode_str, &slave_exec_mode_typelib, NULL,
                          &error);
  if (error)
    return 1;
  opt_specialflag= SPECIAL_ENGLISH;
  my_socket_invalidate(&unix_sock);
  my_socket_invalidate(&ip_sock);
  mysql_home_ptr= mysql_home;
  pidfile_name_ptr= pidfile_name;
  log_error_file_ptr= log_error_file;
  language_ptr= language;
  mysql_data_home= mysql_real_data_home;
  thd_startup_options= (OPTION_AUTO_IS_NULL | OPTION_BIN_LOG |
                        OPTION_QUOTE_SHOW_CREATE | OPTION_SQL_NOTES);
  protocol_version= PROTOCOL_VERSION;
  what_to_log= ~ (1L << (uint) COM_TIME);
  refresh_version= 1L;	/* Increments on each reload */
  global_query_id= thread_id= 1L;
  strmov(server_version, MYSQL_SERVER_VERSION);
  myisam_recover_options_str= sql_mode_str= "OFF";
  myisam_stats_method_str= "nulls_unequal";
  threads.empty();
  thread_cache.empty();
  key_caches.empty();
  if (!(dflt_key_cache= get_or_create_key_cache(default_key_cache_base.str,
                                                default_key_cache_base.length)))
  {
    sql_print_error("Cannot allocate the keycache");
    return 1;
  }
  /* set key_cache_hash.default_value = dflt_key_cache */
  multi_keycache_init();

  /* Set directory paths */
  strmake(language, LANGUAGE, sizeof(language)-1);
  strmake(mysql_real_data_home, get_relative_path(MYSQL_DATADIR),
	  sizeof(mysql_real_data_home)-1);
  mysql_data_home_buff[0]=FN_CURLIB;	// all paths are relative from here
  mysql_data_home_buff[1]=0;
  mysql_data_home_len= 2;

  /* Replication parameters */
  master_user= (char*) "test";
  master_password= master_host= 0;
  master_info_file= (char*) "master.info",
    relay_log_info_file= (char*) "relay-log.info";
  master_ssl_key= master_ssl_cert= master_ssl_ca=
    master_ssl_capath= master_ssl_cipher= 0;
  report_user= report_password = report_host= 0;	/* TO BE DELETED */
  opt_relay_logname= opt_relaylog_index_name= 0;

  /* Variables in libraries */
  charsets_dir= 0;
  default_character_set_name= (char*) MYSQL_DEFAULT_CHARSET_NAME;
  default_collation_name= compiled_default_collation_name;
  sys_charset_system.value= (char*) system_charset_info->csname;
  character_set_filesystem_name= (char*) "binary";
  lc_time_names_name= (char*) "en_US";
  /* Set default values for some option variables */
  default_storage_engine_str= (char*) "MyISAM";
  global_system_variables.table_plugin= NULL;
  global_system_variables.tx_isolation= ISO_REPEATABLE_READ;
  global_system_variables.select_limit= (ulonglong) HA_POS_ERROR;
  max_system_variables.select_limit=    (ulonglong) HA_POS_ERROR;
  global_system_variables.max_join_size= (ulonglong) HA_POS_ERROR;
  max_system_variables.max_join_size=   (ulonglong) HA_POS_ERROR;
  global_system_variables.old_passwords= 0;
  global_system_variables.old_alter_table= 0;
  global_system_variables.binlog_format= BINLOG_FORMAT_UNSPEC;
  /*
    Default behavior for 4.1 and 5.0 is to treat NULL values as unequal
    when collecting index statistics for MyISAM tables.
  */
  global_system_variables.myisam_stats_method= MI_STATS_METHOD_NULLS_NOT_EQUAL;
  
  global_system_variables.optimizer_switch= OPTIMIZER_SWITCH_DEFAULT;
  /* Variables that depends on compile options */
#ifndef DBUG_OFF
  default_dbug_option=IF_WIN("d:t:i:O,\\mysqld.trace",
			     "d:t:i:o,/tmp/mysqld.trace");
#endif
  opt_error_log= IF_WIN(1,0);
#ifdef COMMUNITY_SERVER
    have_community_features = SHOW_OPTION_YES;
#else
    have_community_features = SHOW_OPTION_NO;
#endif
  global_system_variables.ndb_index_stat_enable=FALSE;
  max_system_variables.ndb_index_stat_enable=TRUE;
  global_system_variables.ndb_index_stat_cache_entries=32;
  max_system_variables.ndb_index_stat_cache_entries=~0L;
  global_system_variables.ndb_index_stat_update_freq=20;
  max_system_variables.ndb_index_stat_update_freq=~0L;

#ifdef HAVE_OPENSSL
  have_ssl=SHOW_OPTION_YES;
#else
  have_ssl=SHOW_OPTION_NO;
#endif
#ifdef HAVE_BROKEN_REALPATH
  have_symlink=SHOW_OPTION_NO;
#else
  have_symlink=SHOW_OPTION_YES;
#endif
#ifdef HAVE_DLOPEN
  have_dlopen=SHOW_OPTION_YES;
#else
  have_dlopen=SHOW_OPTION_NO;
#endif
#ifdef HAVE_QUERY_CACHE
  have_query_cache=SHOW_OPTION_YES;
#else
  have_query_cache=SHOW_OPTION_NO;
#endif
#ifdef HAVE_SPATIAL
  have_geometry=SHOW_OPTION_YES;
#else
  have_geometry=SHOW_OPTION_NO;
#endif
#ifdef HAVE_RTREE_KEYS
  have_rtree_keys=SHOW_OPTION_YES;
#else
  have_rtree_keys=SHOW_OPTION_NO;
#endif
#ifdef HAVE_CRYPT
  have_crypt=SHOW_OPTION_YES;
#else
  have_crypt=SHOW_OPTION_NO;
#endif
#ifdef HAVE_COMPRESS
  have_compress= SHOW_OPTION_YES;
#else
  have_compress= SHOW_OPTION_NO;
#endif
#ifdef HAVE_LIBWRAP
  libwrapName= NullS;
#endif
#ifdef HAVE_OPENSSL
  des_key_file = 0;
  ssl_acceptor_fd= 0;
#endif
#ifdef HAVE_SMEM
  shared_memory_base_name= default_shared_memory_base_name;
#endif
#if !defined(my_pthread_setprio) && !defined(HAVE_PTHREAD_SETSCHEDPARAM)
  opt_specialflag |= SPECIAL_NO_PRIOR;
#endif

#if defined(__WIN__) || defined(__NETWARE__)
  /* Allow Win32 and NetWare users to move MySQL anywhere */
  {
    char prg_dev[LIBLEN];
#if defined __WIN__
	char executing_path_name[LIBLEN];
	if (!test_if_hard_path(my_progname))
	{
		// we don't want to use GetModuleFileName inside of my_path since
		// my_path is a generic path dereferencing function and here we care
		// only about the executing binary.
		GetModuleFileName(NULL, executing_path_name, sizeof(executing_path_name));
		my_path(prg_dev, executing_path_name, NULL);
	}
	else
#endif
    my_path(prg_dev,my_progname,"mysql/bin");
    strcat(prg_dev,"/../");			// Remove 'bin' to get base dir
    cleanup_dirname(mysql_home,prg_dev);
  }
#else
  const char *tmpenv;
  if (!(tmpenv = getenv("MY_BASEDIR_VERSION")))
    tmpenv = DEFAULT_MYSQL_HOME;
  (void) strmake(mysql_home, tmpenv, sizeof(mysql_home)-1);
#endif
  return 0;
}


my_bool
mysqld_get_one_option(int optid,
                      const struct my_option *opt __attribute__((unused)),
                      char *argument)
{
  int error;

  switch(optid) {
  case '#':
#ifndef DBUG_OFF
    DBUG_SET_INITIAL(argument ? argument : default_dbug_option);
#endif
    opt_endinfo=1;				/* unireg: memory allocation */
    break;
  case 'a':
    global_system_variables.sql_mode= fix_sql_mode(MODE_ANSI);
    global_system_variables.tx_isolation= ISO_SERIALIZABLE;
    break;
  case 'b':
    strmake(mysql_home,argument,sizeof(mysql_home)-1);
    break;
  case 'C':
    if (default_collation_name == compiled_default_collation_name)
      default_collation_name= 0;
    break;
  case 'l':
    WARN_DEPRECATED(NULL, "7.0", "--log", "'--general_log'/'--general_log_file'");
    opt_log=1;
    break;
  case 'h':
    strmake(mysql_real_data_home,argument, sizeof(mysql_real_data_home)-1);
    /* Correct pointer set by my_getopt (for embedded library) */
    mysql_data_home= mysql_real_data_home;
    mysql_data_home_len= strlen(mysql_data_home);
    break;
  case 'u':
    if (!mysqld_user || !strcmp(mysqld_user, argument))
      mysqld_user= argument;
    else
      sql_print_warning("Ignoring user change to '%s' because the user was set to '%s' earlier on the command line\n", argument, mysqld_user);
    break;
  case 'L':
    strmake(language, argument, sizeof(language)-1);
    break;
#ifdef HAVE_REPLICATION
  case OPT_SLAVE_SKIP_ERRORS:
    init_slave_skip_errors(argument);
    break;
  case OPT_SLAVE_EXEC_MODE:
    slave_exec_mode_options= (uint)
      find_bit_type_or_exit(argument, &slave_exec_mode_typelib, "", &error);
    if (error)
      return 1;
    break;
#endif
  case OPT_SAFEMALLOC_MEM_LIMIT:
#if !defined(DBUG_OFF) && defined(SAFEMALLOC)
    sf_malloc_mem_limit = atoi(argument);
#endif
    break;
#include <sslopt-case.h>
#ifndef EMBEDDED_LIBRARY
  case 'V':
    print_version();
    exit(0);
#endif /*EMBEDDED_LIBRARY*/
  case 'W':
    if (!argument)
      global_system_variables.log_warnings++;
    else if (argument == disabled_my_option)
      global_system_variables.log_warnings= 0L;
    else
      global_system_variables.log_warnings= atoi(argument);
    break;
  case 'T':
    test_flags= argument ? (uint) atoi(argument) : 0;
    opt_endinfo=1;
    break;
  case (int) OPT_BIG_TABLES:
    thd_startup_options|=OPTION_BIG_TABLES;
    break;
  case (int) OPT_IGNORE_BUILTIN_INNODB:
    opt_ignore_builtin_innodb= 1;
    break;
  case (int) OPT_ISAM_LOG:
    opt_myisam_log=1;
    break;
  case (int) OPT_UPDATE_LOG:
    opt_update_log=1;
    break;
  case (int) OPT_BIN_LOG:
    opt_bin_log= test(argument != disabled_my_option);
    break;
  case (int) OPT_ERROR_LOG_FILE:
    opt_error_log= 1;
    break;
#ifdef HAVE_REPLICATION
  case (int) OPT_INIT_RPL_ROLE:
  {
    int role;
    role= find_type_or_exit(argument, &rpl_role_typelib, opt->name);
    rpl_status = (role == 1) ?  RPL_AUTH_MASTER : RPL_IDLE_SLAVE;
    break;
  }
  case (int)OPT_REPLICATE_IGNORE_DB:
  {
    rpl_filter->add_ignore_db(argument);
    break;
  }
  case (int)OPT_REPLICATE_DO_DB:
  {
    rpl_filter->add_do_db(argument);
    break;
  }
  case (int)OPT_REPLICATE_REWRITE_DB:
  {
    char* key = argument,*p, *val;

    if (!(p= strstr(argument, "->")))
    {
      sql_print_error("Bad syntax in replicate-rewrite-db - missing '->'!\n");
      return 1;
    }
    val= p--;
    while (my_isspace(mysqld_charset, *p) && p > argument)
      *p-- = 0;
    if (p == argument)
    {
      sql_print_error("Bad syntax in replicate-rewrite-db - empty FROM db!\n");
      return 1;
    }
    *val= 0;
    val+= 2;
    while (*val && my_isspace(mysqld_charset, *val))
      *val++;
    if (!*val)
    {
      sql_print_error("Bad syntax in replicate-rewrite-db - empty TO db!\n");
      return 1;
    }

    rpl_filter->add_db_rewrite(key, val);
    break;
  }

  case (int)OPT_BINLOG_IGNORE_DB:
  {
    binlog_filter->add_ignore_db(argument);
    break;
  }
  case OPT_BINLOG_FORMAT:
  {
    int id;
    id= find_type_or_exit(argument, &binlog_format_typelib, opt->name);
    global_system_variables.binlog_format= opt_binlog_format_id= id - 1;
    break;
  }
  case (int)OPT_BINLOG_DO_DB:
  {
    binlog_filter->add_do_db(argument);
    break;
  }
  case (int)OPT_REPLICATE_DO_TABLE:
  {
    if (rpl_filter->add_do_table(argument))
    {
      sql_print_error("Could not add do table rule '%s'!\n", argument);
      return 1;
    }
    break;
  }
  case (int)OPT_REPLICATE_WILD_DO_TABLE:
  {
    if (rpl_filter->add_wild_do_table(argument))
    {
      sql_print_error("Could not add do table rule '%s'!\n", argument);
      return 1;
    }
    break;
  }
  case (int)OPT_REPLICATE_WILD_IGNORE_TABLE:
  {
    if (rpl_filter->add_wild_ignore_table(argument))
    {
      sql_print_error("Could not add ignore table rule '%s'!\n", argument);
      return 1;
    }
    break;
  }
  case (int)OPT_REPLICATE_IGNORE_TABLE:
  {
    if (rpl_filter->add_ignore_table(argument))
    {
      sql_print_error("Could not add ignore table rule '%s'!\n", argument);
      return 1;
    }
    break;
  }
#endif /* HAVE_REPLICATION */
  case (int) OPT_SLOW_QUERY_LOG:
    WARN_DEPRECATED(NULL, "7.0", "--log_slow_queries", "'--slow_query_log'/'--slow_query_log_file'");
    opt_slow_log= 1;
    break;
#ifdef WITH_CSV_STORAGE_ENGINE
  case  OPT_LOG_OUTPUT:
  {
    if (!argument || !argument[0])
    {
      log_output_options= LOG_FILE;
      log_output_str= log_output_typelib.type_names[1];
    }
    else
    {
      log_output_str= argument;
      log_output_options=
        find_bit_type_or_exit(argument, &log_output_typelib, opt->name, &error);
      if (error)
        return 1;
  }
    break;
  }
#endif
  case OPT_EVENT_SCHEDULER:
#ifndef HAVE_EVENT_SCHEDULER
    sql_perror("Event scheduler is not supported in embedded build.");
#else
    if (Events::set_opt_event_scheduler(argument))
      return 1;
#endif
    break;
  case (int) OPT_SKIP_NEW:
    opt_specialflag|= SPECIAL_NO_NEW_FUNC;
    delay_key_write_options= (uint) DELAY_KEY_WRITE_NONE;
    myisam_concurrent_insert=0;
    myisam_recover_options= HA_RECOVER_NONE;
    sp_automatic_privileges=0;
    my_use_symdir=0;
    ha_open_options&= ~(HA_OPEN_ABORT_IF_CRASHED | HA_OPEN_DELAY_KEY_WRITE);
#ifdef HAVE_QUERY_CACHE
    query_cache_size=0;
#endif
    break;
  case (int) OPT_SAFE:
    opt_specialflag|= SPECIAL_SAFE_MODE;
    delay_key_write_options= (uint) DELAY_KEY_WRITE_NONE;
    myisam_recover_options= HA_RECOVER_DEFAULT;
    ha_open_options&= ~(HA_OPEN_DELAY_KEY_WRITE);
    break;
  case (int) OPT_SKIP_PRIOR:
    opt_specialflag|= SPECIAL_NO_PRIOR;
    sql_print_warning("The --skip-thread-priority startup option is deprecated "
                      "and will be removed in MySQL 7.0. MySQL 6.0 and up do not "
                      "give threads different priorities.");
    break;
  case (int) OPT_SKIP_LOCK:
    opt_external_locking=0;
    break;
  case (int) OPT_SKIP_HOST_CACHE:
    opt_specialflag|= SPECIAL_NO_HOST_CACHE;
    break;
  case (int) OPT_SKIP_RESOLVE:
    opt_specialflag|=SPECIAL_NO_RESOLVE;
    break;
  case (int) OPT_SKIP_NETWORKING:
#if defined(__NETWARE__)
    sql_perror("Can't start server: skip-networking option is currently not supported on NetWare");
    return 1;
#endif
    opt_disable_networking=1;
    mysqld_port=0;
    break;
  case (int) OPT_SKIP_SHOW_DB:
    opt_skip_show_db=1;
    opt_specialflag|=SPECIAL_SKIP_SHOW_DB;
    break;
  case (int) OPT_WANT_CORE:
    test_flags |= TEST_CORE_ON_SIGNAL;
    break;
  case (int) OPT_SKIP_STACK_TRACE:
    test_flags|=TEST_NO_STACKTRACE;
    break;
  case (int) OPT_SKIP_SYMLINKS:
    my_use_symdir=0;
    break;
  case (int) OPT_BIND_ADDRESS:
    {
      struct addrinfo *res_lst, hints;    

      bzero(&hints, sizeof(struct addrinfo));
      hints.ai_socktype= SOCK_STREAM;
      hints.ai_protocol= IPPROTO_TCP;

      if (getaddrinfo(argument, NULL, &hints, &res_lst) != 0)
      {
        sql_print_error("Can't start server: cannot resolve hostname!");
        return 1;
      }

      if (res_lst->ai_next)
      {
        sql_print_error("Can't start server: bind-address refers to multiple interfaces!");
        freeaddrinfo(res_lst);
        return 1;
      }
 
      freeaddrinfo(res_lst);
    }
    break;
  case (int) OPT_PID_FILE:
    strmake(pidfile_name, argument, sizeof(pidfile_name)-1);
    break;
#ifdef __WIN__
  case (int) OPT_STANDALONE:		/* Dummy option for NT */
    break;
#endif
  /*
    The following change issues a deprecation warning if the slave
    configuration is specified either in the my.cnf file or on
    the command-line. See BUG#21490.
  */
  case OPT_MASTER_HOST:
  case OPT_MASTER_USER:
  case OPT_MASTER_PASSWORD:
  case OPT_MASTER_PORT:
  case OPT_MASTER_CONNECT_RETRY:
  case OPT_MASTER_SSL:          
  case OPT_MASTER_SSL_KEY:
  case OPT_MASTER_SSL_CERT:       
  case OPT_MASTER_SSL_CAPATH:
  case OPT_MASTER_SSL_CIPHER:
  case OPT_MASTER_SSL_CA:
    if (!slave_warning_issued)                 //only show the warning once
    {
      slave_warning_issued = true;   
      WARN_DEPRECATED(NULL, "6.0", "for replication startup options", 
        "'CHANGE MASTER'");
    }
    break;
  case OPT_CONSOLE:
    if (opt_console)
      opt_error_log= 0;			// Force logs to stdout
    break;
  case (int) OPT_FLUSH:
    myisam_flush=1;
    flush_time=0;			// No auto flush
    break;
  case OPT_LOW_PRIORITY_UPDATES:
    thr_upgraded_concurrent_insert_lock= TL_WRITE_LOW_PRIORITY;
    global_system_variables.low_priority_updates=1;
    break;
  case OPT_BOOTSTRAP:
    opt_noacl=opt_bootstrap=1;
    break;
  case OPT_SERVER_ID:
    server_id_supplied = 1;
    break;
  case OPT_DELAY_KEY_WRITE_ALL:
    if (argument != disabled_my_option)
      argument= (char*) "ALL";
    /* Fall through */
  case OPT_DELAY_KEY_WRITE:
    if (argument == disabled_my_option)
      delay_key_write_options= (uint) DELAY_KEY_WRITE_NONE;
    else if (! argument)
      delay_key_write_options= (uint) DELAY_KEY_WRITE_ON;
    else
    {
      int type;
      type= find_type_or_exit(argument, &delay_key_write_typelib, opt->name);
      delay_key_write_options= (uint) type-1;
    }
    break;
  case OPT_CHARSETS_DIR:
    strmake(mysql_charsets_dir, argument, sizeof(mysql_charsets_dir)-1);
    charsets_dir = mysql_charsets_dir;
    break;
  case OPT_TX_ISOLATION:
  {
    int type;
    type= find_type_or_exit(argument, &tx_isolation_typelib, opt->name);
    global_system_variables.tx_isolation= (type-1);
    break;
  }
#ifdef WITH_NDBCLUSTER_STORAGE_ENGINE
  case OPT_NDB_MGMD:
  case OPT_NDB_NODEID:
  {
    int len= my_snprintf(opt_ndb_constrbuf+opt_ndb_constrbuf_len,
			 sizeof(opt_ndb_constrbuf)-opt_ndb_constrbuf_len,
			 "%s%s%s",opt_ndb_constrbuf_len > 0 ? ",":"",
			 optid == OPT_NDB_NODEID ? "nodeid=" : "",
			 argument);
    opt_ndb_constrbuf_len+= len;
  }
  /* fall through to add the connectstring to the end
   * and set opt_ndb_connectstring
   */
  case OPT_NDB_CONNECTSTRING:
    if (opt_ndb_connectstring && opt_ndb_connectstring[0])
      my_snprintf(opt_ndb_constrbuf+opt_ndb_constrbuf_len,
		  sizeof(opt_ndb_constrbuf)-opt_ndb_constrbuf_len,
		  "%s%s", opt_ndb_constrbuf_len > 0 ? ",":"",
		  opt_ndb_connectstring);
    else
      opt_ndb_constrbuf[opt_ndb_constrbuf_len]= 0;
    opt_ndb_connectstring= opt_ndb_constrbuf;
    break;
  case OPT_NDB_DISTRIBUTION:
    int id;
    id= find_type_or_exit(argument, &ndb_distribution_typelib, opt->name);
    opt_ndb_distribution_id= (enum ndb_distribution)(id-1);
    break;
  case OPT_NDB_EXTRA_LOGGING:
    if (!argument)
      ndb_extra_logging++;
    else if (argument == disabled_my_option)
      ndb_extra_logging= 0L;
    else
      ndb_extra_logging= atoi(argument);
    break;
#endif
  case OPT_MYISAM_RECOVER:
  {
    if (!argument)
    {
      myisam_recover_options=    HA_RECOVER_DEFAULT;
      myisam_recover_options_str= myisam_recover_typelib.type_names[0];
    }
    else if (!argument[0])
    {
      myisam_recover_options= HA_RECOVER_NONE;
      myisam_recover_options_str= "OFF";
    }
    else
    {
      myisam_recover_options_str=argument;
      myisam_recover_options=
        find_bit_type_or_exit(argument, &myisam_recover_typelib, opt->name,
                              &error);
      if (error)
        return 1;
    }
    ha_open_options|=HA_OPEN_ABORT_IF_CRASHED;
    break;
  }
  case OPT_CONCURRENT_INSERT:
    /* The following code is mainly here to emulate old behavior */
    if (!argument)                      /* --concurrent-insert */
      myisam_concurrent_insert= 1;
    else if (argument == disabled_my_option)
      myisam_concurrent_insert= 0;      /* --skip-concurrent-insert */
    break;
  case OPT_TC_HEURISTIC_RECOVER:
    tc_heuristic_recover= find_type_or_exit(argument,
                                            &tc_heuristic_recover_typelib,
                                            opt->name);
    break;
  case OPT_MYISAM_STATS_METHOD:
  {
    ulong method_conv;
    int method;
    LINT_INIT(method_conv);

    myisam_stats_method_str= argument;
    method= find_type_or_exit(argument, &myisam_stats_method_typelib,
                              opt->name);
    switch (method-1) {
    case 2:
      method_conv= MI_STATS_METHOD_IGNORE_NULLS;
      break;
    case 1:
      method_conv= MI_STATS_METHOD_NULLS_EQUAL;
      break;
    case 0:
    default:
      method_conv= MI_STATS_METHOD_NULLS_NOT_EQUAL;
      break;
    }
    global_system_variables.myisam_stats_method= method_conv;
    break;
  }
  case OPT_SQL_MODE:
  {
    sql_mode_str= argument;
    global_system_variables.sql_mode=
      find_bit_type_or_exit(argument, &sql_mode_typelib, opt->name, &error);
    if (error)
      return 1;
    global_system_variables.sql_mode= fix_sql_mode(global_system_variables.
						   sql_mode);
    break;
  }
  case OPT_OPTIMIZER_SWITCH:
  {
    bool not_used;
    char *error= 0;
    uint error_len= 0;
    optimizer_switch_str= argument;
    global_system_variables.optimizer_switch=
      (ulong)find_set_from_flags(&optimizer_switch_typelib, 
                                 optimizer_switch_typelib.count, 
                                 global_system_variables.optimizer_switch,
                                 global_system_variables.optimizer_switch,
                                 argument, strlen(argument), NULL,
                                 &error, &error_len, &not_used);
     if (error)
     {
       char buf[512];
       char *cbuf= buf;
       cbuf += my_snprintf(buf, 512, "Error in parsing optimizer_switch setting near %*s\n", error_len, error);
       sql_perror(buf);
       return 1;
     }
    break;
  }
  case OPT_ONE_THREAD:
    global_system_variables.thread_handling=
      SCHEDULER_ONE_THREAD_PER_CONNECTION;
    break;
  case OPT_THREAD_HANDLING:
  {
    global_system_variables.thread_handling=
      find_type_or_exit(argument, &thread_handling_typelib, opt->name)-1;
    break;
  }
  case OPT_FT_BOOLEAN_SYNTAX:
    if (ft_boolean_check_syntax_string((uchar*) argument))
    {
      sql_print_error("Invalid ft-boolean-syntax string: %s\n", argument);
      return 1;
    }
    strmake(ft_boolean_syntax, argument, sizeof(ft_boolean_syntax)-1);
    break;
  case OPT_SKIP_SAFEMALLOC:
#ifdef SAFEMALLOC
    sf_malloc_quick=1;
#endif
    break;
  case OPT_LOWER_CASE_TABLE_NAMES:
    lower_case_table_names= argument ? atoi(argument) : 1;
    lower_case_table_names_used= 1;
    break;
  }
  return 0;
}


/** Handle arguments for multiple key caches. */

extern "C" int mysql_getopt_value(uchar **value,
                                  const char *keyname, uint key_length,
                                  const struct my_option *option,
                                  int *error);

static uchar* *
mysql_getopt_value(const char *keyname, uint key_length,
		   const struct my_option *option, int *error)
{
  if (error)
    *error= 0;
  switch (option->id) {
  case OPT_KEY_BUFFER_SIZE:
  case OPT_KEY_CACHE_BLOCK_SIZE:
  case OPT_KEY_CACHE_DIVISION_LIMIT:
  case OPT_KEY_CACHE_AGE_THRESHOLD:
  {
    KEY_CACHE *key_cache;
    if (!(key_cache= get_or_create_key_cache(keyname, key_length)))
    {
      if (error)
        *error= EXIT_OUT_OF_MEMORY;
      return 0;
    }
    switch (option->id) {
    case OPT_KEY_BUFFER_SIZE:
      return (uchar**) &key_cache->param_buff_size;
    case OPT_KEY_CACHE_BLOCK_SIZE:
      return (uchar**) &key_cache->param_block_size;
    case OPT_KEY_CACHE_DIVISION_LIMIT:
      return (uchar**) &key_cache->param_division_limit;
    case OPT_KEY_CACHE_AGE_THRESHOLD:
      return (uchar**) &key_cache->param_age_threshold;
    }
  }
  }
  return option->value;
}


extern "C" void option_error_reporter(enum loglevel level, const char *format, ...);

void option_error_reporter(enum loglevel level, const char *format, ...)
{
  va_list args;
  va_start(args, format);

  /* Don't print warnings for --loose options during bootstrap */
  if (level == ERROR_LEVEL || !opt_bootstrap ||
      global_system_variables.log_warnings)
  {
    vprint_msg_to_log(level, format, args);
  }
  va_end(args);
}


/**
  @todo
  - FIXME add EXIT_TOO_MANY_ARGUMENTS to "mysys_err.h" and return that code?
*/
static int get_options(int *argc,char **argv)
{
  int ho_error;

  my_getopt_register_get_addr(mysql_getopt_value);
  strmake(def_ft_boolean_syntax, ft_boolean_syntax,
	  sizeof(ft_boolean_syntax)-1);
  my_getopt_error_reporter= option_error_reporter;

  /* Skip unknown options so that they may be processed later by plugins */
  my_getopt_skip_unknown= TRUE;

  if ((ho_error= handle_options(argc, &argv, my_long_options,
                                mysqld_get_one_option)))
    return ho_error;
  (*argc)++; /* add back one for the progname handle_options removes */
             /* no need to do this for argv as we are discarding it. */

  if ((opt_log_slow_admin_statements || opt_log_queries_not_using_indexes ||
       opt_log_slow_slave_statements) &&
      !opt_slow_log)
    sql_print_warning("options --log-slow-admin-statements, --log-queries-not-using-indexes and --log-slow-slave-statements have no effect if --log_slow_queries is not set");

#if defined(HAVE_BROKEN_REALPATH)
  my_use_symdir=0;
  my_disable_symlinks=1;
  have_symlink=SHOW_OPTION_NO;
#else
  if (!my_use_symdir)
  {
    my_disable_symlinks=1;
    have_symlink=SHOW_OPTION_DISABLED;
  }
#endif
  if (opt_debugging)
  {
    /* Allow break with SIGINT, no core or stack trace */
    test_flags|= TEST_SIGINT | TEST_NO_STACKTRACE;
    test_flags&= ~TEST_CORE_ON_SIGNAL;
  }
  /* Set global MyISAM variables from delay_key_write_options */
  fix_delay_key_write((THD*) 0, OPT_GLOBAL);
  /* Set global slave_exec_mode from its option */
  fix_slave_exec_mode(OPT_GLOBAL);

#ifndef EMBEDDED_LIBRARY
  if (mysqld_chroot)
    set_root(mysqld_chroot);
#else
  global_system_variables.thread_handling = SCHEDULER_NO_THREADS;
  max_allowed_packet= global_system_variables.max_allowed_packet;
  net_buffer_length= global_system_variables.net_buffer_length;
#endif
  if (fix_paths())
    return 1;

  /*
    Set some global variables from the global_system_variables
    In most cases the global variables will not be used
  */
  my_disable_locking= myisam_single_user= test(opt_external_locking == 0);
  my_default_record_cache_size=global_system_variables.read_buff_size;
  myisam_max_temp_length=
    (my_off_t) global_system_variables.myisam_max_sort_file_size;

  /* Set global variables based on startup options */
  myisam_block_size=(uint) 1 << my_bit_log2(opt_myisam_block_size);

  /* long_query_time is in microseconds */
  global_system_variables.long_query_time= max_system_variables.long_query_time=
    (longlong) (long_query_time * 1000000.0);

  if (opt_short_log_format)
    opt_specialflag|= SPECIAL_SHORT_LOG_FORMAT;

  if (init_global_datetime_format(MYSQL_TIMESTAMP_DATE,
				  &global_system_variables.date_format) ||
      init_global_datetime_format(MYSQL_TIMESTAMP_TIME,
				  &global_system_variables.time_format) ||
      init_global_datetime_format(MYSQL_TIMESTAMP_DATETIME,
				  &global_system_variables.datetime_format))
    return 1;

#ifdef EMBEDDED_LIBRARY
  one_thread_scheduler(&thread_scheduler);
#else
  if (global_system_variables.thread_handling <=
      SCHEDULER_ONE_THREAD_PER_CONNECTION)
    one_thread_per_connection_scheduler(&thread_scheduler);
  else if (global_system_variables.thread_handling == SCHEDULER_NO_THREADS)
    one_thread_scheduler(&thread_scheduler);
  else
    pool_of_threads_scheduler(&thread_scheduler);  /* purecov: tested */
#endif
  return 0;
}


/*
  Create version name for running mysqld version
  We automaticly add suffixes -debug, -embedded and -log to the version
  name to make the version more descriptive.
  (MYSQL_SERVER_SUFFIX is set by the compilation environment)
*/

static void set_server_version(void)
{
  char *end= strxmov(server_version, MYSQL_SERVER_VERSION,
                     MYSQL_SERVER_SUFFIX_STR, NullS);
#ifdef EMBEDDED_LIBRARY
  end= strmov(end, "-embedded");
#endif
#ifndef DBUG_OFF
  if (!strstr(MYSQL_SERVER_SUFFIX_STR, "-debug"))
    end= strmov(end, "-debug");
#endif
  if (opt_log || opt_update_log || opt_slow_log || opt_bin_log)
    strmov(end, "-log");                        // This may slow down system
}


static char *get_relative_path(const char *path)
{
  if (test_if_hard_path(path) &&
      is_prefix(path,DEFAULT_MYSQL_HOME) &&
      strcmp(DEFAULT_MYSQL_HOME,FN_ROOTDIR))
  {
    path+=(uint) strlen(DEFAULT_MYSQL_HOME);
    while (*path == FN_LIBCHAR)
      path++;
  }
  return (char*) path;
}


/**
  Fix filename and replace extension where 'dir' is relative to
  mysql_real_data_home.
  @return
    1 if len(path) > FN_REFLEN
*/

bool
fn_format_relative_to_data_home(char * to, const char *name,
				const char *dir, const char *extension)
{
  char tmp_path[FN_REFLEN];
  if (!test_if_hard_path(dir))
  {
    strxnmov(tmp_path,sizeof(tmp_path)-1, mysql_real_data_home,
	     dir, NullS);
    dir=tmp_path;
  }
  return !fn_format(to, name, dir, extension,
		    MY_APPEND_EXT | MY_UNPACK_FILENAME | MY_SAFE_PATH);
}


static int fix_paths(void)
{
  char buff[FN_REFLEN],*pos;
  convert_dirname(mysql_home,mysql_home,NullS);
  /* Resolve symlinks to allow 'mysql_home' to be a relative symlink */
  my_realpath(mysql_home,mysql_home,MYF(0));
  /* Ensure that mysql_home ends in FN_LIBCHAR */
  pos=strend(mysql_home);
  if (pos[-1] != FN_LIBCHAR)
  {
    pos[0]= FN_LIBCHAR;
    pos[1]= 0;
  }
  convert_dirname(mysql_real_data_home,mysql_real_data_home,NullS);
  my_realpath(mysql_unpacked_real_data_home, mysql_real_data_home, MYF(0));
  mysql_unpacked_real_data_home_len= strlen(mysql_unpacked_real_data_home);
  if (mysql_unpacked_real_data_home[mysql_unpacked_real_data_home_len-1] == FN_LIBCHAR)
    --mysql_unpacked_real_data_home_len;


  convert_dirname(language,language,NullS);
  (void) my_load_path(mysql_home,mysql_home,""); // Resolve current dir
  (void) my_load_path(mysql_real_data_home,mysql_real_data_home,mysql_home);
  (void) my_load_path(pidfile_name,pidfile_name,mysql_real_data_home);
  (void) my_load_path(opt_plugin_dir, opt_plugin_dir_ptr ? opt_plugin_dir_ptr :
                                      get_relative_path(PLUGINDIR), mysql_home);
  opt_plugin_dir_ptr= opt_plugin_dir;

  char *sharedir=get_relative_path(SHAREDIR);
  if (test_if_hard_path(sharedir))
    strmake(buff,sharedir,sizeof(buff)-1);		/* purecov: tested */
  else
    strxnmov(buff,sizeof(buff)-1,mysql_home,sharedir,NullS);
  convert_dirname(buff,buff,NullS);
  (void) my_load_path(language,language,buff);

  /* If --character-sets-dir isn't given, use shared library dir */
  if (charsets_dir != mysql_charsets_dir)
  {
    strxnmov(mysql_charsets_dir, sizeof(mysql_charsets_dir)-1, buff,
	     CHARSET_DIR, NullS);
  }
  (void) my_load_path(mysql_charsets_dir, mysql_charsets_dir, buff);
  convert_dirname(mysql_charsets_dir, mysql_charsets_dir, NullS);
  charsets_dir=mysql_charsets_dir;

  if (init_tmpdir(&mysql_tmpdir_list, opt_mysql_tmpdir))
    return 1;
#ifdef HAVE_REPLICATION
  if (!slave_load_tmpdir)
  {
    if (!(slave_load_tmpdir = (char*) my_strdup(mysql_tmpdir, MYF(MY_FAE))))
      return 1;
  }
#endif /* HAVE_REPLICATION */
  /*
    Convert the secure-file-priv option to system format, allowing
    a quick strcmp to check if read or write is in an allowed dir
   */
  if (opt_secure_file_priv)
  {
    convert_dirname(buff, opt_secure_file_priv, NullS);
    my_free(opt_secure_file_priv, MYF(0));
    opt_secure_file_priv= my_strdup(buff, MYF(MY_FAE));
  }
  return 0;
}


static ulong find_bit_type_or_exit(const char *x, TYPELIB *bit_lib,
                                   const char *option, int *error)
{
  ulong result;
  const char **ptr;
  
  *error= 0;
  if ((result= find_bit_type(x, bit_lib)) == ~(ulong) 0)
  {
    char *buff= (char *) my_alloca(2048);
    char *cbuf;
    ptr= bit_lib->type_names;
    cbuf= buff + ((!*x) ?
      my_snprintf(buff, 2048, "No option given to %s\n", option) :
      my_snprintf(buff, 2048, "Wrong option to %s. Option(s) given: %s\n",
                  option, x));
    cbuf+= my_snprintf(cbuf, 2048 - (cbuf-buff), "Alternatives are: '%s'", *ptr);
    while (*++ptr)
      cbuf+= my_snprintf(cbuf, 2048 - (cbuf-buff), ",'%s'", *ptr);
    my_snprintf(cbuf, 2048 - (cbuf-buff), "\n");
    sql_perror(buff);
    *error= 1;
    my_afree(buff);
    return 0;
  }

  return result;
}


/**
  @return
    a bitfield from a string of substrings separated by ','
    or
    ~(ulong) 0 on error.
*/

static ulong find_bit_type(const char *x, TYPELIB *bit_lib)
{
  bool found_end;
  int  found_count;
  const char *end,*i,*j;
  const char **array, *pos;
  ulong found,found_int,bit;
  DBUG_ENTER("find_bit_type");
  DBUG_PRINT("enter",("x: '%s'",x));

  found=0;
  found_end= 0;
  pos=(char *) x;
  while (*pos == ' ') pos++;
  found_end= *pos == 0;
  while (!found_end)
  {
    if (!*(end=strcend(pos,',')))		/* Let end point at fieldend */
    {
      while (end > pos && end[-1] == ' ')
	end--;					/* Skip end-space */
      found_end=1;
    }
    found_int=0; found_count=0;
    for (array=bit_lib->type_names, bit=1 ; (i= *array++) ; bit<<=1)
    {
      j=pos;
      while (j != end)
      {
	if (my_toupper(mysqld_charset,*i++) !=
            my_toupper(mysqld_charset,*j++))
	  goto skip;
      }
      found_int=bit;
      if (! *i)
      {
	found_count=1;
	break;
      }
      else if (j != pos)			// Half field found
      {
	found_count++;				// Could be one of two values
      }
skip: ;
    }
    if (found_count != 1)
      DBUG_RETURN(~(ulong) 0);				// No unique value
    found|=found_int;
    pos=end+1;
  }

  DBUG_PRINT("exit",("bit-field: %ld",(ulong) found));
  DBUG_RETURN(found);
} /* find_bit_type */


/**
  Check if file system used for databases is case insensitive.

  @param dir_name			Directory to test

  @retval
    -1  Don't know (Test failed)
  @retval
    0   File system is case sensitive
  @retval
    1   File system is case insensitive
*/

static int test_if_case_insensitive(const char *dir_name)
{
  int result= 0;
  File file;
  char buff[FN_REFLEN], buff2[FN_REFLEN];
  MY_STAT stat_info;
  DBUG_ENTER("test_if_case_insensitive");

  fn_format(buff, glob_hostname, dir_name, ".lower-test",
	    MY_UNPACK_FILENAME | MY_REPLACE_EXT | MY_REPLACE_DIR);
  fn_format(buff2, glob_hostname, dir_name, ".LOWER-TEST",
	    MY_UNPACK_FILENAME | MY_REPLACE_EXT | MY_REPLACE_DIR);
  (void) my_delete(buff2, MYF(0));
  if ((file= my_create(buff, 0666, O_RDWR, MYF(0))) < 0)
  {
    sql_print_warning("Can't create test file %s", buff);
    DBUG_RETURN(-1);
  }
  my_close(file, MYF(0));
  if (my_stat(buff2, &stat_info, MYF(0)))
    result= 1;					// Can access file
  (void) my_delete(buff, MYF(MY_WME));
  DBUG_PRINT("exit", ("result: %d", result));
  DBUG_RETURN(result);
}


#ifndef EMBEDDED_LIBRARY

/**
  Create file to store pid number.
*/
static void create_pid_file()
{
  File file;
  if ((file = my_create(pidfile_name,0664,
			O_WRONLY | O_TRUNC, MYF(MY_WME))) >= 0)
  {
    char buff[21], *end;
    end= int10_to_str((long) getpid(), buff, 10);
    *end++= '\n';
    if (!my_write(file, (uchar*) buff, (uint) (end-buff), MYF(MY_WME | MY_NABP)))
    {
      (void) my_close(file, MYF(0));
      return;
    }
    (void) my_close(file, MYF(0));
  }
  sql_perror("Can't start server: can't create PID file");
  exit(1);
}
#endif /* EMBEDDED_LIBRARY */

/** Clear most status variables. */
void refresh_status(THD *thd)
{
  pthread_mutex_lock(&LOCK_status);

  /* Add thread's status variabes to global status */
  add_to_status(&global_status_var, &thd->status_var);

  /* Reset thread's status variables */
  bzero((uchar*) &thd->status_var, sizeof(thd->status_var));

  /* Reset some global variables */
  reset_status_vars();

  /* Reset the counters of all key caches (default and named). */
  process_key_caches(reset_key_cache_counters);
#ifdef COMMUNITY_SERVER
  flush_status_time= time((time_t*) 0);
#endif
  pthread_mutex_unlock(&LOCK_status);

  /*
    Set max_used_connections to the number of currently open
    connections.  Lock LOCK_thread_count out of LOCK_status to avoid
    deadlocks.  Status reset becomes not atomic, but status data is
    not exact anyway.
  */
  pthread_mutex_lock(&LOCK_thread_count);
  max_used_connections= thread_count-delayed_insert_threads;
  pthread_mutex_unlock(&LOCK_thread_count);
}


/*****************************************************************************
  Instantiate variables for missing storage engines
  This section should go away soon
*****************************************************************************/

#ifndef WITH_NDBCLUSTER_STORAGE_ENGINE
ulong ndb_cache_check_time;
ulong ndb_extra_logging;
#endif

/*****************************************************************************
  Instantiate templates
*****************************************************************************/

#ifdef HAVE_EXPLICIT_TEMPLATE_INSTANTIATION
/* Used templates */
template class I_List<THD>;
template class I_List_iterator<THD>;
template class I_List<i_string>;
template class I_List<i_string_pair>;
template class I_List<NAMED_LIST>;
template class I_List<Statement>;
template class I_List_iterator<Statement>;
#endif<|MERGE_RESOLUTION|>--- conflicted
+++ resolved
@@ -4505,14 +4505,6 @@
   create_shutdown_thread();
   start_handle_manager();
 
-<<<<<<< HEAD
-  sql_print_information(ER(ER_STARTUP),my_progname,server_version,
-                        ((!my_socket_valid(unix_sock)) ? (char*) ""
-                                                       : mysqld_unix_port),
-                         mysqld_port,
-                         MYSQL_COMPILATION_COMMENT);
-=======
->>>>>>> 0d629b30
 #if defined(_WIN32) && !defined(EMBEDDED_LIBRARY)
   Service.SetRunning();
 #endif
@@ -4541,7 +4533,7 @@
 #endif
 
   sql_print_information(ER(ER_STARTUP),my_progname,server_version,
-                        ((unix_sock == INVALID_SOCKET) ? (char*) ""
+                        ((!my_socket_valid(unix_sock)) ? (char*) ""
                                                        : mysqld_unix_port),
                          mysqld_port,
                          MYSQL_COMPILATION_COMMENT);
