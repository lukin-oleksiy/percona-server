/* Copyright (C) 2000-2003 MySQL AB

   This program is free software; you can redistribute it and/or modify
   it under the terms of the GNU General Public License as published by
   the Free Software Foundation; either version 2 of the License, or
   (at your option) any later version.

   This program is distributed in the hope that it will be useful,
   but WITHOUT ANY WARRANTY; without even the implied warranty of
   MERCHANTABILITY or FITNESS FOR A PARTICULAR PURPOSE.  See the
   GNU General Public License for more details.

   You should have received a copy of the GNU General Public License
   along with this program; if not, write to the Free Software
   Foundation, Inc., 59 Temple Place, Suite 330, Boston, MA  02111-1307  USA */

#include "mysql_priv.h"
#include <m_ctype.h>
#include <my_dir.h>
#include "sql_acl.h"
#include "slave.h"
#include "sql_repl.h"
#include "repl_failsafe.h"
#include "stacktrace.h"
#ifdef HAVE_BERKELEY_DB
#include "ha_berkeley.h"
#endif
#ifdef HAVE_INNOBASE_DB
#include "ha_innodb.h"
#endif
#include "ha_myisam.h"
#include <nisam.h>
#include <thr_alarm.h>
#include <ft_global.h>
#include <assert.h>

#ifndef DBUG_OFF
#define ONE_THREAD
#endif

#define SHUTDOWN_THD
#define MAIN_THD
#define SIGNAL_THD

#ifdef HAVE_purify
#define IF_PURIFY(A,B) (A)
#else
#define IF_PURIFY(A,B) (B)
#endif

/* stack traces are only supported on linux intel */
#if defined(__linux__)  && defined(__i386__) && defined(USE_PSTACK)
#define	HAVE_STACK_TRACE_ON_SEGV
#include "../pstack/pstack.h"
char pstack_file_name[80];
#endif /* __linux__ */

/* We have HAVE_purify below as this speeds up the shutdown of MySQL */

#if defined(HAVE_DEC_3_2_THREADS) || defined(SIGNALS_DONT_BREAK_READ) || defined(HAVE_purify) && defined(__linux__)
#define HAVE_CLOSE_SERVER_SOCK 1
#endif  

extern "C" {					// Because of SCO 3.2V4.2
#include <errno.h>
#include <sys/stat.h>
#ifndef __GNU_LIBRARY__
#define __GNU_LIBRARY__				// Skip warnings in getopt.h
#endif
#include <my_getopt.h>
#ifdef HAVE_SYSENT_H
#include <sysent.h>
#endif
#ifdef HAVE_PWD_H
#include <pwd.h>				// For getpwent
#endif
#ifdef HAVE_GRP_H
#include <grp.h>
#endif

#if defined(OS2)
#  include <sys/un.h>
#elif !defined( __WIN__)
#  ifndef __NETWARE__
#include <sys/resource.h>
#  endif /* __NETWARE__ */
#ifdef HAVE_SYS_UN_H
#  include <sys/un.h>
#endif
#include <netdb.h>
#ifdef HAVE_SELECT_H
#  include <select.h>
#endif
#ifdef HAVE_SYS_SELECT_H
#include <sys/select.h>
#endif
#include <sys/utsname.h>
#endif /* __WIN__ */

#ifdef HAVE_LIBWRAP
#include <tcpd.h>
#include <syslog.h>
#ifdef NEED_SYS_SYSLOG_H
#include <sys/syslog.h>
#endif /* NEED_SYS_SYSLOG_H */
int allow_severity = LOG_INFO;
int deny_severity = LOG_WARNING;

#ifdef __STDC__
#define my_fromhost(A)	   fromhost(A)
#define my_hosts_access(A) hosts_access(A)
#define my_eval_client(A)  eval_client(A)
#else
#define my_fromhost(A)	   fromhost()
#define my_hosts_access(A) hosts_access()
#define my_eval_client(A)  eval_client()
#endif
#endif /* HAVE_LIBWRAP */

#ifdef HAVE_SYS_MMAN_H
#include <sys/mman.h>
#endif

#ifdef __NETWARE__
#include <nks/vm.h>
#include <library.h>
#include <monitor.h>

event_handle_t eh;
Report_t ref;
#endif /* __NETWARE__ */

#ifdef _AIX41
int initgroups(const char *,unsigned int);
#endif

#if defined(__FreeBSD__) && defined(HAVE_IEEEFP_H)
#include <ieeefp.h>
#ifdef HAVE_FP_EXCEPT				// Fix type conflict
typedef fp_except fp_except_t;
#endif

  /* We can't handle floating point exceptions with threads, so disable
     this on freebsd
  */

inline void reset_floating_point_exceptions()
{
  /* Don't fall for overflow, underflow,divide-by-zero or loss of precision */
#if defined(__i386__)
  fpsetmask(~(FP_X_INV | FP_X_DNML | FP_X_OFL | FP_X_UFL | FP_X_DZ |
	      FP_X_IMP));
#else
 fpsetmask(~(FP_X_INV |             FP_X_OFL | FP_X_UFL | FP_X_DZ |
	     FP_X_IMP));
#endif
}
#else
#define reset_floating_point_exceptions()
#endif /* __FreeBSD__ && HAVE_IEEEFP_H */

} /* cplusplus */


#if defined(HAVE_LINUXTHREADS)
#define THR_KILL_SIGNAL SIGINT
#else
#define THR_KILL_SIGNAL SIGUSR2		// Can't use this with LinuxThreads
#endif

#ifdef HAVE_GLIBC2_STYLE_GETHOSTBYNAME_R
#include <sys/types.h>
#else
#include <my_pthread.h>			// For thr_setconcurency()
#endif
#if defined(HAVE_GETRLIMIT) && defined(RLIMIT_NOFILE) && !defined(HAVE_mit_thread)
#define SET_RLIMIT_NOFILE
#endif

#ifdef SOLARIS
extern "C" int gethostname(char *name, int namelen);
#endif

#define MYSQL_KILL_SIGNAL SIGTERM

#ifndef DBUG_OFF
static const char* default_dbug_option=IF_WIN("d:t:i:O,\\mysqld.trace",
					      "d:t:i:o,/tmp/mysqld.trace");
#endif

#ifdef __NT__
static char pipe_name[512];
static SECURITY_ATTRIBUTES saPipeSecurity;
static SECURITY_DESCRIPTOR sdPipeDescriptor;
static HANDLE hPipe = INVALID_HANDLE_VALUE;
static pthread_cond_t COND_handler_count;
static uint handler_count;
#endif
#ifdef __WIN__
static bool start_mode=0, use_opt_args;
static int opt_argc;
static char **opt_argv;
#endif

/* Set prefix for windows binary */
#ifdef __WIN__
#undef MYSQL_SERVER_SUFFIX
#ifdef __NT__
#if defined(HAVE_BERKELEY_DB)
#define MYSQL_SERVER_SUFFIX "-max-nt"
#else
#define MYSQL_SERVER_SUFFIX "-nt"
#endif /* ...DB */
#elif defined(HAVE_BERKELEY_DB)
#define MYSQL_SERVER_SUFFIX "-max"
#else
#define MYSQL_SERVER_SUFFIX ""
#endif /* __NT__ */
#endif /* __WIN__ */

#ifdef HAVE_BERKELEY_DB
SHOW_COMP_OPTION have_berkeley_db=SHOW_OPTION_YES;
#else
SHOW_COMP_OPTION have_berkeley_db=SHOW_OPTION_NO;
#endif
#ifdef HAVE_INNOBASE_DB
SHOW_COMP_OPTION have_innodb=SHOW_OPTION_YES;
#else
SHOW_COMP_OPTION have_innodb=SHOW_OPTION_NO;
#endif
#ifdef HAVE_ISAM
SHOW_COMP_OPTION have_isam=SHOW_OPTION_YES;
#else
SHOW_COMP_OPTION have_isam=SHOW_OPTION_NO;
#endif
#ifdef USE_RAID
SHOW_COMP_OPTION have_raid=SHOW_OPTION_YES;
#else
SHOW_COMP_OPTION have_raid=SHOW_OPTION_NO;
#endif
#ifdef HAVE_OPENSSL
SHOW_COMP_OPTION have_openssl=SHOW_OPTION_YES;
#else
SHOW_COMP_OPTION have_openssl=SHOW_OPTION_NO;
#endif
#ifdef HAVE_BROKEN_REALPATH
SHOW_COMP_OPTION have_symlink=SHOW_OPTION_NO;
#else
SHOW_COMP_OPTION have_symlink=SHOW_OPTION_YES;
#endif
#ifdef HAVE_QUERY_CACHE
SHOW_COMP_OPTION have_query_cache=SHOW_OPTION_YES;
#else
SHOW_COMP_OPTION have_query_cache=SHOW_OPTION_NO;
#endif
#ifdef HAVE_CRYPT
SHOW_COMP_OPTION have_crypt=SHOW_OPTION_YES;
#else
SHOW_COMP_OPTION have_crypt=SHOW_OPTION_NO;
#endif

bool opt_large_files= sizeof(my_off_t) > 4;
#if SIZEOF_OFF_T > 4 && defined(BIG_TABLES)
#define GET_HA_ROWS GET_ULL
#else
#define GET_HA_ROWS GET_ULONG
#endif

#ifdef HAVE_LIBWRAP
char *libwrapName= NULL;
#endif

/*
  Variables to store startup options
*/

my_bool opt_skip_slave_start = 0; // If set, slave is not autostarted
/*
  If set, some standard measures to enforce slave data integrity will not
  be performed
*/
my_bool opt_reckless_slave = 0; 

ulong back_log, connect_timeout, concurrency;
char mysql_home[FN_REFLEN], pidfile_name[FN_REFLEN], time_zone[30];
char log_error_file[FN_REFLEN];
bool opt_log, opt_update_log, opt_bin_log, opt_slow_log;
bool opt_error_log= IF_WIN(1,0);
bool opt_disable_networking=0, opt_skip_show_db=0;
bool lower_case_table_names_used= 0;
my_bool opt_enable_named_pipe= 0, opt_debugging= 0;
my_bool opt_local_infile, opt_external_locking, opt_slave_compressed_protocol;
my_bool lower_case_file_system= 0;
uint delay_key_write_options= (uint) DELAY_KEY_WRITE_ON;
uint lower_case_table_names;

static my_bool opt_do_pstack = 0;
static ulong opt_specialflag=SPECIAL_ENGLISH;

static ulong opt_myisam_block_size;
static my_socket unix_sock= INVALID_SOCKET,ip_sock= INVALID_SOCKET;
static my_string opt_logname=0,opt_update_logname=0,
       opt_binlog_index_name = 0,opt_slow_logname=0;

static char* mysql_home_ptr= mysql_home;
static char* pidfile_name_ptr= pidfile_name;
char* log_error_file_ptr= log_error_file;
static pthread_t select_thread;
static my_bool opt_noacl=0, opt_bootstrap=0, opt_myisam_log=0;
my_bool opt_safe_user_create = 0, opt_no_mix_types = 0;
my_bool opt_show_slave_auth_info, opt_sql_bin_update = 0;
my_bool opt_log_slave_updates= 0, opt_console= 0;
my_bool opt_readonly = 0, opt_sync_bdb_logs, opt_sync_frm;

volatile bool  mqh_used = 0;
FILE *bootstrap_file=0;
int segfaulted = 0; // ensure we do not enter SIGSEGV handler twice

/*
  If sql_bin_update is true, SQL_LOG_UPDATE and SQL_LOG_BIN are kept in sync,
  and are treated as aliases for each other
*/

static bool kill_in_progress=FALSE;
struct rand_struct sql_rand; // used by sql_class.cc:THD::THD()
static int cleanup_done;
static char **defaults_argv;
char glob_hostname[FN_REFLEN];

#include "sslopt-vars.h"
#ifdef HAVE_OPENSSL
char *des_key_file = 0;
struct st_VioSSLAcceptorFd *ssl_acceptor_fd= 0;
#endif /* HAVE_OPENSSL */

I_List <i_string_pair> replicate_rewrite_db;
I_List<i_string> replicate_do_db, replicate_ignore_db;
// allow the user to tell us which db to replicate and which to ignore
I_List<i_string> binlog_do_db, binlog_ignore_db;

/* if we guessed server_id , we need to know about it */
ulong server_id= 0;			// Must be long becasue of set_var.cc
bool server_id_supplied = 0;

uint mysql_port;
uint test_flags = 0, select_errors=0, dropping_tables=0,ha_open_options=0;
uint volatile thread_count=0, thread_running=0, kill_cached_threads=0,
	      wake_thread=0;
ulong thd_startup_options=(OPTION_UPDATE_LOG | OPTION_AUTO_IS_NULL |
			   OPTION_BIN_LOG | OPTION_QUOTE_SHOW_CREATE );
uint protocol_version=PROTOCOL_VERSION;
struct system_variables global_system_variables;
struct system_variables max_system_variables;
ulonglong keybuff_size;
ulong table_cache_size,
      thread_stack,
      thread_stack_min,what_to_log= ~ (1L << (uint) COM_TIME),
      query_buff_size,
      slow_launch_time = 2L,
      slave_open_temp_tables=0,
      open_files_limit=0, max_binlog_size, max_relay_log_size;
ulong com_stat[(uint) SQLCOM_END], com_other;
ulong slave_net_timeout;
ulong thread_cache_size=0, binlog_cache_size=0, max_binlog_cache_size=0;
ulong query_cache_size=0;
#ifdef HAVE_QUERY_CACHE
ulong query_cache_limit=0;
Query_cache query_cache;
#endif

volatile ulong cached_thread_count=0;

// replication parameters, if master_host is not NULL, we are a slave
my_string master_user = (char*) "test", master_password = 0, master_host=0,
  master_info_file = (char*) "master.info",
  relay_log_info_file = (char*) "relay-log.info",
  master_ssl_key=0, master_ssl_cert=0, master_ssl_capath=0, master_ssl_cipher=0;
my_string report_user = 0, report_password = 0, report_host=0;
 
const char *localhost=LOCAL_HOST;
const char *delayed_user="DELAYED";
uint master_port = MYSQL_PORT, master_connect_retry = 60;
uint report_port = MYSQL_PORT;
my_bool master_ssl = 0;

ulong master_retry_count=0;
ulong bytes_sent= 0L, bytes_received= 0L, net_big_packet_count= 0L;

bool opt_endinfo,using_udf_functions, locked_in_memory;
bool opt_using_transactions, using_update_log;
bool volatile abort_loop, select_thread_in_use, signal_thread_in_use;
bool volatile ready_to_exit, shutdown_in_progress, grant_option;
ulong refresh_version=1L,flush_version=1L;	/* Increments on each reload */
ulong query_id=1L,long_query_count,aborted_threads, killed_threads,
      aborted_connects,delayed_insert_timeout,delayed_insert_limit,
      delayed_queue_size,delayed_insert_threads,delayed_insert_writes,
      delayed_rows_in_use,delayed_insert_errors,flush_time, thread_created;
ulong filesort_rows, filesort_range_count, filesort_scan_count;
ulong filesort_merge_passes;
ulong select_range_check_count, select_range_count, select_scan_count;
ulong select_full_range_join_count,select_full_join_count;
ulong specialflag=0,opened_tables=0,created_tmp_tables=0,
      created_tmp_disk_tables=0;
ulong max_connections, max_used_connections,
      max_connect_errors, max_user_connections = 0;
ulong thread_id=1L,current_pid;
ulong slow_launch_threads = 0;
  
char mysql_real_data_home[FN_REFLEN],
     language[LIBLEN],reg_ext[FN_EXTLEN],
     mysql_charsets_dir[FN_REFLEN], *charsets_list,
     max_sort_char,*mysqld_user,*mysqld_chroot, *opt_init_file;
char *language_ptr= language;
char mysql_data_home_buff[2], *mysql_data_home=mysql_real_data_home;
#ifndef EMBEDDED_LIBRARY
bool mysql_embedded=0;
#else
bool mysql_embedded=1;
#endif

static char *opt_bin_logname = 0;
char *opt_relay_logname = 0, *opt_relaylog_index_name=0;
char server_version[SERVER_VERSION_LENGTH]=MYSQL_SERVER_VERSION;
const char *first_keyword="first";
const char **errmesg;			/* Error messages */
const char *myisam_recover_options_str="OFF";
const char *sql_mode_str="OFF";
ulong rpl_recovery_rank=0;

my_string mysql_unix_port=NULL, opt_mysql_tmpdir=NULL, mysql_tmpdir=NULL;
ulong my_bind_addr;			/* the address we bind to */
char *my_bind_addr_str;
DATE_FORMAT dayord;
double log_10[32];			/* 10 potences */
I_List<THD> threads,thread_cache;
time_t start_time;

ulong opt_sql_mode = 0L;
const char *sql_mode_names[] =
{
  "REAL_AS_FLOAT", "PIPES_AS_CONCAT", "ANSI_QUOTES", "IGNORE_SPACE",
  "SERIALIZE","ONLY_FULL_GROUP_BY", "NO_UNSIGNED_SUBTRACTION",
  "NO_DIR_IN_CREATE",
  NullS
};
TYPELIB sql_mode_typelib= {array_elements(sql_mode_names)-1,"",
			   sql_mode_names};

MY_BITMAP temp_pool;
my_bool use_temp_pool=0;

pthread_key(MEM_ROOT*,THR_MALLOC);
pthread_key(THD*, THR_THD);
pthread_key(NET*, THR_NET);
pthread_mutex_t LOCK_mysql_create_db, LOCK_Acl, LOCK_open, LOCK_thread_count,
		LOCK_mapped_file, LOCK_status, LOCK_grant,
		LOCK_error_log,
		LOCK_delayed_insert, LOCK_delayed_status, LOCK_delayed_create,
		LOCK_crypt, LOCK_bytes_sent, LOCK_bytes_received,
	        LOCK_global_system_variables,
		LOCK_user_conn, LOCK_slave_list, LOCK_active_mi;

pthread_cond_t COND_refresh,COND_thread_count, COND_slave_stopped,
	       COND_slave_start;
pthread_cond_t COND_thread_cache,COND_flush_thread_cache;
pthread_t signal_thread;
pthread_attr_t connection_attrib;

#ifdef __WIN__
#undef	 getpid
#include <process.h>
#if !defined(EMBEDDED_LIBRARY)
HANDLE hEventShutdown;
static char shutdown_event_name[40];
#include "nt_servc.h"
static	 NTService  Service;	      // Service object for WinNT
#endif
#endif

#ifdef OS2
pthread_cond_t eventShutdown;
#endif

static void start_signal_handler(void);
extern "C" pthread_handler_decl(signal_hand, arg);
static void set_options(void);
static void get_options(int argc,char **argv);
static char *get_relative_path(const char *path);
static void fix_paths(void);
extern "C" pthread_handler_decl(handle_connections_sockets,arg);
extern "C" pthread_handler_decl(kill_server_thread,arg);
static int bootstrap(FILE *file);
static void close_server_sock();
static bool read_init_file(char *file_name);
#ifdef __NT__
extern "C" pthread_handler_decl(handle_connections_namedpipes,arg);
#endif
extern "C" pthread_handler_decl(handle_slave,arg);
#ifdef SET_RLIMIT_NOFILE
static uint set_maximum_open_files(uint max_file_limit);
#endif
static ulong find_bit_type(const char *x, TYPELIB *bit_lib);
static void clean_up(bool print_message);
static void clean_up_mutexes(void);
static int test_if_case_insensitive(const char *dir_name);
static void create_pid_file();

/****************************************************************************
** Code to end mysqld
****************************************************************************/

static void close_connections(void)
{
#ifdef EXTRA_DEBUG
  int count=0;
#endif
  NET net;
  DBUG_ENTER("close_connections");

  /* Clear thread cache */
  kill_cached_threads++;
  flush_thread_cache();

  /* kill flush thread */
  (void) pthread_mutex_lock(&LOCK_manager);
  if (manager_thread_in_use)
  {
    DBUG_PRINT("quit",("killing manager thread: %lx",manager_thread));
   (void) pthread_cond_signal(&COND_manager);
  }
  (void) pthread_mutex_unlock(&LOCK_manager);

  /* kill connection thread */
#if !defined(__WIN__) && !defined(__EMX__) && !defined(OS2) && !defined(__NETWARE__)
  DBUG_PRINT("quit",("waiting for select thread: %lx",select_thread));
  (void) pthread_mutex_lock(&LOCK_thread_count);

  while (select_thread_in_use)
  {
    struct timespec abstime;
    int error;
    LINT_INIT(error);
    DBUG_PRINT("info",("Waiting for select_thread"));

#ifndef DONT_USE_THR_ALARM
    if (pthread_kill(select_thread,THR_CLIENT_ALARM))
      break;					// allready dead
#endif
    set_timespec(abstime, 2);
    for (uint tmp=0 ; tmp < 10 && select_thread_in_use; tmp++)
    {
      error=pthread_cond_timedwait(&COND_thread_count,&LOCK_thread_count,
				   &abstime);
      if (error != EINTR)
	break;
    }
#ifdef EXTRA_DEBUG
    if (error != 0 && !count++)
      sql_print_error("Got error %d from pthread_cond_timedwait",error);
#endif
    close_server_sock();
  }
  (void) pthread_mutex_unlock(&LOCK_thread_count);
#endif /* __WIN__ */


  /* Abort listening to new connections */
  DBUG_PRINT("quit",("Closing sockets"));
  if ( !opt_disable_networking )
  {
    if (ip_sock != INVALID_SOCKET)
    {
      (void) shutdown(ip_sock,2);
      (void) closesocket(ip_sock);
      ip_sock= INVALID_SOCKET;
    }
  }
#ifdef __NT__
  if (hPipe != INVALID_HANDLE_VALUE && opt_enable_named_pipe)
  {
    HANDLE temp;
    DBUG_PRINT( "quit", ("Closing named pipes") );
     
    /* Create connection to the handle named pipe handler to break the loop */
    if ((temp = CreateFile(pipe_name,
			   GENERIC_READ | GENERIC_WRITE,
			   0,
			   NULL,
			   OPEN_EXISTING,
			   0,
			   NULL )) != INVALID_HANDLE_VALUE)
    {
      WaitNamedPipe(pipe_name, 1000);
      DWORD dwMode = PIPE_READMODE_BYTE | PIPE_WAIT;
      SetNamedPipeHandleState(temp, &dwMode, NULL, NULL);
      CancelIo(temp);
      DisconnectNamedPipe(temp);
      CloseHandle(temp);
    }
  }
#endif
#ifdef HAVE_SYS_UN_H
  if (unix_sock != INVALID_SOCKET)
  {
    (void) shutdown(unix_sock,2);
    (void) closesocket(unix_sock);
    (void) unlink(mysql_unix_port);
    unix_sock= INVALID_SOCKET;
  }
#endif
  end_thr_alarm(0);			 // Abort old alarms.
  end_slave();

  /* First signal all threads that it's time to die */

  THD *tmp;
  (void) pthread_mutex_lock(&LOCK_thread_count); // For unlink from list

  I_List_iterator<THD> it(threads);
  while ((tmp=it++))
  {
    DBUG_PRINT("quit",("Informing thread %ld that it's time to die",
		       tmp->thread_id));
    tmp->killed=1;
    if (tmp->mysys_var)
    {
      tmp->mysys_var->abort=1;
      pthread_mutex_lock(&tmp->mysys_var->mutex);
      if (tmp->mysys_var->current_cond)
      {
	pthread_mutex_lock(tmp->mysys_var->current_mutex);
	pthread_cond_broadcast(tmp->mysys_var->current_cond);
	pthread_mutex_unlock(tmp->mysys_var->current_mutex);
      }
      pthread_mutex_unlock(&tmp->mysys_var->mutex);
    }
  }
  (void) pthread_mutex_unlock(&LOCK_thread_count); // For unlink from list

  if (thread_count)
    sleep(1);					// Give threads time to die

  /* Force remaining threads to die by closing the connection to the client */

  (void) my_net_init(&net, (st_vio*) 0);
  for (;;)
  {
    DBUG_PRINT("quit",("Locking LOCK_thread_count"));
    (void) pthread_mutex_lock(&LOCK_thread_count); // For unlink from list
    if (!(tmp=threads.get()))
    {
      DBUG_PRINT("quit",("Unlocking LOCK_thread_count"));
      (void) pthread_mutex_unlock(&LOCK_thread_count);
      break;
    }
#ifndef __bsdi__				// Bug in BSDI kernel
    if ((net.vio=tmp->net.vio) != 0)
    {
      sql_print_error(ER(ER_FORCING_CLOSE),my_progname,
		      tmp->thread_id,tmp->user ? tmp->user : "");
      close_connection(&net,0,0);
    }
#endif
    DBUG_PRINT("quit",("Unlocking LOCK_thread_count"));
    (void) pthread_mutex_unlock(&LOCK_thread_count);
  }
  net_end(&net);
  /* All threads has now been aborted */
  DBUG_PRINT("quit",("Waiting for threads to die (count=%u)",thread_count));
  (void) pthread_mutex_lock(&LOCK_thread_count);
  while (thread_count)
  {
    (void) pthread_cond_wait(&COND_thread_count,&LOCK_thread_count);
    DBUG_PRINT("quit",("One thread died (count=%u)",thread_count));
  }
  (void) pthread_mutex_unlock(&LOCK_thread_count);

  DBUG_PRINT("quit",("close_connections thread"));
  DBUG_VOID_RETURN;
}


static void close_server_sock()
{
#ifdef HAVE_CLOSE_SERVER_SOCK
  DBUG_ENTER("close_server_sock");
  my_socket tmp_sock;
  tmp_sock=ip_sock;
  if (tmp_sock != INVALID_SOCKET)
  {
    ip_sock=INVALID_SOCKET;
    DBUG_PRINT("info",("calling shutdown on TCP/IP socket"));
    VOID(shutdown(tmp_sock,2));
#if defined(__NETWARE__)
    /*
      The following code is disabled for normal systems as it causes MySQL
      to hang on AIX 4.3 during shutdown
    */
    DBUG_PRINT("info",("calling closesocket on TCP/IP socket"));    
    VOID(closesocket(tmp_sock));
#endif
  }
  tmp_sock=unix_sock;
  if (tmp_sock != INVALID_SOCKET)
  {
    unix_sock=INVALID_SOCKET;
    DBUG_PRINT("info",("calling shutdown on unix socket"));
    VOID(shutdown(tmp_sock,2));
#if defined(__NETWARE__)
    /*
      The following code is disabled for normal systems as it may cause MySQL
      to hang on AIX 4.3 during shutdown
    */
    DBUG_PRINT("info",("calling closesocket on unix/IP socket"));
    VOID(closesocket(tmp_sock));
#endif
    VOID(unlink(mysql_unix_port));
  }
  DBUG_VOID_RETURN;
#endif
}


void kill_mysql(void)
{
  DBUG_ENTER("kill_mysql");

#ifdef SIGNALS_DONT_BREAK_READ
  abort_loop=1;					// Break connection loops
  close_server_sock();				// Force accept to wake up
#endif  

#if defined(__WIN__)
#if !defined(EMBEDDED_LIBRARY)
  {
    if (!SetEvent(hEventShutdown))
    {
      DBUG_PRINT("error",("Got error: %ld from SetEvent",GetLastError()));
    }
    /*
      or:
      HANDLE hEvent=OpenEvent(0, FALSE, "MySqlShutdown");
      SetEvent(hEventShutdown);
      CloseHandle(hEvent);
    */
  }
#endif
#elif defined(OS2)
  pthread_cond_signal( &eventShutdown);		// post semaphore
#elif defined(HAVE_PTHREAD_KILL)
  if (pthread_kill(signal_thread, MYSQL_KILL_SIGNAL))
  {
    DBUG_PRINT("error",("Got error %d from pthread_kill",errno)); /* purecov: inspected */
  }
#elif !defined(SIGNALS_DONT_BREAK_READ)
  kill(current_pid, MYSQL_KILL_SIGNAL);
#endif
  DBUG_PRINT("quit",("After pthread_kill"));
  shutdown_in_progress=1;			// Safety if kill didn't work
#ifdef SIGNALS_DONT_BREAK_READ
  if (!kill_in_progress)
  {
    pthread_t tmp;
    abort_loop=1;
    if (pthread_create(&tmp,&connection_attrib, kill_server_thread,
			   (void*) 0))
      sql_print_error("Error: Can't create thread to kill server");
  }
#endif    
  DBUG_VOID_RETURN;
}


	/* Force server down. kill all connections and threads and exit */

#if defined(OS2) || defined(__NETWARE__)
extern "C" void kill_server(int sig_ptr)
#define RETURN_FROM_KILL_SERVER DBUG_VOID_RETURN
#elif !defined(__WIN__)
static void *kill_server(void *sig_ptr)
#define RETURN_FROM_KILL_SERVER DBUG_RETURN(0)
#else
static void __cdecl kill_server(int sig_ptr)
#define RETURN_FROM_KILL_SERVER DBUG_VOID_RETURN
#endif
{
  int sig=(int) (long) sig_ptr;			// This is passed a int
  DBUG_ENTER("kill_server");

  // if there is a signal during the kill in progress, ignore the other
  if (kill_in_progress)				// Safety
    RETURN_FROM_KILL_SERVER;
  kill_in_progress=TRUE;
  abort_loop=1;					// This should be set
  signal(sig,SIG_IGN);
  if (sig == MYSQL_KILL_SIGNAL || sig == 0)
    sql_print_error(ER(ER_NORMAL_SHUTDOWN),my_progname);
  else
    sql_print_error(ER(ER_GOT_SIGNAL),my_progname,sig); /* purecov: inspected */

#if defined(__NETWARE__) || (defined(USE_ONE_SIGNAL_HAND) && !defined(__WIN__) && !defined(OS2))
  my_thread_init();				// If this is a new thread
#endif
  close_connections();
  if (sig != MYSQL_KILL_SIGNAL && sig != 0)
    unireg_abort(1);				/* purecov: inspected */
  else
    unireg_end();

#ifdef __NETWARE__
  pthread_join(select_thread, NULL);		// wait for main thread
#endif /* __NETWARE__ */
  
  pthread_exit(0);				/* purecov: deadcode */

  RETURN_FROM_KILL_SERVER;
}


#if defined(USE_ONE_SIGNAL_HAND) || (defined(__NETWARE__) && defined(SIGNALS_DONT_BREAK_READ))
extern "C" pthread_handler_decl(kill_server_thread,arg __attribute__((unused)))
{
  SHUTDOWN_THD;
  my_thread_init();				// Initialize new thread
  kill_server(0);
  my_thread_end();				// Normally never reached
  return 0;
}
#endif

#if defined(__amiga__)
#undef sigset
#define sigset signal
#endif

extern "C" sig_handler print_signal_warning(int sig)
{
  if (!DBUG_IN_USE)
  {
    if (global_system_variables.log_warnings)
      sql_print_error("Warning: Got signal %d from thread %d",
		      sig,my_thread_id());
  }
#ifdef DONT_REMEMBER_SIGNAL
  sigset(sig,print_signal_warning);		/* int. thread system calls */
#endif
#if !defined(__WIN__) && !defined(OS2) && !defined(__NETWARE__)
  if (sig == SIGALRM)
    alarm(2);					/* reschedule alarm */
#endif
}

/*
  cleanup all memory and end program nicely

  SYNOPSIS
    unireg_end()

  NOTES
    This function never returns.

    If SIGNALS_DONT_BREAK_READ is defined, this function is called
    by the main thread. To get MySQL to shut down nicely in this case
    (Mac OS X) we have to call exit() instead if pthread_exit().
*/

void unireg_end(void)
{
  clean_up(1);
  my_thread_end();
#if defined(SIGNALS_DONT_BREAK_READ) && !defined(__NETWARE__)
  exit(0);
#else
  pthread_exit(0);				// Exit is in main thread
#endif
}


extern "C" void unireg_abort(int exit_code)
{
  DBUG_ENTER("unireg_abort");
  if (exit_code)
    sql_print_error("Aborting\n");
  clean_up(1); /* purecov: inspected */
  DBUG_PRINT("quit",("done with cleanup in unireg_abort"));
  clean_up_mutexes();
  my_end(opt_endinfo ? MY_CHECK_ERROR | MY_GIVE_INFO : 0);
  exit(exit_code); /* purecov: inspected */
}


void clean_up(bool print_message)
{
  DBUG_PRINT("exit",("clean_up"));
  if (cleanup_done++)
    return; /* purecov: inspected */

  mysql_log.cleanup();
  mysql_slow_log.cleanup();
  mysql_update_log.cleanup();
  mysql_bin_log.cleanup();

  if (use_slave_mask)
    bitmap_free(&slave_error_mask);
  acl_free(1);
  grant_free();
  query_cache_destroy();
  table_cache_free();
  hostname_cache_free();
  item_user_lock_free();
  lex_free();				/* Free some memory */
  set_var_free();
#ifdef HAVE_DLOPEN
  if (!opt_noacl)
    udf_free();
#endif
  (void) ha_panic(HA_PANIC_CLOSE);	/* close all tables and logs */
  end_key_cache();
  end_thr_alarm(1);			/* Free allocated memory */
#ifdef USE_RAID
  end_raid();
#endif
  if (defaults_argv)
    free_defaults(defaults_argv);
  my_free(charsets_list, MYF(MY_ALLOW_ZERO_PTR));
  my_free(mysql_tmpdir,MYF(MY_ALLOW_ZERO_PTR));
  my_free(slave_load_tmpdir,MYF(MY_ALLOW_ZERO_PTR));
  x_free(opt_bin_logname);
  x_free(opt_relay_logname);
  bitmap_free(&temp_pool);
  free_max_user_conn();
  end_slave_list();
  free_list(&replicate_do_db);
  free_list(&replicate_ignore_db);
  free_list(&binlog_do_db);
  free_list(&binlog_ignore_db);
  free_list(&replicate_rewrite_db);

#ifdef HAVE_OPENSSL
  if (ssl_acceptor_fd)
    my_free((gptr) ssl_acceptor_fd, MYF(MY_ALLOW_ZERO_PTR));
  free_des_key_file();
#endif /* HAVE_OPENSSL */
#ifdef USE_REGEX
  regex_end();
#endif

  if (print_message && errmesg)
    sql_print_error(ER(ER_SHUTDOWN_COMPLETE),my_progname);
#if !defined(__WIN__) && !defined(EMBEDDED_LIBRARY)
  if (!opt_bootstrap)
    (void) my_delete(pidfile_name,MYF(0));	// This may not always exist
#endif
  x_free((gptr) my_errmsg[ERRMAPP]);	/* Free messages */
  DBUG_PRINT("quit", ("Error messages freed"));
  /* Tell main we are ready */
  (void) pthread_mutex_lock(&LOCK_thread_count);
  DBUG_PRINT("quit", ("got thread count lock"));
  ready_to_exit=1;
  /* do the broadcast inside the lock to ensure that my_end() is not called */
  (void) pthread_cond_broadcast(&COND_thread_count);
  (void) pthread_mutex_unlock(&LOCK_thread_count);
  /*
    The following lines may never be executed as the main thread may have
    killed us
  */
  DBUG_PRINT("quit", ("done with cleanup"));
} /* clean_up */


static void clean_up_mutexes()
{
  (void) pthread_mutex_destroy(&LOCK_mysql_create_db);
  (void) pthread_mutex_destroy(&LOCK_Acl);
  (void) pthread_mutex_destroy(&LOCK_grant);
  (void) pthread_mutex_destroy(&LOCK_open);
  (void) pthread_mutex_destroy(&LOCK_thread_count);
  (void) pthread_mutex_destroy(&LOCK_mapped_file);
  (void) pthread_mutex_destroy(&LOCK_status);
  (void) pthread_mutex_destroy(&LOCK_error_log);
  (void) pthread_mutex_destroy(&LOCK_delayed_insert);
  (void) pthread_mutex_destroy(&LOCK_delayed_status);
  (void) pthread_mutex_destroy(&LOCK_delayed_create);
  (void) pthread_mutex_destroy(&LOCK_manager);
  (void) pthread_mutex_destroy(&LOCK_crypt);
  (void) pthread_mutex_destroy(&LOCK_bytes_sent);
  (void) pthread_mutex_destroy(&LOCK_bytes_received);
  (void) pthread_mutex_destroy(&LOCK_user_conn);
  (void) pthread_mutex_destroy(&LOCK_rpl_status);
  (void) pthread_mutex_destroy(&LOCK_active_mi);
  (void) pthread_mutex_destroy(&LOCK_global_system_variables);
  (void) pthread_cond_destroy(&COND_thread_count);
  (void) pthread_cond_destroy(&COND_refresh);
  (void) pthread_cond_destroy(&COND_thread_cache);
  (void) pthread_cond_destroy(&COND_flush_thread_cache);
  (void) pthread_cond_destroy(&COND_manager);
  (void) pthread_cond_destroy(&COND_rpl_status);
}

/****************************************************************************
** Init IP and UNIX socket
****************************************************************************/

static void set_ports()
{
  char	*env;
  if (!mysql_port && !opt_disable_networking)
  {					// Get port if not from commandline
    struct  servent *serv_ptr;
    mysql_port = MYSQL_PORT;
    if ((serv_ptr = getservbyname("mysql", "tcp")))
      mysql_port = ntohs((u_short) serv_ptr->s_port); /* purecov: inspected */
    if ((env = getenv("MYSQL_TCP_PORT")))
      mysql_port = (uint) atoi(env);		/* purecov: inspected */
  }
  if (!mysql_unix_port)
  {
#ifdef __WIN__
    mysql_unix_port = (char*) MYSQL_NAMEDPIPE;
#else
    mysql_unix_port = (char*) MYSQL_UNIX_ADDR;
#endif
    if ((env = getenv("MYSQL_UNIX_PORT")))
      mysql_unix_port = env;			/* purecov: inspected */
  }
}

/* Change to run as another user if started with --user */

static void set_user(const char *user)
{
#if !defined(__WIN__) && !defined(OS2) && !defined(__NETWARE__)
  struct passwd *ent;
  uid_t user_id= geteuid();

  // don't bother if we aren't superuser
  if (user_id)
  {
    if (user)
    {
      /* Don't give a warning, if real user is same as given with --user */
      struct passwd *user_info= getpwnam(user);
      if ((!user_info || user_id != user_info->pw_uid) &&
	  global_system_variables.log_warnings)
	fprintf(stderr,
		"Warning: One can only use the --user switch if running as root\n");
    }
    return;
  }
  if (!user)
  {
    if (!opt_bootstrap)
    {
      fprintf(stderr,"Fatal error: Please read \"Security\" section of the manual to find out how to run mysqld as root!\n");
      unireg_abort(1);
    }
    return;
  }
  if (!strcmp(user,"root"))
    return;				// Avoid problem with dynamic libraries

  uid_t uid;
  if (!(ent = getpwnam(user)))
  {
    // allow a numeric uid to be used
    const char *pos;
    for (pos=user; isdigit(*pos); pos++) ;
    if (*pos)					// Not numeric id
    {
      fprintf(stderr,"Fatal error: Can't change to run as user '%s' ;  Please check that the user exists!\n",user);
      unireg_abort(1);
    }
    uid=atoi(user);				// Use numberic uid
  }
  else
  {
#ifdef HAVE_INITGROUPS
    initgroups((char*) user,ent->pw_gid);
#endif
    if (setgid(ent->pw_gid) == -1)
    {
      sql_perror("setgid");
      unireg_abort(1);
    }
    uid=ent->pw_uid;
  }

  if (setuid(uid) == -1)
  {
    sql_perror("setuid");
    unireg_abort(1);
  }
#endif
}

/* Change root user if started with  --chroot */

static void set_root(const char *path)
{
#if !defined(__WIN__) && !defined(__EMX__) && !defined(OS2) && !defined(__NETWARE__)
  if (chroot(path) == -1)
  {
    sql_perror("chroot");
    unireg_abort(1);
  }
  my_setwd("/", MYF(0));
#endif
}

static void server_init(void)
{
  struct sockaddr_in	IPaddr;
#ifdef HAVE_SYS_UN_H
  struct sockaddr_un	UNIXaddr;
#endif
  int	arg=1;
  DBUG_ENTER("server_init");

#ifdef	__WIN__
  if ( !opt_disable_networking )
  {
    WSADATA WsaData;
    if (SOCKET_ERROR == WSAStartup (0x0101, &WsaData))
    {
      my_message(0,"WSAStartup Failed\n",MYF(0));
      unireg_abort(1);
    }
  }
#endif /* __WIN__ */

  set_ports();

  if (mysql_port != 0 && !opt_disable_networking && !opt_bootstrap)
  {
    DBUG_PRINT("general",("IP Socket is %d",mysql_port));
    ip_sock = socket(AF_INET, SOCK_STREAM, 0);
    if (ip_sock == INVALID_SOCKET)
    {
      DBUG_PRINT("error",("Got error: %d from socket()",socket_errno));
      sql_perror(ER(ER_IPSOCK_ERROR));		/* purecov: tested */
      unireg_abort(1);				/* purecov: tested */
    }
    bzero((char*) &IPaddr, sizeof(IPaddr));
    IPaddr.sin_family = AF_INET;
    IPaddr.sin_addr.s_addr = my_bind_addr;
    IPaddr.sin_port = (unsigned short) htons((unsigned short) mysql_port);

#ifndef __WIN__
    /*
      We should not use SO_REUSEADDR on windows as this would enable a
      user to open two mysqld servers with the same TCP/IP port.
    */
    (void) setsockopt(ip_sock,SOL_SOCKET,SO_REUSEADDR,(char*)&arg,sizeof(arg));
#endif
    if (bind(ip_sock, my_reinterpret_cast(struct sockaddr *) (&IPaddr),
	     sizeof(IPaddr)) < 0)
    {
      DBUG_PRINT("error",("Got error: %d from bind",socket_errno));
      sql_perror("Can't start server: Bind on TCP/IP port");
      sql_print_error("Do you already have another mysqld server running on port: %d ?",mysql_port);
      unireg_abort(1);
    }
    if (listen(ip_sock,(int) back_log) < 0)
    {
      sql_perror("Can't start server: listen() on TCP/IP port");
      sql_print_error("Error:  listen() on TCP/IP failed with error %d",
		      socket_errno);
      unireg_abort(1);
    }
  }
  set_user(mysqld_user);		// Works also with mysqld_user==NULL

#ifdef __NT__
  /* create named pipe */
  if (Service.IsNT() && mysql_unix_port[0] && !opt_bootstrap &&
      opt_enable_named_pipe)
  {
    
    pipe_name[sizeof(pipe_name)-1]= 0;		/* Safety if too long string */
    strxnmov(pipe_name, sizeof(pipe_name)-1, "\\\\.\\pipe\\",
	     mysql_unix_port, NullS);
    bzero((char*) &saPipeSecurity, sizeof(saPipeSecurity) );
    bzero((char*) &sdPipeDescriptor, sizeof(sdPipeDescriptor) );
    if (!InitializeSecurityDescriptor(&sdPipeDescriptor,
				      SECURITY_DESCRIPTOR_REVISION) )
    {
      sql_perror("Can't start server : Initialize security descriptor");
      unireg_abort(1);
    }
    if (!SetSecurityDescriptorDacl(&sdPipeDescriptor, TRUE, NULL, FALSE))
    {
      sql_perror("Can't start server : Set security descriptor");
      unireg_abort(1);
    }
    saPipeSecurity.nLength = sizeof( SECURITY_ATTRIBUTES );
    saPipeSecurity.lpSecurityDescriptor = &sdPipeDescriptor;
    saPipeSecurity.bInheritHandle = FALSE;
    if ((hPipe= CreateNamedPipe(pipe_name,
				PIPE_ACCESS_DUPLEX,
				PIPE_TYPE_BYTE |
				PIPE_READMODE_BYTE |
				PIPE_WAIT,
				PIPE_UNLIMITED_INSTANCES,
				(int) global_system_variables.net_buffer_length,
				(int) global_system_variables.net_buffer_length,
				NMPWAIT_USE_DEFAULT_WAIT,
				&saPipeSecurity)) == INVALID_HANDLE_VALUE)
      {
	LPVOID lpMsgBuf;
	int error=GetLastError();
	FormatMessage(FORMAT_MESSAGE_ALLOCATE_BUFFER |
		      FORMAT_MESSAGE_FROM_SYSTEM,
		      NULL, error, MAKELANGID(LANG_NEUTRAL, SUBLANG_DEFAULT),
		      (LPTSTR) &lpMsgBuf, 0, NULL );
	MessageBox( NULL, (LPTSTR) lpMsgBuf, "Error from CreateNamedPipe",
		    MB_OK|MB_ICONINFORMATION );
	LocalFree( lpMsgBuf );
	unireg_abort(1);
      }
  }
#endif

#if defined(HAVE_SYS_UN_H)
  /*
  ** Create the UNIX socket
  */
  if (mysql_unix_port[0] && !opt_bootstrap)
  {
    DBUG_PRINT("general",("UNIX Socket is %s",mysql_unix_port));

    if ((unix_sock = socket(AF_UNIX, SOCK_STREAM, 0)) < 0)
    {
      sql_perror("Can't start server : UNIX Socket "); /* purecov: inspected */
      unireg_abort(1);				/* purecov: inspected */
    }
    bzero((char*) &UNIXaddr, sizeof(UNIXaddr));
    UNIXaddr.sun_family = AF_UNIX;
    strmov(UNIXaddr.sun_path, mysql_unix_port);
    (void) unlink(mysql_unix_port);
    (void) setsockopt(unix_sock,SOL_SOCKET,SO_REUSEADDR,(char*)&arg,
		      sizeof(arg));
    umask(0);
    if (bind(unix_sock, my_reinterpret_cast(struct sockaddr *) (&UNIXaddr),
	     sizeof(UNIXaddr)) < 0)
    {
      sql_perror("Can't start server : Bind on unix socket"); /* purecov: tested */
      sql_print_error("Do you already have another mysqld server running on socket: %s ?",mysql_unix_port);
      unireg_abort(1);					/* purecov: tested */
    }
    umask(((~my_umask) & 0666));
#if defined(S_IFSOCK) && defined(SECURE_SOCKETS)
    (void) chmod(mysql_unix_port,S_IFSOCK);	/* Fix solaris 2.6 bug */
#endif
    if (listen(unix_sock,(int) back_log) < 0)
      sql_print_error("Warning:  listen() on Unix socket failed with error %d",
		      socket_errno);
  }
#endif
  DBUG_PRINT("info",("server started"));
  DBUG_VOID_RETURN;
}


void yyerror(const char *s)
{
  NET *net=my_pthread_getspecific_ptr(NET*,THR_NET);
  char *yytext=(char*) current_lex->tok_start;
  if (!strcmp(s,"parse error") || !strcmp(s,"syntax error"))
    s=ER(ER_SYNTAX_ERROR);
  net_printf(net,ER_PARSE_ERROR, s, yytext ? (char*) yytext : "",
	     current_lex->yylineno);
}


void close_connection(NET *net,uint errcode,bool lock)
{
  st_vio* vio;
  DBUG_ENTER("close_connection");
  DBUG_PRINT("enter",("fd: %s  error: '%s'",
                    net->vio? vio_description(net->vio):"(not connected)",
                    errcode ? ER(errcode) : ""));
  if (lock)
    (void) pthread_mutex_lock(&LOCK_thread_count);
  if ((vio=net->vio) != 0)
  {
    if (errcode)
      send_error(net,errcode,ER(errcode));	/* purecov: inspected */
    vio_close(vio);			/* vio is freed in delete thd */
  }
  if (lock)
    (void) pthread_mutex_unlock(&LOCK_thread_count);
  DBUG_VOID_RETURN;
}

	/* Called when a thread is aborted */
	/* ARGSUSED */

extern "C" sig_handler end_thread_signal(int sig __attribute__((unused)))
{
  THD *thd=current_thd;
  DBUG_ENTER("end_thread_signal");
  if (thd && ! thd->bootstrap)
  {
    statistic_increment(killed_threads, &LOCK_status);
    end_thread(thd,0);
  }
  DBUG_VOID_RETURN;				/* purecov: deadcode */
}


void end_thread(THD *thd, bool put_in_cache)
{
  DBUG_ENTER("end_thread");
  thd->cleanup();
  (void) pthread_mutex_lock(&LOCK_thread_count);
  thread_count--;
  delete thd;

  if (put_in_cache && cached_thread_count < thread_cache_size &&
      ! abort_loop && !kill_cached_threads)
  {
    /* Don't kill the thread, just put it in cache for reuse */
    DBUG_PRINT("info", ("Adding thread to cache"))
    cached_thread_count++;
    while (!abort_loop && ! wake_thread && ! kill_cached_threads)
      (void) pthread_cond_wait(&COND_thread_cache, &LOCK_thread_count);
    cached_thread_count--;
    if (kill_cached_threads)
      pthread_cond_signal(&COND_flush_thread_cache);
    if (wake_thread)
    {
      wake_thread--;
      thd=thread_cache.get();
      thd->real_id=pthread_self();
      (void) thd->store_globals();
      threads.append(thd);
      pthread_mutex_unlock(&LOCK_thread_count);
      DBUG_VOID_RETURN;
    }
  }

  DBUG_PRINT("info", ("sending a broadcast"))

  /* Tell main we are ready */
  (void) pthread_mutex_unlock(&LOCK_thread_count);
  /* It's safe to broadcast outside a lock (COND... is not deleted here) */
  (void) pthread_cond_broadcast(&COND_thread_count);
  DBUG_PRINT("info", ("unlocked thread_count mutex"))
#ifdef ONE_THREAD
  if (!(test_flags & TEST_NO_THREADS))	// For debugging under Linux
#endif
  {
    my_thread_end();
    pthread_exit(0);
  }
  DBUG_VOID_RETURN;
}


/* Start a cached thread. LOCK_thread_count is locked on entry */

static void start_cached_thread(THD *thd)
{
  thread_cache.append(thd);
  wake_thread++;
  thread_count++;
  pthread_cond_signal(&COND_thread_cache);
}


void flush_thread_cache()
{
  (void) pthread_mutex_lock(&LOCK_thread_count);
  kill_cached_threads++;
  while (cached_thread_count)
  {
    pthread_cond_broadcast(&COND_thread_cache);
    pthread_cond_wait(&COND_flush_thread_cache,&LOCK_thread_count);
  }
  kill_cached_threads--;
  (void) pthread_mutex_unlock(&LOCK_thread_count);
}


/*
  Aborts a thread nicely. Commes here on SIGPIPE
  TODO: One should have to fix that thr_alarm know about this
  thread too.
*/

#ifdef THREAD_SPECIFIC_SIGPIPE
extern "C" sig_handler abort_thread(int sig __attribute__((unused)))
{
  THD *thd=current_thd;
  DBUG_ENTER("abort_thread");
  if (thd)
    thd->killed=1;
  DBUG_VOID_RETURN;
}
#endif

/******************************************************************************
  Setup a signal thread with handles all signals.
  Because Linux doesn't support schemas use a mutex to check that
  the signal thread is ready before continuing
******************************************************************************/

#if defined(__WIN__) || defined(OS2)
static void init_signals(void)
{
  int signals[] = {SIGINT,SIGILL,SIGFPE,SIGSEGV,SIGTERM,SIGABRT } ;
  for (uint i=0 ; i < sizeof(signals)/sizeof(int) ; i++)
    signal( signals[i], kill_server) ;
#if defined(__WIN__)
  signal(SIGBREAK,SIG_IGN);	//ignore SIGBREAK for NT
#else
  signal(SIGBREAK, kill_server);
#endif
}

static void start_signal_handler(void)
{}

static void check_data_home(const char *path)
{}

#elif defined(__NETWARE__)

// down server event callback
void mysql_down_server_cb(void *, void *)
{
  kill_server(0);
}

// destroy callback resources
void mysql_cb_destroy(void *)
{
  UnRegisterEventNotification(eh);  // cleanup down event notification
  NX_UNWRAP_INTERFACE(ref);
}

// initialize callbacks
void mysql_cb_init()
{
  // register for down server event
  void *handle = getnlmhandle();
  rtag_t rt = AllocateResourceTag(handle, "MySQL Down Server Callback",
                                  EventSignature);
  NX_WRAP_INTERFACE((void *)mysql_down_server_cb, 2, (void **)&ref);
  eh = RegisterForEventNotification(rt, EVENT_DOWN_SERVER,
                                    EVENT_PRIORITY_APPLICATION,
                                    NULL, ref, NULL);
  NXVmRegisterExitHandler(mysql_cb_destroy, NULL);  // clean-up
}

static void init_signals(void)
{
  int signals[] = {SIGINT,SIGILL,SIGFPE,SIGSEGV,SIGTERM,SIGABRT};

  for (uint i=0 ; i < sizeof(signals)/sizeof(int) ; i++)
    signal(signals[i], kill_server);
  mysql_cb_init();  // initialize callbacks
}

static void start_signal_handler(void)
{
  // Save vm id of this process
  if (!opt_bootstrap)
    create_pid_file();
  // no signal handler
}


/*  Warn if the data is on a Traditional volume */

static void check_data_home(const char *path)
{
}

#elif defined(__EMX__)
static void sig_reload(int signo)
{
 // Flush everything
  reload_acl_and_cache((THD*) 0,REFRESH_LOG, (TABLE_LIST*) 0);
  signal(signo, SIG_ACK);
}

static void sig_kill(int signo)
{
  if (!kill_in_progress)
  {
    abort_loop=1;				// mark abort for threads
    kill_server((void*) signo);
  }
  signal(signo, SIG_ACK);
}

static void init_signals(void)
{
  signal(SIGQUIT, sig_kill);
  signal(SIGKILL, sig_kill);
  signal(SIGTERM, sig_kill);
  signal(SIGINT,  sig_kill);
  signal(SIGHUP,  sig_reload);	// Flush everything
  signal(SIGALRM, SIG_IGN);
  signal(SIGBREAK,SIG_IGN);
  signal_thread = pthread_self();
  SIGNAL_THD;
}

static void start_signal_handler(void)
{}

static void check_data_home(const char *path)
{}

#else /* if ! __WIN__ && ! __EMX__ */

#ifdef HAVE_LINUXTHREADS
#define UNSAFE_DEFAULT_LINUX_THREADS 200
#endif

extern "C" sig_handler handle_segfault(int sig)
{
  THD *thd=current_thd;
  /*
    Strictly speaking, one needs a mutex here
    but since we have got SIGSEGV already, things are a mess
    so not having the mutex is not as bad as possibly using a buggy
    mutex - so we keep things simple
  */
  if (segfaulted)
  {
    fprintf(stderr, "Fatal signal %d while backtracing\n", sig);
    exit(1);
  }
  
  segfaulted = 1;
  fprintf(stderr,"\
mysqld got signal %d;\n\
This could be because you hit a bug. It is also possible that this binary\n\
or one of the libraries it was linked against is corrupt, improperly built,\n\
or misconfigured. This error can also be caused by malfunctioning hardware.\n",
	  sig);
  fprintf(stderr, "\
We will try our best to scrape up some info that will hopefully help diagnose\n\
the problem, but since we have already crashed, something is definitely wrong\n\
and this may fail.\n\n");
  fprintf(stderr, "key_buffer_size=%lu\n", (ulong) keybuff_size);
  fprintf(stderr, "read_buffer_size=%ld\n", global_system_variables.read_buff_size);
  fprintf(stderr, "max_used_connections=%ld\n", max_used_connections);
  fprintf(stderr, "max_connections=%ld\n", max_connections);
  fprintf(stderr, "threads_connected=%d\n", thread_count);
  fprintf(stderr, "It is possible that mysqld could use up to \n\
key_buffer_size + (read_buffer_size + sort_buffer_size)*max_connections = %ld K\n\
bytes of memory\n", ((ulong) keybuff_size +
		     (global_system_variables.read_buff_size +
		      global_system_variables.sortbuff_size) *
		     max_connections)/ 1024);
  fprintf(stderr, "Hope that's ok; if not, decrease some variables in the equation.\n\n");
  
#if defined(HAVE_LINUXTHREADS)
  if (sizeof(char*) == 4 && thread_count > UNSAFE_DEFAULT_LINUX_THREADS)
  {
    fprintf(stderr, "\
You seem to be running 32-bit Linux and have %d concurrent connections.\n\
If you have not changed STACK_SIZE in LinuxThreads and built the binary \n\
yourself, LinuxThreads is quite likely to steal a part of the global heap for\n\
the thread stack. Please read http://www.mysql.com/doc/L/i/Linux.html\n\n",
	    thread_count);
  }
#endif /* HAVE_LINUXTHREADS */

#ifdef HAVE_STACKTRACE
  if (!(test_flags & TEST_NO_STACKTRACE))
  {
    fprintf(stderr,"thd=%p\n",thd);
    print_stacktrace(thd ? (gptr) thd->thread_stack : (gptr) 0,
		     thread_stack);
  }
  if (thd)
  {
    fprintf(stderr, "Trying to get some variables.\n\
Some pointers may be invalid and cause the dump to abort...\n");
    safe_print_str("thd->query", thd->query, 1024);
    fprintf(stderr, "thd->thread_id=%ld\n", thd->thread_id);
  }
  fprintf(stderr, "\
The manual page at http://www.mysql.com/doc/en/Crashing.html contains\n\
information that should help you find out what is causing the crash.\n");
  fflush(stderr);
#endif /* HAVE_STACKTRACE */

 if (test_flags & TEST_CORE_ON_SIGNAL)
 {
   fprintf(stderr, "Writing a core file\n");
   fflush(stderr);
   write_core(sig);
 }
 exit(1);
}

#ifndef SA_RESETHAND
#define SA_RESETHAND 0
#endif
#ifndef SA_NODEFER
#define SA_NODEFER 0
#endif

static void init_signals(void)
{
  sigset_t set;
  struct sigaction sa;
  DBUG_ENTER("init_signals");

  if (test_flags & TEST_SIGINT)
    sigset(THR_KILL_SIGNAL,end_thread_signal);
  sigset(THR_SERVER_ALARM,print_signal_warning); // Should never be called!

  if (!(test_flags & TEST_NO_STACKTRACE) || (test_flags & TEST_CORE_ON_SIGNAL))
  {
    sa.sa_flags = SA_RESETHAND | SA_NODEFER;
    sigemptyset(&sa.sa_mask);
    sigprocmask(SIG_SETMASK,&sa.sa_mask,NULL);

    init_stacktrace();
#if defined(__amiga__)
    sa.sa_handler=(void(*)())handle_segfault;
#else
    sa.sa_handler=handle_segfault;
#endif
    sigaction(SIGSEGV, &sa, NULL);
    sigaction(SIGABRT, &sa, NULL);
#ifdef SIGBUS
    sigaction(SIGBUS, &sa, NULL);
#endif
    sigaction(SIGILL, &sa, NULL);
    sigaction(SIGFPE, &sa, NULL);
  }

#ifdef HAVE_GETRLIMIT
  if (test_flags & TEST_CORE_ON_SIGNAL)
  {
    /* Change limits so that we will get a core file */
    struct rlimit rl;
    rl.rlim_cur = rl.rlim_max = RLIM_INFINITY;
    if (setrlimit(RLIMIT_CORE, &rl) && global_system_variables.log_warnings)
      sql_print_error("Warning: setrlimit could not change the size of core files to 'infinity';  We may not be able to generate a core file on signals");
  }
#endif
  (void) sigemptyset(&set);
#ifdef THREAD_SPECIFIC_SIGPIPE
  sigset(SIGPIPE,abort_thread);
  sigaddset(&set,SIGPIPE);
#else
  (void) signal(SIGPIPE,SIG_IGN);		// Can't know which thread
  sigaddset(&set,SIGPIPE);
#endif
  sigaddset(&set,SIGINT);
  sigaddset(&set,SIGQUIT);
  sigaddset(&set,SIGTERM);
  sigaddset(&set,SIGHUP);

  /* Fix signals if blocked by parents (can happen on Mac OS X) */
  sigemptyset(&sa.sa_mask);
  sa.sa_flags = 0;
  sa.sa_handler = print_signal_warning;
  sigaction(SIGTERM, &sa, (struct sigaction*) 0);
  sa.sa_flags = 0;
  sa.sa_handler = print_signal_warning;
  sigaction(SIGHUP, &sa, (struct sigaction*) 0);
#ifdef SIGTSTP
  sigaddset(&set,SIGTSTP);
#endif
  sigaddset(&set,THR_SERVER_ALARM);
  if (test_flags & TEST_SIGINT)
    sigdelset(&set,THR_KILL_SIGNAL);		// May be SIGINT
  sigdelset(&set,THR_CLIENT_ALARM);		// For alarms
  sigprocmask(SIG_SETMASK,&set,NULL);
  pthread_sigmask(SIG_SETMASK,&set,NULL);
  DBUG_VOID_RETURN;
}


static void start_signal_handler(void)
{
  int error;
  pthread_attr_t thr_attr;
  DBUG_ENTER("start_signal_handler");

  (void) pthread_attr_init(&thr_attr);
#if !defined(HAVE_DEC_3_2_THREADS)
  pthread_attr_setscope(&thr_attr,PTHREAD_SCOPE_SYSTEM);
  (void) pthread_attr_setdetachstate(&thr_attr,PTHREAD_CREATE_DETACHED);
  if (!(opt_specialflag & SPECIAL_NO_PRIOR))
    my_pthread_attr_setprio(&thr_attr,INTERRUPT_PRIOR);
  pthread_attr_setstacksize(&thr_attr,thread_stack);
#endif

  (void) pthread_mutex_lock(&LOCK_thread_count);
  if ((error=pthread_create(&signal_thread,&thr_attr,signal_hand,0)))
  {
    sql_print_error("Can't create interrupt-thread (error %d, errno: %d)",
		    error,errno);
    exit(1);
  }
  (void) pthread_cond_wait(&COND_thread_count,&LOCK_thread_count);
  pthread_mutex_unlock(&LOCK_thread_count);

  (void) pthread_attr_destroy(&thr_attr);
  DBUG_VOID_RETURN;
}


/* This threads handles all signals and alarms */

/* ARGSUSED */
extern "C" void *signal_hand(void *arg __attribute__((unused)))
{
  sigset_t set;
  int sig;
  my_thread_init();				// Init new thread
  DBUG_ENTER("signal_hand");
  signal_thread_in_use= 1;

  /*
    Setup alarm handler
    This should actually be '+ max_number_of_slaves' instead of +10,
    but the +10 should be quite safe.
  */
  init_thr_alarm(max_connections +
		 global_system_variables.max_insert_delayed_threads + 10);
#if SIGINT != THR_KILL_SIGNAL
  if (test_flags & TEST_SIGINT)
  {
    (void) sigemptyset(&set);			// Setup up SIGINT for debug
    (void) sigaddset(&set,SIGINT);		// For debugging
    (void) pthread_sigmask(SIG_UNBLOCK,&set,NULL);
  }
#endif
  (void) sigemptyset(&set);			// Setup up SIGINT for debug
#ifdef USE_ONE_SIGNAL_HAND
  (void) sigaddset(&set,THR_SERVER_ALARM);	// For alarms
#endif
  (void) sigaddset(&set,SIGQUIT);
  (void) sigaddset(&set,SIGTERM);
#if THR_CLIENT_ALARM != SIGHUP
  (void) sigaddset(&set,SIGHUP);
#endif
  (void) sigaddset(&set,SIGTSTP);

  /* Save pid to this process (or thread on Linux) */
  if (!opt_bootstrap)
    create_pid_file();

#ifdef HAVE_STACK_TRACE_ON_SEGV
  if (opt_do_pstack)
  {
    sprintf(pstack_file_name,"mysqld-%lu-%%d-%%d.backtrace", (ulong)getpid());
    pstack_install_segv_action(pstack_file_name);
  }
#endif /* HAVE_STACK_TRACE_ON_SEGV */

  /*
    signal to start_signal_handler that we are ready
    This works by waiting for start_signal_handler to free mutex,
    after which we signal it that we are ready.
    At this pointer there is no other threads running, so there
    should not be any other pthread_cond_signal() calls.
  */
  (void) pthread_mutex_lock(&LOCK_thread_count);
  (void) pthread_mutex_unlock(&LOCK_thread_count);
  (void) pthread_cond_broadcast(&COND_thread_count);

  (void) pthread_sigmask(SIG_BLOCK,&set,NULL);
  for (;;)
  {
    int error;					// Used when debugging
    if (shutdown_in_progress && !abort_loop)
    {
      sig= SIGTERM;
      error=0;
    }
    else
      while ((error=my_sigwait(&set,&sig)) == EINTR) ;
    if (cleanup_done)
    {
      my_thread_end();
      signal_thread_in_use= 0;
      pthread_exit(0);				// Safety
    }
    switch (sig) {
    case SIGTERM:
    case SIGQUIT:
    case SIGKILL:
#ifdef EXTRA_DEBUG
      sql_print_error("Got signal %d to shutdown mysqld",sig);
#endif
      DBUG_PRINT("info",("Got signal: %d  abort_loop: %d",sig,abort_loop));
      if (!abort_loop)
      {
	abort_loop=1;				// mark abort for threads
#ifdef USE_ONE_SIGNAL_HAND
	pthread_t tmp;
	if (!(opt_specialflag & SPECIAL_NO_PRIOR))
	  my_pthread_attr_setprio(&connection_attrib,INTERRUPT_PRIOR);
	if (pthread_create(&tmp,&connection_attrib, kill_server_thread,
			   (void*) sig))
	  sql_print_error("Error: Can't create thread to kill server");
#else
	kill_server((void*) sig);	// MIT THREAD has a alarm thread
#endif
      }
      break;
    case SIGHUP:
      if (!abort_loop)
      {
	reload_acl_and_cache((THD*) 0,
			     (REFRESH_LOG | REFRESH_TABLES | REFRESH_FAST |
			      REFRESH_STATUS | REFRESH_GRANT |
			      REFRESH_THREADS | REFRESH_HOSTS),
			     (TABLE_LIST*) 0); // Flush logs
	mysql_print_status((THD*) 0);		// Send debug some info
      }
      break;
#ifdef USE_ONE_SIGNAL_HAND
    case THR_SERVER_ALARM:
      process_alarm(sig);			// Trigger alarms.
      break;
#endif
    default:
#ifdef EXTRA_DEBUG
      sql_print_error("Warning: Got signal: %d  error: %d",sig,error); /* purecov: tested */
#endif
      break;					/* purecov: tested */
    }
  }
  return(0);					/* purecov: deadcode */
}

static void check_data_home(const char *path)
{}

#endif	/* __WIN__*/


/*
  All global error messages are sent here where the first one is stored for
  the client
*/


/* ARGSUSED */
extern "C" int my_message_sql(uint error, const char *str,
			      myf MyFlags __attribute__((unused)))
{
  NET *net;
  DBUG_ENTER("my_message_sql");
  DBUG_PRINT("error",("Message: '%s'",str));
  if ((net=my_pthread_getspecific_ptr(NET*,THR_NET)))
  {
    if (!net->last_error[0])			// Return only first message
    {
      strmake(net->last_error,str,sizeof(net->last_error)-1);
      net->last_errno=error ? error : ER_UNKNOWN_ERROR;
    }
  }
  else
    sql_print_error("%s: %s",my_progname,str); /* purecov: inspected */
  DBUG_RETURN(0);
}


/*
  Forget last error message (if we got one)
*/

void clear_error_message(THD *thd)
{
  thd->net.last_error[0]= 0;
}


#ifdef __WIN__

struct utsname
{
  char nodename[FN_REFLEN];
};


int uname(struct utsname *a)
{
  return -1;
}


extern "C" pthread_handler_decl(handle_shutdown,arg)
{
  MSG msg;
  SHUTDOWN_THD;
  my_thread_init();

  /* this call should create the message queue for this thread */
  PeekMessage(&msg, NULL, 1, 65534,PM_NOREMOVE);
#if !defined(EMBEDDED_LIBRARY)
  if (WaitForSingleObject(hEventShutdown,INFINITE)==WAIT_OBJECT_0)
#endif
     kill_server(MYSQL_KILL_SIGNAL);
  return 0;
}

int STDCALL handle_kill(ulong ctrl_type)
{
  if (ctrl_type == CTRL_CLOSE_EVENT ||
      ctrl_type == CTRL_SHUTDOWN_EVENT)
  {
    kill_server(MYSQL_KILL_SIGNAL);
    return TRUE;
  }
  return FALSE;
}
#endif

#ifdef OS2
extern "C" pthread_handler_decl(handle_shutdown,arg)
{
  SHUTDOWN_THD;
  my_thread_init();

  // wait semaphore
  pthread_cond_wait( &eventShutdown, NULL);

  // close semaphore and kill server
  pthread_cond_destroy( &eventShutdown);

  /*
    Exit main loop on main thread, so kill will be done from
    main thread (this is thread 2)
  */
  abort_loop = 1;

  // unblock select()
  so_cancel(ip_sock);
  so_cancel(unix_sock);

  return 0;
}
#endif


const char *load_default_groups[]= { "mysqld","server",MYSQL_BASE_VERSION,0,0};

bool open_log(MYSQL_LOG *log, const char *hostname,
	      const char *opt_name, const char *extension,
	      const char *index_file_name,
	      enum_log_type type, bool read_append,
	      bool no_auto_events, ulong max_size)
{
  char tmp[FN_REFLEN];
  if (!opt_name || !opt_name[0])
  {
    /*
      TODO: The following should be using fn_format();  We just need to
      first change fn_format() to cut the file name if it's too long.
    */
    strmake(tmp,hostname,FN_REFLEN-5);
    strmov(fn_ext(tmp),extension);
    opt_name=tmp;
  }
  // get rid of extension if the log is binary to avoid problems
  if (type == LOG_BIN)
  {
    char *p = fn_ext(opt_name);
    uint length=(uint) (p-opt_name);
    strmake(tmp,opt_name,min(length,FN_REFLEN));
    opt_name=tmp;
  }
  return log->open(opt_name, type, 0, index_file_name,
		   (read_append) ? SEQ_READ_APPEND : WRITE_CACHE,
		   no_auto_events, max_size);
}



#ifdef __WIN__
int win_main(int argc, char **argv)
#else
int main(int argc, char **argv)
#endif
{
  DEBUGGER_OFF;

  my_umask=0660;		// Default umask for new files
  my_umask_dir=0700;		// Default umask for new directories
  MAIN_THD;
  /*
    Initialize signal_th and shutdown_th to main_th for default value
    as we need to initialize them to something safe. They are used
    when compiled with safemalloc.
  */
  SIGNAL_THD;
  SHUTDOWN_THD;
  MY_INIT(argv[0]);		// init my_sys library & pthreads
  tzset();			// Set tzname

  start_time=time((time_t*) 0);

#ifdef OS2
  {
    // fix timezone for daylight saving
    struct tm *ts = localtime(&start_time);
    if (ts->tm_isdst > 0)
      _timezone -= 3600;
  }
#endif
#ifdef HAVE_TZNAME
  {
    struct tm tm_tmp;
    localtime_r(&start_time,&tm_tmp);
    strmov(time_zone,tzname[tm_tmp.tm_isdst != 0 ? 1 : 0]);
  }
#endif

  /*
    Init mutexes for the global MYSQL_LOG objects.
    As safe_mutex depends on what MY_INIT() does, we can't init the mutexes of
    global MYSQL_LOGs in their constructors, because then they would be inited
    before MY_INIT(). So we do it here.
  */
  mysql_log.init_pthread_objects();
  mysql_update_log.init_pthread_objects();
  mysql_slow_log.init_pthread_objects();
  mysql_bin_log.init_pthread_objects();
  
  if (gethostname(glob_hostname,sizeof(glob_hostname)-4) < 0)
    strmov(glob_hostname,"mysql");
  strmake(pidfile_name, glob_hostname, sizeof(pidfile_name)-5);
  strmov(fn_ext(pidfile_name),".pid");		// Add proper extension
#ifndef DBUG_OFF
  strxmov(strend(server_version),MYSQL_SERVER_SUFFIX,"-debug",NullS);
#else
  strmov(strend(server_version),MYSQL_SERVER_SUFFIX);
#endif
#ifdef _CUSTOMSTARTUPCONFIG_
  if (_cust_check_startup())
  {
    /* _cust_check_startup will report startup failure error */
    exit( 1 );
  }
#endif
  load_defaults(MYSQL_CONFIG_NAME,load_default_groups,&argc,&argv);
  defaults_argv=argv;

  /* Get default temporary directory */
  opt_mysql_tmpdir=getenv("TMPDIR");	/* Use this if possible */
#if defined( __WIN__) || defined(OS2)
  if (!opt_mysql_tmpdir)
    opt_mysql_tmpdir=getenv("TEMP");
  if (!opt_mysql_tmpdir)
    opt_mysql_tmpdir=getenv("TMP");
#endif
  if (!opt_mysql_tmpdir || !opt_mysql_tmpdir[0])
    opt_mysql_tmpdir=(char*) P_tmpdir;		/* purecov: inspected */

  set_options();
  get_options(argc,argv);
  if (opt_log || opt_update_log || opt_slow_log || opt_bin_log)
    strcat(server_version,"-log");
  DBUG_PRINT("info",("%s  Ver %s for %s on %s\n",my_progname,
		     server_version, SYSTEM_TYPE,MACHINE_TYPE));

  /* These must be set early */

  (void) pthread_mutex_init(&LOCK_mysql_create_db,MY_MUTEX_INIT_SLOW);
  (void) pthread_mutex_init(&LOCK_Acl,MY_MUTEX_INIT_SLOW);
  (void) pthread_mutex_init(&LOCK_grant,MY_MUTEX_INIT_FAST);
  (void) pthread_mutex_init(&LOCK_open,MY_MUTEX_INIT_FAST);
  (void) pthread_mutex_init(&LOCK_thread_count,MY_MUTEX_INIT_FAST);
  (void) pthread_mutex_init(&LOCK_mapped_file,MY_MUTEX_INIT_SLOW);
  (void) pthread_mutex_init(&LOCK_status,MY_MUTEX_INIT_FAST);
  (void) pthread_mutex_init(&LOCK_error_log,MY_MUTEX_INIT_FAST);
  (void) pthread_mutex_init(&LOCK_delayed_insert,MY_MUTEX_INIT_FAST);
  (void) pthread_mutex_init(&LOCK_delayed_status,MY_MUTEX_INIT_FAST);
  (void) pthread_mutex_init(&LOCK_delayed_create,MY_MUTEX_INIT_SLOW);
  (void) pthread_mutex_init(&LOCK_manager,MY_MUTEX_INIT_FAST);
  (void) pthread_mutex_init(&LOCK_crypt,MY_MUTEX_INIT_FAST);
  (void) pthread_mutex_init(&LOCK_bytes_sent,MY_MUTEX_INIT_FAST);
  (void) pthread_mutex_init(&LOCK_bytes_received,MY_MUTEX_INIT_FAST);
  (void) pthread_mutex_init(&LOCK_user_conn, MY_MUTEX_INIT_FAST);
  (void) pthread_mutex_init(&LOCK_rpl_status, MY_MUTEX_INIT_FAST);
  (void) pthread_mutex_init(&LOCK_active_mi, MY_MUTEX_INIT_FAST);
  (void) pthread_mutex_init(&LOCK_global_system_variables, MY_MUTEX_INIT_FAST);
  (void) pthread_cond_init(&COND_thread_count,NULL);
  (void) pthread_cond_init(&COND_refresh,NULL);
  (void) pthread_cond_init(&COND_thread_cache,NULL);
  (void) pthread_cond_init(&COND_flush_thread_cache,NULL);
  (void) pthread_cond_init(&COND_manager,NULL);
  (void) pthread_cond_init(&COND_rpl_status, NULL);
  init_signals();

  if (set_default_charset_by_name(sys_charset.value, MYF(MY_WME)))
    exit(1);
  charsets_list = list_charsets(MYF(MY_COMPILED_SETS|MY_CONFIG_SETS));

  /*
    Ensure that lower_case_table_names is set on system where we have case
    insensitive names.  If this is not done the users MyISAM tables will
    get corrupted if accesses with names of different case.
  */
  DBUG_PRINT("info", ("lower_case_table_names: %d", lower_case_table_names));
  if (!lower_case_table_names &&
      (lower_case_file_system=
       (test_if_case_insensitive(mysql_real_data_home) == 1)))
  {
    if (lower_case_table_names_used)
    {
<<<<<<< HEAD
      sql_print_error("\
Warning: You have forced lower_case_table_names to 0 through a command-line \
option, even though your file system '%s' is case insensitive.  This means \
that you can corrupt a MyISAM table by accessing it with different cases. \
You should consider changing lower_case_table_names to 1 or 2",
		      mysql_real_data_home);
=======
      if (global_system_variables.log_warnings)
	sql_print_error("\
Warning: You have forced lower_case_table_names to 0 through a command line \
option, even if your file system '%s' is case insensitive.  This means that \
you can corrupt an MyISAM table by accessing it with different cases.  You \
should consider changing lower_case_table_names to 1 or 2",
			mysql_real_data_home);
>>>>>>> 4ee44751
    }
    else
    {
      if (global_system_variables.log_warnings)
	sql_print_error("Warning: Setting lower_case_table_names=2 because file system for %s is case insensitive", mysql_real_data_home);
      lower_case_table_names= 2;
    }
  }

#ifdef HAVE_OPENSSL
  if (opt_use_ssl)
  {
    /* having ssl_acceptor_fd != 0 signals the use of SSL */
    ssl_acceptor_fd= new_VioSSLAcceptorFd(opt_ssl_key, opt_ssl_cert,
					  opt_ssl_ca, opt_ssl_capath,
					  opt_ssl_cipher);
    DBUG_PRINT("info",("ssl_acceptor_fd: %lx", (long) ssl_acceptor_fd));
    if (!ssl_acceptor_fd)
      opt_use_ssl = 0;
  }
#endif /* HAVE_OPENSSL */

#ifdef HAVE_LIBWRAP
  libwrapName= my_progname+dirname_length(my_progname);
  openlog(libwrapName, LOG_PID, LOG_AUTH);
#endif

  if (!(opt_specialflag & SPECIAL_NO_PRIOR))
    my_pthread_setprio(pthread_self(),CONNECT_PRIOR);
  /* Parameter for threads created for connections */
  (void) pthread_attr_init(&connection_attrib);
  (void) pthread_attr_setdetachstate(&connection_attrib,
				     PTHREAD_CREATE_DETACHED);
  pthread_attr_setstacksize(&connection_attrib,thread_stack);
#ifdef HAVE_PTHREAD_ATTR_GETSTACKSIZE
  {
    /* Retrieve used stack size;  Needed for checking stack overflows */
    size_t stack_size= 0;
    pthread_attr_getstacksize(&connection_attrib, &stack_size);
    /* We must check if stack_size = 0 as Solaris 2.9 can return 0 here */
    if (stack_size && stack_size < thread_stack)
    {
      if (global_system_variables.log_warnings)
	sql_print_error("Warning: Asked for %ld thread stack, but got %ld",
			thread_stack, stack_size);
      thread_stack= stack_size;
    }
  }
#endif
  if (!(opt_specialflag & SPECIAL_NO_PRIOR))
    my_pthread_attr_setprio(&connection_attrib,WAIT_PRIOR);
  pthread_attr_setscope(&connection_attrib, PTHREAD_SCOPE_SYSTEM);

#if defined( SET_RLIMIT_NOFILE) || defined( OS2)
  /* connections and databases needs lots of files */
  {
    uint wanted_files=10+(uint) max(max_connections*5,
				    max_connections+table_cache_size*2);
    set_if_bigger(wanted_files, open_files_limit);
    // Note that some system returns 0 if we succeed here:
    uint files=set_maximum_open_files(wanted_files);
    if (files && files < wanted_files && ! open_files_limit)
    {
      max_connections=	(ulong) min((files-10),max_connections);
      table_cache_size= (ulong) max((files-10-max_connections)/2,64);
      DBUG_PRINT("warning",
		 ("Changed limits: max_connections: %ld  table_cache: %ld",
		  max_connections,table_cache_size));
      if (global_system_variables.log_warnings)
	sql_print_error("Warning: Changed limits: max_connections: %ld  table_cache: %ld",max_connections,table_cache_size);
    }
    open_files_limit= files;
  }
#else
  open_files_limit= 0;		/* Can't set or detect limit */
#endif
  unireg_init(opt_specialflag); /* Set up extern variabels */
  init_errmessage();		/* Read error messages from file */
  lex_init();
  item_init();
  set_var_init();
  mysys_uses_curses=0;
#ifdef USE_REGEX
  regex_init();
#endif
  select_thread=pthread_self();
  select_thread_in_use=1;
  if (use_temp_pool && bitmap_init(&temp_pool,1024,1))
    unireg_abort(1);

  /*
    We have enough space for fiddling with the argv, continue
  */
  umask(((~my_umask) & 0666));
  check_data_home(mysql_real_data_home);
  if (my_setwd(mysql_real_data_home,MYF(MY_WME)))
  {
    unireg_abort(1);				/* purecov: inspected */
  }
  mysql_data_home= mysql_data_home_buff;
  mysql_data_home[0]=FN_CURLIB;		// all paths are relative from here
  mysql_data_home[1]=0;
  server_init();
  table_cache_init();
  hostname_cache_init();
  query_cache_result_size_limit(query_cache_limit);
  query_cache_resize(query_cache_size);
  randominit(&sql_rand,(ulong) start_time,(ulong) start_time/2);
  reset_floating_point_exceptions();
  init_thr_lock();
  init_slave_list();
#ifdef HAVE_OPENSSL
  if (des_key_file)
    load_des_key_file(des_key_file);
#endif /* HAVE_OPENSSL */

  /* Setup log files */
  if (opt_log)
    open_log(&mysql_log, glob_hostname, opt_logname, ".log", NullS,
	     LOG_NORMAL, 0, 0, 0);
  if (opt_update_log)
  {
    open_log(&mysql_update_log, glob_hostname, opt_update_logname, "",
	     NullS, LOG_NEW, 0, 0, 0);
    using_update_log=1;
  }
 
  if (opt_slow_log)
    open_log(&mysql_slow_log, glob_hostname, opt_slow_logname, "-slow.log",
	     NullS, LOG_NORMAL, 0, 0, 0);

  if (opt_error_log)
  {
    if (!log_error_file_ptr[0])
      fn_format(log_error_file, glob_hostname, mysql_data_home, ".err", 0);
    else
      fn_format(log_error_file, log_error_file_ptr, mysql_data_home, ".err",
		MY_UNPACK_FILENAME | MY_SAFE_PATH);
    if (!log_error_file[0])
      opt_error_log= 1;				// Too long file name
    else
    {
      if (freopen(log_error_file, "a+", stdout))
	freopen(log_error_file, "a+", stderr);
    }
  }
  if (ha_init())
  {
    sql_print_error("Can't init databases");
    if (unix_sock != INVALID_SOCKET)
      unlink(mysql_unix_port);
    unireg_abort(1);
  }
  ha_key_cache();
#if defined(HAVE_MLOCKALL) && defined(MCL_CURRENT)
  if (locked_in_memory && !geteuid())
  {
    if (mlockall(MCL_CURRENT))
    {
      if (global_system_variables.log_warnings)
	sql_print_error("Warning: Failed to lock memory. Errno: %d\n",errno);
    }
    else
      locked_in_memory=1;
  }
#else
  locked_in_memory=0;
#endif

  if (opt_myisam_log)
    (void) mi_log(1);
  ft_init_stopwords();

#ifdef __WIN__
  if (!opt_console)
    FreeConsole();				// Remove window
#endif

  /*
    init signals & alarm
    After this we can't quit by a simple unireg_abort
  */
  error_handler_hook = my_message_sql;
  if (pthread_key_create(&THR_THD,NULL) || pthread_key_create(&THR_NET,NULL) ||
      pthread_key_create(&THR_MALLOC,NULL))
  {
    sql_print_error("Can't create thread-keys");
    if (unix_sock != INVALID_SOCKET)
      unlink(mysql_unix_port);
    unireg_abort(1);
  }
  start_signal_handler();				// Creates pidfile
  if (acl_init((THD*) 0, opt_noacl))
  {
    abort_loop=1;
    select_thread_in_use=0;
#ifndef __NETWARE__
    (void) pthread_kill(signal_thread, MYSQL_KILL_SIGNAL);
#endif /* __NETWARE__ */
#ifndef __WIN__
    if (!opt_bootstrap)
      (void) my_delete(pidfile_name,MYF(MY_WME));	// Not needed anymore
#endif
    if (unix_sock != INVALID_SOCKET)
      unlink(mysql_unix_port);
    unireg_abort(1);
  }
  if (!opt_noacl)
    (void) grant_init((THD*) 0);
  init_max_user_conn();
  init_update_queries();
  DBUG_ASSERT(current_thd == 0);

#ifdef HAVE_DLOPEN
  if (!opt_noacl)
    udf_init();
#endif
  if (opt_bootstrap) /* If running with bootstrap, do not start replication. */
    opt_skip_slave_start= 1;
  /* init_slave() must be called after the thread keys are created */
  init_slave();

  DBUG_ASSERT(current_thd == 0);
  if (opt_bin_log && !server_id)
  {
    server_id= !master_host ? 1 : 2;
    switch (server_id) {
#ifdef EXTRA_DEBUG
    case 1:
      sql_print_error("\
Warning: You have enabled the binary log, but you haven't set server-id:\n\
Updates will be logged to the binary log, but connections to slaves will\n\
not be accepted.");
      break;
#endif
    case 2:
      sql_print_error("\
Warning: You should set server-id to a non-0 value if master_host is set.\n\
The server will not act as a slave.");
      break;
    }
  }
  if (opt_bin_log)
  {
    open_log(&mysql_bin_log, glob_hostname, opt_bin_logname, "-bin",
	     opt_binlog_index_name, LOG_BIN, 0, 0, max_binlog_size);
    using_update_log=1;
  }
  else if (opt_log_slave_updates)
  {
      sql_print_error("\
Warning: you need to use --log-bin to make --log-slave-updates work. \
Now disabling --log-slave-updates.");
  }

  if (opt_bootstrap)
  {
    int error=bootstrap(stdin);
    end_thr_alarm(1);				// Don't allow alarms
    unireg_abort(error ? 1 : 0);
  }
  if (opt_init_file)
  {
    if (read_init_file(opt_init_file))
    {
      end_thr_alarm(1);				// Don't allow alarms
      unireg_abort(1);
    }
  }
  (void) thr_setconcurrency(concurrency);	// 10 by default
#if defined(__WIN__) && !defined(EMBEDDED_LIBRARY)	  //IRENA
  {
    hEventShutdown=CreateEvent(0, FALSE, FALSE, shutdown_event_name);
    pthread_t hThread;
    if (pthread_create(&hThread,&connection_attrib,handle_shutdown,0))
      sql_print_error("Warning: Can't create thread to handle shutdown requests");

    // On "Stop Service" we have to do regular shutdown
    Service.SetShutdownEvent(hEventShutdown);
  }
#endif
#ifdef OS2
  {
    pthread_cond_init( &eventShutdown, NULL);
    pthread_t hThread;
    if (pthread_create(&hThread,&connection_attrib,handle_shutdown,0))
      sql_print_error("Warning: Can't create thread to handle shutdown requests");
  }
#endif

  if (
#ifdef HAVE_BERKELEY_DB
      !berkeley_skip ||
#endif
      (flush_time && flush_time != ~(ulong) 0L))
  {
    pthread_t hThread;
    if (pthread_create(&hThread,&connection_attrib,handle_manager,0))
      sql_print_error("Warning: Can't create thread to manage maintenance");
  }

  printf(ER(ER_READY),my_progname,server_version,
	 ((unix_sock == INVALID_SOCKET) ? (char*) "" : mysql_unix_port),
	 mysql_port);
  fflush(stdout);

#ifdef __NT__
  if (hPipe == INVALID_HANDLE_VALUE &&
      (!have_tcpip || opt_disable_networking))
  {
    sql_print_error("TCP/IP or --enable-named-pipe should be configured on NT OS");
    unireg_abort(1);
  }
  else
  {
    pthread_mutex_lock(&LOCK_thread_count);
    (void) pthread_cond_init(&COND_handler_count,NULL);
    {
      pthread_t hThread;
      handler_count=0;
      if (hPipe != INVALID_HANDLE_VALUE && opt_enable_named_pipe)
      {
	handler_count++;
	if (pthread_create(&hThread,&connection_attrib,
			   handle_connections_namedpipes, 0))
	{
	  sql_print_error("Warning: Can't create thread to handle named pipes");
	  handler_count--;
	}
      }
      if (have_tcpip && !opt_disable_networking)
      {
	handler_count++;
	if (pthread_create(&hThread,&connection_attrib,
			   handle_connections_sockets, 0))
	{
	  sql_print_error("Warning: Can't create thread to handle named pipes");
	  handler_count--;
	}
      }
      while (handler_count > 0)
	pthread_cond_wait(&COND_handler_count,&LOCK_thread_count);
    }
    pthread_mutex_unlock(&LOCK_thread_count);
  }
#else
  handle_connections_sockets(0);
#ifdef EXTRA_DEBUG2
  sql_print_error("Exiting main thread");
#endif
#endif /* __NT__ */

  /* (void) pthread_attr_destroy(&connection_attrib); */

  DBUG_PRINT("quit",("Exiting main thread"));

#ifndef __WIN__
#ifdef EXTRA_DEBUG2
  sql_print_error("Before Lock_thread_count");
#endif
  (void) pthread_mutex_lock(&LOCK_thread_count);
  DBUG_PRINT("quit", ("Got thread_count mutex"));
  select_thread_in_use=0;			// For close_connections
  (void) pthread_mutex_unlock(&LOCK_thread_count);
  (void) pthread_cond_broadcast(&COND_thread_count);
#ifdef EXTRA_DEBUG2
  sql_print_error("After lock_thread_count");
#endif
#endif /* __WIN__ */

  /* Wait until cleanup is done */
  (void) pthread_mutex_lock(&LOCK_thread_count);
  while (!ready_to_exit)
    pthread_cond_wait(&COND_thread_count,&LOCK_thread_count);
  (void) pthread_mutex_unlock(&LOCK_thread_count);

#if defined(__WIN__) && !defined(EMBEDDED_LIBRARY)
  if (Service.IsNT() && start_mode)
    Service.Stop();
  else
  {
    Service.SetShutdownEvent(0);
    if (hEventShutdown)
      CloseHandle(hEventShutdown);
  }
#endif
#ifndef __NETWARE__
  {
    uint i;
    /*
      Wait up to 10 seconds for signal thread to die. We use this mainly to
      avoid getting warnings that my_thread_end has not been called
    */
    for (i= 0 ; i < 100 && signal_thread_in_use; i++)
    {
      if (pthread_kill(signal_thread, MYSQL_KILL_SIGNAL))
	break;
      my_sleep(100);				// Give it time to die
    }
  }
#endif
  clean_up_mutexes();
  my_end(opt_endinfo ? MY_CHECK_ERROR | MY_GIVE_INFO : 0);
  exit(0);
  return(0);					/* purecov: deadcode */
}


/****************************************************************************
  Main and thread entry function for Win32
  (all this is needed only to run mysqld as a service on WinNT)
****************************************************************************/

#if defined(__WIN__) && !defined(EMBEDDED_LIBRARY)
int mysql_service(void *p)
{
  if (use_opt_args)
    win_main(opt_argc, opt_argv);
  else
    win_main(Service.my_argc, Service.my_argv);
  return 0;
}


/* Quote string if it contains space, else copy */

static char *add_quoted_string(char *to, const char *from, char *to_end)
{
  uint length= (uint) (to_end-to);

  if (!strchr(from, ' '))
    return strnmov(to, from, length);
  return strxnmov(to, length, "\"", from, "\"", NullS);
}


/*
  Handle basic handling of services, like installation and removal

  SYNOPSIS
    default_service_handling()
    argv		Pointer to argument list 
    servicename		Internal name of service
    displayname		Display name of service (in taskbar ?)
    file_path		Path to this program
    startup_option	Startup option to mysqld

  RETURN VALUES
    0		option handled
    1		Could not handle option
 */

static bool
default_service_handling(char **argv,
			 const char *servicename,
			 const char *displayname,
			 const char *file_path,
			 const char *extra_opt)
{
  char path_and_service[FN_REFLEN+FN_REFLEN+32], *pos, *end;
  end= path_and_service + sizeof(path_and_service)-3;

  /* We have to quote filename if it contains spaces */
  pos= add_quoted_string(path_and_service, file_path, end);
  if (*extra_opt)
  {
    /* Add (possible quoted) option after file_path */
    *pos++= ' ';
    pos= add_quoted_string(pos, extra_opt, end);
  }
  /* We must have servicename last */
  *pos++= ' ';
  (void) add_quoted_string(pos, servicename, end);

  if (Service.got_service_option(argv, "install"))
  {
    Service.Install(1, servicename, displayname, path_and_service);
    return 0;
  }
  if (Service.got_service_option(argv, "install-manual"))
  {
    Service.Install(0, servicename, displayname, path_and_service);
    return 0;
  }
  if (Service.got_service_option(argv, "remove"))
  {
    Service.Remove(servicename);
    return 0;
  }
  return 1;
}


int main(int argc, char **argv)
{

  /* When several instances are running on the same machine, we
     need to have an  unique  named  hEventShudown  through the
     application PID e.g.: MySQLShutdown1890; MySQLShutdown2342
  */ 
  int2str((int) GetCurrentProcessId(),strmov(shutdown_event_name,
          "MySQLShutdown"), 10);
  
  if (Service.GetOS())	/* true NT family */
  {
    char file_path[FN_REFLEN];
    my_path(file_path, argv[0], "");		      /* Find name in path */
    fn_format(file_path,argv[0],file_path,"",
	      MY_REPLACE_DIR | MY_UNPACK_FILENAME | MY_RESOLVE_SYMLINKS);
    if (argc == 2)
    {	
      if (!default_service_handling(argv, MYSQL_SERVICENAME, MYSQL_SERVICENAME,
				   file_path, ""))
	return 0;
      if (Service.IsService(argv[1]))        /* Start an optional service */
      {
	/*
	  Only add the service name to the groups read from the config file
	  if it's not "MySQL". (The default service name should be 'mysqld'
	  but we started a bad tradition by calling it MySQL from the start
	  and we are now stuck with it.
	*/
	if (my_strcasecmp(argv[1],"mysql"))
	  load_default_groups[3]= argv[1];
        start_mode= 1;
        Service.Init(argv[1], mysql_service);
        return 0;
      }
    }
    else if (argc == 3) /* install or remove any optional service */
    {
      if (!default_service_handling(argv, argv[2], argv[2], file_path, ""))
	return 0;
      if (Service.IsService(argv[2]))
      {
	/*
	  mysqld was started as
	  mysqld --defaults-file=my_path\my.ini service-name
	*/
	use_opt_args=1;
	opt_argc= 2;				// Skip service-name
	opt_argv=argv;
	start_mode= 1;
	if (my_strcasecmp(argv[2],"mysql"))
	  load_default_groups[3]= argv[2];
	Service.Init(argv[2], mysql_service);
	return 0;
      }
    }
    else if (argc == 4)
    {
      /*
	Install an optional service with optional config file
	mysqld --install-manual mysqldopt --defaults-file=c:\miguel\my.ini
      */
      if (!default_service_handling(argv, argv[2], argv[2], file_path,
				    argv[3]))
	return 0;
    }
    else if (argc == 1 && Service.IsService(MYSQL_SERVICENAME))
    {
      /* start the default service */
      start_mode= 1;
      Service.Init(MYSQL_SERVICENAME, mysql_service);
      return 0;
    }
  }
  /* Start as standalone server */
  Service.my_argc=argc;
  Service.my_argv=argv;
  mysql_service(NULL);
  return 0;
}
#endif


/*
  Execute all commands from a file. Used by the mysql_install_db script to
  create MySQL privilege tables without having to start a full MySQL server.
*/

static int bootstrap(FILE *file)
{
  THD *thd= new THD;
  int error;
  DBUG_ENTER("bootstrap");

  thd->bootstrap=1;
  thd->client_capabilities=0;
  my_net_init(&thd->net,(st_vio*) 0);
  thd->max_client_packet_length= thd->net.max_packet;
  thd->master_access= ~0;
  thd->thread_id=thread_id++;
  thread_count++;

  bootstrap_file=file;
  if (pthread_create(&thd->real_id,&connection_attrib,handle_bootstrap,
		     (void*) thd))
  {
    sql_print_error("Warning: Can't create thread to handle bootstrap");    
    DBUG_RETURN(-1);
  }
  /* Wait for thread to die */
  (void) pthread_mutex_lock(&LOCK_thread_count);
  while (thread_count)
  {
    (void) pthread_cond_wait(&COND_thread_count,&LOCK_thread_count);
    DBUG_PRINT("quit",("One thread died (count=%u)",thread_count));
  }
  (void) pthread_mutex_unlock(&LOCK_thread_count);
  error= thd->fatal_error;
  net_end(&thd->net);
  thd->cleanup();
  delete thd;
  DBUG_RETURN(error);
}

static bool read_init_file(char *file_name)
{
  FILE *file;
  DBUG_ENTER("read_init_file");
  DBUG_PRINT("enter",("name: %s",file_name));
  if (!(file=my_fopen(file_name,O_RDONLY,MYF(MY_WME))))
    return(1);
  bootstrap(file);				/* Ignore errors from this */
  (void) my_fclose(file,MYF(MY_WME));
  return 0;
}


static void create_new_thread(THD *thd)
{
  DBUG_ENTER("create_new_thread");

  NET *net=&thd->net;				// For easy ref
  net->read_timeout = (uint) connect_timeout;
  if (protocol_version > 9)
    net->return_errno=1;

  /* don't allow too many connections */
  if (thread_count - delayed_insert_threads >= max_connections+1 || abort_loop)
  {
    DBUG_PRINT("error",("Too many connections"));
    close_connection(net,ER_CON_COUNT_ERROR);
    delete thd;
    DBUG_VOID_RETURN;
  }
  pthread_mutex_lock(&LOCK_thread_count);
  if (thread_count-delayed_insert_threads > max_used_connections)
    max_used_connections=thread_count-delayed_insert_threads;
  thd->thread_id=thread_id++;
  for (uint i=0; i < 8 ; i++)			// Generate password teststring
    thd->scramble[i]= (char) (my_rnd(&sql_rand)*94+33);
  thd->scramble[8]=0;

  thd->real_id=pthread_self();			// Keep purify happy

  /* Start a new thread to handle connection */
#ifdef ONE_THREAD
  if (test_flags & TEST_NO_THREADS)		// For debugging under Linux
  {
    thread_cache_size=0;			// Safety
    thread_count++;
    threads.append(thd);
    thd->real_id=pthread_self();
    (void) pthread_mutex_unlock(&LOCK_thread_count);
    handle_one_connection((void*) thd);
  }
  else
#endif
  {
    if (cached_thread_count > wake_thread)
    {
      start_cached_thread(thd);
    }
    else
    {
      int error;
      thread_count++;
      thread_created++;
      threads.append(thd);
      DBUG_PRINT("info",(("creating thread %d"), thd->thread_id));
      thd->connect_time = time(NULL);
      if ((error=pthread_create(&thd->real_id,&connection_attrib,
				handle_one_connection,
				(void*) thd)))
      {
	DBUG_PRINT("error",
		   ("Can't create thread to handle request (error %d)",
		    error));
	thread_count--;
	thd->killed=1;				// Safety
	(void) pthread_mutex_unlock(&LOCK_thread_count);
	statistic_increment(aborted_connects,&LOCK_status);
	net_printf(net,ER_CANT_CREATE_THREAD,error);
	(void) pthread_mutex_lock(&LOCK_thread_count);
	close_connection(net,0,0);
	delete thd;
	(void) pthread_mutex_unlock(&LOCK_thread_count);
	DBUG_VOID_RETURN;
      }
    }
    (void) pthread_mutex_unlock(&LOCK_thread_count);

  }
  DBUG_PRINT("info",("Thread created"));
  DBUG_VOID_RETURN;
}

#ifdef SIGNALS_DONT_BREAK_READ
inline void kill_broken_server()
{
  /* hack to get around signals ignored in syscalls for problem OS's */
  if (
#if !defined(__NETWARE__)
      unix_sock == INVALID_SOCKET ||
#endif
      (!opt_disable_networking && ip_sock == INVALID_SOCKET))
  {
    select_thread_in_use = 0;
#ifdef __NETWARE__
    kill_server(MYSQL_KILL_SIGNAL); /* never returns */
#else
    kill_server((void*)MYSQL_KILL_SIGNAL); /* never returns */
#endif /* __NETWARE__ */
  }
}
#define MAYBE_BROKEN_SYSCALL kill_broken_server();
#else
#define MAYBE_BROKEN_SYSCALL
#endif

	/* Handle new connections and spawn new process to handle them */

extern "C" pthread_handler_decl(handle_connections_sockets,
				arg __attribute__((unused)))
{
  my_socket sock,new_sock;
  uint error_count=0;
  uint max_used_connection= (uint) (max(ip_sock,unix_sock)+1);
  fd_set readFDs,clientFDs;
  THD *thd;
  struct sockaddr_in cAddr;
  int ip_flags=0,socket_flags=0,flags;
  st_vio *vio_tmp;
  DBUG_ENTER("handle_connections_sockets");

  LINT_INIT(new_sock);

  (void) my_pthread_getprio(pthread_self());		// For debugging

  FD_ZERO(&clientFDs);
  if (ip_sock != INVALID_SOCKET)
  {
    FD_SET(ip_sock,&clientFDs);
#ifdef HAVE_FCNTL
    ip_flags = fcntl(ip_sock, F_GETFL, 0);
#endif
  }
#ifdef HAVE_SYS_UN_H
  FD_SET(unix_sock,&clientFDs);
#ifdef HAVE_FCNTL
  socket_flags=fcntl(unix_sock, F_GETFL, 0);
#endif
#endif

  DBUG_PRINT("general",("Waiting for connections."));
  MAYBE_BROKEN_SYSCALL;
  while (!abort_loop)
  {
    readFDs=clientFDs;
#ifdef HPUX10
    if (select(max_used_connection,(int*) &readFDs,0,0,0) < 0)
      continue;
#else
    if (select((int) max_used_connection,&readFDs,0,0,0) < 0)
    {
      if (socket_errno != SOCKET_EINTR)
      {
	if (!select_errors++ && !abort_loop)	/* purecov: inspected */
	  sql_print_error("mysqld: Got error %d from select",socket_errno); /* purecov: inspected */
      }
      MAYBE_BROKEN_SYSCALL
      continue;
    }
#endif	/* HPUX10 */
    if (abort_loop)
    {
      MAYBE_BROKEN_SYSCALL;
      break;
    }

    /* Is this a new connection request ? */
#ifdef HAVE_SYS_UN_H
    if (FD_ISSET(unix_sock,&readFDs))
    {
      sock = unix_sock;
      flags= socket_flags;
    }
    else
#endif
    {
      sock = ip_sock;
      flags= ip_flags;
    }

#if !defined(NO_FCNTL_NONBLOCK)
    if (!(test_flags & TEST_BLOCKING))
    {
#if defined(O_NONBLOCK)
      fcntl(sock, F_SETFL, flags | O_NONBLOCK);
#elif defined(O_NDELAY)
      fcntl(sock, F_SETFL, flags | O_NDELAY);
#endif
    }
#endif /* NO_FCNTL_NONBLOCK */
    for (uint retry=0; retry < MAX_ACCEPT_RETRY; retry++)
    {
      size_socket length=sizeof(struct sockaddr_in);
      new_sock = accept(sock, my_reinterpret_cast(struct sockaddr *) (&cAddr),
			&length);
#ifdef __NETWARE__ 
      // TODO: temporary fix, waiting for TCP/IP fix - DEFECT000303149
      if ((new_sock == INVALID_SOCKET) && (socket_errno == EINVAL))
      {
        kill_server(SIGTERM);
      }
#endif
      if (new_sock != INVALID_SOCKET ||
	  (socket_errno != SOCKET_EINTR && socket_errno != SOCKET_EAGAIN))
	break;
      MAYBE_BROKEN_SYSCALL;
#if !defined(NO_FCNTL_NONBLOCK)
      if (!(test_flags & TEST_BLOCKING))
      {
	if (retry == MAX_ACCEPT_RETRY - 1)
	  fcntl(sock, F_SETFL, flags);		// Try without O_NONBLOCK
      }
#endif
    }
#if !defined(NO_FCNTL_NONBLOCK)
    if (!(test_flags & TEST_BLOCKING))
      fcntl(sock, F_SETFL, flags);
#endif
    if (new_sock == INVALID_SOCKET)
    {
      if ((error_count++ & 255) == 0)		// This can happen often
	sql_perror("Error in accept");
      MAYBE_BROKEN_SYSCALL;
      if (socket_errno == SOCKET_ENFILE || socket_errno == SOCKET_EMFILE)
	sleep(1);				// Give other threads some time
      continue;
    }

#ifdef HAVE_LIBWRAP
    {
      if (sock == ip_sock)
      {
	struct request_info req;
	signal(SIGCHLD, SIG_DFL);
	request_init(&req, RQ_DAEMON, libwrapName, RQ_FILE, new_sock, NULL);
	my_fromhost(&req);
	if (!my_hosts_access(&req))
	{
	  /*
	    This may be stupid but refuse() includes an exit(0)
	    which we surely don't want...
	    clean_exit() - same stupid thing ...
	  */
	  syslog(deny_severity, "refused connect from %s",
		 my_eval_client(&req));

	  /*
	    C++ sucks (the gibberish in front just translates the supplied
	    sink function pointer in the req structure from a void (*sink)();
	    to a void(*sink)(int) if you omit the cast, the C++ compiler
	    will cry...
	  */
	  if (req.sink)
	    ((void (*)(int))req.sink)(req.fd);

	  (void) shutdown(new_sock,2);
	  (void) closesocket(new_sock);
	  continue;
	}
      }
    }
#endif /* HAVE_LIBWRAP */

    {
      size_socket dummyLen;
      struct sockaddr dummy;
      dummyLen = sizeof(struct sockaddr);
      if (getsockname(new_sock,&dummy, &dummyLen) < 0)
      {
	sql_perror("Error on new connection socket");
	(void) shutdown(new_sock,2);
	(void) closesocket(new_sock);
	continue;
      }
    }

    /*
    ** Don't allow too many connections
    */

    if (!(thd= new THD))
    {
      (void) shutdown(new_sock,2);
      VOID(closesocket(new_sock));
      continue;
    }
    if (!(vio_tmp=vio_new(new_sock,
			  sock == unix_sock ? VIO_TYPE_SOCKET :
			  VIO_TYPE_TCPIP,
			  sock == unix_sock)) ||
	my_net_init(&thd->net,vio_tmp))
    {
      if (vio_tmp)
	vio_delete(vio_tmp);
      else
      {
	(void) shutdown(new_sock,2);
	(void) closesocket(new_sock);
      }
      delete thd;
      continue;
    }
    if (sock == unix_sock)
      thd->host=(char*) localhost;
#ifdef __WIN__
    /* Set default wait_timeout */
    ulong wait_timeout= global_system_variables.net_wait_timeout * 1000;
    (void) setsockopt(new_sock, SOL_SOCKET, SO_RCVTIMEO, (char*)&wait_timeout,
                    sizeof(wait_timeout));
#endif
    create_new_thread(thd);
  }

#ifdef OS2
  // kill server must be invoked from thread 1!
  kill_server(MYSQL_KILL_SIGNAL);
#endif

#ifdef __NT__
  pthread_mutex_lock(&LOCK_thread_count);
  handler_count--;
  pthread_mutex_unlock(&LOCK_thread_count);
  pthread_cond_signal(&COND_handler_count);
#endif
  DBUG_RETURN(0);
}


#ifdef __NT__
extern "C" pthread_handler_decl(handle_connections_namedpipes,arg)
{
  HANDLE hConnectedPipe;
  BOOL fConnected;
  THD *thd;
  my_thread_init();
  DBUG_ENTER("handle_connections_namedpipes");
  (void) my_pthread_getprio(pthread_self());		// For debugging

  DBUG_PRINT("general",("Waiting for named pipe connections."));
  while (!abort_loop)
  {
    /* wait for named pipe connection */
    fConnected = ConnectNamedPipe( hPipe, NULL );
    if (abort_loop)
      break;
    if (!fConnected)
      fConnected = GetLastError() == ERROR_PIPE_CONNECTED;
    if (!fConnected)
    {
      CloseHandle( hPipe );
      if ((hPipe = CreateNamedPipe(pipe_name,
				   PIPE_ACCESS_DUPLEX,
				   PIPE_TYPE_BYTE |
				   PIPE_READMODE_BYTE |
				   PIPE_WAIT,
				   PIPE_UNLIMITED_INSTANCES,
				   (int) global_system_variables.net_buffer_length,
				   (int) global_system_variables.net_buffer_length,
				   NMPWAIT_USE_DEFAULT_WAIT,
				   &saPipeSecurity )) ==
	  INVALID_HANDLE_VALUE )
      {
	sql_perror("Can't create new named pipe!");
	break;					// Abort
      }
    }
    hConnectedPipe = hPipe;
    /* create new pipe for new connection */
    if ((hPipe = CreateNamedPipe(pipe_name,
				 PIPE_ACCESS_DUPLEX,
				 PIPE_TYPE_BYTE |
				 PIPE_READMODE_BYTE |
				 PIPE_WAIT,
				 PIPE_UNLIMITED_INSTANCES,
				 (int) global_system_variables.net_buffer_length,
				 (int) global_system_variables.net_buffer_length,
				 NMPWAIT_USE_DEFAULT_WAIT,
				 &saPipeSecurity)) ==
	INVALID_HANDLE_VALUE)
    {
      sql_perror("Can't create new named pipe!");
      hPipe=hConnectedPipe;
      continue;					// We have to try again
    }

    if (!(thd = new THD))
    {
      DisconnectNamedPipe( hConnectedPipe );
      CloseHandle( hConnectedPipe );
      continue;
    }
    if (!(thd->net.vio = vio_new_win32pipe(hConnectedPipe)) ||
	my_net_init(&thd->net, thd->net.vio))
    {
      close_connection(&thd->net,ER_OUT_OF_RESOURCES);
      delete thd;
      continue;
    }
    /* host name is unknown */
    thd->host = my_strdup(localhost,MYF(0)); /* Host is unknown */
    create_new_thread(thd);
  }

  pthread_mutex_lock(&LOCK_thread_count);
  handler_count--;
  pthread_mutex_unlock(&LOCK_thread_count);
  pthread_cond_signal(&COND_handler_count);
  DBUG_RETURN(0);
}
#endif /* __NT__ */


/******************************************************************************
** handle start options
******************************************************************************/

enum options_mysqld {
  OPT_ISAM_LOG=256,            OPT_SKIP_NEW, 
  OPT_SKIP_GRANT,              OPT_SKIP_LOCK, 
  OPT_ENABLE_LOCK,             OPT_USE_LOCKING,
  OPT_SOCKET,                  OPT_UPDATE_LOG, 
  OPT_BIN_LOG,                 OPT_SKIP_RESOLVE, 
  OPT_SKIP_NETWORKING,         OPT_BIN_LOG_INDEX,
  OPT_BIND_ADDRESS,            OPT_PID_FILE,
  OPT_SKIP_PRIOR,              OPT_BIG_TABLES,    
  OPT_STANDALONE,              OPT_ONE_THREAD,
  OPT_CONSOLE,                 OPT_LOW_PRIORITY_UPDATES,
  OPT_SKIP_HOST_CACHE,         OPT_LONG_FORMAT,   
  OPT_FLUSH,                   OPT_SAFE, 
  OPT_BOOTSTRAP,               OPT_SKIP_SHOW_DB,
  OPT_TABLE_TYPE,              OPT_INIT_FILE,   
  OPT_DELAY_KEY_WRITE_ALL,     OPT_SLOW_QUERY_LOG, 
  OPT_DELAY_KEY_WRITE,	       OPT_CHARSETS_DIR,
  OPT_BDB_HOME,                OPT_BDB_LOG,  
  OPT_BDB_TMP,                 OPT_BDB_SYNC,
  OPT_BDB_LOCK,                OPT_BDB_SKIP, 
  OPT_BDB_NO_RECOVER,	       OPT_BDB_SHARED,
  OPT_MASTER_HOST,             OPT_MASTER_USER,
  OPT_MASTER_PASSWORD,         OPT_MASTER_PORT,
  OPT_MASTER_INFO_FILE,        OPT_MASTER_CONNECT_RETRY,
  OPT_MASTER_RETRY_COUNT,
  OPT_MASTER_SSL,              OPT_MASTER_SSL_KEY,
  OPT_MASTER_SSL_CERT,         OPT_MASTER_SSL_CAPATH,
  OPT_MASTER_SSL_CIPHER,
  OPT_SQL_BIN_UPDATE_SAME,     OPT_REPLICATE_DO_DB,      
  OPT_REPLICATE_IGNORE_DB,     OPT_LOG_SLAVE_UPDATES,
  OPT_BINLOG_DO_DB,            OPT_BINLOG_IGNORE_DB,
  OPT_WANT_CORE,               OPT_CONCURRENT_INSERT,
  OPT_MEMLOCK,                 OPT_MYISAM_RECOVER,
  OPT_REPLICATE_REWRITE_DB,    OPT_SERVER_ID, 
  OPT_SKIP_SLAVE_START,        OPT_SKIP_INNOBASE,
  OPT_SAFEMALLOC_MEM_LIMIT,    OPT_REPLICATE_DO_TABLE, 
  OPT_REPLICATE_IGNORE_TABLE,  OPT_REPLICATE_WILD_DO_TABLE, 
  OPT_REPLICATE_WILD_IGNORE_TABLE, 
  OPT_DISCONNECT_SLAVE_EVENT_COUNT, 
  OPT_ABORT_SLAVE_EVENT_COUNT,
  OPT_INNODB_DATA_HOME_DIR,
  OPT_INNODB_DATA_FILE_PATH,
  OPT_INNODB_LOG_GROUP_HOME_DIR, 
  OPT_INNODB_LOG_ARCH_DIR, 
  OPT_INNODB_LOG_ARCHIVE, 
  OPT_INNODB_FLUSH_LOG_AT_TRX_COMMIT, 
  OPT_INNODB_FLUSH_METHOD, 
  OPT_INNODB_FAST_SHUTDOWN, 
  OPT_SAFE_SHOW_DB,
  OPT_INNODB_SKIP, OPT_SKIP_SAFEMALLOC,
  OPT_TEMP_POOL, OPT_TX_ISOLATION,
  OPT_SKIP_STACK_TRACE, OPT_SKIP_SYMLINKS,
  OPT_MAX_BINLOG_DUMP_EVENTS, OPT_SPORADIC_BINLOG_DUMP_FAIL,
  OPT_SAFE_USER_CREATE, OPT_SQL_MODE,
  OPT_HAVE_NAMED_PIPE,
  OPT_DO_PSTACK, OPT_REPORT_HOST,
  OPT_REPORT_USER, OPT_REPORT_PASSWORD, OPT_REPORT_PORT,
  OPT_SHOW_SLAVE_AUTH_INFO,
  OPT_SLAVE_LOAD_TMPDIR, OPT_NO_MIX_TYPE,
  OPT_RPL_RECOVERY_RANK,OPT_INIT_RPL_ROLE,
  OPT_RELAY_LOG, OPT_RELAY_LOG_INDEX, OPT_RELAY_LOG_INFO_FILE,
  OPT_SLAVE_SKIP_ERRORS, OPT_DES_KEY_FILE, OPT_LOCAL_INFILE,
  OPT_RECKLESS_SLAVE,
  OPT_SSL_SSL, OPT_SSL_KEY, OPT_SSL_CERT, OPT_SSL_CA,
  OPT_SSL_CAPATH, OPT_SSL_CIPHER,
  OPT_BACK_LOG, OPT_BINLOG_CACHE_SIZE,
  OPT_CONNECT_TIMEOUT, OPT_DELAYED_INSERT_TIMEOUT,
  OPT_DELAYED_INSERT_LIMIT, OPT_DELAYED_QUEUE_SIZE,
  OPT_FLUSH_TIME, OPT_FT_MIN_WORD_LEN,
  OPT_FT_MAX_WORD_LEN, OPT_FT_MAX_WORD_LEN_FOR_SORT, OPT_FT_STOPWORD_FILE,
  OPT_INTERACTIVE_TIMEOUT, OPT_JOIN_BUFF_SIZE,
  OPT_KEY_BUFFER_SIZE, OPT_LONG_QUERY_TIME,
  OPT_LOWER_CASE_TABLE_NAMES, OPT_MAX_ALLOWED_PACKET,
  OPT_MAX_BINLOG_CACHE_SIZE, OPT_MAX_BINLOG_SIZE,
  OPT_MAX_CONNECTIONS, OPT_MAX_CONNECT_ERRORS,
  OPT_MAX_DELAYED_THREADS, OPT_MAX_HEP_TABLE_SIZE,
  OPT_MAX_JOIN_SIZE, OPT_MAX_RELAY_LOG_SIZE, OPT_MAX_SORT_LENGTH, 
  OPT_MAX_SEEKS_FOR_KEY, OPT_MAX_TMP_TABLES, OPT_MAX_USER_CONNECTIONS,
  OPT_MAX_WRITE_LOCK_COUNT, OPT_BULK_INSERT_BUFFER_SIZE,
  OPT_MYISAM_BLOCK_SIZE, OPT_MYISAM_MAX_EXTRA_SORT_FILE_SIZE,
  OPT_MYISAM_MAX_SORT_FILE_SIZE, OPT_MYISAM_SORT_BUFFER_SIZE,
  OPT_NET_BUFFER_LENGTH, OPT_NET_RETRY_COUNT,
  OPT_NET_READ_TIMEOUT, OPT_NET_WRITE_TIMEOUT,
  OPT_OPEN_FILES_LIMIT, 
  OPT_QUERY_CACHE_LIMIT, OPT_QUERY_CACHE_SIZE,
  OPT_QUERY_CACHE_TYPE, OPT_QUERY_CACHE_WLOCK_INVALIDATE, OPT_RECORD_BUFFER,
  OPT_RECORD_RND_BUFFER, OPT_RELAY_LOG_SPACE_LIMIT,
  OPT_SLAVE_NET_TIMEOUT, OPT_SLAVE_COMPRESSED_PROTOCOL, OPT_SLOW_LAUNCH_TIME,
  OPT_READONLY, OPT_DEBUGGING,
  OPT_SORT_BUFFER, OPT_TABLE_CACHE,
  OPT_THREAD_CONCURRENCY, OPT_THREAD_CACHE_SIZE,
  OPT_TMP_TABLE_SIZE, OPT_THREAD_STACK,
  OPT_WAIT_TIMEOUT, OPT_MYISAM_REPAIR_THREADS,
  OPT_INNODB_MIRRORED_LOG_GROUPS,
  OPT_INNODB_LOG_FILES_IN_GROUP,
  OPT_INNODB_LOG_FILE_SIZE,
  OPT_INNODB_LOG_BUFFER_SIZE,
  OPT_INNODB_BUFFER_POOL_SIZE,
  OPT_INNODB_ADDITIONAL_MEM_POOL_SIZE,
  OPT_INNODB_FILE_IO_THREADS,
  OPT_INNODB_LOCK_WAIT_TIMEOUT,
  OPT_INNODB_THREAD_CONCURRENCY,
  OPT_INNODB_FORCE_RECOVERY,
  OPT_INNODB_MAX_DIRTY_PAGES_PCT,
  OPT_BDB_CACHE_SIZE,
  OPT_BDB_LOG_BUFFER_SIZE,
  OPT_BDB_MAX_LOCK,
  OPT_ERROR_LOG_FILE,
  OPT_DEFAULT_WEEK_FORMAT,
  OPT_RANGE_ALLOC_BLOCK_SIZE,
  OPT_QUERY_ALLOC_BLOCK_SIZE, OPT_QUERY_PREALLOC_SIZE,
  OPT_TRANS_ALLOC_BLOCK_SIZE, OPT_TRANS_PREALLOC_SIZE,
  OPT_SYNC_FRM, OPT_BDB_NOSYNC
};


#define LONG_TIMEOUT ((ulong) 3600L*24L*365L)

struct my_option my_long_options[] =
{
  {"ansi", 'a', "Use ANSI SQL syntax instead of MySQL syntax", 0, 0, 0,
   GET_NO_ARG, NO_ARG, 0, 0, 0, 0, 0, 0},
  {"basedir", 'b',
   "Path to installation directory. All paths are usually resolved relative to this.",
   (gptr*) &mysql_home_ptr, (gptr*) &mysql_home_ptr, 0, GET_STR, REQUIRED_ARG,
   0, 0, 0, 0, 0, 0},
#ifdef HAVE_BERKELEY_DB
  {"bdb-home", OPT_BDB_HOME, "Berkeley home directory", (gptr*) &berkeley_home,
   (gptr*) &berkeley_home, 0, GET_STR, REQUIRED_ARG, 0, 0, 0, 0, 0, 0},
  {"bdb-lock-detect", OPT_BDB_LOCK,
   "Berkeley lock detect (DEFAULT, OLDEST, RANDOM or YOUNGEST, # sec)",
   0, 0, 0, GET_STR, REQUIRED_ARG, 0, 0, 0, 0, 0, 0},
  {"bdb-logdir", OPT_BDB_LOG, "Berkeley DB log file directory",
   (gptr*) &berkeley_logdir, (gptr*) &berkeley_logdir, 0, GET_STR,
   REQUIRED_ARG, 0, 0, 0, 0, 0, 0},
  {"bdb-no-recover", OPT_BDB_NO_RECOVER,
   "Don't try to recover Berkeley DB tables on start", 0, 0, 0, GET_NO_ARG,
   NO_ARG, 0, 0, 0, 0, 0, 0},
  {"bdb-no-sync", OPT_BDB_NOSYNC,
   "Disable synchronously flushing logs. This option is deprecated, use --skip-sync-bdb-logs or sync-bdb-logs=0 instead",
   //   (gptr*) &opt_sync_bdb_logs, (gptr*) &opt_sync_bdb_logs, 0, GET_BOOL,
   0, 0, 0, GET_NO_ARG, NO_ARG, 0, 0, 0, 0, 0, 0},
  {"sync-bdb-logs", OPT_BDB_SYNC,
   "Synchronously flush logs. Enabled by default",
   (gptr*) &opt_sync_bdb_logs, (gptr*) &opt_sync_bdb_logs, 0, GET_BOOL,
   NO_ARG, 1, 0, 0, 0, 0, 0},
  {"bdb-shared-data", OPT_BDB_SHARED,
   "Start Berkeley DB in multi-process mode", 0, 0, 0, GET_NO_ARG, NO_ARG, 0,
   0, 0, 0, 0, 0},
  {"bdb-tmpdir", OPT_BDB_TMP, "Berkeley DB tempfile name",
   (gptr*) &berkeley_tmpdir, (gptr*) &berkeley_tmpdir, 0, GET_STR,
   REQUIRED_ARG, 0, 0, 0, 0, 0, 0},
#endif /* HAVE_BERKELEY_DB */
  {"sync-frm", OPT_SYNC_FRM, "Sync .frm to disk on create. Enabled by default",
   (gptr*) &opt_sync_frm, (gptr*) &opt_sync_frm, 0, GET_BOOL, NO_ARG, 1, 0,
   0, 0, 0, 0},
  {"skip-bdb", OPT_BDB_SKIP, "Don't use berkeley db (will save memory)",
   0, 0, 0, GET_NO_ARG, NO_ARG, 0, 0, 0, 0, 0, 0},
  {"big-tables", OPT_BIG_TABLES, 
   "Allow big result sets by saving all temporary sets on file (Solves most 'table full' errors)",
   0, 0, 0, GET_NO_ARG, NO_ARG, 0, 0, 0, 0, 0, 0},
  {"binlog-do-db", OPT_BINLOG_DO_DB,
   "Tells the master it should log updates for the specified database, and exclude all others not explicitly mentioned.",
   0, 0, 0, GET_STR, REQUIRED_ARG, 0, 0, 0, 0, 0, 0},
  {"binlog-ignore-db", OPT_BINLOG_IGNORE_DB, 
   "Tells the master that updates to the given database should not be logged tothe binary log",
   0, 0, 0, GET_STR, REQUIRED_ARG, 0, 0, 0, 0, 0, 0},
  {"bind-address", OPT_BIND_ADDRESS, "IP address to bind to",
   (gptr*) &my_bind_addr_str, (gptr*) &my_bind_addr_str, 0, GET_STR,
   REQUIRED_ARG, 0, 0, 0, 0, 0, 0},
  {"bootstrap", OPT_BOOTSTRAP, "Used by mysql installation scripts", 0, 0, 0,
   GET_NO_ARG, NO_ARG, 0, 0, 0, 0, 0, 0},
  {"console", OPT_CONSOLE, "Write error output on screen; Don't remove the console window on windows",
   (gptr*) &opt_console, (gptr*) &opt_console, 0, GET_BOOL, NO_ARG, 0, 0, 0,
   0, 0, 0},
#ifdef __WIN__
  {"standalone", OPT_STANDALONE,
  "Dummy option to start as a standalone program (NT)", 0, 0, 0, GET_NO_ARG,
   NO_ARG, 0, 0, 0, 0, 0, 0},
#endif
  {"core-file", OPT_WANT_CORE, "Write core on errors", 0, 0, 0, GET_NO_ARG,
   NO_ARG, 0, 0, 0, 0, 0, 0},
  {"chroot", 'r', "Chroot mysqld daemon during startup.",
   (gptr*) &mysqld_chroot, (gptr*) &mysqld_chroot, 0, GET_STR, REQUIRED_ARG,
   0, 0, 0, 0, 0, 0},
  {"character-sets-dir", OPT_CHARSETS_DIR,
   "Directory where character sets are", (gptr*) &charsets_dir,
   (gptr*) &charsets_dir, 0, GET_STR, REQUIRED_ARG, 0, 0, 0, 0, 0, 0},
  {"datadir", 'h', "Path to the database root", (gptr*) &mysql_data_home,
   (gptr*) &mysql_data_home, 0, GET_STR, REQUIRED_ARG, 0, 0, 0, 0, 0, 0},
#ifndef DBUG_OFF
  {"debug", '#', "Debug log.", (gptr*) &default_dbug_option,
   (gptr*) &default_dbug_option, 0, GET_STR, OPT_ARG, 0, 0, 0, 0, 0, 0},
#ifdef SAFEMALLOC
  {"skip-safemalloc", OPT_SKIP_SAFEMALLOC,
   "Don't use the memory allocation checking", 0, 0, 0, GET_NO_ARG, NO_ARG,
   0, 0, 0, 0, 0, 0},
#endif
#endif
#ifdef HAVE_OPENSSL
  {"des-key-file", OPT_DES_KEY_FILE, 
   "Load keys for des_encrypt() and des_encrypt from given file",
   (gptr*) &des_key_file, (gptr*) &des_key_file, 0, GET_STR, REQUIRED_ARG,
   0, 0, 0, 0, 0, 0},
#endif /* HAVE_OPENSSL */
  {"default-character-set", 'C', "Set the default character set",
   (gptr*) &sys_charset.value, (gptr*) &sys_charset.value, 0, GET_STR,
   REQUIRED_ARG, 0, 0, 0, 0, 0, 0 },
  {"default-table-type", OPT_TABLE_TYPE,
   "Set the default table type for tables", 0, 0,
   0, GET_STR, REQUIRED_ARG, 0, 0, 0, 0, 0, 0},
  {"delay-key-write", OPT_DELAY_KEY_WRITE, "Type of DELAY_KEY_WRITE",
   0,0,0, GET_STR, OPT_ARG, 0, 0, 0, 0, 0, 0},
  {"delay-key-write-for-all-tables", OPT_DELAY_KEY_WRITE_ALL,
   "Don't flush key buffers between writes for any MyISAM table (Deprecated option, use --delay-key-write=all instead)",
   0, 0, 0, GET_NO_ARG, NO_ARG, 0, 0, 0, 0, 0, 0},
  {"enable-locking", OPT_ENABLE_LOCK,
   "Deprecated option, use --external-locking instead",
   (gptr*) &opt_external_locking, (gptr*) &opt_external_locking,
   0, GET_BOOL, NO_ARG, 0, 0, 0, 0, 0, 0},
#ifdef __NT__
  {"enable-named-pipe", OPT_HAVE_NAMED_PIPE, "Enable the named pipe (NT)",
   (gptr*) &opt_enable_named_pipe, (gptr*) &opt_enable_named_pipe, 0, GET_BOOL,
   NO_ARG, 0, 0, 0, 0, 0, 0},
#endif
  {"enable-pstack", OPT_DO_PSTACK, "Print a symbolic stack trace on failure",
   (gptr*) &opt_do_pstack, (gptr*) &opt_do_pstack, 0, GET_BOOL, NO_ARG, 0, 0,
   0, 0, 0, 0},
  {"exit-info", 'T', "Used for debugging;  Use at your own risk!", 0, 0, 0,
   GET_LONG, OPT_ARG, 0, 0, 0, 0, 0, 0},
  {"flush", OPT_FLUSH, "Flush tables to disk between SQL commands", 0, 0, 0,
   GET_NO_ARG, NO_ARG, 0, 0, 0, 0, 0, 0},
  /* We must always support the next option to make scripts like mysqltest
     easier to do */
  {"gdb", OPT_DEBUGGING,
   "Set up signals usable for debugging",
   (gptr*) &opt_debugging, (gptr*) &opt_debugging,
   0, GET_BOOL, NO_ARG, 0, 0, 0, 0, 0, 0},
  {"init-rpl-role", OPT_INIT_RPL_ROLE, "Set the replication role", 0, 0, 0,
   GET_STR, REQUIRED_ARG, 0, 0, 0, 0, 0, 0},
  {"innodb_data_file_path", OPT_INNODB_DATA_FILE_PATH,
   "Path to individual files and their sizes",
   0, 0, 0, GET_STR, REQUIRED_ARG, 0, 0, 0, 0, 0, 0},
#ifdef HAVE_INNOBASE_DB
  {"innodb_data_home_dir", OPT_INNODB_DATA_HOME_DIR,
   "The common part for Innodb table spaces", (gptr*) &innobase_data_home_dir,
   (gptr*) &innobase_data_home_dir, 0, GET_STR, REQUIRED_ARG, 0, 0, 0, 0, 0,
   0},
  {"innodb_log_group_home_dir", OPT_INNODB_LOG_GROUP_HOME_DIR,
   "Path to innodb log files.", (gptr*) &innobase_log_group_home_dir, 
   (gptr*) &innobase_log_group_home_dir, 0, GET_STR, REQUIRED_ARG, 0, 0, 0, 0,
   0, 0},
  {"innodb_log_arch_dir", OPT_INNODB_LOG_ARCH_DIR,
   "Where full logs should be archived", (gptr*) &innobase_log_arch_dir,
   (gptr*) &innobase_log_arch_dir, 0, GET_STR, REQUIRED_ARG, 0, 0, 0, 0, 0, 0},
  {"innodb_log_archive", OPT_INNODB_LOG_ARCHIVE,
   "Set to 1 if you want to have logs archived", 0, 0, 0, GET_LONG, OPT_ARG,
   0, 0, 0, 0, 0, 0},
  {"innodb_flush_log_at_trx_commit", OPT_INNODB_FLUSH_LOG_AT_TRX_COMMIT,
   "Set to 0 (write and flush once per second), 1 (write and flush at each commit) or 2 (write at commit, flush once per second)",
   (gptr*) &innobase_flush_log_at_trx_commit,
   (gptr*) &innobase_flush_log_at_trx_commit,
   0, GET_UINT, OPT_ARG,  1, 0, 2, 0, 0, 0},
  {"innodb_flush_method", OPT_INNODB_FLUSH_METHOD,
   "With which method to flush data", (gptr*) &innobase_unix_file_flush_method,
   (gptr*) &innobase_unix_file_flush_method, 0, GET_STR, REQUIRED_ARG, 0, 0, 0,
   0, 0, 0},
  {"innodb_fast_shutdown", OPT_INNODB_FAST_SHUTDOWN,
   "Speeds up server shutdown process", (gptr*) &innobase_fast_shutdown,
   (gptr*) &innobase_fast_shutdown, 0, GET_BOOL, OPT_ARG, 1, 0, 0, 0, 0, 0},
  {"innodb_max_dirty_pages_pct", OPT_INNODB_MAX_DIRTY_PAGES_PCT,
   "Percentage of dirty pages allowed in bufferpool", (gptr*) &srv_max_buf_pool_modified_pct,
   (gptr*) &srv_max_buf_pool_modified_pct, 0, GET_ULONG, REQUIRED_ARG, 90, 0, 100, 0, 0, 0},
   
#endif /* End HAVE_INNOBASE_DB */
  {"help", '?', "Display this help and exit", 0, 0, 0, GET_NO_ARG, NO_ARG, 0,
   0, 0, 0, 0, 0},
  {"init-file", OPT_INIT_FILE, "Read SQL commands from this file at startup",
   (gptr*) &opt_init_file, (gptr*) &opt_init_file, 0, GET_STR, REQUIRED_ARG,
   0, 0, 0, 0, 0, 0},
  {"log", 'l', "Log connections and queries to file", (gptr*) &opt_logname,
   (gptr*) &opt_logname, 0, GET_STR, OPT_ARG, 0, 0, 0, 0, 0, 0},
  {"language", 'L',
   "Client error messages in given language. May be given as a full path",
   (gptr*) &language_ptr, (gptr*) &language_ptr, 0, GET_STR, REQUIRED_ARG,
   0, 0, 0, 0, 0, 0},
  {"local-infile", OPT_LOCAL_INFILE,
   "Enable/disable LOAD DATA LOCAL INFILE (takes values 1|0)",
   (gptr*) &opt_local_infile,
   (gptr*) &opt_local_infile, 0, GET_BOOL, OPT_ARG,
   1, 0, 0, 0, 0, 0},
  {"log-bin", OPT_BIN_LOG,
   "Log update queries in binary format",
   (gptr*) &opt_bin_logname, (gptr*) &opt_bin_logname, 0, GET_STR_ALLOC,
   OPT_ARG, 0, 0, 0, 0, 0, 0},
  {"log-bin-index", OPT_BIN_LOG_INDEX,
   "File that holds the names for last binary log files",
   (gptr*) &opt_binlog_index_name, (gptr*) &opt_binlog_index_name, 0, GET_STR,
   REQUIRED_ARG, 0, 0, 0, 0, 0, 0},
  {"log-isam", OPT_ISAM_LOG, "Log all MyISAM changes to file",
   (gptr*) &myisam_log_filename, (gptr*) &myisam_log_filename, 0, GET_STR,
   OPT_ARG, 0, 0, 0, 0, 0, 0},
  {"log-update", OPT_UPDATE_LOG,
   "Log updates to file.# where # is a unique number if not given.",
   (gptr*) &opt_update_logname, (gptr*) &opt_update_logname, 0, GET_STR,
   OPT_ARG, 0, 0, 0, 0, 0, 0},
  {"log-slow-queries", OPT_SLOW_QUERY_LOG,
   "Log slow queries to this log file. Defaults logging to hostname-slow.log",
   (gptr*) &opt_slow_logname, (gptr*) &opt_slow_logname, 0, GET_STR, OPT_ARG,
   0, 0, 0, 0, 0, 0},
  {"log-long-format", OPT_LONG_FORMAT,
   "Log some extra information to update log", 0, 0, 0, GET_NO_ARG, NO_ARG,
   0, 0, 0, 0, 0, 0},
  {"log-slave-updates", OPT_LOG_SLAVE_UPDATES,
   "Tells the slave to log the updates from the slave thread to the binary log. You will need to turn it on if you plan to daisy-chain the slaves.",
   (gptr*) &opt_log_slave_updates, (gptr*) &opt_log_slave_updates, 0, GET_BOOL,
   NO_ARG, 0, 0, 0, 0, 0, 0},
  {"low-priority-updates", OPT_LOW_PRIORITY_UPDATES,
   "INSERT/DELETE/UPDATE has lower priority than selects",
   (gptr*) &global_system_variables.low_priority_updates,
   (gptr*) &max_system_variables.low_priority_updates,
   0, GET_BOOL, NO_ARG, 0, 0, 0, 0, 0, 0},
  {"master-host", OPT_MASTER_HOST,
   "Master hostname or IP address for replication. If not set, the slave thread will not be started. Note that the setting of master-host will be ignored if there exists a valid master.info file.",
   (gptr*) &master_host, (gptr*) &master_host, 0, GET_STR, REQUIRED_ARG, 0, 0,
   0, 0, 0, 0},
  {"master-user", OPT_MASTER_USER,
   "The username the slave thread will use for authentication when connecting to the master. The user must have FILE privilege. If the master user is not set, user test is assumed. The value in master.info will take precedence if it can be read.",
   (gptr*) &master_user, (gptr*) &master_user, 0, GET_STR, REQUIRED_ARG, 0, 0,
   0, 0, 0, 0},
  {"master-password", OPT_MASTER_PASSWORD,
   "The password the slave thread will authenticate with when connecting to the master. If not set, an empty password is assumed.The value in master.info will take precedence if it can be read.",
   0, 0, 0, GET_STR, REQUIRED_ARG, 0, 0, 0, 0, 0, 0},
  {"master-port", OPT_MASTER_PORT,
   "The port the master is listening on. If not set, the compiled setting of MYSQL_PORT is assumed. If you have not tinkered with configure options, this should be 3306. The value in master.info will take precedence if it can be read",
   (gptr*) &master_port, (gptr*) &master_port, 0, GET_UINT, REQUIRED_ARG,
   MYSQL_PORT, 0, 0, 0, 0, 0},
  {"master-connect-retry", OPT_MASTER_CONNECT_RETRY,
   "The number of seconds the slave thread will sleep before retrying to connect to the master in case the master goes down or the connection is lost.",
   (gptr*) &master_connect_retry, (gptr*) &master_connect_retry, 0, GET_UINT,
   REQUIRED_ARG, 60, 0, 0, 0, 0, 0},
  {"master-retry-count", OPT_MASTER_RETRY_COUNT,
   "The number of tries the slave will make to connect to the master before giving up.",
   (gptr*) &master_retry_count, (gptr*) &master_retry_count, 0, GET_ULONG,
   REQUIRED_ARG, 3600*24, 0, 0, 0, 0, 0},
  {"master-info-file", OPT_MASTER_INFO_FILE,
   "The location and name of the file that remembers the master and where the I/O replication \
thread is in the master's binlogs.",
   (gptr*) &master_info_file, (gptr*) &master_info_file, 0, GET_STR,
   REQUIRED_ARG, 0, 0, 0, 0, 0, 0},
  {"master-ssl", OPT_MASTER_SSL,
   "Planned to enable the slave to connect to the master using SSL. Does nothing yet.",
   (gptr*) &master_ssl, (gptr*) &master_ssl, 0, GET_BOOL, NO_ARG, 0, 0, 0, 0,
   0, 0},
  {"master-ssl-key", OPT_MASTER_SSL_KEY,
   "Master SSL keyfile name. Only applies if you have enabled master-ssl. Does \
nothing yet.",
   (gptr*) &master_ssl_key, (gptr*) &master_ssl_key, 0, GET_STR, OPT_ARG,
   0, 0, 0, 0, 0, 0},
  {"master-ssl-cert", OPT_MASTER_SSL_CERT,
   "Master SSL certificate file name. Only applies if you have enabled \
master-ssl. Does nothing yet.",
   (gptr*) &master_ssl_cert, (gptr*) &master_ssl_cert, 0, GET_STR, OPT_ARG,
   0, 0, 0, 0, 0, 0},
  {"master-ssl-capath", OPT_MASTER_SSL_CAPATH,
   "Master SSL CA path. Only applies if you have enabled master-ssl. \
Does nothing yet.",
   (gptr*) &master_ssl_capath, (gptr*) &master_ssl_capath, 0, GET_STR, OPT_ARG,
   0, 0, 0, 0, 0, 0},
  {"master-ssl-cipher", OPT_MASTER_SSL_CIPHER,
   "Master SSL cipher. Only applies if you have enabled master-ssl. \
Does nothing yet.",
   (gptr*) &master_ssl_cipher, (gptr*) &master_ssl_capath, 0, GET_STR, OPT_ARG,
   0, 0, 0, 0, 0, 0},
  {"myisam-recover", OPT_MYISAM_RECOVER,
   "Syntax: myisam-recover[=option[,option...]], where option can be DEFAULT, BACKUP, FORCE or QUICK.",
   (gptr*) &myisam_recover_options_str, (gptr*) &myisam_recover_options_str, 0,
   GET_STR, OPT_ARG, 0, 0, 0, 0, 0, 0},
  {"memlock", OPT_MEMLOCK, "Lock mysqld in memory", (gptr*) &locked_in_memory,
   (gptr*) &locked_in_memory, 0, GET_BOOL, NO_ARG, 0, 0, 0, 0, 0, 0},
  {"disconnect-slave-event-count", OPT_DISCONNECT_SLAVE_EVENT_COUNT,
   "Option used by mysql-test for debugging and testing of replication",
   (gptr*) &disconnect_slave_event_count,
   (gptr*) &disconnect_slave_event_count, 0, GET_INT, REQUIRED_ARG, 0, 0, 0,
   0, 0, 0},
  {"abort-slave-event-count", OPT_ABORT_SLAVE_EVENT_COUNT,
   "Option used by mysql-test for debugging and testing of replication",
   (gptr*) &abort_slave_event_count,  (gptr*) &abort_slave_event_count,
   0, GET_INT, REQUIRED_ARG, 0, 0, 0, 0, 0, 0},
  {"max-binlog-dump-events", OPT_MAX_BINLOG_DUMP_EVENTS,
   "Option used by mysql-test for debugging and testing of replication",
   (gptr*) &max_binlog_dump_events, (gptr*) &max_binlog_dump_events, 0,
   GET_INT, REQUIRED_ARG, 0, 0, 0, 0, 0, 0},
  {"sporadic-binlog-dump-fail", OPT_SPORADIC_BINLOG_DUMP_FAIL,
   "Option used by mysql-test for debugging and testing of replication",
   (gptr*) &opt_sporadic_binlog_dump_fail,
   (gptr*) &opt_sporadic_binlog_dump_fail, 0, GET_BOOL, NO_ARG, 0, 0, 0, 0, 0,
   0},
  {"safemalloc-mem-limit", OPT_SAFEMALLOC_MEM_LIMIT,
   "Simulate memory shortage when compiled with the --with-debug=full option",
   0, 0, 0, GET_ULL, REQUIRED_ARG, 0, 0, 0, 0, 0, 0},
  {"new", 'n', "Use some 4.1 features and syntax (4.1 compatibility mode)",
   (gptr*) &global_system_variables.new_mode,
   (gptr*) &max_system_variables.new_mode,
   0, GET_BOOL, NO_ARG, 0, 0, 0, 0, 0, 0},
#ifdef NOT_YET
  {"no-mix-table-types", OPT_NO_MIX_TYPE, "Don't allow commands with uses two different table types",
   (gptr*) &opt_no_mix_types, (gptr*) &opt_no_mix_types, 0, GET_BOOL, NO_ARG,
   0, 0, 0, 0, 0, 0},
#endif
  {"old-protocol", 'o', "Use the old (3.20) protocol client/server protocol",
   (gptr*) &protocol_version, (gptr*) &protocol_version, 0, GET_UINT, NO_ARG,
   PROTOCOL_VERSION, 0, 0, 0, 0, 0},
#ifdef ONE_THREAD
  {"one-thread", OPT_ONE_THREAD,
   "Only use one thread (for debugging under Linux)", 0, 0, 0, GET_NO_ARG,
   NO_ARG, 0, 0, 0, 0, 0, 0},
#endif
  {"pid-file", OPT_PID_FILE, "Pid file used by safe_mysqld",
   (gptr*) &pidfile_name_ptr, (gptr*) &pidfile_name_ptr, 0, GET_STR,
   REQUIRED_ARG, 0, 0, 0, 0, 0, 0},
  {"log-error", OPT_ERROR_LOG_FILE, "Log error file",
   (gptr*) &log_error_file_ptr, (gptr*) &log_error_file_ptr, 0, GET_STR,
   OPT_ARG, 0, 0, 0, 0, 0, 0},
  {"port", 'P', "Port number to use for connection.", (gptr*) &mysql_port,
   (gptr*) &mysql_port, 0, GET_UINT, REQUIRED_ARG, 0, 0, 0, 0, 0, 0},
  {"replicate-do-db", OPT_REPLICATE_DO_DB,
   "Tells the slave thread to restrict replication to the specified database. To specify more than one database, use the directive multiple times, once for each database. Note that this will only work if you do not use cross-database queries such as UPDATE some_db.some_table SET foo='bar' while having selected a different or no database. If you need cross database updates to work, make sure you have 3.23.28 or later, and use replicate-wild-do-table=db_name.%.",
   0, 0, 0, GET_STR, REQUIRED_ARG, 0, 0, 0, 0, 0, 0},
  {"replicate-do-table", OPT_REPLICATE_DO_TABLE,
   "Tells the slave thread to restrict replication to the specified table. To specify more than one table, use the directive multiple times, once for each table. This will work for cross-database updates, in contrast to replicate-do-db.",
   0, 0, 0, GET_STR, REQUIRED_ARG, 0, 0, 0, 0, 0, 0},
  {"replicate-wild-do-table", OPT_REPLICATE_WILD_DO_TABLE,
   "Tells the slave thread to restrict replication to the tables that match the specified wildcard pattern. To specify more than one table, use the directive multiple times, once for each table. This will work for cross-database updates. Example: replicate-wild-do-table=foo%.bar% will replicate only updates to tables in all databases that start with foo and whose table names start with bar",
   0, 0, 0, GET_STR, REQUIRED_ARG, 0, 0, 0, 0, 0, 0},
  {"replicate-ignore-db", OPT_REPLICATE_IGNORE_DB,
   "Tells the slave thread to not replicate to the specified database. To specify more than one database to ignore, use the directive multiple times, once for each database. This option will not work if you use cross database updates. If you need cross database updates to work, make sure you have 3.23.28 or later, and use replicate-wild-ignore-table=db_name.%. ",
   0, 0, 0, GET_STR, REQUIRED_ARG, 0, 0, 0, 0, 0, 0},
  {"replicate-ignore-table", OPT_REPLICATE_IGNORE_TABLE,
   "Tells the slave thread to not replicate to the specified table. To specify more than one table to ignore, use the directive multiple times, once for each table. This will work for cross-datbase updates, in contrast to replicate-ignore-db.",
   0, 0, 0, GET_STR, REQUIRED_ARG, 0, 0, 0, 0, 0, 0},
  {"replicate-wild-ignore-table", OPT_REPLICATE_WILD_IGNORE_TABLE,
   "Tells the slave thread to not replicate to the tables that match the given wildcard pattern. To specify more than one table to ignore, use the directive multiple times, once for each table. This will work for cross-database updates. Example: replicate-wild-ignore-table=foo%.bar% will not do updates to tables in databases that start with foo and whose table names start with bar.",
   0, 0, 0, GET_STR, REQUIRED_ARG, 0, 0, 0, 0, 0, 0},
  {"replicate-rewrite-db", OPT_REPLICATE_REWRITE_DB,
   "Updates to a database with a different name than the original. Example: replicate-rewrite-db=master_db_name->slave_db_name",
   0, 0, 0, GET_STR, REQUIRED_ARG, 0, 0, 0, 0, 0, 0},
  // In replication, we may need to tell the other servers how to connect
  {"report-host", OPT_REPORT_HOST,
   "Hostname or IP of the slave to be reported to to the master during slave registration. Will appear in the output of SHOW SLAVE HOSTS. Leave unset if you do not want the slave to register itself with the master. Note that it is not sufficient for the master to simply read the IP of the slave off the socket once the slave connects. Due to NAT and other routing issues, that IP may not be valid for connecting to the slave from the master or other hosts.",
   (gptr*) &report_host, (gptr*) &report_host, 0, GET_STR, REQUIRED_ARG, 0, 0,
   0, 0, 0, 0},
  {"report-user", OPT_REPORT_USER, "Undocumented", (gptr*) &report_user,
   (gptr*) &report_user, 0, GET_STR, REQUIRED_ARG, 0, 0, 0, 0, 0, 0},
  {"report-password", OPT_REPORT_PASSWORD, "Undocumented",
   (gptr*) &report_password, (gptr*) &report_password, 0, GET_STR,
   REQUIRED_ARG, 0, 0, 0, 0, 0, 0},
  {"report-port", OPT_REPORT_PORT,
   "Port for connecting to slave reported to the master during slave registration. Set it only if the slave is listening on a non-default port or if you have a special tunnel from the master or other clients to the slave. If not sure, leave this option unset.",
   (gptr*) &report_port, (gptr*) &report_port, 0, GET_UINT, REQUIRED_ARG,
   MYSQL_PORT, 0, 0, 0, 0, 0},
  {"rpl-recovery-rank", OPT_RPL_RECOVERY_RANK, "Undocumented",
   (gptr*) &rpl_recovery_rank, (gptr*) &rpl_recovery_rank, 0, GET_ULONG,
   REQUIRED_ARG, 0, 0, 0, 0, 0, 0},
  {"relay-log", OPT_RELAY_LOG, 
   "The location and name to use for relay logs",
   (gptr*) &opt_relay_logname, (gptr*) &opt_relay_logname, 0,
   GET_STR_ALLOC, REQUIRED_ARG, 0, 0, 0, 0, 0, 0},
  {"relay-log-index", OPT_RELAY_LOG_INDEX, 
   "The location and name to use for the file that keeps a list of the last \
relay logs",
   (gptr*) &opt_relaylog_index_name, (gptr*) &opt_relaylog_index_name, 0,
   GET_STR, REQUIRED_ARG, 0, 0, 0, 0, 0, 0},
  {"safe-mode", OPT_SAFE, "Skip some optimize stages (for testing).",
   0, 0, 0, GET_NO_ARG, NO_ARG, 0, 0, 0, 0, 0, 0},
#ifndef TO_BE_DELETED
  {"safe-show-database", OPT_SAFE_SHOW_DB,
   "Deprecated option; One should use GRANT SHOW DATABASES instead...",
   0, 0, 0, GET_NO_ARG, NO_ARG, 0, 0, 0, 0, 0, 0},
#endif
  {"safe-user-create", OPT_SAFE_USER_CREATE,
   "Don't allow new user creation by the user who has no write privileges to the mysql.user table",
   (gptr*) &opt_safe_user_create, (gptr*) &opt_safe_user_create, 0, GET_BOOL,
   NO_ARG, 0, 0, 0, 0, 0, 0},
  {"server-id",	OPT_SERVER_ID,
   "Uniquely identifies the server instance in the community of replication partners",
   (gptr*) &server_id, (gptr*) &server_id, 0, GET_ULONG, REQUIRED_ARG, 0, 0, 0,
   0, 0, 0},
  {"set-variable", 'O',
   "Change the value of a variable. Please note that this option is deprecated;you can set variables directly with --variable-name=value.",
   0, 0, 0, GET_STR, REQUIRED_ARG, 0, 0, 0, 0, 0, 0},
  {"show-slave-auth-info", OPT_SHOW_SLAVE_AUTH_INFO,
   "Show user and password in SHOW SLAVE STATUS",
   (gptr*) &opt_show_slave_auth_info, (gptr*) &opt_show_slave_auth_info, 0,
   GET_BOOL, NO_ARG, 0, 0, 0, 0, 0, 0},
  {"concurrent-insert", OPT_CONCURRENT_INSERT,
   "Use concurrent insert with MyISAM. Disable with prefix --skip-",
   (gptr*) &myisam_concurrent_insert, (gptr*) &myisam_concurrent_insert,
   0, GET_BOOL, NO_ARG, 1, 0, 0, 0, 0, 0},
  {"skip-grant-tables", OPT_SKIP_GRANT,
   "Start without grant tables. This gives all users FULL ACCESS to all tables!",
   (gptr*) &opt_noacl, (gptr*) &opt_noacl, 0, GET_BOOL, NO_ARG, 0, 0, 0, 0, 0,
   0},
  {"skip-innodb", OPT_INNODB_SKIP, "Don't use Innodb (will save memory)",
   0, 0, 0, GET_NO_ARG, NO_ARG, 0, 0, 0, 0, 0, 0},
  {"skip-locking", OPT_SKIP_LOCK,
   "Deprecated option, use --skip-external-locking instead",
   0, 0, 0, GET_NO_ARG, NO_ARG, 0, 0, 0, 0, 0, 0},
  {"skip-host-cache", OPT_SKIP_HOST_CACHE, "Don't cache host names", 0, 0, 0,
   GET_NO_ARG, NO_ARG, 0, 0, 0, 0, 0, 0},
  {"skip-name-resolve", OPT_SKIP_RESOLVE,
   "Don't resolve hostnames. All hostnames are IP's or 'localhost'",
   0, 0, 0, GET_NO_ARG, NO_ARG, 0, 0, 0, 0, 0, 0},
  {"skip-networking", OPT_SKIP_NETWORKING,
   "Don't allow connection with TCP/IP.", 0, 0, 0, GET_NO_ARG, NO_ARG, 0, 0, 0,
   0, 0, 0},
  {"skip-new", OPT_SKIP_NEW, "Don't use new, possible wrong routines.",
   0, 0, 0, GET_NO_ARG, NO_ARG, 0, 0, 0, 0, 0, 0},
  {"skip-show-database", OPT_SKIP_SHOW_DB,
   "Don't allow 'SHOW DATABASE' commands", 0, 0, 0, GET_NO_ARG, NO_ARG, 0, 0,
   0, 0, 0, 0},
  {"skip-slave-start", OPT_SKIP_SLAVE_START,
   "If set, slave is not autostarted.", (gptr*) &opt_skip_slave_start,
   (gptr*) &opt_skip_slave_start, 0, GET_BOOL, NO_ARG, 0, 0, 0, 0, 0, 0},
  {"skip-stack-trace", OPT_SKIP_STACK_TRACE,
   "Don't print a stack trace on failure", 0, 0, 0, GET_NO_ARG, NO_ARG, 0, 0,
   0, 0, 0, 0},
  {"skip-symlink", OPT_SKIP_SYMLINKS, "Don't allow symlinking of tables. Deprecated option.  Use --skip-symbolic-links instead",
   0, 0, 0, GET_NO_ARG, NO_ARG, 0, 0, 0, 0, 0, 0},
  {"skip-thread-priority", OPT_SKIP_PRIOR,
   "Don't give threads different priorities.", 0, 0, 0, GET_NO_ARG, NO_ARG, 0,
   0, 0, 0, 0, 0},
  {"relay-log-info-file", OPT_RELAY_LOG_INFO_FILE,
   "The location and name of the file that remembers where the SQL replication \
thread is in the relay logs",
   (gptr*) &relay_log_info_file, (gptr*) &relay_log_info_file, 0, GET_STR,
   REQUIRED_ARG, 0, 0, 0, 0, 0, 0},
  {"slave-load-tmpdir", OPT_SLAVE_LOAD_TMPDIR,
   "The location where the slave should put its temporary files when \
replicating a LOAD DATA INFILE command",
   (gptr*) &slave_load_tmpdir, (gptr*) &slave_load_tmpdir, 0, GET_STR_ALLOC,
   REQUIRED_ARG, 0, 0, 0, 0, 0, 0},
  {"slave-skip-errors", OPT_SLAVE_SKIP_ERRORS,
   "Tells the slave thread to continue replication when a query returns an error from the provided list",
   0, 0, 0, GET_STR, REQUIRED_ARG, 0, 0, 0, 0, 0, 0},
  {"socket", OPT_SOCKET, "Socket file to use for connection",
   (gptr*) &mysql_unix_port, (gptr*) &mysql_unix_port, 0, GET_STR,
   REQUIRED_ARG, 0, 0, 0, 0, 0, 0},
  {"sql-bin-update-same", OPT_SQL_BIN_UPDATE_SAME,
   "If set, setting SQL_LOG_BIN to a value will automatically set SQL_LOG_UPDATE to the same value and vice versa.",
   (gptr*) &opt_sql_bin_update, (gptr*) &opt_sql_bin_update, 0, GET_BOOL,
   NO_ARG, 0, 0, 0, 0, 0, 0},
  {"sql-mode", OPT_SQL_MODE,
   "Syntax: sql-mode=option[,option[,option...]] where option can be one of: REAL_AS_FLOAT, PIPES_AS_CONCAT, ANSI_QUOTES, IGNORE_SPACE, SERIALIZE, ONLY_FULL_GROUP_BY, NO_UNSIGNED_SUBTRACTION.",
   (gptr*) &sql_mode_str, (gptr*) &sql_mode_str, 0, GET_STR, REQUIRED_ARG, 0,
   0, 0, 0, 0, 0},
#ifdef HAVE_OPENSSL
#include "sslopt-longopts.h"
#endif
  {"temp-pool", OPT_TEMP_POOL,
   "Using this option will cause most temporary files created to use a small set of names, rather than a unique name for each new file.",
   (gptr*) &use_temp_pool, (gptr*) &use_temp_pool, 0, GET_BOOL, NO_ARG, 1,
   0, 0, 0, 0, 0},
  {"tmpdir", 't', "Path for temporary files", (gptr*) &opt_mysql_tmpdir,
   (gptr*) &opt_mysql_tmpdir, 0, GET_STR, REQUIRED_ARG, 0, 0, 0, 0, 0, 0},
  {"transaction-isolation", OPT_TX_ISOLATION,
   "Default transaction isolation level", 0, 0, 0, GET_STR, REQUIRED_ARG, 0,
   0, 0, 0, 0, 0},
  {"external-locking", OPT_USE_LOCKING, "Use system (external) locking.  With this option enabled you can run myisamchk to test (not repair) tables while the MySQL server is running",
   (gptr*) &opt_external_locking, (gptr*) &opt_external_locking,
   0, GET_BOOL, NO_ARG, 0, 0, 0, 0, 0, 0},
  {"use-symbolic-links", 's', "Enable symbolic link support. Deprecated option; Use --symbolic-links instead",
   (gptr*) &my_use_symdir, (gptr*) &my_use_symdir, 0, GET_BOOL, NO_ARG,
   IF_PURIFY(0,1), 0, 0, 0, 0, 0},
  {"symbolic-links", 's', "Enable symbolic link support",
   (gptr*) &my_use_symdir, (gptr*) &my_use_symdir, 0, GET_BOOL, NO_ARG,
   IF_PURIFY(0,1), 0, 0, 0, 0, 0},
  {"user", 'u', "Run mysqld daemon as user", 0, 0, 0, GET_STR, REQUIRED_ARG,
   0, 0, 0, 0, 0, 0},
  {"version", 'V', "Output version information and exit", 0, 0, 0, GET_NO_ARG,
   NO_ARG, 0, 0, 0, 0, 0, 0},
  {"version", 'v', "Synonym for option -v", 0, 0, 0, GET_NO_ARG, NO_ARG, 0, 0,
   0, 0, 0, 0},
  {"log-warnings", 'W', "Log some not critical warnings to the log file",
   (gptr*) &global_system_variables.log_warnings,
   (gptr*) &max_system_variables.log_warnings, 0, GET_BOOL, NO_ARG, 0, 0, 0,
   0, 0, 0},
  {"warnings", 'W', "Deprecated ; Use --log-warnings instead",
   (gptr*) &global_system_variables.log_warnings,
   (gptr*) &max_system_variables.log_warnings, 0, GET_BOOL, NO_ARG, 0, 0, 0,
   0, 0, 0},
  { "back_log", OPT_BACK_LOG,
    "The number of outstanding connection requests MySQL can have. This comes into play when the main MySQL thread gets very many connection requests in a very short time.",
    (gptr*) &back_log, (gptr*) &back_log, 0, GET_ULONG,
    REQUIRED_ARG, 50, 1, 65535, 0, 1, 0 },
#ifdef HAVE_BERKELEY_DB
  { "bdb_cache_size", OPT_BDB_CACHE_SIZE,
    "The buffer that is allocated to cache index and rows for BDB tables.",
    (gptr*) &berkeley_cache_size, (gptr*) &berkeley_cache_size, 0, GET_ULONG,
    REQUIRED_ARG, KEY_CACHE_SIZE, 20*1024, (long) ~0, 0, IO_SIZE, 0},
  {"bdb_log_buffer_size", OPT_BDB_LOG_BUFFER_SIZE,
   "The buffer that is allocated to cache index and rows for BDB tables.",
   (gptr*) &berkeley_log_buffer_size, (gptr*) &berkeley_log_buffer_size, 0,
   GET_ULONG, REQUIRED_ARG, 0, 256*1024L, ~0L, 0, 1024, 0},
  {"bdb_max_lock", OPT_BDB_MAX_LOCK,
   "The maximum number of locks you can have active on a BDB table.",
   (gptr*) &berkeley_max_lock, (gptr*) &berkeley_max_lock, 0, GET_ULONG,
   REQUIRED_ARG, 10000, 0, (long) ~0, 0, 1, 0},
  /* QQ: The following should be removed soon! */
  {"bdb_lock_max", OPT_BDB_MAX_LOCK, "Synonym for bdb_max_lock",
   (gptr*) &berkeley_max_lock, (gptr*) &berkeley_max_lock, 0, GET_ULONG,
   REQUIRED_ARG, 10000, 0, (long) ~0, 0, 1, 0},
#endif /* HAVE_BERKELEY_DB */
  {"binlog_cache_size", OPT_BINLOG_CACHE_SIZE,
   "The size of the cache to hold the SQL statements for the binary log during a transaction. If you often use big, multi-statement transactions you can increase this to get more performance.",
   (gptr*) &binlog_cache_size, (gptr*) &binlog_cache_size, 0, GET_ULONG,
   REQUIRED_ARG, 32*1024L, IO_SIZE, ~0L, 0, IO_SIZE, 0},
  {"connect_timeout", OPT_CONNECT_TIMEOUT, 
   "The number of seconds the mysqld server is waiting for a connect packet before responding with Bad handshake",
    (gptr*) &connect_timeout, (gptr*) &connect_timeout,
   0, GET_ULONG, REQUIRED_ARG, CONNECT_TIMEOUT, 2, LONG_TIMEOUT, 0, 1, 0 },
  {"delayed_insert_timeout", OPT_DELAYED_INSERT_TIMEOUT,
   "How long a INSERT DELAYED thread should wait for INSERT statements before terminating.",
   (gptr*) &delayed_insert_timeout, (gptr*) &delayed_insert_timeout, 0,
   GET_ULONG, REQUIRED_ARG, DELAYED_WAIT_TIMEOUT, 1, LONG_TIMEOUT, 0, 1, 0},
  {"delayed_insert_limit", OPT_DELAYED_INSERT_LIMIT,
   "After inserting delayed_insert_limit rows, the INSERT DELAYED handler will check if there are any SELECT statements pending. If so, it allows these to execute before continuing.",
    (gptr*) &delayed_insert_limit, (gptr*) &delayed_insert_limit, 0, GET_ULONG,
    REQUIRED_ARG, DELAYED_LIMIT, 1, ~0L, 0, 1, 0},
  { "delayed_queue_size", OPT_DELAYED_QUEUE_SIZE,
    "What size queue (in rows) should be allocated for handling INSERT DELAYED. If the queue becomes full, any client that does INSERT DELAYED will wait until there is room in the queue again.",
    (gptr*) &delayed_queue_size, (gptr*) &delayed_queue_size, 0, GET_ULONG,
    REQUIRED_ARG, DELAYED_QUEUE_SIZE, 1, ~0L, 0, 1, 0},
  { "flush_time", OPT_FLUSH_TIME,
    "A dedicated thread is created to flush all tables at the given interval.",
    (gptr*) &flush_time, (gptr*) &flush_time, 0, GET_ULONG, REQUIRED_ARG,
    FLUSH_TIME, 0, LONG_TIMEOUT, 0, 1, 0},
  { "ft_min_word_len", OPT_FT_MIN_WORD_LEN,
    "The minimum length of the word to be included in a FULLTEXT index. Note: FULLTEXT indexes must be rebuilt after changing this variable.",
    (gptr*) &ft_min_word_len, (gptr*) &ft_min_word_len, 0, GET_ULONG,
    REQUIRED_ARG, 4, 1, HA_FT_MAXLEN, 0, 1, 0},
  { "ft_max_word_len", OPT_FT_MAX_WORD_LEN,
    "The maximum length of the word to be included in a FULLTEXT index. Note: FULLTEXT indexes must be rebuilt after changing this variable.",
    (gptr*) &ft_max_word_len, (gptr*) &ft_max_word_len, 0, GET_ULONG,
    REQUIRED_ARG, HA_FT_MAXLEN, 10, HA_FT_MAXLEN, 0, 1, 0},
  { "ft_max_word_len_for_sort", OPT_FT_MAX_WORD_LEN_FOR_SORT,
    "The maximum length of the word for repair_by_sorting. Longer words are included the slow way. The lower this value, the more words will be put in one sort bucket.",
    (gptr*) &ft_max_word_len_for_sort, (gptr*) &ft_max_word_len_for_sort, 0, GET_ULONG,
    REQUIRED_ARG, 20, 4, HA_FT_MAXLEN, 0, 1, 0},
  { "ft_stopword_file", OPT_FT_STOPWORD_FILE,
    "Use stopwords from this file instead of built-in list.",
    (gptr*) &ft_stopword_file, (gptr*) &ft_stopword_file, 0, GET_STR,
    REQUIRED_ARG, 0, 0, 0, 0, 0, 0},
#ifdef HAVE_INNOBASE_DB
  {"innodb_mirrored_log_groups", OPT_INNODB_MIRRORED_LOG_GROUPS,
   "Number of identical copies of log groups we keep for the database. Currently this should be set to 1.", 
   (gptr*) &innobase_mirrored_log_groups,
   (gptr*) &innobase_mirrored_log_groups, 0, GET_LONG, REQUIRED_ARG, 1, 1, 10,
   0, 1, 0},
  {"innodb_log_files_in_group", OPT_INNODB_LOG_FILES_IN_GROUP,
   "Number of log files in the log group. InnoDB writes to the files in a circular fashion. Value 3 is recommended here.",
   (gptr*) &innobase_log_files_in_group, (gptr*) &innobase_log_files_in_group,
   0, GET_LONG, REQUIRED_ARG, 2, 2, 100, 0, 1, 0},
  {"innodb_log_file_size", OPT_INNODB_LOG_FILE_SIZE,
   "Size of each log file in a log group in megabytes.",
   (gptr*) &innobase_log_file_size, (gptr*) &innobase_log_file_size, 0,
   GET_LONG, REQUIRED_ARG, 5*1024*1024L, 1*1024*1024L, ~0L, 0, 1024*1024L, 0},
  {"innodb_log_buffer_size", OPT_INNODB_LOG_BUFFER_SIZE,
   "The size of the buffer which InnoDB uses to write log to the log files on disk.",
   (gptr*) &innobase_log_buffer_size, (gptr*) &innobase_log_buffer_size, 0,
   GET_LONG, REQUIRED_ARG, 1024*1024L, 256*1024L, ~0L, 0, 1024, 0},
  {"innodb_buffer_pool_size", OPT_INNODB_BUFFER_POOL_SIZE,
   "The size of the memory buffer InnoDB uses to cache data and indexes of its tables.",
   (gptr*) &innobase_buffer_pool_size, (gptr*) &innobase_buffer_pool_size, 0,
   GET_LONG, REQUIRED_ARG, 8*1024*1024L, 1024*1024L, ~0L, 0, 1024*1024L, 0},
  {"innodb_additional_mem_pool_size", OPT_INNODB_ADDITIONAL_MEM_POOL_SIZE,
   "Size of a memory pool InnoDB uses to store data dictionary information and other internal data structures.",
   (gptr*) &innobase_additional_mem_pool_size,
   (gptr*) &innobase_additional_mem_pool_size, 0, GET_LONG, REQUIRED_ARG,
   1*1024*1024L, 512*1024L, ~0L, 0, 1024, 0},
  {"innodb_file_io_threads", OPT_INNODB_FILE_IO_THREADS,
   "Number of file I/O threads in InnoDB.", (gptr*) &innobase_file_io_threads,
   (gptr*) &innobase_file_io_threads, 0, GET_LONG, REQUIRED_ARG, 4, 4, 64, 0,
   1, 0},
  {"innodb_lock_wait_timeout", OPT_INNODB_LOCK_WAIT_TIMEOUT,
   "Timeout in seconds an InnoDB transaction may wait for a lock before being rolled back.",
   (gptr*) &innobase_lock_wait_timeout, (gptr*) &innobase_lock_wait_timeout,
   0, GET_LONG, REQUIRED_ARG, 50, 1, 1024 * 1024 * 1024, 0, 1, 0},
  {"innodb_thread_concurrency", OPT_INNODB_THREAD_CONCURRENCY,
   "Helps in performance tuning in heavily concurrent environments.",
   (gptr*) &innobase_thread_concurrency, (gptr*) &innobase_thread_concurrency,
   0, GET_LONG, REQUIRED_ARG, 8, 1, 1000, 0, 1, 0},
  {"innodb_force_recovery", OPT_INNODB_FORCE_RECOVERY,
   "Helps to save your data in case the disk image of the database becomes corrupt.",
   (gptr*) &innobase_force_recovery, (gptr*) &innobase_force_recovery, 0,
   GET_LONG, REQUIRED_ARG, 0, 0, 6, 0, 1, 0},
#endif /* HAVE_INNOBASE_DB */
  {"interactive_timeout", OPT_INTERACTIVE_TIMEOUT,
   "The number of seconds the server waits for activity on an interactive connection before closing it.",
   (gptr*) &global_system_variables.net_interactive_timeout,
   (gptr*) &max_system_variables.net_interactive_timeout, 0,
   GET_ULONG, REQUIRED_ARG, NET_WAIT_TIMEOUT, 1, LONG_TIMEOUT, 0, 1, 0},
  {"join_buffer_size", OPT_JOIN_BUFF_SIZE,
   "The size of the buffer that is used for full joins.",
   (gptr*) &global_system_variables.join_buff_size,
   (gptr*) &max_system_variables.join_buff_size, 0, GET_ULONG,
   REQUIRED_ARG, 128*1024L, IO_SIZE*2+MALLOC_OVERHEAD, ~0L, MALLOC_OVERHEAD,
   IO_SIZE, 0},
  {"key_buffer_size", OPT_KEY_BUFFER_SIZE,
   "The size of the buffer used for index blocks. Increase this to get better index handling (for all reads and multiple writes) to as much as you can afford; 64M on a 256M machine that mainly runs MySQL is quite common.",
   (gptr*) &keybuff_size, (gptr*) &keybuff_size, 0, GET_ULL,
   REQUIRED_ARG, KEY_CACHE_SIZE, MALLOC_OVERHEAD, (long) ~0, MALLOC_OVERHEAD,
   IO_SIZE, 0},
  {"long_query_time", OPT_LONG_QUERY_TIME,
   "Log all queries that have taken more than long_query_time seconds to execute to file.",
   (gptr*) &global_system_variables.long_query_time,
   (gptr*) &max_system_variables.long_query_time, 0, GET_ULONG,
   REQUIRED_ARG, 10, 1, LONG_TIMEOUT, 0, 1, 0},
  {"lower_case_table_names", OPT_LOWER_CASE_TABLE_NAMES,
   "If set to 1 table names are stored in lowercase on disk and table names will be case-insensitive.  Should be set to 2 if you are using a case insensitive file system",
   (gptr*) &lower_case_table_names,
   (gptr*) &lower_case_table_names, 0, GET_UINT, OPT_ARG,
#ifdef FN_NO_CASE_SENCE
    1
#else
    0
#endif
   , 0, 2, 0, 1, 0},
  {"max_allowed_packet", OPT_MAX_ALLOWED_PACKET,
   "Max packetlength to send/receive from to server.",
   (gptr*) &global_system_variables.max_allowed_packet,
   (gptr*) &max_system_variables.max_allowed_packet, 0, GET_ULONG,
   REQUIRED_ARG, 1024*1024L, 1024, 1024L*1024L*1024L, MALLOC_OVERHEAD, 1024, 0},
  {"max_binlog_cache_size", OPT_MAX_BINLOG_CACHE_SIZE,
   "Can be used to restrict the total size used to cache a multi-transaction query.",
   (gptr*) &max_binlog_cache_size, (gptr*) &max_binlog_cache_size, 0,
   GET_ULONG, REQUIRED_ARG, ~0L, IO_SIZE, ~0L, 0, IO_SIZE, 0},
  {"max_binlog_size", OPT_MAX_BINLOG_SIZE,
   "Binary log will be rotated automatically when the size exceeds this \
value. Will also apply to relay logs if max_relay_log_size is 0. \
The minimum value for this variable is 4096.",
   (gptr*) &max_binlog_size, (gptr*) &max_binlog_size, 0, GET_ULONG,
   REQUIRED_ARG, 1024*1024L*1024L, IO_SIZE, 1024*1024L*1024L, 0, IO_SIZE, 0},
  {"max_connections", OPT_MAX_CONNECTIONS,
   "The number of simultaneous clients allowed.", (gptr*) &max_connections,
   (gptr*) &max_connections, 0, GET_ULONG, REQUIRED_ARG, 100, 1, 16384, 0, 1,
   0},
  {"max_connect_errors", OPT_MAX_CONNECT_ERRORS,
   "If there is more than this number of interrupted connections from a host this host will be blocked from further connections.",
   (gptr*) &max_connect_errors, (gptr*) &max_connect_errors, 0, GET_ULONG,
    REQUIRED_ARG, MAX_CONNECT_ERRORS, 1, ~0L, 0, 1, 0},
  {"max_delayed_threads", OPT_MAX_DELAYED_THREADS,
   "Don't start more than this number of threads to handle INSERT DELAYED statements. If set to zero, which means INSERT DELAYED is not used.",
   (gptr*) &global_system_variables.max_insert_delayed_threads,
   (gptr*) &max_system_variables.max_insert_delayed_threads,
   0, GET_ULONG, REQUIRED_ARG, 20, 0, 16384, 0, 1, 0},
  {"max_heap_table_size", OPT_MAX_HEP_TABLE_SIZE,
   "Don't allow creation of heap tables bigger than this.",
   (gptr*) &global_system_variables.max_heap_table_size,
   (gptr*) &max_system_variables.max_heap_table_size, 0, GET_ULONG,
   REQUIRED_ARG, 16*1024*1024L, 16384, ~0L, MALLOC_OVERHEAD, 1024, 0},
  {"max_join_size", OPT_MAX_JOIN_SIZE,
   "Joins that are probably going to read more than max_join_size records return an error.",
   (gptr*) &global_system_variables.max_join_size,
   (gptr*) &max_system_variables.max_join_size, 0, GET_HA_ROWS, REQUIRED_ARG,
   ~0L, 1, ~0L, 0, 1, 0},
  {"max_relay_log_size", OPT_MAX_RELAY_LOG_SIZE,
   "If non-zero: relay log will be rotated automatically when the size exceeds \
this value; if zero (the default): when the size exceeds max_binlog_size. \
0 expected, the minimum value for this variable is 4096.",
   (gptr*) &max_relay_log_size, (gptr*) &max_relay_log_size, 0, GET_ULONG,
   REQUIRED_ARG, 0L, 0L, 1024*1024L*1024L, 0, IO_SIZE, 0},
  { "max_seeks_for_key", OPT_MAX_SEEKS_FOR_KEY,
    "Limit assumed max number of seeks when looking up rows based on a key",
    (gptr*) &global_system_variables.max_seeks_for_key,
    (gptr*) &max_system_variables.max_seeks_for_key, 0, GET_ULONG,
    REQUIRED_ARG, ~0L, 1, ~0L, 0, 1, 0 },
  {"max_sort_length", OPT_MAX_SORT_LENGTH,
   "The number of bytes to use when sorting BLOB or TEXT values (only the first max_sort_length bytes of each value are used; the rest are ignored).",
   (gptr*) &global_system_variables.max_sort_length,
   (gptr*) &max_system_variables.max_sort_length, 0, GET_ULONG,
   REQUIRED_ARG, 1024, 4, 8192*1024L, 0, 1, 0},
  {"max_tmp_tables", OPT_MAX_TMP_TABLES,
   "Maximum number of temporary tables a client can keep open at a time.",
   (gptr*) &global_system_variables.max_tmp_tables,
   (gptr*) &max_system_variables.max_tmp_tables, 0, GET_ULONG,
   REQUIRED_ARG, 32, 1, ~0L, 0, 1, 0},
  {"max_user_connections", OPT_MAX_USER_CONNECTIONS,
   "The maximum number of active connections for a single user (0 = no limit).",
   (gptr*) &max_user_connections, (gptr*) &max_user_connections, 0, GET_ULONG,
   REQUIRED_ARG, 0, 1, ~0L, 0, 1, 0},
  {"max_write_lock_count", OPT_MAX_WRITE_LOCK_COUNT,
   "After this many write locks, allow some read locks to run in between.",
   (gptr*) &max_write_lock_count, (gptr*) &max_write_lock_count, 0, GET_ULONG,
   REQUIRED_ARG, ~0L, 1, ~0L, 0, 1, 0},
  {"bulk_insert_buffer_size", OPT_BULK_INSERT_BUFFER_SIZE,
   "Size of tree cache used in bulk insert optimisation. Note that this is a limit per thread!",
   (gptr*) &global_system_variables.bulk_insert_buff_size,
   (gptr*) &max_system_variables.bulk_insert_buff_size,
   0, GET_ULONG, REQUIRED_ARG, 8192*1024, 0, ~0L, 0, 1, 0},
  {"myisam_block_size", OPT_MYISAM_BLOCK_SIZE,
   "Block size to be used for MyISAM index pages",
   (gptr*) &opt_myisam_block_size,
   (gptr*) &opt_myisam_block_size, 0, GET_ULONG, REQUIRED_ARG,
   MI_KEY_BLOCK_LENGTH, MI_MIN_KEY_BLOCK_LENGTH, MI_MAX_KEY_BLOCK_LENGTH,
   0, MI_MIN_KEY_BLOCK_LENGTH, 0},
  {"myisam_max_extra_sort_file_size", OPT_MYISAM_MAX_EXTRA_SORT_FILE_SIZE,
   "Used to help MySQL to decide when to use the slow but safe key cache index create method",
   (gptr*) &global_system_variables.myisam_max_extra_sort_file_size,
   (gptr*) &max_system_variables.myisam_max_extra_sort_file_size,
   0, GET_ULL, REQUIRED_ARG, (ulonglong) MI_MAX_TEMP_LENGTH,
   0, (ulonglong) MAX_FILE_SIZE, 0, 1, 0},
  {"myisam_max_sort_file_size", OPT_MYISAM_MAX_SORT_FILE_SIZE,
   "Don't use the fast sort index method to created index if the temporary file would get bigger than this!",
   (gptr*) &global_system_variables.myisam_max_sort_file_size,
   (gptr*) &max_system_variables.myisam_max_sort_file_size, 0,
   GET_ULL, REQUIRED_ARG, (longlong) LONG_MAX, 0, (ulonglong) MAX_FILE_SIZE,
   0, 1024*1024, 0},
  {"myisam_repair_threads", OPT_MYISAM_REPAIR_THREADS,
   "Number of threads to use when repairing MyISAM tables. The value of 1 disables parallel repair.",
   (gptr*) &global_system_variables.myisam_repair_threads,
   (gptr*) &max_system_variables.myisam_repair_threads, 0,
   GET_ULONG, REQUIRED_ARG, 1, 1, ~0L, 0, 1, 0},
  {"myisam_sort_buffer_size", OPT_MYISAM_SORT_BUFFER_SIZE,
   "The buffer that is allocated when sorting the index when doing a REPAIR or when creating indexes with CREATE INDEX or ALTER TABLE.",
   (gptr*) &global_system_variables.myisam_sort_buff_size,
   (gptr*) &max_system_variables.myisam_sort_buff_size, 0,
   GET_ULONG, REQUIRED_ARG, 8192*1024, 4, ~0L, 0, 1, 0},
  {"net_buffer_length", OPT_NET_BUFFER_LENGTH,
   "Buffer length for TCP/IP and socket communication.",
   (gptr*) &global_system_variables.net_buffer_length,
   (gptr*) &max_system_variables.net_buffer_length, 0, GET_ULONG,
   REQUIRED_ARG, 16384, 1024, 1024*1024L, 0, 1024, 0},
  {"net_retry_count", OPT_NET_RETRY_COUNT,
   "If a read on a communication port is interrupted, retry this many times before giving up.",
   (gptr*) &global_system_variables.net_retry_count,
   (gptr*) &max_system_variables.net_retry_count,0,
   GET_ULONG, REQUIRED_ARG, MYSQLD_NET_RETRY_COUNT, 1, ~0L, 0, 1, 0},
  {"net_read_timeout", OPT_NET_READ_TIMEOUT,
   "Number of seconds to wait for more data from a connection before aborting the read.",
   (gptr*) &global_system_variables.net_read_timeout,
   (gptr*) &max_system_variables.net_read_timeout, 0, GET_ULONG,
   REQUIRED_ARG, NET_READ_TIMEOUT, 1, LONG_TIMEOUT, 0, 1, 0},
  {"net_write_timeout", OPT_NET_WRITE_TIMEOUT,
   "Number of seconds to wait for a block to be written to a connection  before aborting the write.",
   (gptr*) &global_system_variables.net_write_timeout,
   (gptr*) &max_system_variables.net_write_timeout, 0, GET_ULONG,
   REQUIRED_ARG, NET_WRITE_TIMEOUT, 1, LONG_TIMEOUT, 0, 1, 0},
  {"open_files_limit", OPT_OPEN_FILES_LIMIT,
   "If this is not 0, then mysqld will use this value to reserve file descriptors to use with setrlimit(). If this value is 0 then mysqld will reserve max_connections*5 or max_connections + table_cache*2 (whichever is larger) number of files.",
   (gptr*) &open_files_limit, (gptr*) &open_files_limit, 0, GET_ULONG,
   REQUIRED_ARG, 0, 0, 65535, 0, 1, 0},
  {"query_alloc_block_size", OPT_QUERY_ALLOC_BLOCK_SIZE,
   "Allocation block size for query parsing and execution",
   (gptr*) &global_system_variables.query_alloc_block_size,
   (gptr*) &max_system_variables.query_alloc_block_size, 0, GET_ULONG,
   REQUIRED_ARG, QUERY_ALLOC_BLOCK_SIZE, 1024, ~0L, 0, 1024, 0},
#ifdef HAVE_QUERY_CACHE
  {"query_cache_limit", OPT_QUERY_CACHE_LIMIT,
   "Don't cache results that are bigger than this.",
   (gptr*) &query_cache_limit, (gptr*) &query_cache_limit, 0, GET_ULONG,
   REQUIRED_ARG, 1024*1024L, 0, (longlong) ULONG_MAX, 0, 1, 0},
#endif /*HAVE_QUERY_CACHE*/
  {"query_cache_size", OPT_QUERY_CACHE_SIZE,
   "The memory allocated to store results from old queries.",
   (gptr*) &query_cache_size, (gptr*) &query_cache_size, 0, GET_ULONG,
   REQUIRED_ARG, 0, 0, (longlong) ULONG_MAX, 0, 1024, 0},
#ifdef HAVE_QUERY_CACHE
  {"query_cache_type", OPT_QUERY_CACHE_TYPE,
   "0 = OFF = Don't cache or retrieve results. 1 = ON = Cache all results except SELECT SQL_NO_CACHE ... queries. 2 = DEMAND = Cache only SELECT SQL_CACHE ... queries.",
   (gptr*) &global_system_variables.query_cache_type,
   (gptr*) &max_system_variables.query_cache_type,
   0, GET_ULONG, REQUIRED_ARG, 1, 0, 2, 0, 1, 0},
  {"query_cache_wlock_invalidate", OPT_QUERY_CACHE_WLOCK_INVALIDATE,
   "Invalidate queries in query cache on LOCK for write",
   (gptr*) &global_system_variables.query_cache_wlock_invalidate,
   (gptr*) &max_system_variables.query_cache_wlock_invalidate,
   0, GET_BOOL, NO_ARG, 0, 0, 1, 0, 1, 0},
#endif /*HAVE_QUERY_CACHE*/
  {"query_prealloc_size", OPT_QUERY_PREALLOC_SIZE,
   "Persistent buffer for query parsing and execution",
   (gptr*) &global_system_variables.query_prealloc_size,
   (gptr*) &max_system_variables.query_prealloc_size, 0, GET_ULONG,
   REQUIRED_ARG, QUERY_ALLOC_PREALLOC_SIZE, 1024, ~0L, 0, 1024, 0},
  {"read_buffer_size", OPT_RECORD_BUFFER,
   "Each thread that does a sequential scan allocates a buffer of this size for each table it scans. If you do many sequential scans, you may want to increase this value.",
   (gptr*) &global_system_variables.read_buff_size,
   (gptr*) &max_system_variables.read_buff_size,0, GET_ULONG, REQUIRED_ARG,
   128*1024L, IO_SIZE*2+MALLOC_OVERHEAD, ~0L, MALLOC_OVERHEAD, IO_SIZE, 0},
  {"read_rnd_buffer_size", OPT_RECORD_RND_BUFFER,
   "When reading rows in sorted order after a sort, the rows are read through this buffer to avoid a disk seeks. If not set, then it's set to the value of record_buffer.",
   (gptr*) &global_system_variables.read_rnd_buff_size,
   (gptr*) &max_system_variables.read_rnd_buff_size, 0,
   GET_ULONG, REQUIRED_ARG, 256*1024L, IO_SIZE*2+MALLOC_OVERHEAD,
   ~0L, MALLOC_OVERHEAD, IO_SIZE, 0},
  {"record_buffer", OPT_RECORD_BUFFER,
   "Alias for read_buffer_size",
   (gptr*) &global_system_variables.read_buff_size,
   (gptr*) &max_system_variables.read_buff_size,0, GET_ULONG, REQUIRED_ARG,
   128*1024L, IO_SIZE*2+MALLOC_OVERHEAD, ~0L, MALLOC_OVERHEAD, IO_SIZE, 0},
  {"relay_log_space_limit", OPT_RELAY_LOG_SPACE_LIMIT,
   "Maximum space to use for all relay logs",
   (gptr*) &relay_log_space_limit,
   (gptr*) &relay_log_space_limit, 0, GET_ULL, REQUIRED_ARG, 0L, 0L,
   (longlong) ULONG_MAX, 0, 1, 0},
  {"slave_compressed_protocol", OPT_SLAVE_COMPRESSED_PROTOCOL,
   "Use compression on master/slave protocol",
   (gptr*) &opt_slave_compressed_protocol,
   (gptr*) &opt_slave_compressed_protocol,
   0, GET_BOOL, NO_ARG, 0, 0, 1, 0, 1, 0},
  {"slave_net_timeout", OPT_SLAVE_NET_TIMEOUT,
   "Number of seconds to wait for more data from a master/slave connection before aborting the read.",
   (gptr*) &slave_net_timeout, (gptr*) &slave_net_timeout, 0,
   GET_ULONG, REQUIRED_ARG, SLAVE_NET_TIMEOUT, 1, LONG_TIMEOUT, 0, 1, 0},
  {"range_alloc_block_size", OPT_RANGE_ALLOC_BLOCK_SIZE,
   "Allocation block size for storing ranges during optimization",
   (gptr*) &global_system_variables.range_alloc_block_size,
   (gptr*) &max_system_variables.range_alloc_block_size, 0, GET_ULONG,
   REQUIRED_ARG, RANGE_ALLOC_BLOCK_SIZE, 1024, ~0L, 0, 1024, 0},
  {"read-only", OPT_READONLY,
   "Make all tables readonly, with the exception for replication (slave) threads and users with the SUPER privilege",
   (gptr*) &opt_readonly,
   (gptr*) &opt_readonly,
   0, GET_BOOL, NO_ARG, 0, 0, 1, 0, 1, 0},
  {"slow_launch_time", OPT_SLOW_LAUNCH_TIME,
   "If creating the thread takes longer than this value (in seconds), the Slow_launch_threads counter will be incremented.",
   (gptr*) &slow_launch_time, (gptr*) &slow_launch_time, 0, GET_ULONG,
   REQUIRED_ARG, 2L, 0L, LONG_TIMEOUT, 0, 1, 0},
  {"sort_buffer_size", OPT_SORT_BUFFER,
   "Each thread that needs to do a sort allocates a buffer of this size.",
   (gptr*) &global_system_variables.sortbuff_size,
   (gptr*) &max_system_variables.sortbuff_size, 0, GET_ULONG, REQUIRED_ARG,
   MAX_SORT_MEMORY, MIN_SORT_MEMORY+MALLOC_OVERHEAD*2, ~0L, MALLOC_OVERHEAD,
   1, 0},
  {"table_cache", OPT_TABLE_CACHE,
   "The number of open tables for all threads.", (gptr*) &table_cache_size,
   (gptr*) &table_cache_size, 0, GET_ULONG, REQUIRED_ARG, 64, 1, ~0L, 0, 1,
   0},
  {"thread_concurrency", OPT_THREAD_CONCURRENCY,
   "Permits the application to give the threads system a hint for the desired number of threads that should be run at the same time.",
   (gptr*) &concurrency, (gptr*) &concurrency, 0, GET_ULONG, REQUIRED_ARG,
   DEFAULT_CONCURRENCY, 1, 512, 0, 1, 0},
  {"thread_cache_size", OPT_THREAD_CACHE_SIZE,
   "How many threads we should keep in a cache for reuse.",
   (gptr*) &thread_cache_size, (gptr*) &thread_cache_size, 0, GET_ULONG,
   REQUIRED_ARG, 0, 0, 16384, 0, 1, 0},
  {"tmp_table_size", OPT_TMP_TABLE_SIZE,
   "If an in-memory temporary table exceeds this size, MySQL will automatically convert it to an on-disk MyISAM table.",
   (gptr*) &global_system_variables.tmp_table_size,
   (gptr*) &max_system_variables.tmp_table_size, 0, GET_ULONG,
   REQUIRED_ARG, 32*1024*1024L, 1024, ~0L, 0, 1, 0},
  {"thread_stack", OPT_THREAD_STACK,
   "The stack size for each thread.", (gptr*) &thread_stack,
   (gptr*) &thread_stack, 0, GET_ULONG, REQUIRED_ARG,DEFAULT_THREAD_STACK,
   1024*32, ~0L, 0, 1024, 0},
  {"transaction_alloc_block_size", OPT_TRANS_ALLOC_BLOCK_SIZE,
   "Allocation block size for transactions to be stored in binary log",
   (gptr*) &global_system_variables.trans_alloc_block_size,
   (gptr*) &max_system_variables.trans_alloc_block_size, 0, GET_ULONG,
   REQUIRED_ARG, QUERY_ALLOC_BLOCK_SIZE, 1024, ~0L, 0, 1024, 0},
  {"transaction_prealloc_size", OPT_TRANS_PREALLOC_SIZE,
   "Persistent buffer for transactions to be stored in binary log",
   (gptr*) &global_system_variables.trans_prealloc_size,
   (gptr*) &max_system_variables.trans_prealloc_size, 0, GET_ULONG,
   REQUIRED_ARG, TRANS_ALLOC_PREALLOC_SIZE, 1024, ~0L, 0, 1024, 0},
  {"wait_timeout", OPT_WAIT_TIMEOUT,
   "The number of seconds the server waits for activity on a connection before closing it",
   (gptr*) &global_system_variables.net_wait_timeout,
   (gptr*) &max_system_variables.net_wait_timeout, 0, GET_ULONG,
   REQUIRED_ARG, NET_WAIT_TIMEOUT, 1, IF_WIN(INT_MAX32/1000, LONG_TIMEOUT),
   0, 1, 0},
  { "default-week-format", OPT_DEFAULT_WEEK_FORMAT,
    "The default week format used by WEEK() functions.",
    (gptr*) &global_system_variables.default_week_format, 
    (gptr*) &max_system_variables.default_week_format, 
    0, GET_ULONG, REQUIRED_ARG, 0, 0, 7L, 0, 1, 0},
  {0, 0, 0, 0, 0, 0, GET_NO_ARG, NO_ARG, 0, 0, 0, 0, 0, 0}
};


struct show_var_st status_vars[]= {
  {"Aborted_clients",          (char*) &aborted_threads,        SHOW_LONG},
  {"Aborted_connects",         (char*) &aborted_connects,       SHOW_LONG},
  {"Bytes_received",           (char*) &bytes_received,         SHOW_LONG},
  {"Bytes_sent",               (char*) &bytes_sent,             SHOW_LONG},
  {"Com_admin_commands",       (char*) &com_other,		SHOW_LONG},
  {"Com_alter_table",	       (char*) (com_stat+(uint) SQLCOM_ALTER_TABLE),SHOW_LONG},
  {"Com_analyze",	       (char*) (com_stat+(uint) SQLCOM_ANALYZE),SHOW_LONG},
  {"Com_backup_table",	       (char*) (com_stat+(uint) SQLCOM_BACKUP_TABLE),SHOW_LONG},
  {"Com_begin",		       (char*) (com_stat+(uint) SQLCOM_BEGIN),SHOW_LONG},
  {"Com_change_db",	       (char*) (com_stat+(uint) SQLCOM_CHANGE_DB),SHOW_LONG},
  {"Com_change_master",	       (char*) (com_stat+(uint) SQLCOM_CHANGE_MASTER),SHOW_LONG},
  {"Com_check",		       (char*) (com_stat+(uint) SQLCOM_CHECK),SHOW_LONG},
  {"Com_commit",	       (char*) (com_stat+(uint) SQLCOM_COMMIT),SHOW_LONG},
  {"Com_create_db",	       (char*) (com_stat+(uint) SQLCOM_CREATE_DB),SHOW_LONG},
  {"Com_create_function",      (char*) (com_stat+(uint) SQLCOM_CREATE_FUNCTION),SHOW_LONG},
  {"Com_create_index",	       (char*) (com_stat+(uint) SQLCOM_CREATE_INDEX),SHOW_LONG},
  {"Com_create_table",	       (char*) (com_stat+(uint) SQLCOM_CREATE_TABLE),SHOW_LONG},
  {"Com_delete",	       (char*) (com_stat+(uint) SQLCOM_DELETE),SHOW_LONG},
  {"Com_delete_multi",	       (char*) (com_stat+(uint) SQLCOM_DELETE_MULTI),SHOW_LONG},
  {"Com_drop_db",	       (char*) (com_stat+(uint) SQLCOM_DROP_DB),SHOW_LONG},
  {"Com_drop_function",	       (char*) (com_stat+(uint) SQLCOM_DROP_FUNCTION),SHOW_LONG},
  {"Com_drop_index",	       (char*) (com_stat+(uint) SQLCOM_DROP_INDEX),SHOW_LONG},
  {"Com_drop_table",	       (char*) (com_stat+(uint) SQLCOM_DROP_TABLE),SHOW_LONG},
  {"Com_flush",		       (char*) (com_stat+(uint) SQLCOM_FLUSH),SHOW_LONG},
  {"Com_grant",		       (char*) (com_stat+(uint) SQLCOM_GRANT),SHOW_LONG},
  {"Com_ha_close",	       (char*) (com_stat+(uint) SQLCOM_HA_CLOSE),SHOW_LONG},
  {"Com_ha_open",	       (char*) (com_stat+(uint) SQLCOM_HA_OPEN),SHOW_LONG},
  {"Com_ha_read",	       (char*) (com_stat+(uint) SQLCOM_HA_READ),SHOW_LONG},
  {"Com_insert",	       (char*) (com_stat+(uint) SQLCOM_INSERT),SHOW_LONG},
  {"Com_insert_select",	       (char*) (com_stat+(uint) SQLCOM_INSERT_SELECT),SHOW_LONG},
  {"Com_kill",		       (char*) (com_stat+(uint) SQLCOM_KILL),SHOW_LONG},
  {"Com_load",		       (char*) (com_stat+(uint) SQLCOM_LOAD),SHOW_LONG},
  {"Com_load_master_data",    (char*) (com_stat+(uint) SQLCOM_LOAD_MASTER_DATA),SHOW_LONG},
  {"Com_load_master_table",    (char*) (com_stat+(uint) SQLCOM_LOAD_MASTER_TABLE),SHOW_LONG},
  {"Com_lock_tables",	       (char*) (com_stat+(uint) SQLCOM_LOCK_TABLES),SHOW_LONG},
  {"Com_optimize",	       (char*) (com_stat+(uint) SQLCOM_OPTIMIZE),SHOW_LONG},
  {"Com_purge",		       (char*) (com_stat+(uint) SQLCOM_PURGE),SHOW_LONG},
  {"Com_rename_table",	       (char*) (com_stat+(uint) SQLCOM_RENAME_TABLE),SHOW_LONG},
  {"Com_repair",	       (char*) (com_stat+(uint) SQLCOM_REPAIR),SHOW_LONG},
  {"Com_replace",	       (char*) (com_stat+(uint) SQLCOM_REPLACE),SHOW_LONG},
  {"Com_replace_select",       (char*) (com_stat+(uint) SQLCOM_REPLACE_SELECT),SHOW_LONG},
  {"Com_reset",		       (char*) (com_stat+(uint) SQLCOM_RESET),SHOW_LONG},
  {"Com_restore_table",	       (char*) (com_stat+(uint) SQLCOM_RESTORE_TABLE),SHOW_LONG},
  {"Com_revoke",	       (char*) (com_stat+(uint) SQLCOM_REVOKE),SHOW_LONG},
  {"Com_rollback",	       (char*) (com_stat+(uint) SQLCOM_ROLLBACK),SHOW_LONG},
  {"Com_savepoint",	       (char*) (com_stat+(uint) SQLCOM_SAVEPOINT),SHOW_LONG},
  {"Com_select",	       (char*) (com_stat+(uint) SQLCOM_SELECT),SHOW_LONG},
  {"Com_set_option",	       (char*) (com_stat+(uint) SQLCOM_SET_OPTION),SHOW_LONG},
  {"Com_show_binlog_events",   (char*) (com_stat+(uint) SQLCOM_SHOW_BINLOG_EVENTS),SHOW_LONG},
  {"Com_show_binlogs",	       (char*) (com_stat+(uint) SQLCOM_SHOW_BINLOGS),SHOW_LONG},
  {"Com_show_create",	       (char*) (com_stat+(uint) SQLCOM_SHOW_CREATE),SHOW_LONG},
  {"Com_show_databases",       (char*) (com_stat+(uint) SQLCOM_SHOW_DATABASES),SHOW_LONG},
  {"Com_show_fields",	       (char*) (com_stat+(uint) SQLCOM_SHOW_FIELDS),SHOW_LONG},
  {"Com_show_grants",	       (char*) (com_stat+(uint) SQLCOM_SHOW_GRANTS),SHOW_LONG},
  {"Com_show_keys",	       (char*) (com_stat+(uint) SQLCOM_SHOW_KEYS),SHOW_LONG},
  {"Com_show_logs",	       (char*) (com_stat+(uint) SQLCOM_SHOW_LOGS),SHOW_LONG},
  {"Com_show_master_status",   (char*) (com_stat+(uint) SQLCOM_SHOW_MASTER_STAT),SHOW_LONG},
  {"Com_show_new_master",      (char*) (com_stat+(uint) SQLCOM_SHOW_NEW_MASTER),SHOW_LONG},
  {"Com_show_open_tables",     (char*) (com_stat+(uint) SQLCOM_SHOW_OPEN_TABLES),SHOW_LONG},
  {"Com_show_processlist",     (char*) (com_stat+(uint) SQLCOM_SHOW_PROCESSLIST),SHOW_LONG},
  {"Com_show_slave_hosts",     (char*) (com_stat+(uint) SQLCOM_SHOW_SLAVE_HOSTS),SHOW_LONG},
  {"Com_show_slave_status",    (char*) (com_stat+(uint) SQLCOM_SHOW_SLAVE_STAT),SHOW_LONG},
  {"Com_show_status",	       (char*) (com_stat+(uint) SQLCOM_SHOW_STATUS),SHOW_LONG},
  {"Com_show_innodb_status",   (char*) (com_stat+(uint) SQLCOM_SHOW_INNODB_STATUS),SHOW_LONG},
  {"Com_show_tables",	       (char*) (com_stat+(uint) SQLCOM_SHOW_TABLES),SHOW_LONG},
  {"Com_show_variables",       (char*) (com_stat+(uint) SQLCOM_SHOW_VARIABLES),SHOW_LONG},
  {"Com_slave_start",	       (char*) (com_stat+(uint) SQLCOM_SLAVE_START),SHOW_LONG},
  {"Com_slave_stop",	       (char*) (com_stat+(uint) SQLCOM_SLAVE_STOP),SHOW_LONG},
  {"Com_truncate",	       (char*) (com_stat+(uint) SQLCOM_TRUNCATE),SHOW_LONG},
  {"Com_unlock_tables",	       (char*) (com_stat+(uint) SQLCOM_UNLOCK_TABLES),SHOW_LONG},
  {"Com_update",	       (char*) (com_stat+(uint) SQLCOM_UPDATE),SHOW_LONG},
  {"Connections",              (char*) &thread_id,              SHOW_LONG_CONST},
  {"Created_tmp_disk_tables",  (char*) &created_tmp_disk_tables,SHOW_LONG},
  {"Created_tmp_tables",       (char*) &created_tmp_tables,     SHOW_LONG},
  {"Created_tmp_files",	       (char*) &my_tmp_file_created,	SHOW_LONG},
  {"Delayed_insert_threads",   (char*) &delayed_insert_threads, SHOW_LONG_CONST},
  {"Delayed_writes",           (char*) &delayed_insert_writes,  SHOW_LONG},
  {"Delayed_errors",           (char*) &delayed_insert_errors,  SHOW_LONG},
  {"Flush_commands",           (char*) &refresh_version,        SHOW_LONG_CONST},
  {"Handler_commit",           (char*) &ha_commit_count,        SHOW_LONG},
  {"Handler_delete",           (char*) &ha_delete_count,        SHOW_LONG},
  {"Handler_read_first",       (char*) &ha_read_first_count,    SHOW_LONG},
  {"Handler_read_key",         (char*) &ha_read_key_count,      SHOW_LONG},
  {"Handler_read_next",        (char*) &ha_read_next_count,     SHOW_LONG},
  {"Handler_read_prev",        (char*) &ha_read_prev_count,     SHOW_LONG},
  {"Handler_read_rnd",         (char*) &ha_read_rnd_count,      SHOW_LONG},
  {"Handler_read_rnd_next",    (char*) &ha_read_rnd_next_count, SHOW_LONG},
  {"Handler_rollback",         (char*) &ha_rollback_count,      SHOW_LONG},
  {"Handler_update",           (char*) &ha_update_count,        SHOW_LONG},
  {"Handler_write",            (char*) &ha_write_count,         SHOW_LONG},
  {"Key_blocks_used",          (char*) &_my_blocks_used,        SHOW_LONG_CONST},
  {"Key_read_requests",        (char*) &_my_cache_r_requests,   SHOW_LONG},
  {"Key_reads",                (char*) &_my_cache_read,         SHOW_LONG},
  {"Key_write_requests",       (char*) &_my_cache_w_requests,   SHOW_LONG},
  {"Key_writes",               (char*) &_my_cache_write,        SHOW_LONG},
  {"Max_used_connections",     (char*) &max_used_connections,   SHOW_LONG},
  {"Not_flushed_key_blocks",   (char*) &_my_blocks_changed,     SHOW_LONG_CONST},
  {"Not_flushed_delayed_rows", (char*) &delayed_rows_in_use,    SHOW_LONG_CONST},
  {"Open_tables",              (char*) 0,                       SHOW_OPENTABLES},
  {"Open_files",               (char*) &my_file_opened,         SHOW_LONG_CONST},
  {"Open_streams",             (char*) &my_stream_opened,       SHOW_LONG_CONST},
  {"Opened_tables",            (char*) &opened_tables,          SHOW_LONG},
  {"Questions",                (char*) 0,                       SHOW_QUESTION},
#ifdef HAVE_QUERY_CACHE
  {"Qcache_queries_in_cache",  (char*) &query_cache.queries_in_cache, SHOW_LONG_CONST},
  {"Qcache_inserts",           (char*) &query_cache.inserts,    SHOW_LONG},
  {"Qcache_hits",              (char*) &query_cache.hits,       SHOW_LONG},
  {"Qcache_lowmem_prunes",     (char*) &query_cache.lowmem_prunes, SHOW_LONG},
  {"Qcache_not_cached",        (char*) &query_cache.refused,    SHOW_LONG},
  {"Qcache_free_memory",       (char*) &query_cache.free_memory, 
   SHOW_LONG_CONST},
  {"Qcache_free_blocks",       (char*) &query_cache.free_memory_blocks,
   SHOW_LONG_CONST},
  {"Qcache_total_blocks",      (char*) &query_cache.total_blocks,
   SHOW_LONG_CONST},
#endif /*HAVE_QUERY_CACHE*/
  {"Rpl_status",               (char*) 0,                 SHOW_RPL_STATUS},
  {"Select_full_join",         (char*) &select_full_join_count, SHOW_LONG},
  {"Select_full_range_join",   (char*) &select_full_range_join_count, SHOW_LONG},
  {"Select_range",             (char*) &select_range_count, 	SHOW_LONG},
  {"Select_range_check",       (char*) &select_range_check_count, SHOW_LONG},
  {"Select_scan",	       (char*) &select_scan_count,	SHOW_LONG},
  {"Slave_open_temp_tables",   (char*) &slave_open_temp_tables, SHOW_LONG},
  {"Slave_running",            (char*) 0, SHOW_SLAVE_RUNNING},
  {"Slow_launch_threads",      (char*) &slow_launch_threads,    SHOW_LONG},
  {"Slow_queries",             (char*) &long_query_count,       SHOW_LONG},
  {"Sort_merge_passes",	       (char*) &filesort_merge_passes,  SHOW_LONG},
  {"Sort_range",	       (char*) &filesort_range_count,   SHOW_LONG},
  {"Sort_rows",		       (char*) &filesort_rows,	        SHOW_LONG},
  {"Sort_scan",		       (char*) &filesort_scan_count,    SHOW_LONG},
#ifdef HAVE_OPENSSL
  {"Ssl_accepts",              (char*) 0,  	SHOW_SSL_CTX_SESS_ACCEPT},
  {"Ssl_finished_accepts",     (char*) 0,  	SHOW_SSL_CTX_SESS_ACCEPT_GOOD},
  {"Ssl_finished_connects",    (char*) 0,  	SHOW_SSL_CTX_SESS_CONNECT_GOOD},
  {"Ssl_accept_renegotiates",  (char*) 0, 	SHOW_SSL_CTX_SESS_ACCEPT_RENEGOTIATE},
  {"Ssl_connect_renegotiates", (char*) 0, 	SHOW_SSL_CTX_SESS_CONNECT_RENEGOTIATE},
  {"Ssl_callback_cache_hits",  (char*) 0,	SHOW_SSL_CTX_SESS_CB_HITS},
  {"Ssl_session_cache_hits",   (char*) 0,	SHOW_SSL_CTX_SESS_HITS},
  {"Ssl_session_cache_misses", (char*) 0,	SHOW_SSL_CTX_SESS_MISSES},
  {"Ssl_session_cache_timeouts", (char*) 0,	SHOW_SSL_CTX_SESS_TIMEOUTS},
  {"Ssl_used_session_cache_entries",(char*) 0,	SHOW_SSL_CTX_SESS_NUMBER},
  {"Ssl_client_connects",      (char*) 0,	SHOW_SSL_CTX_SESS_CONNECT},
  {"Ssl_session_cache_overflows", (char*) 0,	SHOW_SSL_CTX_SESS_CACHE_FULL},
  {"Ssl_session_cache_size",   (char*) 0,	SHOW_SSL_CTX_SESS_GET_CACHE_SIZE},
  {"Ssl_session_cache_mode",   (char*) 0,	SHOW_SSL_CTX_GET_SESSION_CACHE_MODE},
  {"Ssl_sessions_reused",      (char*) 0,	SHOW_SSL_SESSION_REUSED},
  {"Ssl_ctx_verify_mode",      (char*) 0,	SHOW_SSL_CTX_GET_VERIFY_MODE},
  {"Ssl_ctx_verify_depth",     (char*) 0,	SHOW_SSL_CTX_GET_VERIFY_DEPTH},
  {"Ssl_verify_mode",          (char*) 0,	SHOW_SSL_GET_VERIFY_MODE},
  {"Ssl_verify_depth",         (char*) 0,	SHOW_SSL_GET_VERIFY_DEPTH},
  {"Ssl_version",   	       (char*) 0,  	SHOW_SSL_GET_VERSION},
  {"Ssl_cipher",               (char*) 0,  	SHOW_SSL_GET_CIPHER},
  {"Ssl_cipher_list",          (char*) 0,  	SHOW_SSL_GET_CIPHER_LIST},
  {"Ssl_default_timeout",      (char*) 0,  	SHOW_SSL_GET_DEFAULT_TIMEOUT},
#endif /* HAVE_OPENSSL */
  {"Table_locks_immediate",    (char*) &locks_immediate,        SHOW_LONG},
  {"Table_locks_waited",       (char*) &locks_waited,           SHOW_LONG},
  {"Threads_cached",           (char*) &cached_thread_count,    SHOW_LONG_CONST},
  {"Threads_created",	       (char*) &thread_created,		SHOW_LONG_CONST},
  {"Threads_connected",        (char*) &thread_count,           SHOW_INT_CONST},
  {"Threads_running",          (char*) &thread_running,         SHOW_INT_CONST},
  {"Uptime",                   (char*) 0,                       SHOW_STARTTIME},
  {NullS, NullS, SHOW_LONG}
};

static void print_version(void)
{
  printf("%s  Ver %s for %s on %s (%s)\n",my_progname,
	 server_version,SYSTEM_TYPE,MACHINE_TYPE, MYSQL_COMPILATION_COMMENT);
}

static void use_help(void)
{
  print_version();
  printf("Use '--help' or '--no-defaults --help' for a list of available options\n");
}

static void usage(void)
{
  print_version();
  puts("\
Copyright (C) 2000 MySQL AB, by Monty and others\n\
This software comes with ABSOLUTELY NO WARRANTY. This is free software,\n\
and you are welcome to modify and redistribute it under the GPL license\n\n\
Starts the MySQL database server\n");

  printf("Usage: %s [OPTIONS]\n", my_progname);
#ifdef __WIN__
  puts("NT and Win32 specific options:\n\
  --install                     Install the default service (NT)\n\
  --install-manual              Install the default service started manually (NT)\n\
  --install service_name        Install an optional service (NT)\n\
  --install-manual service_name Install an optional service started manually (NT)\n\
  --remove                      Remove the default service from the service list (NT)\n\
  --remove service_name         Remove the service_name from the service list (NT)\n\
  --enable-named-pipe           Only to be used for the	default server (NT)\n\
  --standalone                  Dummy option to start as a standalone server (NT)\
");
  puts("");
#endif
  print_defaults(MYSQL_CONFIG_NAME,load_default_groups);
  puts("");
  fix_paths();
  set_ports();

  my_print_help(my_long_options);
  my_print_variables(my_long_options);

  puts("\n\
To see what values a running MySQL server is using, type\n\
'mysqladmin variables' instead of 'mysqld --help'.");
}


static void set_options(void)
{
#if !defined( my_pthread_setprio ) && !defined( HAVE_PTHREAD_SETSCHEDPARAM )
  opt_specialflag |= SPECIAL_NO_PRIOR;
#endif

  sys_charset.value= (char*) MYSQL_CHARSET;
  (void) strmake(language, LANGUAGE, sizeof(language)-1);
  (void) strmake(mysql_real_data_home, get_relative_path(DATADIR),
		 sizeof(mysql_real_data_home)-1);

  /* Set default values for some variables */
  global_system_variables.table_type=DB_TYPE_MYISAM;
  global_system_variables.tx_isolation=ISO_REPEATABLE_READ;
  global_system_variables.select_limit= HA_POS_ERROR;
  max_system_variables.select_limit=    HA_POS_ERROR;
  global_system_variables.max_join_size= HA_POS_ERROR;
  max_system_variables.max_join_size=    HA_POS_ERROR;

#if defined(__WIN__) || defined(__NETWARE__)
  /* Allow Win32 and NetWare users to move MySQL anywhere */
  {
    char prg_dev[LIBLEN];
    my_path(prg_dev,my_progname,"mysql/bin");
    strcat(prg_dev,"/../");			// Remove 'bin' to get base dir
    cleanup_dirname(mysql_home,prg_dev);
  }
#else
  const char *tmpenv;
  if (!(tmpenv = getenv("MY_BASEDIR_VERSION")))
    tmpenv = DEFAULT_MYSQL_HOME;
  (void) strmake(mysql_home, tmpenv, sizeof(mysql_home)-1);
#endif

  my_disable_locking=myisam_single_user= 1;
  opt_external_locking=0;
  my_bind_addr = htonl( INADDR_ANY );
}


extern "C" my_bool
get_one_option(int optid, const struct my_option *opt __attribute__((unused)),
	       char *argument)
{
  switch(optid) {
  case '#':
#ifndef DBUG_OFF
    DBUG_PUSH(argument ? argument : default_dbug_option);
#endif
    opt_endinfo=1;				/* unireg: memory allocation */
    break;
  case 'a':
    opt_sql_mode = (MODE_REAL_AS_FLOAT | MODE_PIPES_AS_CONCAT |
		    MODE_ANSI_QUOTES | MODE_IGNORE_SPACE | MODE_SERIALIZABLE
		    | MODE_ONLY_FULL_GROUP_BY);
    global_system_variables.tx_isolation= ISO_SERIALIZABLE;
    break;
  case 'b':
    strmake(mysql_home,argument,sizeof(mysql_home)-1);
    break;
  case 'l':
    opt_log=1;
    break;
  case 'h':
    strmake(mysql_real_data_home,argument, sizeof(mysql_real_data_home)-1);
    /* Correct pointer set by my_getopt (for embedded library) */
    mysql_data_home= mysql_real_data_home;
    break;
  case 'u':
    if (!mysqld_user)
      mysqld_user= argument;
    else
      fprintf(stderr, "Warning: Ignoring user change to '%s' because the user was set to '%s' earlier on the command line\n", argument, mysqld_user);
    break;
  case 'L':
    strmake(language, argument, sizeof(language)-1);
    break;
  case 'o':
    protocol_version=PROTOCOL_VERSION-1;
    break;
  case OPT_SLAVE_SKIP_ERRORS:
    init_slave_skip_errors(argument);
    break;
  case OPT_SAFEMALLOC_MEM_LIMIT:
#if !defined(DBUG_OFF) && defined(SAFEMALLOC)
    sf_malloc_mem_limit = atoi(argument);
#endif
    break;
#ifdef EMBEDDED_LIBRARY
  case OPT_MAX_ALLOWED_PACKET:
    max_allowed_packet= atoi(argument);
    break;
  case OPT_NET_BUFFER_LENGTH:
    net_buffer_length=  atoi(argument);
    break;
#endif
#include <sslopt-case.h>
  case 'v':
  case 'V':
    print_version();
    exit(0);
  case 'I':
  case '?':
    usage();
    exit(0);
  case 'T':
    test_flags= argument ? (uint) atoi(argument) : 0;
    test_flags&= ~TEST_NO_THREADS;
    opt_endinfo=1;
    break;
  case (int) OPT_BIG_TABLES:
    thd_startup_options|=OPTION_BIG_TABLES;
    break;
  case (int) OPT_ISAM_LOG:
    opt_myisam_log=1;
    break;
  case (int) OPT_UPDATE_LOG:
    opt_update_log=1;
    break;
  case (int) OPT_BIN_LOG:
    opt_bin_log=1;
    break;
  case (int) OPT_ERROR_LOG_FILE:
    opt_error_log= 1;
    break;
  case (int) OPT_INIT_RPL_ROLE:
  {
    int role;
    if ((role=find_type(argument, &rpl_role_typelib, 2)) <= 0)
    {
      fprintf(stderr, "Unknown replication role: %s\n", argument);
      exit(1);
    }
    rpl_status = (role == 1) ?  RPL_AUTH_MASTER : RPL_IDLE_SLAVE;
    break;
  }
  case (int)OPT_REPLICATE_IGNORE_DB:
  {
    i_string *db = new i_string(argument);
    replicate_ignore_db.push_back(db);
    break;
  }
  case (int)OPT_REPLICATE_DO_DB:
  {
    i_string *db = new i_string(argument);
    replicate_do_db.push_back(db);
    break;
  }
  case (int)OPT_REPLICATE_REWRITE_DB:
  {
    char* key = argument,*p, *val;
    
    if (!(p= strstr(argument, "->")))
    {
      fprintf(stderr,
	      "Bad syntax in replicate-rewrite-db - missing '->'!\n");
      exit(1);
    }
    val= p--;
    while (isspace(*p) && p > argument)
      *p-- = 0;
    if (p == argument)
    {
      fprintf(stderr,
	      "Bad syntax in replicate-rewrite-db - empty FROM db!\n");
      exit(1);
    }
    *val= 0;
    val+= 2;
    while (*val && isspace(*val))
      *val++;
    if (!*val)
    {
      fprintf(stderr,
	      "Bad syntax in replicate-rewrite-db - empty TO db!\n");
      exit(1);
    }

    i_string_pair *db_pair = new i_string_pair(key, val);
    replicate_rewrite_db.push_back(db_pair);
    break;
  }

  case (int)OPT_BINLOG_IGNORE_DB:
  {
    i_string *db = new i_string(argument);
    binlog_ignore_db.push_back(db);
    break;
  }
  case (int)OPT_BINLOG_DO_DB:
  {
    i_string *db = new i_string(argument);
    binlog_do_db.push_back(db);
    break;
  }
  case (int)OPT_REPLICATE_DO_TABLE:
  {
    if (!do_table_inited)
      init_table_rule_hash(&replicate_do_table, &do_table_inited);
    if (add_table_rule(&replicate_do_table, argument))
    {
      fprintf(stderr, "Could not add do table rule '%s'!\n", argument);
      exit(1);
    }
    table_rules_on = 1;
    break;
  }
  case (int)OPT_REPLICATE_WILD_DO_TABLE:
  {
    if (!wild_do_table_inited)
      init_table_rule_array(&replicate_wild_do_table,
			    &wild_do_table_inited);
    if (add_wild_table_rule(&replicate_wild_do_table, argument))
    {
      fprintf(stderr, "Could not add do table rule '%s'!\n", argument);
      exit(1);
    }
    table_rules_on = 1;
    break;
  }
  case (int)OPT_REPLICATE_WILD_IGNORE_TABLE:
  {
    if (!wild_ignore_table_inited)
      init_table_rule_array(&replicate_wild_ignore_table,
			    &wild_ignore_table_inited);
    if (add_wild_table_rule(&replicate_wild_ignore_table, argument))
    {
      fprintf(stderr, "Could not add ignore table rule '%s'!\n", argument);
      exit(1);
    }
    table_rules_on = 1;
    break;
  }
  case (int)OPT_REPLICATE_IGNORE_TABLE:
  {
    if (!ignore_table_inited)
      init_table_rule_hash(&replicate_ignore_table, &ignore_table_inited);
    if (add_table_rule(&replicate_ignore_table, argument))
    {
      fprintf(stderr, "Could not add ignore table rule '%s'!\n", argument);
      exit(1);
    }
    table_rules_on = 1;
    break;
  }
  case (int) OPT_SLOW_QUERY_LOG:
    opt_slow_log=1;
    break;
  case (int)OPT_RECKLESS_SLAVE:
    opt_reckless_slave = 1;
    init_slave_skip_errors("all");
    break;
  case (int) OPT_SKIP_NEW:
    opt_specialflag|= SPECIAL_NO_NEW_FUNC;
    delay_key_write_options= (uint) DELAY_KEY_WRITE_NONE;
    myisam_concurrent_insert=0;
    myisam_recover_options= HA_RECOVER_NONE;
    my_use_symdir=0;
    ha_open_options&= ~(HA_OPEN_ABORT_IF_CRASHED | HA_OPEN_DELAY_KEY_WRITE);
#ifdef HAVE_QUERY_CACHE
    query_cache_size=0;
#endif
    break;
  case (int) OPT_SAFE:
    opt_specialflag|= SPECIAL_SAFE_MODE;
    delay_key_write_options= (uint) DELAY_KEY_WRITE_NONE;
    myisam_recover_options= HA_RECOVER_DEFAULT;
    ha_open_options&= ~(HA_OPEN_DELAY_KEY_WRITE);
    break;
  case (int) OPT_SKIP_PRIOR:
    opt_specialflag|= SPECIAL_NO_PRIOR;
    break;
  case (int) OPT_SKIP_LOCK:
    opt_external_locking=0;
    break;
  case (int) OPT_SKIP_HOST_CACHE:
    opt_specialflag|= SPECIAL_NO_HOST_CACHE;
    break;
  case (int) OPT_SKIP_RESOLVE:
    opt_specialflag|=SPECIAL_NO_RESOLVE;
    break;
  case (int) OPT_LONG_FORMAT:
    opt_specialflag|=SPECIAL_LONG_LOG_FORMAT;
    break;
  case (int) OPT_SKIP_NETWORKING:
    opt_disable_networking=1;
    mysql_port=0;
    break;
  case (int) OPT_SKIP_SHOW_DB:
    opt_skip_show_db=1;
    opt_specialflag|=SPECIAL_SKIP_SHOW_DB;
    break;
#ifdef ONE_THREAD
  case (int) OPT_ONE_THREAD:
    test_flags |= TEST_NO_THREADS;
#endif
    break;
  case (int) OPT_WANT_CORE:
    test_flags |= TEST_CORE_ON_SIGNAL;
    break;
  case (int) OPT_SKIP_STACK_TRACE:
    test_flags|=TEST_NO_STACKTRACE;
    break;
  case (int) OPT_SKIP_SYMLINKS:
    my_use_symdir=0;
    break;
  case (int) OPT_BIND_ADDRESS:
    if (isdigit(argument[0]))
    {
      my_bind_addr = (ulong) inet_addr(argument);
    }
    else
    {
      struct hostent *ent;
      if (argument[0])
	ent=gethostbyname(argument);
      else
      {
	char myhostname[255];
	if (gethostname(myhostname,sizeof(myhostname)) < 0)
	{
	  sql_perror("Can't start server: cannot get my own hostname!");
	  exit(1);
	}
	ent=gethostbyname(myhostname);
      }
      if (!ent)
      {
	sql_perror("Can't start server: cannot resolve hostname!");
	exit(1);
      }
      my_bind_addr = (ulong) ((in_addr*)ent->h_addr_list[0])->s_addr;
    }
    break;
  case (int) OPT_PID_FILE:
    strmake(pidfile_name, argument, sizeof(pidfile_name)-1);
    break;
#ifdef __WIN__
  case (int) OPT_STANDALONE:		/* Dummy option for NT */
    break;
#endif
  case OPT_CONSOLE:
    if (opt_console)
      opt_error_log= 0;			// Force logs to stdout
    break;
  case (int) OPT_FLUSH:
#ifdef HAVE_ISAM
    nisam_flush=1;
#endif
    myisam_flush=1;
    flush_time=0;			// No auto flush
    break;
  case OPT_LOW_PRIORITY_UPDATES:
    thr_upgraded_concurrent_insert_lock= TL_WRITE_LOW_PRIORITY;
    global_system_variables.low_priority_updates=1;
    break;
  case OPT_BOOTSTRAP:
    opt_noacl=opt_bootstrap=1;
    break;
  case OPT_TABLE_TYPE:
  {
    int type;
    if ((type=find_type(argument, &ha_table_typelib, 2)) <= 0)
    {
      fprintf(stderr,"Unknown table type: %s\n",argument);
      exit(1);
    }
    global_system_variables.table_type= type-1;
    break;
  }
  case OPT_SERVER_ID:
    server_id_supplied = 1;
    break;
  case OPT_DELAY_KEY_WRITE_ALL:
    if (argument != disabled_my_option)
      argument= (char*) "ALL";
    /* Fall through */
  case OPT_DELAY_KEY_WRITE:
    if (argument == disabled_my_option)
      delay_key_write_options= (uint) DELAY_KEY_WRITE_NONE;
    else if (! argument)
      delay_key_write_options= (uint) DELAY_KEY_WRITE_ON;
    else
    {
      int type;
      if ((type=find_type(argument, &delay_key_write_typelib, 2)) <= 0)
      {
	fprintf(stderr,"Unknown delay_key_write type: %s\n",argument);
	exit(1);
      }
      delay_key_write_options= (uint) type-1;
    }
    break;
  case OPT_CHARSETS_DIR:
    strmake(mysql_charsets_dir, argument, sizeof(mysql_charsets_dir)-1);
    charsets_dir = mysql_charsets_dir;
    break;
  case OPT_TX_ISOLATION:
  {
    int type;
    if ((type=find_type(argument, &tx_isolation_typelib, 2)) <= 0)
    {
      fprintf(stderr,"Unknown transaction isolation type: %s\n",argument);
      exit(1);
    }
    global_system_variables.tx_isolation= (type-1);
    break;
  }
#ifdef HAVE_BERKELEY_DB
  case OPT_BDB_NOSYNC:
    /* Deprecated option */
    opt_sync_bdb_logs= 0;
    /* Fall through */
  case OPT_BDB_SYNC:
    if (!opt_sync_bdb_logs)
      berkeley_env_flags|= DB_TXN_NOSYNC;
    else
      berkeley_env_flags&= ~DB_TXN_NOSYNC;
    break;
  case OPT_BDB_NO_RECOVER:
    berkeley_init_flags&= ~(DB_RECOVER);
    break;
  case OPT_BDB_LOCK:
  {
    int type;
    if ((type=find_type(argument, &berkeley_lock_typelib, 2)) > 0)
      berkeley_lock_type=berkeley_lock_types[type-1];
    else
    {
      if (test_if_int(argument,(uint) strlen(argument)))
	berkeley_lock_scan_time=atoi(argument);
      else
      {
	fprintf(stderr,"Unknown lock type: %s\n",argument);
	exit(1);
      }
    }
    break;
  }
  case OPT_BDB_SHARED:
    berkeley_init_flags&= ~(DB_PRIVATE);
    berkeley_shared_data=1;
    break;
#endif /* HAVE_BERKELEY_DB */
  case OPT_BDB_SKIP:
#ifdef HAVE_BERKELEY_DB
    berkeley_skip=1;
    have_berkeley_db=SHOW_OPTION_DISABLED;
#endif
    break;
  case OPT_INNODB_SKIP:
#ifdef HAVE_INNOBASE_DB
    innodb_skip=1;
    have_innodb=SHOW_OPTION_DISABLED;
#endif
    break;
  case OPT_INNODB_DATA_FILE_PATH:
#ifdef HAVE_INNOBASE_DB
    innobase_data_file_path=argument;
#endif
    break;
#ifdef HAVE_INNOBASE_DB
  case OPT_INNODB_LOG_ARCHIVE:
    innobase_log_archive= argument ? test(atoi(argument)) : 1;
    break;
  case OPT_INNODB_FAST_SHUTDOWN:
    innobase_fast_shutdown= argument ? test(atoi(argument)) : 1;
    break;
#endif /* HAVE_INNOBASE_DB */
  case OPT_MYISAM_RECOVER:
  {
    if (!argument || !argument[0])
    {
      myisam_recover_options=    HA_RECOVER_DEFAULT;
      myisam_recover_options_str= myisam_recover_typelib.type_names[0];
    }
    else
    {
      myisam_recover_options_str=argument;
      if ((myisam_recover_options=
	   find_bit_type(argument, &myisam_recover_typelib)) == ~(ulong) 0)
      {
	fprintf(stderr, "Unknown option to myisam-recover: %s\n",argument);
	exit(1);
      }
    }
    ha_open_options|=HA_OPEN_ABORT_IF_CRASHED;
    break;
  }
  case OPT_SQL_MODE:
  {
    sql_mode_str = argument;
    if ((opt_sql_mode =
	 find_bit_type(argument, &sql_mode_typelib)) == ~(ulong) 0)
    {
      fprintf(stderr, "Unknown option to sql-mode: %s\n", argument);
      exit(1);
    }
    global_system_variables.tx_isolation= ((opt_sql_mode & MODE_SERIALIZABLE) ?
					   ISO_SERIALIZABLE :
					   ISO_REPEATABLE_READ);
    break;
  }
  case OPT_MASTER_PASSWORD:
    master_password=argument;
    break;
  case OPT_SKIP_SAFEMALLOC:
#ifdef SAFEMALLOC
    sf_malloc_quick=1;
#endif
    break;
  case OPT_LOWER_CASE_TABLE_NAMES:
    lower_case_table_names= argument ? atoi(argument) : 1;
    lower_case_table_names_used= 1;
    break;
  }
  return 0;
}
	/* Initiates DEBUG - but no debugging here ! */

static void get_options(int argc,char **argv)
{
  int ho_error;

  if ((ho_error=handle_options(&argc, &argv, my_long_options, get_one_option)))
    exit(ho_error);

#if defined(HAVE_BROKEN_REALPATH)
  my_use_symdir=0;
  my_disable_symlinks=1;
  have_symlink=SHOW_OPTION_NO;
#else
  if (!my_use_symdir)
  {
    my_disable_symlinks=1;
    have_symlink=SHOW_OPTION_DISABLED;
  }
#endif
  if (opt_debugging)
  {
    /* Allow break with SIGINT, no core or stack trace */
    test_flags|= TEST_SIGINT | TEST_NO_STACKTRACE;
    test_flags&= ~TEST_CORE_ON_SIGNAL;
  }
  /* Set global MyISAM variables from delay_key_write_options */
  fix_delay_key_write((THD*) 0, OPT_GLOBAL);

  if (mysqld_chroot)
    set_root(mysqld_chroot);
  fix_paths();

  /*
    Set some global variables from the global_system_variables
    In most cases the global variables will not be used
  */
  my_disable_locking= myisam_single_user= test(opt_external_locking == 0);
  my_default_record_cache_size=global_system_variables.read_buff_size;
  myisam_max_temp_length=
    (my_off_t) global_system_variables.myisam_max_sort_file_size;
  myisam_max_extra_temp_length= 
    (my_off_t) global_system_variables.myisam_max_extra_sort_file_size;

  /* Set global variables based on startup options */
  myisam_block_size=(uint) 1 << my_bit_log2(opt_myisam_block_size);
}


static char *get_relative_path(const char *path)
{
  if (test_if_hard_path(path) &&
      is_prefix(path,DEFAULT_MYSQL_HOME) &&
      strcmp(DEFAULT_MYSQL_HOME,FN_ROOTDIR))
  {
    path+=(uint) strlen(DEFAULT_MYSQL_HOME);
    while (*path == FN_LIBCHAR)
      path++;
  }
  return (char*) path;
}


/*
  Fix filename and replace extension where 'dir' is relative to
  mysql_real_data_home.
  Return 1 if len(path) > FN_REFLEN
*/

bool
fn_format_relative_to_data_home(my_string to, const char *name,
				const char *dir, const char *extension)
{
  char tmp_path[FN_REFLEN];
  if (!test_if_hard_path(dir))
  {
    strxnmov(tmp_path,sizeof(tmp_path)-1, mysql_real_data_home,
	     dir, NullS);
    dir=tmp_path;
  }
  return !fn_format(to, name, dir, extension,
		    MY_REPLACE_EXT | MY_UNPACK_FILENAME | MY_SAFE_PATH);
}


static void fix_paths(void)
{
  char buff[FN_REFLEN],*pos;
  convert_dirname(mysql_home,mysql_home,NullS);
  /* Resolve symlinks to allow 'mysql_home' to be a relative symlink */
  my_realpath(mysql_home,mysql_home,MYF(0));
  /* Ensure that mysql_home ends in FN_LIBCHAR */
  pos=strend(mysql_home);
  if (pos[-1] != FN_LIBCHAR)
  {
    pos[0]= FN_LIBCHAR;
    pos[1]= 0;
  }
  convert_dirname(mysql_real_data_home,mysql_real_data_home,NullS);
  convert_dirname(language,language,NullS);
  (void) my_load_path(mysql_home,mysql_home,""); // Resolve current dir
  (void) my_load_path(mysql_real_data_home,mysql_real_data_home,mysql_home);
  (void) my_load_path(pidfile_name,pidfile_name,mysql_real_data_home);

  char *sharedir=get_relative_path(SHAREDIR);
  if (test_if_hard_path(sharedir))
    strmake(buff,sharedir,sizeof(buff)-1);		/* purecov: tested */
  else
    strxnmov(buff,sizeof(buff)-1,mysql_home,sharedir,NullS);
  convert_dirname(buff,buff,NullS);
  (void) my_load_path(language,language,buff);

  /* If --character-sets-dir isn't given, use shared library dir */
  if (charsets_dir != mysql_charsets_dir)
  {
    strxnmov(mysql_charsets_dir, sizeof(mysql_charsets_dir)-1, buff,
	     CHARSET_DIR, NullS);
    charsets_dir=mysql_charsets_dir;
  }

  char *end=convert_dirname(buff, opt_mysql_tmpdir, NullS);
  if (!(mysql_tmpdir= my_memdup((byte*) buff,(uint) (end-buff)+1,
				MYF(MY_FAE))))
    exit(1);
  if (!slave_load_tmpdir)
  {
    if (!(slave_load_tmpdir = (char*) my_strdup(mysql_tmpdir, MYF(MY_FAE))))
      exit(1);
  }
}


/*
  set how many open files we want to be able to handle

  SYNOPSIS
    set_maximum_open_files()
    max_file_limit		Files to open

  NOTES
    The request may not fulfilled becasue of system limitations

  RETURN
    Files available to open
*/

#ifdef SET_RLIMIT_NOFILE
static uint set_maximum_open_files(uint max_file_limit)
{
  struct rlimit rlimit;
  ulong old_cur;

  if (!getrlimit(RLIMIT_NOFILE,&rlimit))
  {
    old_cur=rlimit.rlim_cur;
    if (rlimit.rlim_cur >= max_file_limit)	// Nothing to do
      return rlimit.rlim_cur;			/* purecov: inspected */
    rlimit.rlim_cur=rlimit.rlim_max=max_file_limit;
    if (setrlimit(RLIMIT_NOFILE,&rlimit))
    {
      if (global_system_variables.log_warnings)
	sql_print_error("Warning: setrlimit couldn't increase number of open files to more than %lu (request: %u)",
			old_cur, max_file_limit);	/* purecov: inspected */
      max_file_limit=old_cur;
    }
    else
    {
      (void) getrlimit(RLIMIT_NOFILE,&rlimit);
      if ((uint) rlimit.rlim_cur != max_file_limit &&
	  global_system_variables.log_warnings)
	sql_print_error("Warning: setrlimit returned ok, but didn't change limits. Max open files is %ld (request: %u)",
			(ulong) rlimit.rlim_cur,
			max_file_limit); /* purecov: inspected */
      max_file_limit=rlimit.rlim_cur;
    }
  }
  return max_file_limit;
}
#endif

#ifdef OS2
static uint set_maximum_open_files(uint max_file_limit)
{
   LONG     cbReqCount;
   ULONG    cbCurMaxFH, cbCurMaxFH0;
   APIRET   ulrc;

   // get current limit
   cbReqCount = 0;
   DosSetRelMaxFH( &cbReqCount, &cbCurMaxFH0);

   // set new limit
   cbReqCount = max_file_limit - cbCurMaxFH0;
   ulrc = DosSetRelMaxFH( &cbReqCount, &cbCurMaxFH);
   if (ulrc)
   {
     if (global_system_variables.log_warnings)
       sql_print_error("Warning: DosSetRelMaxFH couldn't increase number of open files to more than %d",
		       cbCurMaxFH0);
     cbCurMaxFH = cbCurMaxFH0;
   }

   return cbCurMaxFH;
}
#endif

/*
  Return a bitfield from a string of substrings separated by ','
  returns ~(ulong) 0 on error.
*/

static ulong find_bit_type(const char *x, TYPELIB *bit_lib)
{
  bool found_end;
  int  found_count;
  const char *end,*i,*j;
  const char **array, *pos;
  ulong found,found_int,bit;
  DBUG_ENTER("find_bit_type");
  DBUG_PRINT("enter",("x: '%s'",x));

  found=0;
  found_end= 0;
  pos=(my_string) x;
  while (*pos == ' ') pos++;
  found_end= *pos == 0;
  while (!found_end)
  {
    if (!*(end=strcend(pos,',')))		/* Let end point at fieldend */
    {
      while (end > pos && end[-1] == ' ')
	end--;					/* Skip end-space */
      found_end=1;
    }
    found_int=0; found_count=0;
    for (array=bit_lib->type_names, bit=1 ; (i= *array++) ; bit<<=1)
    {
      j=pos;
      while (j != end)
      {
	if (toupper(*i++) != toupper(*j++))
	  goto skipp;
      }
      found_int=bit;
      if (! *i)
      {
	found_count=1;
	break;
      }
      else if (j != pos)			// Half field found
      {
	found_count++;				// Could be one of two values
      }
skipp: ;
    }
    if (found_count != 1)
      DBUG_RETURN(~(ulong) 0);				// No unique value
    found|=found_int;
    pos=end+1;
  }

  DBUG_PRINT("exit",("bit-field: %ld",(ulong) found));
  DBUG_RETURN(found);
} /* find_bit_type */


/*
  Check if file system used for databases is case insensitive

  SYNOPSIS
    test_if_case_sensitive()
    dir_name			Directory to test

  RETURN
    -1  Don't know (Test failed)
    0   File system is case sensitive
    1   File system is case insensitive
*/

static int test_if_case_insensitive(const char *dir_name)
{
  int result= 0;
  File file;
  char buff[FN_REFLEN], buff2[FN_REFLEN];
  MY_STAT stat_info;
  DBUG_ENTER("test_if_case_insensitive");

  fn_format(buff, glob_hostname, dir_name, ".lower-test",
	    MY_UNPACK_FILENAME | MY_REPLACE_EXT | MY_REPLACE_DIR);
  fn_format(buff2, glob_hostname, dir_name, ".LOWER-TEST",
	    MY_UNPACK_FILENAME | MY_REPLACE_EXT | MY_REPLACE_DIR);
  (void) my_delete(buff2, MYF(0));
  if ((file= my_create(buff, 0666, O_RDWR, MYF(0))) < 0)
  {
    sql_print_error("Warning: Can't create test file %s", buff);
    DBUG_RETURN(-1);
  }
  my_close(file, MYF(0));
  if (my_stat(buff2, &stat_info, MYF(0)))
    result= 1;					// Can access file
  (void) my_delete(buff, MYF(MY_WME));
  DBUG_PRINT("exit", ("result: %d", result));
  DBUG_RETURN(result);
}


/* Create file to store pid number */

static void create_pid_file()
{
  File file;
  if ((file = my_create(pidfile_name,0664,
			O_WRONLY | O_TRUNC, MYF(MY_WME))) >= 0)
  {
    char buff[21], *end;
    end= int2str((long) getpid(), buff, 10);
    *end++= '\n';
    (void) my_write(file, (byte*) buff, (uint) (end-buff),MYF(MY_WME));
    (void) my_close(file, MYF(0));
  }
}


/*****************************************************************************
  Instantiate templates
*****************************************************************************/

#ifdef __GNUC__
/* Used templates */
template class I_List<THD>;
template class I_List_iterator<THD>;
template class I_List<i_string>;
template class I_List<i_string_pair>;

FIX_GCC_LINKING_PROBLEM
#endif<|MERGE_RESOLUTION|>--- conflicted
+++ resolved
@@ -2115,22 +2115,13 @@
   {
     if (lower_case_table_names_used)
     {
-<<<<<<< HEAD
-      sql_print_error("\
+      if (global_system_variables.log_warnings)
+	sql_print_error("\
 Warning: You have forced lower_case_table_names to 0 through a command-line \
 option, even though your file system '%s' is case insensitive.  This means \
 that you can corrupt a MyISAM table by accessing it with different cases. \
 You should consider changing lower_case_table_names to 1 or 2",
-		      mysql_real_data_home);
-=======
-      if (global_system_variables.log_warnings)
-	sql_print_error("\
-Warning: You have forced lower_case_table_names to 0 through a command line \
-option, even if your file system '%s' is case insensitive.  This means that \
-you can corrupt an MyISAM table by accessing it with different cases.  You \
-should consider changing lower_case_table_names to 1 or 2",
 			mysql_real_data_home);
->>>>>>> 4ee44751
     }
     else
     {
