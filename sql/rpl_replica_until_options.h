--- conflicted
+++ resolved
@@ -337,12 +337,8 @@
 
   /**
      Print message to the error log for the last message.
-<<<<<<< HEAD
-     Caller of the function should hold a read or write lock on global_sid_lock.
-=======
      Caller of the function should hold a read or write lock on
      global_tsid_lock.
->>>>>>> 824e2b40
   */
   void last_transaction_executed_message();
 
