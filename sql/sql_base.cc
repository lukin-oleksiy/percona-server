/* Copyright (c) 2000, 2014, Oracle and/or its affiliates. All rights reserved.

   This program is free software; you can redistribute it and/or modify
   it under the terms of the GNU General Public License as published by
   the Free Software Foundation; version 2 of the License.

   This program is distributed in the hope that it will be useful,
   but WITHOUT ANY WARRANTY; without even the implied warranty of
   MERCHANTABILITY or FITNESS FOR A PARTICULAR PURPOSE.  See the
   GNU General Public License for more details.

   You should have received a copy of the GNU General Public License
   along with this program; if not, write to the Free Software
   Foundation, Inc., 51 Franklin St, Fifth Floor, Boston, MA 02110-1301  USA */

/* Basic functions needed by many modules */

#include "sql_base.h"                           // setup_table_map
#include "my_global.h"                          /* NO_EMBEDDED_ACCESS_CHECKS */
#include "sql_priv.h"
#include "debug_sync.h"
#include "lock.h"        // mysql_lock_remove,
                         // mysql_unlock_tables,
                         // mysql_lock_have_duplicate
#include "sql_show.h"    // append_identifier
#include "strfunc.h"     // find_type
#include "sql_view.h"    // mysql_make_view, VIEW_ANY_ACL
#include "sql_parse.h"   // check_table_access
#include "auth_common.h" // *_ACL, check_grant_all_columns,
                         // check_column_grant_in_table_ref,
                         // get_column_grant
#include "sql_partition.h"               // ALTER_PARTITION_PARAM_TYPE
#include "sql_derived.h" // mysql_derived_prepare,
                         // mysql_handle_derived,
                         // mysql_derived_filling
#include "sql_handler.h" // mysql_ha_flush
#include "sql_partition.h"                      // ALTER_PARTITION_PARAM_TYPE
#include "log_event.h"                          // Query_log_event
#include "sql_select.h"
#include "sp_head.h"
#include "sp.h"
#include "sp_cache.h"
#include "trigger_loader.h"   // Trigger_loader::trg_file_exists()
#include "table_trigger_dispatcher.h" // Table_trigger_dispatcher
#include "transaction.h"
#include "sql_prepare.h"   // Reprepare_observer
#include <m_ctype.h>
#include <my_dir.h>
#include <hash.h>
#include "rpl_filter.h"
#include "sql_table.h"                          // build_table_filename
#include "datadict.h"   // dd_frm_type()
#include "sql_hset.h"   // Hash_set
#include "sql_tmp_table.h" // free_tmp_table
#include "table_cache.h" // Table_cache_manager, Table_cache


bool
No_such_table_error_handler::handle_condition(THD *,
                                              uint sql_errno,
                                              const char*,
                                              Sql_condition::enum_severity_level*,
                                              const char*,
                                              Sql_condition ** cond_hdl)
{
  *cond_hdl= NULL;
  if (sql_errno == ER_NO_SUCH_TABLE)
  {
    m_handled_errors++;
    return TRUE;
  }

  m_unhandled_errors++;
  return FALSE;
}


bool No_such_table_error_handler::safely_trapped_errors()
{
  /*
    If m_unhandled_errors != 0, something else, unanticipated, happened,
    so the error is not trapped but returned to the caller.
    Multiple ER_NO_SUCH_TABLE can be raised in case of views.
  */
  return ((m_handled_errors > 0) && (m_unhandled_errors == 0));
}


/**
  This handler is used for the statements which support IGNORE keyword.
  If IGNORE is specified in the statement, this error handler converts
  the given errors codes to warnings.
  These errors occur for each record. With IGNORE, statements are not
  aborted and next row is processed.

*/
bool Ignore_error_handler::handle_condition(THD *thd,
                                            uint sql_errno,
                                            const char *sqlstate,
                                            Sql_condition::enum_severity_level *level,
                                            const char *msg,
                                            Sql_condition **cond_hdl)
{
  /*
    If a statement is executed with IGNORE keyword then this handler
    gets pushed for the statement. If there is trigger on the table
    which contains statements without IGNORE then this handler should
    not convert the errors within trigger to warnings.
  */
  if (!thd->lex->is_ignore())
    return false;
  /*
    Error codes ER_DUP_ENTRY_WITH_KEY_NAME is used while calling my_error
    to get the proper error messages depending on the use case.
    The error code used is ER_DUP_ENTRY to call error functions.

    Same case exists for ER_NO_PARTITION_FOR_GIVEN_VALUE_SILENT which uses
    error code of ER_NO_PARTITION_FOR_GIVEN_VALUE to call error function.

    There error codes are added here to force consistency if these error
    codes are used in any other case in future.
  */
  switch (sql_errno)
  {
  case ER_SUBQUERY_NO_1_ROW:
  case ER_ROW_IS_REFERENCED_2:
  case ER_NO_REFERENCED_ROW_2:
  case ER_BAD_NULL_ERROR:
  case ER_DUP_ENTRY:
  case ER_DUP_ENTRY_WITH_KEY_NAME:
  case ER_DUP_KEY:
  case ER_VIEW_CHECK_FAILED:
  case ER_NO_PARTITION_FOR_GIVEN_VALUE:
  case ER_NO_PARTITION_FOR_GIVEN_VALUE_SILENT:
  case ER_ROW_DOES_NOT_MATCH_GIVEN_PARTITION_SET:
    (*level)= Sql_condition::SL_WARNING;
    break;
  default:
    break;
  }
  return false;
}


/**
  Implementation of STRICT mode.
  Upgrades a set of given conditions from warning to error.
*/
bool Strict_error_handler::handle_condition(THD *thd,
                                            uint sql_errno,
                                            const char *sqlstate,
                                            Sql_condition::enum_severity_level *level,
                                            const char *msg,
                                            Sql_condition **cond_hdl)
{
  /*
    STRICT error handler should not be effective if we have changed the
    variable to turn off STRICT mode. This is the case when a SF/SP/Trigger
    calls another SP/SF. A statement in SP/SF which is affected by STRICT mode
    with push this handler for the statement. If the same statement calls
    another SP/SF/Trigger, we already have the STRICT handler pushed for the
    statement. We dont want the strict handler to be effective for the
    next SP/SF/Trigger call if it was not created in STRICT mode.
  */
  if (!thd->is_strict_mode())
    return false;
  /* STRICT MODE should affect only the below statements */
  switch (thd->lex->sql_command)
  {
  case SQLCOM_SET_OPTION:
  case SQLCOM_SELECT:
    if (m_set_select_behavior == DISABLE_SET_SELECT_STRICT_ERROR_HANDLER)
      return false;
  case SQLCOM_CREATE_TABLE:
  case SQLCOM_CREATE_INDEX:
  case SQLCOM_DROP_INDEX:
  case SQLCOM_INSERT:
  case SQLCOM_REPLACE:
  case SQLCOM_REPLACE_SELECT:
  case SQLCOM_INSERT_SELECT:
  case SQLCOM_UPDATE:
  case SQLCOM_UPDATE_MULTI:
  case SQLCOM_DELETE:
  case SQLCOM_DELETE_MULTI:
  case SQLCOM_ALTER_TABLE:
  case SQLCOM_LOAD:
  case SQLCOM_CALL:
  case SQLCOM_END:
    break;
  default:
    return false;
  }

  switch (sql_errno)
  {
  case ER_TRUNCATED_WRONG_VALUE:
  case ER_WRONG_VALUE_FOR_TYPE:
  case ER_WARN_DATA_OUT_OF_RANGE:
  case ER_DIVISION_BY_ZERO:
  case ER_TRUNCATED_WRONG_VALUE_FOR_FIELD:
  case WARN_DATA_TRUNCATED:
  case ER_DATA_TOO_LONG:
  case ER_BAD_NULL_ERROR:
  case ER_NO_DEFAULT_FOR_FIELD:
  case ER_TOO_LONG_KEY:
  case ER_NO_DEFAULT_FOR_VIEW_FIELD:
  case ER_WARN_NULL_TO_NOTNULL:
  case ER_CUT_VALUE_GROUP_CONCAT:
  case ER_DATETIME_FUNCTION_OVERFLOW:
  case ER_WARN_TOO_FEW_RECORDS:
  case ER_INVALID_ARGUMENT_FOR_LOGARITHM:
    if ((*level == Sql_condition::SL_WARNING) &&
        (!thd->get_transaction()->cannot_safely_rollback(Transaction_ctx::STMT)
         || (thd->variables.sql_mode & MODE_STRICT_ALL_TABLES)))
    {
      (*level)= Sql_condition::SL_ERROR;
      thd->killed= THD::KILL_BAD_DATA;
    }
    break;
  default:
    break;
  }
  return false;
}


/**
  This internal handler is used to trap ER_NO_SUCH_TABLE and
  ER_WRONG_MRG_TABLE errors during CHECK/REPAIR TABLE for MERGE
  tables.
*/

class Repair_mrg_table_error_handler : public Internal_error_handler
{
public:
  Repair_mrg_table_error_handler()
    : m_handled_errors(false), m_unhandled_errors(false)
  {}

  bool handle_condition(THD *thd,
                        uint sql_errno,
                        const char* sqlstate,
                        Sql_condition::enum_severity_level *level,
                        const char* msg,
                        Sql_condition ** cond_hdl);

  /**
    Returns TRUE if there were ER_NO_SUCH_/WRONG_MRG_TABLE and there
    were no unhandled errors. FALSE otherwise.
  */
  bool safely_trapped_errors()
  {
    /*
      Check for m_handled_errors is here for extra safety.
      It can be useful in situation when call to open_table()
      fails because some error which was suppressed by another
      error handler (e.g. in case of MDL deadlock which we
      decided to solve by back-off and retry).
    */
    return (m_handled_errors && (! m_unhandled_errors));
  }

private:
  bool m_handled_errors;
  bool m_unhandled_errors;
};


bool
Repair_mrg_table_error_handler::handle_condition(THD *,
                                                 uint sql_errno,
                                                 const char*,
                                                 Sql_condition::enum_severity_level *level,
                                                 const char*,
                                                 Sql_condition ** cond_hdl)
{
  *cond_hdl= NULL;
  if (sql_errno == ER_NO_SUCH_TABLE || sql_errno == ER_WRONG_MRG_TABLE)
  {
    m_handled_errors= true;
    return TRUE;
  }

  m_unhandled_errors= true;
  return FALSE;
}


/**
  @defgroup Data_Dictionary Data Dictionary
  @{
*/

/**
  LOCK_open protects the following variables/objects:

  1) The table_def_cache
     This is the hash table mapping table name to a table
     share object. The hash table can only be manipulated
     while holding LOCK_open.
  2) last_table_id
     Generation of a new unique table_map_id for a table
     share is done through incrementing last_table_id, a
     global variable used for this purpose.
  3) LOCK_open protects the initialisation of the table share
     object and all its members, however, it does not protect
     reading the .frm file from where the table share is
     initialised. In get_table_share, the lock is temporarily
     released while opening the table definition in order to
     allow a higher degree of concurrency. Concurrent access
     to the same share is controlled by introducing a condition
     variable for signaling when opening the share is completed.
  4) In particular the share->ref_count is updated each time
     a new table object is created that refers to a table share.
     This update is protected by LOCK_open.
  5) oldest_unused_share, end_of_unused_share and share->next
     and share->prev are variables to handle the lists of table
     share objects, these can only be read and manipulated while
     holding the LOCK_open mutex.
  6) table_def_shutdown_in_progress can be updated only while
     holding LOCK_open and ALL table cache mutexes.
  7) refresh_version
     This variable can only be updated while holding LOCK_open AND
     all table cache mutexes.
  8) share->version
     This variable is initialised while holding LOCK_open. It can only
     be updated while holding LOCK_open AND all table cache mutexes.
     So if a table share is found through a reference its version won't
     change if any of those mutexes are held.
  9) share->m_flush_tickets
*/

mysql_mutex_t LOCK_open;

/**
  COND_open synchronizes concurrent opening of the same share:

  If a thread calls get_table_share, it releases the LOCK_open
  mutex while reading the definition from file. If a different
  thread calls get_table_share for the same share at this point
  in time, it will find the share in the TDC, but with the
  m_open_in_progress flag set to true. This will make the
  (second) thread wait for the COND_open condition, while the
  first thread completes opening the table definition.

  When the first thread is done reading the table definition,
  it will set m_open_in_progress to false and broadcast the
  COND_open condition. Then, all threads waiting for COND_open
  will wake up and, re-search the TDC for the share, and:

  1) If the share is gone, the thread will continue to allocate
     and open the table definition. This happens, e.g., if the
     first thread failed when opening the table defintion and
     had to destroy the share.
  2) If the share is still in the cache, and m_open_in_progress
     is still true, the thread will wait for the condition again.
     This happens if a different thread finished opening a
     different share.
  3) If the share is still in the cache, and m_open_in_progress
     has become false, the thread will check if the share is ok
     (no error), increment the ref counter, and return the share.
*/

mysql_cond_t COND_open;

#ifdef HAVE_PSI_INTERFACE
static PSI_mutex_key key_LOCK_open;
static PSI_cond_key key_COND_open;
static PSI_mutex_info all_tdc_mutexes[]= {
  { &key_LOCK_open, "LOCK_open", PSI_FLAG_GLOBAL }
};
static PSI_cond_info all_tdc_conds[]= {
  { &key_COND_open, "COND_open", 0 }
};

/**
  Initialize performance schema instrumentation points
  used by the table cache.
*/

static void init_tdc_psi_keys(void)
{
  const char *category= "sql";
  int count;

  count= array_elements(all_tdc_mutexes);
  mysql_mutex_register(category, all_tdc_mutexes, count);

  count= array_elements(all_tdc_conds);
  mysql_cond_register(category, all_tdc_conds, count);
}
#endif /* HAVE_PSI_INTERFACE */

static void modify_slave_open_temp_tables(THD *thd, int inc)
{
  if (thd->system_thread == SYSTEM_THREAD_SLAVE_WORKER)
  {
    my_atomic_add32(&slave_open_temp_tables, inc);
  }
  else
  {
    slave_open_temp_tables += inc;
  }
}


HASH table_def_cache;
static TABLE_SHARE *oldest_unused_share, end_of_unused_share;
static bool table_def_inited= false;
static bool table_def_shutdown_in_progress= false;

static bool check_and_update_table_version(THD *thd, TABLE_LIST *tables,
                                           TABLE_SHARE *table_share);
static bool open_table_entry_fini(THD *thd, TABLE_SHARE *share, TABLE *entry);
static bool auto_repair_table(THD *thd, TABLE_LIST *table_list);
static bool
has_write_table_with_auto_increment(TABLE_LIST *tables);
static bool
has_write_table_with_auto_increment_and_select(TABLE_LIST *tables);
static bool has_write_table_auto_increment_not_first_in_pk(TABLE_LIST *tables);


/**
  Create a table cache/table definition cache key

  @param thd        Thread context
  @param key        Buffer for the key to be created (must be of
                    size MAX_DBKEY_LENGTH).
  @param db_name    Database name.
  @param table_name Table name.
  @param tmp_table  Set if table is a tmp table.

  @note
    The table cache_key is created from:
    db_name + \0
    table_name + \0

    if the table is a tmp table, we add the following to make each tmp table
    unique on the slave:

    4 bytes for master thread id
    4 bytes pseudo thread id

  @return Length of key.
*/

static size_t create_table_def_key(THD *thd, char *key,
                                   const char *db_name, const char *table_name,
                                   bool tmp_table)
{
  /*
    In theory caller should ensure that both db and table_name are
    not longer than NAME_LEN bytes. In practice we play safe to avoid
    buffer overruns.
  */
  DBUG_ASSERT(strlen(db_name) <= NAME_LEN && strlen(table_name) <= NAME_LEN);
  size_t key_length= strmake(strmake(key, db_name, NAME_LEN) +
                                             1, table_name, NAME_LEN) - key + 1;

  if (tmp_table)
  {
    int4store(key + key_length, thd->server_id);
    int4store(key + key_length + 4, thd->variables.pseudo_thread_id);
    key_length+= TMP_TABLE_KEY_EXTRA;
  }
  return key_length;
}


/**
  Get table cache key for a table list element.

  @param table_list[in]  Table list element.
  @param key[out]        On return points to table cache key for the table.

  @note Unlike create_table_def_key() call this function doesn't construct
        key in a buffer provider by caller. Instead it relies on the fact
        that table list element for which key is requested has properly
        initialized MDL_request object and the fact that table definition
        cache key is suffix of key used in MDL subsystem. So to get table
        definition key it simply needs to return pointer to appropriate
        part of MDL_key object nested in this table list element.
        Indeed, this means that lifetime of key produced by this call is
        limited by the lifetime of table list element which it got as
        parameter.

  @return Length of key.
*/

size_t get_table_def_key(const TABLE_LIST *table_list, const char **key)
{
  /*
    This call relies on the fact that TABLE_LIST::mdl_request::key object
    is properly initialized, so table definition cache can be produced
    from key used by MDL subsystem.
  */
  DBUG_ASSERT(!strcmp(table_list->get_db_name(),
                      table_list->mdl_request.key.db_name()) &&
              !strcmp(table_list->get_table_name(),
                      table_list->mdl_request.key.name()));

  *key= (const char*)table_list->mdl_request.key.ptr() + 1;
  return table_list->mdl_request.key.length() - 1;
}



/*****************************************************************************
  Functions to handle table definition cach (TABLE_SHARE)
*****************************************************************************/

extern "C" uchar *table_def_key(const uchar *record, size_t *length,
                               my_bool not_used __attribute__((unused)))
{
  TABLE_SHARE *entry=(TABLE_SHARE*) record;
  *length= entry->table_cache_key.length;
  return (uchar*) entry->table_cache_key.str;
}


static void table_def_free_entry(TABLE_SHARE *share)
{
  DBUG_ENTER("table_def_free_entry");
  mysql_mutex_assert_owner(&LOCK_open);
  if (share->prev)
  {
    /* remove from old_unused_share list */
    *share->prev= share->next;
    share->next->prev= share->prev;
  }
  free_table_share(share);
  DBUG_VOID_RETURN;
}


bool table_def_init(void)
{
#ifdef HAVE_PSI_INTERFACE
  init_tdc_psi_keys();
#endif
  mysql_mutex_init(key_LOCK_open, &LOCK_open, MY_MUTEX_INIT_FAST);
  mysql_cond_init(key_COND_open, &COND_open);
  oldest_unused_share= &end_of_unused_share;
  end_of_unused_share.prev= &oldest_unused_share;

  if (table_cache_manager.init())
  {
    mysql_cond_destroy(&COND_open);
    mysql_mutex_destroy(&LOCK_open);
    return true;
  }

  /*
    It is safe to destroy zero-initialized HASH even if its
    initialization has failed.
  */
  table_def_inited= true;

  return my_hash_init(&table_def_cache, &my_charset_bin, table_def_size,
                      0, 0, table_def_key,
                      (my_hash_free_key) table_def_free_entry, 0) != 0;
}


/**
  Notify table definition cache that process of shutting down server
  has started so it has to keep number of TABLE and TABLE_SHARE objects
  minimal in order to reduce number of references to pluggable engines.
*/

void table_def_start_shutdown(void)
{
  if (table_def_inited)
  {
    table_cache_manager.lock_all_and_tdc();
    /*
      Ensure that TABLE and TABLE_SHARE objects which are created for
      tables that are open during process of plugins' shutdown are
      immediately released. This keeps number of references to engine
      plugins minimal and allows shutdown to proceed smoothly.
    */
    table_def_shutdown_in_progress= true;
    table_cache_manager.unlock_all_and_tdc();
    /* Free all cached but unused TABLEs and TABLE_SHAREs. */
    close_cached_tables(NULL, NULL, FALSE, LONG_TIMEOUT);
  }
}


void table_def_free(void)
{
  DBUG_ENTER("table_def_free");
  if (table_def_inited)
  {
    table_def_inited= false;
    /* Free table definitions. */
    my_hash_free(&table_def_cache);
    table_cache_manager.destroy();
    mysql_cond_destroy(&COND_open);
    mysql_mutex_destroy(&LOCK_open);
  }
  DBUG_VOID_RETURN;
}


uint cached_table_definitions(void)
{
  return table_def_cache.records;
}


/**
  Get the TABLE_SHARE for a table.

  Get a table definition from the table definition cache. If the share
  does not exist, create a new one from the persistently stored table
  definition, and temporarily release LOCK_open while retrieving it.
  Re-lock LOCK_open when the table definition has been retrieved, and
  broadcast this to other threads waiting for the share to become opened.

  If the share exists, and is in the process of being opened, wait for
  opening to complete before continuing.

  @pre  It is a precondition that the caller must own LOCK_open before
        calling this function.

  @note Callers of this function cannot rely on LOCK_open being
        held for the duration of the call. It may be temporarily
        released while the table definition is opened, and it may be
        temporarily released while the thread is waiting for a different
        thread to finish opening it.

  @note After share->m_open_in_progress is set, there should be no wait
        for resources like row- or metadata locks, table flushes, etc.
        Otherwise, we may end up in deadlocks that will not be detected.

  @param thd         thread handle
  @param table_list  table that should be opened
  @param key         table cache key
  @param key_length  length of key
  @param db_flags    flags to open_table_def(): OPEN_VIEW
  @param [out] error error code from open_table_def()

  @return Pointer to the new TABLE_SHARE, or 0 if there was an error
*/

TABLE_SHARE *get_table_share(THD *thd, TABLE_LIST *table_list,
                             const char *key, size_t key_length,
                             uint db_flags, int *error,
                             my_hash_value_type hash_value)
{
  TABLE_SHARE *share;
  int open_table_err= 0;
  DBUG_ENTER("get_table_share");

  *error= 0;

  /* Make sure we own LOCK_open */
  mysql_mutex_assert_owner(&LOCK_open);

  /*
    To be able perform any operation on table we should own
    some kind of metadata lock on it.
  */
  DBUG_ASSERT(thd->mdl_context.owns_equal_or_stronger_lock(MDL_key::TABLE,
                                 table_list->db, table_list->table_name,
                                 MDL_SHARED));

  /*
    Read table definition from the cache. If the share is being opened,
    wait for the appropriate condition. The share may be destroyed if
    open fails, so after cond_wait, we must repeat searching the
    hash table.
  */
  while ((share= reinterpret_cast<TABLE_SHARE*>(
                     my_hash_search_using_hash_value(
                       &table_def_cache, hash_value,
                       reinterpret_cast<uchar*>(const_cast<char*>(key)),
                       key_length))))
  {
    if (!share->m_open_in_progress)
      goto found;

    mysql_cond_wait(&COND_open, &LOCK_open);
  }

  /*
    If alloc fails, the share object will not be present in the TDC, so no
    thread will be waiting for m_open_in_progress. Hence, a broadcast is
    not necessary.
  */
  if (!(share= alloc_table_share(table_list, key, key_length)))
  {
    DBUG_RETURN(0);
  }

  /*
    We assign a new table id under the protection of LOCK_open.
    We do this instead of creating a new mutex
    and using it for the sole purpose of serializing accesses to a
    static variable, we assign the table id here. We assign it to the
    share before inserting it into the table_def_cache to be really
    sure that it cannot be read from the cache without having a table
    id assigned.

    CAVEAT. This means that the table cannot be used for
    binlogging/replication purposes, unless get_table_share() has been
    called directly or indirectly.
  */
  assign_new_table_id(share);

  /*
    If hash insert fails, there is no need to broadcast COND_open,
    since the share is not present in the cache yet.
  */
  if (my_hash_insert(&table_def_cache, (uchar*) share))
  {
    free_table_share(share);
    DBUG_RETURN(0);				// return error
  }

  /*
    We must increase ref_count prior to releasing LOCK_open
    to keep the share from being deleted in tdc_remove_table()
    and TABLE_SHARE::wait_for_old_version. We must also set
    m_open_in_progress to indicate allocated but incomplete share.
  */
  share->ref_count++;                           // Mark in use
  share->m_open_in_progress= true;              // Mark being opened

  /*
    Temporarily release LOCK_open before opening the table definition,
    which can be done without mutex protection.
  */
  mysql_mutex_unlock(&LOCK_open);
  DEBUG_SYNC(thd, "get_share_before_open");
  open_table_err= open_table_def(thd, share, db_flags);

  /*
    Get back LOCK_open before continuing. Notify all waiters that the
    opening is finished, even if there was a failure while opening.
  */
  mysql_mutex_lock(&LOCK_open);
  share->m_open_in_progress= false;
  mysql_cond_broadcast(&COND_open);

  /*
    Fake an open_table_def error in debug build, resulting in
    ER_NO_SUCH_TABLE.
  */
  DBUG_EXECUTE_IF("set_open_table_err",
                  {
                    open_table_err= 1;
                    share->error= 1;
                    share->open_errno= ENOENT;
                    open_table_error(share, share->error,
                                     share->open_errno, 0);
                  });

  /*
    If there was an error while opening the definition, delete the
    share from the TDC, and (implicitly) destroy the share. Waiters
    will detect that the share is gone, and repeat the attempt at
    opening the table definition. The ref counter must be stepped
    down to allow the share to be destroyed.
  */
  if (open_table_err)
  {
    *error= share->error;
    share->ref_count--;
    (void) my_hash_delete(&table_def_cache, (uchar*) share);
    DEBUG_SYNC(thd, "get_share_after_destroy");
    DBUG_RETURN(0);
  }

#ifdef HAVE_PSI_TABLE_INTERFACE
  share->m_psi= PSI_TABLE_CALL(get_table_share)(false, share);
#else
  share->m_psi= NULL;
#endif

  DBUG_PRINT("exit", ("share: 0x%lx  ref_count: %u",
                      (ulong) share, share->ref_count));

  /* If debug, assert that the share is actually present in the cache */
#ifndef DBUG_OFF
  DBUG_ASSERT(my_hash_search(&table_def_cache,
                             reinterpret_cast<uchar*>(const_cast<char*>(key)),
                             key_length));
#endif
  DBUG_RETURN(share);

found:
  DEBUG_SYNC(thd, "get_share_found_share");
  /*
     We found an existing table definition. Return it if we didn't get
     an error when reading the table definition from file.
  */
  if (share->error)
  {
    /* Table definition contained an error */
    open_table_error(share, share->error, share->open_errno, share->errarg);
    DBUG_RETURN(0);
  }
  if (share->is_view && !(db_flags & OPEN_VIEW))
  {
    open_table_error(share, 1, ENOENT, 0);
    DBUG_RETURN(0);
  }

  ++share->ref_count;

  if (share->ref_count == 1 && share->prev)
  {
    /*
      Share was not used before and it was in the old_unused_share list
      Unlink share from this list
    */
    DBUG_PRINT("info", ("Unlinking from not used list"));
    *share->prev= share->next;
    share->next->prev= share->prev;
    share->next= 0;
    share->prev= 0;
  }

   /* Free cache if too big */
  while (table_def_cache.records > table_def_size &&
         oldest_unused_share->next)
    my_hash_delete(&table_def_cache, (uchar*) oldest_unused_share);

  DBUG_PRINT("exit", ("share: 0x%lx  ref_count: %u",
                      (ulong) share, share->ref_count));
  DBUG_RETURN(share);
}


/**
  Get a table share. If it didn't exist, try creating it from engine

  For arguments and return values, see get_table_share()
*/

static TABLE_SHARE *
get_table_share_with_discover(THD *thd, TABLE_LIST *table_list,
                              const char *key, size_t key_length,
                              uint db_flags, int *error,
                              my_hash_value_type hash_value)

{
  TABLE_SHARE *share;
  bool exists;
  DBUG_ENTER("get_table_share_with_create");

  share= get_table_share(thd, table_list, key, key_length, db_flags, error,
                         hash_value);
  /*
    If share is not NULL, we found an existing share.

    If share is NULL, and there is no error, we're inside
    pre-locking, which silences 'ER_NO_SUCH_TABLE' errors
    with the intention to silently drop non-existing tables 
    from the pre-locking list. In this case we still need to try
    auto-discover before returning a NULL share.

    Or, we're inside SHOW CREATE VIEW, which
    also installs a silencer for ER_NO_SUCH_TABLE error.

    If share is NULL and the error is ER_NO_SUCH_TABLE, this is
    the same as above, only that the error was not silenced by
    pre-locking or SHOW CREATE VIEW.

    In both these cases it won't harm to try to discover the
    table.

    Finally, if share is still NULL, it's a real error and we need
    to abort.

    @todo Rework alternative ways to deal with ER_NO_SUCH TABLE.
  */
  if (share || (thd->is_error() &&
      thd->get_stmt_da()->mysql_errno() != ER_NO_SUCH_TABLE))
  {
    DBUG_RETURN(share);
  }

  *error= 0;

  /* Table didn't exist. Check if some engine can provide it */
  if (ha_check_if_table_exists(thd, table_list->db, table_list->table_name,
                               &exists))
  {
    thd->clear_error();
    /* Conventionally, the storage engine API does not report errors. */
    my_error(ER_OUT_OF_RESOURCES, MYF(0));
  }
  else if (! exists)
  {
    /*
      No such table in any engine.
      Hide "Table doesn't exist" errors if the table belongs to a view.
      The check for thd->is_error() is necessary to not push an
      unwanted error in case the error was already silenced.
      @todo Rework the alternative ways to deal with ER_NO_SUCH TABLE.
    */
    if (thd->is_error())
    {
      if (table_list->parent_l)
      {
        thd->clear_error();
        my_error(ER_WRONG_MRG_TABLE, MYF(0));
      }
      else if (table_list->belong_to_view)
      {
        TABLE_LIST *view= table_list->belong_to_view;
        thd->clear_error();
        my_error(ER_VIEW_INVALID, MYF(0),
                 view->view_db.str, view->view_name.str);
      }
    }
  }
  else
  {
    thd->clear_error();
    *error= 7; /* Run auto-discover. */
  }
  DBUG_RETURN(NULL);
}


/**
  Mark that we are not using table share anymore.

  @param  share   Table share

  If the share has no open tables and (we have done a refresh or
  if we have already too many open table shares) then delete the
  definition.
*/

void release_table_share(TABLE_SHARE *share)
{
  DBUG_ENTER("release_table_share");
  DBUG_PRINT("enter",
             ("share: 0x%lx  table: %s.%s  ref_count: %u  version: %lu",
              (ulong) share, share->db.str, share->table_name.str,
              share->ref_count, share->version));

  mysql_mutex_assert_owner(&LOCK_open);

  DBUG_ASSERT(share->ref_count);
  if (!--share->ref_count)
  {
    if (share->has_old_version() || table_def_shutdown_in_progress)
      my_hash_delete(&table_def_cache, (uchar*) share);
    else
    {
      /* Link share last in used_table_share list */
      DBUG_PRINT("info",("moving share to unused list"));

      DBUG_ASSERT(share->next == 0);
      share->prev= end_of_unused_share.prev;
      *end_of_unused_share.prev= share;
      end_of_unused_share.prev= &share->next;
      share->next= &end_of_unused_share;

      if (table_def_cache.records > table_def_size)
      {
        /* Delete the least used share to preserve LRU order. */
        my_hash_delete(&table_def_cache, (uchar*) oldest_unused_share);
      }
    }
  }

  DBUG_VOID_RETURN;
}


/**
  Get an existing table definition from the table definition cache.

  Search the table definition cache for a share with the given key.
  If the share exists, check the m_open_in_progress flag. If true,
  the share is in the process of being opened by another thread,
  so we must wait for the opening to finish. This may make the share
  be destroyed, if open_table_def() fails, so we must repeat the search
  in the hash table. Return the share.

  @note While waiting for the condition variable signaling that a
        table share is completely opened, the thread will temporarily
        release LOCK_open. Thus, the caller cannot rely on LOCK_open
        being held for the duration of the call.

  @param thd        thread descriptor
  @param db         database name
  @param table_name table name

  @retval NULL      a share for the table does not exist in the cache
  @retval != NULL   pointer to existing share in the cache
*/

TABLE_SHARE *get_cached_table_share(THD *thd, const char *db,
                                    const char *table_name)
{
  char key[MAX_DBKEY_LENGTH];
  size_t key_length;
  TABLE_SHARE *share= NULL;
  mysql_mutex_assert_owner(&LOCK_open);

  key_length= create_table_def_key((THD*) 0, key, db, table_name, 0);
  while ((share= reinterpret_cast<TABLE_SHARE*>(
                     my_hash_search(&table_def_cache,
                       reinterpret_cast<uchar*>(const_cast<char*>(key)),
                       key_length))))
  {
    if (!share->m_open_in_progress)
      break;

    DEBUG_SYNC(thd, "get_cached_share_cond_wait");
    mysql_cond_wait(&COND_open, &LOCK_open);
  }
  return share;
}


/*
  Create a list for all open tables matching SQL expression

  SYNOPSIS
    list_open_tables()
    thd			Thread THD
    wild		SQL like expression

  NOTES
    One gets only a list of tables for which one has any kind of privilege.
    db and table names are allocated in result struct, so one doesn't need
    a lock on LOCK_open when traversing the return list.

  RETURN VALUES
    NULL	Error (Probably OOM)
    #		Pointer to list of names of open tables.
*/

OPEN_TABLE_LIST *list_open_tables(THD *thd, const char *db, const char *wild)
{
  int result = 0;
  OPEN_TABLE_LIST **start_list, *open_list;
  TABLE_LIST table_list;
  DBUG_ENTER("list_open_tables");

  memset(&table_list, 0, sizeof(table_list));
  start_list= &open_list;
  open_list=0;

  table_cache_manager.lock_all_and_tdc();

  for (uint idx=0 ; result == 0 && idx < table_def_cache.records; idx++)
  {
    TABLE_SHARE *share= (TABLE_SHARE *)my_hash_element(&table_def_cache, idx);

    /* Skip shares that are being opened */
    if (share->m_open_in_progress)
      continue;
    if (db && my_strcasecmp(system_charset_info, db, share->db.str))
      continue;
    if (wild && wild_compare(share->table_name.str, wild, 0))
      continue;

    /* Check if user has SELECT privilege for any column in the table */
    table_list.db=         const_cast<char*>(share->db.str);
    table_list.table_name= const_cast<char*>(share->table_name.str);
    table_list.grant.privilege=0;

    if (check_table_access(thd,SELECT_ACL,&table_list, TRUE, 1, TRUE))
      continue;

    if (!(*start_list = (OPEN_TABLE_LIST *)
	  sql_alloc(sizeof(**start_list)+share->table_cache_key.length)))
    {
      open_list=0;				// Out of memory
      break;
    }
    my_stpcpy((*start_list)->table=
	   my_stpcpy(((*start_list)->db= (char*) ((*start_list)+1)),
		  share->db.str)+1,
	   share->table_name.str);
    (*start_list)->in_use= 0;
    Table_cache_iterator it(share);
    while (it++)
      ++(*start_list)->in_use;
    (*start_list)->locked= 0;                   /* Obsolete. */
    start_list= &(*start_list)->next;
    *start_list=0;
  }
  table_cache_manager.unlock_all_and_tdc();
  DBUG_RETURN(open_list);
}

/*****************************************************************************
 *	 Functions to free open table cache
 ****************************************************************************/


void intern_close_table(TABLE *table)
{						// Free all structures
  DBUG_ENTER("intern_close_table");
  DBUG_PRINT("tcache", ("table: '%s'.'%s' 0x%lx",
                        table->s ? table->s->db.str : "?",
                        table->s ? table->s->table_name.str : "?",
                        (long) table));

  free_io_cache(table);
  delete table->triggers;
  if (table->file)                              // Not true if placeholder
    (void) closefrm(table, 1);			// close file
  my_free(table);
  DBUG_VOID_RETURN;
}


/* Free resources allocated by filesort() and read_record() */

void free_io_cache(TABLE *table)
{
  DBUG_ENTER("free_io_cache");
  if (table->sort.io_cache)
  {
    close_cached_file(table->sort.io_cache);
    my_free(table->sort.io_cache);
    table->sort.io_cache=0;
  }
  DBUG_VOID_RETURN;
}


/*
  Close all tables which aren't in use by any thread

  @param thd Thread context
  @param tables List of tables to remove from the cache
  @param wait_for_refresh Wait for a impending flush
  @param timeout Timeout for waiting for flush to be completed.

  @note THD can be NULL, but then wait_for_refresh must be FALSE
        and tables must be NULL.

  @note When called as part of FLUSH TABLES WITH READ LOCK this function
        ignores metadata locks held by other threads. In order to avoid
        situation when FLUSH TABLES WITH READ LOCK sneaks in at the moment
        when some write-locked table is being reopened (by FLUSH TABLES or
        ALTER TABLE) we have to rely on additional global shared metadata
        lock taken by thread trying to obtain global read lock.
*/

bool close_cached_tables(THD *thd, TABLE_LIST *tables,
                         bool wait_for_refresh, ulong timeout)
{
  bool result= FALSE;
  bool found= TRUE;
  struct timespec abstime;
  DBUG_ENTER("close_cached_tables");
  DBUG_ASSERT(thd || (!wait_for_refresh && !tables));

  table_cache_manager.lock_all_and_tdc();
  if (!tables)
  {
    /*
      Force close of all open tables.

      Note that code in TABLE_SHARE::wait_for_old_version() assumes that
      incrementing of refresh_version and removal of unused tables and
      shares from TDC happens atomically under protection of LOCK_open,
      or putting it another way that TDC does not contain old shares
      which don't have any tables used.
    */
    refresh_version++;
    DBUG_PRINT("tcache", ("incremented global refresh_version to: %lu",
                          refresh_version));

    /*
      Get rid of all unused TABLE and TABLE_SHARE instances. By doing
      this we automatically close all tables which were marked as "old".
    */
    table_cache_manager.free_all_unused_tables();
    /* Free table shares which were not freed implicitly by loop above. */
    while (oldest_unused_share->next)
      (void) my_hash_delete(&table_def_cache, (uchar*) oldest_unused_share);
  }
  else
  {
    bool found=0;
    for (TABLE_LIST *table= tables; table; table= table->next_local)
    {
      TABLE_SHARE *share= get_cached_table_share(thd, table->db,
                                                 table->table_name);

      if (share)
      {
        /* tdc_remove_table() also sets TABLE_SHARE::version to 0. */
        tdc_remove_table(thd, TDC_RT_REMOVE_UNUSED, table->db,
                         table->table_name, TRUE);
        found=1;
      }
    }
    if (!found)
      wait_for_refresh=0;			// Nothing to wait for
  }

  table_cache_manager.unlock_all_and_tdc();

  if (!wait_for_refresh)
    DBUG_RETURN(result);

  set_timespec(&abstime, timeout);

  if (thd->locked_tables_mode)
  {
    /*
      If we are under LOCK TABLES, we need to reopen the tables without
      opening a door for any concurrent threads to sneak in and get
      lock on our tables. To achieve this we use exclusive metadata
      locks.
    */
    TABLE_LIST *tables_to_reopen= (tables ? tables :
                                  thd->locked_tables_list.locked_tables());

    /* Close open HANLER instances to avoid self-deadlock. */
    mysql_ha_flush_tables(thd, tables_to_reopen);

    for (TABLE_LIST *table_list= tables_to_reopen; table_list;
         table_list= table_list->next_global)
    {
      /* A check that the table was locked for write is done by the caller. */
      TABLE *table= find_table_for_mdl_upgrade(thd, table_list->db,
                                               table_list->table_name, TRUE);

      /* May return NULL if this table has already been closed via an alias. */
      if (! table)
        continue;

      if (wait_while_table_is_used(thd, table, HA_EXTRA_FORCE_REOPEN))
      {
        result= TRUE;
        goto err_with_reopen;
      }
      close_all_tables_for_name(thd, table->s, false, NULL);
    }
  }

  /* Wait until all threads have closed all the tables we are flushing. */
  DBUG_PRINT("info", ("Waiting for other threads to close their open tables"));

  while (found && ! thd->killed)
  {
    TABLE_SHARE *share;
    found= FALSE;
    /*
      To a self-deadlock or deadlocks with other FLUSH threads
      waiting on our open HANDLERs, we have to flush them.
    */
    mysql_ha_flush(thd);
    DEBUG_SYNC(thd, "after_flush_unlock");

    mysql_mutex_lock(&LOCK_open);

    if (!tables)
    {
      for (uint idx=0 ; idx < table_def_cache.records ; idx++)
      {
        share= (TABLE_SHARE*) my_hash_element(&table_def_cache, idx);
        if (share->has_old_version())
        {
          found= TRUE;
          break;
        }
      }
    }
    else
    {
      for (TABLE_LIST *table= tables; table; table= table->next_local)
      {
        share= get_cached_table_share(thd, table->db, table->table_name);
        if (share && share->has_old_version())
        {
	  found= TRUE;
          break;
        }
      }
    }

    if (found)
    {
      /*
        The method below temporarily unlocks LOCK_open and frees
        share's memory.
      */
      if (share->wait_for_old_version(thd, &abstime,
                                    MDL_wait_for_subgraph::DEADLOCK_WEIGHT_DDL))
      {
        mysql_mutex_unlock(&LOCK_open);
        result= TRUE;
        goto err_with_reopen;
      }
    }

    mysql_mutex_unlock(&LOCK_open);
  }

err_with_reopen:
  if (thd->locked_tables_mode)
  {
    /*
      No other thread has the locked tables open; reopen them and get the
      old locks. This should always succeed (unless some external process
      has removed the tables)
    */
    thd->locked_tables_list.reopen_tables(thd);
    /*
      Since downgrade_lock() won't do anything with shared
      metadata lock it is much simpler to go through all open tables rather
      than picking only those tables that were flushed.
    */
    for (TABLE *tab= thd->open_tables; tab; tab= tab->next)
      tab->mdl_ticket->downgrade_lock(MDL_SHARED_NO_READ_WRITE);
  }
  DBUG_RETURN(result);
}


/**
  Mark all temporary tables which were used by the current statement or
  substatement as free for reuse, but only if the query_id can be cleared.

  @param thd thread context

  @remark For temp tables associated with a open SQL HANDLER the query_id
          is not reset until the HANDLER is closed.
*/

static void mark_temp_tables_as_free_for_reuse(THD *thd)
{
  for (TABLE *table= thd->temporary_tables ; table ; table= table->next)
  {
    if ((table->query_id == thd->query_id) && ! table->open_by_handler)
      mark_tmp_table_for_reuse(table);
  }
}


/**
  Reset a single temporary table.
  Effectively this "closes" one temporary table,
  in a session.

  @param table     Temporary table.
*/

void mark_tmp_table_for_reuse(TABLE *table)
{
  DBUG_ASSERT(table->s->tmp_table);

  table->query_id= 0;
  table->file->ha_reset();

  /* Detach temporary MERGE children from temporary parent. */
  DBUG_ASSERT(table->file);
  table->file->extra(HA_EXTRA_DETACH_CHILDREN);

  /*
    Reset temporary table lock type to it's default value (TL_WRITE).

    Statements such as INSERT INTO .. SELECT FROM tmp, CREATE TABLE
    .. SELECT FROM tmp and UPDATE may under some circumstances modify
    the lock type of the tables participating in the statement. This
    isn't a problem for non-temporary tables since their lock type is
    reset at every open, but the same does not occur for temporary
    tables for historical reasons.

    Furthermore, the lock type of temporary tables is not really that
    important because they can only be used by one query at a time and
    not even twice in a query -- a temporary table is represented by
    only one TABLE object. Nonetheless, it's safer from a maintenance
    point of view to reset the lock type of this singleton TABLE object
    as to not cause problems when the table is reused.

    Even under LOCK TABLES mode its okay to reset the lock type as
    LOCK TABLES is allowed (but ignored) for a temporary table.
  */
  table->reginfo.lock_type= TL_WRITE;
}


/*
  Mark all tables in the list which were used by current substatement
  as free for reuse.

  SYNOPSIS
    mark_used_tables_as_free_for_reuse()
      thd   - thread context
      table - head of the list of tables

  DESCRIPTION
    Marks all tables in the list which were used by current substatement
    (they are marked by its query_id) as free for reuse.

  NOTE
    The reason we reset query_id is that it's not enough to just test
    if table->query_id != thd->query_id to know if a table is in use.

    For example
    SELECT f1_that_uses_t1() FROM t1;
    In f1_that_uses_t1() we will see one instance of t1 where query_id is
    set to query_id of original query.
*/

static void mark_used_tables_as_free_for_reuse(THD *thd, TABLE *table)
{
  for (; table ; table= table->next)
  {
    DBUG_ASSERT(table->pos_in_locked_tables == NULL ||
                table->pos_in_locked_tables->table == table);
    if (table->query_id == thd->query_id)
    {
      table->query_id= 0;
      table->file->ha_reset();
    }
  }
}


/**
  Auxiliary function to close all tables in the open_tables list.

  @param thd Thread context.

  @remark It should not ordinarily be called directly.
*/

static void close_open_tables(THD *thd)
{
  mysql_mutex_assert_not_owner(&LOCK_open);

  DBUG_PRINT("info", ("thd->open_tables: 0x%lx", (long) thd->open_tables));

  while (thd->open_tables)
    close_thread_table(thd, &thd->open_tables);
}


/**
  Close all open instances of the table but keep the MDL lock.

  Works both under LOCK TABLES and in the normal mode.
  Removes all closed instances of the table from the table cache.

  @param     thd     thread handle
  @param[in] share   table share, but is just a handy way to
                     access the table cache key

  @param[in] remove_from_locked_tables
                     TRUE if the table is being dropped or renamed.
                     In that case the documented behaviour is to
                     implicitly remove the table from LOCK TABLES
                     list.
  @param[in] skip_table
                     TABLE instance that should be kept open.

  @pre Must be called with an X MDL lock on the table.
*/

void
close_all_tables_for_name(THD *thd, TABLE_SHARE *share,
                          bool remove_from_locked_tables,
                          TABLE *skip_table)
{
  char key[MAX_DBKEY_LENGTH];
  size_t key_length= share->table_cache_key.length;
  const char *db= key;
  const char *table_name= db + share->db.length + 1;

  memcpy(key, share->table_cache_key.str, key_length);

  mysql_mutex_assert_not_owner(&LOCK_open);
  for (TABLE **prev= &thd->open_tables; *prev; )
  {
    TABLE *table= *prev;

    if (table->s->table_cache_key.length == key_length &&
        !memcmp(table->s->table_cache_key.str, key, key_length) &&
        table != skip_table)
    {
      thd->locked_tables_list.unlink_from_list(thd,
                                               table->pos_in_locked_tables,
                                               remove_from_locked_tables);
      /*
        Does nothing if the table is not locked.
        This allows one to use this function after a table
        has been unlocked, e.g. in partition management.
      */
      mysql_lock_remove(thd, thd->lock, table);

      /* Inform handler that table will be dropped after close */
      if (table->db_stat && /* Not true for partitioned tables. */
          skip_table == NULL)
        table->file->extra(HA_EXTRA_PREPARE_FOR_DROP);
      close_thread_table(thd, prev);
    }
    else
    {
      /* Step to next entry in open_tables list. */
      prev= &table->next;
    }
  }
  if (skip_table == NULL)
  {
    /* Remove the table share from the cache. */
    tdc_remove_table(thd, TDC_RT_REMOVE_ALL, db, table_name,
                     FALSE);
  }
}


/*
  Close all tables used by the current substatement, or all tables
  used by this thread if we are on the upper level.

  SYNOPSIS
    close_thread_tables()
    thd			Thread handler

  IMPLEMENTATION
    Unlocks tables and frees derived tables.
    Put all normal tables used by thread in free list.

    It will only close/mark as free for reuse tables opened by this
    substatement, it will also check if we are closing tables after
    execution of complete query (i.e. we are on upper level) and will
    leave prelocked mode if needed.
*/

void close_thread_tables(THD *thd)
{
  TABLE *table;
  DBUG_ENTER("close_thread_tables");

#ifdef EXTRA_DEBUG
  DBUG_PRINT("tcache", ("open tables:"));
  for (table= thd->open_tables; table; table= table->next)
    DBUG_PRINT("tcache", ("table: '%s'.'%s' 0x%lx", table->s->db.str,
                          table->s->table_name.str, (long) table));
#endif

#if defined(ENABLED_DEBUG_SYNC)
  /* debug_sync may not be initialized for some slave threads */
  if (thd->debug_sync_control)
    DEBUG_SYNC(thd, "before_close_thread_tables");
#endif

  DBUG_ASSERT(thd->get_transaction()->is_empty(Transaction_ctx::STMT) ||
              thd->in_sub_stmt ||
              (thd->state_flags & Open_tables_state::BACKUPS_AVAIL));

  /* Detach MERGE children after every statement. Even under LOCK TABLES. */
  for (table= thd->open_tables; table; table= table->next)
  {
    /* Table might be in use by some outer statement. */
    DBUG_PRINT("tcache", ("table: '%s'  query_id: %lu",
                          table->s->table_name.str, (ulong) table->query_id));
    if (thd->locked_tables_mode <= LTM_LOCK_TABLES ||
        table->query_id == thd->query_id)
    {
      DBUG_ASSERT(table->file);
      table->file->extra(HA_EXTRA_DETACH_CHILDREN);
    }
  }

  /*
    We are assuming here that thd->derived_tables contains ONLY derived
    tables for this substatement. i.e. instead of approach which uses
    query_id matching for determining which of the derived tables belong
    to this substatement we rely on the ability of substatements to
    save/restore thd->derived_tables during their execution.

    TODO: Probably even better approach is to simply associate list of
          derived tables with (sub-)statement instead of thread and destroy
          them at the end of its execution.
  */
  if (thd->derived_tables)
  {
    TABLE *next;
    /*
      Close all derived tables generated in queries like
      SELECT * FROM (SELECT * FROM t1)
    */
    for (table= thd->derived_tables ; table ; table= next)
    {
      next= table->next;
      free_tmp_table(thd, table);
    }
    thd->derived_tables= 0;
  }

  /*
    Mark all temporary tables used by this statement as free for reuse.
  */
  mark_temp_tables_as_free_for_reuse(thd);

  if (thd->locked_tables_mode)
  {

    /* Ensure we are calling ha_reset() for all used tables */
    mark_used_tables_as_free_for_reuse(thd, thd->open_tables);

    /*
      Mark this statement as one that has "unlocked" its tables.
      For purposes of Query_tables_list::lock_tables_state we treat
      any statement which passed through close_thread_tables() as
      such.
    */
    thd->lex->lock_tables_state= Query_tables_list::LTS_NOT_LOCKED;

    /*
      We are under simple LOCK TABLES or we're inside a sub-statement
      of a prelocked statement, so should not do anything else.

      Note that even if we are in LTM_LOCK_TABLES mode and statement
      requires prelocking (e.g. when we are closing tables after
      failing ot "open" all tables required for statement execution)
      we will exit this function a few lines below.
    */
    if (! thd->lex->requires_prelocking())
      DBUG_VOID_RETURN;

    /*
      We are in the top-level statement of a prelocked statement,
      so we have to leave the prelocked mode now with doing implicit
      UNLOCK TABLES if needed.
    */
    if (thd->locked_tables_mode == LTM_PRELOCKED_UNDER_LOCK_TABLES)
      thd->locked_tables_mode= LTM_LOCK_TABLES;

    if (thd->locked_tables_mode == LTM_LOCK_TABLES)
      DBUG_VOID_RETURN;

    thd->leave_locked_tables_mode();

    /* Fallthrough */
  }

  if (thd->lock)
  {
    /*
      For RBR we flush the pending event just before we unlock all the
      tables.  This means that we are at the end of a topmost
      statement, so we ensure that the STMT_END_F flag is set on the
      pending event.  For statements that are *inside* stored
      functions, the pending event will not be flushed: that will be
      handled either before writing a query log event (inside
      binlog_query()) or when preparing a pending event.
     */
    (void)thd->binlog_flush_pending_rows_event(TRUE);
    mysql_unlock_tables(thd, thd->lock);
    thd->lock=0;
  }

  thd->lex->lock_tables_state= Query_tables_list::LTS_NOT_LOCKED;

  /*
    Closing a MERGE child before the parent would be fatal if the
    other thread tries to abort the MERGE lock in between.
  */
  if (thd->open_tables)
    close_open_tables(thd);

  DBUG_VOID_RETURN;
}


/* move one table to free list */

void close_thread_table(THD *thd, TABLE **table_ptr)
{
  TABLE *table= *table_ptr;
  DBUG_ENTER("close_thread_table");
  DBUG_ASSERT(table->key_read == 0);
  DBUG_ASSERT(!table->file || table->file->inited == handler::NONE);
  mysql_mutex_assert_not_owner(&LOCK_open);
  /*
    The metadata lock must be released after giving back
    the table to the table cache.
  */
  DBUG_ASSERT(thd->mdl_context.owns_equal_or_stronger_lock(MDL_key::TABLE,
                                 table->s->db.str, table->s->table_name.str,
                                 MDL_SHARED));
  table->mdl_ticket= NULL;
  table->pos_in_table_list= NULL;

  mysql_mutex_lock(&thd->LOCK_thd_data);
  *table_ptr=table->next;
  mysql_mutex_unlock(&thd->LOCK_thd_data);

  if (! table->needs_reopen())
  {
    /* Avoid having MERGE tables with attached children in unused_tables. */
    table->file->extra(HA_EXTRA_DETACH_CHILDREN);
    /* Free memory and reset for next loop. */
    free_field_buffers_larger_than(table, MAX_TDC_BLOB_SIZE);
    table->file->ha_reset();
  }

  /* Do this *before* entering the LOCK_open critical section. */
  if (table->file != NULL)
    table->file->unbind_psi();

  Table_cache *tc= table_cache_manager.get_cache(thd);

  tc->lock();

  if (table->s->has_old_version() || table->needs_reopen() ||
      table_def_shutdown_in_progress)
  {
    tc->remove_table(table);
    mysql_mutex_lock(&LOCK_open);
    intern_close_table(table);
    mysql_mutex_unlock(&LOCK_open);
  }
  else
    tc->release_table(thd, table);

  tc->unlock();
  DBUG_VOID_RETURN;
}


/* close_temporary_tables' internal, 4 is due to uint4korr definition */
static inline uint  tmpkeyval(THD *thd, TABLE *table)
{
  return uint4korr(table->s->table_cache_key.str + table->s->table_cache_key.length - 4);
}


/*
  Close all temporary tables created by 'CREATE TEMPORARY TABLE' for thread
  creates one DROP TEMPORARY TABLE binlog event for each pseudo-thread.

  TODO: In future, we should have temporary_table= 0 and
        modify_slave_open_temp_tables() at one place instead of repeating
        it all across the function. An alternative would be to use
        close_temporary_table() instead of close_temporary() that maintains
        the correct invariant regarding empty list of temporary tables
        and zero slave_open_temp_tables already.
*/

bool close_temporary_tables(THD *thd)
{
  DBUG_ENTER("close_temporary_tables");
  TABLE *table;
  TABLE *next= NULL;
  TABLE *prev_table;
  /* Assume thd->variables.option_bits has OPTION_QUOTE_SHOW_CREATE */
  bool was_quote_show= TRUE;
  bool error= 0;

  if (!thd->temporary_tables)
    DBUG_RETURN(FALSE);

  DBUG_ASSERT(!thd->slave_thread ||
              thd->system_thread != SYSTEM_THREAD_SLAVE_WORKER);

  if (!mysql_bin_log.is_open())
  {
    TABLE *tmp_next;
    for (table= thd->temporary_tables; table; table= tmp_next)
    {
      tmp_next= table->next;
      close_temporary(table, 1, 1);
    }

    thd->temporary_tables= 0;
    if (thd->slave_thread)
      modify_slave_open_temp_tables(thd, -slave_open_temp_tables);

    DBUG_RETURN(FALSE);
  }
  /* We are about to generate DROP TEMPORARY TABLE statements for all
    the left out temporary tables. If this part of the code is reached
    when GTIDs are enabled, we must make sure that it will be able to
    generate GTIDs for the statements with this server's UUID. Thence
    gtid_next is set to AUTOMATIC_GROUP below.
  */
  if (gtid_mode > 0)
    thd->variables.gtid_next.set_automatic();

  /*
    We must separate transactional temp tables and
    non-transactional temp tables in two distinct DROP statements
    to avoid the splitting if a slave server reads from this binlog.
  */

  /* Better add "if exists", in case a RESET MASTER has been done */
  const char stub[]= "DROP /*!40005 TEMPORARY */ TABLE IF EXISTS ";
  uint stub_len= sizeof(stub) - 1;
  char buf_trans[256], buf_non_trans[256];
  String s_query_trans= String(buf_trans, sizeof(buf_trans), system_charset_info);
  String s_query_non_trans= String(buf_non_trans, sizeof(buf_non_trans), system_charset_info);
  bool found_user_tables= FALSE;
  bool found_trans_table= FALSE;
  bool found_non_trans_table= FALSE;

  memcpy(buf_trans, stub, stub_len);
  memcpy(buf_non_trans, stub, stub_len);

  /*
    Insertion sort of temp tables by pseudo_thread_id to build ordered list
    of sublists of equal pseudo_thread_id
  */

  for (prev_table= thd->temporary_tables, table= prev_table->next;
       table;
       prev_table= table, table= table->next)
  {
    TABLE *prev_sorted /* same as for prev_table */, *sorted;
    if (is_user_table(table))
    {
      if (!found_user_tables)
        found_user_tables= true;
      for (prev_sorted= NULL, sorted= thd->temporary_tables; sorted != table;
           prev_sorted= sorted, sorted= sorted->next)
      {
        if (!is_user_table(sorted) ||
            tmpkeyval(thd, sorted) > tmpkeyval(thd, table))
        {
          /* move into the sorted part of the list from the unsorted */
          prev_table->next= table->next;
          table->next= sorted;
          if (prev_sorted)
          {
            prev_sorted->next= table;
          }
          else
          {
            thd->temporary_tables= table;
          }
          table= prev_table;
          break;
        }
      }
    }
  }

  /* We always quote db,table names though it is slight overkill */
  if (found_user_tables &&
      !(was_quote_show= MY_TEST(thd->variables.option_bits & OPTION_QUOTE_SHOW_CREATE)))
  {
    thd->variables.option_bits |= OPTION_QUOTE_SHOW_CREATE;
  }

  /* scan sorted tmps to generate sequence of DROP */
  for (table= thd->temporary_tables; table; table= next)
  {
    if (is_user_table(table))
    {
      bool save_thread_specific_used= thd->thread_specific_used;
      my_thread_id save_pseudo_thread_id= thd->variables.pseudo_thread_id;
      /* Set pseudo_thread_id to be that of the processed table */
      thd->variables.pseudo_thread_id= tmpkeyval(thd, table);
      String db;
      db.append(table->s->db.str);
      /* Loop forward through all tables that belong to a common database
         within the sublist of common pseudo_thread_id to create single
         DROP query 
      */
      for (s_query_trans.length(stub_len), s_query_non_trans.length(stub_len),
           found_trans_table= false, found_non_trans_table= false;
           table && is_user_table(table) &&
             tmpkeyval(thd, table) == thd->variables.pseudo_thread_id &&
             table->s->db.length == db.length() &&
             strcmp(table->s->db.str, db.ptr()) == 0;
           table= next)
      {
        /* Separate transactional from non-transactional temp tables */
        if (table->s->tmp_table == TRANSACTIONAL_TMP_TABLE)
        {
          found_trans_table= true;
          /*
            We are going to add ` around the table names and possible more
            due to special characters
          */
          append_identifier(thd, &s_query_trans, table->s->table_name.str,
                            strlen(table->s->table_name.str));
          s_query_trans.append(',');
        }
        else if (table->s->tmp_table == NON_TRANSACTIONAL_TMP_TABLE)
        {
          found_non_trans_table= true;
          /*
            We are going to add ` around the table names and possible more
            due to special characters
          */
          append_identifier(thd, &s_query_non_trans, table->s->table_name.str,
                            strlen(table->s->table_name.str));
          s_query_non_trans.append(',');
        }

        next= table->next;
        close_temporary(table, 1, 1);
      }
      thd->clear_error();
      const CHARSET_INFO *cs_save= thd->variables.character_set_client;
      thd->variables.character_set_client= system_charset_info;
      thd->thread_specific_used= TRUE;

      if (found_trans_table)
      {
        Query_log_event qinfo(thd, s_query_trans.ptr(),
                              s_query_trans.length() - 1,
                              FALSE, TRUE, FALSE, 0);
        qinfo.db= db.ptr();
        qinfo.db_len= db.length();
        thd->variables.character_set_client= cs_save;

        thd->get_stmt_da()->set_overwrite_status(true);
        if ((error= (mysql_bin_log.write_event(&qinfo) ||
                     mysql_bin_log.commit(thd, true) ||
                     error)))
        {
          /*
            If we're here following THD::cleanup, thence the connection
            has been closed already. So lets print a message to the
            error log instead of pushing yet another error into the
            Diagnostics_area.

            Also, we keep the error flag so that we propagate the error
            up in the stack. This way, if we're the SQL thread we notice
            that close_temporary_tables failed. (Actually, the SQL
            thread only calls close_temporary_tables while applying old
            Start_log_event_v3 events.)
          */
          sql_print_error("Failed to write the DROP statement for "
                        "temporary tables to binary log");
        }
        thd->get_stmt_da()->set_overwrite_status(false);
      }

      if (found_non_trans_table)
      {
        Query_log_event qinfo(thd, s_query_non_trans.ptr(),
                              s_query_non_trans.length() - 1,
                              FALSE, TRUE, FALSE, 0);
        qinfo.db= db.ptr();
        qinfo.db_len= db.length();
        thd->variables.character_set_client= cs_save;

        thd->get_stmt_da()->set_overwrite_status(true);
        if ((error= (mysql_bin_log.write_event(&qinfo) ||
                     mysql_bin_log.commit(thd, true) ||
                     error)))
        {
          /*
            If we're here following THD::cleanup, thence the connection
            has been closed already. So lets print a message to the
            error log instead of pushing yet another error into the
            Diagnostics_area.

            Also, we keep the error flag so that we propagate the error
            up in the stack. This way, if we're the SQL thread we notice
            that close_temporary_tables failed. (Actually, the SQL
            thread only calls close_temporary_tables while applying old
            Start_log_event_v3 events.)
          */
          sql_print_error("Failed to write the DROP statement for "
                        "temporary tables to binary log");
        }
        thd->get_stmt_da()->set_overwrite_status(false);
      }

      thd->variables.pseudo_thread_id= save_pseudo_thread_id;
      thd->thread_specific_used= save_thread_specific_used;
    }
    else
    {
      next= table->next;
      close_temporary(table, 1, 1);
    }
  }
  if (!was_quote_show)
    thd->variables.option_bits&= ~OPTION_QUOTE_SHOW_CREATE; /* restore option */

  thd->temporary_tables=0;
  if (thd->slave_thread)
    modify_slave_open_temp_tables(thd, -slave_open_temp_tables);

  DBUG_RETURN(error);
}

/*
  Find table in list.

  SYNOPSIS
    find_table_in_list()
    table		Pointer to table list
    offset		Offset to which list in table structure to use
    db_name		Data base name
    table_name		Table name

  NOTES:
    This is called by find_table_in_local_list() and
    find_table_in_global_list().

  RETURN VALUES
    NULL	Table not found
    #		Pointer to found table.
*/

TABLE_LIST *find_table_in_list(TABLE_LIST *table,
                               TABLE_LIST *TABLE_LIST::*link,
                               const char *db_name,
                               const char *table_name)
{
  for (; table; table= table->*link )
  {
    if ((table->table == 0 || table->table->s->tmp_table == NO_TMP_TABLE) &&
        strcmp(table->db, db_name) == 0 &&
        strcmp(table->table_name, table_name) == 0)
      break;
  }
  return table;
}


/**
  Test that table is unique (It's only exists once in the table list)

  @param  thd          thread handle
  @param  table        table to be checked (must be updatable base table)
  @param  table_list   list of tables
  @param  check_alias  whether to check tables' aliases

  NOTE: to exclude derived tables from check we use following mechanism:
    a) during derived table processing set THD::derived_tables_processing
    b) SELECT_LEX::prepare set SELECT::exclude_from_table_unique_test if
       THD::derived_tables_processing set. (we can't use JOIN::execute
       because for PS we perform only SELECT_LEX::prepare, but we can't set
       this flag in SELECT_LEX::prepare if we are not sure that we are in
       derived table processing loop, because multi-update call fix_fields()
       for some its items (which mean SELECT_LEX::prepare for subqueries)
       before unique_table call to detect which tables should be locked for
       write).
    c) find_dup_table skip all tables which belong to SELECT with
       SELECT::exclude_from_table_unique_test set.
    Also SELECT::exclude_from_table_unique_test used to exclude from check
    tables of main SELECT of multi-delete and multi-update

    We also skip tables with TABLE_LIST::prelocking_placeholder set,
    because we want to allow SELECTs from them, and their modification
    will rise the error anyway.

    TODO: when we will have table/view change detection we can do this check
          only once for PS/SP

  @retval !=0  found duplicate
  @retval 0 if table is unique
*/

static TABLE_LIST* find_dup_table(THD *thd, const TABLE_LIST *table,
                                  TABLE_LIST *table_list, bool check_alias)
{
  TABLE_LIST *res;
  const char *d_name, *t_name, *t_alias;
  DBUG_ENTER("find_dup_table");
  DBUG_PRINT("enter", ("table alias: %s", table->alias));

  DBUG_ASSERT(table == ((TABLE_LIST *)table)->updatable_base_table());
  /*
    If this function called for CREATE command that we have not opened table
    (table->table equal to 0) and right names is in current TABLE_LIST
    object.
  */
  if (table->table)
  {
    /* All MyISAMMRG children are plain MyISAM tables. */
    DBUG_ASSERT(table->table->file->ht->db_type != DB_TYPE_MRG_MYISAM);

    /* temporary table is always unique */
    if (table->table->s->tmp_table != NO_TMP_TABLE)
      DBUG_RETURN(NULL);
  }

  d_name= table->db;
  t_name= table->table_name;
  t_alias= table->alias;

  DBUG_PRINT("info", ("real table: %s.%s", d_name, t_name));
  for (;;)
  {
    /*
      Table is unique if it is present only once in the global list
      of tables and once in the list of table locks.
    */
    if (! (res= find_table_in_global_list(table_list, d_name, t_name)))
      break;

    /* Skip if same underlying table. */
    if (res->table && (res->table == table->table))
      goto next;

    /* Skip if table alias does not match. */
    if (check_alias)
    {
      if (lower_case_table_names ?
          my_strcasecmp(files_charset_info, t_alias, res->alias) :
          strcmp(t_alias, res->alias))
        goto next;
    }

    /*
      Skip if marked to be excluded (could be a derived table) or if
      entry is a prelocking placeholder.
    */
    if (res->select_lex &&
        !res->select_lex->exclude_from_table_unique_test &&
        !res->prelocking_placeholder)
      break;

    /*
      If we found entry of this table or table of SELECT which already
      processed in derived table or top select of multi-update/multi-delete
      (exclude_from_table_unique_test) or prelocking placeholder.
    */
next:
    table_list= res->next_global;
    DBUG_PRINT("info",
               ("found same copy of table or table which we should skip"));
  }
  DBUG_RETURN(res);
}


/**
  Test that the subject table of INSERT/UPDATE/DELETE/CREATE
  or (in case of MyISAMMRG) one of its children are not used later
  in the query.

  For MyISAMMRG tables, it is assumed that all the underlying
  tables of @c table (if any) are listed right after it and that
  their @c parent_l field points at the main table.

  @param  thd        thread handle
  @param  table      table to be checked (must be updatable base table)
  @param  table_list List of tables to check against
  @param  check_alias whether to check tables' aliases

  @retval non-NULL The table list element for the table that
                   represents the duplicate. 
  @retval NULL     No duplicates found.
*/

TABLE_LIST *unique_table(THD *thd, const TABLE_LIST *table,
                         TABLE_LIST *table_list, bool check_alias)
{
  DBUG_ASSERT(table == ((TABLE_LIST *)table)->updatable_base_table());

  TABLE_LIST *dup;
  if (table->table && table->table->file->ht->db_type == DB_TYPE_MRG_MYISAM)
  {
    TABLE_LIST *child;
    dup= NULL;
    /* Check duplicates of all merge children. */
    for (child= table->next_global; child && child->parent_l == table;
         child= child->next_global)
    {
      if ((dup= find_dup_table(thd, child, child->next_global, check_alias)))
        break;
    }
  }
  else
    dup= find_dup_table(thd, table, table_list, check_alias);
  return dup;
}
/*
  Issue correct error message in case we found 2 duplicate tables which
  prevent some update operation

  SYNOPSIS
    update_non_unique_table_error()
    update      table which we try to update
    operation   name of update operation
    duplicate   duplicate table which we found

  NOTE:
    here we hide view underlying tables if we have them
*/

void update_non_unique_table_error(TABLE_LIST *update,
                                   const char *operation,
                                   TABLE_LIST *duplicate)
{
  update= update->top_table();
  duplicate= duplicate->top_table();
  if (!update->view || !duplicate->view ||
      update->view == duplicate->view ||
      update->view_name.length != duplicate->view_name.length ||
      update->view_db.length != duplicate->view_db.length ||
      my_strcasecmp(table_alias_charset,
                    update->view_name.str, duplicate->view_name.str) != 0 ||
      my_strcasecmp(table_alias_charset,
                    update->view_db.str, duplicate->view_db.str) != 0)
  {
    /*
      it is not the same view repeated (but it can be parts of the same copy
      of view), so we have to hide underlying tables.
    */
    if (update->view)
    {
      /* Issue the ER_NON_INSERTABLE_TABLE error for an INSERT */
      if (update->view == duplicate->view)
        my_error(!strncmp(operation, "INSERT", 6) ?
                 ER_NON_INSERTABLE_TABLE : ER_NON_UPDATABLE_TABLE, MYF(0),
                 update->alias, operation);
      else
        my_error(ER_VIEW_PREVENT_UPDATE, MYF(0),
                 (duplicate->view ? duplicate->alias : update->alias),
                 operation, update->alias);
      return;
    }
    if (duplicate->view)
    {
      my_error(ER_VIEW_PREVENT_UPDATE, MYF(0), duplicate->alias, operation,
               update->alias);
      return;
    }
  }
  my_error(ER_UPDATE_TABLE_USED, MYF(0), update->alias);
}


/**
  Find temporary table specified by database and table names in the
  THD::temporary_tables list.

  @return TABLE instance if a temporary table has been found; NULL otherwise.
*/

TABLE *find_temporary_table(THD *thd, const char *db, const char *table_name)
{
  char key[MAX_DBKEY_LENGTH];
  size_t key_length= create_table_def_key(thd, key, db, table_name, 1);
  return find_temporary_table(thd, key, key_length);
}


/**
  Find a temporary table specified by TABLE_LIST instance in the
  THD::temporary_tables list.

  @return TABLE instance if a temporary table has been found; NULL otherwise.
*/

TABLE *find_temporary_table(THD *thd, const TABLE_LIST *tl)
{
  const char *key;
  size_t key_length;
  char key_suffix[TMP_TABLE_KEY_EXTRA];
  TABLE *table;

  key_length= get_table_def_key(tl, &key);

  int4store(key_suffix, thd->server_id);
  int4store(key_suffix + 4, thd->variables.pseudo_thread_id);

  for (table= thd->temporary_tables; table; table= table->next)
  {
    if ((table->s->table_cache_key.length == key_length +
                                             TMP_TABLE_KEY_EXTRA) &&
        !memcmp(table->s->table_cache_key.str, key, key_length) &&
        !memcmp(table->s->table_cache_key.str + key_length, key_suffix,
                TMP_TABLE_KEY_EXTRA))
      return table;
  }
  return NULL;
}


/**
  Find a temporary table specified by a key in the THD::temporary_tables list.

  @return TABLE instance if a temporary table has been found; NULL otherwise.
*/

TABLE *find_temporary_table(THD *thd,
                            const char *table_key,
                            size_t table_key_length)
{
  for (TABLE *table= thd->temporary_tables; table; table= table->next)
  {
    if (table->s->table_cache_key.length == table_key_length &&
        !memcmp(table->s->table_cache_key.str, table_key, table_key_length))
    {
      return table;
    }
  }

  return NULL;
}


/**
  Drop a temporary table.

  Try to locate the table in the list of thd->temporary_tables.
  If the table is found:
   - if the table is being used by some outer statement, fail.
   - if the table is locked with LOCK TABLES or by prelocking,
   unlock it and remove it from the list of locked tables
   (THD::lock). Currently only transactional temporary tables
   are locked.
   - Close the temporary table, remove its .FRM
   - remove the table from the list of temporary tables

  This function is used to drop user temporary tables, as well as
  internal tables created in CREATE TEMPORARY TABLE ... SELECT
  or ALTER TABLE. Even though part of the work done by this function
  is redundant when the table is internal, as long as we
  link both internal and user temporary tables into the same
  thd->temporary_tables list, it's impossible to tell here whether
  we're dealing with an internal or a user temporary table.

  In is_trans out-parameter, we return the type of the table:
  either transactional (e.g. innodb) as TRUE or non-transactional
  (e.g. myisam) as FALSE.

  This function assumes that table to be dropped was pre-opened
  using table list provided.

  @retval  0  the table was found and dropped successfully.
  @retval  1  the table was not found in the list of temporary tables
              of this thread
  @retval -1  the table is in use by a outer query
*/

int drop_temporary_table(THD *thd, TABLE_LIST *table_list, bool *is_trans)
{
  DBUG_ENTER("drop_temporary_table");
  DBUG_PRINT("tmptable", ("closing table: '%s'.'%s'",
                          table_list->db, table_list->table_name));

  if (!is_temporary_table(table_list))
    DBUG_RETURN(1);

  TABLE *table= table_list->table;

  /* Table might be in use by some outer statement. */
  if (table->query_id && table->query_id != thd->query_id)
  {
    my_error(ER_CANT_REOPEN_TABLE, MYF(0), table->alias);
    DBUG_RETURN(-1);
  }

  *is_trans= table->file->has_transactions();

  /*
    If LOCK TABLES list is not empty and contains this table,
    unlock the table and remove the table from this list.
  */
  mysql_lock_remove(thd, thd->lock, table);
  close_temporary_table(thd, table, 1, 1);
  table_list->table= NULL;
  DBUG_RETURN(0);
}

/*
  unlink from thd->temporary tables and close temporary table
*/

void close_temporary_table(THD *thd, TABLE *table,
                           bool free_share, bool delete_table)
{
  DBUG_ENTER("close_temporary_table");
  DBUG_PRINT("tmptable", ("closing table: '%s'.'%s' 0x%lx  alias: '%s'",
                          table->s->db.str, table->s->table_name.str,
                          (long) table, table->alias));

  if (table->prev)
  {
    table->prev->next= table->next;
    if (table->prev->next)
      table->next->prev= table->prev;
  }
  else
  {
    /* removing the item from the list */
    DBUG_ASSERT(table == thd->temporary_tables);
    /*
      slave must reset its temporary list pointer to zero to exclude
      passing non-zero value to end_slave via rli->save_temporary_tables
      when no temp tables opened, see an invariant below.
    */
    thd->temporary_tables= table->next;
    if (thd->temporary_tables)
      table->next->prev= 0;
  }
  if (thd->slave_thread)
  {
    /* natural invariant of temporary_tables */
    DBUG_ASSERT(slave_open_temp_tables || !thd->temporary_tables);
    modify_slave_open_temp_tables(thd, -1);
  }
  close_temporary(table, free_share, delete_table);
  DBUG_VOID_RETURN;
}


/*
  Close and delete a temporary table

  NOTE
    This dosn't unlink table from thd->temporary
    If this is needed, use close_temporary_table()
*/

void close_temporary(TABLE *table, bool free_share, bool delete_table)
{
  handlerton *table_type= table->s->db_type();
  DBUG_ENTER("close_temporary");
  DBUG_PRINT("tmptable", ("closing table: '%s'.'%s'",
                          table->s->db.str, table->s->table_name.str));

  free_io_cache(table);
  closefrm(table, 0);
  if (delete_table)
    rm_temporary_table(table_type, table->s->path.str);
  if (free_share)
  {
    free_table_share(table->s);
    my_free(table);
  }
  DBUG_VOID_RETURN;
}


/*
  Used by ALTER TABLE when the table is a temporary one. It changes something
  only if the ALTER contained a RENAME clause (otherwise, table_name is the old
  name).
  Prepares a table cache key, which is the concatenation of db, table_name and
  thd->slave_proxy_id, separated by '\0'.
*/

bool rename_temporary_table(THD* thd, TABLE *table, const char *db,
			    const char *table_name)
{
  char *key;
  size_t key_length;
  TABLE_SHARE *share= table->s;
  DBUG_ENTER("rename_temporary_table");

  if (!(key=(char*) alloc_root(&share->mem_root, MAX_DBKEY_LENGTH)))
    DBUG_RETURN(1);				/* purecov: inspected */

  key_length= create_table_def_key(thd, key, db, table_name, 1);
  share->set_table_cache_key(key, key_length);
  DBUG_RETURN(0);
}


/**
   Force all other threads to stop using the table by upgrading
   metadata lock on it and remove unused TABLE instances from cache.

   @param thd      Thread handler
   @param table    Table to remove from cache
   @param function HA_EXTRA_PREPARE_FOR_DROP if table is to be deleted
                   HA_EXTRA_FORCE_REOPEN if table is not be used
                   HA_EXTRA_PREPARE_FOR_RENAME if table is to be renamed

   @note When returning, the table will be unusable for other threads
         until metadata lock is downgraded.

   @retval FALSE Success.
   @retval TRUE  Failure (e.g. because thread was killed).
*/

bool wait_while_table_is_used(THD *thd, TABLE *table,
                              enum ha_extra_function function)
{
  DBUG_ENTER("wait_while_table_is_used");
  DBUG_PRINT("enter", ("table: '%s'  share: 0x%lx  db_stat: %u  version: %lu",
                       table->s->table_name.str, (ulong) table->s,
                       table->db_stat, table->s->version));

  if (thd->mdl_context.upgrade_shared_lock(
             table->mdl_ticket, MDL_EXCLUSIVE,
             thd->variables.lock_wait_timeout))
    DBUG_RETURN(TRUE);

  tdc_remove_table(thd, TDC_RT_REMOVE_NOT_OWN,
                   table->s->db.str, table->s->table_name.str,
                   FALSE);
  /* extra() call must come only after all instances above are closed */
  (void) table->file->extra(function);
  DBUG_RETURN(FALSE);
}


/**
  Close a and drop a just created table in CREATE TABLE ... SELECT.

  @param  thd         Thread handle
  @param  table       TABLE object for the table to be dropped
  @param  db_name     Name of database for this table
  @param  table_name  Name of this table

  This routine assumes that the table to be closed is open only
  by the calling thread, so we needn't wait until other threads
  close the table. It also assumes that the table is first
  in thd->open_ables and a data lock on it, if any, has been
  released. To sum up, it's tuned to work with
  CREATE TABLE ... SELECT and CREATE TABLE .. SELECT only.
  Note, that currently CREATE TABLE ... SELECT is not supported
  under LOCK TABLES. This function, still, can be called in
  prelocked mode, e.g. if we do CREATE TABLE .. SELECT f1();
*/

void drop_open_table(THD *thd, TABLE *table, const char *db_name,
                     const char *table_name)
{
  DBUG_ENTER("drop_open_table");
  if (table->s->tmp_table)
    close_temporary_table(thd, table, 1, 1);
  else
  {
    DBUG_ASSERT(table == thd->open_tables);

    handlerton *table_type= table->s->db_type();

    table->file->extra(HA_EXTRA_PREPARE_FOR_DROP);
    close_thread_table(thd, &thd->open_tables);
    /* Remove the table share from the table cache. */
    tdc_remove_table(thd, TDC_RT_REMOVE_ALL, db_name, table_name,
                     FALSE);
    /* Remove the table from the storage engine and rm the .frm. */
    quick_rm_table(thd, table_type, db_name, table_name, 0);
  }
  DBUG_VOID_RETURN;
}


/**
    Check that table exists in table definition cache, on disk
    or in some storage engine.

    @param       thd     Thread context
    @param       table   Table list element
    @param[out]  exists  Out parameter which is set to TRUE if table
                         exists and to FALSE otherwise.

    @note This function acquires LOCK_open internally.

    @note If there is no .FRM file for the table but it exists in one
          of engines (e.g. it was created on another node of NDB cluster)
          this function will fetch and create proper .FRM file for it.

    @retval  TRUE   Some error occurred
    @retval  FALSE  No error. 'exists' out parameter set accordingly.
*/

bool check_if_table_exists(THD *thd, TABLE_LIST *table, bool *exists)
{
  char path[FN_REFLEN + 1];
  TABLE_SHARE *share;
  DBUG_ENTER("check_if_table_exists");

  *exists= TRUE;

  DBUG_ASSERT(thd->mdl_context.
              owns_equal_or_stronger_lock(MDL_key::TABLE, table->db,
                                          table->table_name, MDL_SHARED));

  mysql_mutex_lock(&LOCK_open);
  share= get_cached_table_share(thd, table->db, table->table_name);
  mysql_mutex_unlock(&LOCK_open);

  if (share)
    goto end;

  build_table_filename(path, sizeof(path) - 1, table->db, table->table_name,
                       reg_ext, 0);

  if (!access(path, F_OK))
    goto end;

  /* .FRM file doesn't exist. Check if some engine can provide it. */
  if (ha_check_if_table_exists(thd, table->db, table->table_name, exists))
  {
    my_printf_error(ER_OUT_OF_RESOURCES, "Failed to open '%-.64s', error while "
                    "unpacking from engine", MYF(0), table->table_name);
    DBUG_RETURN(TRUE);
  }
end:
  DBUG_RETURN(FALSE);
}


/**
  An error handler which converts, if possible, ER_LOCK_DEADLOCK error
  that can occur when we are trying to acquire a metadata lock to
  a request for back-off and re-start of open_tables() process.
*/

class MDL_deadlock_handler : public Internal_error_handler
{
public:
  MDL_deadlock_handler(Open_table_context *ot_ctx_arg)
    : m_ot_ctx(ot_ctx_arg), m_is_active(FALSE)
  {}

  virtual ~MDL_deadlock_handler() {}

  virtual bool handle_condition(THD *thd,
                                uint sql_errno,
                                const char* sqlstate,
                                Sql_condition::enum_severity_level *level,
                                const char* msg,
                                Sql_condition ** cond_hdl);

private:
  /** Open table context to be used for back-off request. */
  Open_table_context *m_ot_ctx;
  /**
    Indicates that we are already in the process of handling
    ER_LOCK_DEADLOCK error. Allows to re-emit the error from
    the error handler without falling into infinite recursion.
  */
  bool m_is_active;
};


bool MDL_deadlock_handler::handle_condition(THD *,
                                            uint sql_errno,
                                            const char*,
                                            Sql_condition::enum_severity_level*,
                                            const char*,
                                            Sql_condition ** cond_hdl)
{
  *cond_hdl= NULL;
  if (! m_is_active && sql_errno == ER_LOCK_DEADLOCK)
  {
    /* Disable the handler to avoid infinite recursion. */
    m_is_active= TRUE;
    (void) m_ot_ctx->request_backoff_action(
             Open_table_context::OT_BACKOFF_AND_RETRY,
             NULL);
    m_is_active= FALSE;
    /*
      If the above back-off request failed, a new instance of
      ER_LOCK_DEADLOCK error was emitted. Thus the current
      instance of error condition can be treated as handled.
    */
    return TRUE;
  }
  return FALSE;
}


/**
  Try to acquire an MDL lock for a table being opened.

  @param[in,out] thd      Session context, to report errors.
  @param[out]    ot_ctx   Open table context, to hold the back off
                          state. If we failed to acquire a lock
                          due to a lock conflict, we add the
                          failed request to the open table context.
  @param[in,out] table_list Table list element for the table being opened.
                            Its "mdl_request" member specifies the MDL lock
                            to be requested. If we managed to acquire a
                            ticket (no errors or lock conflicts occurred),
                            TABLE_LIST::mdl_request contains a reference
                            to it on return. However, is not modified if
                            MDL lock type- modifying flags were provided.
                            We also use TABLE_LIST::lock_type member to
                            detect cases when MDL_SHARED_WRITE_LOW_PRIO
                            lock should be acquired instead of the normal
                            MDL_SHARED_WRITE lock.
  @param[in]    flags flags MYSQL_OPEN_FORCE_SHARED_MDL,
                          MYSQL_OPEN_FORCE_SHARED_HIGH_PRIO_MDL or
                          MYSQL_OPEN_FAIL_ON_MDL_CONFLICT
                          @sa open_table().
  @param[out]   mdl_ticket Only modified if there was no error.
                          If we managed to acquire an MDL
                          lock, contains a reference to the
                          ticket, otherwise is set to NULL.

  @retval TRUE  An error occurred.
  @retval FALSE No error, but perhaps a lock conflict, check mdl_ticket.
*/

static bool
open_table_get_mdl_lock(THD *thd, Open_table_context *ot_ctx,
                        TABLE_LIST *table_list, uint flags,
                        MDL_ticket **mdl_ticket)
{
  MDL_request *mdl_request= &table_list->mdl_request;
  MDL_request new_mdl_request;

  if (flags & (MYSQL_OPEN_FORCE_SHARED_MDL |
               MYSQL_OPEN_FORCE_SHARED_HIGH_PRIO_MDL))
  {
    /*
      MYSQL_OPEN_FORCE_SHARED_MDL flag means that we are executing
      PREPARE for a prepared statement and want to override
      the type-of-operation aware metadata lock which was set
      in the parser/during view opening with a simple shared
      metadata lock.
      This is necessary to allow concurrent execution of PREPARE
      and LOCK TABLES WRITE statement against the same table.

      MYSQL_OPEN_FORCE_SHARED_HIGH_PRIO_MDL flag means that we open
      the table in order to get information about it for one of I_S
      queries and also want to override the type-of-operation aware
      shared metadata lock which was set earlier (e.g. during view
      opening) with a high-priority shared metadata lock.
      This is necessary to avoid unnecessary waiting and extra
      ER_WARN_I_S_SKIPPED_TABLE warnings when accessing I_S tables.

      These two flags are mutually exclusive.
    */
    DBUG_ASSERT(!(flags & MYSQL_OPEN_FORCE_SHARED_MDL) ||
                !(flags & MYSQL_OPEN_FORCE_SHARED_HIGH_PRIO_MDL));

    MDL_REQUEST_INIT_BY_KEY(&new_mdl_request,
                            &mdl_request->key,
                            (flags & MYSQL_OPEN_FORCE_SHARED_MDL) ?
                              MDL_SHARED : MDL_SHARED_HIGH_PRIO,
                            MDL_TRANSACTION);
    mdl_request= &new_mdl_request;
  }
  else if (thd->variables.low_priority_updates &&
           mdl_request->type == MDL_SHARED_WRITE &&
           (table_list->lock_type == TL_WRITE_DEFAULT ||
            table_list->lock_type == TL_WRITE_CONCURRENT_DEFAULT))
  {
    /*
      We are in @@low_priority_updates=1 mode and are going to acquire
      SW metadata lock on a table which for which neither LOW_PRIORITY nor
      HIGH_PRIORITY clauses were used explicitly.
      To keep compatibility with THR_LOCK locks and to avoid starving out
      concurrent LOCK TABLES READ statements, we need to acquire the low-prio
      version of SW lock instead of a normal SW lock in this case.
    */
    MDL_REQUEST_INIT_BY_KEY(&new_mdl_request,
                            &mdl_request->key,
                            MDL_SHARED_WRITE_LOW_PRIO,
                            MDL_TRANSACTION);
    mdl_request= &new_mdl_request;
  }

  if (flags & MYSQL_OPEN_FAIL_ON_MDL_CONFLICT)
  {
    /*
      When table is being open in order to get data for I_S table,
      we might have some tables not only open but also locked (e.g. when
      this happens under LOCK TABLES or in a stored function).
      As a result by waiting on a conflicting metadata lock to go away
      we may create a deadlock which won't entirely belong to the
      MDL subsystem and thus won't be detectable by this subsystem's
      deadlock detector.
      To avoid such situation we skip the trouble-making table if
      there is a conflicting lock.
    */
    if (thd->mdl_context.try_acquire_lock(mdl_request))
      return TRUE;
    if (mdl_request->ticket == NULL)
    {
      my_error(ER_WARN_I_S_SKIPPED_TABLE, MYF(0),
               mdl_request->key.db_name(), mdl_request->key.name());
      return TRUE;
    }
  }
  else
  {
    /*
      We are doing a normal table open. Let us try to acquire a metadata
      lock on the table. If there is a conflicting lock, acquire_lock()
      will wait for it to go away. Sometimes this waiting may lead to a
      deadlock, with the following results:
      1) If a deadlock is entirely within MDL subsystem, it is
         detected by the deadlock detector of this subsystem.
         ER_LOCK_DEADLOCK error is produced. Then, the error handler
         that is installed prior to the call to acquire_lock() attempts
         to request a back-off and retry. Upon success, ER_LOCK_DEADLOCK
         error is suppressed, otherwise propagated up the calling stack.
      2) Otherwise, a deadlock may occur when the wait-for graph
         includes edges not visible to the MDL deadlock detector.
         One such example is a wait on an InnoDB row lock, e.g. when:
         conn C1 gets SR MDL lock on t1 with SELECT * FROM t1
         conn C2 gets a row lock on t2 with  SELECT * FROM t2 FOR UPDATE
         conn C3 gets in and waits on C1 with DROP TABLE t0, t1
         conn C2 continues and blocks on C3 with SELECT * FROM t0
         conn C1 deadlocks by waiting on C2 by issuing SELECT * FROM
         t2 LOCK IN SHARE MODE.
         Such circular waits are currently only resolved by timeouts,
         e.g. @@innodb_lock_wait_timeout or @@lock_wait_timeout.

      Note that we want to force DML deadlock weight for our context
      when acquiring locks in this place. This is done to avoid situation
      when LOCK TABLES statement, which acquires strong SNRW and SRO locks
      on implicitly used tables, deadlocks with a concurrent DDL statement
      and the DDL statement is aborted since it is chosen as a deadlock
      victim. It is better to choose LOCK TABLES as a victim in this case
      as a deadlock can be easily caught here and handled by back-off and retry,
      without reporting any error to the user.
      We still have a few weird cases, like FLUSH TABLES <table-list> WITH
      READ LOCK, where we use "strong" metadata locks and open_tables() is
      called with some metadata locks pre-acquired. In these cases we still
      want to use DDL deadlock weight as back-off is not possible.
    */
    MDL_deadlock_handler mdl_deadlock_handler(ot_ctx);

    thd->push_internal_handler(&mdl_deadlock_handler);
    thd->mdl_context.set_force_dml_deadlock_weight(ot_ctx->can_back_off());

    bool result= thd->mdl_context.acquire_lock(mdl_request,
                                               ot_ctx->get_timeout());

    thd->mdl_context.set_force_dml_deadlock_weight(false);
    thd->pop_internal_handler();

    if (result && !ot_ctx->can_recover_from_failed_open())
      return TRUE;
  }
  *mdl_ticket= mdl_request->ticket;
  return FALSE;
}


/**
  Check if table's share is being removed from the table definition
  cache and, if yes, wait until the flush is complete.

  @param thd             Thread context.
  @param table_list      Table which share should be checked.
  @param timeout         Timeout for waiting.
  @param deadlock_weight Weight of this wait for deadlock detector.

  @retval FALSE   Success. Share is up to date or has been flushed.
  @retval TRUE    Error (OOM, our was killed, the wait resulted
                  in a deadlock or timeout). Reported.
*/

static bool
tdc_wait_for_old_version(THD *thd, const char *db, const char *table_name,
                         ulong wait_timeout, uint deadlock_weight)
{
  TABLE_SHARE *share;
  bool res= FALSE;

  mysql_mutex_lock(&LOCK_open);
  if ((share= get_cached_table_share(thd, db, table_name)) &&
      share->has_old_version())
  {
    struct timespec abstime;
    set_timespec(&abstime, wait_timeout);
    res= share->wait_for_old_version(thd, &abstime, deadlock_weight);
  }
  mysql_mutex_unlock(&LOCK_open);
  return res;
}


/**
  Open a base table.

  @param thd            Thread context.
  @param table_list     Open first table in list.
  @param ot_ctx         Context with flags which modify how open works
                        and which is used to recover from a failed
                        open_table() attempt.
                        Some examples of flags:
                        MYSQL_OPEN_IGNORE_FLUSH - Open table even if
                        someone has done a flush. No version number
                        checking is done.
                        MYSQL_OPEN_HAS_MDL_LOCK - instead of acquiring
                        metadata locks rely on that caller already has
                        appropriate ones.

  Uses a cache of open tables to find a TABLE instance not in use.

  If TABLE_LIST::open_strategy is set to OPEN_IF_EXISTS, the table is
  opened only if it exists. If the open strategy is OPEN_STUB, the
  underlying table is never opened. In both cases, metadata locks are
  always taken according to the lock strategy.

  The function used to open temporary tables, but now it opens base tables
  only.

  @retval TRUE  Open failed. "action" parameter may contain type of action
                needed to remedy problem before retrying again.
  @retval FALSE Success. Members of TABLE_LIST structure are filled properly
                (e.g.  TABLE_LIST::table is set for real tables and
                TABLE_LIST::view is set for views).
*/

bool open_table(THD *thd, TABLE_LIST *table_list, Open_table_context *ot_ctx)
{
  TABLE *table;
  const char *key;
  size_t key_length;
  const char *alias= table_list->alias;
  uint flags= ot_ctx->get_flags();
  MDL_ticket *mdl_ticket;
  int error;
  TABLE_SHARE *share;
  my_hash_value_type hash_value;

  DBUG_ENTER("open_table");

  /*
    The table must not be opened already. The table can be pre-opened for
    some statements if it is a temporary table.

    open_temporary_table() must be used to open temporary tables.
  */
  DBUG_ASSERT(!table_list->table);

  /* an open table operation needs a lot of the stack space */
  if (check_stack_overrun(thd, STACK_MIN_SIZE_FOR_OPEN, (uchar *)&alias))
    DBUG_RETURN(TRUE);

  if (!(flags & MYSQL_OPEN_IGNORE_KILLED) && thd->killed)
    DBUG_RETURN(TRUE);

  /*
    Check if we're trying to take a write lock in a read only transaction.

    Note that we allow write locks on log tables as otherwise logging
    to general/slow log would be disabled in read only transactions.
  */
  if (table_list->mdl_request.is_write_lock_request() &&
      thd->tx_read_only &&
      !(flags & (MYSQL_LOCK_LOG_TABLE | MYSQL_OPEN_HAS_MDL_LOCK)))
  {
    my_error(ER_CANT_EXECUTE_IN_READ_ONLY_TRANSACTION, MYF(0));
    DBUG_RETURN(true);
  }

  key_length= get_table_def_key(table_list, &key);

  /*
    If we're in pre-locked or LOCK TABLES mode, let's try to find the
    requested table in the list of pre-opened and locked tables. If the
    table is not there, return an error - we can't open not pre-opened
    tables in pre-locked/LOCK TABLES mode.
    TODO: move this block into a separate function.
  */
  if (thd->locked_tables_mode &&
      ! (flags & MYSQL_OPEN_GET_NEW_TABLE))
  {						// Using table locks
    TABLE *best_table= 0;
    int best_distance= INT_MIN;
    for (table=thd->open_tables; table ; table=table->next)
    {
      if (table->s->table_cache_key.length == key_length &&
	  !memcmp(table->s->table_cache_key.str, key, key_length))
      {
        if (!my_strcasecmp(system_charset_info, table->alias, alias) &&
            table->query_id != thd->query_id && /* skip tables already used */
            (thd->locked_tables_mode == LTM_LOCK_TABLES ||
             table->query_id == 0))
        {
          int distance= ((int) table->reginfo.lock_type -
                         (int) table_list->lock_type);

          /*
            Find a table that either has the exact lock type requested,
            or has the best suitable lock. In case there is no locked
            table that has an equal or higher lock than requested,
            we us the closest matching lock to be able to produce an error
            message about wrong lock mode on the table. The best_table
            is changed if bd < 0 <= d or bd < d < 0 or 0 <= d < bd.

            distance <  0 - No suitable lock found
            distance >  0 - we have lock mode higher then we require
            distance == 0 - we have lock mode exactly which we need
          */
          if ((best_distance < 0 && distance > best_distance) ||
              (distance >= 0 && distance < best_distance))
          {
            best_distance= distance;
            best_table= table;
            if (best_distance == 0)
            {
              /*
                We have found a perfect match and can finish iterating
                through open tables list. Check for table use conflict
                between calling statement and SP/trigger is done in
                lock_tables().
              */
              break;
            }
          }
        }
      }
    }
    if (best_table)
    {
      table= best_table;
      table->query_id= thd->query_id;
      DBUG_PRINT("info",("Using locked table"));
      goto reset;
    }
    /*
      Is this table a view and not a base table?
      (it is work around to allow to open view with locked tables,
      real fix will be made after definition cache will be made)

      Since opening of view which was not explicitly locked by LOCK
      TABLES breaks metadata locking protocol (potentially can lead
      to deadlocks) it should be disallowed.
    */
    if (thd->mdl_context.owns_equal_or_stronger_lock(MDL_key::TABLE,
                                                     table_list->db,
                                                     table_list->table_name,
                                                     MDL_SHARED))
    {
      char path[FN_REFLEN + 1];
      enum legacy_db_type not_used;
      build_table_filename(path, sizeof(path) - 1,
                           table_list->db, table_list->table_name, reg_ext, 0);
      /*
        Note that we can't be 100% sure that it is a view since it's
        possible that we either simply have not found unused TABLE
        instance in THD::open_tables list or were unable to open table
        during prelocking process (in this case in theory we still
        should hold shared metadata lock on it).
      */
      if (dd_frm_type(thd, path, &not_used) == FRMTYPE_VIEW)
      {
        if (!tdc_open_view(thd, table_list, alias, key, key_length,
                           CHECK_METADATA_VERSION))
        {
          DBUG_ASSERT(table_list->view != 0);
          DBUG_RETURN(FALSE); // VIEW
        }
      }
    }
    /*
      No table in the locked tables list. In case of explicit LOCK TABLES
      this can happen if a user did not include the table into the list.
      In case of pre-locked mode locked tables list is generated automatically,
      so we may only end up here if the table did not exist when
      locked tables list was created.
    */
    if (thd->locked_tables_mode == LTM_PRELOCKED)
      my_error(ER_NO_SUCH_TABLE, MYF(0), table_list->db, table_list->alias);
    else
      my_error(ER_TABLE_NOT_LOCKED, MYF(0), alias);
    DBUG_RETURN(TRUE);
  }

  /* Non pre-locked/LOCK TABLES mode. This is the normal use case. */

  if (! (flags & MYSQL_OPEN_HAS_MDL_LOCK))
  {
    /*
      We are not under LOCK TABLES and going to acquire write-lock/
      modify the base table. We need to acquire protection against
      global read lock until end of this statement in order to have
      this statement blocked by active FLUSH TABLES WITH READ LOCK.

      We don't block acquire this protection under LOCK TABLES as
      such protection already acquired at LOCK TABLES time and
      not released until UNLOCK TABLES.

      We don't block statements which modify only temporary tables
      as these tables are not preserved by backup by any form of
      backup which uses FLUSH TABLES WITH READ LOCK.

      TODO: The fact that we sometimes acquire protection against
            GRL only when we encounter table to be write-locked
            slightly increases probability of deadlock.
            This problem will be solved once Alik pushes his
            temporary table refactoring patch and we can start
            pre-acquiring metadata locks at the beggining of
            open_tables() call.
    */
    if (table_list->mdl_request.is_write_lock_request() &&
        ! (flags & (MYSQL_OPEN_IGNORE_GLOBAL_READ_LOCK |
                    MYSQL_OPEN_FORCE_SHARED_MDL |
                    MYSQL_OPEN_FORCE_SHARED_HIGH_PRIO_MDL |
                    MYSQL_OPEN_SKIP_SCOPED_MDL_LOCK)) &&
        ! ot_ctx->has_protection_against_grl())
    {
      MDL_request protection_request;
      MDL_deadlock_handler mdl_deadlock_handler(ot_ctx);

      if (thd->global_read_lock.can_acquire_protection())
        DBUG_RETURN(TRUE);

      MDL_REQUEST_INIT(&protection_request,
                       MDL_key::GLOBAL, "", "", MDL_INTENTION_EXCLUSIVE,
                       MDL_STATEMENT);

      /*
        Install error handler which if possible will convert deadlock error
        into request to back-off and restart process of opening tables.

        Prefer this context as a victim in a deadlock when such a deadlock
        can be easily handled by back-off and retry.
      */
      thd->push_internal_handler(&mdl_deadlock_handler);
      thd->mdl_context.set_force_dml_deadlock_weight(ot_ctx->can_back_off());

      bool result= thd->mdl_context.acquire_lock(&protection_request,
                                                 ot_ctx->get_timeout());

      thd->mdl_context.set_force_dml_deadlock_weight(false);
      thd->pop_internal_handler();

      if (result)
        DBUG_RETURN(TRUE);

      ot_ctx->set_has_protection_against_grl();
    }

    if (open_table_get_mdl_lock(thd, ot_ctx, table_list, flags, &mdl_ticket) ||
        mdl_ticket == NULL)
    {
      DEBUG_SYNC(thd, "before_open_table_wait_refresh");
      DBUG_RETURN(TRUE);
    }
    DEBUG_SYNC(thd, "after_open_table_mdl_shared");
  }
  else
  {
    /*
      Grab reference to the MDL lock ticket that was acquired
      by the caller.
    */
    mdl_ticket= table_list->mdl_request.ticket;
  }

  hash_value= my_calc_hash(&table_def_cache, (uchar*) key, key_length);


  if (table_list->open_strategy == TABLE_LIST::OPEN_IF_EXISTS ||
      table_list->open_strategy == TABLE_LIST::OPEN_FOR_CREATE)
  {
    bool exists;

    if (check_if_table_exists(thd, table_list, &exists))
      DBUG_RETURN(TRUE);

    if (!exists)
    {
      if (table_list->open_strategy == TABLE_LIST::OPEN_FOR_CREATE &&
          ! (flags & (MYSQL_OPEN_FORCE_SHARED_MDL |
                      MYSQL_OPEN_FORCE_SHARED_HIGH_PRIO_MDL)))
      {
        MDL_deadlock_handler mdl_deadlock_handler(ot_ctx);

        thd->push_internal_handler(&mdl_deadlock_handler);

        DEBUG_SYNC(thd, "before_upgrading_lock_from_S_to_X_for_create_table");
        bool wait_result= thd->mdl_context.upgrade_shared_lock(
                                 table_list->mdl_request.ticket,
                                 MDL_EXCLUSIVE,
                                 thd->variables.lock_wait_timeout);

        thd->pop_internal_handler();
        DEBUG_SYNC(thd, "after_upgrading_lock_from_S_to_X_for_create_table");

        /* Deadlock or timeout occurred while upgrading the lock. */
        if (wait_result)
          DBUG_RETURN(TRUE);
      }

      DBUG_RETURN(FALSE);
    }

    /* Table exists. Let us try to open it. */
  }
  else if (table_list->open_strategy == TABLE_LIST::OPEN_STUB)
    DBUG_RETURN(FALSE);

retry_share:
  {
    Table_cache *tc= table_cache_manager.get_cache(thd);

    tc->lock();

    /*
      Try to get unused TABLE object or at least pointer to
      TABLE_SHARE from the table cache.
    */
    table= tc->get_table(thd, hash_value, key, key_length, &share);

    if (table)
    {
      /* We have found an unused TABLE object. */

      if (!(flags & MYSQL_OPEN_IGNORE_FLUSH))
      {
        /*
          TABLE_SHARE::version can only be initialised while holding the
          LOCK_open and in this case no one has a reference to the share
          object, if a reference exists to the share object it is necessary
          to lock both LOCK_open AND all table caches in order to update
          TABLE_SHARE::version. The same locks are required to increment
          refresh_version global variable.

          As result it is safe to compare TABLE_SHARE::version and
          refresh_version values while having only lock on the table
          cache for this thread.

          Table cache should not contain any unused TABLE objects with
          old versions.
        */
        DBUG_ASSERT(!share->has_old_version());

        /*
          Still some of already opened might become outdated (e.g. due to
          concurrent table flush). So we need to compare version of opened
          tables with version of TABLE object we just have got.
        */
        if (thd->open_tables &&
            thd->open_tables->s->version != share->version)
        {
          tc->release_table(thd, table);
          tc->unlock();
          (void)ot_ctx->request_backoff_action(
                          Open_table_context::OT_REOPEN_TABLES,
                          NULL);
          DBUG_RETURN(TRUE);
        }
      }
      tc->unlock();

      /* Call rebind_psi outside of the critical section. */
      DBUG_ASSERT(table->file != NULL);
      table->file->rebind_psi();

      thd->status_var.table_open_cache_hits++;
      goto table_found;
    }
    else if (share)
    {
      /*
        We weren't able to get an unused TABLE object. Still we have
        found TABLE_SHARE for it. So let us try to create new TABLE
        for it. We start by incrementing share's reference count and
        checking its version.
      */
      mysql_mutex_lock(&LOCK_open);
      tc->unlock();
      share->ref_count++;
      goto share_found;
    }
    else
    {
      /*
        We have not found neither TABLE nor TABLE_SHARE object in
        table cache (this means that there are no TABLE objects for
        it in it).
        Let us try to get TABLE_SHARE from table definition cache or
        from disk and then to create TABLE object for it.
      */
      tc->unlock();
    }
  }

  mysql_mutex_lock(&LOCK_open);

  if (!(share= get_table_share_with_discover(thd, table_list, key,
                                             key_length, OPEN_VIEW,
                                             &error,
                                             hash_value)))
  {
    mysql_mutex_unlock(&LOCK_open);
    /*
      If thd->is_error() is not set, we either need discover
      (error == 7), or the error was silenced by the prelocking
      handler (error == 0), in which case we should skip this
      table.
    */
    if (error == 7 && !thd->is_error())
    {
      (void) ot_ctx->request_backoff_action(Open_table_context::OT_DISCOVER,
                                            table_list);
    }
    DBUG_RETURN(TRUE);
  }

  /*
    Check if this TABLE_SHARE-object corresponds to a view. Note, that there is
    no need to call TABLE_SHARE::has_old_version() as we do for regular tables,
    because view shares are always up to date.
  */
  if (share->is_view)
  {
    /*
      If parent_l of the table_list is non null then a merge table
      has this view as child table, which is not supported.
    */
    if (table_list->parent_l)
    {
      my_error(ER_WRONG_MRG_TABLE, MYF(0));
      goto err_unlock;
    }

    /*
      This table is a view. Validate its metadata version: in particular,
      that it was a view when the statement was prepared.
    */
    if (check_and_update_table_version(thd, table_list, share))
      goto err_unlock;
    if (table_list->i_s_requested_object & OPEN_TABLE_ONLY)
    {
      my_error(ER_NO_SUCH_TABLE, MYF(0), table_list->db,
               table_list->table_name);
      goto err_unlock;
    }

    /* Open view */
    if (mysql_make_view(thd, share, table_list, false))
      goto err_unlock;

    /* TODO: Don't free this */
    release_table_share(share);

    DBUG_ASSERT(table_list->view);

    mysql_mutex_unlock(&LOCK_open);
    DBUG_RETURN(FALSE);
  }

  /*
    Note that situation when we are trying to open a table for what
    was a view during previous execution of PS will be handled in by
    the caller. Here we should simply open our table even if
    TABLE_LIST::view is true.
  */

  if (table_list->i_s_requested_object &  OPEN_VIEW_ONLY)
  {
    my_error(ER_NO_SUCH_TABLE, MYF(0), table_list->db,
             table_list->table_name);
    goto err_unlock;
  }

share_found:
  if (!(flags & MYSQL_OPEN_IGNORE_FLUSH))
  {
    if (share->has_old_version())
    {
      /*
        We already have an MDL lock. But we have encountered an old
        version of table in the table definition cache which is possible
        when someone changes the table version directly in the cache
        without acquiring a metadata lock (e.g. this can happen during
        "rolling" FLUSH TABLE(S)).
        Release our reference to share, wait until old version of
        share goes away and then try to get new version of table share.
      */
      release_table_share(share);
      mysql_mutex_unlock(&LOCK_open);

      MDL_deadlock_handler mdl_deadlock_handler(ot_ctx);
      bool wait_result;

      thd->push_internal_handler(&mdl_deadlock_handler);

      /*
        In case of deadlock we would like this thread to be preferred as
        a deadlock victim when this deadlock can be nicely handled by
        back-off and retry. We still have a few weird cases, like
        FLUSH TABLES <table-list> WITH READ LOCK, where we use strong
        metadata locks and open_tables() is called with some metadata
        locks pre-acquired. In these cases we still want to use DDL
        deadlock weight.
      */
      uint deadlock_weight= ot_ctx->can_back_off() ?
                            MDL_wait_for_subgraph::DEADLOCK_WEIGHT_DML :
                            mdl_ticket->get_deadlock_weight();

      wait_result= tdc_wait_for_old_version(thd, table_list->db,
                                            table_list->table_name,
                                            ot_ctx->get_timeout(),
                                            deadlock_weight);

      thd->pop_internal_handler();

      if (wait_result)
        DBUG_RETURN(TRUE);

      DEBUG_SYNC(thd, "open_table_before_retry");
      goto retry_share;
    }

    if (thd->open_tables && thd->open_tables->s->version != share->version)
    {
      /*
        If the version changes while we're opening the tables,
        we have to back off, close all the tables opened-so-far,
        and try to reopen them. Note: refresh_version is currently
        changed only during FLUSH TABLES.
      */
      release_table_share(share);
      mysql_mutex_unlock(&LOCK_open);
      (void)ot_ctx->request_backoff_action(Open_table_context::OT_REOPEN_TABLES,
                                           NULL);
      DBUG_RETURN(TRUE);
    }
  }

  mysql_mutex_unlock(&LOCK_open);
  DEBUG_SYNC(thd, "open_table_found_share");

  /* make a new table */
  if (!(table= (TABLE*) my_malloc(key_memory_TABLE,
                                  sizeof(*table), MYF(MY_WME))))
    goto err_lock;

  error= open_table_from_share(thd, share, alias,
                               (uint) (HA_OPEN_KEYFILE |
                                       HA_OPEN_RNDFILE |
                                       HA_GET_INDEX |
                                       HA_TRY_READ_ONLY),
                                       EXTRA_RECORD,
                               thd->open_options, table, FALSE);

  if (error)
  {
    my_free(table);

    if (error == 7)
      (void) ot_ctx->request_backoff_action(Open_table_context::OT_DISCOVER,
                                            table_list);
    else if (share->crashed)
      (void) ot_ctx->request_backoff_action(Open_table_context::OT_REPAIR,
                                            table_list);
    goto err_lock;
  }
  else if (share->crashed)
  {
    switch (thd->lex->sql_command) {
    case SQLCOM_ALTER_TABLE:
    case SQLCOM_REPAIR:
    case SQLCOM_CHECK:
    case SQLCOM_SHOW_CREATE:
      break;
    default:
      closefrm(table, 0);
      my_free(table);
      my_error(ER_CRASHED_ON_USAGE, MYF(0), share->table_name.str);
      goto err_lock;
    }
  }
  if (open_table_entry_fini(thd, share, table))
  {
    closefrm(table, 0);
    my_free(table);
    goto err_lock;
  }
  {
    /* Add new TABLE object to table cache for this connection. */
    Table_cache *tc= table_cache_manager.get_cache(thd);

    tc->lock();

    if (tc->add_used_table(thd, table))
    {
      tc->unlock();
      goto err_lock;
    }
    tc->unlock();
  }
  thd->status_var.table_open_cache_misses++;

table_found:
  table->mdl_ticket= mdl_ticket;

  table->next= thd->open_tables;		/* Link into simple list */
  thd->set_open_tables(table);

  table->reginfo.lock_type=TL_READ;		/* Assume read */

 reset:
  table->set_created();
  /*
    Check that there is no reference to a condition from an earlier query
    (cf. Bug#58553). 
  */
  DBUG_ASSERT(table->file->pushed_cond == NULL);
  table_list->updatable= 1; // It is not derived table nor non-updatable VIEW
  table_list->table= table;

#ifdef WITH_PARTITION_STORAGE_ENGINE
  if (table->part_info)
  {
    /* Set all [named] partitions as used. */
    if (table->part_info->set_partition_bitmaps(table_list))
      DBUG_RETURN(true);
  }
  else if (table_list->partition_names)
  {
    /* Don't allow PARTITION () clause on a nonpartitioned table */
    my_error(ER_PARTITION_CLAUSE_ON_NONPARTITIONED, MYF(0));
    DBUG_RETURN(true);
  }
#endif

  table->init(thd, table_list);

  DBUG_RETURN(FALSE);

err_lock:
  mysql_mutex_lock(&LOCK_open);
err_unlock:
  release_table_share(share);
  mysql_mutex_unlock(&LOCK_open);

  DBUG_RETURN(TRUE);
}


/**
   Find table in the list of open tables.

   @param list       List of TABLE objects to be inspected.
   @param db         Database name
   @param table_name Table name

   @return Pointer to the TABLE object found, 0 if no table found.
*/

TABLE *find_locked_table(TABLE *list, const char *db, const char *table_name)
{
  char	key[MAX_DBKEY_LENGTH];
  size_t key_length= create_table_def_key((THD*)NULL, key, db, table_name,
                                          false);

  for (TABLE *table= list; table ; table=table->next)
  {
    if (table->s->table_cache_key.length == key_length &&
	!memcmp(table->s->table_cache_key.str, key, key_length))
      return table;
  }
  return(0);
}


/**
   Find instance of TABLE with upgradable or exclusive metadata
   lock from the list of open tables, emit error if no such table
   found.

   @param thd        Thread context
   @param db         Database name.
   @param table_name Name of table.
   @param no_error   Don't emit error if no suitable TABLE
                     instance were found.

   @note This function checks if the connection holds a global IX
         metadata lock. If no such lock is found, it is not safe to
         upgrade the lock and ER_TABLE_NOT_LOCKED_FOR_WRITE will be
         reported.

   @return Pointer to TABLE instance with MDL_SHARED_UPGRADABLE
           MDL_SHARED_NO_WRITE, MDL_SHARED_NO_READ_WRITE, or
           MDL_EXCLUSIVE metadata lock, NULL otherwise.
*/

TABLE *find_table_for_mdl_upgrade(THD *thd, const char *db,
                                  const char *table_name, bool no_error)
{
  TABLE *tab= find_locked_table(thd->open_tables, db, table_name);

  if (!tab)
  {
    if (!no_error)
      my_error(ER_TABLE_NOT_LOCKED, MYF(0), table_name);
    return NULL;
  }

  /*
    It is not safe to upgrade the metadata lock without a global IX lock.
    This can happen with FLUSH TABLES <list> WITH READ LOCK as we in these
    cases don't take a global IX lock in order to be compatible with
    global read lock.
  */
  if (!thd->mdl_context.owns_equal_or_stronger_lock(MDL_key::GLOBAL, "", "",
                                                    MDL_INTENTION_EXCLUSIVE))
  {
    if (!no_error)
      my_error(ER_TABLE_NOT_LOCKED_FOR_WRITE, MYF(0), table_name);
    return NULL;
  }

  while (tab->mdl_ticket != NULL &&
         !tab->mdl_ticket->is_upgradable_or_exclusive() &&
         (tab= find_locked_table(tab->next, db, table_name)))
    continue;

  if (!tab && !no_error)
    my_error(ER_TABLE_NOT_LOCKED_FOR_WRITE, MYF(0), table_name);

  return tab;
}


/***********************************************************************
  class Locked_tables_list implementation. Declared in sql_class.h
************************************************************************/

/**
  Enter LTM_LOCK_TABLES mode.

  Enter the LOCK TABLES mode using all the tables that are
  currently open and locked in this connection.
  Initializes a TABLE_LIST instance for every locked table.

  @param  thd  thread handle

  @return TRUE if out of memory.
*/

bool
Locked_tables_list::init_locked_tables(THD *thd)
{
  DBUG_ASSERT(thd->locked_tables_mode == LTM_NONE);
  DBUG_ASSERT(m_locked_tables == NULL);
  DBUG_ASSERT(m_reopen_array == NULL);
  DBUG_ASSERT(m_locked_tables_count == 0);

  for (TABLE *table= thd->open_tables; table;
       table= table->next, m_locked_tables_count++)
  {
    TABLE_LIST *src_table_list= table->pos_in_table_list;
    char *db, *table_name, *alias;
    size_t db_len= src_table_list->db_length;
    size_t table_name_len= src_table_list->table_name_length;
    size_t alias_len= strlen(src_table_list->alias);
    TABLE_LIST *dst_table_list;

    if (! multi_alloc_root(&m_locked_tables_root,
                           &dst_table_list, sizeof(*dst_table_list),
                           &db, db_len + 1,
                           &table_name, table_name_len + 1,
                           &alias, alias_len + 1,
                           NullS))
    {
      unlock_locked_tables(0);
      return TRUE;
    }

    memcpy(db, src_table_list->db, db_len + 1);
    memcpy(table_name, src_table_list->table_name, table_name_len + 1);
    memcpy(alias, src_table_list->alias, alias_len + 1);
    /**
      Sic: remember the *actual* table level lock type taken, to
      acquire the exact same type in reopen_tables().
      E.g. if the table was locked for write, src_table_list->lock_type is
      TL_WRITE_DEFAULT, whereas reginfo.lock_type has been updated from
      thd->update_lock_default.
    */
    dst_table_list->init_one_table(db, db_len, table_name, table_name_len,
                                   alias,
                                   src_table_list->table->reginfo.lock_type);
    dst_table_list->table= table;
    dst_table_list->mdl_request.ticket= src_table_list->mdl_request.ticket;

    /* Link last into the list of tables */
    *(dst_table_list->prev_global= m_locked_tables_last)= dst_table_list;
    m_locked_tables_last= &dst_table_list->next_global;
    table->pos_in_locked_tables= dst_table_list;
  }
  if (m_locked_tables_count)
  {
    /**
      Allocate an auxiliary array to pass to mysql_lock_tables()
      in reopen_tables(). reopen_tables() is a critical
      path and we don't want to complicate it with extra allocations.
    */
    m_reopen_array= (TABLE**)alloc_root(&m_locked_tables_root,
                                        sizeof(TABLE*) *
                                        (m_locked_tables_count+1));
    if (m_reopen_array == NULL)
    {
      unlock_locked_tables(0);
      return TRUE;
    }
  }
  thd->enter_locked_tables_mode(LTM_LOCK_TABLES);

  return FALSE;
}


/**
  Leave LTM_LOCK_TABLES mode if it's been entered.

  Close all locked tables, free memory, and leave the mode.

  @note This function is a no-op if we're not in LOCK TABLES.
*/

void
Locked_tables_list::unlock_locked_tables(THD *thd)

{
  if (thd)
  {
    DBUG_ASSERT(!thd->in_sub_stmt &&
                !(thd->state_flags & Open_tables_state::BACKUPS_AVAIL));
    /*
      Sic: we must be careful to not close open tables if
      we're not in LOCK TABLES mode: unlock_locked_tables() is
      sometimes called implicitly, expecting no effect on
      open tables, e.g. from begin_trans().
    */
    if (thd->locked_tables_mode != LTM_LOCK_TABLES)
      return;

    for (TABLE_LIST *table_list= m_locked_tables;
         table_list; table_list= table_list->next_global)
    {
      /*
        Clear the position in the list, the TABLE object will be
        returned to the table cache.
      */
      table_list->table->pos_in_locked_tables= NULL;
    }
    thd->leave_locked_tables_mode();

    DBUG_ASSERT(thd->get_transaction()->is_empty(Transaction_ctx::STMT));
    close_thread_tables(thd);
    /*
      We rely on the caller to implicitly commit the
      transaction and release transactional locks.
    */
  }
  /*
    After closing tables we can free memory used for storing lock
    request for metadata locks and TABLE_LIST elements.
  */
  free_root(&m_locked_tables_root, MYF(0));
  m_locked_tables= NULL;
  m_locked_tables_last= &m_locked_tables;
  m_reopen_array= NULL;
  m_locked_tables_count= 0;
}


/**
  Unlink a locked table from the locked tables list, either
  temporarily or permanently.

  @param  thd        thread handle
  @param  table_list the element of locked tables list.
                     The implementation assumes that this argument
                     points to a TABLE_LIST element linked into
                     the locked tables list. Passing a TABLE_LIST
                     instance that is not part of locked tables
                     list will lead to a crash.
  @param  remove_from_locked_tables
                      TRUE if the table is removed from the list
                      permanently.

  This function is a no-op if we're not under LOCK TABLES.

  @sa Locked_tables_list::reopen_tables()
*/


void Locked_tables_list::unlink_from_list(THD *thd,
                                          TABLE_LIST *table_list,
                                          bool remove_from_locked_tables)
{
  /*
    If mode is not LTM_LOCK_TABLES, we needn't do anything. Moreover,
    outside this mode pos_in_locked_tables value is not trustworthy.
  */
  if (thd->locked_tables_mode != LTM_LOCK_TABLES)
    return;

  /*
    table_list must be set and point to pos_in_locked_tables of some
    table.
  */
  DBUG_ASSERT(table_list->table->pos_in_locked_tables == table_list);

  /* Clear the pointer, the table will be returned to the table cache. */
  table_list->table->pos_in_locked_tables= NULL;

  /* Mark the table as closed in the locked tables list. */
  table_list->table= NULL;

  /*
    If the table is being dropped or renamed, remove it from
    the locked tables list (implicitly drop the LOCK TABLES lock
    on it).
  */
  if (remove_from_locked_tables)
  {
    *table_list->prev_global= table_list->next_global;
    if (table_list->next_global == NULL)
      m_locked_tables_last= table_list->prev_global;
    else
      table_list->next_global->prev_global= table_list->prev_global;
  }
}

/**
  This is an attempt to recover (somewhat) in case of an error.
  If we failed to reopen a closed table, let's unlink it from the
  list and forget about it. From a user perspective that would look
  as if the server "lost" the lock on one of the locked tables.

  @note This function is a no-op if we're not under LOCK TABLES.
*/

void Locked_tables_list::
unlink_all_closed_tables(THD *thd, MYSQL_LOCK *lock, size_t reopen_count)
{
  /* If we managed to take a lock, unlock tables and free the lock. */
  if (lock)
    mysql_unlock_tables(thd, lock);
  /*
    If a failure happened in reopen_tables(), we may have succeeded
    reopening some tables, but not all.
    This works when the connection was killed in mysql_lock_tables().
  */
  if (reopen_count)
  {
    while (reopen_count--)
    {
      /*
        When closing the table, we must remove it
        from thd->open_tables list.
        We rely on the fact that open_table() that was used
        in reopen_tables() always links the opened table
        to the beginning of the open_tables list.
      */
      DBUG_ASSERT(thd->open_tables == m_reopen_array[reopen_count]);

      thd->open_tables->pos_in_locked_tables->table= NULL;

      close_thread_table(thd, &thd->open_tables);
    }
  }
  /* Exclude all closed tables from the LOCK TABLES list. */
  for (TABLE_LIST *table_list= m_locked_tables; table_list; table_list=
       table_list->next_global)
  {
    if (table_list->table == NULL)
    {
      /* Unlink from list. */
      *table_list->prev_global= table_list->next_global;
      if (table_list->next_global == NULL)
        m_locked_tables_last= table_list->prev_global;
      else
        table_list->next_global->prev_global= table_list->prev_global;
    }
  }
}


/**
  Reopen the tables locked with LOCK TABLES and temporarily closed
  by a DDL statement or FLUSH TABLES.

  @note This function is a no-op if we're not under LOCK TABLES.

  @return TRUE if an error reopening the tables. May happen in
               case of some fatal system error only, e.g. a disk
               corruption, out of memory or a serious bug in the
               locking.
*/

bool
Locked_tables_list::reopen_tables(THD *thd)
{
  Open_table_context ot_ctx(thd, MYSQL_OPEN_REOPEN);
  size_t reopen_count= 0;
  MYSQL_LOCK *lock;
  MYSQL_LOCK *merged_lock;

  for (TABLE_LIST *table_list= m_locked_tables;
       table_list; table_list= table_list->next_global)
  {
    if (table_list->table)                      /* The table was not closed */
      continue;

    /* Links into thd->open_tables upon success */
    if (open_table(thd, table_list, &ot_ctx))
    {
      unlink_all_closed_tables(thd, 0, reopen_count);
      return TRUE;
    }
    table_list->table->pos_in_locked_tables= table_list;
    /* See also the comment on lock type in init_locked_tables(). */
    table_list->table->reginfo.lock_type= table_list->lock_type;

    DBUG_ASSERT(reopen_count < m_locked_tables_count);
    m_reopen_array[reopen_count++]= table_list->table;
  }
  if (reopen_count)
  {
    thd->in_lock_tables= 1;
    /*
      We re-lock all tables with mysql_lock_tables() at once rather
      than locking one table at a time because of the case
      reported in Bug#45035: when the same table is present
      in the list many times, thr_lock.c fails to grant READ lock
      on a table that is already locked by WRITE lock, even if
      WRITE lock is taken by the same thread. If READ and WRITE
      lock are passed to thr_lock.c in the same list, everything
      works fine. Patching legacy code of thr_lock.c is risking to
      break something else.
    */
    lock= mysql_lock_tables(thd, m_reopen_array, reopen_count,
                            MYSQL_OPEN_REOPEN);
    thd->in_lock_tables= 0;
    if (lock == NULL || (merged_lock=
                         mysql_lock_merge(thd->lock, lock)) == NULL)
    {
      unlink_all_closed_tables(thd, lock, reopen_count);
      if (! thd->killed)
        my_error(ER_LOCK_DEADLOCK, MYF(0));
      return TRUE;
    }
    thd->lock= merged_lock;
  }
  return FALSE;
}


/*
  Function to assign a new table map id to a table share.

  PARAMETERS

    share - Pointer to table share structure

  DESCRIPTION

    We are intentionally not checking that share->mutex is locked
    since this function should only be called when opening a table
    share and before it is entered into the table_def_cache (meaning
    that it cannot be fetched by another thread, even accidentally).

  PRE-CONDITION(S)

    share is non-NULL
    The LOCK_open mutex is locked.

  POST-CONDITION(S)

    share->table_map_id is given a value that with a high certainty is
    not used by any other table (the only case where a table id can be
    reused is on wrap-around, which means more than 2^48 table
    share opens have been executed while one table was open all the
    time).

*/
static Table_id last_table_id;

void assign_new_table_id(TABLE_SHARE *share)
{

  DBUG_ENTER("assign_new_table_id");

  /* Preconditions */
  DBUG_ASSERT(share != NULL);
  mysql_mutex_assert_owner(&LOCK_open);

  DBUG_EXECUTE_IF("dbug_table_map_id_500", last_table_id= 500;);
  DBUG_EXECUTE_IF("dbug_table_map_id_4B_UINT_MAX+501",
                  last_table_id= 501ULL + UINT_MAX;);
  DBUG_EXECUTE_IF("dbug_table_map_id_6B_UINT_MAX",
                  last_table_id= (~0ULL >> 16););

  share->table_map_id= last_table_id++;
  DBUG_PRINT("info", ("table_id=%llu", share->table_map_id.id()));

  DBUG_VOID_RETURN;
}

#ifndef DBUG_OFF
/* Cause a spurious statement reprepare for debug purposes. */
static bool inject_reprepare(THD *thd)
{
  Reprepare_observer *reprepare_observer= thd->get_reprepare_observer();

  if (reprepare_observer && !thd->stmt_arena->is_reprepared)
  {
    (void)reprepare_observer->report_error(thd);
    return true;
  }

  return false;
}
#endif

/**
  Compare metadata versions of an element obtained from the table
  definition cache and its corresponding node in the parse tree.

  @details If the new and the old values mismatch, invoke
  Metadata_version_observer.
  At prepared statement prepare, all TABLE_LIST version values are
  NULL and we always have a mismatch. But there is no observer set
  in THD, and therefore no error is reported. Instead, we update
  the value in the parse tree, effectively recording the original
  version.
  At prepared statement execute, an observer may be installed.  If
  there is a version mismatch, we push an error and return TRUE.

  For conventional execution (no prepared statements), the
  observer is never installed.

  @sa Execute_observer
  @sa check_prepared_statement() to see cases when an observer is installed
  @sa TABLE_LIST::is_table_ref_id_equal()
  @sa TABLE_SHARE::get_table_ref_id()

  @param[in]      thd         used to report errors
  @param[in,out]  tables      TABLE_LIST instance created by the parser
                              Metadata version information in this object
                              is updated upon success.
  @param[in]      table_share an element from the table definition cache

  @retval  TRUE  an error, which has been reported
  @retval  FALSE success, version in TABLE_LIST has been updated
*/

static bool
check_and_update_table_version(THD *thd,
                               TABLE_LIST *tables, TABLE_SHARE *table_share)
{
  if (! tables->is_table_ref_id_equal(table_share))
  {
    Reprepare_observer *reprepare_observer= thd->get_reprepare_observer();

    if (reprepare_observer &&
        reprepare_observer->report_error(thd))
    {
      /*
        Version of the table share is different from the
        previous execution of the prepared statement, and it is
        unacceptable for this SQLCOM. Error has been reported.
      */
      DBUG_ASSERT(thd->is_error());
      return TRUE;
    }
    /* Always maintain the latest version and type */
    tables->set_table_ref_id(table_share);
  }

  DBUG_EXECUTE_IF("reprepare_each_statement", return inject_reprepare(thd););
  return FALSE;
}


/**
  Compares versions of a stored routine obtained from the sp cache
  and the version used at prepare.

  @details If the new and the old values mismatch, invoke
  Metadata_version_observer.
  At prepared statement prepare, all Sroutine_hash_entry version values
  are NULL and we always have a mismatch. But there is no observer set
  in THD, and therefore no error is reported. Instead, we update
  the value in Sroutine_hash_entry, effectively recording the original
  version.
  At prepared statement execute, an observer may be installed.  If
  there is a version mismatch, we push an error and return TRUE.

  For conventional execution (no prepared statements), the
  observer is never installed.

  @param[in]      thd         used to report errors
  @param[in/out]  rt          pointer to stored routine entry in the
                              parse tree
  @param[in]      sp          pointer to stored routine cache entry.
                              Can be NULL if there is no such routine.
  @retval  TRUE  an error, which has been reported
  @retval  FALSE success, version in Sroutine_hash_entry has been updated
*/

static bool
check_and_update_routine_version(THD *thd, Sroutine_hash_entry *rt,
                                 sp_head *sp)
{
  int64 spc_version= sp_cache_version();
  /* sp is NULL if there is no such routine. */
  int64 version= sp ? sp->sp_cache_version() : spc_version;
  /*
    If the version in the parse tree is stale,
    or the version in the cache is stale and sp is not used,
    we need to reprepare.
    Sic: version != spc_version <--> sp is not NULL.
  */
  if (rt->m_sp_cache_version != version ||
      (version != spc_version && !sp->is_invoked()))
  {
    Reprepare_observer *reprepare_observer= thd->get_reprepare_observer();

    if (reprepare_observer &&
        reprepare_observer->report_error(thd))
    {
      /*
        Version of the sp cache is different from the
        previous execution of the prepared statement, and it is
        unacceptable for this SQLCOM. Error has been reported.
      */
      DBUG_ASSERT(thd->is_error());
      return TRUE;
    }
    /* Always maintain the latest cache version. */
    rt->m_sp_cache_version= version;
  }
  return FALSE;
}


/**
   Open view by getting its definition from disk (and table cache in future).

   @param thd               Thread handle
   @param table_list        TABLE_LIST with db, table_name & belong_to_view
   @param alias             Alias name
   @param cache_key         Key for table definition cache
   @param cache_key_length  Length of cache_key
   @param flags             Flags which modify how we open the view

   @todo This function is needed for special handling of views under
         LOCK TABLES. We probably should get rid of it in long term.

   @return FALSE if success, TRUE - otherwise.
*/

bool tdc_open_view(THD *thd, TABLE_LIST *table_list, const char *alias,
                   const char *cache_key, size_t cache_key_length, uint flags)
{
  int error;
  my_hash_value_type hash_value;
  TABLE_SHARE *share;

  hash_value= my_calc_hash(&table_def_cache, (uchar*) cache_key,
                           cache_key_length);
  mysql_mutex_lock(&LOCK_open);

  if (!(share= get_table_share(thd, table_list, cache_key,
                               cache_key_length,
                               OPEN_VIEW, &error,
                               hash_value)))
    goto err;

  if ((flags & CHECK_METADATA_VERSION))
  {
    /*
      Check TABLE_SHARE-version of view only if we have been instructed to do
      so. We do not need to check the version if we're executing CREATE VIEW or
      ALTER VIEW statements.

      In the future, this functionality should be moved out from
      tdc_open_view(), and  tdc_open_view() should became a part of a clean
      table-definition-cache interface.
    */
    if (check_and_update_table_version(thd, table_list, share))
    {
      release_table_share(share);
      goto err;
    }
  }

  if (share->is_view &&
      !mysql_make_view(thd, share, table_list, (flags & OPEN_VIEW_NO_PARSE)))
  {
    release_table_share(share);
    mysql_mutex_unlock(&LOCK_open);
    return FALSE;
  }

  my_error(ER_WRONG_OBJECT, MYF(0), share->db.str, share->table_name.str, "VIEW");
  release_table_share(share);
err:
  mysql_mutex_unlock(&LOCK_open);
  return TRUE;
}


/**
   Finalize the process of TABLE creation by loading table triggers
   and taking action if a HEAP table content was emptied implicitly.
*/

static bool open_table_entry_fini(THD *thd, TABLE_SHARE *share, TABLE *entry)
{
  if (Trigger_loader::trg_file_exists(share->db.str, share->table_name.str))
  {
    Table_trigger_dispatcher *d= Table_trigger_dispatcher::create(entry);

    if (!d || d->check_n_load(thd, false))
    {
      delete d;
      return true;
    }

    entry->triggers= d;
  }

  /*
    If we are here, there was no fatal error (but error may be still
    unitialized).
  */
  if (unlikely(entry->file->implicit_emptied))
  {
    entry->file->implicit_emptied= 0;
    if (mysql_bin_log.is_open())
    {
      bool error= false;
      String temp_buf;
      error= temp_buf.append("DELETE FROM ");
      append_identifier(thd, &temp_buf, share->db.str, strlen(share->db.str));
      error= temp_buf.append(".");
      append_identifier(thd, &temp_buf, share->table_name.str,
                        strlen(share->table_name.str));
      int errcode= query_error_code(thd, TRUE);
      if (thd->binlog_query(THD::STMT_QUERY_TYPE,
                            temp_buf.c_ptr_safe(), temp_buf.length(),
                            FALSE, TRUE, FALSE, errcode))
        return TRUE;
      if (error)
      {
        /*
          As replication is maybe going to be corrupted, we need to warn the
          DBA on top of warning the client (which will automatically be done
          because of MYF(MY_WME) in my_malloc() above).
        */
        sql_print_error("When opening HEAP table, could not allocate memory "
                        "to write 'DELETE FROM `%s`.`%s`' to the binary log",
                        share->db.str, share->table_name.str);
        delete entry->triggers;
        return TRUE;
      }
    }
  }
  return FALSE;
}


/**
   Auxiliary routine which is used for performing automatical table repair.
*/

static bool auto_repair_table(THD *thd, TABLE_LIST *table_list)
{
  const char *cache_key;
  size_t cache_key_length;
  TABLE_SHARE *share;
  TABLE *entry;
  int not_used;
  bool result= TRUE;
  my_hash_value_type hash_value;

  cache_key_length= get_table_def_key(table_list, &cache_key);

  thd->clear_error();

  hash_value= my_calc_hash(&table_def_cache, (uchar*) cache_key,
                           cache_key_length);
  mysql_mutex_lock(&LOCK_open);

  if (!(share= get_table_share(thd, table_list, cache_key,
                               cache_key_length,
                               OPEN_VIEW, &not_used,
                               hash_value)))
    goto end_unlock;

  if (share->is_view)
  {
    release_table_share(share);
    goto end_unlock;
  }

  if (!(entry= (TABLE*)my_malloc(key_memory_TABLE,
                                 sizeof(TABLE), MYF(MY_WME))))
  {
    release_table_share(share);
    goto end_unlock;
  }
  mysql_mutex_unlock(&LOCK_open);

  if (open_table_from_share(thd, share, table_list->alias,
                            (uint) (HA_OPEN_KEYFILE | HA_OPEN_RNDFILE |
                                    HA_GET_INDEX |
                                    HA_TRY_READ_ONLY),
                            EXTRA_RECORD,
                            ha_open_options | HA_OPEN_FOR_REPAIR,
                            entry, FALSE) || ! entry->file ||
      (entry->file->is_crashed() && entry->file->ha_check_and_repair(thd)))
  {
    /* Give right error message */
    thd->clear_error();
    my_error(ER_NOT_KEYFILE, MYF(0), share->table_name.str);
    sql_print_error("Couldn't repair table: %s.%s", share->db.str,
                    share->table_name.str);
    if (entry->file)
      closefrm(entry, 0);
  }
  else
  {
    thd->clear_error();			// Clear error message
    closefrm(entry, 0);
    result= FALSE;
  }
  my_free(entry);

  table_cache_manager.lock_all_and_tdc();
  release_table_share(share);
  /* Remove the repaired share from the table cache. */
  tdc_remove_table(thd, TDC_RT_REMOVE_ALL,
                   table_list->db, table_list->table_name,
                   TRUE);
  table_cache_manager.unlock_all_and_tdc();
  return result;
end_unlock:
  mysql_mutex_unlock(&LOCK_open);
  return result;
}


/** Open_table_context */

Open_table_context::Open_table_context(THD *thd, uint flags)
  :m_thd(thd),
   m_failed_table(NULL),
   m_start_of_statement_svp(thd->mdl_context.mdl_savepoint()),
   m_timeout(flags & MYSQL_LOCK_IGNORE_TIMEOUT ?
             LONG_TIMEOUT : thd->variables.lock_wait_timeout),
   m_flags(flags),
   m_action(OT_NO_ACTION),
   m_has_locks(thd->mdl_context.has_locks()),
   m_has_protection_against_grl(FALSE)
{}


/**
  Check if we can back-off and set back off action if we can.
  Otherwise report and return error.

  @retval  TRUE if back-off is impossible.
  @retval  FALSE if we can back off. Back off action has been set.
*/

bool
Open_table_context::
request_backoff_action(enum_open_table_action action_arg,
                       TABLE_LIST *table)
{
  /*
    A back off action may be one of three kinds:

    * We met a broken table that needs repair, or a table that
      is not present on this MySQL server and needs re-discovery.
      To perform the action, we need an exclusive metadata lock on
      the table. Acquiring an X lock while holding other shared
      locks is very deadlock-prone. If this is a multi- statement
      transaction that holds metadata locks for completed
      statements, we don't do it, and report an error instead.
      The action type in this case is OT_DISCOVER or OT_REPAIR.
    * Our attempt to acquire an MDL lock lead to a deadlock,
      detected by the MDL deadlock detector. The current
      session was chosen a victim. If this is a multi-statement
      transaction that holds metadata locks taken by completed
      statements, restarting locking for the current statement
      may lead to a livelock. Releasing locks of completed
      statements can not be done as will lead to violation
      of ACID. Thus, again, if m_has_locks is set,
      we report an error. Otherwise, when there are no metadata
      locks other than which belong to this statement, we can
      try to recover from error by releasing all locks and
      restarting the pre-locking.
      Similarly, a deadlock error can occur when the
      pre-locking process met a TABLE_SHARE that is being
      flushed, and unsuccessfully waited for the flush to
      complete. A deadlock in this case can happen, e.g.,
      when our session is holding a metadata lock that
      is being waited on by a session which is using
      the table which is being flushed. The only way
      to recover from this error is, again, to close all
      open tables, release all locks, and retry pre-locking.
      Action type name is OT_REOPEN_TABLES. Re-trying
      while holding some locks may lead to a livelock,
      and thus we don't do it.
    * Finally, this session has open TABLEs from different
      "generations" of the table cache. This can happen, e.g.,
      when, after this session has successfully opened one
      table used for a statement, FLUSH TABLES interfered and
      expelled another table used in it. FLUSH TABLES then
      blocks and waits on the table already opened by this
      statement.
      We detect this situation by ensuring that table cache
      version of all tables used in a statement is the same.
      If it isn't, all tables needs to be reopened.
      Note, that we can always perform a reopen in this case,
      even if we already have metadata locks, since we don't
      keep tables open between statements and a livelock
      is not possible.
  */
  if (action_arg != OT_REOPEN_TABLES && m_has_locks)
  {
    my_error(ER_LOCK_DEADLOCK, MYF(0));
    m_thd->mark_transaction_to_rollback(true);
    return TRUE;
  }
  /*
    If auto-repair or discovery are requested, a pointer to table
    list element must be provided.
  */
  if (table)
  {
    DBUG_ASSERT(action_arg == OT_DISCOVER || action_arg == OT_REPAIR);
    m_failed_table= (TABLE_LIST*) m_thd->alloc(sizeof(TABLE_LIST));
    if (m_failed_table == NULL)
      return TRUE;
    m_failed_table->init_one_table(table->db, table->db_length,
                                   table->table_name,
                                   table->table_name_length,
                                   table->alias, TL_WRITE);
    m_failed_table->mdl_request.set_type(MDL_EXCLUSIVE);
  }
  m_action= action_arg;
  return FALSE;
}


/**
   Recover from failed attempt of open table by performing requested action.

   @pre This function should be called only with "action" != OT_NO_ACTION
        and after having called @sa close_tables_for_reopen().

   @retval FALSE - Success. One should try to open tables once again.
   @retval TRUE  - Error
*/

bool
Open_table_context::
recover_from_failed_open()
{
  bool result= FALSE;
  /* Execute the action. */
  switch (m_action)
  {
    case OT_BACKOFF_AND_RETRY:
      break;
    case OT_REOPEN_TABLES:
      break;
    case OT_DISCOVER:
      {
        if ((result= lock_table_names(m_thd, m_failed_table, NULL,
                                      get_timeout(), 0)))
          break;

        tdc_remove_table(m_thd, TDC_RT_REMOVE_ALL, m_failed_table->db,
                         m_failed_table->table_name, FALSE);
        ha_create_table_from_engine(m_thd, m_failed_table->db,
                                    m_failed_table->table_name);

        m_thd->get_stmt_da()->reset_condition_info(m_thd);
        m_thd->clear_error();                 // Clear error message
        m_thd->mdl_context.release_transactional_locks();
        break;
      }
    case OT_REPAIR:
      {
        if ((result= lock_table_names(m_thd, m_failed_table, NULL,
                                      get_timeout(), 0)))
          break;

        tdc_remove_table(m_thd, TDC_RT_REMOVE_ALL, m_failed_table->db,
                         m_failed_table->table_name, FALSE);

        result= auto_repair_table(m_thd, m_failed_table);
        m_thd->mdl_context.release_transactional_locks();
        break;
      }
    default:
      DBUG_ASSERT(0);
  }
  /*
    Reset the pointers to conflicting MDL request and the
    TABLE_LIST element, set when we need auto-discovery or repair,
    for safety.
  */
  m_failed_table= NULL;
  /*
    Reset flag indicating that we have already acquired protection
    against GRL. It is no longer valid as the corresponding lock was
    released by close_tables_for_reopen().
  */
  m_has_protection_against_grl= FALSE;
  /* Prepare for possible another back-off. */
  m_action= OT_NO_ACTION;
  return result;
}


/*
  Return a appropriate read lock type given a table object.

  @param thd              Thread context
  @param prelocking_ctx   Prelocking context.
  @param table_list       Table list element for table to be locked.
  @param routine_modifies_data 
                          Some routine that is invoked by statement 
                          modifies data.

  @remark Due to a statement-based replication limitation, statements such as
          INSERT INTO .. SELECT FROM .. and CREATE TABLE .. SELECT FROM need
          to grab a TL_READ_NO_INSERT lock on the source table in order to
          prevent the replication of a concurrent statement that modifies the
          source table. If such a statement gets applied on the slave before
          the INSERT .. SELECT statement finishes, data on the master could
          differ from data on the slave and end-up with a discrepancy between
          the binary log and table state.
          This also applies to SELECT/SET/DO statements which use stored
          functions. Calls to such functions are going to be logged as a
          whole and thus should be serialized against concurrent changes
          to tables used by those functions. This is avoided when functions
          do not modify data but only read it, since in this case nothing is
          written to the binary log. Argument routine_modifies_data
          denotes the same. So effectively, if the statement is not a
          LOCK TABLE, not a update query and routine_modifies_data is false
          then prelocking_placeholder does not take importance.

          Furthermore, this does not apply to I_S and log tables as it's
          always unsafe to replicate such tables under statement-based
          replication as the table on the slave might contain other data
          (ie: general_log is enabled on the slave). The statement will
          be marked as unsafe for SBR in decide_logging_format().
  @remark Note that even in prelocked mode it is important to correctly
          determine lock type value. In this mode lock type is passed to
          handler::start_stmt() method and can be used by storage engine,
          for example, to determine what kind of row locks it should acquire
          when reading data from the table.
*/

thr_lock_type read_lock_type_for_table(THD *thd,
                                       Query_tables_list *prelocking_ctx,
                                       TABLE_LIST *table_list,
                                       bool routine_modifies_data)
{
  /*
    In cases when this function is called for a sub-statement executed in
    prelocked mode we can't rely on OPTION_BIN_LOG flag in THD::options
    bitmap to determine that binary logging is turned on as this bit can
    be cleared before executing sub-statement. So instead we have to look
    at THD::variables::sql_log_bin member.
  */
  bool log_on= mysql_bin_log.is_open() && thd->variables.sql_log_bin;

  /*
    When we do not write to binlog or when we use row based replication,
    it is safe to use a weaker lock.
  */
  if (log_on == false ||
      thd->variables.binlog_format == BINLOG_FORMAT_ROW)
    return TL_READ;

  if ((table_list->table->s->table_category == TABLE_CATEGORY_LOG) ||
      (table_list->table->s->table_category == TABLE_CATEGORY_RPL_INFO) ||
      (table_list->table->s->table_category == TABLE_CATEGORY_GTID) ||
      (table_list->table->s->table_category == TABLE_CATEGORY_PERFORMANCE))
    return TL_READ;

  // SQL queries which updates data need a stronger lock.
  if (is_update_query(prelocking_ctx->sql_command))
    return TL_READ_NO_INSERT;

  /*
    table_list is placeholder for prelocking.
    Ignore prelocking_placeholder status for non "LOCK TABLE" statement's
    table_list objects when routine_modifies_data is false.
  */
  if (table_list->prelocking_placeholder &&
      (routine_modifies_data || thd->in_lock_tables))
    return TL_READ_NO_INSERT;

  if (thd->locked_tables_mode > LTM_LOCK_TABLES)
    return TL_READ_NO_INSERT;

  return TL_READ;
}


/*
  Handle element of prelocking set other than table. E.g. cache routine
  and, if prelocking strategy prescribes so, extend the prelocking set
  with tables and routines used by it.

  @param[in]  thd                   Thread context.
  @param[in]  prelocking_ctx        Prelocking context.
  @param[in]  rt                    Element of prelocking set to be processed.
  @param[in]  prelocking_strategy   Strategy which specifies how the
                                    prelocking set should be extended when
                                    one of its elements is processed.
  @param[in]  has_prelocking_list   Indicates that prelocking set/list for
                                    this statement has already been built.
  @param[in]  ot_ctx                Context of open_table used to recover from
                                    locking failures.
  @param[out] need_prelocking       Set to TRUE if it was detected that this
                                    statement will require prelocked mode for
                                    its execution, not touched otherwise.
  @param[out] routine_modifies_data Set to TRUE if it was detected that this
                                    routine does modify table data.

  @retval FALSE  Success.
  @retval TRUE   Failure (Conflicting metadata lock, OOM, other errors).
*/

static bool
open_and_process_routine(THD *thd, Query_tables_list *prelocking_ctx,
                         Sroutine_hash_entry *rt,
                         Prelocking_strategy *prelocking_strategy,
                         bool has_prelocking_list,
                         Open_table_context *ot_ctx,
                         bool *need_prelocking, bool *routine_modifies_data)
{
  MDL_key::enum_mdl_namespace mdl_type= rt->mdl_request.key.mdl_namespace();
  *routine_modifies_data= false;
  DBUG_ENTER("open_and_process_routine");

  switch (mdl_type)
  {
  case MDL_key::FUNCTION:
  case MDL_key::PROCEDURE:
    {
      sp_head *sp;
      /*
        Try to get MDL lock on the routine.
        Note that we do not take locks on top-level CALLs as this can
        lead to a deadlock. Not locking top-level CALLs does not break
        the binlog as only the statements in the called procedure show
        up there, not the CALL itself.
      */
      if (rt != (Sroutine_hash_entry*)prelocking_ctx->sroutines_list.first ||
          mdl_type != MDL_key::PROCEDURE)
      {
        /*
          Since we acquire only shared lock on routines we don't
          need to care about global intention exclusive locks.
        */
        DBUG_ASSERT(rt->mdl_request.type == MDL_SHARED);

        /*
          Waiting for a conflicting metadata lock to go away may
          lead to a deadlock, detected by MDL subsystem.
          If possible, we try to resolve such deadlocks by releasing all
          metadata locks and restarting the pre-locking process.
          To prevent the error from polluting the Diagnostics Area
          in case of successful resolution, install a special error
          handler for ER_LOCK_DEADLOCK error.
        */
        MDL_deadlock_handler mdl_deadlock_handler(ot_ctx);

        thd->push_internal_handler(&mdl_deadlock_handler);
        bool result= thd->mdl_context.acquire_lock(&rt->mdl_request,
                                                   ot_ctx->get_timeout());
        thd->pop_internal_handler();

        if (result)
          DBUG_RETURN(TRUE);

        DEBUG_SYNC(thd, "after_shared_lock_pname");

        /* Ensures the routine is up-to-date and cached, if exists. */
        if (sp_cache_routine(thd, rt, has_prelocking_list, &sp))
          DBUG_RETURN(TRUE);

        /* Remember the version of the routine in the parse tree. */
        if (check_and_update_routine_version(thd, rt, sp))
          DBUG_RETURN(TRUE);

        /* 'sp' is NULL when there is no such routine. */
        if (sp)
        {
          *routine_modifies_data= sp->modifies_data();

          if (!has_prelocking_list)
            prelocking_strategy->handle_routine(thd, prelocking_ctx, rt, sp,
                                                need_prelocking);
        }
      }
      else
      {
        /*
          If it's a top level call, just make sure we have a recent
          version of the routine, if it exists.
          Validating routine version is unnecessary, since CALL
          does not affect the prepared statement prelocked list.
        */
        if (sp_cache_routine(thd, rt, FALSE, &sp))
          DBUG_RETURN(TRUE);
      }
    }
    break;
  case MDL_key::TRIGGER:
    /**
      We add trigger entries to lex->sroutines_list, but we don't
      load them here. The trigger entry is only used when building
      a transitive closure of objects used in a statement, to avoid
      adding to this closure objects that are used in the trigger more
      than once.
      E.g. if a trigger trg refers to table t2, and the trigger table t1
      is used multiple times in the statement (say, because it's used in
      function f1() twice), we will only add t2 once to the list of
      tables to prelock.

      We don't take metadata locks on triggers either: they are protected
      by a respective lock on the table, on which the trigger is defined.

      The only two cases which give "trouble" are SHOW CREATE TRIGGER
      and DROP TRIGGER statements. For these, statement syntax doesn't
      specify the table on which this trigger is defined, so we have
      to make a "dirty" read in the data dictionary to find out the
      table name. Once we discover the table name, we take a metadata
      lock on it, and this protects all trigger operations.
      Of course the table, in theory, may disappear between the dirty
      read and metadata lock acquisition, but in that case we just return
      a run-time error.

      Grammar of other trigger DDL statements (CREATE, DROP) requires
      the table to be specified explicitly, so we use the table metadata
      lock to protect trigger metadata in these statements. Similarly, in
      DML we always use triggers together with their tables, and thus don't
      need to take separate metadata locks on them.
    */
    break;
  default:
    /* Impossible type value. */
    DBUG_ASSERT(0);
  }
  DBUG_RETURN(FALSE);
}


/**
  Handle table list element by obtaining metadata lock, opening table or view
  and, if prelocking strategy prescribes so, extending the prelocking set with
  tables and routines used by it.

  @param[in]     thd                  Thread context.
  @param[in]     lex                  LEX structure for statement.
  @param[in]     tables               Table list element to be processed.
  @param[in,out] counter              Number of tables which are open.
  @param[in]     flags                Bitmap of flags to modify how the tables
                                      will be open, see open_table() description
                                      for details.
  @param[in]     prelocking_strategy  Strategy which specifies how the
                                      prelocking set should be extended
                                      when table or view is processed.
  @param[in]     has_prelocking_list  Indicates that prelocking set/list for
                                      this statement has already been built.
  @param[in]     ot_ctx               Context used to recover from a failed
                                      open_table() attempt.

  @retval  FALSE  Success.
  @retval  TRUE   Error, reported unless there is a chance to recover from it.
*/

static bool
open_and_process_table(THD *thd, LEX *lex, TABLE_LIST *tables,
                       uint *counter, uint flags,
                       Prelocking_strategy *prelocking_strategy,
                       bool has_prelocking_list,
                       Open_table_context *ot_ctx)
{
  bool error= FALSE;
  bool safe_to_ignore_table= FALSE;
  DBUG_ENTER("open_and_process_table");
  DEBUG_SYNC(thd, "open_and_process_table");

  /*
    Ignore placeholders for derived tables. After derived tables
    processing, link to created temporary table will be put here.
    If this is derived table for view then we still want to process
    routines used by this view.
  */
  if (tables->derived)
  {
    if (!tables->view)
      goto end;
    /*
      We restore view's name and database wiped out by derived tables
      processing and fall back to standard open process in order to
      obtain proper metadata locks and do other necessary steps like
      stored routine processing.
    */
    tables->db= tables->view_db.str;
    tables->db_length= tables->view_db.length;
    tables->table_name= tables->view_name.str;
    tables->table_name_length= tables->view_name.length;
  }
  /*
    If this TABLE_LIST object is a placeholder for an information_schema
    table, create a temporary table to represent the information_schema
    table in the query. Do not fill it yet - will be filled during
    execution.
  */
  if (tables->schema_table)
  {
    /*
      Since we no longer set TABLE_LIST::schema_table/table for table
      list elements representing mergeable view, we can't meet a table
      list element which represent information_schema table and a view
      at the same time. Otherwise, acquiring metadata lock om the view
      would have been necessary.
    */
    DBUG_ASSERT(!tables->view);

    if (!mysql_schema_table(thd, lex, tables) &&
        !check_and_update_table_version(thd, tables, tables->table->s))
    {
      goto end;
    }
    error= TRUE;
    goto end;
  }
  DBUG_PRINT("tcache", ("opening table: '%s'.'%s'  item: %p",
                        tables->db, tables->table_name, tables)); //psergey: invalid read of size 1 here
  (*counter)++;

  /* Not a placeholder: must be a base/temporary table or a view. Let us open it. */

  if (tables->table)
  {
    /*
      If this TABLE_LIST object has an associated open TABLE object
      (TABLE_LIST::table is not NULL), that TABLE object must be a pre-opened
      temporary table.
    */
    DBUG_ASSERT(is_temporary_table(tables));
  }
  else if (tables->open_type == OT_TEMPORARY_ONLY)
  {
    /*
      OT_TEMPORARY_ONLY means that we are in CREATE TEMPORARY TABLE statement.
      Also such table list element can't correspond to prelocking placeholder
      or to underlying table of merge table.
      So existing temporary table should have been preopened by this moment
      and we can simply continue without trying to open temporary or base
      table.
    */
    DBUG_ASSERT(tables->open_strategy);
    DBUG_ASSERT(!tables->prelocking_placeholder);
    DBUG_ASSERT(!tables->parent_l);
  }
  else if (tables->prelocking_placeholder)
  {
    /*
      For the tables added by the pre-locking code, attempt to open
      the table but fail silently if the table does not exist.
      The real failure will occur when/if a statement attempts to use
      that table.
    */
    No_such_table_error_handler no_such_table_handler;
    thd->push_internal_handler(&no_such_table_handler);

    /*
      We're opening a table from the prelocking list.

      Since this table list element might have been added after pre-opening
      of temporary tables we have to try to open temporary table for it.

      We can't simply skip this table list element and postpone opening of
      temporary tabletill the execution of substatement for several reasons:
      - Temporary table can be a MERGE table with base underlying tables,
        so its underlying tables has to be properly open and locked at
        prelocking stage.
      - Temporary table can be a MERGE table and we might be in PREPARE
        phase for a prepared statement. In this case it is important to call
        HA_ATTACH_CHILDREN for all merge children.
        This is necessary because merge children remember "TABLE_SHARE ref type"
        and "TABLE_SHARE def version" in the HA_ATTACH_CHILDREN operation.
        If HA_ATTACH_CHILDREN is not called, these attributes are not set.
        Then, during the first EXECUTE, those attributes need to be updated.
        That would cause statement re-preparing (because changing those
        attributes during EXECUTE is caught by THD::m_reprepare_observers).
        The problem is that since those attributes are not set in merge
        children, another round of PREPARE will not help.
    */
    error= open_temporary_table(thd, tables);

    if (!error && !tables->table)
      error= open_table(thd, tables, ot_ctx);

    thd->pop_internal_handler();
    safe_to_ignore_table= no_such_table_handler.safely_trapped_errors();
  }
  else if (tables->parent_l && (thd->open_options & HA_OPEN_FOR_REPAIR))
  {
    /*
      Also fail silently for underlying tables of a MERGE table if this
      table is opened for CHECK/REPAIR TABLE statement. This is needed
      to provide complete list of problematic underlying tables in
      CHECK/REPAIR TABLE output.
    */
    Repair_mrg_table_error_handler repair_mrg_table_handler;
    thd->push_internal_handler(&repair_mrg_table_handler);

    error= open_temporary_table(thd, tables);
    if (!error && !tables->table)
      error= open_table(thd, tables, ot_ctx);

    thd->pop_internal_handler();
    safe_to_ignore_table= repair_mrg_table_handler.safely_trapped_errors();
  }
  else
  {
    if (tables->parent_l)
    {
      /*
        Even if we are opening table not from the prelocking list we
        still might need to look for a temporary table if this table
        list element corresponds to underlying table of a merge table.
      */
      error= open_temporary_table(thd, tables);
    }

    if (!error && !tables->table)
      error= open_table(thd, tables, ot_ctx);
  }

  if (error)
  {
    if (! ot_ctx->can_recover_from_failed_open() && safe_to_ignore_table)
    {
      DBUG_PRINT("info", ("open_table: ignoring table '%s'.'%s'",
                          tables->db, tables->alias));
      error= FALSE;
    }
    goto end;
  }

  /*
    We can't rely on simple check for TABLE_LIST::view to determine
    that this is a view since during re-execution we might reopen
    ordinary table in place of view and thus have TABLE_LIST::view
    set from repvious execution and TABLE_LIST::table set from
    current.
  */
  if (!tables->table && tables->view)
  {
    /* VIEW placeholder */
    (*counter)--;

    /*
      tables->next_global list consists of two parts:
      1) Query tables and underlying tables of views.
      2) Tables used by all stored routines that this statement invokes on
         execution.
      We need to know where the bound between these two parts is. If we've
      just opened a view, which was the last table in part #1, and it
      has added its base tables after itself, adjust the boundary pointer
      accordingly.
    */
    if (lex->query_tables_own_last == &(tables->next_global) &&
        tables->view->query_tables)
      lex->query_tables_own_last= tables->view->query_tables_last;
    /*
      Let us free memory used by 'sroutines' hash here since we never
      call destructor for this LEX.
    */
    my_hash_free(&tables->view->sroutines);
    goto process_view_routines;
  }

  /*
    Special types of open can succeed but still don't set
    TABLE_LIST::table to anything.
  */
  if (tables->open_strategy && !tables->table)
    goto end;

  /*
    If we are not already in prelocked mode and extended table list is not
    yet built we might have to build the prelocking set for this statement.

    Since currently no prelocking strategy prescribes doing anything for
    tables which are only read, we do below checks only if table is going
    to be changed.
  */
  if (thd->locked_tables_mode <= LTM_LOCK_TABLES &&
      ! has_prelocking_list &&
      tables->lock_type >= TL_WRITE_ALLOW_WRITE)
  {
    bool need_prelocking= FALSE;
    TABLE_LIST **save_query_tables_last= lex->query_tables_last;
    /*
      Extend statement's table list and the prelocking set with
      tables and routines according to the current prelocking
      strategy.

      For example, for DML statements we need to add tables and routines
      used by triggers which are going to be invoked for this element of
      table list and also add tables required for handling of foreign keys.
    */
    error= prelocking_strategy->handle_table(thd, lex, tables,
                                             &need_prelocking);

    if (need_prelocking && ! lex->requires_prelocking())
      lex->mark_as_requiring_prelocking(save_query_tables_last);

    if (error)
      goto end;
  }

  /* Copy grant information from TABLE_LIST instance to TABLE one. */
  tables->table->grant= tables->grant;

  /* Check and update metadata version of a base table. */
  error= check_and_update_table_version(thd, tables, tables->table->s);

  if (error)
    goto end;
  /*
    After opening a MERGE table add the children to the query list of
    tables, so that they are opened too.
    Note that placeholders don't have the handler open.
  */
  /* MERGE tables need to access parent and child TABLE_LISTs. */
  DBUG_ASSERT(tables->table->pos_in_table_list == tables);
  /* Non-MERGE tables ignore this call. */
  if (tables->table->file->extra(HA_EXTRA_ADD_CHILDREN_LIST))
  {
    error= TRUE;
    goto end;
  }

process_view_routines:
  /*
    Again we may need cache all routines used by this view and add
    tables used by them to table list.
  */
  if (tables->view &&
      thd->locked_tables_mode <= LTM_LOCK_TABLES &&
      ! has_prelocking_list)
  {
    bool need_prelocking= FALSE;
    TABLE_LIST **save_query_tables_last= lex->query_tables_last;

    error= prelocking_strategy->handle_view(thd, lex, tables,
                                            &need_prelocking);

    if (need_prelocking && ! lex->requires_prelocking())
      lex->mark_as_requiring_prelocking(save_query_tables_last);

    if (error)
      goto end;
  }

end:
  DBUG_RETURN(error);
}

extern "C" uchar *schema_set_get_key(const uchar *record, size_t *length,
                                     my_bool not_used __attribute__((unused)))
{
  TABLE_LIST *table=(TABLE_LIST*) record;
  *length= table->db_length;
  return (uchar*) table->db;
}

/**
  Acquire "strong" (SRO, SNW, SNRW) metadata locks on tables used by
  LOCK TABLES or by a DDL statement.

  Acquire lock "S" on table being created in CREATE TABLE statement.

  @note  Under LOCK TABLES, we can't take new locks, so use
         open_tables_check_upgradable_mdl() instead.

  @param thd               Thread context.
  @param tables_start      Start of list of tables on which locks
                           should be acquired.
  @param tables_end        End of list of tables.
  @param lock_wait_timeout Seconds to wait before timeout.
  @param flags             Bitmap of flags to modify how the tables will be
                           open, see open_table() description for details.

  @retval FALSE  Success.
  @retval TRUE   Failure (e.g. connection was killed)
*/

bool
lock_table_names(THD *thd,
                 TABLE_LIST *tables_start, TABLE_LIST *tables_end,
                 ulong lock_wait_timeout, uint flags)
{
  MDL_request_list mdl_requests;
  TABLE_LIST *table;
  MDL_request global_request;
  Hash_set<TABLE_LIST, schema_set_get_key> schema_set;
  bool need_global_read_lock_protection= false;

  DBUG_ASSERT(!thd->locked_tables_mode);

  for (table= tables_start; table && table != tables_end;
       table= table->next_global)
  {
    if ((!table->mdl_request.is_ddl_or_lock_tables_lock_request() &&
         table->open_strategy != TABLE_LIST::OPEN_FOR_CREATE) ||
        table->open_type == OT_TEMPORARY_ONLY ||
        (table->open_type == OT_TEMPORARY_OR_BASE && is_temporary_table(table)))
    {
      continue;
    }

    if (table->mdl_request.type != MDL_SHARED_READ_ONLY)
    {
      /* Write lock on normal tables is not allowed in a read only transaction. */
      if (thd->tx_read_only)
      {
        my_error(ER_CANT_EXECUTE_IN_READ_ONLY_TRANSACTION, MYF(0));
        return true;
      }

      if (! (flags & MYSQL_OPEN_SKIP_SCOPED_MDL_LOCK) &&
          schema_set.insert(table))
        return TRUE;
      need_global_read_lock_protection= true;
    }

    mdl_requests.push_front(&table->mdl_request);
  }

  if (! (flags & MYSQL_OPEN_SKIP_SCOPED_MDL_LOCK) &&
      ! mdl_requests.is_empty())
  {
    /*
      Scoped locks: Take intention exclusive locks on all involved
      schemas.
    */
    Hash_set<TABLE_LIST, schema_set_get_key>::Iterator it(schema_set);
    while ((table= it++))
    {
      MDL_request *schema_request= new (thd->mem_root) MDL_request;
      if (schema_request == NULL)
        return TRUE;
      MDL_REQUEST_INIT(schema_request,
                       MDL_key::SCHEMA, table->db, "",
                       MDL_INTENTION_EXCLUSIVE,
                       MDL_TRANSACTION);
      mdl_requests.push_front(schema_request);
    }

    if (need_global_read_lock_protection)
    {
      /*
        Protect this statement against concurrent global read lock
        by acquiring global intention exclusive lock with statement
        duration.
      */
      if (thd->global_read_lock.can_acquire_protection())
        return TRUE;
      MDL_REQUEST_INIT(&global_request,
                       MDL_key::GLOBAL, "", "", MDL_INTENTION_EXCLUSIVE,
                       MDL_STATEMENT);
      mdl_requests.push_front(&global_request);
    }
  }

  if (thd->mdl_context.acquire_locks(&mdl_requests, lock_wait_timeout))
    return TRUE;

  return FALSE;
}


/**
  Check for upgradable (SNW, SNRW) metadata locks on tables to be opened
  for a DDL statement. Under LOCK TABLES, we can't take new locks, so we
  must check if appropriate locks were pre-acquired.

  @param thd           Thread context.
  @param tables_start  Start of list of tables on which upgradable locks
                       should be searched for.
  @param tables_end    End of list of tables.
  @param flags         Bitmap of flags to modify how the tables will be
                       open, see open_table() description for details.

  @retval FALSE  Success.
  @retval TRUE   Failure (e.g. connection was killed)
*/

static bool
open_tables_check_upgradable_mdl(THD *thd, TABLE_LIST *tables_start,
                                 TABLE_LIST *tables_end, uint flags)
{
  TABLE_LIST *table;

  DBUG_ASSERT(thd->locked_tables_mode);

  for (table= tables_start; table && table != tables_end;
       table= table->next_global)
  {
    /*
      Check below needs to be updated if this function starts
      called for SRO locks.
    */
    DBUG_ASSERT(table->mdl_request.type != MDL_SHARED_READ_ONLY);

    if (!table->mdl_request.is_ddl_or_lock_tables_lock_request() ||
        table->open_type == OT_TEMPORARY_ONLY ||
        (table->open_type == OT_TEMPORARY_OR_BASE && is_temporary_table(table)))
    {
      continue;
    }

    /*
      We don't need to do anything about the found TABLE instance as it
      will be handled later in open_tables(), we only need to check that
      an upgradable lock is already acquired. When we enter LOCK TABLES
      mode, SNRW locks are acquired before all other locks. So if under
      LOCK TABLES we find that there is TABLE instance with upgradeable
      lock, all other instances of TABLE for the same table will have the
      same ticket.

      Note that this works OK even for CREATE TABLE statements which
      request X type of metadata lock. This is because under LOCK TABLES
      such statements don't create the table but only check if it exists
      or, in most complex case, only insert into it.
      Thus SNRW lock should be enough.

      Note that find_table_for_mdl_upgrade() will report an error if
      no suitable ticket is found.
    */
    if (!find_table_for_mdl_upgrade(thd, table->db, table->table_name, false))
      return TRUE;
  }

  return FALSE;
}


/**
  Open all tables in list

  @param[in]     thd      Thread context.
  @param[in,out] start    List of tables to be open (it can be adjusted for
                          statement that uses tables only implicitly, e.g.
                          for "SELECT f1()").
  @param[out]    counter  Number of tables which were open.
  @param[in]     flags    Bitmap of flags to modify how the tables will be
                          open, see open_table() description for details.
  @param[in]     prelocking_strategy  Strategy which specifies how prelocking
                                      algorithm should work for this statement.

  @note
    Unless we are already in prelocked mode and prelocking strategy prescribes
    so this function will also precache all SP/SFs explicitly or implicitly
    (via views and triggers) used by the query and add tables needed for their
    execution to table list. Statement that uses SFs, invokes triggers or
    requires foreign key checks will be marked as requiring prelocking.
    Prelocked mode will be enabled for such query during lock_tables() call.

    If query for which we are opening tables is already marked as requiring
    prelocking it won't do such precaching and will simply reuse table list
    which is already built.

  @retval  FALSE  Success.
  @retval  TRUE   Error, reported.
*/

bool open_tables(THD *thd, TABLE_LIST **start, uint *counter, uint flags,
                Prelocking_strategy *prelocking_strategy)
{
  /*
    We use pointers to "next_global" member in the last processed TABLE_LIST
    element and to the "next" member in the last processed Sroutine_hash_entry
    element as iterators over, correspondingly, the table list and stored routines
    list which stay valid and allow to continue iteration when new elements are
    added to the tail of the lists.
  */
  TABLE_LIST **table_to_open;
  Sroutine_hash_entry **sroutine_to_open;
  TABLE_LIST *tables;
  Open_table_context ot_ctx(thd, flags);
  bool error= FALSE;
  bool some_routine_modifies_data= FALSE;
  bool has_prelocking_list;
  DBUG_ENTER("open_tables");

  /* Accessing data in XA_IDLE or XA_PREPARED is not allowed. */
  if (*start &&
      thd->get_transaction()->xid_state()->check_xa_idle_or_prepared(true))
    DBUG_RETURN(true);

restart:
  /*
    Close HANDLER tables which are marked for flush or against which there
    are pending exclusive metadata locks. This is needed both in order to
    avoid deadlocks and to have a point during statement execution at
    which such HANDLERs are closed even if they don't create problems for
    the current session (i.e. to avoid having a DDL blocked by HANDLERs
    opened for a long time).
  */
  if (thd->handler_tables_hash.records)
    mysql_ha_flush(thd);

  has_prelocking_list= thd->lex->requires_prelocking();
  table_to_open= start;
  sroutine_to_open= (Sroutine_hash_entry**) &thd->lex->sroutines_list.first;
  *counter= 0;
  THD_STAGE_INFO(thd, stage_opening_tables);

  /*
    If we are executing LOCK TABLES statement or a DDL statement
    (in non-LOCK TABLES mode) we might have to acquire upgradable
    semi-exclusive metadata locks (SNW or SNRW) on some of the
    tables to be opened.
    When executing CREATE TABLE .. If NOT EXISTS .. SELECT, the
    table may not yet exist, in which case we acquire an exclusive
    lock.
    We acquire all such locks at once here as doing this in one
    by one fashion may lead to deadlocks or starvation. Later when
    we will be opening corresponding table pre-acquired metadata
    lock will be reused (thanks to the fact that in recursive case
    metadata locks are acquired without waiting).
  */
  if (! (flags & (MYSQL_OPEN_HAS_MDL_LOCK |
                  MYSQL_OPEN_FORCE_SHARED_MDL |
                  MYSQL_OPEN_FORCE_SHARED_HIGH_PRIO_MDL)))
  {
    if (thd->locked_tables_mode)
    {
      /*
        Under LOCK TABLES, we can't acquire new locks, so we instead
        need to check if appropriate locks were pre-acquired.
      */
      if (open_tables_check_upgradable_mdl(thd, *start,
                                           thd->lex->first_not_own_table(),
                                           flags))
      {
        error= TRUE;
        goto err;
      }
    }
    else
    {
      TABLE_LIST *table;
      if (lock_table_names(thd, *start, thd->lex->first_not_own_table(),
                           ot_ctx.get_timeout(), flags))
      {
        error= TRUE;
        goto err;
      }
      for (table= *start; table && table != thd->lex->first_not_own_table();
           table= table->next_global)
      {
        if (table->mdl_request.is_ddl_or_lock_tables_lock_request() ||
            table->open_strategy == TABLE_LIST::OPEN_FOR_CREATE)
          table->mdl_request.ticket= NULL;
      }
    }
  }

  /*
    Perform steps of prelocking algorithm until there are unprocessed
    elements in prelocking list/set.
  */
  while (*table_to_open  ||
         (thd->locked_tables_mode <= LTM_LOCK_TABLES &&
          *sroutine_to_open))
  {
    /*
      For every table in the list of tables to open, try to find or open
      a table.
    */
    for (tables= *table_to_open; tables;
         table_to_open= &tables->next_global, tables= tables->next_global)
    {
      error= open_and_process_table(thd, thd->lex, tables, counter,
                                    flags, prelocking_strategy,
                                    has_prelocking_list, &ot_ctx);

      if (error)
      {
        if (ot_ctx.can_recover_from_failed_open())
        {
          /*
            We have met exclusive metadata lock or old version of table.
            Now we have to close all tables and release metadata locks.
            We also have to throw away set of prelocked tables (and thus
            close tables from this set that were open by now) since it
            is possible that one of tables which determined its content
            was changed.

            Instead of implementing complex/non-robust logic mentioned
            above we simply close and then reopen all tables.

            We have to save pointer to table list element for table which we
            have failed to open since closing tables can trigger removal of
            elements from the table list (if MERGE tables are involved),
          */
          close_tables_for_reopen(thd, start, ot_ctx.start_of_statement_svp());

          /*
            Here we rely on the fact that 'tables' still points to the valid
            TABLE_LIST element. Altough currently this assumption is valid
            it may change in future.
          */
          if (ot_ctx.recover_from_failed_open())
            goto err;

          /* Re-open temporary tables after close_tables_for_reopen(). */
          if (open_temporary_tables(thd, *start))
            goto err;

          error= FALSE;
          goto restart;
        }
        goto err;
      }

      DEBUG_SYNC(thd, "open_tables_after_open_and_process_table");
    }

    /*
      If we are not already in prelocked mode and extended table list is
      not yet built for our statement we need to cache routines it uses
      and build the prelocking list for it.
      If we are not in prelocked mode but have built the extended table
      list, we still need to call open_and_process_routine() to take
      MDL locks on the routines.
    */
    if (thd->locked_tables_mode <= LTM_LOCK_TABLES)
    {
      bool routine_modifies_data;
      /*
        Process elements of the prelocking set which are present there
        since parsing stage or were added to it by invocations of
        Prelocking_strategy methods in the above loop over tables.

        For example, if element is a routine, cache it and then,
        if prelocking strategy prescribes so, add tables it uses to the
        table list and routines it might invoke to the prelocking set.
      */
      for (Sroutine_hash_entry *rt= *sroutine_to_open; rt;
           sroutine_to_open= &rt->next, rt= rt->next)
      {
        bool need_prelocking= false;
        TABLE_LIST **save_query_tables_last= thd->lex->query_tables_last;

        error= open_and_process_routine(thd, thd->lex, rt, prelocking_strategy,
                                        has_prelocking_list, &ot_ctx,
                                        &need_prelocking,
                                        &routine_modifies_data);


        if (need_prelocking && ! thd->lex->requires_prelocking())
          thd->lex->mark_as_requiring_prelocking(save_query_tables_last);

        if (need_prelocking && ! *start)
          *start= thd->lex->query_tables;

        if (error)
        {
          if (ot_ctx.can_recover_from_failed_open())
          {
            close_tables_for_reopen(thd, start,
                                    ot_ctx.start_of_statement_svp());
            if (ot_ctx.recover_from_failed_open())
              goto err;

            /* Re-open temporary tables after close_tables_for_reopen(). */
            if (open_temporary_tables(thd, *start))
              goto err;

            error= FALSE;
            goto restart;
          }
          /*
            Serious error during reading stored routines from mysql.proc table.
            Something is wrong with the table or its contents, and an error has
            been emitted; we must abort.
          */
          goto err;
        }

        // Remember if any of SF modifies data.
        some_routine_modifies_data|= routine_modifies_data;
      }
    }
  }

#ifdef HAVE_MY_TIMER
  /*
   If some routine is modifying the table then the statement is not read only.
   If timer is enabled then resetting the timer in this case.
  */
  if (thd->timer && some_routine_modifies_data)
  {
    reset_statement_timer(thd);
    push_warning(thd, Sql_condition::SL_NOTE, ER_NON_RO_SELECT_DISABLE_TIMER,
                 ER(ER_NON_RO_SELECT_DISABLE_TIMER));
  }
#endif

  /*
    After successful open of all tables, including MERGE parents and
    children, attach the children to their parents. At end of statement,
    the children are detached. Attaching and detaching are always done,
    even under LOCK TABLES.

    We also convert all TL_WRITE_DEFAULT and TL_READ_DEFAULT locks to
    appropriate "real" lock types to be used for locking and to be passed
    to storage engine.
  */
  for (tables= *start; tables; tables= tables->next_global)
  {
    TABLE *tbl= tables->table;

    /*
      NOTE: temporary merge tables should be processed here too, because
      a temporary merge table can be based on non-temporary tables.
    */

    /* Schema tables may not have a TABLE object here. */
    if (tbl && tbl->file->ht->db_type == DB_TYPE_MRG_MYISAM)
    {
      /* MERGE tables need to access parent and child TABLE_LISTs. */
      DBUG_ASSERT(tbl->pos_in_table_list == tables);
      if (tbl->file->extra(HA_EXTRA_ATTACH_CHILDREN))
      {
        error= TRUE;
        goto err;
      }
    }

    /* Set appropriate TABLE::lock_type. */
    if (tbl && tables->lock_type != TL_UNLOCK && 
        !thd->locked_tables_mode)
    {
      if (tables->lock_type == TL_WRITE_DEFAULT)
        tbl->reginfo.lock_type= thd->update_lock_default;
      else if (tables->lock_type == TL_WRITE_CONCURRENT_DEFAULT)
        tables->table->reginfo.lock_type= thd->insert_lock_default;
      else if (tables->lock_type == TL_READ_DEFAULT)
          tbl->reginfo.lock_type=
            read_lock_type_for_table(thd, thd->lex, tables,
                                     some_routine_modifies_data);
      else
        tbl->reginfo.lock_type= tables->lock_type;
    }

  }

err:
  if (error && *table_to_open)
  {
    (*table_to_open)->table= NULL;
  }
  DBUG_PRINT("open_tables", ("returning: %d", (int) error));
  DBUG_RETURN(error);
}


/**
  Defines how prelocking algorithm for DML statements should handle routines:
  - For CALL statements we do unrolling (i.e. open and lock tables for each
    sub-statement individually). So for such statements prelocking is enabled
    only if stored functions are used in parameter list and only for period
    during which we calculate values of parameters. Thus in this strategy we
    ignore procedure which is directly called by such statement and extend
    the prelocking set only with tables/functions used by SF called from the
    parameter list.
  - For any other statement any routine which is directly or indirectly called
    by statement is going to be executed in prelocked mode. So in this case we
    simply add all tables and routines used by it to the prelocking set.

  @param[in]  thd              Thread context.
  @param[in]  prelocking_ctx   Prelocking context of the statement.
  @param[in]  rt               Prelocking set element describing routine.
  @param[in]  sp               Routine body.
  @param[out] need_prelocking  Set to TRUE if method detects that prelocking
                               required, not changed otherwise.

  @retval FALSE  Success.
  @retval TRUE   Failure (OOM).
*/

bool DML_prelocking_strategy::
handle_routine(THD *thd, Query_tables_list *prelocking_ctx,
               Sroutine_hash_entry *rt, sp_head *sp, bool *need_prelocking)
{
  /*
    We assume that for any "CALL proc(...)" statement sroutines_list will
    have 'proc' as first element (it may have several, consider e.g.
    "proc(sp_func(...)))". This property is currently guaranted by the
    parser.
  */

  if (rt != (Sroutine_hash_entry*)prelocking_ctx->sroutines_list.first ||
      rt->mdl_request.key.mdl_namespace() != MDL_key::PROCEDURE)
  {
    *need_prelocking= TRUE;
    sp_update_stmt_used_routines(thd, prelocking_ctx, &sp->m_sroutines,
                                 rt->belong_to_view);
    sp->add_used_tables_to_table_list(thd,
                                      &prelocking_ctx->query_tables_last,
                                      prelocking_ctx->sql_command,
                                      rt->belong_to_view);
  }
  sp->propagate_attributes(prelocking_ctx);
  return FALSE;
}


/**
  Defines how prelocking algorithm for DML statements should handle table list
  elements:
  - If table has triggers we should add all tables and routines
    used by them to the prelocking set.

  We do not need to acquire metadata locks on trigger names
  in DML statements, since all DDL statements
  that change trigger metadata always lock their
  subject tables.

  @param[in]  thd              Thread context.
  @param[in]  prelocking_ctx   Prelocking context of the statement.
  @param[in]  table_list       Table list element for table.
  @param[in]  sp               Routine body.
  @param[out] need_prelocking  Set to TRUE if method detects that prelocking
                               required, not changed otherwise.

  @retval FALSE  Success.
  @retval TRUE   Failure (OOM).
*/

bool DML_prelocking_strategy::
handle_table(THD *thd, Query_tables_list *prelocking_ctx,
             TABLE_LIST *table_list, bool *need_prelocking)
{
  /* We rely on a caller to check that table is going to be changed. */
  DBUG_ASSERT(table_list->lock_type >= TL_WRITE_ALLOW_WRITE);

  if (table_list->trg_event_map)
  {
    if (table_list->table->triggers)
    {
      *need_prelocking= TRUE;

      if (table_list->table->triggers->
          add_tables_and_routines_for_triggers(thd, prelocking_ctx, table_list))
        return TRUE;
    }
  }

  return FALSE;
}


/**
  Defines how prelocking algorithm for DML statements should handle view -
  all view routines should be added to the prelocking set.

  @param[in]  thd              Thread context.
  @param[in]  prelocking_ctx   Prelocking context of the statement.
  @param[in]  table_list       Table list element for view.
  @param[in]  sp               Routine body.
  @param[out] need_prelocking  Set to TRUE if method detects that prelocking
                               required, not changed otherwise.

  @retval FALSE  Success.
  @retval TRUE   Failure (OOM).
*/

bool DML_prelocking_strategy::
handle_view(THD *thd, Query_tables_list *prelocking_ctx,
            TABLE_LIST *table_list, bool *need_prelocking)
{
  if (table_list->view->uses_stored_routines())
  {
    *need_prelocking= TRUE;

    sp_update_stmt_used_routines(thd, prelocking_ctx,
                                 &table_list->view->sroutines_list,
                                 table_list->top_table());
  }
  return FALSE;
}


/**
  Defines how prelocking algorithm for LOCK TABLES statement should handle
  table list elements.

  @param[in]  thd              Thread context.
  @param[in]  prelocking_ctx   Prelocking context of the statement.
  @param[in]  table_list       Table list element for table.
  @param[in]  sp               Routine body.
  @param[out] need_prelocking  Set to TRUE if method detects that prelocking
                               required, not changed otherwise.

  @retval FALSE  Success.
  @retval TRUE   Failure (OOM).
*/

bool Lock_tables_prelocking_strategy::
handle_table(THD *thd, Query_tables_list *prelocking_ctx,
             TABLE_LIST *table_list, bool *need_prelocking)
{
  if (DML_prelocking_strategy::handle_table(thd, prelocking_ctx, table_list,
                                            need_prelocking))
    return TRUE;

  /* We rely on a caller to check that table is going to be changed. */
  DBUG_ASSERT(table_list->lock_type >= TL_WRITE_ALLOW_WRITE);

  return FALSE;
}


/**
  Defines how prelocking algorithm for ALTER TABLE statement should handle
  routines - do nothing as this statement is not supposed to call routines.

  We still can end up in this method when someone tries
  to define a foreign key referencing a view, and not just
  a simple view, but one that uses stored routines.
*/

bool Alter_table_prelocking_strategy::
handle_routine(THD *thd, Query_tables_list *prelocking_ctx,
               Sroutine_hash_entry *rt, sp_head *sp, bool *need_prelocking)
{
  return FALSE;
}


/**
  Defines how prelocking algorithm for ALTER TABLE statement should handle
  table list elements.

  Unlike in DML, we do not process triggers here.

  @param[in]  thd              Thread context.
  @param[in]  prelocking_ctx   Prelocking context of the statement.
  @param[in]  table_list       Table list element for table.
  @param[in]  sp               Routine body.
  @param[out] need_prelocking  Set to TRUE if method detects that prelocking
                               required, not changed otherwise.


  @retval FALSE  Success.
  @retval TRUE   Failure (OOM).
*/

bool Alter_table_prelocking_strategy::
handle_table(THD *thd, Query_tables_list *prelocking_ctx,
             TABLE_LIST *table_list, bool *need_prelocking)
{
  return FALSE;
}


/**
  Defines how prelocking algorithm for ALTER TABLE statement
  should handle view - do nothing. We don't need to add view
  routines to the prelocking set in this case as view is not going
  to be materialized.
*/

bool Alter_table_prelocking_strategy::
handle_view(THD *thd, Query_tables_list *prelocking_ctx,
            TABLE_LIST *table_list, bool *need_prelocking)
{
  return FALSE;
}


/**
  Check that lock is ok for tables; Call start stmt if ok

  @param thd             Thread handle.
  @param prelocking_ctx  Prelocking context.
  @param table_list      Table list element for table to be checked.

  @retval FALSE - Ok.
  @retval TRUE  - Error.
*/

static bool check_lock_and_start_stmt(THD *thd,
                                      Query_tables_list *prelocking_ctx,
                                      TABLE_LIST *table_list)
{
  int error;
  thr_lock_type lock_type;
  DBUG_ENTER("check_lock_and_start_stmt");

  /*
    Prelocking placeholder is not set for TABLE_LIST that
    are directly used by TOP level statement.
  */
  DBUG_ASSERT(table_list->prelocking_placeholder == false);

  /*
    TL_WRITE_DEFAULT, TL_READ_DEFAULT and TL_WRITE_CONCURRENT_DEFAULT
    are supposed to be parser only types of locks so they should be
    converted to appropriate other types to be passed to storage engine.
    The exact lock type passed to the engine is important as, for example,
    InnoDB uses it to determine what kind of row locks should be acquired
    when executing statement in prelocked mode or under LOCK TABLES with
    @@innodb_table_locks = 0.

    Last argument routine_modifies_data for read_lock_type_for_table()
    is ignored, as prelocking placeholder will never be set here.
  */
  if (table_list->lock_type == TL_WRITE_DEFAULT)
    lock_type= thd->update_lock_default;
  else if (table_list->lock_type == TL_WRITE_CONCURRENT_DEFAULT)
    lock_type= thd->insert_lock_default;
  else if (table_list->lock_type == TL_READ_DEFAULT)
    lock_type= read_lock_type_for_table(thd, prelocking_ctx, table_list, true);
  else
    lock_type= table_list->lock_type;

  if ((int) lock_type > (int) TL_WRITE_ALLOW_WRITE &&
      (int) table_list->table->reginfo.lock_type <= (int) TL_WRITE_ALLOW_WRITE)
  {
    my_error(ER_TABLE_NOT_LOCKED_FOR_WRITE, MYF(0), table_list->alias);
    DBUG_RETURN(1);
  }
  if ((error= table_list->table->file->start_stmt(thd, lock_type)))
  {
    table_list->table->file->print_error(error, MYF(0));
    DBUG_RETURN(1);
  }
  DBUG_RETURN(0);
}


/**
  @brief Open and lock one table

  @param[in]    thd             thread handle
  @param[in]    table_l         table to open is first table in this list
  @param[in]    lock_type       lock to use for table
  @param[in]    flags           options to be used while opening and locking
                                table (see open_table(), mysql_lock_tables())
  @param[in]    prelocking_strategy  Strategy which specifies how prelocking
                                     algorithm should work for this statement.

  @return       table
    @retval     != NULL         OK, opened table returned
    @retval     NULL            Error

  @note
    If ok, the following are also set:
      table_list->lock_type 	lock_type
      table_list->table		table

  @note
    If table_l is a list, not a single table, the list is temporarily
    broken.

  @detail
    This function is meant as a replacement for open_ltable() when
    MERGE tables can be opened. open_ltable() cannot open MERGE tables.

    There may be more differences between open_n_lock_single_table() and
    open_ltable(). One known difference is that open_ltable() does
    neither call thd->decide_logging_format() nor handle some other logging
    and locking issues because it does not call lock_tables().
*/

TABLE *open_n_lock_single_table(THD *thd, TABLE_LIST *table_l,
                                thr_lock_type lock_type, uint flags,
                                Prelocking_strategy *prelocking_strategy)
{
  TABLE_LIST *save_next_global;
  DBUG_ENTER("open_n_lock_single_table");

  /* Remember old 'next' pointer. */
  save_next_global= table_l->next_global;
  /* Break list. */
  table_l->next_global= NULL;

  /* Set requested lock type. */
  table_l->lock_type= lock_type;
  /* Allow to open real tables only. */
  table_l->required_type= FRMTYPE_TABLE;

  /* Open the table. */
  if (open_and_lock_tables(thd, table_l, FALSE, flags,
                           prelocking_strategy))
    table_l->table= NULL; /* Just to be sure. */

  /* Restore list. */
  table_l->next_global= save_next_global;

  DBUG_RETURN(table_l->table);
}


/*
  Open and lock one table

  SYNOPSIS
    open_ltable()
    thd			Thread handler
    table_list		Table to open is first table in this list
    lock_type		Lock to use for open
    lock_flags          Flags passed to mysql_lock_table

  NOTE
    This function doesn't do anything like SP/SF/views/triggers analysis done 
    in open_table()/lock_tables(). It is intended for opening of only one
    concrete table. And used only in special contexts.

  RETURN VALUES
    table		Opened table
    0			Error
  
    If ok, the following are also set:
      table_list->lock_type 	lock_type
      table_list->table		table
*/

TABLE *open_ltable(THD *thd, TABLE_LIST *table_list, thr_lock_type lock_type,
                   uint lock_flags)
{
  TABLE *table;
  Open_table_context ot_ctx(thd, lock_flags);
  bool error;
  DBUG_ENTER("open_ltable");

  /* should not be used in a prelocked_mode context, see NOTE above */
  DBUG_ASSERT(thd->locked_tables_mode < LTM_PRELOCKED);

  THD_STAGE_INFO(thd, stage_opening_tables);

  /* open_ltable can be used only for BASIC TABLEs */
  table_list->required_type= FRMTYPE_TABLE;

  /* This function can't properly handle requests for such metadata locks. */
  DBUG_ASSERT(!table_list->mdl_request.is_ddl_or_lock_tables_lock_request());

  while ((error= open_table(thd, table_list, &ot_ctx)) &&
         ot_ctx.can_recover_from_failed_open())
  {
    /*
      Even though we have failed to open table we still need to
      call release_transactional_locks() to release metadata locks which
      might have been acquired successfully.
    */
    thd->mdl_context.rollback_to_savepoint(ot_ctx.start_of_statement_svp());
    table_list->mdl_request.ticket= 0;
    if (ot_ctx.recover_from_failed_open())
      break;
  }

  if (!error)
  {
    /*
      We can't have a view or some special "open_strategy" in this function
      so there should be a TABLE instance.
    */
    DBUG_ASSERT(table_list->table);
    table= table_list->table;
    if (table->file->ht->db_type == DB_TYPE_MRG_MYISAM)
    {
      /* A MERGE table must not come here. */
      /* purecov: begin tested */
      my_error(ER_WRONG_OBJECT, MYF(0), table->s->db.str,
               table->s->table_name.str, "BASE TABLE");
      table= 0;
      goto end;
      /* purecov: end */
    }

    table_list->lock_type= lock_type;
    table->grant= table_list->grant;
    if (thd->locked_tables_mode)
    {
      if (check_lock_and_start_stmt(thd, thd->lex, table_list))
	table= 0;
    }
    else
    {
      DBUG_ASSERT(thd->lock == 0);	// You must lock everything at once
      if ((table->reginfo.lock_type= lock_type) != TL_UNLOCK)
	if (! (thd->lock= mysql_lock_tables(thd, &table_list->table, 1,
                                            lock_flags)))
        {
          table= 0;
        }
    }
  }
  else
    table= 0;

end:
  if (table == NULL)
  {
    if (!thd->in_sub_stmt)
      trans_rollback_stmt(thd);
    close_thread_tables(thd);
  }
  DBUG_RETURN(table);
}


/**
  Open all tables in list, locks them and optionally process derived tables.

  @param thd		      Thread context.
  @param tables	              List of tables for open and locking.
  @param derived              If to handle derived tables.
  @param flags                Bitmap of options to be used to open and lock
                              tables (see open_tables() and mysql_lock_tables()
                              for details).
  @param prelocking_strategy  Strategy which specifies how prelocking algorithm
                              should work for this statement.

  @note
    The thr_lock locks will automatically be freed by close_thread_tables().

  @note
    open_and_lock_tables() is not intended for open-and-locking system tables
    in those cases when execution of statement has started already and other
    tables have been opened. Use open_nontrans_system_tables_for_read() or
    open_trans_system_tables_for_read() instead.

  @retval FALSE  OK.
  @retval TRUE   Error
*/

bool open_and_lock_tables(THD *thd, TABLE_LIST *tables,
                          bool derived, uint flags,
                          Prelocking_strategy *prelocking_strategy)
{
  uint counter;
  MDL_savepoint mdl_savepoint= thd->mdl_context.mdl_savepoint();
  DBUG_ENTER("open_and_lock_tables");
  DBUG_PRINT("enter", ("derived handling: %d", derived));

  /*
    open_and_lock_tables() must not be used to open system tables. There must
    be no active attachable transaction when open_and_lock_tables() is called.
  */
  DBUG_ASSERT(!thd->is_attachable_transaction_active());

  if (open_tables(thd, &tables, &counter, flags, prelocking_strategy))
    goto err;

  DBUG_EXECUTE_IF("sleep_open_and_lock_after_open", {
                  const char *old_proc_info= thd->proc_info;
                  thd->proc_info= "DBUG sleep";
                  my_sleep(6000000);
                  thd->proc_info= old_proc_info;});

  if (lock_tables(thd, tables, counter, flags))
    goto err;

  if (derived &&
      (mysql_handle_derived(thd->lex, &mysql_derived_prepare)))
    goto err;

  DBUG_RETURN(FALSE);
err:
  if (! thd->in_sub_stmt)
    trans_rollback_stmt(thd);  /* Necessary if derived handling failed. */
  close_thread_tables(thd);
  /* Don't keep locks for a failed statement. */
  thd->mdl_context.rollback_to_savepoint(mdl_savepoint);
  DBUG_RETURN(TRUE);
}


/**
  Open all tables in list and process derived tables

  @param       thd      thread handler
  @param       tables   list of tables for open
  @param       flags    bitmap of flags to modify how the tables will be open:
                        MYSQL_LOCK_IGNORE_FLUSH - open table even if someone has
                        done a flush on it.

  @retval false - ok
  @retval true  - error

  @note
    This is to be used on prepare stage when you don't read any
    data from the tables.

  @note
    Updates Query_tables_list::table_count as side-effect.
*/

bool open_normal_and_derived_tables(THD *thd, TABLE_LIST *tables, uint flags)
{
  DML_prelocking_strategy prelocking_strategy;
  MDL_savepoint mdl_savepoint= thd->mdl_context.mdl_savepoint();
  DBUG_ENTER("open_normal_and_derived_tables");

  DBUG_EXECUTE_IF("open_normal_and_derived_tables__out_of_memory",
                  DBUG_SET("+d,simulate_out_of_memory"););

  if (open_tables(thd, &tables, &thd->lex->table_count, flags,
                  &prelocking_strategy) ||
      mysql_handle_derived(thd->lex, &mysql_derived_prepare))
    goto end;

  DBUG_RETURN(0);
end:
  /*
    No need to commit/rollback the statement transaction: it's
    either not started or we're filling in an INFORMATION_SCHEMA
    table on the fly, and thus mustn't manipulate with the
    transaction of the enclosing statement.
  */
  DBUG_ASSERT(thd->get_transaction()->is_empty(Transaction_ctx::STMT) ||
              (thd->state_flags & Open_tables_state::BACKUPS_AVAIL) ||
              thd->in_sub_stmt);
  close_thread_tables(thd);
  /* Don't keep locks for a failed statement. */
  thd->mdl_context.rollback_to_savepoint(mdl_savepoint);

  DBUG_RETURN(TRUE); /* purecov: inspected */
}


/*
  Mark all real tables in the list as free for reuse.

  SYNOPSIS
    mark_real_tables_as_free_for_reuse()
      thd   - thread context
      table - head of the list of tables

  DESCRIPTION
    Marks all real tables in the list (i.e. not views, derived
    or schema tables) as free for reuse.
*/

static void mark_real_tables_as_free_for_reuse(TABLE_LIST *table_list)
{
  TABLE_LIST *table;
  for (table= table_list; table; table= table->next_global)
    if (!table->placeholder())
    {
      table->table->query_id= 0;
    }
  for (table= table_list; table; table= table->next_global)
    if (!table->placeholder())
    {
      /*
        Detach children of MyISAMMRG tables used in
        sub-statements, they will be reattached at open.
        This has to be done in a separate loop to make sure
        that children have had their query_id cleared.
      */
      table->table->file->extra(HA_EXTRA_DETACH_CHILDREN);
    }
}


/**
  Lock all tables in a list.

  @param  thd           Thread handler
  @param  tables        Tables to lock
  @param  count         Number of opened tables
  @param  flags         Options (see mysql_lock_tables() for details)

  You can't call lock_tables() while holding thr_lock locks, as
  this would break the dead-lock-free handling thr_lock gives us.
  You must always get all needed locks at once.

  If the query for which we are calling this function is marked as
  requiring prelocking, this function will change
  locked_tables_mode to LTM_PRELOCKED.

  @retval FALSE         Success. 
  @retval TRUE          A lock wait timeout, deadlock or out of memory.
*/

bool lock_tables(THD *thd, TABLE_LIST *tables, uint count,
                 uint flags)
{
  TABLE_LIST *table;

  DBUG_ENTER("lock_tables");
  /*
    We can't meet statement requiring prelocking if we already
    in prelocked mode.
  */
  DBUG_ASSERT(thd->locked_tables_mode <= LTM_LOCK_TABLES ||
              !thd->lex->requires_prelocking());

  /*
    lock_tables() should not be called if this statement has
    already locked its tables.
  */
  DBUG_ASSERT(thd->lex->lock_tables_state == Query_tables_list::LTS_NOT_LOCKED);

  if (!tables && !thd->lex->requires_prelocking())
  {
    /*
      Even though we are not really locking any tables mark this
      statement as one that has locked its tables, so we won't
      call this function second time for the same execution of
      the same statement.
    */
    thd->lex->lock_tables_state= Query_tables_list::LTS_LOCKED;
    DBUG_RETURN(thd->decide_logging_format(tables));
  }

  /*
    Check for thd->locked_tables_mode to avoid a redundant
    and harmful attempt to lock the already locked tables again.
    Checking for thd->lock is not enough in some situations. For example,
    if a stored function contains
    "drop table t3; create temporary t3 ..; insert into t3 ...;"
    thd->lock may be 0 after drop tables, whereas locked_tables_mode
    is still on. In this situation an attempt to lock temporary
    table t3 will lead to a memory leak.
  */
  if (! thd->locked_tables_mode)
  {
    DBUG_ASSERT(thd->lock == 0);	// You must lock everything at once
    TABLE **start,**ptr;

    if (!(ptr=start=(TABLE**) thd->alloc(sizeof(TABLE*)*count)))
      DBUG_RETURN(TRUE);
    for (table= tables; table; table= table->next_global)
    {
      if (!table->placeholder())
	*(ptr++)= table->table;
    }

    /*
    DML statements that modify a table with an auto_increment column based on
    rows selected from a table are unsafe as the order in which the rows are
    fetched fron the select tables cannot be determined and may differ on
    master and slave.
    */
    if (thd->variables.binlog_format != BINLOG_FORMAT_ROW && tables &&
        has_write_table_with_auto_increment_and_select(tables))
      thd->lex->set_stmt_unsafe(LEX::BINLOG_STMT_UNSAFE_WRITE_AUTOINC_SELECT);
    /* Todo: merge all has_write_table_auto_inc with decide_logging_format */
    if (thd->variables.binlog_format != BINLOG_FORMAT_ROW && tables)
    {
      if (has_write_table_auto_increment_not_first_in_pk(tables))
        thd->lex->set_stmt_unsafe(LEX::BINLOG_STMT_UNSAFE_AUTOINC_NOT_FIRST);
    }

    /* 
     INSERT...ON DUPLICATE KEY UPDATE on a table with more than one unique keys
     can be unsafe.
     */
    uint unique_keys= 0;
    for (TABLE_LIST *query_table= tables; query_table && unique_keys <= 1;
         query_table= query_table->next_global)
      if(query_table->table)
      {
        uint keys= query_table->table->s->keys, i= 0;
        unique_keys= 0;
        for (KEY* keyinfo= query_table->table->s->key_info;
             i < keys && unique_keys <= 1; i++, keyinfo++)
        {
          if (keyinfo->flags & HA_NOSAME)
            unique_keys++;
        }
        if (!query_table->placeholder() &&
            query_table->lock_type >= TL_WRITE_ALLOW_WRITE &&
            unique_keys > 1 && thd->lex->sql_command == SQLCOM_INSERT &&
            thd->lex->duplicates == DUP_UPDATE)
          thd->lex->set_stmt_unsafe(LEX::BINLOG_STMT_UNSAFE_INSERT_TWO_KEYS);
      }
 
 
    /* We have to emulate LOCK TABLES if we are statement needs prelocking. */
    if (thd->lex->requires_prelocking())
    {

      /*
        A query that modifies autoinc column in sub-statement can make the 
        master and slave inconsistent.
        We can solve these problems in mixed mode by switching to binlogging 
        if at least one updated table is used by sub-statement
      */
      if (thd->variables.binlog_format != BINLOG_FORMAT_ROW && tables && 
          has_write_table_with_auto_increment(thd->lex->first_not_own_table()))
        thd->lex->set_stmt_unsafe(LEX::BINLOG_STMT_UNSAFE_AUTOINC_COLUMNS);
    }

    DEBUG_SYNC(thd, "before_lock_tables_takes_lock");

    if (! (thd->lock= mysql_lock_tables(thd, start, (uint) (ptr - start),
                                        flags)))
      DBUG_RETURN(TRUE);

    DEBUG_SYNC(thd, "after_lock_tables_takes_lock");

    if (thd->lex->requires_prelocking() &&
        thd->lex->sql_command != SQLCOM_LOCK_TABLES)
    {
      TABLE_LIST *first_not_own= thd->lex->first_not_own_table();
      /*
        We just have done implicit LOCK TABLES, and now we have
        to emulate first open_and_lock_tables() after it.

        When open_and_lock_tables() is called for a single table out of
        a table list, the 'next_global' chain is temporarily broken. We
        may not find 'first_not_own' before the end of the "list".
        Look for example at those places where open_n_lock_single_table()
        is called. That function implements the temporary breaking of
        a table list for opening a single table.
      */
      for (table= tables;
           table && table != first_not_own;
           table= table->next_global)
      {
        if (!table->placeholder())
        {
          table->table->query_id= thd->query_id;
          if (check_lock_and_start_stmt(thd, thd->lex, table))
          {
            mysql_unlock_tables(thd, thd->lock);
            thd->lock= 0;
            DBUG_RETURN(TRUE);
          }
        }
      }
      /*
        Let us mark all tables which don't belong to the statement itself,
        and was marked as occupied during open_tables() as free for reuse.
      */
      mark_real_tables_as_free_for_reuse(first_not_own);
      DBUG_PRINT("info",("locked_tables_mode= LTM_PRELOCKED"));
      thd->enter_locked_tables_mode(LTM_PRELOCKED);
    }
  }
  else
  {
    TABLE_LIST *first_not_own= thd->lex->first_not_own_table();
    /*
      When open_and_lock_tables() is called for a single table out of
      a table list, the 'next_global' chain is temporarily broken. We
      may not find 'first_not_own' before the end of the "list".
      Look for example at those places where open_n_lock_single_table()
      is called. That function implements the temporary breaking of
      a table list for opening a single table.
    */
    for (table= tables;
         table && table != first_not_own;
         table= table->next_global)
    {
      if (table->placeholder())
        continue;

      /*
        In a stored function or trigger we should ensure that we won't change
        a table that is already used by the calling statement.
      */
      if (thd->locked_tables_mode >= LTM_PRELOCKED &&
          table->lock_type >= TL_WRITE_ALLOW_WRITE)
      {
        for (TABLE* opentab= thd->open_tables; opentab; opentab= opentab->next)
        {
          if (table->table->s == opentab->s && opentab->query_id &&
              table->table->query_id != opentab->query_id)
          {
            my_error(ER_CANT_UPDATE_USED_TABLE_IN_SF_OR_TRG, MYF(0),
                     table->table->s->table_name.str);
            DBUG_RETURN(TRUE);
          }
        }
      }

      if (check_lock_and_start_stmt(thd, thd->lex, table))
      {
	DBUG_RETURN(TRUE);
      }
    }
    /*
      If we are under explicit LOCK TABLES and our statement requires
      prelocking, we should mark all "additional" tables as free for use
      and enter prelocked mode.
    */
    if (thd->lex->requires_prelocking())
    {
      mark_real_tables_as_free_for_reuse(first_not_own);
      DBUG_PRINT("info",
                 ("thd->locked_tables_mode= LTM_PRELOCKED_UNDER_LOCK_TABLES"));
      thd->locked_tables_mode= LTM_PRELOCKED_UNDER_LOCK_TABLES;
    }
  }

  /*
    Mark the statement as having tables locked. For purposes
    of Query_tables_list::lock_tables_state we treat any
    statement which passes through lock_tables() as such.
  */
  thd->lex->lock_tables_state= Query_tables_list::LTS_LOCKED;

  DBUG_RETURN(thd->decide_logging_format(tables));
}


/**
  Prepare statement for reopening of tables and recalculation of set of
  prelocked tables.

  @param[in] thd         Thread context.
  @param[in,out] tables  List of tables which we were trying to open
                         and lock.
  @param[in] start_of_statement_svp MDL savepoint which represents the set
                         of metadata locks which the current transaction
                         managed to acquire before execution of the current
                         statement and to which we should revert before
                         trying to reopen tables. NULL if no metadata locks
                         were held and thus all metadata locks should be
                         released.
*/

void close_tables_for_reopen(THD *thd, TABLE_LIST **tables,
                             const MDL_savepoint &start_of_statement_svp)
{
  TABLE_LIST *first_not_own_table= thd->lex->first_not_own_table();
  TABLE_LIST *tmp;

  /*
    If table list consists only from tables from prelocking set, table list
    for new attempt should be empty, so we have to update list's root pointer.
  */
  if (first_not_own_table == *tables)
    *tables= 0;
  thd->lex->chop_off_not_own_tables();
  /* Reset MDL tickets for procedures/functions */
  for (Sroutine_hash_entry *rt=
         (Sroutine_hash_entry*)thd->lex->sroutines_list.first;
       rt; rt= rt->next)
    rt->mdl_request.ticket= NULL;
  sp_remove_not_own_routines(thd->lex);
  for (tmp= *tables; tmp; tmp= tmp->next_global)
  {
    tmp->table= 0;
    tmp->mdl_request.ticket= NULL;
    /* We have to cleanup translation tables of views. */
    tmp->cleanup_items();
  }
  /*
    No need to commit/rollback the statement transaction: it's
    either not started or we're filling in an INFORMATION_SCHEMA
    table on the fly, and thus mustn't manipulate with the
    transaction of the enclosing statement.
  */
  DBUG_ASSERT(thd->get_transaction()->is_empty(Transaction_ctx::STMT) ||
              (thd->state_flags & Open_tables_state::BACKUPS_AVAIL));
  close_thread_tables(thd);
  thd->mdl_context.rollback_to_savepoint(start_of_statement_svp);
}


/**
  Open a single table without table caching and don't add it to
  THD::open_tables. Depending on the 'add_to_temporary_tables_list' value,
  the opened TABLE instance will be addded to THD::temporary_tables list.

  @param thd                          Thread context.
  @param path                         Path (without .frm)
  @param db                           Database name.
  @param table_name                   Table name.
  @param add_to_temporary_tables_list Specifies if the opened TABLE
                                      instance should be linked into
                                      THD::temporary_tables list.
  @param open_in_engine               Indicates that we need to open table
                                      in storage engine in addition to
                                      constructing TABLE object for it.

  @note This function is used:
    - by alter_table() to open a temporary table;
    - when creating a temporary table with CREATE TEMPORARY TABLE.

  @return TABLE instance for opened table.
  @retval NULL on error.
*/

TABLE *open_table_uncached(THD *thd, const char *path, const char *db,
                           const char *table_name,
                           bool add_to_temporary_tables_list,
                           bool open_in_engine)
{
  TABLE *tmp_table;
  TABLE_SHARE *share;
  char cache_key[MAX_DBKEY_LENGTH], *saved_cache_key, *tmp_path;
  size_t key_length;
  DBUG_ENTER("open_table_uncached");
  DBUG_PRINT("enter",
             ("table: '%s'.'%s'  path: '%s'  server_id: %u  "
              "pseudo_thread_id: %lu",
              db, table_name, path,
              (uint) thd->server_id, (ulong) thd->variables.pseudo_thread_id));

  /* Create the cache_key for temporary tables */
  key_length= create_table_def_key(thd, cache_key, db, table_name, 1);

  if (!(tmp_table= (TABLE*) my_malloc(key_memory_TABLE,
                                      sizeof(*tmp_table) + sizeof(*share) +
                                      strlen(path)+1 + key_length,
                                      MYF(MY_WME))))
    DBUG_RETURN(0);				/* purecov: inspected */

#ifndef DBUG_OFF
  mysql_mutex_lock(&LOCK_open);
  DBUG_ASSERT(!my_hash_search(&table_def_cache, (uchar*) cache_key,
                              key_length));
  mysql_mutex_unlock(&LOCK_open);
#endif

  share= (TABLE_SHARE*) (tmp_table+1);
  tmp_path= (char*) (share+1);
  saved_cache_key= my_stpcpy(tmp_path, path)+1;
  memcpy(saved_cache_key, cache_key, key_length);

  init_tmp_table_share(thd, share, saved_cache_key, key_length,
                       strend(saved_cache_key)+1, tmp_path);

  if (open_table_def(thd, share, 0))
  {
    /* No need to lock share->mutex as this is not needed for tmp tables */
    free_table_share(share);
    my_free(tmp_table);
    DBUG_RETURN(0);
  }

#ifdef HAVE_PSI_TABLE_INTERFACE
  share->m_psi= PSI_TABLE_CALL(get_table_share)(true, share);
#else
  share->m_psi= NULL;
#endif

  if (open_table_from_share(thd, share, table_name,
                            open_in_engine ?
                            (uint) (HA_OPEN_KEYFILE | HA_OPEN_RNDFILE |
                                    HA_GET_INDEX) : 0,
                            EXTRA_RECORD,
                            ha_open_options,
                            tmp_table,
                            /*
                              Set "is_create_table" if the table does not
                              exist in SE
                            */
                            open_in_engine ? false : true))
  {
    /* No need to lock share->mutex as this is not needed for tmp tables */
    free_table_share(share);
    my_free(tmp_table);
    DBUG_RETURN(0);
  }

  tmp_table->reginfo.lock_type= TL_WRITE;	 // Simulate locked
  share->tmp_table= (tmp_table->file->has_transactions() ? 
                     TRANSACTIONAL_TMP_TABLE : NON_TRANSACTIONAL_TMP_TABLE);

  if (add_to_temporary_tables_list)
  {
    /* growing temp list at the head */
    tmp_table->next= thd->temporary_tables;
    if (tmp_table->next)
      tmp_table->next->prev= tmp_table;
    thd->temporary_tables= tmp_table;
    thd->temporary_tables->prev= 0;
    if (thd->slave_thread)
      modify_slave_open_temp_tables(thd, 1);
  }
  tmp_table->pos_in_table_list= NULL;

  tmp_table->set_created();

  DBUG_PRINT("tmptable", ("opened table: '%s'.'%s' 0x%lx", tmp_table->s->db.str,
                          tmp_table->s->table_name.str, (long) tmp_table));
  DBUG_RETURN(tmp_table);
}


/**
  Delete a temporary table.

  @param base  Handlerton for table to be deleted.
  @param path  Path to the table to be deleted (i.e. path
               to its .frm without an extension).

  @retval false - success.
  @retval true  - failure.
*/

bool rm_temporary_table(handlerton *base, const char *path)
{
  bool error=0;
  handler *file;
  char frm_path[FN_REFLEN + 1];
  DBUG_ENTER("rm_temporary_table");

  strxnmov(frm_path, sizeof(frm_path) - 1, path, reg_ext, NullS);
  if (mysql_file_delete(key_file_frm, frm_path, MYF(0)))
    error=1; /* purecov: inspected */
  file= get_new_handler((TABLE_SHARE*) 0, current_thd->mem_root, base);
  if (file && file->ha_delete_table(path))
  {
    error=1;
    sql_print_warning("Could not remove temporary table: '%s', error: %d",
                      path, my_errno);
  }
  delete file;
  DBUG_RETURN(error);
}


/*****************************************************************************
* The following find_field_in_XXX procedures implement the core of the
* name resolution functionality. The entry point to resolve a column name in a
* list of tables is 'find_field_in_tables'. It calls 'find_field_in_table_ref'
* for each table reference. In turn, depending on the type of table reference,
* 'find_field_in_table_ref' calls one of the 'find_field_in_XXX' procedures
* below specific for the type of table reference.
******************************************************************************/

/* Special Field pointers as return values of find_field_in_XXX functions. */
Field *not_found_field= (Field*) 0x1;
Field *view_ref_found= (Field*) 0x2; 

#define WRONG_GRANT (Field*) -1

static void update_field_dependencies(THD *thd, Field *field, TABLE *table)
{
  DBUG_ENTER("update_field_dependencies");
  if (thd->mark_used_columns != MARK_COLUMNS_NONE)
  {
    MY_BITMAP *bitmap;

    /*
      We always want to register the used keys, as the column bitmap may have
      been set for all fields (for example for view).
    */
      
    table->covering_keys.intersect(field->part_of_key);
    table->merge_keys.merge(field->part_of_key);

    if (thd->mark_used_columns == MARK_COLUMNS_READ)
      bitmap= table->read_set;
    else
      bitmap= table->write_set;

    /* 
       The test-and-set mechanism in the bitmap is not reliable during
       multi-UPDATE statements under MARK_COLUMNS_READ mode
       (thd->mark_used_columns == MARK_COLUMNS_READ), as this bitmap contains
       only those columns that are used in the SET clause. I.e they are being
       set here. See multi_update::prepare()
    */
    if (bitmap_fast_test_and_set(bitmap, field->field_index))
    {
      if (thd->mark_used_columns == MARK_COLUMNS_WRITE)
      {
        DBUG_PRINT("warning", ("Found duplicated field"));
        thd->dup_field= field;
      }
      else
      {
        DBUG_PRINT("note", ("Field found before"));
      }
      DBUG_VOID_RETURN;
    }
    if (table->get_fields_in_item_tree)
      field->flags|= GET_FIXED_FIELDS_FLAG;
  }
  else if (table->get_fields_in_item_tree)
    field->flags|= GET_FIXED_FIELDS_FLAG;
  DBUG_VOID_RETURN;
}


/**
  Find a temporary table specified by TABLE_LIST instance in the cache and
  prepare its TABLE instance for use.

  This function tries to resolve this table in the list of temporary tables
  of this thread. Temporary tables are thread-local and "shadow" base
  tables with the same name.

  @note In most cases one should use open_temporary_tables() instead
        of this call.

  @note One should finalize process of opening temporary table for table
        list element by calling open_and_process_table(). This function
        is responsible for table version checking and handling of merge
        tables.

  @note We used to check global_read_lock before opening temporary tables.
        However, that limitation was artificial and is removed now.

  @return Error status.
    @retval FALSE On success. If a temporary table exists for the given
                  key, tl->table is set.
    @retval TRUE  On error. my_error() has been called.
*/

bool open_temporary_table(THD *thd, TABLE_LIST *tl)
{
  DBUG_ENTER("open_temporary_table");
  DBUG_PRINT("enter", ("table: '%s'.'%s'", tl->db, tl->table_name));

  /*
    Code in open_table() assumes that TABLE_LIST::table can
    be non-zero only for pre-opened temporary tables.
  */
  DBUG_ASSERT(tl->table == NULL);

  /*
    This function should not be called for cases when derived or I_S
    tables can be met since table list elements for such tables can
    have invalid db or table name.
    Instead open_temporary_tables() should be used.
  */
  DBUG_ASSERT(!tl->derived && !tl->schema_table);

  if (tl->open_type == OT_BASE_ONLY)
  {
    DBUG_PRINT("info", ("skip_temporary is set"));
    DBUG_RETURN(FALSE);
  }

  TABLE *table= find_temporary_table(thd, tl);

  if (!table)
  {
    if (tl->open_type == OT_TEMPORARY_ONLY &&
        tl->open_strategy == TABLE_LIST::OPEN_NORMAL)
    {
      my_error(ER_NO_SUCH_TABLE, MYF(0), tl->db, tl->table_name);
      DBUG_RETURN(TRUE);
    }
    DBUG_RETURN(FALSE);
  }

#ifdef WITH_PARTITION_STORAGE_ENGINE
  if (tl->partition_names)
  {
    /* Partitioned temporary tables is not supported. */
    DBUG_ASSERT(!table->part_info);
    my_error(ER_PARTITION_CLAUSE_ON_NONPARTITIONED, MYF(0));
    DBUG_RETURN(true);
  }
#endif

  if (table->query_id)
  {
    /*
      We're trying to use the same temporary table twice in a query.
      Right now we don't support this because a temporary table is always
      represented by only one TABLE object in THD, and it can not be
      cloned. Emit an error for an unsupported behaviour.
    */

    DBUG_PRINT("error",
               ("query_id: %lu  server_id: %u  pseudo_thread_id: %lu",
                (ulong) table->query_id, (uint) thd->server_id,
                (ulong) thd->variables.pseudo_thread_id));
    my_error(ER_CANT_REOPEN_TABLE, MYF(0), table->alias);
    DBUG_RETURN(TRUE);
  }

  table->query_id= thd->query_id;
  thd->thread_specific_used= TRUE;

  tl->updatable= 1; // It is not derived table nor non-updatable VIEW.
  tl->table= table;

  table->init(thd, tl);

  DBUG_PRINT("info", ("Using temporary table"));
  DBUG_RETURN(FALSE);
}


/**
  Pre-open temporary tables corresponding to table list elements.

  @note One should finalize process of opening temporary tables
        by calling open_tables(). This function is responsible
        for table version checking and handling of merge tables.

  @return Error status.
    @retval FALSE On success. If a temporary tables exists for the
                  given element, tl->table is set.
    @retval TRUE  On error. my_error() has been called.
*/

bool open_temporary_tables(THD *thd, TABLE_LIST *tl_list)
{
  TABLE_LIST *first_not_own= thd->lex->first_not_own_table();
  DBUG_ENTER("open_temporary_tables");

  for (TABLE_LIST *tl= tl_list; tl && tl != first_not_own; tl= tl->next_global)
  {
    if (tl->derived || tl->schema_table)
    {
      /*
        Derived and I_S tables will be handled by a later call to open_tables().
      */
      continue;
    }

    if (open_temporary_table(thd, tl))
      DBUG_RETURN(TRUE);
  }

  DBUG_RETURN(FALSE);
}


/*
  Find a field by name in a view that uses merge algorithm.

  SYNOPSIS
    find_field_in_view()
    thd				thread handler
    table_list			view to search for 'name'
    name			name of field
    length			length of name
    item_name                   name of item if it will be created (VIEW)
    ref				expression substituted in VIEW should be passed
                                using this reference (return view_ref_found)
    register_tree_change        TRUE if ref is not stack variable and we
                                need register changes in item tree

  RETURN
    0			field is not found
    view_ref_found	found value in VIEW (real result is in *ref)
    #			pointer to field - only for schema table fields
*/

static Field *
find_field_in_view(THD *thd, TABLE_LIST *table_list,
                   const char *name, size_t length,
                   const char *item_name, Item **ref,
                   bool register_tree_change)
{
  DBUG_ENTER("find_field_in_view");
  DBUG_PRINT("enter",
             ("view: '%s', field name: '%s', item name: '%s', ref 0x%lx",
              table_list->alias, name, item_name, (ulong) ref));
  Field_iterator_view field_it;
  field_it.set(table_list);

  DBUG_ASSERT(table_list->schema_table_reformed ||
              (ref != 0 && table_list->view != 0));
  for (; !field_it.end_of_fields(); field_it.next())
  {
    if (!my_strcasecmp(system_charset_info, field_it.name(), name))
    {
      Item *item;

      {
        /*
          Use own arena for Prepared Statements or data will be freed after
          PREPARE.
        */
        Prepared_stmt_arena_holder ps_arena_holder(
          thd,
          register_tree_change &&
            thd->stmt_arena->is_stmt_prepare_or_first_stmt_execute());

        /*
          create_item() may, or may not create a new Item, depending on
          the column reference. See create_view_field() for details.
        */
        item= field_it.create_item(thd);

        if (!item)
          DBUG_RETURN(0);
      }

      /*
       *ref != NULL means that *ref contains the item that we need to
       replace. If the item was aliased by the user, set the alias to
       the replacing item.
       We need to set alias on both ref itself and on ref real item.
      */
      if (*ref && !(*ref)->item_name.is_autogenerated())
      {
        item->item_name= (*ref)->item_name;
        item->real_item()->item_name= (*ref)->item_name;
      }
      if (register_tree_change)
        thd->change_item_tree(ref, item);
      else
        *ref= item;
      DBUG_RETURN((Field*) view_ref_found);
    }
  }
  DBUG_RETURN(0);
}


/*
  Find field by name in a NATURAL/USING join table reference.

  SYNOPSIS
    find_field_in_natural_join()
    thd			 [in]  thread handler
    table_ref            [in]  table reference to search
    name		 [in]  name of field
    length		 [in]  length of name
    ref                  [in/out] if 'name' is resolved to a view field, ref is
                               set to point to the found view field
    register_tree_change [in]  TRUE if ref is not stack variable and we
                               need register changes in item tree
    actual_table         [out] the original table reference where the field
                               belongs - differs from 'table_list' only for
                               NATURAL/USING joins

  DESCRIPTION
    Search for a field among the result fields of a NATURAL/USING join.
    Notice that this procedure is called only for non-qualified field
    names. In the case of qualified fields, we search directly the base
    tables of a natural join.

  RETURN
    NULL        if the field was not found
    WRONG_GRANT if no access rights to the found field
    #           Pointer to the found Field
*/

static Field *
find_field_in_natural_join(THD *thd, TABLE_LIST *table_ref, const char *name,
                           size_t length, Item **ref, bool register_tree_change,
                           TABLE_LIST **actual_table)
{
  List_iterator_fast<Natural_join_column>
    field_it(*(table_ref->join_columns));
  Natural_join_column *nj_col, *curr_nj_col;
  Field *found_field= NULL;
  DBUG_ENTER("find_field_in_natural_join");
  DBUG_PRINT("enter", ("field name: '%s', ref 0x%lx",
		       name, (ulong) ref));
  DBUG_ASSERT(table_ref->is_natural_join && table_ref->join_columns);
  DBUG_ASSERT(*actual_table == NULL);

  for (nj_col= NULL, curr_nj_col= field_it++; curr_nj_col; 
       curr_nj_col= field_it++)
  {
    if (!my_strcasecmp(system_charset_info, curr_nj_col->name(), name))
    {
      if (nj_col)
      {
        my_error(ER_NON_UNIQ_ERROR, MYF(0), name, thd->where);
        DBUG_RETURN(NULL);
      }
      nj_col= curr_nj_col;
    }
  }
  if (!nj_col)
    DBUG_RETURN(NULL);

  if (nj_col->view_field)
  {
    Item *item;

    {
      Prepared_stmt_arena_holder ps_arena_holder(thd, register_tree_change);

      /*
        create_item() may, or may not create a new Item, depending on the
        column reference. See create_view_field() for details.
      */
      item= nj_col->create_item(thd);

      if (!item)
        DBUG_RETURN(NULL);
    }

    /*
     *ref != NULL means that *ref contains the item that we need to
     replace. If the item was aliased by the user, set the alias to
     the replacing item.
     We need to set alias on both ref itself and on ref real item.
     */
    if (*ref && !(*ref)->item_name.is_autogenerated())
    {
      item->item_name= (*ref)->item_name;
      item->real_item()->item_name= (*ref)->item_name;
    }

    DBUG_ASSERT(nj_col->table_field == NULL);
    if (nj_col->table_ref->schema_table_reformed)
    {
      /*
        Translation table items are always Item_fields and fixed
        already('mysql_schema_table' function). So we can return
        ->field. It is used only for 'show & where' commands.
      */
      DBUG_RETURN(((Item_field*) (nj_col->view_field->item))->field);
    }
    if (register_tree_change)
      thd->change_item_tree(ref, item);
    else
      *ref= item;
    found_field= (Field*) view_ref_found;
  }
  else
  {
    /* This is a base table. */
    DBUG_ASSERT(nj_col->view_field == NULL);
    /*
      This fix_fields is not necessary (initially this item is fixed by
      the Item_field constructor; after reopen_tables the Item_func_eq
      calls fix_fields on that item), it's just a check during table
      reopening for columns that was dropped by the concurrent connection.
    */
    if (!nj_col->table_field->fixed &&
        nj_col->table_field->fix_fields(thd, (Item **)&nj_col->table_field))
    {
      DBUG_PRINT("info", ("column '%s' was dropped by the concurrent connection",
                          nj_col->table_field->item_name.ptr()));
      DBUG_RETURN(NULL);
    }
    DBUG_ASSERT(nj_col->table_ref->table == nj_col->table_field->field->table);
    found_field= nj_col->table_field->field;
    update_field_dependencies(thd, found_field, nj_col->table_ref->table);
  }

  *actual_table= nj_col->table_ref;
  
  DBUG_RETURN(found_field);
}


/*
  Find field by name in a base table or a view with temp table algorithm.

  The caller is expected to check column-level privileges.

  SYNOPSIS
    find_field_in_table()
    thd				thread handler
    table			table where to search for the field
    name			name of field
    length			length of name
    allow_rowid			do allow finding of "_rowid" field?
    cached_field_index_ptr	cached position in field list (used to speedup
                                lookup for fields in prepared tables)

  RETURN
    0	field is not found
    #	pointer to field
*/

Field *
find_field_in_table(THD *thd, TABLE *table, const char *name, size_t length,
                    bool allow_rowid, uint *cached_field_index_ptr)
{
  Field **field_ptr, *field;
  uint cached_field_index= *cached_field_index_ptr;
  DBUG_ENTER("find_field_in_table");
  DBUG_PRINT("enter", ("table: '%s', field name: '%s'", table->alias, name));

  /* We assume here that table->field < NO_CACHED_FIELD_INDEX = UINT_MAX */
  if (cached_field_index < table->s->fields &&
      !my_strcasecmp(system_charset_info,
                     table->field[cached_field_index]->field_name, name))
    field_ptr= table->field + cached_field_index;
  else if (table->s->name_hash.records)
  {
    field_ptr= (Field**) my_hash_search(&table->s->name_hash, (uchar*) name,
                                        length);
    if (field_ptr)
    {
      /*
        field_ptr points to field in TABLE_SHARE. Convert it to the matching
        field in table
      */
      field_ptr= (table->field + (field_ptr - table->s->field));
    }
  }
  else
  {
    if (!(field_ptr= table->field))
      DBUG_RETURN((Field *)0);
    for (; *field_ptr; ++field_ptr)
      if (!my_strcasecmp(system_charset_info, (*field_ptr)->field_name, name))
        break;
  }

  if (field_ptr && *field_ptr)
  {
    //Stored GCs are treated as the base columns for select
    if ((*field_ptr)->gcol_info && !(*field_ptr)->stored_in_db)
    {
      if (thd->mark_used_columns != MARK_COLUMNS_NONE)
      {
        Item *gcol_item= (*field_ptr)->gcol_info->expr_item;
        DBUG_ASSERT(gcol_item);
        gcol_item->walk(&Item::register_field_in_read_map, Item::WALK_PREFIX,
                        (uchar *) 0);
        /*
          As non-persistent generated columns are calculated on the fly, they
          needs to be stored (written, even for read-only statements) to the
          field in order to be used, so set the generated field for write here if
          1) this procedure is called for a read-only operation (SELECT), and
          2) the generated column is not phycically stored in the table
        */
        if (thd->mark_used_columns != MARK_COLUMNS_WRITE && 
            !(*field_ptr)->stored_in_db)
          bitmap_set_bit((*field_ptr)->table->write_set, (*field_ptr)->field_index);
      }
    }
    *cached_field_index_ptr= field_ptr - table->field;
    field= *field_ptr;
  }
  else
  {
    if (!allow_rowid ||
        my_strcasecmp(system_charset_info, name, "_rowid") ||
        table->s->rowid_field_offset == 0)
      DBUG_RETURN((Field*) 0);
    field= table->field[table->s->rowid_field_offset-1];
  }

  update_field_dependencies(thd, field, table);

  DBUG_RETURN(field);
}


/*
  Find field in a table reference.

  SYNOPSIS
    find_field_in_table_ref()
    thd			   [in]  thread handler
    table_list		   [in]  table reference to search
    name		   [in]  name of field
    length		   [in]  field length of name
    item_name              [in]  name of item if it will be created (VIEW)
    db_name                [in]  optional database name that qualifies the
    table_name             [in]  optional table name that qualifies the field
    ref		       [in/out] if 'name' is resolved to a view field, ref
                                 is set to point to the found view field
    check_privileges       [in]  check privileges
    allow_rowid		   [in]  do allow finding of "_rowid" field?
    cached_field_index_ptr [in]  cached position in field list (used to
                                 speedup lookup for fields in prepared tables)
    register_tree_change   [in]  TRUE if ref is not stack variable and we
                                 need register changes in item tree
    actual_table           [out] the original table reference where the field
                                 belongs - differs from 'table_list' only for
                                 NATURAL_USING joins.

  DESCRIPTION
    Find a field in a table reference depending on the type of table
    reference. There are three types of table references with respect
    to the representation of their result columns:
    - an array of Field_translator objects for MERGE views and some
      information_schema tables,
    - an array of Field objects (and possibly a name hash) for stored
      tables,
    - a list of Natural_join_column objects for NATURAL/USING joins.
    This procedure detects the type of the table reference 'table_list'
    and calls the corresponding search routine.

    The routine checks column-level privieleges for the found field.

  RETURN
    0			field is not found
    view_ref_found	found value in VIEW (real result is in *ref)
    #			pointer to field
*/

Field *
find_field_in_table_ref(THD *thd, TABLE_LIST *table_list,
                        const char *name, size_t length,
                        const char *item_name, const char *db_name,
                        const char *table_name, Item **ref,
                        bool check_privileges, bool allow_rowid,
                        uint *cached_field_index_ptr,
                        bool register_tree_change, TABLE_LIST **actual_table)
{
  Field *fld;
  DBUG_ENTER("find_field_in_table_ref");
  DBUG_ASSERT(table_list->alias);
  DBUG_ASSERT(name);
  DBUG_ASSERT(item_name);
  DBUG_PRINT("enter",
             ("table: '%s'  field name: '%s'  item name: '%s'  ref 0x%lx",
              table_list->alias, name, item_name, (ulong) ref));

  /*
    Check that the table and database that qualify the current field name
    are the same as the table reference we are going to search for the field.

    Exclude from the test below nested joins because the columns in a
    nested join generally originate from different tables. Nested joins
    also have no table name, except when a nested join is a merge view
    or an information schema table.

    We include explicitly table references with a 'field_translation' table,
    because if there are views over natural joins we don't want to search
    inside the view, but we want to search directly in the view columns
    which are represented as a 'field_translation'.

    TODO: Ensure that table_name, db_name and tables->db always points to
          something !
  */
  if (/* Exclude nested joins. */
      (!table_list->nested_join ||
       /* Include merge views and information schema tables. */
       table_list->field_translation) &&
      /*
        Test if the field qualifiers match the table reference we plan
        to search.
      */
      table_name && table_name[0] &&
      (my_strcasecmp(table_alias_charset, table_list->alias, table_name) ||
       (db_name && db_name[0] && table_list->db && table_list->db[0] &&
        (table_list->schema_table ?
         my_strcasecmp(system_charset_info, db_name, table_list->db) :
         strcmp(db_name, table_list->db)))))
    DBUG_RETURN(0);

  *actual_table= NULL;

  if (table_list->field_translation)
  {
    /* 'table_list' is a view or an information schema table. */
    if ((fld= find_field_in_view(thd, table_list, name, length, item_name, ref,
                                 register_tree_change)))
      *actual_table= table_list;
  }
  else if (!table_list->nested_join)
  {
    /* 'table_list' is a stored table. */
    DBUG_ASSERT(table_list->table);
    if ((fld= find_field_in_table(thd, table_list->table, name, length,
                                  allow_rowid,
                                  cached_field_index_ptr)))
      *actual_table= table_list;
  }
  else
  {
    /*
      'table_list' is a NATURAL/USING join, or an operand of such join that
      is a nested join itself.

      If the field name we search for is qualified, then search for the field
      in the table references used by NATURAL/USING the join.
    */
    if (table_name && table_name[0])
    {
      List_iterator<TABLE_LIST> it(table_list->nested_join->join_list);
      TABLE_LIST *table;
      while ((table= it++))
      {
        if ((fld= find_field_in_table_ref(thd, table, name, length, item_name,
                                          db_name, table_name, ref,
                                          check_privileges, allow_rowid,
                                          cached_field_index_ptr,
                                          register_tree_change, actual_table)))
          DBUG_RETURN(fld);
      }
      DBUG_RETURN(0);
    }
    /*
      Non-qualified field, search directly in the result columns of the
      natural join. The condition of the outer IF is true for the top-most
      natural join, thus if the field is not qualified, we will search
      directly the top-most NATURAL/USING join.
    */
    fld= find_field_in_natural_join(thd, table_list, name, length, ref,
                                    register_tree_change, actual_table);
  }

  if (fld)
  {
#ifndef NO_EMBEDDED_ACCESS_CHECKS
    /* Check if there are sufficient access rights to the found field. */
    if (check_privileges &&
        check_column_grant_in_table_ref(thd, *actual_table, name, length))
      fld= WRONG_GRANT;
    else
#endif
      if (thd->mark_used_columns != MARK_COLUMNS_NONE)
      {
        /*
          Get rw_set correct for this field so that the handler
          knows that this field is involved in the query and gets
          retrieved/updated
         */
        Field *field_to_set= NULL;
        if (fld == view_ref_found)
        {
          Item *it= (*ref)->real_item();
          if (it->type() == Item::FIELD_ITEM)
            field_to_set= ((Item_field*)it)->field;
          else
          {
            if (thd->mark_used_columns == MARK_COLUMNS_READ)
              it->walk(&Item::register_field_in_read_map,
                     Item::enum_walk(Item::WALK_POSTFIX | Item::WALK_SUBQUERY),
                     NULL);
          }
        }
        else
          field_to_set= fld;
        if (field_to_set)
        {
          TABLE *table= field_to_set->table;
          if (thd->mark_used_columns == MARK_COLUMNS_READ)
            bitmap_set_bit(table->read_set, field_to_set->field_index);
          else
            bitmap_set_bit(table->write_set, field_to_set->field_index);
        }
      }
  }
  DBUG_RETURN(fld);
}


/*
  Find field in table, no side effects, only purpose is to check for field
  in table object and get reference to the field if found.

  SYNOPSIS
  find_field_in_table_sef()

  table                         table where to find
  name                          Name of field searched for

  RETURN
    0                   field is not found
    #                   pointer to field
*/

Field *find_field_in_table_sef(TABLE *table, const char *name)
{
  Field **field_ptr;
  if (table->s->name_hash.records)
  {
    field_ptr= (Field**)my_hash_search(&table->s->name_hash,(uchar*) name,
                                       strlen(name));
    if (field_ptr)
    {
      /*
        field_ptr points to field in TABLE_SHARE. Convert it to the matching
        field in table
      */
      field_ptr= (table->field + (field_ptr - table->s->field));
    }
  }
  else
  {
    if (!(field_ptr= table->field))
      return (Field *)0;
    for (; *field_ptr; ++field_ptr)
      if (!my_strcasecmp(system_charset_info, (*field_ptr)->field_name, name))
        break;
  }
  if (field_ptr)
    return *field_ptr;
  else
    return (Field *)0;
}


/*
  Find field in table list.

  SYNOPSIS
    find_field_in_tables()
    thd			  pointer to current thread structure
    item		  field item that should be found
    first_table           list of tables to be searched for item
    last_table            end of the list of tables to search for item. If NULL
                          then search to the end of the list 'first_table'.
    ref			  if 'item' is resolved to a view field, ref is set to
                          point to the found view field
    report_error	  Degree of error reporting:
                          - IGNORE_ERRORS then do not report any error
                          - IGNORE_EXCEPT_NON_UNIQUE report only non-unique
                            fields, suppress all other errors
                          - REPORT_EXCEPT_NON_UNIQUE report all other errors
                            except when non-unique fields were found
                          - REPORT_ALL_ERRORS
    check_privileges      need to check privileges
    register_tree_change  TRUE if ref is not a stack variable and we
                          to need register changes in item tree

  RETURN VALUES
    0			If error: the found field is not unique, or there are
                        no sufficient access priviliges for the found field,
                        or the field is qualified with non-existing table.
    not_found_field	The function was called with report_error ==
                        (IGNORE_ERRORS || IGNORE_EXCEPT_NON_UNIQUE) and a
			field was not found.
    view_ref_found	View field is found, item passed through ref parameter
    found field         If a item was resolved to some field
*/

Field *
find_field_in_tables(THD *thd, Item_ident *item,
                     TABLE_LIST *first_table, TABLE_LIST *last_table,
		     Item **ref, find_item_error_report_type report_error,
                     bool check_privileges, bool register_tree_change)
{
  Field *found=0;
  const char *db= item->db_name;
  const char *table_name= item->table_name;
  const char *name= item->field_name;
  size_t length= strlen(name);
  char name_buff[NAME_LEN+1];
  TABLE_LIST *cur_table= first_table;
  TABLE_LIST *actual_table;
  bool allow_rowid;

  if (!table_name || !table_name[0])
  {
    table_name= 0;                              // For easier test
    db= 0;
  }

  allow_rowid= table_name || (cur_table && !cur_table->next_local);

  if (item->cached_table)
  {
    /*
      This shortcut is used by prepared statements. We assume that
      TABLE_LIST *first_table is not changed during query execution (which
      is true for all queries except RENAME but luckily RENAME doesn't
      use fields...) so we can rely on reusing pointer to its member.
      With this optimization we also miss case when addition of one more
      field makes some prepared query ambiguous and so erroneous, but we
      accept this trade off.
    */
    TABLE_LIST *table_ref= item->cached_table;
    /*
      The condition (table_ref->view == NULL) ensures that we will call
      find_field_in_table even in the case of information schema tables
      when table_ref->field_translation != NULL.
      */
    if (table_ref->table && !table_ref->view)
    {
      found= find_field_in_table(thd, table_ref->table, name, length,
                                 TRUE, &(item->cached_field_index));
#ifndef NO_EMBEDDED_ACCESS_CHECKS
      /* Check if there are sufficient access rights to the found field. */
      if (found && check_privileges &&
          check_column_grant_in_table_ref(thd, table_ref, name, length))
        found= WRONG_GRANT;
#endif
    }
    else
      found= find_field_in_table_ref(thd, table_ref, name, length,
                                     item->item_name.ptr(),
                                     NULL, NULL, ref, check_privileges,
                                     TRUE, &(item->cached_field_index),
                                     register_tree_change,
                                     &actual_table);
    if (found)
    {
      if (found == WRONG_GRANT)
	return (Field*) 0;

      /*
        Only views fields should be marked as dependent, not an underlying
        fields.
      */
      if (!table_ref->belong_to_view)
      {
        SELECT_LEX *current_sel= thd->lex->current_select();
        SELECT_LEX *last_select= table_ref->select_lex;
        /*
          If the field was an outer referencee, mark all selects using this
          sub query as dependent on the outer query
        */
        if (current_sel != last_select)
          mark_select_range_as_dependent(thd, last_select, current_sel,
                                         found, *ref, item);
      }
      return found;
    }
  }

  if (db && lower_case_table_names)
  {
    /*
      convert database to lower case for comparison.
      We can't do this in Item_field as this would change the
      'name' of the item which may be used in the select list
    */
    strmake(name_buff, db, sizeof(name_buff)-1);
    my_casedn_str(files_charset_info, name_buff);
    db= name_buff;
  }

  if (last_table)
    last_table= last_table->next_name_resolution_table;

  for (; cur_table != last_table ;
       cur_table= cur_table->next_name_resolution_table)
  {
    Field *cur_field= find_field_in_table_ref(thd, cur_table, name, length,
                                              item->item_name.ptr(), db, table_name, ref,
                                              (thd->lex->sql_command ==
                                               SQLCOM_SHOW_FIELDS)
                                              ? false : check_privileges,
                                              allow_rowid,
                                              &(item->cached_field_index),
                                              register_tree_change,
                                              &actual_table);
    if (cur_field)
    {
      if (cur_field == WRONG_GRANT)
      {
        if (thd->lex->sql_command != SQLCOM_SHOW_FIELDS)
          return (Field*) 0;

        thd->clear_error();
        cur_field= find_field_in_table_ref(thd, cur_table, name, length,
                                           item->item_name.ptr(), db, table_name, ref,
                                           false,
                                           allow_rowid,
                                           &(item->cached_field_index),
                                           register_tree_change,
                                           &actual_table);
        if (cur_field)
        {
          Field *nf=new Field_null(NULL,0,Field::NONE,
                                   cur_field->field_name,
                                   &my_charset_bin);
          nf->init(cur_table->table);
          cur_field= nf;
        }
      }

      /*
        Store the original table of the field, which may be different from
        cur_table in the case of NATURAL/USING join.
      */
      item->cached_table= (!actual_table->cacheable_table || found) ?
                          0 : actual_table;

      DBUG_ASSERT(thd->where);
      /*
        If we found a fully qualified field we return it directly as it can't
        have duplicates.
       */
      if (db)
        return cur_field;

      if (found)
      {
        if (report_error == REPORT_ALL_ERRORS ||
            report_error == IGNORE_EXCEPT_NON_UNIQUE)
          my_error(ER_NON_UNIQ_ERROR, MYF(0),
                   table_name ? item->full_name() : name, thd->where);
        return (Field*) 0;
      }
      found= cur_field;
    }
  }

  if (found)
    return found;

  /*
    If the field was qualified and there were no tables to search, issue
    an error that an unknown table was given. The situation is detected
    as follows: if there were no tables we wouldn't go through the loop
    and cur_table wouldn't be updated by the loop increment part, so it
    will be equal to the first table.
  */
  if (table_name && (cur_table == first_table) &&
      (report_error == REPORT_ALL_ERRORS ||
       report_error == REPORT_EXCEPT_NON_UNIQUE))
  {
    char buff[NAME_LEN*2 + 2];
    if (db && db[0])
    {
      strxnmov(buff,sizeof(buff)-1,db,".",table_name,NullS);
      table_name=buff;
    }
    my_error(ER_UNKNOWN_TABLE, MYF(0), table_name, thd->where);
  }
  else
  {
    if (report_error == REPORT_ALL_ERRORS ||
        report_error == REPORT_EXCEPT_NON_UNIQUE)
    {
#ifndef NO_EMBEDDED_ACCESS_CHECKS
      /* We now know that this column does not exist in any table_list
         of the query. If user does not have grant, then we should throw
         error stating 'access denied'. If user does have right then we can
         give proper error like column does not exist. Following is check
         to see if column has wrong grants and avoids error like 'bad field'
         and throw column access error.
      */
      if (!first_table ||
          !(thd->lex->sql_command == SQLCOM_SHOW_FIELDS ? 
            false : check_privileges) ||
          !check_column_grant_in_table_ref(thd, first_table, name, length))
#endif
             my_error(ER_BAD_FIELD_ERROR, MYF(0), item->full_name(), thd->where);
    }
    else
      found= not_found_field;
  }
  return found;
}


/*
  Find Item in list of items (find_field_in_tables analog)

  TODO
    is it better return only counter?

  SYNOPSIS
    find_item_in_list()
    find			Item to find
    items			List of items
    counter			To return number of found item
    report_error
      REPORT_ALL_ERRORS		report errors, return 0 if error
      REPORT_EXCEPT_NOT_FOUND	Do not report 'not found' error and
				return not_found_item, report other errors,
				return 0
      IGNORE_ERRORS		Do not report errors, return 0 if error
    resolution                  Set to the resolution type if the item is found 
                                (it says whether the item is resolved 
                                 against an alias name,
                                 or as a field name without alias,
                                 or as a field hidden by alias,
                                 or ignoring alias)
                                
  RETURN VALUES
    0			Item is not found or item is not unique,
			error message is reported
    not_found_item	Function was called with
			report_error == REPORT_EXCEPT_NOT_FOUND and
			item was not found. No error message was reported
                        found field
*/

/* Special Item pointer to serve as a return value from find_item_in_list(). */
Item **not_found_item= (Item**) 0x1;


Item **
find_item_in_list(Item *find, List<Item> &items, uint *counter,
                  find_item_error_report_type report_error,
                  enum_resolution_type *resolution)
{
  List_iterator<Item> li(items);
  Item **found=0, **found_unaliased= 0, *item;
  const char *db_name=0;
  const char *field_name=0;
  const char *table_name=0;
  bool found_unaliased_non_uniq= 0;
  /*
    true if the item that we search for is a valid name reference
    (and not an item that happens to have a name).
  */
  bool is_ref_by_name= 0;
  uint unaliased_counter= 0;

  *resolution= NOT_RESOLVED;

  is_ref_by_name= (find->type() == Item::FIELD_ITEM  || 
                   find->type() == Item::REF_ITEM);
  if (is_ref_by_name)
  {
    field_name= ((Item_ident*) find)->field_name;
    table_name= ((Item_ident*) find)->table_name;
    db_name=    ((Item_ident*) find)->db_name;
  }

  for (uint i= 0; (item=li++); i++)
  {
    if (field_name && item->real_item()->type() == Item::FIELD_ITEM)
    {
      Item_ident *item_field= (Item_ident*) item;

      /*
	In case of group_concat() with ORDER BY condition in the QUERY
	item_field can be field of temporary table without item name 
	(if this field created from expression argument of group_concat()),
	=> we have to check presence of name before compare
      */ 
      if (!item_field->item_name.is_set())
        continue;

      if (table_name)
      {
        /*
          If table name is specified we should find field 'field_name' in
          table 'table_name'. According to SQL-standard we should ignore
          aliases in this case.

          Since we should NOT prefer fields from the select list over
          other fields from the tables participating in this select in
          case of ambiguity we have to do extra check outside this function.

          We use strcmp for table names and database names as these may be
          case sensitive. In cases where they are not case sensitive, they
          are always in lower case.

	  item_field->field_name and item_field->table_name can be 0x0 if
	  item is not fix_field()'ed yet.
        */
        if (item_field->field_name && item_field->table_name &&
	    !my_strcasecmp(system_charset_info, item_field->field_name,
                           field_name) &&
            !my_strcasecmp(table_alias_charset, item_field->table_name, 
                           table_name) &&
            (!db_name || (item_field->db_name &&
                          !strcmp(item_field->db_name, db_name))))
        {
          if (found_unaliased)
          {
            if ((*found_unaliased)->eq(item, 0))
              continue;
            /*
              Two matching fields in select list.
              We already can bail out because we are searching through
              unaliased names only and will have duplicate error anyway.
            */
            if (report_error != IGNORE_ERRORS)
              my_error(ER_NON_UNIQ_ERROR, MYF(0),
                       find->full_name(), current_thd->where);
            return (Item**) 0;
          }
          found_unaliased= li.ref();
          unaliased_counter= i;
          *resolution= RESOLVED_IGNORING_ALIAS;
          if (db_name)
            break;                              // Perfect match
        }
      }
      else
      {
        int fname_cmp= my_strcasecmp(system_charset_info,
                                     item_field->field_name,
                                     field_name);
        if (item_field->item_name.eq_safe(field_name))
        {
          /*
            If table name was not given we should scan through aliases
            and non-aliased fields first. We are also checking unaliased
            name of the field in then next  else-if, to be able to find
            instantly field (hidden by alias) if no suitable alias or
            non-aliased field was found.
          */
          if (found)
          {
            if ((*found)->eq(item, 0))
              continue;                           // Same field twice
            if (report_error != IGNORE_ERRORS)
              my_error(ER_NON_UNIQ_ERROR, MYF(0),
                       find->full_name(), current_thd->where);
            return (Item**) 0;
          }
          found= li.ref();
          *counter= i;
          *resolution= fname_cmp ? RESOLVED_AGAINST_ALIAS:
	                           RESOLVED_WITH_NO_ALIAS;
        }
        else if (!fname_cmp)
        {
          /*
            We will use non-aliased field or react on such ambiguities only if
            we won't be able to find aliased field.
            Again if we have ambiguity with field outside of select list
            we should prefer fields from select list.
          */
          if (found_unaliased)
          {
            if ((*found_unaliased)->eq(item, 0))
              continue;                           // Same field twice
            found_unaliased_non_uniq= 1;
          }
          found_unaliased= li.ref();
          unaliased_counter= i;
        }
      }
    }
    else if (!table_name)
    { 
      if (is_ref_by_name && item->item_name.eq_safe(find->item_name))
      {
        found= li.ref();
        *counter= i;
        *resolution= RESOLVED_AGAINST_ALIAS;
        break;
      }
      else if (find->eq(item,0))
      {
        found= li.ref();
        *counter= i;
        *resolution= RESOLVED_IGNORING_ALIAS;
        break;
      }
    }
    else if (table_name && item->type() == Item::REF_ITEM &&
             ((Item_ref *)item)->ref_type() == Item_ref::VIEW_REF)
    {
      /*
        TODO:Here we process prefixed view references only. What we should 
        really do is process all types of Item_refs. But this will currently 
        lead to a clash with the way references to outer SELECTs (from the 
        HAVING clause) are handled in e.g. :
        SELECT 1 FROM t1 AS t1_o GROUP BY a
          HAVING (SELECT t1_o.a FROM t1 AS t1_i GROUP BY t1_i.a LIMIT 1).
        Processing all Item_refs here will cause t1_o.a to resolve to itself.
        We still need to process the special case of Item_direct_view_ref 
        because in the context of views they have the same meaning as 
        Item_field for tables.
      */
      Item_ident *item_ref= (Item_ident *) item;
      if (item_ref->item_name.eq_safe(field_name) &&
          item_ref->table_name &&
          !my_strcasecmp(table_alias_charset, item_ref->table_name,
                         table_name) &&
          (!db_name || (item_ref->db_name && 
                        !strcmp (item_ref->db_name, db_name))))
      {
        found= li.ref();
        *counter= i;
        *resolution= RESOLVED_IGNORING_ALIAS;
        break;
      }
    }
  }
  if (!found)
  {
    if (found_unaliased_non_uniq)
    {
      if (report_error != IGNORE_ERRORS)
        my_error(ER_NON_UNIQ_ERROR, MYF(0),
                 find->full_name(), current_thd->where);
      return (Item **) 0;
    }
    if (found_unaliased)
    {
      found= found_unaliased;
      *counter= unaliased_counter;
      *resolution= RESOLVED_BEHIND_ALIAS;
    }
  }
  if (found)
    return found;
  if (report_error != REPORT_EXCEPT_NOT_FOUND)
  {
    if (report_error == REPORT_ALL_ERRORS)
      my_error(ER_BAD_FIELD_ERROR, MYF(0),
               find->full_name(), current_thd->where);
    return (Item **) 0;
  }
  else
    return (Item **) not_found_item;
}


/*
  Test if a string is a member of a list of strings.

  SYNOPSIS
    test_if_string_in_list()
    find      the string to look for
    str_list  a list of strings to be searched

  DESCRIPTION
    Sequentially search a list of strings for a string, and test whether
    the list contains the same string.

  RETURN
    TRUE  if find is in str_list
    FALSE otherwise
*/

static bool
test_if_string_in_list(const char *find, List<String> *str_list)
{
  List_iterator<String> str_list_it(*str_list);
  String *curr_str;
  size_t find_length= strlen(find);
  while ((curr_str= str_list_it++))
  {
    if (find_length != curr_str->length())
      continue;
    if (!my_strcasecmp(system_charset_info, find, curr_str->ptr()))
      return TRUE;
  }
  return FALSE;
}


/*
  Create a new name resolution context for an item so that it is
  being resolved in a specific table reference.

  SYNOPSIS
    set_new_item_local_context()
    thd        pointer to current thread
    item       item for which new context is created and set
    table_ref  table ref where an item showld be resolved

  DESCRIPTION
    Create a new name resolution context for an item, so that the item
    is resolved only the supplied 'table_ref'.

  RETURN
    FALSE  if all OK
    TRUE   otherwise
*/

static bool
set_new_item_local_context(THD *thd, Item_ident *item, TABLE_LIST *table_ref)
{
  Name_resolution_context *context;
  if (!(context= new (thd->mem_root) Name_resolution_context))
    return TRUE;
  context->init();
  context->first_name_resolution_table=
    context->last_name_resolution_table= table_ref;
  context->select_lex= table_ref->select_lex;
  item->context= context;
  return FALSE;
}


/*
  Find and mark the common columns of two table references.

  SYNOPSIS
    mark_common_columns()
    thd                [in] current thread
    table_ref_1        [in] the first (left) join operand
    table_ref_2        [in] the second (right) join operand
    using_fields       [in] if the join is JOIN...USING - the join columns,
                            if NATURAL join, then NULL
    found_using_fields [out] number of fields from the USING clause that were
                             found among the common fields

  DESCRIPTION
    The procedure finds the common columns of two relations (either
    tables or intermediate join results), and adds an equi-join condition
    to the ON clause of 'table_ref_2' for each pair of matching columns.
    If some of table_ref_XXX represents a base table or view, then we
    create new 'Natural_join_column' instances for each column
    reference and store them in the 'join_columns' of the table
    reference.

  IMPLEMENTATION
    The procedure assumes that store_natural_using_join_columns() was
    called for the previous level of NATURAL/USING joins.

  RETURN
    TRUE   error when some common column is non-unique, or out of memory
    FALSE  OK
*/

static bool
mark_common_columns(THD *thd, TABLE_LIST *table_ref_1, TABLE_LIST *table_ref_2,
                    List<String> *using_fields, uint *found_using_fields)
{
  Field_iterator_table_ref it_1, it_2;
  Natural_join_column *nj_col_1, *nj_col_2;
  bool first_outer_loop= TRUE;
  /*
    Leaf table references to which new natural join columns are added
    if the leaves are != NULL.
  */
  TABLE_LIST *leaf_1= (table_ref_1->nested_join &&
                       !table_ref_1->is_natural_join) ?
                      NULL : table_ref_1;
  TABLE_LIST *leaf_2= (table_ref_2->nested_join &&
                       !table_ref_2->is_natural_join) ?
                      NULL : table_ref_2;

  DBUG_ENTER("mark_common_columns");
  DBUG_PRINT("info", ("operand_1: %s  operand_2: %s",
                      table_ref_1->alias, table_ref_2->alias));

  Prepared_stmt_arena_holder ps_arena_holder(thd);

  *found_using_fields= 0;

  for (it_1.set(table_ref_1); !it_1.end_of_fields(); it_1.next())
  {
    bool found= FALSE;
    const char *field_name_1;
    /* true if field_name_1 is a member of using_fields */
    bool is_using_column_1;
    if (!(nj_col_1= it_1.get_or_create_column_ref(thd, leaf_1)))
      DBUG_RETURN(true);
    field_name_1= nj_col_1->name();
    is_using_column_1= using_fields && 
      test_if_string_in_list(field_name_1, using_fields);
    DBUG_PRINT ("info", ("field_name_1=%s.%s", 
                         nj_col_1->table_name() ? nj_col_1->table_name() : "", 
                         field_name_1));

    /*
      Find a field with the same name in table_ref_2.

      Note that for the second loop, it_2.set() will iterate over
      table_ref_2->join_columns and not generate any new elements or
      lists.
    */
    nj_col_2= NULL;
    for (it_2.set(table_ref_2); !it_2.end_of_fields(); it_2.next())
    {
      Natural_join_column *cur_nj_col_2;
      const char *cur_field_name_2;
      if (!(cur_nj_col_2= it_2.get_or_create_column_ref(thd, leaf_2)))
        DBUG_RETURN(true);
      cur_field_name_2= cur_nj_col_2->name();
      DBUG_PRINT ("info", ("cur_field_name_2=%s.%s", 
                           cur_nj_col_2->table_name() ? 
                             cur_nj_col_2->table_name() : "", 
                           cur_field_name_2));

      /*
        Compare the two columns and check for duplicate common fields.
        A common field is duplicate either if it was already found in
        table_ref_2 (then found == TRUE), or if a field in table_ref_2
        was already matched by some previous field in table_ref_1
        (then cur_nj_col_2->is_common == TRUE).
        Note that it is too early to check the columns outside of the
        USING list for ambiguity because they are not actually "referenced"
        here. These columns must be checked only on unqualified reference 
        by name (e.g. in SELECT list).
      */
      if (!my_strcasecmp(system_charset_info, field_name_1, cur_field_name_2))
      {
        DBUG_PRINT ("info", ("match c1.is_common=%d", nj_col_1->is_common));
        if (cur_nj_col_2->is_common ||
            (found && (!using_fields || is_using_column_1)))
        {
          my_error(ER_NON_UNIQ_ERROR, MYF(0), field_name_1, thd->where);
          DBUG_RETURN(true);
        }
        nj_col_2= cur_nj_col_2;
        found= TRUE;
      }
    }
    if (first_outer_loop && leaf_2)
    {
      /*
        Make sure that the next inner loop "knows" that all columns
        are materialized already.
      */
      leaf_2->is_join_columns_complete= TRUE;
      first_outer_loop= FALSE;
    }
    if (!found)
      continue;                                 // No matching field

    /*
      field_1 and field_2 have the same names. Check if they are in the USING
      clause (if present), mark them as common fields, and add a new
      equi-join condition to the ON clause.
    */
    if (nj_col_2 && (!using_fields ||is_using_column_1))
    {
      Item *item_1=   nj_col_1->create_item(thd);
      Item *item_2=   nj_col_2->create_item(thd);
      Field *field_1= nj_col_1->field();
      Field *field_2= nj_col_2->field();
      Item_ident *item_ident_1, *item_ident_2;
      Item_func_eq *eq_cond;

      if (!item_1 || !item_2)
        DBUG_RETURN(true);                      // Out of memory.

      /*
        The following assert checks that the two created items are of
        type Item_ident.
      */
      DBUG_ASSERT(!thd->lex->current_select()->no_wrap_view_item);
      /*
        In the case of no_wrap_view_item == 0, the created items must be
        of sub-classes of Item_ident.
      */
      DBUG_ASSERT(item_1->type() == Item::FIELD_ITEM ||
                  item_1->type() == Item::REF_ITEM);
      DBUG_ASSERT(item_2->type() == Item::FIELD_ITEM ||
                  item_2->type() == Item::REF_ITEM);

      /*
        We need to cast item_1,2 to Item_ident, because we need to hook name
        resolution contexts specific to each item.
      */
      item_ident_1= (Item_ident*) item_1;
      item_ident_2= (Item_ident*) item_2;
      /*
        Create and hook special name resolution contexts to each item in the
        new join condition . We need this to both speed-up subsequent name
        resolution of these items, and to enable proper name resolution of
        the items during the execute phase of PS.
      */
      if (set_new_item_local_context(thd, item_ident_1, nj_col_1->table_ref) ||
          set_new_item_local_context(thd, item_ident_2, nj_col_2->table_ref))
        DBUG_RETURN(true);

      if (!(eq_cond= new Item_func_eq(item_ident_1, item_ident_2)))
        DBUG_RETURN(true);                      // Out of memory.

      /*
        Add the new equi-join condition to the ON clause. Notice that
        fix_fields() is applied to all ON conditions in setup_conds()
        so we don't do it here.
       */
      add_join_on((table_ref_1->outer_join & JOIN_TYPE_RIGHT ?
                   table_ref_1 : table_ref_2),
                  eq_cond);

      nj_col_1->is_common= nj_col_2->is_common= TRUE;
      DBUG_PRINT ("info", ("%s.%s and %s.%s are common", 
                           nj_col_1->table_name() ? 
                             nj_col_1->table_name() : "", 
                           nj_col_1->name(),
                           nj_col_2->table_name() ? 
                             nj_col_2->table_name() : "", 
                           nj_col_2->name()));

      if (field_1)
      {
        TABLE *table_1= nj_col_1->table_ref->table;
        /* Mark field_1 used for table cache. */
        bitmap_set_bit(table_1->read_set, field_1->field_index);
        table_1->covering_keys.intersect(field_1->part_of_key);
        table_1->merge_keys.merge(field_1->part_of_key);
      }
      if (field_2)
      {
        TABLE *table_2= nj_col_2->table_ref->table;
        /* Mark field_2 used for table cache. */
        bitmap_set_bit(table_2->read_set, field_2->field_index);
        table_2->covering_keys.intersect(field_2->part_of_key);
        table_2->merge_keys.merge(field_2->part_of_key);
      }

      if (using_fields != NULL)
        ++(*found_using_fields);
    }
  }
  if (leaf_1)
    leaf_1->is_join_columns_complete= TRUE;

  /*
    Everything is OK.
    Notice that at this point there may be some column names in the USING
    clause that are not among the common columns. This is an SQL error and
    we check for this error in store_natural_using_join_columns() when
    (found_using_fields < length(join_using_fields)).
  */
  DBUG_RETURN(false);
}



/*
  Materialize and store the row type of NATURAL/USING join.

  SYNOPSIS
    store_natural_using_join_columns()
    thd                current thread
    natural_using_join the table reference of the NATURAL/USING join
    table_ref_1        the first (left) operand (of a NATURAL/USING join).
    table_ref_2        the second (right) operand (of a NATURAL/USING join).
    using_fields       if the join is JOIN...USING - the join columns,
                       if NATURAL join, then NULL
    found_using_fields number of fields from the USING clause that were
                       found among the common fields

  DESCRIPTION
    Iterate over the columns of both join operands and sort and store
    all columns into the 'join_columns' list of natural_using_join
    where the list is formed by three parts:
      part1: The coalesced columns of table_ref_1 and table_ref_2,
             sorted according to the column order of the first table.
      part2: The other columns of the first table, in the order in
             which they were defined in CREATE TABLE.
      part3: The other columns of the second table, in the order in
             which they were defined in CREATE TABLE.
    Time complexity - O(N1+N2), where Ni = length(table_ref_i).

  IMPLEMENTATION
    The procedure assumes that mark_common_columns() has been called
    for the join that is being processed.

  RETURN
    TRUE    error: Some common column is ambiguous
    FALSE   OK
*/

static bool
store_natural_using_join_columns(THD *thd, TABLE_LIST *natural_using_join,
                                 TABLE_LIST *table_ref_1,
                                 TABLE_LIST *table_ref_2,
                                 List<String> *using_fields,
                                 uint found_using_fields)
{
  Field_iterator_table_ref it_1, it_2;
  Natural_join_column *nj_col_1, *nj_col_2;
  List<Natural_join_column> *non_join_columns;
  DBUG_ENTER("store_natural_using_join_columns");

  DBUG_ASSERT(!natural_using_join->join_columns);

  Prepared_stmt_arena_holder ps_arena_holder(thd);

  if (!(non_join_columns= new List<Natural_join_column>) ||
      !(natural_using_join->join_columns= new List<Natural_join_column>))
    DBUG_RETURN(true);

  /* Append the columns of the first join operand. */
  for (it_1.set(table_ref_1); !it_1.end_of_fields(); it_1.next())
  {
    nj_col_1= it_1.get_natural_column_ref();
    if (nj_col_1->is_common)
    {
      natural_using_join->join_columns->push_back(nj_col_1);
      /* Reset the common columns for the next call to mark_common_columns. */
      nj_col_1->is_common= FALSE;
    }
    else
      non_join_columns->push_back(nj_col_1);
  }

  /*
    Check that all columns in the USING clause are among the common
    columns. If this is not the case, report the first one that was
    not found in an error.
  */
  if (using_fields && found_using_fields < using_fields->elements)
  {
    String *using_field_name;
    List_iterator_fast<String> using_fields_it(*using_fields);
    while ((using_field_name= using_fields_it++))
    {
      const char *using_field_name_ptr= using_field_name->c_ptr();
      List_iterator_fast<Natural_join_column>
        it(*(natural_using_join->join_columns));
      Natural_join_column *common_field;

      for (;;)
      {
        /* If reached the end of fields, and none was found, report error. */
        if (!(common_field= it++))
        {
          my_error(ER_BAD_FIELD_ERROR, MYF(0), using_field_name_ptr,
                   current_thd->where);
          DBUG_RETURN(true);
        }
        if (!my_strcasecmp(system_charset_info,
                           common_field->name(), using_field_name_ptr))
          break;                                // Found match
      }
    }
  }

  /* Append the non-equi-join columns of the second join operand. */
  for (it_2.set(table_ref_2); !it_2.end_of_fields(); it_2.next())
  {
    nj_col_2= it_2.get_natural_column_ref();
    if (!nj_col_2->is_common)
      non_join_columns->push_back(nj_col_2);
    else
    {
      /* Reset the common columns for the next call to mark_common_columns. */
      nj_col_2->is_common= FALSE;
    }
  }

  if (non_join_columns->elements > 0)
    natural_using_join->join_columns->concat(non_join_columns);
  natural_using_join->is_join_columns_complete= TRUE;

  DBUG_RETURN(false);
}


/*
  Precompute and store the row types of the top-most NATURAL/USING joins.

  SYNOPSIS
    store_top_level_join_columns()
    thd            current thread
    table_ref      nested join or table in a FROM clause
    left_neighbor  neighbor table reference to the left of table_ref at the
                   same level in the join tree
    right_neighbor neighbor table reference to the right of table_ref at the
                   same level in the join tree

  DESCRIPTION
    The procedure performs a post-order traversal of a nested join tree
    and materializes the row types of NATURAL/USING joins in a
    bottom-up manner until it reaches the TABLE_LIST elements that
    represent the top-most NATURAL/USING joins. The procedure should be
    applied to each element of SELECT_LEX::top_join_list (i.e. to each
    top-level element of the FROM clause).

  IMPLEMENTATION
    Notice that the table references in the list nested_join->join_list
    are in reverse order, thus when we iterate over it, we are moving
    from the right to the left in the FROM clause.

  RETURN
    TRUE   Error
    FALSE  OK
*/

static bool
store_top_level_join_columns(THD *thd, TABLE_LIST *table_ref,
                             TABLE_LIST *left_neighbor,
                             TABLE_LIST *right_neighbor)
{
  DBUG_ENTER("store_top_level_join_columns");

  Prepared_stmt_arena_holder ps_arena_holder(thd);

  /* Call the procedure recursively for each nested table reference. */
  if (table_ref->nested_join)
  {
    List_iterator_fast<TABLE_LIST> nested_it(table_ref->nested_join->join_list);
    TABLE_LIST *same_level_left_neighbor= nested_it++;
    TABLE_LIST *same_level_right_neighbor= NULL;
    /* Left/right-most neighbors, possibly at higher levels in the join tree. */
    TABLE_LIST *real_left_neighbor, *real_right_neighbor;

    while (same_level_left_neighbor)
    {
      TABLE_LIST *cur_table_ref= same_level_left_neighbor;
      same_level_left_neighbor= nested_it++;
      /*
        The order of RIGHT JOIN operands is reversed in 'join list' to
        transform it into a LEFT JOIN. However, in this procedure we need
        the join operands in their lexical order, so below we reverse the
        join operands. Notice that this happens only in the first loop,
        and not in the second one, as in the second loop
        same_level_left_neighbor == NULL.
        This is the correct behavior, because the second loop sets
        cur_table_ref reference correctly after the join operands are
        swapped in the first loop.
      */
      if (same_level_left_neighbor &&
          cur_table_ref->outer_join & JOIN_TYPE_RIGHT)
      {
        /* This can happen only for JOIN ... ON. */
        DBUG_ASSERT(table_ref->nested_join->join_list.elements == 2);
        swap_variables(TABLE_LIST*, same_level_left_neighbor, cur_table_ref);
      }

      /*
        Pick the parent's left and right neighbors if there are no immediate
        neighbors at the same level.
      */
      real_left_neighbor=  (same_level_left_neighbor) ?
                           same_level_left_neighbor : left_neighbor;
      real_right_neighbor= (same_level_right_neighbor) ?
                           same_level_right_neighbor : right_neighbor;

      if (cur_table_ref->nested_join &&
          store_top_level_join_columns(thd, cur_table_ref,
                                       real_left_neighbor, real_right_neighbor))
        DBUG_RETURN(true);
      same_level_right_neighbor= cur_table_ref;
    }
  }

  /*
    If this is a NATURAL/USING join, materialize its result columns and
    convert to a JOIN ... ON.
  */
  if (table_ref->is_natural_join)
  {
    DBUG_ASSERT(table_ref->nested_join &&
                table_ref->nested_join->join_list.elements == 2);
    List_iterator_fast<TABLE_LIST> operand_it(table_ref->nested_join->join_list);
    /*
      Notice that the order of join operands depends on whether table_ref
      represents a LEFT or a RIGHT join. In a RIGHT join, the operands are
      in inverted order.
     */
    TABLE_LIST *table_ref_2= operand_it++; /* Second NATURAL join operand.*/
    TABLE_LIST *table_ref_1= operand_it++; /* First NATURAL join operand. */
    List<String> *using_fields= table_ref->join_using_fields;
    uint found_using_fields;

    /*
      The two join operands were interchanged in the parser, change the order
      back for 'mark_common_columns'.
    */
    if (table_ref_2->outer_join & JOIN_TYPE_RIGHT)
      swap_variables(TABLE_LIST*, table_ref_1, table_ref_2);
    if (mark_common_columns(thd, table_ref_1, table_ref_2,
                            using_fields, &found_using_fields))
      DBUG_RETURN(true);

    /*
      Swap the join operands back, so that we pick the columns of the second
      one as the coalesced columns. In this way the coalesced columns are the
      same as of an equivalent LEFT JOIN.
    */
    if (table_ref_1->outer_join & JOIN_TYPE_RIGHT)
      swap_variables(TABLE_LIST*, table_ref_1, table_ref_2);
    if (store_natural_using_join_columns(thd, table_ref, table_ref_1,
                                         table_ref_2, using_fields,
                                         found_using_fields))
      DBUG_RETURN(true);

    /*
      Change NATURAL JOIN to JOIN ... ON. We do this for both operands
      because either one of them or the other is the one with the
      natural join flag because RIGHT joins are transformed into LEFT,
      and the two tables may be reordered.
    */
    table_ref_1->natural_join= table_ref_2->natural_join= NULL;

    /* Add a TRUE condition to outer joins that have no common columns. */
    if (table_ref_2->outer_join &&
        !table_ref_1->join_cond() && !table_ref_2->join_cond())
      table_ref_2->set_join_cond(new Item_int((longlong) 1,1)); // Always true.

    /* Change this table reference to become a leaf for name resolution. */
    if (left_neighbor)
    {
      TABLE_LIST *last_leaf_on_the_left;
      last_leaf_on_the_left= left_neighbor->last_leaf_for_name_resolution();
      last_leaf_on_the_left->next_name_resolution_table= table_ref;
    }
    if (right_neighbor)
    {
      TABLE_LIST *first_leaf_on_the_right;
      first_leaf_on_the_right= right_neighbor->first_leaf_for_name_resolution();
      table_ref->next_name_resolution_table= first_leaf_on_the_right;
    }
    else
      table_ref->next_name_resolution_table= NULL;
  }

  DBUG_RETURN(false);
}


/*
  Compute and store the row types of the top-most NATURAL/USING joins
  in a FROM clause.

  SYNOPSIS
    setup_natural_join_row_types()
    thd          current thread
    from_clause  list of top-level table references in a FROM clause

  DESCRIPTION
    Apply the procedure 'store_top_level_join_columns' to each of the
    top-level table referencs of the FROM clause. Adjust the list of tables
    for name resolution - context->first_name_resolution_table to the
    top-most, lef-most NATURAL/USING join.

  IMPLEMENTATION
    Notice that the table references in 'from_clause' are in reverse
    order, thus when we iterate over it, we are moving from the right
    to the left in the FROM clause.

  RETURN
    TRUE   Error
    FALSE  OK
*/
static bool setup_natural_join_row_types(THD *thd,
                                         List<TABLE_LIST> *from_clause,
                                         Name_resolution_context *context)
{
  DBUG_ENTER("setup_natural_join_row_types");
  thd->where= "from clause";
  if (from_clause->elements == 0)
    DBUG_RETURN(false); /* We come here in the case of UNIONs. */

  List_iterator_fast<TABLE_LIST> table_ref_it(*from_clause);
  TABLE_LIST *table_ref; /* Current table reference. */
  /* Table reference to the left of the current. */
  TABLE_LIST *left_neighbor;
  /* Table reference to the right of the current. */
  TABLE_LIST *right_neighbor= NULL;

  /* Note that tables in the list are in reversed order */
  for (left_neighbor= table_ref_it++; left_neighbor ; )
  {
    table_ref= left_neighbor;
    left_neighbor= table_ref_it++;
    /* 
      Do not redo work if already done:
      1) for stored procedures,
      2) for multitable update after lock failure and table reopening.
    */
    if (context->select_lex->first_natural_join_processing)
    {
      if (store_top_level_join_columns(thd, table_ref,
                                       left_neighbor, right_neighbor))
        DBUG_RETURN(true);
      if (left_neighbor)
      {
        TABLE_LIST *first_leaf_on_the_right;
        first_leaf_on_the_right= table_ref->first_leaf_for_name_resolution();
        left_neighbor->next_name_resolution_table= first_leaf_on_the_right;
      }
    }
    right_neighbor= table_ref;
  }

  /*
    Store the top-most, left-most NATURAL/USING join, so that we start
    the search from that one instead of context->table_list. At this point
    right_neighbor points to the left-most top-level table reference in the
    FROM clause.
  */
  DBUG_ASSERT(right_neighbor);
  context->first_name_resolution_table=
    right_neighbor->first_leaf_for_name_resolution();
  context->select_lex->first_natural_join_processing= false;

  DBUG_RETURN (false);
}


/****************************************************************************
** Check that all given fields exists and fill struct with current data
****************************************************************************/

bool setup_fields(THD *thd, Ref_ptr_array ref_pointer_array,
                  List<Item> &fields, enum_mark_columns mark_used_columns,
                  List<Item> *sum_func_list, bool allow_sum_func)
{
  Item *item;
  enum_mark_columns save_mark_used_columns= thd->mark_used_columns;
  nesting_map save_allow_sum_func= thd->lex->allow_sum_func;
  List_iterator<Item> it(fields);
  bool save_is_item_list_lookup;
  DBUG_ENTER("setup_fields");

  thd->mark_used_columns= mark_used_columns;
  DBUG_PRINT("info", ("thd->mark_used_columns: %d", thd->mark_used_columns));
  if (allow_sum_func)
    thd->lex->allow_sum_func|=
      (nesting_map)1 << thd->lex->current_select()->nest_level;
  thd->where= THD::DEFAULT_WHERE;
  save_is_item_list_lookup= thd->lex->current_select()->is_item_list_lookup;
  thd->lex->current_select()->is_item_list_lookup= 0;

  /*
    To prevent fail on forward lookup we fill it with zerows,
    then if we got pointer on zero after find_item_in_list we will know
    that it is forward lookup.

    There is other way to solve problem: fill array with pointers to list,
    but it will be slower.

    TODO: remove it when (if) we made one list for allfields and
    ref_pointer_array
  */
  if (!ref_pointer_array.is_null())
  {
    DBUG_ASSERT(ref_pointer_array.size() >= fields.elements);
    memset(ref_pointer_array.array(), 0, sizeof(Item *) * fields.elements);
  }

  /*
    We call set_entry() there (before fix_fields() of the whole list of field
    items) because:
    1) the list of field items has same order as in the query, and the
       Item_func_get_user_var item may go before the Item_func_set_user_var:
          SELECT @a, @a := 10 FROM t;
    2) The entry->update_query_id value controls constantness of
       Item_func_get_user_var items, so in presence of Item_func_set_user_var
       items we have to refresh their entries before fixing of
       Item_func_get_user_var items.
  */
  List_iterator<Item_func_set_user_var> li(thd->lex->set_var_list);
  Item_func_set_user_var *var;
  while ((var= li++))
    var->set_entry(thd, FALSE);

  Ref_ptr_array ref= ref_pointer_array;
  while ((item= it++))
  {
    if ((!item->fixed && item->fix_fields(thd, it.ref())) ||
	(item= *(it.ref()))->check_cols(1))
    {
      thd->lex->current_select()->is_item_list_lookup= save_is_item_list_lookup;
      thd->lex->allow_sum_func= save_allow_sum_func;
      thd->mark_used_columns= save_mark_used_columns;
      DBUG_PRINT("info", ("thd->mark_used_columns: %d", thd->mark_used_columns));
      DBUG_RETURN(TRUE); /* purecov: inspected */
    }
    if (!ref.is_null())
    {
      ref[0]= item;
      ref.pop_front();
    }
    if (item->with_sum_func && item->type() != Item::SUM_FUNC_ITEM &&
	sum_func_list)
      item->split_sum_func(thd, ref_pointer_array, *sum_func_list);
    thd->lex->current_select()->select_list_tables|= item->used_tables();
    thd->lex->used_tables|= item->used_tables();
  }
  thd->lex->current_select()->is_item_list_lookup= save_is_item_list_lookup;
  thd->lex->allow_sum_func= save_allow_sum_func;
  thd->mark_used_columns= save_mark_used_columns;
  DBUG_PRINT("info", ("thd->mark_used_columns: %d", thd->mark_used_columns));
  DBUG_RETURN(MY_TEST(thd->is_error()));
}


/*
  make list of leaves of join table tree

  SYNOPSIS
    make_leaves_list()
    list    pointer to pointer on list first element
    tables  table list

  RETURN pointer on pointer to next_leaf of last element
*/

TABLE_LIST **make_leaves_list(TABLE_LIST **list, TABLE_LIST *tables)
{
  for (TABLE_LIST *table= tables; table; table= table->next_local)
  {
    if (table->merge_underlying_list)
    {
      // A mergeable view is not allowed to have a table pointer.
      DBUG_ASSERT(table->view &&
                  table->effective_algorithm == VIEW_ALGORITHM_MERGE &&
                  table->table == NULL);
      list= make_leaves_list(list, table->merge_underlying_list);
    }
    else
    {
      *list= table;
      list= &table->next_leaf;
    }
  }
  return list;
}

/*
  prepare tables

  SYNOPSIS
    setup_tables()
    thd		  Thread handler
    context       name resolution contest to setup table list there
    from_clause   Top-level list of table references in the FROM clause
    tables	  Table list (select_lex->table_list)
    leaves        List of join table leaves list (select_lex->leaf_tables)
    refresh       It is onle refresh for subquery
    select_insert It is SELECT ... INSERT command

  NOTE
    Check also that the 'used keys' and 'ignored keys' exists and set up the
    table structure accordingly.
    Create a list of leaf tables. For queries with NATURAL/USING JOINs,
    compute the row types of the top most natural/using join table references
    and link these into a list of table references for name resolution.

    This has to be called for all tables that are used by items, as otherwise
    table->map is not set and all Item_field will be regarded as const items.

  RETURN
    FALSE ok;  In this case *map will includes the chosen index
    TRUE  error
*/

bool setup_tables(THD *thd, Name_resolution_context *context,
                  List<TABLE_LIST> *from_clause, TABLE_LIST *tables,
                  TABLE_LIST **leaves, bool select_insert)
{
  uint tableno= 0;
  DBUG_ENTER("setup_tables");

  DBUG_ASSERT ((select_insert && !tables->next_name_resolution_table) || !tables || 
               (context->table_list && context->first_name_resolution_table));
  /*
    this is used for INSERT ... SELECT.
    For select we setup tables except first (and its underlying tables)
  */
  TABLE_LIST *first_select_table= (select_insert ?
                                   tables->next_local:
                                   0);
  if (!(*leaves))
    make_leaves_list(leaves, tables);

  TABLE_LIST *table_list;
  for (table_list= *leaves;
       table_list;
       table_list= table_list->next_leaf, tableno++)
  {
    TABLE *table= table_list->table;
    table->pos_in_table_list= table_list;
    if (first_select_table &&
        table_list->top_table() == first_select_table)
    {
      /* new counting for SELECT of INSERT ... SELECT command */
      first_select_table= 0;
      tableno= 0;
    }
    if (tableno >= MAX_TABLES)
    {
      my_error(ER_TOO_MANY_TABLES, MYF(0), static_cast<int>(MAX_TABLES));
      DBUG_RETURN(true);
    }
    setup_table_map(table, table_list, tableno);
    if (table_list->process_index_hints(table))
      DBUG_RETURN(1);
  }
  for (table_list= tables;
       table_list;
       table_list= table_list->next_local)
  {
    if (table_list->merge_underlying_list)
    {
      DBUG_ASSERT(table_list->view &&
                  table_list->effective_algorithm == VIEW_ALGORITHM_MERGE);

      Prepared_stmt_arena_holder ps_arena_holder(thd);
      if (table_list->setup_underlying(thd))
        DBUG_RETURN(1);
    }
  }

  /* Precompute and store the row types of NATURAL/USING joins. */
  if (setup_natural_join_row_types(thd, from_clause, context))
    DBUG_RETURN(1);

  DBUG_RETURN(0);
}


/**
  Prepare tables and check access for the view tables.

  @param thd                Thread context.
  @param context            Name resolution contest to setup table list
                            there.
  @param from_clause        Top-level list of table references in the
                            FROM clause.
  @param tables             Table list (select_lex->table_list).
  @param leaves[in/out]     List of join table leaves list
                            (select_lex->leaf_tables).
  @param select_insert      It is SELECT ... INSERT command/
  @param want_access_first  What access is requested of the first leaf.
  @param want_access        What access is requested on the rest of leaves.

  @note A wrapper for check_tables that will also check the resulting
        table leaves list for access to all the tables that belong to
        a view.

  @note Beware that it can't properly check privileges in cases when
        table being changed is not the first table in the list of leaf
        tables (for example, for multi-UPDATE).

  @retval FALSE - Success.
  @retval TRUE  - Error.
*/

bool setup_tables_and_check_access(THD *thd, 
                                   Name_resolution_context *context,
                                   List<TABLE_LIST> *from_clause,
                                   TABLE_LIST *tables,
                                   TABLE_LIST **leaves,
                                   bool select_insert,
                                   ulong want_access_first,
                                   ulong want_access)
{
  TABLE_LIST *leaves_tmp= NULL;
  bool first_table= true;

  if (setup_tables(thd, context, from_clause, tables,
                   &leaves_tmp, select_insert))
    return TRUE;

  if (leaves)
    *leaves= leaves_tmp;

  for (; leaves_tmp; leaves_tmp= leaves_tmp->next_leaf)
  {
    if (leaves_tmp->belong_to_view && 
        check_single_table_access(thd, first_table ? want_access_first :
                                  want_access, leaves_tmp, FALSE))
    {
      tables->hide_view_error(thd);
      return TRUE;
    }
    first_table= 0;
  }
  return FALSE;
}


/*
  Drops in all fields instead of current '*' field

  SYNOPSIS
    insert_fields()
    thd			Thread handler
    context             Context for name resolution
    db_name		Database name in case of 'database_name.table_name.*'
    table_name		Table name in case of 'table_name.*'
    it			Pointer to '*'
    any_privileges	0 If we should ensure that we have SELECT privileges
		          for all columns
                        1 If any privilege is ok
  RETURN
    0	ok     'it' is updated to point at last inserted
    1	error.  Error message is generated but not sent to client
*/

bool
insert_fields(THD *thd, Name_resolution_context *context, const char *db_name,
	      const char *table_name, List_iterator<Item> *it,
              bool any_privileges)
{
  Field_iterator_table_ref field_iterator;
  bool found;
  char name_buff[NAME_LEN+1];
  DBUG_ENTER("insert_fields");
  DBUG_PRINT("arena", ("stmt arena: 0x%lx", (ulong)thd->stmt_arena));

  if (db_name && lower_case_table_names)
  {
    /*
      convert database to lower case for comparison
      We can't do this in Item_field as this would change the
      'name' of the item which may be used in the select list
    */
    strmake(name_buff, db_name, sizeof(name_buff)-1);
    my_casedn_str(files_charset_info, name_buff);
    db_name= name_buff;
  }

  found= FALSE;

  /*
    If table names are qualified, then loop over all tables used in the query,
    else treat natural joins as leaves and do not iterate over their underlying
    tables.
  */
  for (TABLE_LIST *tables= (table_name ? context->table_list :
                            context->first_name_resolution_table);
       tables;
       tables= (table_name ? tables->next_local :
                tables->next_name_resolution_table)
       )
  {
    Field *field;
    TABLE *table= tables->table;

    DBUG_ASSERT(tables->is_leaf_for_name_resolution());

    if ((table_name && my_strcasecmp(table_alias_charset, table_name,
                                    tables->alias)) ||
        (db_name && strcmp(tables->db,db_name)))
      continue;

#ifndef NO_EMBEDDED_ACCESS_CHECKS
    /* 
       Ensure that we have access rights to all fields to be inserted. Under
       some circumstances, this check may be skipped.

       - If any_privileges is true, skip the check.

       - If the SELECT privilege has been found as fulfilled already for both
         the TABLE and TABLE_LIST objects (and both of these exist, of
         course), the check is skipped.

       - If the SELECT privilege has been found fulfilled for the TABLE object
         and the TABLE_LIST represents a derived table other than a view (see
         below), the check is skipped.

       - If the TABLE_LIST object represents a view, we may skip checking if
         the SELECT privilege has been found fulfilled for it, regardless of
         the TABLE object.

       - If there is no TABLE object, the test is skipped if either 
         * the TABLE_LIST does not represent a view, or
         * the SELECT privilege has been found fulfilled.         

       A TABLE_LIST that is not a view may be a subquery, an
       information_schema table, or a nested table reference. See the comment
       for TABLE_LIST.
    */
    if (!((table && !tables->view && (table->grant.privilege & SELECT_ACL)) ||
          (tables->view && (tables->grant.privilege & SELECT_ACL))) &&
        !any_privileges)
    {
      field_iterator.set(tables);
      if (check_grant_all_columns(thd, SELECT_ACL, &field_iterator))
        DBUG_RETURN(TRUE);
    }
#endif

    /*
      Update the tables used in the query based on the referenced fields. For
      views and natural joins this update is performed inside the loop below.
    */
    if (table)
    {
      thd->lex->used_tables|= tables->map();
      thd->lex->current_select()->select_list_tables|= tables->map();
    }

    /*
      Initialize a generic field iterator for the current table reference.
      Notice that it is guaranteed that this iterator will iterate over the
      fields of a single table reference, because 'tables' is a leaf (for
      name resolution purposes).
    */
    field_iterator.set(tables);

    for (; !field_iterator.end_of_fields(); field_iterator.next())
    {
      Item *item;

      if (!(item= field_iterator.create_item(thd)))
        DBUG_RETURN(TRUE);
      DBUG_ASSERT(item->fixed);
      /* cache the table for the Item_fields inserted by expanding stars */
      if (item->type() == Item::FIELD_ITEM && tables->cacheable_table)
        ((Item_field *)item)->cached_table= tables;

      if (!found)
      {
        found= TRUE;
        it->replace(item); /* Replace '*' with the first found item. */
      }
      else
        it->after(item);   /* Add 'item' to the SELECT list. */

#ifndef NO_EMBEDDED_ACCESS_CHECKS
      /*
        Set privilege information for the fields of newly created views.
        We have that (any_priviliges == TRUE) if and only if we are creating
        a view. In the time of view creation we can't use the MERGE algorithm,
        therefore if 'tables' is itself a view, it is represented by a
        temporary table. Thus in this case we can be sure that 'item' is an
        Item_field.
      */
      if (any_privileges)
      {
        DBUG_ASSERT((tables->field_translation == NULL && table) ||
                    tables->is_natural_join);
        DBUG_ASSERT(item->type() == Item::FIELD_ITEM);
        Item_field *fld= (Item_field*) item;
        const char *field_table_name= field_iterator.get_table_name();

        if (!tables->schema_table && 
            !(fld->have_privileges=
              (get_column_grant(thd, field_iterator.grant(),
                                field_iterator.get_db_name(),
                                field_table_name, fld->field_name) &
               VIEW_ANY_ACL)))
        {
          my_error(ER_TABLEACCESS_DENIED_ERROR, MYF(0), "ANY",
                   thd->security_ctx->priv_user,
                   thd->security_ctx->host_or_ip,
                   field_table_name);
          DBUG_RETURN(TRUE);
        }
      }
#endif

      if ((field= field_iterator.field()))
      {
        /* Mark fields as used to allow storage engine to optimze access */
        bitmap_set_bit(field->table->read_set, field->field_index);
        /*
          Mark generated fields for write and others that the generated fields
          depend on for read.
        */
        if (field->gcol_info)
        {
          Item *gcol_item= field->gcol_info->expr_item;
          DBUG_ASSERT(gcol_item);
          gcol_item->walk(&Item::register_field_in_read_map, Item::WALK_PREFIX,
                          (uchar *) 0);
          bitmap_set_bit(field->table->write_set, field->field_index);
        }
        if (table)
        {
          table->covering_keys.intersect(field->part_of_key);
          table->merge_keys.merge(field->part_of_key);
        }
        if (tables->is_natural_join)
        {
          TABLE *field_table;
          /*
            In this case we are sure that the column ref will not be created
            because it was already created and stored with the natural join.
          */
          Natural_join_column *nj_col;
          if (!(nj_col= field_iterator.get_natural_column_ref()))
            DBUG_RETURN(TRUE);
          DBUG_ASSERT(nj_col->table_field);
          field_table= nj_col->table_ref->table;
          if (field_table)
          {
            thd->lex->used_tables|= nj_col->table_ref->map();
            thd->lex->current_select()->select_list_tables|=
              nj_col->table_ref->map();
            field_table->covering_keys.intersect(field->part_of_key);
            field_table->merge_keys.merge(field->part_of_key);
          }
        }
      }
      else
      {
        thd->lex->used_tables|= item->used_tables();
        thd->lex->current_select()->select_list_tables|=
          item->used_tables();
      }
    }
  }
  if (found)
    DBUG_RETURN(FALSE);

  /*
    TODO: in the case when we skipped all columns because there was a
    qualified '*', and all columns were coalesced, we have to give a more
    meaningful message than ER_BAD_TABLE_ERROR.
  */
  if (!table_name || !*table_name)
    my_message(ER_NO_TABLES_USED, ER(ER_NO_TABLES_USED), MYF(0));
  else
  {
    String tbl_name;
    if (db_name)
    {
      tbl_name.append(String(db_name,system_charset_info));
      tbl_name.append('.');
    }
    tbl_name.append(String(table_name,system_charset_info));

    my_error(ER_BAD_TABLE_ERROR, MYF(0), tbl_name.c_ptr_safe());
  }

  DBUG_RETURN(TRUE);
}


/******************************************************************************
** Fill a record with data (for INSERT or UPDATE)
** Returns : 1 if some field has wrong type
******************************************************************************/

/// Function to sort pointers in order of allocation.

static int ptr_cmp_func(void *a, void *b, void *arg)
{
  return (a > b) ? 1 : ((a < b) ? -1 : 0);
}


/*
  Fill fields with given items.

  @param thd                        thread handler
  @param fields                     Item_fields list to be filled
  @param values                     values to fill with
  @param bitmap                     Bitmap over fields to fill
  @param insert_into_fields_bitmap  Bitmap for fields that is set
                                    in fill_record
  @note fill_record() may set table->auto_increment_field_not_null and a
  caller should make sure that it is reset after their last call to this
  function.

  @return Operation status
    @retval false   OK
    @retval true    Error occured
*/

bool
fill_record(THD * thd, List<Item> &fields, List<Item> &values,
            MY_BITMAP *bitmap, MY_BITMAP *insert_into_fields_bitmap)
{
  List_iterator_fast<Item> f(fields),v(values);
  Item *value, *fld;
  Item_field *field;
  TABLE *table= 0;
  List<TABLE> tbl_list;
  DBUG_ENTER("fill_record");
  DBUG_ASSERT(fields.elements == values.elements);
  /*
    Reset the table->auto_increment_field_not_null as it is valid for
    only one row.
  */
  if (fields.elements)
  {
    /*
      On INSERT or UPDATE fields are checked to be from the same table,
      thus we safely can take table from the first field.
    */
    fld= (Item_field*)f++;
    if (!(field= fld->field_for_view_update()))
    {
      my_error(ER_NONUPDATEABLE_COLUMN, MYF(0), fld->item_name.ptr());
      goto err;
    }
    table= field->field->table;
    table->auto_increment_field_not_null= FALSE;
    f.rewind();
  }
  while ((fld= f++))
  {
    if (!(field= fld->field_for_view_update()))
    {
      my_error(ER_NONUPDATEABLE_COLUMN, MYF(0), fld->item_name.ptr());
      goto err;
    }
    value=v++;
    Field *rfield= field->field;
    /* If bitmap over wanted fields are set, skip non marked fields. */
    if (bitmap && !bitmap_is_set(bitmap, rfield->field_index))
      continue;
    table= rfield->table;
    if (rfield == table->next_number_field)
      table->auto_increment_field_not_null= TRUE;
    if (rfield->gcol_info && 
        value->type() != Item::DEFAULT_VALUE_ITEM && 
        value->type() != Item::NULL_ITEM &&
        table->s->table_category != TABLE_CATEGORY_TEMPORARY)
      my_error(ER_NON_DEFAULT_VALUE_FOR_GENERATED_COLUMN, MYF(0),
               rfield->field_name, table->s->table_name.str);
    if (value->save_in_field(rfield, false) < 0)
    {
      my_message(ER_UNKNOWN_ERROR, ER(ER_UNKNOWN_ERROR), MYF(0));
      goto err;
    }
    bitmap_set_bit(table->fields_set_during_insert, rfield->field_index);
    if (insert_into_fields_bitmap)
      bitmap_set_bit(insert_into_fields_bitmap, rfield->field_index);
    tbl_list.push_back(table);
  }
  /* Update generated fields*/
  if (tbl_list.elements)
  {
    tbl_list.sort((Node_cmp_func)ptr_cmp_func, NULL);
    List_iterator_fast<TABLE> t(tbl_list);
    TABLE *prev_table= 0;
    while ((table= t++))
    {
      /*
        Do simple optimization to prevent unnecessary re-generating 
        values for generated fields
      */
      if (table != prev_table)
      {
        prev_table= table;
<<<<<<< HEAD
        if (table->vfield && update_generated_fields(table))
=======
        if (table->vfield && update_generated_write_fields(table))
>>>>>>> dad9d039
          goto err;
      }
    }
  }
  DBUG_RETURN(thd->is_error());
err:
  if (table)
    table->auto_increment_field_not_null= FALSE;
  DBUG_RETURN(TRUE);
}


/**
  Check the NOT NULL constraint on all the fields of the current record.

  @param thd            Thread context.
  @param fields         Collection of fields.

  @return Error status.
*/
static bool check_record(THD *thd, List<Item> &fields)
{
  List_iterator_fast<Item> f(fields);
  Item *fld;
  Item_field *field;

  while ((fld= f++))
  {
    field= fld->field_for_view_update();
    if (field &&
        field->field->check_constraints(ER_BAD_NULL_ERROR) != TYPE_OK)
    {
      my_message(ER_UNKNOWN_ERROR, ER(ER_UNKNOWN_ERROR), MYF(0));
      return true;
    }
  }
  return thd->is_error();
}


/**
  Check the NOT NULL constraint on all the fields of the current record.

  @param thd  Thread context.
  @param ptr  Fields.

  @return Error status.
*/
bool check_record(THD *thd, Field **ptr)
{
  Field *field;
  while ((field = *ptr++) && !thd->is_error())
  {
    if (field->check_constraints(ER_BAD_NULL_ERROR) != TYPE_OK)
      return true;
  }
  return thd->is_error();
}


/**
  Check if SQL-statement is INSERT/INSERT SELECT/REPLACE/REPLACE SELECT
  and there is a trigger ON INSERT

  @param event         event type for triggers to be invoked

  @return Test result
    @retval true    SQL-statement is
                    INSERT/INSERT SELECT/REPLACE/REPLACE SELECT
                    and there is a trigger ON INSERT
    @retval false   Either SQL-statement is not
                    INSERT/INSERT SELECT/REPLACE/REPLACE SELECT
                    or there isn't a trigger ON INSERT
*/
inline bool command_invokes_insert_triggers(enum enum_trigger_event_type event,
                                            enum_sql_command sql_command)
{
  /*
    If it's 'INSERT INTO ... ON DUPLICATE KEY UPDATE ...' statement
    the event is TRG_EVENT_UPDATE and the SQL-command is SQLCOM_INSERT.
  */
  return event == TRG_EVENT_INSERT &&
        (sql_command == SQLCOM_INSERT ||
         sql_command == SQLCOM_INSERT_SELECT ||
         sql_command == SQLCOM_REPLACE ||
         sql_command == SQLCOM_REPLACE_SELECT);
}


/**
  Execute BEFORE INSERT trigger.

  @param thd                        thread context
  @param table                      TABLE-object holding list of triggers
                                    to be invoked
  @param event                      event type for triggers to be invoked
  @param insert_into_fields_bitmap  Bitmap for fields that is set
                                    in fill_record

  @return Operation status
    @retval false   OK
    @retval true    Error occurred
*/
inline bool call_before_insert_triggers(THD *thd,
                                        TABLE *table,
                                        enum enum_trigger_event_type event,
                                        MY_BITMAP *insert_into_fields_bitmap)
{
  for (Field** f= table->field; *f; ++f)
  {
    if (((*f)->flags & NO_DEFAULT_VALUE_FLAG) &&
        !bitmap_is_set(insert_into_fields_bitmap, (*f)->field_index))
    {
      (*f)->set_tmp_null();
    }
  }

  return table->triggers->process_triggers(thd, event, TRG_ACTION_BEFORE, true);
}


/*
  Fill fields in list with values from the list of items and invoke
  before triggers.

  @param thd           thread context
  @param fields        Item_fields list to be filled
  @param values        values to fill with
  @param table         TABLE-object holding list of triggers to be invoked
  @param event         event type for triggers to be invoked

  NOTE
    This function assumes that fields which values will be set and triggers
    to be invoked belong to the same table, and that TABLE::record[0] and
    record[1] buffers correspond to new and old versions of row respectively.

  @return Operation status
    @retval false   OK
    @retval true    Error occurred
*/

bool
fill_record_n_invoke_before_triggers(THD *thd, List<Item> &fields,
                                     List<Item> &values, TABLE *table,
                                     enum enum_trigger_event_type event,
                                     int num_fields)
{
  /*
    If it's 'INSERT INTO ... ON DUPLICATE KEY UPDATE ...' statement
    the event is TRG_EVENT_UPDATE and the SQL-command is SQLCOM_INSERT.
  */

  if (table->triggers)
  {
    bool rc;

    table->triggers->enable_fields_temporary_nullability(thd);

    if (command_invokes_insert_triggers(event, thd->lex->sql_command))
    {
      DBUG_ASSERT(num_fields);

      MY_BITMAP insert_into_fields_bitmap;
      bitmap_init(&insert_into_fields_bitmap, NULL, num_fields, false);

      rc= fill_record(thd, fields, values, NULL,
                      &insert_into_fields_bitmap);

      if (!rc)
        rc= call_before_insert_triggers(thd, table, event,
                                        &insert_into_fields_bitmap);

      bitmap_free(&insert_into_fields_bitmap);
    }
    else
    {
      rc= fill_record(thd, fields, values, NULL, NULL) ||
          table->triggers->process_triggers(thd, event, TRG_ACTION_BEFORE, true);
    }
    /* 
      Re-calculate generated fields to cater for cases when base columns are 
      updated by the triggers.
    */
    if (!rc)
    {
      TABLE *table= 0;
      List_iterator_fast<Item> f(fields);
      Item *fld;
      Item_field *item_field;
      if (fields.elements)
      {
        fld= (Item_field*)f++;
        item_field= fld->field_for_view_update();
        if (item_field && item_field->field && 
            (table= item_field->field->table) &&
            table->vfield)
<<<<<<< HEAD
          rc= update_generated_fields(table);
=======
          rc= update_generated_write_fields(table);
>>>>>>> dad9d039
      }
    }
    table->triggers->disable_fields_temporary_nullability();

    return rc || check_record(thd, table->field);
  }
  else
  {
    return
        fill_record(thd, fields, values, NULL, NULL) ||
        check_record(thd, fields);
  }
}


/**
  Fill field buffer with values from Field list.

  @param thd                        thread handler
  @param ptr                        pointer on pointer to record
  @param values                     list of fields
  @param bitmap                     Bitmap over fields to fill
  @param insert_into_fields_bitmap  Bitmap for fields that is set
                                    in fill_record

  @note fill_record() may set table->auto_increment_field_not_null and a
  caller should make sure that it is reset after their last call to this
  function.

  @return Operation status
    @retval false   OK
    @retval true    Error occured
*/

bool
fill_record(THD *thd, Field **ptr, List<Item> &values,
            MY_BITMAP *bitmap, MY_BITMAP *insert_into_fields_bitmap)
{
  List_iterator_fast<Item> v(values);
  Item *value;
  TABLE *table= 0;
  List<TABLE> tbl_list;
  DBUG_ENTER("fill_record");
  tbl_list.empty();

  Field *field;
  /*
    Reset the table->auto_increment_field_not_null as it is valid for
    only one row.
  */
  if (*ptr)
  {
    /*
      On INSERT or UPDATE fields are checked to be from the same table,
      thus we safely can take table from the first field.
    */
    table= (*ptr)->table;
    table->auto_increment_field_not_null= FALSE;
  }
  while ((field = *ptr++) && ! thd->is_error())
  {
    value=v++;
    table= field->table;
    /* If bitmap over wanted fields are set, skip non marked fields. */
    if (bitmap && !bitmap_is_set(bitmap, field->field_index))
      continue;
    if (field == table->next_number_field)
      table->auto_increment_field_not_null= TRUE;
    if (field->gcol_info && 
        value->type() != Item::DEFAULT_VALUE_ITEM && 
        value->type() != Item::NULL_ITEM &&
        table->s->table_category != TABLE_CATEGORY_TEMPORARY)
      my_error(ER_NON_DEFAULT_VALUE_FOR_GENERATED_COLUMN, MYF(0),
               field->field_name, table->s->table_name.str);
    if (value->save_in_field(field, false) == TYPE_ERR_NULL_CONSTRAINT_VIOLATION)
      goto err;
    tbl_list.push_back(table);
    /*
      fill_record could be called as part of multi update and therefore
      table->fields_set_during_insert could be NULL.
    */
    if (table->fields_set_during_insert)
      bitmap_set_bit(table->fields_set_during_insert, field->field_index);
    if (insert_into_fields_bitmap)
      bitmap_set_bit(insert_into_fields_bitmap, field->field_index);
  }
  /* Update generated fields*/
  if (tbl_list.head())
  {
    tbl_list.sort((Node_cmp_func)ptr_cmp_func, NULL);
    List_iterator_fast<TABLE> t(tbl_list);
    TABLE *prev_table= 0;
    while ((table= t++))
    {
      /*
        Do simple optimization to prevent unnecessary re-generating 
        values for generated fields
      */
      if (table != prev_table)
      {
        prev_table= table;
<<<<<<< HEAD
        if (table->vfield && update_generated_fields(table))
=======
        if (table->vfield && update_generated_write_fields(table))
>>>>>>> dad9d039
          goto err;
      }
    }
  }
  DBUG_ASSERT(thd->is_error() || !v++);      // No extra value!
  DBUG_RETURN(thd->is_error());

err:
//  thd->abort_on_warning= abort_on_warning_saved;
  if (table)
    table->auto_increment_field_not_null= FALSE;
  DBUG_RETURN(TRUE);
}


/*
  Fill fields in array with values from the list of items and invoke
  before triggers.

  SYNOPSIS
    fill_record_n_invoke_before_triggers()
      thd           thread context
      ptr           NULL-ended array of fields to be filled
      values        values to fill with
      table         TABLE-object holding list of triggers to be invoked
      event         event type for triggers to be invoked

  NOTE
    This function assumes that fields which values will be set and triggers
    to be invoked belong to the same table, and that TABLE::record[0] and
    record[1] buffers correspond to new and old versions of row respectively.
    This function is called during handling of statements
    INSERT/INSERT SELECT/CREATE SELECT. It means that the only trigger's type
    that can be invoked when this function is called is a BEFORE INSERT
    trigger so we don't need to make branching based on the result of execution
    function command_invokes_insert_triggers().

  RETURN
    FALSE   OK
    TRUE    error occured
*/

bool
fill_record_n_invoke_before_triggers(THD *thd, Field **ptr,
                                     List<Item> &values, TABLE *table,
                                     enum enum_trigger_event_type event,
                                     int num_fields)
{
  bool rc;

  if (table->triggers)
  {
    DBUG_ASSERT(command_invokes_insert_triggers(event, thd->lex->sql_command));
    DBUG_ASSERT(num_fields);

    table->triggers->enable_fields_temporary_nullability(thd);

    MY_BITMAP insert_into_fields_bitmap;
    bitmap_init(&insert_into_fields_bitmap, NULL, num_fields, false);

    rc= fill_record(thd, ptr, values, NULL,
                    &insert_into_fields_bitmap);

    if (!rc)
      rc= call_before_insert_triggers(thd, table, event,
                                      &insert_into_fields_bitmap);

    /* 
      Re-calculate generated fields to cater for cases when base columns are 
      updated by the triggers.
    */
    if (!rc && *ptr)
    {
      TABLE *table= (*ptr)->table;
      if (table->vfield)
<<<<<<< HEAD
        rc= update_generated_fields(table);
=======
        rc= update_generated_write_fields(table);
>>>>>>> dad9d039
    }
    bitmap_free(&insert_into_fields_bitmap);
    table->triggers->disable_fields_temporary_nullability();
  }
  else
    rc= fill_record(thd, ptr, values, NULL, NULL);

  if (rc)
    return true;

  return check_record(thd, ptr);
}


my_bool mysql_rm_tmp_tables(void)
{
  uint i, idx;
  char	filePath[FN_REFLEN], *tmpdir, filePathCopy[FN_REFLEN];
  MY_DIR *dirp;
  FILEINFO *file;
  TABLE_SHARE share;
  THD *thd;
  DBUG_ENTER("mysql_rm_tmp_tables");

  if (!(thd= new THD))
    DBUG_RETURN(1);
  thd->thread_stack= (char*) &thd;
  thd->store_globals();

  for (i=0; i<=mysql_tmpdir_list.max; i++)
  {
    tmpdir=mysql_tmpdir_list.list[i];
    /* See if the directory exists */
    if (!(dirp = my_dir(tmpdir,MYF(MY_WME | MY_DONT_SORT))))
      continue;

    /* Remove all SQLxxx tables from directory */

    for (idx=0 ; idx < (uint) dirp->number_off_files ; idx++)
    {
      file=dirp->dir_entry+idx;

      /* skiping . and .. */
      if (file->name[0] == '.' && (!file->name[1] ||
                                   (file->name[1] == '.' &&  !file->name[2])))
        continue;

      if (strlen(file->name) > tmp_file_prefix_length &&
          !memcmp(file->name, tmp_file_prefix, tmp_file_prefix_length))
      {
        char *ext= fn_ext(file->name);
        size_t ext_len= strlen(ext);
        size_t filePath_len= my_snprintf(filePath, sizeof(filePath),
                                         "%s%c%s", tmpdir, FN_LIBCHAR,
                                         file->name);
        if (!memcmp(reg_ext, ext, ext_len))
        {
          handler *handler_file= 0;
          /* We should cut file extention before deleting of table */
          memcpy(filePathCopy, filePath, filePath_len - ext_len);
          filePathCopy[filePath_len - ext_len]= 0;
          init_tmp_table_share(thd, &share, "", 0, "", filePathCopy);
          if (!open_table_def(thd, &share, 0) &&
              ((handler_file= get_new_handler(&share, thd->mem_root,
                                              share.db_type()))))
          {
            handler_file->ha_delete_table(filePathCopy);
            delete handler_file;
          }
          free_table_share(&share);
        }
        /*
          File can be already deleted by tmp_table.file->delete_table().
          So we hide error messages which happnes during deleting of these
          files(MYF(0)).
        */
        (void) mysql_file_delete(key_file_misc, filePath, MYF(0));
      }
    }
    my_dirend(dirp);
  }
  delete thd;
  DBUG_RETURN(0);
}



/*****************************************************************************
	unireg support functions
*****************************************************************************/

/*
  free all unused tables

  NOTE
    This is called by 'handle_manager' when one wants to periodicly flush
    all not used tables.
*/

void tdc_flush_unused_tables()
{
  table_cache_manager.lock_all_and_tdc();
  table_cache_manager.free_all_unused_tables();
  table_cache_manager.unlock_all_and_tdc();
}


/**
   Remove all or some (depending on parameter) instances of TABLE and
   TABLE_SHARE from the table definition cache.

   @param  thd          Thread context
   @param  remove_type  Type of removal:
                        TDC_RT_REMOVE_ALL     - remove all TABLE instances and
                                                TABLE_SHARE instance. There
                                                should be no used TABLE objects
                                                and caller should have exclusive
                                                metadata lock on the table.
                        TDC_RT_REMOVE_NOT_OWN - remove all TABLE instances
                                                except those that belong to
                                                this thread. There should be
                                                no TABLE objects used by other
                                                threads and caller should have
                                                exclusive metadata lock on the
                                                table.
                        TDC_RT_REMOVE_UNUSED  - remove all unused TABLE
                                                instances (if there are no
                                                used instances will also
                                                remove TABLE_SHARE).
                        TDC_RT_REMOVE_NOT_OWN_KEEP_SHARE -
                                                remove all TABLE instances
                                                except those that belong to
                                                this thread, but don't mark
                                                TABLE_SHARE as old. There
                                                should be no TABLE objects
                                                used by other threads and
                                                caller should have exclusive
                                                metadata lock on the table.
   @param  db           Name of database
   @param  table_name   Name of table
   @param  has_lock     If TRUE, LOCK_open is already acquired

   @note It assumes that table instances are already not used by any
   (other) thread (this should be achieved by using meta-data locks).
*/

void tdc_remove_table(THD *thd, enum_tdc_remove_table_type remove_type,
                      const char *db, const char *table_name,
                      bool has_lock)
{
  char key[MAX_DBKEY_LENGTH];
  size_t key_length;
  TABLE_SHARE *share;

  if (! has_lock)
    table_cache_manager.lock_all_and_tdc();
  else
    table_cache_manager.assert_owner_all_and_tdc();

  DBUG_ASSERT(remove_type == TDC_RT_REMOVE_UNUSED ||
              thd->mdl_context.owns_equal_or_stronger_lock(MDL_key::TABLE,
                                 db, table_name, MDL_EXCLUSIVE));

  key_length= create_table_def_key(thd, key, db, table_name, false);

  if ((share= (TABLE_SHARE*) my_hash_search(&table_def_cache,(uchar*) key,
                                            key_length)))
  {
    /*
      Since share->ref_count is incremented when a table share is opened
      in get_table_share(), before LOCK_open is temporarily released, it
      is sufficient to check this condition alone and ignore the
      share->m_open_in_progress flag.

      Note that it is safe to call table_cache_manager.free_table() for
      shares with m_open_in_progress == true, since such shares don't
      have any TABLE objects associated.
    */
    if (share->ref_count)
    {
      /*
        Set share's version to zero in order to ensure that it gets
        automatically deleted once it is no longer referenced.

        Note that code in TABLE_SHARE::wait_for_old_version() assumes
        that marking share as old and removal of its unused tables
        and of the share itself from TDC happens atomically under
        protection of LOCK_open, or, putting it another way, that
        TDC does not contain old shares which don't have any tables
        used.
      */
      if (remove_type != TDC_RT_REMOVE_NOT_OWN_KEEP_SHARE)
        share->version= 0;
      table_cache_manager.free_table(thd, remove_type, share);
    }
    else
    {
      DBUG_ASSERT(remove_type != TDC_RT_REMOVE_NOT_OWN_KEEP_SHARE);
      (void) my_hash_delete(&table_def_cache, (uchar*) share);
    }
  }

  if (! has_lock)
    table_cache_manager.unlock_all_and_tdc();
}


int setup_ftfuncs(SELECT_LEX *select_lex)
{
  List_iterator<Item_func_match> li(*(select_lex->ftfunc_list)),
                                 lj(*(select_lex->ftfunc_list));
  Item_func_match *ftf, *ftf2;

  while ((ftf= li++))
  {
    if (ftf->fix_index())
      return 1;
    lj.rewind();

    /*
      Notice that expressions added late (e.g. in ORDER BY) may be deleted
      during resolving. It is therefore important that an "early" expression
      is used as master for a "late" one, and not the other way around.
    */
    while ((ftf2= lj++) != ftf)
    {
      if (ftf->eq(ftf2, 1) && !ftf->master)
        ftf2->set_master(ftf);
    }
  }

  return 0;
}


int init_ftfuncs(THD *thd, SELECT_LEX *select_lex)
{
  if (select_lex->ftfunc_list->elements)
  {
    List_iterator<Item_func_match> li(*(select_lex->ftfunc_list));
    Item_func_match *ifm;
    DBUG_PRINT("info",("Performing FULLTEXT search"));
    THD_STAGE_INFO(thd, stage_fulltext_initialization);

    while ((ifm=li++))
      ifm->init_search();
  }
  return 0;
}


bool is_equal(const LEX_STRING *a, const LEX_STRING *b)
{
  return a->length == b->length && !strncmp(a->str, b->str, a->length);
}


/*
  Tells if two (or more) tables have auto_increment columns and we want to
  lock those tables with a write lock.

  SYNOPSIS
    has_two_write_locked_tables_with_auto_increment
      tables        Table list

  NOTES:
    Call this function only when you have established the list of all tables
    which you'll want to update (including stored functions, triggers, views
    inside your statement).
*/

static bool
has_write_table_with_auto_increment(TABLE_LIST *tables)
{
  for (TABLE_LIST *table= tables; table; table= table->next_global)
  {
    /* we must do preliminary checks as table->table may be NULL */
    if (!table->placeholder() &&
        table->table->found_next_number_field &&
        (table->lock_type >= TL_WRITE_ALLOW_WRITE))
      return 1;
  }

  return 0;
}

/*
   checks if we have select tables in the table list and write tables
   with auto-increment column.

  SYNOPSIS
   has_two_write_locked_tables_with_auto_increment_and_select
      tables        Table list

  RETURN VALUES

   -true if the table list has atleast one table with auto-increment column


         and atleast one table to select from.
   -false otherwise
*/

static bool
has_write_table_with_auto_increment_and_select(TABLE_LIST *tables)
{
  bool has_select= false;
  bool has_auto_increment_tables = has_write_table_with_auto_increment(tables);
  for(TABLE_LIST *table= tables; table; table= table->next_global)
  {
     if (!table->placeholder() &&
        (table->lock_type <= TL_READ_NO_INSERT))
      {
        has_select= true;
        break;
      }
  }
  return(has_select && has_auto_increment_tables);
}

/*
  Tells if there is a table whose auto_increment column is a part
  of a compound primary key while is not the first column in
  the table definition.

  @param tables Table list

  @return true if the table exists, fais if does not.
*/

static bool
has_write_table_auto_increment_not_first_in_pk(TABLE_LIST *tables)
{
  for (TABLE_LIST *table= tables; table; table= table->next_global)
  {
    /* we must do preliminary checks as table->table may be NULL */
    if (!table->placeholder() &&
        table->table->found_next_number_field &&
        (table->lock_type >= TL_WRITE_ALLOW_WRITE)
        && table->table->s->next_number_keypart != 0)
      return 1;
  }

  return 0;
}



/**
  Open and lock non-transactional system tables for read.

  @param thd        Thread context.
  @param table_list List of tables to open.
  @param backup     Pointer to Open_tables_backup instance where information
                    about currently open tables will be saved, and from
                    which will be restored when we will end work with
                    non-transactional system tables.

  @note THR_LOCK deadlocks are not possible here because of the
  restrictions we put on opening and locking of system tables for writing.
  Thus, the system tables can be opened and locked for reading even if some
  other tables have already been opened and locked.

  @note MDL-deadlocks are possible, but they are properly detected and
  reported.

  @note This call will eventually be removed as an InnoDB attachable transaction
  will be used to access all system tables.

  @return Error status.
*/

bool
open_nontrans_system_tables_for_read(THD *thd, TABLE_LIST *table_list,
                                     Open_tables_backup *backup)
{
  uint counter;
  uint flags= MYSQL_OPEN_IGNORE_FLUSH | MYSQL_LOCK_IGNORE_TIMEOUT;
  Query_tables_list query_tables_list_backup;
  LEX *lex= thd->lex;

  DBUG_ENTER("open_nontrans_system_tables_for_read");

  /*
    Besides using new Open_tables_state for opening system tables,
    we also have to backup and reset/and then restore part of LEX
    which is accessed by open_tables() in order to determine if
    prelocking is needed and what tables should be added for it.
  */
  lex->reset_n_backup_query_tables_list(&query_tables_list_backup);
  thd->reset_n_backup_open_tables_state(backup);

  if (open_tables(thd, &table_list, &counter, flags) ||
      lock_tables(thd, table_list, counter, flags))
  {
    close_thread_tables(thd);

    lex->restore_backup_query_tables_list(&query_tables_list_backup);
    thd->restore_backup_open_tables_state(backup);
    DBUG_RETURN(true);
  }

  for (TABLE_LIST *tables= table_list; tables; tables= tables->next_global)
  {
    DBUG_ASSERT(tables->table->s->table_category == TABLE_CATEGORY_SYSTEM);

    /*
      This function must be used to open non-transactional tables only. That's
      because on the one hand we don't revert changes to transaction state
      before closing tables opened by this function, but other hand do release
      metadata locks on those tables.
    */
    if (tables->table->file->has_transactions())
    {
      // Crash in the debug build ...
      DBUG_ASSERT(!"Transactional table");

      // ... or report an error in the release build.
      my_error(ER_UNKNOWN_ERROR, MYF(0));
      close_thread_tables(thd);
      lex->restore_backup_query_tables_list(&query_tables_list_backup);
      thd->restore_backup_open_tables_state(backup);
      DBUG_RETURN(true);
    }

    tables->table->use_all_columns();
  }

  lex->restore_backup_query_tables_list(&query_tables_list_backup);

  DBUG_RETURN(false);
}


/**
  Open and lock transactional system tables for read.

  One must call close_trans_system_tables() to close systems tables opened
  with this call.

  @param thd        Thread context.
  @param table_list List of tables to open.

  @note THR_LOCK deadlocks are not possible here because of the
  restrictions we put on opening and locking of system tables for writing.
  Thus, the system tables can be opened and locked for reading even if some
  other tables have already been opened and locked.

  @note MDL-deadlocks are possible, but they are properly detected and
  reported.

  @note Row-level deadlocks should be either avoided altogether using
  non-locking reads (as it is done now for InnoDB), or should be correctly
  detected and reported (in case of other transactional SE).

  @note It is now technically possible to open non-transactional tables
  (MyISAM system tables) using this function. That situation might still happen
  if the user run the server on the elder data-directory or manually alters the
  system tables to reside in MyISAM instead of InnoDB. It will be forbidden in
  the future.

  @return Error status.
*/

bool open_trans_system_tables_for_read(THD *thd, TABLE_LIST *table_list)
{
  uint counter;
  uint flags= MYSQL_OPEN_IGNORE_FLUSH | MYSQL_LOCK_IGNORE_TIMEOUT;

  DBUG_ENTER("open_trans_system_tables_for_read");

  DBUG_ASSERT(!thd->is_attachable_transaction_active());

  // Begin attachable transaction.

  thd->begin_attachable_transaction();

  // Open tables.

  if (open_tables(thd, &table_list, &counter, flags))
  {
    thd->end_attachable_transaction();
    DBUG_RETURN(true);
  }

  // Check the tables.

  for (TABLE_LIST *t= table_list; t; t= t->next_global)
  {
    // Ensure the t are in storage engines, which are compatible with the
    // attachable transaction requirements.

    if ((t->table->file->ha_table_flags() & HA_ATTACHABLE_TRX_COMPATIBLE) == 0)
    {
      // Crash in the debug build ...
      DBUG_ASSERT(!"HA_ATTACHABLE_TRX_COMPATIBLE is not set");

      // ... or report an error in the release build.
      my_error(ER_UNKNOWN_ERROR, MYF(0));
      thd->end_attachable_transaction();
      DBUG_RETURN(true);
    }

    // Ensure the t are of the system category (TABLE_CATEGORY_SYSTEM).

    if (t->table->s->table_category != TABLE_CATEGORY_SYSTEM)
    {
      // Crash in the debug build ...
      DBUG_ASSERT(!"Table category is not system");

      // ... or report an error in the release build.
      my_error(ER_UNKNOWN_ERROR, MYF(0));
      thd->end_attachable_transaction();
      DBUG_RETURN(true);
    }

    // The table should be in a transaction SE. This is not strict requirement
    // however. It will be make more strict in the future.

    if (!t->table->file->has_transactions())
      sql_print_warning("System table '%.*s' is expected to be transactional.",
                        static_cast<int>(t->table_name_length), t->table_name);
  }

  // Lock the tables.

  if (lock_tables(thd, table_list, counter, flags))
  {
    thd->end_attachable_transaction();
    DBUG_RETURN(true);
  }

  // Mark the table columns for use.

  for (TABLE_LIST *tables= table_list; tables; tables= tables->next_global)
    tables->table->use_all_columns();

  DBUG_RETURN(false);
}


/**
  Close non-transactional system tables, opened with
  open_nontrans_system_tables_for_read().

  @param thd        Thread context.
  @param backup     Pointer to Open_tables_backup instance  which holds
                    information about tables which were open before we decided
                    to access non-transactional system tables.
*/

void
close_nontrans_system_tables(THD *thd, Open_tables_backup *backup)
{
  Query_tables_list query_tables_list_backup;

  /*
    In order not affect execution of current statement we have to
    backup/reset/restore Query_tables_list part of LEX, which is
    accessed and updated in the process of closing tables.
  */
  thd->lex->reset_n_backup_query_tables_list(&query_tables_list_backup);
  close_thread_tables(thd);
  thd->lex->restore_backup_query_tables_list(&query_tables_list_backup);
  thd->restore_backup_open_tables_state(backup);
}


/**
  Close transactional system tables, opened with
  open_trans_system_tables_for_read().

  @param thd        Thread context.
*/

void close_trans_system_tables(THD *thd)
{
  thd->end_attachable_transaction();
}


/**
  A helper function to close a mysql.* table opened
  in an auxiliary THD during bootstrap or in the main
  connection, when we know that there are no locks
  held by the connection due to a preceding implicit
  commit.

  This function assumes that there is no
  statement transaction started for the operation
  itself, since mysql.* tables are not transactional
  and when they are used the binlog is off (DDL
  binlogging is always statement-based.

  We need this function since we'd like to not
  just close the system table, but also release
  the metadata lock on it.

  Note, that in LOCK TABLES mode this function
  does not release the metadata lock. But in this
  mode the table can be opened only if it is locked
  explicitly with LOCK TABLES.
*/

void
close_mysql_tables(THD *thd)
{
  /* No need to commit/rollback statement transaction, it's not started. */
  DBUG_ASSERT(thd->get_transaction()->is_empty(Transaction_ctx::STMT));
  close_thread_tables(thd);
  thd->mdl_context.release_transactional_locks();
}

/*
  Open and lock one system table for update.

  SYNOPSIS
    open_system_table_for_update()
      thd        Thread context.
      one_table  Table to open.

  NOTES
    Table opened with this call should closed using close_thread_tables().

  RETURN
    0	Error
    #	Pointer to TABLE object of system table
*/

TABLE *
open_system_table_for_update(THD *thd, TABLE_LIST *one_table)
{
  DBUG_ENTER("open_system_table_for_update");

  TABLE *table= open_ltable(thd, one_table, one_table->lock_type,
                            MYSQL_LOCK_IGNORE_TIMEOUT);
  if (table)
  {
    DBUG_ASSERT(table->s->table_category == TABLE_CATEGORY_SYSTEM);
    table->use_all_columns();
  }

  DBUG_RETURN(table);
}

/**
  Open a log table.
  Opening such tables is performed internally in the server
  implementation, and is a 'nested' open, since some tables
  might be already opened by the current thread.
  The thread context before this call is saved, and is restored
  when calling close_log_table().
  @param thd The current thread
  @param one_table Log table to open
  @param backup [out] Temporary storage used to save the thread context
*/
TABLE *
open_log_table(THD *thd, TABLE_LIST *one_table, Open_tables_backup *backup)
{
  uint flags= ( MYSQL_OPEN_IGNORE_GLOBAL_READ_LOCK |
                MYSQL_LOCK_IGNORE_GLOBAL_READ_ONLY |
                MYSQL_OPEN_IGNORE_FLUSH |
                MYSQL_LOCK_IGNORE_TIMEOUT |
                MYSQL_LOCK_LOG_TABLE);
  TABLE *table;
  /* Save value that is changed in mysql_lock_tables() */
  ulonglong save_utime_after_lock= thd->utime_after_lock;
  DBUG_ENTER("open_log_table");

  thd->reset_n_backup_open_tables_state(backup);

  if ((table= open_ltable(thd, one_table, one_table->lock_type, flags)))
  {
    DBUG_ASSERT(table->s->table_category == TABLE_CATEGORY_LOG);
    /* Make sure all columns get assigned to a default value */
    table->use_all_columns();
    DBUG_ASSERT(table->no_replicate);
  }
  else
    thd->restore_backup_open_tables_state(backup);

  thd->utime_after_lock= save_utime_after_lock;
  DBUG_RETURN(table);
}

/**
  Close a log table.
  The last table opened by open_log_table()
  is closed, then the thread context is restored.
  @param thd The current thread
  @param backup [in] the context to restore.
*/
void close_log_table(THD *thd, Open_tables_backup *backup)
{
  close_nontrans_system_tables(thd, backup);
}

/**
  @} (end of group Data_Dictionary)
*/<|MERGE_RESOLUTION|>--- conflicted
+++ resolved
@@ -9176,11 +9176,7 @@
       if (table != prev_table)
       {
         prev_table= table;
-<<<<<<< HEAD
-        if (table->vfield && update_generated_fields(table))
-=======
         if (table->vfield && update_generated_write_fields(table))
->>>>>>> dad9d039
           goto err;
       }
     }
@@ -9377,11 +9373,7 @@
         if (item_field && item_field->field && 
             (table= item_field->field->table) &&
             table->vfield)
-<<<<<<< HEAD
-          rc= update_generated_fields(table);
-=======
           rc= update_generated_write_fields(table);
->>>>>>> dad9d039
       }
     }
     table->triggers->disable_fields_temporary_nullability();
@@ -9483,11 +9475,7 @@
       if (table != prev_table)
       {
         prev_table= table;
-<<<<<<< HEAD
-        if (table->vfield && update_generated_fields(table))
-=======
         if (table->vfield && update_generated_write_fields(table))
->>>>>>> dad9d039
           goto err;
       }
     }
@@ -9563,11 +9551,7 @@
     {
       TABLE *table= (*ptr)->table;
       if (table->vfield)
-<<<<<<< HEAD
-        rc= update_generated_fields(table);
-=======
         rc= update_generated_write_fields(table);
->>>>>>> dad9d039
     }
     bitmap_free(&insert_into_fields_bitmap);
     table->triggers->disable_fields_temporary_nullability();
