/* Copyright (c) 2000, 2014, Oracle and/or its affiliates. All rights reserved.

   This program is free software; you can redistribute it and/or modify
   it under the terms of the GNU General Public License as published by
   the Free Software Foundation; version 2 of the License.

   This program is distributed in the hope that it will be useful,
   but WITHOUT ANY WARRANTY; without even the implied warranty of
   MERCHANTABILITY or FITNESS FOR A PARTICULAR PURPOSE.  See the
   GNU General Public License for more details.

   You should have received a copy of the GNU General Public License
   along with this program; if not, write to the Free Software Foundation,
   51 Franklin Street, Fifth Floor, Boston, MA  02110-1301, USA */


/**
  @addtogroup Replication
  @{

  @file

  @brief Code to run the io thread and the sql thread on the
  replication slave.
*/

#ifdef HAVE_REPLICATION
#include "sql_priv.h"
#include "my_global.h"
#include "rpl_slave.h"
#include "sql_parse.h"                         // execute_init_command
#include "sql_table.h"                         // mysql_rm_table
#include "rpl_mi.h"
#include "rpl_rli.h"
#include "rpl_filter.h"
#include "rpl_info_factory.h"
#include "transaction.h"
#include <my_dir.h>
#include <sql_common.h>
#include <errmsg.h>
#include <mysqld_error.h>
#include <mysys_err.h>
#include "rpl_handler.h"
#include "rpl_info_dummy.h"
#include <signal.h>
#include <mysql.h>
#include <myisam.h>

#include "sql_base.h"                           // close_thread_tables
#include "tztime.h"                             // struct Time_zone
#include "log_event.h"                          // Rotate_log_event,
                                                // Create_file_log_event,
                                                // Format_description_log_event
#include "dynamic_ids.h"
#include "rpl_rli_pdb.h"

#include "rpl_tblmap.h"
#include "debug_sync.h"
#include "rpl_mts_submode.h"
#include "mysqld_thd_manager.h"                 // Global_THD_manager
#include "rpl_slave_commit_order_manager.h"

#include <algorithm>
#include "rpl_msr.h"         /* Multisource replication */

using std::min;
using std::max;
using binary_log::checksum_crc32;
using binary_log::Log_event_header;

#define FLAGSTR(V,F) ((V)&(F)?#F" ":"")

/*
  a parameter of sql_slave_killed() to defer the killed status
*/
#define SLAVE_WAIT_GROUP_DONE 60
bool use_slave_mask = 0;
MY_BITMAP slave_error_mask;
char slave_skip_error_names[SHOW_VAR_FUNC_BUFF_SIZE];

char* slave_load_tmpdir = 0;
Master_info *active_mi= 0;
my_bool replicate_same_server_id;
ulonglong relay_log_space_limit = 0;

/* object for multisource replication */
Multisource_info msr_map;

const char *relay_log_index= 0;
const char *relay_log_basename= 0;

/*
  MTS load-ballancing parameter.
  Max length of one MTS Worker queue. The value also determines the size
  of Relay_log_info::gaq (see @c slave_start_workers()).
  It can be set to any value in [1, ULONG_MAX - 1] range.
*/
const ulong mts_slave_worker_queue_len_max= 16384;

/*
  Statistics go to the error log every # of seconds when --log-warnings > 1
*/
const long mts_online_stat_period= 60 * 2;


/*
  MTS load-ballancing parameter.
  Time unit in microsecs to sleep by MTS Coordinator to avoid extra thread
  signalling in the case of Worker queues are close to be filled up.
*/
const ulong mts_coordinator_basic_nap= 5;

/*
  MTS load-ballancing parameter.
  Percent of Worker queue size at which Worker is considered to become
  hungry.

  C enqueues --+                   . underrun level
               V                   "
   +----------+-+------------------+--------------+
   | empty    |.|::::::::::::::::::|xxxxxxxxxxxxxx| ---> Worker dequeues
   +----------+-+------------------+--------------+

   Like in the above diagram enqueuing to the x-d area would indicate
   actual underrruning by Worker.
*/
const ulong mts_worker_underrun_level= 10;

Slave_job_item * de_queue(Slave_jobs_queue *jobs, Slave_job_item *ret);
bool append_item_to_jobs(slave_job_item *job_item,
                         Slave_worker *w, Relay_log_info *rli);

/*
  When slave thread exits, we need to remember the temporary tables so we
  can re-use them on slave start.

  TODO: move the vars below under Master_info
*/

int disconnect_slave_event_count = 0, abort_slave_event_count = 0;

static thread_local_key_t RPL_MASTER_INFO;

static bool inline is_slave_configured();

enum enum_slave_reconnect_actions
{
  SLAVE_RECON_ACT_REG= 0,
  SLAVE_RECON_ACT_DUMP= 1,
  SLAVE_RECON_ACT_EVENT= 2,
  SLAVE_RECON_ACT_MAX
};

enum enum_slave_reconnect_messages
{
  SLAVE_RECON_MSG_WAIT= 0,
  SLAVE_RECON_MSG_KILLED_WAITING= 1,
  SLAVE_RECON_MSG_AFTER= 2,
  SLAVE_RECON_MSG_FAILED= 3,
  SLAVE_RECON_MSG_COMMAND= 4,
  SLAVE_RECON_MSG_KILLED_AFTER= 5,
  SLAVE_RECON_MSG_MAX
};

static const char *reconnect_messages[SLAVE_RECON_ACT_MAX][SLAVE_RECON_MSG_MAX]=
{
  {
    "Waiting to reconnect after a failed registration on master",
    "Slave I/O thread killed while waiting to reconnect after a failed \
registration on master",
    "Reconnecting after a failed registration on master",
    "failed registering on master, reconnecting to try again, \
log '%s' at position %s",
    "COM_REGISTER_SLAVE",
    "Slave I/O thread killed during or after reconnect"
  },
  {
    "Waiting to reconnect after a failed binlog dump request",
    "Slave I/O thread killed while retrying master dump",
    "Reconnecting after a failed binlog dump request",
    "failed dump request, reconnecting to try again, log '%s' at position %s",
    "COM_BINLOG_DUMP",
    "Slave I/O thread killed during or after reconnect"
  },
  {
    "Waiting to reconnect after a failed master event read",
    "Slave I/O thread killed while waiting to reconnect after a failed read",
    "Reconnecting after a failed master event read",
    "Slave I/O thread: Failed reading log event, reconnecting to retry, \
log '%s' at position %s",
    "",
    "Slave I/O thread killed during or after a reconnect done to recover from \
failed read"
  }
};

enum enum_slave_apply_event_and_update_pos_retval
{
  SLAVE_APPLY_EVENT_AND_UPDATE_POS_OK= 0,
  SLAVE_APPLY_EVENT_AND_UPDATE_POS_APPLY_ERROR= 1,
  SLAVE_APPLY_EVENT_AND_UPDATE_POS_UPDATE_POS_ERROR= 2,
  SLAVE_APPLY_EVENT_AND_UPDATE_POS_APPEND_JOB_ERROR= 3,
  SLAVE_APPLY_EVENT_AND_UPDATE_POS_MAX
};


static int process_io_rotate(Master_info* mi, Rotate_log_event* rev);
static int process_io_create_file(Master_info* mi, Create_file_log_event* cev);
static bool wait_for_relay_log_space(Relay_log_info* rli);
static inline bool io_slave_killed(THD* thd,Master_info* mi);
static int init_slave_thread(THD* thd, SLAVE_THD_TYPE thd_type);
static void print_slave_skip_errors(void);
static int safe_connect(THD* thd, MYSQL* mysql, Master_info* mi);
static int safe_reconnect(THD* thd, MYSQL* mysql, Master_info* mi,
                          bool suppress_warnings);
static int connect_to_master(THD* thd, MYSQL* mysql, Master_info* mi,
                             bool reconnect, bool suppress_warnings);
static int get_master_version_and_clock(MYSQL* mysql, Master_info* mi);
static int get_master_uuid(MYSQL *mysql, Master_info *mi);
int io_thread_init_commands(MYSQL *mysql, Master_info *mi);
static Log_event* next_event(Relay_log_info* rli);
static int queue_event(Master_info* mi,const char* buf,ulong event_len);
static int terminate_slave_thread(THD *thd,
                                  mysql_mutex_t *term_lock,
                                  mysql_cond_t *term_cond,
                                  volatile uint *slave_running,
                                  ulong *stop_wait_timeout,
                                  bool need_lock_term);
static bool check_io_slave_killed(THD *thd, Master_info *mi, const char *info);
int slave_worker_exec_job_group(Slave_worker *w, Relay_log_info *rli);
static int mts_event_coord_cmp(LOG_POS_COORD *id1, LOG_POS_COORD *id2);

static int check_slave_sql_config_conflict(THD *thd, const Relay_log_info *rli);

/*
  Function to set the slave's max_allowed_packet based on the value
  of slave_max_allowed_packet.

    @in_param    thd    Thread handler for slave
    @in_param    mysql  MySQL connection handle
*/

static void set_slave_max_allowed_packet(THD *thd, MYSQL *mysql)
{
  DBUG_ENTER("set_slave_max_allowed_packet");
  // thd and mysql must be valid
  DBUG_ASSERT(thd && mysql);

  thd->variables.max_allowed_packet= slave_max_allowed_packet;
  thd->net.max_packet_size= slave_max_allowed_packet;
  /*
    Adding MAX_LOG_EVENT_HEADER_LEN to the max_packet_size on the I/O
    thread and the mysql->option max_allowed_packet, since a
    replication event can become this much  larger than
    the corresponding packet (query) sent from client to master.
  */
  thd->net.max_packet_size+= MAX_LOG_EVENT_HEADER;
  /*
    Skipping the setting of mysql->net.max_packet size to slave
    max_allowed_packet since this is done during mysql_real_connect.
  */
  mysql->options.max_allowed_packet=
    slave_max_allowed_packet+MAX_LOG_EVENT_HEADER;
  DBUG_VOID_RETURN;
}

/*
  Find out which replications threads are running

  SYNOPSIS
    init_thread_mask()
    mask                Return value here
    mi                  master_info for slave
    inverse             If set, returns which threads are not running

  IMPLEMENTATION
    Get a bit mask for which threads are running so that we can later restart
    these threads.

  RETURN
    mask        If inverse == 0, running threads
                If inverse == 1, stopped threads
*/

void init_thread_mask(int* mask, Master_info* mi, bool inverse)
{
  bool set_io = mi->slave_running, set_sql = mi->rli->slave_running;
  int tmp_mask=0;
  DBUG_ENTER("init_thread_mask");

  if (set_io)
    tmp_mask |= SLAVE_IO;
  if (set_sql)
    tmp_mask |= SLAVE_SQL;
  if (inverse)
    tmp_mask^= (SLAVE_IO | SLAVE_SQL);
  *mask = tmp_mask;
  DBUG_VOID_RETURN;
}


/*
  lock_slave_threads()
*/

void lock_slave_threads(Master_info* mi)
{
  DBUG_ENTER("lock_slave_threads");

  //TODO: see if we can do this without dual mutex
  mysql_mutex_lock(&mi->run_lock);
  mysql_mutex_lock(&mi->rli->run_lock);
  DBUG_VOID_RETURN;
}


/*
  unlock_slave_threads()
*/

void unlock_slave_threads(Master_info* mi)
{
  DBUG_ENTER("unlock_slave_threads");

  //TODO: see if we can do this without dual mutex
  mysql_mutex_unlock(&mi->rli->run_lock);
  mysql_mutex_unlock(&mi->run_lock);
  DBUG_VOID_RETURN;
}

#ifdef HAVE_PSI_INTERFACE

static PSI_memory_key key_memory_rli_mts_coor;

static PSI_thread_key key_thread_slave_io, key_thread_slave_sql, key_thread_slave_worker;

static PSI_thread_info all_slave_threads[]=
{
  { &key_thread_slave_io, "slave_io", PSI_FLAG_GLOBAL},
  { &key_thread_slave_sql, "slave_sql", PSI_FLAG_GLOBAL},
  { &key_thread_slave_worker, "slave_worker", PSI_FLAG_GLOBAL}
};

static PSI_memory_info all_slave_memory[]=
{
  { &key_memory_rli_mts_coor, "Relay_log_info::mts_coor", 0}
};

static void init_slave_psi_keys(void)
{
  const char* category= "sql";
  int count;

  count= array_elements(all_slave_threads);
  mysql_thread_register(category, all_slave_threads, count);

  count= array_elements(all_slave_memory);
  mysql_memory_register(category, all_slave_memory, count);
}
#endif /* HAVE_PSI_INTERFACE */

/* Initialize slave structures */

int init_slave()
{
  DBUG_ENTER("init_slave");
  int error= 0;
  int thread_mask= SLAVE_SQL | SLAVE_IO;
  Master_info *mi= NULL;

#ifdef HAVE_PSI_INTERFACE
  init_slave_psi_keys();
#endif

  /*
    This is called when mysqld starts. Before client connections are
    accepted. However bootstrap may conflict with us if it does START SLAVE.
    So it's safer to take the lock.
  */
  mysql_mutex_lock(&LOCK_msr_map);

  if (my_create_thread_local_key(&RPL_MASTER_INFO, NULL))
    DBUG_RETURN(1);

  /*
    Create slave info objects by reading repositories of individual
    channels and add them into msr_map
  */
  if ((error= Rpl_info_factory::create_slave_info_objects(opt_mi_repository_id,
                                                        opt_rli_repository_id,
                                                        thread_mask, &msr_map)))
  {
    sql_print_error("Failed to create or recover replication info repositories.");
    error = 1;
    goto err;
  }

  /*
     for only ndb, create active_mi. we removed
     active_mi from other part of the code except names and comments.
   */

  active_mi= msr_map.get_mi(msr_map.get_default_channel());


  /* @todo: Print it for all the channels */
  {
    Master_info *default_mi;
    default_mi= msr_map.get_mi(msr_map.get_default_channel());
    if (default_mi && default_mi->rli)
    {
      DBUG_PRINT("info", ("init group master %s %lu  group relay %s %lu event %s %lu\n",
                          default_mi->rli->get_group_master_log_name(),
                          (ulong) default_mi->rli->get_group_master_log_pos(),
                          default_mi->rli->get_group_relay_log_name(),
                          (ulong) default_mi->rli->get_group_relay_log_pos(),
                          default_mi->rli->get_event_relay_log_name(),
                          (ulong) default_mi->rli->get_event_relay_log_pos()));
    }
  }


  /*
    Loop through the msr_map and start slave threads for each channel.
  */
  if (!opt_skip_slave_start)
  {
    for (mi_map::iterator it= msr_map.begin(); it!=msr_map.end(); it++)
    {
      mi= it->second;

      /* If server id is not set, start_slave_thread() will say it */
      if (mi && mi->host[0])
      {
        /* same as in start_slave() cache the global var values into rli's members */
        mi->rli->opt_slave_parallel_workers= opt_mts_slave_parallel_workers;
        mi->rli->checkpoint_group= opt_mts_checkpoint_group;
        if (start_slave_threads(true/*need_lock_slave=true*/,
                                false/*wait_for_start=false*/,
                                mi,
                                thread_mask))
        {
          /*
            Creation of slave threads for subsequent channels are stopped
            if a failure occurs in this iteration.
            @todo:have an option if the user wants to continue
            the replication for other channels.
          */
          sql_print_error("Failed to create slave threads");
          error= 1;
          goto err;
        }
      }
    }
  }

err:

  mysql_mutex_unlock(&LOCK_msr_map);
  if (error)
    sql_print_information("Check error log for additional messages. "
                          "You will not be able to start replication until "
                          "the issue is resolved and the server restarted.");
  DBUG_RETURN(error);
}


/**
   Function to start a slave for all channels.
   Used in Multisource replication.
   @param[in]        THD           THD object of the client.

   @return
    @retval           0            success
    @retval           !0           error

    @todo: It is good to continue to start other channels
           when a slave start failed for other channels.

    @todo: The problem with the below code is if the slave is already
           stared, we would multple warnings called
           "Slave was already running" for each channel.
           A nice warning message  would be to add
           "Slave for channel '%s" was already running"
           but error messages are in different languages and cannot be tampered
           with so, we have to handle it case by case basis, whether
           only default channel exists or not and properly continue with
           starting other channels if one channel fails clearly giving
           an error message by displaying failed channels.
*/
int start_slave(THD *thd)
{

  DBUG_ENTER("start_slave(THD)");
  Master_info *mi;
  int error= 0;
  bool channel_configured;

  if (msr_map.get_num_instances() == 1)
  {
    mi= msr_map.get_mi(msr_map.get_default_channel());

    DBUG_ASSERT(!strcmp(mi->get_channel(),
                        msr_map.get_default_channel()));

    error= start_slave(thd, mi, 1, false);
    if (error)
      goto err;
  }
  else
  {
    for (mi_map::iterator it= msr_map.begin(); it!= msr_map.end(); it++)
    {
      mi= it->second;

      channel_configured= mi && mi->host[0];   // channel properly configured.

      if (channel_configured)
      {
        error= start_slave(thd, mi, 1, false);
        if (error)
        {
          sql_print_error("Slave: Could not start slave for channel '%s'."
                            " operation discontinued", mi->get_channel());
          goto err;
        }
      }
    }
  }
  /* no error */
  my_ok(thd);

err:

  DBUG_RETURN(error);
}


/**
   Function to stop a slave for all channels.
   Used in Multisource replication.
   @param[in]        THD           THD object of the client.

   @return
    @retval           0            success
    @retval           1           error

    @todo: It is good to continue to stop other channels
           when a slave start failed for other channels.
*/
int stop_slave(THD *thd)
{
   DBUG_ENTER("stop_slave(THD)");
   Master_info *mi=0;
   int error= 0;
   bool channel_configured;

   if (msr_map.get_num_instances() == 1)
   {
     mi= msr_map.get_mi(msr_map.get_default_channel());

     DBUG_ASSERT(!strcmp(mi->get_channel(),
                         msr_map.get_default_channel()));

     error= stop_slave(thd, mi, 1, false);

     if (error)
       goto err;
   }
   else
   {
     for(mi_map::iterator it= msr_map.begin(); it!= msr_map.end(); it++)
     {
       mi= it->second;

       channel_configured= mi && mi->host[0];

       if (channel_configured)
       {
         error= stop_slave(thd, mi, 1, false);

         if (error)
         {
           sql_print_error("Slave: Could not stop slave for channel '%s'"
                           " operation discontinued", mi->get_channel());
           goto err;
         }
       }
     }
   }
   /* no error */
   my_ok(thd);

err:
   DBUG_RETURN(error);
}


/**
  Entry point to the START SLAVE command. The function
  decides to start replication threads on several channels
  or a single given channel.

  @param[in]   thd        the client thread carrying the command.

  @return
    @retval      false      ok
    @retval      true       not ok.
*/
bool start_slave_cmd(THD *thd)
{
  DBUG_ENTER("start_slave_cmd");

  Master_info *mi;
  LEX *lex= thd->lex;
  bool res= true;  /* default, an error */

  mysql_mutex_lock(&LOCK_msr_map);

  if (!is_slave_configured())
  {
    my_message(ER_SLAVE_CONFIGURATION, ER(ER_SLAVE_CONFIGURATION), MYF(0));
    goto err;
  }


  if (!lex->mi.for_channel)
  {
    /*
      If slave_until options are provided when multiple channels exist
      without explicitly providing FOR CHANNEL clause, error out.
    */
    if (lex->mi.slave_until && msr_map.get_num_instances() > 1)
    {
      my_error(ER_SLAVE_MULTIPLE_CHANNELS_CMD, MYF(0));
      goto err;
    }

    if (sql_slave_skip_counter > 0 && msr_map.get_num_instances() > 1)
    {
      my_error(ER_SLAVE_CHANNEL_SQL_SKIP_COUNTER, MYF(0));
      goto err;
    }

    res= start_slave(thd);

  }
  else
  {

    if (sql_slave_skip_counter > 0 && is_any_slave_channel_running(SLAVE_SQL))
    {
      my_error(ER_SLAVE_CHANNEL_SQL_SKIP_COUNTER, MYF(0));
      goto err;
    }

    mi= msr_map.get_mi(lex->mi.channel);

    if (mi)
      res= start_slave(thd, mi, 1 /*net report */);
    else if (strcmp(msr_map.get_default_channel(), lex->mi.channel))
      my_error(ER_SLAVE_CHANNEL_DOES_NOT_EXIST, MYF(0), lex->mi.channel);
  }
err:
  mysql_mutex_unlock(&LOCK_msr_map);
  DBUG_RETURN(res);
}


/**
  Entry point for the STOP SLAVE command. This function stops replication
  threads for all channels or a single channel based on the  command
  options supplied.

  @param[in]     thd         the client thread.

  @return
   @retval       false            ok
   @retval       true             not ok.
*/
bool stop_slave_cmd(THD *thd)
{
  DBUG_ENTER("stop_slave_cmd");

  Master_info* mi;
  LEX *lex= thd->lex;
  bool res= true;    /*default, an error */

  mysql_mutex_lock(&LOCK_msr_map);

  if (!is_slave_configured())
  {
    my_message(ER_SLAVE_CONFIGURATION, ER(ER_SLAVE_CONFIGURATION), MYF(0));
    mysql_mutex_unlock(&LOCK_msr_map);
    DBUG_RETURN(res= true);
  }

  if (!lex->mi.for_channel)
    res= stop_slave(thd);
  else
  {
    mi= msr_map.get_mi(lex->mi.channel);

    if (mi)
      res= stop_slave(thd, mi, 1 /*net report */);
    else if (strcmp(msr_map.get_default_channel(), lex->mi.channel))
      my_error(ER_SLAVE_CHANNEL_DOES_NOT_EXIST, MYF(0), lex->mi.channel);
  }

  mysql_mutex_unlock(&LOCK_msr_map);

  DBUG_RETURN(res);
}

/**
   Parse the given relay log and identify the rotate event from the master.
   Ignore the Format description event, Previous_gtid log event and ignorable
   events within the relay log. When a rotate event is found check if it is a
   rotate that is originated from the master or not based on the server_id. If
   the rotate is from slave or if it is a fake rotate event ignore the event.
   If any other events are encountered apart from the above events generate an
   error. From the rotate event extract the master's binary log name and
   position.

   @param filename
          Relay log name which needs to be parsed.

   @param[OUT] master_log_file
          Set the master_log_file to the log file name that is extracted from
          rotate event. The master_log_file should contain string of len
          FN_REFLEN.

   @param[OUT] master_log_pos
          Set the master_log_pos to the log position extracted from rotate
          event.

   @retval FOUND_ROTATE: When rotate event is found in the relay log
   @retval NOT_FOUND_ROTATE: When rotate event is not found in the relay log
   @retval ERROR: On error
 */
enum enum_read_rotate_from_relay_log_status
{ FOUND_ROTATE, NOT_FOUND_ROTATE, ERROR };

static enum_read_rotate_from_relay_log_status
read_rotate_from_relay_log(char *filename, char *master_log_file,
                           my_off_t *master_log_pos)
{
  DBUG_ENTER("read_rotate_from_relay_log");
  /*
    Create a Format_description_log_event that is used to read the
    first event of the log.
   */
  Format_description_log_event fd_ev(BINLOG_VERSION), *fd_ev_p= &fd_ev;
  DBUG_ASSERT(fd_ev.is_valid());
  IO_CACHE log;
  const char *errmsg= NULL;
  File file= open_binlog_file(&log, filename, &errmsg);
  if (file < 0)
  {
    sql_print_error("Error during --relay-log-recovery: %s", errmsg);
    DBUG_RETURN(ERROR);
  }
  my_b_seek(&log, BIN_LOG_HEADER_SIZE);
  Log_event *ev= NULL;
  bool done= false;
  enum_read_rotate_from_relay_log_status ret= NOT_FOUND_ROTATE;
  while (!done &&
         (ev= Log_event::read_log_event(&log, 0, fd_ev_p, opt_slave_sql_verify_checksum)) !=
         NULL)
  {
    DBUG_PRINT("info", ("Read event of type %s", ev->get_type_str()));
    switch (ev->get_type_code())
    {
    case FORMAT_DESCRIPTION_EVENT:
      if (fd_ev_p != &fd_ev)
        delete fd_ev_p;
      fd_ev_p= (Format_description_log_event *)ev;
      break;
    case ROTATE_EVENT:
      /*
        Check for rotate event from the master. Ignore the ROTATE event if it
        is a fake rotate event with server_id=0.
       */
      if (ev->server_id && ev->server_id != ::server_id)
      {
        Rotate_log_event *rotate_ev= (Rotate_log_event *)ev;
        DBUG_ASSERT(FN_REFLEN >= rotate_ev->ident_len + 1);
        memcpy(master_log_file, rotate_ev->new_log_ident, rotate_ev->ident_len + 1);
        *master_log_pos= rotate_ev->pos;
        ret= FOUND_ROTATE;
        done= true;
      }
      break;
    case PREVIOUS_GTIDS_LOG_EVENT:
      break;
    case IGNORABLE_LOG_EVENT:
      break;
    default:
      sql_print_error("Error during --relay-log-recovery: Could not locate "
                      "rotate event from the master.");
      ret= ERROR;
      done= true;
      break;
    }
    if (ev != fd_ev_p)
      delete ev;
  }
  if (log.error < 0)
  {
    sql_print_error("Error during --relay-log-recovery: Error reading events from relay log: %d",
                    log.error);
    DBUG_RETURN(ERROR);
  }

  if (fd_ev_p != &fd_ev)
  {
    delete fd_ev_p;
    fd_ev_p= &fd_ev;
  }

  if (mysql_file_close(file, MYF(MY_WME)))
    DBUG_RETURN(ERROR);
  if (end_io_cache(&log))
  {
    sql_print_error("Error during --relay-log-recovery: Error while freeing "
                    "IO_CACHE object");
    DBUG_RETURN(ERROR);
  }
  DBUG_RETURN(ret);
}

/**
   Reads relay logs one by one starting from the first relay log. Looks for
   the first rotate event from the master. If rotate is not found in the relay
   log search continues to next relay log. If rotate event from master is
   found then the extracted master_log_file and master_log_pos are used to set
   rli->group_master_log_name and rli->group_master_log_pos. If an error has
   occurred the error code is retuned back.

   @param rli
          Relay_log_info object to read relay log files and to set
          group_master_log_name and group_master_log_pos.

   @retval 0 On success
   @retval 1 On failure
 */
static int
find_first_relay_log_with_rotate_from_master(Relay_log_info* rli)
{
  DBUG_ENTER("find_first_relay_log_with_rotate_from_master");
  int error= 0;
  LOG_INFO linfo;
  bool got_rotate_from_master= false;
  int pos;
  char master_log_file[FN_REFLEN];
  my_off_t master_log_pos= 0;

  for (pos= rli->relay_log.find_log_pos(&linfo, NULL, true);
       !pos;
       pos= rli->relay_log.find_next_log(&linfo, true))
  {
    switch (read_rotate_from_relay_log(linfo.log_file_name, master_log_file,
                                       &master_log_pos))
    {
    case ERROR:
      error= 1;
      break;
    case FOUND_ROTATE:
      got_rotate_from_master= true;
      break;
    case NOT_FOUND_ROTATE:
      break;
    }
    if (error || got_rotate_from_master)
      break;
  }
  if (pos== LOG_INFO_IO)
  {
    error= 1;
    sql_print_error("Error during --relay-log-recovery: Could not read "
                    "relay log index file due to an IO error.");
    goto err;
  }
  if (pos== LOG_INFO_EOF)
  {
    error= 1;
    sql_print_error("Error during --relay-log-recovery: Could not locate "
                    "rotate event from master in relay log file.");
    goto err;
  }
  if (!error && got_rotate_from_master)
  {
    rli->set_group_master_log_name(master_log_file);
    rli->set_group_master_log_pos(master_log_pos);
  }
err:
  DBUG_RETURN(error);
}

/*
  Updates the master info based on the information stored in the
  relay info and ignores relay logs previously retrieved by the IO
  thread, which thus starts fetching again based on to the
  master_log_pos and master_log_name. Eventually, the old
  relay logs will be purged by the normal purge mechanism.

  There can be a special case where rli->group_master_log_name and
  rli->group_master_log_pos are not intialized, as the sql thread was never
  started at all. In those cases all the existing relay logs are parsed
  starting from the first one and the initial rotate event that was received
  from the master is identified. From the rotate event master_log_name and
  master_log_pos are extracted and they are set to rli->group_master_log_name
  and rli->group_master_log_pos.

  In the feature, we should improve this routine in order to avoid throwing
  away logs that are safely stored in the disk. Note also that this recovery
  routine relies on the correctness of the relay-log.info and only tolerates
  coordinate problems in master.info.

  In this function, there is no need for a mutex as the caller
  (i.e. init_slave) already has one acquired.

  Specifically, the following structures are updated:

  1 - mi->master_log_pos  <-- rli->group_master_log_pos
  2 - mi->master_log_name <-- rli->group_master_log_name
  3 - It moves the relay log to the new relay log file, by
      rli->group_relay_log_pos  <-- BIN_LOG_HEADER_SIZE;
      rli->event_relay_log_pos  <-- BIN_LOG_HEADER_SIZE;
      rli->group_relay_log_name <-- rli->relay_log.get_log_fname();
      rli->event_relay_log_name <-- rli->relay_log.get_log_fname();

   If there is an error, it returns (1), otherwise returns (0).
 */
int init_recovery(Master_info* mi, const char** errmsg)
{
  DBUG_ENTER("init_recovery");

  int error= 0;
  Relay_log_info *rli= mi->rli;
  char *group_master_log_name= NULL;

  if (rli->recovery_parallel_workers)
  {
    /*
      This is not idempotent and a crash after this function and before
      the recovery is actually done may lead the system to an inconsistent
      state.

      This may happen because the gap is not persitent stored anywhere
      and eventually old relay log files will be removed and further
      calculations on the gaps will be impossible.

      We need to improve this. /Alfranio.
    */
    error= mts_recovery_groups(rli);
    if (rli->mts_recovery_group_cnt)
    {
      error= 1;
      sql_print_error("--relay-log-recovery cannot be executed when the slave "
                        "was stopped with an error or killed in MTS mode; "
                        "consider using RESET SLAVE or restart the server "
                        "with --relay-log-recovery = 0 followed by "
                        "START SLAVE UNTIL SQL_AFTER_MTS_GAPS");
    }
  }

  group_master_log_name= const_cast<char *>(rli->get_group_master_log_name());
  if (!error)
  {
    if (!group_master_log_name[0])
    {
      if (rli->replicate_same_server_id)
      {
        error= 1;
        sql_print_error("Error during --relay-log-recovery: "
                        "replicate_same_server_id is in use and sql thread's "
                        "positions are not initialized, hence relay log "
                        "recovery cannot happen.");
        DBUG_RETURN(error);
      }
      error= find_first_relay_log_with_rotate_from_master(rli);
      if (error)
        DBUG_RETURN(error);
    }
    mi->set_master_log_pos(max<ulonglong>(BIN_LOG_HEADER_SIZE,
                                               rli->get_group_master_log_pos()));
    mi->set_master_log_name(rli->get_group_master_log_name());

    sql_print_warning("Recovery from master pos %ld and file %s%s.",
                      (ulong) mi->get_master_log_pos(), mi->get_master_log_name(),
                      mi->get_for_channel_str());

    rli->set_group_relay_log_name(rli->relay_log.get_log_fname());
    rli->set_event_relay_log_name(rli->relay_log.get_log_fname());
    rli->set_group_relay_log_pos(BIN_LOG_HEADER_SIZE);
    rli->set_event_relay_log_pos(BIN_LOG_HEADER_SIZE);
  }

  /*
    Clear the retrieved GTID set so that events that are written partially
    will be fetched again.
    */
  global_sid_lock->wrlock();
  (const_cast<Gtid_set *>(rli->get_gtid_set()))->clear();
  global_sid_lock->unlock();
  DBUG_RETURN(error);
}

int global_init_info(Master_info* mi, bool ignore_if_no_info, int thread_mask)
{
  DBUG_ENTER("init_info");
  DBUG_ASSERT(mi != NULL && mi->rli != NULL);
  int init_error= 0;
  enum_return_check check_return= ERROR_CHECKING_REPOSITORY;
  THD *thd= current_thd;

  /*
    We need a mutex while we are changing master info parameters to
    keep other threads from reading bogus info
  */
  mysql_mutex_lock(&mi->data_lock);
  mysql_mutex_lock(&mi->rli->data_lock);

  /*
    When info tables are used and autocommit= 0 we force a new
    transaction start to avoid table access deadlocks when START SLAVE
    is executed after RESET SLAVE.
  */
  if (thd && thd->in_multi_stmt_transaction_mode() &&
      (opt_mi_repository_id == INFO_REPOSITORY_TABLE ||
       opt_rli_repository_id == INFO_REPOSITORY_TABLE))
    if (trans_begin(thd))
    {
      init_error= 1;
      goto end;
    }

  /*
    This takes care of the startup dependency between the master_info
    and relay_info. It initializes the master info if the SLAVE_IO
    thread is being started and the relay log info if either the
    SLAVE_SQL thread is being started or was not initialized as it is
    required by the SLAVE_IO thread.
  */
  check_return= mi->check_info();
  if (check_return == ERROR_CHECKING_REPOSITORY)
    goto end;

  if (!(ignore_if_no_info && check_return == REPOSITORY_DOES_NOT_EXIST))
  {
    if ((thread_mask & SLAVE_IO) != 0 && mi->mi_init_info())
      init_error= 1;
  }

  check_return= mi->rli->check_info();
  if (check_return == ERROR_CHECKING_REPOSITORY)
    goto end;
  if (!(ignore_if_no_info && check_return == REPOSITORY_DOES_NOT_EXIST))
  {
    if (((thread_mask & SLAVE_SQL) != 0 || !(mi->rli->inited))
        && mi->rli->rli_init_info())
      init_error= 1;
  }

end:
  /*
    When info tables are used and autocommit= 0 we force transaction
    commit to avoid table access deadlocks when START SLAVE is executed
    after RESET SLAVE.
  */
  if (thd && thd->in_multi_stmt_transaction_mode() &&
      (opt_mi_repository_id == INFO_REPOSITORY_TABLE ||
       opt_rli_repository_id == INFO_REPOSITORY_TABLE))
    if (trans_commit(thd))
      init_error= 1;

  mysql_mutex_unlock(&mi->rli->data_lock);
  mysql_mutex_unlock(&mi->data_lock);
  DBUG_RETURN(check_return == ERROR_CHECKING_REPOSITORY || init_error);
}

void end_info(Master_info* mi)
{
  DBUG_ENTER("end_info");
  DBUG_ASSERT(mi != NULL && mi->rli != NULL);

  /*
    The previous implementation was not acquiring locks.  We do the same here.
    However, this is quite strange.
  */
  mi->end_info();
  mi->rli->end_info();

  DBUG_VOID_RETURN;
}

int remove_info(Master_info* mi)
{
  int error= 1;
  DBUG_ENTER("remove_info");
  DBUG_ASSERT(mi != NULL && mi->rli != NULL);

  /*
    The previous implementation was not acquiring locks.
    We do the same here. However, this is quite strange.
  */
  /*
    Reset errors (the idea is that we forget about the
    old master).
  */
  mi->clear_error();
  mi->rli->clear_error();
  if (mi->rli->workers_array_initialized)
  {
    for(size_t i= 0; i < mi->rli->get_worker_count(); i++)
    {
      mi->rli->get_worker(i)->clear_error();
    }
  }
  mi->rli->clear_until_condition();
  mi->rli->clear_sql_delay();

  mi->end_info();
  mi->rli->end_info();

  if (mi->remove_info() || Rpl_info_factory::reset_workers(mi->rli) ||
      mi->rli->remove_info())
    goto err;

  error= 0;

err:
  DBUG_RETURN(error);
}

int flush_master_info(Master_info* mi, bool force)
{
  DBUG_ENTER("flush_master_info");
  DBUG_ASSERT(mi != NULL && mi->rli != NULL);
  /*
    The previous implementation was not acquiring locks.
    We do the same here. However, this is quite strange.
  */
  /*
    With the appropriate recovery process, we will not need to flush
    the content of the current log.

    For now, we flush the relay log BEFORE the master.info file, because
    if we crash, we will get a duplicate event in the relay log at restart.
    If we change the order, there might be missing events.

    If we don't do this and the slave server dies when the relay log has
    some parts (its last kilobytes) in memory only, with, say, from master's
    position 100 to 150 in memory only (not on disk), and with position 150
    in master.info, there will be missing information. When the slave restarts,
    the I/O thread will fetch binlogs from 150, so in the relay log we will
    have "[0, 100] U [150, infinity[" and nobody will notice it, so the SQL
    thread will jump from 100 to 150, and replication will silently break.
  */
  mysql_mutex_t *log_lock= mi->rli->relay_log.get_log_lock();

  mysql_mutex_lock(log_lock);

  int err=  (mi->rli->flush_current_log() ||
             mi->flush_info(force));

  mysql_mutex_unlock(log_lock);

  DBUG_RETURN (err);
}

/**
  Convert slave skip errors bitmap into a printable string.
*/

static void print_slave_skip_errors(void)
{
  /*
    To be safe, we want 10 characters of room in the buffer for a number
    plus terminators. Also, we need some space for constant strings.
    10 characters must be sufficient for a number plus {',' | '...'}
    plus a NUL terminator. That is a max 6 digit number.
  */
  const size_t MIN_ROOM= 10;
  DBUG_ENTER("print_slave_skip_errors");
  DBUG_ASSERT(sizeof(slave_skip_error_names) > MIN_ROOM);
  DBUG_ASSERT(MAX_SLAVE_ERROR <= 999999); // 6 digits

  if (!use_slave_mask || bitmap_is_clear_all(&slave_error_mask))
  {
    /* purecov: begin tested */
    memcpy(slave_skip_error_names, STRING_WITH_LEN("OFF"));
    /* purecov: end */
  }
  else if (bitmap_is_set_all(&slave_error_mask))
  {
    /* purecov: begin tested */
    memcpy(slave_skip_error_names, STRING_WITH_LEN("ALL"));
    /* purecov: end */
  }
  else
  {
    char *buff= slave_skip_error_names;
    char *bend= buff + sizeof(slave_skip_error_names);
    int  errnum;

    for (errnum= 0; errnum < MAX_SLAVE_ERROR; errnum++)
    {
      if (bitmap_is_set(&slave_error_mask, errnum))
      {
        if (buff + MIN_ROOM >= bend)
          break; /* purecov: tested */
        buff= int10_to_str(errnum, buff, 10);
        *buff++= ',';
      }
    }
    if (buff != slave_skip_error_names)
      buff--; // Remove last ','
    if (errnum < MAX_SLAVE_ERROR)
    {
      /* Couldn't show all errors */
      buff= my_stpcpy(buff, "..."); /* purecov: tested */
    }
    *buff=0;
  }
  DBUG_PRINT("init", ("error_names: '%s'", slave_skip_error_names));
  DBUG_VOID_RETURN;
}

/**
 Change arg to the string with the nice, human-readable skip error values.
   @param slave_skip_errors_ptr
          The pointer to be changed
*/
void set_slave_skip_errors(char** slave_skip_errors_ptr)
{
  DBUG_ENTER("set_slave_skip_errors");
  print_slave_skip_errors();
  *slave_skip_errors_ptr= slave_skip_error_names;
  DBUG_VOID_RETURN;
}

/**
  Init function to set up array for errors that should be skipped for slave
*/
static void init_slave_skip_errors()
{
  DBUG_ENTER("init_slave_skip_errors");
  DBUG_ASSERT(!use_slave_mask); // not already initialized

  if (bitmap_init(&slave_error_mask,0,MAX_SLAVE_ERROR,0))
  {
    fprintf(stderr, "Badly out of memory, please check your system status\n");
    exit(1);
  }
  use_slave_mask = 1;
  DBUG_VOID_RETURN;
}

static void add_slave_skip_errors(const uint* errors, uint n_errors)
{
  DBUG_ENTER("add_slave_skip_errors");
  DBUG_ASSERT(errors);
  DBUG_ASSERT(use_slave_mask);

  for (uint i = 0; i < n_errors; i++)
  {
    const uint err_code = errors[i];
    if (err_code < MAX_SLAVE_ERROR)
       bitmap_set_bit(&slave_error_mask, err_code);
  }
  DBUG_VOID_RETURN;
}

/*
  Add errors that should be skipped for slave

  SYNOPSIS
    add_slave_skip_errors()
    arg         List of errors numbers to be added to skip, separated with ','

  NOTES
    Called from get_options() in mysqld.cc on start-up
*/

void add_slave_skip_errors(const char* arg)
{
  const char *p= NULL;
  /*
    ALL is only valid when nothing else is provided.
  */
  const uchar SKIP_ALL[]= "all";
  size_t SIZE_SKIP_ALL= strlen((const char *) SKIP_ALL) + 1;
  /*
    IGNORE_DDL_ERRORS can be combined with other parameters
    but must be the first one provided.
  */
  const uchar SKIP_DDL_ERRORS[]= "ddl_exist_errors";
  size_t SIZE_SKIP_DDL_ERRORS= strlen((const char *) SKIP_DDL_ERRORS);
  DBUG_ENTER("add_slave_skip_errors");

  // initialize mask if not done yet
  if (!use_slave_mask)
    init_slave_skip_errors();

  for (; my_isspace(system_charset_info,*arg); ++arg)
    /* empty */;
  if (!my_strnncoll(system_charset_info, (uchar*)arg, SIZE_SKIP_ALL,
                    SKIP_ALL, SIZE_SKIP_ALL))
  {
    bitmap_set_all(&slave_error_mask);
    DBUG_VOID_RETURN;
  }
  if (!my_strnncoll(system_charset_info, (uchar*)arg, SIZE_SKIP_DDL_ERRORS,
                    SKIP_DDL_ERRORS, SIZE_SKIP_DDL_ERRORS))
  {
    // DDL errors to be skipped for relaxed 'exist' handling
    const uint ddl_errors[] = {
      // error codes with create/add <schema object>
      ER_DB_CREATE_EXISTS, ER_TABLE_EXISTS_ERROR, ER_DUP_KEYNAME,
      ER_MULTIPLE_PRI_KEY,
      // error codes with change/rename <schema object>
      ER_BAD_FIELD_ERROR, ER_NO_SUCH_TABLE, ER_DUP_FIELDNAME,
      // error codes with drop <schema object>
      ER_DB_DROP_EXISTS, ER_BAD_TABLE_ERROR, ER_CANT_DROP_FIELD_OR_KEY
    };

    add_slave_skip_errors(ddl_errors,
                          sizeof(ddl_errors)/sizeof(ddl_errors[0]));
    /*
      After processing the SKIP_DDL_ERRORS, the pointer is
      increased to the position after the comma.
    */
    if (strlen(arg) > SIZE_SKIP_DDL_ERRORS + 1)
      arg+= SIZE_SKIP_DDL_ERRORS + 1;
  }
  for (p= arg ; *p; )
  {
    long err_code;
    if (!(p= str2int(p, 10, 0, LONG_MAX, &err_code)))
      break;
    if (err_code < MAX_SLAVE_ERROR)
       bitmap_set_bit(&slave_error_mask,(uint)err_code);
    while (!my_isdigit(system_charset_info,*p) && *p)
      p++;
  }
  DBUG_VOID_RETURN;
}

static void set_thd_in_use_temporary_tables(Relay_log_info *rli)
{
  TABLE *table;

  for (table= rli->save_temporary_tables ; table ; table= table->next)
  {
    table->in_use= rli->info_thd;
    if (table->file != NULL)
    {
      /*
        Since we are stealing opened temporary tables from one thread to another,
        we need to let the performance schema know that,
        for aggregates per thread to work properly.
      */
      table->file->unbind_psi();
      table->file->rebind_psi();
    }
  }
}

int terminate_slave_threads(Master_info* mi, int thread_mask,
                            ulong stop_wait_timeout, bool need_lock_term)
{
  DBUG_ENTER("terminate_slave_threads");

  if (!mi->inited)
    DBUG_RETURN(0); /* successfully do nothing */
  int error,force_all = (thread_mask & SLAVE_FORCE_ALL);
  mysql_mutex_t *sql_lock = &mi->rli->run_lock, *io_lock = &mi->run_lock;
  mysql_mutex_t *log_lock= mi->rli->relay_log.get_log_lock();
  /*
    Set it to a variable, so the value is shared by both stop methods.
    This guarantees that the user defined value for the timeout value is for
    the time the 2 threads take to shutdown, and not the time of each thread
    stop operation.
  */
  ulong total_stop_wait_timeout= stop_wait_timeout;

  if (thread_mask & (SLAVE_SQL|SLAVE_FORCE_ALL))
  {
    DBUG_PRINT("info",("Terminating SQL thread"));
    mi->rli->abort_slave= 1;
    if ((error=terminate_slave_thread(mi->rli->info_thd, sql_lock,
                                      &mi->rli->stop_cond,
                                      &mi->rli->slave_running,
                                      &total_stop_wait_timeout,
                                      need_lock_term)) &&
        !force_all)
    {
      if (error == 1)
      {
        DBUG_RETURN(ER_STOP_SLAVE_SQL_THREAD_TIMEOUT);
      }
      DBUG_RETURN(error);
    }
    delete mi->rli->current_mts_submode;
    mi->rli->current_mts_submode= 0;
    mysql_mutex_lock(log_lock);

    DBUG_PRINT("info",("Flushing relay-log info file."));
    if (current_thd)
      THD_STAGE_INFO(current_thd, stage_flushing_relay_log_info_file);

    /*
      Flushes the relay log info regardles of the sync_relay_log_info option.
    */
    if (mi->rli->flush_info(TRUE))
    {
      mysql_mutex_unlock(log_lock);
      DBUG_RETURN(ER_ERROR_DURING_FLUSH_LOGS);
    }

    mysql_mutex_unlock(log_lock);
  }
  if (thread_mask & (SLAVE_IO|SLAVE_FORCE_ALL))
  {
    DBUG_PRINT("info",("Terminating IO thread"));
    mi->abort_slave=1;
    if ((error=terminate_slave_thread(mi->info_thd,io_lock,
                                      &mi->stop_cond,
                                      &mi->slave_running,
                                      &total_stop_wait_timeout,
                                      need_lock_term)) &&
        !force_all)
    {
      if (error == 1)
      {
        DBUG_RETURN(ER_STOP_SLAVE_IO_THREAD_TIMEOUT);
      }
      DBUG_RETURN(error);
    }
    mysql_mutex_lock(log_lock);

    DBUG_PRINT("info",("Flushing relay log and master info repository."));
    if (current_thd)
      THD_STAGE_INFO(current_thd, stage_flushing_relay_log_and_master_info_repository);

    /*
      Flushes the master info regardles of the sync_master_info option.
    */
    if (mi->flush_info(TRUE))
    {
      mysql_mutex_unlock(log_lock);
      DBUG_RETURN(ER_ERROR_DURING_FLUSH_LOGS);
    }

    /*
      Flushes the relay log regardles of the sync_relay_log option.
    */
    if (mi->rli->relay_log.is_open() &&
        mi->rli->relay_log.flush_and_sync(true))
    {
      mysql_mutex_unlock(log_lock);
      DBUG_RETURN(ER_ERROR_DURING_FLUSH_LOGS);
    }

    mysql_mutex_unlock(log_lock);
  }
  DBUG_RETURN(0);
}


/**
   Wait for a slave thread to terminate.

   This function is called after requesting the thread to terminate
   (by setting @c abort_slave member of @c Relay_log_info or @c
   Master_info structure to 1). Termination of the thread is
   controlled with the the predicate <code>*slave_running</code>.

   Function will acquire @c term_lock before waiting on the condition
   unless @c need_lock_term is false in which case the mutex should be
   owned by the caller of this function and will remain acquired after
   return from the function.

   @param term_lock
          Associated lock to use when waiting for @c term_cond

   @param term_cond
          Condition that is signalled when the thread has terminated

   @param slave_running
          Pointer to predicate to check for slave thread termination

   @param stop_wait_timeout
          A pointer to a variable that denotes the time the thread has
          to stop before we time out and throw an error.

   @param need_lock_term
          If @c false the lock will not be acquired before waiting on
          the condition. In this case, it is assumed that the calling
          function acquires the lock before calling this function.

   @retval 0 All OK, 1 on "STOP SLAVE" command timeout, ER_SLAVE_CHANNEL_NOT_RUNNING otherwise.

   @note  If the executing thread has to acquire term_lock
          (need_lock_term is true, the negative running status does not
          represent any issue therefore no error is reported.

 */
static int
terminate_slave_thread(THD *thd,
                       mysql_mutex_t *term_lock,
                       mysql_cond_t *term_cond,
                       volatile uint *slave_running,
                       ulong *stop_wait_timeout,
                       bool need_lock_term)
{
  DBUG_ENTER("terminate_slave_thread");
  if (need_lock_term)
  {
    mysql_mutex_lock(term_lock);
  }
  else
  {
    mysql_mutex_assert_owner(term_lock);
  }
  if (!*slave_running)
  {
    if (need_lock_term)
    {
      /*
        if run_lock (term_lock) is acquired locally then either
        slave_running status is fine
      */
      mysql_mutex_unlock(term_lock);
      DBUG_RETURN(0);
    }
    else
    {
      DBUG_RETURN(ER_SLAVE_CHANNEL_NOT_RUNNING);
    }
  }
  DBUG_ASSERT(thd != 0);
  THD_CHECK_SENTRY(thd);

  /*
    Is is critical to test if the slave is running. Otherwise, we might
    be referening freed memory trying to kick it
  */

  while (*slave_running)                        // Should always be true
  {
    DBUG_PRINT("loop", ("killing slave thread"));

    mysql_mutex_lock(&thd->LOCK_thd_data);
    /*
      Error codes from pthread_kill are:
      EINVAL: invalid signal number (can't happen)
      ESRCH: thread already killed (can happen, should be ignored)
    */
    int err __attribute__((unused))= pthread_kill(thd->real_id, SIGUSR1);
    DBUG_ASSERT(err != EINVAL);
    thd->awake(THD::NOT_KILLED);
    mysql_mutex_unlock(&thd->LOCK_thd_data);

    /*
      There is a small chance that slave thread might miss the first
      alarm. To protect againts it, resend the signal until it reacts
    */
    struct timespec abstime;
    set_timespec(&abstime,2);
#ifndef DBUG_OFF
    int error=
#endif
      mysql_cond_timedwait(term_cond, term_lock, &abstime);
    if ((*stop_wait_timeout) >= 2)
      (*stop_wait_timeout)= (*stop_wait_timeout) - 2;
    else if (*slave_running)
    {
      if (need_lock_term)
        mysql_mutex_unlock(term_lock);
      DBUG_RETURN (1);
    }
    DBUG_ASSERT(error == ETIMEDOUT || error == 0);
  }

  DBUG_ASSERT(*slave_running == 0);

  if (need_lock_term)
    mysql_mutex_unlock(term_lock);
  DBUG_RETURN(0);
}


int start_slave_thread(
#ifdef HAVE_PSI_INTERFACE
                       PSI_thread_key thread_key,
#endif
                       pthread_handler h_func, mysql_mutex_t *start_lock,
                       mysql_mutex_t *cond_lock,
                       mysql_cond_t *start_cond,
                       volatile uint *slave_running,
                       volatile ulong *slave_run_id,
                       Master_info* mi)
{
  pthread_t th;
  ulong start_id;
  int error;
  DBUG_ENTER("start_slave_thread");

  if (start_lock)
    mysql_mutex_lock(start_lock);
  if (!server_id)
  {
    if (start_cond)
      mysql_cond_broadcast(start_cond);
    if (start_lock)
      mysql_mutex_unlock(start_lock);
    sql_print_error("Server id not set, will not start slave%s",
                    mi->get_for_channel_str());
    DBUG_RETURN(ER_BAD_SLAVE);
  }

  if (*slave_running)
  {
    if (start_cond)
      mysql_cond_broadcast(start_cond);
    if (start_lock)
      mysql_mutex_unlock(start_lock);
    DBUG_RETURN(ER_SLAVE_CHANNEL_MUST_STOP);
  }
  start_id= *slave_run_id;
  DBUG_PRINT("info",("Creating new slave thread"));
  if ((error= mysql_thread_create(thread_key,
                                  &th, &connection_attrib, h_func, (void*)mi)))
  {
    sql_print_error("Can't create slave thread%s (errno= %d).",
                    mi->get_for_channel_str(), error);
    if (start_lock)
      mysql_mutex_unlock(start_lock);
    DBUG_RETURN(ER_SLAVE_THREAD);
  }
  if (start_cond && cond_lock) // caller has cond_lock
  {
    THD* thd = current_thd;
    while (start_id == *slave_run_id && thd != NULL)
    {
      DBUG_PRINT("sleep",("Waiting for slave thread to start"));
      PSI_stage_info saved_stage= {0, "", 0};
      thd->ENTER_COND(start_cond, cond_lock,
                      & stage_waiting_for_slave_thread_to_start,
                      & saved_stage);
      /*
        It is not sufficient to test this at loop bottom. We must test
        it after registering the mutex in enter_cond(). If the kill
        happens after testing of thd->killed and before the mutex is
        registered, we could otherwise go waiting though thd->killed is
        set.
      */
      if (!thd->killed)
        mysql_cond_wait(start_cond, cond_lock);
      thd->EXIT_COND(& saved_stage);
      mysql_mutex_lock(cond_lock); // re-acquire it as exit_cond() released
      if (thd->killed)
      {
        if (start_lock)
          mysql_mutex_unlock(start_lock);
        DBUG_RETURN(thd->killed_errno());
      }
    }
  }
  if (start_lock)
    mysql_mutex_unlock(start_lock);
  DBUG_RETURN(0);
}


/*
  start_slave_threads()

  NOTES
    SLAVE_FORCE_ALL is not implemented here on purpose since it does not make
    sense to do that for starting a slave--we always care if it actually
    started the threads that were not previously running
*/

int start_slave_threads(bool need_lock_slave, bool wait_for_start,
                        Master_info* mi, int thread_mask)
{
  mysql_mutex_t *lock_io=0, *lock_sql=0, *lock_cond_io=0, *lock_cond_sql=0;
  mysql_cond_t* cond_io=0, *cond_sql=0;
  int error=0;
  DBUG_ENTER("start_slave_threads");
  DBUG_EXECUTE_IF("uninitialized_master-info_structure",
                   mi->inited= FALSE;);

  if (!mi->inited || !mi->rli->inited)
  {
    error= !mi->inited ? ER_SLAVE_MI_INIT_REPOSITORY :
                         ER_SLAVE_RLI_INIT_REPOSITORY;
    Rpl_info *info= (!mi->inited ?  mi : static_cast<Rpl_info *>(mi->rli));
    const char* prefix= current_thd ? ER(error) : ER_DEFAULT(error);
    info->report(ERROR_LEVEL, error, prefix, NULL);

    DBUG_RETURN(error);
  }

  if (need_lock_slave)
  {
    lock_io = &mi->run_lock;
    lock_sql = &mi->rli->run_lock;
  }
  if (wait_for_start)
  {
    cond_io = &mi->start_cond;
    cond_sql = &mi->rli->start_cond;
    lock_cond_io = &mi->run_lock;
    lock_cond_sql = &mi->rli->run_lock;
  }

  if (thread_mask & SLAVE_IO)
    error= start_slave_thread(
#ifdef HAVE_PSI_INTERFACE
                              key_thread_slave_io,
#endif
                              handle_slave_io, lock_io, lock_cond_io,
                              cond_io,
                              &mi->slave_running, &mi->slave_run_id,
                              mi);
  if (!error && (thread_mask & SLAVE_SQL))
  {
    /*
      MTS-recovery gaps gathering is placed onto common execution path
      for either START-SLAVE and --skip-start-slave= 0 
    */
    if (mi->rli->recovery_parallel_workers != 0)
      error= mts_recovery_groups(mi->rli);
    if (!error)
      error= start_slave_thread(
#ifdef HAVE_PSI_INTERFACE
                                key_thread_slave_sql,
#endif
                                handle_slave_sql, lock_sql, lock_cond_sql,
                                cond_sql,
                                &mi->rli->slave_running, &mi->rli->slave_run_id,
                                mi);
    if (error)
      terminate_slave_threads(mi, thread_mask & SLAVE_IO,
                              rpl_stop_slave_timeout, need_lock_slave);
  }
  DBUG_RETURN(error);
}

/*
  Release slave threads at time of executing shutdown.

  SYNOPSIS
    end_slave()
*/

void end_slave()
{
  DBUG_ENTER("end_slave");

  Master_info *mi= 0;

  /*
    This is called when the server terminates, in close_connections().
    It terminates slave threads. However, some CHANGE MASTER etc may still be
    running presently. If a START SLAVE was in progress, the mutex lock below
    will make us wait until slave threads have started, and START SLAVE
    returns, then we terminate them here.
  */
  mysql_mutex_lock(&LOCK_msr_map);

  /* traverse through the map and terminate the threads */
  for(mi_map::iterator it= msr_map.begin(); it!=msr_map.end(); it++)
  {
    mi= it->second;

    if (mi)
      terminate_slave_threads(mi,SLAVE_FORCE_ALL,
                              rpl_stop_slave_timeout);
  }
  mysql_mutex_unlock(&LOCK_msr_map);
  DBUG_VOID_RETURN;
}

/**
   Free all resources used by slave threads at time of executing shutdown.
   The routine must be called after all possible users of msr_map
   have left.

*/
void delete_slave_info_objects()
{
  DBUG_ENTER("delete_slave_info_objects");

  Master_info *mi= 0;

  mysql_mutex_lock(&LOCK_msr_map);

  for (mi_map::iterator it= msr_map.begin(); it!=msr_map.end(); it++)
  {
    mi= it->second;

    if (mi)
    {
      end_info(mi);
      if (mi->rli)
        delete mi->rli;
      delete mi;
      it->second= 0;
    }
  }
  mysql_mutex_unlock(&LOCK_msr_map);

  DBUG_VOID_RETURN;
}

static bool io_slave_killed(THD* thd, Master_info* mi)
{
  DBUG_ENTER("io_slave_killed");

  DBUG_ASSERT(mi->info_thd == thd);
  DBUG_ASSERT(mi->slave_running); // tracking buffer overrun
  DBUG_RETURN(mi->abort_slave || abort_loop || thd->killed);
}

/**
   The function analyzes a possible killed status and makes
   a decision whether to accept it or not.
   Normally upon accepting the sql thread goes to shutdown.
   In the event of deferring decision @rli->last_event_start_time waiting
   timer is set to force the killed status be accepted upon its expiration.

   Notice Multi-Threaded-Slave behaves similarly in that when it's being
   stopped and the current group of assigned events has not yet scheduled 
   completely, Coordinator defers to accept to leave its read-distribute
   state. The above timeout ensures waiting won't last endlessly, and in
   such case an error is reported.

   @param thd   pointer to a THD instance
   @param rli   pointer to Relay_log_info instance

   @return TRUE the killed status is recognized, FALSE a possible killed
           status is deferred.
*/
bool sql_slave_killed(THD* thd, Relay_log_info* rli)
{
  bool ret= FALSE;
  bool is_parallel_warn= FALSE;

  DBUG_ENTER("sql_slave_killed");

  DBUG_ASSERT(rli->info_thd == thd);
  DBUG_ASSERT(rli->slave_running == 1);
  if (abort_loop || thd->killed || rli->abort_slave)
  {
    is_parallel_warn= (rli->is_parallel_exec() && 
                       (rli->is_mts_in_group() || thd->killed));
    /*
      Slave can execute stop being in one of two MTS or Single-Threaded mode.
      The modes define different criteria to accept the stop.
      In particular that relates to the concept of groupping.
      Killed Coordinator thread expects the worst so it warns on
      possible consistency issue.
    */
    if (is_parallel_warn ||
        (!rli->is_parallel_exec() &&
         thd->get_transaction()->cannot_safely_rollback(
             Transaction_ctx::SESSION) &&
         rli->is_in_group()))
    {
      char msg_stopped[]=
        "... Slave SQL Thread stopped with incomplete event group "
        "having non-transactional changes. "
        "If the group consists solely of row-based events, you can try "
        "to restart the slave with --slave-exec-mode=IDEMPOTENT, which "
        "ignores duplicate key, key not found, and similar errors (see "
        "documentation for details).";
      char msg_stopped_mts[]=
        "... The slave coordinator and worker threads are stopped, possibly "
        "leaving data in inconsistent state. A restart should "
        "restore consistency automatically, although using non-transactional "
        "storage for data or info tables or DDL queries could lead to problems. "
        "In such cases you have to examine your data (see documentation for "
        "details).";

      ret= TRUE;
      if (rli->abort_slave)
      {
        DBUG_PRINT("info", ("Request to stop slave SQL Thread received while "
                            "applying an MTS group or a group that "
                            "has non-transactional "
                            "changes; waiting for completion of the group ... "));

        /*
          Slave sql thread shutdown in face of unfinished group modified 
          Non-trans table is handled via a timer. The slave may eventually
          give out to complete the current group and in that case there
          might be issues at consequent slave restart, see the error message.
          WL#2975 offers a robust solution requiring to store the last exectuted
          event's coordinates along with the group's coordianates
          instead of waiting with @c last_event_start_time the timer.
        */

        if (rli->last_event_start_time == 0)
          rli->last_event_start_time= my_time(0);
        ret= difftime(my_time(0), rli->last_event_start_time) <=
          SLAVE_WAIT_GROUP_DONE ? FALSE : TRUE;

        DBUG_EXECUTE_IF("stop_slave_middle_group", 
                        DBUG_EXECUTE_IF("incomplete_group_in_relay_log",
                                        ret= TRUE;);); // time is over

        if (!ret && !rli->reported_unsafe_warning)
        {
          rli->report(WARNING_LEVEL, 0,
                      !is_parallel_warn ?
                      "Request to stop slave SQL Thread received while "
                      "applying a group that has non-transactional "
                      "changes; waiting for completion of the group ... "
                      :
                      "Coordinator thread of multi-threaded slave is being "
                      "stopped in the middle of assigning a group of events; "
                      "deferring to exit until the group completion ... ");
          rli->reported_unsafe_warning= true;
        }
      }
      if (ret)
      {
        if (is_parallel_warn)
          rli->report(!rli->is_error() ? ERROR_LEVEL :
                      WARNING_LEVEL,    // an error was reported by Worker
                      ER_MTS_INCONSISTENT_DATA,
                      ER(ER_MTS_INCONSISTENT_DATA),
                      msg_stopped_mts);
        else
          rli->report(ERROR_LEVEL, ER_SLAVE_FATAL_ERROR,
                      ER(ER_SLAVE_FATAL_ERROR), msg_stopped);
      }
    }
    else
    {
      ret= TRUE;
    }
  }
  if (ret)
  {
    rli->last_event_start_time= 0;
    if (rli->mts_group_status == Relay_log_info::MTS_IN_GROUP)
    {
      rli->mts_group_status= Relay_log_info::MTS_KILLED_GROUP;
    }
  }
  
  DBUG_RETURN(ret);
}


/*
  skip_load_data_infile()

  NOTES
    This is used to tell a 3.23 master to break send_file()
*/

void skip_load_data_infile(NET *net)
{
  DBUG_ENTER("skip_load_data_infile");

  (void)net_request_file(net, "/dev/null");
  (void)my_net_read(net);                               // discard response
  (void)net_write_command(net, 0, (uchar*) "", 0, (uchar*) "", 0); // ok
  DBUG_VOID_RETURN;
}


bool net_request_file(NET* net, const char* fname)
{
  DBUG_ENTER("net_request_file");
  DBUG_RETURN(net_write_command(net, 251, (uchar*) fname, strlen(fname),
                                (uchar*) "", 0));
}

/*
  From other comments and tests in code, it looks like
  sometimes Query_log_event and Load_log_event can have db == 0
  (see rewrite_db() above for example)
  (cases where this happens are unclear; it may be when the master is 3.23).
*/

const char *print_slave_db_safe(const char* db)
{
  DBUG_ENTER("*print_slave_db_safe");

  DBUG_RETURN((db ? db : ""));
}

/*
  Check if the error is caused by network.
  @param[in]   errorno   Number of the error.
  RETURNS:
  TRUE         network error
  FALSE        not network error
*/

bool is_network_error(uint errorno)
{ 
  if (errorno == CR_CONNECTION_ERROR || 
      errorno == CR_CONN_HOST_ERROR ||
      errorno == CR_SERVER_GONE_ERROR ||
      errorno == CR_SERVER_LOST ||
      errorno == ER_CON_COUNT_ERROR ||
      errorno == ER_SERVER_SHUTDOWN)
    return TRUE;

  return FALSE;   
}


/**
  Execute an initialization query for the IO thread.

  If there is an error, then this function calls mysql_free_result;
  otherwise the MYSQL object holds the result after this call.  If
  there is an error other than allowed_error, then this function
  prints a message and returns -1.

  @param mysql MYSQL object.
  @param query Query string.
  @param allowed_error Allowed error code, or 0 if no errors are allowed.
  @param[out] master_res If this is not NULL and there is no error, then
  mysql_store_result() will be called and the result stored in this pointer.
  @param[out] master_row If this is not NULL and there is no error, then
  mysql_fetch_row() will be called and the result stored in this pointer.

  @retval COMMAND_STATUS_OK No error.
  @retval COMMAND_STATUS_ALLOWED_ERROR There was an error and the
  error code was 'allowed_error'.
  @retval COMMAND_STATUS_ERROR There was an error and the error code
  was not 'allowed_error'.
*/
enum enum_command_status
{ COMMAND_STATUS_OK, COMMAND_STATUS_ERROR, COMMAND_STATUS_ALLOWED_ERROR };
static enum_command_status
io_thread_init_command(Master_info *mi, const char *query, int allowed_error,
                       MYSQL_RES **master_res= NULL,
                       MYSQL_ROW *master_row= NULL)
{
  DBUG_ENTER("io_thread_init_command");
  DBUG_PRINT("info", ("IO thread initialization command: '%s'", query));
  MYSQL *mysql= mi->mysql;
  int ret= mysql_real_query(mysql, query, static_cast<ulong>(strlen(query)));
  if (io_slave_killed(mi->info_thd, mi))
  {
    sql_print_information("The slave IO thread%s was killed while executing "
                          "initialization query '%s'",
                          mi->get_for_channel_str(), query);
    mysql_free_result(mysql_store_result(mysql));
    DBUG_RETURN(COMMAND_STATUS_ERROR);
  }
  if (ret != 0)
  {
    int err= mysql_errno(mysql);
    mysql_free_result(mysql_store_result(mysql));
    if (!err || err != allowed_error)
    {
      mi->report(is_network_error(err) ? WARNING_LEVEL : ERROR_LEVEL, err,
                 "The slave IO thread stops because the initialization query "
                 "'%s' failed with error '%s'.",
                 query, mysql_error(mysql));
      DBUG_RETURN(COMMAND_STATUS_ERROR);
    }
    DBUG_RETURN(COMMAND_STATUS_ALLOWED_ERROR);
  }
  if (master_res != NULL)
  {
    if ((*master_res= mysql_store_result(mysql)) == NULL)
    {
      mi->report(WARNING_LEVEL, mysql_errno(mysql),
                 "The slave IO thread stops because the initialization query "
                 "'%s' did not return any result.",
                 query);
      DBUG_RETURN(COMMAND_STATUS_ERROR);
    }
    if (master_row != NULL)
    {
      if ((*master_row= mysql_fetch_row(*master_res)) == NULL)
      {
        mysql_free_result(*master_res);
        mi->report(WARNING_LEVEL, mysql_errno(mysql),
                   "The slave IO thread stops because the initialization query "
                   "'%s' did not return any row.",
                   query);
        DBUG_RETURN(COMMAND_STATUS_ERROR);
      }
    }
  }
  else
    DBUG_ASSERT(master_row == NULL);
  DBUG_RETURN(COMMAND_STATUS_OK);
}


/**
  Set user variables after connecting to the master.

  @param  mysql MYSQL to request uuid from master.
  @param  mi    Master_info to set master_uuid

  @return 0: Success, 1: Fatal error, 2: Network error.
 */
int io_thread_init_commands(MYSQL *mysql, Master_info *mi)
{
  char query[256];
  int ret= 0;

  sprintf(query, "SET @slave_uuid= '%s'", server_uuid);
  if (mysql_real_query(mysql, query, static_cast<ulong>(strlen(query)))
      && !check_io_slave_killed(mi->info_thd, mi, NULL))
    goto err;

  mysql_free_result(mysql_store_result(mysql));
  return ret;

err:
  if (mysql_errno(mysql) && is_network_error(mysql_errno(mysql)))
  {
    mi->report(WARNING_LEVEL, mysql_errno(mysql),
               "The initialization command '%s' failed with the following"
               " error: '%s'.", query, mysql_error(mysql));
    ret= 2;
  }
  else
  {
    char errmsg[512];
    const char *errmsg_fmt=
      "The slave I/O thread stops because a fatal error is encountered "
      "when it tries to send query to master(query: %s).";

    sprintf(errmsg, errmsg_fmt, query);
    mi->report(ERROR_LEVEL, ER_SLAVE_FATAL_ERROR, ER(ER_SLAVE_FATAL_ERROR),
               errmsg);
    ret= 1;
  }
  mysql_free_result(mysql_store_result(mysql));
  return ret;
}

/**
  Get master's uuid on connecting.

  @param  mysql MYSQL to request uuid from master.
  @param  mi    Master_info to set master_uuid

  @return 0: Success, 1: Fatal error, 2: Network error.
*/
static int get_master_uuid(MYSQL *mysql, Master_info *mi)
{
  const char *errmsg;
  MYSQL_RES *master_res= NULL;
  MYSQL_ROW master_row= NULL;
  int ret= 0;

  DBUG_EXECUTE_IF("dbug.return_null_MASTER_UUID",
                  {
                    mi->master_uuid[0]= 0;
                    return 0;
                  };);

  DBUG_EXECUTE_IF("dbug.before_get_MASTER_UUID",
                  {
                    const char act[]= "now wait_for signal.get_master_uuid";
                    DBUG_ASSERT(opt_debug_sync_timeout > 0);
                    DBUG_ASSERT(!debug_sync_set_action(current_thd,
                                                       STRING_WITH_LEN(act)));
                  };);

  DBUG_EXECUTE_IF("dbug.simulate_busy_io",
                  {
                    const char act[]= "now signal Reached wait_for signal.got_stop_slave";
                    DBUG_ASSERT(opt_debug_sync_timeout > 0);
                    DBUG_ASSERT(!debug_sync_set_action(current_thd,
                                                       STRING_WITH_LEN(act)));
                  };);
  if (!mysql_real_query(mysql,
                        STRING_WITH_LEN("SHOW VARIABLES LIKE 'SERVER_UUID'")) &&
      (master_res= mysql_store_result(mysql)) &&
      (master_row= mysql_fetch_row(master_res)))
  {
    if (!strcmp(::server_uuid, master_row[1]) &&
        !mi->rli->replicate_same_server_id)
    {
      errmsg= "The slave I/O thread stops because master and slave have equal "
              "MySQL server UUIDs; these UUIDs must be different for "
              "replication to work.";
      mi->report(ERROR_LEVEL, ER_SLAVE_FATAL_ERROR, ER(ER_SLAVE_FATAL_ERROR),
                 errmsg);
      // Fatal error
      ret= 1;
    }
    else
    {
      if (mi->master_uuid[0] != 0 && strcmp(mi->master_uuid, master_row[1]))
        sql_print_warning("The master's UUID has changed, although this should"
                          " not happen unless you have changed it manually."
                          " The old UUID was %s.",
                          mi->master_uuid);
      strncpy(mi->master_uuid, master_row[1], UUID_LENGTH);
      mi->master_uuid[UUID_LENGTH]= 0;
    }
  }
  else if (mysql_errno(mysql))
  {
    if (is_network_error(mysql_errno(mysql)))
    {
      mi->report(WARNING_LEVEL, mysql_errno(mysql),
                 "Get master SERVER_UUID failed with error: %s",
                 mysql_error(mysql));
      ret= 2;
    }
    else
    {
      /* Fatal error */
      errmsg= "The slave I/O thread stops because a fatal error is encountered "
        "when it tries to get the value of SERVER_UUID variable from master.";
      mi->report(ERROR_LEVEL, ER_SLAVE_FATAL_ERROR, ER(ER_SLAVE_FATAL_ERROR),
                 errmsg);
      ret= 1;
    }
  }
  else if (!master_row && master_res)
  {
    mi->master_uuid[0]= 0;
    mi->report(WARNING_LEVEL, ER_UNKNOWN_SYSTEM_VARIABLE,
               "Unknown system variable 'SERVER_UUID' on master. "
               "A probable cause is that the variable is not supported on the "
               "master (version: %s), even though it is on the slave (version: %s)",
               mysql->server_version, server_version);
  }

  if (master_res)
    mysql_free_result(master_res);
  return ret;
}

/*
  Note that we rely on the master's version (3.23, 4.0.14 etc) instead of
  relying on the binlog's version. This is not perfect: imagine an upgrade
  of the master without waiting that all slaves are in sync with the master;
  then a slave could be fooled about the binlog's format. This is what happens
  when people upgrade a 3.23 master to 4.0 without doing RESET MASTER: 4.0
  slaves are fooled. So we do this only to distinguish between 3.23 and more
  recent masters (it's too late to change things for 3.23).

  RETURNS
  0       ok
  1       error
  2       transient network problem, the caller should try to reconnect
*/

static int get_master_version_and_clock(MYSQL* mysql, Master_info* mi)
{
  char err_buff[MAX_SLAVE_ERRMSG];
  const char* errmsg= 0;
  int err_code= 0;
  int version_number=0;
  version_number= atoi(mysql->server_version);

  MYSQL_RES *master_res= 0;
  MYSQL_ROW master_row;
  DBUG_ENTER("get_master_version_and_clock");

  /*
    Free old mi_description_event (that is needed if we are in
    a reconnection).
  */
  DBUG_EXECUTE_IF("unrecognized_master_version",
                 {
                   version_number= 1;
                 };);
  mysql_mutex_lock(&mi->data_lock);
  mi->set_mi_description_event(NULL);

  if (!my_isdigit(&my_charset_bin,*mysql->server_version))
  {
    errmsg = "Master reported unrecognized MySQL version";
    err_code= ER_SLAVE_FATAL_ERROR;
    sprintf(err_buff, ER(err_code), errmsg);
  }
  else
  {
    /*
      Note the following switch will bug when we have MySQL branch 30 ;)
    */
    switch (version_number)
    {
    case 0:
    case 1:
    case 2:
      errmsg = "Master reported unrecognized MySQL version";
      err_code= ER_SLAVE_FATAL_ERROR;
      sprintf(err_buff, ER(err_code), errmsg);
      break;
    case 3:
      mi->set_mi_description_event(new
        Format_description_log_event(1, mysql->server_version));
      break;
    case 4:
      mi->set_mi_description_event(new
        Format_description_log_event(3, mysql->server_version));
      break;
    default:
      /*
        Master is MySQL >=5.0. Give a default Format_desc event, so that we can
        take the early steps (like tests for "is this a 3.23 master") which we
        have to take before we receive the real master's Format_desc which will
        override this one. Note that the Format_desc we create below is garbage
        (it has the format of the *slave*); it's only good to help know if the
        master is 3.23, 4.0, etc.
      */
      mi->set_mi_description_event(new
        Format_description_log_event(4, mysql->server_version));
      break;
    }
  }

  /*
     This does not mean that a 5.0 slave will be able to read a 5.5 master; but
     as we don't know yet, we don't want to forbid this for now. If a 5.0 slave
     can't read a 5.5 master, this will show up when the slave can't read some
     events sent by the master, and there will be error messages.
  */

  if (errmsg)
  {
    /* unlock the mutex on master info structure */
    mysql_mutex_unlock(&mi->data_lock);
    goto err;
  }

  /* as we are here, we tried to allocate the event */
  if (mi->get_mi_description_event() == NULL)
  {
    mysql_mutex_unlock(&mi->data_lock);
    errmsg= "default Format_description_log_event";
    err_code= ER_SLAVE_CREATE_EVENT_FAILURE;
    sprintf(err_buff, ER(err_code), errmsg);
    goto err;
  }

  if (mi->get_mi_description_event()->binlog_version < 4 &&
      opt_slave_sql_verify_checksum)
  {
    sql_print_warning("Found a master with MySQL server version older than "
                      "5.0. With checksums enabled on the slave, replication "
                      "might not work correctly. To ensure correct "
                      "replication, restart the slave server with "
                      "--slave_sql_verify_checksum=0.");
  }
  /*
    FD_q's (A) is set initially from RL's (A): FD_q.(A) := RL.(A).
    It's necessary to adjust FD_q.(A) at this point because in the following
    course FD_q is going to be dumped to RL.
    Generally FD_q is derived from a received FD_m (roughly FD_q := FD_m) 
    in queue_event and the master's (A) is installed.
    At one step with the assignment the Relay-Log's checksum alg is set to 
    a new value: RL.(A) := FD_q.(A). If the slave service is stopped
    the last time assigned RL.(A) will be passed over to the restarting
    service (to the current execution point).
    RL.A is a "codec" to verify checksum in queue_event() almost all the time
    the first fake Rotate event.
    Starting from this point IO thread will executes the following checksum
    warmup sequence  of actions:

    FD_q.A := RL.A,
    A_m^0 := master.@@global.binlog_checksum,
    {queue_event(R_f): verifies(R_f, A_m^0)},
    {queue_event(FD_m): verifies(FD_m, FD_m.A), dump(FD_q), rotate(RL),
                        FD_q := FD_m, RL.A := FD_q.A)}

    See legends definition on MYSQL_BIN_LOG::relay_log_checksum_alg
    docs lines (binlog.h).
    In above A_m^0 - the value of master's
    @@binlog_checksum determined in the upcoming handshake (stored in
    mi->checksum_alg_before_fd).


    After the warm-up sequence IO gets to "normal" checksum verification mode
    to use RL.A in

    {queue_event(E_m): verifies(E_m, RL.A)}

    until it has received a new FD_m.
  */
  mi->get_mi_description_event()->common_footer->checksum_alg=
    mi->rli->relay_log.relay_log_checksum_alg;

  DBUG_ASSERT(mi->get_mi_description_event()->common_footer->checksum_alg !=
              binary_log::BINLOG_CHECKSUM_ALG_UNDEF);
  DBUG_ASSERT(mi->rli->relay_log.relay_log_checksum_alg !=
              binary_log::BINLOG_CHECKSUM_ALG_UNDEF);

  mysql_mutex_unlock(&mi->data_lock);

  /*
    Compare the master and slave's clock. Do not die if master's clock is
    unavailable (very old master not supporting UNIX_TIMESTAMP()?).
  */

  DBUG_EXECUTE_IF("dbug.before_get_UNIX_TIMESTAMP",
                  {
                    const char act[]=
                      "now "
                      "wait_for signal.get_unix_timestamp";
                    DBUG_ASSERT(opt_debug_sync_timeout > 0);
                    DBUG_ASSERT(!debug_sync_set_action(current_thd,
                                                       STRING_WITH_LEN(act)));
                  };);

  master_res= NULL;
  if (!mysql_real_query(mysql, STRING_WITH_LEN("SELECT UNIX_TIMESTAMP()")) &&
      (master_res= mysql_store_result(mysql)) &&
      (master_row= mysql_fetch_row(master_res)))
  {
    mysql_mutex_lock(&mi->data_lock);
    mi->clock_diff_with_master=
      (long) (time((time_t*) 0) - strtoul(master_row[0], 0, 10));
    mysql_mutex_unlock(&mi->data_lock);
  }
  else if (check_io_slave_killed(mi->info_thd, mi, NULL))
    goto slave_killed_err;
  else if (is_network_error(mysql_errno(mysql)))
  {
    mi->report(WARNING_LEVEL, mysql_errno(mysql),
               "Get master clock failed with error: %s", mysql_error(mysql));
    goto network_err;
  }
  else 
  {
    mysql_mutex_lock(&mi->data_lock);
    mi->clock_diff_with_master= 0; /* The "most sensible" value */
    mysql_mutex_unlock(&mi->data_lock);
    sql_print_warning("\"SELECT UNIX_TIMESTAMP()\" failed on master, "
                      "do not trust column Seconds_Behind_Master of SHOW "
                      "SLAVE STATUS. Error: %s (%d)",
                      mysql_error(mysql), mysql_errno(mysql));
  }
  if (master_res)
  {
    mysql_free_result(master_res);
    master_res= NULL;
  }

  /*
    Check that the master's server id and ours are different. Because if they
    are equal (which can result from a simple copy of master's datadir to slave,
    thus copying some my.cnf), replication will work but all events will be
    skipped.
    Do not die if SHOW VARIABLES LIKE 'SERVER_ID' fails on master (very old
    master?).
    Note: we could have put a @@SERVER_ID in the previous SELECT
    UNIX_TIMESTAMP() instead, but this would not have worked on 3.23 masters.
  */
  DBUG_EXECUTE_IF("dbug.before_get_SERVER_ID",
                  {
                    const char act[]=
                      "now "
                      "wait_for signal.get_server_id";
                    DBUG_ASSERT(opt_debug_sync_timeout > 0);
                    DBUG_ASSERT(!debug_sync_set_action(current_thd, 
                                                       STRING_WITH_LEN(act)));
                  };);
  master_res= NULL;
  master_row= NULL;
  if (!mysql_real_query(mysql,
                        STRING_WITH_LEN("SHOW VARIABLES LIKE 'SERVER_ID'")) &&
      (master_res= mysql_store_result(mysql)) &&
      (master_row= mysql_fetch_row(master_res)))
  {
    if ((::server_id == (mi->master_id= strtoul(master_row[1], 0, 10))) &&
        !mi->rli->replicate_same_server_id)
    {
      errmsg= "The slave I/O thread stops because master and slave have equal \
MySQL server ids; these ids must be different for replication to work (or \
the --replicate-same-server-id option must be used on slave but this does \
not always make sense; please check the manual before using it).";
      err_code= ER_SLAVE_FATAL_ERROR;
      sprintf(err_buff, ER(err_code), errmsg);
      goto err;
    }
  }
  else if (mysql_errno(mysql))
  {
    if (check_io_slave_killed(mi->info_thd, mi, NULL))
      goto slave_killed_err;
    else if (is_network_error(mysql_errno(mysql)))
    {
      mi->report(WARNING_LEVEL, mysql_errno(mysql),
                 "Get master SERVER_ID failed with error: %s", mysql_error(mysql));
      goto network_err;
    }
    /* Fatal error */
    errmsg= "The slave I/O thread stops because a fatal error is encountered \
when it try to get the value of SERVER_ID variable from master.";
    err_code= mysql_errno(mysql);
    sprintf(err_buff, "%s Error: %s", errmsg, mysql_error(mysql));
    goto err;
  }
  else if (!master_row && master_res)
  {
    mi->report(WARNING_LEVEL, ER_UNKNOWN_SYSTEM_VARIABLE,
               "Unknown system variable 'SERVER_ID' on master, \
maybe it is a *VERY OLD MASTER*.");
  }
  if (master_res)
  {
    mysql_free_result(master_res);
    master_res= NULL;
  }
  if (mi->master_id == 0 && mi->ignore_server_ids->dynamic_ids.size() > 0)
  {
    errmsg= "Slave configured with server id filtering could not detect the master server id.";
    err_code= ER_SLAVE_FATAL_ERROR;
    sprintf(err_buff, ER(err_code), errmsg);
    goto err;
  }

  /*
    Check that the master's global character_set_server and ours are the same.
    Not fatal if query fails (old master?).
    Note that we don't check for equality of global character_set_client and
    collation_connection (neither do we prevent their setting in
    set_var.cc). That's because from what I (Guilhem) have tested, the global
    values of these 2 are never used (new connections don't use them).
    We don't test equality of global collation_database either as it's is
    going to be deprecated (made read-only) in 4.1 very soon.
    The test is only relevant if master < 5.0.3 (we'll test only if it's older
    than the 5 branch; < 5.0.3 was alpha...), as >= 5.0.3 master stores
    charset info in each binlog event.
    We don't do it for 3.23 because masters <3.23.50 hang on
    SELECT @@unknown_var (BUG#7965 - see changelog of 3.23.50). So finally we
    test only if master is 4.x.
  */

  /* redundant with rest of code but safer against later additions */
  if (*mysql->server_version == '3')
    goto err;

  if (*mysql->server_version == '4')
  {
    master_res= NULL;
    if (!mysql_real_query(mysql,
                          STRING_WITH_LEN("SELECT @@GLOBAL.COLLATION_SERVER")) &&
        (master_res= mysql_store_result(mysql)) &&
        (master_row= mysql_fetch_row(master_res)))
    {
      if (strcmp(master_row[0], global_system_variables.collation_server->name))
      {
        errmsg= "The slave I/O thread stops because master and slave have \
different values for the COLLATION_SERVER global variable. The values must \
be equal for the Statement-format replication to work";
        err_code= ER_SLAVE_FATAL_ERROR;
        sprintf(err_buff, ER(err_code), errmsg);
        goto err;
      }
    }
    else if (check_io_slave_killed(mi->info_thd, mi, NULL))
      goto slave_killed_err;
    else if (is_network_error(mysql_errno(mysql)))
    {
      mi->report(WARNING_LEVEL, mysql_errno(mysql),
                 "Get master COLLATION_SERVER failed with error: %s", mysql_error(mysql));
      goto network_err;
    }
    else if (mysql_errno(mysql) != ER_UNKNOWN_SYSTEM_VARIABLE)
    {
      /* Fatal error */
      errmsg= "The slave I/O thread stops because a fatal error is encountered \
when it try to get the value of COLLATION_SERVER global variable from master.";
      err_code= mysql_errno(mysql);
      sprintf(err_buff, "%s Error: %s", errmsg, mysql_error(mysql));
      goto err;
    }
    else
      mi->report(WARNING_LEVEL, ER_UNKNOWN_SYSTEM_VARIABLE,
                 "Unknown system variable 'COLLATION_SERVER' on master, \
maybe it is a *VERY OLD MASTER*. *NOTE*: slave may experience \
inconsistency if replicated data deals with collation.");

    if (master_res)
    {
      mysql_free_result(master_res);
      master_res= NULL;
    }
  }

  /*
    Perform analogous check for time zone. Theoretically we also should
    perform check here to verify that SYSTEM time zones are the same on
    slave and master, but we can't rely on value of @@system_time_zone
    variable (it is time zone abbreviation) since it determined at start
    time and so could differ for slave and master even if they are really
    in the same system time zone. So we are omiting this check and just
    relying on documentation. Also according to Monty there are many users
    who are using replication between servers in various time zones. Hence
    such check will broke everything for them. (And now everything will
    work for them because by default both their master and slave will have
    'SYSTEM' time zone).
    This check is only necessary for 4.x masters (and < 5.0.4 masters but
    those were alpha).
  */
  if (*mysql->server_version == '4')
  {
    master_res= NULL;
    if (!mysql_real_query(mysql, STRING_WITH_LEN("SELECT @@GLOBAL.TIME_ZONE")) &&
        (master_res= mysql_store_result(mysql)) &&
        (master_row= mysql_fetch_row(master_res)))
    {
      if (strcmp(master_row[0],
                 global_system_variables.time_zone->get_name()->ptr()))
      {
        errmsg= "The slave I/O thread stops because master and slave have \
different values for the TIME_ZONE global variable. The values must \
be equal for the Statement-format replication to work";
        err_code= ER_SLAVE_FATAL_ERROR;
        sprintf(err_buff, ER(err_code), errmsg);
        goto err;
      }
    }
    else if (check_io_slave_killed(mi->info_thd, mi, NULL))
      goto slave_killed_err;
    else if (is_network_error(mysql_errno(mysql)))
    {
      mi->report(WARNING_LEVEL, mysql_errno(mysql),
                 "Get master TIME_ZONE failed with error: %s", mysql_error(mysql));
      goto network_err;
    } 
    else
    {
      /* Fatal error */
      errmsg= "The slave I/O thread stops because a fatal error is encountered \
when it try to get the value of TIME_ZONE global variable from master.";
      err_code= mysql_errno(mysql);
      sprintf(err_buff, "%s Error: %s", errmsg, mysql_error(mysql));
      goto err;
    }
    if (master_res)
    {
      mysql_free_result(master_res);
      master_res= NULL;
    }
  }

  if (mi->heartbeat_period != 0.0)
  {
    char llbuf[22];
    const char query_format[]= "SET @master_heartbeat_period= %s";
    char query[sizeof(query_format) - 2 + sizeof(llbuf)];
    /* 
       the period is an ulonglong of nano-secs. 
    */
    llstr((ulonglong) (mi->heartbeat_period*1000000000UL), llbuf);
    sprintf(query, query_format, llbuf);

    if (mysql_real_query(mysql, query, static_cast<ulong>(strlen(query))))
    {
      if (check_io_slave_killed(mi->info_thd, mi, NULL))
        goto slave_killed_err;

      if (is_network_error(mysql_errno(mysql)))
      {
        mi->report(WARNING_LEVEL, mysql_errno(mysql),
                   "SET @master_heartbeat_period to master failed with error: %s",
                   mysql_error(mysql));
        mysql_free_result(mysql_store_result(mysql));
        goto network_err;
      }
      else
      {
        /* Fatal error */
        errmsg= "The slave I/O thread stops because a fatal error is encountered "
          " when it tries to SET @master_heartbeat_period on master.";
        err_code= ER_SLAVE_FATAL_ERROR;
        sprintf(err_buff, "%s Error: %s", errmsg, mysql_error(mysql));
        mysql_free_result(mysql_store_result(mysql));
        goto err;
      }
    }
    mysql_free_result(mysql_store_result(mysql));
  }

  /*
    Querying if master is capable to checksum and notifying it about own
    CRC-awareness. The master's side instant value of @@global.binlog_checksum 
    is stored in the dump thread's uservar area as well as cached locally
    to become known in consensus by master and slave.
  */
  if (DBUG_EVALUATE_IF("simulate_slave_unaware_checksum", 0, 1))
  {
    int rc;
    const char query[]= "SET @master_binlog_checksum= @@global.binlog_checksum";
    master_res= NULL;
    //initially undefined
    mi->checksum_alg_before_fd= binary_log::BINLOG_CHECKSUM_ALG_UNDEF;
    /*
      @c checksum_alg_before_fd is queried from master in this block.
      If master is old checksum-unaware the value stays undefined.
      Once the first FD will be received its alg descriptor will replace
      the being queried one.
    */
    rc= mysql_real_query(mysql, query, static_cast<ulong>(strlen(query)));
    if (rc != 0)
    {
      mi->checksum_alg_before_fd= binary_log::BINLOG_CHECKSUM_ALG_OFF;
      if (check_io_slave_killed(mi->info_thd, mi, NULL))
        goto slave_killed_err;

      if (mysql_errno(mysql) == ER_UNKNOWN_SYSTEM_VARIABLE)
      {
        // this is tolerable as OM -> NS is supported
        mi->report(WARNING_LEVEL, mysql_errno(mysql),
                   "Notifying master by %s failed with "
                   "error: %s", query, mysql_error(mysql));
      }
      else
      {
        if (is_network_error(mysql_errno(mysql)))
        {
          mi->report(WARNING_LEVEL, mysql_errno(mysql),
                     "Notifying master by %s failed with "
                     "error: %s", query, mysql_error(mysql));
          mysql_free_result(mysql_store_result(mysql));
          goto network_err;
        }
        else
        {
          errmsg= "The slave I/O thread stops because a fatal error is encountered "
            "when it tried to SET @master_binlog_checksum on master.";
          err_code= ER_SLAVE_FATAL_ERROR;
          sprintf(err_buff, "%s Error: %s", errmsg, mysql_error(mysql));
          mysql_free_result(mysql_store_result(mysql));
          goto err;
        }
      }
    }
    else
    {
      mysql_free_result(mysql_store_result(mysql));
      if (!mysql_real_query(mysql,
                            STRING_WITH_LEN("SELECT @master_binlog_checksum")) &&
          (master_res= mysql_store_result(mysql)) &&
          (master_row= mysql_fetch_row(master_res)) &&
          (master_row[0] != NULL))
      {
        mi->checksum_alg_before_fd= static_cast<enum_binlog_checksum_alg>
          (find_type(master_row[0], &binlog_checksum_typelib, 1) - 1);

       DBUG_EXECUTE_IF("undefined_algorithm_on_slave",
        mi->checksum_alg_before_fd = binary_log::BINLOG_CHECKSUM_ALG_UNDEF;);
       if(mi->checksum_alg_before_fd == binary_log::BINLOG_CHECKSUM_ALG_UNDEF)
       {
         errmsg= "The slave I/O thread was stopped because a fatal error is encountered "
                 "The checksum algorithm used by master is unknown to slave.";
         err_code= ER_SLAVE_FATAL_ERROR;
         sprintf(err_buff, "%s Error: %s", errmsg, mysql_error(mysql));
         mysql_free_result(mysql_store_result(mysql));
         goto err;
       }

        // valid outcome is either of
        DBUG_ASSERT(mi->checksum_alg_before_fd ==
                    binary_log::BINLOG_CHECKSUM_ALG_OFF ||
                    mi->checksum_alg_before_fd ==
                    binary_log::BINLOG_CHECKSUM_ALG_CRC32);
      }
      else if (check_io_slave_killed(mi->info_thd, mi, NULL))
        goto slave_killed_err;
      else if (is_network_error(mysql_errno(mysql)))
      {
        mi->report(WARNING_LEVEL, mysql_errno(mysql),
                   "Get master BINLOG_CHECKSUM failed with error: %s", mysql_error(mysql));
        goto network_err;
      }
      else
      {
        errmsg= "The slave I/O thread stops because a fatal error is encountered "
          "when it tried to SELECT @master_binlog_checksum.";
        err_code= ER_SLAVE_FATAL_ERROR;
        sprintf(err_buff, "%s Error: %s", errmsg, mysql_error(mysql));
        mysql_free_result(mysql_store_result(mysql));
        goto err;
      }
    }
    if (master_res)
    {
      mysql_free_result(master_res);
      master_res= NULL;
    }
  }
  else
    mi->checksum_alg_before_fd= binary_log::BINLOG_CHECKSUM_ALG_OFF;

  if (DBUG_EVALUATE_IF("simulate_slave_unaware_gtid", 0, 1))
  {
    switch (io_thread_init_command(mi, "SELECT @@GLOBAL.GTID_MODE",
                                   ER_UNKNOWN_SYSTEM_VARIABLE,
                                   &master_res, &master_row))
    {
    case COMMAND_STATUS_ERROR:
      DBUG_RETURN(2);
    case COMMAND_STATUS_ALLOWED_ERROR:
      // master is old and does not have @@GLOBAL.GTID_MODE
      mi->master_gtid_mode= 0;
      break;
    case COMMAND_STATUS_OK:
      int typelib_index= find_type(master_row[0], &gtid_mode_typelib, 1);
      mysql_free_result(master_res);
      if (typelib_index == 0)
      {
        mi->report(ERROR_LEVEL, ER_SLAVE_FATAL_ERROR,
                   "The slave IO thread stops because the master has "
                   "an unknown @@GLOBAL.GTID_MODE.");
        DBUG_RETURN(1);
      }
      mi->master_gtid_mode= typelib_index - 1;
      break;
    }
    if (mi->master_gtid_mode > gtid_mode + 1 ||
        gtid_mode > mi->master_gtid_mode + 1)
    {
      mi->report(ERROR_LEVEL, ER_SLAVE_FATAL_ERROR,
                 "The slave IO thread stops because the master has "
                 "@@GLOBAL.GTID_MODE %s and this server has "
                 "@@GLOBAL.GTID_MODE %s",
                 gtid_mode_names[mi->master_gtid_mode],
                 gtid_mode_names[gtid_mode]);
      DBUG_RETURN(1);
    }
    if (mi->is_auto_position() && mi->master_gtid_mode != 3)
    {
      mi->report(ERROR_LEVEL, ER_SLAVE_FATAL_ERROR,
                 "The slave IO thread stops because the master has "
                 "@@GLOBAL.GTID_MODE %s and we are trying to connect "
                 "using MASTER_AUTO_POSITION.",
                 gtid_mode_names[mi->master_gtid_mode]);
      DBUG_RETURN(1);
    }
  }

err:
  if (errmsg)
  {
    if (master_res)
      mysql_free_result(master_res);
    DBUG_ASSERT(err_code != 0);
    mi->report(ERROR_LEVEL, err_code, "%s", err_buff);
    DBUG_RETURN(1);
  }

  DBUG_RETURN(0);

network_err:
  if (master_res)
    mysql_free_result(master_res);
  DBUG_RETURN(2);

slave_killed_err:
  if (master_res)
    mysql_free_result(master_res);
  DBUG_RETURN(2);
}

static bool wait_for_relay_log_space(Relay_log_info* rli)
{
  bool slave_killed=0;
  Master_info* mi = rli->mi;
  PSI_stage_info old_stage;
  THD* thd = mi->info_thd;
  DBUG_ENTER("wait_for_relay_log_space");

  mysql_mutex_lock(&rli->log_space_lock);
  thd->ENTER_COND(&rli->log_space_cond,
                  &rli->log_space_lock,
                  &stage_waiting_for_relay_log_space,
                  &old_stage);
  while (rli->log_space_limit < rli->log_space_total &&
         !(slave_killed=io_slave_killed(thd,mi)) &&
         !rli->ignore_log_space_limit)
    mysql_cond_wait(&rli->log_space_cond, &rli->log_space_lock);

  /* 
    Makes the IO thread read only one event at a time
    until the SQL thread is able to purge the relay 
    logs, freeing some space.

    Therefore, once the SQL thread processes this next 
    event, it goes to sleep (no more events in the queue),
    sets ignore_log_space_limit=true and wakes the IO thread. 
    However, this event may have been enough already for 
    the SQL thread to purge some log files, freeing 
    rli->log_space_total .

    This guarantees that the SQL and IO thread move
    forward only one event at a time (to avoid deadlocks), 
    when the relay space limit is reached. It also 
    guarantees that when the SQL thread is prepared to
    rotate (to be able to purge some logs), the IO thread
    will know about it and will rotate.

    NOTE: The ignore_log_space_limit is only set when the SQL
          thread sleeps waiting for events.

   */
  if (rli->ignore_log_space_limit)
  {
#ifndef DBUG_OFF
    {
      char llbuf1[22], llbuf2[22];
      DBUG_PRINT("info", ("log_space_limit=%s "
                          "log_space_total=%s "
                          "ignore_log_space_limit=%d "
                          "sql_force_rotate_relay=%d", 
                        llstr(rli->log_space_limit,llbuf1),
                        llstr(rli->log_space_total,llbuf2),
                        (int) rli->ignore_log_space_limit,
                        (int) rli->sql_force_rotate_relay));
    }
#endif
    if (rli->sql_force_rotate_relay)
    {
      mysql_mutex_lock(&mi->data_lock);
      rotate_relay_log(mi);
      mysql_mutex_unlock(&mi->data_lock);
      rli->sql_force_rotate_relay= false;
    }

    rli->ignore_log_space_limit= false;
  }

  thd->EXIT_COND(&old_stage);
  DBUG_RETURN(slave_killed);
}


/*
  Builds a Rotate from the ignored events' info and writes it to relay log.

  The caller must hold mi->data_lock before invoking this function.

  @param thd pointer to I/O Thread's Thd.
  @param mi  point to I/O Thread metadata class.

  @return 0 if everything went fine, 1 otherwise.
*/
static int write_ignored_events_info_to_relay_log(THD *thd, Master_info *mi)
{
  Relay_log_info *rli= mi->rli;
  mysql_mutex_t *log_lock= rli->relay_log.get_log_lock();
  int error= 0;
  DBUG_ENTER("write_ignored_events_info_to_relay_log");

  DBUG_ASSERT(thd == mi->info_thd);
  mysql_mutex_assert_owner(&mi->data_lock);
  mysql_mutex_lock(log_lock);
  if (rli->ign_master_log_name_end[0])
  {
    DBUG_PRINT("info",("writing a Rotate event to track down ignored events"));
    Rotate_log_event *ev= new Rotate_log_event(rli->ign_master_log_name_end,
                                               0, rli->ign_master_log_pos_end,
                                               Rotate_log_event::DUP_NAME);
    if (mi->get_mi_description_event() != NULL)
      ev->common_footer->checksum_alg=
                   mi->get_mi_description_event()->common_footer->checksum_alg;

    rli->ign_master_log_name_end[0]= 0;
    /* can unlock before writing as slave SQL thd will soon see our Rotate */
    mysql_mutex_unlock(log_lock);
    if (likely((bool)ev))
    {
      ev->server_id= 0; // don't be ignored by slave SQL thread
      if (unlikely(rli->relay_log.append_event(ev, mi) != 0))
        mi->report(ERROR_LEVEL, ER_SLAVE_RELAY_LOG_WRITE_FAILURE,
                   ER(ER_SLAVE_RELAY_LOG_WRITE_FAILURE),
                   "failed to write a Rotate event"
                   " to the relay log, SHOW SLAVE STATUS may be"
                   " inaccurate");
      rli->relay_log.harvest_bytes_written(&rli->log_space_total);
      if (flush_master_info(mi, TRUE))
      {
        error= 1;
        sql_print_error("Failed to flush master info file.");
      }
      delete ev;
    }
    else
    {
      error= 1;
      mi->report(ERROR_LEVEL, ER_SLAVE_CREATE_EVENT_FAILURE,
                 ER(ER_SLAVE_CREATE_EVENT_FAILURE),
                 "Rotate_event (out of memory?),"
                 " SHOW SLAVE STATUS may be inaccurate");
    }
  }
  else
    mysql_mutex_unlock(log_lock);

  DBUG_RETURN(error);
}


int register_slave_on_master(MYSQL* mysql, Master_info *mi,
                             bool *suppress_warnings)
{
  uchar buf[1024], *pos= buf;
  size_t report_host_len=0, report_user_len=0, report_password_len=0;
  DBUG_ENTER("register_slave_on_master");

  *suppress_warnings= FALSE;
  if (report_host)
    report_host_len= strlen(report_host);
  if (report_host_len > HOSTNAME_LENGTH)
  {
    sql_print_warning("The length of report_host is %zu. "
                      "It is larger than the max length(%d), so this "
                      "slave cannot be registered to the master%s.",
                      report_host_len, HOSTNAME_LENGTH,
                      mi->get_for_channel_str());
    DBUG_RETURN(0);
  }

  if (report_user)
    report_user_len= strlen(report_user);
  if (report_user_len > USERNAME_LENGTH)
  {
    sql_print_warning("The length of report_user is %zu. "
                      "It is larger than the max length(%d), so this "
                      "slave cannot be registered to the master%s.",
                      report_user_len, USERNAME_LENGTH, mi->get_for_channel_str());
    DBUG_RETURN(0);
  }

  if (report_password)
    report_password_len= strlen(report_password);
  if (report_password_len > MAX_PASSWORD_LENGTH)
  {
    sql_print_warning("The length of report_password is %zu. "
                      "It is larger than the max length(%d), so this "
                      "slave cannot be registered to the master%s.",
                      report_password_len, MAX_PASSWORD_LENGTH,
                      mi->get_for_channel_str());
    DBUG_RETURN(0);
  }

  int4store(pos, server_id); pos+= 4;
  pos= net_store_data(pos, (uchar*) report_host, report_host_len);
  pos= net_store_data(pos, (uchar*) report_user, report_user_len);
  pos= net_store_data(pos, (uchar*) report_password, report_password_len);
  int2store(pos, (uint16) report_port); pos+= 2;
  /* 
    Fake rpl_recovery_rank, which was removed in BUG#13963,
    so that this server can register itself on old servers,
    see BUG#49259.
   */
  int4store(pos, /* rpl_recovery_rank */ 0);    pos+= 4;
  /* The master will fill in master_id */
  int4store(pos, 0);                    pos+= 4;

  if (simple_command(mysql, COM_REGISTER_SLAVE, buf, (size_t) (pos- buf), 0))
  {
    if (mysql_errno(mysql) == ER_NET_READ_INTERRUPTED)
    {
      *suppress_warnings= TRUE;                 // Suppress reconnect warning
    }
    else if (!check_io_slave_killed(mi->info_thd, mi, NULL))
    {
      char buf[256];
      my_snprintf(buf, sizeof(buf), "%s (Errno: %d)", mysql_error(mysql), 
                  mysql_errno(mysql));
      mi->report(ERROR_LEVEL, ER_SLAVE_MASTER_COM_FAILURE,
                 ER(ER_SLAVE_MASTER_COM_FAILURE), "COM_REGISTER_SLAVE", buf);
    }
    DBUG_RETURN(1);
  }
  DBUG_RETURN(0);
}


/**
    Function that fills the metadata required for SHOW SLAVE STATUS.
    This function shall be used in two cases:
     1) SHOW SLAVE STATUS FOR ALL CHANNELS
     2) SHOW SLAVE STATUS for a channel

     @param[in,out]  field_list        field_list to fill the metadata
     @param[in]      io_gtid_set_size  the size to be allocated to store
                                       the retrieved gtid set
     @param[in]      sql_gtid_set_size the size to be allocated to store
                                       the executed gtid set

     @TODO: return a bool after adding catching the exceptions to the
            push_back() methods for field_list
*/

void show_slave_status_metadata(List<Item> &field_list,
                                int io_gtid_set_size, int sql_gtid_set_size)
{

  field_list.push_back(new Item_empty_string("Slave_IO_State", 14));
  field_list.push_back(new Item_empty_string("Master_Host",
                                             HOSTNAME_LENGTH+1));
  field_list.push_back(new Item_empty_string("Master_User",
                                             USERNAME_LENGTH+1));
  field_list.push_back(new Item_return_int("Master_Port", 7,MYSQL_TYPE_LONG));
  field_list.push_back(new Item_return_int("Connect_Retry", 10,
                                           MYSQL_TYPE_LONG));
  field_list.push_back(new Item_empty_string("Master_Log_File", FN_REFLEN));
  field_list.push_back(new Item_return_int("Read_Master_Log_Pos", 10,
                                           MYSQL_TYPE_LONGLONG));
  field_list.push_back(new Item_empty_string("Relay_Log_File", FN_REFLEN));
  field_list.push_back(new Item_return_int("Relay_Log_Pos", 10,
                                           MYSQL_TYPE_LONGLONG));
  field_list.push_back(new Item_empty_string("Relay_Master_Log_File",
                                             FN_REFLEN));
  field_list.push_back(new Item_empty_string("Slave_IO_Running", 3));
  field_list.push_back(new Item_empty_string("Slave_SQL_Running", 3));
  field_list.push_back(new Item_empty_string("Replicate_Do_DB", 20));
  field_list.push_back(new Item_empty_string("Replicate_Ignore_DB", 20));
  field_list.push_back(new Item_empty_string("Replicate_Do_Table", 20));
  field_list.push_back(new Item_empty_string("Replicate_Ignore_Table", 23));
  field_list.push_back(new Item_empty_string("Replicate_Wild_Do_Table", 24));
  field_list.push_back(new Item_empty_string("Replicate_Wild_Ignore_Table",
                                             28));
  field_list.push_back(new Item_return_int("Last_Errno", 4, MYSQL_TYPE_LONG));
  field_list.push_back(new Item_empty_string("Last_Error", 20));
  field_list.push_back(new Item_return_int("Skip_Counter", 10,
                                           MYSQL_TYPE_LONG));
  field_list.push_back(new Item_return_int("Exec_Master_Log_Pos", 10,
                                           MYSQL_TYPE_LONGLONG));
  field_list.push_back(new Item_return_int("Relay_Log_Space", 10,
                                           MYSQL_TYPE_LONGLONG));
  field_list.push_back(new Item_empty_string("Until_Condition", 6));
  field_list.push_back(new Item_empty_string("Until_Log_File", FN_REFLEN));
  field_list.push_back(new Item_return_int("Until_Log_Pos", 10,
                                           MYSQL_TYPE_LONGLONG));
  field_list.push_back(new Item_empty_string("Master_SSL_Allowed", 7));
  field_list.push_back(new Item_empty_string("Master_SSL_CA_File", FN_REFLEN));
  field_list.push_back(new Item_empty_string("Master_SSL_CA_Path", FN_REFLEN));
  field_list.push_back(new Item_empty_string("Master_SSL_Cert", FN_REFLEN));
  field_list.push_back(new Item_empty_string("Master_SSL_Cipher", FN_REFLEN));
  field_list.push_back(new Item_empty_string("Master_SSL_Key", FN_REFLEN));
  field_list.push_back(new Item_return_int("Seconds_Behind_Master", 10,
                                           MYSQL_TYPE_LONGLONG));
  field_list.push_back(new Item_empty_string("Master_SSL_Verify_Server_Cert",
                                             3));
  field_list.push_back(new Item_return_int("Last_IO_Errno", 4, MYSQL_TYPE_LONG));
  field_list.push_back(new Item_empty_string("Last_IO_Error", 20));
  field_list.push_back(new Item_return_int("Last_SQL_Errno", 4, MYSQL_TYPE_LONG));
  field_list.push_back(new Item_empty_string("Last_SQL_Error", 20));
  field_list.push_back(new Item_empty_string("Replicate_Ignore_Server_Ids",
                                             FN_REFLEN));
  field_list.push_back(new Item_return_int("Master_Server_Id", sizeof(ulong),
                                           MYSQL_TYPE_LONG));
  field_list.push_back(new Item_empty_string("Master_UUID", UUID_LENGTH));
  field_list.push_back(new Item_empty_string("Master_Info_File",
                                             2 * FN_REFLEN));
  field_list.push_back(new Item_return_int("SQL_Delay", 10, MYSQL_TYPE_LONG));
  field_list.push_back(new Item_return_int("SQL_Remaining_Delay", 8, MYSQL_TYPE_LONG));
  field_list.push_back(new Item_empty_string("Slave_SQL_Running_State", 20));
  field_list.push_back(new Item_return_int("Master_Retry_Count", 10,
                                           MYSQL_TYPE_LONGLONG));
  field_list.push_back(new Item_empty_string("Master_Bind", HOSTNAME_LENGTH+1));
  field_list.push_back(new Item_empty_string("Last_IO_Error_Timestamp", 20));
  field_list.push_back(new Item_empty_string("Last_SQL_Error_Timestamp", 20));
  field_list.push_back(new Item_empty_string("Master_SSL_Crl", FN_REFLEN));
  field_list.push_back(new Item_empty_string("Master_SSL_Crlpath", FN_REFLEN));
  field_list.push_back(new Item_empty_string("Retrieved_Gtid_Set",
                                             io_gtid_set_size));
  field_list.push_back(new Item_empty_string("Executed_Gtid_Set",
                                             sql_gtid_set_size));
  field_list.push_back(new Item_return_int("Auto_Position", sizeof(ulong),
                                           MYSQL_TYPE_LONG));
  field_list.push_back(new Item_empty_string("Replicate_Rewrite_DB", 24));
  field_list.push_back(new Item_empty_string("Channel_Name", CHANNEL_NAME_LENGTH));

}


/**
    Send the data to the client of a Master_info during show_slave_status()
    This function has to be called after calling show_slave_status_metadata().
    Just before sending the data, thd->protocol is prepared to (re)send;

    @param[in]     thd         client thread
    @param[in]     mi          the master info. In the case of multisource
                               replication, this master info corresponds to a
                                channel.

    @param[in]     io_gtid_set_buffer    buffer related to Retrieved GTID set
                                          for each channel.
    @param[in]     sql_gtid_set_buffer   buffer related to Executed GTID set
                                           for each channel.
    @return
     @retval        0     success
     @retval        1     Error
*/

bool show_slave_status_send_data(THD *thd, Master_info *mi,
                                 char* io_gtid_set_buffer,
                                 char* sql_gtid_set_buffer)
{
  DBUG_ENTER("show_slave_status_send_data");

  Protocol *protocol = thd->protocol;
  char* slave_sql_running_state= NULL;

  DBUG_PRINT("info",("host is set: '%s'", mi->host));

  protocol->prepare_for_resend();

  /*
    slave_running can be accessed without run_lock but not other
    non-volatile members like mi->info_thd or rli->info_thd, for
    them either info_thd_lock or run_lock hold is required.
  */
  mysql_mutex_lock(&mi->info_thd_lock);
  protocol->store(mi->info_thd ? mi->info_thd->get_proc_info() : "",
                  &my_charset_bin);
  mysql_mutex_unlock(&mi->info_thd_lock);

  mysql_mutex_lock(&mi->rli->info_thd_lock);
  slave_sql_running_state= const_cast<char *>(mi->rli->info_thd ? mi->rli->info_thd->get_proc_info() : "");
  mysql_mutex_unlock(&mi->rli->info_thd_lock);

  mysql_mutex_lock(&mi->data_lock);
  mysql_mutex_lock(&mi->rli->data_lock);
  mysql_mutex_lock(&mi->err_lock);
  mysql_mutex_lock(&mi->rli->err_lock);

  DEBUG_SYNC(thd, "wait_after_lock_active_mi_and_rli_data_lock_is_acquired");
  protocol->store(mi->host, &my_charset_bin);
  protocol->store(mi->get_user(), &my_charset_bin);
  protocol->store((uint32) mi->port);
  protocol->store((uint32) mi->connect_retry);
  protocol->store(mi->get_master_log_name(), &my_charset_bin);
  protocol->store((ulonglong) mi->get_master_log_pos());
  protocol->store(mi->rli->get_group_relay_log_name() +
                  dirname_length(mi->rli->get_group_relay_log_name()),
                  &my_charset_bin);
  protocol->store((ulonglong) mi->rli->get_group_relay_log_pos());
  protocol->store(mi->rli->get_group_master_log_name(), &my_charset_bin);
  protocol->store(mi->slave_running == MYSQL_SLAVE_RUN_CONNECT ?
                  "Yes" : (mi->slave_running == MYSQL_SLAVE_RUN_NOT_CONNECT ?
                           "Connecting" : "No"), &my_charset_bin);
  protocol->store(mi->rli->slave_running ? "Yes":"No", &my_charset_bin);
  protocol->store(rpl_filter->get_do_db());
  protocol->store(rpl_filter->get_ignore_db());

  char buf[256];
  String tmp(buf, sizeof(buf), &my_charset_bin);
  rpl_filter->get_do_table(&tmp);
  protocol->store(&tmp);
  rpl_filter->get_ignore_table(&tmp);
  protocol->store(&tmp);
  rpl_filter->get_wild_do_table(&tmp);
  protocol->store(&tmp);
  rpl_filter->get_wild_ignore_table(&tmp);
  protocol->store(&tmp);

  protocol->store(mi->rli->last_error().number);
  protocol->store(mi->rli->last_error().message, &my_charset_bin);
  protocol->store((uint32) mi->rli->slave_skip_counter);
  protocol->store((ulonglong) mi->rli->get_group_master_log_pos());
  protocol->store((ulonglong) mi->rli->log_space_total);


  const char *until_type= "";

  switch (mi->rli->until_condition)
  {
  case Relay_log_info::UNTIL_NONE:
    until_type= "None";
    break;
  case Relay_log_info::UNTIL_MASTER_POS:
    until_type= "Master";
    break;
  case Relay_log_info::UNTIL_RELAY_POS:
    until_type= "Relay";
    break;
  case Relay_log_info::UNTIL_SQL_BEFORE_GTIDS:
    until_type= "SQL_BEFORE_GTIDS";
    break;
  case Relay_log_info::UNTIL_SQL_AFTER_GTIDS:
    until_type= "SQL_AFTER_GTIDS";
    break;
  case Relay_log_info::UNTIL_SQL_AFTER_MTS_GAPS:
    until_type= "SQL_AFTER_MTS_GAPS";
#ifndef DBUG_OFF
  case Relay_log_info::UNTIL_DONE:
    until_type= "DONE";
    break;
#endif
  default:
    DBUG_ASSERT(0);
  }
  protocol->store(until_type, &my_charset_bin);
  protocol->store(mi->rli->until_log_name, &my_charset_bin);
  protocol->store((ulonglong) mi->rli->until_log_pos);

#ifdef HAVE_OPENSSL
  protocol->store(mi->ssl? "Yes":"No", &my_charset_bin);
#else
  protocol->store(mi->ssl? "Ignored":"No", &my_charset_bin);
#endif
  protocol->store(mi->ssl_ca, &my_charset_bin);
  protocol->store(mi->ssl_capath, &my_charset_bin);
  protocol->store(mi->ssl_cert, &my_charset_bin);
  protocol->store(mi->ssl_cipher, &my_charset_bin);
  protocol->store(mi->ssl_key, &my_charset_bin);

  /*
     The pseudo code to compute Seconds_Behind_Master:
     if (SQL thread is running)
     {
       if (SQL thread processed all the available relay log)
       {
         if (IO thread is running)
            print 0;
         else
            print NULL;
       }
        else
          compute Seconds_Behind_Master;
      }
      else
       print NULL;
  */

  if (mi->rli->slave_running)
  {
    /*
       Check if SQL thread is at the end of relay log
       Checking should be done using two conditions
       condition1: compare the log positions and
       condition2: compare the file names (to handle rotation case)
    */
    if ((mi->get_master_log_pos() == mi->rli->get_group_master_log_pos()) &&
        (!strcmp(mi->get_master_log_name(), mi->rli->get_group_master_log_name())))
    {
      if (mi->slave_running == MYSQL_SLAVE_RUN_CONNECT)
        protocol->store(0LL);
      else
        protocol->store_null();
    }
    else
    {
      long time_diff= ((long)(time(0) - mi->rli->last_master_timestamp)
                       - mi->clock_diff_with_master);
      /*
        Apparently on some systems time_diff can be <0. Here are possible
        reasons related to MySQL:
        - the master is itself a slave of another master whose time is ahead.
        - somebody used an explicit SET TIMESTAMP on the master.
        Possible reason related to granularity-to-second of time functions
        (nothing to do with MySQL), which can explain a value of -1:
        assume the master's and slave's time are perfectly synchronized, and
        that at slave's connection time, when the master's timestamp is read,
        it is at the very end of second 1, and (a very short time later) when
        the slave's timestamp is read it is at the very beginning of second
        2. Then the recorded value for master is 1 and the recorded value for
        slave is 2. At SHOW SLAVE STATUS time, assume that the difference
        between timestamp of slave and rli->last_master_timestamp is 0
        (i.e. they are in the same second), then we get 0-(2-1)=-1 as a result.
        This confuses users, so we don't go below 0: hence the max().

        last_master_timestamp == 0 (an "impossible" timestamp 1970) is a
        special marker to say "consider we have caught up".
      */
      protocol->store((longlong)(mi->rli->last_master_timestamp ?
                                   max(0L, time_diff) : 0));
    }
  }
  else
  {
    protocol->store_null();
  }
  protocol->store(mi->ssl_verify_server_cert? "Yes":"No", &my_charset_bin);

  // Last_IO_Errno
  protocol->store(mi->last_error().number);
  // Last_IO_Error
  protocol->store(mi->last_error().message, &my_charset_bin);
  // Last_SQL_Errno
  protocol->store(mi->rli->last_error().number);
  // Last_SQL_Error
  protocol->store(mi->rli->last_error().message, &my_charset_bin);
  // Replicate_Ignore_Server_Ids
  {
    char buff[FN_REFLEN];
    ulong i, cur_len;
    for (i= 0, buff[0]= 0, cur_len= 0;
         i < mi->ignore_server_ids->dynamic_ids.size(); i++)
    {
      ulong s_id, slen;
      char sbuff[FN_REFLEN];
      s_id= mi->ignore_server_ids->dynamic_ids[i];
      slen= sprintf(sbuff, (i == 0 ? "%lu" : ", %lu"), s_id);
      if (cur_len + slen + 4 > FN_REFLEN)
      {
        /*
          break the loop whenever remained space could not fit
          ellipses on the next cycle
        */
        sprintf(buff + cur_len, "...");
        break;
      }
      cur_len += sprintf(buff + cur_len, "%s", sbuff);
    }
    protocol->store(buff, &my_charset_bin);
  }
  // Master_Server_id
  protocol->store((uint32) mi->master_id);
  protocol->store(mi->master_uuid, &my_charset_bin);
  // Master_Info_File
  protocol->store(mi->get_description_info(), &my_charset_bin);
  // SQL_Delay
  protocol->store((uint32) mi->rli->get_sql_delay());
  // SQL_Remaining_Delay
  if (slave_sql_running_state == stage_sql_thd_waiting_until_delay.m_name)
  {
    time_t t= my_time(0), sql_delay_end= mi->rli->get_sql_delay_end();
    protocol->store((uint32)(t < sql_delay_end ? sql_delay_end - t : 0));
  }
  else
    protocol->store_null();
  // Slave_SQL_Running_State
  protocol->store(slave_sql_running_state, &my_charset_bin);
  // Master_Retry_Count
  protocol->store((ulonglong) mi->retry_count);
  // Master_Bind
  protocol->store(mi->bind_addr, &my_charset_bin);
  // Last_IO_Error_Timestamp
  protocol->store(mi->last_error().timestamp, &my_charset_bin);
  // Last_SQL_Error_Timestamp
  protocol->store(mi->rli->last_error().timestamp, &my_charset_bin);
  // Master_Ssl_Crl
  protocol->store(mi->ssl_crl, &my_charset_bin);
  // Master_Ssl_Crlpath
  protocol->store(mi->ssl_crlpath, &my_charset_bin);
  // Retrieved_Gtid_Set
  protocol->store(io_gtid_set_buffer, &my_charset_bin);
  // Executed_Gtid_Set
  protocol->store(sql_gtid_set_buffer, &my_charset_bin);
  // Auto_Position
  protocol->store(mi->is_auto_position() ? 1 : 0);
  // Replicate_Rewrite_DB
  rpl_filter->get_rewrite_db(&tmp);
  protocol->store(&tmp);
  // channel_name
  protocol->store(mi->get_channel(), &my_charset_bin);

  mysql_mutex_unlock(&mi->rli->err_lock);
  mysql_mutex_unlock(&mi->err_lock);
  mysql_mutex_unlock(&mi->rli->data_lock);
  mysql_mutex_unlock(&mi->data_lock);

  DBUG_RETURN(false);
}


/**
   Method to the show the replication status in all channels.

   @param[in]       thd        the client thread

   @return
     @retval        0           success
     @retval        1           Error

*/
bool show_slave_status(THD *thd)
{
  List<Item> field_list;
  Protocol *protocol= thd->protocol;
  int sql_gtid_set_size= 0, io_gtid_set_size= 0;
  Master_info *mi= NULL;
  char* sql_gtid_set_buffer= NULL;
  char** io_gtid_set_buffer_array;
  /*
    We need the maximum size of the retrieved gtid set (i.e io_gtid_set_size).
    This size is needed to reserve the place in show_slave_status_metadata().
    So, we travel all the mi's and find out the maximum size of io_gtid_set_size
    and pass it through show_slave_status_metadata()
  */
  int max_io_gtid_set_size= io_gtid_set_size;
  uint idx;
  uint num_io_gtid_sets;
  bool ret= true;

  DBUG_ENTER("show_slave_status(THD)");

  mysql_mutex_assert_owner(&LOCK_msr_map);

  num_io_gtid_sets= msr_map.get_num_instances();


  io_gtid_set_buffer_array=
    (char**)my_malloc(key_memory_show_slave_status_io_gtid_set,
                      num_io_gtid_sets * sizeof(char*), MYF(MY_WME));

  if (io_gtid_set_buffer_array == NULL)
     DBUG_RETURN(true);

  global_sid_lock->wrlock();

  const Gtid_set *sql_gtid_set= gtid_state->get_executed_gtids();
  sql_gtid_set_size= sql_gtid_set->to_string(&sql_gtid_set_buffer);

  idx= 0;
  for (mi_map::iterator it= msr_map.begin(); it!=msr_map.end(); it++)
  {
    mi= it->second;
    /*
      The following statement is needed because, when mi->host[0]=0
      we don't alloc memory for retried_gtid_set. However, we try
      to free it at the end, causing a crash. To be on safeside,
      we initialize it to NULL, so that my_free() takes care of it.
    */
    io_gtid_set_buffer_array[idx]= NULL;

    if (mi != NULL && mi->host[0])
    {
      const Gtid_set*  io_gtid_set= mi->rli->get_gtid_set();

      /*
         @todo: a single memory allocation improves speed,
         instead of doing it for each loop
      */

      if ((io_gtid_set_size=
           io_gtid_set->to_string(&io_gtid_set_buffer_array[idx])) < 0)
      {
        my_eof(thd);
        my_free(sql_gtid_set_buffer);

        for (uint i= 0; i < idx -1; i++)
        {
          my_free(io_gtid_set_buffer_array[i]);
        }
        my_free(io_gtid_set_buffer_array);

        global_sid_lock->unlock();
        DBUG_RETURN(true);
      }
      else
        max_io_gtid_set_size= max_io_gtid_set_size > io_gtid_set_size ?
                              max_io_gtid_set_size : io_gtid_set_size;
    }
    idx++;
  }
  global_sid_lock->unlock();


  show_slave_status_metadata(field_list, max_io_gtid_set_size,
                             sql_gtid_set_size);

  if (protocol->send_result_set_metadata(&field_list,
                                         Protocol::SEND_NUM_ROWS
                                         | Protocol::SEND_EOF))
  {
    goto err;
  }

  /* Run through each mi */

  idx=0;
  for (mi_map::iterator it= msr_map.begin(); it!=msr_map.end(); it++)
  {
    mi= it->second;

    if (mi != NULL && mi->host[0])
    {
      if (show_slave_status_send_data(thd, mi, io_gtid_set_buffer_array[idx],
                                 sql_gtid_set_buffer))
        goto err;

      if (protocol->write())
        goto err;
    }
    idx++;
  }

  ret= false;
err:
  my_eof(thd);
  for (uint i= 0; i < num_io_gtid_sets; i++)
  {
    my_free(io_gtid_set_buffer_array[i]);
  }
  my_free(io_gtid_set_buffer_array);
  my_free(sql_gtid_set_buffer);

  DBUG_RETURN(ret);

}


/**
  Execute a SHOW SLAVE STATUS statement.

  @param thd Pointer to THD object for the client thread executing the
  statement.

  @param mi Pointer to Master_info object for the IO thread.

  @retval FALSE success
  @retval TRUE failure

  Currently, show slave status works for a channel too, in multisource
  replication. But using performance schema tables is better.

*/
bool show_slave_status(THD* thd, Master_info* mi)
{
  List<Item> field_list;
  Protocol *protocol= thd->protocol;
  char *sql_gtid_set_buffer= NULL, *io_gtid_set_buffer= NULL;
  int sql_gtid_set_size= 0, io_gtid_set_size= 0;
  DBUG_ENTER("show_slave_status(THD, Master_info)");
 
  if (mi != NULL)
  { 
    global_sid_lock->wrlock();
    const Gtid_set* sql_gtid_set= gtid_state->get_executed_gtids();
    const Gtid_set* io_gtid_set= mi->rli->get_gtid_set();
    if ((sql_gtid_set_size= sql_gtid_set->to_string(&sql_gtid_set_buffer)) < 0 ||
        (io_gtid_set_size= io_gtid_set->to_string(&io_gtid_set_buffer)) < 0)
    {
      my_eof(thd);
      my_free(sql_gtid_set_buffer);
      my_free(io_gtid_set_buffer);
      global_sid_lock->unlock();
      DBUG_RETURN(true);
    }
    global_sid_lock->unlock();
  }

  /* Fill the metadata required for show slave status. */

  show_slave_status_metadata(field_list, io_gtid_set_size, sql_gtid_set_size);

  if (protocol->send_result_set_metadata(&field_list,
                            Protocol::SEND_NUM_ROWS | Protocol::SEND_EOF))
  {
    my_free(sql_gtid_set_buffer);
    my_free(io_gtid_set_buffer);
    DBUG_RETURN(true);
  }

  if (mi != NULL && mi->host[0])
  {

    if (show_slave_status_send_data(thd, mi,
                                    io_gtid_set_buffer, sql_gtid_set_buffer))
      DBUG_RETURN(true);

    if (protocol->write())
    {
      my_free(sql_gtid_set_buffer);
      my_free(io_gtid_set_buffer);
      DBUG_RETURN(true);
    }
  }
  my_eof(thd);
  my_free(sql_gtid_set_buffer);
  my_free(io_gtid_set_buffer);
  DBUG_RETURN(false);
}


/**
  Entry point for SHOW SLAVE STATUS command. Function displayes
  the slave status for all channels or for a single channel
  based on the FOR CHANNEL  clause.

  @param[in]       thd          the client thread.

  @return
    @retval        false          ok
    @retval        true          not ok
*/
bool show_slave_status_cmd(THD *thd)
{
  Master_info *mi= 0;
  LEX *lex= thd->lex;
  bool res;

  DBUG_ENTER("show_slave_status_cmd");

  mysql_mutex_lock(&LOCK_msr_map);

  if (!lex->mi.for_channel)
    res= show_slave_status(thd);
  else
  {
    /* when mi is 0, i.e mi doesn't exist, SSS will return an empty set */
    mi= msr_map.get_mi(lex->mi.channel);
    res= show_slave_status(thd, mi);
  }

  mysql_mutex_unlock(&LOCK_msr_map);

  DBUG_RETURN(res);
}


void set_slave_thread_options(THD* thd)
{
  DBUG_ENTER("set_slave_thread_options");
  /*
     It's nonsense to constrain the slave threads with max_join_size; if a
     query succeeded on master, we HAVE to execute it. So set
     OPTION_BIG_SELECTS. Setting max_join_size to HA_POS_ERROR is not enough
     (and it's not needed if we have OPTION_BIG_SELECTS) because an INSERT
     SELECT examining more than 4 billion rows would still fail (yes, because
     when max_join_size is 4G, OPTION_BIG_SELECTS is automatically set, but
     only for client threads.
  */
  ulonglong options= thd->variables.option_bits | OPTION_BIG_SELECTS;
  if (opt_log_slave_updates)
    options|= OPTION_BIN_LOG;
  else
    options&= ~OPTION_BIN_LOG;
  thd->variables.option_bits= options;
  thd->variables.completion_type= 0;

  /*
    Set autocommit= 1 when info tables are used and autocommit == 0 to
    avoid trigger asserts on mysql_execute_command(THD *thd) caused by
    info tables updates which do not commit, like Rotate, Stop and
    skipped events handling.
  */
  if ((thd->variables.option_bits & OPTION_NOT_AUTOCOMMIT) &&
      (opt_mi_repository_id == INFO_REPOSITORY_TABLE ||
       opt_rli_repository_id == INFO_REPOSITORY_TABLE))
  {
    thd->variables.option_bits|= OPTION_AUTOCOMMIT;
    thd->variables.option_bits&= ~OPTION_NOT_AUTOCOMMIT;
    thd->server_status|= SERVER_STATUS_AUTOCOMMIT;
  }

  /*
    Set thread InnoDB high priority.
  */
  DBUG_EXECUTE_IF("dbug_set_high_prio_sql_thread",
    {
      if (thd->system_thread == SYSTEM_THREAD_SLAVE_SQL ||
          thd->system_thread == SYSTEM_THREAD_SLAVE_WORKER)
        thd->thd_tx_priority= 1;
    });

  DBUG_VOID_RETURN;
}

void set_slave_thread_default_charset(THD* thd, Relay_log_info const *rli)
{
  DBUG_ENTER("set_slave_thread_default_charset");

  thd->variables.character_set_client=
    global_system_variables.character_set_client;
  thd->variables.collation_connection=
    global_system_variables.collation_connection;
  thd->variables.collation_server=
    global_system_variables.collation_server;
  thd->update_charset();

  /*
    We use a const cast here since the conceptual (and externally
    visible) behavior of the function is to set the default charset of
    the thread.  That the cache has to be invalidated is a secondary
    effect.
   */
  const_cast<Relay_log_info*>(rli)->cached_charset_invalidate();
  DBUG_VOID_RETURN;
}

/*
  init_slave_thread()
*/

static int init_slave_thread(THD* thd, SLAVE_THD_TYPE thd_type)
{
  DBUG_ENTER("init_slave_thread");
#if !defined(DBUG_OFF)
  int simulate_error= 0;
#endif
  thd->system_thread= (thd_type == SLAVE_THD_WORKER) ? 
    SYSTEM_THREAD_SLAVE_WORKER : (thd_type == SLAVE_THD_SQL) ?
    SYSTEM_THREAD_SLAVE_SQL : SYSTEM_THREAD_SLAVE_IO;
  thd->security_ctx->skip_grants();
  my_net_init(&thd->net, 0);
  thd->slave_thread = 1;
  thd->enable_slow_log= opt_log_slow_slave_statements;
  set_slave_thread_options(thd);
  thd->client_capabilities = CLIENT_LOCAL_FILES;

  /*
    Replication threads are:
    - background threads in the server, not user sessions,
    - yet still assigned a PROCESSLIST_ID,
      for historical reasons (displayed in SHOW PROCESSLIST).
  */
  thd->set_new_thread_id();

#ifdef HAVE_PSI_INTERFACE
  /*
    Populate the PROCESSLIST_ID in the instrumentation.
  */
  struct PSI_thread *psi= PSI_THREAD_CALL(get_thread)();
  PSI_THREAD_CALL(set_thread_id)(psi, thd->thread_id());
#endif /* HAVE_PSI_INTERFACE */

  DBUG_EXECUTE_IF("simulate_io_slave_error_on_init",
                  simulate_error|= (1 << SLAVE_THD_IO););
  DBUG_EXECUTE_IF("simulate_sql_slave_error_on_init",
                  simulate_error|= (1 << SLAVE_THD_SQL););
#if !defined(DBUG_OFF)
  if (init_thr_lock() || thd->store_globals() || simulate_error & (1<< thd_type))
#else
  if (init_thr_lock() || thd->store_globals())
#endif
  {
    DBUG_RETURN(-1);
  }

  if (thd_type == SLAVE_THD_SQL)
  {
    THD_STAGE_INFO(thd, stage_waiting_for_the_next_event_in_relay_log);
  }
  else
  {
    THD_STAGE_INFO(thd, stage_waiting_for_master_update);
  }
  thd->set_time();
  /* Do not use user-supplied timeout value for system threads. */
  thd->variables.lock_wait_timeout= LONG_TIMEOUT;
  DBUG_RETURN(0);
}


/**
  Sleep for a given amount of time or until killed.

  @param thd        Thread context of the current thread.
  @param seconds    The number of seconds to sleep.
  @param func       Function object to check if the thread has been killed.
  @param info       The Rpl_info object associated with this sleep.

  @retval True if the thread has been killed, false otherwise.
*/
template <typename killed_func, typename rpl_info>
static inline bool slave_sleep(THD *thd, time_t seconds,
                               killed_func func, rpl_info info)
{
  bool ret;
  struct timespec abstime;
  mysql_mutex_t *lock= &info->sleep_lock;
  mysql_cond_t *cond= &info->sleep_cond;

  /* Absolute system time at which the sleep time expires. */
  set_timespec(&abstime, seconds);

  mysql_mutex_lock(lock);
  thd->ENTER_COND(cond, lock, NULL, NULL);

  while (! (ret= func(thd, info)))
  {
    int error= mysql_cond_timedwait(cond, lock, &abstime);
    if (error == ETIMEDOUT || error == ETIME)
      break;
  }

  /* Implicitly unlocks the mutex. */
  thd->EXIT_COND(NULL);

  return ret;
}

static int request_dump(THD *thd, MYSQL* mysql, Master_info* mi,
                        bool *suppress_warnings)
{
  DBUG_ENTER("request_dump");

  const size_t BINLOG_NAME_INFO_SIZE= strlen(mi->get_master_log_name());
  int error= 1;
  size_t command_size= 0;
  enum_server_command command= mi->is_auto_position() ?
    COM_BINLOG_DUMP_GTID : COM_BINLOG_DUMP;
  uchar* command_buffer= NULL;
  ushort binlog_flags= 0;

  if (RUN_HOOK(binlog_relay_io,
               before_request_transmit,
               (thd, mi, binlog_flags)))
    goto err;

  *suppress_warnings= false;
  if (command == COM_BINLOG_DUMP_GTID)
  {
    // get set of GTIDs
    Sid_map sid_map(NULL/*no lock needed*/);
    Gtid_set gtid_executed(&sid_map);
    global_sid_lock->wrlock();
    gtid_state->dbug_print();

    /*
      We are unsure whether I/O thread retrieved the last gtid transaction
      completely or not (before it is going down because of a crash/normal
      shutdown/normal stop slave io_thread). It is possible that I/O thread
      would have retrieved and written only partial transaction events. So We
      request Master to send the last gtid event once again. We do this by
      removing the last I/O thread retrieved gtid event from
      "Retrieved_gtid_set".  Possible cases: 1) I/O thread would have
      retrieved full transaction already in the first time itself, but
      retrieving them again will not cause problem because GTID number is
      same, Hence SQL thread will not commit it again. 2) I/O thread would
      have retrieved full transaction already and SQL thread would have
      already executed it. In that case, We are not going remove last
      retrieved gtid from "Retrieved_gtid_set" otherwise we will see gaps in
      "Retrieved set". The same case is handled in the below code.  Please
      note there will be paritial transactions written in relay log but they
      will not cause any problem incase of transactional tables.  But incase
      of non-transaction tables, partial trx will create inconsistency
      between master and slave.  In that case, users need to check manually.
    */

    Gtid_set * retrieved_set= (const_cast<Gtid_set *>(mi->rli->get_gtid_set()));
    Gtid *last_retrieved_gtid= mi->rli->get_last_retrieved_gtid();

    /*
      Remove last_retrieved_gtid only if it is not part of
      executed_gtid_set
    */
    if (!last_retrieved_gtid->empty() &&
        !gtid_state->get_executed_gtids()->contains_gtid(*last_retrieved_gtid))
      retrieved_set->_remove_gtid(*last_retrieved_gtid);

    if (gtid_executed.add_gtid_set(retrieved_set) != RETURN_STATUS_OK ||
        gtid_executed.add_gtid_set(gtid_state->get_executed_gtids()) !=
        RETURN_STATUS_OK)
    {
      global_sid_lock->unlock();
      goto err;
    }
    global_sid_lock->unlock();
     
    // allocate buffer
    size_t encoded_data_size= gtid_executed.get_encoded_length();
    size_t allocation_size= 
      ::BINLOG_FLAGS_INFO_SIZE + ::BINLOG_SERVER_ID_INFO_SIZE +
      ::BINLOG_NAME_SIZE_INFO_SIZE + BINLOG_NAME_INFO_SIZE +
      ::BINLOG_POS_INFO_SIZE + ::BINLOG_DATA_SIZE_INFO_SIZE +
      encoded_data_size + 1;
    if (!(command_buffer= (uchar *) my_malloc(key_memory_rpl_slave_command_buffer,
                                              allocation_size, MYF(MY_WME))))
      goto err;
    uchar* ptr_buffer= command_buffer;

    DBUG_PRINT("info", ("Do I know something about the master? (binary log's name %s - auto position %d).",
               mi->get_master_log_name(), mi->is_auto_position()));
    /*
      Note: binlog_flags is always 0.  However, in versions up to 5.6
      RC, the master would check the lowest bit and do something
      unexpected if it was set; in early versions of 5.6 it would also
      use the two next bits.  Therefore, for backward compatibility,
      if we ever start to use the flags, we should leave the three
      lowest bits unused.
    */
    int2store(ptr_buffer, binlog_flags);
    ptr_buffer+= ::BINLOG_FLAGS_INFO_SIZE;
    int4store(ptr_buffer, server_id);
    ptr_buffer+= ::BINLOG_SERVER_ID_INFO_SIZE;
    int4store(ptr_buffer, static_cast<uint32>(BINLOG_NAME_INFO_SIZE));
    ptr_buffer+= ::BINLOG_NAME_SIZE_INFO_SIZE;
    memset(ptr_buffer, 0, BINLOG_NAME_INFO_SIZE);
    ptr_buffer+= BINLOG_NAME_INFO_SIZE;
    int8store(ptr_buffer, 4LL);
    ptr_buffer+= ::BINLOG_POS_INFO_SIZE;

    int4store(ptr_buffer, static_cast<uint32>(encoded_data_size));
    ptr_buffer+= ::BINLOG_DATA_SIZE_INFO_SIZE;
    gtid_executed.encode(ptr_buffer);
    ptr_buffer+= encoded_data_size;

    command_size= ptr_buffer - command_buffer;
    DBUG_ASSERT(command_size == (allocation_size - 1));
  }
  else
  {
    size_t allocation_size= ::BINLOG_POS_OLD_INFO_SIZE +
      BINLOG_NAME_INFO_SIZE + ::BINLOG_FLAGS_INFO_SIZE +
      ::BINLOG_SERVER_ID_INFO_SIZE + 1;
    if (!(command_buffer= (uchar *) my_malloc(key_memory_rpl_slave_command_buffer,
                                              allocation_size, MYF(MY_WME))))
      goto err;
    uchar* ptr_buffer= command_buffer;
  
    int4store(ptr_buffer, DBUG_EVALUATE_IF("request_master_log_pos_3", 3,
                                           static_cast<uint32>(mi->get_master_log_pos())));
    ptr_buffer+= ::BINLOG_POS_OLD_INFO_SIZE;
    // See comment regarding binlog_flags above.
    int2store(ptr_buffer, binlog_flags);
    ptr_buffer+= ::BINLOG_FLAGS_INFO_SIZE;
    int4store(ptr_buffer, server_id);
    ptr_buffer+= ::BINLOG_SERVER_ID_INFO_SIZE;
    memcpy(ptr_buffer, mi->get_master_log_name(), BINLOG_NAME_INFO_SIZE);
    ptr_buffer+= BINLOG_NAME_INFO_SIZE;

    command_size= ptr_buffer - command_buffer;
    DBUG_ASSERT(command_size == (allocation_size - 1));
  }

  if (simple_command(mysql, command, command_buffer, command_size, 1))
  {
    /*
      Something went wrong, so we will just reconnect and retry later
      in the future, we should do a better error analysis, but for
      now we just fill up the error log :-)
    */
    if (mysql_errno(mysql) == ER_NET_READ_INTERRUPTED)
      *suppress_warnings= true;                 // Suppress reconnect warning
    else
      sql_print_error("Error on %s: %d  %s, will retry in %d secs",
                      command_name[command].str,
                      mysql_errno(mysql), mysql_error(mysql),
                      mi->connect_retry);
    goto err;
  }
  error= 0;

err:
  my_free(command_buffer);
  DBUG_RETURN(error);
}


/*
  Read one event from the master

  SYNOPSIS
    read_event()
    mysql               MySQL connection
    mi                  Master connection information
    suppress_warnings   TRUE when a normal net read timeout has caused us to
                        try a reconnect.  We do not want to print anything to
                        the error log in this case because this a anormal
                        event in an idle server.

    RETURN VALUES
    'packet_error'      Error
    number              Length of packet
*/

static ulong read_event(MYSQL* mysql, Master_info *mi, bool* suppress_warnings)
{
  ulong len;
  DBUG_ENTER("read_event");

  *suppress_warnings= FALSE;
  /*
    my_real_read() will time us out
    We check if we were told to die, and if not, try reading again
  */
#ifndef DBUG_OFF
  if (disconnect_slave_event_count && !(mi->events_until_exit--))
    DBUG_RETURN(packet_error);
#endif

  len= cli_safe_read(mysql, NULL);
  if (len == packet_error || (long) len < 1)
  {
    if (mysql_errno(mysql) == ER_NET_READ_INTERRUPTED)
    {
      /*
        We are trying a normal reconnect after a read timeout;
        we suppress prints to .err file as long as the reconnect
        happens without problems
      */
      *suppress_warnings= TRUE;
    }
    else
    {
      if (!mi->rli->abort_slave) 
      {
        sql_print_error("Error reading packet from server%s: %s (server_errno=%d)",
                        mi->get_for_channel_str(), mysql_error(mysql),
                        mysql_errno(mysql));
      }
    }
    DBUG_RETURN(packet_error);
  }

  /* Check if eof packet */
  if (len < 8 && mysql->net.read_pos[0] == 254)
  {
     sql_print_information("Slave%s: received end packet from server due to dump "
                           "thread being killed on master. Dump threads are "
                           "killed for example during master shutdown, "
                           "explicitly by a user, or when the master receives "
                           "a binlog send request from a duplicate server "
                           "UUID <%s> : Error %s", mi->get_for_channel_str(),
                           ::server_uuid,
                           mysql_error(mysql));
     DBUG_RETURN(packet_error);
  }

  DBUG_PRINT("exit", ("len: %lu  net->read_pos[4]: %d",
                      len, mysql->net.read_pos[4]));
  DBUG_RETURN(len - 1);
}


/**
  If this is a lagging slave (specified with CHANGE MASTER TO MASTER_DELAY = X), delays accordingly. Also unlocks rli->data_lock.

  Design note: this is the place to unlock rli->data_lock. The lock
  must be held when reading delay info from rli, but it should not be
  held while sleeping.

  @param ev Event that is about to be executed.

  @param thd The sql thread's THD object.

  @param rli The sql thread's Relay_log_info structure.

  @retval 0 If the delay timed out and the event shall be executed.

  @retval nonzero If the delay was interrupted and the event shall be skipped.
*/
static int sql_delay_event(Log_event *ev, THD *thd, Relay_log_info *rli)
{
  time_t sql_delay= rli->get_sql_delay();

  DBUG_ENTER("sql_delay_event");
  mysql_mutex_assert_owner(&rli->data_lock);
  DBUG_ASSERT(!rli->belongs_to_client());

  int type= ev->get_type_code();
  if (sql_delay && type != binary_log::ROTATE_EVENT &&
      type != binary_log::FORMAT_DESCRIPTION_EVENT &&
      type != binary_log::START_EVENT_V3)
  {
    // The time when we should execute the event.
    time_t sql_delay_end=
      ev->common_header->when.tv_sec + rli->mi->clock_diff_with_master + sql_delay;
    // The current time.
    time_t now= my_time(0);
    // The time we will have to sleep before executing the event.
    time_t nap_time= 0;
    if (sql_delay_end > now)
      nap_time= sql_delay_end - now;

    DBUG_PRINT("info", ("sql_delay= %lu "
                        "ev->when= %lu "
                        "rli->mi->clock_diff_with_master= %lu "
                        "now= %ld "
                        "sql_delay_end= %ld "
                        "nap_time= %ld",
                        sql_delay, (long) ev->common_header->when.tv_sec,
                        rli->mi->clock_diff_with_master,
                        (long)now, (long)sql_delay_end, (long)nap_time));

    if (sql_delay_end > now)
    {
      DBUG_PRINT("info", ("delaying replication event %lu secs",
                          nap_time));
      rli->start_sql_delay(sql_delay_end);
      mysql_mutex_unlock(&rli->data_lock);
      DBUG_RETURN(slave_sleep(thd, nap_time, sql_slave_killed, rli));
    }
  }

  mysql_mutex_unlock(&rli->data_lock);

  DBUG_RETURN(0);
}


/**
  Applies the given event and advances the relay log position.

  This is needed by the sql thread to execute events from the binlog,
  and by clients executing BINLOG statements.  Conceptually, this
  function does:

  @code
    ev->apply_event(rli);
    ev->update_pos(rli);
  @endcode

  It also does the following maintainance:

   - Initializes the thread's server_id and time; and the event's
     thread.

   - If !rli->belongs_to_client() (i.e., if it belongs to the slave
     sql thread instead of being used for executing BINLOG
     statements), it does the following things: (1) skips events if it
     is needed according to the server id or slave_skip_counter; (2)
     unlocks rli->data_lock; (3) sleeps if required by 'CHANGE MASTER
     TO MASTER_DELAY=X'; (4) maintains the running state of the sql
     thread (rli->thread_state).

   - Reports errors as needed.

  @param ptr_ev a pointer to a reference to the event to apply.

  @param thd The client thread that executes the event (i.e., the
  slave sql thread if called from a replication slave, or the client
  thread if called to execute a BINLOG statement).

  @param rli The relay log info (i.e., the slave's rli if called from
  a replication slave, or the client's thd->rli_fake if called to
  execute a BINLOG statement).

  @note MTS can store NULL to @c ptr_ev location to indicate
        the event is taken over by a Worker.

  @retval SLAVE_APPLY_EVENT_AND_UPDATE_POS_OK
          OK.

  @retval SLAVE_APPLY_EVENT_AND_UPDATE_POS_APPLY_ERROR
          Error calling ev->apply_event().

  @retval SLAVE_APPLY_EVENT_AND_UPDATE_POS_UPDATE_POS_ERROR
          No error calling ev->apply_event(), but error calling
          ev->update_pos().

  @retval SLAVE_APPLY_EVENT_AND_UPDATE_POS_APPEND_JOB_ERROR
          append_item_to_jobs() failed, thread was killed while waiting
          for successful enqueue on worker.
*/
enum enum_slave_apply_event_and_update_pos_retval
apply_event_and_update_pos(Log_event** ptr_ev, THD* thd, Relay_log_info* rli)
{
  int exec_res= 0;
  bool skip_event= FALSE;
  Log_event *ev= *ptr_ev;
  Log_event::enum_skip_reason reason= Log_event::EVENT_SKIP_NOT;

  DBUG_ENTER("apply_event_and_update_pos");

  DBUG_PRINT("exec_event",("%s(type_code: %d; server_id: %d)",
                           ev->get_type_str(), ev->get_type_code(),
                           ev->server_id));
  DBUG_PRINT("info", ("thd->options: %s%s; rli->last_event_start_time: %lu",
                      FLAGSTR(thd->variables.option_bits, OPTION_NOT_AUTOCOMMIT),
                      FLAGSTR(thd->variables.option_bits, OPTION_BEGIN),
                      (ulong) rli->last_event_start_time));

  /*
    Execute the event to change the database and update the binary
    log coordinates, but first we set some data that is needed for
    the thread.

    The event will be executed unless it is supposed to be skipped.

    Queries originating from this server must be skipped.  Low-level
    events (Format_description_log_event, Rotate_log_event,
    Stop_log_event) from this server must also be skipped. But for
    those we don't want to modify 'group_master_log_pos', because
    these events did not exist on the master.
    Format_description_log_event is not completely skipped.

    Skip queries specified by the user in 'slave_skip_counter'.  We
    can't however skip events that has something to do with the log
    files themselves.

    Filtering on own server id is extremely important, to ignore
    execution of events created by the creation/rotation of the relay
    log (remember that now the relay log starts with its Format_desc,
    has a Rotate etc).
  */
  /*
     Set the unmasked and actual server ids from the event
   */
  thd->server_id = ev->server_id; // use the original server id for logging
  thd->unmasked_server_id = ev->common_header->unmasked_server_id;
  thd->set_time();                            // time the query
  thd->lex->set_current_select(0);
  if (!ev->common_header->when.tv_sec)
    my_micro_time_to_timeval(my_micro_time(), &ev->common_header->when);
  ev->thd = thd; // because up to this point, ev->thd == 0

  if (!(rli->is_mts_recovery() && bitmap_is_set(&rli->recovery_groups,
                                                rli->mts_recovery_index)))
  {
    reason= ev->shall_skip(rli);
  }
#ifndef DBUG_OFF
  if (rli->is_mts_recovery())
  {
    DBUG_PRINT("mts", ("Mts is recovering %d, number of bits set %d, "
                       "bitmap is set %d, index %lu.\n",
                       rli->is_mts_recovery(),
                       bitmap_bits_set(&rli->recovery_groups),
                       bitmap_is_set(&rli->recovery_groups,
                                     rli->mts_recovery_index),
                       rli->mts_recovery_index));
  }
#endif
  if (reason == Log_event::EVENT_SKIP_COUNT)
  {
    sql_slave_skip_counter= --rli->slave_skip_counter;
    skip_event= TRUE;
  }
  set_timespec_nsec(&rli->ts_exec[0], 0);
  rli->stats_read_time += diff_timespec(&rli->ts_exec[0], &rli->ts_exec[1]);

  if (reason == Log_event::EVENT_SKIP_NOT)
  {
    // Sleeps if needed, and unlocks rli->data_lock.
    if (sql_delay_event(ev, thd, rli))
      DBUG_RETURN(SLAVE_APPLY_EVENT_AND_UPDATE_POS_OK);

    exec_res= ev->apply_event(rli);

    if (!exec_res && (ev->worker != rli))
    {
      if (ev->worker)
      {
        Slave_job_item item= {ev, rli->get_event_relay_log_number(),
                              rli->get_event_start_pos() };
        Slave_job_item *job_item= &item;
        Slave_worker *w= (Slave_worker *) ev->worker;
        // specially marked group typically with OVER_MAX_DBS_IN_EVENT_MTS db:s
        bool need_sync= ev->is_mts_group_isolated();

        // all events except BEGIN-query must be marked with a non-NULL Worker
        DBUG_ASSERT(((Slave_worker*) ev->worker) == rli->last_assigned_worker);

        DBUG_PRINT("Log_event::apply_event:",
                   ("-> job item data %p to W_%lu", job_item->data, w->id));

        // Reset mts in-group state
        if (rli->mts_group_status == Relay_log_info::MTS_END_GROUP)
        {
          // CGAP cleanup
          rli->curr_group_assigned_parts.clear();
          // reset the B-group and Gtid-group marker
          rli->curr_group_seen_begin= rli->curr_group_seen_gtid= false;
          rli->last_assigned_worker= NULL;
        }
        /*
           Stroring GAQ index of the group that the event belongs to
           in the event. Deferred events are handled similarly below.
        */
        ev->mts_group_idx= rli->gaq->assigned_group_index;

        bool append_item_to_jobs_error= false;
        if (rli->curr_group_da.size() > 0)
        {
          /*
            the current event sorted out which partion the current group
            belongs to. It's time now to processed deferred array events.
          */
          for (uint i= 0; i < rli->curr_group_da.size(); i++)
          {
            Slave_job_item da_item= rli->curr_group_da[i];
            DBUG_PRINT("mts", ("Assigning job %llu to worker %lu",
                      (da_item.data)->common_header->log_pos, w->id));
            da_item.data->mts_group_idx=
              rli->gaq->assigned_group_index; // similarly to above
            if (!append_item_to_jobs_error)
              append_item_to_jobs_error= append_item_to_jobs(&da_item, w, rli);
            if (append_item_to_jobs_error)
              delete static_cast<Log_event*>(da_item.data);
          }
          rli->curr_group_da.clear();
        }
        if (append_item_to_jobs_error)
          DBUG_RETURN(SLAVE_APPLY_EVENT_AND_UPDATE_POS_APPEND_JOB_ERROR);

        DBUG_PRINT("mts", ("Assigning job %llu to worker %lu\n",
                   ((Log_event* )job_item->data)->common_header->log_pos, w->id));

        /* Notice `ev' instance can be destoyed after `append()' */
        if (append_item_to_jobs(job_item, w, rli))
          DBUG_RETURN(SLAVE_APPLY_EVENT_AND_UPDATE_POS_APPEND_JOB_ERROR);
        if (need_sync)
        {
          /*
            combination of over-max db:s and end of the current group
            forces to wait for the assigned groups completion by assigned
            to the event worker.
            Indeed MTS group status could be safely set to MTS_NOT_IN_GROUP
            after wait_() returns.
            No need to know a possible error out of synchronization call.
          */
          (void)rli->current_mts_submode->wait_for_workers_to_finish(rli);
        }

      }
      *ptr_ev= NULL; // announcing the event is passed to w-worker

      if (rli->is_parallel_exec() && rli->mts_events_assigned % 1024 == 1)
      {
        time_t my_now= my_time(0);

        if ((my_now - rli->mts_last_online_stat) >=
            mts_online_stat_period)
        {
          sql_print_information("Multi-threaded slave statistics%s: "
                                "seconds elapsed = %lu; "
                                "events assigned = %llu; "
                                "worker queues filled over overrun level = %lu; "
                                "waited due a Worker queue full = %lu; "
                                "waited due the total size = %lu; "
                                "waited at clock conflicts = %llu "
                                "waited (count) when Workers occupied = %lu "
                                "waited when Workers occupied = %llu",
                                rli->get_for_channel_str(),
                                static_cast<unsigned long>
                                (my_now - rli->mts_last_online_stat),
                                rli->mts_events_assigned,
                                rli->mts_wq_overrun_cnt,
                                rli->mts_wq_overfill_cnt,
                                rli->wq_size_waits_cnt,
                                rli->mts_total_wait_overlap,
                                rli->mts_wq_no_underrun_cnt,
                                rli->mts_total_wait_worker_avail);
          rli->mts_last_online_stat= my_now;
        }
      }
    }
  }
  else
    mysql_mutex_unlock(&rli->data_lock);

  set_timespec_nsec(&rli->ts_exec[1], 0);
  rli->stats_exec_time += diff_timespec(&rli->ts_exec[1], &rli->ts_exec[0]);

  DBUG_PRINT("info", ("apply_event error = %d", exec_res));
  if (exec_res == 0)
  {
    /*
      Positions are not updated here when an XID is processed. To make
      a slave crash-safe, positions must be updated while processing a
      XID event and as such do not need to be updated here again.

      However, if the event needs to be skipped, this means that it
      will not be processed and then positions need to be updated here.

      See sql/rpl_rli.h for further details.
    */
    int error= 0;
    if (*ptr_ev &&
        (ev->get_type_code() != binary_log::XID_EVENT ||
         skip_event || (rli->is_mts_recovery() && !is_gtid_event(ev) &&
         (ev->ends_group() || !rli->mts_recovery_group_seen_begin) &&
          bitmap_is_set(&rli->recovery_groups, rli->mts_recovery_index))))
    {
#ifndef DBUG_OFF
      /*
        This only prints information to the debug trace.
        
        TODO: Print an informational message to the error log?
      */
      static const char *const explain[] = {
        // EVENT_SKIP_NOT,
        "not skipped",
        // EVENT_SKIP_IGNORE,
        "skipped because event should be ignored",
        // EVENT_SKIP_COUNT
        "skipped because event skip counter was non-zero"
      };
      DBUG_PRINT("info", ("OPTION_BEGIN: %d; IN_STMT: %d",
                          MY_TEST(thd->variables.option_bits & OPTION_BEGIN),
                          rli->get_flag(Relay_log_info::IN_STMT)));
      DBUG_PRINT("skip_event", ("%s event was %s",
                                ev->get_type_str(), explain[reason]));
#endif

      error= ev->update_pos(rli);

#ifndef DBUG_OFF
      DBUG_PRINT("info", ("update_pos error = %d", error));
      if (!rli->belongs_to_client())
      {
        char buf[22];
        DBUG_PRINT("info", ("group %s %s",
                            llstr(rli->get_group_relay_log_pos(), buf),
                            rli->get_group_relay_log_name()));
        DBUG_PRINT("info", ("event %s %s",
                            llstr(rli->get_event_relay_log_pos(), buf),
                            rli->get_event_relay_log_name()));
      }
#endif
    }
    else
    {
      /*
        INTVAR_EVENT, RAND_EVENT, USER_VAR_EVENT and ROWS_QUERY_LOG_EVENT are
        deferred event. It means ev->worker is NULL.
      */
      DBUG_ASSERT(*ptr_ev == ev || rli->is_parallel_exec() ||
		  (!ev->worker &&
		   (ev->get_type_code() == binary_log::INTVAR_EVENT ||
		    ev->get_type_code() == binary_log::RAND_EVENT ||
		    ev->get_type_code() == binary_log::USER_VAR_EVENT ||
                    ev->get_type_code() == binary_log::ROWS_QUERY_LOG_EVENT)));

      rli->inc_event_relay_log_pos();
    }

    if (!error && rli->is_mts_recovery() &&
        ev->get_type_code() != binary_log::ROTATE_EVENT &&
        ev->get_type_code() != binary_log::FORMAT_DESCRIPTION_EVENT &&
        ev->get_type_code() != binary_log::PREVIOUS_GTIDS_LOG_EVENT)
    {
      if (ev->starts_group())
      {
        rli->mts_recovery_group_seen_begin= true;
      }
      else if ((ev->ends_group() || !rli->mts_recovery_group_seen_begin) &&
               !is_gtid_event(ev))
      {
        rli->mts_recovery_index++;
        if (--rli->mts_recovery_group_cnt == 0)
        {
          rli->mts_recovery_index= 0;
          sql_print_information("Slave%s: MTS Recovery has completed at "
                                "relay log %s, position %llu "
                                "master log %s, position %llu.",
                                rli->get_for_channel_str(),
                                rli->get_group_relay_log_name(),
                                rli->get_group_relay_log_pos(),
                                rli->get_group_master_log_name(),
                                rli->get_group_master_log_pos());
#ifndef DBUG_OFF
          /* 
             Few tests wait for UNTIL_SQL_AFTER_MTS_GAPS completion.
             Due to exisiting convention the status won't change 
             prior to slave restarts.
             So making of UNTIL_SQL_AFTER_MTS_GAPS completion isdone here,
             and only in the debug build to make the test to catch the change
             despite a faulty design of UNTIL checking before execution.
          */
          if (rli->until_condition == Relay_log_info::UNTIL_SQL_AFTER_MTS_GAPS)
          {
            rli->until_condition= Relay_log_info::UNTIL_DONE;
          }
#endif
          // reset the Worker tables to remove last slave session time info
          if ((error= rli->mts_finalize_recovery()))
          {
            (void) Rpl_info_factory::reset_workers(rli);
          }
        }
        rli->mts_recovery_group_seen_begin= false;
        if (!error)
          error= rli->flush_info(true);
      }
    }

    if (error)
    {
      /*
        The update should not fail, so print an error message and
        return an error code.
        
        TODO: Replace this with a decent error message when merged
        with BUG#24954 (which adds several new error message).
      */
      char buf[22];
      rli->report(ERROR_LEVEL, ER_UNKNOWN_ERROR,
                  "It was not possible to update the positions"
                  " of the relay log information: the slave may"
                  " be in an inconsistent state."
                  " Stopped in %s position %s",
                  rli->get_group_relay_log_name(),
                  llstr(rli->get_group_relay_log_pos(), buf));
      DBUG_RETURN(SLAVE_APPLY_EVENT_AND_UPDATE_POS_UPDATE_POS_ERROR);
    }
  }

  DBUG_RETURN(exec_res ? SLAVE_APPLY_EVENT_AND_UPDATE_POS_APPLY_ERROR :
                         SLAVE_APPLY_EVENT_AND_UPDATE_POS_OK);
}

/**
  Let the worker applying the current group to rollback and gracefully
  finish its work before.

  @param rli The slave's relay log info.

  @param ev a pointer to the event on hold before applying this rollback
  procedure.

  @retval false The rollback succeeded.

  @retval true  There was an error while injecting events.
*/
static bool coord_handle_partial_binlogged_transaction(Relay_log_info *rli,
                                                       const Log_event *ev)
{
  DBUG_ENTER("coord_handle_partial_binlogged_transaction");
  /*
    This function is called holding the rli->data_lock.
    We must return it still holding this lock, except in the case of returning
    error.
  */
  mysql_mutex_assert_owner(&rli->data_lock);
  THD *thd= rli->info_thd;

  if (!rli->curr_group_seen_begin)
  {
    DBUG_PRINT("info",("Injecting QUERY(BEGIN) to rollback worker"));
    Log_event *begin_event= new Query_log_event(thd,
                                                STRING_WITH_LEN("BEGIN"),
                                                true, /* using_trans */
                                                false, /* immediate */
                                                true, /* suppress_use */
                                                0, /* error */
                                                true /* ignore_command */);
    ((Query_log_event*) begin_event)->db= "";
    begin_event->common_header->data_written= 0;
    begin_event->server_id= ev->server_id;
    /*
      We must be careful to avoid SQL thread increasing its position
      farther than the event that triggered this QUERY(BEGIN).
    */
    begin_event->common_header->log_pos= ev->common_header->log_pos;
    begin_event->future_event_relay_log_pos= ev->future_event_relay_log_pos;

    if (apply_event_and_update_pos(&begin_event, thd, rli) !=
        SLAVE_APPLY_EVENT_AND_UPDATE_POS_OK)
    {
      delete begin_event;
      DBUG_RETURN(true);
    }
    mysql_mutex_lock(&rli->data_lock);
  }

  DBUG_PRINT("info",("Injecting QUERY(ROLLBACK) to rollback worker"));
  Log_event *rollback_event= new Query_log_event(thd,
                                                 STRING_WITH_LEN("ROLLBACK"),
                                                 true, /* using_trans */
                                                 false, /* immediate */
                                                 true, /* suppress_use */
                                                 0, /* error */
                                                 true /* ignore_command */);
  ((Query_log_event*) rollback_event)->db= "";
  rollback_event->common_header->data_written= 0;
  rollback_event->server_id= ev->server_id;
  /*
    We must be careful to avoid SQL thread increasing its position
    farther than the event that triggered this QUERY(ROLLBACK).
  */
  rollback_event->common_header->log_pos= ev->common_header->log_pos;
  rollback_event->future_event_relay_log_pos= ev->future_event_relay_log_pos;

  if (apply_event_and_update_pos(&rollback_event, thd, rli) !=
      SLAVE_APPLY_EVENT_AND_UPDATE_POS_OK)
  {
    delete rollback_event;
    DBUG_RETURN(true);
  }
  mysql_mutex_lock(&rli->data_lock);

  DBUG_RETURN(false);
}

/**
  Top-level function for executing the next event in the relay log.
  This is called from the SQL thread.

  This function reads the event from the relay log, executes it, and
  advances the relay log position.  It also handles errors, etc.

  This function may fail to apply the event for the following reasons:

   - The position specfied by the UNTIL condition of the START SLAVE
     command is reached.

   - It was not possible to read the event from the log.

   - The slave is killed.

   - An error occurred when applying the event, and the event has been
     tried slave_trans_retries times.  If the event has been retried
     fewer times, 0 is returned.

   - init_info or init_relay_log_pos failed. (These are called
     if a failure occurs when applying the event.)

   - An error occurred when updating the binlog position.

  @retval 0 The event was applied.

  @retval 1 The event was not applied.
*/
static int exec_relay_log_event(THD* thd, Relay_log_info* rli)
{
  DBUG_ENTER("exec_relay_log_event");

  /*
     We acquire this mutex since we need it for all operations except
     event execution. But we will release it in places where we will
     wait for something for example inside of next_event().
   */
  mysql_mutex_lock(&rli->data_lock);

  /*
    UNTIL_SQL_AFTER_GTIDS, UNTIL_MASTER_POS and UNTIL_RELAY_POS require
    special handling since we have to check whether the until_condition is
    satisfied *before* the SQL threads goes on a wait inside next_event()
    for the relay log to grow.
    This is required in the following case: We have already applied the last
    event in the waiting set, but the relay log ends after this event. Then it
    is not enough to check the condition in next_event; we also have to check
    it here, before going to sleep. Otherwise, if no updates were coming from
    the master, we would sleep forever despite having reached the required
    position.
  */
  if ((rli->until_condition == Relay_log_info::UNTIL_SQL_AFTER_GTIDS ||
       rli->until_condition == Relay_log_info::UNTIL_MASTER_POS ||
       rli->until_condition == Relay_log_info::UNTIL_RELAY_POS) &&
       rli->is_until_satisfied(thd, NULL))
  {
    rli->abort_slave= 1;
    mysql_mutex_unlock(&rli->data_lock);
    DBUG_RETURN(1);
  }

  Log_event *ev = next_event(rli), **ptr_ev;

  DBUG_ASSERT(rli->info_thd==thd);

  if (sql_slave_killed(thd,rli))
  {
    mysql_mutex_unlock(&rli->data_lock);
    delete ev;
    DBUG_RETURN(1);
  }
  if (ev)
  {
    enum enum_slave_apply_event_and_update_pos_retval exec_res;

    ptr_ev= &ev;
    /*
      Even if we don't execute this event, we keep the master timestamp,
      so that seconds behind master shows correct delta (there are events
      that are not replayed, so we keep falling behind).

      If it is an artificial event, or a relay log event (IO thread generated
      event) or ev->when is set to 0, or a FD from master, we don't update the
      last_master_timestamp.
    */
    if (!(rli->is_parallel_exec() ||
          ev->is_artificial_event() || ev->is_relay_log_event() ||
          (ev->common_header->when.tv_sec == 0) ||
           ev->get_type_code() == binary_log::FORMAT_DESCRIPTION_EVENT))
    {
      rli->last_master_timestamp= ev->common_header->when.tv_sec +
                                  (time_t) ev->exec_time;
      DBUG_ASSERT(rli->last_master_timestamp >= 0);
    }

    /*
      This tests if the position of the beginning of the current event
      hits the UNTIL barrier.
      MTS: since the master and the relay-group coordinates change 
      asynchronously logics of rli->is_until_satisfied() can't apply.
      A special UNTIL_SQL_AFTER_MTS_GAPS is still deployed here
      temporarily (see is_until_satisfied todo).
    */
    if (rli->until_condition != Relay_log_info::UNTIL_NONE &&
        rli->until_condition != Relay_log_info::UNTIL_SQL_AFTER_GTIDS &&
        rli->is_until_satisfied(thd, ev))
    {
      /*
        Setting abort_slave flag because we do not want additional message about
        error in query execution to be printed.
      */
      rli->abort_slave= 1;
      mysql_mutex_unlock(&rli->data_lock);
      delete ev;
      DBUG_RETURN(1);
    }

    { /**
         The following failure injecion works in cooperation with tests 
         setting @@global.debug= 'd,incomplete_group_in_relay_log'.
         Xid or Commit events are not executed to force the slave sql
         read hanging if the realy log does not have any more events.
      */
      DBUG_EXECUTE_IF("incomplete_group_in_relay_log",
                      if ((ev->get_type_code() == binary_log::XID_EVENT) ||
                          ((ev->get_type_code() == binary_log::QUERY_EVENT) &&
                           strcmp("COMMIT", ((Query_log_event *) ev)->query) == 0))
                      {
                        DBUG_ASSERT(thd->get_transaction()->cannot_safely_rollback(
                            Transaction_ctx::SESSION));
                        rli->abort_slave= 1;
                        mysql_mutex_unlock(&rli->data_lock);
                        delete ev;
                        rli->inc_event_relay_log_pos();
                        DBUG_RETURN(0);
                      };);
    }

    /*
      GTID protocol will put a FORMAT_DESCRIPTION_EVENT from the master with
      log_pos != 0 after each (re)connection if auto positioning is enabled.
      This means that the SQL thread might have already started to apply the
      current group but, as the IO thread had to reconnect, it left this
      group incomplete and will start it again from the beginning.
      So, before applying this FORMAT_DESCRIPTION_EVENT, we must let the
      worker roll back the current group and gracefully finish its work,
      before starting to apply the new (complete) copy of the group.
    */
<<<<<<< HEAD
    if (ev->get_type_code() == binary_log::ROTATE_EVENT &&
        ev->server_id != ::server_id && rli->is_parallel_exec() &&
        rli->curr_group_seen_gtid)
=======
    if (ev->get_type_code() == FORMAT_DESCRIPTION_EVENT &&
        ev->server_id != ::server_id && ev->log_pos != 0 &&
        rli->is_parallel_exec() && rli->curr_group_seen_gtid)
>>>>>>> a56cca08
    {
      if (coord_handle_partial_binlogged_transaction(rli, ev))
        /*
          In the case of an error, coord_handle_partial_binlogged_transaction
          will not try to get the rli->data_lock again.
        */
        DBUG_RETURN(1);
    }

    /* ptr_ev can change to NULL indicating MTS coorinator passed to a Worker */
    exec_res= apply_event_and_update_pos(ptr_ev, thd, rli);
    /*
      Note: the above call to apply_event_and_update_pos executes
      mysql_mutex_unlock(&rli->data_lock);
    */

    /* For deferred events, the ptr_ev is set to NULL
        in Deferred_log_events::add() function.
        Hence deferred events wont be deleted here.
        They will be deleted in Deferred_log_events::rewind() funciton.
    */
    if (*ptr_ev)
    {
      DBUG_ASSERT(*ptr_ev == ev); // event remains to belong to Coordinator

      /*
        Format_description_log_event should not be deleted because it will be
        used to read info about the relay log's format; it will be deleted when
        the SQL thread does not need it, i.e. when this thread terminates.
        ROWS_QUERY_LOG_EVENT is destroyed at the end of the current statement
        clean-up routine.
      */
      if (ev->get_type_code() != binary_log::FORMAT_DESCRIPTION_EVENT &&
          ev->get_type_code() != binary_log::ROWS_QUERY_LOG_EVENT)
      {
        DBUG_PRINT("info", ("Deleting the event after it has been executed"));
        delete ev;
        ev= NULL;
      }
    }

    /*
      exec_res == SLAVE_APPLY_EVENT_AND_UPDATE_POS_UPDATE_POS_ERROR
                  update_log_pos failed: this should not happen, so we
                  don't retry.
      exec_res == SLAVE_APPLY_EVENT_AND_UPDATE_POS_APPEND_JOB_ERROR
                  append_item_to_jobs() failed, this happened because
                  thread was killed while waiting for enqueue on worker.
    */
    if (exec_res >= SLAVE_APPLY_EVENT_AND_UPDATE_POS_UPDATE_POS_ERROR)
    {
      delete ev;
      DBUG_RETURN(1);
    }

    if (slave_trans_retries)
    {
      int temp_err= 0;
      bool silent= false;
      if (exec_res && !is_mts_worker(thd) /* no reexecution in MTS mode */ &&
          (temp_err= rli->has_temporary_error(thd, 0, &silent)) &&
          !thd->get_transaction()->cannot_safely_rollback(
              Transaction_ctx::SESSION))
      {
        const char *errmsg;
        /*
          We were in a transaction which has been rolled back because of a
          temporary error;
          let's seek back to BEGIN log event and retry it all again.
	  Note, if lock wait timeout (innodb_lock_wait_timeout exceeded)
	  there is no rollback since 5.0.13 (ref: manual).
          We have to not only seek but also
          a) init_info(), to seek back to hot relay log's start for later
          (for when we will come back to this hot log after re-processing the
          possibly existing old logs where BEGIN is: check_binlog_magic() will
          then need the cache to be at position 0 (see comments at beginning of
          init_info()).
          b) init_relay_log_pos(), because the BEGIN may be an older relay log.
        */
        if (rli->trans_retries < slave_trans_retries)
        {
          /*
             We need to figure out if there is a test case that covers
             this part. \Alfranio.
          */
          if (global_init_info(rli->mi, false, SLAVE_SQL))
            sql_print_error("Failed to initialize the master info structure%s",
                            rli->get_for_channel_str());
          else if (rli->init_relay_log_pos(rli->get_group_relay_log_name(),
                                           rli->get_group_relay_log_pos(),
                                           true/*need_data_lock=true*/,
                                           &errmsg, 1))
            sql_print_error("Error initializing relay log position%s: %s",
                            rli->get_for_channel_str(), errmsg);
          else
          {
            exec_res= SLAVE_APPLY_EVENT_AND_UPDATE_POS_OK;
            rli->cleanup_context(thd, 1);
            /* chance for concurrent connection to get more locks */
            slave_sleep(thd, min<ulong>(rli->trans_retries, MAX_SLAVE_RETRY_PAUSE),
                        sql_slave_killed, rli);
            mysql_mutex_lock(&rli->data_lock); // because of SHOW STATUS
            if (!silent)
              rli->trans_retries++;
            
            rli->retried_trans++;
            mysql_mutex_unlock(&rli->data_lock);
            DBUG_PRINT("info", ("Slave retries transaction "
                                "rli->trans_retries: %lu", rli->trans_retries));
          }
        }
        else
        {
          thd->is_fatal_error= 1;
          rli->report(ERROR_LEVEL, thd->get_stmt_da()->mysql_errno(),
                      "Slave SQL thread retried transaction %lu time(s) "
                      "in vain, giving up. Consider raising the value of "
                      "the slave_transaction_retries variable.", rli->trans_retries);
        }
      }
      else if ((exec_res && !temp_err) ||
               (opt_using_transactions &&
                rli->get_group_relay_log_pos() == rli->get_event_relay_log_pos()))
      {
        /*
          Only reset the retry counter if the entire group succeeded
          or failed with a non-transient error.  On a successful
          event, the execution will proceed as usual; in the case of a
          non-transient error, the slave will stop with an error.
         */
        rli->trans_retries= 0; // restart from fresh
        DBUG_PRINT("info", ("Resetting retry counter, rli->trans_retries: %lu",
                            rli->trans_retries));
      }
    }
    if (exec_res)
      delete ev;
    DBUG_RETURN(exec_res);
  }
  mysql_mutex_unlock(&rli->data_lock);
  rli->report(ERROR_LEVEL, ER_SLAVE_RELAY_LOG_READ_FAILURE,
              ER(ER_SLAVE_RELAY_LOG_READ_FAILURE), "\
Could not parse relay log event entry. The possible reasons are: the master's \
binary log is corrupted (you can check this by running 'mysqlbinlog' on the \
binary log), the slave's relay log is corrupted (you can check this by running \
'mysqlbinlog' on the relay log), a network problem, or a bug in the master's \
or slave's MySQL code. If you want to check the master's binary log or slave's \
relay log, you will be able to know their names by issuing 'SHOW SLAVE STATUS' \
on this slave.\
");
  DBUG_RETURN(1);
}

static bool check_io_slave_killed(THD *thd, Master_info *mi, const char *info)
{
  if (io_slave_killed(thd, mi))
  {
    if (info)
      sql_print_information("%s%s", info, mi->get_for_channel_str());
    return TRUE;
  }
  return FALSE;
}

/**
  @brief Try to reconnect slave IO thread.

  @details Terminates current connection to master, sleeps for
  @c mi->connect_retry msecs and initiates new connection with
  @c safe_reconnect(). Variable pointed by @c retry_count is increased -
  if it exceeds @c mi->retry_count then connection is not re-established
  and function signals error.
  Unless @c suppres_warnings is TRUE, a warning is put in the server error log
  when reconnecting. The warning message and messages used to report errors
  are taken from @c messages array. In case @c mi->retry_count is exceeded,
  no messages are added to the log.

  @param[in]     thd                 Thread context.
  @param[in]     mysql               MySQL connection.
  @param[in]     mi                  Master connection information.
  @param[in,out] retry_count         Number of attempts to reconnect.
  @param[in]     suppress_warnings   TRUE when a normal net read timeout 
                                     has caused to reconnecting.
  @param[in]     messages            Messages to print/log, see 
                                     reconnect_messages[] array.

  @retval        0                   OK.
  @retval        1                   There was an error.
*/

static int try_to_reconnect(THD *thd, MYSQL *mysql, Master_info *mi,
                            uint *retry_count, bool suppress_warnings,
                            const char *messages[SLAVE_RECON_MSG_MAX])
{
  mi->slave_running= MYSQL_SLAVE_RUN_NOT_CONNECT;
  thd->proc_info= messages[SLAVE_RECON_MSG_WAIT];
  thd->clear_active_vio();
  end_server(mysql);
  if ((*retry_count)++)
  {
    if (*retry_count > mi->retry_count)
      return 1;                             // Don't retry forever
    slave_sleep(thd, mi->connect_retry, io_slave_killed, mi);
  }
  if (check_io_slave_killed(thd, mi, messages[SLAVE_RECON_MSG_KILLED_WAITING]))
    return 1;
  thd->proc_info = messages[SLAVE_RECON_MSG_AFTER];
  if (!suppress_warnings) 
  {
    char buf[256], llbuff[22];
    my_snprintf(buf, sizeof(buf), messages[SLAVE_RECON_MSG_FAILED], 
                mi->get_io_rpl_log_name(), llstr(mi->get_master_log_pos(),
                llbuff));
    /* 
      Raise a warining during registering on master/requesting dump.
      Log a message reading event.
    */
    if (messages[SLAVE_RECON_MSG_COMMAND][0])
    {
      mi->report(WARNING_LEVEL, ER_SLAVE_MASTER_COM_FAILURE,
                 ER(ER_SLAVE_MASTER_COM_FAILURE), 
                 messages[SLAVE_RECON_MSG_COMMAND], buf);
    }
    else
    {
      sql_print_information("%s%s", buf, mi->get_for_channel_str());
    }
  }
  if (safe_reconnect(thd, mysql, mi, 1) || io_slave_killed(thd, mi))
  {
    sql_print_information("%s", messages[SLAVE_RECON_MSG_KILLED_AFTER]);
    return 1;
  }
  return 0;
}


/**
  Slave IO thread entry point.

  @param arg Pointer to Master_info struct that holds information for
  the IO thread.

  @return Always 0.
*/
pthread_handler_t handle_slave_io(void *arg)
{
  THD *thd= NULL; // needs to be first for thread_stack
  bool thd_added= false;
  MYSQL *mysql;
  Master_info *mi = (Master_info*)arg;
  Relay_log_info *rli= mi->rli;
  char llbuff[22];
  uint retry_count;
  bool suppress_warnings;
  int ret;
  int binlog_version;
#ifndef DBUG_OFF
  uint retry_count_reg= 0, retry_count_dump= 0, retry_count_event= 0;
#endif
  Global_THD_manager *thd_manager= Global_THD_manager::get_instance();
  // needs to call my_thread_init(), otherwise we get a coredump in DBUG_ stuff
  my_thread_init();
  DBUG_ENTER("handle_slave_io");

  DBUG_ASSERT(mi->inited);
  mysql= NULL ;
  retry_count= 0;

  mysql_mutex_lock(&mi->run_lock);
  /* Inform waiting threads that slave has started */
  mi->slave_run_id++;

#ifndef DBUG_OFF
  mi->events_until_exit = disconnect_slave_event_count;
#endif

  thd= new THD; // note that contructor of THD uses DBUG_ !
  THD_CHECK_SENTRY(thd);
  mi->info_thd = thd;

  #ifdef HAVE_PSI_INTERFACE
  // save the instrumentation for IO thread in mi->info_thd->scheduler
  struct PSI_thread *psi= PSI_THREAD_CALL(get_thread)();
  thd_set_psi(mi->info_thd, psi);
  #endif

  thd->thread_stack= (char*) &thd; // remember where our stack is
  mi->clear_error();
  if (init_slave_thread(thd, SLAVE_THD_IO))
  {
    mysql_cond_broadcast(&mi->start_cond);
    mysql_mutex_unlock(&mi->run_lock);
    sql_print_error("Failed during slave I/O thread initialization%s",
                    mi->get_for_channel_str());
    goto err;
  }

  thd_manager->add_thd(thd);
  thd_added= true;

  mi->slave_running = 1;
  mi->abort_slave = 0;
  mysql_mutex_unlock(&mi->run_lock);
  mysql_cond_broadcast(&mi->start_cond);

  DBUG_PRINT("master_info",("log_file_name: '%s'  position: %s",
                            mi->get_master_log_name(),
                            llstr(mi->get_master_log_pos(), llbuff)));

  /* This must be called before run any binlog_relay_io hooks */
  my_set_thread_local(RPL_MASTER_INFO, mi);

  if (RUN_HOOK(binlog_relay_io, thread_start, (thd, mi)))
  {
    mi->report(ERROR_LEVEL, ER_SLAVE_FATAL_ERROR,
               ER(ER_SLAVE_FATAL_ERROR), "Failed to run 'thread_start' hook");
    goto err;
  }

  if (!(mi->mysql = mysql = mysql_init(NULL)))
  {
    mi->report(ERROR_LEVEL, ER_SLAVE_FATAL_ERROR,
               ER(ER_SLAVE_FATAL_ERROR), "error in mysql_init()");
    goto err;
  }

  THD_STAGE_INFO(thd, stage_connecting_to_master);
  // we can get killed during safe_connect
  if (!safe_connect(thd, mysql, mi))
  {
    sql_print_information("Slave I/O thread%s: connected to master '%s@%s:%d',"
                          "replication started in log '%s' at position %s",
                          mi->get_for_channel_str(),
                          mi->get_user(), mi->host, mi->port,
			  mi->get_io_rpl_log_name(),
			  llstr(mi->get_master_log_pos(), llbuff));
  }
  else
  {
    sql_print_information("Slave I/O thread%s killed while connecting to master",
                          mi->get_for_channel_str());
    goto err;
  }

connected:

    DBUG_EXECUTE_IF("dbug.before_get_running_status_yes",
                    {
                      const char act[]=
                        "now "
                        "wait_for signal.io_thread_let_running";
                      DBUG_ASSERT(opt_debug_sync_timeout > 0);
                      DBUG_ASSERT(!debug_sync_set_action(thd, 
                                                         STRING_WITH_LEN(act)));
                    };);
  mysql_mutex_lock(&mi->run_lock);
  mi->slave_running= MYSQL_SLAVE_RUN_CONNECT;
  mysql_mutex_unlock(&mi->run_lock);

  thd->slave_net = &mysql->net;
  THD_STAGE_INFO(thd, stage_checking_master_version);
  ret= get_master_version_and_clock(mysql, mi);
  if (!ret)
    ret= get_master_uuid(mysql, mi);
  if (!ret)
    ret= io_thread_init_commands(mysql, mi);

  if (ret == 1)
    /* Fatal error */
    goto err;

  if (ret == 2) 
  { 
    if (check_io_slave_killed(mi->info_thd, mi, "Slave I/O thread killed "
                              "while calling get_master_version_and_clock(...)"))
      goto err;
    suppress_warnings= FALSE;
    /* Try to reconnect because the error was caused by a transient network problem */
    if (try_to_reconnect(thd, mysql, mi, &retry_count, suppress_warnings,
                             reconnect_messages[SLAVE_RECON_ACT_REG]))
      goto err;
    goto connected;
  } 

  mysql_mutex_lock(&mi->data_lock);
  binlog_version= mi->get_mi_description_event()->binlog_version;
  mysql_mutex_unlock(&mi->data_lock);

  if (binlog_version > 1)
  {
    /*
      Register ourselves with the master.
    */
    THD_STAGE_INFO(thd, stage_registering_slave_on_master);
    if (register_slave_on_master(mysql, mi, &suppress_warnings))
    {
      if (!check_io_slave_killed(thd, mi, "Slave I/O thread killed "
                                "while registering slave on master"))
      {
        sql_print_error("Slave I/O thread couldn't register on master");
        if (try_to_reconnect(thd, mysql, mi, &retry_count, suppress_warnings,
                             reconnect_messages[SLAVE_RECON_ACT_REG]))
          goto err;
      }
      else
        goto err;
      goto connected;
    }
    DBUG_EXECUTE_IF("FORCE_SLAVE_TO_RECONNECT_REG", 
      if (!retry_count_reg)
      {
        retry_count_reg++;
        sql_print_information("Forcing to reconnect slave I/O thread%s",
                              mi->get_for_channel_str());
        if (try_to_reconnect(thd, mysql, mi, &retry_count, suppress_warnings,
                             reconnect_messages[SLAVE_RECON_ACT_REG]))
          goto err;
        goto connected;
      });
  }

  DBUG_PRINT("info",("Starting reading binary log from master"));
  while (!io_slave_killed(thd,mi))
  {
    THD_STAGE_INFO(thd, stage_requesting_binlog_dump);
    if (request_dump(thd, mysql, mi, &suppress_warnings))
    {
      sql_print_error("Failed on request_dump()%s", mi->get_for_channel_str());
      if (check_io_slave_killed(thd, mi, "Slave I/O thread killed while \
requesting master dump") ||
          try_to_reconnect(thd, mysql, mi, &retry_count, suppress_warnings,
                           reconnect_messages[SLAVE_RECON_ACT_DUMP]))
        goto err;
      goto connected;
    }
    DBUG_EXECUTE_IF("FORCE_SLAVE_TO_RECONNECT_DUMP", 
      if (!retry_count_dump)
      {
        retry_count_dump++;
        sql_print_information("Forcing to reconnect slave I/O thread%s",
                              mi->get_for_channel_str());
        if (try_to_reconnect(thd, mysql, mi, &retry_count, suppress_warnings,
                             reconnect_messages[SLAVE_RECON_ACT_DUMP]))
          goto err;
        goto connected;
      });
    const char *event_buf;

    DBUG_ASSERT(mi->last_error().number == 0);
    while (!io_slave_killed(thd,mi))
    {
      ulong event_len;
      /*
         We say "waiting" because read_event() will wait if there's nothing to
         read. But if there's something to read, it will not wait. The
         important thing is to not confuse users by saying "reading" whereas
         we're in fact receiving nothing.
      */
      THD_STAGE_INFO(thd, stage_waiting_for_master_to_send_event);
      event_len= read_event(mysql, mi, &suppress_warnings);
      if (check_io_slave_killed(thd, mi, "Slave I/O thread killed while \
reading event"))
        goto err;
      DBUG_EXECUTE_IF("FORCE_SLAVE_TO_RECONNECT_EVENT",
        if (!retry_count_event)
        {
          retry_count_event++;
          sql_print_information("Forcing to reconnect slave I/O thread%s",
                                mi->get_for_channel_str());
          if (try_to_reconnect(thd, mysql, mi, &retry_count, suppress_warnings,
                               reconnect_messages[SLAVE_RECON_ACT_EVENT]))
            goto err;
          goto connected;
        });

      if (event_len == packet_error)
      {
        uint mysql_error_number= mysql_errno(mysql);
        switch (mysql_error_number) {
        case CR_NET_PACKET_TOO_LARGE:
          sql_print_error("\
Log entry on master is longer than slave_max_allowed_packet (%lu) on \
slave. If the entry is correct, restart the server with a higher value of \
slave_max_allowed_packet",
                         slave_max_allowed_packet);
          mi->report(ERROR_LEVEL, ER_NET_PACKET_TOO_LARGE,
                     "%s", "Got a packet bigger than 'slave_max_allowed_packet' bytes");
          goto err;
        case ER_MASTER_FATAL_ERROR_READING_BINLOG:
          mi->report(ERROR_LEVEL, ER_MASTER_FATAL_ERROR_READING_BINLOG,
                     ER(ER_MASTER_FATAL_ERROR_READING_BINLOG),
                     mysql_error_number, mysql_error(mysql));
          goto err;
        case ER_OUT_OF_RESOURCES:
          sql_print_error("\
Stopping slave I/O thread due to out-of-memory error from master");
          mi->report(ERROR_LEVEL, ER_OUT_OF_RESOURCES,
                     "%s", ER(ER_OUT_OF_RESOURCES));
          goto err;
        }
        if (try_to_reconnect(thd, mysql, mi, &retry_count, suppress_warnings,
                             reconnect_messages[SLAVE_RECON_ACT_EVENT]))
          goto err;
        goto connected;
      } // if (event_len == packet_error)

      retry_count=0;                    // ok event, reset retry counter
      THD_STAGE_INFO(thd, stage_queueing_master_event_to_the_relay_log);
      event_buf= (const char*)mysql->net.read_pos + 1;
      DBUG_PRINT("info", ("IO thread received event of type %s",
                 Log_event::get_type_str(
                            (Log_event_type)event_buf[EVENT_TYPE_OFFSET])));
      if (RUN_HOOK(binlog_relay_io, after_read_event,
                   (thd, mi,(const char*)mysql->net.read_pos + 1,
                    event_len, &event_buf, &event_len)))
      {
        mi->report(ERROR_LEVEL, ER_SLAVE_FATAL_ERROR,
                   ER(ER_SLAVE_FATAL_ERROR),
                   "Failed to run 'after_read_event' hook");
        goto err;
      }

      /* XXX: 'synced' should be updated by queue_event to indicate
         whether event has been synced to disk */
      bool synced= 0;
      if (queue_event(mi, event_buf, event_len))
      {
        mi->report(ERROR_LEVEL, ER_SLAVE_RELAY_LOG_WRITE_FAILURE,
                   ER(ER_SLAVE_RELAY_LOG_WRITE_FAILURE),
                   "could not queue event from master");
        goto err;
      }
      if (RUN_HOOK(binlog_relay_io, after_queue_event,
                   (thd, mi, event_buf, event_len, synced)))
      {
        mi->report(ERROR_LEVEL, ER_SLAVE_FATAL_ERROR,
                   ER(ER_SLAVE_FATAL_ERROR),
                   "Failed to run 'after_queue_event' hook");
        goto err;
      }

      mysql_mutex_lock(&mi->data_lock);
      if (flush_master_info(mi, FALSE))
      {
        mi->report(ERROR_LEVEL, ER_SLAVE_FATAL_ERROR,
                   ER(ER_SLAVE_FATAL_ERROR),
                   "Failed to flush master info.");
        mysql_mutex_unlock(&mi->data_lock);
        goto err;
      }
      mysql_mutex_unlock(&mi->data_lock);

      /*
        See if the relay logs take too much space.
        We don't lock mi->rli->log_space_lock here; this dirty read saves time
        and does not introduce any problem:
        - if mi->rli->ignore_log_space_limit is 1 but becomes 0 just after (so
        the clean value is 0), then we are reading only one more event as we
        should, and we'll block only at the next event. No big deal.
        - if mi->rli->ignore_log_space_limit is 0 but becomes 1 just after (so
        the clean value is 1), then we are going into wait_for_relay_log_space()
        for no reason, but this function will do a clean read, notice the clean
        value and exit immediately.
      */
#ifndef DBUG_OFF
      {
        char llbuf1[22], llbuf2[22];
        DBUG_PRINT("info", ("log_space_limit=%s log_space_total=%s \
ignore_log_space_limit=%d",
                            llstr(rli->log_space_limit,llbuf1),
                            llstr(rli->log_space_total,llbuf2),
                            (int) rli->ignore_log_space_limit));
      }
#endif

      if (rli->log_space_limit && rli->log_space_limit <
          rli->log_space_total &&
          !rli->ignore_log_space_limit)
        if (wait_for_relay_log_space(rli))
        {
          sql_print_error("Slave I/O thread aborted while waiting for relay"
                          " log space");
          goto err;
        }
      DBUG_EXECUTE_IF("stop_io_after_reading_gtid_log_event",
        if (event_buf[EVENT_TYPE_OFFSET] == binary_log::GTID_LOG_EVENT)
          thd->killed= THD::KILLED_NO_VALUE;
      );
      DBUG_EXECUTE_IF("stop_io_after_reading_query_log_event",
        if (event_buf[EVENT_TYPE_OFFSET] == binary_log::QUERY_EVENT)
          thd->killed= THD::KILLED_NO_VALUE;
      );
      DBUG_EXECUTE_IF("stop_io_after_reading_user_var_log_event",
        if (event_buf[EVENT_TYPE_OFFSET] == binary_log::USER_VAR_EVENT)
          thd->killed= THD::KILLED_NO_VALUE;
      );
      DBUG_EXECUTE_IF("stop_io_after_reading_table_map_event",
        if (event_buf[EVENT_TYPE_OFFSET] == TABLE_MAP_EVENT)
          thd->killed= THD::KILLED_NO_VALUE;
      );
      DBUG_EXECUTE_IF("stop_io_after_reading_xid_log_event",
        if (event_buf[EVENT_TYPE_OFFSET] == binary_log::XID_EVENT)
          thd->killed= THD::KILLED_NO_VALUE;
      );
      DBUG_EXECUTE_IF("stop_io_after_reading_write_rows_log_event",
        if (event_buf[EVENT_TYPE_OFFSET] == binary_log::WRITE_ROWS_EVENT)
          thd->killed= THD::KILLED_NO_VALUE;
      );
    }
  }

  // error = 0;
err:
  // print the current replication position
  sql_print_information("Slave I/O thread exiting%s, read up to log '%s', position %s",
                        mi->get_for_channel_str(), mi->get_io_rpl_log_name(),
                        llstr(mi->get_master_log_pos(), llbuff));
  (void) RUN_HOOK(binlog_relay_io, thread_stop, (thd, mi));
  thd->reset_query();
  thd->reset_db(NULL_CSTR);
  if (mysql)
  {
    /*
      Here we need to clear the active VIO before closing the
      connection with the master.  The reason is that THD::awake()
      might be called from terminate_slave_thread() because somebody
      issued a STOP SLAVE.  If that happends, the shutdown_active_vio()
      can be called in the middle of closing the VIO associated with
      the 'mysql' object, causing a crash.
    */
    thd->clear_active_vio();
    mysql_close(mysql);
    mi->mysql=0;
  }
  mysql_mutex_lock(&mi->data_lock);
  write_ignored_events_info_to_relay_log(thd, mi);
  mysql_mutex_unlock(&mi->data_lock);
  THD_STAGE_INFO(thd, stage_waiting_for_slave_mutex_on_exit);
  mysql_mutex_lock(&mi->run_lock);
  /*
    Clean information used to start slave in order to avoid
    security issues.
  */
  mi->reset_start_info();
  /* Forget the relay log's format */
  mysql_mutex_lock(&mi->data_lock);
  mi->set_mi_description_event(NULL);
  mysql_mutex_unlock(&mi->data_lock);

  DBUG_ASSERT(thd->net.buff != 0);
  net_end(&thd->net); // destructor will not free it, because net.vio is 0

  thd->release_resources();
  THD_CHECK_SENTRY(thd);
  if (thd_added)
    thd_manager->remove_thd(thd);

  mi->abort_slave= 0;
  mi->slave_running= 0;
  mysql_mutex_lock(&mi->info_thd_lock);
  mi->info_thd= NULL;
  mysql_mutex_unlock(&mi->info_thd_lock);

  /*
    The thd can only be destructed after indirect references
    through mi->info_thd are cleared: mi->info_thd= NULL.

    For instance, user thread might be issuing show_slave_status
    and attempting to read mi->info_thd->get_proc_info().
    Therefore thd must only be deleted after info_thd is set
    to NULL.
  */
  delete thd;

  /*
    Note: the order of the two following calls (first broadcast, then unlock)
    is important. Otherwise a killer_thread can execute between the calls and
    delete the mi structure leading to a crash! (see BUG#25306 for details)
   */ 
  mysql_cond_broadcast(&mi->stop_cond);       // tell the world we are done
  DBUG_EXECUTE_IF("simulate_slave_delay_at_terminate_bug38694", sleep(5););
  mysql_mutex_unlock(&mi->run_lock);
  DBUG_LEAVE;                                   // Must match DBUG_ENTER()
  my_thread_end();
  ERR_remove_state(0);
  pthread_exit(0);
  return(0);                                    // Avoid compiler warnings
}

/*
  Check the temporary directory used by commands like
  LOAD DATA INFILE.
 */
static 
int check_temp_dir(char* tmp_file, const char *channel_name)
{
  int fd;
  MY_DIR *dirp;
  char tmp_dir[FN_REFLEN];
  size_t tmp_dir_size;

  DBUG_ENTER("check_temp_dir");

  /*
    Get the directory from the temporary file.
  */
  dirname_part(tmp_dir, tmp_file, &tmp_dir_size);

  /*
    Check if the directory exists.
   */
  if (!(dirp=my_dir(tmp_dir,MYF(MY_WME))))
    DBUG_RETURN(1);
  my_dirend(dirp);

  /*
    Check permissions to create a file.
   */
  //append the server UUID to the temp file name.
  uint size_of_tmp_file_name= FN_REFLEN+TEMP_FILE_MAX_LEN * sizeof(char);
  char *unique_tmp_file_name= (char*)my_malloc(key_memory_rpl_slave_check_temp_dir,
                                               size_of_tmp_file_name, MYF(0));
  /*
    In the case of Multisource replication, the file create
    sometimes fail because of there is a race that a second SQL
    thread might create the same file and the creation fails.
    TO overcome this, we add a channel name to get a unique file name.
  */

  /* @TODO: dangerous. Prevent this buffer flow */
  my_snprintf(unique_tmp_file_name, size_of_tmp_file_name,
              "%s%s%s", tmp_file, channel_name, server_uuid);
  if ((fd= mysql_file_create(key_file_misc,
                             unique_tmp_file_name, CREATE_MODE,
                             O_WRONLY | O_BINARY | O_EXCL | O_NOFOLLOW,
                             MYF(MY_WME))) < 0)
  DBUG_RETURN(1);

  /*
    Clean up.
   */
  mysql_file_close(fd, MYF(0));

  mysql_file_delete(key_file_misc, unique_tmp_file_name, MYF(0));
  my_free(unique_tmp_file_name);
  DBUG_RETURN(0);
}

/*
  Worker thread for the parallel execution of the replication events.
*/
pthread_handler_t handle_slave_worker(void *arg)
{
  THD *thd;                     /* needs to be first for thread_stack */
  bool thd_added= false;
  int error= 0;
  Slave_worker *w= (Slave_worker *) arg;
  Relay_log_info* rli= w->c_rli;
  ulong purge_cnt= 0;
  ulonglong purge_size= 0;
  struct slave_job_item _item, *job_item= &_item;
  Global_THD_manager *thd_manager= Global_THD_manager::get_instance();
  #ifdef HAVE_PSI_INTERFACE
  struct PSI_thread *psi;
  #endif

  my_thread_init();
  DBUG_ENTER("handle_slave_worker");

  thd= new THD;
  if (!thd)
  {
    sql_print_error("Failed during slave worker initialization%s",
                    rli->get_for_channel_str());
    goto err;
  }
  mysql_mutex_lock(&w->info_thd_lock);
  w->info_thd= thd;
  mysql_mutex_unlock(&w->info_thd_lock);
  thd->thread_stack = (char*)&thd;

  #ifdef HAVE_PSI_INTERFACE
  // save the instrumentation for worker thread in w->info_thd->scheduler
  psi= PSI_THREAD_CALL(get_thread)();
  thd_set_psi(w->info_thd, psi);
  #endif

  if (init_slave_thread(thd, SLAVE_THD_WORKER))
  {
    // todo make SQL thread killed
    sql_print_error("Failed during slave worker initialization%s",
                    rli->get_for_channel_str());
    goto err;
  }
  thd->rli_slave= w;
  thd->init_for_queries(w);
  thd_manager->add_thd(thd);
  thd_added= true;

  if (w->update_is_transactional())
  {
    rli->report(ERROR_LEVEL, ER_SLAVE_FATAL_ERROR, ER(ER_SLAVE_FATAL_ERROR),
                "Error checking if the worker repository is transactional.");
    goto err;
  }

  mysql_mutex_lock(&w->jobs_lock);
  w->running_status= Slave_worker::RUNNING;
  mysql_cond_signal(&w->jobs_cond);

  mysql_mutex_unlock(&w->jobs_lock);

  DBUG_ASSERT(thd->is_slave_error == 0);

  w->stats_exec_time= w->stats_read_time= 0;
  set_timespec_nsec(&w->ts_exec[0], 0);
  set_timespec_nsec(&w->ts_exec[1], 0);
  set_timespec_nsec(&w->stats_begin, 0);

  while (!error)
  {
    error= slave_worker_exec_job_group(w, rli);
  }

  /*
     Cleanup after an error requires clear_error() go first.
     Otherwise assert(!all) in binlog_rollback()
  */
  thd->clear_error();
  w->cleanup_context(thd, error);

  mysql_mutex_lock(&w->jobs_lock);

  while(de_queue(&w->jobs, job_item))
  {
    purge_cnt++;
    purge_size += ((Log_event*) (job_item->data))->common_header->data_written;
    DBUG_ASSERT(job_item->data);
    delete static_cast<Log_event*>(job_item->data);
  }

  DBUG_ASSERT(w->jobs.len == 0);

  mysql_mutex_unlock(&w->jobs_lock);

  mysql_mutex_lock(&rli->pending_jobs_lock);
  rli->pending_jobs -= purge_cnt;
  rli->mts_pending_jobs_size -= purge_size;
  DBUG_ASSERT(rli->mts_pending_jobs_size < rli->mts_pending_jobs_size_max);

  mysql_mutex_unlock(&rli->pending_jobs_lock);

  /*
     In MTS case cleanup_after_session() has be called explicitly.
     TODO: to make worker thd be deleted before Slave_worker instance.
  */
  if (thd->rli_slave)
  {
    w->cleanup_after_session();
    thd->rli_slave= NULL;
  }
  mysql_mutex_lock(&w->jobs_lock);

  struct timespec stats_end;
  set_timespec_nsec(&stats_end, 0);
  sql_print_information("Worker %lu statistics: "
                        "events processed = %lu "
                        "online time = %llu "
                        "events exec time = %llu "
                        "events read time = %llu "
                        "hungry waits = %lu "
                        "priv queue overfills = %llu ",
                        w->id, w->events_done,
                        diff_timespec(&stats_end, &w->stats_begin),
                        w->stats_exec_time,
                        w->stats_read_time,
                        w->wq_empty_waits,
                        w->jobs.waited_overfill);

  w->running_status= Slave_worker::NOT_RUNNING;
  mysql_cond_signal(&w->jobs_cond);  // famous last goodbye

  mysql_mutex_unlock(&w->jobs_lock);

err:

  if (thd)
  {
    /*
       The slave code is very bad. Notice that it is missing
       several clean up calls here. I've just added what was
       necessary to avoid valgrind errors.
 
       /Alfranio
    */
    DBUG_ASSERT(thd->net.buff != 0);
    net_end(&thd->net);

    /*
      to avoid close_temporary_tables() closing temp tables as those
      are Coordinator's burden.
    */
    thd->system_thread= NON_SYSTEM_THREAD;
    thd->release_resources();

    THD_CHECK_SENTRY(thd);
    if (thd_added)
      thd_manager->remove_thd(thd);
    delete thd;
  }

  my_thread_end();
  ERR_remove_state(0);
  pthread_exit(0);
  DBUG_RETURN(0); 
}

/**
   Orders jobs by comparing relay log information.
*/

int mts_event_coord_cmp(LOG_POS_COORD *id1, LOG_POS_COORD *id2)
{
  longlong filecmp= strcmp(id1->file_name, id2->file_name);
  longlong poscmp= id1->pos - id2->pos;
  return (filecmp < 0  ? -1 : (filecmp > 0  ?  1 :
         (poscmp  < 0  ? -1 : (poscmp  > 0  ?  1 : 0))));
}

int mts_recovery_groups(Relay_log_info *rli)
{ 
  Log_event *ev= NULL;
  const char *errmsg= NULL;
  bool error= FALSE;
  bool flag_group_seen_begin= FALSE;
  uint recovery_group_cnt= 0;
  bool not_reached_commit= true;

  // Value-initialization, to avoid compiler warnings on push_back.
  Slave_job_group job_worker= Slave_job_group();

  IO_CACHE log;
  File file;
  LOG_INFO linfo;
  my_off_t offset= 0;
  MY_BITMAP *groups= &rli->recovery_groups;

  DBUG_ENTER("mts_recovery_groups");

  DBUG_ASSERT(rli->slave_parallel_workers == 0);

  /* 
     Although mts_recovery_groups() is reentrant it returns
     early if the previous invocation raised any bit in 
     recovery_groups bitmap.
  */
  if (rli->is_mts_recovery())
    DBUG_RETURN(0);

  /*
    Save relay log position to compare with worker's position.
  */
  LOG_POS_COORD cp=
  {
    (char *) rli->get_group_master_log_name(),
    rli->get_group_master_log_pos()
  };

  Format_description_log_event fdle(BINLOG_VERSION), *p_fdle= &fdle;

  if (!p_fdle->is_valid())
    DBUG_RETURN(TRUE);

  /*
    Gathers information on valuable workers and stores it in 
    above_lwm_jobs in asc ordered by the master binlog coordinates.
  */
  Prealloced_array<Slave_job_group, 16, true>
    above_lwm_jobs(PSI_NOT_INSTRUMENTED);
  above_lwm_jobs.reserve(rli->recovery_parallel_workers);

  for (uint id= 0; id < rli->recovery_parallel_workers; id++)
  {
    Slave_worker *worker=
      Rpl_info_factory::create_worker(opt_rli_repository_id, id, rli, true);

    if (!worker)
    {
      error= TRUE;
      goto err;
    }

    LOG_POS_COORD w_last= { const_cast<char*>(worker->get_group_master_log_name()),
                            worker->get_group_master_log_pos() };
    if (mts_event_coord_cmp(&w_last, &cp) > 0)
    {
      /*
        Inserts information into a dynamic array for further processing.
        The jobs/workers are ordered by the last checkpoint positions
        workers have seen.
      */
      job_worker.worker= worker;
      job_worker.checkpoint_log_pos= worker->checkpoint_master_log_pos;
      job_worker.checkpoint_log_name= worker->checkpoint_master_log_name;

      above_lwm_jobs.push_back(job_worker);
    }
    else
    {
      /*
        Deletes the worker because its jobs are included in the latest
        checkpoint.
      */
      delete worker;
    }
  }

  /*
    In what follows, the group Recovery Bitmap is constructed.

     seek(lwm);

     while(w= next(above_lwm_w))
       do
         read G
         if G == w->last_comm
           w.B << group_cnt++;
           RB |= w.B;
            break;
         else
           group_cnt++;
        while(!eof);
        continue;
  */
  DBUG_ASSERT(!rli->recovery_groups_inited);

  if (!above_lwm_jobs.empty())
  {
    bitmap_init(groups, NULL, MTS_MAX_BITS_IN_GROUP, FALSE);
    rli->recovery_groups_inited= true;
    bitmap_clear_all(groups);
  }
  rli->mts_recovery_group_cnt= 0;
  for (Slave_job_group *jg= above_lwm_jobs.begin();
       jg != above_lwm_jobs.end(); ++jg)
  {
    Slave_worker *w= jg->worker;
    LOG_POS_COORD w_last= { const_cast<char*>(w->get_group_master_log_name()),
                            w->get_group_master_log_pos() };
    bool checksum_detected= FALSE;

    sql_print_information("Slave: MTS group recovery relay log info based on "
                          "Worker-Id %lu, "
                          "group_relay_log_name %s, group_relay_log_pos %llu "
                          "group_master_log_name %s, group_master_log_pos %llu",
                          w->id,
                          w->get_group_relay_log_name(),
                          w->get_group_relay_log_pos(),
                          w->get_group_master_log_name(),
                          w->get_group_master_log_pos());

    recovery_group_cnt= 0;
    not_reached_commit= true;
    if (rli->relay_log.find_log_pos(&linfo, rli->get_group_relay_log_name(), 1))
    {
      error= TRUE;
      sql_print_error("Error looking for %s.", rli->get_group_relay_log_name());
      goto err;
    }
    offset= rli->get_group_relay_log_pos();
    for (int checking= 0 ; not_reached_commit; checking++)
    {
      if ((file= open_binlog_file(&log, linfo.log_file_name, &errmsg)) < 0)
      {
        error= TRUE;
        sql_print_error("%s", errmsg);
        goto err;
      }
      /*
        Looking for the actual relay checksum algorithm that is present in
        a FD at head events of the relay log.
      */
      if (!checksum_detected)
      {
        int i= 0;
        while (i < 4 && (ev= Log_event::read_log_event(&log,
               (mysql_mutex_t*) 0, p_fdle, 0)))
        {
          if (ev->get_type_code() == binary_log::FORMAT_DESCRIPTION_EVENT)
          {
            p_fdle->common_footer->checksum_alg=
                                   ev->common_footer->checksum_alg;
            checksum_detected= TRUE;
          }
          delete ev;
          i++;
        }
        if (!checksum_detected)
        {
          error= TRUE;
          sql_print_error("%s", "malformed or very old relay log which "
                          "does not have FormatDescriptor");
          goto err;
        }
      }

      my_b_seek(&log, offset);

      while (not_reached_commit &&
             (ev= Log_event::read_log_event(&log, 0, p_fdle,
                                            opt_slave_sql_verify_checksum)))
      {
        DBUG_ASSERT(ev->is_valid());

        if (ev->get_type_code() == binary_log::FORMAT_DESCRIPTION_EVENT)
          p_fdle->common_footer->checksum_alg= ev->common_footer->checksum_alg;

        if (ev->get_type_code() == binary_log::ROTATE_EVENT ||
            ev->get_type_code() == binary_log::FORMAT_DESCRIPTION_EVENT ||
            ev->get_type_code() == binary_log::PREVIOUS_GTIDS_LOG_EVENT)
        {
          delete ev;
          ev= NULL;
          continue;
        }

        DBUG_PRINT("mts", ("Event Recoverying relay log info "
                   "group_mster_log_name %s, event_master_log_pos %llu type code %u.",
                   linfo.log_file_name, ev->common_header->log_pos,
                   ev->get_type_code()));

        if (ev->starts_group())
        {
          flag_group_seen_begin= true;
        }
        else if ((ev->ends_group() || !flag_group_seen_begin) &&
                 !is_gtid_event(ev))
        {
          int ret= 0;
          LOG_POS_COORD ev_coord= { (char *) rli->get_group_master_log_name(),
                                      ev->common_header->log_pos };
          flag_group_seen_begin= false;
          recovery_group_cnt++;

          sql_print_information("Slave: MTS group recovery relay log info "
                                "group_master_log_name %s, "
                                "event_master_log_pos %llu.",
                                rli->get_group_master_log_name(),
                                ev->common_header->log_pos);
          if ((ret= mts_event_coord_cmp(&ev_coord, &w_last)) == 0)
          {
#ifndef DBUG_OFF
            for (uint i= 0; i <= w->checkpoint_seqno; i++)
            {
              if (bitmap_is_set(&w->group_executed, i))
                DBUG_PRINT("mts", ("Bit %u is set.", i));
              else
                DBUG_PRINT("mts", ("Bit %u is not set.", i));
            }
#endif
            DBUG_PRINT("mts",
                       ("Doing a shift ini(%lu) end(%lu).",
                       (w->checkpoint_seqno + 1) - recovery_group_cnt,
                        w->checkpoint_seqno));

            for (uint i= (w->checkpoint_seqno + 1) - recovery_group_cnt,
                 j= 0; i <= w->checkpoint_seqno; i++, j++)
            {
              if (bitmap_is_set(&w->group_executed, i))
              {
                DBUG_PRINT("mts", ("Setting bit %u.", j));
                bitmap_fast_test_and_set(groups, j);
              }
            }
            not_reached_commit= false;
          }
          else
            DBUG_ASSERT(ret < 0);
        }
        delete ev;
        ev= NULL;
      }
      end_io_cache(&log);
      mysql_file_close(file, MYF(MY_WME));
      offset= BIN_LOG_HEADER_SIZE;
      if (not_reached_commit && rli->relay_log.find_next_log(&linfo, 1))
      {
         error= TRUE;
         sql_print_error("Error looking for file after %s.", linfo.log_file_name);
         goto err;
      }
    }

    rli->mts_recovery_group_cnt= (rli->mts_recovery_group_cnt < recovery_group_cnt ?
      recovery_group_cnt : rli->mts_recovery_group_cnt);
  }

  DBUG_ASSERT(!rli->recovery_groups_inited ||
              rli->mts_recovery_group_cnt <= groups->n_bits);

err:
  
  for (Slave_job_group *jg= above_lwm_jobs.begin();
       jg != above_lwm_jobs.end(); ++jg)
  {
    delete jg->worker;
  }

  if (rli->recovery_groups_inited && rli->mts_recovery_group_cnt == 0)
  {
    bitmap_free(groups);
    rli->recovery_groups_inited= false;
  }

  DBUG_RETURN(error ? ER_MTS_RECOVERY_FAILURE : 0);
}

/**
   Processing rli->gaq to find out the low-water-mark (lwm) coordinates
   which is stored into the cental recovery table.

   @param rli            pointer to Relay-log-info of Coordinator
   @param period         period of processing GAQ, normally derived from
                         @c mts_checkpoint_period
   @param force          if TRUE then hang in a loop till some progress
   @param need_data_lock False if rli->data_lock mutex is aquired by
                         the caller.

   @return FALSE success, TRUE otherwise
*/
bool mts_checkpoint_routine(Relay_log_info *rli, ulonglong period,
                            bool force, bool need_data_lock)
{
  ulong cnt;
  bool error= FALSE;
  struct timespec curr_clock;

  DBUG_ENTER("checkpoint_routine");

#ifndef DBUG_OFF
  if (DBUG_EVALUATE_IF("check_slave_debug_group", 1, 0))
  {
    if (!rli->gaq->count_done(rli))
      DBUG_RETURN(FALSE);
  }
#endif

  /*
    rli->checkpoint_group can have two possible values due to
    two possible status of the last (being scheduled) group. 
  */
  DBUG_ASSERT(!rli->gaq->full() ||
              ((rli->checkpoint_seqno == rli->checkpoint_group -1 &&
                rli->mts_group_status == Relay_log_info::MTS_IN_GROUP) ||
               rli->checkpoint_seqno == rli->checkpoint_group));

  /*
    Currently, the checkpoint routine is being called by the SQL Thread.
    For that reason, this function is called call from appropriate points
    in the SQL Thread's execution path and the elapsed time is calculated
    here to check if it is time to execute it.
  */
  set_timespec_nsec(&curr_clock, 0);
  ulonglong diff= diff_timespec(&curr_clock, &rli->last_clock);
  if (!force && diff < period)
  {
    /*
      We do not need to execute the checkpoint now because
      the time elapsed is not enough.
    */
    DBUG_RETURN(FALSE);
  }

 do
  {
    if (!is_mts_db_partitioned(rli))
      mysql_mutex_lock(&rli->mts_gaq_LOCK);

    cnt= rli->gaq->move_queue_head(&rli->workers);

    if (!is_mts_db_partitioned(rli))
      mysql_mutex_unlock(&rli->mts_gaq_LOCK);
#ifndef DBUG_OFF
    if (DBUG_EVALUATE_IF("check_slave_debug_group", 1, 0) &&
        cnt != opt_mts_checkpoint_period)
      sql_print_error("This an error cnt != mts_checkpoint_period");
#endif
  } while (!sql_slave_killed(rli->info_thd, rli) &&
           cnt == 0 && force &&
           !DBUG_EVALUATE_IF("check_slave_debug_group", 1, 0) &&
           (my_sleep(rli->mts_coordinator_basic_nap), 1));
  /*
    This checks how many consecutive jobs where processed.
    If this value is different than zero the checkpoint
    routine can proceed. Otherwise, there is nothing to be
    done.
  */
  if (cnt == 0)
    goto end;

 /*
    The workers have completed  cnt jobs from the gaq. This means that we
    should increment C->jobs_done by cnt.
  */
  if (!is_mts_worker(rli->info_thd) &&
      !is_mts_db_partitioned(rli))
  {
    DBUG_PRINT("info", ("jobs_done this itr=%ld", cnt));
    static_cast<Mts_submode_logical_clock*>
      (rli->current_mts_submode)->jobs_done+= cnt;
  }

  /* TODO: 
     to turn the least occupied selection in terms of jobs pieces
  */
  for (Slave_worker **it= rli->workers.begin();
       it != rli->workers.begin(); ++it)
  {
    Slave_worker *w_i= *it;
    rli->least_occupied_workers[w_i->id]= w_i->jobs.len;
  };
  std::sort(rli->least_occupied_workers.begin(),
            rli->least_occupied_workers.end());

  if (need_data_lock)
    mysql_mutex_lock(&rli->data_lock);
  else
    mysql_mutex_assert_owner(&rli->data_lock);

  /*
    "Coordinator::commit_positions" {

    rli->gaq->lwm has been updated in move_queue_head() and
    to contain all but rli->group_master_log_name which
    is altered solely by Coordinator at special checkpoints.
  */
  rli->set_group_master_log_pos(rli->gaq->lwm.group_master_log_pos);
  rli->set_group_relay_log_pos(rli->gaq->lwm.group_relay_log_pos);
  DBUG_PRINT("mts", ("New checkpoint %llu %llu %s",
             rli->gaq->lwm.group_master_log_pos,
             rli->gaq->lwm.group_relay_log_pos,
             rli->gaq->lwm.group_relay_log_name));

  if (rli->gaq->lwm.group_relay_log_name[0] != 0)
    rli->set_group_relay_log_name(rli->gaq->lwm.group_relay_log_name);

  /* 
     todo: uncomment notifies when UNTIL will be supported

     rli->notify_group_master_log_name_update();
     rli->notify_group_relay_log_name_update();

     Todo: optimize with if (wait_flag) broadcast
         waiter: set wait_flag; waits....; drops wait_flag;
  */

  error= rli->flush_info(TRUE);

  mysql_cond_broadcast(&rli->data_cond);
  if (need_data_lock)
    mysql_mutex_unlock(&rli->data_lock);

  /*
    We need to ensure that this is never called at this point when
    cnt is zero. This value means that the checkpoint information
    will be completely reset.
  */
  rli->reset_notified_checkpoint(cnt, rli->gaq->lwm.ts, need_data_lock);

  /* end-of "Coordinator::"commit_positions" */

end:
#ifndef DBUG_OFF
  if (DBUG_EVALUATE_IF("check_slave_debug_group", 1, 0))
    DBUG_SUICIDE();
#endif
  set_timespec_nsec(&rli->last_clock, 0);

  DBUG_RETURN(error);
}

/**
   Instantiation of a Slave_worker and forking out a single Worker thread.
   
   @param  rli  Coordinator's Relay_log_info pointer
   @param  i    identifier of the Worker

   @return 0 suppress or 1 if fails
*/
int slave_start_single_worker(Relay_log_info *rli, ulong i)
{
  int error= 0;
  pthread_t th;
  Slave_worker *w= NULL;

  mysql_mutex_assert_owner(&rli->run_lock);

  if (!(w=
        Rpl_info_factory::create_worker(opt_rli_repository_id, i, rli, false)))
  {
    sql_print_error("Failed during slave worker thread creation%s",
                    rli->get_for_channel_str());
    error= 1;
    goto err;
  }

  if (w->init_worker(rli, i))
  {
    sql_print_error("Failed during slave worker thread creation%s",
                    rli->get_for_channel_str());
    error= 1;
    goto err;
  }

  // We assume that workers are added in sequential order here.
  DBUG_ASSERT(i == rli->workers.size());
  if (i >= rli->workers.size())
    rli->workers.resize(i+1);
  rli->workers[i]= w;

  w->currently_executing_gtid.clear();
  if (DBUG_EVALUATE_IF("mts_worker_thread_fails", i == 1, 0) ||
      (error= mysql_thread_create(key_thread_slave_worker, &th,
                                  &connection_attrib, handle_slave_worker,
                                  (void*) w)))
  {
    sql_print_error("Failed during slave worker thread creation%s (errno= %d)",
                    rli->get_for_channel_str(), error);
    error= 1;
    goto err;
  }
  
  mysql_mutex_lock(&w->jobs_lock);
  if (w->running_status == Slave_worker::NOT_RUNNING)
    mysql_cond_wait(&w->jobs_cond, &w->jobs_lock);
  mysql_mutex_unlock(&w->jobs_lock);
  // Least occupied inited with zero
  {
    ulong jobs_len= w->jobs.len;
    rli->least_occupied_workers.push_back(jobs_len);
  }
err:
  if (error && w)
  {
    delete w;
    /*
      Any failure after array inserted must follow with deletion
      of just created item.
    */
    if (rli->workers.size() == i + 1)
      rli->workers.erase(i);
  }
  return error;
}

/**
   Initialization of the central rli members for Coordinator's role,
   communication channels such as Assigned Partition Hash (APH),
   and starting the Worker pool.

   @param  n   Number of configured Workers in the upcoming session.

   @return 0         success
           non-zero  as failure
*/
int slave_start_workers(Relay_log_info *rli, ulong n, bool *mts_inited)
{
  uint i;
  int error= 0;

  mysql_mutex_assert_owner(&rli->run_lock);

  if (n == 0 && rli->mts_recovery_group_cnt == 0)
  {
    rli->workers.clear();
    goto end;
  }

  *mts_inited= true;

  /*
    The requested through argument number of Workers can be different 
     from the previous time which ended with an error. Thereby
     the effective number of configured Workers is max of the two.
  */
  rli->init_workers(max(n, rli->recovery_parallel_workers));

  rli->last_assigned_worker= NULL;     // associated with curr_group_assigned
  // Least_occupied_workers array to hold items size of Slave_jobs_queue::len
  rli->least_occupied_workers.resize(n); 

  /* 
     GAQ  queue holds seqno:s of scheduled groups. C polls workers in 
     @c opt_mts_checkpoint_period to update GAQ (see @c next_event())
     The length of GAQ is set to be equal to checkpoint_group.
     Notice, the size matters for mts_checkpoint_routine's progress loop.
  */

  rli->gaq= new Slave_committed_queue(rli->get_group_master_log_name(),
                                      rli->checkpoint_group, n);
  if (!rli->gaq->inited)
    return 1;

  // length of WQ is actually constant though can be made configurable
  rli->mts_slave_worker_queue_len_max= mts_slave_worker_queue_len_max;
  rli->mts_pending_jobs_size= 0;
  rli->mts_pending_jobs_size_max= ::opt_mts_pending_jobs_size_max;
  rli->mts_wq_underrun_w_id= MTS_WORKER_UNDEF;
  rli->mts_wq_excess_cnt= 0;
  rli->mts_wq_overrun_cnt= 0;
  rli->mts_wq_oversize= FALSE;
  rli->mts_coordinator_basic_nap= mts_coordinator_basic_nap;
  rli->mts_worker_underrun_level= mts_worker_underrun_level;
  rli->curr_group_seen_begin= rli->curr_group_seen_gtid= false;
  rli->curr_group_isolated= FALSE;
  rli->checkpoint_seqno= 0;
  rli->mts_last_online_stat= my_time(0);
  rli->mts_group_status= Relay_log_info::MTS_NOT_IN_GROUP;

  if (init_hash_workers(rli))  // MTS: mapping_db_to_worker
  {
    sql_print_error("Failed to init partitions hash");
    error= 1;
    goto err;
  }

  for (i= 0; i < n; i++)
  {
    if ((error= slave_start_single_worker(rli, i)))
      goto err;
  }

end:
  /*
    Free the buffer that was being used to report worker's status through
    the table performance_schema.table_replication_execute_status_by_worker
    between stop slave and next start slave.
  */
  for (int i= static_cast<int>(rli->workers_copy_pfs.size()) - 1; i >= 0; i--)
    delete rli->workers_copy_pfs[i];
  rli->workers_copy_pfs.clear();

  rli->slave_parallel_workers= n;
  // Effective end of the recovery right now when there is no gaps
  if (!error && rli->mts_recovery_group_cnt == 0)
  {
    if ((error= rli->mts_finalize_recovery()))
      (void) Rpl_info_factory::reset_workers(rli);
    if (!error)
      error= rli->flush_info(TRUE);
  }

err:
  return error;
}

/* 
   Ending Worker threads.

   Not in case Coordinator is killed itself, it first waits for
   Workers have finished their assignements, and then updates checkpoint. 
   Workers are notified with setting KILLED status
   and waited for their acknowledgment as specified by
   worker's running_status.
   Coordinator finalizes with its MTS running status to reset few objects.
*/
void slave_stop_workers(Relay_log_info *rli, bool *mts_inited)
{
  THD *thd= rli->info_thd;

  if (!*mts_inited) 
    return;
  else if (rli->slave_parallel_workers == 0)
    goto end;

  /*
    In case of the "soft" graceful stop Coordinator
    guaranteed Workers were assigned with full groups so waiting
    will be resultful.
    "Hard" stop with KILLing Coordinator or erroring out by a Worker
    can't wait for Workers' completion because those may not receive
    commit-events of last assigned groups.
  */
  if (rli->mts_group_status != Relay_log_info::MTS_KILLED_GROUP &&
      thd->killed == THD::NOT_KILLED)
  {
    DBUG_ASSERT(rli->mts_group_status != Relay_log_info::MTS_IN_GROUP ||
                thd->is_error());

#ifndef DBUG_OFF
    if (DBUG_EVALUATE_IF("check_slave_debug_group", 1, 0))
    {
      sql_print_error("This is not supposed to happen at this point...");
      DBUG_SUICIDE();
    }
#endif
    // No need to know a possible error out of synchronization call.
    (void)rli->current_mts_submode->wait_for_workers_to_finish(rli);
    /*
      At this point the coordinator has been stopped and the checkpoint
      routine is executed to eliminate possible gaps.
    */
    (void) mts_checkpoint_routine(rli, 0, false, true/*need_data_lock=true*/); // TODO: ALFRANIO ERROR
  }
  if (!rli->workers.empty())
  {
    for (int i= static_cast<int>(rli->workers.size()) - 1; i >= 0; i--)
    {
      Slave_worker *w= rli->workers[i];

      mysql_mutex_lock(&w->jobs_lock);

      if (w->running_status != Slave_worker::RUNNING)
      {
        mysql_mutex_unlock(&w->jobs_lock);
        continue;
      }

      w->running_status= Slave_worker::KILLED;
      mysql_cond_signal(&w->jobs_cond);

      mysql_mutex_unlock(&w->jobs_lock);

      sql_print_information("Notifying worker %lu%s to exit, thd %p", w->id,
                            w->get_for_channel_str(), w->info_thd);
    }
  }
  thd_proc_info(thd, "Waiting for workers to exit");

  for (Slave_worker **it= rli->workers.begin(); it != rli->workers.end(); ++it)
  {
    Slave_worker *w= *it;

    /*
      Make copies for reporting through the performance schema tables.
      This is preserved until the next START SLAVE.
    */
    Slave_worker *worker_copy=new Slave_worker(NULL
    #ifdef HAVE_PSI_INTERFACE
                                               ,&key_relay_log_info_run_lock,
                                               &key_relay_log_info_data_lock,
                                               &key_relay_log_info_sleep_lock,
                                               &key_relay_log_info_thd_lock,
                                               &key_relay_log_info_data_cond,
                                               &key_relay_log_info_start_cond,
                                               &key_relay_log_info_stop_cond,
                                               &key_relay_log_info_sleep_cond
    #endif
                                               ,0, rli->get_channel());
    worker_copy->copy_values_for_PFS(w->id, w->running_status, w->info_thd,
                                     w->last_error(),
                                     w->currently_executing_gtid);
    rli->workers_copy_pfs.push_back(worker_copy);
  }

  while (!rli->workers.empty())
  {
    Slave_worker *w= rli->workers.back();

    mysql_mutex_lock(&w->jobs_lock);
    while (w->running_status != Slave_worker::NOT_RUNNING)
    {
      PSI_stage_info old_stage;
      DBUG_ASSERT(w->running_status == Slave_worker::KILLED ||
                  w->running_status == Slave_worker::ERROR_LEAVING);

      thd->ENTER_COND(&w->jobs_cond, &w->jobs_lock,
                      &stage_slave_waiting_workers_to_exit, &old_stage);
      mysql_cond_wait(&w->jobs_cond, &w->jobs_lock);
      thd->EXIT_COND(&old_stage);
      mysql_mutex_lock(&w->jobs_lock);
    }
    mysql_mutex_unlock(&w->jobs_lock);
    // Free the current submode object
    delete w->current_mts_submode;
    w->current_mts_submode= 0;
    rli->workers.pop_back();
    delete w;
  }

  struct timespec stats_end;
  set_timespec_nsec(&stats_end, 0);

  sql_print_information("Total MTS session statistics: "
                        "events processed = %llu; "
                        "online time = %llu "
                        "worker queues filled over overrun level = %lu "
                        "waited due a Worker queue full = %lu "
                        "waited due the total size = %lu "
                        "total wait at clock conflicts = %llu "
                        "found (count) Workers occupied = %lu "
                        "waited when Workers occupied = %llu",
                        rli->mts_events_assigned,
                        diff_timespec(&stats_end, &rli->stats_begin),
                        rli->mts_wq_overrun_cnt,
                        rli->mts_wq_overfill_cnt, rli->wq_size_waits_cnt,
                        rli->mts_total_wait_overlap,
                        rli->mts_wq_no_underrun_cnt,
                        rli->mts_total_wait_worker_avail
                        );

  DBUG_ASSERT(rli->pending_jobs == 0);
  DBUG_ASSERT(rli->mts_pending_jobs_size == 0);

end:
  rli->mts_group_status= Relay_log_info::MTS_NOT_IN_GROUP;
  destroy_hash_workers(rli);
  delete rli->gaq;
  rli->least_occupied_workers.clear();

  // Destroy buffered events of the current group prior to exit.
  for (uint i= 0; i < rli->curr_group_da.size(); i++)
    delete rli->curr_group_da[i].data;
  rli->curr_group_da.clear();                      // GCDA

  rli->curr_group_assigned_parts.clear();          // GCAP
  rli->deinit_workers();
  rli->workers_array_initialized= false;
  rli->slave_parallel_workers= 0;
  *mts_inited= false;
}


/**
  Slave SQL thread entry point.

  @param arg Pointer to Relay_log_info object that holds information
  for the SQL thread.

  @return Always 0.
*/
pthread_handler_t handle_slave_sql(void *arg)
{
  THD *thd;                     /* needs to be first for thread_stack */
  bool thd_added= false;
  char llbuff[22],llbuff1[22];
  char saved_log_name[FN_REFLEN];
  char saved_master_log_name[FN_REFLEN];
  my_off_t saved_log_pos= 0;
  my_off_t saved_master_log_pos= 0;
  my_off_t saved_skip= 0;

  Relay_log_info* rli = ((Master_info*)arg)->rli;
  const char *errmsg;
  bool mts_inited= false;
  Global_THD_manager *thd_manager= Global_THD_manager::get_instance();
  Commit_order_manager *commit_order_mngr= NULL;

  // needs to call my_thread_init(), otherwise we get a coredump in DBUG_ stuff
  my_thread_init();
  DBUG_ENTER("handle_slave_sql");

  DBUG_ASSERT(rli->inited);
  mysql_mutex_lock(&rli->run_lock);
  DBUG_ASSERT(!rli->slave_running);
  errmsg= 0;
#ifndef DBUG_OFF
  rli->events_until_exit = abort_slave_event_count;
#endif

  thd = new THD; // note that contructor of THD uses DBUG_ !
  thd->thread_stack = (char*)&thd; // remember where our stack is
  mysql_mutex_lock(&rli->info_thd_lock);
  rli->info_thd= thd;

  #ifdef HAVE_PSI_INTERFACE
  // save the instrumentation for SQL thread in rli->info_thd->scheduler
  struct PSI_thread *psi= PSI_THREAD_CALL(get_thread)();
  thd_set_psi(rli->info_thd, psi);
  #endif

 /*
  Create Mts Submode.
  It is possible that we may not have deleted the last MTS submode in case
  terminate_slave_threads() returned with ER_STOP_SLAVE_SQL_THREAD_TIMEOUT
  while stopping the slave in the previous slave session.
 */
 if (rli->current_mts_submode)
   delete rli->current_mts_submode;

 if (mts_parallel_option != MTS_PARALLEL_TYPE_DB_NAME)
   rli->current_mts_submode= new Mts_submode_logical_clock();
 else
   rli->current_mts_submode= new Mts_submode_database();


  if (opt_slave_preserve_commit_order && rli->opt_slave_parallel_workers > 0 &&
      opt_bin_log && opt_log_slave_updates)
    commit_order_mngr= new Commit_order_manager(rli->opt_slave_parallel_workers);

  rli->set_commit_order_manager(commit_order_mngr);

  mysql_mutex_unlock(&rli->info_thd_lock);

  /* Inform waiting threads that slave has started */
  rli->slave_run_id++;
  rli->slave_running = 1;
  rli->reported_unsafe_warning= false;

  if (init_slave_thread(thd, SLAVE_THD_SQL))
  {
    /*
      TODO: this is currently broken - slave start and change master
      will be stuck if we fail here
    */
    mysql_cond_broadcast(&rli->start_cond);
    mysql_mutex_unlock(&rli->run_lock);
    rli->report(ERROR_LEVEL, ER_SLAVE_FATAL_ERROR, ER(ER_SLAVE_FATAL_ERROR),
                "Failed during slave thread initialization");
    goto err;
  }
  thd->init_for_queries(rli);
  thd->temporary_tables = rli->save_temporary_tables; // restore temp tables
  set_thd_in_use_temporary_tables(rli);   // (re)set sql_thd in use for saved temp tables

  thd_manager->add_thd(thd);
  thd_added= true;

  rli->stats_exec_time= rli->stats_read_time= 0;
  set_timespec_nsec(&rli->ts_exec[0], 0);
  set_timespec_nsec(&rli->ts_exec[1], 0);
  set_timespec_nsec(&rli->stats_begin, 0);

  /* MTS: starting the worker pool */
  if (slave_start_workers(rli, rli->opt_slave_parallel_workers, &mts_inited) != 0)
  {
    mysql_cond_broadcast(&rli->start_cond);
    mysql_mutex_unlock(&rli->run_lock);
    rli->report(ERROR_LEVEL, ER_SLAVE_FATAL_ERROR, ER(ER_SLAVE_FATAL_ERROR),
                "Failed during slave workers initialization");
    goto err;
  }
  /*
    We are going to set slave_running to 1. Assuming slave I/O thread is
    alive and connected, this is going to make Seconds_Behind_Master be 0
    i.e. "caught up". Even if we're just at start of thread. Well it's ok, at
    the moment we start we can think we are caught up, and the next second we
    start receiving data so we realize we are not caught up and
    Seconds_Behind_Master grows. No big deal.
  */
  rli->abort_slave = 0;

  /*
    Reset errors for a clean start (otherwise, if the master is idle, the SQL
    thread may execute no Query_log_event, so the error will remain even
    though there's no problem anymore). Do not reset the master timestamp
    (imagine the slave has caught everything, the STOP SLAVE and START SLAVE:
    as we are not sure that we are going to receive a query, we want to
    remember the last master timestamp (to say how many seconds behind we are
    now.
    But the master timestamp is reset by RESET SLAVE & CHANGE MASTER.
  */
  rli->clear_error();
  if (rli->workers_array_initialized)
  {
    for(size_t i= 0; i<rli->get_worker_count(); i++)
    {
      rli->get_worker(i)->clear_error();
    }
  }

  if (rli->update_is_transactional())
  {
    mysql_cond_broadcast(&rli->start_cond);
    mysql_mutex_unlock(&rli->run_lock);
    rli->report(ERROR_LEVEL, ER_SLAVE_FATAL_ERROR, ER(ER_SLAVE_FATAL_ERROR),
                "Error checking if the relay log repository is transactional.");
    goto err;
  }

  if (!rli->is_transactional())
    rli->report(WARNING_LEVEL, 0,
    "If a crash happens this configuration does not guarantee that the relay "
    "log info will be consistent");

  mysql_mutex_unlock(&rli->run_lock);
  mysql_cond_broadcast(&rli->start_cond);

  DEBUG_SYNC(thd, "after_start_slave");

  //tell the I/O thread to take relay_log_space_limit into account from now on
  mysql_mutex_lock(&rli->log_space_lock);
  rli->ignore_log_space_limit= 0;
  mysql_mutex_unlock(&rli->log_space_lock);
  rli->trans_retries= 0; // start from "no error"
  DBUG_PRINT("info", ("rli->trans_retries: %lu", rli->trans_retries));

  if (rli->init_relay_log_pos(rli->get_group_relay_log_name(),
                              rli->get_group_relay_log_pos(),
                              true/*need_data_lock=true*/, &errmsg,
                              1 /*look for a description_event*/))
  { 
    rli->report(ERROR_LEVEL, ER_SLAVE_FATAL_ERROR, 
                "Error initializing relay log position: %s", errmsg);
    goto err;
  }
  THD_CHECK_SENTRY(thd);
#ifndef DBUG_OFF
  {
    char llbuf1[22], llbuf2[22];
    DBUG_PRINT("info", ("my_b_tell(rli->cur_log)=%s rli->event_relay_log_pos=%s",
                        llstr(my_b_tell(rli->cur_log),llbuf1),
                        llstr(rli->get_event_relay_log_pos(),llbuf2)));
    DBUG_ASSERT(rli->get_event_relay_log_pos() >= BIN_LOG_HEADER_SIZE);
    /*
      Wonder if this is correct. I (Guilhem) wonder if my_b_tell() returns the
      correct position when it's called just after my_b_seek() (the questionable
      stuff is those "seek is done on next read" comments in the my_b_seek()
      source code).
      The crude reality is that this assertion randomly fails whereas
      replication seems to work fine. And there is no easy explanation why it
      fails (as we my_b_seek(rli->event_relay_log_pos) at the very end of
      init_relay_log_pos() called above). Maybe the assertion would be
      meaningful if we held rli->data_lock between the my_b_seek() and the
      DBUG_ASSERT().

      DBUG_ASSERT(my_b_tell(rli->cur_log) == rli->get_event_relay_log_pos());
    */
  }
#endif
  DBUG_ASSERT(rli->info_thd == thd);

#ifdef WITH_NDBCLUSTER_STORAGE_ENGINE
  /* engine specific hook, to be made generic */
  if (ndb_wait_setup_func && ndb_wait_setup_func(opt_ndb_wait_setup))
  {
    sql_print_warning("Slave SQL thread : NDB : Tables not available after %lu"
                      " seconds.  Consider increasing --ndb-wait-setup value",
                      opt_ndb_wait_setup);
  }
#endif

  DBUG_PRINT("master_info",("log_file_name: %s  position: %s",
                            rli->get_group_master_log_name(),
                            llstr(rli->get_group_master_log_pos(),llbuff)));
  sql_print_information("Slave SQL thread%s initialized, starting replication in"
                        " log '%s' at position %s, relay log '%s' position: %s",
                        rli->get_for_channel_str(), rli->get_rpl_log_name(),
                        llstr(rli->get_group_master_log_pos(),llbuff),
                        rli->get_group_relay_log_name(),
                        llstr(rli->get_group_relay_log_pos(),llbuff1));

  if (check_temp_dir(rli->slave_patternload_file, rli->get_channel()))
  {
    rli->report(ERROR_LEVEL, thd->get_stmt_da()->mysql_errno(),
                "Unable to use slave's temporary directory %s - %s", 
                slave_load_tmpdir, thd->get_stmt_da()->message_text());
    goto err;
  }

  /* execute init_slave variable */
  if (opt_init_slave.length)
  {
    execute_init_command(thd, &opt_init_slave, &LOCK_sys_init_slave);
    if (thd->is_slave_error)
    {
      rli->report(ERROR_LEVEL, thd->get_stmt_da()->mysql_errno(),
                  "Slave SQL thread aborted. Can't execute init_slave query,"
                  "'%s'", thd->get_stmt_da()->message_text());
      goto err;
    }
  }

  /*
    First check until condition - probably there is nothing to execute. We
    do not want to wait for next event in this case.
  */
  mysql_mutex_lock(&rli->data_lock);
  if (rli->slave_skip_counter)
  {
    strmake(saved_log_name, rli->get_group_relay_log_name(), FN_REFLEN - 1);
    strmake(saved_master_log_name, rli->get_group_master_log_name(), FN_REFLEN - 1);
    saved_log_pos= rli->get_group_relay_log_pos();
    saved_master_log_pos= rli->get_group_master_log_pos();
    saved_skip= rli->slave_skip_counter;
  }
  if (rli->until_condition != Relay_log_info::UNTIL_NONE &&
      rli->is_until_satisfied(thd, NULL))
  {
    mysql_mutex_unlock(&rli->data_lock);
    goto err;
  }
  mysql_mutex_unlock(&rli->data_lock);

  /* Read queries from the IO/THREAD until this thread is killed */

  while (!sql_slave_killed(thd,rli))
  {
    THD_STAGE_INFO(thd, stage_reading_event_from_the_relay_log);
    DBUG_ASSERT(rli->info_thd == thd);
    THD_CHECK_SENTRY(thd);

    if (saved_skip && rli->slave_skip_counter == 0)
    {
      sql_print_information("'SQL_SLAVE_SKIP_COUNTER=%ld' executed at "
        "relay_log_file='%s', relay_log_pos='%ld', master_log_name='%s', "
        "master_log_pos='%ld' and new position at "
        "relay_log_file='%s', relay_log_pos='%ld', master_log_name='%s', "
        "master_log_pos='%ld' ",
        (ulong) saved_skip, saved_log_name, (ulong) saved_log_pos,
        saved_master_log_name, (ulong) saved_master_log_pos,
        rli->get_group_relay_log_name(), (ulong) rli->get_group_relay_log_pos(),
        rli->get_group_master_log_name(), (ulong) rli->get_group_master_log_pos());
      saved_skip= 0;
    }
    
    if (exec_relay_log_event(thd,rli))
    {
      DBUG_PRINT("info", ("exec_relay_log_event() failed"));
      // do not scare the user if SQL thread was simply killed or stopped
      if (!sql_slave_killed(thd,rli))
      {
        /*
          retrieve as much info as possible from the thd and, error
          codes and warnings and print this to the error log as to
          allow the user to locate the error
        */
        uint32 const last_errno= rli->last_error().number;

        if (thd->is_error())
        {
          char const *const errmsg= thd->get_stmt_da()->message_text();

          DBUG_PRINT("info",
                     ("thd->get_stmt_da()->get_mysql_errno()=%d; "
                      "rli->last_error.number=%d",
                      thd->get_stmt_da()->mysql_errno(), last_errno));
          if (last_errno == 0)
          {
            /*
 	      This function is reporting an error which was not reported
 	      while executing exec_relay_log_event().
 	    */ 
            rli->report(ERROR_LEVEL, thd->get_stmt_da()->mysql_errno(),
                        "%s", errmsg);
          }
          else if (last_errno != thd->get_stmt_da()->mysql_errno())
          {
            /*
             * An error was reported while executing exec_relay_log_event()
             * however the error code differs from what is in the thread.
             * This function prints out more information to help finding
             * what caused the problem.
             */  
            sql_print_error("Slave (additional info): %s Error_code: %d",
                            errmsg, thd->get_stmt_da()->mysql_errno());
          }
        }

        /* Print any warnings issued */
        Diagnostics_area::Sql_condition_iterator it=
          thd->get_stmt_da()->sql_conditions();
        const Sql_condition *err;
        /*
          Added controlled slave thread cancel for replication
          of user-defined variables.
        */
        bool udf_error = false;
        while ((err= it++))
        {
          if (err->mysql_errno() == ER_CANT_OPEN_LIBRARY)
            udf_error = true;
          sql_print_warning("Slave: %s Error_code: %d",
                            err->message_text(), err->mysql_errno());
        }
        if (udf_error)
          sql_print_error("Error loading user-defined library, slave SQL "
            "thread aborted. Install the missing library, and restart the "
            "slave SQL thread with \"SLAVE START\". We stopped at log '%s' "
            "position %s", rli->get_rpl_log_name(),
            llstr(rli->get_group_master_log_pos(), llbuff));
        else
          sql_print_error("\
Error running query, slave SQL thread aborted. Fix the problem, and restart \
the slave SQL thread with \"SLAVE START\". We stopped at log \
'%s' position %s", rli->get_rpl_log_name(),
llstr(rli->get_group_master_log_pos(), llbuff));
      }
      goto err;
    }
  }

  /* Thread stopped. Print the current replication position to the log */
  sql_print_information("Slave SQL thread%s exiting, replication stopped in log "
                        "'%s' at position %s",
                        rli->get_for_channel_str(),
                        rli->get_rpl_log_name(),
                        llstr(rli->get_group_master_log_pos(), llbuff));

 err:

  (void) RUN_HOOK(binlog_relay_io, consumer_thread_stop,
                  (thd, rli->mi,
                   (abort_loop || thd->killed || rli->abort_slave)));

  slave_stop_workers(rli, &mts_inited); // stopping worker pool
  if (rli->recovery_groups_inited)
  {
    bitmap_free(&rli->recovery_groups);
    rli->mts_recovery_group_cnt= 0;
    rli->recovery_groups_inited= false;
  }

  /*
    Some events set some playgrounds, which won't be cleared because thread
    stops. Stopping of this thread may not be known to these events ("stop"
    request is detected only by the present function, not by events), so we
    must "proactively" clear playgrounds:
  */
  thd->clear_error();
  rli->cleanup_context(thd, 1);
  /*
    Some extra safety, which should not been needed (normally, event deletion
    should already have done these assignments (each event which sets these
    variables is supposed to set them to 0 before terminating)).
  */
  thd->set_catalog(NULL_CSTR);
  thd->reset_query();
  thd->reset_db(NULL_CSTR);

  THD_STAGE_INFO(thd, stage_waiting_for_slave_mutex_on_exit);
  mysql_mutex_lock(&rli->run_lock);
  /* We need data_lock, at least to wake up any waiting master_pos_wait() */
  mysql_mutex_lock(&rli->data_lock);
  DBUG_ASSERT(rli->slave_running == 1); // tracking buffer overrun
  /* When master_pos_wait() wakes up it will check this and terminate */
  rli->slave_running= 0;
  /* Forget the relay log's format */
  rli->set_rli_description_event(NULL);
  /* Wake up master_pos_wait() */
  mysql_mutex_unlock(&rli->data_lock);
  DBUG_PRINT("info",("Signaling possibly waiting master_pos_wait() functions"));
  mysql_cond_broadcast(&rli->data_cond);
  rli->ignore_log_space_limit= 0; /* don't need any lock */
  /* we die so won't remember charset - re-update them on next thread start */
  rli->cached_charset_invalidate();
  rli->save_temporary_tables = thd->temporary_tables;

  /*
    TODO: see if we can do this conditionally in next_event() instead
    to avoid unneeded position re-init
  */
  thd->temporary_tables = 0; // remove tempation from destructor to close them
  DBUG_ASSERT(thd->net.buff != 0);
  net_end(&thd->net); // destructor will not free it, because we are weird
  DBUG_ASSERT(rli->info_thd == thd);
  THD_CHECK_SENTRY(thd);
  mysql_mutex_lock(&rli->info_thd_lock);
  rli->info_thd= NULL;
  if (commit_order_mngr)
  {
    delete commit_order_mngr;
    rli->set_commit_order_manager(NULL);
  }

  mysql_mutex_unlock(&rli->info_thd_lock);
  set_thd_in_use_temporary_tables(rli);  // (re)set info_thd in use for saved temp tables

  thd->release_resources();
  THD_CHECK_SENTRY(thd);
  if (thd_added)
    thd_manager->remove_thd(thd);

  /*
    The thd can only be destructed after indirect references
    through mi->rli->info_thd are cleared: mi->rli->info_thd= NULL.

    For instance, user thread might be issuing show_slave_status
    and attempting to read mi->rli->info_thd->get_proc_info().
    Therefore thd must only be deleted after info_thd is set
    to NULL.
  */
  delete thd;

 /*
  Note: the order of the broadcast and unlock calls below (first broadcast, then unlock)
  is important. Otherwise a killer_thread can execute between the calls and
  delete the mi structure leading to a crash! (see BUG#25306 for details)
 */ 
  mysql_cond_broadcast(&rli->stop_cond);
  DBUG_EXECUTE_IF("simulate_slave_delay_at_terminate_bug38694", sleep(5););
  mysql_mutex_unlock(&rli->run_lock);  // tell the world we are done

  DBUG_LEAVE;                            // Must match DBUG_ENTER()
  my_thread_end();
  ERR_remove_state(0);
  pthread_exit(0);
  return 0;                             // Avoid compiler warnings
}


/*
  process_io_create_file()
*/

static int process_io_create_file(Master_info* mi, Create_file_log_event* cev)
{
  int error = 1;
  ulong num_bytes;
  bool cev_not_written;
  THD *thd = mi->info_thd;
  NET *net = &mi->mysql->net;
  DBUG_ENTER("process_io_create_file");

  mysql_mutex_assert_owner(&mi->data_lock);

  if (unlikely(!cev->is_valid()))
    DBUG_RETURN(1);

  if (!rpl_filter->db_ok(cev->db))
  {
    skip_load_data_infile(net);
    DBUG_RETURN(0);
  }
  DBUG_ASSERT(cev->inited_from_old);
  thd->file_id = cev->file_id = mi->file_id++;
  thd->server_id = cev->server_id;
  cev_not_written = 1;

  if (unlikely(net_request_file(net,cev->fname)))
  {
    sql_print_error("Slave I/O: failed requesting download of '%s'",
                    cev->fname);
    goto err;
  }

  /*
    This dummy block is so we could instantiate Append_block_log_event
    once and then modify it slightly instead of doing it multiple times
    in the loop
  */
  {
    Append_block_log_event aev(thd,0,0,0,0);

    for (;;)
    {
      if (unlikely((num_bytes=my_net_read(net)) == packet_error))
      {
        sql_print_error("Network read error downloading '%s' from master",
                        cev->fname);
        goto err;
      }
      if (unlikely(!num_bytes)) /* eof */
      {
	/* 3.23 master wants it */
        net_write_command(net, 0, (uchar*) "", 0, (uchar*) "", 0);
        /*
          If we wrote Create_file_log_event, then we need to write
          Execute_load_log_event. If we did not write Create_file_log_event,
          then this is an empty file and we can just do as if the LOAD DATA
          INFILE had not existed, i.e. write nothing.
        */
        if (unlikely(cev_not_written))
          break;
        Execute_load_log_event xev(thd,0,0);
        xev.common_header->log_pos = cev->common_header->log_pos;
        if (unlikely(mi->rli->relay_log.append_event(&xev, mi) != 0))
        {
          mi->report(ERROR_LEVEL, ER_SLAVE_RELAY_LOG_WRITE_FAILURE,
                     ER(ER_SLAVE_RELAY_LOG_WRITE_FAILURE),
                     "error writing Exec_load event to relay log");
          goto err;
        }
        mi->rli->relay_log.harvest_bytes_written(&mi->rli->log_space_total);
        break;
      }
      if (unlikely(cev_not_written))
      {
        cev->block = net->read_pos;
        cev->block_len = num_bytes;
        if (unlikely(mi->rli->relay_log.append_event(cev, mi) != 0))
        {
          mi->report(ERROR_LEVEL, ER_SLAVE_RELAY_LOG_WRITE_FAILURE,
                     ER(ER_SLAVE_RELAY_LOG_WRITE_FAILURE),
                     "error writing Create_file event to relay log");
          goto err;
        }
        cev_not_written=0;
        mi->rli->relay_log.harvest_bytes_written(&mi->rli->log_space_total);
      }
      else
      {
        aev.block = net->read_pos;
        aev.block_len = num_bytes;
        aev.common_header->log_pos= cev->common_header->log_pos;
        if (unlikely(mi->rli->relay_log.append_event(&aev, mi) != 0))
        {
          mi->report(ERROR_LEVEL, ER_SLAVE_RELAY_LOG_WRITE_FAILURE,
                     ER(ER_SLAVE_RELAY_LOG_WRITE_FAILURE),
                     "error writing Append_block event to relay log");
          goto err;
        }
        mi->rli->relay_log.harvest_bytes_written(&mi->rli->log_space_total);
      }
    }
  }
  error=0;
err:
  DBUG_RETURN(error);
}


/**
  Used by the slave IO thread when it receives a rotate event from the
  master.

  Updates the master info with the place in the next binary log where
  we should start reading.  Rotate the relay log to avoid mixed-format
  relay logs.

  @param mi master_info for the slave
  @param rev The rotate log event read from the master

  @note The caller must hold mi->data_lock before invoking this function.

  @retval 0 ok
  @retval 1 error
*/
static int process_io_rotate(Master_info *mi, Rotate_log_event *rev)
{
  DBUG_ENTER("process_io_rotate");
  mysql_mutex_assert_owner(&mi->data_lock);

  if (unlikely(!rev->is_valid()))
    DBUG_RETURN(1);

  /* Safe copy as 'rev' has been "sanitized" in Rotate_log_event's ctor */
  memcpy(const_cast<char *>(mi->get_master_log_name()),
         rev->new_log_ident, rev->ident_len + 1);
  mi->set_master_log_pos(rev->pos);
  DBUG_PRINT("info", ("new (master_log_name, master_log_pos): ('%s', %lu)",
                      mi->get_master_log_name(), (ulong) mi->get_master_log_pos()));
#ifndef DBUG_OFF
  /*
    If we do not do this, we will be getting the first
    rotate event forever, so we need to not disconnect after one.
  */
  if (disconnect_slave_event_count)
    mi->events_until_exit++;
#endif

  /*
    If mi_description_event is format <4, there is conversion in the
    relay log to the slave's format (4). And Rotate can mean upgrade or
    nothing. If upgrade, it's to 5.0 or newer, so we will get a Format_desc, so
    no need to reset mi_description_event now. And if it's nothing (same
    master version as before), no need (still using the slave's format).
  */
  Format_description_log_event *old_fdle= mi->get_mi_description_event();
  if (old_fdle->binlog_version >= 4)
  {
    DBUG_ASSERT(old_fdle->common_footer->checksum_alg ==
                mi->rli->relay_log.relay_log_checksum_alg);
    Format_description_log_event *new_fdle= new
      Format_description_log_event(3);
    new_fdle->common_footer->checksum_alg=
                             mi->rli->relay_log.relay_log_checksum_alg;
    mi->set_mi_description_event(new_fdle);
  }
  /*
    Rotate the relay log makes binlog format detection easier (at next slave
    start or mysqlbinlog)
  */
  int ret= rotate_relay_log(mi);
  DBUG_RETURN(ret);
}

/**
  Reads a 3.23 event and converts it to the slave's format. This code was
  copied from MySQL 4.0.

  @note The caller must hold mi->data_lock before invoking this function.
*/
static int queue_binlog_ver_1_event(Master_info *mi, const char *buf,
                                    ulong event_len)
{
  const char *errmsg = 0;
  ulong inc_pos;
  bool ignore_event= 0;
  char *tmp_buf = 0;
  Relay_log_info *rli= mi->rli;
  DBUG_ENTER("queue_binlog_ver_1_event");

  mysql_mutex_assert_owner(&mi->data_lock);

  /*
    If we get Load event, we need to pass a non-reusable buffer
    to read_log_event, so we do a trick
  */
  if (buf[EVENT_TYPE_OFFSET] == binary_log::LOAD_EVENT)
  {
    if (unlikely(!(tmp_buf=(char*)my_malloc(key_memory_binlog_ver_1_event,
                                            event_len+1,MYF(MY_WME)))))
    {
      mi->report(ERROR_LEVEL, ER_SLAVE_FATAL_ERROR,
                 ER(ER_SLAVE_FATAL_ERROR), "Memory allocation failed");
      DBUG_RETURN(1);
    }
    memcpy(tmp_buf,buf,event_len);
    /*
      Create_file constructor wants a 0 as last char of buffer, this 0 will
      serve as the string-termination char for the file's name (which is at the
      end of the buffer)
      We must increment event_len, otherwise the event constructor will not see
      this end 0, which leads to segfault.
    */
    tmp_buf[event_len++]=0;
    int4store(tmp_buf+EVENT_LEN_OFFSET, event_len);
    buf = (const char*)tmp_buf;
  }
  /*
    This will transform LOAD_EVENT into CREATE_FILE_EVENT, ask the master to
    send the loaded file, and write it to the relay log in the form of
    Append_block/Exec_load (the SQL thread needs the data, as that thread is not
    connected to the master).
  */
  Log_event *ev=
    Log_event::read_log_event(buf, event_len, &errmsg,
                              mi->get_mi_description_event(), 0);
  if (unlikely(!ev))
  {
    sql_print_error("Read invalid event from master: '%s',\
 master could be corrupt but a more likely cause of this is a bug",
                    errmsg);
    my_free((char*) tmp_buf);
    DBUG_RETURN(1);
  }
  /* 3.23 events don't contain log_pos */
  mi->set_master_log_pos(ev->common_header->log_pos);
  switch (ev->get_type_code()) {
  case binary_log::STOP_EVENT:
    ignore_event= 1;
    inc_pos= event_len;
    break;
  case binary_log::ROTATE_EVENT:
    if (unlikely(process_io_rotate(mi,(Rotate_log_event*)ev)))
    {
      delete ev;
      DBUG_RETURN(1);
    }
    inc_pos= 0;
    break;
  case binary_log::CREATE_FILE_EVENT:
    /*
      Yes it's possible to have CREATE_FILE_EVENT here, even if we're in
      queue_old_event() which is for 3.23 events which don't comprise
      CREATE_FILE_EVENT. This is because read_log_event() above has just
      transformed LOAD_EVENT into CREATE_FILE_EVENT.
    */
  {
    /* We come here when and only when tmp_buf != 0 */
    DBUG_ASSERT(tmp_buf != 0);
    inc_pos=event_len;
    ev->common_header->log_pos+= inc_pos;
    int error = process_io_create_file(mi,(Create_file_log_event*)ev);
    delete ev;
    mi->set_master_log_pos(mi->get_master_log_pos() + inc_pos);
    DBUG_PRINT("info", ("master_log_pos: %lu", (ulong) mi->get_master_log_pos()));
    my_free((char*)tmp_buf);
    DBUG_RETURN(error);
  }
  default:
    inc_pos= event_len;
    break;
  }
  if (likely(!ignore_event))
  {
    if (ev->common_header->log_pos)
      /*
         Don't do it for fake Rotate events (see comment in
      Log_event::Log_event(const char* buf...) in log_event.cc).
      */
      /* make log_pos be the pos of the end of the event */
      ev->common_header->log_pos+= event_len;
    if (unlikely(rli->relay_log.append_event(ev, mi) != 0))
    {
      delete ev;
      DBUG_RETURN(1);
    }
    rli->relay_log.harvest_bytes_written(&rli->log_space_total);
  }
  delete ev;
  mi->set_master_log_pos(mi->get_master_log_pos() + inc_pos);
  DBUG_PRINT("info", ("master_log_pos: %lu", (ulong) mi->get_master_log_pos()));
  DBUG_RETURN(0);
}

/**
  Reads a 4.0 event and converts it to the slave's format. This code was copied
  from queue_binlog_ver_1_event(), with some affordable simplifications.

  @note The caller must hold mi->data_lock before invoking this function.
*/
static int queue_binlog_ver_3_event(Master_info *mi, const char *buf,
                                    ulong event_len)
{
  const char *errmsg = 0;
  ulong inc_pos;
  char *tmp_buf = 0;
  Relay_log_info *rli= mi->rli;
  DBUG_ENTER("queue_binlog_ver_3_event");

  mysql_mutex_assert_owner(&mi->data_lock);

  /* read_log_event() will adjust log_pos to be end_log_pos */
  Log_event *ev=
    Log_event::read_log_event(buf, event_len, &errmsg,
                              mi->get_mi_description_event(), 0);
  if (unlikely(!ev))
  {
    sql_print_error("Read invalid event from master: '%s',\
 master could be corrupt but a more likely cause of this is a bug",
                    errmsg);
    my_free((char*) tmp_buf);
    DBUG_RETURN(1);
  }
  switch (ev->get_type_code()) {
  case binary_log::STOP_EVENT:
    goto err;
  case binary_log::ROTATE_EVENT:
    if (unlikely(process_io_rotate(mi,(Rotate_log_event*)ev)))
    {
      delete ev;
      DBUG_RETURN(1);
    }
    inc_pos= 0;
    break;
  default:
    inc_pos= event_len;
    break;
  }

  if (unlikely(rli->relay_log.append_event(ev, mi) != 0))
  {
    delete ev;
    DBUG_RETURN(1);
  }
  rli->relay_log.harvest_bytes_written(&rli->log_space_total);
  delete ev;
  mi->set_master_log_pos(mi->get_master_log_pos() + inc_pos);
err:
  DBUG_PRINT("info", ("master_log_pos: %lu", (ulong) mi->get_master_log_pos()));
  DBUG_RETURN(0);
}

/*
  queue_old_event()

  Writes a 3.23 or 4.0 event to the relay log, after converting it to the 5.0
  (exactly, slave's) format. To do the conversion, we create a 5.0 event from
  the 3.23/4.0 bytes, then write this event to the relay log.

  TODO:
    Test this code before release - it has to be tested on a separate
    setup with 3.23 master or 4.0 master
*/

static int queue_old_event(Master_info *mi, const char *buf,
                           ulong event_len)
{
  DBUG_ENTER("queue_old_event");

  mysql_mutex_assert_owner(&mi->data_lock);

  switch (mi->get_mi_description_event()->binlog_version)
  {
  case 1:
      DBUG_RETURN(queue_binlog_ver_1_event(mi,buf,event_len));
  case 3:
      DBUG_RETURN(queue_binlog_ver_3_event(mi,buf,event_len));
  default: /* unsupported format; eg version 2 */
    DBUG_PRINT("info",("unsupported binlog format %d in queue_old_event()",
                       mi->get_mi_description_event()->binlog_version));
    DBUG_RETURN(1);
  }
}

/*
  queue_event()

  If the event is 3.23/4.0, passes it to queue_old_event() which will convert
  it. Otherwise, writes a 5.0 (or newer) event to the relay log. Then there is
  no format conversion, it's pure read/write of bytes.
  So a 5.0.0 slave's relay log can contain events in the slave's format or in
  any >=5.0.0 format.
*/

static int queue_event(Master_info* mi,const char* buf, ulong event_len)
{
  int error= 0;
  String error_msg;
  ulong inc_pos= 0;
  Relay_log_info *rli= mi->rli;
  mysql_mutex_t *log_lock= rli->relay_log.get_log_lock();
  ulong s_id;
  bool unlock_data_lock= TRUE;
  /*
    FD_q must have been prepared for the first R_a event
    inside get_master_version_and_clock()
    Show-up of FD:s affects checksum_alg at once because
    that changes FD_queue.
  */
  enum_binlog_checksum_alg checksum_alg= mi->checksum_alg_before_fd !=
                                         binary_log::BINLOG_CHECKSUM_ALG_UNDEF ?
    mi->checksum_alg_before_fd :
    mi->rli->relay_log.relay_log_checksum_alg;

  char *save_buf= NULL; // needed for checksumming the fake Rotate event
  char rot_buf[LOG_EVENT_HEADER_LEN + Binary_log_event::ROTATE_HEADER_LEN + FN_REFLEN];
  Gtid gtid= { 0, 0 };
  Log_event_type event_type= (Log_event_type)buf[EVENT_TYPE_OFFSET];

  DBUG_ASSERT(checksum_alg == binary_log::BINLOG_CHECKSUM_ALG_OFF || 
              checksum_alg == binary_log::BINLOG_CHECKSUM_ALG_UNDEF || 
              checksum_alg == binary_log::BINLOG_CHECKSUM_ALG_CRC32); 

  DBUG_ENTER("queue_event");
  /*
    FD_queue checksum alg description does not apply in a case of
    FD itself. The one carries both parts of the checksum data.
  */
  if (event_type == binary_log::FORMAT_DESCRIPTION_EVENT)
  {
    checksum_alg= Log_event_footer::get_checksum_alg(buf, event_len);
  }
  else if (event_type == binary_log::START_EVENT_V3)
  {
    // checksum behaviour is similar to the pre-checksum FD handling
    mi->checksum_alg_before_fd= binary_log::BINLOG_CHECKSUM_ALG_UNDEF;
    mysql_mutex_lock(&mi->data_lock);
    mi->get_mi_description_event()->common_footer->checksum_alg=
      mi->rli->relay_log.relay_log_checksum_alg= checksum_alg=
      binary_log::BINLOG_CHECKSUM_ALG_OFF;
    mysql_mutex_unlock(&mi->data_lock);
  }

  // does not hold always because of old binlog can work with NM 
  // DBUG_ASSERT(checksum_alg != BINLOG_CHECKSUM_ALG_UNDEF);

  // should hold unless manipulations with RL. Tests that do that
  // will have to refine the clause.
  DBUG_ASSERT(mi->rli->relay_log.relay_log_checksum_alg !=
              binary_log::BINLOG_CHECKSUM_ALG_UNDEF);
              
  // Emulate the network corruption
  DBUG_EXECUTE_IF("corrupt_queue_event",
    if (event_type != binary_log::FORMAT_DESCRIPTION_EVENT)
    {
      char *debug_event_buf_c = (char*) buf;
      int debug_cor_pos = rand() % (event_len - BINLOG_CHECKSUM_LEN);
      debug_event_buf_c[debug_cor_pos] =~ debug_event_buf_c[debug_cor_pos];
      DBUG_PRINT("info", ("Corrupt the event at queue_event: byte on position %d", debug_cor_pos));
      DBUG_SET("");
    }
  );
  binary_log_debug::debug_checksum_test=
    DBUG_EVALUATE_IF("simulate_checksum_test_failure", true, false);
  if (Log_event_footer::event_checksum_test((uchar *) buf,
                                            event_len, checksum_alg))
  {
    error= ER_NETWORK_READ_EVENT_CHECKSUM_FAILURE;
    unlock_data_lock= FALSE;
    goto err;
  }

  mysql_mutex_lock(&mi->data_lock);
  if (mi->get_mi_description_event()->binlog_version < 4 &&
      event_type != binary_log::FORMAT_DESCRIPTION_EVENT /* a way to escape */)
  {
    int ret= queue_old_event(mi,buf,event_len);
    mysql_mutex_unlock(&mi->data_lock);
    DBUG_RETURN(ret);
  }
  switch (event_type) {
  case binary_log::STOP_EVENT:
    /*
      We needn't write this event to the relay log. Indeed, it just indicates a
      master server shutdown. The only thing this does is cleaning. But
      cleaning is already done on a per-master-thread basis (as the master
      server is shutting down cleanly, it has written all DROP TEMPORARY TABLE
      prepared statements' deletion are TODO only when we binlog prep stmts).

      We don't even increment mi->get_master_log_pos(), because we may be just after
      a Rotate event. Btw, in a few milliseconds we are going to have a Start
      event from the next binlog (unless the master is presently running
      without --log-bin).
    */
    goto err;
  case binary_log::ROTATE_EVENT:
  {
    Rotate_log_event rev(buf, checksum_alg != binary_log::BINLOG_CHECKSUM_ALG_OFF ?
                         event_len - BINLOG_CHECKSUM_LEN : event_len,
                         mi->get_mi_description_event());

    if (unlikely(process_io_rotate(mi, &rev)))
    {
      error= ER_SLAVE_RELAY_LOG_WRITE_FAILURE;
      goto err;
    }
    /* 
       Checksum special cases for the fake Rotate (R_f) event caused by the protocol
       of events generation and serialization in RL where Rotate of master is 
       queued right next to FD of slave.
       Since it's only FD that carries the alg desc of FD_s has to apply to R_m.
       Two special rules apply only to the first R_f which comes in before any FD_m.
       The 2nd R_f should be compatible with the FD_s that must have taken over
       the last seen FD_m's (A).
       
       RSC_1: If OM \and fake Rotate \and slave is configured to
              to compute checksum for its first FD event for RL
              the fake Rotate gets checksummed here.
    */
    if (uint4korr(&buf[0]) == 0 && checksum_alg ==
                  binary_log::BINLOG_CHECKSUM_ALG_OFF &&
                  mi->rli->relay_log.relay_log_checksum_alg !=
                  binary_log::BINLOG_CHECKSUM_ALG_OFF)
    {
      ha_checksum rot_crc= checksum_crc32(0L, NULL, 0);
      event_len += BINLOG_CHECKSUM_LEN;
      memcpy(rot_buf, buf, event_len - BINLOG_CHECKSUM_LEN);
      int4store(&rot_buf[EVENT_LEN_OFFSET],
                uint4korr(rot_buf + EVENT_LEN_OFFSET) +
                BINLOG_CHECKSUM_LEN);
      rot_crc= checksum_crc32(rot_crc, (const uchar *) rot_buf,
                           event_len - BINLOG_CHECKSUM_LEN);
      int4store(&rot_buf[event_len - BINLOG_CHECKSUM_LEN], rot_crc);
      DBUG_ASSERT(event_len == uint4korr(&rot_buf[EVENT_LEN_OFFSET]));
      DBUG_ASSERT(mi->get_mi_description_event()->common_footer->checksum_alg ==
                  mi->rli->relay_log.relay_log_checksum_alg);
      /* the first one */
      DBUG_ASSERT(mi->checksum_alg_before_fd !=
                  binary_log::BINLOG_CHECKSUM_ALG_UNDEF);
      save_buf= (char *) buf;
      buf= rot_buf;
    }
    else
      /*
        RSC_2: If NM \and fake Rotate \and slave does not compute checksum
        the fake Rotate's checksum is stripped off before relay-logging.
      */
      if (uint4korr(&buf[0]) == 0 && checksum_alg !=
                    binary_log::BINLOG_CHECKSUM_ALG_OFF &&
                    mi->rli->relay_log.relay_log_checksum_alg ==
                    binary_log::BINLOG_CHECKSUM_ALG_OFF)
      {
        event_len -= BINLOG_CHECKSUM_LEN;
        memcpy(rot_buf, buf, event_len);
        int4store(&rot_buf[EVENT_LEN_OFFSET],
                  uint4korr(rot_buf + EVENT_LEN_OFFSET) -
                  BINLOG_CHECKSUM_LEN);
        DBUG_ASSERT(event_len == uint4korr(&rot_buf[EVENT_LEN_OFFSET]));
        DBUG_ASSERT(mi->get_mi_description_event()->common_footer->checksum_alg ==
                    mi->rli->relay_log.relay_log_checksum_alg);
        /* the first one */
        DBUG_ASSERT(mi->checksum_alg_before_fd !=
                    binary_log::BINLOG_CHECKSUM_ALG_UNDEF);
        save_buf= (char *) buf;
        buf= rot_buf;
      }
    /*
      Now the I/O thread has just changed its mi->get_master_log_name(), so
      incrementing mi->get_master_log_pos() is nonsense.
    */
    inc_pos= 0;
    break;
  }
  case binary_log::FORMAT_DESCRIPTION_EVENT:
  {
    /*
      Create an event, and save it (when we rotate the relay log, we will have
      to write this event again).
    */
    /*
      We are the only thread which reads/writes mi_description_event.
      The relay_log struct does not move (though some members of it can
      change), so we needn't any lock (no rli->data_lock, no log lock).
    */
    const char* errmsg;
    // mark it as undefined that is irrelevant anymore
    mi->checksum_alg_before_fd= binary_log::BINLOG_CHECKSUM_ALG_UNDEF;
    Format_description_log_event *new_fdle=
      (Format_description_log_event*)
      Log_event::read_log_event(buf, event_len, &errmsg,
                                mi->get_mi_description_event(), 1);
    if (new_fdle == NULL)
    {
      error= ER_SLAVE_RELAY_LOG_WRITE_FAILURE;
      goto err;
    }
    if (new_fdle->common_footer->checksum_alg ==
                                 binary_log::BINLOG_CHECKSUM_ALG_UNDEF)
      new_fdle->common_footer->checksum_alg= binary_log::BINLOG_CHECKSUM_ALG_OFF;

    mi->set_mi_description_event(new_fdle);

    /* installing new value of checksum Alg for relay log */
    mi->rli->relay_log.relay_log_checksum_alg= new_fdle->common_footer->checksum_alg;

    /*
       Though this does some conversion to the slave's format, this will
       preserve the master's binlog format version, and number of event types.
    */
    /*
       If the event was not requested by the slave (the slave did not ask for
       it), i.e. has end_log_pos=0, we do not increment mi->get_master_log_pos()
    */
    inc_pos= uint4korr(buf+LOG_POS_OFFSET) ? event_len : 0;
    DBUG_PRINT("info",("binlog format is now %d",
                       mi->get_mi_description_event()->binlog_version));

  }
  break;

  case binary_log::HEARTBEAT_LOG_EVENT:
  {
    /*
      HB (heartbeat) cannot come before RL (Relay)
    */
    char  llbuf[22];
    Heartbeat_log_event hb(buf,
                           mi->rli->relay_log.relay_log_checksum_alg
                           != binary_log::BINLOG_CHECKSUM_ALG_OFF ?
                           event_len - BINLOG_CHECKSUM_LEN : event_len,
                           mi->get_mi_description_event());
    if (!hb.is_valid())
    {
      error= ER_SLAVE_HEARTBEAT_FAILURE;
      error_msg.append(STRING_WITH_LEN("inconsistent heartbeat event content;"));
      error_msg.append(STRING_WITH_LEN("the event's data: log_file_name "));
      error_msg.append(hb.get_log_ident(), strlen(hb.get_log_ident()));
      error_msg.append(STRING_WITH_LEN(" log_pos "));
      llstr(hb.common_header->log_pos, llbuf);
      error_msg.append(llbuf, strlen(llbuf));
      goto err;
    }
    mi->received_heartbeats++;
    mi->last_heartbeat= my_time(0);


    /*
      During GTID protocol, if the master skips transactions,
      a heartbeat event is sent to the slave at the end of last
      skipped transaction to update coordinates.

      I/O thread receives the heartbeat event and updates mi
      only if the received heartbeat position is greater than
      mi->get_master_log_pos(). This event is written to the
      relay log as an ignored Rotate event. SQL thread reads
      the rotate event only to update the coordinates corresponding
      to the last skipped transaction. Note that,
      we update only the positions and not the file names, as a ROTATE
      EVENT from the master prior to this will update the file name.
    */
    if (mi->is_auto_position()  && mi->get_master_log_pos() <
       hb.common_header->log_pos &&  mi->get_master_log_name() != NULL)
    {

      DBUG_ASSERT(memcmp(const_cast<char*>(mi->get_master_log_name()),
                         hb.get_log_ident(), hb.get_ident_len()) == 0);

      mi->set_master_log_pos(hb.common_header->log_pos);

      /*
         Put this heartbeat event in the relay log as a Rotate Event.
      */
      inc_pos= 0;
      memcpy(rli->ign_master_log_name_end, mi->get_master_log_name(),
             FN_REFLEN);
      rli->ign_master_log_pos_end = mi->get_master_log_pos();

      if (write_ignored_events_info_to_relay_log(mi->info_thd, mi))
        goto err;
    }

    /* 
       compare local and event's versions of log_file, log_pos.
       
       Heartbeat is sent only after an event corresponding to the corrdinates
       the heartbeat carries.
       Slave can not have a difference in coordinates except in the only
       special case when mi->get_master_log_name(), mi->get_master_log_pos() have never
       been updated by Rotate event i.e when slave does not have any history
       with the master (and thereafter mi->get_master_log_pos() is NULL).

       TODO: handling `when' for SHOW SLAVE STATUS' snds behind
    */
    if ((memcmp(const_cast<char *>(mi->get_master_log_name()),
                hb.get_log_ident(), hb.get_ident_len())
         && mi->get_master_log_name() != NULL)
        || ((mi->get_master_log_pos() != hb.common_header->log_pos
        && gtid_mode == 0) ||
            /*
              When Gtid mode is on only monotocity can be claimed.
              Todo: enhance HB event with the skipped events size
              and to convert HB.pos  == MI.pos to HB.pos - HB.skip_size == MI.pos
            */
            (mi->get_master_log_pos() > hb.common_header->log_pos)))
    {
      /* missed events of heartbeat from the past */
      error= ER_SLAVE_HEARTBEAT_FAILURE;
      error_msg.append(STRING_WITH_LEN("heartbeat is not compatible with local info;"));
      error_msg.append(STRING_WITH_LEN("the event's data: log_file_name "));
      error_msg.append(hb.get_log_ident(), strlen(hb.get_log_ident()));
      error_msg.append(STRING_WITH_LEN(" log_pos "));
      llstr(hb.common_header->log_pos, llbuf);
      error_msg.append(llbuf, strlen(llbuf));
      goto err;
    }
    goto skip_relay_logging;
  }
  break;

  case binary_log::PREVIOUS_GTIDS_LOG_EVENT:
  {
    if (gtid_mode == 0)
    {
      error= ER_FOUND_GTID_EVENT_WHEN_GTID_MODE_IS_OFF;
      goto err;
    }
    /*
      This event does not have any meaning for the slave and
      was just sent to show the slave the master is making
      progress and avoid possible deadlocks.
      So at this point, the event is replaced by a rotate
      event what will make the slave to update what it knows
      about the master's coordinates.
    */
    inc_pos= 0;
    mi->set_master_log_pos(mi->get_master_log_pos() + event_len);
    memcpy(rli->ign_master_log_name_end, mi->get_master_log_name(), FN_REFLEN);
    rli->ign_master_log_pos_end= mi->get_master_log_pos();

    if (write_ignored_events_info_to_relay_log(mi->info_thd, mi))
      goto err;

    goto skip_relay_logging;
  }
  break;

  case binary_log::GTID_LOG_EVENT:
  {
    if (gtid_mode == 0)
    {
      error= ER_FOUND_GTID_EVENT_WHEN_GTID_MODE_IS_OFF;
      goto err;
    }
    global_sid_lock->rdlock();
    Gtid_log_event gtid_ev(buf, checksum_alg != binary_log::BINLOG_CHECKSUM_ALG_OFF ?
                           event_len - BINLOG_CHECKSUM_LEN : event_len,
                           mi->get_mi_description_event());
    gtid.sidno= gtid_ev.get_sidno(false);
    global_sid_lock->unlock();
    if (gtid.sidno < 0)
      goto err;
    gtid.gno= gtid_ev.get_gno();
    inc_pos= event_len;
  }
  break;

  case binary_log::ANONYMOUS_GTID_LOG_EVENT:

  default:
    inc_pos= event_len;
  break;
  }

  /*
     If this event is originating from this server, don't queue it.
     We don't check this for 3.23 events because it's simpler like this; 3.23
     will be filtered anyway by the SQL slave thread which also tests the
     server id (we must also keep this test in the SQL thread, in case somebody
     upgrades a 4.0 slave which has a not-filtered relay log).

     ANY event coming from ourselves can be ignored: it is obvious for queries;
     for STOP_EVENT/ROTATE_EVENT/START_EVENT: these cannot come from ourselves
     (--log-slave-updates would not log that) unless this slave is also its
     direct master (an unsupported, useless setup!).
  */

  mysql_mutex_lock(log_lock);
  s_id= uint4korr(buf + SERVER_ID_OFFSET);

  /*
    If server_id_bits option is set we need to mask out irrelevant bits
    when checking server_id, but we still put the full unmasked server_id
    into the Relay log so that it can be accessed when applying the event
  */
  s_id&= opt_server_id_mask;

  if ((s_id == ::server_id && !mi->rli->replicate_same_server_id) ||
      /*
        the following conjunction deals with IGNORE_SERVER_IDS, if set
        If the master is on the ignore list, execution of
        format description log events and rotate events is necessary.
      */
      (mi->ignore_server_ids->dynamic_ids.size() > 0 &&
       mi->shall_ignore_server_id(s_id) &&
       /* everything is filtered out from non-master */
       (s_id != mi->master_id ||
        /* for the master meta information is necessary */
        (event_type != binary_log::FORMAT_DESCRIPTION_EVENT &&
         event_type != binary_log::ROTATE_EVENT))))
  {
    /*
      Do not write it to the relay log.
      a) We still want to increment mi->get_master_log_pos(), so that we won't
      re-read this event from the master if the slave IO thread is now
      stopped/restarted (more efficient if the events we are ignoring are big
      LOAD DATA INFILE).
      b) We want to record that we are skipping events, for the information of
      the slave SQL thread, otherwise that thread may let
      rli->group_relay_log_pos stay too small if the last binlog's event is
      ignored.
      But events which were generated by this slave and which do not exist in
      the master's binlog (i.e. Format_desc, Rotate & Stop) should not increment
      mi->get_master_log_pos().
      If the event is originated remotely and is being filtered out by
      IGNORE_SERVER_IDS it increments mi->get_master_log_pos()
      as well as rli->group_relay_log_pos.
    */
    if (!(s_id == ::server_id && !mi->rli->replicate_same_server_id) ||
        (event_type != binary_log::FORMAT_DESCRIPTION_EVENT &&
         event_type != binary_log::ROTATE_EVENT &&
         event_type != binary_log::STOP_EVENT))
    {
      mi->set_master_log_pos(mi->get_master_log_pos() + inc_pos);
      memcpy(rli->ign_master_log_name_end, mi->get_master_log_name(), FN_REFLEN);
      DBUG_ASSERT(rli->ign_master_log_name_end[0]);
      rli->ign_master_log_pos_end= mi->get_master_log_pos();
    }
    rli->relay_log.signal_update(); // the slave SQL thread needs to re-check
    DBUG_PRINT("info", ("master_log_pos: %lu, event originating from %u server, ignored",
                        (ulong) mi->get_master_log_pos(), uint4korr(buf + SERVER_ID_OFFSET)));
  }
  else
  {
    /* write the event to the relay log */
    if (likely(rli->relay_log.append_buffer(buf, event_len, mi) == 0))
    {
      mi->set_master_log_pos(mi->get_master_log_pos() + inc_pos);
      DBUG_PRINT("info", ("master_log_pos: %lu", (ulong) mi->get_master_log_pos()));
      rli->relay_log.harvest_bytes_written(&rli->log_space_total);

      if (event_type == binary_log::GTID_LOG_EVENT)
      {
        global_sid_lock->rdlock();
        rli->add_logged_gtid(gtid.sidno, gtid.gno);
        rli->set_last_retrieved_gtid(gtid);
        global_sid_lock->unlock();
      }
    }
    else
    {
      error= ER_SLAVE_RELAY_LOG_WRITE_FAILURE;
    }
    rli->ign_master_log_name_end[0]= 0; // last event is not ignored
    if (save_buf != NULL)
      buf= save_buf;
  }
  mysql_mutex_unlock(log_lock);
skip_relay_logging:

err:
  if (unlock_data_lock)
    mysql_mutex_unlock(&mi->data_lock);
  DBUG_PRINT("info", ("error: %d", error));
  if (error)
    mi->report(ERROR_LEVEL, error, ER(error), 
               (error == ER_SLAVE_RELAY_LOG_WRITE_FAILURE)?
               "could not queue event from master" :
               error_msg.ptr());
  DBUG_RETURN(error);
}

/**
  Hook to detach the active VIO before closing a connection handle.

  The client API might close the connection (and associated data)
  in case it encounters a unrecoverable (network) error. This hook
  is called from the client code before the VIO handle is deleted
  allows the thread to detach the active vio so it does not point
  to freed memory.

  Other calls to THD::clear_active_vio throughout this module are
  redundant due to the hook but are left in place for illustrative
  purposes.
*/

extern "C" void slave_io_thread_detach_vio()
{
  THD *thd= current_thd;
  if (thd && thd->slave_thread)
    thd->clear_active_vio();
}


/*
  Try to connect until successful or slave killed

  SYNPOSIS
    safe_connect()
    thd                 Thread handler for slave
    mysql               MySQL connection handle
    mi                  Replication handle

  RETURN
    0   ok
    #   Error
*/

static int safe_connect(THD* thd, MYSQL* mysql, Master_info* mi)
{
  DBUG_ENTER("safe_connect");

  DBUG_RETURN(connect_to_master(thd, mysql, mi, 0, 0));
}


/*
  SYNPOSIS
    connect_to_master()

  IMPLEMENTATION
    Try to connect until successful or slave killed or we have retried
    mi->retry_count times
*/

static int connect_to_master(THD* thd, MYSQL* mysql, Master_info* mi,
                             bool reconnect, bool suppress_warnings)
{
  int slave_was_killed= 0;
  int last_errno= -2;                           // impossible error
  ulong err_count=0;
  char llbuff[22];
  char password[MAX_PASSWORD_LENGTH + 1];
  size_t password_size= sizeof(password);
  DBUG_ENTER("connect_to_master");
  set_slave_max_allowed_packet(thd, mysql);
#ifndef DBUG_OFF
  mi->events_until_exit = disconnect_slave_event_count;
#endif
  ulong client_flag= CLIENT_REMEMBER_OPTIONS;
  if (opt_slave_compressed_protocol)
    client_flag|= CLIENT_COMPRESS;              /* We will use compression */

  mysql_options(mysql, MYSQL_OPT_CONNECT_TIMEOUT, (char *) &slave_net_timeout);
  mysql_options(mysql, MYSQL_OPT_READ_TIMEOUT, (char *) &slave_net_timeout);

  if (mi->bind_addr[0])
  {
    DBUG_PRINT("info",("bind_addr: %s", mi->bind_addr));
    mysql_options(mysql, MYSQL_OPT_BIND, mi->bind_addr);
  }

#ifdef HAVE_OPENSSL
  if (mi->ssl)
  {
    const static my_bool ssl_enforce_true= TRUE;
    mysql_ssl_set(mysql,
                  mi->ssl_key[0]?mi->ssl_key:0,
                  mi->ssl_cert[0]?mi->ssl_cert:0,
                  mi->ssl_ca[0]?mi->ssl_ca:0,
                  mi->ssl_capath[0]?mi->ssl_capath:0,
                  mi->ssl_cipher[0]?mi->ssl_cipher:0);
#ifdef HAVE_YASSL
    mi->ssl_crl[0]= '\0';
    mi->ssl_crlpath[0]= '\0';
#endif
    mysql_options(mysql, MYSQL_OPT_SSL_CRL,
                  mi->ssl_crl[0] ? mi->ssl_crl : 0);
    mysql_options(mysql, MYSQL_OPT_SSL_CRLPATH,
                  mi->ssl_crlpath[0] ? mi->ssl_crlpath : 0);
    mysql_options(mysql, MYSQL_OPT_SSL_VERIFY_SERVER_CERT,
                  &mi->ssl_verify_server_cert);
    /* we always enforce SSL if SSL is turned on */
    mysql_options(mysql, MYSQL_OPT_SSL_ENFORCE, &ssl_enforce_true);
  }
#endif

  mysql_options(mysql, MYSQL_SET_CHARSET_NAME, default_charset_info->csname);
  /* This one is not strictly needed but we have it here for completeness */
  mysql_options(mysql, MYSQL_SET_CHARSET_DIR, (char *) charsets_dir);

  if (mi->is_start_plugin_auth_configured())
  {
    DBUG_PRINT("info", ("Slaving is using MYSQL_DEFAULT_AUTH %s",
                        mi->get_start_plugin_auth()));
    mysql_options(mysql, MYSQL_DEFAULT_AUTH, mi->get_start_plugin_auth());
  }
  
  if (mi->is_start_plugin_dir_configured())
  {
    DBUG_PRINT("info", ("Slaving is using MYSQL_PLUGIN_DIR %s",
                        mi->get_start_plugin_dir()));
    mysql_options(mysql, MYSQL_PLUGIN_DIR, mi->get_start_plugin_dir());
  }
  /* Set MYSQL_PLUGIN_DIR in case master asks for an external authentication plugin */
  else if (opt_plugin_dir_ptr && *opt_plugin_dir_ptr)
    mysql_options(mysql, MYSQL_PLUGIN_DIR, opt_plugin_dir_ptr);
  
  if (!mi->is_start_user_configured())
    sql_print_warning("%s", ER(ER_INSECURE_CHANGE_MASTER));

  if (mi->get_password(password, &password_size))
  {
    mi->report(ERROR_LEVEL, ER_SLAVE_FATAL_ERROR,
               ER(ER_SLAVE_FATAL_ERROR),
               "Unable to configure password when attempting to "
               "connect to the master server. Connection attempt "
               "terminated.");
    DBUG_RETURN(1);
  }

  const char* user= mi->get_user();
  if (user == NULL || user[0] == 0)
  {
    mi->report(ERROR_LEVEL, ER_SLAVE_FATAL_ERROR,
               ER(ER_SLAVE_FATAL_ERROR),
               "Invalid (empty) username when attempting to "
               "connect to the master server. Connection attempt "
               "terminated.");
    DBUG_RETURN(1);
  }

  while (!(slave_was_killed = io_slave_killed(thd,mi))
         && (reconnect ? mysql_reconnect(mysql) != 0 :
             mysql_real_connect(mysql, mi->host, user,
                                password, 0, mi->port, 0, client_flag) == 0))
  {
    /*
       SHOW SLAVE STATUS will display the number of retries which
       would be real retry counts instead of mi->retry_count for
       each connection attempt by 'Last_IO_Error' entry.
    */
    last_errno=mysql_errno(mysql);
    suppress_warnings= 0;
    mi->report(ERROR_LEVEL, last_errno,
               "error %s to master '%s@%s:%d'"
               " - retry-time: %d  retries: %lu",
               (reconnect ? "reconnecting" : "connecting"),
               mi->get_user(), mi->host, mi->port,
               mi->connect_retry, err_count + 1);
    /*
      By default we try forever. The reason is that failure will trigger
      master election, so if the user did not set mi->retry_count we
      do not want to have election triggered on the first failure to
      connect
    */
    if (++err_count == mi->retry_count)
    {
      slave_was_killed=1;
      break;
    }
    slave_sleep(thd, mi->connect_retry, io_slave_killed, mi);
  }

  if (!slave_was_killed)
  {
    mi->clear_error(); // clear possible left over reconnect error
    if (reconnect)
    {
      if (!suppress_warnings)
        sql_print_information("Slave%s: connected to master '%s@%s:%d',"
                              "replication resumed in log '%s' at position %s",
                              mi->get_for_channel_str(), mi->get_user(),
                              mi->host, mi->port,
                              mi->get_io_rpl_log_name(),
                              llstr(mi->get_master_log_pos(),llbuff));
    }
    else
    {
      query_logger.general_log_print(thd, COM_CONNECT_OUT, "%s@%s:%d",
                                     mi->get_user(), mi->host, mi->port);
    }

    thd->set_active_vio(mysql->net.vio);
  }
  mysql->reconnect= 1;
  DBUG_PRINT("exit",("slave_was_killed: %d", slave_was_killed));
  DBUG_RETURN(slave_was_killed);
}


/*
  safe_reconnect()

  IMPLEMENTATION
    Try to connect until successful or slave killed or we have retried
    mi->retry_count times
*/

static int safe_reconnect(THD* thd, MYSQL* mysql, Master_info* mi,
                          bool suppress_warnings)
{
  DBUG_ENTER("safe_reconnect");
  DBUG_RETURN(connect_to_master(thd, mysql, mi, 1, suppress_warnings));
}


/*
  Called when we notice that the current "hot" log got rotated under our feet.
*/

static IO_CACHE *reopen_relay_log(Relay_log_info *rli, const char **errmsg)
{
  DBUG_ENTER("reopen_relay_log");
  DBUG_ASSERT(rli->cur_log != &rli->cache_buf);
  DBUG_ASSERT(rli->cur_log_fd == -1);

  IO_CACHE *cur_log = rli->cur_log=&rli->cache_buf;
  if ((rli->cur_log_fd=open_binlog_file(cur_log,rli->get_event_relay_log_name(),
                                        errmsg)) <0)
    DBUG_RETURN(0);
  /*
    We want to start exactly where we was before:
    relay_log_pos       Current log pos
    pending             Number of bytes already processed from the event
  */
  rli->set_event_relay_log_pos(max<ulonglong>(rli->get_event_relay_log_pos(),
                                              BIN_LOG_HEADER_SIZE));
  my_b_seek(cur_log,rli->get_event_relay_log_pos());
  DBUG_RETURN(cur_log);
}


/**
  Reads next event from the relay log.  Should be called from the
  slave IO thread.

  @param rli Relay_log_info structure for the slave IO thread.

  @return The event read, or NULL on error.  If an error occurs, the
  error is reported through the sql_print_information() or
  sql_print_error() functions.
*/
static Log_event* next_event(Relay_log_info* rli)
{
  Log_event* ev;
  IO_CACHE* cur_log = rli->cur_log;
  mysql_mutex_t *log_lock = rli->relay_log.get_log_lock();
  const char* errmsg=0;
  THD* thd = rli->info_thd;
  DBUG_ENTER("next_event");

  DBUG_ASSERT(thd != 0);

#ifndef DBUG_OFF
  if (abort_slave_event_count && !rli->events_until_exit--)
    DBUG_RETURN(0);
#endif

  /*
    For most operations we need to protect rli members with data_lock,
    so we assume calling function acquired this mutex for us and we will
    hold it for the most of the loop below However, we will release it
    whenever it is worth the hassle,  and in the cases when we go into a
    mysql_cond_wait() with the non-data_lock mutex
  */
  mysql_mutex_assert_owner(&rli->data_lock);

  while (!sql_slave_killed(thd,rli))
  {
    /*
      We can have two kinds of log reading:
      hot_log:
        rli->cur_log points at the IO_CACHE of relay_log, which
        is actively being updated by the I/O thread. We need to be careful
        in this case and make sure that we are not looking at a stale log that
        has already been rotated. If it has been, we reopen the log.

      The other case is much simpler:
        We just have a read only log that nobody else will be updating.
    */
    bool hot_log;
    if ((hot_log = (cur_log != &rli->cache_buf)))
    {
      DBUG_ASSERT(rli->cur_log_fd == -1); // foreign descriptor
      mysql_mutex_lock(log_lock);

      /*
        Reading xxx_file_id is safe because the log will only
        be rotated when we hold relay_log.LOCK_log
      */
      if (rli->relay_log.get_open_count() != rli->cur_log_old_open_count)
      {
        // The master has switched to a new log file; Reopen the old log file
        cur_log=reopen_relay_log(rli, &errmsg);
        mysql_mutex_unlock(log_lock);
        if (!cur_log)                           // No more log files
          goto err;
        hot_log=0;                              // Using old binary log
      }
    }
    /* 
      As there is no guarantee that the relay is open (for example, an I/O
      error during a write by the slave I/O thread may have closed it), we
      have to test it.
    */
    if (!my_b_inited(cur_log))
      goto err;
#ifndef DBUG_OFF
    {
      DBUG_PRINT("info", ("assertion skip %lu file pos %lu event relay log pos %lu file %s\n",
        (ulong) rli->slave_skip_counter, (ulong) my_b_tell(cur_log),
        (ulong) rli->get_event_relay_log_pos(),
        rli->get_event_relay_log_name()));

      /* This is an assertion which sometimes fails, let's try to track it */
      char llbuf1[22], llbuf2[22];
      DBUG_PRINT("info", ("my_b_tell(cur_log)=%s rli->event_relay_log_pos=%s",
                          llstr(my_b_tell(cur_log),llbuf1),
                          llstr(rli->get_event_relay_log_pos(),llbuf2)));

      DBUG_ASSERT(my_b_tell(cur_log) >= BIN_LOG_HEADER_SIZE);
      DBUG_ASSERT(my_b_tell(cur_log) == rli->get_event_relay_log_pos() || rli->is_parallel_exec());

      DBUG_PRINT("info", ("next_event group master %s %lu group relay %s %lu event %s %lu\n",
        rli->get_group_master_log_name(),
        (ulong) rli->get_group_master_log_pos(),
        rli->get_group_relay_log_name(),
        (ulong) rli->get_group_relay_log_pos(),
        rli->get_event_relay_log_name(),
        (ulong) rli->get_event_relay_log_pos()));
    }
#endif
    rli->set_event_start_pos(my_b_tell(cur_log));
    /*
      Relay log is always in new format - if the master is 3.23, the
      I/O thread will convert the format for us.
      A problem: the description event may be in a previous relay log. So if
      the slave has been shutdown meanwhile, we would have to look in old relay
      logs, which may even have been deleted. So we need to write this
      description event at the beginning of the relay log.
      When the relay log is created when the I/O thread starts, easy: the
      master will send the description event and we will queue it.
      But if the relay log is created by new_file(): then the solution is:
      MYSQL_BIN_LOG::open() will write the buffered description event.
    */
    if ((ev= Log_event::read_log_event(cur_log, 0,
                                       rli->get_rli_description_event(),
                                       opt_slave_sql_verify_checksum)))
    {
      DBUG_ASSERT(thd==rli->info_thd);
      /*
        read it while we have a lock, to avoid a mutex lock in
        inc_event_relay_log_pos()
      */
      rli->set_future_event_relay_log_pos(my_b_tell(cur_log));
      ev->future_event_relay_log_pos= rli->get_future_event_relay_log_pos();

      if (hot_log)
        mysql_mutex_unlock(log_lock);
      /*
         MTS checkpoint in the successful read branch.
         The following block makes sure that
         a. GAQ the job assignment control resource is not run out of space, and
         b. Last executed transaction coordinates are advanced whenever
            there's been progress by Workers.
         Notice, MTS logical clock scheduler does not introduce any
         own specfics even though internally it may need to learn about
         the done status of a job.
      */
      bool force= (rli->checkpoint_seqno > (rli->checkpoint_group - 1));
      if (rli->is_parallel_exec() && (opt_mts_checkpoint_period != 0 || force))
      {
        ulonglong period= static_cast<ulonglong>(opt_mts_checkpoint_period * 1000000ULL);
        mysql_mutex_unlock(&rli->data_lock);
        /*
          At this point the coordinator has is delegating jobs to workers and
          the checkpoint routine must be periodically invoked.
        */
        (void) mts_checkpoint_routine(rli, period, force, true/*need_data_lock=true*/); // TODO: ALFRANIO ERROR
        DBUG_ASSERT(!force ||
                    (force && (rli->checkpoint_seqno <= (rli->checkpoint_group - 1))) ||
                    sql_slave_killed(thd, rli));
        mysql_mutex_lock(&rli->data_lock);
      }
      DBUG_RETURN(ev);
    }
    DBUG_ASSERT(thd==rli->info_thd);
    if (opt_reckless_slave)                     // For mysql-test
      cur_log->error = 0;
    if (cur_log->error < 0)
    {
      errmsg = "slave SQL thread aborted because of I/O error";
      if (rli->mts_group_status == Relay_log_info::MTS_IN_GROUP)
        /*
          MTS group status is set to MTS_KILLED_GROUP, whenever a read event
          error happens and there was already a non-terminal event scheduled.
        */
        rli->mts_group_status= Relay_log_info::MTS_KILLED_GROUP;
      if (hot_log)
        mysql_mutex_unlock(log_lock);
      goto err;
    }
    if (!cur_log->error) /* EOF */
    {
      /*
        On a hot log, EOF means that there are no more updates to
        process and we must block until I/O thread adds some and
        signals us to continue
      */
      if (hot_log)
      {
        /*
          We say in Seconds_Behind_Master that we have "caught up". Note that
          for example if network link is broken but I/O slave thread hasn't
          noticed it (slave_net_timeout not elapsed), then we'll say "caught
          up" whereas we're not really caught up. Fixing that would require
          internally cutting timeout in smaller pieces in network read, no
          thanks. Another example: SQL has caught up on I/O, now I/O has read
          a new event and is queuing it; the false "0" will exist until SQL
          finishes executing the new event; it will be look abnormal only if
          the events have old timestamps (then you get "many", 0, "many").

          Transient phases like this can be fixed with implemeting
          Heartbeat event which provides the slave the status of the
          master at time the master does not have any new update to send.
          Seconds_Behind_Master would be zero only when master has no
          more updates in binlog for slave. The heartbeat can be sent
          in a (small) fraction of slave_net_timeout. Until it's done
          rli->last_master_timestamp is temporarely (for time of
          waiting for the following event) reset whenever EOF is
          reached.
        */

        /* shows zero while it is sleeping (and until the next event
           is about to be executed).  Note, in MTS case
           Seconds_Behind_Master resetting follows slightly different
           schema where reaching EOF is not enough.  The status
           parameter is updated per some number of processed group of
           events. The number can't be greater than
           @@global.slave_checkpoint_group and anyway SBM updating
           rate does not exceed @@global.slave_checkpoint_period.
           Notice that SBM is set to a new value after processing the
           terminal event (e.g Commit) of a group.  Coordinator resets
           SBM when notices no more groups left neither to read from
           Relay-log nor to process by Workers.
        */
        if (!rli->is_parallel_exec())
          rli->last_master_timestamp= 0;

        DBUG_ASSERT(rli->relay_log.get_open_count() ==
                    rli->cur_log_old_open_count);

        if (rli->ign_master_log_name_end[0])
        {
          /* We generate and return a Rotate, to make our positions advance */
          DBUG_PRINT("info",("seeing an ignored end segment"));
          ev= new Rotate_log_event(rli->ign_master_log_name_end,
                                   0, rli->ign_master_log_pos_end,
                                   Rotate_log_event::DUP_NAME);
          rli->ign_master_log_name_end[0]= 0;
          mysql_mutex_unlock(log_lock);
          if (unlikely(!ev))
          {
            errmsg= "Slave SQL thread failed to create a Rotate event "
              "(out of memory?), SHOW SLAVE STATUS may be inaccurate";
            goto err;
          }
          ev->server_id= 0; // don't be ignored by slave SQL thread
          DBUG_RETURN(ev);
        }

        /*
          We can, and should release data_lock while we are waiting for
          update. If we do not, show slave status will block
        */
        mysql_mutex_unlock(&rli->data_lock);

        /*
          Possible deadlock :
          - the I/O thread has reached log_space_limit
          - the SQL thread has read all relay logs, but cannot purge for some
          reason:
            * it has already purged all logs except the current one
            * there are other logs than the current one but they're involved in
            a transaction that finishes in the current one (or is not finished)
          Solution :
          Wake up the possibly waiting I/O thread, and set a boolean asking
          the I/O thread to temporarily ignore the log_space_limit
          constraint, because we do not want the I/O thread to block because of
          space (it's ok if it blocks for any other reason (e.g. because the
          master does not send anything). Then the I/O thread stops waiting
          and reads one more event and starts honoring log_space_limit again.

          If the SQL thread needs more events to be able to rotate the log (it
          might need to finish the current group first), then it can ask for one
          more at a time. Thus we don't outgrow the relay log indefinitely,
          but rather in a controlled manner, until the next rotate.

          When the SQL thread starts it sets ignore_log_space_limit to false. 
          We should also reset ignore_log_space_limit to 0 when the user does 
          RESET SLAVE, but in fact, no need as RESET SLAVE requires that the slave
          be stopped, and the SQL thread sets ignore_log_space_limit to 0 when
          it stops.
        */
        mysql_mutex_lock(&rli->log_space_lock);

        /* 
          If we have reached the limit of the relay space and we
          are going to sleep, waiting for more events:

          1. If outside a group, SQL thread asks the IO thread 
             to force a rotation so that the SQL thread purges 
             logs next time it processes an event (thus space is
             freed).

          2. If in a group, SQL thread asks the IO thread to 
             ignore the limit and queues yet one more event 
             so that the SQL thread finishes the group and 
             is are able to rotate and purge sometime soon.
         */
        if (rli->log_space_limit && 
            rli->log_space_limit < rli->log_space_total)
        {
          /* force rotation if not in an unfinished group */
          if (!rli->is_parallel_exec())
          {
            rli->sql_force_rotate_relay= !rli->is_in_group();
          }
          else
          {
            rli->sql_force_rotate_relay=
              (rli->mts_group_status != Relay_log_info::MTS_IN_GROUP);
          }
          /* ask for one more event */
          rli->ignore_log_space_limit= true;
        }

        /*
          If the I/O thread is blocked, unblock it.  Ok to broadcast
          after unlock, because the mutex is only destroyed in
          ~Relay_log_info(), i.e. when rli is destroyed, and rli will
          not be destroyed before we exit the present function.
        */
        mysql_mutex_unlock(&rli->log_space_lock);
        mysql_cond_broadcast(&rli->log_space_cond);
        // Note that wait_for_update_relay_log unlocks lock_log !

        if (rli->is_parallel_exec() && (opt_mts_checkpoint_period != 0 ||
            DBUG_EVALUATE_IF("check_slave_debug_group", 1, 0)))
        {
          int ret= 0;
          struct timespec waittime;
          ulonglong period= static_cast<ulonglong>(opt_mts_checkpoint_period * 1000000ULL);
          ulong signal_cnt= rli->relay_log.signal_cnt;

          mysql_mutex_unlock(log_lock);
          do
          {
            /*
              At this point the coordinator has no job to delegate to workers.
              However, workers are executing their assigned jobs and as such
              the checkpoint routine must be periodically invoked.
            */
            (void) mts_checkpoint_routine(rli, period, false, true/*need_data_lock=true*/); // TODO: ALFRANIO ERROR
            mysql_mutex_lock(log_lock);
            // More to the empty relay-log all assigned events done so reset it.
            if (rli->gaq->empty())
              rli->last_master_timestamp= 0;

            if (DBUG_EVALUATE_IF("check_slave_debug_group", 1, 0))
              period= 10000000ULL;

            set_timespec_nsec(&waittime, period);
            ret= rli->relay_log.wait_for_update_relay_log(thd, &waittime);
          } while ((ret == ETIMEDOUT || ret == ETIME) /* todo:remove */ &&
                   signal_cnt == rli->relay_log.signal_cnt && !thd->killed);
        }
        else
        {
          rli->relay_log.wait_for_update_relay_log(thd, NULL);
        }
        
        // re-acquire data lock since we released it earlier
        mysql_mutex_lock(&rli->data_lock);
        continue;
      }
      /*
        If the log was not hot, we need to move to the next log in
        sequence. The next log could be hot or cold, we deal with both
        cases separately after doing some common initialization
      */
      end_io_cache(cur_log);
      DBUG_ASSERT(rli->cur_log_fd >= 0);
      mysql_file_close(rli->cur_log_fd, MYF(MY_WME));
      rli->cur_log_fd = -1;

      if (relay_log_purge)
      {
        /*
          purge_first_log will properly set up relay log coordinates in rli.
          If the group's coordinates are equal to the event's coordinates
          (i.e. the relay log was not rotated in the middle of a group),
          we can purge this relay log too.
          We do ulonglong and string comparisons, this may be slow but
          - purging the last relay log is nice (it can save 1GB of disk), so we
          like to detect the case where we can do it, and given this,
          - I see no better detection method
          - purge_first_log is not called that often
        */
        if (rli->relay_log.purge_first_log
            (rli,
             rli->get_group_relay_log_pos() == rli->get_event_relay_log_pos()
             && !strcmp(rli->get_group_relay_log_name(),rli->get_event_relay_log_name())))
        {
          errmsg = "Error purging processed logs";
          goto err;
        }
        DBUG_PRINT("info", ("next_event group master %s %lu  group relay %s %lu event %s %lu\n",
          rli->get_group_master_log_name(),
          (ulong) rli->get_group_master_log_pos(),
          rli->get_group_relay_log_name(),
          (ulong) rli->get_group_relay_log_pos(),
          rli->get_event_relay_log_name(),
          (ulong) rli->get_event_relay_log_pos()));
      }
      else
      {
        /*
          If hot_log is set, then we already have a lock on
          LOCK_log.  If not, we have to get the lock.

          According to Sasha, the only time this code will ever be executed
          is if we are recovering from a bug.
        */
        if (rli->relay_log.find_next_log(&rli->linfo, !hot_log))
        {
          errmsg = "error switching to the next log";
          goto err;
        }
        rli->set_event_relay_log_pos(BIN_LOG_HEADER_SIZE);
        rli->set_event_relay_log_name(rli->linfo.log_file_name);
        /*
          We may update the worker here but this is not extremlly
          necessary. /Alfranio
        */
        rli->flush_info();
      }

      /* Reset the relay-log-change-notified status of  Slave Workers */
      if (rli->is_parallel_exec())
      {
        DBUG_PRINT("info", ("next_event: MTS group relay log changes to %s %lu\n",
                            rli->get_group_relay_log_name(),
                            (ulong) rli->get_group_relay_log_pos()));
        rli->reset_notified_relay_log_change();
      }

      /*
        Now we want to open this next log. To know if it's a hot log (the one
        being written by the I/O thread now) or a cold log, we can use
        is_active(); if it is hot, we use the I/O cache; if it's cold we open
        the file normally. But if is_active() reports that the log is hot, this
        may change between the test and the consequence of the test. So we may
        open the I/O cache whereas the log is now cold, which is nonsense.
        To guard against this, we need to have LOCK_log.
      */

      DBUG_PRINT("info",("hot_log: %d",hot_log));
      if (!hot_log) /* if hot_log, we already have this mutex */
        mysql_mutex_lock(log_lock);
      if (rli->relay_log.is_active(rli->linfo.log_file_name))
      {
#ifdef EXTRA_DEBUG
        sql_print_information("next log '%s' is currently active",
                              rli->linfo.log_file_name);
#endif
        rli->cur_log= cur_log= rli->relay_log.get_log_file();
        rli->cur_log_old_open_count= rli->relay_log.get_open_count();
        DBUG_ASSERT(rli->cur_log_fd == -1);

        /*
           When the SQL thread is [stopped and] (re)started the
           following may happen:

           1. Log was hot at stop time and remains hot at restart

              SQL thread reads again from hot_log (SQL thread was
              reading from the active log when it was stopped and the
              very same log is still active on SQL thread restart).

              In this case, my_b_seek is performed on cur_log, while
              cur_log points to relay_log.get_log_file();

           2. Log was hot at stop time but got cold before restart

              The log was hot when SQL thread stopped, but it is not
              anymore when the SQL thread restarts.

              In this case, the SQL thread reopens the log, using
              cache_buf, ie, cur_log points to &cache_buf, and thence
              its coordinates are reset.

           3. Log was already cold at stop time

              The log was not hot when the SQL thread stopped, and, of
              course, it will not be hot when it restarts.

              In this case, the SQL thread opens the cold log again,
              using cache_buf, ie, cur_log points to &cache_buf, and
              thence its coordinates are reset.

           4. Log was hot at stop time, DBA changes to previous cold
              log and restarts SQL thread

              The log was hot when the SQL thread was stopped, but the
              user changed the coordinates of the SQL thread to
              restart from a previous cold log.

              In this case, at start time, cur_log points to a cold
              log, opened using &cache_buf as cache, and coordinates
              are reset. However, as it moves on to the next logs, it
              will eventually reach the hot log. If the hot log is the
              same at the time the SQL thread was stopped, then
              coordinates were not reset - the cur_log will point to
              relay_log.get_log_file(), and not a freshly opened
              IO_CACHE through cache_buf. For this reason we need to
              deploy a my_b_seek before calling check_binlog_magic at
              this point of the code (see: BUG#55263 for more
              details).
          
          NOTES: 
            - We must keep the LOCK_log to read the 4 first bytes, as
              this is a hot log (same as when we call read_log_event()
              above: for a hot log we take the mutex).

            - Because of scenario #4 above, we need to have a
              my_b_seek here. Otherwise, we might hit the assertion
              inside check_binlog_magic.
        */

        my_b_seek(cur_log, (my_off_t) 0);
        if (check_binlog_magic(cur_log,&errmsg))
        {
          if (!hot_log)
            mysql_mutex_unlock(log_lock);
          goto err;
        }
        if (!hot_log)
          mysql_mutex_unlock(log_lock);
        continue;
      }
      if (!hot_log)
        mysql_mutex_unlock(log_lock);
      /*
        if we get here, the log was not hot, so we will have to open it
        ourselves. We are sure that the log is still not hot now (a log can get
        from hot to cold, but not from cold to hot). No need for LOCK_log.
      */
#ifdef EXTRA_DEBUG
      sql_print_information("next log '%s' is not active",
                            rli->linfo.log_file_name);
#endif
      // open_binlog_file() will check the magic header
      if ((rli->cur_log_fd=open_binlog_file(cur_log,rli->linfo.log_file_name,
                                            &errmsg)) <0)
        goto err;
    }
    else
    {
      /*
        Read failed with a non-EOF error.
        TODO: come up with something better to handle this error
      */
      if (hot_log)
        mysql_mutex_unlock(log_lock);
      sql_print_error("Slave SQL thread%s: I/O error reading "
                      "event(errno: %d  cur_log->error: %d)",
                      rli->get_for_channel_str(), my_errno,cur_log->error);
      // set read position to the beginning of the event
      my_b_seek(cur_log,rli->get_event_relay_log_pos());
      /* otherwise, we have had a partial read */
      errmsg = "Aborting slave SQL thread because of partial event read";
      break;                                    // To end of function
    }
  }
  if (!errmsg)
  {
    sql_print_information("Error reading relay log event%s: %s",
                          rli->get_for_channel_str(), "slave SQL thread was killed");
    DBUG_RETURN(0);
  }

err:
  if (errmsg)
    sql_print_error("Error reading relay log event%s: %s", rli->get_for_channel_str(), errmsg);
  DBUG_RETURN(0);
}

/*
  Rotate a relay log (this is used only by FLUSH LOGS; the automatic rotation
  because of size is simpler because when we do it we already have all relevant
  locks; here we don't, so this function is mainly taking locks).
  Returns nothing as we cannot catch any error (MYSQL_BIN_LOG::new_file()
  is void).
*/

int rotate_relay_log(Master_info* mi)
{
  DBUG_ENTER("rotate_relay_log");

  mysql_mutex_assert_owner(&mi->data_lock);
  DBUG_EXECUTE_IF("crash_before_rotate_relaylog", DBUG_SUICIDE(););

  Relay_log_info* rli= mi->rli;
  int error= 0;

  /*
     We need to test inited because otherwise, new_file() will attempt to lock
     LOCK_log, which may not be inited (if we're not a slave).
  */
  if (!rli->inited)
  {
    DBUG_PRINT("info", ("rli->inited == 0"));
    goto end;
  }

  /* If the relay log is closed, new_file() will do nothing. */
  error= rli->relay_log.new_file(mi->get_mi_description_event());
  if (error != 0)
    goto end;

  /*
    We harvest now, because otherwise BIN_LOG_HEADER_SIZE will not immediately
    be counted, so imagine a succession of FLUSH LOGS  and assume the slave
    threads are started:
    relay_log_space decreases by the size of the deleted relay log, but does
    not increase, so flush-after-flush we may become negative, which is wrong.
    Even if this will be corrected as soon as a query is replicated on the
    slave (because the I/O thread will then call harvest_bytes_written() which
    will harvest all these BIN_LOG_HEADER_SIZE we forgot), it may give strange
    output in SHOW SLAVE STATUS meanwhile. So we harvest now.
    If the log is closed, then this will just harvest the last writes, probably
    0 as they probably have been harvested.
  */
  rli->relay_log.harvest_bytes_written(&rli->log_space_total);
end:
  DBUG_RETURN(error);
}


/**
  flushes the relay logs of a replication channel.

  @param[in]         mi      Master_info corresponding to the
                             channel.
  @return
    @retval          true     fail
    @retval          false     ok.
*/
bool flush_relay_logs(Master_info *mi)
{
  DBUG_ENTER("flush_relay_logs");
  bool error= false;

  if (mi)
  {
    mysql_mutex_lock(&mi->data_lock);
    if (rotate_relay_log(mi))
      error= true;
    mysql_mutex_unlock(&mi->data_lock);
  }
  DBUG_RETURN(error);
}


/**
   Entry point for FLUSH RELAYLOGS command or to flush relaylogs for
   the FLUSH LOGS command.
   FLUSH LOGS or FLUSH RELAYLOGS needs to flush the relaylogs of all
   the replciaiton channels in multisource replication.
   FLUSH RELAYLOGS FOR CHANNEL flushes only the relaylogs pertaining to
   a channel.

   @param[in]         thd              the client thread carrying the command.

   @return
     @retval           true                fail
     @retval           false              success
*/
bool flush_relay_logs_cmd(THD *thd)
{
  DBUG_ENTER("flush_relay_logs_cmd");
  Master_info *mi= 0;
  LEX *lex= thd->lex;
  bool error =false;

  mysql_mutex_lock(&LOCK_msr_map);

  /*
     lex->mi.channel is NULL, for FLUSH LOGS or when the client thread
     is not present. (See tmp_thd in  the caller).
     When channel is not provided, lex->mi.for_channel is false.
  */
  if (!lex->mi.channel || !lex->mi.for_channel)
  {
    for (mi_map::iterator it= msr_map.begin(); it!= msr_map.end(); it++)
    {
      mi= it->second;

      if ((error = flush_relay_logs(mi)))
        break;
    }
  }
  else
  {

    mi= msr_map.get_mi(lex->mi.channel);

    if (mi)
      error= flush_relay_logs(mi);
    else
    {
      if (thd->system_thread == SYSTEM_THREAD_SLAVE_SQL ||
          thd->system_thread == SYSTEM_THREAD_SLAVE_WORKER)
      {
        /*
          Log warning on SQL or worker threads.
        */
        sql_print_warning(ER(ER_SLAVE_CHANNEL_DOES_NOT_EXIST),
                          lex->mi.channel);
      }
      else
      {
        /*
          Return error on client sessions.
        */
        error= true;
        my_error(ER_SLAVE_CHANNEL_DOES_NOT_EXIST, MYF(0), lex->mi.channel);
      }
    }
  }

  mysql_mutex_unlock(&LOCK_msr_map);

  DBUG_RETURN(error);
}


/**
   Detects, based on master's version (as found in the relay log), if master
   has a certain bug.
   @param rli Relay_log_info which tells the master's version
   @param bug_id Number of the bug as found in bugs.mysql.com
   @param report bool report error message, default TRUE

   @param pred Predicate function that will be called with @c param to
   check for the bug. If the function return @c true, the bug is present,
   otherwise, it is not.

   @param param  State passed to @c pred function.

   @return TRUE if master has the bug, FALSE if it does not.
*/
bool rpl_master_has_bug(const Relay_log_info *rli, uint bug_id, bool report,
                        bool (*pred)(const void *), const void *param)
{
  struct st_version_range_for_one_bug {
    uint        bug_id;
    const uchar introduced_in[3]; // first version with bug
    const uchar fixed_in[3];      // first version with fix
  };
  static struct st_version_range_for_one_bug versions_for_all_bugs[]=
  {
    {24432, { 5, 0, 24 }, { 5, 0, 38 } },
    {24432, { 5, 1, 12 }, { 5, 1, 17 } },
    {33029, { 5, 0,  0 }, { 5, 0, 58 } },
    {33029, { 5, 1,  0 }, { 5, 1, 12 } },
    {37426, { 5, 1,  0 }, { 5, 1, 26 } },
  };
  const uchar *master_ver=
    rli->get_rli_description_event()->server_version_split;

  DBUG_ASSERT(sizeof(rli->get_rli_description_event()->server_version_split) == 3);

  for (uint i= 0;
       i < sizeof(versions_for_all_bugs)/sizeof(*versions_for_all_bugs);i++)
  {
    const uchar *introduced_in= versions_for_all_bugs[i].introduced_in,
      *fixed_in= versions_for_all_bugs[i].fixed_in;
    if ((versions_for_all_bugs[i].bug_id == bug_id) &&
        (memcmp(introduced_in, master_ver, 3) <= 0) &&
        (memcmp(fixed_in,      master_ver, 3) >  0) &&
        (pred == NULL || (*pred)(param)))
    {
      if (!report)
	return TRUE;
      // a short message for SHOW SLAVE STATUS (message length constraints)
      my_printf_error(ER_UNKNOWN_ERROR, "master may suffer from"
                      " http://bugs.mysql.com/bug.php?id=%u"
                      " so slave stops; check error log on slave"
                      " for more info", MYF(0), bug_id);
      // a verbose message for the error log
      rli->report(ERROR_LEVEL, ER_UNKNOWN_ERROR,
                  "According to the master's version ('%s'),"
                  " it is probable that master suffers from this bug:"
                  " http://bugs.mysql.com/bug.php?id=%u"
                  " and thus replicating the current binary log event"
                  " may make the slave's data become different from the"
                  " master's data."
                  " To take no risk, slave refuses to replicate"
                  " this event and stops."
                  " We recommend that all updates be stopped on the"
                  " master and slave, that the data of both be"
                  " manually synchronized,"
                  " that master's binary logs be deleted,"
                  " that master be upgraded to a version at least"
                  " equal to '%d.%d.%d'. Then replication can be"
                  " restarted.",
                  rli->get_rli_description_event()->server_version,
                  bug_id,
                  fixed_in[0], fixed_in[1], fixed_in[2]);
      return TRUE;
    }
  }
  return FALSE;
}

/**
   BUG#33029, For all 5.0 up to 5.0.58 exclusive, and 5.1 up to 5.1.12
   exclusive, if one statement in a SP generated AUTO_INCREMENT value
   by the top statement, all statements after it would be considered
   generated AUTO_INCREMENT value by the top statement, and a
   erroneous INSERT_ID value might be associated with these statement,
   which could cause duplicate entry error and stop the slave.

   Detect buggy master to work around.
 */
bool rpl_master_erroneous_autoinc(THD *thd)
{
  if (thd->rli_slave && thd->rli_slave->info_thd == thd)
  {
    Relay_log_info *c_rli= thd->rli_slave->get_c_rli();

    DBUG_EXECUTE_IF("simulate_bug33029", return TRUE;);
    return rpl_master_has_bug(c_rli, 33029, FALSE, NULL, NULL);
  }
  return FALSE;
}

/**
  a copy of active_mi->rli->slave_skip_counter, for showing in SHOW VARIABLES,
  INFORMATION_SCHEMA.GLOBAL_VARIABLES and @@sql_slave_skip_counter without
  taking all the mutexes needed to access active_mi->rli->slave_skip_counter
  properly.
*/
uint sql_slave_skip_counter;

/**
  Execute a START SLAVE statement.

  @param thd Pointer to THD object for the client thread executing the
  statement.

  @param mi Pointer to Master_info object for the slave's IO thread.

  @param net_report If true, saves the exit status into Diagnostics_area.

  @retval 0 success
  @retval 1 error
*/
int start_slave(THD* thd , Master_info* mi,  bool net_report, bool for_one_channel)
{
  int slave_errno= 0;
  int thread_mask;
  bool error_reported= false;

  DBUG_ENTER("start_slave(THD, Master_info, bool, bool");

  if (check_access(thd, SUPER_ACL, any_db, NULL, NULL, 0, 0))
    DBUG_RETURN(1);

  if (thd->lex->slave_connection.user ||
      thd->lex->slave_connection.password)
  {
#if defined(HAVE_OPENSSL) && !defined(EMBEDDED_LIBRARY)
    if (thd->vio_ok() && !thd->net.vio->ssl_arg)
      push_warning(thd, Sql_condition::SL_NOTE,
                   ER_INSECURE_PLAIN_TEXT,
                   ER(ER_INSECURE_PLAIN_TEXT));
#endif
#if !defined(HAVE_OPENSSL) && !defined(EMBEDDED_LIBRARY)
    push_warning(thd, Sql_condition::SL_NOTE,
                 ER_INSECURE_PLAIN_TEXT,
                 ER(ER_INSECURE_PLAIN_TEXT));
#endif
  }

  lock_slave_threads(mi);  // this allows us to cleanly read slave_running
  // Get a mask of _stopped_ threads
  init_thread_mask(&thread_mask,mi,1 /* inverse */);
  /*
    Below we will start all stopped threads.  But if the user wants to
    start only one thread, do as if the other thread was running (as we
    don't wan't to touch the other thread), so set the bit to 0 for the
    other thread
  */
  if (thd->lex->slave_thd_opt)
    thread_mask&= thd->lex->slave_thd_opt;
  if (thread_mask) //some threads are stopped, start them
  {
    if (global_init_info(mi, false, thread_mask))
      slave_errno=ER_MASTER_INFO;
    else if (server_id_supplied && *mi->host)
    {
      /*
        If we will start IO thread we need to take care of possible
        options provided through the START SLAVE if there is any.
      */
      if (thread_mask & SLAVE_IO)
      {
        if (thd->lex->slave_connection.user)
        {
          mi->set_start_user_configured(true);
          mi->set_user(thd->lex->slave_connection.user);
        }
        if (thd->lex->slave_connection.password)
        {
          mi->set_start_user_configured(true);
          mi->set_password(thd->lex->slave_connection.password);
        }
        if (thd->lex->slave_connection.plugin_auth)
          mi->set_plugin_auth(thd->lex->slave_connection.plugin_auth);
        if (thd->lex->slave_connection.plugin_dir)
          mi->set_plugin_dir(thd->lex->slave_connection.plugin_dir);
      }
 
      /*
        If we will start SQL thread we will care about UNTIL options If
        not and they are specified we will ignore them and warn user
        about this fact.
      */
      if (thread_mask & SLAVE_SQL)
      {
        /*
          To cache the MTS system var values and used them in the following
          runtime. The system var:s can change meanwhile but having no other
          effects.
        */
        mi->rli->opt_slave_parallel_workers= opt_mts_slave_parallel_workers;
#ifndef DBUG_OFF
        if (!DBUG_EVALUATE_IF("check_slave_debug_group", 1, 0))
#endif
          mi->rli->checkpoint_group= opt_mts_checkpoint_group;

        mysql_mutex_lock(&mi->rli->data_lock);

        if (thd->lex->mi.pos)
        {
          if (thd->lex->mi.relay_log_pos)
            slave_errno= ER_BAD_SLAVE_UNTIL_COND;
          mi->rli->until_condition= Relay_log_info::UNTIL_MASTER_POS;
          mi->rli->until_log_pos= thd->lex->mi.pos;
          /*
             We don't check thd->lex->mi.log_file_name for NULL here
             since it is checked in sql_yacc.yy
          */
          strmake(mi->rli->until_log_name, thd->lex->mi.log_file_name,
                  sizeof(mi->rli->until_log_name)-1);
        }
        else if (thd->lex->mi.relay_log_pos)
        {
          if (thd->lex->mi.pos)
            slave_errno= ER_BAD_SLAVE_UNTIL_COND;
          mi->rli->until_condition= Relay_log_info::UNTIL_RELAY_POS;
          mi->rli->until_log_pos= thd->lex->mi.relay_log_pos;
          strmake(mi->rli->until_log_name, thd->lex->mi.relay_log_name,
                  sizeof(mi->rli->until_log_name)-1);
        }
        else if (thd->lex->mi.gtid)
        {
          global_sid_lock->wrlock();
          mi->rli->clear_until_condition();
          if (mi->rli->until_sql_gtids.add_gtid_text(thd->lex->mi.gtid)
              != RETURN_STATUS_OK)
            slave_errno= ER_BAD_SLAVE_UNTIL_COND;
          else {
            mi->rli->until_condition=
              LEX_MASTER_INFO::UNTIL_SQL_BEFORE_GTIDS == thd->lex->mi.gtid_until_condition
              ? Relay_log_info::UNTIL_SQL_BEFORE_GTIDS
              : Relay_log_info::UNTIL_SQL_AFTER_GTIDS;
            if ((mi->rli->until_condition ==
               Relay_log_info::UNTIL_SQL_AFTER_GTIDS) &&
               mi->rli->opt_slave_parallel_workers != 0)
            {
              mi->rli->opt_slave_parallel_workers= 0;
              push_warning_printf(thd, Sql_condition::SL_NOTE,
                                  ER_MTS_FEATURE_IS_NOT_SUPPORTED,
                                  ER(ER_MTS_FEATURE_IS_NOT_SUPPORTED),
                                  "UNTIL condtion",
                                  "Slave is started in the sequential execution mode.");
            }
          }
          global_sid_lock->unlock();
        }
        else if (thd->lex->mi.until_after_gaps)
        {
            mi->rli->until_condition= Relay_log_info::UNTIL_SQL_AFTER_MTS_GAPS;
            mi->rli->opt_slave_parallel_workers=
              mi->rli->recovery_parallel_workers;
        }
        else
          mi->rli->clear_until_condition();

        if (mi->rli->until_condition == Relay_log_info::UNTIL_MASTER_POS ||
            mi->rli->until_condition == Relay_log_info::UNTIL_RELAY_POS)
        {
          /* Preparing members for effective until condition checking */
          const char *p= fn_ext(mi->rli->until_log_name);
          char *p_end;
          if (*p)
          {
            //p points to '.'
            mi->rli->until_log_name_extension= strtoul(++p,&p_end, 10);
            /*
              p_end points to the first invalid character. If it equals
              to p, no digits were found, error. If it contains '\0' it
              means  conversion went ok.
            */
            if (p_end==p || *p_end)
              slave_errno=ER_BAD_SLAVE_UNTIL_COND;
          }
          else
            slave_errno=ER_BAD_SLAVE_UNTIL_COND;

          /* mark the cached result of the UNTIL comparison as "undefined" */
          mi->rli->until_log_names_cmp_result=
            Relay_log_info::UNTIL_LOG_NAMES_CMP_UNKNOWN;

          /* Issuing warning then started without --skip-slave-start */
          if (!opt_skip_slave_start)
            push_warning(thd, Sql_condition::SL_NOTE,
                         ER_MISSING_SKIP_SLAVE,
                         ER(ER_MISSING_SKIP_SLAVE));
          if (mi->rli->opt_slave_parallel_workers != 0)
          {
            mi->rli->opt_slave_parallel_workers= 0;
            push_warning_printf(thd, Sql_condition::SL_NOTE,
                                ER_MTS_FEATURE_IS_NOT_SUPPORTED,
                                ER(ER_MTS_FEATURE_IS_NOT_SUPPORTED),
                                "UNTIL condtion",
                                "Slave is started in the sequential execution mode.");
          }
        }

        mysql_mutex_unlock(&mi->rli->data_lock);

        if (!slave_errno)
        {
          slave_errno= check_slave_sql_config_conflict(thd, mi->rli);
          if (slave_errno)
            error_reported= true;
        }
      }
      else if (thd->lex->mi.pos || thd->lex->mi.relay_log_pos || thd->lex->mi.gtid)
        push_warning(thd, Sql_condition::SL_NOTE, ER_UNTIL_COND_IGNORED,
                     ER(ER_UNTIL_COND_IGNORED));

      if (!slave_errno)
        slave_errno = start_slave_threads(false/*need_lock_slave=false*/,
                                          true/*wait_for_start=true*/,
                                          mi,
                                          thread_mask);
    }
    else
      slave_errno = ER_BAD_SLAVE;
  }
  else
  {
    /* no error if all threads are already started, only a warning */
    push_warning_printf(thd, Sql_condition::SL_NOTE,
                        ER_SLAVE_CHANNEL_WAS_RUNNING,
                        ER(ER_SLAVE_CHANNEL_WAS_RUNNING),
                        mi->get_channel());
  }

  /*
    Clean up start information if there was an attempt to start
    the IO thread to avoid any security issue.
  */
  if (slave_errno &&
      (thread_mask & SLAVE_IO) == SLAVE_IO)
    mi->reset_start_info();

  unlock_slave_threads(mi);

  if (slave_errno)
  {
    if (net_report && !error_reported)
    {
      if ((slave_errno==ER_SLAVE_CHANNEL_NOT_RUNNING)||
          (slave_errno==ER_SLAVE_CHANNEL_MUST_STOP))
        my_error(slave_errno, MYF(0), mi->get_channel());
      else
        my_message(slave_errno, ER(slave_errno), MYF(0));
    }
    DBUG_RETURN(1);
  }
  else if (net_report && for_one_channel)
    my_ok(thd);

  DBUG_RETURN(0);
}


/**
  Execute a STOP SLAVE statement.

  @param thd Pointer to THD object for the client thread executing the
  statement.

  @param mi Pointer to Master_info object for the slave's IO thread.

  @param net_report If true, saves the exit status into Diagnostics_area.

  @retval 0 success
  @retval 1 error
*/
int stop_slave(THD* thd, Master_info* mi, bool net_report, bool for_one_channel )
{
  DBUG_ENTER("stop_slave(THD, Master_info, bool, bool");

  int slave_errno;
  if (!thd)
    thd = current_thd;

  if (check_access(thd, SUPER_ACL, any_db, NULL, NULL, 0, 0))
    DBUG_RETURN(1);

  THD_STAGE_INFO(thd, stage_killing_slave);
  int thread_mask;
  lock_slave_threads(mi);

  DBUG_EXECUTE_IF("simulate_hold_run_locks_on_stop_slave",
                  my_sleep(10000000););

  // Get a mask of _running_ threads
  init_thread_mask(&thread_mask,mi,0 /* not inverse*/);

  /*
    Below we will stop all running threads.
    But if the user wants to stop only one thread, do as if the other thread
    was stopped (as we don't wan't to touch the other thread), so set the
    bit to 0 for the other thread
  */
  if (thd->lex->slave_thd_opt)
    thread_mask &= thd->lex->slave_thd_opt;

  if (thread_mask)
  {
    slave_errno= terminate_slave_threads(mi,thread_mask,
                                         rpl_stop_slave_timeout,
                                         false/*need_lock_term=false*/);
  }
  else
  {
    //no error if both threads are already stopped, only a warning
    slave_errno= 0;
    push_warning_printf(thd, Sql_condition::SL_NOTE,
                        ER_SLAVE_CHANNEL_WAS_NOT_RUNNING,
                        ER(ER_SLAVE_CHANNEL_WAS_NOT_RUNNING),
                         mi->get_channel());
  }

  /*
    If the slave has open temp tables and there is a following CHANGE MASTER
    there is a possibility that the temporary tables are left open forever.
    Though we dont restrict failover here, we do warn users. In future, we
    should have a command to delete open temp tables the slave has replicated.
    See WL#7441 regarding this command.
  */

  if (slave_open_temp_tables)
    push_warning(thd, Sql_condition::SL_WARNING,
                 ER_WARN_OPEN_TEMP_TABLES_MUST_BE_ZERO,
                 ER(ER_WARN_OPEN_TEMP_TABLES_MUST_BE_ZERO));

  unlock_slave_threads(mi);

  if (slave_errno)
  {
    if ((slave_errno == ER_STOP_SLAVE_SQL_THREAD_TIMEOUT) ||
        (slave_errno == ER_STOP_SLAVE_IO_THREAD_TIMEOUT))
    {
      push_warning(thd, Sql_condition::SL_NOTE, slave_errno,
                   ER(slave_errno));
      sql_print_warning("%s",ER(slave_errno));
    }
    if (net_report)
      my_message(slave_errno, ER(slave_errno), MYF(0));
    DBUG_RETURN(1);
  }
  else if (net_report && for_one_channel)
    my_ok(thd);

  DBUG_RETURN(0);
}


/**
  Delete slave info objects (mi, rli and workers) corresponding to a channel.

  @param[in]       mi        master_info corresponding to a channel

  @return
    @retval        false           OK.
    @retval        true           not OK.
*/
bool delete_slave_info_object(Master_info *mi)
{

  if (msr_map.delete_mi(mi->get_channel()))
  {
    sql_print_error("Slave%s: Couldn't delete slave info objects",
                    mi->get_for_channel_str());
    my_error(ER_SLAVE_CHANNEL_DELETE, MYF(0), mi->get_channel());

    return true;
  }
  return false;
}

/**
  Execute a RESET SLAVE (for all channels), used in Multisource replication.
  If resetting of a particular channel fails, it exits out.

  @param[in]  THD  THD object of the client.

  @retval     0    success
  @retval     1    error
 */

int reset_slave(THD *thd)
{
  DBUG_ENTER("reset_slave(THD)");

  Master_info *mi= 0;
  int result= 0;
  mi_map::iterator it= msr_map.begin();
  if (thd->lex->reset_slave_info.all)
  {
    /* First do reset_slave for default channel */
    if (reset_slave(thd, msr_map.get_mi(msr_map.get_default_channel())))
      DBUG_RETURN(1);
    /* Do while iteration for rest of the channels */
    while (it!= msr_map.end())
    {
      if (!it->first.compare(msr_map.get_default_channel()))
      {
        it++;
        continue;
      }
      mi= it->second;
      DBUG_ASSERT(mi);
      if ((result= reset_slave(thd, mi)))
        break;
      it= msr_map.begin();
    }
  }
  else
  {
    while (it!= msr_map.end())
    {
      mi= it->second;
      DBUG_ASSERT(mi);
      if ((result= reset_slave(thd, mi)))
        break;
      it++;
    }
  }
  DBUG_RETURN(result);

}


/**
  Execute a RESET SLAVE statement.
  Locks slave threads and unlocks the slave threads after executing
  reset slave.

  @param thd Pointer to THD object of the client thread executing the
  statement.

  @param mi Pointer to Master_info object for the slave.

  @retval 0 success
  @retval 1 error
*/
int reset_slave(THD *thd, Master_info* mi)
{
  int thread_mask= 0, error= 0;
  const char* errmsg= "Unknown error occured while reseting slave";
  DBUG_ENTER("reset_slave");

  bool no_init_after_delete= false;

  lock_slave_threads(mi);
  init_thread_mask(&thread_mask,mi,0 /* not inverse */);
  if (thread_mask) // We refuse if any slave thread is running
  {
    my_error(ER_SLAVE_CHANNEL_MUST_STOP, MYF(0), mi->get_channel());
    error=1;
    unlock_slave_threads(mi);
    goto err;
  }

  ha_reset_slave(thd);


  // delete relay logs, clear relay log coordinates

  /*
     For named channels, we have to delete the index and log files
     and not init them
  */
  if (strcmp(mi->get_channel(), msr_map.get_default_channel()))
    no_init_after_delete= true;

  if ((error= mi->rli->purge_relay_logs(thd,
                                        1 /* just reset */,
                                        &errmsg,
                                        no_init_after_delete)))
  {
    my_error(ER_RELAY_LOG_FAIL, MYF(0), errmsg);
    unlock_slave_threads(mi);
    goto err;
  }

  /* Clear master's log coordinates and associated information */
  DBUG_ASSERT(!mi->rli || !mi->rli->slave_running); // none writes in rli table
  mi->clear_in_memory_info(thd->lex->reset_slave_info.all);

  if (remove_info(mi))
  {
    error= 1;
    my_error(ER_UNKNOWN_ERROR, MYF(0));
    unlock_slave_threads(mi);
    goto err;
  }

  unlock_slave_threads(mi);

  (void) RUN_HOOK(binlog_relay_io, after_reset_slave, (thd, mi));

  /*
     delete the channel if reset_slave_info.all is set,
     except the default channel
  */
  if (!error && thd->lex->reset_slave_info.all &&
      strcmp(mi->get_channel(), msr_map.get_default_channel()))
  {
    error= delete_slave_info_object(mi);
  }

err:
  DBUG_RETURN(error);
}


/**
  Entry function for RESET SLAVE command. Function either resets
  the slave for all channels or for a single channel.
  When RESET SLAVE ALL is given, the slave_info_objects (mi, rli & workers)
  are destroyed.

  @param[in]           thd          the client thread with the command.

  @return
    @retval            false            OK
    @retval            true            not OK
*/
bool reset_slave_cmd(THD *thd)
{
  DBUG_ENTER("reset_slave_cmd");

  Master_info *mi;
  LEX *lex= thd->lex;
  bool res= true;  // default, an error

  mysql_mutex_lock(&LOCK_msr_map);

  if (!is_slave_configured())
  {
    my_message(ER_SLAVE_CONFIGURATION, ER(ER_SLAVE_CONFIGURATION), MYF(0));
    mysql_mutex_unlock(&LOCK_msr_map);
    DBUG_RETURN(res= true);
  }

  if (!lex->mi.for_channel)
    res= reset_slave(thd);
  else
  {
    mi= msr_map.get_mi(lex->mi.channel);

    if (mi)
      res= reset_slave(thd, mi);
    else if (strcmp(msr_map.get_default_channel(), lex->mi.channel))
      my_error(ER_SLAVE_CHANNEL_DOES_NOT_EXIST, MYF(0), lex->mi.channel);
  }

  mysql_mutex_unlock(&LOCK_msr_map);

  DBUG_RETURN(res);
}


/**
   This function checks if the given CHANGE MASTER command has any receive
   option being set or changed.

   - used in change_master().

  @param  lex_mi structure that holds all change master options given on the
          change master command.

  @retval false No change master receive option.
  @retval true  At least one receive option was there.
*/

static bool have_change_master_receive_option(const LEX_MASTER_INFO* lex_mi)
{
  bool have_receive_option= false;

  DBUG_ENTER("have_change_master_receive_option");

  /* Check if *at least one* receive option is given on change master command*/
  if (lex_mi->host ||
      lex_mi->user ||
      lex_mi->password ||
      lex_mi->log_file_name ||
      lex_mi->pos ||
      lex_mi->bind_addr ||
      lex_mi->port ||
      lex_mi->connect_retry ||
      lex_mi->server_id ||
      lex_mi->ssl != LEX_MASTER_INFO::LEX_MI_UNCHANGED ||
      lex_mi->ssl_verify_server_cert != LEX_MASTER_INFO::LEX_MI_UNCHANGED ||
      lex_mi->heartbeat_opt != LEX_MASTER_INFO::LEX_MI_UNCHANGED ||
      lex_mi->retry_count_opt !=  LEX_MASTER_INFO::LEX_MI_UNCHANGED ||
      lex_mi->ssl_key ||
      lex_mi->ssl_cert ||
      lex_mi->ssl_ca ||
      lex_mi->ssl_capath ||
      lex_mi->ssl_cipher ||
      lex_mi->ssl_crl ||
      lex_mi->ssl_crlpath ||
      lex_mi->repl_ignore_server_ids_opt == LEX_MASTER_INFO::LEX_MI_ENABLE)
    have_receive_option= true;

  DBUG_RETURN(have_receive_option);
}

/**
   This function checks if the given CHANGE MASTER command has any execute
   option being set or changed.

   - used in change_master().

  @param  lex_mi structure that holds all change master options given on the
          change master command.

  @param[OUT] need_relay_log_purge
              - If relay_log_file/relay_log_pos options are used,
                we wont delete relaylogs. We set this boolean flag to false.
              - If relay_log_file/relay_log_pos options are NOT used,
                we return the boolean flag UNCHANGED.
              - Used in change_receive_options() and change_master().

  @retval false No change master execute option.
  @retval true  At least one execute option was there.
*/

static bool have_change_master_execute_option(const LEX_MASTER_INFO* lex_mi,
                                              bool* need_relay_log_purge )
{
  bool have_execute_option= false;

  DBUG_ENTER("have_change_master_execute_option");

  /* Check if *at least one* execute option is given on change master command*/
  if (lex_mi->relay_log_name ||
      lex_mi->relay_log_pos ||
      lex_mi->sql_delay != -1)
    have_execute_option= true;

  if (lex_mi->relay_log_name || lex_mi->relay_log_pos)
    *need_relay_log_purge= false;

  DBUG_RETURN(have_execute_option);
}

/**
   This function is called if the change master command had at least one
   receive option. This function then sets or alters the receive option(s)
   given in the command. The execute options are handled in the function
   change_execute_options()

   - used in change_master().
   - Receiver threads should be stopped when this function is called.

  @param thd    Pointer to THD object for the client thread executing the
                statement.

  @param lex_mi structure that holds all change master options given on the
                change master command.

  @param mi     Pointer to Master_info object belonging to the slave's IO
                thread.

  @retval false no error i.e., success.
  @retval true  error.
*/

static bool change_receive_options(THD* thd, LEX_MASTER_INFO* lex_mi,
                                   Master_info* mi, bool need_relay_log_purge)
{
  bool ret= false; /* return value. Set if there is an error. */

  DBUG_ENTER("change_receive_options");

  /*
    We want to save the old receive configurations so that we can use them to
    print the changes in these configurations (from-to form). This is used in
    sql_print_information() later.
  */
  char saved_host[HOSTNAME_LENGTH + 1], saved_bind_addr[HOSTNAME_LENGTH + 1];
  uint saved_port= 0;
  char saved_log_name[FN_REFLEN];
  my_off_t saved_log_pos= 0;

  strmake(saved_host, mi->host, HOSTNAME_LENGTH);
  strmake(saved_bind_addr, mi->bind_addr, HOSTNAME_LENGTH);
  saved_port= mi->port;
  strmake(saved_log_name, mi->get_master_log_name(), FN_REFLEN - 1);
  saved_log_pos= mi->get_master_log_pos();

  /*
    If the user specified host or port without binlog or position,
    reset binlog's name to FIRST and position to 4.
  */

  if ((lex_mi->host && strcmp(lex_mi->host, mi->host)) ||
      (lex_mi->port && lex_mi->port != mi->port))
  {
    /*
      This is necessary because the primary key, i.e. host or port, has
      changed.

      The repository does not support direct changes on the primary key,
      so the row is dropped and re-inserted with a new primary key. If we
      don't do that, the master info repository we will end up with several
      rows.
    */
    if (mi->clean_info())
    {
      ret= true;
      goto err;
    }
    mi->master_uuid[0]= 0;
    mi->master_id= 0;
  }

  if ((lex_mi->host || lex_mi->port) && !lex_mi->log_file_name && !lex_mi->pos)
  {
    char *var_master_log_name= NULL;
    var_master_log_name= const_cast<char*>(mi->get_master_log_name());
    var_master_log_name[0]= '\0';
    mi->set_master_log_pos(BIN_LOG_HEADER_SIZE);
  }

  if (lex_mi->log_file_name)
    mi->set_master_log_name(lex_mi->log_file_name);
  if (lex_mi->pos)
  {
    mi->set_master_log_pos(lex_mi->pos);
  }

  if (lex_mi->log_file_name && !lex_mi->pos)
    push_warning(thd, Sql_condition::SL_WARNING,
                 ER_WARN_ONLY_MASTER_LOG_FILE_NO_POS,
                 ER(ER_WARN_ONLY_MASTER_LOG_FILE_NO_POS));

  DBUG_PRINT("info", ("master_log_pos: %lu", (ulong) mi->get_master_log_pos()));

  if (lex_mi->user || lex_mi->password)
  {
#if defined(HAVE_OPENSSL) && !defined(EMBEDDED_LIBRARY)
    if (thd->vio_ok() && !thd->net.vio->ssl_arg)
      push_warning(thd, Sql_condition::SL_NOTE,
                   ER_INSECURE_PLAIN_TEXT,
                   ER(ER_INSECURE_PLAIN_TEXT));
#endif
#if !defined(HAVE_OPENSSL) && !defined(EMBEDDED_LIBRARY)
    push_warning(thd, Sql_condition::SL_NOTE,
                 ER_INSECURE_PLAIN_TEXT,
                 ER(ER_INSECURE_PLAIN_TEXT));
#endif
    push_warning(thd, Sql_condition::SL_NOTE,
                 ER_INSECURE_CHANGE_MASTER,
                 ER(ER_INSECURE_CHANGE_MASTER));
  }

  if (lex_mi->user)
    mi->set_user(lex_mi->user);
  if (lex_mi->password)
    mi->set_password(lex_mi->password);
  if (lex_mi->host)
    strmake(mi->host, lex_mi->host, sizeof(mi->host)-1);
  if (lex_mi->bind_addr)
    strmake(mi->bind_addr, lex_mi->bind_addr, sizeof(mi->bind_addr)-1);
  if (lex_mi->port)
    mi->port = lex_mi->port;
  if (lex_mi->connect_retry)
    mi->connect_retry = lex_mi->connect_retry;
  if (lex_mi->retry_count_opt !=  LEX_MASTER_INFO::LEX_MI_UNCHANGED)
    mi->retry_count = lex_mi->retry_count;

  if (lex_mi->heartbeat_opt != LEX_MASTER_INFO::LEX_MI_UNCHANGED)
    mi->heartbeat_period = lex_mi->heartbeat_period;
  else if (lex_mi->host || lex_mi->port)
  {
    /*
      If the user specified host or port or both without heartbeat_period,
      we use default value for heartbeat_period. By default, We want to always
      have heartbeat enabled when we switch master unless
      master_heartbeat_period is explicitly set to zero (heartbeat disabled).

      Here is the default value for heartbeat period if CHANGE MASTER did not
      specify it.  (no data loss in conversion as hb period has a max)
    */
    mi->heartbeat_period= min<float>(SLAVE_MAX_HEARTBEAT_PERIOD,
                                     (slave_net_timeout/2.0f));
    DBUG_ASSERT(mi->heartbeat_period > (float) 0.001
                || mi->heartbeat_period == 0);

    // counter is cleared if master is CHANGED.
    mi->received_heartbeats= 0;
    // clear timestamp of last heartbeat as well.
    mi->last_heartbeat= 0;
  }

  /*
    reset the last time server_id list if the current CHANGE MASTER
    is mentioning IGNORE_SERVER_IDS= (...)
  */
  if (lex_mi->repl_ignore_server_ids_opt == LEX_MASTER_INFO::LEX_MI_ENABLE)
    mi->ignore_server_ids->dynamic_ids.clear();
  for (size_t i= 0; i < lex_mi->repl_ignore_server_ids.size(); i++)
  {
    ulong s_id= lex_mi->repl_ignore_server_ids[i];
    if (s_id == ::server_id && replicate_same_server_id)
    {
      my_error(ER_SLAVE_IGNORE_SERVER_IDS, MYF(0), static_cast<int>(s_id));
      ret= true;
      goto err;
    }
    else
    {
      // Keep the array sorted, ignore duplicates.
      mi->ignore_server_ids->dynamic_ids.insert_unique(s_id);
    }
  }

  if (lex_mi->ssl != LEX_MASTER_INFO::LEX_MI_UNCHANGED)
    mi->ssl= (lex_mi->ssl == LEX_MASTER_INFO::LEX_MI_ENABLE);

  if (lex_mi->ssl_verify_server_cert != LEX_MASTER_INFO::LEX_MI_UNCHANGED)
    mi->ssl_verify_server_cert=
      (lex_mi->ssl_verify_server_cert == LEX_MASTER_INFO::LEX_MI_ENABLE);

  if (lex_mi->ssl_ca)
    strmake(mi->ssl_ca, lex_mi->ssl_ca, sizeof(mi->ssl_ca)-1);
  if (lex_mi->ssl_capath)
    strmake(mi->ssl_capath, lex_mi->ssl_capath, sizeof(mi->ssl_capath)-1);
  if (lex_mi->ssl_cert)
    strmake(mi->ssl_cert, lex_mi->ssl_cert, sizeof(mi->ssl_cert)-1);
  if (lex_mi->ssl_cipher)
    strmake(mi->ssl_cipher, lex_mi->ssl_cipher, sizeof(mi->ssl_cipher)-1);
  if (lex_mi->ssl_key)
    strmake(mi->ssl_key, lex_mi->ssl_key, sizeof(mi->ssl_key)-1);
  if (lex_mi->ssl_crl)
    strmake(mi->ssl_crl, lex_mi->ssl_crl, sizeof(mi->ssl_crl)-1);
  if (lex_mi->ssl_crlpath)
    strmake(mi->ssl_crlpath, lex_mi->ssl_crlpath, sizeof(mi->ssl_crlpath)-1);
#ifndef HAVE_OPENSSL
  if (lex_mi->ssl || lex_mi->ssl_ca || lex_mi->ssl_capath ||
      lex_mi->ssl_cert || lex_mi->ssl_cipher || lex_mi->ssl_key ||
      lex_mi->ssl_verify_server_cert || lex_mi->ssl_crl || lex_mi->ssl_crlpath)
    push_warning(thd, Sql_condition::SL_NOTE,
                 ER_SLAVE_IGNORED_SSL_PARAMS, ER(ER_SLAVE_IGNORED_SSL_PARAMS));
#endif

  /*
    If user did specify neither host nor port nor any log name nor any log
    pos, i.e. he specified only user/password/master_connect_retry, he probably
    wants replication to resume from where it had left, i.e. from the
    coordinates of the **SQL** thread (imagine the case where the I/O is ahead
    of the SQL; restarting from the coordinates of the I/O would lose some
    events which is probably unwanted when you are just doing minor changes
    like changing master_connect_retry).
    A side-effect is that if only the I/O thread was started, this thread may
    restart from ''/4 after the CHANGE MASTER. That's a minor problem (it is a
    much more unlikely situation than the one we are fixing here).
    Note: coordinates of the SQL thread must be read here, before the
    'if (need_relay_log_purge)' block which resets them.
  */
  if (!lex_mi->host && !lex_mi->port &&
      !lex_mi->log_file_name && !lex_mi->pos &&
      need_relay_log_purge)
  {
    /*
      Sometimes mi->rli->master_log_pos == 0 (it happens when the SQL thread is
      not initialized), so we use a max().
      What happens to mi->rli->master_log_pos during the initialization stages
      of replication is not 100% clear, so we guard against problems using
      max().
    */
    mi->set_master_log_pos(max<ulonglong>(BIN_LOG_HEADER_SIZE,
                                          mi->rli->get_group_master_log_pos()));
    mi->set_master_log_name(mi->rli->get_group_master_log_name());
  }

  sql_print_information("'CHANGE MASTER TO%s executed'. "
    "Previous state master_host='%s', master_port= %u, master_log_file='%s', "
    "master_log_pos= %ld, master_bind='%s'. "
    "New state master_host='%s', master_port= %u, master_log_file='%s', "
    "master_log_pos= %ld, master_bind='%s'.",
    mi->get_for_channel_str(true),
    saved_host, saved_port, saved_log_name, (ulong) saved_log_pos,
    saved_bind_addr, mi->host, mi->port, mi->get_master_log_name(),
    (ulong) mi->get_master_log_pos(), mi->bind_addr);

err:
  DBUG_RETURN(ret);
}

/**
   This function is called if the change master command had at least one
   execute option. This function then sets or alters the execute option(s)
   given in the command. The receive options are handled in the function
   change_receive_options()

   - used in change_master().
   - Execute threads should be stopped before this function is called.

  @param lex_mi structure that holds all change master options given on the
                change master command.

  @param mi     Pointer to Master_info object belonging to the slave's IO
                thread.
*/

static void change_execute_options(LEX_MASTER_INFO* lex_mi, Master_info* mi)
{
  DBUG_ENTER("change_execute_options");

  if (lex_mi->relay_log_name)
  {
    char relay_log_name[FN_REFLEN];
    mi->rli->relay_log.make_log_name(relay_log_name, lex_mi->relay_log_name);
    mi->rli->set_group_relay_log_name(relay_log_name);
    mi->rli->set_event_relay_log_name(relay_log_name);
    mi->rli->is_group_master_log_pos_invalid= true;
  }

  if (lex_mi->relay_log_pos)
  {
    mi->rli->set_group_relay_log_pos(lex_mi->relay_log_pos);
    mi->rli->set_event_relay_log_pos(lex_mi->relay_log_pos);
    mi->rli->is_group_master_log_pos_invalid= true;
  }

  if (lex_mi->sql_delay != -1)
    mi->rli->set_sql_delay(lex_mi->sql_delay);

  DBUG_VOID_RETURN;
}

/**
  Execute a CHANGE MASTER statement.

  Apart from changing the receive/execute configurations/positions,
  this function also does the following:
  - May leave replicated open temporary table after warning.
  - Purges relay logs if no threads running and no relay log file/pos options.
  - Delete worker info in mysql.slave_worker_info table if applier not running.

  @param thd Pointer to THD object for the client thread executing the
             statement.

  @param mi Pointer to Master_info object belonging to the slave's IO
            thread.

  @retval false success
  @retval true error
*/
bool change_master(THD* thd, Master_info* mi)
{
  /* Do we have at least one receive related (IO thread) option? */
  bool have_receive_option= false;
  /* Do we have at least one execute related (SQL/coord/worker) option? */
  bool have_execute_option= false;
  /* If there are no mts gaps, we delete the rows in this table. */
  bool mts_remove_worker_info= false;
  /* used as a bit mask to indicate running slave threads. */
  int thread_mask;
  /*
    Relay logs are purged only if both receive and execute threads are
    stopped before executing CHANGE MASTER and relay_log_file/relay_log_pos
    options are not used.
  */
  bool need_relay_log_purge= 1;

  DBUG_ENTER("change_master");

  LEX_MASTER_INFO* lex_mi= &thd->lex->mi;

  /*
    When we change master, we first decide which thread is running and
    which is not. We dont want this assumption to break while we change master.

    Suppose we decide that receiver thread is running and thus it is
    safe to change receive related options in mi. By this time if
    the receive thread is started, we may have a race condition between
    the client thread and receiver thread.
  */
  lock_slave_threads(mi);

  /*
    Get a bit mask for the slave threads that are running.
    Since the third argguement is 0, thread_mask after the function
    returns stands for running threads.
  */
  init_thread_mask(&thread_mask, mi, 0);

  /*
    change master with master_auto_position=1 requires stopping both
    receiver and applier threads. If any slave thread is running,
    we report an error.
  */
  if (thread_mask) /* If any thread is running */
  {
    if (lex_mi->auto_position != LEX_MASTER_INFO::LEX_MI_UNCHANGED)
    {
      my_error(ER_SLAVE_CHANNEL_MUST_STOP, MYF(0), mi->get_channel());
      goto err;
    }
    /*
      Prior to WL#6120, we imposed the condition that STOP SLAVE is required
      before CHANGE MASTER. Since the slave threads die on STOP SLAVE, it was
      fine if we purged relay logs.

      Now that we do allow CHANGE MASTER with a running receiver/applier thread,
      we need to make sure that the relay logs are purged only if both
      receiver and applier threads are stopped otherwise we could lose events.

      The idea behind purging relay logs if both the threads are stopped is to
      keep consistency with the old behavior. If the user/application is doing
      a CHANGE MASTER without stopping any one thread, the relay log purge
      should be controlled via the 'relay_log_purge' option.
    */
    need_relay_log_purge= 0;
  }

  /*
    We cannot specify auto position and set either the coordinates
    on master or slave. If we try to do so, an error message is
    printed out.
  */
  if (lex_mi->log_file_name != NULL || lex_mi->pos != 0 ||
      lex_mi->relay_log_name != NULL || lex_mi->relay_log_pos != 0)
  {
    if (lex_mi->auto_position == LEX_MASTER_INFO::LEX_MI_ENABLE ||
        (lex_mi->auto_position != LEX_MASTER_INFO::LEX_MI_DISABLE &&
         mi->is_auto_position()))
    {
      my_message(ER_BAD_SLAVE_AUTO_POSITION,
                 ER(ER_BAD_SLAVE_AUTO_POSITION), MYF(0));
      goto err;
    }
  }

  /* CHANGE MASTER TO MASTER_AUTO_POSITION = 1 requires GTID_MODE = ON */
  if (lex_mi->auto_position == LEX_MASTER_INFO::LEX_MI_ENABLE && gtid_mode != 3)
  {
    my_message(ER_AUTO_POSITION_REQUIRES_GTID_MODE_ON,
               ER(ER_AUTO_POSITION_REQUIRES_GTID_MODE_ON), MYF(0));
    goto err;
  }

  /* Check if at least one receive option is given on change master */
  have_receive_option= have_change_master_receive_option(lex_mi);

  /* Check if at least one execute option is given on change master */
  have_execute_option= have_change_master_execute_option(lex_mi,
                                                         &need_relay_log_purge);

  /* With receiver thread running, we dont allow changing receive options. */
  if (have_receive_option && (thread_mask & SLAVE_IO))
  {
    my_error(ER_SLAVE_CHANNEL_IO_THREAD_MUST_STOP, MYF(0), mi->get_channel());
    goto err;
  }

  /* With an execute thread running, we don't allow changing execute options. */
  if (have_execute_option && (thread_mask & SLAVE_SQL))
  {
    my_error(ER_SLAVE_CHANNEL_SQL_THREAD_MUST_STOP, MYF(0), mi->get_channel());
    goto err;
  }

  /*
    We need to check if there is an empty master_host. Otherwise
    change master succeeds, a master.info file is created containing
    empty master_host string and when issuing: start slave; an error
    is thrown stating that the server is not configured as slave.
    (See BUG#28796).
  */
  if (lex_mi->host && !*lex_mi->host)
  {
    my_error(ER_WRONG_ARGUMENTS, MYF(0), "MASTER_HOST");
    goto err;
  }

  THD_STAGE_INFO(thd, stage_changing_master);

  int thread_mask_stopped_threads;

  /*
    Before global_init_info() call, get a bit mask to indicate stopped threads
    in thread_mask_stopped_threads. Since the third argguement is 1,
    thread_mask when the function returns stands for stopped threads.
  */

  init_thread_mask(&thread_mask_stopped_threads, mi, 1);

  if (global_init_info(mi, false, thread_mask_stopped_threads))
  {
    my_message(ER_MASTER_INFO, ER(ER_MASTER_INFO), MYF(0));
    goto err;
  }

  if ((thread_mask & SLAVE_SQL) == 0) // If execute threads are stopped
  {
    if (mi->rli->mts_recovery_group_cnt)
    {
      /*
        Change-Master can't be done if there is a mts group gap.
        That requires mts-recovery which START SLAVE provides.
      */
      DBUG_ASSERT(mi->rli->recovery_parallel_workers);

      my_message(ER_MTS_CHANGE_MASTER_CANT_RUN_WITH_GAPS,
                 ER(ER_MTS_CHANGE_MASTER_CANT_RUN_WITH_GAPS), MYF(0));
      goto err;
    }
    else
    {
      /*
        Lack of mts group gaps makes Workers info stale regardless of
        need_relay_log_purge computation. We set the mts_remove_worker_info
        flag here and call reset_workers() later to delete the worker info
        in mysql.slave_worker_info table.
      */
      if (mi->rli->recovery_parallel_workers)
        mts_remove_worker_info= true;
    }
  }

  /*
    When give a warning?
    CHANGE MASTER command is used in three ways:
    a) To change a connection configuration but remain connected to
       the same master.
    b) To change positions in binary or relay log(eg: master_log_pos).
    c) To change the master you are replicating from.
    We give a warning in cases b and c.
  */
  if ((lex_mi->host || lex_mi->port || lex_mi->log_file_name || lex_mi->pos ||
       lex_mi->relay_log_name || lex_mi->relay_log_pos) &&
      (slave_open_temp_tables > 0))
    push_warning(thd, Sql_condition::SL_WARNING,
                 ER_WARN_OPEN_TEMP_TABLES_MUST_BE_ZERO,
                 ER(ER_WARN_OPEN_TEMP_TABLES_MUST_BE_ZERO));

  /*
    auto_position is the only option that affects both receive
    and execute sections of replication. So, this code is kept
    outside both if (have_receive_option) and if (have_execute_option)

    Here, we check if the auto_position option was used and set the flag
    if the slave should connect to the master and look for GTIDs.
  */
  if (lex_mi->auto_position != LEX_MASTER_INFO::LEX_MI_UNCHANGED)
    mi->set_auto_position(
      (lex_mi->auto_position == LEX_MASTER_INFO::LEX_MI_ENABLE));

  if (have_receive_option)
    if (change_receive_options(thd, lex_mi, mi, need_relay_log_purge))
      goto err;

  if (have_execute_option)
    change_execute_options(lex_mi, mi);

  /* If the receiver is stopped, flush master_info to disk. */
  if ((thread_mask & SLAVE_IO) == 0 && flush_master_info(mi, true))
  {
    my_error(ER_RELAY_LOG_INIT, MYF(0), "Failed to flush master info file");
    goto err;
  }

  if ((thread_mask & SLAVE_SQL) == 0) /* Applier module is not executing */
  {

    /*
      The following code for purging logs can be improved. We currently use
      3 flags-
      1) need_relay_log_purge,
      2) relay_log_purge(global) and
      3) save_relay_log_purge.

      The use of the global variable 'relay_log_purge' is bad. So, when
      refactoring the code for purge logs, please consider improving this code.
    */

    /*
      Used as a temporary variable while logs are being purged.

      We save the value of the global variable 'relay_log_purge' here and then
      set/unset it as required in if (need_relay_log_purge){}else{} block
      following which we restore relay_log_purge value from its saved value.
    */
    bool save_relay_log_purge= relay_log_purge;

    if (need_relay_log_purge)
    {
      /*
        'if (need_relay_log_purge)' implicitly means that all slave threads are
        stopped and there is no use of relay_log_file/relay_log_pos options.
        We need not check these here again.
      */

      /* purge_relay_log() returns pointer to an error message here. */
      const char* errmsg= 0;
      /*
        purge_relay_log() assumes that we have run_lock and no slave threads
        are running.
      */
      relay_log_purge= 1;
      THD_STAGE_INFO(thd, stage_purging_old_relay_logs);
      if (mi->rli->purge_relay_logs(thd,
                                    0 /* not only reset, but also reinit */,
                                    &errmsg))
      {
        my_error(ER_RELAY_LOG_FAIL, MYF(0), errmsg);
        goto err;
      }
    }
    else
    {
      /*
        If our applier module is executing and we want to switch to another
        master without disturbing it, relay log position need not be disturbed.
        The SQL/coordinator thread will continue reasding whereever it is
        placed at the moement, finish events from the old master and
        then start with the new relay log containing events from new master
        on its own. So we only  do this when the relay logs are not purged.

        execute this when the applier is NOT executing.
      */
      const char* msg;
      relay_log_purge= 0;
      /* Relay log is already initialized */

      if (mi->rli->init_relay_log_pos(mi->rli->get_group_relay_log_name(),
                                      mi->rli->get_group_relay_log_pos(),
                                      true/*we do need mi->rli->data_lock*/,
                                      &msg, 0))
      {
        my_error(ER_RELAY_LOG_INIT, MYF(0), msg);
        goto err;
      }
    }

    relay_log_purge= save_relay_log_purge;

    /*
      Coordinates in rli were spoilt by the 'if (need_relay_log_purge)' block,
      so restore them to good values. If we left them to ''/0, that would work;
      but that would fail in the case of 2 successive CHANGE MASTER (without a
      START SLAVE in between): because first one would set the coords in mi to
      the good values of those in rli, then set those in rli to ''/0, then
      second CHANGE MASTER would set the coords in mi to those of rli, i.e. to
      ''/0: we have lost all copies of the original good coordinates.
      That's why we always save good coords in rli.
    */
    if (need_relay_log_purge)
    {
      mi->rli->set_group_master_log_pos(mi->get_master_log_pos());
      DBUG_PRINT("info", ("master_log_pos: %lu", (ulong) mi->get_master_log_pos()));
      mi->rli->set_group_master_log_name(mi->get_master_log_name());
    }

    char *var_group_master_log_name=
      const_cast<char *>(mi->rli->get_group_master_log_name());

    if (!var_group_master_log_name[0]) // uninitialized case
      mi->rli->set_group_master_log_pos(0);

    mi->rli->abort_pos_wait++; /* for MASTER_POS_WAIT() to abort */

    /* Clear the errors, for a clean start */
    mi->rli->clear_error();
    if (mi->rli->workers_array_initialized)
    {
      for(size_t i= 0; i < mi->rli->get_worker_count(); i++)
      {
        mi->rli->get_worker(i)->clear_error();
      }
    }

    mi->rli->clear_until_condition();

    /*
      If we don't write new coordinates to disk now, then old will remain in
      relay-log.info until START SLAVE is issued; but if mysqld is shutdown
      before START SLAVE, then old will remain in relay-log.info, and will be the
      in-memory value at restart (thus causing errors, as the old relay log does
      not exist anymore).

      Notice that the rli table is available exclusively as slave is not
      running.
    */
    if (mi->rli->flush_info(true))
    {
      my_error(ER_RELAY_LOG_INIT, MYF(0), "Failed to flush relay info file.");
      goto err;
    }

  } /* end 'if (thread_mask & SLAVE_SQL == 0)' */

  if (!mts_remove_worker_info)
    my_ok(thd);
  else
    if (!Rpl_info_factory::reset_workers(mi->rli))
      my_ok(thd);
    else
      my_error(ER_MTS_RESET_WORKERS, MYF(0));

  /*
    If we have reached here there was no error, so unlock and return
    false indicating success.
  */
  unlock_slave_threads(mi);
  DBUG_RETURN(false);

err:
  /*
    If we are here, there was an error, so unlock and return true
    indicating a failure.
  */
  unlock_slave_threads(mi);
  DBUG_RETURN(true);
}


/**
   This function is first called when the Master_info object
   corresponding to a channel in a multisourced slave doesnot
   exist. But before a new channel is created, certain
   conditions have to be met. The below function apriorily
   checks if all such conditions are met. If all the
   conditions are met then it creates a channel i.e
   mi<->rli

   @param[in]      THD           a pointer to THD object of this
                                 client.
   @param[in,out]  mi            When new {mi,rli} are created,
                                 the reference is stored in *mi
   @param[in]      channel       The channel on which the change
                                 master was introduced.
*/
bool add_new_channel(THD* thd, Master_info** mi, const char* channel)
{
  DBUG_ENTER("add_new_channel");

  bool ret= true;
  enum_ident_name_check ident_check_status;


  /*
    Refuse to create a new channel if the repositories does not support this.
  */

  if (opt_mi_repository_id == INFO_REPOSITORY_FILE ||
      opt_rli_repository_id == INFO_REPOSITORY_FILE)
  {
    sql_print_error("Slave: Cannot create new master info structure when"
                    " repositories are of type FILE. Convert slave"
                    " repositories  to TABLE to replicate from multiple"
                    " sources.");
    my_error(ER_SLAVE_NEW_CHANNEL_WRONG_REPOSITORY, MYF(0));
    goto err;
  }

  /*
    Return if max num of replication channels exceeded already.
  */

  if (!msr_map.is_valid_channel_count())
  {
    my_error(ER_SLAVE_MAX_CHANNELS_EXCEEDED, MYF(0));
    goto err;
  }

 /*
   Now check the sanity of the channel name. It's length etc. The channel
   identifier is similar to table names. So, use  check_table_function.
 */
  if (channel)
  {
    ident_check_status= check_table_name(channel, strlen(channel), false);
  }
  else
    ident_check_status= IDENT_NAME_WRONG;

  if (ident_check_status != IDENT_NAME_OK)
  {
    my_error(ER_SLAVE_CHANNEL_NAME_INVALID_OR_TOO_LONG, MYF(0));
    goto err;
  }

  if (!((*mi)=Rpl_info_factory::create_slave_per_channel(
                                             opt_mi_repository_id,
                                             opt_rli_repository_id,
                                             channel, false, &msr_map)))
  {
    my_message(ER_MASTER_INFO, ER(ER_MASTER_INFO), MYF(0));
    goto err;
  }

  ret= false;

err:

  DBUG_RETURN(ret);

}


/**
  Entry point for the CHANGE MASTER command. Function
  decides to create a new channel or create an existing one.

  @param[in]        thd        the client thread that issued the command.

  @return
    @retval         true        fail
    @retval         false       success.
*/
bool change_master_cmd(THD *thd)
{
  DBUG_ENTER("change_master_cmd");

  Master_info *mi= 0;
  LEX *lex= thd->lex;
  bool res=false;
  char* host_to_cmp;
  uint port_to_cmp;
  const char* same_channel;

  mysql_mutex_lock(&LOCK_msr_map);

  /*
    Error out if number of replication channels are > 1 if FOR CHANNEL
    clause is not provided in the CHANGE MASTER command.
  */
  if (!lex->mi.for_channel && msr_map.get_num_instances() > 1)
  {
    my_error(ER_SLAVE_MULTIPLE_CHANNELS_CMD, MYF(0));
    res= true;
    goto err;
  }

  /* Get the Master_info of the channel */
  mi= msr_map.get_mi(lex->mi.channel);

  /*
    If host, port are already being used for a different channel,
    refuse to do a change master. We need to compare the user provided
    {host,port} for this channel with already existing channels in the msr_map.
  */
  host_to_cmp= lex->mi.host;
  port_to_cmp= lex->mi.port;

  /*
    If host(or port) is not specified for a channel and if channel exists,
    we use the channel's host (or port);
  */
  if (!lex->mi.host && mi)
      host_to_cmp= mi->host;
  if (!lex->mi.port && mi)
      port_to_cmp= mi->port;

  same_channel= msr_map.get_channel_with_host_port(host_to_cmp, port_to_cmp);

  if (same_channel && strcmp(same_channel, lex->mi.channel))
  {
    my_error(ER_SLAVE_MULTIPLE_CHANNELS_HOST_PORT, MYF(0), same_channel);
    res= true;
    goto err;
  }

  /* create a new channel if doesn't exist */
  if (!mi  && strcmp(lex->mi.channel, msr_map.get_default_channel()))
  {
    if (add_new_channel(thd, &mi, lex->mi.channel))
        goto err;
  }

  if (mi)
    res= change_master(thd, mi);
  else
  {
    /*
       Even default channel does not exist. So issue a previous
       backward compatible  error message (till 5.6).
       @TODO: This error message shall be improved.
    */
    my_message(ER_SLAVE_CONFIGURATION, ER(ER_SLAVE_CONFIGURATION), MYF(0));
  }

err:
  mysql_mutex_unlock(&LOCK_msr_map);

  DBUG_RETURN(res);
}


/**
  Check if there is any slave SQL config conflict.

  @param[in] thd The THD object of current session.
  @param[in] rli The slave's rli object.

  @return 0 is returned if there is no conflict, otherwise 1 is returned.
 */
static int check_slave_sql_config_conflict(THD *thd, const Relay_log_info *rli)
{
  if (opt_slave_preserve_commit_order && opt_mts_slave_parallel_workers > 0)
  {
    if (mts_parallel_option == MTS_PARALLEL_TYPE_DB_NAME)
    {
      my_error(ER_DONT_SUPPORT_SLAVE_PRESERVE_COMMIT_ORDER, MYF(0),
               "when slave_parallel_type is DATABASE");
      return ER_DONT_SUPPORT_SLAVE_PRESERVE_COMMIT_ORDER;
    }

    if ((!opt_bin_log || !opt_log_slave_updates) &&
        mts_parallel_option == MTS_PARALLEL_TYPE_LOGICAL_CLOCK)
    {
      my_error(ER_DONT_SUPPORT_SLAVE_PRESERVE_COMMIT_ORDER, MYF(0),
               "unless the binlog and log_slave update options are "
               "both enabled");
      return ER_DONT_SUPPORT_SLAVE_PRESERVE_COMMIT_ORDER;
    }
  }
  return 0;
}


bool inline is_slave_configured()
{

  /* If msr_map count is zero because of opt_slave_skip_start
     OR
     failure to load slave info repositories because of repository
     mismatch i.e Assume slave had a multisource replication with several
     channels setup  with TABLE repository. Then if the slave is restarted
     with FILE repository, we fail to load any of the slave repositories.
     Hence, msr_map.get_num_instances() will be 0
  */

  return (msr_map.get_num_instances() > 0);

}

/**
  Checks if any slave threads of any channel is running in Multisource
  replication.
  @note: The caller shall possess LOCK_msr_map before calling this function.

  @param[in]        thread_mask       type of slave thread- IO/SQL or any

  @return
    @retval          true               atleast one channel threads are running.
    @retval          false              none of the the channels are running.
*/
bool is_any_slave_channel_running(int thread_mask)
{
  DBUG_ENTER("is_any_slave_channel_running");
  Master_info *mi= 0;
  bool is_running;

  mysql_mutex_assert_owner(&LOCK_msr_map);

  for (mi_map::iterator it= msr_map.begin(); it != msr_map.end(); it++)
  {
    mi= it->second;

    if (mi)
    {
      if ((thread_mask & SLAVE_IO) != 0)
      {
        mysql_mutex_lock(&mi->run_lock);
        is_running= mi->slave_running;
        mysql_mutex_unlock(&mi->run_lock);
        if (is_running)
          DBUG_RETURN(true);
      }

      if ((thread_mask & SLAVE_SQL) != 0)
      {
        mysql_mutex_lock(&mi->rli->run_lock);
        is_running= mi->rli->slave_running;
        mysql_mutex_unlock(&mi->rli->run_lock);
        if (is_running)
          DBUG_RETURN(true);
      }
    }

  }

  DBUG_RETURN(false);
}


/**
  @} (end of group Replication)
*/
#endif /* HAVE_REPLICATION */<|MERGE_RESOLUTION|>--- conflicted
+++ resolved
@@ -771,12 +771,12 @@
     DBUG_PRINT("info", ("Read event of type %s", ev->get_type_str()));
     switch (ev->get_type_code())
     {
-    case FORMAT_DESCRIPTION_EVENT:
+    case binary_log::FORMAT_DESCRIPTION_EVENT:
       if (fd_ev_p != &fd_ev)
         delete fd_ev_p;
       fd_ev_p= (Format_description_log_event *)ev;
       break;
-    case ROTATE_EVENT:
+    case binary_log::ROTATE_EVENT:
       /*
         Check for rotate event from the master. Ignore the ROTATE event if it
         is a fake rotate event with server_id=0.
@@ -791,9 +791,9 @@
         done= true;
       }
       break;
-    case PREVIOUS_GTIDS_LOG_EVENT:
+    case binary_log::PREVIOUS_GTIDS_LOG_EVENT:
       break;
-    case IGNORABLE_LOG_EVENT:
+    case binary_log::IGNORABLE_LOG_EVENT:
       break;
     default:
       sql_print_error("Error during --relay-log-recovery: Could not locate "
@@ -4823,15 +4823,9 @@
       worker roll back the current group and gracefully finish its work,
       before starting to apply the new (complete) copy of the group.
     */
-<<<<<<< HEAD
-    if (ev->get_type_code() == binary_log::ROTATE_EVENT &&
-        ev->server_id != ::server_id && rli->is_parallel_exec() &&
-        rli->curr_group_seen_gtid)
-=======
-    if (ev->get_type_code() == FORMAT_DESCRIPTION_EVENT &&
-        ev->server_id != ::server_id && ev->log_pos != 0 &&
+    if (ev->get_type_code() == binary_log::FORMAT_DESCRIPTION_EVENT &&
+        ev->server_id != ::server_id && ev->common_header->log_pos != 0 &&
         rli->is_parallel_exec() && rli->curr_group_seen_gtid)
->>>>>>> a56cca08
     {
       if (coord_handle_partial_binlogged_transaction(rli, ev))
         /*
@@ -5430,7 +5424,7 @@
           thd->killed= THD::KILLED_NO_VALUE;
       );
       DBUG_EXECUTE_IF("stop_io_after_reading_table_map_event",
-        if (event_buf[EVENT_TYPE_OFFSET] == TABLE_MAP_EVENT)
+        if (event_buf[EVENT_TYPE_OFFSET] == binary_log::TABLE_MAP_EVENT)
           thd->killed= THD::KILLED_NO_VALUE;
       );
       DBUG_EXECUTE_IF("stop_io_after_reading_xid_log_event",
