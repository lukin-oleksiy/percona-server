--- conflicted
+++ resolved
@@ -1084,17 +1084,7 @@
       We need to improve this. /Alfranio.
     */
     error = mts_recovery_groups(rli);
-<<<<<<< HEAD
-    if (rli->mts_recovery_group_cnt) {
-      if (mi->get_gtid_mode_from_copy(GTID_MODE_LOCK_NONE) == GTID_MODE_ON) {
-        rli->recovery_parallel_workers = 0;
-        rli->clear_mts_recovery_groups();
-      } else
-        return error;
-    }
-=======
     if (rli->mts_recovery_group_cnt) DBUG_RETURN(error);
->>>>>>> 716f4b42
   }
 
   group_master_log_name = const_cast<char *>(rli->get_group_master_log_name());
