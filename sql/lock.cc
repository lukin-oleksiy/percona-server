--- conflicted
+++ resolved
@@ -1300,28 +1300,16 @@
   if (m_lock)
     thd->mdl_context.set_lock_duration(m_lock, MDL_EXPLICIT);
 
-<<<<<<< HEAD
-  DBUG_ASSERT(should_own ==
+  DBUG_ASSERT((m_lock != NULL) ==
               thd->mdl_context.owns_equal_or_stronger_lock(m_namespace, "", "",
                                                            MDL_SHARED));
-=======
-  DBUG_ASSERT((m_lock != NULL) ==
-              thd->mdl_context.is_lock_owner(m_namespace, "", "",
-                                             MDL_SHARED));
->>>>>>> 74422c34
 
   if (m_prot_lock)
     thd->mdl_context.set_lock_duration(m_prot_lock, MDL_EXPLICIT);
 
-<<<<<<< HEAD
-  DBUG_ASSERT(should_own ==
+  DBUG_ASSERT((m_prot_lock != NULL) ==
               thd->mdl_context.owns_equal_or_stronger_lock(m_namespace, "", "",
                                                      MDL_INTENTION_EXCLUSIVE));
-=======
-  DBUG_ASSERT((m_prot_lock != NULL) ==
-              thd->mdl_context.is_lock_owner(m_namespace, "", "",
-                                             MDL_INTENTION_EXCLUSIVE));
->>>>>>> 74422c34
 
   DBUG_VOID_RETURN;
 }
