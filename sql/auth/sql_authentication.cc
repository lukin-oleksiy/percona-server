--- conflicted
+++ resolved
@@ -206,13 +206,7 @@
 
 #if defined(HAVE_OPENSSL)
 #define MAX_CIPHER_LENGTH 1024
-<<<<<<< HEAD
-=======
 #define SHA256_PASSWORD_MAX_PASSWORD_LENGTH MAX_PLAINTEXT_LENGTH
-#if !defined(HAVE_YASSL)
-#define AUTH_DEFAULT_RSA_PRIVATE_KEY "private_key.pem"
-#define AUTH_DEFAULT_RSA_PUBLIC_KEY "public_key.pem"
->>>>>>> c4c40911
 
 #if !defined(HAVE_YASSL)
 #define DEFAULT_SSL_CLIENT_CERT "client-cert.pem"
@@ -3187,6 +3181,10 @@
   char  *user_salt_end;
 
   DBUG_ENTER("compare_sha256_password_with_hash");
+  DBUG_ASSERT(cleartext_length <= SHA256_PASSWORD_MAX_PASSWORD_LENGTH);
+
+  if (cleartext_length > SHA256_PASSWORD_MAX_PASSWORD_LENGTH)
+    DBUG_RETURN(-1);
 
   /*
     Fetch user authentication_string and extract the password salt
