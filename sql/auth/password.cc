/*
   Copyright (c) 2000, 2018, Oracle and/or its affiliates. All rights reserved.

   This program is free software; you can redistribute it and/or modify
   it under the terms of the GNU General Public License, version 2.0,
   as published by the Free Software Foundation.

   This program is also distributed with certain software (including
   but not limited to OpenSSL) that is licensed under separate terms,
   as designated in a particular file or component or in included license
   documentation.  The authors of MySQL hereby grant you an additional
   permission to link the program and your derivative works with the
   separately licensed software that they have included with MySQL.

   Without limiting anything contained in the foregoing, this file,
   which is part of C Driver for MySQL (Connector/C), is also subject to the
   Universal FOSS Exception, version 1.0, a copy of which can be found at
   http://oss.oracle.com/licenses/universal-foss-exception.

   This program is distributed in the hope that it will be useful,
   but WITHOUT ANY WARRANTY; without even the implied warranty of
   MERCHANTABILITY or FITNESS FOR A PARTICULAR PURPOSE.  See the
   GNU General Public License, version 2.0, for more details.

   You should have received a copy of the GNU General Public License
   along with this program; if not, write to the Free Software
   Foundation, Inc., 51 Franklin St, Fifth Floor, Boston, MA 02110-1301  USA */

/* password checking routines */
/*****************************************************************************
  The main idea is that no password are sent between client & server on
  connection and that no password are saved in mysql in a decodable form.

  On connection a random string is generated and sent to the client.
  The client generates a new string with a random generator inited with
  the hash values from the password and the sent string.
  This 'check' string is sent to the server where it is compared with
  a string generated from the stored hash_value of the password and the
  random string.

  The password is saved (in user.authentication_string).

<<<<<<< HEAD
  This is .c file because it's used in libperconaserverclient, which is entirely
in C. (we need it to be portable to a variety of systems). Example: update user
set password=PASSWORD("hello") where user="test" This saves a hashed number as a
string in the password field.
=======
  Example:
    SET PASSWORD for test = 'haha'
  This saves a hashed number as a string in the authentication_string field.
>>>>>>> 124c7ab1

  The new authentication is performed in following manner:

  SERVER:  public_seed=generate_user_salt()
           send(public_seed)

  CLIENT:  recv(public_seed)
           hash_stage1=sha1("password")
           hash_stage2=sha1(hash_stage1)
           reply=xor(hash_stage1, sha1(public_seed,hash_stage2)

           // this three steps are done in scramble()

           send(reply)


  SERVER:  recv(reply)
           hash_stage1=xor(reply, sha1(public_seed,hash_stage2))
           candidate_hash2=sha1(hash_stage1)
           check(candidate_hash2==hash_stage2)

           // this three steps are done in check_scramble()

*****************************************************************************/

#include <string.h>
#include <sys/types.h>

#include "crypt_genhash_impl.h"
#include "m_string.h"
#include "my_inttypes.h"
#include "my_macros.h"
#include "mysql_com.h"
#include "sha1.h"

void randominit(struct rand_struct *rand_st, ulong seed1,
                ulong seed2) { /* For mysql 3.21.# */
  rand_st->max_value = 0x3FFFFFFFL;
  rand_st->max_value_dbl = (double)rand_st->max_value;
  rand_st->seed1 = seed1 % rand_st->max_value;
  rand_st->seed2 = seed2 % rand_st->max_value;
}

/*
    Generate binary hash from raw text string
    Used for Pre-4.1 password handling
  SYNOPSIS
    hash_password()
    result       OUT store hash in this location
    password     IN  plain text password to build hash
    password_len IN  password length (password may be not null-terminated)
*/

void hash_password(ulong *result, const char *password, uint password_len) {
  ulong nr = 1345345333L, add = 7, nr2 = 0x12345671L;
  ulong tmp;
  const char *password_end = password + password_len;
  for (; password < password_end; password++) {
    if (*password == ' ' || *password == '\t')
      continue; /* skip space in password */
    tmp = (ulong)(uchar)*password;
    nr ^= (((nr & 63) + add) * tmp) + (nr << 8);
    nr2 += (nr2 << 8) ^ nr;
    add += tmp;
  }
  result[0] = nr & (((ulong)1L << 31) - 1L); /* Don't use sign bit (str2int) */
  ;
  result[1] = nr2 & (((ulong)1L << 31) - 1L);
}

static inline uint8 char_val(uint8 X) {
  return (uint)(X >= '0' && X <= '9'
                    ? X - '0'
                    : X >= 'A' && X <= 'Z' ? X - 'A' + 10 : X - 'a' + 10);
}

  /* Character to use as version identifier for version 4.1 */

#define PVERSION41_CHAR '*'

/*
    Convert given octet sequence to asciiz string of hex characters;
    str..str+len and 'to' may not overlap.
  SYNOPSIS
    octet2hex()
    buf       OUT output buffer. Must be at least 2*len+1 bytes
    str, len  IN  the beginning and the length of the input string

  RETURN
    buf+len*2
*/

char *octet2hex(char *to, const char *str, uint len) {
  const char *str_end = str + len;
  for (; str != str_end; ++str) {
    *to++ = _dig_vec_upper[((uchar)*str) >> 4];
    *to++ = _dig_vec_upper[((uchar)*str) & 0x0F];
  }
  *to = '\0';
  return to;
}

/*
    Convert given asciiz string of hex (0..9 a..f) characters to octet
    sequence.
  SYNOPSIS
    hex2octet()
    to        OUT buffer to place result; must be at least len/2 bytes
    str, len  IN  begin, length for character string; str and to may not
                  overlap; len % 2 == 0
*/

static void hex2octet(uint8 *to, const char *str, uint len) {
  const char *str_end = str + len;
  while (str < str_end) {
    char tmp = char_val(*str++);
    *to++ = (tmp << 4) | char_val(*str++);
  }
}

/*
    Encrypt/Decrypt function used for password encryption in authentication.
    Simple XOR is used here but it is OK as we crypt random strings. Note,
    that XOR(s1, XOR(s1, s2)) == s2, XOR(s1, s2) == XOR(s2, s1)
  SYNOPSIS
    my_crypt()
    to      OUT buffer to hold crypted string; must be at least len bytes
                long; to and s1 (or s2) may be the same.
    s1, s2  IN  input strings (of equal length)
    len     IN  length of s1 and s2
*/

static void my_crypt(char *to, const uchar *s1, const uchar *s2, uint len) {
  const uint8 *s1_end = s1 + len;
  while (s1 < s1_end) *to++ = *s1++ ^ *s2++;
}

#if defined(HAVE_OPENSSL)
extern "C" void my_make_scrambled_password(char *to, const char *password,
                                           size_t pass_len) {
  char salt[CRYPT_SALT_LENGTH + 1];

  generate_user_salt(salt, CRYPT_SALT_LENGTH + 1);
  my_crypt_genhash(to, CRYPT_MAX_PASSWORD_SIZE, password, pass_len, salt, 0);
}
#endif
/**
  Compute two stage SHA1 hash of the password :

    hash_stage1=sha1("password")
    hash_stage2=sha1(hash_stage1)

  @param [in] password       Password string.
  @param [in] pass_len       Length of the password.
  @param [out] hash_stage1   sha1(password)
  @param [out] hash_stage2   sha1(hash_stage1)
*/

inline static void compute_two_stage_sha1_hash(const char *password,
                                               size_t pass_len,
                                               uint8 *hash_stage1,
                                               uint8 *hash_stage2) {
  /* Stage 1: hash password */
  compute_sha1_hash(hash_stage1, password, pass_len);

  /* Stage 2 : hash first stage's output. */
  compute_sha1_hash(hash_stage2, (const char *)hash_stage1, SHA1_HASH_SIZE);
}

/*
    MySQL 4.1.1 password hashing: SHA conversion (see RFC 2289, 3174) twice
    applied to the password string, and then produced octet sequence is
    converted to hex string.
    The result of this function is stored in the database.
  SYNOPSIS
    my_make_scrambled_password_sha1()
    buf       OUT buffer of size 2*SHA1_HASH_SIZE + 2 to store hex string
    password  IN  password string
    pass_len  IN  length of password string
*/

void my_make_scrambled_password_sha1(char *to, const char *password,
                                     size_t pass_len) {
  uint8 hash_stage2[SHA1_HASH_SIZE];

  /* Two stage SHA1 hash of the password. */
  compute_two_stage_sha1_hash(password, pass_len, (uint8 *)to, hash_stage2);

  /* convert hash_stage2 to hex string */
  *to++ = PVERSION41_CHAR;
  octet2hex(to, (const char *)hash_stage2, SHA1_HASH_SIZE);
}

/*
  Wrapper around my_make_scrambled_password() to maintain client lib ABI
  compatibility.
  In server code usage of my_make_scrambled_password() is preferred to
  avoid strlen().
  SYNOPSIS
    make_scrambled_password()
    buf       OUT buffer of size 2*SHA1_HASH_SIZE + 2 to store hex string
    password  IN  NULL-terminated password string
*/

void make_scrambled_password(char *to, const char *password) {
  my_make_scrambled_password_sha1(to, password, strlen(password));
}

/**
    Produce an obscure octet sequence from password and random
    string, received from the server. This sequence corresponds to the
    password, but password can not be easily restored from it. The sequence
    is then sent to the server for validation. Trailing zero is not stored
    in the buf as it is not needed.
    This function is used by client to create authenticated reply to the
    server's greeting.

    @param[out] to   store scrambled string here. The buf must be at least
                     SHA1_HASH_SIZE bytes long.
    @param message   random message, must be exactly SCRAMBLE_LENGTH long and
                     NULL-terminated.
    @param password  users' password, NULL-terminated
*/

void scramble(char *to, const char *message, const char *password) {
  uint8 hash_stage1[SHA1_HASH_SIZE];
  uint8 hash_stage2[SHA1_HASH_SIZE];

  /* Two stage SHA1 hash of the password. */
  compute_two_stage_sha1_hash(password, strlen(password), hash_stage1,
                              hash_stage2);

  /* create crypt string as sha1(message, hash_stage2) */;
  compute_sha1_hash_multi((uint8 *)to, message, SCRAMBLE_LENGTH,
                          (const char *)hash_stage2, SHA1_HASH_SIZE);
  my_crypt(to, (const uchar *)to, hash_stage1, SCRAMBLE_LENGTH);
}

/**
    Check that scrambled message corresponds to the password.

    The function is used by server to check that received reply is authentic.
    This function does not check lengths of given strings: message must be
    null-terminated, reply and hash_stage2 must be at least SHA1_HASH_SIZE
    long (if not, something fishy is going on).

    @param scramble_arg  clients' reply, presumably produced by scramble()
    @param message       original random string, previously sent to client
                         (presumably second argument of scramble()), must be
                         exactly SCRAMBLE_LENGTH long and NULL-terminated.
    @param hash_stage2   hex2octet-decoded database entry

    @retval false  password is correct
    Wretval true   password is invalid
*/

static bool check_scramble_sha1(const uchar *scramble_arg, const char *message,
                                const uint8 *hash_stage2) {
  uint8 buf[SHA1_HASH_SIZE];
  uint8 hash_stage2_reassured[SHA1_HASH_SIZE];

  /* create key to encrypt scramble */
  compute_sha1_hash_multi(buf, message, SCRAMBLE_LENGTH,
                          (const char *)hash_stage2, SHA1_HASH_SIZE);
  /* encrypt scramble */
  my_crypt((char *)buf, buf, scramble_arg, SCRAMBLE_LENGTH);

  /* now buf supposedly contains hash_stage1: so we can get hash_stage2 */
  compute_sha1_hash(hash_stage2_reassured, (const char *)buf, SHA1_HASH_SIZE);

  return (memcmp(hash_stage2, hash_stage2_reassured, SHA1_HASH_SIZE) != 0);
}

bool check_scramble(const uchar *scramble_arg, const char *message,
                    const uint8 *hash_stage2) {
  return check_scramble_sha1(scramble_arg, message, hash_stage2);
}

/*
  Convert scrambled password from asciiz hex string to binary form.

  SYNOPSIS
    get_salt_from_password()
    res       OUT buf to hold password. Must be at least SHA1_HASH_SIZE
                  bytes long.
    password  IN  4.1.1 version value of user.password
*/

void get_salt_from_password(uint8 *hash_stage2, const char *password) {
  hex2octet(hash_stage2, password + 1 /* skip '*' */, SHA1_HASH_SIZE * 2);
}

/**
  Convert scrambled password from binary form to asciiz hex string.

  @param [out] to     store resulting string here, 2*SHA1_HASH_SIZE+2 bytes
  @param hash_stage2  password in salt format
*/

void make_password_from_salt(char *to, const uint8 *hash_stage2) {
  *to++ = PVERSION41_CHAR;
  octet2hex(to, (const char *)hash_stage2, SHA1_HASH_SIZE);
}<|MERGE_RESOLUTION|>--- conflicted
+++ resolved
@@ -40,16 +40,9 @@
 
   The password is saved (in user.authentication_string).
 
-<<<<<<< HEAD
-  This is .c file because it's used in libperconaserverclient, which is entirely
-in C. (we need it to be portable to a variety of systems). Example: update user
-set password=PASSWORD("hello") where user="test" This saves a hashed number as a
-string in the password field.
-=======
   Example:
     SET PASSWORD for test = 'haha'
   This saves a hashed number as a string in the authentication_string field.
->>>>>>> 124c7ab1
 
   The new authentication is performed in following manner:
 
