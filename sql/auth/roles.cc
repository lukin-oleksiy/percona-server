--- conflicted
+++ resolved
@@ -103,11 +103,6 @@
   m_sctx->clear_active_roles();
   m_sctx->clear_db_restrictions();
   m_sctx->checkout_access_maps();
-<<<<<<< HEAD
-  const ulong new_db_access = m_sctx->db_acl(m_thd->db());
-  m_sctx->cache_current_db_access(new_db_access);
-=======
->>>>>>> 87307d4d
   Acl_cache_lock_guard acl_cache_lock(m_thd, Acl_cache_lock_mode::READ_MODE);
   if (!acl_cache_lock.lock(m_raise_error)) return true;
   ACL_USER *user =
@@ -172,17 +167,6 @@
                  current_user_authid.first.str, current_user_authid.second.str);
       }
     }
-<<<<<<< HEAD
-  }
-  if (ret == 0) {
-    m_sctx->checkout_access_maps();
-    const ulong new_db_access = m_sctx->db_acl(m_thd->db());
-    m_sctx->cache_current_db_access(new_db_access);
-    /* Old memory in the backup list must now be freed. */
-    for (auto &&role : backup_active_list) {
-      my_free(const_cast<char *>(role.first.str));
-      my_free(const_cast<char *>(role.second.str));
-=======
     if (ret == 0) {
       m_sctx->checkout_access_maps();
       new_db_access = m_sctx->db_acl(m_thd->db(), false);
@@ -197,7 +181,6 @@
       std::copy(backup_active_list.begin(), backup_active_list.end(),
                 std::back_inserter(*active_list));
       return true;
->>>>>>> 87307d4d
     }
   } else {
     m_sctx->checkout_access_maps();
@@ -300,19 +283,6 @@
                   std::back_inserter(*active_list));
         return true;
       }
-<<<<<<< HEAD
-    }  // end for
-  }
-  if (ret == 0) {
-    m_sctx->checkout_access_maps();
-    const ulong new_db_access = m_sctx->db_acl(m_thd->db());
-    m_sctx->cache_current_db_access(new_db_access);
-    /* Drop backup */
-    for (auto &&ref : backup_active_list) {
-      my_free(const_cast<char *>(ref.first.str));
-      my_free(const_cast<char *>(ref.second.str));
-=======
->>>>>>> 87307d4d
     }
   }
   return false;
@@ -345,11 +315,7 @@
 
   if (ret == 0) {
     m_sctx->checkout_access_maps();
-<<<<<<< HEAD
-    const ulong new_db_access = m_sctx->db_acl(m_thd->db());
-=======
     const ulong new_db_access = m_sctx->db_acl(m_thd->db(), false);
->>>>>>> 87307d4d
     m_sctx->cache_current_db_access(new_db_access);
     /* Drop backup */
     for (auto &&ref : backup_active_list) {
