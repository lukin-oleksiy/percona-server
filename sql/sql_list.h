#ifndef INCLUDES_MYSQL_SQL_LIST_H
#define INCLUDES_MYSQL_SQL_LIST_H
<<<<<<< HEAD
/* Copyright (c) 2000, 2018, Oracle and/or its affiliates. All rights reserved.
=======
/* Copyright (c) 2000, 2019, Oracle and/or its affiliates. All rights reserved.
>>>>>>> 4869291f

   This program is free software; you can redistribute it and/or modify
   it under the terms of the GNU General Public License, version 2.0,
   as published by the Free Software Foundation.

   This program is also distributed with certain software (including
   but not limited to OpenSSL) that is licensed under separate terms,
   as designated in a particular file or component or in included license
   documentation.  The authors of MySQL hereby grant you an additional
   permission to link the program and your derivative works with the
   separately licensed software that they have included with MySQL.

   This program is distributed in the hope that it will be useful,
   but WITHOUT ANY WARRANTY; without even the implied warranty of
   MERCHANTABILITY or FITNESS FOR A PARTICULAR PURPOSE.  See the
   GNU General Public License, version 2.0, for more details.

   You should have received a copy of the GNU General Public License
   along with this program; if not, write to the Free Software
   Foundation, Inc., 51 Franklin St, Fifth Floor, Boston, MA 02110-1301  USA */

#include <stddef.h>
#include <sys/types.h>
#include <algorithm>
#include <iterator>
#include <type_traits>

#include "my_alloc.h"
#include "my_compiler.h"
#include "my_dbug.h"
#include "my_sharedlib.h"
#include "sql/thr_malloc.h"

/**
  Simple intrusive linked list.

  @remark Similar in nature to base_list, but intrusive. It keeps a
          a pointer to the first element in the list and a indirect
          reference to the last element.
*/
template <typename T>
class SQL_I_List {
 public:
  uint elements;
  /** The first element in the list. */
  T *first;
  /** A reference to the next element in the list. */
  T **next;

  SQL_I_List() { empty(); }

  SQL_I_List(const SQL_I_List &tmp)
      : elements(tmp.elements),
        first(tmp.first),
        next(elements ? tmp.next : &first) {}

  SQL_I_List(SQL_I_List &&) = default;

  inline void empty() {
    elements = 0;
    first = NULL;
    next = &first;
  }

  inline void link_in_list(T *element, T **next_ptr) {
    elements++;
    (*next) = element;
    next = next_ptr;
    *next = NULL;
  }

  inline void save_and_clear(SQL_I_List<T> *save) {
    *save = *this;
    empty();
  }

  inline void push_front(SQL_I_List<T> *save) {
    /* link current list last */
    *save->next = first;
    first = save->first;
    elements += save->elements;
  }

  inline void push_back(SQL_I_List<T> *save) {
    if (save->first) {
      *next = save->first;
      next = save->next;
      elements += save->elements;
    }
  }

<<<<<<< HEAD
=======
  inline uint size() const { return elements; }

>>>>>>> 4869291f
  SQL_I_List &operator=(SQL_I_List &) = default;
  SQL_I_List &operator=(SQL_I_List &&) = default;
};

/*
  Basic single linked list
  Used for item and item_buffs.
  All list ends with a pointer to the 'end_of_list' element, which
  data pointer is a null pointer and the next pointer points to itself.
  This makes it very fast to traverse lists as we don't have to
  test for a specialend condition for list that can't contain a null
  pointer.
*/

/**
  list_node - a node of a single-linked list.
  @note We never call a destructor for instances of this class.
*/

struct list_node {
  list_node *next;
  void *info;
  list_node(void *info_par, list_node *next_par)
      : next(next_par), info(info_par) {}
  list_node() /* For end_of_list */
  {
    info = 0;
    next = this;
  }
};

extern MYSQL_PLUGIN_IMPORT list_node end_of_list;

class base_list {
 protected:
  list_node *first, **last;

 public:
  uint elements;

  bool operator==(const base_list &rhs) const {
    return elements == rhs.elements && first == rhs.first && last == rhs.last;
  }

  inline void empty() {
    elements = 0;
    first = &end_of_list;
    last = &first;
  }
  inline base_list() { empty(); }
  /**
    This is a shallow copy constructor that implicitly passes the ownership
    from the source list to the new instance. The old instance is not
    updated, so both objects end up sharing the same nodes. If one of
    the instances then adds or removes a node, the other becomes out of
    sync ('last' pointer), while still operational. Some old code uses and
    relies on this behaviour. This logic is quite tricky: please do not use
    it in any new code.
  */
  base_list(const base_list &tmp)
      : first(tmp.first),
        last(tmp.elements ? tmp.last : &first),
        elements(tmp.elements) {}
  base_list &operator=(const base_list &tmp) {
    elements = tmp.elements;
    first = tmp.first;
    last = elements ? tmp.last : &first;
    return *this;
  }
  /**
    Construct a deep copy of the argument in memory root mem_root.
    The elements themselves are copied by pointer.
  */
  base_list(const base_list &rhs, MEM_ROOT *mem_root);
  inline bool push_back(void *info) {
    if (((*last) = new (*THR_MALLOC) list_node(info, &end_of_list))) {
      last = &(*last)->next;
      elements++;
      return 0;
    }
    return 1;
  }
  inline bool push_back(void *info, MEM_ROOT *mem_root) {
    if (((*last) = new (mem_root) list_node(info, &end_of_list))) {
      last = &(*last)->next;
      elements++;
      return 0;
    }
    return 1;
  }
  inline bool push_front(void *info) {
    list_node *node = new (*THR_MALLOC) list_node(info, first);
    if (node) {
      if (last == &first) last = &node->next;
      first = node;
      elements++;
      return 0;
    }
    return 1;
  }
  inline bool push_front(void *info, MEM_ROOT *mem_root) {
    list_node *node = new (mem_root) list_node(info, first);
    if (node) {
      if (last == &first) last = &node->next;
      first = node;
      elements++;
      return false;
    }
    return true;
  }

  void remove(list_node **prev) {
    list_node *node = (*prev)->next;
    if (!--elements)
      last = &first;
    else if (last == &(*prev)->next)
      last = prev;
    destroy(*prev);
    *prev = node;
  }
  inline void concat(base_list *list) {
    if (!list->is_empty()) {
      *last = list->first;
      last = list->last;
      elements += list->elements;
    }
  }
  inline void *pop(void) {
    if (first == &end_of_list) return 0;
    list_node *tmp = first;
    first = first->next;
    if (!--elements) last = &first;
    return tmp->info;
  }
  inline void disjoin(base_list *list) {
    list_node **prev = &first;
    list_node *node = first;
    list_node *list_first = list->first;
    elements = 0;
    while (node && node != list_first) {
      prev = &node->next;
      node = node->next;
      elements++;
    }
    *prev = *last;
    last = prev;
  }
  inline void prepend(base_list *list) {
    if (!list->is_empty()) {
      *list->last = first;
      if (is_empty()) last = list->last;
      first = list->first;
      elements += list->elements;
    }
  }
  /**
    Swap two lists.
  */
  inline void swap(base_list &rhs) {
    std::swap(first, rhs.first);
    std::swap(last, rhs.last);
    std::swap(elements, rhs.elements);
  }
  inline list_node *last_node() { return *last; }
  inline list_node *first_node() { return first; }
  inline void *head() { return first->info; }
  inline const void *head() const { return first->info; }
  inline void **head_ref() { return first != &end_of_list ? &first->info : 0; }
<<<<<<< HEAD
  inline void *back() { return (*last)->info; }
=======
>>>>>>> 4869291f
  inline bool is_empty() const { return first == &end_of_list; }
  inline list_node *last_ref() { return &end_of_list; }
  inline uint size() const { return elements; }
  friend class base_list_iterator;
  friend class error_list;
  friend class error_list_iterator;

#ifdef LIST_EXTRA_DEBUG
  /*
    Check list invariants and print results into trace. Invariants are:
      - (*last) points to end_of_list
      - There are no NULLs in the list.
      - base_list::elements is the number of elements in the list.

    SYNOPSIS
      check_list()
        name  Name to print to trace file

    RETURN
      1  The list is Ok.
      0  List invariants are not met.
  */

  bool check_list(const char *name) {
    base_list *list = this;
    list_node *node = first;
    uint cnt = 0;

    while (node->next != &end_of_list) {
      if (!node->info) {
        DBUG_PRINT("list_invariants",
                   ("%s: error: NULL element in the list", name));
        return false;
      }
      node = node->next;
      cnt++;
    }
    if (last != &(node->next)) {
      DBUG_PRINT("list_invariants", ("%s: error: wrong last pointer", name));
      return false;
    }
    if (cnt + 1 != elements) {
      DBUG_PRINT("list_invariants", ("%s: error: wrong element count", name));
      return false;
    }
    DBUG_PRINT("list_invariants", ("%s: list is ok", name));
    return true;
  }
#endif  // LIST_EXTRA_DEBUG

 protected:
  void after(void *info, list_node *node) {
    list_node *new_node = new (*THR_MALLOC) list_node(info, node->next);
    node->next = new_node;
    elements++;
    if (last == &(node->next)) last = &new_node->next;
  }
  bool after(void *info, list_node *node, MEM_ROOT *mem_root) {
    list_node *new_node = new (mem_root) list_node(info, node->next);
    if (!new_node) return true;  // OOM

    node->next = new_node;
    elements++;
    if (last == &(node->next)) last = &new_node->next;

    return false;
  }
};

class base_list_iterator {
 protected:
  base_list *list;
  list_node **el, **prev, *current;
  void sublist(base_list &ls, uint elm) {
    ls.first = *el;
    ls.last = list->last;
    ls.elements = elm;
  }

 public:
  base_list_iterator() : list(0), el(0), prev(0), current(0) {}

  base_list_iterator(base_list &list_par) { init(list_par); }

  inline void init(base_list &list_par) {
    list = &list_par;
    el = &list_par.first;
    prev = 0;
    current = 0;
  }

  inline void *next(void) {
    prev = el;
    current = *el;
    el = &current->next;
    return current->info;
  }
  inline void *next_fast(void) {
    list_node *tmp;
    tmp = *el;
    el = &tmp->next;
    return tmp->info;
  }
  inline void rewind(void) { el = &list->first; }
  inline void *replace(void *element) {  // Return old element
    void *tmp = current->info;
    DBUG_ASSERT(current->info != 0);
    current->info = element;
    return tmp;
  }
  void *replace(base_list &new_list) {
    void *ret_value = current->info;
    if (!new_list.is_empty()) {
      *new_list.last = current->next;
      current->info = new_list.first->info;
      current->next = new_list.first->next;
      if ((list->last == &current->next) && (new_list.elements > 1))
        list->last = new_list.last;
      list->elements += new_list.elements - 1;
    }
    return ret_value;  // return old element
  }
  inline void remove(void)  // Remove current
  {
    list->remove(prev);
    el = prev;
    current = 0;  // Safeguard
  }
  void after(void *element)  // Insert element after current
  {
    list->after(element, current);
    current = current->next;
    el = &current->next;
  }
  bool after(void *a, MEM_ROOT *mem_root) {
    if (list->after(a, current, mem_root)) return true;

    current = current->next;
    el = &current->next;
    return false;
  }
  inline void **ref(void)  // Get reference pointer
  {
    return &current->info;
  }
  inline bool is_last(void) { return el == list->last; }
  inline bool is_before_first() const { return current == NULL; }
  bool prepend(void *a, MEM_ROOT *mem_root) {
    if (list->push_front(a, mem_root)) return true;

    el = &list->first;
    prev = el;
    el = &(*el)->next;

    return false;
  }
  friend class error_list_iterator;
};

template <class T>
class List_STL_Iterator;

template <class T>
class List : public base_list {
 public:
  List() : base_list() {}
  inline List(const List<T> &tmp) : base_list(tmp) {}
  List &operator=(const List &tmp) {
    return static_cast<List &>(base_list::operator=(tmp));
  }
  inline List(const List<T> &tmp, MEM_ROOT *mem_root)
      : base_list(tmp, mem_root) {}
  /*
    Typecasting to (void *) it's necessary if we want to declare List<T> with
    constant T parameter (like List<const char>), since the untyped storage
    is "void *", and assignment of const pointer to "void *" is a syntax error.
  */
  inline bool push_back(T *a) { return base_list::push_back((void *)a); }
  inline bool push_back(T *a, MEM_ROOT *mem_root) {
    return base_list::push_back((void *)a, mem_root);
<<<<<<< HEAD
  }
  inline bool push_front(T *a) { return base_list::push_front((void *)a); }
  inline bool push_front(T *a, MEM_ROOT *mem_root) {
    return base_list::push_front((void *)a, mem_root);
  }
=======
  }
  inline bool push_front(T *a) { return base_list::push_front((void *)a); }
  inline bool push_front(T *a, MEM_ROOT *mem_root) {
    return base_list::push_front((void *)a, mem_root);
  }
>>>>>>> 4869291f
  inline T *head() { return static_cast<T *>(base_list::head()); }
  inline const T *head() const {
    return static_cast<const T *>(base_list::head());
  }
  inline T **head_ref() { return (T **)base_list::head_ref(); }
<<<<<<< HEAD
  inline T *back() { return (T *)base_list::back(); }
=======
>>>>>>> 4869291f
  inline T *pop() { return (T *)base_list::pop(); }
  inline void concat(List<T> *list) { base_list::concat(list); }
  inline void disjoin(List<T> *list) { base_list::disjoin(list); }
  inline void prepend(List<T> *list) { base_list::prepend(list); }
  void delete_elements(void) {
    list_node *element, *next;
    for (element = first; element != &end_of_list; element = next) {
      next = element->next;
      delete (T *)element->info;
    }
    empty();
  }

  void destroy_elements(void) {
    list_node *element, *next;
    for (element = first; element != &end_of_list; element = next) {
      next = element->next;
      destroy((T *)element->info);
    }
    empty();
  }

  T *operator[](uint index) const {
    DBUG_ASSERT(index < elements);
    list_node *current = first;
    for (uint i = 0; i < index; ++i) current = current->next;
    return static_cast<T *>(current->info);
  }
<<<<<<< HEAD

  void replace(uint index, T *new_value) {
    DBUG_ASSERT(index < elements);
    list_node *current = first;
    for (uint i = 0; i < index; ++i) current = current->next;
    current->info = new_value;
  }

  bool swap_elts(uint index1, uint index2) {
    if (index1 == index2) return false;

    if (index1 >= elements || index2 >= elements) return true;  // error

    if (index2 < index1) std::swap(index1, index2);

    list_node *current1 = first;
    for (uint i = 0; i < index1; ++i) current1 = current1->next;

    list_node *current2 = current1;
    for (uint i = 0; i < index2 - index1; ++i) current2 = current2->next;

    std::swap(current1->info, current2->info);

    return false;
  }

  /**
    @brief
    Sort the list

    @param cmp  node comparison function

    @details
    The function sorts list nodes by an exchange sort algorithm.
    The order of list nodes isn't changed, values of info fields are
    swapped instead. Due to this, list iterators that are initialized before
    sort could be safely used after sort, i.e they wouldn't cause a crash.
    As this isn't an effective algorithm the list to be sorted is supposed to
    be short.
  */
  template <typename Node_cmp_func>
  void sort(Node_cmp_func cmp) {
    if (elements < 2) return;
    for (list_node *n1 = first; n1 && n1 != &end_of_list; n1 = n1->next) {
      for (list_node *n2 = n1->next; n2 && n2 != &end_of_list; n2 = n2->next) {
        if (cmp(static_cast<T *>(n1->info), static_cast<T *>(n2->info)) > 0) {
          void *tmp = n1->info;
          n1->info = n2->info;
          n2->info = tmp;
        }
      }
    }
  }

  // For C++11 range-based for loops.
  using iterator = List_STL_Iterator<T>;
  iterator begin() { return iterator(first); }
  iterator end() { return iterator(*last); }

  using const_iterator = List_STL_Iterator<const T>;
  const_iterator begin() const { return const_iterator(first); }
  const_iterator end() const { return const_iterator(*last); }
  const_iterator cbegin() const { return const_iterator(first); }
  const_iterator cend() const { return const_iterator(*last); }
=======

  void replace(uint index, T *new_value) {
    DBUG_ASSERT(index < elements);
    list_node *current = first;
    for (uint i = 0; i < index; ++i) current = current->next;
    current->info = new_value;
  }

  bool swap_elts(uint index1, uint index2) {
    if (index1 == index2) return false;

    if (index1 >= elements || index2 >= elements) return true;  // error

    if (index2 < index1) std::swap(index1, index2);

    list_node *current1 = first;
    for (uint i = 0; i < index1; ++i) current1 = current1->next;

    list_node *current2 = current1;
    for (uint i = 0; i < index2 - index1; ++i) current2 = current2->next;

    std::swap(current1->info, current2->info);

    return false;
  }

  /**
    @brief
    Sort the list

    @param cmp  node comparison function

    @details
    The function sorts list nodes by an exchange sort algorithm.
    The order of list nodes isn't changed, values of info fields are
    swapped instead. Due to this, list iterators that are initialized before
    sort could be safely used after sort, i.e they wouldn't cause a crash.
    As this isn't an effective algorithm the list to be sorted is supposed to
    be short.
  */
  template <typename Node_cmp_func>
  void sort(Node_cmp_func cmp) {
    if (elements < 2) return;
    for (list_node *n1 = first; n1 && n1 != &end_of_list; n1 = n1->next) {
      for (list_node *n2 = n1->next; n2 && n2 != &end_of_list; n2 = n2->next) {
        if (cmp(static_cast<T *>(n1->info), static_cast<T *>(n2->info)) > 0) {
          void *tmp = n1->info;
          n1->info = n2->info;
          n2->info = tmp;
        }
      }
    }
  }

  // For C++11 range-based for loops.
  using iterator = List_STL_Iterator<T>;
  iterator begin() { return iterator(first); }
  iterator end() {
    // If the list overlaps another list, last isn't actually
    // the last element, and if so, we'd give a different result from
    // List_iterator_fast.
    DBUG_ASSERT((*last)->next == &end_of_list);

    return iterator(*last);
  }

  using const_iterator = List_STL_Iterator<const T>;
  const_iterator begin() const { return const_iterator(first); }
  const_iterator end() const {
    DBUG_ASSERT((*last)->next == &end_of_list);
    return const_iterator(*last);
  }
  const_iterator cbegin() const { return const_iterator(first); }
  const_iterator cend() const {
    DBUG_ASSERT((*last)->next == &end_of_list);
    return const_iterator(*last);
  }
>>>>>>> 4869291f
};

template <class T>
class List_iterator : public base_list_iterator {
 public:
  List_iterator(List<T> &a) : base_list_iterator(a) {}
  List_iterator() : base_list_iterator() {}
  inline void init(List<T> &a) { base_list_iterator::init(a); }
  inline T *operator++(int) { return (T *)base_list_iterator::next(); }
  inline T *replace(T *a) { return (T *)base_list_iterator::replace(a); }
  inline T *replace(List<T> &a) { return (T *)base_list_iterator::replace(a); }
  inline void rewind(void) { base_list_iterator::rewind(); }
  inline void remove() { base_list_iterator::remove(); }
  inline void after(T *a) { base_list_iterator::after(a); }
  inline bool after(T *a, MEM_ROOT *mem_root) {
    return base_list_iterator::after(a, mem_root);
  }
  inline T **ref(void) { return (T **)base_list_iterator::ref(); }
};

template <class T>
class List_iterator_fast : public base_list_iterator {
 protected:
  inline T *replace(T *) { return (T *)0; }
  inline T *replace(List<T> &) { return (T *)0; }
  inline void remove(void) {}
  inline void after(T *) {}
  inline T **ref(void) { return (T **)0; }

 public:
  inline List_iterator_fast(List<T> &a) : base_list_iterator(a) {}
  inline List_iterator_fast() : base_list_iterator() {}
  inline void init(List<T> &a) { base_list_iterator::init(a); }
  inline T *operator++(int) { return (T *)base_list_iterator::next_fast(); }
  inline void rewind(void) { base_list_iterator::rewind(); }
  void sublist(List<T> &list_arg, uint el_arg) {
    base_list_iterator::sublist(list_arg, el_arg);
  }
};

/*
  Like List_iterator<T>, but with an STL-compatible interface
  (ForwardIterator), so that you can use it in range-based for loops.
  Prefer this to List_iterator<T> wherever possible, but also prefer
  std::vector<T> or std::list<T> to List<T> wherever possible.
 */
template <class T>
class List_STL_Iterator {
 public:
  explicit List_STL_Iterator(list_node *node) : m_current(node) {}
<<<<<<< HEAD

  // Iterator (required for InputIterator).
  T &operator*() const { return *static_cast<T *>(m_current->info); }

=======

  // Iterator (required for InputIterator).
  T &operator*() const { return *static_cast<T *>(m_current->info); }

>>>>>>> 4869291f
  List_STL_Iterator &operator++() {
    m_current = m_current->next;
    return *this;
  }

  using difference_type = ptrdiff_t;
  using value_type = T;  // NOTE: std::remove_cv_t<T> from C++20.
  using pointer = T *;
  using reference = T &;
  using iterator_category = std::forward_iterator_tag;

  // EqualityComparable (required for InputIterator).
  bool operator==(const List_STL_Iterator &other) const {
    return m_current == other.m_current;
  }

  // InputIterator (required for ForwardIterator).
  bool operator!=(const List_STL_Iterator &other) const {
    return !(*this == other);
  }

  T *operator->() const { return static_cast<T *>(m_current->info); }

  // DefaultConstructible (required for ForwardIterator).
  List_STL_Iterator() {}

  // ForwardIterator.
  List_STL_Iterator operator++(int) {
    List_STL_Iterator copy = *this;
    m_current = m_current->next;
    return copy;
  }

 private:
  list_node *m_current;
};

template <typename T>
class base_ilist;
template <typename T>
class base_ilist_iterator;

/*
  A simple intrusive list.

  NOTE: this inherently unsafe, since we rely on <T> to have
  the same layout as ilink<T> (see base_ilist::sentinel).
  Please consider using a different strategy for linking objects.
*/

template <typename T>
class ilink {
  T **prev, *next;

 public:
  ilink() : prev(NULL), next(NULL) {}

  void unlink() {
    /* Extra tests because element doesn't have to be linked */
    if (prev) *prev = next;
    if (next) next->prev = prev;
    prev = NULL;
    next = NULL;
  }

  friend class base_ilist<T>;
  friend class base_ilist_iterator<T>;
};

/* Needed to be able to have an I_List of char* strings in mysqld.cc. */

class i_string : public ilink<i_string> {
 public:
  const char *ptr;
  i_string() : ptr(0) {}
  i_string(const char *s) : ptr(s) {}
};

/* needed for linked list of two strings for replicate-rewrite-db */
class i_string_pair : public ilink<i_string_pair> {
 public:
  const char *key;
  const char *val;
  i_string_pair() : key(0), val(0) {}
  i_string_pair(const char *key_arg, const char *val_arg)
      : key(key_arg), val(val_arg) {}
};

template <class T>
class I_List_iterator;

template <typename T>
class base_ilist {
  T *first;
  ilink<T> sentinel;

  static_assert(!std::is_polymorphic<T>::value,
                "Do not use this for classes with virtual members");

 public:
  // The sentinel is not a T, but at least it is a POD
  void empty() SUPPRESS_UBSAN {
    first = static_cast<T *>(&sentinel);
    sentinel.prev = &first;
  }
  base_ilist() { empty(); }

  // The sentinel is not a T, but at least it is a POD
  bool is_empty() const SUPPRESS_UBSAN {
    return first == static_cast<const T *>(&sentinel);
  }

  /// Pushes new element in front of list.
  void push_front(T *a) {
    first->prev = &a->next;
    a->next = first;
    a->prev = &first;
    first = a;
  }

  /// Pushes new element to the end of the list, i.e. in front of the sentinel.
  void push_back(T *a) {
    *sentinel.prev = a;
    a->next = static_cast<T *>(&sentinel);
    a->prev = sentinel.prev;
    sentinel.prev = &a->next;
  }

  // Unlink first element, and return it.
  T *get() {
    if (is_empty()) return NULL;
    T *first_link = first;
    first_link->unlink();
    return first_link;
  }

  T *head() { return is_empty() ? NULL : first; }

  /**
    Moves list elements to new owner, and empties current owner (i.e. this).

    @param[in,out]  new_owner  The new owner of the list elements.
                               Should be empty in input.
  */

  void move_elements_to(base_ilist *new_owner) {
    DBUG_ASSERT(new_owner->is_empty());
    new_owner->first = first;
    new_owner->sentinel = sentinel;
    empty();
  }

  friend class base_ilist_iterator<T>;

 private:
  /*
    We don't want to allow copying of this class, as that would give us
    two list heads containing the same elements.
    So we declare, but don't define copy CTOR and assignment operator.
  */
  base_ilist(const base_ilist &);
  void operator=(const base_ilist &);
};

template <typename T>
class base_ilist_iterator {
  base_ilist<T> *list;
  T **el, *current;

 public:
  base_ilist_iterator(base_ilist<T> &list_par)
      : list(&list_par), el(&list_par.first), current(NULL) {}

  // The sentinel is not a T, but at least it is a POD
  T *next(void) SUPPRESS_UBSAN {
    /* This is coded to allow push_back() while iterating */
    current = *el;
    if (current == static_cast<T *>(&list->sentinel)) return NULL;
    el = &current->next;
    return current;
  }
};

template <class T>
class I_List : private base_ilist<T> {
 public:
  using base_ilist<T>::empty;
  using base_ilist<T>::is_empty;
  using base_ilist<T>::get;
  using base_ilist<T>::push_front;
  using base_ilist<T>::push_back;
  using base_ilist<T>::head;
  void move_elements_to(I_List<T> *new_owner) {
    base_ilist<T>::move_elements_to(new_owner);
  }
  friend class I_List_iterator<T>;
};

template <class T>
class I_List_iterator : public base_ilist_iterator<T> {
 public:
  I_List_iterator(I_List<T> &a) : base_ilist_iterator<T>(a) {}
  inline T *operator++(int) { return base_ilist_iterator<T>::next(); }
};

void free_list(I_List<i_string_pair> *list);
void free_list(I_List<i_string> *list);

template <class T>
List<T> *List_merge(T *head, List<T> *tail) {
  tail->push_front(head);
  return tail;
}

#endif  // INCLUDES_MYSQL_SQL_LIST_H<|MERGE_RESOLUTION|>--- conflicted
+++ resolved
@@ -1,10 +1,6 @@
 #ifndef INCLUDES_MYSQL_SQL_LIST_H
 #define INCLUDES_MYSQL_SQL_LIST_H
-<<<<<<< HEAD
-/* Copyright (c) 2000, 2018, Oracle and/or its affiliates. All rights reserved.
-=======
 /* Copyright (c) 2000, 2019, Oracle and/or its affiliates. All rights reserved.
->>>>>>> 4869291f
 
    This program is free software; you can redistribute it and/or modify
    it under the terms of the GNU General Public License, version 2.0,
@@ -96,11 +92,8 @@
     }
   }
 
-<<<<<<< HEAD
-=======
   inline uint size() const { return elements; }
 
->>>>>>> 4869291f
   SQL_I_List &operator=(SQL_I_List &) = default;
   SQL_I_List &operator=(SQL_I_List &&) = default;
 };
@@ -269,10 +262,6 @@
   inline void *head() { return first->info; }
   inline const void *head() const { return first->info; }
   inline void **head_ref() { return first != &end_of_list ? &first->info : 0; }
-<<<<<<< HEAD
-  inline void *back() { return (*last)->info; }
-=======
->>>>>>> 4869291f
   inline bool is_empty() const { return first == &end_of_list; }
   inline list_node *last_ref() { return &end_of_list; }
   inline uint size() const { return elements; }
@@ -453,28 +442,16 @@
   inline bool push_back(T *a) { return base_list::push_back((void *)a); }
   inline bool push_back(T *a, MEM_ROOT *mem_root) {
     return base_list::push_back((void *)a, mem_root);
-<<<<<<< HEAD
   }
   inline bool push_front(T *a) { return base_list::push_front((void *)a); }
   inline bool push_front(T *a, MEM_ROOT *mem_root) {
     return base_list::push_front((void *)a, mem_root);
   }
-=======
-  }
-  inline bool push_front(T *a) { return base_list::push_front((void *)a); }
-  inline bool push_front(T *a, MEM_ROOT *mem_root) {
-    return base_list::push_front((void *)a, mem_root);
-  }
->>>>>>> 4869291f
   inline T *head() { return static_cast<T *>(base_list::head()); }
   inline const T *head() const {
     return static_cast<const T *>(base_list::head());
   }
   inline T **head_ref() { return (T **)base_list::head_ref(); }
-<<<<<<< HEAD
-  inline T *back() { return (T *)base_list::back(); }
-=======
->>>>>>> 4869291f
   inline T *pop() { return (T *)base_list::pop(); }
   inline void concat(List<T> *list) { base_list::concat(list); }
   inline void disjoin(List<T> *list) { base_list::disjoin(list); }
@@ -503,7 +480,6 @@
     for (uint i = 0; i < index; ++i) current = current->next;
     return static_cast<T *>(current->info);
   }
-<<<<<<< HEAD
 
   void replace(uint index, T *new_value) {
     DBUG_ASSERT(index < elements);
@@ -561,71 +537,6 @@
   // For C++11 range-based for loops.
   using iterator = List_STL_Iterator<T>;
   iterator begin() { return iterator(first); }
-  iterator end() { return iterator(*last); }
-
-  using const_iterator = List_STL_Iterator<const T>;
-  const_iterator begin() const { return const_iterator(first); }
-  const_iterator end() const { return const_iterator(*last); }
-  const_iterator cbegin() const { return const_iterator(first); }
-  const_iterator cend() const { return const_iterator(*last); }
-=======
-
-  void replace(uint index, T *new_value) {
-    DBUG_ASSERT(index < elements);
-    list_node *current = first;
-    for (uint i = 0; i < index; ++i) current = current->next;
-    current->info = new_value;
-  }
-
-  bool swap_elts(uint index1, uint index2) {
-    if (index1 == index2) return false;
-
-    if (index1 >= elements || index2 >= elements) return true;  // error
-
-    if (index2 < index1) std::swap(index1, index2);
-
-    list_node *current1 = first;
-    for (uint i = 0; i < index1; ++i) current1 = current1->next;
-
-    list_node *current2 = current1;
-    for (uint i = 0; i < index2 - index1; ++i) current2 = current2->next;
-
-    std::swap(current1->info, current2->info);
-
-    return false;
-  }
-
-  /**
-    @brief
-    Sort the list
-
-    @param cmp  node comparison function
-
-    @details
-    The function sorts list nodes by an exchange sort algorithm.
-    The order of list nodes isn't changed, values of info fields are
-    swapped instead. Due to this, list iterators that are initialized before
-    sort could be safely used after sort, i.e they wouldn't cause a crash.
-    As this isn't an effective algorithm the list to be sorted is supposed to
-    be short.
-  */
-  template <typename Node_cmp_func>
-  void sort(Node_cmp_func cmp) {
-    if (elements < 2) return;
-    for (list_node *n1 = first; n1 && n1 != &end_of_list; n1 = n1->next) {
-      for (list_node *n2 = n1->next; n2 && n2 != &end_of_list; n2 = n2->next) {
-        if (cmp(static_cast<T *>(n1->info), static_cast<T *>(n2->info)) > 0) {
-          void *tmp = n1->info;
-          n1->info = n2->info;
-          n2->info = tmp;
-        }
-      }
-    }
-  }
-
-  // For C++11 range-based for loops.
-  using iterator = List_STL_Iterator<T>;
-  iterator begin() { return iterator(first); }
   iterator end() {
     // If the list overlaps another list, last isn't actually
     // the last element, and if so, we'd give a different result from
@@ -646,7 +557,6 @@
     DBUG_ASSERT((*last)->next == &end_of_list);
     return const_iterator(*last);
   }
->>>>>>> 4869291f
 };
 
 template <class T>
@@ -697,17 +607,10 @@
 class List_STL_Iterator {
  public:
   explicit List_STL_Iterator(list_node *node) : m_current(node) {}
-<<<<<<< HEAD
 
   // Iterator (required for InputIterator).
   T &operator*() const { return *static_cast<T *>(m_current->info); }
 
-=======
-
-  // Iterator (required for InputIterator).
-  T &operator*() const { return *static_cast<T *>(m_current->info); }
-
->>>>>>> 4869291f
   List_STL_Iterator &operator++() {
     m_current = m_current->next;
     return *this;
