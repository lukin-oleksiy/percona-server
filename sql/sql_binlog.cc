/*
   Copyright (c) 2005, 2023, Oracle and/or its affiliates.

   This program is free software; you can redistribute it and/or modify
   it under the terms of the GNU General Public License, version 2.0,
   as published by the Free Software Foundation.

   This program is also distributed with certain software (including
   but not limited to OpenSSL) that is licensed under separate terms,
   as designated in a particular file or component or in included license
   documentation.  The authors of MySQL hereby grant you an additional
   permission to link the program and your derivative works with the
   separately licensed software that they have included with MySQL.

   This program is distributed in the hope that it will be useful,
   but WITHOUT ANY WARRANTY; without even the implied warranty of
   MERCHANTABILITY or FITNESS FOR A PARTICULAR PURPOSE.  See the
   GNU General Public License, version 2.0, for more details.

   You should have received a copy of the GNU General Public License
   along with this program; if not, write to the Free Software
   Foundation, Inc., 51 Franklin St, Fifth Floor, Boston, MA 02110-1301  USA */

#include "sql/sql_binlog.h"

#include <stddef.h>
#include <sys/types.h>
#include <utility>

#include "base64.h"  // base64_needed_decoded_length
#include "lex_string.h"
<<<<<<< HEAD
#include "libbinlogevents/include/binlog_event.h"
=======
>>>>>>> 87307d4d
#include "my_byteorder.h"
#include "my_dbug.h"
#include "my_inttypes.h"
#include "my_sys.h"
#include "mysql/binlog/event/binlog_event.h"
#include "mysql/service_mysql_alloc.h"
#include "mysqld_error.h"
#include "sql/auth/auth_acls.h"
#include "sql/auth/sql_security_ctx.h"
#include "sql/binlog_reader.h"
#include "sql/log_event.h"  // Format_description_log_event
#include "sql/psi_memory_key.h"
#include "sql/rpl_info_factory.h"  // Rpl_info_factory
#include "sql/rpl_info_handler.h"
#include "sql/rpl_rli.h"  // Relay_log_info
#include "sql/sql_class.h"
#include "sql/sql_lex.h"
#include "sql/system_variables.h"
#include "string_with_len.h"
<<<<<<< HEAD
=======

using mysql::binlog::event::Log_event_type;
>>>>>>> 87307d4d

/**
  Check if the event type is allowed in a BINLOG statement.

  @retval 0 if the event type is ok.
  @retval 1 if the event type is not ok.
*/
static int check_event_type(int type, Relay_log_info *rli) {
  Format_description_log_event *fd_event = rli->get_rli_description_event();

  switch (type) {
    case mysql::binlog::event::FORMAT_DESCRIPTION_EVENT:
      /*
        We need a preliminary FD event in order to parse the FD event,
        if we don't already have one.
      */
      if (!fd_event) {
        fd_event = new Format_description_log_event();
        if (rli->set_rli_description_event(fd_event)) {
          delete fd_event;
          return 1;
        }
      }

      /* It is always allowed to execute FD events. */
      return 0;

    case mysql::binlog::event::ROWS_QUERY_LOG_EVENT:
    case mysql::binlog::event::TABLE_MAP_EVENT:
    case mysql::binlog::event::WRITE_ROWS_EVENT:
    case mysql::binlog::event::UPDATE_ROWS_EVENT:
    case mysql::binlog::event::DELETE_ROWS_EVENT:
    case mysql::binlog::event::WRITE_ROWS_EVENT_V1:
    case mysql::binlog::event::UPDATE_ROWS_EVENT_V1:
    case mysql::binlog::event::DELETE_ROWS_EVENT_V1:
    case mysql::binlog::event::PARTIAL_UPDATE_ROWS_EVENT:
      /*
        Row events are only allowed if a Format_description_event has
        already been seen.
      */
      if (fd_event)
        return 0;
      else {
        my_error(ER_NO_FORMAT_DESCRIPTION_EVENT_BEFORE_BINLOG_STATEMENT, MYF(0),
                 Log_event::get_type_str((Log_event_type)type));
        return 1;
      }
      break;

    default:
      /*
        It is not meaningful to execute other events than row-events and
        FD events. It would even be dangerous to execute Stop_log_event
        and Rotate_log_event since they call flush_relay_log_info, which
        is not allowed to call by other threads than the slave SQL
        thread when the slave SQL thread is running.
      */
      my_error(ER_ONLY_FD_AND_RBR_EVENTS_ALLOWED_IN_BINLOG_STATEMENT, MYF(0),
               Log_event::get_type_str((Log_event_type)type));
      return 1;
  }
}

/**
  Execute a BINLOG statement.

  To execute the BINLOG command properly the server needs to know
  which format the BINLOG command's event is in.  Therefore, the first
  BINLOG statement seen must be a base64 encoding of the
  Format_description_log_event, as outputted by mysqlbinlog.  This
  Format_description_log_event is cached in
  rli->rli_description_event.

  @param thd Pointer to THD object for the client thread executing the
  statement.
*/

void mysql_client_binlog_statement(THD *thd) {
  DBUG_TRACE;
  DBUG_PRINT("info", ("binlog base64: '%*s'",
                      (int)(thd->lex->binlog_stmt_arg.length < 2048
                                ? thd->lex->binlog_stmt_arg.length
                                : 2048),
                      thd->lex->binlog_stmt_arg.str));

  Security_context *sctx = thd->security_context();
  if (!(sctx->check_access(SUPER_ACL) ||
        sctx->has_global_grant(STRING_WITH_LEN("BINLOG_ADMIN")).first ||
        sctx->has_global_grant(STRING_WITH_LEN("REPLICATION_APPLIER")).first)) {
    my_error(ER_SPECIFIC_ACCESS_DENIED_ERROR, MYF(0),
             "SUPER, BINLOG_ADMIN or REPLICATION_APPLIER");
    return;
  }

  size_t coded_len = thd->lex->binlog_stmt_arg.length;
  if (!coded_len) {
    my_error(ER_SYNTAX_ERROR, MYF(0));
    return;
  }
  const size_t decoded_len = base64_needed_decoded_length(coded_len);

  /*
    option_bits will be changed when applying the event. But we don't expect
    it be changed permanently after BINLOG statement, so backup it first.
    It will be restored at the end of this function.
  */
  const ulonglong thd_options = thd->variables.option_bits;

  /*
    Allocation
  */
  int err = 0;
  Relay_log_info *rli = thd->rli_fake;
  if (!rli) {
    /*
      We create a Relay_log_info object with a INFO_REPOSITORY_DUMMY because
      to process a BINLOG command a real repository is not necessary. In the
      future, we need to improve the code around the BINLOG command as only a
      small part of the object is required to execute it. / Alfranio
    */

    /* when trying to create an rli from a client, there is no channel*/
    if ((rli = Rpl_info_factory::create_rli(INFO_REPOSITORY_DUMMY, false,
                                            (const char *)"", true))) {
      thd->rli_fake = rli;
      rli->info_thd = thd;
    }
  }

  const char *error = nullptr;
  char *buf = (char *)my_malloc(key_memory_binlog_statement_buffer, decoded_len,
                                MYF(MY_WME));
  Log_event *ev = nullptr;

  /*
    Out of memory check
  */
  if (!(rli && buf)) {
    my_error(ER_OUTOFMEMORY, MYF(ME_FATALERROR), 1); /* needed 1 bytes */
    goto end;
  }

  assert(rli->belongs_to_client());

  for (char const *strptr = thd->lex->binlog_stmt_arg.str;
       strptr <
       thd->lex->binlog_stmt_arg.str + thd->lex->binlog_stmt_arg.length;) {
    char const *endptr = nullptr;
    int64 bytes_decoded = base64_decode(strptr, coded_len, buf, &endptr,
                                        MY_BASE64_DECODE_ALLOW_MULTIPLE_CHUNKS);

    DBUG_PRINT("info",
               ("bytes_decoded: %" PRId64 "  strptr: %p  endptr: %p ('%c':%d)",
                bytes_decoded, strptr, endptr, *endptr, *endptr));

    if (bytes_decoded < 0) {
      my_error(ER_BASE64_DECODE_ERROR, MYF(0));
      goto end;
    } else if (bytes_decoded == 0)
      break;  // If no bytes where read, the string contained only whitespace

    assert(bytes_decoded > 0);
    assert(endptr > strptr);
    coded_len -= endptr - strptr;
    strptr = endptr;

    /*
      Now we have one or more events stored in the buffer. The size of
      the buffer is computed based on how much base64-encoded data
      there were, so there should be ample space for the data (maybe
      even too much, since a statement can consist of a considerable
      number of events).

      TODO: Switch to use a stream-based base64 encoder/decoder in
      order to be able to read exactly what is necessary.
    */

    DBUG_PRINT("info",
               ("binlog base64 decoded_len: %lu  bytes_decoded: %" PRId64,
                (ulong)decoded_len, bytes_decoded));

    /*
      Now we start to read events of the buffer, until there are no
      more.
    */
    for (char *bufptr = buf; bytes_decoded > 0;) {
      /*
        Checking that the first event in the buffer is not truncated.
      */
      ulong event_len;
      if (bytes_decoded < EVENT_LEN_OFFSET + 4 ||
          (event_len = uint4korr(bufptr + EVENT_LEN_OFFSET)) >
              (uint)bytes_decoded) {
        my_error(ER_SYNTAX_ERROR, MYF(0));
        goto end;
      }
      DBUG_PRINT("info", ("event_len=%lu, bytes_decoded=%" PRId64, event_len,
                          bytes_decoded));

      if (check_event_type(bufptr[EVENT_TYPE_OFFSET], rli)) goto end;

      Binlog_read_error binlog_read_error = binlog_event_deserialize(
          reinterpret_cast<unsigned char *>(bufptr), event_len,
          rli->get_rli_description_event(), false, &ev);
      if (binlog_read_error.has_error()) {
        DBUG_PRINT("info",
                   ("binlog base64 err=%s", binlog_read_error.get_str()));
        /*
          This could actually be an out-of-memory, but it is more likely
          caused by a bad statement
        */
        my_error(ER_SYNTAX_ERROR, MYF(0));
        goto end;
      }

      bytes_decoded -= event_len;
      bufptr += event_len;

      DBUG_PRINT("info", ("ev->common_header()=%d", ev->get_type_code()));
      ev->thd = thd;
      /*
        We go directly to the application phase, since we don't need
        to check if the event shall be skipped or not.

        Neither do we have to update the log positions, since that is
        not used at all: the rli_fake instance is used only for error
        reporting.
      */
      err = ev->apply_event(rli);
      /*
        Format_description_log_event should not be deleted because it
        will be used to read info about the relay log's format; it
        will be deleted when the SQL thread does not need it,
        i.e. when this thread terminates.
        ROWS_QUERY_LOG_EVENT if present in rli is deleted at the end
        of the event.
      */
      if (ev->get_type_code() !=
              mysql::binlog::event::FORMAT_DESCRIPTION_EVENT &&
          ev->get_type_code() != mysql::binlog::event::ROWS_QUERY_LOG_EVENT) {
        delete ev;
        ev = nullptr;
      }
      if (err) {
        /*
          TODO: Maybe a better error message since the BINLOG statement
          now contains several events.
        */
        my_error(ER_UNKNOWN_ERROR, MYF(0));
        goto end;
      }
    }
  }

  DBUG_PRINT("info", ("binlog base64 execution finished successfully"));
  my_ok(thd);

end:
  if (rli) {
    if ((error || err) && rli->rows_query_ev) {
      delete rli->rows_query_ev;
      rli->rows_query_ev = nullptr;
    }
    rli->slave_close_thread_tables(thd);
  }
  thd->variables.option_bits = thd_options;
  my_free(buf);
}<|MERGE_RESOLUTION|>--- conflicted
+++ resolved
@@ -29,10 +29,6 @@
 
 #include "base64.h"  // base64_needed_decoded_length
 #include "lex_string.h"
-<<<<<<< HEAD
-#include "libbinlogevents/include/binlog_event.h"
-=======
->>>>>>> 87307d4d
 #include "my_byteorder.h"
 #include "my_dbug.h"
 #include "my_inttypes.h"
@@ -52,11 +48,8 @@
 #include "sql/sql_lex.h"
 #include "sql/system_variables.h"
 #include "string_with_len.h"
-<<<<<<< HEAD
-=======
 
 using mysql::binlog::event::Log_event_type;
->>>>>>> 87307d4d
 
 /**
   Check if the event type is allowed in a BINLOG statement.
