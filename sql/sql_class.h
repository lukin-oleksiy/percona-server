--- conflicted
+++ resolved
@@ -700,10 +700,6 @@
   { return (int)state < (int)STMT_PREPARED; }
   inline bool is_stmt_prepare_or_first_stmt_execute() const
   { return (int)state <= (int)STMT_PREPARED; }
-<<<<<<< HEAD
-  { return (int)state <= (int)PREPARED; }
-=======
->>>>>>> aa38f99b
   inline bool is_conventional() const
   { return state == STMT_CONVENTIONAL_EXECUTION; }
 
