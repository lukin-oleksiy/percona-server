--- conflicted
+++ resolved
@@ -1129,17 +1129,11 @@
   */
   collation_unordered_map<std::string, unique_ptr_with_deleter<user_var_entry>>
       user_vars{system_charset_info, key_memory_user_var_entry};
-<<<<<<< HEAD
-  String convert_buffer;                // buffer for charset conversions
-  struct rand_struct rand;              // used for authentication
-  struct rand_struct slog_rand;         // used for random slow log filtering
-  struct System_variables variables;    // Changeable local variables
-  struct System_status_var status_var;  // Per thread statistic vars
-=======
   struct rand_struct rand;                      // used for authentication
+  struct rand_struct slog_rand;                 // used for random slow log
+                                                // filtering
   struct System_variables variables;            // Changeable local variables
   struct System_status_var status_var;          // Per thread statistic vars
->>>>>>> 124c7ab1
   struct System_status_var *initial_status_var; /* used by show status */
   // has status_var already been added to global_status_var?
   bool status_var_aggregated;
@@ -2001,13 +1995,8 @@
   void set_transaction(Transaction_ctx *transaction_ctx);
 
   Global_read_lock global_read_lock;
-<<<<<<< HEAD
 
   Global_backup_lock backup_tables_lock{MDL_key::BACKUP_TABLES};
-
-  Field *dup_field;
-=======
->>>>>>> 124c7ab1
 
   Vio *active_vio = {nullptr};
 
