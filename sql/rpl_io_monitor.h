--- conflicted
+++ resolved
@@ -128,11 +128,7 @@
   Source_IO_monitor();
 
   /* Source_IO_monitor class destructor */
-<<<<<<< HEAD
-  ~Source_IO_monitor() = default;
-=======
   virtual ~Source_IO_monitor();
->>>>>>> 122f8cc4
 
   /* Source_IO_monitor class copy constructor (restricted) */
   Source_IO_monitor(const Source_IO_monitor &) = delete;
