/*
   Copyright (c) 2013, 2017, Oracle and/or its affiliates. All rights reserved.

   This program is free software; you can redistribute it and/or modify
   it under the terms of the GNU General Public License, version 2.0,
   as published by the Free Software Foundation.

   This program is also distributed with certain software (including
   but not limited to OpenSSL) that is licensed under separate terms,
   as designated in a particular file or component or in included license
   documentation.  The authors of MySQL hereby grant you an additional
   permission to link the program and your derivative works with the
   separately licensed software that they have included with MySQL.

   This program is distributed in the hope that it will be useful,
   but WITHOUT ANY WARRANTY; without even the implied warranty of
   MERCHANTABILITY or FITNESS FOR A PARTICULAR PURPOSE.  See the
   GNU General Public License, version 2.0, for more details.

   You should have received a copy of the GNU General Public License
   along with this program; if not, write to the Free Software
   Foundation, Inc., 51 Franklin St, Fifth Floor, Boston, MA 02110-1301  USA
*/

#include <stddef.h>

#include "mysql/psi/mysql_socket.h"
#include "mysql/psi/mysql_thread.h"
#include "mysql_com.h"
#include "mysqld_error.h"                   // ER_*
#include "sql/conn_handler/channel_info.h"  // Channel_info
#include "sql/conn_handler/connection_handler_impl.h"
#include "sql/conn_handler/connection_handler_manager.h"  // Connection_handler_manager
#include "sql/mysqld.h"              // connection_errors_internal
#include "sql/mysqld_thd_manager.h"  // Global_THD_manager
#include "sql/protocol_classic.h"
#include "sql/sql_class.h"             // THD
#include "sql/sql_connect.h"           // close_connection
#include "sql/sql_parse.h"             // do_command
#include "sql/sql_thd_internal_api.h"  // thd_set_thread_stack

bool One_thread_connection_handler::add_connection(Channel_info *channel_info) {
  if (my_thread_init()) {
    connection_errors_internal++;
    channel_info->send_error_and_close_channel(ER_OUT_OF_RESOURCES, 0, false);
    Connection_handler_manager::dec_connection_count(false);
    return true;
  }

  THD *thd = channel_info->create_thd();
  if (thd == NULL) {
    connection_errors_internal++;
    channel_info->send_error_and_close_channel(ER_OUT_OF_RESOURCES, 0, false);
    Connection_handler_manager::dec_connection_count(false);
    return true;
  }

  thd->set_new_thread_id();

  /*
    handle_one_connection() is normally the only way a thread would
    start and would always be on the very high end of the stack ,
    therefore, the thread stack always starts at the address of the
    first local variable of handle_one_connection, which is thd. We
    need to know the start of the stack so that we could check for
    stack overruns.
  */
  thd_set_thread_stack(thd, (char *)&thd);
  if (thd->store_globals()) {
    close_connection(thd, ER_OUT_OF_RESOURCES);
    thd->release_resources();
    delete thd;
    Connection_handler_manager::dec_connection_count(false);
    return true;
  }

  mysql_thread_set_psi_id(thd->thread_id());
  mysql_socket_set_thread_owner(
      thd->get_protocol_classic()->get_vio()->mysql_socket);

  Global_THD_manager *thd_manager = Global_THD_manager::get_instance();
  thd_manager->add_thd(thd);

<<<<<<< HEAD
  bool error = false;
  if (thd_prepare_connection(thd))
    error = true;  // Returning true causes inc_aborted_connects() to be called.
  else {
=======
  bool error= false;
  bool create_user= true;
  if (thd_prepare_connection(thd, false))
  {
    error= true; // Returning true causes inc_aborted_connects() to be called.
    create_user= false;
  }
  else
  {
>>>>>>> 333b4508
    delete channel_info;
    while (thd_connection_alive(thd)) {
      if (do_command(thd)) break;
    }
    end_connection(thd);
  }
  close_connection(thd, 0, false, false);

  if (unlikely(opt_userstat))
  {
    thd->update_stats(false);
    update_global_user_stats(thd, create_user, time(NULL));
  }

  thd->release_resources();
  thd_manager->remove_thd(thd);
  Connection_handler_manager::dec_connection_count(false);
  delete thd;
  return error;
}<|MERGE_RESOLUTION|>--- conflicted
+++ resolved
@@ -81,22 +81,12 @@
   Global_THD_manager *thd_manager = Global_THD_manager::get_instance();
   thd_manager->add_thd(thd);
 
-<<<<<<< HEAD
   bool error = false;
-  if (thd_prepare_connection(thd))
+  bool create_user = true;
+  if (thd_prepare_connection(thd, false)) {
     error = true;  // Returning true causes inc_aborted_connects() to be called.
-  else {
-=======
-  bool error= false;
-  bool create_user= true;
-  if (thd_prepare_connection(thd, false))
-  {
-    error= true; // Returning true causes inc_aborted_connects() to be called.
-    create_user= false;
-  }
-  else
-  {
->>>>>>> 333b4508
+    create_user = false;
+  } else {
     delete channel_info;
     while (thd_connection_alive(thd)) {
       if (do_command(thd)) break;
@@ -105,8 +95,7 @@
   }
   close_connection(thd, 0, false, false);
 
-  if (unlikely(opt_userstat))
-  {
+  if (unlikely(opt_userstat)) {
     thd->update_stats(false);
     update_global_user_stats(thd, create_user, time(NULL));
   }
