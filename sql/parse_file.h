<<<<<<< HEAD
/* Copyright (c) 2004, 2017, Oracle and/or its affiliates. All rights reserved.
=======
/* Copyright (c) 2004, 2019, Oracle and/or its affiliates. All rights reserved.
>>>>>>> 4869291f

   This program is free software; you can redistribute it and/or modify
   it under the terms of the GNU General Public License, version 2.0,
   as published by the Free Software Foundation.

   This program is also distributed with certain software (including
   but not limited to OpenSSL) that is licensed under separate terms,
   as designated in a particular file or component or in included license
   documentation.  The authors of MySQL hereby grant you an additional
   permission to link the program and your derivative works with the
   separately licensed software that they have included with MySQL.

   This program is distributed in the hope that it will be useful,
   but WITHOUT ANY WARRANTY; without even the implied warranty of
   MERCHANTABILITY or FITNESS FOR A PARTICULAR PURPOSE.  See the
   GNU General Public License, version 2.0, for more details.

   You should have received a copy of the GNU General Public License
   along with this program; if not, write to the Free Software
   Foundation, Inc., 51 Franklin St, Fifth Floor, Boston, MA 02110-1301  USA */

#ifndef _PARSE_FILE_H_
#define _PARSE_FILE_H_

#include <stddef.h>
#include <sys/types.h>

#include "lex_string.h"
#include "my_inttypes.h"

struct MEM_ROOT;

#define PARSE_FILE_TIMESTAMPLENGTH 19

enum file_opt_type {
  FILE_OPTIONS_STRING,    /**< String (LEX_STRING) */
  FILE_OPTIONS_ESTRING,   /**< Escaped string (LEX_STRING) */
  FILE_OPTIONS_ULONGLONG, /**< ulonglong parameter (ulonglong) */
  FILE_OPTIONS_TIMESTAMP, /**< timestamp (LEX_STRING have to be
                             allocated with length 20 (19+1) */
  FILE_OPTIONS_STRLIST,   /**< list of escaped strings
                             (List<LEX_STRING>) */
  FILE_OPTIONS_ULLLIST    /**< list of ulonglong values
                             (List<ulonglong>) */
};

struct File_option {
<<<<<<< HEAD
  LEX_STRING name;    /**< Name of the option */
=======
  LEX_CSTRING name;   /**< Name of the option */
>>>>>>> 4869291f
  size_t offset;      /**< offset to base address of value */
  file_opt_type type; /**< Option type */
};

/**
  This hook used to catch no longer supported keys and process them for
  backward compatibility.
*/

class Unknown_key_hook {
 public:
  Unknown_key_hook() {}          /* Remove gcc warning */
  virtual ~Unknown_key_hook() {} /* Remove gcc warning */
  virtual bool process_unknown_string(const char *&unknown_key, uchar *base,
                                      MEM_ROOT *mem_root, const char *end) = 0;
};

/**
  Dummy hook for parsers which do not need hook for unknown keys.
*/
class File_parser_dummy_hook : public Unknown_key_hook {
 public:
  File_parser_dummy_hook() {} /* Remove gcc warning */
  virtual bool process_unknown_string(const char *&unknown_key, uchar *,
                                      MEM_ROOT *, const char *);
};

extern File_parser_dummy_hook file_parser_dummy_hook;

bool get_file_options_ulllist(const char *&ptr, const char *end,
                              const char *line, uchar *base,
                              File_option *parameter, MEM_ROOT *mem_root);

class File_parser;

File_parser *sql_parse_prepare(const LEX_STRING *file_name, MEM_ROOT *mem_root,
                               bool bad_format_errors);

class File_parser {
  const char *start, *end;
<<<<<<< HEAD
  LEX_STRING file_type;
=======
  LEX_CSTRING file_type;
>>>>>>> 4869291f
  bool content_ok;

 public:
  File_parser() : start(0), end(0), content_ok(0) {
    file_type.str = 0;
    file_type.length = 0;
  }

  bool ok() { return content_ok; }
<<<<<<< HEAD
  const LEX_STRING *type() const { return &file_type; }
=======
  const LEX_CSTRING &type() const { return file_type; }
>>>>>>> 4869291f
  bool parse(uchar *base, MEM_ROOT *mem_root, struct File_option *parameters,
             uint required, Unknown_key_hook *hook) const;

  friend File_parser *sql_parse_prepare(const LEX_STRING *file_name,
                                        MEM_ROOT *mem_root,
                                        bool bad_format_errors);
};
#endif /* _PARSE_FILE_H_ */<|MERGE_RESOLUTION|>--- conflicted
+++ resolved
@@ -1,8 +1,4 @@
-<<<<<<< HEAD
-/* Copyright (c) 2004, 2017, Oracle and/or its affiliates. All rights reserved.
-=======
 /* Copyright (c) 2004, 2019, Oracle and/or its affiliates. All rights reserved.
->>>>>>> 4869291f
 
    This program is free software; you can redistribute it and/or modify
    it under the terms of the GNU General Public License, version 2.0,
@@ -50,11 +46,7 @@
 };
 
 struct File_option {
-<<<<<<< HEAD
-  LEX_STRING name;    /**< Name of the option */
-=======
   LEX_CSTRING name;   /**< Name of the option */
->>>>>>> 4869291f
   size_t offset;      /**< offset to base address of value */
   file_opt_type type; /**< Option type */
 };
@@ -95,11 +87,7 @@
 
 class File_parser {
   const char *start, *end;
-<<<<<<< HEAD
-  LEX_STRING file_type;
-=======
   LEX_CSTRING file_type;
->>>>>>> 4869291f
   bool content_ok;
 
  public:
@@ -109,11 +97,7 @@
   }
 
   bool ok() { return content_ok; }
-<<<<<<< HEAD
-  const LEX_STRING *type() const { return &file_type; }
-=======
   const LEX_CSTRING &type() const { return file_type; }
->>>>>>> 4869291f
   bool parse(uchar *base, MEM_ROOT *mem_root, struct File_option *parameters,
              uint required, Unknown_key_hook *hook) const;
 
