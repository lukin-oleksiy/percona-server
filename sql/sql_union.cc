/* Copyright (c) 2001, 2013, Oracle and/or its affiliates. All rights reserved.

   This program is free software; you can redistribute it and/or modify
   it under the terms of the GNU General Public License as published by
   the Free Software Foundation; version 2 of the License.

   This program is distributed in the hope that it will be useful,
   but WITHOUT ANY WARRANTY; without even the implied warranty of
   MERCHANTABILITY or FITNESS FOR A PARTICULAR PURPOSE.  See the
   GNU General Public License for more details.

   You should have received a copy of the GNU General Public License
   along with this program; if not, write to the Free Software
   Foundation, Inc., 51 Franklin St, Fifth Floor, Boston, MA  02110-1301  USA */

/*
  UNION  of select's
  UNION's  were introduced by Monty and Sinisa <sinisa@mysql.com>
*/


#include "sql_priv.h"
#include "unireg.h"
#include "sql_union.h"
#include "sql_select.h"
#include "sql_cursor.h"
#include "sql_base.h"                           // fill_record
#include "filesort.h"                           // filesort_free_buffers
#include "sql_tmp_table.h"                      // tmp tables
#include "sql_optimizer.h"                      // JOIN
#include "opt_explain_format.h"

bool mysql_union(THD *thd, LEX *lex, select_result *result,
                 SELECT_LEX_UNIT *unit, ulong setup_tables_done_option)
{
  bool res;
  DBUG_ENTER("mysql_union");

  res= unit->prepare(thd, result,
		     SELECT_NO_UNLOCK | setup_tables_done_option);
  if (res)
    goto err;


  /*
    Tables are not locked at this point, it means that we have delayed
    this step until after prepare stage (i.e. this moment). This allows to
    do better partition pruning and avoid locking unused partitions.
    As a consequence, in such a case, prepare stage can rely only on
    metadata about tables used and not data from them.
    We need to lock tables now in order to proceed with the remaning
    stages of query optimization and execution.
  */
  DBUG_ASSERT(! thd->lex->is_query_tables_locked());
  if (lock_tables(thd, lex->query_tables, lex->table_count, 0))
    goto err;

  /*
    Tables must be locked before storing the query in the query cache.
    Transactional engines must been signalled that the statement started,
    which external_lock signals.
  */
  query_cache_store_query(thd, thd->lex->query_tables);

  res= unit->optimize() || unit->exec();
  res|= unit->cleanup();
  DBUG_RETURN(res);
err:
  (void) unit->cleanup();
  DBUG_RETURN(true);
}


/***************************************************************************
** store records in temporary table for UNION
***************************************************************************/

int select_union::prepare(List<Item> &list, SELECT_LEX_UNIT *u)
{
  unit= u;
  return 0;
}


bool select_union::send_data(List<Item> &values)
{
  int error= 0;
  if (unit->offset_limit_cnt)
  {						// using limit offset,count
    unit->offset_limit_cnt--;
    return 0;
  }
  fill_record(thd, table->field, values, 1, NULL);
  if (thd->is_error())
    return 1;

  if ((error= table->file->ha_write_row(table->record[0])))
  {
    /* create_myisam_from_heap will generate error if needed */
    if (table->file->is_fatal_error(error, HA_CHECK_DUP) &&
        create_myisam_from_heap(thd, table, tmp_table_param.start_recinfo, 
                                &tmp_table_param.recinfo, error, TRUE, NULL))
      return 1;
  }
  return 0;
}


bool select_union::send_eof()
{
  return 0;
}


bool select_union::flush()
{
  int error;
  if ((error=table->file->extra(HA_EXTRA_NO_CACHE)))
  {
    table->file->print_error(error, MYF(0));
    return 1;
  }
  return 0;
}

/*
  Create a temporary table to store the result of select_union.

  SYNOPSIS
    select_union::create_result_table()
      thd                thread handle
      column_types       a list of items used to define columns of the
                         temporary table
      is_union_distinct  if set, the temporary table will eliminate
                         duplicates on insert
      options            create options
      table_alias        name of the temporary table
      bit_fields_as_long convert bit fields to ulonglong

  DESCRIPTION
    Create a temporary table that is used to store the result of a UNION,
    derived table, or a materialized cursor.

  RETURN VALUE
    0                    The table has been created successfully.
    1                    create_tmp_table failed.
*/

bool
select_union::create_result_table(THD *thd_arg, List<Item> *column_types,
                                  bool is_union_distinct, ulonglong options,
                                  const char *table_alias,
                                  bool bit_fields_as_long, bool create_table)
{
  DBUG_ASSERT(table == 0);
  tmp_table_param.init();
  tmp_table_param.field_count= column_types->elements;
  tmp_table_param.skip_create_table= !create_table;
  tmp_table_param.bit_fields_as_long= bit_fields_as_long;

  if (! (table= create_tmp_table(thd_arg, &tmp_table_param, *column_types,
                                 (ORDER*) 0, is_union_distinct, 1,
                                 options, HA_POS_ERROR, (char*) table_alias)))
    return TRUE;
  if (create_table)
  {
    table->file->extra(HA_EXTRA_WRITE_CACHE);
    table->file->extra(HA_EXTRA_IGNORE_DUP_KEY);
  }
  return FALSE;
}


/**
  Reset and empty the temporary table that stores the materialized query result.

  @note The cleanup performed here is exactly the same as for the two temp
  tables of JOIN - exec_tmp_table_[1 | 2].
*/

void select_union::cleanup()
{
  table->file->extra(HA_EXTRA_RESET_STATE);
  table->file->ha_delete_all_rows();
  free_io_cache(table);
  filesort_free_buffers(table,0);
}


/**
  Initialization procedures before fake_select_lex preparation()

  @param thd		 Thread handler
  @param no_const_tables Skip reading const tables. TRUE for EXPLAIN.

  @returns
    TRUE  OOM
    FALSE Ok
*/

bool
st_select_lex_unit::init_prepare_fake_select_lex(THD *thd_arg,
                                                 bool no_const_tables)
{
  DBUG_ENTER("st_select_lex_unit::init_prepare_fake_select_lex");
  thd_arg->lex->current_select= fake_select_lex;
  fake_select_lex->table_list.link_in_list(&result_table_list,
                                           &result_table_list.next_local);
  fake_select_lex->context.table_list= 
    fake_select_lex->context.first_name_resolution_table= 
    fake_select_lex->get_table_list();
  if (!fake_select_lex->first_execution)
  {
    for (ORDER *order= global_parameters->order_list.first;
         order;
         order= order->next)
      order->item= &order->item_ptr;
  }
  for (ORDER *order= global_parameters->order_list.first;
       order;
       order=order->next)
  {
    (*order->item)->walk(&Item::change_context_processor, 0,
                         (uchar*) &fake_select_lex->context);
  }
  if (!fake_select_lex->join)
  {
    /*
      allocate JOIN for fake select only once (prevent
      mysql_select automatic allocation)
      TODO: The above is nonsense. mysql_select() will not allocate the
      join if one already exists. There must be some other reason why we
      don't let it allocate the join. Perhaps this is because we need
      some special parameter values passed to join constructor?
    */
    if (!(fake_select_lex->join=
        new JOIN(thd, item_list, fake_select_lex->options, result)))
    {
      fake_select_lex->table_list.empty();
      DBUG_RETURN(true);
    }
    fake_select_lex->join->init(thd, item_list, fake_select_lex->options,
                                result);
    fake_select_lex->join->no_const_tables= no_const_tables;

    /*
      Fake st_select_lex should have item list for correct ref_array
      allocation.
    */
    fake_select_lex->item_list= item_list;

    /*
      We need to add up n_sum_items in order to make the correct
      allocation in setup_ref_array().
      Don't add more sum_items if we have already done JOIN::prepare
      for this (with a different join object)
    */
    if (fake_select_lex->ref_pointer_array.is_null())
      fake_select_lex->n_child_sum_items+= global_parameters->n_sum_items;
  }
  DBUG_RETURN(false);
}


bool st_select_lex_unit::prepare(THD *thd_arg, select_result *sel_result,
                                 ulong additional_options)
{
  SELECT_LEX *lex_select_save= thd_arg->lex->current_select;
  SELECT_LEX *sl, *first_sl= first_select();
  select_result *tmp_result;
  bool is_union_select;
  DBUG_ENTER("st_select_lex_unit::prepare");

  describe= test(additional_options & SELECT_DESCRIBE);

  /*
    result object should be reassigned even if preparing already done for
    max/min subquery (ALL/ANY optimization)
  */
  result= sel_result;

  if (prepared)
  {
    if (describe)
    {
      /* fast reinit for EXPLAIN */
      for (sl= first_sl; sl; sl= sl->next_select())
      {
        sl->join->result= result;
        select_limit_cnt= HA_POS_ERROR;
        offset_limit_cnt= 0;
        if (result->prepare(sl->join->fields_list, this))
        {
          DBUG_RETURN(TRUE);
        }
        sl->join->select_options|= SELECT_DESCRIBE;
        sl->join->reset();
      }
      if (fake_select_lex->join)
        fake_select_lex->join->result= result;
    }
    DBUG_RETURN(FALSE);
  }
  prepared= 1;
  saved_error= FALSE;
  
  thd_arg->lex->current_select= sl= first_sl;
  found_rows_for_union= first_sl->options & OPTION_FOUND_ROWS;
  is_union_select= is_union() || fake_select_lex;

  /* Global option */

  if (is_union_select)
  {
    if (!(tmp_result= union_result= new select_union))
      goto err;
    if (describe)
      tmp_result= sel_result;
  }
  else
    tmp_result= sel_result;

  sl->context.resolve_in_select_list= TRUE;

  for (;sl; sl= sl->next_select())
  {
    bool can_skip_order_by;
    sl->options|=  SELECT_NO_UNLOCK;
    JOIN *join= new JOIN(thd_arg, sl->item_list, 
			 sl->options | thd_arg->variables.option_bits | additional_options,
			 tmp_result);
    /*
      setup_tables_done_option should be set only for very first SELECT,
      because it protect from secont setup_tables call for select-like non
      select commands (DELETE/INSERT/...) and they use only very first
      SELECT (for union it can be only INSERT ... SELECT).
    */
    additional_options&= ~OPTION_SETUP_TABLES_DONE;
    if (!join)
      goto err;

    thd_arg->lex->current_select= sl;

    can_skip_order_by= is_union_select && !(sl->braces && sl->explicit_limit);

    saved_error= join->prepare(sl->table_list.first,
                               sl->with_wild,
                               sl->where,
                               (can_skip_order_by ? 0 :
                                sl->order_list.elements) +
                               sl->group_list.elements,
                               can_skip_order_by ?
                               NULL : sl->order_list.first,
                               sl->group_list.first,
                               sl->having,
                               sl, this);
    /* There are no * in the statement anymore (for PS) */
    sl->with_wild= 0;

    if (saved_error || (saved_error= thd_arg->is_fatal_error))
      goto err;
    /*
      Use items list of underlaid select for derived tables to preserve
      information about fields lengths and exact types
    */
    if (!is_union_select)
      types= first_sl->item_list;
    else if (sl == first_sl)
    {
      types.empty();
      List_iterator_fast<Item> it(sl->item_list);
      Item *item_tmp;
      while ((item_tmp= it++))
      {
	/* Error's in 'new' will be detected after loop */
	types.push_back(new Item_type_holder(thd_arg, item_tmp));
      }

      if (thd_arg->is_fatal_error)
	goto err; // out of memory
    }
    else
    {
      if (types.elements != sl->item_list.elements)
      {
	my_message(ER_WRONG_NUMBER_OF_COLUMNS_IN_SELECT,
		   ER(ER_WRONG_NUMBER_OF_COLUMNS_IN_SELECT),MYF(0));
	goto err;
      }
      List_iterator_fast<Item> it(sl->item_list);
      List_iterator_fast<Item> tp(types);	
      Item *type, *item_tmp;
      while ((type= tp++, item_tmp= it++))
      {
        if (((Item_type_holder*)type)->join_types(thd_arg, item_tmp))
	  DBUG_RETURN(TRUE);
      }
    }
  }

  if (is_union_select)
  {
    /*
      Check that it was possible to aggregate
      all collations together for UNION.
      We need this in case of UNION DISTINCT, to filter
      out duplicates using the proper collation.

      TODO: consider removing this test in case of UNION ALL.
    */
    List_iterator_fast<Item> tp(types);
    Item *type;
    ulonglong create_options;

    while ((type= tp++))
    {
      if (type->result_type() == STRING_RESULT &&
          type->collation.derivation == DERIVATION_NONE)
      {
        my_error(ER_CANT_AGGREGATE_NCOLLATIONS, MYF(0), "UNION");
        goto err;
      }
    }
    
    /*
      Disable the usage of fulltext searches in the last union branch.
      This is a temporary 5.x limitation because of the way the fulltext
      search functions are handled by the optimizer.
      This is manifestation of the more general problems of "taking away"
      parts of a SELECT statement post-fix_fields(). This is generally not
      doable since various flags are collected in various places (e.g. 
      SELECT_LEX) that carry information about the presence of certain 
      expressions or constructs in the parts of the query.
      When part of the query is taken away it's not clear how to "divide" 
      the meaning of these accumulated flags and what to carry over to the
      recipient query (SELECT_LEX).
    */
    if (global_parameters->ftfunc_list->elements && 
        global_parameters->order_list.elements &&
        global_parameters != fake_select_lex)
    {
      ORDER *ord;
      Item_func::Functype ft=  Item_func::FT_FUNC;
      for (ord= global_parameters->order_list.first; ord; ord= ord->next)
        if ((*ord->item)->walk (&Item::find_function_processor, FALSE, 
                                (uchar *) &ft))
        {
          my_error (ER_CANT_USE_OPTION_HERE, MYF(0), "MATCH()");
          goto err;
        }
    }


    create_options= (first_sl->options | thd_arg->variables.option_bits |
                     TMP_TABLE_ALL_COLUMNS);
    /*
      Force the temporary table to be a MyISAM table if we're going to use
      fullext functions (MATCH ... AGAINST .. IN BOOLEAN MODE) when reading
      from it (this should be removed in 5.2 when fulltext search is moved 
      out of MyISAM).
    */
    if (global_parameters->ftfunc_list->elements)
      create_options= create_options | TMP_TABLE_FORCE_MYISAM;

    if (union_result->create_result_table(thd, &types, test(union_distinct),
                                          create_options, "", FALSE, TRUE))
      goto err;
    memset(&result_table_list, 0, sizeof(result_table_list));
    result_table_list.db= (char*) "";
    result_table_list.table_name= result_table_list.alias= (char*) "union";
    result_table_list.table= table= union_result->table;

    thd_arg->lex->current_select= lex_select_save;
    if (!item_list.elements)
    {
      {
        Prepared_stmt_arena_holder ps_arena_holder(thd);

        saved_error= table->fill_item_list(&item_list);

        if (saved_error)
          goto err;
      }

      if (thd->stmt_arena->is_stmt_prepare())
      {
        /* Validate the global parameters of this union */
        init_prepare_fake_select_lex(thd, false);

	saved_error= fake_select_lex->join->
	  prepare(fake_select_lex->table_list.first, // tables_init
                  0,                                 // wild_num
                  0,                                 // conds_init
                  global_parameters->order_list.elements, // og_num
                  global_parameters->order_list.first,    // order
                  NULL,                                // group_init
                  NULL,                                // having_init
                  fake_select_lex,                     // select_lex_arg
                  this);                               // unit_arg
	fake_select_lex->table_list.empty();
      }
    }
    else
    {
      /*
        We're in execution of a prepared statement or stored procedure:
        reset field items to point at fields from the created temporary table.
      */
      table->reset_item_list(&item_list);
    }
  }

  thd_arg->lex->current_select= lex_select_save;

  DBUG_RETURN(saved_error || thd_arg->is_fatal_error);

err:
  thd_arg->lex->current_select= lex_select_save;
  (void) cleanup();
  DBUG_RETURN(TRUE);
}


/**
  Run optimization phase.

  @return FALSE unit successfully passed optimization phase.
  @return TRUE an error occur.
*/

bool st_select_lex_unit::optimize()
{
  DBUG_ENTER("st_select_lex_unit::optimize");

  if (optimized && item && item->assigned() && !uncacheable && !describe)
    DBUG_RETURN(FALSE);

  for (SELECT_LEX *sl= first_select(); sl; sl= sl->next_select())
  {
    DBUG_ASSERT(sl->join);
    if (optimized)
    {
      saved_error= false;
      sl->join->reset();
    }
    else
    {
      SELECT_LEX *lex_select_save= thd->lex->current_select;
      thd->lex->current_select= sl;
      set_limit(sl);
      if ((sl == global_parameters && is_union()) || describe)
      {
        offset_limit_cnt= 0;
        /*
          We can't use LIMIT at this stage if we are using ORDER BY for the
          whole UNION.
        */
        if (sl->order_list.first || describe)
          select_limit_cnt= HA_POS_ERROR;
      }

      /*
        When using braces, SQL_CALC_FOUND_ROWS affects the whole query:
        we don't calculate found_rows() per union part.
        Otherwise, SQL_CALC_FOUND_ROWS should be done on all sub parts.
      */
      sl->join->select_options= 
        (select_limit_cnt == HA_POS_ERROR || sl->braces) ?
        sl->options & ~OPTION_FOUND_ROWS : sl->options | found_rows_for_union;

      saved_error= sl->join->optimize();
      /*
        Accumulate estimated number of rows. Notice that an implicitly grouped
        query has one row (with HAVING it has zero or one rows).
      */
      result->estimated_rowcount+=
        sl->with_sum_func && sl->group_list.elements == 0 ?
          1 : sl->join->best_rowcount;

      thd->lex->current_select= lex_select_save;
    }
    if (saved_error)
      break;
  }
  if (!saved_error)
    optimized= 1;

  DBUG_RETURN(saved_error);
}


/**
  Explain UNION.
*/

bool st_select_lex_unit::explain()
{
  SELECT_LEX *lex_select_save= thd->lex->current_select;
  Explain_format *fmt= thd->lex->explain_format;
  DBUG_ENTER("st_select_lex_unit::explain");
  JOIN *join;
  bool ret= false;

  DBUG_ASSERT((is_union() || fake_select_lex) && describe && optimized);
  executed= true;

  if (fmt->begin_context(CTX_UNION))
    DBUG_RETURN(true);

  for (SELECT_LEX *sl= first_select(); sl; sl= sl->next_select())
  {
    if (fmt->begin_context(CTX_QUERY_SPEC))
      DBUG_RETURN(true);
    DBUG_ASSERT(sl->join);
    if (sl->join->explain() || thd->is_error())
      DBUG_RETURN(true);
    if (fmt->end_context(CTX_QUERY_SPEC))
      DBUG_RETURN(true);
  }

  if (init_prepare_fake_select_lex(thd, true))
    DBUG_RETURN(true);

  if (thd->is_fatal_error)
    DBUG_RETURN(true);
  join= fake_select_lex->join;

  /*
    In EXPLAIN command, constant subqueries that do not use any
    tables are executed two times:
     - 1st time is a real evaluation to get the subquery value
     - 2nd time is to produce EXPLAIN output rows.
    1st execution sets certain members (e.g. select_result) to perform
    subquery execution rather than EXPLAIN line production. In order 
    to reset them back, we re-do all of the actions (yes it is ugly).
  */
  if (!join->optimized || !join->tables)
  {
    saved_error= mysql_select(thd,
                          &result_table_list,
                          0, item_list, NULL,
                          &global_parameters->order_list,
                          NULL, NULL,
                          fake_select_lex->options | SELECT_NO_UNLOCK,
                          result, this, fake_select_lex);
  }
  else
    ret= join->explain();

  thd->lex->current_select= lex_select_save;

  if (saved_error || ret || thd->is_error())
    DBUG_RETURN(true);
  fmt->end_context(CTX_UNION);

  DBUG_RETURN(false);
}


/**
  Execute UNION.
*/

bool st_select_lex_unit::exec()
{
  SELECT_LEX *lex_select_save= thd->lex->current_select;
  ulonglong add_rows=0;
  ha_rows examined_rows= 0;
  DBUG_ENTER("st_select_lex_unit::exec");
  DBUG_ASSERT((is_union() || fake_select_lex) && !describe && optimized);

  if (executed && !uncacheable)
    DBUG_RETURN(false);
  executed= true;
  
  if (uncacheable || !item || !item->assigned())
  {
    if (item)
      item->reset_value_registration();
    if (optimized && item)
    {
      if (item->assigned())
      {
        item->assigned(0); // We will reinit & rexecute unit
        item->reset();
        table->file->ha_delete_all_rows();
      }
      /* re-enabling indexes for next subselect iteration */
      if (union_distinct && table->file->ha_enable_indexes(HA_KEY_SWITCH_ALL))
      {
        DBUG_ASSERT(0);
      }
    }

    for (SELECT_LEX *sl= first_select(); sl; sl= sl->next_select())
    {
      ha_rows records_at_start= 0;
      DBUG_ASSERT(sl->join);
      thd->lex->current_select= sl;

      set_limit(sl);
      if (sl == global_parameters || describe)
      {
        offset_limit_cnt= 0;
        /*
          We can't use LIMIT at this stage if we are using ORDER BY for the
          whole query
        */
        if (sl->order_list.first || describe)
          select_limit_cnt= HA_POS_ERROR;
      }
      if (!saved_error)
      {
        records_at_start= table->file->stats.records;
        sl->join->exec();
        if (sl == union_distinct)
        {
          if (table->file->ha_disable_indexes(HA_KEY_SWITCH_ALL))
            DBUG_RETURN(true);
          table->no_keyread=1;
        }
        saved_error= sl->join->error;
        offset_limit_cnt= (ha_rows)(sl->offset_limit ?
                                    sl->offset_limit->val_uint() :
                                    0);
        if (!saved_error)
        {
	  examined_rows+= thd->get_examined_row_count();
          if (union_result->flush())
          {
            thd->lex->current_select= lex_select_save;
            DBUG_RETURN(true);
          }
        }
      }
      if (saved_error)
      {
        thd->lex->current_select= lex_select_save;
        DBUG_RETURN(saved_error);
      }
      /* Needed for the following test and for records_at_start in next loop */
      int error= table->file->info(HA_STATUS_VARIABLE);
      if(error)
      {
        table->file->print_error(error, MYF(0));
        DBUG_RETURN(true);
      }
      if (found_rows_for_union && !sl->braces && 
          select_limit_cnt != HA_POS_ERROR)
      {
        /*
          This is a union without braces. Remember the number of rows that
          could also have been part of the result set.
          We get this from the difference of between total number of possible
          rows and actual rows added to the temporary table.
        */
        add_rows+= (ulonglong) (thd->limit_found_rows -
                   (ulonglong)(table->file->stats.records - records_at_start));
      }
    }
  }

  if (!saved_error && !thd->is_fatal_error)
  {
    /* Send result to 'result' */
    saved_error= true;
    List<Item_func_match> empty_list;
    empty_list.empty();

    set_limit(global_parameters);
    if (init_prepare_fake_select_lex(thd, true))
      DBUG_RETURN(true);
    JOIN *join= fake_select_lex->join;
    if (!join->optimized)
    {
      saved_error=
        mysql_select(thd,
                     &result_table_list,      // tables
                     0,                       // wild_num
                     item_list,               // fields
                     NULL,                    // conds
                     &global_parameters->order_list,    // order
                     NULL,                    // group
                     NULL,                    // having
                     fake_select_lex->options | SELECT_NO_UNLOCK,
                     result,                  // result
                     this,                    // unit
                     fake_select_lex);        // select_lex
    }
    else
    {
      join->examined_rows= 0;
      saved_error= false;
      join->reset();
      join->exec();
    }

    fake_select_lex->table_list.empty();
  }
  if (!saved_error && !thd->is_fatal_error)
  {

    thd->limit_found_rows = (ulonglong)table->file->stats.records + add_rows;
    thd->inc_examined_row_count(examined_rows);
  }
  thd->lex->current_select= lex_select_save;
  DBUG_RETURN(saved_error);
}


/**
  Cleanup this query expression object after preparation or one round
  of execution. After the cleanup, the object can be reused for a
  new round of execution, but a new optimization will be needed before
  the execution.

  @return false if previous execution was successful, and true otherwise
*/

bool st_select_lex_unit::cleanup()
{
  bool error= false;
  DBUG_ENTER("st_select_lex_unit::cleanup");

  if (cleaned)
  {
    DBUG_RETURN(FALSE);
  }
  cleaned= true;

  for (SELECT_LEX *sl= first_select(); sl; sl= sl->next_select())
    error|= sl->cleanup();

  cleanup_level();

  DBUG_RETURN(error);
}


/**
  Cleanup only this select_lex_unit after preparation or one round of
  execution.

  @return false if previous execution was successful, and true otherwise
*/
bool st_select_lex_unit::cleanup_level()
{
  bool error= false;

  if (fake_select_lex)
  {
    error|= fake_select_lex->cleanup();
    /*
      There are two cases when we should clean order items:
      1. UNION with SELECTs which all enclosed into braces
        in this case global_parameters == fake_select_lex
      2. UNION where last SELECT is not enclosed into braces
        in this case global_parameters == 'last select'
      So we should use global_parameters->order_list for
      proper order list clean up.
      Note: global_parameters and fake_select_lex are always
            initialized for UNION
    */
    DBUG_ASSERT(global_parameters);
    if (global_parameters->order_list.elements)
    {
      ORDER *ord;
      for (ord= global_parameters->order_list.first; ord; ord= ord->next)
        (*ord->item)->walk (&Item::cleanup_processor, 0, 0);
    }
  }

  if (union_result)
  {
    delete union_result;
    union_result=0; // Safety
    if (table)
      free_tmp_table(thd, table);
    table= 0; // Safety
  }

  explain_marker= CTX_NONE;

<<<<<<< HEAD
  DBUG_RETURN(error);
=======
  return error;
>>>>>>> 50759fc8
}


void st_select_lex_unit::reinit_exec_mechanism()
{
  prepared= optimized= executed= 0;
#ifndef DBUG_OFF
  if (is_union())
  {
    List_iterator_fast<Item> it(item_list);
    Item *field;
    while ((field= it++))
    {
      /*
	we can't cleanup here, because it broke link to temporary table field,
	but have to drop fixed flag to allow next fix_field of this field
	during re-executing
      */
      field->fixed= 0;
    }
  }
#endif
}


/*
  change select_result object of unit

  SYNOPSIS
    st_select_lex_unit::change_result()
    result	new select_result object
    old_result	old select_result object

  RETURN
    FALSE - OK
    TRUE  - error
*/

bool st_select_lex_unit::change_result(select_result_interceptor *new_result,
                                       select_result_interceptor *old_result)
{
  bool res= FALSE;
  for (SELECT_LEX *sl= first_select(); sl; sl= sl->next_select())
  {
    if (sl->join && sl->join->result == old_result)
      if (sl->join->change_result(new_result))
	return TRUE;
  }
  if (fake_select_lex && fake_select_lex->join)
    res= fake_select_lex->join->change_result(new_result);
  return (res);
}

/*
  Get column type information for this unit.

  SYNOPSIS
    st_select_lex_unit::get_unit_column_types()

  DESCRIPTION
    For a single-select the column types are taken
    from the list of selected items. For a union this function
    assumes that st_select_lex_unit::prepare has been called
    and returns the type holders that were created for unioned
    column types of all selects.

  NOTES
    The implementation of this function should be in sync with
    st_select_lex_unit::prepare()
*/

List<Item> *st_select_lex_unit::get_unit_column_types()
{
  if (is_union())
  {
    DBUG_ASSERT(prepared);
    /* Types are generated during prepare */
    return &types;
  }

  return &first_select()->item_list;
}

<<<<<<< HEAD

/**
  Get field list for this query expression.

  For a UNION of query blocks, return the field list generated
  during prepare.
  For a single query block, return the field list after all possible
  intermediate query processing steps are completed.

  @returns List containing fields of the query expression.
*/

=======

/**
  Get field list for this query expression.

  For a UNION of query blocks, return the field list generated
  during prepare.
  For a single query block, return the field list after all possible
  intermediate query processing steps are completed.

  @returns List containing fields of the query expression.
*/

>>>>>>> 50759fc8
List<Item> *st_select_lex_unit::get_field_list()
{
  if (is_union())
  {
    DBUG_ASSERT(prepared);
    /* Types are generated during prepare */
    return &types;
  }

  return first_select()->join->fields;
}


/**
  Cleanup after preparation or one round of execution.

  @return false if previous execution was successful, and true otherwise
*/

bool st_select_lex::cleanup()
{
  bool error= FALSE;
  DBUG_ENTER("st_select_lex::cleanup()");

  error= cleanup_level();
  for (SELECT_LEX_UNIT *lex_unit= first_inner_unit(); lex_unit;
       lex_unit= lex_unit->next_unit())
  {
    error|= lex_unit->cleanup();
  }

  DBUG_RETURN(error);
}


/**
  Cleanup only this select_lex after preparation or one round of
  execution.

  @return false if previous execution was successful, and true otherwise
*/
bool st_select_lex::cleanup_level()
{
  bool error= FALSE;

  if (join)
  {
    DBUG_ASSERT((st_select_lex*)join->select_lex == this);
    error= join->destroy();
    delete join;
    join= 0;
  }
<<<<<<< HEAD
  for (SELECT_LEX_UNIT *lex_unit= first_inner_unit(); lex_unit ;
       lex_unit= lex_unit->next_unit())
  {
    error|= lex_unit->cleanup();
  }
=======

>>>>>>> 50759fc8
  cur_pos_in_all_fields= ALL_FIELDS_UNDEF_POS;
  non_agg_fields.empty();
  inner_refs_list.empty();

  return error;
}


void st_select_lex::cleanup_all_joins(bool full)
{
  SELECT_LEX_UNIT *unit;
  SELECT_LEX *sl;

  if (join)
    join->cleanup(full);

  for (unit= first_inner_unit(); unit; unit= unit->next_unit())
    for (sl= unit->first_select(); sl; sl= sl->next_select())
      sl->cleanup_all_joins(full);
}<|MERGE_RESOLUTION|>--- conflicted
+++ resolved
@@ -881,11 +881,7 @@
 
   explain_marker= CTX_NONE;
 
-<<<<<<< HEAD
-  DBUG_RETURN(error);
-=======
   return error;
->>>>>>> 50759fc8
 }
 
 
@@ -969,7 +965,6 @@
   return &first_select()->item_list;
 }
 
-<<<<<<< HEAD
 
 /**
   Get field list for this query expression.
@@ -982,20 +977,6 @@
   @returns List containing fields of the query expression.
 */
 
-=======
-
-/**
-  Get field list for this query expression.
-
-  For a UNION of query blocks, return the field list generated
-  during prepare.
-  For a single query block, return the field list after all possible
-  intermediate query processing steps are completed.
-
-  @returns List containing fields of the query expression.
-*/
-
->>>>>>> 50759fc8
 List<Item> *st_select_lex_unit::get_field_list()
 {
   if (is_union())
@@ -1048,15 +1029,7 @@
     delete join;
     join= 0;
   }
-<<<<<<< HEAD
-  for (SELECT_LEX_UNIT *lex_unit= first_inner_unit(); lex_unit ;
-       lex_unit= lex_unit->next_unit())
-  {
-    error|= lex_unit->cleanup();
-  }
-=======
-
->>>>>>> 50759fc8
+
   cur_pos_in_all_fields= ALL_FIELDS_UNDEF_POS;
   non_agg_fields.empty();
   inner_refs_list.empty();
