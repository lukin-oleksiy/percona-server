--- conflicted
+++ resolved
@@ -483,11 +483,7 @@
   Alter_table_prelocking_strategy alter_prelocking_strategy(alter_info);
   MDL_ticket *swap_table_mdl_ticket= NULL;
   MDL_ticket *part_table_mdl_ticket= NULL;
-<<<<<<< HEAD
-  bool error= TRUE, ignore= thd->lex->ignore;
-=======
   bool error= TRUE;
->>>>>>> 28ee10af
   DBUG_ENTER("mysql_exchange_partition");
   DBUG_ASSERT(alter_info->flags & ALTER_EXCHANGE_PARTITION);
 
