--- conflicted
+++ resolved
@@ -42,11 +42,7 @@
       m_workers(worker_numbers),
       queue_head(QUEUE_EOF),
       queue_tail(QUEUE_EOF) {
-<<<<<<< HEAD
-  mysql_mutex_init(key_commit_order_manager_mutex, &m_mutex, NULL);
-=======
   mysql_mutex_init(key_commit_order_manager_mutex, &m_mutex, nullptr);
->>>>>>> 4869291f
   for (uint32 i = 0; i < worker_numbers; i++) {
     mysql_cond_init(key_commit_order_manager_cond, &m_workers[i].cond);
     m_workers[i].status = OCS_FINISH;
